let cards = [
  {
    artName: 'Chess',
    pageLink: './Art/Ronit72/index.html',
    imageLink: './Art/Ronit72/animation.gif',
    author: 'Ronit',
    githubLink: 'https://github.com/Ronit72'
  },
  {
    artName: 'Chromatic Movement',
    pageLink: './Art/Talim/index.html',
    imageLink: './Art/Talim/animation.gif',
    author: 'Mohammad Talim',
    githubLink: 'https://github.com/md-talim'
  },
  {
    artName: 'Sliding Bot',
    pageLink: './Art/ProfoundlyParker/index.html',
    imageLink: './Art/ProfoundlyParker/robot.gif',
    author: 'ProfoundlyParker',
    githubLink: 'https://github.com/profoundlyparker'
  },
  {
    artName: 'Astro Acrobat',
    pageLink: './Art/DarrachBarneveld/index.html',
    imageLink: './Art/DarrachBarneveld/rocket.gif',
    author: 'Darrach Barneveld',
    githubLink: 'https://github.com/DarrachBarneveld'
  },
  {
    artName: 'Rotating Cube',
    pageLink: './Art/Rishi/cube.html',
    imageLink: './Art/Rishi/cube.gif',
    author: 'Rishi',
    githubLink: 'https://github.com/rishi17003'
  },
  {
    artName: 'Tic Tac Yo!',
    pageLink: './Art/smokeraven667/smokeraven.html',
    imageLink: './Art/smokeraven667/tic-tac-yo.gif',
    author: 'Joy',
    githubLink: 'https://github.com/smokeraven667'
  },
  {
    artName: 'Gradient Loader',
    pageLink: './Art/Kartikey Mishra/index.html',
    imageLink: './Art/Kartikey Mishra/GradientLoader.gif',
    author: 'Kartikey Mishra',
    githubLink: 'https://github.com/kartikeymish'
  },

  {
    artName: 'Animation-box',
    pageLink: './Art/Himanshu_Chauhan/index.html',
    imageLink: './Art/Himanshu_Chauhan/animation-box.gif',
    author: 'Himanshu Chauhan',
    githubLink: 'https://github.com/Himanshuch8055'
  },
  {
    artName: 'Circles',
    pageLink: './Art/AmanRawat/index.html',
    imageLink: './Art/AmanRawat/circles.gif',
    author: 'Aman Rawat',
    githubLink: 'https://github.com/amanr-dev'
  },
  {
    artName: 'Tic Tac Yo!',
    pageLink: './Art/smokeraven667/smokeraven.html',
    imageLink: './Art/smokeraven667/tic-tac-yo.gif',
    author: 'Joy',
    githubLink: 'https://github.com/smokeraven667'
  },
  {
    artName: 'hanisntsolo',
    pageLink: './Art/hanisntsolo/hanisntsolo.html',
    imageLink: './Art/hanisntsolo/hanisntsolo.gif',
    author: 'Hanisntsolo',
    githubLink: 'https://github.com/hanisntsolo'
  },
  {
    artName: 'Hamburger to Close',
    pageLink: './Art/jatanassian/index.html',
    imageLink: './Art/jatanassian/hamburger-close.gif',
    author: 'Joy',
    githubLink: 'https://github.com/jatanassian'
  },
  {
    artName: 'Orbiting-Ball',
    pageLink: './Art/Tipchan/OrbitingBall.html',
    imageLink: './Art/Tipchan/OrbitingBall.gif',
    author: 'Tipchan',
    githubLink: 'https://github.com/tsongtheng'
  },
  {
    artName: 'Simple BAAF',
    pageLink: './Art/baaf-Animation/index.html',
    imageLink: './Art/baaf-Animation/baafscreen.png',
    author: 'Farid Bass',
    githubLink: 'https://github.com/baafbass'
  },
  {
    artName: 'Animated-Biker',
    pageLink: './Art/JT-Singh/index.html',
    imageLink: './Art/JT-Singh/biker.gif',
    author: 'JT Singh',
    githubLink: 'https://github.com/JT-Singh'
  },
  {
    artName: 'Triangle',
    pageLink: './Art/Joy/triangle.html',
    imageLink: './Art/Joy/triangle.gif',
    author: 'Joy',
    githubLink: 'https://github.com/royranger'
  },
  {
    artName: 'Rocket Orbit',
    pageLink: './Art/thomasravetto/index.html',
    imageLink: './Art/thomasravetto/loader_gif.gif',
    author: 'thomasravetto',
    githubLink: 'https://github.com/thomasravetto'
  },
  {
    artName: 'Keyboard',
    pageLink: './Art/Alexandra2888/keyboard.html',
    imageLink: './Art/Alexandra2888/keyboard.gif',
    author: 'Alexandra2888',
    githubLink: 'https://github.com/Alexandra2888'
  },
  {
    artName: 'Jumping Balls',
    pageLink: './Art/Alexandra2888/balls.html',
    imageLink: './Art/Alexandra2888/balls.gif',
    author: 'Alexandra2888',
    githubLink: 'https://github.com/Alexandra2888'
  },
  {
    artName: 'Dancing in Space',
    pageLink: './Art/Maria/index.html',
    imageLink: './Art/Maria/style.css',
    author: 'Maria',
    githubLink: 'https://github.com/mariapetra'
  },
  {
    artName: 'Submit tick animation',
    pageLink: './Art/rajHimanshu22/index.html',
    imageLink: './Art/rajHimanshu22/animation.gif',
    author: 'Himanshu Raj',
    githubLink: 'https://github.com/rajHimanshu22'
  },
  {
    artName: 'Circle',
    pageLink: './Art/lucas/circle.html',
    imageLink: './Art/lucas/circle.gif',
    author: 'Joy',
    githubLink: 'https://github.com/LucasAlmeida-jpg'
  },
  {
    artName: 'Falling Squares',
    pageLink: './Art/migueldalberto/index.html',
    imageLink: './Art/migueldalberto/screenshot.png',
    author: 'migueldalberto',
    githubLink: 'https://github.com/migueldalberto'
  },
  {
    artName: 'Infinite Hacktober Shapes',
    pageLink: './Art/Joe_DiGioia/JoeArt.html',
    imageLink: './Art/Joe_DiGioia/Hacktober-Animate-JDiGioia.gif',
    author: 'Joe DiGioia',
    githubLink: 'https://github.com/WatchAce0'
  },
  {
    artName: 'Pumpkin Ghost',
    pageLink: './Art/Jason/pumpkin.html',
    imageLink: './Art/Jason/pumpkin.gif',
    author: 'Jason',
    githubLink: 'https://github.com/jsonsinger'
  },
  {
    artName: 'Ghost',
    pageLink: './Art/Russ/ghost.html',
    imageLink: './Art/Russ/ghost.gif',
    author: 'Russ',
    githubLink: 'https://github.com/rperry99'
  },
  {
    artName: 'Planet',
    pageLink: './Art/serhatbek/index.html',
    imageLink: './Art/serhatbek/planet.gif',
    author: 'serhatbek',
    githubLink: 'https://github.com/serhatbek'
  },
  {
    artName: 'Rocket',
    pageLink: './Art/Suryansh/rocket.html',
    imageLink: './Art/Suryansh/rocket.gif',
    author: 'Suryansh',
    githubLink: 'https://github.com/suryanshsingh2001'
  },
  {
    artName: 'AnimateIbaad',
    pageLink: './Art/Ibaad/animate.html',
    imageLink: './Art/Ibaad/animationimagehover.gif',
    author: 'Ibaad',
    githubLink: 'https://github.com/ibaaddurrani'
  },
  {
    artName: 'Animated-Panda',
    pageLink: './Art/Naina/index.html',
    imageLink: './Art/Naina/Panda.gif',
    author: 'Naina',
    githubLink: 'https://github.com/naina5602'
  },
  {
    artName: 'Circle',
    pageLink: './Art/MishC/circle.html',
    imageLink: './Art/MishC/magic_circle.gif',
    author: 'MishC',
    githubLink: 'https://github.com/MishC'
  },
  {
    artName: 'J.A.R.V.I.S',
    pageLink: './Art/rituraj-dubey/index.html',
    imageLink: './Art/rituraj-dubey/jarvis.gif',
    author: 'Rituraj Dubey',
    githubLink: 'https://github.com/rituraj-dubey'
  },
  {
    artName: 'SquBounce',
    pageLink: './Art/Sanusi/index.html',
    imageLink: './Art/Sanusi/sanusi-animation.gif',
    author: 'Sanusi',
    githubLink: 'https://github.com/sanusisusi'
  },
  {
    artName: 'RichardsAnimation',
    pageLink: './Art/Richard/animated.html',
    imageLink: './Art/Richard/bounce.gif.gif',
    author: 'Richard',
    githubLink: 'https://github.com/richardhartleydev'
  },
  {
    artName: 'Loader Animation',
    pageLink: './Art/Abhishek/animation.html',
    imageLink: './Art/Abhishek/animation.gif',
    author: 'Abhishek Kumar',
    githubLink: 'https://github.com/abhishekl1289'
  },
  {
    artName: 'Fan',
    pageLink: './Art/Samriddhi/fan.html',
    imageLink: './Art/Samriddhi/fan.png',
    author: 'Samriddhi',
    githubLink: 'https://github.com/NarayanSam'
  },
  {
    artName: 'RGB Square',
    pageLink: './Art/TCrypt/animated.html',
    imageLink: './Art/TCrypt/rgbsq-animated.gif',
    author: 'T-Crypt',
    githubLink: 'https://github.com/T-Crypt'
  },
  {
    artName: 'Loader Animation',
    pageLink: './Art/C S Sachindra/loader.html',
    imageLink: './Art/C S Sachindra/loader.gif',
    author: 'C S Sachindra',
    githubLink: 'https://github.com/sandilya27'
  },
  {
    artName: 'Seven Segment Display',
    pageLink: './Art/Ankesh/segment-display.html',
    imageLink: './Art/Ankesh/segment-display.gif',
    author: 'Ankesh',
    githubLink: 'https://github.com/ankeshp03'
  },
  {
    artName: '4 Color Loader',
    pageLink: './Art/rstallings/index.html',
    imageLink: './Art/rstallings/Animation.gif',
    author: 'Roosevelt S.',
    githubLink: 'https://github.com/rstallingsiii'
  },
  {
    artName: "Mr. A's Amimation",
    pageLink: './Art/MrA-Animation/index.html',
    imageLink: './Art/MrA-Animation/Animation.gif',
    author: 'Mr. AnkitR',
    githubLink: 'https://github.com/MrARawal'
  },
  {
    artName: 'LHV',
    pageLink: './Art/wizozheir/lhv.html',
    imageLink: './Art/wizozheir/lhv.gif',
    author: 'wizozheir',
    githubLink: 'https://github.com/wizozheir'
  },
  {
    artName: 'Falling stars',
    pageLink: './Art/ChipoJ/index.html',
    imageLink: './Art/ChipoJ/star_fall.gif',
    author: 'ChipoJ',
    githubLink: 'https://github.com/Chipoj'
  },
  {
    artName: 'Heartbeat',
    pageLink: './Art/Karol/index.html',
    imageLink: './Art/Karol/animation.gif',
    author: 'Karol',
    githubLink: 'https://github.com/karolwjck'
  },
  {
    artName: 'Bouncing Screensaver',
    pageLink: './Art/CDay-87/index.html',
    imageLink: './Art/CDay-87/Bounce_Animation.gif',
    author: 'CDay-87',
    githubLink: 'https://github.com/CDay-87'
  },
  {
    artName: 'Loader',
    pageLink: './Art/Animation_makrenko-dev/index.html',
    imageLink: './Art/Animation_makrenko-dev/logog.gif',
    author: 'makrenko-dev',
    githubLink: 'https://github.com/makrenko-dev'
  },
  {
    artName: 'Running Laps',
    pageLink: './Art/runningBars/index.html',
    imageLink: './Art/runningBars/running.gif',
    author: 'Daniel',
    githubLink: 'https://github.com/dsauce817'
  },
  {
    artName: 'Simple Mexican Flag',
    pageLink: './Art/jnovak5/index.html',
    imageLink: './Art/jnovak5/novak.gif',
    author: 'Jnovak5',
    githubLink: 'https://github.com/jnovak5'
  },
  {
    artName: 'Twist',
    pageLink: './Art/Anna/twist.html',
    imageLink: './Art/Anna/twist.gif',
    author: 'Anna',
    githubLink: 'https://github.com/anna-1980'
  },
  {
    artName: 'Shaking box',
    pageLink: './Art/alexsatalan/index.html',
    imageLink: './Art/alexsatalan/shaking.gif',
    author: 'AlexS',
    githubLink: 'https://github.com/alexsatalan'
  },
  {
    artName: 'olga_min',
    pageLink: './Art/olga_min/index.html',
    imageLink: './Art/olga_min/animation.gif',
    author: 'Olga',
    githubLink: 'https://github.com/OlgaMinaievaWebDev'
  },
  {
    artName: 'Rotating_Cube',
    pageLink: './Art/Catoos/Cube.html',
    imageLink: './Art/Catoos/Cube.gif',
    author: 'Catoos',
    githubLink: 'https://github.com/Catoos'
  },
  {
    artName: 'Moving Flag',
    pageLink: './Art/Mayank_goel/index.html',
    imageLink: './Art/Mayank_goel/moving_flag.gif',
    author: 'Yelloberard',
    githubLink: 'https://github.com/yellowberad'
  },
  {
    artName: 'triangle_run',
    pageLink: './Art/ghost-2362003/triangle_run.html',
    imageLink: './Art/ghost-2362003/triangle_run.png',
    author: 'Shubhojyoti',
    githubLink: 'https://github.com/ghost-2362003'
  },
  {
    artName: 'Flowers',
    pageLink: './Art/Jeffrey/index.html',
    imageLink: './Art/Jeffrey/Hackflowers.png',
    author: 'Jeffrey',
    githubLink: 'https://github.com/Jeffruiz1502003'
  },
  {
    artName: 'Car',
    pageLink: './Art/Haneesh/car.html',
    imageLink: './Art/Haneesh/car.gif',
    author: 'Haneesh',
    githubLink: 'https://github.com/Haneesh000'
  },
  {
    artName: 'Sun shadow',
    pageLink: './Art/Guruprasad-Kulkarni/index.html',
    imageLink: './Art/Guruprasad-Kulkarni/sun.gif',
    author: 'Guruprasad',
    githubLink: 'https://github.com/Guruprasad846'
  },
  {
    artName: 'Circle',
    pageLink: './Art/Adithya/index.html',
    imageLink: './Art/Adithya/result.gif',
    author: 'Adithya',
    githubLink: 'https://github.com/Adithya-K-Shetty'
  },
  {
    artName: 'Cart Hover',
    pageLink: './Art/Rahul-Bhati/index.html',
    imageLink: './Art/Rahul-Bhati/Rahul-Bhati.gif',
    author: 'Rahul-Bhati',
    githubLink: 'https://github.com/Rahul-Bhati'
  },
  {
    artName: 'now.sh',
    pageLink: './Art/Tergel0820/index.html',
    imageLink: './Art/Tergel0820/animation.gif',
    author: 'Tergel0820',
    githubLink: 'https://github.com/Tergel0820'
  },
  {
    artName: 'Animated Fan',
    pageLink: './Art/Alexandra2888/fan.html',
    imageLink: './Art/Alexandra2888/fan.png',
    author: 'Alexandra2888',
    githubLink: 'https://github.com/Alexandra2888'
  },
  {
    artName: 'Coffe Cup',
    pageLink: './Art/Alexandra2888/cup.html',
    imageLink: './Art/Alexandra2888/cup.gif',
    author: 'Alexandra2888',
    githubLink: 'https://github.com/Alexandra2888'
  },
  {
    artName: 'BouncingBall',
    pageLink: './Art/Venkateeshh/BouncingBall.html',
    imageLink: './Art/Venkateeshh/BounceBall.gif',
    author: 'Venkatesh',
    githubLink: 'https://github.com/Venkateeshh'
  },
  {
    artName: 'Analog Clock',
    pageLink: './Art/Jeet/index.html',
    imageLink: './Art/Jeet/pic.png',
    author: 'Jeet Kanodia',
    githubLink: 'https://github.com/jeetkanodia'
  },
  {
    artName: 'Flower',
    pageLink: './Art/ChrRepou/flower.html',
    imageLink: './Art/ChrRepou/flower.png',
    author: 'ChrRepou',
    githubLink: 'https://github.com/ChrRepou'
  },
  {
    artName: 'Triangle',
    pageLink: './Art/KrishayNair/rectangle.html',
    imageLink: './Art/KrishayNair/circle.gif',
    author: 'KrishayNair',
    githubLink: 'https://github.com/KrishayNair'
  },
  {
    artName: 'Waving Ghost Animation',
    pageLink: './Art/AnkitaM/ghost.html',
    imageLink: './Art/AnkitaM/Waving-Ghost-Animation.gif',
    author: 'Ankita M.',
    githubLink: 'https://github.com/anki009/'
  },
  {
    artName: 'Blinking Ball',
    pageLink: './Art/Sheefa/blinking_ball.html',
    imageLink: './Art/Sheefa/blinking_ball.gif',
    author: 'Sheefa',
    githubLink: 'https://github.com/sheefanaaz123'
  },
  {
    artName: 'Quadro Hypno Spin',
    pageLink: './Art/Sheefa/QuadroHypnoSpin.html',
    imageLink: './Art/Sheefa/QuadroHypnoSpin.gif',
    author: 'Sheefa',
    githubLink: 'https://github.com/sheefanaaz123'
  },
  {
    artName: 'Walking Dog',
    pageLink: './Art/ChrisAqui/dog.html',
    imageLink: './Art/ChrisAqui/dog.gif',
    author: 'Chris Aqui',
    githubLink: 'https://github.com/christine-aqui'
  },
  {
    artName: 'Sunset',
    pageLink: './Art/timDehof/sunset.html',
    imageLink: './Art/timDehof/sunset.gif',
    author: 'Tim DeHof',
    githubLink: 'https://github.com/timDeHof'
  },
  {
    artName: 'Circle Dancing',
    pageLink: './Art/Umair/index.html',
    imageLink: './Art/Umair/Circle-dancing.gif',
    author: 'Mohammed Umair',
    githubLink: 'https://github.com/umair986'
  },
  {
    artName: 'ZTM Text Animation',
    pageLink: './Art/Chugil/index.html',
    imageLink: './Art/Chugil/Screenshot.png',
    author: 'Chugil',
    githubLink: 'https://github.com/ChugilC'
  },
  {
    artName: 'Square',
    pageLink: './Art/Shubham-Chaudhary/square_animation.html',
    imageLink: './Art/Shubham-Chaudhary/square_animation.gif',
    author: 'Shubham Chaudhary',
    githubLink: 'https://github.com/Stellar-X'
  },
  {
    artName: 'Trippy',
    pageLink: './Art/Simar/trippy.html',
    imageLink: './Art/Simar/trippy-square.gif',
    author: 'Simar',
    githubLink: 'https://github.com/SimardeepSingh-zsh'
  },
  {
    artName: 'solarsystem',
    pageLink: './Art/solarsystem/solarsystem.html',
    imageLink: './Art/solarsystem/solarsystem.gif',
    author: 'hanisntsolo',
    githubLink: 'https://github.com/hanisntsolo'
  },
  {
    artName: 'Galaxy',
    pageLink: './Art/Aldair/galaxy.html',
    imageLink: './Art/Aldair/galaxy.gif',
    author: 'Aldair Huamani',
    githubLink: 'https://github.com/Baku452'
  },
  {
    artName: 'The Initials',
    pageLink: './Art/yashviradia/index.html',
    imageLink: './Art/yashviradia/initials_yashviradia.gif',
    author: 'Yash Viradia',
    githubLink: 'https://github.com/yashviradia'
  },
  {
    artName: 'Weird Spinner',
    pageLink: './Art/lucifer510/weirdSpinner.html',
    imageLink: './Art/lucifer510/weirdSpinner.png',
    author: 'lucifer510',
    githubLink: 'https://github.com/lucifer510'
  },
  {
    artName: 'Ruby',
    pageLink: './Art/daniel-badura/ruby.html',
    imageLink: './Art/daniel-badura/ruby.gif',
    author: 'daniel-badura',
    githubLink: 'https://github.com/daniel-badura'
  },
  {
    artName: '699669',
    pageLink: './Art/Artis/699669.html',
    imageLink: './Art/Artis/699669.gif',
    author: 'Artis',
    githubLink: 'https://github.com/69966969'
  },
  {
    artName: 'spinning square',
    pageLink: './Art/dmdiamond79/spinningsquare.html',
    imageLink: './Art/dmdiamond79/spinning.gif',
    author: 'dmdiamond79',
    githubLink: 'https://github.com/dmdiamond79'
  },
  {
    artName: 'Bhaskar Sahu',
    pageLink: './Art/Bhaskarsahu23',
    imageLink: './Art/Bhaskarsahu23/imageflip.gif',
    author: 'Bhaskarsahu23',
    githubLink: 'https://github.com/Bhaskarsahu23'
  },
  {
    artName: 'Pumpkin Fight',
    pageLink: './Art/SamPalacio/index.html',
    imageLink: './Art/SamPalacio/pumpkins.gif',
    author: 'SamPalacio',
    githubLink: 'https://github.com/samuelpalacio1709'
  },
  {
    artName: 'Css eyes animation',
    pageLink: './Art/Nawaf-vp',
    imageLink: './Art/Nawaf-vp/css_eyes_animation.gif',
    author: 'Nawaf',
    githubLink: 'https://github.com/nawaf-vp'
  },
  {
    artName: 'Starry Night',
    pageLink: './Art/lucileTech/starry_night.html',
    imageLink: './Art/lucileTech/starry_night.png',
    author: 'LucileTech',
    githubLink: 'https://https://github.com/LucileTech'
  },
  {
    artName: 'Dancing in Space',
    pageLink: './Art/Maria/index.html',
    imageLink: './Art/Maria/style.css',
    author: 'Maria',
    githubLink: 'https://github.com/mariapetra'
  },
  {
    artName: 'Circle',
    pageLink: './Art/lucas/circle.html',
    imageLink: './Art/lucas/circle.gif',
    author: 'Joy',
    githubLink: 'https://github.com/LucasAlmeida-jpg'
  },
  {
    artName: 'Falling Squares',
    pageLink: './Art/migueldalberto/index.html',
    imageLink: './Art/migueldalberto/screenshot.png',
    author: 'migueldalberto',
    githubLink: 'https://github.com/migueldalberto'
  },
  {
    artName: 'Infinite Hacktober Shapes',
    pageLink: './Art/Joe_DiGioia/JoeArt.html',
    imageLink: './Art/Joe_DiGioia/Hacktober-Animate-JDiGioia.gif',
    author: 'Joe DiGioia',
    githubLink: 'https://github.com/WatchAce0'
  },
  {
    artName: 'Ghost',
    pageLink: './Art/Russ/ghost.html',
    imageLink: './Art/Russ/ghost.gif',
    author: 'Russ',
    githubLink: 'https://github.com/rperry99'
  },
  {
    artName: 'Planet',
    pageLink: './Art/serhatbek/index.html',
    imageLink: './Art/serhatbek/planet.gif',
    author: 'serhatbek',
    githubLink: 'https://github.com/serhatbek'
  },
  {
    artName: 'Rocket',
    pageLink: './Art/Suryansh/rocket.html',
    imageLink: './Art/Suryansh/rocket.gif',
    author: 'Suryansh',
    githubLink: 'https://github.com/suryanshsingh2001'
  },
  {
    artName: 'AnimateIbaad',
    pageLink: './Art/Ibaad/animate.html',
    imageLink: './Art/Ibaad/animationimagehover.gif',
    author: 'Ibaad',
    githubLink: 'https://github.com/ibaaddurrani'
  },
  {
    artName: 'Animated-Panda',
    pageLink: './Art/Naina/index.html',
    imageLink: './Art/Naina/Panda.gif',
    author: 'Naina',
    githubLink: 'https://github.com/naina5602'
  },
  {
    artName: 'Circle',
    pageLink: './Art/MishC/circle.html',
    imageLink: './Art/MishC/magic_circle.gif',
    author: 'MishC',
    githubLink: 'https://github.com/MishC'
  },
  {
    artName: 'SquBounce',
    pageLink: './Art/Sanusi/index.html',
    imageLink: './Art/Sanusi/sanusi-animation.gif',
    author: 'Sanusi',
    githubLink: 'https://github.com/sanusisusi'
  },
  {
    artName: 'RichardsAnimation',
    pageLink: './Art/Richard/animated.html',
    imageLink: './Art/Richard/bounce.gif.gif',
    author: 'Richard',
    githubLink: 'https://github.com/richardhartleydev'
  },
  {
    artName: 'Loader Animation',
    pageLink: './Art/Abhishek/animation.html',
    imageLink: './Art/Abhishek/animation.gif',
    author: 'Abhishek Kumar',
    githubLink: 'https://github.com/abhishekl1289'
  },
  {
    artName: 'Fan',
    pageLink: './Art/Samriddhi/fan.html',
    imageLink: './Art/Samriddhi/fan.png',
    author: 'Samriddhi',
    githubLink: 'https://github.com/NarayanSam'
  },
  {
    artName: 'RGB Square',
    pageLink: './Art/TCrypt/animated.html',
    imageLink: './Art/TCrypt/rgbsq-animated.gif',
    author: 'T-Crypt',
    githubLink: 'https://github.com/T-Crypt'
  },
  {
    artName: 'Loader Animation',
    pageLink: './Art/C S Sachindra/loader.html',
    imageLink: './Art/C S Sachindra/loader.gif',
    author: 'C S Sachindra',
    githubLink: 'https://github.com/sandilya27'
  },
  {
    artName: 'Seven Segment Display',
    pageLink: './Art/Ankesh/segment-display.html',
    imageLink: './Art/Ankesh/segment-display.gif',
    author: 'Ankesh',
    githubLink: 'https://github.com/ankeshp03'
  },
  {
    artName: '4 Color Loader',
    pageLink: './Art/rstallings/index.html',
    imageLink: './Art/rstallings/Animation.gif',
    author: 'Roosevelt S.',
    githubLink: 'https://github.com/rstallingsiii'
  },
  {
    artName: "Mr. A's Amimation",
    pageLink: './Art/MrA-Animation/index.html',
    imageLink: './Art/MrA-Animation/Animation.gif',
    author: 'Mr. AnkitR',
    githubLink: 'https://github.com/MrARawal'
  },
  {
    artName: 'LHV',
    pageLink: './Art/wizozheir/lhv.html',
    imageLink: './Art/wizozheir/lhv.gif',
    author: 'wizozheir',
    githubLink: 'https://github.com/wizozheir'
  },
  {
    artName: 'Falling stars',
    pageLink: './Art/ChipoJ/index.html',
    imageLink: './Art/ChipoJ/star_fall.gif',
    author: 'ChipoJ',
    githubLink: 'https://github.com/Chipoj'
  },
  {
    artName: 'Heartbeat',
    pageLink: './Art/Karol/index.html',
    imageLink: './Art/Karol/animation.gif',
    author: 'Karol',
    githubLink: 'https://github.com/karolwjck'
  },
  {
    artName: 'Bouncing Screensaver',
    pageLink: './Art/CDay-87/index.html',
    imageLink: './Art/CDay-87/Bounce_Animation.gif',
    author: 'CDay-87',
    githubLink: 'https://github.com/CDay-87'
  },
  {
    artName: 'Loader',
    pageLink: './Art/Animation_makrenko-dev/index.html',
    imageLink: './Art/Animation_makrenko-dev/logog.gif',
    author: 'makrenko-dev',
    githubLink: 'https://github.com/makrenko-dev'
  },
  {
    artName: 'Running Laps',
    pageLink: './Art/runningBars/index.html',
    imageLink: './Art/runningBars/running.gif',
    author: 'Daniel',
    githubLink: 'https://github.com/dsauce817'
  },
  {
    artName: 'Simple Mexican Flag',
    pageLink: './Art/jnovak5/index.html',
    imageLink: './Art/jnovak5/novak.gif',
    author: 'Jnovak5',
    githubLink: 'https://github.com/jnovak5'
  },
  {
    artName: 'Twist',
    pageLink: './Art/Anna/twist.html',
    imageLink: './Art/Anna/twist.gif',
    author: 'Anna',
    githubLink: 'https://github.com/anna-1980'
  },
  {
    artName: 'Shaking box',
    pageLink: './Art/alexsatalan/index.html',
    imageLink: './Art/alexsatalan/shaking.gif',
    author: 'AlexS',
    githubLink: 'https://github.com/alexsatalan'
  },
  {
    artName: 'olga_min',
    pageLink: './Art/olga_min/index.html',
    imageLink: './Art/olga_min/animation.gif',
    author: 'Olga',
    githubLink: 'https://github.com/OlgaMinaievaWebDev'
  },
  {
    artName: 'Rotating_Cube',
    pageLink: './Art/Catoos/Cube.html',
    imageLink: './Art/Catoos/Cube.gif',
    author: 'Catoos',
    githubLink: 'https://github.com/Catoos'
  },
  {
    artName: 'Moving Flag',
    pageLink: './Art/Mayank_goel/index.html',
    imageLink: './Art/Mayank_goel/moving_flag.gif',
    author: 'Yelloberard',
    githubLink: 'https://github.com/yellowberad'
  },
  {
    artName: 'Flowers',
    pageLink: './Art/Jeffrey/index.html',
    imageLink: './Art/Jeffrey/Hackflowers.png',
    author: 'Jeffrey',
    githubLink: 'https://github.com/Jeffruiz1502003'
  },
  {
    artName: 'Car',
    pageLink: './Art/Haneesh/car.html',
    imageLink: './Art/Haneesh/car.gif',
    author: 'Haneesh',
    githubLink: 'https://github.com/Haneesh000'
  },
  {
    artName: 'Sun shadow',
    pageLink: './Art/Guruprasad-Kulkarni/index.html',
    imageLink: './Art/Guruprasad-Kulkarni/sun.gif',
    author: 'Guruprasad',
    githubLink: 'https://github.com/Guruprasad846'
  },
  {
    artName: 'Circle',
    pageLink: './Art/Adithya/index.html',
    imageLink: './Art/Adithya/result.gif',
    author: 'Adithya',
    githubLink: 'https://github.com/Adithya-K-Shetty'
  },
  {
    artName: 'Cart Hover',
    pageLink: './Art/Rahul-Bhati/index.html',
    imageLink: './Art/Rahul-Bhati/Rahul-Bhati.gif',
    author: 'Rahul-Bhati',
    githubLink: 'https://github.com/Rahul-Bhati'
  },
  {
    artName: 'Animated Fan',
    pageLink: './Art/Alexandra2888/fan.html',
    imageLink: './Art/Alexandra2888/fan.png',
    author: 'Alexandra2888',
    githubLink: 'https://github.com/Alexandra2888'
  },
  {
    artName: 'Coffe Cup',
    pageLink: './Art/Alexandra2888/cup.html',
    imageLink: './Art/Alexandra2888/cup.gif',
    author: 'Alexandra2888',
    githubLink: 'https://github.com/Alexandra2888'
  },
  {
    artName: 'BouncingBall',
    pageLink: './Art/Venkateeshh/BouncingBall.html',
    imageLink: './Art/Venkateeshh/BounceBall.gif',
    author: 'Venkatesh',
    githubLink: 'https://github.com/Venkateeshh'
  },
  {
    artName: 'Analog Clock',
    pageLink: './Art/Jeet/index.html',
    imageLink: './Art/Jeet/pic.png',
    author: 'Jeet Kanodia',
    githubLink: 'https://github.com/jeetkanodia'
  },
  {
    artName: 'Flower',
    pageLink: './Art/ChrRepou/flower.html',
    imageLink: './Art/ChrRepou/flower.png',
    author: 'ChrRepou',
    githubLink: 'https://github.com/ChrRepou'
  },
  {
    artName: 'Triangle',
    pageLink: './Art/KrishayNair/rectangle.html',
    imageLink: './Art/KrishayNair/circle.gif',
    author: 'KrishayNair',
    githubLink: 'https://github.com/KrishayNair'
  },
  {
    artName: 'Waving Ghost Animation',
    pageLink: './Art/AnkitaM/ghost.html',
    imageLink: './Art/AnkitaM/Waving-Ghost-Animation.gif',
    author: 'Ankita M.',
    githubLink: 'https://github.com/anki009/'
  },
  {
    artName: 'Blinking Ball',
    pageLink: './Art/Sheefa/blinking_ball.html',
    imageLink: './Art/Sheefa/blinking_ball.gif',
    author: 'Sheefa',
    githubLink: 'https://github.com/sheefanaaz123'
  },
  {
    artName: 'Quadro Hypno Spin',
    pageLink: './Art/Sheefa/QuadroHypnoSpin.html',
    imageLink: './Art/Sheefa/QuadroHypnoSpin.gif',
    author: 'Sheefa',
    githubLink: 'https://github.com/sheefanaaz123'
  },
  {
    artName: 'Walking Dog',
    pageLink: './Art/ChrisAqui/dog.html',
    imageLink: './Art/ChrisAqui/dog.gif',
    author: 'Chris Aqui',
    githubLink: 'https://github.com/christine-aqui'
  },
  {
    artName: 'Bus Animation',
    pageLink: './Art/stesel/bus.html',
    imageLink: './Art/stesel/bus.gif',
    author: 'Leonid Trofymchuk',
    githubLink: 'https://github.com/stesel'
  },
  {
    artName: 'Sunset',
    pageLink: './Art/timDehof/sunset.html',
    imageLink: './Art/timDehof/sunset.gif',
    author: 'Tim DeHof',
    githubLink: 'https://github.com/timDeHof'
  },
  {
    artName: 'Circle Dancing',
    pageLink: './Art/Umair/index.html',
    imageLink: './Art/Umair/Circle-dancing.gif',
    author: 'Mohammed Umair',
    githubLink: 'https://github.com/umair986'
  },
  {
    artName: 'ZTM Text Animation',
    pageLink: './Art/Chugil/index.html',
    imageLink: './Art/Chugil/Screenshot.png',
    author: 'Chugil',
    githubLink: 'https://github.com/ChugilC'
  },
  {
    artName: 'Square',
    pageLink: './Art/Shubham-Chaudhary/square_animation.html',
    imageLink: './Art/Shubham-Chaudhary/square_animation.gif',
    author: 'Shubham Chaudhary',
    githubLink: 'https://github.com/Stellar-X'
  },
  {
    artName: 'Trippy',
    pageLink: './Art/Simar/trippy.html',
    imageLink: './Art/Simar/trippy-square.gif',
    author: 'Simar',
    githubLink: 'https://github.com/SimardeepSingh-zsh'
  },
  {
    artName: 'solarsystem',
    pageLink: './Art/solarsystem/solarsystem.html',
    imageLink: './Art/solarsystem/solarsystem.gif',
    author: 'hanisntsolo',
    githubLink: 'https://github.com/hanisntsolo'
  },
  {
    artName: 'Galaxy',
    pageLink: './Art/Aldair/galaxy.html',
    imageLink: './Art/Aldair/galaxy.gif',
    author: 'Aldair Huamani',
    githubLink: 'https://github.com/Baku452'
  },
  {
    artName: 'Weird Spinner',
    pageLink: './Art/lucifer510/weirdSpinner.html',
    imageLink: './Art/lucifer510/weirdSpinner.png',
    author: 'lucifer510',
    githubLink: 'https://github.com/lucifer510'
  },
  {
    artName: '699669',
    pageLink: './Art/Artis/699669.html',
    imageLink: './Art/Artis/699669.gif',
    author: 'Artis',
    githubLink: 'https://github.com/69966969'
  },
  {
    artName: 'spinning square',
    pageLink: './Art/dmdiamond79/spinningsquare.html',
    imageLink: './Art/dmdiamond79/spinning.gif',
    author: 'dmdiamond79',
    githubLink: 'https://github.com/dmdiamond79'
  },
  {
    artName: 'Bhaskar Sahu',
    pageLink: './Art/Bhaskarsahu23',
    imageLink: './Art/Bhaskarsahu23/imageflip.gif',
    author: 'Bhaskarsahu23',
    githubLink: 'https://github.com/Bhaskarsahu23'
  },
  {
    artName: 'Heaart',
    pageLink: './Art/Neha045/index.html',
    imageLink: './Art/Neha045/animation.gif',
    author: 'Neha045',
    githubLink: 'https://github.com/Neha045'
  },
  {
    artName: 'ZTM Cube',
    pageLink: './Art/williamstophef/index.html',
    imageLink: './Art/williamstophef/CubeArt.gif',
    author: 'Christopher Williams',
    githubLink: 'https://github.com/williamstophef'
  },
  {
    artName: 'Button-Animation',
    pageLink: './Art/Raghavan-B/index.html',
    imageLink: './Art/Raghavan-B/button.gif',
    author: 'Raghavan-B',
    githubLink: 'https://github.com/Raghavan-B'
  },
  {
    artName: 'Beach Loading Bar with Waves and Sun',
    pageLink: './Art/Javier1019/index.html',
    imageLink: './Art/Javier1019/beachloadingbar.gif',
    author: 'Javier',
    githubLink: 'https://github.com/Javier1019'
  },
  {
    artName: 'ColorRot Square',
    pageLink: './Art/RedHoodJT1988/index.html',
    imageLink: './Art/RedHoodJT1988/colorRotSquare.gif',
    author: 'Jonathan Reeves',
    githubLink: 'https://github.com/RedHoodJT1988'
  },
  {
    artName: 'Netflix Logo',
    pageLink: './Art/Sheefa/Netflix.html',
    imageLink: './Art/Sheefa/Netflix.gif',
    author: 'Sheefa',
    githubLink: 'https://github.com/sheefanaaz123'
  },
  {
    artName: 'Dynamic Shadow',
    pageLink: './Art/Vamshidhar/index.html',
    imageLink: './Art/Vamshidhar/dynamic-shadow.gif',
    author: 'Vamshidhar Thonti',
    githubLink: 'https://github.com/vamshidhar-thonti'
  },
  {
    artName: 'Running watch',
    pageLink: './Art/Pratyush-Dehury/index.html',
    imageLink: './Art/Pratyush-Dehury/wrist-watch.gif',
    author: 'Pratyush Dehury',
    githubLink: 'https://github.com/Pratyush-Dehury'
  },
  {
    artName: 'Move phone',
    pageLink: './Art/Teri/index.html',
    imageLink: './Art/Teri/animate.gif',
    author: 'Teri',
    githubLink: 'https://github.com/terieyenike'
  },
  {
    artName: 'Moving Car',
    pageLink: './Art/Ravkeerat02/car.html',
    imageLink: './Art/Ravkeerat02/car.gif',
    author: 'Ravkeerat Singh',
    githubLink: 'https://github.com/Ravkeerat02'
  },
  {
    artName: 'Animation Envelope',
    pageLink: './Art/Miainaus/envelope.html',
    imageLink: './Art/Miainaus/envelope.gif',
    author: 'Mia',
    githubLink: 'https://github.com/Miainaus'
  },
  {
    artName: 'Rotate Color', // change this to the name of your artwork
    pageLink: './Art/Gibso10/index.html', // change this
    imageLink: './Art/Gibso10/Box Color.gif', // change this
    author: 'Gibso10', // use your name
    githubLink: 'https://github.com/Gibso10' // change this
  },
  {
    artName: 'Against the Flow',
    pageLink: './Art/Zareck521/index.html',
    imageLink: './Art/Zareck521/otherway.gif',
    author: 'Zareck521',
    githubLink: 'https://github.com/Zareck521'
  },
  {
    artName: 'Scaling loader',
    pageLink: './Art/BatistaDev1113/index.html',
    imageLink: './Art/BatistaDev1113/scalingLoader.gif',
    author: 'BatistaDev1113',
    githubLink: 'https://github.com/batistaDev1113'
  },
  {
    artName: 'CSS Animation',
    pageLink: './Art/jayg2309/animation.html',
    imageLink: './Art/jayg2309/animation.gif',
    author: 'Jay',
    githubLink: 'https://github.com/jayg2309'
  },
  {
    artName: 'Bounceballs',
    pageLink: './Art/Titilayo/index.html',
    imageLink: './Art/Titilayo/bounceballs.png',
    author: 'Titilayo',
    githubLink: 'https://github.com/Teetee-lab'
  },
  {
    artName: 'Among Us',
    pageLink: './Art/THE-AryanKumar/index.html',
    imageLink: './Art/THE-AryanKumar/Among Us - result.gif',
    author: 'THE-AryanKumar',
    githubLink: 'https://github.com/THE-AryanKumar'
  },
  {
    artName: 'Stylish Text Animation',
    pageLink: './Art/varunrmantri23/index.html',
    imageLink: './Art/varunrmantri23/stylish_text_animation.gif',
    author: 'varunrmantri23',
    githubLink: 'https://github.com/varunrmantri23'
  },

  {
    artName: 'Diamond',
    pageLink: './Art/daniel-badura/diamond.html',
    imageLink: './Art/daniel-badura/diamond.gif',
    author: 'daniel-badura',
    githubLink: 'https://github.com/daniel-badura'
  },
  {
    artName: 'Hire Me Button Animation',
    pageLink: './Art/techfreakSahil/index.html',
    imageLink: './Art/techfreakSahil/animation(hireBtn).png',
    author: 'techfreakSahil',
    githubLink: 'https://github.com/techfreakSahil'
  },
  {
    artName: 'Typewriter Text Animation',
    pageLink: './Art/haitruong-tech/index.html',
    imageLink: './Art/haitruong-tech/typewriter-animation.gif',
    author: 'haitruong-tech',
    githubLink: 'https://github.com/haitruong-tech'
  },
  {
    artName: 'Ramen Bowl',
    pageLink: './Art/dan-chui/index.html',
    imageLink: './Art/dan-chui/ramen_bowl.gif',
    author: 'dan-chui',
    githubLink: 'https://github.com/dan-chui'
  },
  {
    artName: '👻Spooky Coffee☕',
    pageLink: './Art/archeana/index.html',
    imageLink: './Art/archeana/coffee boo.gif',
    author: 'archeana',
    githubLink: 'https://github.com/archeana'
  },
  {
    artName: 'Moving Car',
    pageLink: './Art/Ravkeerat02/car.html',
    imageLink: './Art/Ravkeerat02/car.gif',
    author: 'Ravkeerat Singh',
    githubLink: 'https://github.com/Ravkeerat02'
  },
  {
    artName: 'Bird Animation',
    pageLink: './Art/psykatsamanta/index.html',
    imageLink: './Art/psykatsamanta/Bird_Animation.gif',
    author: 'psykatsamanta',
    githubLink: 'https://github.com/psykatsamanta'
  },
  {
    artName: 'Jack-o-lantern',
    pageLink: './Art/Kttalley/jack-o-lantern.html',
    imageLink: './Art/Kttalley/jack-o-lantern.gif',
    author: 'Kttalley',
    githubLink: 'https://github.com/kttalley'
  },
  {
    artName: 'Bear Straw hat',
    pageLink: './Art/breadmooch/index.html',
    imageLink: './Art/breadmooch/bearStrawhat.gif',
    author: 'breadmooch',
    githubLink: 'https://github.com/breadmooch'
  },
  {
    artName: 'Waving Hand',
    pageLink: './Art/Darkrider0007/waveing_hand.html',
    imageLink: './Art/Darkrider0007/waving-hand.gif',
    author: 'Darkrider0007',
    githubLink: 'https://github.com/Darkrider0007'
  },
  {
    artName: 'Rotating Cube',
    pageLink: './Art/BatistaDev1113/cube.html',
    imageLink: './Art/BatistaDev1113/rotatingCube.gif',
    author: 'batistaDev1113',
    githubLink: 'https://github.com/batistaDev1113'
  },
  {
    artName: 'SharinganMangekyou',
    pageLink: './Art/SankN22/SharinganMangekyou.html',
    imageLink: './Art/SankN22/SharinganMangekyou.gif',
    author: 'SankN22',
    githubLink: 'https://github.com/SankN22'
  },
  {
    artName: 'Stroboscopic effect',
    pageLink: './Art/Shubhamm33/index.html',
    imageLink: './Art/Shubhamm33/stroboscopic.gif',
    author: 'Shubhamm33',
    githubLink: 'https://github.com/Shubhamm33'
  },
  {
    artName: 'Bouncing Ball Animation',
    pageLink: './Art/NegativE333/bouncing.html',
    imageLink: './Art/NegativE333/bouncing.gif',
    author: 'NegativE333',
    githubLink: 'https://github.com/NegativE333'
  },
  {
    artName: 'moving box',
    pageLink: './Art/Esinnation/index.html',
    imageLink: './Art/dmdiamond79/animation.gif',
    author: 'Esinnation',
    githubLink: 'https://github.com/Esinnation'
  },
  {
    artName: 'Button Hover Animation',
    pageLink: './Art/oandev/index.html',
    imageLink: './Art/oan.gif',
    author: 'hioan-dev',
    githubLink: 'https://github.com/hioan-dev'
  },
  {
    artName: 'Wordspin',
    pageLink: './Art/trottiemcqueen/wordspin.html',
    imageLink: './Art/trottiemcqueen/wordspin.png',
    author: 'Trottie McQueen',
    githubLink: 'https://github.com/trottiemcqueen'
  },
  {
    artName: 'Road Moving Animation',
    pageLink: './Art/pabitra0011/index.html',
    imageLink: './Art/pabitra0011/RoadAnimation.gif',
    author: 'pabitra0011',
    githubLink: 'https://github.com/pabitra0011'
  },
  {
    artName: 'Sun-loader Animation', // change this to the name of your artwork
    pageLink: './Art/Groot-2001/index.html', // change this
    imageLink: './Art/Groot-2001/sun-animation.gif', // change this
    author: 'Shiva Silmawala', // use your name
    githubLink: 'https://github.com/Groot-2001' // change this
  },
  {
    artName: 'CUBE',
    pageLink: './Art/okaydivyansh/index.html',
    imageLink: './Art/okaydivyansh/cube.gif',
    author: 'Divyansh',
    githubLink: 'https://github.com/okaydivyansh'
  },

  {
    artName: 'wheel',
    pageLink: './Art/mohdUsman-6508/wheel.html',
    imageLink: './Art/mohdUsman-6508/wheel.gif',
    author: 'Mohd Usman',
    githubLink: 'https://github.com/mohdUsman-6508'
  },

  {
    artName: 'Ball-animation',
    pageLink: './Art/RohanSalgare/index.html',
    imageLink: './Art/RohanSalgare/animation.gif',
    author: 'Rohan',
    githubLink: 'https://github.com/RohanSalgare'
  },
  {
    artName: 'CircleChase',
    pageLink: './Art/MathDevWeb/CircleChase.html',
    imageLink: './Art/MathDevWeb/CircleChase.gif',
    author: 'MathDevWeb',
    githubLink: 'https://github.com/MathDevWeb'
  },
  {
    artName: 'Waves',
    pageLink: './Art/vivek/index.html',
    imageLink: './Art/vivek/waves.gif',
    author: 'Vivek Boii',
    githubLink: 'https://github.com/vivekBoii'
  },
  {
    artName: 'Optimus Prime',
    pageLink: './Art/Aneesh/optimusprime.html',
    imageLink: './Art/Aneesh/optimusprime.gif',
    author: 'Aneesh',
    githubLink: 'https://github.com/aneeshd27'
  },
  {
    artName: 'Ping Pong',
    pageLink: './Art/patelanuj93/index.html',
    imageLink: './Art/patelanuj93/ping-pong.gif',
    author: 'Anuj Patel',
    githubLink: 'https://github.com/patelanuj93'
  },
  {
    artName: 'Sun-Earth Rotation',
    pageLink: './Art/vinay-s36/animation.html',
    imageLink: './Art/vinay-s36/Sun-Earth Rotation.gif',
    author: 'Vinay',
    githubLink: 'https://github.com/vinay-s36'
  },
  {
    artName: 'Heart Loading...',
    pageLink: './Art/maidxn/index.html',
    imageLink: './Art/maidxn/heart-loading-animate.gif',
    author: 'Mayd',
    githubLink: 'https://github.com/maidxn'
  },
  {
    artName: 'Colour change Ball',
    pageLink: './Art/TBRX/index.html',
    imageLink: './Art/TBRX/color-change.png',
    author: 'Tabrez Alam',
    githubLink: 'https://github.com/tabrez022'
  },
  {
    artName: 'Spinner',
    pageLink: './Art/muhd-kifayath/Spinner.html',
    imageLink: './Art/muhd-kifayath/Spinner.gif',
    author: 'Kifayath',
    githubLink: 'https://github.com/muhd-kifayath'
  },
  {
<<<<<<< HEAD
    artName: 'Rotate 3D on Hover',
    pageLink: './Art/Vamshidhar/rotate.html',
    imageLink: './Art/Vamshidhar/rotate-3d-on-hover.gif',
    author: 'Vamshidhar Thonti',
    githubLink: 'https://github.com/vamshidhar-thonti'
  },
=======
    artName: 'Heart Beat',
    pageLink: './Art/Luv/index.html',
    imageLink: './Art/Luv/heart.png',
    author: 'Luv',
    githubLink: 'https://github.com/luv2027'
  }
>>>>>>> 3b9d02e5
];

// +--------------------------------------------------------------------------------+
// +                                                                                +
// +                  YOU DO NOT NEED TO CHANGE ANYTHING BELOW THIS                 +
// +                                                                                +
// +--------------------------------------------------------------------------------+

// Creates cards from the array above
// You don't need to modify this
let contents = [];
Shuffle(cards).forEach((c) => {
  contents.push([
    `<li class="card">` +
      `<a href='${c.pageLink}'>` +
      `<img class="art-image" src='${c.imageLink}' alt='${c.artName}' />` +
      `</a>` +
      `<div class="flex-content">` +
      `<a href='${c.pageLink}'><h3 class="art-title">${c.artName}</h3></a>` +
      `<p class='author'><a href="${c.githubLink}" target="_blank"><i class="fab fa-github"></i> ${c.author}</a> </p>` +
      `</div>` +
      `</li>`
  ]);
});

document.getElementById('cards').innerHTML = contents;

function Shuffle(o) {
  for (
    var j, x, i = o.length;
    i;
    j = parseInt(Math.random() * i), x = o[--i], o[i] = o[j], o[j] = x
  );
  return o;
}<|MERGE_RESOLUTION|>--- conflicted
+++ resolved
@@ -1348,21 +1348,19 @@
     githubLink: 'https://github.com/muhd-kifayath'
   },
   {
-<<<<<<< HEAD
     artName: 'Rotate 3D on Hover',
     pageLink: './Art/Vamshidhar/rotate.html',
     imageLink: './Art/Vamshidhar/rotate-3d-on-hover.gif',
     author: 'Vamshidhar Thonti',
     githubLink: 'https://github.com/vamshidhar-thonti'
   },
-=======
+  {
     artName: 'Heart Beat',
     pageLink: './Art/Luv/index.html',
     imageLink: './Art/Luv/heart.png',
     author: 'Luv',
     githubLink: 'https://github.com/luv2027'
   }
->>>>>>> 3b9d02e5
 ];
 
 // +--------------------------------------------------------------------------------+
