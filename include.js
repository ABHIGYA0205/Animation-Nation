let cards = [
  {
    artName: 'Disco Bubble',
    pageLink: './Art/konstantify/index.html',
    imageLink: './Art/konstantify/konst.gif',
    author: 'Constantin',
    githubLink: 'https://github.com/konstantin0s'
  },
  {
    artName: 'Art',
    pageLink: './Art/mishra-parth/index.html',
    imageLink: './Art/mishra-parth/mishra-parth-project.gif',
    author: 'Parth',
    githubLink: 'https://github.com/mishra-parth'
  },
  {
    artName: 'Aymat',
    pageLink: './Art/aymat/index.html',
    imageLink: './Art/aymat/Capture.gif',
    author: 'aysha30',
    githubLink: 'https://github.com/aysha30'
  },
  {
    artName: 'Scissors Cutting Animation (CSS only)',
    pageLink: './Art/CoffeeAnimation/index.html',
    imageLink: './Art/CoffeeAnimation/scissors-cutting-animation.gif',
    author: 'Angelo Marcinnò',
    githubLink: 'https://github.com/angelo24782'
  },
  {
    artName: 'Cool CSS Preloader',
    pageLink: './Art/Himanshu_Kumawat/index.html',
    imageLink: './Art/Himanshu_Kumawat/preloader.gif',
    author: 'Himanshu Kumawat',
    githubLink: 'https://github.com/013himanshu'
  },
  {
    artName: 'Troll-Ball',
    pageLink: './Art/ivantbv/index.html',
    imageLink: './Art/ivantbv/troll-ball.gif',
    author: 'ivantbv',
    githubLink: 'https://github.com/ivantbv'
  },
  {
    artName: 'CSS heART',
    pageLink: './Art/Aarush/Heart.html',
    imageLink: './Art/Aarush/Heart.png',
    author: 'Aarush Bhat',
    githubLink: 'https://github.com/r-ush'
  },
  {
    artName: 'Image With Gray Scale Effect',
    pageLink: './Art/Image With Gray Scale Effect',
    imageLink:
      './Art/Image With Gray Scale Effect/Image-With-Gray-Scale-Effect.gif',
    author: 'Vikrant Kumar',
    githubLink: 'https://github.com/VikrantKu333'
  },
  {
    artname: 'Animation-Cool',
    pageLink: './Art/apilacharya/index.html',
    imageLink: './Art/apilacharya/animation-cool.gif',
    author: 'Apil Raj Acharya',
    githubLink: 'https://github.com/apilacharya'
  },

  {
    artName: 'covid-19',
    pageLink: './Art/shivam12k/index.html',
    videoLink: './Art/cell/cell.mp4',
    author: 'shivam12k',
    githubLink: 'https://github.com/shivam12k'
  },
  {
    artName: 'Bouncing Heart',
    pageLink: './Art/love2cr3ate/index.html',
    imageLink: './Art/love2cr3ate/bouncing-heart.gif',
    author: 'l0ve2cr3ate',
    githubLink: 'https://github.com/l0ve2cr3ate'
  },
  {
    artName: 'Animated-Loading',
    pageLink: './Art/Animated-Loading/index.html',
    imageLink: './Art/Animated-Loading/Animated-Loading.gif',
    author: 'Mehul1011',
    githubLink: 'https://github.com/mehul1011'
  },
  {
    artName: 'covid-19',
    pageLink: './Art/shivam12k/index.html',
    // videoLink: './Art/cell/cell.mp4',
    imageLink: '#',
    author: 'shivam12k',
    githubLink: 'https://github.com/shivam12k'
  },
  {
    artName: 'Mag-animation',
    pageLink: './Art/Mag-D-Alena/index.html',
    imageLink: './Art/Mag-D-Alena/Mag-animation.gif',
    author: 'Magdalena BenBassat-Luszczynska',
    githubLink: 'https://github.com/mag-d-alen'
  },
  {
    artName: 'ThomasTobe',
    pageLink: './Art/ThomasTobe/index.html',
    imageLink: './Art/ThomasTobe/rotation.gif',
    author: 'ThomasTobe',
    githubLink: 'https://github.com/ThomasTobe'
  },
  {
    artName: 'Life Of Coder',
    pageLink: './Art/DevarshiDoshi/index.html',
    imageLink: './Art/DevarshiDoshi/Life Of Coder.gif',
    author: 'DevarshiDoshi',
    githubLink: 'https://github.com/devarshidoshi'
  },

  {
    artName: 'That Animation',
    pageLink: './Art/MaKloudz/index.html',
    imageLink: './Art/MaKloudz/dat-animation.gif',
    author: 'Blessing Mutava',
    githubLink: 'https://github.com/MaKloudz'
  },
  {
    artName: 'animatron',
    pageLink: './Art/animatron/index.html',
    imageLink: './Art/animatron/trance.gif',
    author: 'nick981837',
    githubLink: 'https://github.com/nick981837'
  },
  {
    artName: 'ZTM Animation',
    pageLink: './Art/EricPuskas/index.html',
    imageLink: './Art/EricPuskas/index.gif',
    author: 'Eric Puskas',
    githubLink: 'https://github.com/EricPuskas'
  },
  {
    artName: 'LSD Rainbow Trip: Phase 1',
    pageLink: './Art/AbsMechanik/index.html',
    imageLink: './Art/AbsMechanik/AbsMechanik_Animation.gif',
    author: 'AbsMechanik',
    githubLink: 'https://github.com/AbsMechanik'
  },
  {
    artName: 'Christmas Lights',
    pageLink: './Art/Futuregit/index.html',
    imageLink: './Art/Futuregit/Christmas-Lights.gif',
    author: 'Futuregit',
    githubLink: 'https://github.com/Futuregit'
  },
  {
    artName: 'space zoo',
    pageLink: './Art/space_zoo/index.html',
    imageLink: './Art/space_zoo/space_zoo.gif',
    author: 'yuwenGithub',
    githubLink: 'https://github.com/yuwenGithub'
  },
  {
    artName: 'neon-text flicker glow',
    pageLink: './Art/neon-text flicker glow/neon.html',
    videoLink: './Art/neon-text flicker glow/neon-text flicker glow.gif',
    author: 'Ajay Tyagi',
    githubLink: 'https://github.com/imajaytyagi'
  },
  {
    artName: 'Dice Animation',
    pageLink: './Art/Dice-Animation/dice_animation.html',
    videoLink: './Art/Dice-Animation/dice.gif',
    author: 'Ronit DuttA',
    githubLink: 'https://github.com/RD91'
  },
  {
    artName: 'Fruit Dancing',
    pageLink: './Art/carlacentenor/index.html',
    imageLink: './Art/carlacentenor/fruit.gif',
    author: 'carlacentenor',
    githubLink: 'https://github.com/carlacentenor'
  },
  {
    artName: 'eyes',
    pageLink: './Art/eyes/index.html',
    imageLink: './Art/eyes/eyes.gif',
    author: 'yuwenGithub',
    githubLink: 'https://github.com/yuwenGithub'
  },
  {
    artName: 'Spooktober Hacktoberfest',
    pageLink: './Art/FredAmartey/index.html',
    imageLink: './Art/FredAmartey/thumbnaill.gif',
    author: 'Fred Amartey',
    githubLink: 'https://github.com/FredAmartey'
  },
  {
    artName: 'Star Wars?',
    pageLink: './Art/henryvalbuena/index.html',
    imageLink: './Art/henryvalbuena/index.gif',
    author: 'Henry Valbuena',
    githubLink: 'https://github.com/henryvalbuena'
  },
  {
    artName: 'UFO',
    pageLink: './Art/UFO/index.html',
    imageLink: './Art/UFO/UFO.png',
    author: 'Abhinav Singh @abhinav9910',
    githubLink: 'https://github.com/abhinav9910'
  },
  {
    artName: 'The Ripple',
    pageLink: './Art/Anmol2/index.html',
    imageLink: './Art/Anmol2/ripple.png',
    author: 'Anmol',
    githubLink: 'https://github.com/Anmol270900'
  },
  {
    artName: 'Rainbow loader',
    pageLink: './Art/ka-hn/rainbow.html',
    imageLink: './Art/ka-hn/rainbow.gif',
    author: 'Karim Hussain',
    githubLink: 'https://github.com/ka-hn'
  },
  {
    artName: 'Action Cam',
    pageLink: './Art/Donovan/index.html',
    imageLink: './Art/Donovan/pureCSS-animation.gif',
    author: 'Donovan Hunter',
    githubLink: 'https://github.com/dhdcode'
  },
  {
    artName: 'The Sun',
    pageLink: './Art/Anmol/index.html',
    imageLink: './Art/Anmol/sun.png',
    author: 'Anmol',
    githubLink: 'https://github.com/Anmol270900'
  },
  {
    artName: 'Flashing Pumpkin',
    pageLink: './Art/KatrinaRose14/index.html',
    imageLink: './Art/KatrinaRose14/FlashingPumpkin.gif',
    author: 'Katrina Yates',
    githubLink: 'https://github.com/KatrinaRose14'
  },
  {
    artName: 'Flipbox',
    pageLink: './Art/Prasheel/index.html',
    imageLink: './Art/Prasheel/flip.gif',
    author: 'Prasheel Soni',
    githubLink: 'https://github.com/ps011'
  },
  {
    artName: '2019 Wave',
    pageLink: './Art/chris-aqui/index.html',
    imageLink: './Art/chris-aqui/2019-jump.gif',
    author: 'Christine Aqui',
    githubLink: 'https://github.com/christine-aqui'
  },
  {
    artName: 'Hover Button Animation',
    pageLink: './Art/Vipul/hover.html',
    imageLink: './Art/Vipul/Screenshot2.png',
    author: 'Vipul',
    githubLink: 'https://github.com/vipuljain08'
  },
  {
    artName: 'Start From Zero',
    pageLink: './Art/Robihdy/index.html',
    imageLink: './Art/Robihdy/start-from-zero.png',
    author: 'Robihdy',
    githubLink: 'https://github.com/Robihdy'
  },
  {
    artName: 'Local Host metaphor',
    pageLink: './Art/Akbar-Cyber/index.html',
    imageLink: './Art/Prateek/localhost.png',
    author: 'Prateek',
    githubLink: 'https://github.com/prateekpatrick'
  },
  {
    artName: 'Akbar-Cyber',
    pageLink: './Art/Akbar-Cyber/index.html',
    imageLink: './Art/Akbar-Cyber/akbar.gif',
    author: 'Akbar',
    githubLink: 'https://github.com/Akbar-Cyber'
  },
  {
    artName: 'Sliding Lines',
    pageLink: './Art/erics0n/sliding-lines/index.html',
    imageLink: './Art/erics0n/sliding-lines/image.gif',
    author: 'erics0n',
    githubLink: 'https://github.com/erics0n'
  },
  {
    artName: 'Triangle',
    pageLink: './Art/Joy/triangle/triangle.html',
    imageLink: './Art/Joy/triangle/triangle.gif',
    author: 'Joy',
    githubLink: 'https://github.com/royranger'
  },
  {
    artName: 'Cube',
    pageLink: './Art/Joy/cube/cube.html',
    imageLink: './Art/Joy/cube/cube.gif',
    author: 'Joy',
    githubLink: 'https://github.com/royranger'
  },
  {
    artName: 'Burger Menu',
    pageLink: './Art/mctrl/burger.html',
    imageLink: './Art/mctrl/burger.gif',
    author: 'Martina',
    githubLink: 'https://github.com/mctrl'
  },
  {
    artName: 'Square Loader',
    pageLink: './Art/Hemant/index.html',
    imageLink: './Art/Hemant/loader.gif',
    author: 'Hemant Garg',
    githubLink: 'https://github.com/hemant-garg'
  },
  {
    artName: 'wake up, neo...',
    pageLink: './Art/samirjouni/TributeToTheMatrix.html',
    imageLink: './Art/samirjouni/sample.gif',
    author: 'Samir Jouni',
    githubLink: 'https://github.com/samirjouni'
  },
  {
    artName: 'Tribute To COD4MW',
    pageLink: './Art/samirjouni2/index.html',
    imageLink: './Art/samirjouni2/sample.gif',
    author: 'Samir Jouni',
    githubLink: 'https://github.com/samirjouni'
  },
  {
    artName: 'Planet',
    pageLink: './Art/ArthurDoom/planet.html',
    imageLink: './Art/ArthurDoom/planet.gif',
    author: 'ArthurDoom',
    githubLink: 'https://github.com/ArthurDoom'
  },
  {
    artName: 'SquarPy',
    pageLink: './Art/Utkarsh/index.html',
    imageLink: './Art/Utkarsh/hack.gif',
    author: 'utkarsh',
    githubLink: 'https://github.com/Utkarsh2604'
  },
  {
    artName: 'Circle',
    pageLink: './Art/Oliver/Circle.html',
    imageLink: './Art/Oliver/circle.gif',
    author: 'Oliver',
    githubLink: 'https://github.com/oliver-gomes'
  },
  {
    artName: 'Ellipse Loader',
    pageLink: './Art/VaibhavKhulbe/EllipseLoader.html',
    imageLink: './Art/VaibhavKhulbe/ellipseLoader.gif',
    author: 'Vaibhav Khulbe',
    githubLink: 'https://github.com/Kvaibhav01'
  },
  {
    artName: 'Simple Loader',
    pageLink: './Art/soumsps/simpleload.html',
    imageLink: './Art/soumsps/sample.gif',
    author: 'Soumendu Sinha',
    githubLink: 'https://github.com/soumsps'
  },
  {
    artName: 'Rollodex',
    pageLink: './Art/Shruti/rolling.html',
    imageLink: './Art/Shruti/rolling.gif',
    author: 'Shruti',
    githubLink: 'https://github.com/shruti49'
  },
  {
    artName: 'Cute Cat',
    pageLink: './Art/Alghi/cat.html',
    imageLink: './Art/Alghi/cat.gif',
    author: 'Alghi',
    githubLink: 'https://github.com/darklordace'
  },
  {
    artName: 'r2d2d starwerz',
    pageLink: './Art/izzycs/index.html',
    imageLink: './Art/izzycs/r2d2d.gif',
    author: 'Joy',
    githubLink: 'https://github.com/izzycs'
  },
  {
    artName: 'ZtM Text',
    pageLink: './Art/Di4iMoRtAl/ZtM_text_animation.html',
    imageLink: './Art/Di4iMoRtAl/ZtM_animation.gif',
    author: 'Di4iMoRtAl',
    githubLink: 'https://github.com/dppeykov'
  },
  {
    artName: 'Circles',
    pageLink: './Art/Bhuvana/circles.html',
    imageLink: './Art/Bhuvana/circles.gif',
    author: 'Bhuvana',
    githubLink: 'https://github.com/bhuvana-guna'
  },
  {
    artName: 'Bird',
    pageLink: './Art/Bhuvana/bird.html',
    imageLink: './Art/Bhuvana/bird.gif',
    author: 'Bhuvana',
    githubLink: 'https://github.com/bhuvana-guna'
  },
  {
    artName: 'Loader',
    pageLink: './Art/Bhuvana/loader.html',
    imageLink: './Art/Bhuvana/loader.gif',
    author: 'Bhuvana',
    githubLink: 'https://github.com/bhuvana-guna'
  },
  {
    artName: 'Simple blinking loading circles',
    pageLink: './Art/Rahul/index.html',
    imageLink: './Art/Rahul/loading.gif',
    author: 'Rahul',
    githubLink: 'https://github.com/kohli6010'
  },
  {
    artName: 'Css Pulse',
    pageLink: './Art/Aszmel/pulse.html',
    imageLink: './Art/Aszmel/css_pulse.gif',
    author: 'Aszmel',
    githubLink: 'https://github.com/Aszmel'
  },
  {
    artName: 'Circle Bounce',
    pageLink: './Art/Edmund/index.html',
    imageLink: './Art/Edmund/circle-bounce.gif',
    author: 'Edmund',
    githubLink: 'https://github.com/edmund1645'
  },
  {
    artName: 'Heart Beating',
    pageLink: './Art/Regem/index.html',
    imageLink: './Art/Regem/heart.jpg',
    author: 'Regem',
    githubLink: 'https://github.com/GemzBond'
  },
  {
    artName: 'Fading Circles',
    pageLink: './Art/Ankit/fadeCircle.html',
    imageLink: './Art/Ankit/fadeCircles.png',
    author: 'Ankit Srivastava',
    githubLink: 'https://github.com/a18nov'
  },
  {
    artName: 'Hacktoberfest 2019',
    pageLink: './Art/jpk3lly/animation.html',
    imageLink: './Art/jpk3lly/JPs_Animation_GIF.gif',
    author: 'jpk3lly',
    githubLink: 'https://github.com/jpk3lly'
  },
  {
    artName: 'Name Rotator',
    pageLink: './Art/Meet/name.html',
    imageLink: './Art/Meet/name.gif',
    author: 'Meet',
    githubLink: 'https://github.com/Meet1103'
  },
  {
    artName: 'Ball Rotator',
    pageLink: './Art/Bibekpreet/index.html',
    imageLink: './Art/Bibekpreet/ball.gif',
    author: 'Bibekpreet',
    githubLink: 'https://github.com/bibekpreet99'
  },
  {
    artName: 'ephiphany',
    pageLink: './Art/OctavianIlies/index.html',
    imageLink: './Art/OctavianIlies/ephiphany.gif',
    author: 'OctavianIlies',
    githubLink: 'https://github.com/OctavianIlies'
  },
  {
    artName: 'Loading',
    pageLink: './Art/jh1992jh/loading.html',
    imageLink: './Art/jh1992jh/loading.gif',
    author: 'jh1992jh',
    githubLink: 'https://github.com/jh1992jh'
  },
  {
    artName: 'ZTM Colors',
    pageLink: './Art/Godnon/index.html',
    imageLink: './Art/Godnon/ZTMcAnim.gif',
    author: 'Godnon',
    githubLink: 'https://github.com/godnondsilva'
  },
  {
    artName: 'Hover Effect',
    pageLink: './Art/Shubhankar/index.html',
    imageLink: './Art/Shubhankar/hackoctober.gif',
    author: 'Shubhankar',
    githubLink: 'https://github.com/shubhdwiv12'
  },
  {
    artName: 'Bouncing Fading Circles',
    pageLink: './Art/AyoubIssaad/index.html',
    imageLink: './Art/AyoubIssaad/BouncingFadingCircles.gif',
    author: 'AyoubIssaad',
    githubLink: 'https://github.com/AyoubIssaad'
  },
  {
    artName: '5 balls preloader',
    pageLink: './Art/Nnaji-Victor/index.html',
    imageLink: './Art/Nnaji-Victor/5_balls.gif',
    author: 'Nnaji Victor',
    githubLink: 'https://github.com/Nnaji-Victor'
  },
  {
    artName: 'ZTM Bouncer',
    pageLink: './Art/Josia/bouncer.html',
    imageLink: './Art/Josia/ztmbouncer.gif',
    author: 'Josia Rodriguez',
    githubLink: 'https://github.com/josiarod'
  },
  {
    artName: 'Hacktober loading animation',
    pageLink: './Art/mehul1011/index.html',
    imageLink: './Art/mehul1011/loading.gif',
    author: 'Mehul1011',
    githubLink: 'https://github.com/mehul1011'
  },
  {
    artName: 'Loading Dots',
    pageLink: './Art/devSergiu/index.html',
    imageLink: './Art/devSergiu/loading.gif',
    author: 'devSergiu',
    githubLink: 'https://github.com/devsergiu'
  },
  {
    artName: 'TypeWriter effect',
    pageLink: './Art/Sidharth/Typing_Text.html',
    imageLink: './Art/Sidharth/type_writer.gif',
    author: 'Sidharth',
    githubLink: 'https://github.com/Sidharth98'
  },
  {
    artName: 'Blue Spin',
    pageLink: './Art/JamesW/index.html',
    imageLink: './Art/JamesW/hacktober_spin.gif',
    author: 'James Whitney',
    githubLink: 'https://github.com/jameswhitney'
  },
  {
    artName: 'Loading Animation',
    pageLink: './Art/Sidharth/Loading.html',
    imageLink: './Art/Sidharth/Loading.gif',
    author: 'Sidharth',
    githubLink: 'https://github.com/Sidharth98'
  },
  {
    artName: 'Rotation',
    pageLink: './Art/alenanog/index.html',
    imageLink: './Art/alenanog/rotation.gif',
    author: 'Alena A.',
    githubLink: 'https://github.com/alenanog'
  },
  {
    artName: 'Colors in your life',
    pageLink: './Art/Atipahy/colors.html',
    imageLink: './Art/Atipahy/colors.png',
    author: 'Christos Chr',
    githubLink: 'https://github.com/atipaHy'
  },
  {
    artName: 'Orb',
    pageLink: './Art/Jkbicbic/orb.html',
    imageLink: './Art/Jkbicbic/orb.gif',
    author: 'John Kennedy Bicbic',
    githubLink: 'https://github.com/jkbicbic'
  },
  {
    artName: 'Charging...',
    pageLink: './Art/Afraz/charging.html',
    imageLink: './Art/Afraz/charging.gif',
    author: 'Afraz',
    githubLink: 'https://github.com/afrazz'
  },
  {
    artName: 'Charging...',
    pageLink: './Art/DepStep/depstep.html',
    imageLink: './Art/DepStep/depstep.gif',
    author: 'DepStep',
    githubLink: 'https://github.com/stephD'
  },
  {
    artName: 'Dancing Ball...',
    pageLink: './Art/DaveFres/index.html',
    imageLink: './Art/DaveFres/ball.gif',
    author: 'DaveFres',
    githubLink: 'https://github.com/DaveFres'
  },
  {
    artName: 'animatron',
    pageLink: './Art/animatron/index.html',
    imageLink: './Art/animatron/trance.gif',
    author: 'jomahay',
    githubLink: 'https://github.com/jomahay'
  },
  {
    artName: 'Sunshine',
    pageLink: './Art/Pavelisp/sunshine.html',
    imageLink: './Art/Pavelisp/sunshine.gif',
    author: 'Pavel Isp',
    githubLink: 'https://github.com/pavelisp'
  },
  {
    artName: 'SoundBoxes',
    pageLink: './Art/Hbarang/SoundBox.html',
    imageLink: './Art/Hbarang/SoundBoxAnimation.gif',
    author: 'Hbarang',
    githubLink: 'https://github.com/hbarang'
  },
  {
    artName: 'Cheshire',
    pageLink: './Art/Ckanelin/index.html',
    imageLink: './Art/Ckanelin/Cheshire.gif',
    author: 'Ckanelin',
    githubLink: 'https://github.com/ckanelin'
  },
  {
    artName: 'Disappear',
    pageLink: './Art/Stacy/index.html',
    imageLink: './Art/Stacy/disappear.gif',
    author: 'Stacy',
    githubLink: 'https://github.com/stacyholtz6'
  },
  {
    artName: 'Ellipse Spinner',
    pageLink: './Art/Sabina/ellipse_spinner.html',
    imageLink: './Art/Sabina/ellipse_spinner.png',
    author: 'Sabina Abbasova',
    githubLink: 'https://github.com/sabina929'
  },
  {
    artName: 'NightSky',
    pageLink: './Art/AndyS/index.html',
    imageLink: './Art/AndyS/Capture.GIF',
    author: 'AndyS',
    githubLink: 'https://github.com/AndyS1988'
  },
  {
    artName: 'Hungry',
    pageLink: './Art/diegchav/index.html',
    imageLink: './Art/diegchav/hungry.gif',
    author: 'Diego Chz',
    githubLink: 'https://github.com/diegchav'
  },
  {
    artName: 'Hover Text Animation',
    pageLink: './Art/AyoubIssaad2/index.html',
    imageLink: './Art/AyoubIssaad2/hoverTextAnimation.gif',
    author: 'AyoubIssaad',
    githubLink: 'https://github.com/AyoubIssaad'
  },
  {
    artName: 'Colorize',
    pageLink: './Art/JimBratsos/colorize.html',
    imageLink: './Art/JimBratsos/Colorize.gif',
    author: 'Jim Bratsos',
    githubLink: 'https://github.com/JimBratsos'
  },
  {
    artName: 'Hacktober Spooktacular',
    pageLink: 'Art/Elex/index.html',
    imageLink: ['./Art/Elex/hhs.gif'],
    author: 'William Poisel (LordCobra)',
    githubLink: 'https://github.com/epoisel'
  },
  {
    artName: 'Circley',
    pageLink: './Art/Tranjenny/indexjenny.html',
    imageLink: './Art/Tranjenny/zerojenny.gif',
    author: 'Tranjenny',
    githubLink: 'https://github.com/Tranjenny'
  },
  {
    artName: 'My Vietnam',
    pageLink: './Art/nhbduy/index.html',
    imageLink: './Art/nhbduy/my-vietnam.gif',
    author: 'Hoang-Bao-Duy NGUYEN',
    githubLink: 'https://github.com/nhbduy'
  },
  {
    artName: 'Hactoberfest Bus',
    pageLink: './Art/shahpranaf/index.html',
    imageLink: './Art/shahpranaf/hacktoberfest_bus.gif',
    author: 'Pranav Shah',
    githubLink: 'https://github.com/shahpranaf'
  },
  {
    artName: 'Hacktoberfest',
    pageLink: './Art/robihid/index.html',
    imageLink: './Art/robihid/hacktoberfest.png',
    author: 'robihid',
    githubLink: 'https://github.com/robihid'
  },
  {
    artName: 'Hi there',
    pageLink: './Art/Aki/index.html',
    imageLink: './Art/Aki/giphy.gif',
    author: 'Aki',
    githubLink: 'https://github.com/akmalist'
  },
  {
    artName: '3D css animation',
    pageLink: './Art/animationtion/index.html',
    imageLink: './Art/animation/css3drotate.gif',
    author: 'christ',
    githubLink: 'https://github.com/christ-87'
  },
  {
    artName: 'Hacktoberfest 2019!',
    pageLink: './Art/RedSquirrrel/index.html',
    imageLink: './Art/RedSquirrrel/index.html/animation.PNG',
    author: 'RedSquirrrel',
    githubLink: 'https://github.com/RedSquirrrel'
  },
  {
    artName: 'Sliding text',
    pageLink: './Art/Flattopz/index.html',
    imageLink: './Art/Flattopz/SlidingText.gif',
    author: 'Flattopz',
    githubLink: 'https://github.com/hjpunzalan'
  },
  {
    artName: 'Rainbow Color Changer',
    pageLink: './Art/mmshr/index.html',
    imageLink: './Art/mmshr/rainbow.gif',
    author: 'mmosehauer',
    githubLink: 'https://github.com/mmosehauer'
  },
  {
    artName: 'World of Coding',
    pageLink: './Art/tom_kn/coding.html',
    imageLink: './Art/tom_kn/coding.gif',
    author: 'Tamas Knisz',
    githubLink: 'https://github.com/TamasKn'
  },
  {
    artName: 'Initial Bounce',
    pageLink: './Art/Juwana/initial.html',
    imageLink: './Art/Juwana/InitialBounce.gif',
    author: 'Juwana',
    githubLink: 'https://github.com/JZerman2018'
  },
  {
    artName: 'Atom',
    pageLink: './Art/Teva/index.html',
    imageLink: './Art/Teva/atom.gif',
    author: 'Teva',
    githubLink: 'https://github.com/TevaHenry'
  },
  {
    artName: 'Be Awesome',
    pageLink: './Art/TigerAsH/index.html',
    imageLink: './Art/TigerAsH/be-awesome.jpg',
    author: 'TigerAsH',
    githubLink: 'https://github.com/TigerAsH94'
  },
  {
    artName: 'Rainbow Colors',
    pageLink: './Art/Sanjeev/index.html',
    imageLink: './Art/Sanjeev/animation.gif',
    author: 'Sanjeev Panday',
    githubLink: 'https://github.com/Sanjeev-Panday'
  },
  {
    artName: 'ZtM',
    pageLink: './Art/thoyvo/index.html',
    imageLink: './Art/thoyvo/ztm.gif',
    author: 'Thoyvo',
    githubLink: 'https://github.com/thoyvo'
  },
  {
    artName: 'Fast Fishes',
    pageLink: './Art/4ront/index.html',
    imageLink: './Art/4ront/fishes.gif',
    author: '4rontender',
    githubLink: 'https://github.com/RinatValiullov'
  },
  {
    artName: 'Loading...',
    pageLink: './Art/RedSquirrrel2/loading.html',
    imageLink: './Art/RedSquirrrel2/loading.gif',
    author: 'RedSquirrrel',
    githubLink: 'https://github.com/RedSquirrrel'
  },
  {
    artName: 'Animated Cube',
    pageLink: './Art/Animated Cube/index.html',
    imageLink: './Art/Animated Cube/cube.gif',
    author: 'RedSquirrrel',
    githubLink: 'https://github.com/RedSquirrrel'
  },
  {
    artName: 'Calm Ubuntu',
    pageLink: './Art/schupat/index.html',
    imageLink: './Art/schupat/preview.gif',
    author: 'schupat',
    githubLink: 'https://github.com/schupat'
  },
  {
    artName: 'Solar System',
    pageLink: './Art/DSandberg93/index.html',
    imageLink: './Art/DSandberg93/SolarSystem.gif',
    author: 'DSandberg93',
    githubLink: 'https://github.com/DSandberg93'
  },
  {
    artName: 'Boo',
    pageLink: './Art/VerityB/index.html',
    imageLink: './Art/VerityB/boo.gif',
    author: 'VerityB',
    githubLink: 'https://github.com/VerityB'
  },
  {
    artName: 'Hacktoberfest Ghost',
    pageLink: './Art/cTahirih/index.html',
    imageLink: './Art/cTahirih/ghost.png',
    author: 'cTahirih',
    githubLink: 'https://github.com/cTahirih'
  },
  {
    artName: 'Clock',
    pageLink: './Art/Abdul/index.html',
    imageLink: './Art/Abdul/Clock.png',
    author: 'Abdul Rahman',
    githubLink: 'https://github.com/abdulrahman118'
  },
  {
    artName: 'Loading Cube',
    pageLink: './Art/andrearizzello/index.html',
    imageLink: './Art/andrearizzello/index.gif',
    author: 'Andrea Rizzello',
    githubLink: 'https://github.com/andrearizzello'
  },
  {
    artName: 'Wall Dropping Logo',
    pageLink: './Art/shivams136/index.html',
    imageLink: './Art/shivams136/walldrop.gif',
    author: 'Shivam Sharma',
    githubLink: 'https://github.com/ShivamS136'
  },
  {
    artName: 'Infinite Race',
    pageLink: './Art/levermanx/index.html',
    imageLink: './Art/levermanx/anim.gif',
    author: 'Levermanx',
    githubLink: 'https://github.com/levermanx'
  },
  {
    artName: 'Hover to Rotate Text',
    pageLink: './Art/faiz_hameed/index.html',
    imageLink: './Art/faiz_hameed/hackto.gif',
    author: 'Faiz Hameed',
    githubLink: 'https://github.com/faizhameed'
  },
  {
    artName: 'HalloHacktober Greeting!',
    pageLink: './Art/lusalga/index.html',
    imageLink: './Art/lusalga/lu.gif',
    author: 'Lucieni A. Saldanha',
    githubLink: 'https://github.com/lusalga/'
  },
  {
    artName: 'Time goes by',
    pageLink: './Art/WolfgangKreminger/index.html',
    imageLink: './Art/WolfgangKreminger/showcase.gif',
    author: 'Wolfgang Kreminger',
    githubLink: 'https://github.com/r4pt0s'
  },
  {
    artName: 'Bouncing Text!',
    pageLink: './Art/AbdulsalamAbdulrahman/index.html',
    imageLink: './Art/AbdulsalamAbdulrahman/Bouncingtxt.gif',
    author: 'Abdulsalam Abdulrahman',
    githubLink: 'https://github.com/AbdulsalamAbdulrahman/'
  },
  {
    artName: 'Simple Phone Animation',
    pageLink: './Art/Lala/index.html',
    imageLink: './Art/Lala/phone.gif',
    author: 'Olamide Aboyeji',
    githubLink: 'https://github.com/aolamide'
  },
  {
    artName: 'Synthwave Sunset',
    pageLink: './Art/brunobolting/index.html',
    imageLink: './Art/brunobolting/synthwave-sunset.gif',
    author: 'Bruno Bolting',
    githubLink: 'https://github.com/brunobolting/'
  },
  {
    artName: 'That Animation',
    pageLink: './Art/MaKloudz/index.html',
    imageLink: './Art/MaKloudz/dat-animation.gif',
    author: 'Blessing Mutava',
    githubLink: 'https://github.com/MaKloudz'
  },
  {
    artName: 'animatron',
    pageLink: './Art/animatron/index.html',
    imageLink: './Art/animatron/trance.gif',
    author: 'nick981837',
    githubLink: 'https://github.com/nick981837'
  },
  {
    artName: 'abhishek9686',
    pageLink: './Art/abhishek9686/index.html',
    imageLink: './Art/abhishek9686/loading.gif',
    author: 'abhishek9686',
    githubLink: 'https://github.com/abhishek9686'
  },

  {
    artName: 'Animecircles',
    pageLink: './Art/Animecircles/index.html',
    imageLink: './Art/animatron/',
    author: 'Geamoding',
    githubLink: 'https://github.com/gilbertekalea'
  },
  {
    artName: 'ZTM Animation',
    pageLink: './Art/EricPuskas/index.html',
    imageLink: './Art/EricPuskas/index.gif',
    author: 'Eric Puskas',
    githubLink: 'https://github.com/EricPuskas'
  },
  {
    artName: 'LSD Rainbow Trip: Phase 1',
    pageLink: './Art/AbsMechanik/index.html',
    imageLink: './Art/AbsMechanik/AbsMechanik_Animation.gif',
    author: 'AbsMechanik',
    githubLink: 'https://github.com/AbsMechanik'
  },
  {
    artName: 'Christmas Lights',
    pageLink: './Art/Futuregit/index.html',
    imageLink: './Art/Futuregit/Christmas-Lights.gif',
    author: 'Futuregit',
    githubLink: 'https://github.com/Futuregit'
  },
  {
    artName: 'space zoo',
    pageLink: './Art/space_zoo/index.html',
    imageLink: './Art/space_zoo/space_zoo.gif',
    author: 'yuwenGithub',
    githubLink: 'https://github.com/yuwenGithub'
  },
  {
    artName: 'Fruit Dancing',
    pageLink: './Art/carlacentenor/index.html',
    imageLink: './Art/carlacentenor/fruit.gif',
    author: 'carlacentenor',
    githubLink: 'https://github.com/carlacentenor'
  },
  {
    artName: 'eyes',
    pageLink: './Art/eyes/index.html',
    imageLink: './Art/eyes/eyes.gif',
    author: 'yuwenGithub',
    githubLink: 'https://github.com/yuwenGithub'
  },
  {
    artName: 'Spooktober Hacktoberfest',
    pageLink: './Art/FredAmartey/index.html',
    imageLink: './Art/FredAmartey/thumbnaill.gif',
    author: 'Fred Amartey',
    githubLink: 'https://github.com/FredAmartey'
  },
  {
    artName: 'Star Wars?',
    pageLink: './Art/henryvalbuena/index.html',
    imageLink: './Art/henryvalbuena/index.gif',
    author: 'Henry Valbuena',
    githubLink: 'https://github.com/henryvalbuena'
  },
  {
    artName: 'UFO',
    pageLink: './Art/UFO/index.html',
    imageLink: './Art/UFO/UFO.png',
    author: 'Abhinav Singh @abhinav9910',
    githubLink: 'https://github.com/abhinav9910'
  },
  {
    artName: 'The Ripple',
    pageLink: './Art/Anmol2/index.html',
    imageLink: './Art/Anmol2/ripple.png',
    author: 'Anmol',
    githubLink: 'https://github.com/Anmol270900'
  },
  {
    artName: 'Rainbow loader',
    pageLink: './Art/ka-hn/rainbow.html',
    imageLink: './Art/ka-hn/rainbow.gif',
    author: 'Karim Hussain',
    githubLink: 'https://github.com/ka-hn'
  },
  {
    artName: 'Action Cam',
    pageLink: './Art/Donovan/index.html',
    imageLink: './Art/Donovan/pureCSS-animation.gif',
    author: 'Donovan Hunter',
    githubLink: 'https://github.com/dhdcode'
  },
  {
    artName: 'The Sun',
    pageLink: './Art/Anmol/index.html',
    imageLink: './Art/Anmol/sun.png',
    author: 'Anmol',
    githubLink: 'https://github.com/Anmol270900'
  },
  {
    artName: 'Flashing Pumpkin',
    pageLink: './Art/KatrinaRose14/index.html',
    imageLink: './Art/KatrinaRose14/FlashingPumpkin.gif',
    author: 'Katrina Yates',
    githubLink: 'https://github.com/KatrinaRose14'
  },
  {
    artName: 'Flipbox',
    pageLink: './Art/Prasheel/index.html',
    imageLink: './Art/Prasheel/flip.gif',
    author: 'Prasheel Soni',
    githubLink: 'https://github.com/ps011'
  },
  {
    artName: '2019 Wave',
    pageLink: './Art/chris-aqui/index.html',
    imageLink: './Art/chris-aqui/2019-jump.gif',
    author: 'Christine Aqui',
    githubLink: 'https://github.com/christine-aqui'
  },
  {
    artName: 'Hover Button Animation',
    pageLink: './Art/Vipul/hover.html',
    imageLink: './Art/Vipul/Screenshot2.png',
    author: 'Vipul',
    githubLink: 'https://github.com/vipuljain08'
  },
  {
    artName: 'Start From Zero',
    pageLink: './Art/Robihdy/index.html',
    imageLink: './Art/Robihdy/start-from-zero.png',
    author: 'Robihdy',
    githubLink: 'https://github.com/Robihdy'
  },
  {
    artName: 'Local Host metaphor',
    pageLink: './Art/Akbar-Cyber/index.html',
    imageLink: './Art/Prateek/localhost.png',
    author: 'Prateek',
    githubLink: 'https://github.com/prateekpatrick'
  },
  {
    artName: 'Akbar-Cyber',
    pageLink: './Art/Akbar-Cyber/index.html',
    imageLink: './Art/Akbar-Cyber/akbar.gif',
    author: 'Akbar',
    githubLink: 'https://github.com/Akbar-Cyber'
  },
  {
    artName: 'Sliding Lines',
    pageLink: './Art/erics0n/sliding-lines/index.html',
    imageLink: './Art/erics0n/sliding-lines/image.gif',
    author: 'erics0n',
    githubLink: 'https://github.com/erics0n'
  },
  {
    artName: 'Triangle',
    pageLink: './Art/Joy/triangle/triangle.html',
    imageLink: './Art/Joy/triangle/triangle.gif',
    author: 'Joy',
    githubLink: 'https://github.com/royranger'
  },
  {
    artName: 'Cube',
    pageLink: './Art/Joy/cube/cube.html',
    imageLink: './Art/Joy/cube/cube.gif',
    author: 'Joy',
    githubLink: 'https://github.com/royranger'
  },
  {
    artName: 'Burger Menu',
    pageLink: './Art/mctrl/burger.html',
    imageLink: './Art/mctrl/burger.gif',
    author: 'Martina',
    githubLink: 'https://github.com/mctrl'
  },
  {
    artName: 'Square Loader',
    pageLink: './Art/Hemant/index.html',
    imageLink: './Art/Hemant/loader.gif',
    author: 'Hemant Garg',
    githubLink: 'https://github.com/hemant-garg'
  },
  {
    artName: 'wake up, neo...',
    pageLink: './Art/samirjouni/TributeToTheMatrix.html',
    imageLink: './Art/samirjouni/sample.gif',
    author: 'Samir Jouni',
    githubLink: 'https://github.com/samirjouni'
  },
  {
    artName: 'Tribute To COD4MW',
    pageLink: './Art/samirjouni2/index.html',
    imageLink: './Art/samirjouni2/sample.gif',
    author: 'Samir Jouni',
    githubLink: 'https://github.com/samirjouni'
  },
  {
    artName: 'Planet',
    pageLink: './Art/ArthurDoom/planet.html',
    imageLink: './Art/ArthurDoom/planet.gif',
    author: 'ArthurDoom',
    githubLink: 'https://github.com/ArthurDoom'
  },
  {
    artName: 'SquarPy',
    pageLink: './Art/Utkarsh/index.html',
    imageLink: './Art/Utkarsh/hack.gif',
    author: 'utkarsh',
    githubLink: 'https://github.com/Utkarsh2604'
  },
  {
    artName: 'Circle',
    pageLink: './Art/Oliver/Circle.html',
    imageLink: './Art/Oliver/circle.gif',
    author: 'Oliver',
    githubLink: 'https://github.com/oliver-gomes'
  },
  {
    artName: 'Ellipse Loader',
    pageLink: './Art/VaibhavKhulbe/EllipseLoader.html',
    imageLink: './Art/VaibhavKhulbe/ellipseLoader.gif',
    author: 'Vaibhav Khulbe',
    githubLink: 'https://github.com/Kvaibhav01'
  },
  {
    artName: 'Simple Loader',
    pageLink: './Art/soumsps/simpleload.html',
    imageLink: './Art/soumsps/sample.gif',
    author: 'Soumendu Sinha',
    githubLink: 'https://github.com/soumsps'
  },
  {
    artName: 'Rollodex',
    pageLink: './Art/Shruti/rolling.html',
    imageLink: './Art/Shruti/rolling.gif',
    author: 'Shruti',
    githubLink: 'https://github.com/shruti49'
  },
  {
    artName: 'Cute Cat',
    pageLink: './Art/Alghi/cat.html',
    imageLink: './Art/Alghi/cat.gif',
    author: 'Alghi',
    githubLink: 'https://github.com/darklordace'
  },
  {
    artName: 'ZtM Text',
    pageLink: './Art/Di4iMoRtAl/ZtM_text_animation.html',
    imageLink: './Art/Di4iMoRtAl/ZtM_animation.gif',
    author: 'Di4iMoRtAl',
    githubLink: 'https://github.com/dppeykov'
  },
  {
    artName: 'Circles',
    pageLink: './Art/Bhuvana/circles.html',
    imageLink: './Art/Bhuvana/circles.gif',
    author: 'Bhuvana',
    githubLink: 'https://github.com/bhuvana-guna'
  },
  {
    artName: 'Bird',
    pageLink: './Art/Bhuvana/bird.html',
    imageLink: './Art/Bhuvana/bird.gif',
    author: 'Bhuvana',
    githubLink: 'https://github.com/bhuvana-guna'
  },
  {
    artName: 'Loader',
    pageLink: './Art/Bhuvana/loader.html',
    imageLink: './Art/Bhuvana/loader.gif',
    author: 'Bhuvana',
    githubLink: 'https://github.com/bhuvana-guna'
  },
  {
    artName: 'Simple blinking loading circles',
    pageLink: './Art/Rahul/index.html',
    imageLink: './Art/Rahul/loading.gif',
    author: 'Rahul',
    githubLink: 'https://github.com/kohli6010'
  },
  {
    artName: 'Css Pulse',
    pageLink: './Art/Aszmel/pulse.html',
    imageLink: './Art/Aszmel/css_pulse.gif',
    author: 'Aszmel',
    githubLink: 'https://github.com/Aszmel'
  },
  {
    artName: 'Circle Bounce',
    pageLink: './Art/Edmund/index.html',
    imageLink: './Art/Edmund/circle-bounce.gif',
    author: 'Edmund',
    githubLink: 'https://github.com/edmund1645'
  },
  {
    artName: 'Heart Beating',
    pageLink: './Art/Regem/index.html',
    imageLink: './Art/Regem/heart.jpg',
    author: 'Regem',
    githubLink: 'https://github.com/GemzBond'
  },
  {
    artName: 'Fading Circles',
    pageLink: './Art/Ankit/fadeCircle.html',
    imageLink: './Art/Ankit/fadeCircles.png',
    author: 'Ankit Srivastava',
    githubLink: 'https://github.com/a18nov'
  },
  {
    artName: 'Hacktoberfest 2019',
    pageLink: './Art/jpk3lly/animation.html',
    imageLink: './Art/jpk3lly/JPs_Animation_GIF.gif',
    author: 'jpk3lly',
    githubLink: 'https://github.com/jpk3lly'
  },
  {
    artName: 'Name Rotator',
    pageLink: './Art/Meet/name.html',
    imageLink: './Art/Meet/name.gif',
    author: 'Meet',
    githubLink: 'https://github.com/Meet1103'
  },
  {
    artName: 'Ball Rotator',
    pageLink: './Art/Bibekpreet/index.html',
    imageLink: './Art/Bibekpreet/ball.gif',
    author: 'Bibekpreet',
    githubLink: 'https://github.com/bibekpreet99'
  },
  {
    artName: 'ephiphany',
    pageLink: './Art/OctavianIlies/index.html',
    imageLink: './Art/OctavianIlies/ephiphany.gif',
    author: 'OctavianIlies',
    githubLink: 'https://github.com/OctavianIlies'
  },
  {
    artName: 'Loading',
    pageLink: './Art/jh1992jh/loading.html',
    imageLink: './Art/jh1992jh/loading.gif',
    author: 'jh1992jh',
    githubLink: 'https://github.com/jh1992jh'
  },
  {
    artName: 'ZTM Colors',
    pageLink: './Art/Godnon/index.html',
    imageLink: './Art/Godnon/ZTMcAnim.gif',
    author: 'Godnon',
    githubLink: 'https://github.com/godnondsilva'
  },
  {
    artName: 'Hover Effect',
    pageLink: './Art/Shubhankar/index.html',
    imageLink: './Art/Shubhankar/hackoctober.gif',
    author: 'Shubhankar',
    githubLink: 'https://github.com/shubhdwiv12'
  },
  {
    artName: 'Bouncing Fading Circles',
    pageLink: './Art/AyoubIssaad/index.html',
    imageLink: './Art/AyoubIssaad/BouncingFadingCircles.gif',
    author: 'AyoubIssaad',
    githubLink: 'https://github.com/AyoubIssaad'
  },
  {
    artName: '5 balls preloader',
    pageLink: './Art/Nnaji-Victor/index.html',
    imageLink: './Art/Nnaji-Victor/5_balls.gif',
    author: 'Nnaji Victor',
    githubLink: 'https://github.com/Nnaji-Victor'
  },
  {
    artName: 'ZTM Bouncer',
    pageLink: './Art/Josia/bouncer.html',
    imageLink: './Art/Josia/ztmbouncer.gif',
    author: 'Josia Rodriguez',
    githubLink: 'https://github.com/josiarod'
  },
  {
    artName: 'Hacktober loading animation',
    pageLink: './Art/mehul1011/index.html',
    imageLink: './Art/mehul1011/loading.gif',
    author: 'Mehul1011',
    githubLink: 'https://github.com/mehul1011'
  },
  {
    artName: 'Loading Dots',
    pageLink: './Art/devSergiu/index.html',
    imageLink: './Art/devSergiu/loading.gif',
    author: 'devSergiu',
    githubLink: 'https://github.com/devsergiu'
  },
  {
    artName: 'TypeWriter effect',
    pageLink: './Art/Sidharth/Typing_Text.html',
    imageLink: './Art/Sidharth/type_writer.gif',
    author: 'Sidharth',
    githubLink: 'https://github.com/Sidharth98'
  },
  {
    artName: 'Blue Spin',
    pageLink: './Art/JamesW/index.html',
    imageLink: './Art/JamesW/hacktober_spin.gif',
    author: 'James Whitney',
    githubLink: 'https://github.com/jameswhitney'
  },
  {
    artName: 'Loading Animation',
    pageLink: './Art/Sidharth/Loading.html',
    imageLink: './Art/Sidharth/Loading.gif',
    author: 'Sidharth',
    githubLink: 'https://github.com/Sidharth98'
  },
  {
    artName: 'Rotation',
    pageLink: './Art/alenanog/index.html',
    imageLink: './Art/alenanog/rotation.gif',
    author: 'Alena A.',
    githubLink: 'https://github.com/alenanog'
  },
  {
    artName: 'Colors in your life',
    pageLink: './Art/Atipahy/colors.html',
    imageLink: './Art/Atipahy/colors.png',
    author: 'Christos Chr',
    githubLink: 'https://github.com/atipaHy'
  },
  {
    artName: 'Orb',
    pageLink: './Art/Jkbicbic/orb.html',
    imageLink: './Art/Jkbicbic/orb.gif',
    author: 'John Kennedy Bicbic',
    githubLink: 'https://github.com/jkbicbic'
  },
  {
    artName: 'Charging...',
    pageLink: './Art/Afraz/charging.html',
    imageLink: './Art/Afraz/charging.gif',
    author: 'Afraz',
    githubLink: 'https://github.com/afrazz'
  },
  {
    artName: 'Charging...',
    pageLink: './Art/DepStep/depstep.html',
    imageLink: './Art/DepStep/depstep.gif',
    author: 'DepStep',
    githubLink: 'https://github.com/stephD'
  },
  {
    artName: 'Dancing Ball...',
    pageLink: './Art/DaveFres/index.html',
    imageLink: './Art/DaveFres/ball.gif',
    author: 'DaveFres',
    githubLink: 'https://github.com/DaveFres'
  },
  {
    artName: 'animatron',
    pageLink: './Art/animatron/index.html',
    imageLink: './Art/animatron/trance.gif',
    author: 'jomahay',
    githubLink: 'https://github.com/jomahay'
  },
  {
    artName: 'Sunshine',
    pageLink: './Art/Pavelisp/sunshine.html',
    imageLink: './Art/Pavelisp/sunshine.gif',
    author: 'Pavel Isp',
    githubLink: 'https://github.com/pavelisp'
  },
  {
    artName: 'SoundBoxes',
    pageLink: './Art/Hbarang/SoundBox.html',
    imageLink: './Art/Hbarang/SoundBoxAnimation.gif',
    author: 'Hbarang',
    githubLink: 'https://github.com/hbarang'
  },
  {
    artName: 'Cheshire',
    pageLink: './Art/Ckanelin/index.html',
    imageLink: './Art/Ckanelin/Cheshire.gif',
    author: 'Ckanelin',
    githubLink: 'https://github.com/ckanelin'
  },
  {
    artName: 'Disappear',
    pageLink: './Art/Stacy/index.html',
    imageLink: './Art/Stacy/disappear.gif',
    author: 'Stacy',
    githubLink: 'https://github.com/stacyholtz6'
  },
  {
    artName: 'Ellipse Spinner',
    pageLink: './Art/Sabina/ellipse_spinner.html',
    imageLink: './Art/Sabina/ellipse_spinner.png',
    author: 'Sabina Abbasova',
    githubLink: 'https://github.com/sabina929'
  },
  {
    artName: 'NightSky',
    pageLink: './Art/AndyS/index.html',
    imageLink: './Art/AndyS/Capture.GIF',
    author: 'AndyS',
    githubLink: 'https://github.com/AndyS1988'
  },
  {
    artName: 'Hungry',
    pageLink: './Art/diegchav/index.html',
    imageLink: './Art/diegchav/hungry.gif',
    author: 'Diego Chz',
    githubLink: 'https://github.com/diegchav'
  },
  {
    artName: 'Hover Text Animation',
    pageLink: './Art/AyoubIssaad2/index.html',
    imageLink: './Art/AyoubIssaad2/hoverTextAnimation.gif',
    author: 'AyoubIssaad',
    githubLink: 'https://github.com/AyoubIssaad'
  },
  {
    artName: 'Colorize',
    pageLink: './Art/JimBratsos/colorize.html',
    imageLink: './Art/JimBratsos/Colorize.gif',
    author: 'Jim Bratsos',
    githubLink: 'https://github.com/JimBratsos'
  },
  {
    artName: 'Hacktober Spooktacular',
    pageLink: 'Art/Elex/index.html',
    imageLink: ['./Art/Elex/hhs.gif'],
    author: 'William Poisel (LordCobra)',
    githubLink: 'https://github.com/epoisel'
  },
  {
    artName: 'Circley',
    pageLink: './Art/Tranjenny/indexjenny.html',
    imageLink: './Art/Tranjenny/zerojenny.gif',
    author: 'Tranjenny',
    githubLink: 'https://github.com/Tranjenny'
  },
  {
    artName: 'My Vietnam',
    pageLink: './Art/nhbduy/index.html',
    imageLink: './Art/nhbduy/my-vietnam.gif',
    author: 'Hoang-Bao-Duy NGUYEN',
    githubLink: 'https://github.com/nhbduy'
  },
  {
    artName: 'Hactoberfest Bus',
    pageLink: './Art/shahpranaf/index.html',
    imageLink: './Art/shahpranaf/hacktoberfest_bus.gif',
    author: 'Pranav Shah',
    githubLink: 'https://github.com/shahpranaf'
  },
  {
    artName: 'Hacktoberfest',
    pageLink: './Art/robihid/index.html',
    imageLink: './Art/robihid/hacktoberfest.png',
    author: 'robihid',
    githubLink: 'https://github.com/robihid'
  },
  {
    artName: 'Hi there',
    pageLink: './Art/Aki/index.html',
    imageLink: './Art/Aki/giphy.gif',
    author: 'Aki',
    githubLink: 'https://github.com/akmalist'
  },
  {
    artName: 'Hacktoberfest 2019!',
    pageLink: './Art/RedSquirrrel/index.html',
    imageLink: './Art/RedSquirrrel/index.html/animation.PNG',
    author: 'RedSquirrrel',
    githubLink: 'https://github.com/RedSquirrrel'
  },
  {
    artName: 'Sliding text',
    pageLink: './Art/Flattopz/index.html',
    imageLink: './Art/Flattopz/SlidingText.gif',
    author: 'Flattopz',
    githubLink: 'https://github.com/hjpunzalan'
  },
  {
    artName: 'Rainbow Color Changer',
    pageLink: './Art/mmshr/index.html',
    imageLink: './Art/mmshr/rainbow.gif',
    author: 'mmosehauer',
    githubLink: 'https://github.com/mmosehauer'
  },
  {
    artName: 'World of Coding',
    pageLink: './Art/tom_kn/coding.html',
    imageLink: './Art/tom_kn/coding.gif',
    author: 'Tamas Knisz',
    githubLink: 'https://github.com/TamasKn'
  },
  {
    artName: 'Initial Bounce',
    pageLink: './Art/Juwana/initial.html',
    imageLink: './Art/Juwana/InitialBounce.gif',
    author: 'Juwana',
    githubLink: 'https://github.com/JZerman2018'
  },
  {
    artName: 'Atom',
    pageLink: './Art/Teva/index.html',
    imageLink: './Art/Teva/atom.gif',
    author: 'Teva',
    githubLink: 'https://github.com/TevaHenry'
  },
  {
    artName: 'Be Awesome',
    pageLink: './Art/TigerAsH/index.html',
    imageLink: './Art/TigerAsH/be-awesome.jpg',
    author: 'TigerAsH',
    githubLink: 'https://github.com/TigerAsH94'
  },
  {
    artName: 'Rainbow Colors',
    pageLink: './Art/Sanjeev/index.html',
    imageLink: './Art/Sanjeev/animation.gif',
    author: 'Sanjeev Panday',
    githubLink: 'https://github.com/Sanjeev-Panday'
  },
  {
    artName: 'ZtM',
    pageLink: './Art/thoyvo/index.html',
    imageLink: './Art/thoyvo/ztm.gif',
    author: 'Thoyvo',
    githubLink: 'https://github.com/thoyvo'
  },
  {
    artName: 'Fast Fishes',
    pageLink: './Art/4ront/index.html',
    imageLink: './Art/4ront/fishes.gif',
    author: '4rontender',
    githubLink: 'https://github.com/RinatValiullov'
  },
  {
    artName: 'Loading...',
    pageLink: './Art/RedSquirrrel2/loading.html',
    imageLink: './Art/RedSquirrrel2/loading.gif',
    author: 'RedSquirrrel',
    githubLink: 'https://github.com/RedSquirrrel'
  },
  {
    artName: 'Animated Cube',
    pageLink: './Art/Animated Cube/index.html',
    imageLink: './Art/Animated Cube/cube.gif',
    author: 'RedSquirrrel',
    githubLink: 'https://github.com/RedSquirrrel'
  },
  {
    artName: 'Calm Ubuntu',
    pageLink: './Art/schupat/index.html',
    imageLink: './Art/schupat/preview.gif',
    author: 'schupat',
    githubLink: 'https://github.com/schupat'
  },
  {
    artName: 'Solar System',
    pageLink: './Art/DSandberg93/index.html',
    imageLink: './Art/DSandberg93/SolarSystem.gif',
    author: 'DSandberg93',
    githubLink: 'https://github.com/DSandberg93'
  },
  {
    artName: 'Boo',
    pageLink: './Art/VerityB/index.html',
    imageLink: './Art/VerityB/boo.gif',
    author: 'VerityB',
    githubLink: 'https://github.com/VerityB'
  },
  {
    artName: 'Hacktoberfest Ghost',
    pageLink: './Art/cTahirih/index.html',
    imageLink: './Art/cTahirih/ghost.png',
    author: 'cTahirih',
    githubLink: 'https://github.com/cTahirih'
  },
  {
    artName: 'Clock',
    pageLink: './Art/Abdul/index.html',
    imageLink: './Art/Abdul/Clock.png',
    author: 'Abdul Rahman',
    githubLink: 'https://github.com/abdulrahman118'
  },
  {
    artName: 'Loading Cube',
    pageLink: './Art/andrearizzello/index.html',
    imageLink: './Art/andrearizzello/index.gif',
    author: 'Andrea Rizzello',
    githubLink: 'https://github.com/andrearizzello'
  },
  {
    artName: 'Wall Dropping Logo',
    pageLink: './Art/shivams136/index.html',
    imageLink: './Art/shivams136/walldrop.gif',
    author: 'Shivam Sharma',
    githubLink: 'https://github.com/ShivamS136'
  },
  {
    artName: 'Infinite Race',
    pageLink: './Art/levermanx/index.html',
    imageLink: './Art/levermanx/anim.gif',
    author: 'Levermanx',
    githubLink: 'https://github.com/levermanx'
  },
  {
    artName: 'Hover to Rotate Text',
    pageLink: './Art/faiz_hameed/index.html',
    imageLink: './Art/faiz_hameed/hackto.gif',
    author: 'Faiz Hameed',
    githubLink: 'https://github.com/faizhameed'
  },
  {
    artName: 'HalloHacktober Greeting!',
    pageLink: './Art/lusalga/index.html',
    imageLink: './Art/lusalga/lu.gif',
    author: 'Lucieni A. Saldanha',
    githubLink: 'https://github.com/lusalga/'
  },
  {
    artName: 'Time goes by',
    pageLink: './Art/WolfgangKreminger/index.html',
    imageLink: './Art/WolfgangKreminger/showcase.gif',
    author: 'Wolfgang Kreminger',
    githubLink: 'https://github.com/r4pt0s'
  },
  {
    artName: 'Bouncing Text!',
    pageLink: './Art/AbdulsalamAbdulrahman/index.html',
    imageLink: './Art/AbdulsalamAbdulrahman/Bouncingtxt.gif',
    author: 'Abdulsalam Abdulrahman',
    githubLink: 'https://github.com/AbdulsalamAbdulrahman/'
  },
  {
    artName: 'Simple Phone Animation',
    pageLink: './Art/Lala/index.html',
    imageLink: './Art/Lala/phone.gif',
    author: 'Olamide Aboyeji',
    githubLink: 'https://github.com/aolamide'
  },
  {
    artName: 'Synthwave Sunset',
    pageLink: './Art/brunobolting/index.html',
    imageLink: './Art/brunobolting/synthwave-sunset.gif',
    author: 'Bruno Bolting',
    githubLink: 'https://github.com/brunobolting/'
  },

  {
    artName: 'Kawaii Penguin',
    pageLink: './Art/Brienyll/index.html',
    imageLink: './Art/Brienyll/kawaiiPenguin.gif',
    author: 'Brienyll',
    githubLink: 'https://github.com/brienyll/'
  },
  {
    artName: 'Happy Halloween',
    pageLink: './Art/MatthewS/index.html',
    imageLink: './Art/MatthewS/Spider.gif',
    author: 'MatthewS',
    githubLink: 'https://github.com/matthewstoddart/'
  },
  {
    artName: 'Fan Art',
    pageLink: './Art/m-perez33/index.html',
    imageLink: './Art/m-perez33/cylon.gif',
    author: 'Marcos Perez',
    githubLink: 'https://github.com/m-perez33/'
  },
  {
    artName: 'Animating Pot',
    pageLink: './Art/Somechandra/index.html',
    imageLink: './Art/Somechandra/pot.gif',
    author: 'Somechandra',
    githubLink: 'https://github.com/somechandra'
  },
  {
    artName: 'Circles Circling',
    pageLink: './Art/pikktorr/index.html',
    imageLink: './Art/pikktorr/circles.gif',
    author: 'pikktorr',
    githubLink: 'https://github.com/pikktorr'
  },
  {
    artName: 'Glitchy Szn',
    pageLink: './Art/premdav/index.html',
    imageLink: './Art/premdav/screenshot.png',
    author: 'premdav',
    githubLink: 'https://github.com/premdav'
  },
  {
    artName: 'ZeroToMastery',
    pageLink: './Art/Vzneers/index.html',
    imageLink: './Art/Vzneers/gifzeroloading.gif',
    author: 'TrinhMinhHieu',
    githubLink: 'https://github.com/trinhminhhieu'
  },
  {
    artName: 'Spacecraft-landing',
    pageLink: './Art/DDuplinszki/index.html',
    imageLink: './Art/DDuplinszki/Spacecraft-landing.gif',
    author: 'DDuplinszki',
    githubLink: 'https://github.com/DDuplinszki'
  },
  {
    artName: 'Paw Prints',
    pageLink: './Art/Tia/index.html',
    imageLink: './Art/Tia/paw-prints.gif',
    author: 'Tia Esguerra',
    githubLink: 'https://github.com/msksfo'
  },
  {
    artName: 'Hover-Scale',
    pageLink: './Art/echowebid/index.html',
    imageLink: './Art/echowebid/hover.gif',
    author: 'echowebid',
    githubLink: 'https://github.com/echowebid'
  },
  {
    artName: 'mars',
    pageLink: './Art/Courtney_Pure/index.html',
    imageLink: './Art/Courtney_Pure/mars_screenshot.png',
    author: 'Courtney Pure',
    githubLink: 'https://github.com/courtneypure'
  },
  {
    artName: 'Welcome HactoberFest',
    pageLink: './Art/Dhaval/index.html',
    imageLink: './Art/Dhaval/Welcome-Hacktoberfest.gif',
    author: 'Dhaval Mehta',
    githubLink: 'https://github.com/Dhaval1403'
  },
  {
    artName: 'Aynonimation',
    pageLink: './Art/Aynorica/aynorica.html',
    imageLink: './Art/Aynorica/Aynonimation.png',
    author: 'aynorica',
    githubLink: 'https://github.com/aynorica'
  },
  {
    artName: 'sun-to-moon',
    pageLink: './Art/haider/index.html',
    imageLink: './Art/haider/sun-moon.gif',
    author: 'Haider',
    githubLink: 'https://github.com/hyderumer'
  },
  {
    artName: 'Animatron',
    pageLink: './Art/animatron/index.html',
    imageLink: './Art/animatron/trance.gif',
    author: 'Andrei',
    githubLink: 'https://github.com/aneagoie'
  },
  {
    artName: 'Loader Circle',
    pageLink: './Art/beaps/index.html',
    imageLink: './Art/beaps/loader-circle.gif',
    author: 'beaps',
    githubLink: 'https://github.com/beaps'
  },
  {
    artName: 'Doors',
    pageLink: './Art/pauliax/index.html',
    imageLink: './Art/pauliax/doors.gif',
    author: 'pauliax',
    githubLink: 'https://github.com/pauliax'
  },
  {
    artName: 'Clock with pendulum',
    pageLink: './Art/Pankaj/index.html',
    imageLink: './Art/Pankaj/Clock_with_pendulum.gif',
    author: 'Pankaj',
    githubLink: 'https://github.com/prime417'
  },
  {
    artName: 'Animatron',
    pageLink: './Art/animatron/index.html',
    imageLink: './Art/animatron/trance.gif',
    author: 'Andrei',
    githubLink: 'https://github.com/aneagoie'
  },
  {
    artName: 'Loader Circle',
    pageLink: './Art/beaps/index.html',
    imageLink: './Art/beaps/loader-circle.gif',
    author: 'beaps',
    githubLink: 'https://github.com/beaps'
  },
  {
    artName: 'Open Sourcerer',
    pageLink: './Art/4rturd13/index.html',
    imageLink: './Art/4rturd13/openSourcerer.gif',
    author: '4rturd13',
    githubLink: 'https://github.com/4rturd13'
  },
  {
    artName: 'Doors',
    pageLink: './Art/pauliax/index.html',
    imageLink: './Art/pauliax/doors.gif',
    author: 'pauliax',
    githubLink: 'https://github.com/pauliax'
  },
  {
    artName: 'Loader Square',
    pageLink: './Art/beaps2/square-loader.html',
    imageLink: './Art/beaps2/square-loader.gif',
    author: 'beaps',
    githubLink: 'https://github.com/beaps'
  },
  {
    artName: 'Running Text',
    pageLink: './Art/DevinEkadeni/running-text.html',
    imageLink: './Art/DevinEkadeni/running-text.gif',
    author: 'Devin Ekadeni',
    githubLink: 'https://github.com/devinekadeni'
  },
  {
    artName: 'Mystical-Hacktoberfest',
    pageLink: './Art/Wayne/index.html',
    imageLink:
      './Art/Wayne/hacktoberfest - Google Chrome 09 Oct 2019 21_12_32.png',
    author: 'Wayne Mac Mavis',
    githubLink: 'https://github.com/WayneMacMavis'
  },
  {
    artName: 'ZTM Logo Animation',
    pageLink: './Art/bk987/index.html',
    imageLink: './Art/bk987/preview.gif',
    author: 'Bilal Khalid',
    githubLink: 'https://github.com/bk987'
  },
  {
    artName: 'Pong',
    pageLink: './Art/Carls13/index.html',
    imageLink: './Art/Carls13/pong.jpg',
    author: 'Carlos Hernandez',
    githubLink: 'https://github.com/Carls13'
  },
  {
    artName: 'ZTM Reveal',
    pageLink: './Art/bk987-2/index.html',
    imageLink: './Art/bk987-2/preview.gif',
    author: 'Bilal Khalid',
    githubLink: 'https://github.com/bk987'
  },
  {
    artName: 'ZTM Family Animation',
    pageLink: './Art/sballgirl11/animation.html',
    imageLink: './Art/sballgirl11/ztm.gif',
    author: 'Brittney Postma',
    githubLink: 'https://github.com/sballgirl11'
  },
  {
    artName: 'Phone Greetings',
    pageLink: './Art/ann-dev/index.html',
    imageLink: './Art/ann-dev/screenshot.png',
    author: 'ann-dev',
    githubLink: 'https://github.com/ann-dev'
  },
  {
    artName: 'Triangle Slide',
    pageLink: './Art/grieff/index.html',
    imageLink: './Art/grieff/triangle-animation.gif',
    author: 'Grieff',
    githubLink: 'https://github.com/grieff'
  },
  {
    artName: 'Neon ZTM',
    pageLink: './Art/grieff/text.html',
    imageLink: './Art/grieff/neonZTM.gif',
    author: 'Grieff',
    githubLink: 'https://github.com/grieff'
  },
  {
    artName: 'Flip Card',
    pageLink: './Art/FlipCard/index.html',
    imageLink: './Art/FlipCard/ezgif.com-video-to-gif.gif',
    author: 'Saurabh',
    githubLink: 'https://github.com/Saurabh-FullStackDev'
  },
  {
    artName: 'animationHalloween',
    pageLink: './Art/mawais54013/index.html',
    imageLink: './Art/mawais54013/Halloween.gif',
    author: 'mawais54013',
    githubLink: 'https://github.com/mawais54013'
  },
  {
    artName: 'Hacktoberfest Letter Popups',
    pageLink: './Art/jmt3559/index.html',
    imageLink: 'https://media.giphy.com/media/RKSRPGiIsy1f3Ji3j1/giphy.gif',
    author: 'Juan T.',
    githubLink: 'https://github.com/jmtellez'
  },
  {
    artName: 'Oscillation',
    pageLink: './Art/Oscillation/index.html',
    imageLink: './Art/Oscillation/oscillation.gif',
    author: 'Nandhakumar',
    githubLink: 'https://github.com/Nandhakumar7792'
  },
  {
    artName: 'Letters flipUp',
    pageLink: './Art/TerenceBiney/index.html',
    imageLink: './Art/TerenceBiney/lettersanimate.gif',
    author: 'Terence Biney',
    githubLink: 'https://github.com/Tereflech17'
  },
  {
    artName: 'Colors rectangle',
    pageLink: './Art/beaps3/index.html',
    imageLink: './Art/beaps3/colors-rectangle.gif',
    author: 'beaps',
    githubLink: 'https://github.com/beaps'
  },
  {
    artName: 'Hinge',
    pageLink: './Art/hereisfahad/index.html',
    imageLink: './Art/hereisfahad/hinge.png',
    author: 'Hereisfahad',
    githubLink: 'https://github.com/hereisfahad'
  },
  {
    artName: 'Animation',
    pageLink: './Art/PaulBillings/animation.html',
    imageLink: './Art/PaulBillings/animation.gif',
    author: 'Paul Billings',
    githubLink: 'https://github.com/paulbillings'
  },
  {
    artName: 'Diminishing',
    pageLink: './Art/Diminishing/index.html',
    imageLink: './Art/Diminishing/diminishing.gif',
    author: 'Nandhakumar',
    githubLink: 'https://github.com/Nandhakumar7792'
  },
  {
    artName: 'yin-yang',
    pageLink: './Art/yin-yang/index.html',
    imageLink: './Art/yin-yang/yin-yang.gif',
    author: 'Nandhakumar',
    githubLink: 'https://github.com/Nandhakumar7792'
  },
  {
    artName: 'eggJiggle',
    pageLink: './Art/eggJiggle/index.html',
    imageLink: './Art/eggJiggle/eggJiggle.gif',
    author: 'Nandhakumar',
    githubLink: 'https://github.com/Nandhakumar7792'
  },
  {
    artName: 'Aynonimation',
    pageLink: './Art/Aynorica/aynorica.html',
    imageLink: './Art/Aynorica/Aynonimation.png',
    author: 'aynorica',
    githubLink: 'https://github.com/aynorica'
  },
  {
    artName: 'ZTM Family Animation',
    pageLink: './Art/sballgirl11/index.html',
    imageLink: './Art/sballgirl11/ztm.gif',
    author: 'Brittney Postma',
    githubLink: 'https://github.com/sballgirl11'
  },
  {
    artName: 'Calm',
    pageLink: './Art/TMax/index.html',
    imageLink: './Art/TMax/Choas.gif',
    author: 'Tanesha',
    githubLink: 'https://github.com/Mainemirror'
  },
  {
    artName: 'Eyes',
    pageLink: './Art/Ltheory/main.html',
    imageLink: './Art/Ltheory/eyes.gif',
    author: 'Ltheory',
    githubLink: 'https://github.com/Ltheory'
  },
  {
    artName: 'Jelly!',
    pageLink: './Art/Pete331/index.html',
    imageLink: './Art/Pete331/jelly.png',
    author: 'Pete331',
    githubLink: 'https://github.com/Pete331'
  },
  {
    artName: 'clock-animation',
    pageLink: './Art/clock-animation/clock.html',
    imageLink: './Art/clock-animation/clock.gif',
    author: 'Alan sarluv',
    githubLink: 'https://github.com/alansarluv'
  },
  {
    artName: 'Slider',
    pageLink: './Art/furqan/index.html',
    imageLink: './Art/furqan/in.gif',
    author: 'Furqan',
    githubLink: 'https://github.com/furki911s'
  },
  {
    artName: 'animated-birds',
    pageLink: './Art/g-serban/animated-birds.html',
    imageLink: './Art/g-serban/animated-birds.gif',
    author: 'g-serban',
    githubLink: 'https://github.com/g-serban'
  },
  {
    artName: 'circle-become-square',
    pageLink: './Art/chathura19/index.html',
    imageLink: './Art/chathura19/chathura.gif',
    author: 'Chathura Samarajeewa',
    githubLink: 'https://github.com/ChathuraSam'
  },
  {
    artName: 'page-flicker',
    pageLink: './Art/neon-flights/page-flicker.html',
    imageLink: './Art/neon-flights/page-flicker.gif',
    author: 'neon-flights',
    githubLink: 'https://github.com/neon-flights'
  },
  {
    artName: 'Animate-Name',
    pageLink: './Art/Natalina/index.html',
    imageLink: './Art/Natalina/animatename.gif',
    author: 'Natalina',
    githubLink: 'https://github.com/Natalina13'
  },
  {
    artName: 'Asteroids',
    pageLink: './Art/hrafnkellbaldurs/index.html',
    imageLink: './Art/hrafnkellbaldurs/asteroids.gif',
    author: 'Hrafnkell Baldursson',
    githubLink: 'https://github.com/hrafnkellbaldurs'
  },
  {
    artName: 'Sliding-Paragraph',
    pageLink: './Art/Prashant/index.html',
    imageLink: './Art/Prashant/slidingparagraph.gif',
    author: 'Prashant',
    githubLink: 'https://github.com/Prashant2108'
  },
  {
    artName: 'Rocket Ship',
    pageLink: './Art/sdangoy/rocket-ship.html',
    imageLink: './Art/sdangoy/Rocket-Ship-Animation.gif',
    author: 'sdangoy',
    githubLink: 'https://github.com/sdangoy'
  },
  {
    artName: 'Spinner',
    pageLink: './Art/Sayan/index.html',
    imageLink: './Art/Sayan/spinner.gif',
    author: 'ssayanm',
    githubLink: 'https://github.com/ssayanm'
  },
  {
    artName: 'swivel',
    pageLink: './Art/tusharhanda/index.html',
    imageLink: './Art/tusharhanda/gif.gif',
    author: 'Tushar',
    githubLink: 'https://github.com/tusharhanda'
  },
  {
    artName: 'Hallows Eve',
    pageLink: './Art/ShanClayton/hallowseve.html',
    imageLink: './Art/ShanClayton/hallowhack.gif',
    author: 'Shanaun Clayton',
    githubLink: 'https://github.com/shanclayton'
  },
  {
    artName: 'Contraption',
    pageLink: './Art/Aravindh/contraption.html',
    imageLink: './Art/Aravindh/contraption.gif',
    author: 'Aravindh',
    githubLink: 'https://github.com/Aravindh-SNR'
  },
  {
    artName: 'Rings',
    pageLink: './Art/Kuzmycz/rings.html',
    imageLink: './Art/Kuzmycz/rings.gif',
    author: 'Mark Kuzmycz',
    githubLink: 'https://github.com/kuzmycz'
  },
  {
    artName: 'Ghost',
    pageLink: './Art/toserjude/index.html',
    imageLink: './Art/toserjude/boo.JPG',
    author: 'toserjude',
    githubLink: 'https://github.com/toserjude'
  },
  {
    artName: 'Gradient circle',
    pageLink: './Art/brettl1991/index.html',
    imageLink: './Art/brettl1991/animation.png',
    author: 'Agnes Brettl',
    githubLink: 'https://github.com/brettl1991'
  },
  {
    artName: 'Bill Cipher',
    pageLink: './Art/vitoriapena/index.html',
    imageLink: './Art/vitoriapena/bill_cipher.gif',
    author: 'Vitória Mendes',
    githubLink: 'https://github.com/vitoriapena'
  },
  {
    artName: 'Generate meaning',
    pageLink: './Art/Atif4/index.html',
    imageLink: './Art/Generate meaning.gif',
    author: 'Atif Iqbal',
    githubLink: 'https://github.com/atif-dev'
  },
  {
    artName: 'Spooktime',
    pageLink: './Art/AgneDJ/index.html',
    imageLink: './Art/AgneDJ/spooktime.gif',
    author: 'AgneDJ',
    githubLink: 'https://github.com/AgneDJ'
  },
  {
    artName: 'Gradient circle',
    pageLink: './Art/brettl1991/index.html',
    imageLink: './Art/brettl1991/animation.png',
    author: 'Agnes Brettl',
    githubLink: 'https://github.com/brettl1991'
  },
  {
    artName: 'Bill Cipher',
    pageLink: './Art/vitoriapena/index.html',
    imageLink: './Art/vitoriapena/bill_cipher.gif',
    author: 'Vitória Mendes',
    githubLink: 'https://github.com/vitoriapena'
  },
  {
    artName: 'Dizzy',
    pageLink: './Art/antinomy/index.html',
    imageLink: './Art/antinomy/logo-spin.gif',
    author: 'Antinomezco',
    githubLink: 'https://github.com/antinomezco'
  },
  {
    artName: 'bounce',
    pageLink: './Art/bounce/index.html',
    imageLink: './Art/bounce/bounce.gif',
    author: 'leelacanlale',
    githubLink: 'https://github.com/leelacanlale'
  },
  {
    artName: 'Bubbles',
    pageLink: './Art/bubbles/Bubbles.html',
    imageLink: './Art/bubbles/buubles.png',
    author: 'michal',
    githubLink: 'https://github.com/michalAim'
  },
  {
    artName: 'Bar Slide',
    pageLink: './Art/MikeVedsted/index.html',
    imageLink: './Art/MikeVedsted/barslide.png',
    author: 'Mike Vedsted',
    githubLink: 'https://github.com/MikeVedsted'
  },
  {
    artName: 'HacktoberFest-2019',
    pageLink: './Art/Atif/index.html',
    imageLink: './Art/Atif/HacktoberFest-19.gif',
    author: 'Atif Iqbal',
    githubLink: 'https://github.com/atif-dev'
  },
  {
    artName: 'Text Animation',
    pageLink: './Art/Divya/index.html',
    imageLink: './Art/Divya/screenshot.png',
    author: 'Divya',
    githubLink: 'https://github.com/DivyaPuri25'
  },
  {
    artName: 'HacktoberFest-2019-Entry',
    pageLink: './Art/nunocpnp/index.html',
    imageLink: './Art/nunocpnp/sample_image.jpg',
    author: 'Nuno Pereira',
    githubLink: 'https://github.com/nunocpnp'
  },
  {
    artName: 'HacktoberFest 2019',
    pageLink: './Art/AbdussamadYisau/index.html',
    imageLink: './Art/AbdussamadYisau/Screenshot.png',
    author: 'Abdussamad Yisau',
    githubLink: 'https://github.com/AbdussamadYisau'
  },
  {
    artName: 'squareMagic',
    pageLink: './Art/Rajnish-SquareMagic/index.html',
    imageLink: './Art/Rajnish-SquareMagic/squareMagic.png',
    author: 'Rajnish Kr Singh',
    githubLink: 'https://github.com/RajnishKrSingh'
  },
  {
    artName: 'Blinking Hacktober',
    pageLink: './Art/Atif2/index.html',
    imageLink: './Art/Blinking hacktober.gif',
    author: 'Atif Iqbal',
    githubLink: 'https://github.com/atif-dev'
  },
  {
    artName: 'Robodance',
    pageLink: './Art/robodance/index.html',
    imageLink: './Art/robodance/robodance.gif',
    author: 'Thomas',
    githubLink: 'https://github.com/mahlqvist'
  },
  {
    artName: 'Sliding hacktober',
    pageLink: './Art/Atif3/index.html',
    imageLink: './Art/Atif3/sliding hacktober.gif',
    author: 'Atif Iqbal',
    githubLink: 'https://github.com/atif-dev'
  },
  {
    artName: 'like-animation',
    pageLink: './Art/gibas79/like-animation.html',
    imageLink: './Art/gibas79/like-animation.gif',
    author: 'Gilberto Guimarães',
    githubLink: 'https://github.com/gibas79'
  },
  {
    artName: 'ZTM animation',
    pageLink: './Art/ZTManimation/index.html',
    author: 'damniha',
    imageLink: './Art/ZTManimation/ZTM_animation.gif',
    githubLink: 'https://github.com/damniha'
  },
  {
    artName: 'Double Helix',
    pageLink: './Art/KeenanNunesVaz/index.html',
    imageLink: './Art/KeenanNunesVaz/double-helix.gif',
    author: 'KeenanNV',
    githubLink: 'https://github.com/KeenanNunesVaz'
  },
  {
    artName: 'October',
    pageLink: './Art/fprokofiev/index.html',
    imageLink: './Art/fprokofiev/october.gif',
    author: 'Fyodor Prokofiev',
    githubLink: 'https://github.com/fprokofiev'
  },
  {
    artName: 'Circle CSS',
    pageLink: './Art/pXxcont/index.html',
    imageLink: './Art/pXxcont/circlecss.png',
    author: 'fzpX',
    githubLink: 'https://github.com/fzpX'
  },
  {
    artName: 'Asterisk Formation',
    pageLink: './Art/NorahJC/index.html',
    imageLink: './Art/NorahJC/asterisk-formation.gif',
    author: 'NorahJC',
    githubLink: 'https://github.com/norahjc'
  },
  {
    artName: 'Bouncing CSS',
    pageLink: './Art/Tina-Hoang/aniframe.html',
    imageLink: './Art/Tina-Hoang/bounce.png',
    author: 'Tina',
    githubLink: 'https://github.com/nnh242'
  },
  {
    artName: 'Ghost Balls',
    pageLink: './Art/ghostBalls/index.html',
    imageLink: './Art/ghostBalls/balls.png',
    author: 'Beatriz Delmiro',
    githubLink: 'https://github.com/biadelmiro'
  },
  {
    artName: 'Walking Guy',
    pageLink: './Art/walking-guy/index.html',
    imageLink: './Art/walking-guy/video_gif.gif',
    author: 'Rahulkumar Jha',
    githubLink: 'https://github.com/Rahul240499'
  },
  {
    artName: 'Hover Neon Animation',
    pageLink: './Art/edjunma/index.html',
    imageLink: './Art/edjunma/ejm-neon.gif',
    author: 'edjunma',
    githubLink: 'https://github.com/edjunma'
  },
  {
    artName: 'Last In First Out Animation',
    pageLink: './Art/Stryker/index.html',
    imageLink: './Art/Stryker/zero-to-mastery-lifo-animation.gif',
    author: 'Stryker Stinnette',
    githubLink: 'https://github.com/StrykerKent'
  },
  {
    artName: 'Happy Diwali Animation',
    pageLink: './Art/Apoorva/index.html',
    imageLink: './Art/Apoorva/Screen.gif',
    author: 'Apoorva',
    githubLink: 'https://github.com/apoorvamohite'
  },
  {
    artName: 'Heart Beat',
    pageLink: './Art/naveen-ku/Heart shape.html',
    imageLink: './Art/naveen-ku/Heart shape.gif',
    author: 'naveen-ku',
    githubLink: 'https://github.com/naveen-ku'
  },
  {
    artName: 'Smoky Text',
    pageLink: './Art/smoky-text/index.html',
    imageLink: './Art/smoky-text/smoky_text_gif.gif',
    author: 'Rahulkumar Jha',
    githubLink: 'https://github.com/Rahul240499'
  },
  {
    artName: 'Rainbow and Clouds',
    pageLink: './Art/rainbowclouds/index.html',
    imageLink: './Art/rainbowclouds/rainbowclouds.gif',
    author: 'isasimoo',
    githubLink: 'https://github.com/isasimo'
  },
  {
    artName: 'Peek a boo!',
    pageLink: './Art/Virtual1/index.html',
    imageLink: './Art/Virtual1/HappyHalloween.gif',
    author: 'Jessica Erasmus',
    githubLink: 'https://github.com/Virtual1'
  },
  {
    artName: 'prashantM1',
    pageLink: './Art/prashantM1/heart.html',
    imageLink: './Art/prashantM1/heart.gif',
    author: 'Prashant Maurya',
    githubLink: 'https://github.com/prashantmaurya228'
  },

  {
    artName: 'prashantM2',
    pageLink: './Art/prashantM2/block.html',
    imageLink: './Art/prashantM2/block.gif',
    author: 'Prashant Maurya',
    githubLink: 'https://github.com/prashantmaurya228'
  },

  {
    artName: 'prashantM3',
    pageLink: './Art/prashantM3/ball.html',
    imageLink: './Art/prashantM3/ball.gif',
    author: 'Prashant Maurya',
    githubLink: 'https://github.com/prashantmaurya228'
  },
  {
    artName: 'SquareStar',
    pageLink: './Art/shawn/index.html',
    imageLink: './Art/shawn/square_star.gif',
    author: 'shawn',
    github: 'https://github.com/hk2014'
  },
  {
    artName: 'prashantM4',
    pageLink: './Art/prashantM4/boxsize.html',
    imageLink: './Art/prashantM4/boxsize.gif',
    author: 'Prashant Maurya',
    githubLink: 'https://github.com/prashantmaurya228'
  },
  {
    artName: 'Happy hacking',
    pageLink: 'https://github.com/szulima',
    imageLink: './Art/szulima/hacking.gif',
    author: 'szulima',
    githubLink: 'https://github.com/szulima'
  },
  {
    artName: 'ColorBomb',
    pageLink: './Art/ColorBomb/index.html',
    imageLink: './Art/ColorBomb/ztm.gif',
    author: 'Rahulm2310',
    github: 'https://github.com/Rahulm2310'
  },
  {
    artName: 'Traffic Lights',
    pageLink: './Art/Harry/index.html',
    imageLink: './Art/Harry/lights.gif',
    author: 'Harry',
    githubLink: 'https://github.com/legenhairy'
  },
  {
    artName: 'Glowing Text',
    pageLink: './Art/glowing-text/index.html',
    imageLink: './Art/glowing-text/glowing_text_gif.gif',
    author: 'Rahulkumar Jha',
    githubLink: 'https://github.com/Rahul240499'
  },
  {
    artName: 'Ghost Stealth Text',
    pageLink: './Art/Alara Joel/index.html',
    imageLink: './Art/Alara Joel/stealth ghost.png',
    author: 'Alara Joel',
    githubLink: 'https://github.com/stealthman22'
  },
  {
    artName: 'Cactus Balloon',
    pageLink: './Art/cactus/index.html',
    imageLink: './Art/cactus/catus.gif',
    author: 'Ana Paula Lazzarotto de Lemos',
    githubLink: 'https://github.com/anapaulalemos'
  },
  {
    artName: 'Random Color Change',
    pageLink: './Art/toto-titan-developer/index.html',
    imageLink: './Art/toto-titan-developer/RandomColorChange.png',
    author: 'Wyatt Henderson',
    githubLink: 'https://github.com/toto-titan-developer'
  },
  {
    artName: 'Trial',
    pageLink: './Art/dhennisCssAnimation/index.html',
    imageLink: './Art/dhennisCssAnimation/focusOnTheGood',
    author: 'Dhennis Lim',
    github: 'https://github.com/DhennisDavidLim'
  },
  {
    artName: 'Rectangular Butterfly',
    pageLink: './Art/muzak-mmd/index.html',
    imageLink: './Art/muzak-mmd/butterfly.gif',
    author: 'Mbarak',
    github: 'https://github.com/muzak-mmd'
  },
  {
    artName: 'Simple Text Animation',
    pageLink: './Art/LordZeF/index.html',
    imageLink: './Art/LordZeF/Text-animation.gif',
    author: 'Lord ZeF',
    github: 'https://github.com/LordZeF'
  },
  {
    artName: 'Spinning Japanese',
    pageLink: './Art/nihongo/index.html',
    imageLink: './Art/nihongo/nihongo.gif',
    author: 'Mike W',
    github: 'https://github.com/mikewiner'
  },
  {
    artName: 'Sun',
    pageLink: './Art/Yj/index.html',
    imageLink: './Art/Yj/sun.gif',
    author: 'Youjung',
    github: 'https://github.com/rose07a'
  },
  {
    artName: "Guy's",
    pageLink: "./Art/Guy's/index.html",
    imageLink: '',
    author: 'Guy',
    github: 'https://github.com/Guy3890'
  },
  {
    artName: 'animation-text',
    pageLink: './Art/animation-text/index.html',
    imageLink: './Art/',
    author: 'alexzemz',
    github: 'https://github.com/alexzemz'
  },
  {
    artName: 'Practice',
    pageLink: './Art/SkiingOtter/index.html',
    imageLink: '',
    author: 'SkiingOtter',
    github: 'https://github.com/SkiingOtter'
  },
  {
    artName: 'djdougan',
    pageLink: './Art/djdougan/index.html',
    imageLink: './Art/djdougan/css-mouseover-effect.png',
    author: 'douglas dougan',
    github: 'https://github.com/djdougan'
  },
  {
    artName: 'Animated Background',
    pageLink: './Art/Xarasho-Background/index.html',
    imageLink: '',
    author: 'Alex Xarasho',
    github: 'https://github.com/Xarasho'
  },
  {
    artName: 'CarvalhoAnimation',
    pageLink: './Art/CarvalhoAnimation/index.html',
    imageLink: './Art/CarvalhoAnimation/Halloween.png',
    author: 'Alexandre Carvalho',
    github: 'https://github.com/AlexandreCarvalho1990'
  },
  {
    artName: 'Flower Animation',
    pageLink: './Art/aimee_flowerani/index.html',
    imageLink: './Art/aimee_flowerani/flower.gif',
    author: 'Aimee Hernandez',
    githubLink: 'https://github.com/aimeehg'
  },
  {
    artName: '3D Spinning Rings',
    pageLink: './Art/frostillicus/index.html',
    imageLink: './Art/frostillicus/spinning_rings.png',
    author: 'frostillicus',
    github: 'https://github.com/frostillicus'
  },
  {
    artName: 'Flexible Logo',
    pageLink: './Art/Fab1ed/index.html',
    imageLink: './Art/Fab1ed/flex.gif',
    author: 'Fab1ed',
    github: 'https://github.com/Fab1ed'
  },
  {
    artName: 'Blinking Eye',
    pageLink: './Art/BlinkingEye/index.html',
    imageLink: './Art/BlinkingEye/blinkingeye.gif',
    author: 'Pavel Perevozchikov',
    github: 'https://github.com/papapacksoon'
  },
  {
    artName: 'Zero-to-Logo',
    pageLink: './Art/node.hg/index.html',
    imageLink: './Art/node.hg/ztm.gif',
    author: 'Harris Gomez',
    github: 'https://github.com/harrisgomez'
  },
  {
    artName: 'Mushyanimation',
    pageLink: './Art/mushyanimation/index.html',
    imageLink: './Art/mushyanimation/mush.gif',
    author: 'mushymane',
    github: 'https://github.com/mushymane'
  },
  {
    artName: 'Flag',
    pageLink: './Art/Batz005/index.html',
    imageLink: './Art/Batz005/flag.gif',
    author: 'Batz005',
    github: 'https://github.com/Batz005'
  },
  {
    artName: 'Wave',
    pageLink: './Art/Wave_css/index.html',
    imageLink: './Art/Wave_css/wave.gif',
    author: 'Filippe',
    github: 'https://github.com/filippebr'
  },
  {
    artName: 'Preloader',
    pageLink: './Art/mshuber1981/preloader.html',
    imageLink: './Art/mshuber1981/preloader.gif',
    author: 'Michael Huber',
    github: 'https://github.com/mshuber1981'
  },
  {
    artName: 'Simple Animate ZTM',
    pageLink: './Art/Kweyku/index.html',
    imageLink: './Art/Kweyku/proudZTM.gif',
    author: 'Kweyku',
    github: 'https://github.com/Kweyku'
  },
  {
    artName: 'Heartbeat',
    pageLink: './Art/lysychas/index.html',
    imageLink: './Art/lysychas/heartshot.png',
    author: 'lysychas',
    github: 'https://github.com/lysychas'
  },
  {
    artName: 'Hydrogen',
    pageLink: './Art/elias/my-art.html',
    imageLink: './Art/elias/hydrogen.gif',
    author: 'tesolberg',
    github: 'https://github.com/tesolberg'
  },
  {
    artName: 'Cool-Transition',
    pageLink: './Art/animatomang/html',
    videolink: './Art/animatomang/smoke.mp4',
    author: 'Syam',
    github: 'https://github.com/blacktomang'
  },
  {
    artName: 'Spinning Square',
    pageLink: './Art/Spinning Square/index.html',
    imageLink: './Art/Spinning Square/square.gif',
    author: 'Fumi',
    github: 'https://github.com/fumiadeyemi'
  },
  {
    artName: 'letters-loading',
    pageLink: './Art/franciscomelov/index.html',
    imageLink: './Art/franciscomelov/franciscomelov.gif',
    author: 'franciscomelov',
    githubLink: 'https://github.com/franciscomelov'
  },
  {
    artName: 'Moving Eyeball',
    pageLink: './Art/AnathKantonda/index.html',
    imageLink: './Art/AnathKantonda/movingeyeball.gif',
    author: 'Anath',
    github: 'https://github.com/anathkantonda'
  },
  {
    artName: 'Flag Animation - Colomboalemán',
    pageLink: './Art/Matic1909/index.html',
    imageLink: './Art/Matic1909/flag.gif',
    author: 'Nils Matic',
    githubLink: 'https://github.com/matic1909'
  },
  {
    artName: 'Pac-Man',
    pageLink: './Art/Pac-Man/Pac-Man.html',
    imageLink: './Art/Pac-Man/Pac-Man.gif',
    author: 'Norbert',
    githubLink: 'https://github.com/Bynor'
  },
  {
    artName: "Don't follow the light",
    pageLink: './Art/cristobal-heiss/index.html',
    imageLink: './Art/cristobal-heiss/css_animation.gif',
    author: 'Cristobal Heiss',
    githubLink: 'https://github.com/ceheiss'
  },
  {
    artName: 'Eenimation',
    pageLink: './Art/Eenimation/index.html',
    imageLink: './Art/Eenimation/trance.gif',
    author: 'Eejaz ishaq',
    githubLink: 'https://github.com/eejazishaq'
  },
  {
    artName: 'ripple button',
    pageLink: './Art/monika-sahay/index.html',
    imageLink: './Art/monika-sahay/screen-capture.gif',
    author: 'monika sahay',
    githubLink: 'https://github.com/monika-sahay'
  },
  {
    artName: 'Animation',
    pageLink: './Art/Albertomtferreira/index.html',
    imageLink: './Art/Albertomtferreira/animation.gif',
    author: 'Alberto Ferreira',
    githubLink: 'https://github.com/albertomtferreira'
  },
  {
    artName: 'sliding curtains',
    pageLink: './Art/layoayeni/index.html',
    imageLink: './Art/layoayeni/trance.gif',
    author: 'Layo',
    githubLink: 'https://github.com/layoayeni'
  },
  {
    artName: 'Unlocked',
    pageLink: './Art/confusionmatrix98/unlocked.html',
    imageLink: './Art/confusionmatrix98/unlocked.gif',
    author: 'confusionmatrix98',
    githubLink: 'https://github.com/confusionmatrix98'
  },
  {
    artName: 'Slovenian flag',
    pageLink: "./Art/Ivan's art/index.html",
    imageLink: "./Art/Ivan's art/Ivan-art.gif",
    author: 'kljuni',
    githubLink: 'https://github.com/kljuni'
  },
  {
    artName: 'Police Siren',
    pageLink: './Art/ShimShon1/policia.html',
    imageLink: './Art/ShimShon1/police.gif',
    author: 'ShimShon1',
    githubLink: 'https://github.com/ShimShon1'
  },
  {
    artName: 'Catch The UFO',
    pageLink: './Art/A-UFO/index.html',
    imageLink: './Art/A-UFO/catch-the-ufo.gif',
    author: 'Dibakash',
    githubLink: 'https://github.com/dibakash'
  },
  {
    artName: 'dk649',
    pageLink: './Art/dk649/index.html',
    imageLink: './Art/dk649/circle.gif',
    author: 'dk649',
    githubLink: 'https://github.com/dk649'
  },
  {
    artName: 'Catch The UFO',
    pageLink: './Art/A-UFO/index.html',
    imageLink: './Art/A-UFO/catch-the-ufo.gif',
    author: 'Dibakash',
    githubLink: 'https://github.com/dibakash'
  },
  {
    artName: 'Beer',
    pageLink: './Art/beer/index.html',
    imageLink: './Art/beer/beer.gif',
    author: 'CamJackson',
    githubLink: 'https://github.com/CamJackson-Dev'
  },
  {
    artName: '1rotate',
    pageLink: './Art/1rotate/index.html',
    imageLink: './Art/1rotate/rotation.gif',
    author: 'Himanshu Gawari',
    githubLink: 'https://github.com/himanshugawari'
  },
  {
    artName: 'Moving Box',
    pageLink: './Art/JerylDEv/index.html',
    imageLink: './Art/JerylDEv/movingbox.gif',
    author: 'JerylDEv',
    githubLink: 'https://github.com/JerylDEv'
  },
  {
    artName: 'New move',
    pageLink: './Art/NewMove/index.html',
    imageLink: './Art/NewMove/NewMove.gif',
    author: 'kzhecheva',
    githubLink: 'https://github.com/kzhecheva'
  },
  {
    artName: 'animatron',
    pageLink: './Art/animatron/index.html',
    imageLink: './Art/animatron/trance.gif'
  },
  {
    artName: 'Swing',
    pageLink: './Art/evangel/index.html',
    imageLink: './Art/evangel/swing.gif',
    githubLink: 'https://github.com/devevangel'
  },
  {
    artName: 'rashid',
    pageLink: './Art/rashid/index.html',
    imageLink: './Art/rashid/DNA.gif',
    author: 'Rashid Makki',
    githubLink: 'https://github.com/rashidmakki'
  },
  {
    artName: 'queer quarantine',
    pageLink: './Art/animatron/queer.html',
    imageLink: './Art/animatron/queer.gif'
  },
  {
    artName: 'Animatron',
    pageLink: './Art/animatron/index.html',
    imageLink: './Art/animatron/trance.gif',
    author: 'Cassandre Perron',
    githubLink: 'https://github.com/cassandreperron'
  },
  {
    artName: 'Sun Bursts',
    pageLink: './Art/steveSchaner/index.html',
    imageLink: './Art/steveSchaner/sunburst.gif',
    author: 'Steve Schaner',
    githubLink: 'https://github.com/sschaner'
  },
  {
    artName: 'Shravan',
    pageLink: './Art/Shravan/animation_shr_page.html',
    imageLink: './Art/Shravan/animation_shr.gif',
    author: 'Shravan Kumar',
    githubLink: 'https://github.com/shravan1508'
  },
  {
    artName: 'Jurassic Park',
    pageLink: './Art/tvasari/index.html',
    imageLink: './Art/tvasari/jurassic_park.gif',
    author: 'Tommaso Vasari',
    githubLink: 'https://github.com/tvasari'
  },
  {
    artName: 'Bounce',
    pageLink: './Art/samya/index.html',
    imageLink: './Art/samya/samya.gif',
    author: 'Samya Thakur',
    githubLink: 'https://github.com/samyathakur'
  },
  {
    artName: 'Egg_Loading',
    pageLink: './Art/egg_loading/index.html',
    imageLink: './Art/samya/egg_loading.gif',
    author: 'Ulisse Dantas',
    githubLink: 'https://github.com/ulissesnew'
  },
  {
    artName: 'We stay at home to save lives',
    pageLink: './Art/Shatabdi/index.html',
    imageLink: './Art/Shatabdi/WE STAY AT HOME TO SAVE LIVES.gif',
    author: 'Shatabdi Roy',
    githubLink: 'https://github.com/RoyShatabdi'
  },
  {
    artName: 'Egg_Loading',
    pageLink: './Art/egg_loading/index.html',
    imageLink: './Art/egg_loading/egg_loading.gif',
    author: 'Ulisse Dantas',
    githubLink: 'https://github.com/ulissesnew'
  },
  {
    artName: 'We stay at home to save lives',
    pageLink: './Art/Shatabdi/index.html',
    imageLink: './Art/Shatabdi/WE STAY AT HOME TO SAVE LIVES.gif',
    author: 'Shatabdi Roy',
    githubLink: 'https://github.com/RoyShatabdi'
  },
  {
    artName: 'Animatron',
    pageLink: './Art/animatronky/index.html',
    imageLink: './Art/animatronky/trance.gif',
    author: 'kylenrich',
    githubLink: 'https://github.com/kylenrich24'
  },
  {
    artName: 'bouncing ball',
    pageLink: './Art/alexgp/index.html',
    imageLink: './Art/Alexgp/bouncegif.gif',
    author: 'AlexGP257',
    githubLink: 'https://github.com/Alexgp257'
  },
  {
    artName: 'Cool Waves',
    pageLink: './Art/RaulC/index.html',
    imageLink: './Art/RaulC/coolwaves.gif',
    author: 'Raul Contreras',
    githubLink: 'https://github.com/rcc01'
  },
  {
    artName: 'Snowfall',
    pageLink: './Art/chaitali_snowfall/index.html',
    imageLink: './Art/chaitali_snowfall/snowgif.gif',
    author: 'Chaitali',
    githubLink: 'https://github.com/chaitali-more'
  },
  {
    artName: 'Rotate Circle',
    pageLink: './Art/dimor/animation.html',
    imageLink: './Art/dimor/rotate.gif',
    author: 'dimor',
    githubLink: 'https://github.com/dimor'
  },
  {
    artName: 'Hello world',
    pageLink: './Art/warren8689/index.html',
    imageLink: './Art/warren8689/screenshot.png',
    author: 'Warren',
    githubLink: 'https://github.com/warrren8689'
  },
  {
    artName: '360 Varial Kickflip',
    pageLink: './Art/DICHAMOTO/index.html',
    imageLink: './Art/DICHAMOTO/360_Varial_Kickflip.gif',
    author: 'DICHAMOTO',
    githubLink: 'https://github.com/DICHAMOTO'
  },
  {
    artName: 'Crazy Square',
    pageLink: './Art/colorSquare/index.html',
    imageLink: './Art/colorSquare/colorsquare.gif',
    author: 'TiagoChicoo',
    githubLink: 'https://github.com/tiagochicoo'
  },
  {
    artName: 'Alexhover',
    pageLink: './Art/Alexhover/index.html',
    imageLink: './Art/Alexhover/Alexhover.gif',
    author: 'Alex',
    githubLink: 'https://github.com/alesgainza'
  },
  {
    artName: 'Imperial CSS Driod',
    pageLink: './Art/Imperial_CSS_Driod/index.html',
    imageLink: './Art/Imperial_CSS_Driod/ImperialDriod.gif',
    author: 'Captian-Rocket',
    githubLink: 'https://github.com/captian-rocket'
  },
  {
    artName: 'HamidAnime',
    pageLink: './Art/HamidAnime/index.html',
    imageLink: './Art/HamidAnime/Capture.gif',
    author: 'Hamid',
    githubLink: 'https://github.com/HamidGoudarzi1988'
  },
  {
    artName: 'Imperial CSS Driod',
    pageLink: './Art/Imperial_CSS_Driod/index.html',
    imageLink: './Art/Imperial_CSS_Driod/ImperialDriod.gif',
    author: 'Captian-Rocket',
    githubLink: 'https://github.com/captian-rocket'
  },
  {
    artName: 'Mario Game',
    pageLink: './Art/emmeiwhite/index.html',
    imageLink: './Art/emmeiwhite/mario-game.gif',
    author: 'Emmeiwhite',
    githubLink: 'https://github.com/emmeiwhite'
  },
  {
    artName: '360 Varial Kickflip',
    pageLink: './Art/DICHAMOTO/index.html',
    imageLink: './Art/DICHAMOTO/360_Varial_Kickflip.gif',
    author: 'DICHAMOTO',
    githubLink: 'https://github.com/DICHAMOTO'
  },
  {
    artName: 'Bouncer the Bouncy Box',
    pageLink: './Art/RussD/index.html',
    imageLink: './Art/RussD/bouncer-the-bouncy-box.png',
    author: 'Russell',
    githubLink: 'https://github.com/rdyer07'
  },
  {
    artName: '3D Infinite Loop Sprites Cards',
    pageLink: './Art/luiavag/index.html',
    imageLink: './Art/luiavag/luiavag_3D_Infinite_Loop.gif',
    author: 'LuVAGu',
    githubLink: 'https://github.com/luiavag'
  },
  {
    artName: 'Star Wars',
    pageLink: './Art/ChiragAgarwal/index.html',
    imageLink: './Art/ChiragAgarwal/star_wars.gif',
    author: 'Chirag Agarwal',
    githubLink: 'https://github.com/chiragragarwal'
  },
  {
    artName: 'ImageGallery',
    pageLink: './Art/Hoverimage/index.html',
    imageLink: './Art/Hoverimage/hoverimage.gif',
    author: 'Siddhant Jain',
    githubLink: 'https://github.com/Sid-web6306'
  },
  {
    artName: 'characterwalking',
    pageLink: './Art/characterwalkingChetan/index.html',
    imageLink: './Art/characterwalkingChetan/image.png',
    author: 'Chetan Muliya',
    githubLink: 'https://github.com/chetanmuliya'
  },
  {
    artName: 'Grow',
    pageLink: './Art/octavioLafourcade/index.html',
    imageLink: './Art/octavioLafourcade/animation.gif',
    author: 'Octavio Lafourcade',
    githubLink: 'https://github.com/tavolafourcade'
  },
  {
    artName: 'Slats',
    pageLink: './Art/Sagaquisces/index.html',
    imageLink: './Art/Hoverimage/slats.gif',
    author: 'Michael David Dunlap',
    githubLink: 'https://github.com/sagaquisces'
  },
  {
    artName: 'Coffee',
    pageLink: './Art/animate-coffee/index.html',
    imageLink: './Art/animate-coffee/ezgif.com-video-to-gif.gif',
    author: 'Elise Welch',
    githubLink: 'https://github.com/EliseWelch'
  },
  {
    artName: 'Blended',
    pageLink: './Art/Pro-animate/index.html',
    imageLink: './Art/Pro-animate/Blended.gif',
    author: 'Promise Nwafor',
    githubLink: 'https://github.com/emPro-source'
  },
  {
    artName: 'sproutseeds',
    pageLink: './Art/sproutseeds/index.html',
    imageLink: 'https://codepen.io/_Sabine/pen/yGGLON',
    author: '_Sabine'
  },
  {
    artName: 'aninikhil',
    pageLink: './Art/aninikhil/index.html',
    imageLink: './Art/aninikhil/nik.jpg',
    author: 'Nikhil N G',
    githubLink: 'https://github.com/nikhilng99'
  },
  {
    artName: 'Playballs',
    pageLink: './Art/playballs/index.html',
    imageLink: './Art/playballs/playballs.gif',
    author: 'Omar Jabaly',
    githubLink: 'https://github.com/Omarjabaly'
  },
  {
    artName: 'simpleAnimation',
    pageLink: './Art/cazabe/index.html',
    imageLink: './Art/cazabe/mrRobot.png',
    author: 'cazabe',
    githubLink: 'https://github.com/cazabe'
  },
  {
    artName: 'Dragon',
    pageLink: './Art/Dragon/index.html',
    imageLink: './Art/Joy/smallDragon.gif',
    author: 'nikicivan',
    githubLink: 'https://github.com/nikicivan'
  },
  {
    artName: 'TypingAnimation',
    pageLink: './Art/yogi_the_bear/index.html',
    imageLink: './Art/yogi_the_bear/my_animation.gif',
    author: 'yogev',
    githubLink: 'https://github.com/yogevHenig'
  },
  {
    artName: 'Mario Kart Animation',
    pageLink: './Art/mario2/index.html',
    imageLink: './Art/mario2/mario.png',
    author: 'Sakshi Sinha',
    githubLink: 'https://github.com/sakshi-1'
  },
  {
    artName: 'NarutoAnimation',
    pageLink: './Art/Tgoslee/index.html',
    imageLink: './Art/Tgoslee/Naruto.gif',
    author: 'Trenisha',
    githubLink: 'https://github.com/tgoslee'
  },
  {
    artName: 'Jackony',
    pageLink: './Art/Yaseen_Mohammed/index.html',
    imageLink: './Art/Yaseen_Mohammed/pichatcho.gif',
    author: 'Yaseen_Mohammed',
    githubLink: 'https://yaseenaiman.github.io/'
  },
  {
    artName: 'DVRU',
    pageLink: './Art/dvru/index.html',
    imageLink: './Art/dvru/dvru.gif',
    author: 'dvru',
    githubLink: 'https://github.com/dvru'
  },
  {
    artName: 'Coulisse',
    pageLink: './Art/Ayoubahida/index.html',
    imageLink: './Art/Ayoubahida/coulisseAnimation.gif',
    author: 'Ayoubahida',
    githubLink: 'https://github.com/Ayoubahida'
  },
  {
    artName: 'TextAnimation',
    pageLink: './Art/TextAnimation/index.html',
    imageLink: './Art/TextAnimation/welcome.gif',
    author: 'waleed',
    githubLink: 'https://github.com/waleed-1993'
  },
  {
    artName: 'Animatron',
    pageLink: './Art/Animatron/index.html',
    imageLink: './Art/Joy/trance.gif',
    author: 'farhan',
    githubLink: 'https://github.com/fnahmad'
  },
  {
    artName: 'Sky',
    pageLink: './Art/marijapanic/index.html',
    imageLink: './Art/marijapanic/clouds.gif',
    author: 'marijapanic',
    githubLink: 'https://github.com/marijapanic'
  },
  {
    artName: 'GreenFunnel',
    pageLink: './Art/GreenFunnel/index.html',
    imageLink: './Art/GreenFunnel/green-funnel.gif',
    author: 'sergiorra',
    githubLink: 'https://github.com/sergiorra'
  },
  {
    artName: 'mig',
    pageLink: './Art/mig/index.html',
    imageLink: './Art/mig/squares.gif',
    author: 'mig',
    githubLink: 'https://github.com/miguel231997'
  },
  {
    artName: 'RabbitHopping',
    pageLink: './Art/tigerlight/index.html',
    imageLink: './Art/tigerlight/RabbitHopping.gif',
    author: 'tigerlight',
    githubLink: 'https://github.com/tigerlight'
  },
  {
    artName: 'Picture Pop',
    pageLink: './Art/Ford CSS Animation/index.html',
    imageLink: './Art/Ford CSS Animation/Ford gif.gif',
    author: 'klf006',
    githubLink: 'https://github.com/klf006'
  },
  {
    artName: 'Smoke Animation',
    pageLink: './Art/smoke Animation/index.html',
    imageLink: './Art/smoke Animation/Capture.png',
    author: 'aman-cse',
    githubLink: 'https://github.com/aman-cse'
  },
  {
    artName: 'BH',
    pageLink: './Art/animationBH/index.html',
    imageLink: '',
    author: 'BH',
    githubLink: 'https://github.com/huynhcongbaotran'
  },
  {
    artName: 'bounce',
    pageLink: './Art/naina/index.html',
    imageLink: './Art/naina/bounce.gif',
    author: 'Naina',
    githubLink: 'https://github.com/naina010'
  },
  {
    artName: 'Motivation',
    pageLink: './Art/motivation/index.html',
    imageLink: './Art/motivation/motivation.gif',
    author: 'Art',
    githubLink: 'https://github.com/artbalahadia'
  },
  {
    artName: 'Doraemon-Ball',
    pageLink: './Art/DhirajKaushik/index.html',
    imageLink: './Art/DhirajKaushik/doremon.gif',
    author: 'Dhiraj Kaushik',
    githubLink: 'https://github.com/dhirajkaushik321'
  },
  {
    artName: 'EverettAnimation',
    pageLink: './Art/EverettAnimation/index.html',
    imageLink: './Art/Joy/game.jpg',
    author: 'Claudia',
    githubLink: 'https://github.com/claudiabringaseverett'
  },
  {
    artName: 'helloooo',
    pageLink: './Art/shitman0930/index.html',
    imageLink: './Art/shitman0930/eyes.gif',
    author: 'shitman0930',
    githubLink: 'https://github.com/shitman0930'
  },
  {
    artName: 'Animato',
    pageLink: './Art/panduka_karunasena_animato/index.html',
    imageLink: './Art/panduka_karunasena_animato/animato.gif',
    author: 'panduka karunasena',
    githubLink: 'https://github.com/pandukakarunasena'
  },
  {
    artName: 'anishprj',
    pageLink: './Art/anishprj/index.html',
    author: 'Anish Ghimire',
    githubLink: 'https://github.com/anishprj/'
  },
  {
    artName: 'Toshman Animation',
    pageLink: './Art/Toshman Animation/index.html',
    imageLink: './Art/Toshman Animation/animation demo.gif',
    author: 'Toshman-hub',
    githubLink: 'https://github.com/Toshman-hub'
  },
  {
    artName: 'alexandraturony87',
    pageLink: './Art/alexandraturony87/index.html',
    imageLink: './Art/alexandraturony87/ephiphany.gif',
    author: 'Alexandra Turony',
    githubLink: 'https://github.com/alexandraturony87'
  },
  {
    artName: 'Ball Crazy',
    pageLink: './Art/tanyamiranda/ballcrazy.html',
    imageLink: './Art/tanyamiranda/ballcrazy.gif',
    author: 'Tanya Miranda',
    githubLink: 'https://github.com/tanyamiranda'
  },
  {
    artName: 'Simple Animation Trick!',
    pageLink: './Art/mismail-541/index.html',
    imageLink: './Art/mismail-541/simple-animation-trick.gif',
    author: 'mismail-541',
    githubLink: 'https://github.com/mismail-541'
  },
  {
    artName: 'CORONA TOILET PAPER',
    pageLink: './Art/WissAnimation/index.html',
    imageLink: './Art/WissAnimation/Toiletpaperrun.png',
    author: 'Wiss',
    githubLink: 'https://github.com/Wissemfars'
  },
  {
    artName: 'verticalBarsAnimation',
    pageLink: './Art/verticalBarsAnimation/index.html',
    imageLink: './Art/verticalBarsAnimation/verticalBarsAnimation.gif',
    author: 'Marius Negru',
    githubLink: 'https://github.com/I3lackMarius'
  },
  {
    artName: 'Calcopod',
    pageLink: './Art/Calcopod/index.html',
    imageLink: './Art/Calcopod/giffed.gif',
    author: 'Calcopod',
    githubLink: 'https://github.com/Calcopod'
  },
  {
    artName: 'Robot Dance',
    pageLink: './Art/jnch009/index.html',
    imageLink: './Art/jnch009/robotjnch009.gif',
    author: 'Jeremy Ng',
    githubLink: 'https://github.com/jnch009'
  },
  {
    artName: 'Equalizer',
    pageLink: './Art/prathmeshgujar/index.html',
    imageLink: './Art/prathmeshgujar/equalizer.gif',
    author: 'Prathmesh Gujar',
    githubLink: 'https://github.com/prathmeshgujar'
  },
  {
    artName: 'Castle',
    pageLink: './Art/Yakraj/index.html',
    imageLink: './Art/Yakraj/castle.gif',
    author: 'Yakraj',
    githubLink: 'https://github.com/yakraj'
  },
  {
    artName: 'Shimmering Stars',
    pageLink: './Art/Pranav/index.html',
    imageLink: './Art/Pranav/shimmering-stars.gif',
    author: 'Pranav Sood',
    githubLink: 'https://github.com/prnv06'
  },
  {
    artName: 'Dancing Square',
    pageLink: './Art/chansart/index.html',
    imageLink: './Art/chansart/chansart.gif',
    author: 'Chansart',
    githubLink: 'https://github.com/chansart'
  },
  {
    artName: 'Animatron',
    pageLink: './Art/animatron/index.html',
    imageLink: './Art/animatron/trance.gif',
    author: 'Sujal',
    githubLink: 'https://github.com/Sujal7689'
  },
  {
    artName: 'fire flicker',
    pageLink: './Art/hemantrawat/index.html',
    imageLink: './Art/hemantrawat/index.gif',
    author: 'Hemant Rawat',
    githubLink: 'https://github.com/He-mantRawat'
  },
  {
    artName: 'Bouncing Ball',
    pageLink: './Art/bouncingBall/bouncing ball.html',
    imageLink: './Art/bouncingBall/bouncingball.gif',
    author: 'Pravin deva',
    githubLink: 'https://github.com/pravindeva'
  },
  {
    artName: 'Animated Landing Page',
    pageLink: './Art/animatedLandingPage01/index.html',
    imageLink: './Art/animatedLandingPage01/ezgif.com-video-to-gif',
    author: 'Aneta-s',
    githubLink: 'https://github.com/aneta-s'
  },
  {
    artName: 'Goraved',
    pageLink: './Art/goraved/index.html',
    imageLink: './Art/goraved/goraved_animation.gif',
    author: 'Roman Pobotin (Goraved)',
    githubLink: 'https://github.com/goraved'
  },
  {
    artName: 'Doraemon',
    pageLink: './Art/Ranajit/doraemon.html',
    imageLink: './Art/animatron/doraemon.gif',
    author: 'Ranajit',
    githubLink: 'https://github.com/basak-32'
  },
  {
    artName: 'Ax Dev',
    pageLink: './Art/axdev/test.html',
    imageLink: './Art/axdev/gif.gif',
    author: 'Axel Avila',
    githubLink: 'https://github.com/axavila'
  },
  {
    artName: 'Magic Circle',
    pageLink: './Art/magpiet/index.html',
    imageLink: './Art/magpiet/gif.gif',
    author: 'Magnus Cromwell',
    githubLink: 'https://github.com/magpiet'
  },
  {
    artName: 'Pulsing Circle',
    pageLink: './Art/innape/index.html',
    imageLink: './Art/innape/Pulsing Cirkle.gif',
    author: 'innape',
    githubLink: 'https://github.com/innape'
  },
  {
    artName: 'Bouncing Ball',
    pageLink: './Art/BouncingBall/index.html',
    imageLink: './Art/BouncingBall/BouncingBall.gif',
    author: 'Satish Pokala',
    githubLink: 'https://github.com/Satishpokala124'
  },
  {
    artName: 'Daredevil',
    pageLink: './Art/daredevil/index.html',
    imageLink: './Art/daredevil/daredevil.gif',
    author: 'Vivek Raj',
    githubLink: 'https://github.com/vivekrajx'
  },
  {
    artName: 'hover Me',
    pageLink: './Art/hoverMe/index.html',
    author: 'Bleron88',
    githubLink: 'https://github.com/bleron88'
  },
  {
    artName: "Adam's Animation",
    pageLink: "./Art/Adam's Animation/index.html",
    imageLink: "./Art/Adam's Animation/animation.gif",
    author: 'Adam Hills',
    githubLink: 'https://github.com/adamhills91'
  },
  {
    artName: 'Spin it',
    pageLink: './Art/b-ed/index.html',
    imageLink: './Art/b-ed/Hnet.com-image.gif',
    author: 'Edd',
    githubLink: 'https://github.com/b-ed'
  },
  {
    artName: 'playstation-anim',
    pageLink: './Art/playstation-anim/index.html',
    imageLink: './Art/playstation-anim/ps.gif',
    author: 'seif1125',
    githubLink: 'https://github.com/seif1125'
  },
  {
    artName: 'Ritika',
    pageLink: './Art/Ritika/index.html',
    imageLink: './Art/Ritika/warrior.png',
    author: 'Ritika',
    githubLink: 'https://github.com/Ritika-soni'
  },
  {
    artName: 'Animatron',
    pageLink: './Art/animatron/index.html',
    imageLink: './Art/animatron/colourpencils.png',
    author: 'jahid hasan',
    githubLink: 'https://github.com/jahidhasan299/'
  },
  {
    artName: 'Animatron2',
    pageLink: './Art/Animatron2/index.html',
    imageLink: './Art/Animatron2/trance.gif',
    author: 'PUNKLANCER',
    githubLink: 'https://github.com/PUNKLANCER/'
  },
  {
    artName: 'Text_Animation',
    pageLink: './Art/Text_Animation/index.html',
    imageLink: './Art/Text_Animation/text.gif',
    author: 'Christian',
    githubLink: 'https://github.com/mkBraga'
  },
  {
    artName: 'Practice',
    pageLink: './Art/Practice/index.html',
    imageLink: './Art/Joy/triangle.gif',
    author: 'MuGenFJ',
    githubLink: 'https://github.com/MuGenFJ/'
  },
  {
    artName: 'Tile',
    pageLink: './Art/weilincheng/index.html',
    imageLink: './Art/weilincheng/tile.gif',
    author: 'weilincheng',
    githubLink: 'https://github.com/weilincheng'
  },
  {
    artName: 'TemidoRochaSpin',
    pageLink: './Art/temido_rocha_animation/index.html',
    imageLink: './Art/temido_rocha_animation/TemidoRocha.gif',
    author: 'TemidoRocha',
    githubLink: 'https://github.com/TemidoRocha'
  },
  {
    artName: 'Tile',
    pageLink: './Art/weilincheng/index.html',
    imageLink: './Art/weilincheng/tile.gif',
    author: 'weilincheng',
    githubLink: 'https://github.com/weilincheng'
  },
  {
    artName: 'fire flicker',
    pageLink: './Art/hemantrawat/index.html',
    imageLink: './Art/hemantrawat/index.gif',
    author: 'Hemant Rawat',
    githubLink: 'https://github.com/He-mantRawat'
  },
  {
    artName: 'Bouncing Ball',
    pageLink: './Art/bouncingBall/bouncing ball.html',
    imageLink: './Art/bouncingBall/bouncingball.gif',
    author: 'Pravin deva',
    githubLink: 'https://github.com/pravindeva'
  },
  {
    artName: 'Animated Landing Page',
    pageLink: './Art/animatedLandingPage without bar/index.html',
    imageLink: './Art/animatedLandingPage without bar/ezgif.com-video-to-gif',
    author: 'Aneta-s',
    githubLink: 'https://github.com/aneta-s'
  },
  {
    artName: 'Goraved',
    pageLink: './Art/goraved/index.html',
    imageLink: './Art/goraved/goraved_animation.gif',
    author: 'Roman Pobotin (Goraved)',
    githubLink: 'https://github.com/goraved'
  },
  {
    artName: 'Doraemon',
    pageLink: './Art/Ranajit/doraemon.html',
    imageLink: './Art/animatron/doraemon.gif',
    author: 'Ranajit',
    githubLink: 'https://github.com/basak-32'
  },
  {
    artName: 'Ax Dev',
    pageLink: './Art/axdev/test.html',
    imageLink: './Art/axdev/gif.gif',
    author: 'Axel Avila',
    githubLink: 'https://github.com/axavila'
  },
  {
    artName: 'Magic Circle',
    pageLink: './Art/magpiet/index.html',
    imageLink: './Art/magpiet/gif.gif',
    author: 'Magnus Cromwell',
    githubLink: 'https://github.com/magpiet'
  },
  {
    artName: 'Bouncing Ball',
    pageLink: './Art/Bouncing Ball/index.html',
    imageLink: './Art/cazabe/Bouncing Ball.gif',
    author: 'Satish Pokala',
    githubLink: 'https://github.com/Satishpokala124'
  },
  {
    artName: 'Daredevil',
    pageLink: './Art/daredevil/index.html',
    imageLink: './Art/daredevil/daredevil.gif',
    author: 'Vivek Raj',
    githubLink: 'https://github.com/vivekrajx'
  },
  {
    artName: 'hover Me',
    pageLink: './Art/hoverMe/index.html',
    author: 'Bleron88',
    githubLink: 'https://github.com/bleron88'
  },
  {
    artName: 'Happy Balloon',
    pageLink: './Art/ztollef/index.html',
    imageLink: './Art/ztollef/balloon.gif.',
    author: 'ztollef',
    githubLink: 'https://github.com/ztollef'
  },
  {
    artName: 'playstation-anim',
    pageLink: './Art/playstation-anim/index.html',
    imageLink: './Art/playstation-anim/ps.gif',
    author: 'seif1125',
    githubLink: 'https://github.com/seif1125'
  },
  {
    artName: 'Ritika',
    pageLink: './Art/Ritika/index.html',
    imageLink: './Art/Ritika/warrior.png',
    author: 'Ritika',
    githubLink: 'https://github.com/Ritika-soni'
  },
  {
    artName: 'Animatron',
    pageLink: './Art/animatron/index.html',
    imageLink: './Art/animatron/colourpencils.png',
    author: 'jahid hasan',
    githubLink: 'https://github.com/jahidhasan299/'
  },
  {
    artName: 'Animatron2',
    pageLink: './Art/Animatron2/index.html',
    imageLink: './Art/Animatron2/trance.gif',
    author: 'PUNKLANCER',
    githubLink: 'https://github.com/PUNKLANCER/'
  },
  {
    artName: 'Text_Animation',
    pageLink: './Art/Text_Animation/index.html',
    imageLink: './Art/Text_Animation/text.gif',
    author: 'Christian',
    githubLink: 'https://github.com/mkBraga'
  },
  {
    artName: 'Practice',
    pageLink: './Art/Practice/index.html',
    imageLink: './Art/Joy/triangle.gif',
    author: 'MuGenFJ',
    githubLink: 'https://github.com/MuGenFJ/'
  },
  {
    artName: 'Tile',
    pageLink: './Art/weilincheng/index.html',
    imageLink: './Art/weilincheng/tile.gif',
    author: 'weilincheng',
    githubLink: 'https://github.com/weilincheng'
  },
  {
    artName: 'Circle Pulse',
    pageLink: './Art/circle-pulse/index.html',
    imageLink: './Art/circle-pulse/circle-pulse.gif',
    author: 'jmorr002',
    githubLink: 'https://github.com/jmorr002'
  },
  {
    artName: 'Flare Spin',
    pageLink: './Art/mykz1608/index.html',
    imageLink: '',
    author: 'mykz1608',
    githubLink: 'https://github.com/mykz1608'
  },
  {
    artName: 'MexicanMustache',
    pageLink: './Art/AnimatedMustache/index.html',
    imageLink: './Art/AnimatedMustache/MexicanMustache.gif',
    author: 'Andrés Alonso Gálvez',
    githubLink: 'https://github.com/Dondesconton/'
  },
  {
    artName: 'css',
    pageLink: './Art/2.css/index.html',
    imageLink: './Art/2.css/css.gif'
  },
  {
    artName: 'Square Color Change',
    pageLink: './Art/baesyc/index.html',
    imageLink: './Art/baesyc/square.gif',
    author: 'Baesyc',
    githubLink: 'https://github.com/baesyc'
  },
  {
    artName: 'MexicanMustache',
    pageLink: './Art/AnimatedMustache/index.html',
    imageLink: './Art/AnimatedMustache/MexicanMustache.gif',
    author: 'Andrés Alonso Gálvez',
    githubLink: 'https://github.com/Dondesconton/'
  },
  {
    artName: 'Chanimation',
    pageLink: './Art/Chanimation/index.html',
    imageLink: './Art/Chanimation/dancegif.gif',
    author: 'chandant9',
    githubLink: 'https://github.com/chandant9/'
  },
  {
    artName: 'DancingGroot',
    pageLink: './Art/m-elina/index.html',
    imageLink: './Art/m-elina/groot_animation.gif',
    author: 'Melina',
    githubLink: 'https://github.com/m-elina/'
  },
  {
    artName: 'Animatron',
    pageLink: './Art/animatron/index.html',
    imageLink: './Art/animatron/trance.gif',
    author: 'Andrew',
    githubLink: 'https://github.com/andrewbom/'
  },
  {
    artName: 'rainbows',
    pageLink: './Art/vassilchiev/index.html',
    imageLink: './Art/vassilchiev/giphy.gif',
    author: 'Vassil',
    githubLink: 'https://github.com/vassilchiev/'
  },
  {
    artName: "Zai's Orbitron",
    pageLink: './Art/zai/index.html',
    imageLink: './Art/zai/zais_orbitron.gif',
    author: '5amm5',
    githubLink: 'https://github.com/5amm5965/'
  },
  {
    artName: "404's crying baby page",
    pageLink: './Art/papfal/index.html',
    imageLink: './Art/papfal/HTML-404-Crying-Baby-Page.gif',
    author: 'papfal',
    githubLink: 'https://github.com/papfal/'
  },
  {
    artName: 'ani-3d',
    pageLink: './Art/ani-3d/ani-3d.html',
    imageLink: './Art/ani-3d/ani-3d.gif',
    author: 'clyde166',
    githubLink: 'https://github.com/clyde166/'
  },
  {
    artName: 'Boy',
    pageLink: './Art/Boy/index.html',
    imageLink: './Art/Boy/Boy with house.png',
    author: 'Gajhendran',
    githubLink: 'https://github.com/Gajhendran/'
  },
  {
    artName: 'Funimation',
    pageLink: './Art/Funimation/index.html',
    imageLink: './Art/Funimation/Funimation.gif',
    author: 'Pratik',
    githubLink: 'https://github.com/pratikrana1998/'
  },
  {
    artName: 'Jungle Monkey',
    pageLink: './Art/AMCodin/index.html',
    imageLink: './Art/AMCodin/monkey.gif',
    author: 'AMCodin',
    githubLink: 'https://github.com/amcodin'
  },
  {
    artName: 'bellow',
    pageLink: './Art/fran/index.html',
    imageLink: './Art/fran/bellow.gif',
    author: 'franzwah',
    githubLink: 'https://github.com/franzwah'
  },
  {
    artName: 'Typing Indicator',
    pageLink: './Art/jacob-bacon/index.html',
    imageLink: './Art/jacob-bacon/jacob-bacon-art.JPG',
    author: 'jacob-bacon',
    githubLink: 'https://github.com/jacob-bacon'
  },
  {
    artName: 'Colination',
    pageLink: './Art/colination/index.html',
    imageLink: './Art/colination/animation.png',
    author: 'colinJR95',
    githublink: 'https://github.com/colinJR95'
  },
  {
    artName: 'Glowing Circle by Leem Plays',
    pageLink: './Art/AliHaidar/index.html',
    imageLink: './Art/AliHaidar/giphy.gif',
    author: 'alihaidar2950',
    githubLink: 'https://github.com/alihaidar2950'
  },
  {
    artName: 'bouncy-ball',
    pageLink: './Art/bouncy-ball/ty.html',
    imageLink: './Art/bouncy-ball/bouncy-ball.gif',
    author: 'Huang Yi-Ting',
    githubLink: 'https://github.com/yiting76'
  },
  {
    artName: 'bouncy-ball',
    pageLink: './Art/bouncy-ball/ty.html',
    imageLink: './Art/bouncy-ball/bouncy-ball.gif',
    author: 'Huang Yi-Ting',
    githubLink: 'https://github.com/yiting76'
  },
  {
    artName: 'Tronix',
    pageLink: './Art/visiona/index.html',
    imageLink: './Art/visiona/tronix.gif',
    author: 'visiona',
    githubLink: 'https://github.com/visiona'
  },
  {
    artName: 'Synchronization',
    pageLink: './Art/synchronization!/synchronization',
    imageLink: './Art/synchronization/synchronized_Dots.gif',
    author: 'Pranjal',
    githublink: 'https://github.com/Pranjal705'
  },
  {
    artName: 'Random Squares',
    pageLink: './Art/Monitha/index.html',
    author: 'Monitha',
    githubLink: 'https://github.com/dmonitha'
  },
  {
    artName: 'Walking-Man-Front',
    pageLink: './Art/Akhil/index.html',
    imageLink: './Art/Akhil/Walking-man-front.gif',
    author: 'Akhil',
    githubLink: 'https://github.com/akhils95'
  },
  {
    artName: 'Cow-cat',
    pageLink: './Art/Cow-cat/index.html',
    imageLink: './Art/Cow-cat/Cow-cat.gif',
    author: 'Galia',
    githubLink: 'https://github.com/galiarudenko'
  },
  {
    artName: 'Rainb0w',
    pageLink: './Art/Duka/index.html',
    imageLink: './Art/Duka/rainbow.gif',
    author: 'Duka',
    githubLink: 'https://github.com/DusanKrcmarik'
  },
  {
    artName: 'Indian',
    pageLink: './Art/Indian/index.html',
    imageLink: './Art/Indian/Indian.gif',
    author: 'Duka',
    githubLink: 'https://github.com/ndvishruth'
  },
  {
    artName: 'Animatron',
    pageLink: './Art/sanmitra/index.html',
    imageLink: './Art/sanmitra/index.gif',
    author: 'sanmitra',

    githubLink: 'https://github.com/sanmitra1999'
  },
  {
    artName: 'Ball-clear',
    pageLink: './Art/Naok000/index.html',
    imageLink: './Art/Naok000/ball-clear.gif',
    author: 'Naok000',
    githubLink: 'https://github.com/Naok000'
  },
  {
    artName: 'Mario_Kart_Animation',
    pageLink: './Art/Mario_Kart_Animation/index.html',
    imageLink: './Art/Mario_Kart_Animation/Mario.png',
    author: 'AnsonAMS',
    githubLink: 'https://github.com/AnsonAMS'
  },
  {
    artName: 'Microsoft_animation',
    pageLink: './Art/SaumyaBhatt/index.html',
    imageLink: './Art/SaumyaBhatt/Animation.gif',
    author: 'Saumya-Bhatt',
    githubLink: 'https://github.com/Saumya-Bhatt'
  },
  {
    artName: 'Falling',
    pageLink: './Art/Sfrench5/index.html',
    imageLink: './Art/Sfrench5/Falling.gif',
    author: 'Sfrench5',
    githubLink: 'https://github.com/Sfrench5'
  },
  {
    artName: 'Dragon_Loading',
    pageLink: './Art/Dragon_Loading/index.html',
    imageLink: './Art/Dragon_Loading/DragonLoading.gif',
    author: 'Prasad',
    githubLink: 'https://github.com/PrasadM07'
  },
  {
    artName: 'Animatrix',
    pageLink: './Art/Animatrix/index.html',
    imageLink: './Art/Animatrix/Animatrix.png',
    author: 'soutog',
    githubLink: 'https://github.com/soutog'
  },
  {
    artName: 'Simple-Loading',
    pageLink: './Art/Loading/loading.html',
    imageLink: './Art/Loading/load.gif',
    author: 'Vijay',
    githubLink: 'https://github.com/VijayVjCuber'
  },
  {
    artName: 'Fiyi-Animation',
    pageLink: './Art/Fiyi-Animation/index.html',
    imageLink: './Art/Fiyi-Animation/relax_smile.gif',
    author: 'Fiyi-A',
    githubLink: 'https://github.com/Fiyi-A'
  },
  {
    artName: 'Colored Bars',
    pageLink: './Art/mleblanc94/mleblanc94_html_Animation-Nation.html',
    imageLink: './Art/mleblanc94/ColoredBars.gif',
    author: 'mleblanc94',
    githubLink: 'https://github.com/mleblanc94'
  },
  {
    artName: 'animeR',
    pageLink: './Art/animeR/index.html',
    imageLink: './Art/animeR/animeR.gif',
    author: 'Rajneesh',
    githubLink: 'https://github.com/rajneeshk94'
  },
  {
    artName: 'Sunset-City',
    pageLink: './Art/jyun9504/index.html',
    imageLink: './Art/jyun9504/sunset-city.gif',
    author: 'jyun9504',
    githubLink: 'https://github.com/jyun9504'
  },
  {
    artName: 'brianbottle',
    author: 'brian',
    pageLink: './Art/brianbottle/index.html',
    imageLink: './Art/brianbottle/bottle.gif',
    githubLink: 'https://github.com/brianabplanalp1'
  },
  {
    artName: 'Shapes',
    pageLink: './Art/mark-marchant/index.html',
    imageLink: './Art/mark-marchant/shapes.png',
    author: 'Mark Marchant',
    githubLink: 'https://github.com/jtla3/Animation-Nation'
  },
  {
    artName: 'Loading',
    pageLink: './Art/NoumanAziz/Loading.html',
    videoLink: './Art/NoumanAziz/loading.gif',
    author: 'NoumanAziz',
    githubLink: 'https://github.com/NoumanAziz'
  },
  {
    artName: `Galek's Simple Animation`,
    pageLink: './Art/GalekAnimation/index.html',
    imageLink: './Art/GalekAnimation/simpleanimation.gif',
    author: 'Adam Galek',
    githubLink: 'https://github.com/TheGalekxy'
  },
  {
    artname: 'Rainbow animation',
    pageLink: './Art/Rainbow/index.html',
    imageLink: './Art/Rainbow/rainbow.gif',
    author: 'Mohanraj',
    githubLink: 'https://github.com/chelladuraimohanraj/Animation-Nation'
  },
  {
    artName: `Cyan Loading Animation`,
    pageLink: './Art/Wannesds/index.html',
    imageLink: './Art/Wannesds/Wannesds.gif',
    author: 'Wannes Dieltiens',
    githubLink: 'https://github.com/Wannesds'
  },
  {
    artName: 'Animatron',
    pageLink: './Art/Animatron/index.html',
    imageLink: './Art/Animatron/trance.gif',
    author: 'Gihan Balasuriya',
    githubLink: 'https://github.com/gihanbalasuriya'
  },
  {
    artName: 'Light text blink',
    pageLink: './Art/Mani-textlight-blink/index.html',
    imageLink: './Art/Mani-textlight-blink/light-blink-text.gif',
    author: 'Mani Pandian',
    githubLink: 'https://github.com/Manipandian'
  },
  {
    artName: 'Circle',
    pageLink: './Art/PoKai/index.html',
    imageLink: './Art/PoKai/circle.png',
    author: 'PoKai Chang',
    githubLink: 'https://github.com/st875052018'
  },
  {
    artName: 'animatron',
    pageLink: './Art/animatron/index.html',
    imageLink: './Art/animatron/trance.gif',
    author: 'Christy',
    githubLink: 'https://github.com/ChristyLucid'
  },
  {
    artName: 'bouncing_ball',
    pageLink: './Art/bouncing_ball/bouncing_ball.html',
    imageLink: './Art/bouncing_ball/bouncing-ball.gif',
    author: 'Nirmalie',
    githubLink: 'https://github.com/nirmalieo3'
  },
  {
    artName: 'Rocket',
    pageLink: './Art/Rocket/index.html',
    imageLink: './Art/Rocket/rocket.gif',
    author: 'Jose Diaz',
    githubLink: 'https://github.com/josegerard2000'
  },
  {
    artName: 'simpleG',
    pageLink: './Art/simpleG/index.html',
    imageLink: './Art/simpleG/kitty.jpg',
    author: 'gargeper',
    githubLink: 'https://github.com/gargeper'
  },
  {
    artName: 'BounceFace',
    pageLink: './Art/ainamation/index.html',
    imageLink: './Art/ainamation/ainamation.gif',
    author: 'Ainara Saralegui',
    githubLink: 'https://github.com/asaralegui'
  },
  {
    artName: 'Text Flow',
    pageLink: './Art/ConnerCoding/index.html',
    imageLink: './Art/ConnerCoding/ztmanimation.gif',
    author: 'Conner Schiller',
    githubLink: 'https://github.com/ConnerCoding'
  },
  {
    artName: 'Glow',
    pageLink: './Art/Glow/index.html',
    imageLink: './Art/Glow/Glow.png',
    author: 'Joaquin Castillo',
    githubLink: 'https://github.com/JuakoDev'
  },
  {
    artName: 'Heart Real',
    pageLink: './Art/riddhax/index.html',
    imageLink: './Art/riddhax/index.gif',
    author: 'Riddhax',
    githubLink: 'https://github.com/riddhax'
  },

  {
    artName: 'Balls',
    pageLink: './Art/Paul - Simple Annoying Balls/index.html',
    imageLink: './Art/Paul - Simple Annoying Balls/Balls.gif',
    author: 'Paul',
    githubLink: 'https://github.com/psr83'
  },

  {
    artname: 'Square-Move',
    pageLink: './Art/Poonam/square.html',
    imageLink: './Art/Poonam/square_gif.gif',
    author: 'Poonam',
    githubLink: 'https://github.com/poonampant'
  },

  {
    artname: 'JesseEarley',
    pageLink: './Art/JesseEarley/index.html',
    imageLink: './Art/JesseEarley/index.gif',
    author: 'JesseEarley',
    githubLink: 'https://github.com/JesseEarley'
  },
  {
    artname: 'Hacktoberfest 2020',
    pageLink: './Art/taepal467/index.html',
    imageLink: './Art/taepal467/hiclipart.com (1).png',
    author: 'Chantae P.',
    githubLink: 'https://github.com/taepal467'
  },
  {
    artName: 'Animatron',
    pageLink: './Art/animatron/triangle/index.html',
    imageLink: './Art/animatron/trance.gif',
    author: 'Deborah',
    githubLink: 'https://github.com/dluckey123'
  },
  {
    artName: 'Animatron',
    pageLink: './Art/animatron/triangle/index.html',
    imageLink: './Art/animatron/trance.gif',
    author: 'Deborah',
    githubLink: 'https://github.com/dluckey123'
  },
  {
    artname: 'Animate',
    pageLink: '/codepen/animation/src/index.html',
    imageLink: 'Animation',
    author: 'Altamas khan',
    githubLink: 'https://github.com/Altamas2049'
  },
  {
    artName: 'Spin',
    pageLink: './Art/Spin/allli.html',
    imageLink: './Art/Spin/allli.gif',
    author: 'Victor Winner',
    githubLink: 'https://github.com/Vicwin13'
  },
  {
    artName: 'Spinner',
    pageLink: './Art/nishantpandey/allli.html',
    imageLink: './Art/nishantpandey/allli.gif',
    author: 'Nishant Pandey',
    githubLink: 'https://github.com/mrpandey1'
  },
  {
    artName: 'Hacktober Test',
    pageLink: './Art/bajancode/index.html',
    imageLink: './Art/BajanCode/index.gif',
    author: 'bajancode',
    githubLink: 'https://github.com/bajancode'
  },
  {
    artName: 'ZTM anim',
    pageLink: './Art/ayushi2410/index.html',
    imageLink: './Art/ayushi2410/ayushi2410.gif',
    author: 'Ayushi2410',
    githubLink: 'https://github.com/ayushi2410'
  },
  {
    artName: 'misaelsantos',
    pageLink: './Art/misaelsantos/index.html',
    imageLink: './Art/misaelsantos/neohack.gif',
    author: 'Misael Santos',
    githubLink: 'https://github.com/MisaelSantos'
  },
  {
    artName: 'I am a Developer',
    pageLink: './Art/Kuroyza/Iam-a-developer.html',
    imageLink: './Art/Kuroyza/Iam-a-developer.gif',
    author: 'Kuroyza',
    githubLink: 'https://github.com/kuroyza'
  },
  {
    artName: 'simple box',
    pageLink: './Art/Box/index.html',
    imageLink: './Art/Box/static_image.jpg',
    author: 'Abishek shah',
    githubLink: 'https://github.com/abishek-sha-256'
  },
  {
    artname: 'Starry-sky',
    pageLink: './Art/starry-night/index.html',
    imageLink: './Art/starry-night/stars',
    author: 'Taima Khawaldeh',
    githubLink: 'https://github.com/taimakh'
  },
  {
    artName: 'Project Gallery',
    pageLink: './Art/hulya/index.html',
    imageLink: './Art/hulya/gallery.gif',
    author: 'Hulya Karakaya',
    githubLink: 'https://github.com/hulyak'
  },
  {
    artName: 'animation',
    pageLink: './Art/sameer786/animation.html',
    imageLink: './Art/sameer786/radius.gif',
    author: 'sameer',
    githubLink: 'https://github.com/sameer8605'
  },
  {
    artName: 'ArrowWave',
    pageLink: './Art/ArrowWave/index.html',
    imageLink: './Art/ArrowWave/ArrowWave.gif',
    author: 'Gabriel',
    githubLink: 'https://github.com/GabrielTeixeiraC'
  },
  {
    artName: 'The 4-Ever Loop',
    pageLink: './Art/the-4ever-loop/index.html',
    imageLink: './Art/the-4ever-loop/rotate.gif',
    author: 'Luciano M.',
    githubLink: 'https://github.com/LucianoWebDev'
  },
  {
    artName: 'Running Car',
    pageLink: './Art/Running-Car/index.html',
    imageLink: './Art/Running-Car/Running-car.PNG',
    author: 'Ermias',
    githubLink: 'https://github.com/ermiaskidane'
  },
  {
    artname: 'Youssef',
    pageLink: './Art/Youssef/index.html',
    imageLink: './Art/Youssef/fd8_AX.gif',
    author: 'Youssef',
    githubLink: 'https://github.com/youssefhany96'
  },
  {
    artName: 'The 4-Ever Loop',
    pageLink: './Art/the-4ever-loop/index.html',
    imageLink: './Art/the-4ever-loop/rotate.gif',
    author: 'Luciano M.',
    githubLink: 'https://github.com/LucianoWebDev'
  },

  {
    artName: 'Itried',
    pageLink: '/Art/Itried/animation.html',
    author: 'Harsha',
    githublink: 'https://github.com/HarshaKumar23'
  },
  {
    artName: 'Snail Zoom',
    pageLink: './Art/rbhachu/index.html',
    imageLink: './Art/rbhachu/snail.gif',
    author: 'Bhachu R.',
    githubLink: 'https://github.com/rbhachu'
  },
  {
    artName: 'Mini Text Animation',
    pageLink: './Art/text-mini-animation/index.html',
    imageLink: './Art/text-mini-animation/text-anime.gif',
    author: 'Chinel',
    githubLink: 'https://github.com/chinel'
  },
  {
    artName: 'Square loader',
    pageLink: './Art/square_loading/index.html',
    imageLink: './Art/square_loading/square_loading',
    author: 'Marek Chasák',
    githubLink: 'https://github.com/mchasak'
  },
  {
    artName: 'Stairs Text',
    pageLink: './Art/StairsText/index.html',
    imageLink: './Art/StairsText/stairs-text.gif',
    author: 'Noam K.',
    githubLink: 'https://github.com/noamkanonich'
  },
  {
    artName: 'animation',
    pageLink: './Art/sameer786/animation.html',
    imageLink: './Art/sameer786/radius.gif',
    author: 'sameer',
    githubLink: 'https://github.com/sameer8605'
  },
  {
    artName: 'Spinning is a good trick',
    pageLink: './Art/garrod90/index.html',
    imageLink: './Art/garrod90/craigsGif.gif',
    author: 'Craig, G',
    githubLink: 'https://github.com/garrod90'
  },
  {
    artName: 'Snail Zoom',
    pageLink: './Art/rbhachu/index.html',
    imageLink: './Art/rbhachu/snail.gif',
    author: 'Bhachu R.',
    githubLink: 'https://github.com/rbhachu'
  },
  {
    artName: 'Mini Text Animation',
    pageLink: './Art/text-mini-animation/index.html',
    imageLink: './Art/text-mini-animation/text-anime.gif',
    author: 'Chinel',
    githubLink: 'https://github.com/chinel'
  },
  {
    artName: 'Square loader',
    pageLink: './Art/square_loading/index.html',
    imageLink: './Art/square_loading/square_loading',
    author: 'Marek Chasák',
    githubLink: 'https://github.com/mchasak'
  },
  {
    artName: 'Stairs Text',
    pageLink: './Art/StairsText/index.html',
    imageLink: './Art/StairsText/stairs-text.gif',
    author: 'Noam K.',
    githubLink: 'https://github.com/noamkanonich'
  },
  {
    artName: 'animation',
    pageLink: './Art/sameer786/animation.html',
    imageLink: './Art/sameer786/radius.gif',
    author: 'sameer',
    githubLink: 'https://github.com/sameer8605'
  },

  {
    pageLink: './Art/radar animation/index.html',
    imageLink: './Art/radar.gif',
    author: 'Anup',
    githubLink: 'https://github.com/paddybaba'
  },
  {
    pageLink: './Art/sameer786/animation.html',
    imageLink: './Art/sameer786/radius.gif',
    author: 'sameer',
    githubLink: 'https://github.com/sameer8605'
  },
  {
    pageLink: './Art/radar animation/index.html',
    imageLink: './Art/radar',
    author: 'Anup',
    githubLink: 'https://github.com/paddybaba'
  },
  {
    pageLink: './Art/sameer786/animation.html',
    imageLink: './Art/sameer786/radius.gif',
    author: 'sameer',
    githubLink: 'https://github.com/sameer8605'
  },
  {
    artName: 'Friendly Ghost',
    pageLink: './Art/ristotoldsep/index.html',
    author: 'Risto Tõldsep',
    githubLink: 'https://github.com/ristotoldsep'
  },
  {
    artName: 'Friendly Ghost',
    pageLink: './Art/ristotoldsep/index.html',
    author: 'Risto Tõldsep',
    githubLink: 'https://github.com/ristotoldsep'
  },
  {
    artName: 'sritron',
    pageLink: './Art/sritron/index.html',
    imageLink: './Art/sritron/trance.gif',
    author: 'Srinivas',
    githubLink: 'https://github.com/sri189ms'
  },
  {
    artName: 'Friendly Ghost',
    pageLink: './Art/ristotoldsep/index.html',
    author: 'Risto Tõldsep',
    githubLink: 'https://github.com/ristotoldsep'
  },
  {
    artName: 'Sun Rise Time',
    pageLink: './Art/gurprtAnim/index.html',
    imageLink: './Art/gurprtAnim/gurAnim.gif',
    author: 'Gurpreet',
    githubLink: 'https://github.com/gur-p-reet'
  },
  {
    artName: 'Personal Info',
    pageLink: './Art/Personal_info/triangle/index.html',
    imageLink: './Art/Personal_info/trance.gif',
    author: 'Naim Uddin',
    githubLink: 'https://github.com/Naim365'
  },
  {
    artName: 'Shining Text',
    pageLink: './Art/MaxieTextShineOn/index.html',
    imageLink: './Art/MaxieTextShineOn/maxie-text-shine-on.gif',
    author: 'maxie7',
    githubLink: 'https://github.com/maxie7'
  },
  {
    artName: 'Spinning Box',
    pageLink: './Art/KccbzZ/index.html',
    imageLink: './Art/KccbzZ/cover.png',
    author: 'KccbzZ',
    githubLink: 'https://github.com/KccbzZ'
  },
  {
    artName: 'Age Disgracefully',
    pageLink: './Art/ynoden/index.html',
    imageLink: './Art/ynoden/Age_Disgracefully.gif',
    author: 'yusefnoden',
    githubLink: 'https://github.com/yusefnoden'
  },
  {
    artname: 'jimanimation',
    pageLink: './Art/jimanimation/index.html',
    imageLink: './Art/jimanimation/bouncy.gif',
    author: 'Jimin',
    githubLink: 'https://github.com/jimijos'
  },

  {
    artName: 'Meme Animation',
    pageLink: './Art/just_for_fun/index.html',
    imageLink: './Art/just_for_fun/image.gif',
    author: 'Rahul Negi',
    githubLink: 'https://github.com/rahulnegi20'
  },
  {
    artName: 'Stretch ZTM',
    pageLink: './Art/animation_gn/index.html',
    imageLink: './Art/animation_gn/animation_gn.gif',
    author: 'gnyokota',
    githubLink: 'https://github.com/gnyokota'
  },
  {
    artname: 'AnimationCom',
    pageLink: './Art/Anita/AnimationCom/triangle.html',
    imageLink: './Art/AnimationCom/header.jpg',
    author: 'Anita',
    githubLink: 'https://github.com/anita-tsai'
  },
  {
    artName: 'Cards',
    pageLink: './Art/cards/index.html',
    imageLink: './Art/cards/cards.gif',
    author: 'lonecreationwastaken',
    githubLink: 'https://github.com/lonecreationwastaken'
  },
  {
    artName: "Lidor'sAnimation",
    pageLink: "./Art/Lidor's Animation/index.html",
    imageLink: "./Art/Lidor's Animation/animation.gif",
    author: 'LidorAsher',
    githubLink: 'https://github.com/lidorasher11'
  },
  {
    artName: "Shiff's Animation",
    pageLink: './Art/myAnimation/index.html',
    imageLink: './Art/myAnimation/myanimation.gif',
    author: 'Shifa',
    githubLink: 'https://github.com/ShifaShirin'
  },
  {
    artName: 'ani-1trial',
    pageLink: './Art/ani-1trial/index.html',
    imageLink: './Art/ani-1trial/ani-gif.gif',
    author: 'tru-izo',
    githubLink: 'https://github.com/tru-izo'
  },
  {
    artName: 'Air_Balloon',
    pageLink: './Art/Air_Balloon/index.html',
    imageLink: './Art/Air_Balloon/balloon.gif',
    author: 'Abha',
    githubLink: 'https://github.com/Abha-1281'
  },
  {
    artName: 'Camp Fire',
    pageLink: './Art/camp_fire/index.html',
    imageLink: './Art/camp_fire/camp_fire.gif',
    author: 'Chansoo',
    githubLink: 'https://github.com/ChansooKim316'
  },
  {
    artName: 'rubberband Red',
    pageLink: './Art/ou79/index.html',
    imageLink: './Art/rubberbandRed.gif',
    author: 'ou79',
    githubLink: 'https://github.com/ou79'
  },
  {
    artName: 'ColorChanger',
    pageLink: './Art/ColorChanger/index.html',
    imageLink: './Art/color-changer.gif',
    author: 'Atallah-Nadhir',
    githubLink: 'https://github.com/Atallah-Nadhir'
  },
  {
    artName: 'PONG Animation',
    pageLink: './Art/walkitoff/index.html',
    imageLink: './Art/walkitoff/gif.gif',
    author: 'Tyler Dollick',
    githubLink: 'https://github.com/walkitoff'
  },
  {
    artname: 'Animatron',
    pageLink: './Art/mbargaedge/index.html',
    imageLink: './Art/mbargaedge/animatron.gif',
    author: 'Mbarga',
    githubLink: 'https://github.com/marcelmbarga/'
  },
  {
    artName: 'House',
    pageLink: './Art/TTD/triangle/index.html',
    imageLink: './Art/TTD/house.gif',
    author: 'TanyaTD',
    githubLink: 'https://github.com/TTD126'
  },
  {
    artName: 'Spinning Title',
    pageLink: './Art/ljBeast21ldj/index.html',
    imageLink: './Art/ljBeast21ldj/firstGIF.gif',
    author: 'Larry',
    githubLink: 'https://github.com/ljBeast21ldj'
  },
  {
    artName: 'Heart pulsation',
    pageLink: './Art/Sallah/index.html',
    imageLink: './Art/Sallah/Heart-Pulsation.png',
    author: 'Sallah',
    githubLink: 'https://github.com/SallahTech'
  },
  {
    artName: 'MubbeAnimation',
    pageLink: './Art/Mubbe/index.html',
    imageLink: './Art/Mubbe/MubbeAnimation.gif',
    author: 'Mubarak',
    githubLink: 'https://github.com/mual5746'
  },
  {
    pageLink: './Art/neon-glowing-text/index.html',
    imageLink: './Art/neon-glowing-text/glowing-text-GIF.gif',
    author: 'Adri',
    githubLink: 'https://github.com/adrimual'
  },
  {
    artName: 'Simple Animation',
    pageLink: './Art/simple animation/transition.html',
    imageLink: './Art/simple animation/animatee.gif',
    author: 'Rudimental',
    githubLink: 'https://github.com/rudimental-again'
  },
  {
    artName: 'gbArt',
    pageLink: './Art/gbArt/index.html',
    imageLink: './Art/gbArt/shapeFlip.gif',
    author: 'Gary Bergman',
    githubLink: 'https://github.com/Gary-Bergman'
  },
  {
    artName: "Turtando's Animation",
    pageLink: './Art/turtando/animation.html',
    imageLink: './Art/Turtando/happyhalloween.gif',
    author: 'Turtando',
    githubLink: 'https://github.com/Turtando'
  },
  {
    artName: 'Bouncing Balls',
    pageLink: './Art/EyeOfAthena/index.html',
    imageLink: './Art/EyeOfAthena/cover.png',
    author: 'EyeOfAthena',
    githubLink: 'https://github.com/EyeOfAthena/bouncing-ball'
  },
  {
    artName: 'Otherside',
    pageLink: './Art/Otherside/ubi.html',
    imageLink: './Art/Otherside/recording.gif',
    author: 'Ubibimbap',
    githubLink: 'https://github.com/Ubibimbap'
  },
  {
    artName: 'Basketball God',
    pageLink: './Art/Sim-animation/index.html',
    imageLink: './Art/Sim-animation/project-screenshot.png',
    author: 'Sim',
    githubLink: 'https://github.com/sim-a-19'
  },
  {
    artName: "Ziyao's Animation",
    pageLink: './Art/robot/robot_index.html',
    imageLink: './Art/robot/robot.gif',
    author: 'Ziyao',
    githubLink: 'https://github.com/ziyaoc3'
  },
  {
    artName: 'Simplerv',
    pageLink: './Art/Aniamtion_RV/index.html',
    imageLink: './Art/Aniamtion_RV/circle.png',
    author: 'Aarush Bhat',
    githubLink: 'https://github.com/07rv'
  },
  {
    artName: 'Devtemmy_animation',
    pageLink: './Art/Devtemmy_animation/index.html',
    imageLink: './Art/Devtemmy_animation/Devtemmyanimation.gif',
    author: 'Dev-Temmy',
    githubLink: 'https://github.com/Dev-Temmy'
  },
  {
    artName: 'Fading text animation',
    pageLink: './Art/araskog/index.html',
    imageLink: './Art/araskog/animation.gif',
    author: 'Amanda Araskog',
    githubLink: 'https://github.com/araskog'
  },
  {
    artName: 'Moving Divs',
    pageLink: './Art/Razvan/RazvanFratila/index.html',
    imageLink: './Art/Razvan/RazvanFratila/first.gif',
    author: 'Razvan',
    githubLink: 'https://github.com/fratilar'
  },
  {
    artName: 'KDev Animation',
    pageLink: './Art/KDev-Animator/index.html',
    imageLink: './Art/KDev-Animator/kdev-animation.gif',
    author: 'Detmar Ruhfus',
    githubLink: 'https://github.com/kamikazid'
  },
  {
    artName: 'Square Bounce',
    pageLink: './Art/Vish/index.html',
    imageLink: './Art/Vish/SquareBounce.gif',
    author: 'Vishwam',
    githubLink: 'https://github.com/vishmagic'
  },
  {
    artName: 'Hina',
    pageLink: './Art/Hina/Hina.html',
    imageLink: './Art/Hina/Basketball.gif',
    imageLink: './Art/Hina/net.gif',
    author: 'Hina Najam',
    githubLink: 'https://github.com/hinanajam'
  },
  {
    artName: 'AmitAnimation',
    pageLink: './Art/Joy/AmitAnimation/amitanimation.html',
    imageLink: './Art/Joy/AmitAnimation/amitanimation.gif',
    author: 'Amit',
    githubLink: 'https://github.com/AmitRoy07'
  },
  {
    artName: 'Bouncing Cheems ',
    pageLink: './Art/Suddath-Gautam/index.html',
    imageLink: './Art/Suddath-Gautam/cheems.gif',
    author: 'Suddath Gautam',
    githubLink: 'https://github.com/wardaddy98'
  },
  {
    artName: 'Pop-up Confetti animation.',
    pageLink: './Art/yay-ztm-animation/index.html',
    imageLink: './Art/yay-ztm-animation/pop_animation.gif',
    author: 'Hyunji Kim',
    githubLink: 'https://github.com/creativehkim'
  },
  {
    artName: 'Monolith',
    pageLink: './Art/acphil/index.html',
    imageLink: './Art/acphil/monolith.png',
    author: 'acphil',
    githubLink: 'https://github.com/acphil2'
  },
  {
    artName: 'Smiling Doll',
    pageLink: './Art/jbermeo/index.html',
    imageLink: './Art/jbermeo/doll.gif',
    author: 'Jose Bermeo',
    githubLink: 'https://github.com/jbermeo10'
  },
  {
    artName: 'vasubhatnagar',
    pageLink: './Art/vasubhatnagar/index.html',
    imageLink: './Art/vasubhatnagar/ss.jpg',
    author: 'Vasu Bhatnagar',
    githubLink: 'https://github.com/vasubhatnagar'
  },
  {
    artName: 'JoToSmola',
    pageLink: './Art/JoToSmola/index.html',
    imageLink: './Art/JoToSmola/JoToSmola.gif',
    author: 'GrabKrab',
    githubLink: 'https://github.com/GrabKrab'
  },
  {
    artName: 'mojaanimacia',
    pageLink: './Art/mojaanimacia/stranka.html',
    author: 'Martin052',
    githubLink: 'https://github.com/martin052'
  },
  {
    artName: 'ellipsis',
    pageLink: './Art/ianhawe/index.html',
    author: 'ianhawe',
    githubLink: 'https://github.com/ianhawe'
  },
  {
    artName: 'Fun with balls!',
    pageLink: './Art/miguelDalberto/funWithBalls/index.html',
    imageLink: './Art/miguelDalberto/funWithBalls/funWithBalls_screenshot.png',
    author: 'miguelDalberto',
    githubLink: 'https://github.com/miguelDalberto'
  },
  {
    artName: 'FourFlag_Load',
    pageLink: './Art/FourFlag_Load/index.html',
    imageLink: './Art/FourFlag_Load/trance.gif',
    author: 'chungngai09',
    githubLink: 'https://github.com/chungngai09'
  },
  {
    artName: 'AnimatronJS',
    pageLink: './Art/animatronJS/index.html',
    author: 'Anna Ovechkina',
    githubLink: 'https://github.com/Annu7shka'
  },
  {
    artName: 'perfect_goal',
    pageLink: './Art/perfect_goal/index.html',
    imageLink: './Art/perfect_goal/perfect_goalscreenshot.png',
    author: 'henzbori',
    githubLink: 'https://github.com/henzbori'
  },
  {
    artName: 'Beating Heart',
    pageLink: './Art/beating-heart/index.html',
    imageLink: './Art/beating-heart/heart.gif',
    author: 'MishkaZi',
    githubLink: 'https://github.com/MishkaZi'
  },
  {
    artName: 'Sample page',
    pageLink: './Art/Joy/triangle/index.html',
    imageLink: './Art/Joy/triangle/my-animation.gif',
    author: 'Mamathagowd107',
    githubLink: 'https://github.com/Mamathagowd107'
  },
  {
    artName: 'Animated',
    pageLink: './Art/animated/triangle/index.html',
    imageLink: './Art/Joy/triangle/triangle.gif',
    author: 'Joy',
    githubLink: 'https://github.com/royranger'
  },
  {
    artName: 'achwell',
    pageLink: './Art/achwell/index.html',
    imageLink: './Art/achwell/ball.gif',
    author: 'achwell',
    githubLink: 'https://github.com/achwell'
  },
  {
    artName: 'Robotic Circles',
    pageLink: './Art/animation_yaniv/index.html',
    imageLink: './Art/animation_yaniv/robot.png',
    author: 'Yaniv Sagy',
    githubLink: 'https://github.com/yanivsagy'
  },
  {
    artName: 'Ocean Day',
    pageLink: './Art/d-spence/index.html',
    imageLink: './Art/d-spence/ztm-dspence-css-anim.gif',
    author: 'd-spence',
    githubLink: 'https://github.com/d-spence'
  },
  {
    artName: 'Animation-Circle',
    pageLink: './Art/Animation-Circle/index.html',
    imageLink: './Art/Animation-Circle/animation-circle.gif',
    author: 'Elid Venega',
    githubLink: 'https://github.com/elidvenega'
  },
  {
    artName: 'Sweet street',
    pageLink: './Art/Sweet_street/mario.html',
    imageLink: './Art/Sweet_street/animation-gif.gif',
    author: 'meni-avitan',
    githubLink: 'https://github.com/meniAvitan/Animation-Nation.git'
  },
  {
    pageLink: './Art/Joy/nithin-animation/index.html',
    imageLink: './Art/Joy/triangle/triangle.gif',
    author: 'Nithin',
    githubLink: 'https://github.com/Nithin6252-reddy'
  },
  {
    artName: 'Jittery rectangles',
    pageLink: './Art/Vaibhav/index.html',
    author: 'Vaibhav Jain',
    githubLink: 'https://github.com/Vaibhav-multi-dev'
  },
  {
    artName: 'Pra-animate',
    pageLink: './Art/Pra-animate/indexpra1.html',
    //imageLink: './Art/Joy/triangle/triangle.gif',
    author: 'Prajoth',
    githubLink: 'https://github.com/prajoth-b'
<<<<<<< HEAD
  },
    { 
    artName: '3D figure animation',
    pageLink: './Art/DOKL57/index.html',
    imageLink: './Art/DOKL57/DOKL57.png',
    author: 'DOKL57',
    githubLink: 'https://github.com/DOKL57'
  },
=======
  }
>>>>>>> d4865147
];

// +--------------------------------------------------------------------------------+
// +                                                                                +
// +                  YOU DO NOT NEED TO CHANGE ANYTHING BELOW THIS                 +
// +                                                                                +
// +--------------------------------------------------------------------------------+

// Creates cards from the array above
// You don't need to modify this
let contents = [];
Shuffle(cards).forEach((c) => {
  contents.push([
    `<li class="card">` +
      `<a href='${c.pageLink}'>` +
      `<img class="art-image" src='${c.imageLink}' alt='${c.artName}' />` +
      `</a>` +
      `<div class="flex-content">` +
      `<a href='${c.pageLink}'><h3 class="art-title">${c.artName}</h3></a>` +
      `<p class='author'><a href="${c.githubLink}" target="_blank"><i class="fab fa-github"></i> ${c.author}</a> </p>` +
      `</div>` +
      `</li>`
  ]);
});

document.getElementById('cards').innerHTML = contents;

function Shuffle(o) {
  for (
    var j, x, i = o.length;
    i;
    j = parseInt(Math.random() * i), x = o[--i], o[i] = o[j], o[j] = x
  );
  return o;
}<|MERGE_RESOLUTION|>--- conflicted
+++ resolved
@@ -4672,18 +4672,14 @@
     //imageLink: './Art/Joy/triangle/triangle.gif',
     author: 'Prajoth',
     githubLink: 'https://github.com/prajoth-b'
-<<<<<<< HEAD
-  },
-    { 
+  },
+  { 
     artName: '3D figure animation',
     pageLink: './Art/DOKL57/index.html',
     imageLink: './Art/DOKL57/DOKL57.png',
     author: 'DOKL57',
     githubLink: 'https://github.com/DOKL57'
-  },
-=======
   }
->>>>>>> d4865147
 ];
 
 // +--------------------------------------------------------------------------------+
