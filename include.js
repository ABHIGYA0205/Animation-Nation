--- conflicted
+++ resolved
@@ -940,31 +940,14 @@
         author: "Nandhakumar",
         githubLink: "https://github.com/Nandhakumar7792"
       },
-  {
-<<<<<<< HEAD
-    artName: "animationHalloween",
-    pageLink: "./Art/mawais54013/index.html",
-    imageLink: "./Art/mawais54013/Halloween.gif",
-    author: "mawais54013",
-    githubLink: "https://github.com/mawais54013"
-  },
-    {
-    artName: "Hacktoberfest Letter Popups",
-    pageLink: "./Art/jmt3559/index.html",
-    imageLink: "https://media.giphy.com/media/RKSRPGiIsy1f3Ji3j1/giphy.gif",
-    author: "Juan T.",
-    githubLink: "https://github.com/jmtellez"
-    },
     {
         artName: "eggJiggle",
         pageLink: "./Art/eggJiggle/index.html",
         imageLink: "./Art/eggJiggle/eggJiggle.gif",
         author: "Nandhakumar",
         githubLink: "https://github.com/Nandhakumar7792"
-      }
-];
-=======
->>>>>>> d756bd9c
+      },
+  {
 
     artName: "Eyes",
     pageLink: "./Art/Ltheory/main.html",
