let cards = [
  {
    artName: 'Tic Tac Yo!',
    pageLink: './Art/smokeraven667/smokeraven.html',
    imageLink: './Art/smokeraven667/tic-tac-yo.gif',
    author: 'Joy',
    githubLink: 'https://github.com/smokeraven667'
  },
  {
    artName: 'Animation-box',
    pageLink: './Art/Himanshu_Chauhan/index.html',
    imageLink: './Art/Himanshu_Chauhan/animation-box.gif',
    author: 'Himanshu Chauhan',
    githubLink: 'https://github.com/Himanshuch8055'
  },
  {
    artName: 'hanisntsolo',
    pageLink: './Art/hanisntsolo/hanisntsolo.html',
    imageLink: './Art/hanisntsolo/hanisntsolo.gif',
    author: 'Hanisntsolo',
    githubLink: 'https://github.com/hanisntsolo'
  },
  {
    artName: 'Orbiting-Ball',
    pageLink: './Art/Tipchan/OrbitingBall.html',
    imageLink: './Art/Tipchan/OrbitingBall.gif',
    author: 'Tipchan',
    githubLink: 'https://github.com/tsongtheng'
  },
  {
    artName: 'Simple BAAF',
    pageLink: './Art/baaf-Animation/index.html',
    imageLink: './Art/baaf-Animation/baafscreen.png',
    author: 'Farid Bass',
    githubLink: 'https://github.com/baafbass'
  },
  {
    artName: 'Animated-Biker',
    pageLink: './Art/JT-Singh/index.html',
    imageLink: './Art/JT-Singh/biker.gif',
    author: 'JT Singh',
    githubLink: 'https://github.com/JT-Singh'
  },
  {
    artName: 'Triangle',
    pageLink: './Art/Joy/triangle.html',
    imageLink: './Art/Joy/triangle.gif',
    author: 'Joy',
    githubLink: 'https://github.com/royranger'
  },
  {
<<<<<<< HEAD
    artName: 'Keyboard',
    pageLink: './Art/Alexandra2888/keyboard.html',
    imageLink: './Art/Alexandra2888/keyboard.gif',
=======
    artName: 'Jumping Balls',
    pageLink: './Art/Alexandra2888/balls.html',
    imageLink: './Art/Alexandra2888/balls.gif',
>>>>>>> 727921cd
    author: 'Alexandra2888',
    githubLink: 'https://github.com/Alexandra2888'
  },
  {
    artName: 'Dancing in Space',
    pageLink: './Art/Maria/index.html',
    imageLink: './Art/Maria/style.css',
    author: 'Maria',
    githubLink: 'https://github.com/mariapetra'
  },
  {
    artName: 'Circle',
    pageLink: './Art/lucas/circle.html',
    imageLink: './Art/lucas/circle.gif',
    author: 'Joy',
    githubLink: 'https://github.com/LucasAlmeida-jpg'
  },
  {
    artName: 'Falling Squares',
    pageLink: './Art/migueldalberto/index.html',
    imageLink: './Art/migueldalberto/screenshot.png',
    author: 'migueldalberto',
    githubLink: 'https://github.com/migueldalberto'
  },
  {
    artName: 'Infinite Hacktober Shapes',
    pageLink: './Art/Joe_DiGioia/JoeArt.html',
    imageLink: './Art/Joe_DiGioia/Hacktober-Animate-JDiGioia.gif',
    author: 'Joe DiGioia',
    githubLink: 'https://github.com/WatchAce0'
  },
  {
    artName: 'Ghost',
    pageLink: './Art/Russ/ghost.html',
    imageLink: './Art/Russ/ghost.gif',
    author: 'Russ',
    githubLink: 'https://github.com/rperry99'
  },
  {
    artName: 'Planet',
    pageLink: './Art/serhatbek/index.html',
    imageLink: './Art/serhatbek/planet.gif',
    author: 'serhatbek',
    githubLink: 'https://github.com/serhatbek'
  },
  {
    artName: 'Rocket',
    pageLink: './Art/Suryansh/rocket.html',
    imageLink: './Art/Suryansh/rocket.gif',
    author: 'Suryansh',
    githubLink: 'https://github.com/suryanshsingh2001'
  },
  {
    artName: 'AnimateIbaad',
    pageLink: './Art/Ibaad/animate.html',
    imageLink: './Art/Ibaad/animationimagehover.gif',
    author: 'Ibaad',
    githubLink: 'https://github.com/ibaaddurrani'
  },
  {
    artName: 'Animated-Panda',
    pageLink: './Art/Naina/index.html',
    imageLink: './Art/Naina/Panda.gif',
    author: 'Naina',
    githubLink: 'https://github.com/naina5602'
  },
  {
    artName: 'Circle',
    pageLink: './Art/MishC/circle.html',
    imageLink: './Art/MishC/magic_circle.gif',
    author: 'MishC',
    githubLink: 'https://github.com/MishC'
  },
  {
    artName: 'SquBounce',
    pageLink: './Art/Sanusi/index.html',
    imageLink: './Art/Sanusi/sanusi-animation.gif',
    author: 'Sanusi',
    githubLink: 'https://github.com/sanusisusi'
  },
  {
    artName: 'RichardsAnimation',
    pageLink: './Art/Richard/animated.html',
    imageLink: './Art/Richard/bounce.gif.gif',
    author: 'Richard',
    githubLink: 'https://github.com/richardhartleydev'
  },
  {
    artName: 'Loader Animation',
    pageLink: './Art/Abhishek/animation.html',
    imageLink: './Art/Abhishek/animation.gif',
    author: 'Abhishek Kumar',
    githubLink: 'https://github.com/abhishekl1289'
  },
  {
    artName: 'Fan',
    pageLink: './Art/Samriddhi/fan.html',
    imageLink: './Art/Samriddhi/fan.png',
    author: 'Samriddhi',
    githubLink: 'https://github.com/NarayanSam'
  },
  {
    artName: 'RGB Square',
    pageLink: './Art/TCrypt/animated.html',
    imageLink: './Art/TCrypt/rgbsq-animated.gif',
    author: 'T-Crypt',
    githubLink: 'https://github.com/T-Crypt'
  },
  {
    artName: 'Loader Animation',
    pageLink: './Art/C S Sachindra/loader.html',
    imageLink: './Art/C S Sachindra/loader.gif',
    author: 'C S Sachindra',
    githubLink: 'https://github.com/sandilya27'
  },
  {
    artName: 'Seven Segment Display',
    pageLink: './Art/Ankesh/segment-display.html',
    imageLink: './Art/Ankesh/segment-display.gif',
    author: 'Ankesh',
    githubLink: 'https://github.com/ankeshp03'
  },
  {
    artName: '4 Color Loader',
    pageLink: './Art/rstallings/index.html',
    imageLink: './Art/rstallings/Animation.gif',
    author: 'Roosevelt S.',
    githubLink: 'https://github.com/rstallingsiii'
  },
  {
    artName: "Mr. A's Amimation",
    pageLink: './Art/MrA-Animation/index.html',
    imageLink: './Art/MrA-Animation/Animation.gif',
    author: 'Mr. AnkitR',
    githubLink: 'https://github.com/MrARawal'
  },
  {
    artName: 'LHV',
    pageLink: './Art/wizozheir/lhv.html',
    imageLink: './Art/wizozheir/lhv.gif',
    author: 'wizozheir',
    githubLink: 'https://github.com/wizozheir'
  },
  {
    artName: 'Falling stars',
    pageLink: './Art/ChipoJ/index.html',
    imageLink: './Art/ChipoJ/star_fall.gif',
    author: 'ChipoJ',
    githubLink: 'https://github.com/Chipoj'
  },
  {
    artName: 'Heartbeat',
    pageLink: './Art/Karol/index.html',
    imageLink: './Art/Karol/animation.gif',
    author: 'Karol',
    githubLink: 'https://github.com/karolwjck'
  },
  {
    artName: 'Bouncing Screensaver',
    pageLink: './Art/CDay-87/index.html',
    imageLink: './Art/CDay-87/Bounce_Animation.gif',
    author: 'CDay-87',
    githubLink: 'https://github.com/CDay-87'
  },
  {
    artName: 'Loader',
    pageLink: './Art/Animation_makrenko-dev/index.html',
    imageLink: './Art/Animation_makrenko-dev/logog.gif',
    author: 'makrenko-dev',
    githubLink: 'https://github.com/makrenko-dev'
  },
  {
    artName: 'Running Laps',
    pageLink: './Art/runningBars/index.html',
    imageLink: './Art/runningBars/running.gif',
    author: 'Daniel',
    githubLink: 'https://github.com/dsauce817'
  },
  {
    artName: 'Simple Mexican Flag',
    pageLink: './Art/jnovak5/index.html',
    imageLink: './Art/jnovak5/novak.gif',
    author: 'Jnovak5',
    githubLink: 'https://github.com/jnovak5'
  },
  {
    artName: 'Twist',
    pageLink: './Art/Anna/twist.html',
    imageLink: './Art/Anna/twist.gif',
    author: 'Anna',
    githubLink: 'https://github.com/anna-1980'
  },
  {
    artName: 'Shaking box',
    pageLink: './Art/alexsatalan/index.html',
    imageLink: './Art/alexsatalan/shaking.gif',
    author: 'AlexS',
    githubLink: 'https://github.com/alexsatalan'
  },
  {
    artName: 'olga_min',
    pageLink: './Art/olga_min/index.html',
    imageLink: './Art/olga_min/animation.gif',
    author: 'Olga',
    githubLink: 'https://github.com/OlgaMinaievaWebDev'
  },
  {
    artName: 'Rotating_Cube',
    pageLink: './Art/Catoos/Cube.html',
    imageLink: './Art/Catoos/Cube.gif',
    author: 'Catoos',
    githubLink: 'https://github.com/Catoos'
  },
  {
    artName: 'Moving Flag',
    pageLink: './Art/Mayank_goel/index.html',
    imageLink: './Art/Mayank_goel/moving_flag.gif',
    author: 'Yelloberard',
    githubLink: 'https://github.com/yellowberad'
  },
  {
    artName: 'Flowers',
    pageLink: './Art/Jeffrey/index.html',
    imageLink: './Art/Jeffrey/Hackflowers.png',
    author: 'Jeffrey',
    githubLink: 'https://github.com/Jeffruiz1502003'
  },
  {
    artName: 'Car',
    pageLink: './Art/Haneesh/car.html',
    imageLink: './Art/Haneesh/car.gif',
    author: 'Haneesh',
    githubLink: 'https://github.com/Haneesh000'
  },
  {
    artName: 'Sun shadow',
    pageLink: './Art/Guruprasad-Kulkarni/index.html',
    imageLink: './Art/Guruprasad-Kulkarni/sun.gif',
    author: 'Guruprasad',
    githubLink: 'https://github.com/Guruprasad846'
  },
  {
    artName: 'Circle',
    pageLink: './Art/Adithya/index.html',
    imageLink: './Art/Adithya/result.gif',
    author: 'Adithya',
    githubLink: 'https://github.com/Adithya-K-Shetty'
  },
  {
    artName: 'Cart Hover',
    pageLink: './Art/Rahul-Bhati/index.html',
    imageLink: './Art/Rahul-Bhati/Rahul-Bhati.gif',
    author: 'Rahul-Bhati',
    githubLink: 'https://github.com/Rahul-Bhati'
  },
  {
    artName: 'now.sh',
    pageLink: './Art/Tergel0820/index.html',
    imageLink: './Art/Tergel0820/animation.gif',
    author: 'Tergel0820',
    githubLink: 'https://github.com/Tergel0820'
  },
  {
    artName: 'Animated Fan',
    pageLink: './Art/Alexandra2888/fan.html',
    imageLink: './Art/Alexandra2888/fan.png',
    author: 'Alexandra2888',
    githubLink: 'https://github.com/Alexandra2888'
  },
  {
    artName: 'Coffe Cup',
    pageLink: './Art/Alexandra2888/cup.html',
    imageLink: './Art/Alexandra2888/cup.gif',
    author: 'Alexandra2888',
    githubLink: 'https://github.com/Alexandra2888'
  },
  {
    artName: 'BouncingBall',
    pageLink: './Art/Venkateeshh/BouncingBall.html',
    imageLink: './Art/Venkateeshh/BounceBall.gif',
    author: 'Venkatesh',
    githubLink: 'https://github.com/Venkateeshh'
  },
  {
    artName: 'Analog Clock',
    pageLink: './Art/Jeet/index.html',
    imageLink: './Art/Jeet/pic.png',
    author: 'Jeet Kanodia',
    githubLink: 'https://github.com/jeetkanodia'
  },
  {
    artName: 'Flower',
    pageLink: './Art/ChrRepou/flower.html',
    imageLink: './Art/ChrRepou/flower.png',
    author: 'ChrRepou',
    githubLink: 'https://github.com/ChrRepou'
  },
  {
    artName: 'Triangle',
    pageLink: './Art/KrishayNair/rectangle.html',
    imageLink: './Art/KrishayNair/circle.gif',
    author: 'KrishayNair',
    githubLink: 'https://github.com/KrishayNair'
  },
  {
    artName: 'Waving Ghost Animation',
    pageLink: './Art/AnkitaM/ghost.html',
    imageLink: './Art/AnkitaM/Waving-Ghost-Animation.gif',
    author: 'Ankita M.',
    githubLink: 'https://github.com/anki009/'
  },
  {
    artName: 'Blinking Ball',
    pageLink: './Art/Sheefa/blinking_ball.html',
    imageLink: './Art/Sheefa/blinking_ball.gif',
    author: 'Sheefa',
    githubLink: 'https://github.com/sheefanaaz123'
  },
  {
    artName: 'Quadro Hypno Spin',
    pageLink: './Art/Sheefa/QuadroHypnoSpin.html',
    imageLink: './Art/Sheefa/QuadroHypnoSpin.gif',
    author: 'Sheefa',
    githubLink: 'https://github.com/sheefanaaz123'
  },
  {
    artName: 'Walking Dog',
    pageLink: './Art/ChrisAqui/dog.html',
    imageLink: './Art/ChrisAqui/dog.gif',
    author: 'Chris Aqui',
    githubLink: 'https://github.com/christine-aqui'
  },
  {
    artName: 'Sunset',
    pageLink: './Art/timDehof/sunset.html',
    imageLink: './Art/timDehof/sunset.gif',
    author: 'Tim DeHof',
    githubLink: 'https://github.com/timDeHof'
  },
  {
    artName: 'Circle Dancing',
    pageLink: './Art/Umair/index.html',
    imageLink: './Art/Umair/Circle-dancing.gif',
    author: 'Mohammed Umair',
    githubLink: 'https://github.com/umair986'
  },
  {
    artName: 'ZTM Text Animation',
    pageLink: './Art/Chugil/index.html',
    imageLink: './Art/Chugil/Screenshot.png',
    author: 'Chugil',
    githubLink: 'https://github.com/ChugilC'
  },
  {
    artName: 'Square',
    pageLink: './Art/Shubham-Chaudhary/square_animation.html',
    imageLink: './Art/Shubham-Chaudhary/square_animation.gif',
    author: 'Shubham Chaudhary',
    githubLink: 'https://github.com/Stellar-X'
  },
  {
    artName: 'Trippy',
    pageLink: './Art/Simar/trippy.html',
    imageLink: './Art/Simar/trippy-square.gif',
    author: 'Simar',
    githubLink: 'https://github.com/SimardeepSingh-zsh'
  },
  {
    artName: 'solarsystem',
    pageLink: './Art/solarsystem/solarsystem.html',
    imageLink: './Art/solarsystem/solarsystem.gif',
    author: 'hanisntsolo',
    githubLink: 'https://github.com/hanisntsolo'
  },
  {
    artName: 'Galaxy',
    pageLink: './Art/Aldair/galaxy.html',
    imageLink: './Art/Aldair/galaxy.gif',
    author: 'Aldair Huamani',
    githubLink: 'https://github.com/Baku452'
  },
  {
    artName: 'Weird Spinner',
    pageLink: './Art/lucifer510/weirdSpinner.html',
    imageLink: './Art/lucifer510/weirdSpinner.png',
    author: 'lucifer510',
    githubLink: 'https://github.com/lucifer510'
  },
  {
    artName: 'Ruby',
    pageLink: './Art/daniel-badura/ruby.html',
    imageLink: './Art/daniel-badura/ruby.gif',
    author: 'daniel-badura',
    githubLink: 'https://github.com/daniel-badura'
  },
  {
    artName: '699669',
    pageLink: './Art/Artis/699669.html',
    imageLink: './Art/Artis/699669.gif',
    author: 'Artis',
    githubLink: 'https://github.com/69966969'
  },
  {
    artName: 'spinning square',
    pageLink: './Art/dmdiamond79/spinningsquare.html',
    imageLink: './Art/dmdiamond79/spinning.gif',
    author: 'dmdiamond79',
    githubLink: 'https://github.com/dmdiamond79'
  },
  {
    artName: 'Bhaskar Sahu',
    pageLink: './Art/Bhaskarsahu23',
    imageLink: './Art/Bhaskarsahu23/imageflip.gif',
    author: 'Bhaskarsahu23',
    githubLink: 'https://github.com/Bhaskarsahu23'
  },
  {
    artName: 'Starry Night',
    pageLink: './Art/lucileTech/starry_night.html',
    imageLink: './Art/lucileTech/starry_night.png',
    author: 'LucileTech',
    githubLink: 'https://https://github.com/LucileTech'
  },
  {
    artName: 'Heaart',
    pageLink: './Art/Neha045/index.html',
    imageLink: './Art/Neha045/animation.gif',
    author: 'Neha045',
    githubLink: 'https://github.com/Neha045'
  },
  {
    artName: 'CSS Animation',
    pageLink: './Art/jayg2309/animation.html',
    imageLink: './Art/jayg2309/animation.gif',
    author: 'Jay',
    githubLink: 'https://github.com/jayg2309'
  },
  {
    artName: 'Bounceballs',
    pageLink: './Art/Titilayo/index.html',
    imageLink: './Art/Titilayo/bounceballs.png',
    author: 'Titilayo',
    githubLink: 'https://github.com/Teetee-lab'
  },
  {
    artName: 'Stylish Text Animation',
    pageLink: './Art/varunrmantri23/index.html',
    imageLink: './Art/varunrmantri23/stylish_text_animation.gif',
    author: 'varunrmantri23',
    githubLink: 'https://github.com/varunrmantri23'
  }
];

// +--------------------------------------------------------------------------------+
// +                                                                                +
// +                  YOU DO NOT NEED TO CHANGE ANYTHING BELOW THIS                 +
// +                                                                                +
// +--------------------------------------------------------------------------------+

// Creates cards from the array above
// You don't need to modify this
let contents = [];
Shuffle(cards).forEach((c) => {
  contents.push([
    `<li class="card">` +
      `<a href='${c.pageLink}'>` +
      `<img class="art-image" src='${c.imageLink}' alt='${c.artName}' />` +
      `</a>` +
      `<div class="flex-content">` +
      `<a href='${c.pageLink}'><h3 class="art-title">${c.artName}</h3></a>` +
      `<p class='author'><a href="${c.githubLink}" target="_blank"><i class="fab fa-github"></i> ${c.author}</a> </p>` +
      `</div>` +
      `</li>`
  ]);
});

document.getElementById('cards').innerHTML = contents;

function Shuffle(o) {
  for (
    var j, x, i = o.length;
    i;
    j = parseInt(Math.random() * i), x = o[--i], o[i] = o[j], o[j] = x
  );
  return o;
}<|MERGE_RESOLUTION|>--- conflicted
+++ resolved
@@ -49,15 +49,16 @@
     githubLink: 'https://github.com/royranger'
   },
   {
-<<<<<<< HEAD
     artName: 'Keyboard',
     pageLink: './Art/Alexandra2888/keyboard.html',
     imageLink: './Art/Alexandra2888/keyboard.gif',
-=======
+    author: 'Alexandra2888',
+    githubLink: 'https://github.com/Alexandra2888'
+  },
+  {
     artName: 'Jumping Balls',
     pageLink: './Art/Alexandra2888/balls.html',
     imageLink: './Art/Alexandra2888/balls.gif',
->>>>>>> 727921cd
     author: 'Alexandra2888',
     githubLink: 'https://github.com/Alexandra2888'
   },
