let cards = [
  //  Add your card in this section
  {
    artName: "ZTM Animation",
    pageLink: "./Art/EricPuskas/index.html",
    imageLink: "./Art/EricPuskas/index.gif",
    author: "Eric Puskas",
    githubLink: "https://github.com/EricPuskas"
  },
  {
    artName: "Spooktober Hacktoberfest",
    pageLink: "./Art/FredAmartey/index.html",
    imageLink: "./Art/FredAmartey/thumbnaill.gif",
    author: "Fred Amartey",
    githubLink: "https://github.com/FredAmartey"
  },
  {
    artName: "Star Wars?",
    pageLink: "./Art/henryvalbuena/index.html",
    imageLink: "./Art/henryvalbuena/index.gif",
    author: "Henry Valbuena",
    githubLink: "https://github.com/henryvalbuena"
  },
  {
    artName: "The Ripple",
    pageLink: "./Art/Anmol2/index.html",
    imageLink: "./Art/Anmol2/ripple.png",
    author: "Anmol",
    githubLink: "https://github.com/Anmol270900"
  },
  {
    artName: "Rainbow loader",
    pageLink: "./Art/ka-hn/rainbow.html",
    imageLink: "./Art/ka-hn/rainbow.gif",
    author: "Karim Hussain",
    githubLink: "https://github.com/ka-hn"
  },
  {
    artName: "Action Cam",
    pageLink: "./Art/Donovan/index.html",
    imageLink: "./Art/Donovan/pureCSS-animation.gif",
    author: "Donovan Hunter",
    githubLink: "https://github.com/dhdcode"
  },
  {
    artName: "The Sun",
    pageLink: "./Art/Anmol/index.html",
    imageLink: "./Art/Anmol/sun.png",
    author: "Anmol",
    githubLink: "https://github.com/Anmol270900"
  },
  {
    artName: "Flashing Pumpkin",
    pageLink: "./Art/KatrinaRose14/index.html",
    imageLink: "./Art/KatrinaRose14/FlashingPumpkin.gif",
    author: "Katrina Yates",
    githubLink: "https://github.com/KatrinaRose14"
  },
  {
    artName: "Flipbox",
    pageLink: "./Art/Prasheel/index.html",
    imageLink: "./Art/Prasheel/flip.gif",
    author: "Prasheel Soni",
    githubLink: "https://github.com/ps011"
  },
  {
    artName: "2019 Wave",
    pageLink: "./Art/chris-aqui/index.html",
    imageLink: "./Art/chris-aqui/2019-jump.gif",
    author: "Christine Aqui",
    githubLink: "https://github.com/christine-aqui"
  },
  {
    artName: "Hover Button Animation",
    pageLink: "./Art/Vipul/hover.html",
    imageLink: "./Art/Vipul/Screenshot2.png",
    author: "Vipul",
    githubLink: "https://github.com/vipuljain08"
  },
  {
    artName: "Start From Zero",
    pageLink: "./Art/Robihdy/index.html",
    imageLink: "./Art/Robihdy/start-from-zero.png",
    author: "Robihdy",
    githubLink: "https://github.com/Robihdy"
  },
  {
    artName: "Local Host metaphor",
    pageLink: "./Art/Prateek/index.html",
    imageLink: "./Art/Prateek/localhost.png",
    author: "Prateek",
    githubLink: "https://github.com/prateekpatrick"
  },
  {
    artName: "Sliding Lines",
    pageLink: "./Art/erics0n/sliding-lines/index.html",
    imageLink: "./Art/erics0n/sliding-lines/image.gif",
    author: "erics0n",
    githubLink: "https://github.com/erics0n"
  },
  {
    artName: "Triangle",
    pageLink: "./Art/Joy/triangle/triangle.html",
    imageLink: "./Art/Joy/triangle/triangle.gif",
    author: "Joy",
    githubLink: "https://github.com/royranger"
  },
  {
    artName: "Cube",
    pageLink: "./Art/Joy/cube/cube.html",
    imageLink: "./Art/Joy/cube/cube.gif",
    author: "Joy",
    githubLink: "https://github.com/royranger"
  },
  {
    artName: "Burger Menu",
    pageLink: "./Art/mctrl/burger.html",
    imageLink: "./Art/mctrl/burger.gif",
    author: "Martina",
    githubLink: "https://github.com/mctrl"
  },
  {
    artName: "Square Loader",
    pageLink: "./Art/Hemant/index.html",
    imageLink: "./Art/Hemant/loader.gif",
    author: "Hemant Garg",
    githubLink: "https://github.com/hemant-garg"
  },
  {
    artName: "wake up, neo...",
    pageLink: "./Art/samirjouni/TributeToTheMatrix.html",
    imageLink: "./Art/samirjouni/sample.gif",
    author: "Samir Jouni",
    githubLink: "https://github.com/samirjouni"
  },
  {
    artName: "Tribute To COD4MW",
    pageLink: "./Art/samirjouni2/index.html",
    imageLink: "./Art/samirjouni2/sample.gif",
    author: "Samir Jouni",
    githubLink: "https://github.com/samirjouni"
  },
  {
    artName: "Planet",
    pageLink: "./Art/ArthurDoom/planet.html",
    imageLink: "./Art/ArthurDoom/planet.gif",
    author: "ArthurDoom",
    githubLink: "https://github.com/ArthurDoom"
  },
  {
    artName: "SquarPy",
    pageLink: "./Art/Utkarsh/index.html",
    imageLink: "./Art/Utkarsh/hack.gif",
    author: "utkarsh",
    githubLink: "https://github.com/Utkarsh2604"
  },
  {
    artName: "Circle",
    pageLink: "./Art/Oliver/Circle.html",
    imageLink: "./Art/Oliver/circle.gif",
    author: "Oliver",
    githubLink: "https://github.com/oliver-gomes"
  },
  {
    artName: "Ellipse Loader",
    pageLink: "./Art/VaibhavKhulbe/EllipseLoader.html",
    imageLink: "./Art/VaibhavKhulbe/ellipseLoader.gif",
    author: "Vaibhav Khulbe",
    githubLink: "https://github.com/Kvaibhav01"
  },
  {
    artName: "Simple Loader",
    pageLink: "./Art/soumsps/simpleload.html",
    imageLink: "./Art/soumsps/sample.gif",
    author: "Soumendu Sinha",
    githubLink: "https://github.com/soumsps"
  },
  {
    artName: "Rollodex",
    pageLink: "./Art/Shruti/rolling.html",
    imageLink: "./Art/Shruti/rolling.gif",
    author: "Shruti",
    githubLink: "https://github.com/shruti49"
  },
  {
    artName: "Cute Cat",
    pageLink: "./Art/Alghi/cat.html",
    imageLink: "./Art/Alghi/cat.gif",
    author: "Alghi",
    githubLink: "https://github.com/darklordace"
  },
  {
    artName: "ZtM Text",
    pageLink: "./Art/Di4iMoRtAl/ZtM_text_animation.html",
    imageLink: "./Art/Di4iMoRtAl/ZtM_animation.gif",
    author: "Di4iMoRtAl",
    githubLink: "https://github.com/dppeykov"
  },
  {
    artName: "Circles",
    pageLink: "./Art/Bhuvana/circles.html",
    imageLink: "./Art/Bhuvana/circles.gif",
    author: "Bhuvana",
    githubLink: "https://github.com/bhuvana-guna"
  },
  {
    artName: "Bird",
    pageLink: "./Art/Bhuvana/bird.html",
    imageLink: "./Art/Bhuvana/bird.gif",
    author: "Bhuvana",
    githubLink: "https://github.com/bhuvana-guna"
  },
  {
    artName: "Loader",
    pageLink: "./Art/Bhuvana/loader.html",
    imageLink: "./Art/Bhuvana/loader.gif",
    author: "Bhuvana",
    githubLink: "https://github.com/bhuvana-guna"
  },
  {
    artName: "Simple blinking loading circles",
    pageLink: "./Art/Rahul/index.html",
    imageLink: "./Art/Rahul/loading.gif",
    author: "Rahul",
    githubLink: "https://github.com/kohli6010"
  },
  {
    artName: "Css Pulse",
    pageLink: "./Art/Aszmel/pulse.html",
    imageLink: "./Art/Aszmel/css_pulse.gif",
    author: "Aszmel",
    githubLink: "https://github.com/Aszmel"
  },
  {
    artName: "Circle Bounce",
    pageLink: "./Art/Edmund/index.html",
    imageLink: "./Art/Edmund/circle-bounce.gif",
    author: "Edmund",
    githubLink: "https://github.com/edmund1645"
  },
  {
    artName: "Heart Beating",
    pageLink: "./Art/Regem/index.html",
    imageLink: "./Art/Regem/heart.jpg",
    author: "Regem",
    githubLink: "https://github.com/GemzBond"
  },
  {
    artName: "Fading Circles",
    pageLink: "./Art/Ankit/fadeCircle.html",
    imageLink: "./Art/Ankit/fadeCircles.png",
    author: "Ankit Srivastava",
    githubLink: "https://github.com/a18nov"
  },
  {
    artName: "Hacktoberfest 2019",
    pageLink: "./Art/jpk3lly/animation.html",
    imageLink: "./Art/jpk3lly/JPs_Animation_GIF.gif",
    author: "jpk3lly",
    githubLink: "https://github.com/jpk3lly"
  },
  {
    artName: "Name Rotator",
    pageLink: "./Art/Meet/name.html",
    imageLink: "./Art/Meet/name.gif",
    author: "Meet",
    githubLink: "https://github.com/Meet1103"
  },
  {
    artName: "Ball Rotator",
    pageLink: "./Art/Bibekpreet/index.html",
    imageLink: "./Art/Bibekpreet/ball.gif",
    author: "Bibekpreet",
    githubLink: "https://github.com/bibekpreet99"
  },
  {
    artName: "ephiphany",
    pageLink: "./Art/OctavianIlies/index.html",
    imageLink: "./Art/OctavianIlies/ephiphany.gif",
    author: "OctavianIlies",
    githubLink: "https://github.com/OctavianIlies"
  },
  {
    artName: "Loading",
    pageLink: "./Art/jh1992jh/loading.html",
    imageLink: "./Art/jh1992jh/loading.gif",
    author: "jh1992jh",
    githubLink: "https://github.com/jh1992jh"
  },
  {
    artName: "ZTM Colors",
    pageLink: "./Art/Godnon/index.html",
    imageLink: "./Art/Godnon/ZTMcAnim.gif",
    author: "Godnon",
    githubLink: "https://github.com/godnondsilva"
  },
  {
    artName: "Hover Effect",
    pageLink: "./Art/Shubhankar/index.html",
    imageLink: "./Art/Shubhankar/hackoctober.gif",
    author: "Shubhankar",
    githubLink: "https://github.com/shubhdwiv12"
  },
  {
    artName: "Bouncing Fading Circles",
    pageLink: "./Art/AyoubIssaad/index.html",
    imageLink: "./Art/AyoubIssaad/BouncingFadingCircles.gif",
    author: "AyoubIssaad",
    githubLink: "https://github.com/AyoubIssaad"
  },
  {
    artName: "5 balls preloader",
    pageLink: "./Art/Nnaji-Victor/index.html",
    imageLink: "./Art/Nnaji-Victor/5_balls.gif",
    author: "Nnaji Victor",
    githubLink: "https://github.com/Nnaji-Victor"
  },
  {
    artName: "ZTM Bouncer",
    pageLink: "./Art/Josia/bouncer.html",
    imageLink: "./Art/Josia/ztmbouncer.gif",
    author: "Josia Rodriguez",
    githubLink: "https://github.com/josiarod"
  },

  {
    artName: "Hacktober loading animation",
    pageLink: "./Art/mehul1011/index.html",
    imageLink: "./Art/mehul1011/loading.gif",
    author: "Mehul1011",
    githubLink: "https://github.com/mehul1011"
  },
  {
    artName: "Loading Dots",
    pageLink: "./Art/devSergiu/index.html",
    imageLink: "./Art/devSergiu/loading.gif",
    author: "devSergiu",
    githubLink: "https://github.com/devsergiu"
  },
  {
    artName: "TypeWriter effect",
    pageLink: "./Art/Sidharth/Typing_Text.html",
    imageLink: "./Art/Sidharth/type_writer.gif",
    author: "Sidharth",
    githubLink: "https://github.com/Sidharth98"
  },
  {
    artName: "Blue Spin",
    pageLink: "./Art/JamesW/index.html",
    imageLink: "./Art/JamesW/hacktober_spin.gif",
    author: "James Whitney",
    githubLink: "https://github.com/jameswhitney"
  },
  {
    artName: "Loading Animation",
    pageLink: "./Art/Sidharth/Loading.html",
    imageLink: "./Art/Sidharth/Loading.gif",
    author: "Sidharth",
    githubLink: "https://github.com/Sidharth98"
  },
  {
    artName: "Rotation",
    pageLink: "./Art/alenanog/index.html",
    imageLink: "./Art/alenanog/rotation.gif",
    author: "Alena A.",
    githubLink: "https://github.com/alenanog"
  },
  {
    artName: "Colors in your life",
    pageLink: "./Art/Atipahy/colors.html",
    imageLink: "./Art/Atipahy/colors.png",
    author: "Christos Chr",
    githubLink: "https://github.com/atipaHy"
  },
  {
    artName: "Orb",
    pageLink: "./Art/Jkbicbic/orb.html",
    imageLink: "./Art/Jkbicbic/orb.gif",
    author: "John Kennedy Bicbic",
    githubLink: "https://github.com/jkbicbic"
  },
  {
    artName: "Charging...",
    pageLink: "./Art/Afraz/charging.html",
    imageLink: "./Art/Afraz/charging.gif",
    author: "Afraz",
    githubLink: "https://github.com/afrazz"
  },
  {
    artName: "Charging...",
    pageLink: "./Art/DepStep/depstep.html",
    imageLink: "./Art/DepStep/depstep.gif",
    author: "DepStep",
    githubLink: "https://github.com/stephD"
  },
  {
    artName: "Dancing Ball...",
    pageLink: "./Art/DaveFres/index.html",
    imageLink: "./Art/DaveFres/ball.gif",
    author: "DaveFres",
    githubLink: "https://github.com/DaveFres"
  },
  {
    artName: "Sunshine",
    pageLink: "./Art/Pavelisp/sunshine.html",
    imageLink: "./Art/Pavelisp/sunshine.gif",
    author: "Pavel Isp",
    githubLink: "https://github.com/pavelisp"
  },
  {
    artName: "SoundBoxes",
    pageLink: "./Art/Hbarang/SoundBox.html",
    imageLink: "./Art/Hbarang/SoundBoxAnimation.gif",
    author: "Hbarang",
    githubLink: "https://github.com/hbarang"
  },
  {
    artName: "Cheshire",
    pageLink: "./Art/Ckanelin/index.html",
    imageLink: "./Art/Ckanelin/Cheshire.gif",
    author: "Ckanelin",
    githubLink: "https://github.com/ckanelin"
  },
  {
    artName: "Disappear",
    pageLink: "./Art/Stacy/index.html",
    imageLink: "./Art/Stacy/disappear.gif",
    author: "Stacy",
    githubLink: "https://github.com/stacyholtz6"
  },
  {
    artName: "Ellipse Spinner",
    pageLink: "./Art/Sabina/ellipse_spinner.html",
    imageLink: "./Art/Sabina/ellipse_spinner.png",
    author: "Sabina Abbasova",
    githubLink: "https://github.com/sabina929"
  },
  {
    artName: "NightSky",
    pageLink: "./Art/AndyS/index.html",
    imageLink: "./Art/AndyS/Capture.GIF",
    author: "AndyS",
    githubLink: "https://github.com/AndyS1988"
  },
  {
    artName: "Hungry",
    pageLink: "./Art/diegchav/index.html",
    imageLink: "./Art/diegchav/hungry.gif",
    author: "Diego Chz",
    githubLink: "https://github.com/diegchav"
  },
  {
    artName: "Hover Text Animation",
    pageLink: "./Art/AyoubIssaad2/index.html",
    imageLink: "./Art/AyoubIssaad2/hoverTextAnimation.gif",
    author: "AyoubIssaad",
    githubLink: "https://github.com/AyoubIssaad"
  },
  {
    artName: "Colorize",
    pageLink: "./Art/JimBratsos/colorize.html",
    imageLink: "./Art/JimBratsos/Colorize.gif",
    author: "Jim Bratsos",
    githubLink: "https://github.com/JimBratsos"
  },
  {
    artName: "Hacktober Spooktacular",
    pageLink: "Art/Elex/index.html",
    imageLink: ["./Art/Elex/hhs.gif"],
    author: "William Poisel (LordCobra)",
    githubLink: "https://github.com/epoisel"
  },
  {
    artName: "Circley",
    pageLink: "./Art/Tranjenny/indexjenny.html",
    imageLink: "./Art/Tranjenny/zerojenny.gif",
    author: "Tranjenny",
    githubLink: "https://github.com/Tranjenny"
  },
  {
    artName: "My Vietnam",
    pageLink: "./Art/nhbduy/index.html",
    imageLink: "./Art/nhbduy/my-vietnam.gif",
    author: "Hoang-Bao-Duy NGUYEN",
    githubLink: "https://github.com/nhbduy"
  },
  {
    artName: "Hactoberfest Bus",
    pageLink: "./Art/shahpranaf/index.html",
    imageLink: "./Art/shahpranaf/hacktoberfest_bus.gif",
    author: "Pranav Shah",
    githubLink: "https://github.com/shahpranaf"
  },
  {
    artName: "Hacktoberfest",
    pageLink: "./Art/robihid/index.html",
    imageLink: "./Art/robihid/hacktoberfest.png",
    author: "robihid",
    githubLink: "https://github.com/robihid"
  },
  {
    artName: "Hi there",
    pageLink: "./Art/Aki/index.html",
    imageLink: "./Art/Aki/giphy.gif",
    author: "Aki",
    githubLink: "https://github.com/akmalist"
  },
  {
    artName: "Hacktoberfest 2019!",
    pageLink: "./Art/RedSquirrrel/index.html",
    imageLink: "./Art/RedSquirrrel/index.html/animation.PNG",
    author: "RedSquirrrel",
    githubLink: "https://github.com/RedSquirrrel"
  },
  {
    artName: "Sliding text",
    pageLink: "./Art/Flattopz/index.html",
    imageLink: "./Art/Flattopz/SlidingText.gif",
    author: "Flattopz",
    githubLink: "https://github.com/hjpunzalan"
  },
  {
    artName: "Rainbow Color Changer",
    pageLink: "./Art/mmshr/index.html",
    imageLink: "./Art/mmshr/rainbow.gif",
    author: "mmosehauer",
    githubLink: "https://github.com/mmosehauer"
  },
  {
    artName: "World of Coding",
    pageLink: "./Art/tom_kn/coding.html",
    imageLink: "./Art/tom_kn/coding.gif",
    author: "Tamas Knisz",
    githubLink: "https://github.com/TamasKn"
  },
  {
    artName: "Initial Bounce",
    pageLink: "./Art/Juwana/initial.html",
    imageLink: "./Art/Juwana/InitialBounce.gif",
    author: "Juwana",
    githubLink: "https://github.com/JZerman2018"
  },
  {
    artName: "Atom",
    pageLink: "./Art/Teva/index.html",
    imageLink: "./Art/Teva/atom.gif",
    author: "Teva",
    githubLink: "https://github.com/TevaHenry"
  },
  {
    artName: "Be Awesome",
    pageLink: "./Art/TigerAsH/index.html",
    imageLink: "./Art/TigerAsH/be-awesome.jpg",
    author: "TigerAsH",
    githubLink: "https://github.com/TigerAsH94"
  },
  {
    artName: "Rainbow Colors",
    pageLink: "./Art/Sanjeev/index.html",
    imageLink: "./Art/Sanjeev/animation.gif",
    author: "Sanjeev Panday",
    githubLink: "https://github.com/Sanjeev-Panday"
  },
  {
    artName: "ZtM",
    pageLink: "./Art/thoyvo/index.html",
    imageLink: "./Art/thoyvo/ztm.gif",
    author: "Thoyvo",
    githubLink: "https://github.com/thoyvo"
  },
  {
    artName: "Fast Fishes",
    pageLink: "./Art/4ront/index.html",
    imageLink: "./Art/4ront/fishes.gif",
    author: "4rontender",
    githubLink: "https://github.com/RinatValiullov"
  },
  {
    artName: "Calm Ubuntu",
    pageLink: "./Art/schupat/index.html",
    imageLink: "./Art/schupat/preview.gif",
    author: "schupat",
    githubLink: "https://github.com/schupat"
  },
  {
    artName: "Solar System",
    pageLink: "./Art/DSandberg93/index.html",
    imageLink: "./Art/DSandberg93/SolarSystem.gif",
    author: "DSandberg93",
    githubLink: "https://github.com/DSandberg93"
  },
  {
    artName: "Boo",
    pageLink: "./Art/VerityB/index.html",
    imageLink: "./Art/VerityB/boo.gif",
    author: "VerityB",
    githubLink: "https://github.com/VerityB"
  },
  {
    artName: "Hacktoberfest Ghost",
    pageLink: "./Art/cTahirih/index.html",
    imageLink: "./Art/cTahirih/ghost.png",
    author: "cTahirih",
    githubLink: "https://github.com/cTahirih"
  },
  {
    artName: "Clock",
    pageLink: "./Art/Abdul/index.html",
    imageLink: "./Art/Abdul/Clock.png",
    author: "Abdul Rahman",
    githubLink: "https://github.com/abdulrahman118"
  },
  {
    artName: "Loading Cube",
    pageLink: "./Art/andrearizzello/index.html",
    imageLink: "./Art/andrearizzello/index.gif",
    author: "Andrea Rizzello",
    githubLink: "https://github.com/andrearizzello"
  },
  {
    artName: "Wall Dropping Logo",
    pageLink: "./Art/shivams136/index.html",
    imageLink: "./Art/shivams136/walldrop.gif",
    author: "Shivam Sharma",
    githubLink: "https://github.com/ShivamS136"
  },
  {
    artName: "Infinite Race",
    pageLink: "./Art/levermanx/index.html",
    imageLink: "./Art/levermanx/anim.gif",
    author: "Levermanx",
    githubLink: "https://github.com/levermanx"
  },
  {
    artName: "Hover to Rotate Text",
    pageLink: "./Art/faiz_hameed/index.html",
    imageLink: "./Art/faiz_hameed/hackto.gif",
    author: "Faiz Hameed",
    githubLink: "https://github.com/faizhameed"
  },
  {
    artName: "HalloHacktober Greeting!",
    pageLink: "./Art/lusalga/index.html",
    imageLink: "./Art/lusalga/lu.gif",
    author: "Lucieni A. Saldanha",
    githubLink: "https://github.com/lusalga/"
  },
  {
    artName: "Time goes by",
    pageLink: "./Art/WolfgangKreminger/index.html",
    imageLink: "./Art/WolfgangKreminger/showcase.gif",
    author: "Wolfgang Kreminger",
    githubLink: "https://github.com/r4pt0s"
  },
  {
    artName: "Bouncing Text!",
    pageLink: "./Art/AbdulsalamAbdulrahman/index.html",
    imageLink: "./Art/AbdulsalamAbdulrahman/Bouncingtxt.gif",
    author: "Abdulsalam Abdulrahman",
    githubLink: "https://github.com/AbdulsalamAbdulrahman/"
  },
  {
    artName: "Simple Phone Animation",
    pageLink: "./Art/Lala/index.html",
    imageLink: "./Art/Lala/phone.gif",
    author: "Olamide Aboyeji",
    githubLink: "https://github.com/aolamide"
  },
  {
    artName: "Synthwave Sunset",
    pageLink: "./Art/brunobolting/index.html",
    imageLink: "./Art/brunobolting/synthwave-sunset.gif",
    author: "Bruno Bolting",
    githubLink: "https://github.com/brunobolting/"
  },
  {
    artName: "Kawaii Penguin",
    pageLink: "./Art/Brienyll/index.html",
    imageLink: "./Art/Brienyll/kawaiiPenguin.gif",
    author: "Brienyll",
    githubLink: "https://github.com/brienyll/"
  },
  {
    artName: "Happy Halloween",
    pageLink: "./Art/MatthewS/index.html",
    imageLink: "./Art/MatthewS/Spider.gif",
    author: "MatthewS",
    githubLink: "https://github.com/matthewstoddart/"
  },
  {
    artName: "Fan Art",
    pageLink: "./Art/m-perez33/index.html",
    imageLink: "./Art/m-perez33/cylon.gif",
    author: "Marcos Perez",
    githubLink: "https://github.com/m-perez33/"
  },
  {
    artName: "Animating Pot",
    pageLink: "./Art/Somechandra/index.html",
    imageLink: "./Art/Somechandra/pot.gif",
    author: "Somechandra",
    githubLink: "https://github.com/somechandra"
  },
  {
    artName: "Circles Circling",
    pageLink: "./Art/pikktorr/index.html",
    imageLink: "./Art/pikktorr/circles.gif",
    author: "pikktorr",
    githubLink: "https://github.com/pikktorr"
  },
  {
    artName: "Glitchy Szn",
    pageLink: "./Art/premdav/index.html",
    imageLink: "./Art/premdav/screenshot.png",
    author: "premdav",
    githubLink: "https://github.com/premdav"
  },
  {
    artName: "ZeroToMastery",
    pageLink: "./Art/Vzneers/index.html",
    imageLink: "./Art/Vzneers/gifzeroloading.png",
    author: "TrinhMinhHieu",
    githubLink: "https://github.com/trinhminhhieu"
  },
  {
    artName: "Spacecraft-landing",
    pageLink: "./Art/DDuplinszki/index.html",
    imageLink: "./Art/DDuplinszki/Spacecraft-landing.gif",
    author: "DDuplinszki",
    githubLink: "https://github.com/DDuplinszki"
  },
  {
<<<<<<< HEAD
    artName: "Paw Prints",
    pageLink: "./Art/Tia/index.html",
    imageLink: "./Art/Tia/paw-prints.gif",
    author: "Tia Esguerra",
    githubLink: "https://github.com/msksfo"
=======
    artName: "Hover-Scale",
    pageLink: "./Art/echowebid/index.html",
    imageLink: "./Art/echowebid/hover.gif",
    author: "echowebid",
    githubLink: "https://github.com/echowebid"
  },
  {
    artName: "mars",
    pageLink: "./Art/Courtney_Pure/index.html",
    imageLink: "./Art/Courtney_Pure/mars_screenshot.png",
    author: "Courtney Pure",
    githubLink: "https://github.com/courtneypure"
  },
  {
    artName: "Welcome HactoberFest",
    pageLink: "./Art/Dhaval/index.html",
    imageLink: "./Art/Dhaval/Welcome-HacktoberFest.gif",
    author: "Dhaval Mehta",
    githubLink: "https://github.com/Dhaval1403"
  },
  {
    artName: "Aynonimation",
    pageLink: "./Art/Aynorica/aynorica.html",
    imageLink: "./Aynorica/Aynonimation.png",
    author: "aynorica",
    githubLink: "https://github.com/aynorica"
  },
  {
    artName: "sun-to-moon",
    pageLink: "./Art/haider/index.html",
    imageLink: "./Art/haider/sun-moon.gif",
    author: "Haider",
    githubLink: "https://github.com/hyderumer"
  },
  {
    artName: "Animatron",
    pageLink: "./Art/animatron/index.html",
    imageLink: "./Art/animatron/trance.gif",
    author: "Andrei",
    githubLink: "https://github.com/aneagoie"
  },
  {
    artName: "Loader Circle",
    pageLink: "./Art/beaps/index.html",
    imageLink: "./Art/beaps/loader-circle.gif",
    author: "beaps",
    githubLink: "https://github.com/beaps"
  },
  {
    artName: "Open Sourcerer",
    pageLink: "./Art/4rturd13/index.html",
    imageLink: "./Art/4rturd13/openSourcerer.gif",
    author: "4rturd13",
    githubLink: "https://github.com/4rturd13"
  },
  {
    artName: "Doors",
    pageLink: "./Art/pauliax/index.html",
    imageLink: "./Art/pauliax/doors.gif",
    author: "pauliax",
    githubLink: "https://github.com/pauliax"
  },
  {
    artName: "Loader Square",
    pageLink: "./Art/beaps2/square-loader.html",
    imageLink: "./Art/beaps2/square-loader.gif",
    author: "beaps",
    githubLink: "https://github.com/beaps"
  },
  {
    artName: "Running Text",
    pageLink: "./Art/DevinEkadeni/running-text.html",
    imageLink: "./Art/DevinEkadeni/running-text.gif",
    author: "Devin Ekadeni",
    githubLink: "https://github.com/devinekadeni"
  },
  {
    artName: "Mystical-Hacktoberfest",
    pageLink: "./Art/Wayne/index.html",
    imageLink: "./Art/Wayne/hacktoberfest.png",
    author: "Wayne Mac Mavis",
    githubLink: "https://github.com/WayneMacMavis"
  },
  {
    artName: "ZTM Logo Animation",
    pageLink: "./Art/bk987/index.html",
    imageLink: "./Art/bk987/preview.gif",
    author: "Bilal Khalid",
    githubLink: "https://github.com/bk987"
>>>>>>> 61dcaf6f
  }
];


// +--------------------------------------------------------------------------------+
// +                                                                                +
// +                  YOU DO NOT NEED TO CHANGE ANYTHING BELOW THIS                 +
// +                                                                                +
// +--------------------------------------------------------------------------------+

// Creates cards from the array above
// You don't need to modify this
let contents = [];
Shuffle(cards).forEach(c => {
  contents.push([
    `<li class="card">` +
    `<a href='${c.pageLink}'>` +
    `<img class="art-image" src='${c.imageLink}' alt='${c.artName}' />` +
    `</a>` +
    `<div class="flex-content">` +
    `<a href='${c.pageLink}'><h3 class="art-title">${c.artName}</h3></a>` +
    `<p class='author'><a href="${c.githubLink}" target="_blank"><i class="fab fa-github"></i> ${c.author}</a> </p>` +
    `</div>` +
    `</li>`
  ]);
});

document.getElementById("cards").innerHTML = contents;

function Shuffle(o) {
  for (
    var j, x, i = o.length;
    i;
    j = parseInt(Math.random() * i), x = o[--i], o[i] = o[j], o[j] = x
  );
  return o;
}<|MERGE_RESOLUTION|>--- conflicted
+++ resolved
@@ -730,13 +730,13 @@
     githubLink: "https://github.com/DDuplinszki"
   },
   {
-<<<<<<< HEAD
     artName: "Paw Prints",
     pageLink: "./Art/Tia/index.html",
     imageLink: "./Art/Tia/paw-prints.gif",
     author: "Tia Esguerra",
     githubLink: "https://github.com/msksfo"
-=======
+  },
+  {
     artName: "Hover-Scale",
     pageLink: "./Art/echowebid/index.html",
     imageLink: "./Art/echowebid/hover.gif",
@@ -826,7 +826,6 @@
     imageLink: "./Art/bk987/preview.gif",
     author: "Bilal Khalid",
     githubLink: "https://github.com/bk987"
->>>>>>> 61dcaf6f
   }
 ];
 
