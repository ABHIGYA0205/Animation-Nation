let cards = [
  {
    artName: 'Spiral',
    pageLink: './Art/aschwir/index.html',
    imageLink: './Art/aschwir/spiral.gif',
    author: 'aschwir',
    githubLink: 'https://github.com/aschwir'
  },
  {
    artName: 'Alright',
    pageLink: './Art/arjunan-k/index.html',
    imageLink: './Art/arjunan-k/alright.gif',
    author: 'Arjunan K',
    githubLink: 'https://github.com/arjunan-k'
  },
  {
    artName: 'Shakerdl',
    pageLink: './Art/Joy/shakerdl/index.html',
    imageLink: './Art/Joy/shakerdl/shrinking.gif',
    author: 'Shakerdl',
    githubLink: 'https://github.com/shakerdl'
  },
  {
    artName: 'Hot coffee',
    pageLink: './Art/Hot coffee/index.html',
    imageLink: './Art/Hot coffee/cup_coffee.gif',
    author: 'belaid-dali',
    githubLink: 'https://github.com/belaid-dali'
  },
  {
    artName: 'The Crane',
    pageLink: './Art/Malik-Makkes/index.html',
    imageLink: './Art/Malik-Makkes/The-Crane.png',
    author: 'Malik',
    githubLink: 'https://github.com/MalikSploit'
  },
  {
    artName: 'Goa - Beach',
    pageLink: './Art/Shailesh/index.html',
    imageLink: './Art/Shailesh/Goa - Beach.jpg',
    author: 'Shailesh',
    githubLink: 'https://github.com/shaileshkr7'
  },
  {
    artName: 'Gloomy Loading Ring',
    pageLink: './Art/kevinsana/index.html',
    imageLink: './Art/kevinsana/kevinsana.jpg',
    author: 'Krownlesskev',
    githubLink: 'https://github.com/krownlesskev'
  },
  {
    artName: 'Terminal effect',
    pageLink: './Art/DaywisonSilva/index.html',
    imageLink: './Art/DaywisonSilva/art.gif',
    author: 'DaywisonSilva',
    githubLink: 'https://github.com/DaywisonSilva'
  },
  {
    artName: 'Stephan Animation',
    pageLink: './Art/stephanduval_animatron/index.html',
    iamgeLink: './Art/stephanduval_animatron/stephanduval_animatron.gif',
    author: 'Stephan DuVal',
    githubLink: 'https://github.com/stephanduval'
  },
  {
    artName: 'DayToNight',
    pageLink: './Art/DayToNight By Arpan/index.html',
    imageLink: './Art/Joy/DayToNight By Arpan/giphy.gif',
    author: 'ArpanGyawali',
    githubLink: 'https://github.com/ArpanGyawali'
  },
  {
    artName: 'Dog animation',
    pageLink: './Art/AbhishekSingh-Animation-Contribution/index.html',
    imageLink: './Art/AbhishekSingh-Animation-Contribution/gif.png',
    author: 'Abhishek Singh',
    githubLink: 'https://github.com/Abhishek-555'
  },
  {
    artName: 'Animation square rotate',
    pageLink: './Art/Animation square rotate/index.html',
    imageLink: './Art/Animation square rotate/image.jpeg',
    author: 'Nampelly_varun',
    githubLink: 'https://github.com/nampellyvarun'
  },
  {
    artName: 'CSS Loader',
    pageLink: './Art/BenCullen/index.html',
    imageLink: './Art/BenCullen/Bens CSS Loader.gif',
    author: 'Ben Cullen',
    githubLink: 'https://github.com/BenjaminCullen1'
  },
  {
    artName: 'Flag',
    pageLink: './Art/IurianSimionDorin/index.html',
    imageLink: './Art/IurianSimionDorin/flag.gif',
    author: 'IurianSimionDorin',
    githubLink: 'https://github.com/IurianSimionDorin'
  },
  {
    artName: 'Rainbow Text Spin',
    pageLink: './Art/mallen13/index.html',
    imageLink: 'stillPic.jpg',
    author: 'mallen2013',
    githubLink: 'https://github.com/mallen2013'
  },
  {
    artName: 'Disco Bubble',
    pageLink: './Art/konstantify/index.html',
    imageLink: './Art/konstantify/konst.gif',
    author: 'Constantin',
    githubLink: 'https://github.com/konstantin0s'
  },
  {
    artName: 'Art',
    pageLink: './Art/mishra-parth/index.html',
    imageLink: './Art/mishra-parth/mishra-parth-project.gif',
    author: 'Parth',
    githubLink: 'https://github.com/mishra-parth'
  },
  {
    artName: 'Aymat',
    pageLink: './Art/aymat/index.html',
    imageLink: './Art/aymat/Capture.gif',
    author: 'aysha30',
    githubLink: 'https://github.com/aysha30'
  },
  {
    artName: 'Scissors Cutting Animation (CSS only)',
    pageLink: './Art/CoffeeAnimation/index.html',
    imageLink: './Art/CoffeeAnimation/scissors-cutting-animation.gif',
    author: 'Angelo Marcinnò',
    githubLink: 'https://github.com/angelo24782'
  },
  {
    artName: 'Cool CSS Preloader',
    pageLink: './Art/Himanshu_Kumawat/index.html',
    imageLink: './Art/Himanshu_Kumawat/preloader.gif',
    author: 'Himanshu Kumawat',
    githubLink: 'https://github.com/013himanshu'
  },
  {
    artName: 'Troll-Ball',
    pageLink: './Art/ivantbv/index.html',
    imageLink: './Art/ivantbv/troll-ball.gif',
    author: 'ivantbv',
    githubLink: 'https://github.com/ivantbv'
  },
  {
    artName: 'CSS heART',
    pageLink: './Art/Aarush/Heart.html',
    imageLink: './Art/Aarush/Heart.png',
    author: 'Aarush Bhat',
    githubLink: 'https://github.com/r-ush'
  },
  {
    artName: 'Image With Gray Scale Effect',
    pageLink: './Art/Image With Gray Scale Effect',
    imageLink:
      './Art/Image With Gray Scale Effect/Image-With-Gray-Scale-Effect.gif',
    author: 'Vikrant Kumar',
    githubLink: 'https://github.com/VikrantKu333'
  },
  {
    artname: 'Animation-Cool',
    pageLink: './Art/apilacharya/index.html',
    imageLink: './Art/apilacharya/animation-cool.gif',
    author: 'Apil Raj Acharya',
    githubLink: 'https://github.com/apilacharya'
  },

  {
    artName: 'covid-19',
    pageLink: './Art/shivam12k/index.html',
    videoLink: './Art/cell/cell.mp4',
    author: 'shivam12k',
    githubLink: 'https://github.com/shivam12k'
  },
  {
    artName: 'Bouncing Heart',
    pageLink: './Art/love2cr3ate/index.html',
    imageLink: './Art/love2cr3ate/bouncing-heart.gif',
    author: 'l0ve2cr3ate',
    githubLink: 'https://github.com/l0ve2cr3ate'
  },
  {
    artName: 'Animated-Loading',
    pageLink: './Art/Animated-Loading/index.html',
    imageLink: './Art/Animated-Loading/Animated-Loading.gif',
    author: 'Mehul1011',
    githubLink: 'https://github.com/mehul1011'
  },
  {
    artName: 'covid-19',
    pageLink: './Art/shivam12k/index.html',
    // videoLink: './Art/cell/cell.mp4',
    imageLink: '#',
    author: 'shivam12k',
    githubLink: 'https://github.com/shivam12k'
  },
  {
    artName: 'Mag-animation',
    pageLink: './Art/Mag-D-Alena/index.html',
    imageLink: './Art/Mag-D-Alena/Mag-animation.gif',
    author: 'Magdalena BenBassat-Luszczynska',
    githubLink: 'https://github.com/mag-d-alen'
  },
  {
    artName: 'ThomasTobe',
    pageLink: './Art/ThomasTobe/index.html',
    imageLink: './Art/ThomasTobe/rotation.gif',
    author: 'ThomasTobe',
    githubLink: 'https://github.com/ThomasTobe'
  },
  {
    artName: 'Life Of Coder',
    pageLink: './Art/DevarshiDoshi/index.html',
    imageLink: './Art/DevarshiDoshi/Life Of Coder.gif',
    author: 'DevarshiDoshi',
    githubLink: 'https://github.com/devarshidoshi'
  },

  {
    artName: 'That Animation',
    pageLink: './Art/MaKloudz/index.html',
    imageLink: './Art/MaKloudz/dat-animation.gif',
    author: 'Blessing Mutava',
    githubLink: 'https://github.com/MaKloudz'
  },
  {
    artName: 'animatron',
    pageLink: './Art/animatron/index.html',
    imageLink: './Art/animatron/trance.gif',
    author: 'nick981837',
    githubLink: 'https://github.com/nick981837'
  },
  {
    artName: 'ZTM Animation',
    pageLink: './Art/EricPuskas/index.html',
    imageLink: './Art/EricPuskas/index.gif',
    author: 'Eric Puskas',
    githubLink: 'https://github.com/EricPuskas'
  },
  {
    artName: 'LSD Rainbow Trip: Phase 1',
    pageLink: './Art/AbsMechanik/index.html',
    imageLink: './Art/AbsMechanik/AbsMechanik_Animation.gif',
    author: 'AbsMechanik',
    githubLink: 'https://github.com/AbsMechanik'
  },
  {
    artName: 'Christmas Lights',
    pageLink: './Art/Futuregit/index.html',
    imageLink: './Art/Futuregit/Christmas-Lights.gif',
    author: 'Futuregit',
    githubLink: 'https://github.com/Futuregit'
  },
  {
    artName: 'space zoo',
    pageLink: './Art/space_zoo/index.html',
    imageLink: './Art/space_zoo/space_zoo.gif',
    author: 'yuwen-c',
    githubLink: 'https://github.com/yuwen-c'
  },
  {
    artName: 'neon-text flicker glow',
    pageLink: './Art/neon-text flicker glow/neon.html',
    videoLink: './Art/neon-text flicker glow/neon-text flicker glow.gif',
    author: 'Ajay Tyagi',
    githubLink: 'https://github.com/imajaytyagi'
  },
  {
    artName: 'Dice Animation',
    pageLink: './Art/Dice-Animation/dice_animation.html',
    videoLink: './Art/Dice-Animation/dice.gif',
    author: 'Ronit DuttA',
    githubLink: 'https://github.com/RD91'
  },
  {
    artName: 'Fruit Dancing',
    pageLink: './Art/carlacentenor/index.html',
    imageLink: './Art/carlacentenor/fruit.gif',
    author: 'carlacentenor',
    githubLink: 'https://github.com/carlacentenor'
  },
  {
    artName: 'eyes',
    pageLink: './Art/eyes/index.html',
    imageLink: './Art/eyes/eyes.gif',
    author: 'yuwen-c',
    githubLink: 'https://github.com/yuwen-c'
  },
  {
    artName: 'Spooktober Hacktoberfest',
    pageLink: './Art/FredAmartey/index.html',
    imageLink: './Art/FredAmartey/thumbnaill.gif',
    author: 'Fred Amartey',
    githubLink: 'https://github.com/FredAmartey'
  },
  {
    artName: 'Star Wars?',
    pageLink: './Art/henryvalbuena/index.html',
    imageLink: './Art/henryvalbuena/index.gif',
    author: 'Henry Valbuena',
    githubLink: 'https://github.com/henryvalbuena'
  },
  {
    artName: 'UFO',
    pageLink: './Art/UFO/index.html',
    imageLink: './Art/UFO/UFO.png',
    author: 'Abhinav Singh @abhinav9910',
    githubLink: 'https://github.com/abhinav9910'
  },
  {
    artName: 'The Ripple',
    pageLink: './Art/Anmol2/index.html',
    imageLink: './Art/Anmol2/ripple.png',
    author: 'Anmol',
    githubLink: 'https://github.com/Anmol270900'
  },
  {
    artName: 'Rainbow loader',
    pageLink: './Art/ka-hn/rainbow.html',
    imageLink: './Art/ka-hn/rainbow.gif',
    author: 'Karim Hussain',
    githubLink: 'https://github.com/ka-hn'
  },
  {
    artName: 'Action Cam',
    pageLink: './Art/Donovan/index.html',
    imageLink: './Art/Donovan/pureCSS-animation.gif',
    author: 'Donovan Hunter',
    githubLink: 'https://github.com/dhdcode'
  },
  {
    artName: 'The Sun',
    pageLink: './Art/Anmol/index.html',
    imageLink: './Art/Anmol/sun.png',
    author: 'Anmol',
    githubLink: 'https://github.com/Anmol270900'
  },
  {
    artName: 'Flashing Pumpkin',
    pageLink: './Art/KatrinaRose14/index.html',
    imageLink: './Art/KatrinaRose14/FlashingPumpkin.gif',
    author: 'Katrina Yates',
    githubLink: 'https://github.com/KatrinaRose14'
  },
  {
    pageLink: 'firstanimate',
    imageLink: './Art/firstanimate/index.html',
    author: 'shailesh',
    githubLink: 'https://github.com/shailesh-95'
  },
  {
    artName: 'Flipbox',
    pageLink: './Art/Prasheel/index.html',
    imageLink: './Art/Prasheel/flip.gif',
    author: 'Prasheel Soni',
    githubLink: 'https://github.com/ps011'
  },
  {
    artName: '2019 Wave',
    pageLink: './Art/chris-aqui/index.html',
    imageLink: './Art/chris-aqui/2019-jump.gif',
    author: 'Christine Aqui',
    githubLink: 'https://github.com/christine-aqui'
  },
  {
    artName: 'Hover Button Animation',
    pageLink: './Art/Vipul/hover.html',
    imageLink: './Art/Vipul/Screenshot2.png',
    author: 'Vipul',
    githubLink: 'https://github.com/vipuljain08'
  },
  {
    artName: 'Start From Zero',
    pageLink: './Art/Robihdy/index.html',
    imageLink: './Art/Robihdy/start-from-zero.png',
    author: 'Robihdy',
    githubLink: 'https://github.com/Robihdy'
  },
  {
    artName: 'Local Host metaphor',
    pageLink: './Art/Akbar-Cyber/index.html',
    imageLink: './Art/Prateek/localhost.png',
    author: 'Prateek',
    githubLink: 'https://github.com/prateekpatrick'
  },
  {
    artName: 'Akbar-Cyber',
    pageLink: './Art/Akbar-Cyber/index.html',
    imageLink: './Art/Akbar-Cyber/akbar.gif',
    author: 'Akbar',
    githubLink: 'https://github.com/Akbar-Cyber'
  },
  {
    artName: 'Sliding Lines',
    pageLink: './Art/erics0n/sliding-lines/index.html',
    imageLink: './Art/erics0n/sliding-lines/image.gif',
    author: 'erics0n',
    githubLink: 'https://github.com/erics0n'
  },
  {
    artName: 'Triangle',
    pageLink: './Art/Joy/triangle/triangle.html',
    imageLink: './Art/Joy/triangle/triangle.gif',
    author: 'Joy',
    githubLink: 'https://github.com/royranger'
  },
  {
    artName: 'Cube',
    pageLink: './Art/Joy/cube/cube.html',
    imageLink: './Art/Joy/cube/cube.gif',
    author: 'Joy',
    githubLink: 'https://github.com/royranger'
  },
  {
    artName: 'Burger Menu',
    pageLink: './Art/mctrl/burger.html',
    imageLink: './Art/mctrl/burger.gif',
    author: 'Martina',
    githubLink: 'https://github.com/mctrl'
  },
  {
    artName: 'Square Loader',
    pageLink: './Art/Hemant/index.html',
    imageLink: './Art/Hemant/loader.gif',
    author: 'Hemant Garg',
    githubLink: 'https://github.com/hemant-garg'
  },
  {
    artName: 'wake up, neo...',
    pageLink: './Art/samirjouni/TributeToTheMatrix.html',
    imageLink: './Art/samirjouni/sample.gif',
    author: 'Samir Jouni',
    githubLink: 'https://github.com/samirjouni'
  },
  {
    artName: 'Tribute To COD4MW',
    pageLink: './Art/samirjouni2/index.html',
    imageLink: './Art/samirjouni2/sample.gif',
    author: 'Samir Jouni',
    githubLink: 'https://github.com/samirjouni'
  },
  {
    artName: 'Planet',
    pageLink: './Art/ArthurDoom/planet.html',
    imageLink: './Art/ArthurDoom/planet.gif',
    author: 'ArthurDoom',
    githubLink: 'https://github.com/ArthurDoom'
  },
  {
    artName: 'SquarPy',
    pageLink: './Art/Utkarsh/index.html',
    imageLink: './Art/Utkarsh/hack.gif',
    author: 'utkarsh',
    githubLink: 'https://github.com/Utkarsh2604'
  },
  {
    artName: 'Circle',
    pageLink: './Art/Oliver/Circle.html',
    imageLink: './Art/Oliver/circle.gif',
    author: 'Oliver',
    githubLink: 'https://github.com/oliver-gomes'
  },
  {
    artName: 'Ellipse Loader',
    pageLink: './Art/VaibhavKhulbe/EllipseLoader.html',
    imageLink: './Art/VaibhavKhulbe/ellipseLoader.gif',
    author: 'Vaibhav Khulbe',
    githubLink: 'https://github.com/Kvaibhav01'
  },
  {
    artName: 'Simple Loader',
    pageLink: './Art/soumsps/simpleload.html',
    imageLink: './Art/soumsps/sample.gif',
    author: 'Soumendu Sinha',
    githubLink: 'https://github.com/soumsps'
  },
  {
    artName: 'Rollodex',
    pageLink: './Art/Shruti/rolling.html',
    imageLink: './Art/Shruti/rolling.gif',
    author: 'Shruti',
    githubLink: 'https://github.com/shruti49'
  },
  {
    artName: 'Cute Cat',
    pageLink: './Art/Alghi/cat.html',
    imageLink: './Art/Alghi/cat.gif',
    author: 'Alghi',
    githubLink: 'https://github.com/darklordace'
  },
  {
    artName: 'r2d2d starwerz',
    pageLink: './Art/izzycs/index.html',
    imageLink: './Art/izzycs/r2d2d.gif',
    author: 'Joy',
    githubLink: 'https://github.com/izzycs'
  },
  {
    artName: 'ZtM Text',
    pageLink: './Art/Di4iMoRtAl/ZtM_text_animation.html',
    imageLink: './Art/Di4iMoRtAl/ZtM_animation.gif',
    author: 'Di4iMoRtAl',
    githubLink: 'https://github.com/dppeykov'
  },
  {
    artName: 'Circles',
    pageLink: './Art/Bhuvana/circles.html',
    imageLink: './Art/Bhuvana/circles.gif',
    author: 'Bhuvana',
    githubLink: 'https://github.com/bhuvana-guna'
  },
  {
    artName: 'Bird',
    pageLink: './Art/Bhuvana/bird.html',
    imageLink: './Art/Bhuvana/bird.gif',
    author: 'Bhuvana',
    githubLink: 'https://github.com/bhuvana-guna'
  },
  {
    artName: 'Loader',
    pageLink: './Art/Bhuvana/loader.html',
    imageLink: './Art/Bhuvana/loader.gif',
    author: 'Bhuvana',
    githubLink: 'https://github.com/bhuvana-guna'
  },
  {
    artName: 'Simple blinking loading circles',
    pageLink: './Art/Rahul/index.html',
    imageLink: './Art/Rahul/loading.gif',
    author: 'Rahul',
    githubLink: 'https://github.com/kohli6010'
  },
  {
    artName: 'Css Pulse',
    pageLink: './Art/Aszmel/pulse.html',
    imageLink: './Art/Aszmel/css_pulse.gif',
    author: 'Aszmel',
    githubLink: 'https://github.com/Aszmel'
  },
  {
    artName: 'Circle Bounce',
    pageLink: './Art/Edmund/index.html',
    imageLink: './Art/Edmund/circle-bounce.gif',
    author: 'Edmund',
    githubLink: 'https://github.com/edmund1645'
  },
  {
    artName: 'Heart Beating',
    pageLink: './Art/Regem/index.html',
    imageLink: './Art/Regem/heart.jpg',
    author: 'Regem',
    githubLink: 'https://github.com/GemzBond'
  },
  {
    artName: 'Fading Circles',
    pageLink: './Art/Ankit/fadeCircle.html',
    imageLink: './Art/Ankit/fadeCircles.png',
    author: 'Ankit Srivastava',
    githubLink: 'https://github.com/a18nov'
  },
  {
    artName: 'Hacktoberfest 2019',
    pageLink: './Art/jpk3lly/animation.html',
    imageLink: './Art/jpk3lly/JPs_Animation_GIF.gif',
    author: 'jpk3lly',
    githubLink: 'https://github.com/jpk3lly'
  },
  {
    artName: 'Name Rotator',
    pageLink: './Art/Meet/name.html',
    imageLink: './Art/Meet/name.gif',
    author: 'Meet',
    githubLink: 'https://github.com/Meet1103'
  },
  {
    artName: 'Ball Rotator',
    pageLink: './Art/Bibekpreet/index.html',
    imageLink: './Art/Bibekpreet/ball.gif',
    author: 'Bibekpreet',
    githubLink: 'https://github.com/bibekpreet99'
  },
  {
    artName: 'ephiphany',
    pageLink: './Art/OctavianIlies/index.html',
    imageLink: './Art/OctavianIlies/ephiphany.gif',
    author: 'OctavianIlies',
    githubLink: 'https://github.com/OctavianIlies'
  },
  {
    artName: 'Loading',
    pageLink: './Art/jh1992jh/loading.html',
    imageLink: './Art/jh1992jh/loading.gif',
    author: 'jh1992jh',
    githubLink: 'https://github.com/jh1992jh'
  },
  {
    artName: 'ZTM Colors',
    pageLink: './Art/Godnon/index.html',
    imageLink: './Art/Godnon/ZTMcAnim.gif',
    author: 'Godnon',
    githubLink: 'https://github.com/godnondsilva'
  },
  {
    artName: 'Hover Effect',
    pageLink: './Art/Shubhankar/index.html',
    imageLink: './Art/Shubhankar/hackoctober.gif',
    author: 'Shubhankar',
    githubLink: 'https://github.com/shubhdwiv12'
  },
  {
    artName: 'Bouncing Fading Circles',
    pageLink: './Art/AyoubIssaad/index.html',
    imageLink: './Art/AyoubIssaad/BouncingFadingCircles.gif',
    author: 'AyoubIssaad',
    githubLink: 'https://github.com/AyoubIssaad'
  },
  {
    artName: '5 balls preloader',
    pageLink: './Art/Nnaji-Victor/index.html',
    imageLink: './Art/Nnaji-Victor/5_balls.gif',
    author: 'Nnaji Victor',
    githubLink: 'https://github.com/Nnaji-Victor'
  },
  {
    artName: 'ZTM Bouncer',
    pageLink: './Art/Josia/bouncer.html',
    imageLink: './Art/Josia/ztmbouncer.gif',
    author: 'Josia Rodriguez',
    githubLink: 'https://github.com/josiarod'
  },
  {
    artName: 'Hacktober loading animation',
    pageLink: './Art/mehul1011/index.html',
    imageLink: './Art/mehul1011/loading.gif',
    author: 'Mehul1011',
    githubLink: 'https://github.com/mehul1011'
  },
  {
    artName: 'Loading Dots',
    pageLink: './Art/devSergiu/index.html',
    imageLink: './Art/devSergiu/loading.gif',
    author: 'devSergiu',
    githubLink: 'https://github.com/devsergiu'
  },
  {
    artName: 'TypeWriter effect',
    pageLink: './Art/Sidharth/Typing_Text.html',
    imageLink: './Art/Sidharth/type_writer.gif',
    author: 'Sidharth',
    githubLink: 'https://github.com/Sidharth98'
  },
  {
    artName: 'Blue Spin',
    pageLink: './Art/JamesW/index.html',
    imageLink: './Art/JamesW/hacktober_spin.gif',
    author: 'James Whitney',
    githubLink: 'https://github.com/jameswhitney'
  },
  {
    artName: 'Loading Animation',
    pageLink: './Art/Sidharth/Loading.html',
    imageLink: './Art/Sidharth/Loading.gif',
    author: 'Sidharth',
    githubLink: 'https://github.com/Sidharth98'
  },
  {
    artName: 'Rotation',
    pageLink: './Art/alenanog/index.html',
    imageLink: './Art/alenanog/rotation.gif',
    author: 'Alena A.',
    githubLink: 'https://github.com/alenanog'
  },
  {
    artName: 'Colors in your life',
    pageLink: './Art/Atipahy/colors.html',
    imageLink: './Art/Atipahy/colors.png',
    author: 'Christos Chr',
    githubLink: 'https://github.com/atipaHy'
  },
  {
    artName: 'Orb',
    pageLink: './Art/Jkbicbic/orb.html',
    imageLink: './Art/Jkbicbic/orb.gif',
    author: 'John Kennedy Bicbic',
    githubLink: 'https://github.com/jkbicbic'
  },
  {
    artName: 'Charging...',
    pageLink: './Art/Afraz/charging.html',
    imageLink: './Art/Afraz/charging.gif',
    author: 'Afraz',
    githubLink: 'https://github.com/afrazz'
  },
  {
    artName: 'Charging...',
    pageLink: './Art/DepStep/depstep.html',
    imageLink: './Art/DepStep/depstep.gif',
    author: 'DepStep',
    githubLink: 'https://github.com/stephD'
  },
  {
    artName: 'Dancing Ball...',
    pageLink: './Art/DaveFres/index.html',
    imageLink: './Art/DaveFres/ball.gif',
    author: 'DaveFres',
    githubLink: 'https://github.com/DaveFres'
  },
  {
    artName: 'animatron',
    pageLink: './Art/animatron/index.html',
    imageLink: './Art/animatron/trance.gif',
    author: 'jomahay',
    githubLink: 'https://github.com/jomahay'
  },
  {
    artName: 'Sunshine',
    pageLink: './Art/Pavelisp/sunshine.html',
    imageLink: './Art/Pavelisp/sunshine.gif',
    author: 'Pavel Isp',
    githubLink: 'https://github.com/pavelisp'
  },
  {
    artName: 'SoundBoxes',
    pageLink: './Art/Hbarang/SoundBox.html',
    imageLink: './Art/Hbarang/SoundBoxAnimation.gif',
    author: 'Hbarang',
    githubLink: 'https://github.com/hbarang'
  },
  {
    artName: 'Cheshire',
    pageLink: './Art/Ckanelin/index.html',
    imageLink: './Art/Ckanelin/Cheshire.gif',
    author: 'Ckanelin',
    githubLink: 'https://github.com/ckanelin'
  },
  {
    artName: 'Disappear',
    pageLink: './Art/Stacy/index.html',
    imageLink: './Art/Stacy/disappear.gif',
    author: 'Stacy',
    githubLink: 'https://github.com/stacyholtz6'
  },
  {
    artName: 'Ellipse Spinner',
    pageLink: './Art/Sabina/ellipse_spinner.html',
    imageLink: './Art/Sabina/ellipse_spinner.png',
    author: 'Sabina Abbasova',
    githubLink: 'https://github.com/sabina929'
  },
  {
    artName: 'NightSky',
    pageLink: './Art/AndyS/index.html',
    imageLink: './Art/AndyS/Capture.GIF',
    author: 'AndyS',
    githubLink: 'https://github.com/AndyS1988'
  },
  {
    artName: 'Hungry',
    pageLink: './Art/diegchav/index.html',
    imageLink: './Art/diegchav/hungry.gif',
    author: 'Diego Chz',
    githubLink: 'https://github.com/diegchav'
  },
  {
    artName: 'Hover Text Animation',
    pageLink: './Art/AyoubIssaad2/index.html',
    imageLink: './Art/AyoubIssaad2/hoverTextAnimation.gif',
    author: 'AyoubIssaad',
    githubLink: 'https://github.com/AyoubIssaad'
  },
  {
    artName: 'Colorize',
    pageLink: './Art/JimBratsos/colorize.html',
    imageLink: './Art/JimBratsos/Colorize.gif',
    author: 'Jim Bratsos',
    githubLink: 'https://github.com/JimBratsos'
  },
  {
    artName: 'Hacktober Spooktacular',
    pageLink: 'Art/Elex/index.html',
    imageLink: ['./Art/Elex/hhs.gif'],
    author: 'William Poisel (LordCobra)',
    githubLink: 'https://github.com/epoisel'
  },
  {
    artName: 'Circley',
    pageLink: './Art/Tranjenny/indexjenny.html',
    imageLink: './Art/Tranjenny/zerojenny.gif',
    author: 'Tranjenny',
    githubLink: 'https://github.com/Tranjenny'
  },
  {
    artName: 'My Vietnam',
    pageLink: './Art/nhbduy/index.html',
    imageLink: './Art/nhbduy/my-vietnam.gif',
    author: 'Hoang-Bao-Duy NGUYEN',
    githubLink: 'https://github.com/nhbduy'
  },
  {
    artName: 'Hactoberfest Bus',
    pageLink: './Art/shahpranaf/index.html',
    imageLink: './Art/shahpranaf/hacktoberfest_bus.gif',
    author: 'Pranav Shah',
    githubLink: 'https://github.com/shahpranaf'
  },
  {
    artName: 'Hacktoberfest',
    pageLink: './Art/robihid/index.html',
    imageLink: './Art/robihid/hacktoberfest.png',
    author: 'robihid',
    githubLink: 'https://github.com/robihid'
  },
  {
    artName: 'Hi there',
    pageLink: './Art/Aki/index.html',
    imageLink: './Art/Aki/giphy.gif',
    author: 'Aki',
    githubLink: 'https://github.com/akmalist'
  },
  {
    artName: '3D css animation',
    pageLink: './Art/animationtion/index.html',
    imageLink: './Art/animation/css3drotate.gif',
    author: 'christ',
    githubLink: 'https://github.com/christ-87'
  },
  {
    artName: 'Hacktoberfest 2019!',
    pageLink: './Art/RedSquirrrel/index.html',
    imageLink: './Art/RedSquirrrel/index.html/animation.PNG',
    author: 'RedSquirrrel',
    githubLink: 'https://github.com/RedSquirrrel'
  },
  {
    artName: 'Sliding text',
    pageLink: './Art/Flattopz/index.html',
    imageLink: './Art/Flattopz/SlidingText.gif',
    author: 'Flattopz',
    githubLink: 'https://github.com/hjpunzalan'
  },
  {
    artName: 'Rainbow Color Changer',
    pageLink: './Art/mmshr/index.html',
    imageLink: './Art/mmshr/rainbow.gif',
    author: 'mmosehauer',
    githubLink: 'https://github.com/mmosehauer'
  },
  {
    artName: 'World of Coding',
    pageLink: './Art/tom_kn/coding.html',
    imageLink: './Art/tom_kn/coding.gif',
    author: 'Tamas Knisz',
    githubLink: 'https://github.com/TamasKn'
  },
  {
    artName: 'Initial Bounce',
    pageLink: './Art/Juwana/initial.html',
    imageLink: './Art/Juwana/InitialBounce.gif',
    author: 'Juwana',
    githubLink: 'https://github.com/JZerman2018'
  },
  {
    artName: 'Atom',
    pageLink: './Art/Teva/index.html',
    imageLink: './Art/Teva/atom.gif',
    author: 'Teva',
    githubLink: 'https://github.com/TevaHenry'
  },
  {
    artName: 'Be Awesome',
    pageLink: './Art/TigerAsH/index.html',
    imageLink: './Art/TigerAsH/be-awesome.jpg',
    author: 'TigerAsH',
    githubLink: 'https://github.com/TigerAsH94'
  },
  {
    artName: 'Rainbow Colors',
    pageLink: './Art/Sanjeev/index.html',
    imageLink: './Art/Sanjeev/animation.gif',
    author: 'Sanjeev Panday',
    githubLink: 'https://github.com/Sanjeev-Panday'
  },
  {
    artName: 'ZtM',
    pageLink: './Art/thoyvo/index.html',
    imageLink: './Art/thoyvo/ztm.gif',
    author: 'Thoyvo',
    githubLink: 'https://github.com/thoyvo'
  },
  {
    artName: 'Fast Fishes',
    pageLink: './Art/4ront/index.html',
    imageLink: './Art/4ront/fishes.gif',
    author: '4rontender',
    githubLink: 'https://github.com/RinatValiullov'
  },
  {
    artName: 'Loading...',
    pageLink: './Art/RedSquirrrel2/loading.html',
    imageLink: './Art/RedSquirrrel2/loading.gif',
    author: 'RedSquirrrel',
    githubLink: 'https://github.com/RedSquirrrel'
  },
  {
    artName: 'Animated Cube',
    pageLink: './Art/Animated Cube/index.html',
    imageLink: './Art/Animated Cube/cube.gif',
    author: 'RedSquirrrel',
    githubLink: 'https://github.com/RedSquirrrel'
  },
  {
    artName: 'Calm Ubuntu',
    pageLink: './Art/schupat/index.html',
    imageLink: './Art/schupat/preview.gif',
    author: 'schupat',
    githubLink: 'https://github.com/schupat'
  },
  {
    artName: 'Solar System',
    pageLink: './Art/DSandberg93/index.html',
    imageLink: './Art/DSandberg93/SolarSystem.gif',
    author: 'DSandberg93',
    githubLink: 'https://github.com/DSandberg93'
  },
  {
    artName: 'Boo',
    pageLink: './Art/VerityB/index.html',
    imageLink: './Art/VerityB/boo.gif',
    author: 'VerityB',
    githubLink: 'https://github.com/VerityB'
  },
  {
    artName: 'Hacktoberfest Ghost',
    pageLink: './Art/cTahirih/index.html',
    imageLink: './Art/cTahirih/ghost.png',
    author: 'cTahirih',
    githubLink: 'https://github.com/cTahirih'
  },
  {
    artName: 'Clock',
    pageLink: './Art/Abdul/index.html',
    imageLink: './Art/Abdul/Clock.png',
    author: 'Abdul Rahman',
    githubLink: 'https://github.com/abdulrahman118'
  },
  {
    artName: 'Loading Cube',
    pageLink: './Art/andrearizzello/index.html',
    imageLink: './Art/andrearizzello/index.gif',
    author: 'Andrea Rizzello',
    githubLink: 'https://github.com/andrearizzello'
  },
  {
    artName: 'Wall Dropping Logo',
    pageLink: './Art/shivams136/index.html',
    imageLink: './Art/shivams136/walldrop.gif',
    author: 'Shivam Sharma',
    githubLink: 'https://github.com/ShivamS136'
  },
  {
    artName: 'Infinite Race',
    pageLink: './Art/levermanx/index.html',
    imageLink: './Art/levermanx/anim.gif',
    author: 'Levermanx',
    githubLink: 'https://github.com/levermanx'
  },
  {
    artName: 'Hover to Rotate Text',
    pageLink: './Art/faiz_hameed/index.html',
    imageLink: './Art/faiz_hameed/hackto.gif',
    author: 'Faiz Hameed',
    githubLink: 'https://github.com/faizhameed'
  },
  {
    artName: 'HalloHacktober Greeting!',
    pageLink: './Art/lusalga/index.html',
    imageLink: './Art/lusalga/lu.gif',
    author: 'Lucieni A. Saldanha',
    githubLink: 'https://github.com/lusalga/'
  },
  {
    artName: 'Time goes by',
    pageLink: './Art/WolfgangKreminger/index.html',
    imageLink: './Art/WolfgangKreminger/showcase.gif',
    author: 'Wolfgang Kreminger',
    githubLink: 'https://github.com/r4pt0s'
  },
  {
    artName: 'Bouncing Text!',
    pageLink: './Art/AbdulsalamAbdulrahman/index.html',
    imageLink: './Art/AbdulsalamAbdulrahman/Bouncingtxt.gif',
    author: 'Abdulsalam Abdulrahman',
    githubLink: 'https://github.com/AbdulsalamAbdulrahman/'
  },
  {
    artName: 'Simple Phone Animation',
    pageLink: './Art/Lala/index.html',
    imageLink: './Art/Lala/phone.gif',
    author: 'Olamide Aboyeji',
    githubLink: 'https://github.com/aolamide'
  },
  {
    artName: 'Synthwave Sunset',
    pageLink: './Art/brunobolting/index.html',
    imageLink: './Art/brunobolting/synthwave-sunset.gif',
    author: 'Bruno Bolting',
    githubLink: 'https://github.com/brunobolting/'
  },
  {
    artName: 'That Animation',
    pageLink: './Art/MaKloudz/index.html',
    imageLink: './Art/MaKloudz/dat-animation.gif',
    author: 'Blessing Mutava',
    githubLink: 'https://github.com/MaKloudz'
  },
  {
    artName: 'animatron',
    pageLink: './Art/animatron/index.html',
    imageLink: './Art/animatron/trance.gif',
    author: 'nick981837',
    githubLink: 'https://github.com/nick981837'
  },
  {
    artName: 'abhishek9686',
    pageLink: './Art/abhishek9686/index.html',
    imageLink: './Art/abhishek9686/loading.gif',
    author: 'abhishek9686',
    githubLink: 'https://github.com/abhishek9686'
  },

  {
    artName: 'Animecircles',
    pageLink: './Art/Animecircles/index.html',
    imageLink: './Art/animatron/',
    author: 'Geamoding',
    githubLink: 'https://github.com/gilbertekalea'
  },
  {
    artName: 'Italy Flag',
    pageLink: './Art/DanAnim/index.html',
    imageLink: '',
    author: 'Daniele',
    githubLink: 'https://github.com/DanieleTursi'
  },
  {
    artName: 'ZTM Animation',
    pageLink: './Art/EricPuskas/index.html',
    imageLink: './Art/EricPuskas/index.gif',
    author: 'Eric Puskas',
    githubLink: 'https://github.com/EricPuskas'
  },
  {
    artName: 'LSD Rainbow Trip: Phase 1',
    pageLink: './Art/AbsMechanik/index.html',
    imageLink: './Art/AbsMechanik/AbsMechanik_Animation.gif',
    author: 'AbsMechanik',
    githubLink: 'https://github.com/AbsMechanik'
  },
  {
    artName: 'Christmas Lights',
    pageLink: './Art/Futuregit/index.html',
    imageLink: './Art/Futuregit/Christmas-Lights.gif',
    author: 'Futuregit',
    githubLink: 'https://github.com/Futuregit'
  },
  {
    artName: 'Fruit Dancing',
    pageLink: './Art/carlacentenor/index.html',
    imageLink: './Art/carlacentenor/fruit.gif',
    author: 'carlacentenor',
    githubLink: 'https://github.com/carlacentenor'
  },
  {
    artName: 'Spooktober Hacktoberfest',
    pageLink: './Art/FredAmartey/index.html',
    imageLink: './Art/FredAmartey/thumbnaill.gif',
    author: 'Fred Amartey',
    githubLink: 'https://github.com/FredAmartey'
  },
  {
    artName: 'Star Wars?',
    pageLink: './Art/henryvalbuena/index.html',
    imageLink: './Art/henryvalbuena/index.gif',
    author: 'Henry Valbuena',
    githubLink: 'https://github.com/henryvalbuena'
  },
  {
    artName: 'UFO',
    pageLink: './Art/UFO/index.html',
    imageLink: './Art/UFO/UFO.png',
    author: 'Abhinav Singh @abhinav9910',
    githubLink: 'https://github.com/abhinav9910'
  },
  {
    artName: 'The Ripple',
    pageLink: './Art/Anmol2/index.html',
    imageLink: './Art/Anmol2/ripple.png',
    author: 'Anmol',
    githubLink: 'https://github.com/Anmol270900'
  },
  {
    artName: 'Rainbow loader',
    pageLink: './Art/ka-hn/rainbow.html',
    imageLink: './Art/ka-hn/rainbow.gif',
    author: 'Karim Hussain',
    githubLink: 'https://github.com/ka-hn'
  },
  {
    artName: 'Action Cam',
    pageLink: './Art/Donovan/index.html',
    imageLink: './Art/Donovan/pureCSS-animation.gif',
    author: 'Donovan Hunter',
    githubLink: 'https://github.com/dhdcode'
  },
  {
    artName: 'The Sun',
    pageLink: './Art/Anmol/index.html',
    imageLink: './Art/Anmol/sun.png',
    author: 'Anmol',
    githubLink: 'https://github.com/Anmol270900'
  },
  {
    artName: 'Flashing Pumpkin',
    pageLink: './Art/KatrinaRose14/index.html',
    imageLink: './Art/KatrinaRose14/FlashingPumpkin.gif',
    author: 'Katrina Yates',
    githubLink: 'https://github.com/KatrinaRose14'
  },
  {
    artName: 'Flipbox',
    pageLink: './Art/Prasheel/index.html',
    imageLink: './Art/Prasheel/flip.gif',
    author: 'Prasheel Soni',
    githubLink: 'https://github.com/ps011'
  },
  {
    artName: '2019 Wave',
    pageLink: './Art/chris-aqui/index.html',
    imageLink: './Art/chris-aqui/2019-jump.gif',
    author: 'Christine Aqui',
    githubLink: 'https://github.com/christine-aqui'
  },
  {
    artName: 'Hover Button Animation',
    pageLink: './Art/Vipul/hover.html',
    imageLink: './Art/Vipul/Screenshot2.png',
    author: 'Vipul',
    githubLink: 'https://github.com/vipuljain08'
  },
  {
    artName: 'Start From Zero',
    pageLink: './Art/Robihdy/index.html',
    imageLink: './Art/Robihdy/start-from-zero.png',
    author: 'Robihdy',
    githubLink: 'https://github.com/Robihdy'
  },
  {
    artName: 'Local Host metaphor',
    pageLink: './Art/Akbar-Cyber/index.html',
    imageLink: './Art/Prateek/localhost.png',
    author: 'Prateek',
    githubLink: 'https://github.com/prateekpatrick'
  },
  {
    artName: 'Akbar-Cyber',
    pageLink: './Art/Akbar-Cyber/index.html',
    imageLink: './Art/Akbar-Cyber/akbar.gif',
    author: 'Akbar',
    githubLink: 'https://github.com/Akbar-Cyber'
  },
  {
    artName: 'Sliding Lines',
    pageLink: './Art/erics0n/sliding-lines/index.html',
    imageLink: './Art/erics0n/sliding-lines/image.gif',
    author: 'erics0n',
    githubLink: 'https://github.com/erics0n'
  },
  {
    artName: 'Triangle',
    pageLink: './Art/Joy/triangle/triangle.html',
    imageLink: './Art/Joy/triangle/triangle.gif',
    author: 'Joy',
    githubLink: 'https://github.com/royranger'
  },
  {
    artName: 'Cube',
    pageLink: './Art/Joy/cube/cube.html',
    imageLink: './Art/Joy/cube/cube.gif',
    author: 'Joy',
    githubLink: 'https://github.com/royranger'
  },
  {
    artName: 'Burger Menu',
    pageLink: './Art/mctrl/burger.html',
    imageLink: './Art/mctrl/burger.gif',
    author: 'Martina',
    githubLink: 'https://github.com/mctrl'
  },
  {
    artName: 'Square Loader',
    pageLink: './Art/Hemant/index.html',
    imageLink: './Art/Hemant/loader.gif',
    author: 'Hemant Garg',
    githubLink: 'https://github.com/hemant-garg'
  },
  {
    artName: 'wake up, neo...',
    pageLink: './Art/samirjouni/TributeToTheMatrix.html',
    imageLink: './Art/samirjouni/sample.gif',
    author: 'Samir Jouni',
    githubLink: 'https://github.com/samirjouni'
  },
  {
    artName: 'Tribute To COD4MW',
    pageLink: './Art/samirjouni2/index.html',
    imageLink: './Art/samirjouni2/sample.gif',
    author: 'Samir Jouni',
    githubLink: 'https://github.com/samirjouni'
  },
  {
    artName: 'Planet',
    pageLink: './Art/ArthurDoom/planet.html',
    imageLink: './Art/ArthurDoom/planet.gif',
    author: 'ArthurDoom',
    githubLink: 'https://github.com/ArthurDoom'
  },
  {
    artName: 'SquarPy',
    pageLink: './Art/Utkarsh/index.html',
    imageLink: './Art/Utkarsh/hack.gif',
    author: 'utkarsh',
    githubLink: 'https://github.com/Utkarsh2604'
  },
  {
    artName: 'Circle',
    pageLink: './Art/Oliver/Circle.html',
    imageLink: './Art/Oliver/circle.gif',
    author: 'Oliver',
    githubLink: 'https://github.com/oliver-gomes'
  },
  {
    artName: 'Ellipse Loader',
    pageLink: './Art/VaibhavKhulbe/EllipseLoader.html',
    imageLink: './Art/VaibhavKhulbe/ellipseLoader.gif',
    author: 'Vaibhav Khulbe',
    githubLink: 'https://github.com/Kvaibhav01'
  },
  {
    artName: 'Simple Loader',
    pageLink: './Art/soumsps/simpleload.html',
    imageLink: './Art/soumsps/sample.gif',
    author: 'Soumendu Sinha',
    githubLink: 'https://github.com/soumsps'
  },
  {
    artName: 'Rollodex',
    pageLink: './Art/Shruti/rolling.html',
    imageLink: './Art/Shruti/rolling.gif',
    author: 'Shruti',
    githubLink: 'https://github.com/shruti49'
  },
  {
    artName: 'Cute Cat',
    pageLink: './Art/Alghi/cat.html',
    imageLink: './Art/Alghi/cat.gif',
    author: 'Alghi',
    githubLink: 'https://github.com/darklordace'
  },
  {
    artName: 'ZtM Text',
    pageLink: './Art/Di4iMoRtAl/ZtM_text_animation.html',
    imageLink: './Art/Di4iMoRtAl/ZtM_animation.gif',
    author: 'Di4iMoRtAl',
    githubLink: 'https://github.com/dppeykov'
  },
  {
    artName: 'Circles',
    pageLink: './Art/Bhuvana/circles.html',
    imageLink: './Art/Bhuvana/circles.gif',
    author: 'Bhuvana',
    githubLink: 'https://github.com/bhuvana-guna'
  },
  {
    artName: 'Bird',
    pageLink: './Art/Bhuvana/bird.html',
    imageLink: './Art/Bhuvana/bird.gif',
    author: 'Bhuvana',
    githubLink: 'https://github.com/bhuvana-guna'
  },
  {
    artName: 'Loader',
    pageLink: './Art/Bhuvana/loader.html',
    imageLink: './Art/Bhuvana/loader.gif',
    author: 'Bhuvana',
    githubLink: 'https://github.com/bhuvana-guna'
  },
  {
    artName: 'Simple blinking loading circles',
    pageLink: './Art/Rahul/index.html',
    imageLink: './Art/Rahul/loading.gif',
    author: 'Rahul',
    githubLink: 'https://github.com/kohli6010'
  },
  {
    artName: 'Css Pulse',
    pageLink: './Art/Aszmel/pulse.html',
    imageLink: './Art/Aszmel/css_pulse.gif',
    author: 'Aszmel',
    githubLink: 'https://github.com/Aszmel'
  },
  {
    artName: 'Circle Bounce',
    pageLink: './Art/Edmund/index.html',
    imageLink: './Art/Edmund/circle-bounce.gif',
    author: 'Edmund',
    githubLink: 'https://github.com/edmund1645'
  },
  {
    artName: 'Heart Beating',
    pageLink: './Art/Regem/index.html',
    imageLink: './Art/Regem/heart.jpg',
    author: 'Regem',
    githubLink: 'https://github.com/GemzBond'
  },
  {
    artName: 'Fading Circles',
    pageLink: './Art/Ankit/fadeCircle.html',
    imageLink: './Art/Ankit/fadeCircles.png',
    author: 'Ankit Srivastava',
    githubLink: 'https://github.com/a18nov'
  },
  {
    artName: 'Hacktoberfest 2019',
    pageLink: './Art/jpk3lly/animation.html',
    imageLink: './Art/jpk3lly/JPs_Animation_GIF.gif',
    author: 'jpk3lly',
    githubLink: 'https://github.com/jpk3lly'
  },
  {
    artName: 'Name Rotator',
    pageLink: './Art/Meet/name.html',
    imageLink: './Art/Meet/name.gif',
    author: 'Meet',
    githubLink: 'https://github.com/Meet1103'
  },
  {
    artName: 'Ball Rotator',
    pageLink: './Art/Bibekpreet/index.html',
    imageLink: './Art/Bibekpreet/ball.gif',
    author: 'Bibekpreet',
    githubLink: 'https://github.com/bibekpreet99'
  },
  {
    artName: 'ephiphany',
    pageLink: './Art/OctavianIlies/index.html',
    imageLink: './Art/OctavianIlies/ephiphany.gif',
    author: 'OctavianIlies',
    githubLink: 'https://github.com/OctavianIlies'
  },
  {
    artName: 'Loading',
    pageLink: './Art/jh1992jh/loading.html',
    imageLink: './Art/jh1992jh/loading.gif',
    author: 'jh1992jh',
    githubLink: 'https://github.com/jh1992jh'
  },
  {
    artName: 'ZTM Colors',
    pageLink: './Art/Godnon/index.html',
    imageLink: './Art/Godnon/ZTMcAnim.gif',
    author: 'Godnon',
    githubLink: 'https://github.com/godnondsilva'
  },
  {
    artName: 'Hover Effect',
    pageLink: './Art/Shubhankar/index.html',
    imageLink: './Art/Shubhankar/hackoctober.gif',
    author: 'Shubhankar',
    githubLink: 'https://github.com/shubhdwiv12'
  },
  {
    artName: 'Bouncing Fading Circles',
    pageLink: './Art/AyoubIssaad/index.html',
    imageLink: './Art/AyoubIssaad/BouncingFadingCircles.gif',
    author: 'AyoubIssaad',
    githubLink: 'https://github.com/AyoubIssaad'
  },
  {
    artName: '5 balls preloader',
    pageLink: './Art/Nnaji-Victor/index.html',
    imageLink: './Art/Nnaji-Victor/5_balls.gif',
    author: 'Nnaji Victor',
    githubLink: 'https://github.com/Nnaji-Victor'
  },
  {
    artName: 'ZTM Bouncer',
    pageLink: './Art/Josia/bouncer.html',
    imageLink: './Art/Josia/ztmbouncer.gif',
    author: 'Josia Rodriguez',
    githubLink: 'https://github.com/josiarod'
  },
  {
    artName: 'Hacktober loading animation',
    pageLink: './Art/mehul1011/index.html',
    imageLink: './Art/mehul1011/loading.gif',
    author: 'Mehul1011',
    githubLink: 'https://github.com/mehul1011'
  },
  {
    artName: 'Loading Dots',
    pageLink: './Art/devSergiu/index.html',
    imageLink: './Art/devSergiu/loading.gif',
    author: 'devSergiu',
    githubLink: 'https://github.com/devsergiu'
  },
  {
    artName: 'TypeWriter effect',
    pageLink: './Art/Sidharth/Typing_Text.html',
    imageLink: './Art/Sidharth/type_writer.gif',
    author: 'Sidharth',
    githubLink: 'https://github.com/Sidharth98'
  },
  {
    artName: 'Blue Spin',
    pageLink: './Art/JamesW/index.html',
    imageLink: './Art/JamesW/hacktober_spin.gif',
    author: 'James Whitney',
    githubLink: 'https://github.com/jameswhitney'
  },
  {
    artName: 'Loading Animation',
    pageLink: './Art/Sidharth/Loading.html',
    imageLink: './Art/Sidharth/Loading.gif',
    author: 'Sidharth',
    githubLink: 'https://github.com/Sidharth98'
  },
  {
    artName: 'Rotation',
    pageLink: './Art/alenanog/index.html',
    imageLink: './Art/alenanog/rotation.gif',
    author: 'Alena A.',
    githubLink: 'https://github.com/alenanog'
  },
  {
    artName: 'Colors in your life',
    pageLink: './Art/Atipahy/colors.html',
    imageLink: './Art/Atipahy/colors.png',
    author: 'Christos Chr',
    githubLink: 'https://github.com/atipaHy'
  },
  {
    artName: 'Orb',
    pageLink: './Art/Jkbicbic/orb.html',
    imageLink: './Art/Jkbicbic/orb.gif',
    author: 'John Kennedy Bicbic',
    githubLink: 'https://github.com/jkbicbic'
  },
  {
    artName: 'Charging...',
    pageLink: './Art/Afraz/charging.html',
    imageLink: './Art/Afraz/charging.gif',
    author: 'Afraz',
    githubLink: 'https://github.com/afrazz'
  },
  {
    artName: 'Charging...',
    pageLink: './Art/DepStep/depstep.html',
    imageLink: './Art/DepStep/depstep.gif',
    author: 'DepStep',
    githubLink: 'https://github.com/stephD'
  },
  {
    artName: 'Dancing Ball...',
    pageLink: './Art/DaveFres/index.html',
    imageLink: './Art/DaveFres/ball.gif',
    author: 'DaveFres',
    githubLink: 'https://github.com/DaveFres'
  },
  {
    artName: 'animatron',
    pageLink: './Art/animatron/index.html',
    imageLink: './Art/animatron/trance.gif',
    author: 'jomahay',
    githubLink: 'https://github.com/jomahay'
  },
  {
    artName: 'Sunshine',
    pageLink: './Art/Pavelisp/sunshine.html',
    imageLink: './Art/Pavelisp/sunshine.gif',
    author: 'Pavel Isp',
    githubLink: 'https://github.com/pavelisp'
  },
  {
    artName: 'SoundBoxes',
    pageLink: './Art/Hbarang/SoundBox.html',
    imageLink: './Art/Hbarang/SoundBoxAnimation.gif',
    author: 'Hbarang',
    githubLink: 'https://github.com/hbarang'
  },
  {
    artName: 'Cheshire',
    pageLink: './Art/Ckanelin/index.html',
    imageLink: './Art/Ckanelin/Cheshire.gif',
    author: 'Ckanelin',
    githubLink: 'https://github.com/ckanelin'
  },
  {
    artName: 'Disappear',
    pageLink: './Art/Stacy/index.html',
    imageLink: './Art/Stacy/disappear.gif',
    author: 'Stacy',
    githubLink: 'https://github.com/stacyholtz6'
  },
  {
    artName: 'Ellipse Spinner',
    pageLink: './Art/Sabina/ellipse_spinner.html',
    imageLink: './Art/Sabina/ellipse_spinner.png',
    author: 'Sabina Abbasova',
    githubLink: 'https://github.com/sabina929'
  },
  {
    artName: 'NightSky',
    pageLink: './Art/AndyS/index.html',
    imageLink: './Art/AndyS/Capture.GIF',
    author: 'AndyS',
    githubLink: 'https://github.com/AndyS1988'
  },
  {
    artName: 'Hungry',
    pageLink: './Art/diegchav/index.html',
    imageLink: './Art/diegchav/hungry.gif',
    author: 'Diego Chz',
    githubLink: 'https://github.com/diegchav'
  },
  {
    artName: 'Hover Text Animation',
    pageLink: './Art/AyoubIssaad2/index.html',
    imageLink: './Art/AyoubIssaad2/hoverTextAnimation.gif',
    author: 'AyoubIssaad',
    githubLink: 'https://github.com/AyoubIssaad'
  },
  {
    artName: 'Colorize',
    pageLink: './Art/JimBratsos/colorize.html',
    imageLink: './Art/JimBratsos/Colorize.gif',
    author: 'Jim Bratsos',
    githubLink: 'https://github.com/JimBratsos'
  },
  {
    artName: 'Hacktober Spooktacular',
    pageLink: 'Art/Elex/index.html',
    imageLink: ['./Art/Elex/hhs.gif'],
    author: 'William Poisel (LordCobra)',
    githubLink: 'https://github.com/epoisel'
  },
  {
    artName: 'Circley',
    pageLink: './Art/Tranjenny/indexjenny.html',
    imageLink: './Art/Tranjenny/zerojenny.gif',
    author: 'Tranjenny',
    githubLink: 'https://github.com/Tranjenny'
  },
  {
    artName: 'My Vietnam',
    pageLink: './Art/nhbduy/index.html',
    imageLink: './Art/nhbduy/my-vietnam.gif',
    author: 'Hoang-Bao-Duy NGUYEN',
    githubLink: 'https://github.com/nhbduy'
  },
  {
    artName: 'Hactoberfest Bus',
    pageLink: './Art/shahpranaf/index.html',
    imageLink: './Art/shahpranaf/hacktoberfest_bus.gif',
    author: 'Pranav Shah',
    githubLink: 'https://github.com/shahpranaf'
  },
  {
    artName: 'Hacktoberfest',
    pageLink: './Art/robihid/index.html',
    imageLink: './Art/robihid/hacktoberfest.png',
    author: 'robihid',
    githubLink: 'https://github.com/robihid'
  },
  {
    artName: 'Hi there',
    pageLink: './Art/Aki/index.html',
    imageLink: './Art/Aki/giphy.gif',
    author: 'Aki',
    githubLink: 'https://github.com/akmalist'
  },
  {
    artName: 'Hacktoberfest 2019!',
    pageLink: './Art/RedSquirrrel/index.html',
    imageLink: './Art/RedSquirrrel/index.html/animation.PNG',
    author: 'RedSquirrrel',
    githubLink: 'https://github.com/RedSquirrrel'
  },
  {
    artName: 'Sliding text',
    pageLink: './Art/Flattopz/index.html',
    imageLink: './Art/Flattopz/SlidingText.gif',
    author: 'Flattopz',
    githubLink: 'https://github.com/hjpunzalan'
  },
  {
    artName: 'Rainbow Color Changer',
    pageLink: './Art/mmshr/index.html',
    imageLink: './Art/mmshr/rainbow.gif',
    author: 'mmosehauer',
    githubLink: 'https://github.com/mmosehauer'
  },
  {
    artName: 'World of Coding',
    pageLink: './Art/tom_kn/coding.html',
    imageLink: './Art/tom_kn/coding.gif',
    author: 'Tamas Knisz',
    githubLink: 'https://github.com/TamasKn'
  },
  {
    artName: 'Initial Bounce',
    pageLink: './Art/Juwana/initial.html',
    imageLink: './Art/Juwana/InitialBounce.gif',
    author: 'Juwana',
    githubLink: 'https://github.com/JZerman2018'
  },
  {
    artName: 'Atom',
    pageLink: './Art/Teva/index.html',
    imageLink: './Art/Teva/atom.gif',
    author: 'Teva',
    githubLink: 'https://github.com/TevaHenry'
  },
  {
    artName: 'Be Awesome',
    pageLink: './Art/TigerAsH/index.html',
    imageLink: './Art/TigerAsH/be-awesome.jpg',
    author: 'TigerAsH',
    githubLink: 'https://github.com/TigerAsH94'
  },
  {
    artName: 'Rainbow Colors',
    pageLink: './Art/Sanjeev/index.html',
    imageLink: './Art/Sanjeev/animation.gif',
    author: 'Sanjeev Panday',
    githubLink: 'https://github.com/Sanjeev-Panday'
  },
  {
    artName: 'ZtM',
    pageLink: './Art/thoyvo/index.html',
    imageLink: './Art/thoyvo/ztm.gif',
    author: 'Thoyvo',
    githubLink: 'https://github.com/thoyvo'
  },
  {
    artName: 'Fast Fishes',
    pageLink: './Art/4ront/index.html',
    imageLink: './Art/4ront/fishes.gif',
    author: '4rontender',
    githubLink: 'https://github.com/RinatValiullov'
  },
  {
    artName: 'Loading...',
    pageLink: './Art/RedSquirrrel2/loading.html',
    imageLink: './Art/RedSquirrrel2/loading.gif',
    author: 'RedSquirrrel',
    githubLink: 'https://github.com/RedSquirrrel'
  },
  {
    artName: 'Animated Cube',
    pageLink: './Art/Animated Cube/index.html',
    imageLink: './Art/Animated Cube/cube.gif',
    author: 'RedSquirrrel',
    githubLink: 'https://github.com/RedSquirrrel'
  },
  {
    artName: 'Calm Ubuntu',
    pageLink: './Art/schupat/index.html',
    imageLink: './Art/schupat/preview.gif',
    author: 'schupat',
    githubLink: 'https://github.com/schupat'
  },
  {
    artName: 'Solar System',
    pageLink: './Art/DSandberg93/index.html',
    imageLink: './Art/DSandberg93/SolarSystem.gif',
    author: 'DSandberg93',
    githubLink: 'https://github.com/DSandberg93'
  },
  {
    artName: 'Boo',
    pageLink: './Art/VerityB/index.html',
    imageLink: './Art/VerityB/boo.gif',
    author: 'VerityB',
    githubLink: 'https://github.com/VerityB'
  },
  {
    artName: 'Hacktoberfest Ghost',
    pageLink: './Art/cTahirih/index.html',
    imageLink: './Art/cTahirih/ghost.png',
    author: 'cTahirih',
    githubLink: 'https://github.com/cTahirih'
  },
  {
    artName: 'Clock',
    pageLink: './Art/Abdul/index.html',
    imageLink: './Art/Abdul/Clock.png',
    author: 'Abdul Rahman',
    githubLink: 'https://github.com/abdulrahman118'
  },
  {
    artName: 'Loading Cube',
    pageLink: './Art/andrearizzello/index.html',
    imageLink: './Art/andrearizzello/index.gif',
    author: 'Andrea Rizzello',
    githubLink: 'https://github.com/andrearizzello'
  },
  {
    artName: 'Wall Dropping Logo',
    pageLink: './Art/shivams136/index.html',
    imageLink: './Art/shivams136/walldrop.gif',
    author: 'Shivam Sharma',
    githubLink: 'https://github.com/ShivamS136'
  },
  {
    artName: 'Infinite Race',
    pageLink: './Art/levermanx/index.html',
    imageLink: './Art/levermanx/anim.gif',
    author: 'Levermanx',
    githubLink: 'https://github.com/levermanx'
  },
  {
    artName: 'Hover to Rotate Text',
    pageLink: './Art/faiz_hameed/index.html',
    imageLink: './Art/faiz_hameed/hackto.gif',
    author: 'Faiz Hameed',
    githubLink: 'https://github.com/faizhameed'
  },
  {
    artName: 'HalloHacktober Greeting!',
    pageLink: './Art/lusalga/index.html',
    imageLink: './Art/lusalga/lu.gif',
    author: 'Lucieni A. Saldanha',
    githubLink: 'https://github.com/lusalga/'
  },
  {
    artName: 'Time goes by',
    pageLink: './Art/WolfgangKreminger/index.html',
    imageLink: './Art/WolfgangKreminger/showcase.gif',
    author: 'Wolfgang Kreminger',
    githubLink: 'https://github.com/r4pt0s'
  },
  {
    artName: 'Bouncing Text!',
    pageLink: './Art/AbdulsalamAbdulrahman/index.html',
    imageLink: './Art/AbdulsalamAbdulrahman/Bouncingtxt.gif',
    author: 'Abdulsalam Abdulrahman',
    githubLink: 'https://github.com/AbdulsalamAbdulrahman/'
  },
  {
    artName: 'Simple Phone Animation',
    pageLink: './Art/Lala/index.html',
    imageLink: './Art/Lala/phone.gif',
    author: 'Olamide Aboyeji',
    githubLink: 'https://github.com/aolamide'
  },
  {
    artName: 'Synthwave Sunset',
    pageLink: './Art/brunobolting/index.html',
    imageLink: './Art/brunobolting/synthwave-sunset.gif',
    author: 'Bruno Bolting',
    githubLink: 'https://github.com/brunobolting/'
  },

  {
    artName: 'Kawaii Penguin',
    pageLink: './Art/Brienyll/index.html',
    imageLink: './Art/Brienyll/kawaiiPenguin.gif',
    author: 'Brienyll',
    githubLink: 'https://github.com/brienyll/'
  },
  {
    artName: 'Happy Halloween',
    pageLink: './Art/MatthewS/index.html',
    imageLink: './Art/MatthewS/Spider.gif',
    author: 'MatthewS',
    githubLink: 'https://github.com/matthewstoddart/'
  },
  {
    artName: 'Fan Art',
    pageLink: './Art/m-perez33/index.html',
    imageLink: './Art/m-perez33/cylon.gif',
    author: 'Marcos Perez',
    githubLink: 'https://github.com/m-perez33/'
  },
  {
    artName: 'Animating Pot',
    pageLink: './Art/Somechandra/index.html',
    imageLink: './Art/Somechandra/pot.gif',
    author: 'Somechandra',
    githubLink: 'https://github.com/somechandra'
  },
  {
    artName: 'Circles Circling',
    pageLink: './Art/pikktorr/index.html',
    imageLink: './Art/pikktorr/circles.gif',
    author: 'pikktorr',
    githubLink: 'https://github.com/pikktorr'
  },
  {
    artName: 'Glitchy Szn',
    pageLink: './Art/premdav/index.html',
    imageLink: './Art/premdav/screenshot.png',
    author: 'premdav',
    githubLink: 'https://github.com/premdav'
  },
  {
    artName: 'ZeroToMastery',
    pageLink: './Art/Vzneers/index.html',
    imageLink: './Art/Vzneers/gifzeroloading.gif',
    author: 'TrinhMinhHieu',
    githubLink: 'https://github.com/trinhminhhieu'
  },
  {
    artName: 'Spacecraft-landing',
    pageLink: './Art/DDuplinszki/index.html',
    imageLink: './Art/DDuplinszki/Spacecraft-landing.gif',
    author: 'DDuplinszki',
    githubLink: 'https://github.com/DDuplinszki'
  },
  {
    artName: 'Paw Prints',
    pageLink: './Art/Tia/index.html',
    imageLink: './Art/Tia/paw-prints.gif',
    author: 'Tia Esguerra',
    githubLink: 'https://github.com/msksfo'
  },
  {
    artName: 'Hover-Scale',
    pageLink: './Art/echowebid/index.html',
    imageLink: './Art/echowebid/hover.gif',
    author: 'echowebid',
    githubLink: 'https://github.com/echowebid'
  },
  {
    artName: 'mars',
    pageLink: './Art/Courtney_Pure/index.html',
    imageLink: './Art/Courtney_Pure/mars_screenshot.png',
    author: 'Courtney Pure',
    githubLink: 'https://github.com/courtneypure'
  },
  {
    artName: 'Welcome HactoberFest',
    pageLink: './Art/Dhaval/index.html',
    imageLink: './Art/Dhaval/Welcome-Hacktoberfest.gif',
    author: 'Dhaval Mehta',
    githubLink: 'https://github.com/Dhaval1403'
  },
  {
    artName: 'Aynonimation',
    pageLink: './Art/Aynorica/aynorica.html',
    imageLink: './Art/Aynorica/Aynonimation.png',
    author: 'aynorica',
    githubLink: 'https://github.com/aynorica'
  },
  {
    artName: 'sun-to-moon',
    pageLink: './Art/haider/index.html',
    imageLink: './Art/haider/sun-moon.gif',
    author: 'Haider',
    githubLink: 'https://github.com/hyderumer'
  },
  {
    artName: 'Animatron',
    pageLink: './Art/animatron/index.html',
    imageLink: './Art/animatron/trance.gif',
    author: 'Andrei',
    githubLink: 'https://github.com/aneagoie'
  },
  {
    artName: 'Loader Circle',
    pageLink: './Art/beaps/index.html',
    imageLink: './Art/beaps/loader-circle.gif',
    author: 'beaps',
    githubLink: 'https://github.com/beaps'
  },
  {
    artName: 'Doors',
    pageLink: './Art/pauliax/index.html',
    imageLink: './Art/pauliax/doors.gif',
    author: 'pauliax',
    githubLink: 'https://github.com/pauliax'
  },
  {
    artName: 'Clock with pendulum',
    pageLink: './Art/Pankaj/index.html',
    imageLink: './Art/Pankaj/Clock_with_pendulum.gif',
    author: 'Pankaj',
    githubLink: 'https://github.com/prime417'
  },
  {
    artName: 'Animatron',
    pageLink: './Art/animatron/index.html',
    imageLink: './Art/animatron/trance.gif',
    author: 'Andrei',
    githubLink: 'https://github.com/aneagoie'
  },
  {
    artName: 'Loader Circle',
    pageLink: './Art/beaps/index.html',
    imageLink: './Art/beaps/loader-circle.gif',
    author: 'beaps',
    githubLink: 'https://github.com/beaps'
  },
  {
    artName: 'Open Sourcerer',
    pageLink: './Art/4rturd13/index.html',
    imageLink: './Art/4rturd13/openSourcerer.gif',
    author: '4rturd13',
    githubLink: 'https://github.com/4rturd13'
  },
  {
    artName: 'Doors',
    pageLink: './Art/pauliax/index.html',
    imageLink: './Art/pauliax/doors.gif',
    author: 'pauliax',
    githubLink: 'https://github.com/pauliax'
  },
  {
    artName: 'Loader Square',
    pageLink: './Art/beaps2/square-loader.html',
    imageLink: './Art/beaps2/square-loader.gif',
    author: 'beaps',
    githubLink: 'https://github.com/beaps'
  },
  {
    artName: 'Running Text',
    pageLink: './Art/DevinEkadeni/running-text.html',
    imageLink: './Art/DevinEkadeni/running-text.gif',
    author: 'Devin Ekadeni',
    githubLink: 'https://github.com/devinekadeni'
  },
  {
    artName: 'Mystical-Hacktoberfest',
    pageLink: './Art/Wayne/index.html',
    imageLink:
      './Art/Wayne/hacktoberfest - Google Chrome 09 Oct 2019 21_12_32.png',
    author: 'Wayne Mac Mavis',
    githubLink: 'https://github.com/WayneMacMavis'
  },
  {
    artName: 'ZTM Logo Animation',
    pageLink: './Art/bk987/index.html',
    imageLink: './Art/bk987/preview.gif',
    author: 'Bilal Khalid',
    githubLink: 'https://github.com/bk987'
  },
  {
    artName: 'Pong',
    pageLink: './Art/Carls13/index.html',
    imageLink: './Art/Carls13/pong.jpg',
    author: 'Carlos Hernandez',
    githubLink: 'https://github.com/Carls13'
  },
  {
    artName: 'ZTM Reveal',
    pageLink: './Art/bk987-2/index.html',
    imageLink: './Art/bk987-2/preview.gif',
    author: 'Bilal Khalid',
    githubLink: 'https://github.com/bk987'
  },
  {
    artName: 'ZTM Family Animation',
    pageLink: './Art/sballgirl11/animation.html',
    imageLink: './Art/sballgirl11/ztm.gif',
    author: 'Brittney Postma',
    githubLink: 'https://github.com/sballgirl11'
  },
  {
    artName: 'Phone Greetings',
    pageLink: './Art/ann-dev/index.html',
    imageLink: './Art/ann-dev/screenshot.png',
    author: 'ann-dev',
    githubLink: 'https://github.com/ann-dev'
  },
  {
    artName: 'Triangle Slide',
    pageLink: './Art/grieff/index.html',
    imageLink: './Art/grieff/triangle-animation.gif',
    author: 'Grieff',
    githubLink: 'https://github.com/grieff'
  },
  {
    artName: 'Neon ZTM',
    pageLink: './Art/grieff/text.html',
    imageLink: './Art/grieff/neonZTM.gif',
    author: 'Grieff',
    githubLink: 'https://github.com/grieff'
  },
  {
    artName: 'Flip Card',
    pageLink: './Art/FlipCard/index.html',
    imageLink: './Art/FlipCard/ezgif.com-video-to-gif.gif',
    author: 'Saurabh',
    githubLink: 'https://github.com/Saurabh-FullStackDev'
  },
  {
    artName: 'animationHalloween',
    pageLink: './Art/mawais54013/index.html',
    imageLink: './Art/mawais54013/Halloween.gif',
    author: 'mawais54013',
    githubLink: 'https://github.com/mawais54013'
  },
  {
    artName: 'Hacktoberfest Letter Popups',
    pageLink: './Art/jmt3559/index.html',
    imageLink: 'https://media.giphy.com/media/RKSRPGiIsy1f3Ji3j1/giphy.gif',
    author: 'Juan T.',
    githubLink: 'https://github.com/jmtellez'
  },
  {
    artName: 'Oscillation',
    pageLink: './Art/Oscillation/index.html',
    imageLink: './Art/Oscillation/oscillation.gif',
    author: 'Nandhakumar',
    githubLink: 'https://github.com/Nandhakumar7792'
  },
  {
    artName: 'Letters flipUp',
    pageLink: './Art/TerenceBiney/index.html',
    imageLink: './Art/TerenceBiney/lettersanimate.gif',
    author: 'Terence Biney',
    githubLink: 'https://github.com/Tereflech17'
  },
  {
    artName: 'Colors rectangle',
    pageLink: './Art/beaps3/index.html',
    imageLink: './Art/beaps3/colors-rectangle.gif',
    author: 'beaps',
    githubLink: 'https://github.com/beaps'
  },
  {
    artName: 'Hinge',
    pageLink: './Art/hereisfahad/index.html',
    imageLink: './Art/hereisfahad/hinge.png',
    author: 'Hereisfahad',
    githubLink: 'https://github.com/hereisfahad'
  },
  {
    artName: 'Animation',
    pageLink: './Art/PaulBillings/animation.html',
    imageLink: './Art/PaulBillings/animation.gif',
    author: 'Paul Billings',
    githubLink: 'https://github.com/paulbillings'
  },
  {
    artName: 'Diminishing',
    pageLink: './Art/Diminishing/index.html',
    imageLink: './Art/Diminishing/diminishing.gif',
    author: 'Nandhakumar',
    githubLink: 'https://github.com/Nandhakumar7792'
  },
  {
    artName: 'yin-yang',
    pageLink: './Art/yin-yang/index.html',
    imageLink: './Art/yin-yang/yin-yang.gif',
    author: 'Nandhakumar',
    githubLink: 'https://github.com/Nandhakumar7792'
  },
  {
    artName: 'eggJiggle',
    pageLink: './Art/eggJiggle/index.html',
    imageLink: './Art/eggJiggle/eggJiggle.gif',
    author: 'Nandhakumar',
    githubLink: 'https://github.com/Nandhakumar7792'
  },
  {
    artName: 'Aynonimation',
    pageLink: './Art/Aynorica/aynorica.html',
    imageLink: './Art/Aynorica/Aynonimation.png',
    author: 'aynorica',
    githubLink: 'https://github.com/aynorica'
  },
  {
    artName: 'ZTM Family Animation',
    pageLink: './Art/sballgirl11/index.html',
    imageLink: './Art/sballgirl11/ztm.gif',
    author: 'Brittney Postma',
    githubLink: 'https://github.com/sballgirl11'
  },
  {
    artName: 'Calm',
    pageLink: './Art/TMax/index.html',
    imageLink: './Art/TMax/Choas.gif',
    author: 'Tanesha',
    githubLink: 'https://github.com/Mainemirror'
  },
  {
    artName: 'Eyes',
    pageLink: './Art/Ltheory/main.html',
    imageLink: './Art/Ltheory/eyes.gif',
    author: 'Ltheory',
    githubLink: 'https://github.com/Ltheory'
  },
  {
    artName: 'Jelly!',
    pageLink: './Art/Pete331/index.html',
    imageLink: './Art/Pete331/jelly.png',
    author: 'Pete331',
    githubLink: 'https://github.com/Pete331'
  },
  {
    artName: 'clock-animation',
    pageLink: './Art/clock-animation/clock.html',
    imageLink: './Art/clock-animation/clock.gif',
    author: 'Alan sarluv',
    githubLink: 'https://github.com/alansarluv'
  },
  {
    artName: 'Slider',
    pageLink: './Art/furqan/index.html',
    imageLink: './Art/furqan/in.gif',
    author: 'Furqan',
    githubLink: 'https://github.com/furki911s'
  },
  {
    artName: 'animated-birds',
    pageLink: './Art/g-serban/animated-birds.html',
    imageLink: './Art/g-serban/animated-birds.gif',
    author: 'g-serban',
    githubLink: 'https://github.com/g-serban'
  },
  {
    artName: 'circle-become-square',
    pageLink: './Art/chathura19/index.html',
    imageLink: './Art/chathura19/chathura.gif',
    author: 'Chathura Samarajeewa',
    githubLink: 'https://github.com/ChathuraSam'
  },
  {
    artName: 'page-flicker',
    pageLink: './Art/neon-flights/page-flicker.html',
    imageLink: './Art/neon-flights/page-flicker.gif',
    author: 'neon-flights',
    githubLink: 'https://github.com/neon-flights'
  },
  {
    artName: 'Animate-Name',
    pageLink: './Art/Natalina/index.html',
    imageLink: './Art/Natalina/animatename.gif',
    author: 'Natalina',
    githubLink: 'https://github.com/Natalina13'
  },
  {
    artName: 'Asteroids',
    pageLink: './Art/hrafnkellbaldurs/index.html',
    imageLink: './Art/hrafnkellbaldurs/asteroids.gif',
    author: 'Hrafnkell Baldursson',
    githubLink: 'https://github.com/hrafnkellbaldurs'
  },
  {
    artName: 'Sliding-Paragraph',
    pageLink: './Art/Prashant/index.html',
    imageLink: './Art/Prashant/slidingparagraph.gif',
    author: 'Prashant',
    githubLink: 'https://github.com/Prashant2108'
  },
  {
    artName: 'Rocket Ship',
    pageLink: './Art/sdangoy/rocket-ship.html',
    imageLink: './Art/sdangoy/Rocket-Ship-Animation.gif',
    author: 'sdangoy',
    githubLink: 'https://github.com/sdangoy'
  },
  {
    artName: 'Spinner',
    pageLink: './Art/Sayan/index.html',
    imageLink: './Art/Sayan/spinner.gif',
    author: 'ssayanm',
    githubLink: 'https://github.com/ssayanm'
  },
  {
    artName: 'swivel',
    pageLink: './Art/tusharhanda/index.html',
    imageLink: './Art/tusharhanda/gif.gif',
    author: 'Tushar',
    githubLink: 'https://github.com/tusharhanda'
  },
  {
    artName: 'Hallows Eve',
    pageLink: './Art/ShanClayton/hallowseve.html',
    imageLink: './Art/ShanClayton/hallowhack.gif',
    author: 'Shanaun Clayton',
    githubLink: 'https://github.com/shanclayton'
  },
  {
    artName: 'Contraption',
    pageLink: './Art/Aravindh/contraption.html',
    imageLink: './Art/Aravindh/contraption.gif',
    author: 'Aravindh',
    githubLink: 'https://github.com/Aravindh-SNR'
  },
  {
    artName: 'Rings',
    pageLink: './Art/Kuzmycz/rings.html',
    imageLink: './Art/Kuzmycz/rings.gif',
    author: 'Mark Kuzmycz',
    githubLink: 'https://github.com/kuzmycz'
  },
  {
    artName: 'Ghost',
    pageLink: './Art/toserjude/index.html',
    imageLink: './Art/toserjude/boo.JPG',
    author: 'toserjude',
    githubLink: 'https://github.com/toserjude'
  },
  {
    artName: 'Gradient circle',
    pageLink: './Art/brettl1991/index.html',
    imageLink: './Art/brettl1991/animation.png',
    author: 'Agnes Brettl',
    githubLink: 'https://github.com/brettl1991'
  },
  {
    artName: 'Bill Cipher',
    pageLink: './Art/vitoriapena/index.html',
    imageLink: './Art/vitoriapena/bill_cipher.gif',
    author: 'Vitória Mendes',
    githubLink: 'https://github.com/vitoriapena'
  },
  {
    artName: 'Generate meaning',
    pageLink: './Art/Atif4/index.html',
    imageLink: './Art/Generate meaning.gif',
    author: 'Atif Iqbal',
    githubLink: 'https://github.com/atif-dev'
  },
  {
    artName: 'Spooktime',
    pageLink: './Art/AgneDJ/index.html',
    imageLink: './Art/AgneDJ/spooktime.gif',
    author: 'AgneDJ',
    githubLink: 'https://github.com/AgneDJ'
  },
  {
    artName: 'Gradient circle',
    pageLink: './Art/brettl1991/index.html',
    imageLink: './Art/brettl1991/animation.png',
    author: 'Agnes Brettl',
    githubLink: 'https://github.com/brettl1991'
  },
  {
    artName: 'Bill Cipher',
    pageLink: './Art/vitoriapena/index.html',
    imageLink: './Art/vitoriapena/bill_cipher.gif',
    author: 'Vitória Mendes',
    githubLink: 'https://github.com/vitoriapena'
  },
  {
    artName: 'Dizzy',
    pageLink: './Art/antinomy/index.html',
    imageLink: './Art/antinomy/logo-spin.gif',
    author: 'Antinomezco',
    githubLink: 'https://github.com/antinomezco'
  },
  {
    artName: 'bounce',
    pageLink: './Art/bounce/index.html',
    imageLink: './Art/bounce/bounce.gif',
    author: 'leelacanlale',
    githubLink: 'https://github.com/leelacanlale'
  },
  {
    artName: 'Bubbles',
    pageLink: './Art/bubbles/Bubbles.html',
    imageLink: './Art/bubbles/buubles.png',
    author: 'michal',
    githubLink: 'https://github.com/michalAim'
  },
  {
    artName: 'Bar Slide',
    pageLink: './Art/MikeVedsted/index.html',
    imageLink: './Art/MikeVedsted/barslide.png',
    author: 'Mike Vedsted',
    githubLink: 'https://github.com/MikeVedsted'
  },
  {
    artName: 'HacktoberFest-2019',
    pageLink: './Art/Atif/index.html',
    imageLink: './Art/Atif/HacktoberFest-19.gif',
    author: 'Atif Iqbal',
    githubLink: 'https://github.com/atif-dev'
  },
  {
    artName: 'Text Animation',
    pageLink: './Art/Divya/index.html',
    imageLink: './Art/Divya/screenshot.png',
    author: 'Divya',
    githubLink: 'https://github.com/DivyaPuri25'
  },
  {
    artName: 'HacktoberFest-2019-Entry',
    pageLink: './Art/nunocpnp/index.html',
    imageLink: './Art/nunocpnp/sample_image.jpg',
    author: 'Nuno Pereira',
    githubLink: 'https://github.com/nunocpnp'
  },
  {
    artName: 'HacktoberFest 2019',
    pageLink: './Art/AbdussamadYisau/index.html',
    imageLink: './Art/AbdussamadYisau/Screenshot.png',
    author: 'Abdussamad Yisau',
    githubLink: 'https://github.com/AbdussamadYisau'
  },
  {
    artName: 'squareMagic',
    pageLink: './Art/Rajnish-SquareMagic/index.html',
    imageLink: './Art/Rajnish-SquareMagic/squareMagic.png',
    author: 'Rajnish Kr Singh',
    githubLink: 'https://github.com/RajnishKrSingh'
  },
  {
    artName: 'Blinking Hacktober',
    pageLink: './Art/Atif2/index.html',
    imageLink: './Art/Blinking hacktober.gif',
    author: 'Atif Iqbal',
    githubLink: 'https://github.com/atif-dev'
  },
  {
    artName: 'Robodance',
    pageLink: './Art/robodance/index.html',
    imageLink: './Art/robodance/robodance.gif',
    author: 'Thomas',
    githubLink: 'https://github.com/mahlqvist'
  },
  {
    artName: 'Sliding hacktober',
    pageLink: './Art/Atif3/index.html',
    imageLink: './Art/Atif3/sliding hacktober.gif',
    author: 'Atif Iqbal',
    githubLink: 'https://github.com/atif-dev'
  },
  {
    artName: 'like-animation',
    pageLink: './Art/gibas79/like-animation.html',
    imageLink: './Art/gibas79/like-animation.gif',
    author: 'Gilberto Guimarães',
    githubLink: 'https://github.com/gibas79'
  },
  {
    artName: 'ZTM animation',
    pageLink: './Art/ZTManimation/index.html',
    author: 'damniha',
    imageLink: './Art/ZTManimation/ZTM_animation.gif',
    githubLink: 'https://github.com/damniha'
  },
  {
    artName: 'Double Helix',
    pageLink: './Art/KeenanNunesVaz/index.html',
    imageLink: './Art/KeenanNunesVaz/double-helix.gif',
    author: 'KeenanNV',
    githubLink: 'https://github.com/KeenanNunesVaz'
  },
  {
    artName: 'October',
    pageLink: './Art/fprokofiev/index.html',
    imageLink: './Art/fprokofiev/october.gif',
    author: 'Fyodor Prokofiev',
    githubLink: 'https://github.com/fprokofiev'
  },
  {
    artName: 'Circle CSS',
    pageLink: './Art/pXxcont/index.html',
    imageLink: './Art/pXxcont/circlecss.png',
    author: 'fzpX',
    githubLink: 'https://github.com/fzpX'
  },
  {
    artName: 'Asterisk Formation',
    pageLink: './Art/NorahJC/index.html',
    imageLink: './Art/NorahJC/asterisk-formation.gif',
    author: 'NorahJC',
    githubLink: 'https://github.com/norahjc'
  },
  {
    artName: 'Bouncing CSS',
    pageLink: './Art/Tina-Hoang/aniframe.html',
    imageLink: './Art/Tina-Hoang/bounce.png',
    author: 'Tina',
    githubLink: 'https://github.com/nnh242'
  },
  {
    artName: 'Ghost Balls',
    pageLink: './Art/ghostBalls/index.html',
    imageLink: './Art/ghostBalls/balls.png',
    author: 'Beatriz Delmiro',
    githubLink: 'https://github.com/biadelmiro'
  },
  {
    artName: 'Walking Guy',
    pageLink: './Art/walking-guy/index.html',
    imageLink: './Art/walking-guy/video_gif.gif',
    author: 'Rahulkumar Jha',
    githubLink: 'https://github.com/Rahul240499'
  },
  {
    artName: 'Hover Neon Animation',
    pageLink: './Art/edjunma/index.html',
    imageLink: './Art/edjunma/ejm-neon.gif',
    author: 'edjunma',
    githubLink: 'https://github.com/edjunma'
  },
  {
    artName: 'Last In First Out Animation',
    pageLink: './Art/Stryker/index.html',
    imageLink: './Art/Stryker/zero-to-mastery-lifo-animation.gif',
    author: 'Stryker Stinnette',
    githubLink: 'https://github.com/StrykerKent'
  },
  {
    artName: 'Happy Diwali Animation',
    pageLink: './Art/Apoorva/index.html',
    imageLink: './Art/Apoorva/Screen.gif',
    author: 'Apoorva',
    githubLink: 'https://github.com/apoorvamohite'
  },
  {
    artName: 'Heart Beat',
    pageLink: './Art/naveen-ku/Heart shape.html',
    imageLink: './Art/naveen-ku/Heart shape.gif',
    author: 'naveen-ku',
    githubLink: 'https://github.com/naveen-ku'
  },
  {
    artName: 'Smoky Text',
    pageLink: './Art/smoky-text/index.html',
    imageLink: './Art/smoky-text/smoky_text_gif.gif',
    author: 'Rahulkumar Jha',
    githubLink: 'https://github.com/Rahul240499'
  },
  {
    artName: 'Rainbow and Clouds',
    pageLink: './Art/rainbowclouds/index.html',
    imageLink: './Art/rainbowclouds/rainbowclouds.gif',
    author: 'isasimoo',
    githubLink: 'https://github.com/isasimo'
  },
  {
    artName: 'Peek a boo!',
    pageLink: './Art/Virtual1/index.html',
    imageLink: './Art/Virtual1/HappyHalloween.gif',
    author: 'Jessica Erasmus',
    githubLink: 'https://github.com/Virtual1'
  },
  {
    artName: 'prashantM1',
    pageLink: './Art/prashantM1/heart.html',
    imageLink: './Art/prashantM1/heart.gif',
    author: 'Prashant Maurya',
    githubLink: 'https://github.com/prashantmaurya228'
  },

  {
    artName: 'prashantM2',
    pageLink: './Art/prashantM2/block.html',
    imageLink: './Art/prashantM2/block.gif',
    author: 'Prashant Maurya',
    githubLink: 'https://github.com/prashantmaurya228'
  },

  {
    artName: 'prashantM3',
    pageLink: './Art/prashantM3/ball.html',
    imageLink: './Art/prashantM3/ball.gif',
    author: 'Prashant Maurya',
    githubLink: 'https://github.com/prashantmaurya228'
  },
  {
    artName: 'SquareStar',
    pageLink: './Art/shawn/index.html',
    imageLink: './Art/shawn/square_star.gif',
    author: 'shawn',
    github: 'https://github.com/hk2014'
  },
  {
    artName: 'prashantM4',
    pageLink: './Art/prashantM4/boxsize.html',
    imageLink: './Art/prashantM4/boxsize.gif',
    author: 'Prashant Maurya',
    githubLink: 'https://github.com/prashantmaurya228'
  },
  {
    artName: 'Happy hacking',
    pageLink: 'https://github.com/szulima',
    imageLink: './Art/szulima/hacking.gif',
    author: 'szulima',
    githubLink: 'https://github.com/szulima'
  },
  {
    artName: 'ColorBomb',
    pageLink: './Art/ColorBomb/index.html',
    imageLink: './Art/ColorBomb/ztm.gif',
    author: 'Rahulm2310',
    github: 'https://github.com/Rahulm2310'
  },
  {
    artName: 'Traffic Lights',
    pageLink: './Art/Harry/index.html',
    imageLink: './Art/Harry/lights.gif',
    author: 'Harry',
    githubLink: 'https://github.com/legenhairy'
  },
  {
    artName: 'Glowing Text',
    pageLink: './Art/glowing-text/index.html',
    imageLink: './Art/glowing-text/glowing_text_gif.gif',
    author: 'Rahulkumar Jha',
    githubLink: 'https://github.com/Rahul240499'
  },
  {
    artName: 'Ghost Stealth Text',
    pageLink: './Art/Alara Joel/index.html',
    imageLink: './Art/Alara Joel/stealth ghost.png',
    author: 'Alara Joel',
    githubLink: 'https://github.com/stealthman22'
  },
  {
    artName: 'Cactus Balloon',
    pageLink: './Art/cactus/index.html',
    imageLink: './Art/cactus/catus.gif',
    author: 'Ana Paula Lazzarotto de Lemos',
    githubLink: 'https://github.com/anapaulalemos'
  },
  {
    artName: 'Random Color Change',
    pageLink: './Art/toto-titan-developer/index.html',
    imageLink: './Art/toto-titan-developer/RandomColorChange.png',
    author: 'Wyatt Henderson',
    githubLink: 'https://github.com/toto-titan-developer'
  },
  {
    artName: 'Trial',
    pageLink: './Art/dhennisCssAnimation/index.html',
    imageLink: './Art/dhennisCssAnimation/focusOnTheGood',
    author: 'Dhennis Lim',
    github: 'https://github.com/DhennisDavidLim'
  },
  {
    artName: 'Rectangular Butterfly',
    pageLink: './Art/muzak-mmd/index.html',
    imageLink: './Art/muzak-mmd/butterfly.gif',
    author: 'Mbarak',
    github: 'https://github.com/muzak-mmd'
  },
  {
    artName: 'Simple Text Animation',
    pageLink: './Art/LordZeF/index.html',
    imageLink: './Art/LordZeF/Text-animation.gif',
    author: 'Lord ZeF',
    github: 'https://github.com/LordZeF'
  },
  {
    artName: 'Spinning Japanese',
    pageLink: './Art/nihongo/index.html',
    imageLink: './Art/nihongo/nihongo.gif',
    author: 'Mike W',
    github: 'https://github.com/mikewiner'
  },
  {
    artName: 'Sun',
    pageLink: './Art/Yj/index.html',
    imageLink: './Art/Yj/sun.gif',
    author: 'Youjung',
    github: 'https://github.com/rose07a'
  },
  {
    artName: "Guy's",
    pageLink: "./Art/Guy's/index.html",
    imageLink: '',
    author: 'Guy',
    github: 'https://github.com/Guy3890'
  },
  {
    artName: 'animation-text',
    pageLink: './Art/animation-text/index.html',
    imageLink: './Art/',
    author: 'alexzemz',
    github: 'https://github.com/alexzemz'
  },
  {
    artName: 'Practice',
    pageLink: './Art/SkiingOtter/index.html',
    imageLink: '',
    author: 'SkiingOtter',
    github: 'https://github.com/SkiingOtter'
  },
  {
    artName: 'djdougan',
    pageLink: './Art/djdougan/index.html',
    imageLink: './Art/djdougan/css-mouseover-effect.png',
    author: 'douglas dougan',
    github: 'https://github.com/djdougan'
  },
  {
    artName: 'Animated Background',
    pageLink: './Art/Xarasho-Background/index.html',
    imageLink: '',
    author: 'Alex Xarasho',
    github: 'https://github.com/Xarasho'
  },
  {
    artName: 'CarvalhoAnimation',
    pageLink: './Art/CarvalhoAnimation/index.html',
    imageLink: './Art/CarvalhoAnimation/Halloween.png',
    author: 'Alexandre Carvalho',
    github: 'https://github.com/AlexandreCarvalho1990'
  },
  {
    artName: 'Flower Animation',
    pageLink: './Art/aimee_flowerani/index.html',
    imageLink: './Art/aimee_flowerani/flower.gif',
    author: 'Aimee Hernandez',
    githubLink: 'https://github.com/aimeehg'
  },
  {
    artName: '3D Spinning Rings',
    pageLink: './Art/frostillicus/index.html',
    imageLink: './Art/frostillicus/spinning_rings.png',
    author: 'frostillicus',
    github: 'https://github.com/frostillicus'
  },
  {
    artName: 'Flexible Logo',
    pageLink: './Art/Fab1ed/index.html',
    imageLink: './Art/Fab1ed/flex.gif',
    author: 'Fab1ed',
    github: 'https://github.com/Fab1ed'
  },
  {
    artName: 'Blinking Eye',
    pageLink: './Art/BlinkingEye/index.html',
    imageLink: './Art/BlinkingEye/blinkingeye.gif',
    author: 'Pavel Perevozchikov',
    github: 'https://github.com/papapacksoon'
  },
  {
    artName: 'Zero-to-Logo',
    pageLink: './Art/node.hg/index.html',
    imageLink: './Art/node.hg/ztm.gif',
    author: 'Harris Gomez',
    github: 'https://github.com/harrisgomez'
  },
  {
    artName: 'Mushyanimation',
    pageLink: './Art/mushyanimation/index.html',
    imageLink: './Art/mushyanimation/mush.gif',
    author: 'mushymane',
    github: 'https://github.com/mushymane'
  },
  {
    artName: 'Flag',
    pageLink: './Art/Batz005/index.html',
    imageLink: './Art/Batz005/flag.gif',
    author: 'Batz005',
    github: 'https://github.com/Batz005'
  },
  {
    artName: 'Wave',
    pageLink: './Art/Wave_css/index.html',
    imageLink: './Art/Wave_css/wave.gif',
    author: 'Filippe',
    github: 'https://github.com/filippebr'
  },
  {
    artName: 'Preloader',
    pageLink: './Art/mshuber1981/preloader.html',
    imageLink: './Art/mshuber1981/preloader.gif',
    author: 'Michael Huber',
    github: 'https://github.com/mshuber1981'
  },
  {
    artName: 'Simple Animate ZTM',
    pageLink: './Art/Kweyku/index.html',
    imageLink: './Art/Kweyku/proudZTM.gif',
    author: 'Kweyku',
    github: 'https://github.com/Kweyku'
  },
  {
    artName: 'Heartbeat',
    pageLink: './Art/lysychas/index.html',
    imageLink: './Art/lysychas/heartshot.png',
    author: 'lysychas',
    github: 'https://github.com/lysychas'
  },
  {
    artName: 'Hydrogen',
    pageLink: './Art/elias/my-art.html',
    imageLink: './Art/elias/hydrogen.gif',
    author: 'tesolberg',
    github: 'https://github.com/tesolberg'
  },
  {
    artName: 'Cool-Transition',
    pageLink: './Art/animatomang/html',
    videolink: './Art/animatomang/smoke.mp4',
    author: 'Syam',
    github: 'https://github.com/blacktomang'
  },
  {
    artName: 'Spinning Square',
    pageLink: './Art/Spinning Square/index.html',
    imageLink: './Art/Spinning Square/square.gif',
    author: 'Fumi',
    github: 'https://github.com/fumiadeyemi'
  },
  {
    artName: 'letters-loading',
    pageLink: './Art/franciscomelov/index.html',
    imageLink: './Art/franciscomelov/franciscomelov.gif',
    author: 'franciscomelov',
    githubLink: 'https://github.com/franciscomelov'
  },
  {
    artName: 'Moving Eyeball',
    pageLink: './Art/AnathKantonda/index.html',
    imageLink: './Art/AnathKantonda/movingeyeball.gif',
    author: 'Anath',
    github: 'https://github.com/anathkantonda'
  },
  {
    artName: 'Flag Animation - Colomboalemán',
    pageLink: './Art/Matic1909/index.html',
    imageLink: './Art/Matic1909/flag.gif',
    author: 'Nils Matic',
    githubLink: 'https://github.com/matic1909'
  },
  {
    artName: 'Pac-Man',
    pageLink: './Art/Pac-Man/Pac-Man.html',
    imageLink: './Art/Pac-Man/Pac-Man.gif',
    author: 'Norbert',
    githubLink: 'https://github.com/Bynor'
  },
  {
    artName: "Don't follow the light",
    pageLink: './Art/cristobal-heiss/index.html',
    imageLink: './Art/cristobal-heiss/css_animation.gif',
    author: 'Cristobal Heiss',
    githubLink: 'https://github.com/ceheiss'
  },
  {
    artName: 'Eenimation',
    pageLink: './Art/Eenimation/index.html',
    imageLink: './Art/Eenimation/trance.gif',
    author: 'Eejaz ishaq',
    githubLink: 'https://github.com/eejazishaq'
  },
  {
    artName: 'ripple button',
    pageLink: './Art/monika-sahay/index.html',
    imageLink: './Art/monika-sahay/screen-capture.gif',
    author: 'monika sahay',
    githubLink: 'https://github.com/monika-sahay'
  },
  {
    artName: 'Animation',
    pageLink: './Art/Albertomtferreira/index.html',
    imageLink: './Art/Albertomtferreira/animation.gif',
    author: 'Alberto Ferreira',
    githubLink: 'https://github.com/albertomtferreira'
  },
  {
    artName: 'sliding curtains',
    pageLink: './Art/layoayeni/index.html',
    imageLink: './Art/layoayeni/trance.gif',
    author: 'Layo',
    githubLink: 'https://github.com/layoayeni'
  },
  {
    artName: 'Unlocked',
    pageLink: './Art/confusionmatrix98/unlocked.html',
    imageLink: './Art/confusionmatrix98/unlocked.gif',
    author: 'confusionmatrix98',
    githubLink: 'https://github.com/confusionmatrix98'
  },
  {
    artName: 'Slovenian flag',
    pageLink: "./Art/Ivan's art/index.html",
    imageLink: "./Art/Ivan's art/Ivan-art.gif",
    author: 'kljuni',
    githubLink: 'https://github.com/kljuni'
  },
  {
    artName: 'Police Siren',
    pageLink: './Art/ShimShon1/policia.html',
    imageLink: './Art/ShimShon1/police.gif',
    author: 'ShimShon1',
    githubLink: 'https://github.com/ShimShon1'
  },
  {
    artName: 'Catch The UFO',
    pageLink: './Art/A-UFO/index.html',
    imageLink: './Art/A-UFO/catch-the-ufo.gif',
    author: 'Dibakash',
    githubLink: 'https://github.com/dibakash'
  },
  {
    artName: 'dk649',
    pageLink: './Art/dk649/index.html',
    imageLink: './Art/dk649/circle.gif',
    author: 'dk649',
    githubLink: 'https://github.com/dk649'
  },
  {
    artName: 'Catch The UFO',
    pageLink: './Art/A-UFO/index.html',
    imageLink: './Art/A-UFO/catch-the-ufo.gif',
    author: 'Dibakash',
    githubLink: 'https://github.com/dibakash'
  },
  {
    artName: 'Beer',
    pageLink: './Art/beer/index.html',
    imageLink: './Art/beer/beer.gif',
    author: 'CamJackson',
    githubLink: 'https://github.com/CamJackson-Dev'
  },
  {
    artName: '1rotate',
    pageLink: './Art/1rotate/index.html',
    imageLink: './Art/1rotate/rotation.gif',
    author: 'Himanshu Gawari',
    githubLink: 'https://github.com/himanshugawari'
  },
  {
    artName: 'Moving Box',
    pageLink: './Art/JerylDEv/index.html',
    imageLink: './Art/JerylDEv/movingbox.gif',
    author: 'JerylDEv',
    githubLink: 'https://github.com/JerylDEv'
  },
  {
    artName: 'New move',
    pageLink: './Art/NewMove/index.html',
    imageLink: './Art/NewMove/NewMove.gif',
    author: 'kzhecheva',
    githubLink: 'https://github.com/kzhecheva'
  },
  {
    artName: 'animatron',
    pageLink: './Art/animatron/index.html',
    imageLink: './Art/animatron/trance.gif'
  },
  {
    artName: 'Swing',
    pageLink: './Art/evangel/index.html',
    imageLink: './Art/evangel/swing.gif',
    githubLink: 'https://github.com/devevangel'
  },
  {
    artName: 'rashid',
    pageLink: './Art/rashid/index.html',
    imageLink: './Art/rashid/DNA.gif',
    author: 'Rashid Makki',
    githubLink: 'https://github.com/rashidmakki'
  },
  {
    artName: 'queer quarantine',
    pageLink: './Art/animatron/queer.html',
    imageLink: './Art/animatron/queer.gif'
  },
  {
    artName: 'Animatron',
    pageLink: './Art/animatron/index.html',
    imageLink: './Art/animatron/trance.gif',
    author: 'Cassandre Perron',
    githubLink: 'https://github.com/cassandreperron'
  },
  {
    artName: 'Sun Bursts',
    pageLink: './Art/steveSchaner/index.html',
    imageLink: './Art/steveSchaner/sunburst.gif',
    author: 'Steve Schaner',
    githubLink: 'https://github.com/sschaner'
  },
  {
    artName: 'Shravan',
    pageLink: './Art/Shravan/animation_shr_page.html',
    imageLink: './Art/Shravan/animation_shr.gif',
    author: 'Shravan Kumar',
    githubLink: 'https://github.com/shravan1508'
  },
  {
    artName: 'Jurassic Park',
    pageLink: './Art/tvasari/index.html',
    imageLink: './Art/tvasari/jurassic_park.gif',
    author: 'Tommaso Vasari',
    githubLink: 'https://github.com/tvasari'
  },
  {
    artName: 'Bounce',
    pageLink: './Art/samya/index.html',
    imageLink: './Art/samya/samya.gif',
    author: 'Samya Thakur',
    githubLink: 'https://github.com/samyathakur'
  },
  {
    artName: 'Egg_Loading',
    pageLink: './Art/egg_loading/index.html',
    imageLink: './Art/samya/egg_loading.gif',
    author: 'Ulisse Dantas',
    githubLink: 'https://github.com/ulissesnew'
  },
  {
    artName: 'We stay at home to save lives',
    pageLink: './Art/Shatabdi/index.html',
    imageLink: './Art/Shatabdi/WE STAY AT HOME TO SAVE LIVES.gif',
    author: 'Shatabdi Roy',
    githubLink: 'https://github.com/RoyShatabdi'
  },
  {
    artName: 'Egg_Loading',
    pageLink: './Art/egg_loading/index.html',
    imageLink: './Art/egg_loading/egg_loading.gif',
    author: 'Ulisse Dantas',
    githubLink: 'https://github.com/ulissesnew'
  },
  {
    artName: 'We stay at home to save lives',
    pageLink: './Art/Shatabdi/index.html',
    imageLink: './Art/Shatabdi/WE STAY AT HOME TO SAVE LIVES.gif',
    author: 'Shatabdi Roy',
    githubLink: 'https://github.com/RoyShatabdi'
  },
  {
    artName: 'Animatron',
    pageLink: './Art/animatronky/index.html',
    imageLink: './Art/animatronky/trance.gif',
    author: 'kylenrich',
    githubLink: 'https://github.com/kylenrich24'
  },
  {
    artName: 'bouncing ball',
    pageLink: './Art/alexgp/index.html',
    imageLink: './Art/Alexgp/bouncegif.gif',
    author: 'AlexGP257',
    githubLink: 'https://github.com/Alexgp257'
  },
  {
    artName: 'Cool Waves',
    pageLink: './Art/RaulC/index.html',
    imageLink: './Art/RaulC/coolwaves.gif',
    author: 'Raul Contreras',
    githubLink: 'https://github.com/rcc01'
  },
  {
    artName: 'Snowfall',
    pageLink: './Art/chaitali_snowfall/index.html',
    imageLink: './Art/chaitali_snowfall/snowgif.gif',
    author: 'Chaitali',
    githubLink: 'https://github.com/chaitali-more'
  },
  {
    artName: 'Rotate Circle',
    pageLink: './Art/dimor/animation.html',
    imageLink: './Art/dimor/rotate.gif',
    author: 'dimor',
    githubLink: 'https://github.com/dimor'
  },
  {
    artName: 'Hello world',
    pageLink: './Art/warren8689/index.html',
    imageLink: './Art/warren8689/screenshot.png',
    author: 'Warren',
    githubLink: 'https://github.com/warrren8689'
  },
  {
    artName: '360 Varial Kickflip',
    pageLink: './Art/DICHAMOTO/index.html',
    imageLink: './Art/DICHAMOTO/360_Varial_Kickflip.gif',
    author: 'DICHAMOTO',
    githubLink: 'https://github.com/DICHAMOTO'
  },
  {
    artName: 'Crazy Square',
    pageLink: './Art/colorSquare/index.html',
    imageLink: './Art/colorSquare/colorsquare.gif',
    author: 'TiagoChicoo',
    githubLink: 'https://github.com/tiagochicoo'
  },
  {
    artName: 'Alexhover',
    pageLink: './Art/Alexhover/index.html',
    imageLink: './Art/Alexhover/Alexhover.gif',
    author: 'Alex',
    githubLink: 'https://github.com/alesgainza'
  },
  {
    artName: 'Imperial CSS Driod',
    pageLink: './Art/Imperial_CSS_Driod/index.html',
    imageLink: './Art/Imperial_CSS_Driod/ImperialDriod.gif',
    author: 'Captian-Rocket',
    githubLink: 'https://github.com/captian-rocket'
  },
  {
    artName: 'HamidAnime',
    pageLink: './Art/HamidAnime/index.html',
    imageLink: './Art/HamidAnime/Capture.gif',
    author: 'Hamid',
    githubLink: 'https://github.com/HamidGoudarzi1988'
  },
  {
    artName: 'Imperial CSS Driod',
    pageLink: './Art/Imperial_CSS_Driod/index.html',
    imageLink: './Art/Imperial_CSS_Driod/ImperialDriod.gif',
    author: 'Captian-Rocket',
    githubLink: 'https://github.com/captian-rocket'
  },
  {
    artName: 'Mario Game',
    pageLink: './Art/emmeiwhite/index.html',
    imageLink: './Art/emmeiwhite/mario-game.gif',
    author: 'Emmeiwhite',
    githubLink: 'https://github.com/emmeiwhite'
  },
  {
    artName: '360 Varial Kickflip',
    pageLink: './Art/DICHAMOTO/index.html',
    imageLink: './Art/DICHAMOTO/360_Varial_Kickflip.gif',
    author: 'DICHAMOTO',
    githubLink: 'https://github.com/DICHAMOTO'
  },
  {
    artName: 'Bouncer the Bouncy Box',
    pageLink: './Art/RussD/index.html',
    imageLink: './Art/RussD/bouncer-the-bouncy-box.png',
    author: 'Russell',
    githubLink: 'https://github.com/rdyer07'
  },
  {
    artName: '3D Infinite Loop Sprites Cards',
    pageLink: './Art/luiavag/index.html',
    imageLink: './Art/luiavag/luiavag_3D_Infinite_Loop.gif',
    author: 'LuVAGu',
    githubLink: 'https://github.com/luiavag'
  },
  {
    artName: 'Star Wars',
    pageLink: './Art/ChiragAgarwal/index.html',
    imageLink: './Art/ChiragAgarwal/star_wars.gif',
    author: 'Chirag Agarwal',
    githubLink: 'https://github.com/chiragragarwal'
  },
  {
    artName: 'ImageGallery',
    pageLink: './Art/Hoverimage/index.html',
    imageLink: './Art/Hoverimage/hoverimage.gif',
    author: 'Siddhant Jain',
    githubLink: 'https://github.com/Sid-web6306'
  },
  {
    artName: 'characterwalking',
    pageLink: './Art/characterwalkingChetan/index.html',
    imageLink: './Art/characterwalkingChetan/image.png',
    author: 'Chetan Muliya',
    githubLink: 'https://github.com/chetanmuliya'
  },
  {
    artName: 'Grow',
    pageLink: './Art/octavioLafourcade/index.html',
    imageLink: './Art/octavioLafourcade/animation.gif',
    author: 'Octavio Lafourcade',
    githubLink: 'https://github.com/tavolafourcade'
  },
  {
    artName: 'Slats',
    pageLink: './Art/Sagaquisces/index.html',
    imageLink: './Art/Hoverimage/slats.gif',
    author: 'Michael David Dunlap',
    githubLink: 'https://github.com/sagaquisces'
  },
  {
    artName: 'Coffee',
    pageLink: './Art/animate-coffee/index.html',
    imageLink: './Art/animate-coffee/ezgif.com-video-to-gif.gif',
    author: 'Elise Welch',
    githubLink: 'https://github.com/EliseWelch'
  },
  {
    artName: 'Blended',
    pageLink: './Art/Pro-animate/index.html',
    imageLink: './Art/Pro-animate/Blended.gif',
    author: 'Promise Nwafor',
    githubLink: 'https://github.com/emPro-source'
  },
  {
    artName: 'sproutseeds',
    pageLink: './Art/sproutseeds/index.html',
    imageLink: 'https://codepen.io/_Sabine/pen/yGGLON',
    author: '_Sabine'
  },
  {
    artName: 'aninikhil',
    pageLink: './Art/aninikhil/index.html',
    imageLink: './Art/aninikhil/nik.jpg',
    author: 'Nikhil N G',
    githubLink: 'https://github.com/nikhilng99'
  },
  {
    artName: 'Playballs',
    pageLink: './Art/playballs/index.html',
    imageLink: './Art/playballs/playballs.gif',
    author: 'Omar Jabaly',
    githubLink: 'https://github.com/Omarjabaly'
  },
  {
    artName: 'simpleAnimation',
    pageLink: './Art/cazabe/index.html',
    imageLink: './Art/cazabe/mrRobot.png',
    author: 'cazabe',
    githubLink: 'https://github.com/cazabe'
  },
  {
    artName: 'Dragon',
    pageLink: './Art/Dragon/index.html',
    imageLink: './Art/Joy/smallDragon.gif',
    author: 'nikicivan',
    githubLink: 'https://github.com/nikicivan'
  },
  {
    artName: 'TypingAnimation',
    pageLink: './Art/yogi_the_bear/index.html',
    imageLink: './Art/yogi_the_bear/my_animation.gif',
    author: 'yogev',
    githubLink: 'https://github.com/yogevHenig'
  },
  {
    artName: 'Mario Kart Animation',
    pageLink: './Art/mario2/index.html',
    imageLink: './Art/mario2/mario.png',
    author: 'Sakshi Sinha',
    githubLink: 'https://github.com/sakshi-1'
  },
  {
    artName: 'NarutoAnimation',
    pageLink: './Art/Tgoslee/index.html',
    imageLink: './Art/Tgoslee/Naruto.gif',
    author: 'Trenisha',
    githubLink: 'https://github.com/tgoslee'
  },
  {
    artName: 'Jackony',
    pageLink: './Art/Yaseen_Mohammed/index.html',
    imageLink: './Art/Yaseen_Mohammed/pichatcho.gif',
    author: 'Yaseen_Mohammed',
    githubLink: 'https://yaseenaiman.github.io/'
  },
  {
    artName: 'DVRU',
    pageLink: './Art/dvru/index.html',
    imageLink: './Art/dvru/dvru.gif',
    author: 'dvru',
    githubLink: 'https://github.com/dvru'
  },
  {
    artName: 'Coulisse',
    pageLink: './Art/Ayoubahida/index.html',
    imageLink: './Art/Ayoubahida/coulisseAnimation.gif',
    author: 'Ayoubahida',
    githubLink: 'https://github.com/Ayoubahida'
  },
  {
    artName: 'TextAnimation',
    pageLink: './Art/TextAnimation/index.html',
    imageLink: './Art/TextAnimation/welcome.gif',
    author: 'waleed',
    githubLink: 'https://github.com/waleed-1993'
  },
  {
    artName: 'Animatron',
    pageLink: './Art/Animatron/index.html',
    imageLink: './Art/Joy/trance.gif',
    author: 'farhan',
    githubLink: 'https://github.com/fnahmad'
  },
  {
    artName: 'Sky',
    pageLink: './Art/marijapanic/index.html',
    imageLink: './Art/marijapanic/clouds.gif',
    author: 'marijapanic',
    githubLink: 'https://github.com/marijapanic'
  },
  {
    artName: 'GreenFunnel',
    pageLink: './Art/GreenFunnel/index.html',
    imageLink: './Art/GreenFunnel/green-funnel.gif',
    author: 'sergiorra',
    githubLink: 'https://github.com/sergiorra'
  },
  {
    artName: 'mig',
    pageLink: './Art/mig/index.html',
    imageLink: './Art/mig/squares.gif',
    author: 'mig',
    githubLink: 'https://github.com/miguel231997'
  },
  {
    artName: 'RabbitHopping',
    pageLink: './Art/tigerlight/index.html',
    imageLink: './Art/tigerlight/RabbitHopping.gif',
    author: 'tigerlight',
    githubLink: 'https://github.com/tigerlight'
  },
  {
    artName: 'Picture Pop',
    pageLink: './Art/Ford CSS Animation/index.html',
    imageLink: './Art/Ford CSS Animation/Ford gif.gif',
    author: 'klf006',
    githubLink: 'https://github.com/klf006'
  },
  {
    artName: 'Smoke Animation',
    pageLink: './Art/smoke Animation/index.html',
    imageLink: './Art/smoke Animation/Capture.png',
    author: 'aman-cse',
    githubLink: 'https://github.com/aman-cse'
  },
  {
    artName: 'BH',
    pageLink: './Art/animationBH/index.html',
    imageLink: '',
    author: 'BH',
    githubLink: 'https://github.com/huynhcongbaotran'
  },
  {
    artName: 'bounce',
    pageLink: './Art/naina/index.html',
    imageLink: './Art/naina/bounce.gif',
    author: 'Naina',
    githubLink: 'https://github.com/naina010'
  },
  {
    artName: 'Motivation',
    pageLink: './Art/motivation/index.html',
    imageLink: './Art/motivation/motivation.gif',
    author: 'Art',
    githubLink: 'https://github.com/artbalahadia'
  },
  {
    artName: 'Doraemon-Ball',
    pageLink: './Art/DhirajKaushik/index.html',
    imageLink: './Art/DhirajKaushik/doremon.gif',
    author: 'Dhiraj Kaushik',
    githubLink: 'https://github.com/dhirajkaushik321'
  },
  {
    artName: 'EverettAnimation',
    pageLink: './Art/EverettAnimation/index.html',
    imageLink: './Art/Joy/game.jpg',
    author: 'Claudia',
    githubLink: 'https://github.com/claudiabringaseverett'
  },
  {
    artName: 'helloooo',
    pageLink: './Art/shitman0930/index.html',
    imageLink: './Art/shitman0930/eyes.gif',
    author: 'shitman0930',
    githubLink: 'https://github.com/shitman0930'
  },
  {
    artName: 'Animato',
    pageLink: './Art/panduka_karunasena_animato/index.html',
    imageLink: './Art/panduka_karunasena_animato/animato.gif',
    author: 'panduka karunasena',
    githubLink: 'https://github.com/pandukakarunasena'
  },
  {
    artName: 'anishprj',
    pageLink: './Art/anishprj/index.html',
    author: 'Anish Ghimire',
    githubLink: 'https://github.com/anishprj/'
  },
  {
    artName: 'Toshman Animation',
    pageLink: './Art/Toshman Animation/index.html',
    imageLink: './Art/Toshman Animation/animation demo.gif',
    author: 'Toshman-hub',
    githubLink: 'https://github.com/Toshman-hub'
  },
  {
    artName: 'alexandraturony87',
    pageLink: './Art/alexandraturony87/index.html',
    imageLink: './Art/alexandraturony87/ephiphany.gif',
    author: 'Alexandra Turony',
    githubLink: 'https://github.com/alexandraturony87'
  },
  {
    artName: 'Ball Crazy',
    pageLink: './Art/tanyamiranda/ballcrazy.html',
    imageLink: './Art/tanyamiranda/ballcrazy.gif',
    author: 'Tanya Miranda',
    githubLink: 'https://github.com/tanyamiranda'
  },
  {
    artName: 'Simple Animation Trick!',
    pageLink: './Art/mismail-541/index.html',
    imageLink: './Art/mismail-541/simple-animation-trick.gif',
    author: 'mismail-541',
    githubLink: 'https://github.com/mismail-541'
  },
  {
    artName: 'CORONA TOILET PAPER',
    pageLink: './Art/WissAnimation/index.html',
    imageLink: './Art/WissAnimation/Toiletpaperrun.png',
    author: 'Wiss',
    githubLink: 'https://github.com/Wissemfars'
  },
  {
    artName: 'verticalBarsAnimation',
    pageLink: './Art/verticalBarsAnimation/index.html',
    imageLink: './Art/verticalBarsAnimation/verticalBarsAnimation.gif',
    author: 'Marius Negru',
    githubLink: 'https://github.com/I3lackMarius'
  },
  {
    artName: 'Calcopod',
    pageLink: './Art/Calcopod/index.html',
    imageLink: './Art/Calcopod/giffed.gif',
    author: 'Calcopod',
    githubLink: 'https://github.com/Calcopod'
  },
  {
    artName: 'Robot Dance',
    pageLink: './Art/jnch009/index.html',
    imageLink: './Art/jnch009/robotjnch009.gif',
    author: 'Jeremy Ng',
    githubLink: 'https://github.com/jnch009'
  },
  {
    artName: 'Equalizer',
    pageLink: './Art/prathmeshgujar/index.html',
    imageLink: './Art/prathmeshgujar/equalizer.gif',
    author: 'Prathmesh Gujar',
    githubLink: 'https://github.com/prathmeshgujar'
  },
  {
    artName: 'Castle',
    pageLink: './Art/Yakraj/index.html',
    imageLink: './Art/Yakraj/castle.gif',
    author: 'Yakraj',
    githubLink: 'https://github.com/yakraj'
  },
  {
    artName: 'Shimmering Stars',
    pageLink: './Art/Pranav/index.html',
    imageLink: './Art/Pranav/shimmering-stars.gif',
    author: 'Pranav Sood',
    githubLink: 'https://github.com/prnv06'
  },
  {
    artName: 'Dancing Square',
    pageLink: './Art/chansart/index.html',
    imageLink: './Art/chansart/chansart.gif',
    author: 'Chansart',
    githubLink: 'https://github.com/chansart'
  },
  {
    artName: 'Animatron',
    pageLink: './Art/animatron/index.html',
    imageLink: './Art/animatron/trance.gif',
    author: 'Sujal',
    githubLink: 'https://github.com/Sujal7689'
  },
  {
    artName: 'fire flicker',
    pageLink: './Art/hemantrawat/index.html',
    imageLink: './Art/hemantrawat/index.gif',
    author: 'Hemant Rawat',
    githubLink: 'https://github.com/He-mantRawat'
  },
  {
    artName: 'Bouncing Ball',
    pageLink: './Art/bouncingBall/bouncing ball.html',
    imageLink: './Art/bouncingBall/bouncingball.gif',
    author: 'Pravin deva',
    githubLink: 'https://github.com/pravindeva'
  },
  {
    artName: 'Animated Landing Page',
    pageLink: './Art/animatedLandingPage01/index.html',
    imageLink: './Art/animatedLandingPage01/ezgif.com-video-to-gif',
    author: 'Aneta-s',
    githubLink: 'https://github.com/aneta-s'
  },
  {
    artName: 'Goraved',
    pageLink: './Art/goraved/index.html',
    imageLink: './Art/goraved/goraved_animation.gif',
    author: 'Roman Pobotin (Goraved)',
    githubLink: 'https://github.com/goraved'
  },
  {
    artName: 'Doraemon',
    pageLink: './Art/Ranajit/doraemon.html',
    imageLink: './Art/animatron/doraemon.gif',
    author: 'Ranajit',
    githubLink: 'https://github.com/basak-32'
  },
  {
    artName: 'Ax Dev',
    pageLink: './Art/axdev/test.html',
    imageLink: './Art/axdev/gif.gif',
    author: 'Axel Avila',
    githubLink: 'https://github.com/axavila'
  },
  {
    artName: 'Magic Circle',
    pageLink: './Art/magpiet/index.html',
    imageLink: './Art/magpiet/gif.gif',
    author: 'Magnus Cromwell',
    githubLink: 'https://github.com/magpiet'
  },
  {
    artName: 'Pulsing Circle',
    pageLink: './Art/innape/index.html',
    imageLink: './Art/innape/Pulsing Cirkle.gif',
    author: 'innape',
    githubLink: 'https://github.com/innape'
  },
  {
    artName: 'Bouncing Ball',
    pageLink: './Art/BouncingBall/index.html',
    imageLink: './Art/BouncingBall/BouncingBall.gif',
    author: 'Satish Pokala',
    githubLink: 'https://github.com/Satishpokala124'
  },
  {
    artName: 'Daredevil',
    pageLink: './Art/daredevil/index.html',
    imageLink: './Art/daredevil/daredevil.gif',
    author: 'Vivek Raj',
    githubLink: 'https://github.com/vivekrajx'
  },
  {
    artName: 'hover Me',
    pageLink: './Art/hoverMe/index.html',
    author: 'Bleron88',
    githubLink: 'https://github.com/bleron88'
  },
  {
    artName: "Adam's Animation",
    pageLink: "./Art/Adam's Animation/index.html",
    imageLink: "./Art/Adam's Animation/animation.gif",
    author: 'Adam Hills',
    githubLink: 'https://github.com/adamhills91'
  },
  {
    artName: 'Spin it',
    pageLink: './Art/b-ed/index.html',
    imageLink: './Art/b-ed/Hnet.com-image.gif',
    author: 'Edd',
    githubLink: 'https://github.com/b-ed'
  },
  {
    artName: 'playstation-anim',
    pageLink: './Art/playstation-anim/index.html',
    imageLink: './Art/playstation-anim/ps.gif',
    author: 'seif1125',
    githubLink: 'https://github.com/seif1125'
  },
  {
    artName: 'Ritika',
    pageLink: './Art/Ritika/index.html',
    imageLink: './Art/Ritika/warrior.png',
    author: 'Ritika',
    githubLink: 'https://github.com/Ritika-soni'
  },
  {
    artName: 'Animatron',
    pageLink: './Art/animatron/index.html',
    imageLink: './Art/animatron/colourpencils.png',
    author: 'jahid hasan',
    githubLink: 'https://github.com/jahidhasan299/'
  },
  {
    artName: 'Animatron2',
    pageLink: './Art/Animatron2/index.html',
    imageLink: './Art/Animatron2/trance.gif',
    author: 'PUNKLANCER',
    githubLink: 'https://github.com/PUNKLANCER/'
  },
  {
    artName: 'Text_Animation',
    pageLink: './Art/Text_Animation/index.html',
    imageLink: './Art/Text_Animation/text.gif',
    author: 'Christian',
    githubLink: 'https://github.com/mkBraga'
  },
  {
    artName: 'Practice',
    pageLink: './Art/Practice/index.html',
    imageLink: './Art/Joy/triangle.gif',
    author: 'MuGenFJ',
    githubLink: 'https://github.com/MuGenFJ/'
  },
  {
    artName: 'Tile',
    pageLink: './Art/weilincheng/index.html',
    imageLink: './Art/weilincheng/tile.gif',
    author: 'weilincheng',
    githubLink: 'https://github.com/weilincheng'
  },
  {
    artName: 'TemidoRochaSpin',
    pageLink: './Art/temido_rocha_animation/index.html',
    imageLink: './Art/temido_rocha_animation/TemidoRocha.gif',
    author: 'TemidoRocha',
    githubLink: 'https://github.com/TemidoRocha'
  },
  {
    artName: 'Tile',
    pageLink: './Art/weilincheng/index.html',
    imageLink: './Art/weilincheng/tile.gif',
    author: 'weilincheng',
    githubLink: 'https://github.com/weilincheng'
  },
  {
    artName: 'fire flicker',
    pageLink: './Art/hemantrawat/index.html',
    imageLink: './Art/hemantrawat/index.gif',
    author: 'Hemant Rawat',
    githubLink: 'https://github.com/He-mantRawat'
  },
  {
    artName: 'Bouncing Ball',
    pageLink: './Art/bouncingBall/bouncing ball.html',
    imageLink: './Art/bouncingBall/bouncingball.gif',
    author: 'Pravin deva',
    githubLink: 'https://github.com/pravindeva'
  },
  {
    artName: 'Animated Landing Page',
    pageLink: './Art/animatedLandingPage without bar/index.html',
    imageLink: './Art/animatedLandingPage without bar/ezgif.com-video-to-gif',
    author: 'Aneta-s',
    githubLink: 'https://github.com/aneta-s'
  },
  {
    artName: 'Goraved',
    pageLink: './Art/goraved/index.html',
    imageLink: './Art/goraved/goraved_animation.gif',
    author: 'Roman Pobotin (Goraved)',
    githubLink: 'https://github.com/goraved'
  },
  {
    artName: 'Doraemon',
    pageLink: './Art/Ranajit/doraemon.html',
    imageLink: './Art/animatron/doraemon.gif',
    author: 'Ranajit',
    githubLink: 'https://github.com/basak-32'
  },
  {
    artName: 'Ax Dev',
    pageLink: './Art/axdev/test.html',
    imageLink: './Art/axdev/gif.gif',
    author: 'Axel Avila',
    githubLink: 'https://github.com/axavila'
  },
  {
    artName: 'Magic Circle',
    pageLink: './Art/magpiet/index.html',
    imageLink: './Art/magpiet/gif.gif',
    author: 'Magnus Cromwell',
    githubLink: 'https://github.com/magpiet'
  },
  {
    artName: 'Bouncing Ball',
    pageLink: './Art/Bouncing Ball/index.html',
    imageLink: './Art/cazabe/Bouncing Ball.gif',
    author: 'Satish Pokala',
    githubLink: 'https://github.com/Satishpokala124'
  },
  {
    artName: 'Daredevil',
    pageLink: './Art/daredevil/index.html',
    imageLink: './Art/daredevil/daredevil.gif',
    author: 'Vivek Raj',
    githubLink: 'https://github.com/vivekrajx'
  },
  {
    artName: 'hover Me',
    pageLink: './Art/hoverMe/index.html',
    author: 'Bleron88',
    githubLink: 'https://github.com/bleron88'
  },
  {
    artName: 'Happy Balloon',
    pageLink: './Art/ztollef/index.html',
    imageLink: './Art/ztollef/balloon.gif.',
    author: 'ztollef',
    githubLink: 'https://github.com/ztollef'
  },
  {
    artName: 'playstation-anim',
    pageLink: './Art/playstation-anim/index.html',
    imageLink: './Art/playstation-anim/ps.gif',
    author: 'seif1125',
    githubLink: 'https://github.com/seif1125'
  },
  {
    artName: 'Ritika',
    pageLink: './Art/Ritika/index.html',
    imageLink: './Art/Ritika/warrior.png',
    author: 'Ritika',
    githubLink: 'https://github.com/Ritika-soni'
  },
  {
    artName: 'Animatron',
    pageLink: './Art/animatron/index.html',
    imageLink: './Art/animatron/colourpencils.png',
    author: 'jahid hasan',
    githubLink: 'https://github.com/jahidhasan299/'
  },
  {
    artName: 'Animatron2',
    pageLink: './Art/Animatron2/index.html',
    imageLink: './Art/Animatron2/trance.gif',
    author: 'PUNKLANCER',
    githubLink: 'https://github.com/PUNKLANCER/'
  },
  {
    artName: 'Text_Animation',
    pageLink: './Art/Text_Animation/index.html',
    imageLink: './Art/Text_Animation/text.gif',
    author: 'Christian',
    githubLink: 'https://github.com/mkBraga'
  },
  {
    artName: 'Practice',
    pageLink: './Art/Practice/index.html',
    imageLink: './Art/Joy/triangle.gif',
    author: 'MuGenFJ',
    githubLink: 'https://github.com/MuGenFJ/'
  },
  {
    artName: 'Tile',
    pageLink: './Art/weilincheng/index.html',
    imageLink: './Art/weilincheng/tile.gif',
    author: 'weilincheng',
    githubLink: 'https://github.com/weilincheng'
  },
  {
    artName: 'Circle Pulse',
    pageLink: './Art/circle-pulse/index.html',
    imageLink: './Art/circle-pulse/circle-pulse.gif',
    author: 'jmorr002',
    githubLink: 'https://github.com/jmorr002'
  },
  {
    artName: 'Flare Spin',
    pageLink: './Art/mykz1608/index.html',
    imageLink: '',
    author: 'mykz1608',
    githubLink: 'https://github.com/mykz1608'
  },
  {
    artName: 'MexicanMustache',
    pageLink: './Art/AnimatedMustache/index.html',
    imageLink: './Art/AnimatedMustache/MexicanMustache.gif',
    author: 'Andrés Alonso Gálvez',
    githubLink: 'https://github.com/Dondesconton/'
  },
  {
    artName: 'css',
    pageLink: './Art/2.css/index.html',
    imageLink: './Art/2.css/css.gif'
  },
  {
    artName: 'Square Color Change',
    pageLink: './Art/baesyc/index.html',
    imageLink: './Art/baesyc/square.gif',
    author: 'Baesyc',
    githubLink: 'https://github.com/baesyc'
  },
  {
    artName: 'MexicanMustache',
    pageLink: './Art/AnimatedMustache/index.html',
    imageLink: './Art/AnimatedMustache/MexicanMustache.gif',
    author: 'Andrés Alonso Gálvez',
    githubLink: 'https://github.com/Dondesconton/'
  },
  {
    artName: 'Chanimation',
    pageLink: './Art/Chanimation/index.html',
    imageLink: './Art/Chanimation/dancegif.gif',
    author: 'chandant9',
    githubLink: 'https://github.com/chandant9/'
  },
  {
    artName: 'DancingGroot',
    pageLink: './Art/m-elina/index.html',
    imageLink: './Art/m-elina/groot_animation.gif',
    author: 'Melina',
    githubLink: 'https://github.com/m-elina/'
  },
  {
    artName: 'Animatron',
    pageLink: './Art/animatron/index.html',
    imageLink: './Art/animatron/trance.gif',
    author: 'Andrew',
    githubLink: 'https://github.com/andrewbom/'
  },
  {
    artName: 'rainbows',
    pageLink: './Art/vassilchiev/index.html',
    imageLink: './Art/vassilchiev/giphy.gif',
    author: 'Vassil',
    githubLink: 'https://github.com/vassilchiev/'
  },
  {
    artName: "Zai's Orbitron",
    pageLink: './Art/zai/index.html',
    imageLink: './Art/zai/zais_orbitron.gif',
    author: '5amm5',
    githubLink: 'https://github.com/5amm5965/'
  },
  {
    artName: "404's crying baby page",
    pageLink: './Art/papfal/index.html',
    imageLink: './Art/papfal/HTML-404-Crying-Baby-Page.gif',
    author: 'papfal',
    githubLink: 'https://github.com/papfal/'
  },
  {
    artName: 'ani-3d',
    pageLink: './Art/ani-3d/ani-3d.html',
    imageLink: './Art/ani-3d/ani-3d.gif',
    author: 'clyde166',
    githubLink: 'https://github.com/clyde166/'
  },
  {
    artName: 'Boy',
    pageLink: './Art/Boy/index.html',
    imageLink: './Art/Boy/Boy with house.png',
    author: 'Gajhendran',
    githubLink: 'https://github.com/Gajhendran/'
  },
  {
    artName: 'Funimation',
    pageLink: './Art/Funimation/index.html',
    imageLink: './Art/Funimation/Funimation.gif',
    author: 'Pratik',
    githubLink: 'https://github.com/pratikrana1998/'
  },
  {
    artName: 'Jungle Monkey',
    pageLink: './Art/AMCodin/index.html',
    imageLink: './Art/AMCodin/monkey.gif',
    author: 'AMCodin',
    githubLink: 'https://github.com/amcodin'
  },
  {
    artName: 'bellow',
    pageLink: './Art/fran/index.html',
    imageLink: './Art/fran/bellow.gif',
    author: 'franzwah',
    githubLink: 'https://github.com/franzwah'
  },
  {
    artName: 'Typing Indicator',
    pageLink: './Art/jacob-bacon/index.html',
    imageLink: './Art/jacob-bacon/jacob-bacon-art.JPG',
    author: 'jacob-bacon',
    githubLink: 'https://github.com/jacob-bacon'
  },
  {
    artName: 'Colination',
    pageLink: './Art/colination/index.html',
    imageLink: './Art/colination/animation.png',
    author: 'colinJR95',
    githublink: 'https://github.com/colinJR95'
  },
  {
    artName: 'Glowing Circle by Leem Plays',
    pageLink: './Art/AliHaidar/index.html',
    imageLink: './Art/AliHaidar/giphy.gif',
    author: 'alihaidar2950',
    githubLink: 'https://github.com/alihaidar2950'
  },
  {
    artName: 'bouncy-ball',
    pageLink: './Art/bouncy-ball/ty.html',
    imageLink: './Art/bouncy-ball/bouncy-ball.gif',
    author: 'Huang Yi-Ting',
    githubLink: 'https://github.com/yiting76'
  },
  {
    artName: 'bouncy-ball',
    pageLink: './Art/bouncy-ball/ty.html',
    imageLink: './Art/bouncy-ball/bouncy-ball.gif',
    author: 'Huang Yi-Ting',
    githubLink: 'https://github.com/yiting76'
  },
  {
    artName: 'Tronix',
    pageLink: './Art/visiona/index.html',
    imageLink: './Art/visiona/tronix.gif',
    author: 'visiona',
    githubLink: 'https://github.com/visiona'
  },
  {
    artName: 'Synchronization',
    pageLink: './Art/synchronization!/synchronization',
    imageLink: './Art/synchronization/synchronized_Dots.gif',
    author: 'Pranjal',
    githublink: 'https://github.com/Pranjal705'
  },
  {
    artName: 'Random Squares',
    pageLink: './Art/Monitha/index.html',
    author: 'Monitha',
    githubLink: 'https://github.com/dmonitha'
  },
  {
    artName: 'Walking-Man-Front',
    pageLink: './Art/Akhil/index.html',
    imageLink: './Art/Akhil/Walking-man-front.gif',
    author: 'Akhil',
    githubLink: 'https://github.com/akhils95'
  },
  {
    artName: 'Cow-cat',
    pageLink: './Art/Cow-cat/index.html',
    imageLink: './Art/Cow-cat/Cow-cat.gif',
    author: 'Galia',
    githubLink: 'https://github.com/galiarudenko'
  },
  {
    artName: 'Rainb0w',
    pageLink: './Art/Duka/index.html',
    imageLink: './Art/Duka/rainbow.gif',
    author: 'Duka',
    githubLink: 'https://github.com/DusanKrcmarik'
  },
  {
    artName: 'Indian',
    pageLink: './Art/Indian/index.html',
    imageLink: './Art/Indian/Indian.gif',
    author: 'Duka',
    githubLink: 'https://github.com/ndvishruth'
  },
  {
    artName: 'Animatron',
    pageLink: './Art/sanmitra/index.html',
    imageLink: './Art/sanmitra/index.gif',
    author: 'sanmitra',

    githubLink: 'https://github.com/sanmitra1999'
  },
  {
    artName: 'Ball-clear',
    pageLink: './Art/Naok000/index.html',
    imageLink: './Art/Naok000/ball-clear.gif',
    author: 'Naok000',
    githubLink: 'https://github.com/Naok000'
  },
  {
    artName: 'Mario_Kart_Animation',
    pageLink: './Art/Mario_Kart_Animation/index.html',
    imageLink: './Art/Mario_Kart_Animation/Mario.png',
    author: 'AnsonAMS',
    githubLink: 'https://github.com/AnsonAMS'
  },
  {
    artName: 'Microsoft_animation',
    pageLink: './Art/SaumyaBhatt/index.html',
    imageLink: './Art/SaumyaBhatt/Animation.gif',
    author: 'Saumya-Bhatt',
    githubLink: 'https://github.com/Saumya-Bhatt'
  },
  {
    artName: 'Falling',
    pageLink: './Art/Sfrench5/index.html',
    imageLink: './Art/Sfrench5/Falling.gif',
    author: 'Sfrench5',
    githubLink: 'https://github.com/Sfrench5'
  },
  {
    artName: 'Dragon_Loading',
    pageLink: './Art/Dragon_Loading/index.html',
    imageLink: './Art/Dragon_Loading/DragonLoading.gif',
    author: 'Prasad',
    githubLink: 'https://github.com/PrasadM07'
  },
  {
    artName: 'Animatrix',
    pageLink: './Art/Animatrix/index.html',
    imageLink: './Art/Animatrix/Animatrix.png',
    author: 'soutog',
    githubLink: 'https://github.com/soutog'
  },
  {
    artName: 'Simple-Loading',
    pageLink: './Art/Loading/loading.html',
    imageLink: './Art/Loading/load.gif',
    author: 'Vijay',
    githubLink: 'https://github.com/VijayVjCuber'
  },
  {
    artName: 'Fiyi-Animation',
    pageLink: './Art/Fiyi-Animation/index.html',
    imageLink: './Art/Fiyi-Animation/relax_smile.gif',
    author: 'Fiyi-A',
    githubLink: 'https://github.com/Fiyi-A'
  },
  {
    artName: 'Colored Bars',
    pageLink: './Art/mleblanc94/mleblanc94_html_Animation-Nation.html',
    imageLink: './Art/mleblanc94/ColoredBars.gif',
    author: 'mleblanc94',
    githubLink: 'https://github.com/mleblanc94'
  },
  {
    artName: 'animeR',
    pageLink: './Art/animeR/index.html',
    imageLink: './Art/animeR/animeR.gif',
    author: 'Rajneesh',
    githubLink: 'https://github.com/rajneeshk94'
  },
  {
    artName: 'Sunset-City',
    pageLink: './Art/jyun9504/index.html',
    imageLink: './Art/jyun9504/sunset-city.gif',
    author: 'jyun9504',
    githubLink: 'https://github.com/jyun9504'
  },
  {
    artName: 'brianbottle',
    author: 'brian',
    pageLink: './Art/brianbottle/index.html',
    imageLink: './Art/brianbottle/bottle.gif',
    githubLink: 'https://github.com/brianabplanalp1'
  },
  {
    artName: 'Shapes',
    pageLink: './Art/mark-marchant/index.html',
    imageLink: './Art/mark-marchant/shapes.png',
    author: 'Mark Marchant',
    githubLink: 'https://github.com/jtla3/Animation-Nation'
  },
  {
    artName: 'Loading',
    pageLink: './Art/NoumanAziz/Loading.html',
    videoLink: './Art/NoumanAziz/loading.gif',
    author: 'NoumanAziz',
    githubLink: 'https://github.com/NoumanAziz'
  },
  {
    artName: `Galek's Simple Animation`,
    pageLink: './Art/GalekAnimation/index.html',
    imageLink: './Art/GalekAnimation/simpleanimation.gif',
    author: 'Adam Galek',
    githubLink: 'https://github.com/TheGalekxy'
  },
  {
    artname: 'Rainbow animation',
    pageLink: './Art/Rainbow/index.html',
    imageLink: './Art/Rainbow/rainbow.gif',
    author: 'Mohanraj',
    githubLink: 'https://github.com/chelladuraimohanraj/Animation-Nation'
  },
  {
    artName: `Cyan Loading Animation`,
    pageLink: './Art/Wannesds/index.html',
    imageLink: './Art/Wannesds/Wannesds.gif',
    author: 'Wannes Dieltiens',
    githubLink: 'https://github.com/Wannesds'
  },
  {
    artName: 'Animatron',
    pageLink: './Art/Animatron/index.html',
    imageLink: './Art/Animatron/trance.gif',
    author: 'Gihan Balasuriya',
    githubLink: 'https://github.com/gihanbalasuriya'
  },
  {
    artName: 'Light text blink',
    pageLink: './Art/Mani-textlight-blink/index.html',
    imageLink: './Art/Mani-textlight-blink/light-blink-text.gif',
    author: 'Mani Pandian',
    githubLink: 'https://github.com/Manipandian'
  },
  {
    artName: 'Circle',
    pageLink: './Art/PoKai/index.html',
    imageLink: './Art/PoKai/circle.png',
    author: 'PoKai Chang',
    githubLink: 'https://github.com/st875052018'
  },
  {
    artName: 'animatron',
    pageLink: './Art/animatron/index.html',
    imageLink: './Art/animatron/trance.gif',
    author: 'Christy',
    githubLink: 'https://github.com/ChristyLucid'
  },
  {
    artName: 'bouncing_ball',
    pageLink: './Art/bouncing_ball/bouncing_ball.html',
    imageLink: './Art/bouncing_ball/bouncing-ball.gif',
    author: 'Nirmalie',
    githubLink: 'https://github.com/nirmalieo3'
  },
  {
    artName: 'Rocket',
    pageLink: './Art/Rocket/index.html',
    imageLink: './Art/Rocket/rocket.gif',
    author: 'Jose Diaz',
    githubLink: 'https://github.com/josegerard2000'
  },
  {
    artName: 'simpleG',
    pageLink: './Art/simpleG/index.html',
    imageLink: './Art/simpleG/kitty.jpg',
    author: 'gargeper',
    githubLink: 'https://github.com/gargeper'
  },
  {
    artName: 'BounceFace',
    pageLink: './Art/ainamation/index.html',
    imageLink: './Art/ainamation/ainamation.gif',
    author: 'Ainara Saralegui',
    githubLink: 'https://github.com/asaralegui'
  },
  {
    artName: 'Text Flow',
    pageLink: './Art/ConnerCoding/index.html',
    imageLink: './Art/ConnerCoding/ztmanimation.gif',
    author: 'Conner Schiller',
    githubLink: 'https://github.com/ConnerCoding'
  },
  {
    artName: 'Glow',
    pageLink: './Art/Glow/index.html',
    imageLink: './Art/Glow/Glow.png',
    author: 'Joaquin Castillo',
    githubLink: 'https://github.com/JuakoDev'
  },
  {
    artName: 'Heart Real',
    pageLink: './Art/riddhax/index.html',
    imageLink: './Art/riddhax/index.gif',
    author: 'Riddhax',
    githubLink: 'https://github.com/riddhax'
  },

  {
    artName: 'Balls',
    pageLink: './Art/Paul - Simple Annoying Balls/index.html',
    imageLink: './Art/Paul - Simple Annoying Balls/Balls.gif',
    author: 'Paul',
    githubLink: 'https://github.com/psr83'
  },

  {
    artname: 'Square-Move',
    pageLink: './Art/Poonam/square.html',
    imageLink: './Art/Poonam/square_gif.gif',
    author: 'Poonam',
    githubLink: 'https://github.com/poonampant'
  },

  {
    artname: 'JesseEarley',
    pageLink: './Art/JesseEarley/index.html',
    imageLink: './Art/JesseEarley/index.gif',
    author: 'JesseEarley',
    githubLink: 'https://github.com/JesseEarley'
  },
  {
    artname: 'Hacktoberfest 2020',
    pageLink: './Art/taepal467/index.html',
    imageLink: './Art/taepal467/hiclipart.com (1).png',
    author: 'Chantae P.',
    githubLink: 'https://github.com/taepal467'
  },
  {
    artName: 'Animatron',
    pageLink: './Art/animatron/triangle/index.html',
    imageLink: './Art/animatron/trance.gif',
    author: 'Deborah',
    githubLink: 'https://github.com/dluckey123'
  },
  {
    artName: 'Animatron',
    pageLink: './Art/animatron/triangle/index.html',
    imageLink: './Art/animatron/trance.gif',
    author: 'Deborah',
    githubLink: 'https://github.com/dluckey123'
  },
  {
    artname: 'Animate',
    pageLink: '/codepen/animation/src/index.html',
    imageLink: 'Animation',
    author: 'Altamas khan',
    githubLink: 'https://github.com/Altamas2049'
  },
  {
    artName: 'Spin',
    pageLink: './Art/Spin/allli.html',
    imageLink: './Art/Spin/allli.gif',
    author: 'Victor Winner',
    githubLink: 'https://github.com/Vicwin13'
  },
  {
    artName: 'Spinner',
    pageLink: './Art/nishantpandey/allli.html',
    imageLink: './Art/nishantpandey/allli.gif',
    author: 'Nishant Pandey',
    githubLink: 'https://github.com/mrpandey1'
  },
  {
    artName: 'Hacktober Test',
    pageLink: './Art/bajancode/index.html',
    imageLink: './Art/BajanCode/index.gif',
    author: 'bajancode',
    githubLink: 'https://github.com/bajancode'
  },
  {
    artName: 'ZTM anim',
    pageLink: './Art/ayushi2410/index.html',
    imageLink: './Art/ayushi2410/ayushi2410.gif',
    author: 'Ayushi2410',
    githubLink: 'https://github.com/ayushi2410'
  },
  {
    artName: 'misaelsantos',
    pageLink: './Art/misaelsantos/index.html',
    imageLink: './Art/misaelsantos/neohack.gif',
    author: 'Misael Santos',
    githubLink: 'https://github.com/MisaelSantos'
  },
  {
    artName: 'I am a Developer',
    pageLink: './Art/Kuroyza/Iam-a-developer.html',
    imageLink: './Art/Kuroyza/Iam-a-developer.gif',
    author: 'Kuroyza',
    githubLink: 'https://github.com/kuroyza'
  },
  {
    artName: 'simple box',
    pageLink: './Art/Box/index.html',
    imageLink: './Art/Box/static_image.jpg',
    author: 'Abishek shah',
    githubLink: 'https://github.com/abishek-sha-256'
  },
  {
    artname: 'Starry-sky',
    pageLink: './Art/starry-night/index.html',
    imageLink: './Art/starry-night/stars',
    author: 'Taima Khawaldeh',
    githubLink: 'https://github.com/taimakh'
  },
  {
    artName: 'Project Gallery',
    pageLink: './Art/hulya/index.html',
    imageLink: './Art/hulya/gallery.gif',
    author: 'Hulya Karakaya',
    githubLink: 'https://github.com/hulyak'
  },
  {
    artName: 'animation',
    pageLink: './Art/sameer786/animation.html',
    imageLink: './Art/sameer786/radius.gif',
    author: 'sameer',
    githubLink: 'https://github.com/sameer8605'
  },
  {
    artName: 'ArrowWave',
    pageLink: './Art/ArrowWave/index.html',
    imageLink: './Art/ArrowWave/ArrowWave.gif',
    author: 'Gabriel',
    githubLink: 'https://github.com/GabrielTeixeiraC'
  },
  {
    artName: 'The 4-Ever Loop',
    pageLink: './Art/the-4ever-loop/index.html',
    imageLink: './Art/the-4ever-loop/rotate.gif',
    author: 'Luciano M.',
    githubLink: 'https://github.com/LucianoWebDev'
  },
  {
    artName: 'Running Car',
    pageLink: './Art/Running-Car/index.html',
    imageLink: './Art/Running-Car/Running-car.PNG',
    author: 'Ermias',
    githubLink: 'https://github.com/ermiaskidane'
  },
  {
    artname: 'Youssef',
    pageLink: './Art/Youssef/index.html',
    imageLink: './Art/Youssef/fd8_AX.gif',
    author: 'Youssef',
    githubLink: 'https://github.com/youssefhany96'
  },
  {
    artName: 'The 4-Ever Loop',
    pageLink: './Art/the-4ever-loop/index.html',
    imageLink: './Art/the-4ever-loop/rotate.gif',
    author: 'Luciano M.',
    githubLink: 'https://github.com/LucianoWebDev'
  },

  {
    artName: 'Itried',
    pageLink: '/Art/Itried/animation.html',
    author: 'Harsha',
    githublink: 'https://github.com/HarshaKumar23'
  },
  {
    artName: 'Snail Zoom',
    pageLink: './Art/rbhachu/index.html',
    imageLink: './Art/rbhachu/snail.gif',
    author: 'Bhachu R.',
    githubLink: 'https://github.com/rbhachu'
  },
  {
    artName: 'Mini Text Animation',
    pageLink: './Art/text-mini-animation/index.html',
    imageLink: './Art/text-mini-animation/text-anime.gif',
    author: 'Chinel',
    githubLink: 'https://github.com/chinel'
  },
  {
    artName: 'Square loader',
    pageLink: './Art/square_loading/index.html',
    imageLink: './Art/square_loading/square_loading',
    author: 'Marek Chasák',
    githubLink: 'https://github.com/mchasak'
  },
  {
    artName: 'Stairs Text',
    pageLink: './Art/StairsText/index.html',
    imageLink: './Art/StairsText/stairs-text.gif',
    author: 'Noam K.',
    githubLink: 'https://github.com/noamkanonich'
  },
  {
    artName: 'animation',
    pageLink: './Art/sameer786/animation.html',
    imageLink: './Art/sameer786/radius.gif',
    author: 'sameer',
    githubLink: 'https://github.com/sameer8605'
  },
  {
    artName: 'Spinning is a good trick',
    pageLink: './Art/garrod90/index.html',
    imageLink: './Art/garrod90/craigsGif.gif',
    author: 'Craig, G',
    githubLink: 'https://github.com/garrod90'
  },
  {
    artName: 'Snail Zoom',
    pageLink: './Art/rbhachu/index.html',
    imageLink: './Art/rbhachu/snail.gif',
    author: 'Bhachu R.',
    githubLink: 'https://github.com/rbhachu'
  },
  {
    artName: 'Mini Text Animation',
    pageLink: './Art/text-mini-animation/index.html',
    imageLink: './Art/text-mini-animation/text-anime.gif',
    author: 'Chinel',
    githubLink: 'https://github.com/chinel'
  },
  {
    artName: 'Square loader',
    pageLink: './Art/square_loading/index.html',
    imageLink: './Art/square_loading/square_loading',
    author: 'Marek Chasák',
    githubLink: 'https://github.com/mchasak'
  },
  {
    artName: 'Stairs Text',
    pageLink: './Art/StairsText/index.html',
    imageLink: './Art/StairsText/stairs-text.gif',
    author: 'Noam K.',
    githubLink: 'https://github.com/noamkanonich'
  },
  {
    artName: 'animation',
    pageLink: './Art/sameer786/animation.html',
    imageLink: './Art/sameer786/radius.gif',
    author: 'sameer',
    githubLink: 'https://github.com/sameer8605'
  },

  {
    pageLink: './Art/radar animation/index.html',
    imageLink: './Art/radar.gif',
    author: 'Anup',
    githubLink: 'https://github.com/paddybaba'
  },
  {
    pageLink: './Art/sameer786/animation.html',
    imageLink: './Art/sameer786/radius.gif',
    author: 'sameer',
    githubLink: 'https://github.com/sameer8605'
  },
  {
    pageLink: './Art/radar animation/index.html',
    imageLink: './Art/radar',
    author: 'Anup',
    githubLink: 'https://github.com/paddybaba'
  },
  {
    pageLink: './Art/sameer786/animation.html',
    imageLink: './Art/sameer786/radius.gif',
    author: 'sameer',
    githubLink: 'https://github.com/sameer8605'
  },
  {
    artName: 'Friendly Ghost',
    pageLink: './Art/ristotoldsep/index.html',
    author: 'Risto Tõldsep',
    githubLink: 'https://github.com/ristotoldsep'
  },
  {
    artName: 'Friendly Ghost',
    pageLink: './Art/ristotoldsep/index.html',
    author: 'Risto Tõldsep',
    githubLink: 'https://github.com/ristotoldsep'
  },
  {
    artName: 'sritron',
    pageLink: './Art/sritron/index.html',
    imageLink: './Art/sritron/trance.gif',
    author: 'Srinivas',
    githubLink: 'https://github.com/sri189ms'
  },
  {
    artName: 'Friendly Ghost',
    pageLink: './Art/ristotoldsep/index.html',
    author: 'Risto Tõldsep',
    githubLink: 'https://github.com/ristotoldsep'
  },
  {
    artName: 'Sun Rise Time',
    pageLink: './Art/gurprtAnim/index.html',
    imageLink: './Art/gurprtAnim/gurAnim.gif',
    author: 'Gurpreet',
    githubLink: 'https://github.com/gur-p-reet'
  },
  {
    artName: 'Personal Info',
    pageLink: './Art/Personal_info/triangle/index.html',
    imageLink: './Art/Personal_info/trance.gif',
    author: 'Naim Uddin',
    githubLink: 'https://github.com/Naim365'
  },
  {
    artName: 'Shining Text',
    pageLink: './Art/MaxieTextShineOn/index.html',
    imageLink: './Art/MaxieTextShineOn/maxie-text-shine-on.gif',
    author: 'maxie7',
    githubLink: 'https://github.com/maxie7'
  },
  {
    artName: 'Spinning Box',
    pageLink: './Art/KccbzZ/index.html',
    imageLink: './Art/KccbzZ/cover.png',
    author: 'KccbzZ',
    githubLink: 'https://github.com/KccbzZ'
  },
  {
    artName: 'Age Disgracefully',
    pageLink: './Art/ynoden/index.html',
    imageLink: './Art/ynoden/Age_Disgracefully.gif',
    author: 'yusefnoden',
    githubLink: 'https://github.com/yusefnoden'
  },
  {
    artname: 'jimanimation',
    pageLink: './Art/jimanimation/index.html',
    imageLink: './Art/jimanimation/bouncy.gif',
    author: 'Jimin',
    githubLink: 'https://github.com/jimijos'
  },

  {
    artName: 'Meme Animation',
    pageLink: './Art/just_for_fun/index.html',
    imageLink: './Art/just_for_fun/image.gif',
    author: 'Rahul Negi',
    githubLink: 'https://github.com/rahulnegi20'
  },
  {
    artName: 'Stretch ZTM',
    pageLink: './Art/animation_gn/index.html',
    imageLink: './Art/animation_gn/animation_gn.gif',
    author: 'gnyokota',
    githubLink: 'https://github.com/gnyokota'
  },
  {
    artname: 'AnimationCom',
    pageLink: './Art/Anita/AnimationCom/triangle.html',
    imageLink: './Art/AnimationCom/header.jpg',
    author: 'Anita',
    githubLink: 'https://github.com/anita-tsai'
  },
  {
    artName: 'Cards',
    pageLink: './Art/cards/index.html',
    imageLink: './Art/cards/cards.gif',
    author: 'networkdavit',
    githubLink: 'https://github.com/networkdavit'
  },
  {
    artName: "Lidor'sAnimation",
    pageLink: "./Art/Lidor's Animation/index.html",
    imageLink: "./Art/Lidor's Animation/animation.gif",
    author: 'LidorAsher',
    githubLink: 'https://github.com/lidorasher11'
  },
  {
    artName: "Shiff's Animation",
    pageLink: './Art/myAnimation/index.html',
    imageLink: './Art/myAnimation/myanimation.gif',
    author: 'Shifa',
    githubLink: 'https://github.com/ShifaShirin'
  },
  {
    artName: 'ani-1trial',
    pageLink: './Art/ani-1trial/index.html',
    imageLink: './Art/ani-1trial/ani-gif.gif',
    author: 'tru-izo',
    githubLink: 'https://github.com/tru-izo'
  },
  {
    artName: 'Air_Balloon',
    pageLink: './Art/Air_Balloon/index.html',
    imageLink: './Art/Air_Balloon/balloon.gif',
    author: 'Abha',
    githubLink: 'https://github.com/Abha-1281'
  },
  {
    artName: 'Camp Fire',
    pageLink: './Art/camp_fire/index.html',
    imageLink: './Art/camp_fire/camp_fire.gif',
    author: 'Chansoo',
    githubLink: 'https://github.com/ChansooKim316'
  },
  {
    artName: 'rubberband Red',
    pageLink: './Art/ou79/index.html',
    imageLink: './Art/rubberbandRed.gif',
    author: 'ou79',
    githubLink: 'https://github.com/ou79'
  },
  {
    artName: 'ColorChanger',
    pageLink: './Art/ColorChanger/index.html',
    imageLink: './Art/color-changer.gif',
    author: 'Atallah-Nadhir',
    githubLink: 'https://github.com/Atallah-Nadhir'
  },
  {
    artName: 'PONG Animation',
    pageLink: './Art/walkitoff/index.html',
    imageLink: './Art/walkitoff/gif.gif',
    author: 'Tyler Dollick',
    githubLink: 'https://github.com/walkitoff'
  },
  {
    artname: 'Animatron',
    pageLink: './Art/mbargaedge/index.html',
    imageLink: './Art/mbargaedge/animatron.gif',
    author: 'Mbarga',
    githubLink: 'https://github.com/marcelmbarga/'
  },
  {
    artName: 'House',
    pageLink: './Art/TTD/triangle/index.html',
    imageLink: './Art/TTD/house.gif',
    author: 'TanyaTD',
    githubLink: 'https://github.com/TTD126'
  },
  {
    artName: 'Spinning Title',
    pageLink: './Art/ljBeast21ldj/index.html',
    imageLink: './Art/ljBeast21ldj/firstGIF.gif',
    author: 'Larry',
    githubLink: 'https://github.com/ljBeast21ldj'
  },
  {
    artName: 'Heart pulsation',
    pageLink: './Art/Sallah/index.html',
    imageLink: './Art/Sallah/Heart-Pulsation.png',
    author: 'Sallah',
    githubLink: 'https://github.com/SallahTech'
  },
  {
    artName: 'MubbeAnimation',
    pageLink: './Art/Mubbe/index.html',
    imageLink: './Art/Mubbe/MubbeAnimation.gif',
    author: 'Mubarak',
    githubLink: 'https://github.com/mual5746'
  },
  {
    pageLink: './Art/neon-glowing-text/index.html',
    imageLink: './Art/neon-glowing-text/glowing-text-GIF.gif',
    author: 'Adri',
    githubLink: 'https://github.com/adrimual'
  },
  {
    artName: 'Simple Animation',
    pageLink: './Art/simple animation/transition.html',
    imageLink: './Art/simple animation/animatee.gif',
    author: 'Rudimental',
    githubLink: 'https://github.com/rudimental-again'
  },
  {
    artName: 'gbArt',
    pageLink: './Art/gbArt/index.html',
    imageLink: './Art/gbArt/shapeFlip.gif',
    author: 'Gary Bergman',
    githubLink: 'https://github.com/Gary-Bergman'
  },
  {
    artName: "Turtando's Animation",
    pageLink: './Art/turtando/animation.html',
    imageLink: './Art/Turtando/happyhalloween.gif',
    author: 'Turtando',
    githubLink: 'https://github.com/Turtando'
  },
  {
    artName: 'Bouncing Balls',
    pageLink: './Art/EyeOfAthena/index.html',
    imageLink: './Art/EyeOfAthena/cover.png',
    author: 'EyeOfAthena',
    githubLink: 'https://github.com/EyeOfAthena/bouncing-ball'
  },
  {
    artName: 'Otherside',
    pageLink: './Art/Otherside/ubi.html',
    imageLink: './Art/Otherside/recording.gif',
    author: 'Ubibimbap',
    githubLink: 'https://github.com/Ubibimbap'
  },
  {
    artName: 'Basketball God',
    pageLink: './Art/Sim-animation/index.html',
    imageLink: './Art/Sim-animation/project-screenshot.png',
    author: 'Sim',
    githubLink: 'https://github.com/sim-a-19'
  },
  {
    artName: "Ziyao's Animation",
    pageLink: './Art/robot/robot_index.html',
    imageLink: './Art/robot/robot.gif',
    author: 'Ziyao',
    githubLink: 'https://github.com/ziyaoc3'
  },
  {
    artName: 'Simplerv',
    pageLink: './Art/Aniamtion_RV/index.html',
    imageLink: './Art/Aniamtion_RV/circle.png',
    author: 'Aarush Bhat',
    githubLink: 'https://github.com/07rv'
  },
  {
    artName: 'Devtemmy_animation',
    pageLink: './Art/Devtemmy_animation/index.html',
    imageLink: './Art/Devtemmy_animation/Devtemmyanimation.gif',
    author: 'Dev-Temmy',
    githubLink: 'https://github.com/Dev-Temmy'
  },
  {
    artName: 'Fading text animation',
    pageLink: './Art/araskog/index.html',
    imageLink: './Art/araskog/animation.gif',
    author: 'Amanda Araskog',
    githubLink: 'https://github.com/araskog'
  },
  {
    artName: 'Moving Divs',
    pageLink: './Art/Razvan/RazvanFratila/index.html',
    imageLink: './Art/Razvan/RazvanFratila/first.gif',
    author: 'Razvan',
    githubLink: 'https://github.com/fratilar'
  },
  {
    artName: 'KDev Animation',
    pageLink: './Art/KDev-Animator/index.html',
    imageLink: './Art/KDev-Animator/kdev-animation.gif',
    author: 'Detmar Ruhfus',
    githubLink: 'https://github.com/kamikazid'
  },
  {
    artName: 'Square Bounce',
    pageLink: './Art/Vish/index.html',
    imageLink: './Art/Vish/SquareBounce.gif',
    author: 'Vishwam',
    githubLink: 'https://github.com/vishmagic'
  },
  {
    artName: 'Hina',
    pageLink: './Art/Hina/Hina.html',
    imageLink: './Art/Hina/Basketball.gif',
    imageLink: './Art/Hina/net.gif',
    author: 'Hina Najam',
    githubLink: 'https://github.com/hinanajam'
  },
  {
    artName: 'AmitAnimation',
    pageLink: './Art/Joy/AmitAnimation/amitanimation.html',
    imageLink: './Art/Joy/AmitAnimation/amitanimation.gif',
    author: 'Amit',
    githubLink: 'https://github.com/AmitRoy07'
  },
  {
    artName: 'Bouncing Cheems ',
    pageLink: './Art/Suddath-Gautam/index.html',
    imageLink: './Art/Suddath-Gautam/cheems.gif',
    author: 'Suddath Gautam',
    githubLink: 'https://github.com/wardaddy98'
  },
  {
    artName: 'Pop-up Confetti animation.',
    pageLink: './Art/yay-ztm-animation/index.html',
    imageLink: './Art/yay-ztm-animation/pop_animation.gif',
    author: 'Hyunji Kim',
    githubLink: 'https://github.com/creativehkim'
  },
  {
    artName: 'Monolith',
    pageLink: './Art/acphil/index.html',
    imageLink: './Art/acphil/monolith.png',
    author: 'acphil',
    githubLink: 'https://github.com/acphil2'
  },
  {
    artName: 'Smiling Doll',
    pageLink: './Art/jbermeo/index.html',
    imageLink: './Art/jbermeo/doll.gif',
    author: 'Jose Bermeo',
    githubLink: 'https://github.com/jbermeo10'
  },
  {
    artName: 'vasubhatnagar',
    pageLink: './Art/vasubhatnagar/index.html',
    imageLink: './Art/vasubhatnagar/ss.jpg',
    author: 'Vasu Bhatnagar',
    githubLink: 'https://github.com/vasubhatnagar'
  },
  {
    artName: 'JoToSmola',
    pageLink: './Art/JoToSmola/index.html',
    imageLink: './Art/JoToSmola/JoToSmola.gif',
    author: 'GrabKrab',
    githubLink: 'https://github.com/GrabKrab'
  },
  {
    artName: 'mojaanimacia',
    pageLink: './Art/mojaanimacia/stranka.html',
    author: 'Martin052',
    githubLink: 'https://github.com/martin052'
  },
  {
    artName: 'ellipsis',
    pageLink: './Art/ianhawe/index.html',
    author: 'ianhawe',
    githubLink: 'https://github.com/ianhawe'
  },
  {
    artName: 'iris',
    pageLink: './Art/iris/index.html',
    imageLink: './Art/iris/trance.gif',
    author: 'iriswdq0504',
    githubLink: 'https://github.com/iriswdq0504'
  },

  {
    artName: 'Fun with balls!',
    pageLink: './Art/miguelDalberto/funWithBalls/index.html',
    imageLink: './Art/miguelDalberto/funWithBalls/funWithBalls_screenshot.png',
    author: 'miguelDalberto',
    githubLink: 'https://github.com/miguelDalberto'
  },
  {
    artName: 'FourFlag_Load',
    pageLink: './Art/FourFlag_Load/index.html',
    imageLink: './Art/FourFlag_Load/trance.gif',
    author: 'chungngai09',
    githubLink: 'https://github.com/chungngai09'
  },
  {
    artName: 'AnimatronJS',
    pageLink: './Art/animatronJS/index.html',
    author: 'Anna Ovechkina',
    githubLink: 'https://github.com/Annu7shka'
  },
  {
    artName: 'perfect_goal',
    pageLink: './Art/perfect_goal/index.html',
    imageLink: './Art/perfect_goal/perfect_goalscreenshot.png',
    author: 'henzbori',
    githubLink: 'https://github.com/henzbori'
  },
  {
    artName: 'Beating Heart',
    pageLink: './Art/beating-heart/index.html',
    imageLink: './Art/beating-heart/heart.gif',
    author: 'MishkaZi',
    githubLink: 'https://github.com/MishkaZi'
  },
  {
    artName: 'Bouncing Balls',
    pageLink: './Art/Sankyeat/index.html',
    imageLink: './Art/Sankyeat/bouncingballs.gif',
    author: 'Sankyeat',
    githubLink: 'https://github.com/sanks20'
  },
  {
    artName: 'Sample page',
    pageLink: './Art/Joy/triangle/index.html',
    imageLink: './Art/Joy/triangle/my-animation.gif',
    author: 'Mamathagowd107',
    githubLink: 'https://github.com/Mamathagowd107'
  },
  {
    artName: 'Animated',
    pageLink: './Art/animated/triangle/index.html',
    imageLink: './Art/Joy/triangle/triangle.gif',
    author: 'Joy',
    githubLink: 'https://github.com/royranger'
  },
  {
    artName: 'achwell',
    pageLink: './Art/achwell/index.html',
    imageLink: './Art/achwell/ball.gif',
    author: 'achwell',
    githubLink: 'https://github.com/achwell'
  },
  {
    artName: 'Robotic Circles',
    pageLink: './Art/animation_yaniv/index.html',
    imageLink: './Art/animation_yaniv/robot.png',
    author: 'Yaniv Sagy',
    githubLink: 'https://github.com/yanivsagy'
  },
  {
    artName: 'Ocean Day',
    pageLink: './Art/d-spence/index.html',
    imageLink: './Art/d-spence/ztm-dspence-css-anim.gif',
    author: 'd-spence',
    githubLink: 'https://github.com/d-spence'
  },
  {
    artName: 'Animation-Circle',
    pageLink: './Art/Animation-Circle/index.html',
    imageLink: './Art/Animation-Circle/animation-circle.gif',
    author: 'Elid Venega',
    githubLink: 'https://github.com/elidvenega'
  },
  {
    artName: 'Sweet street',
    pageLink: './Art/Sweet_street/mario.html',
    imageLink: './Art/Sweet_street/animation-gif.gif',
    author: 'meni-avitan',
    githubLink: 'https://github.com/meniAvitan/Animation-Nation.git'
  },
  {
    pageLink: './Art/Joy/nithin-animation/index.html',
    imageLink: './Art/Joy/triangle/triangle.gif',
    author: 'Nithin',
    githubLink: 'https://github.com/Nithin6252-reddy'
  },
  {
    artName: 'Jittery rectangles',
    pageLink: './Art/Vaibhav/index.html',
    author: 'Vaibhav Jain',
    githubLink: 'https://github.com/Vaibhav-multi-dev'
  },
  {
    artName: 'Pra-animate',
    pageLink: './Art/Pra-animate/indexpra1.html',
    //imageLink: './Art/Joy/triangle/triangle.gif',
    author: 'Prajoth',
    githubLink: 'https://github.com/prajoth-b'
  },
  {
    artName: '3D figure animation',
    pageLink: './Art/DOKL57/index.html',
    imageLink: './Art/DOKL57/DOKL57.png',
    author: 'DOKL57',
    githubLink: 'https://github.com/DOKL57'
  },
  {
    artName: 'my-animation',
    pageLink: './Art/my-animation/index.html',
    imageLink: './Art/my-animation/screenv.webm',
    author: 'Brurya',
    githubLink: 'https://github.com/BruryaNadel'
  },
  {
    artName: 'Animate Infinate',
    pageLink: './Art/rotate-infinate/index.html',
    imageLink: './Art/rotate-infinate/rotate.gif',
    author: 'thucpn',
    githubLink: 'https://github.com/thucpn'
  },
  {
    artName: 'Forever',
    pageLink: './Art/Mritunjay/index.html',
    imageLink: './Art/Mritunjay/mj.gif',
    author: 'Mritunjay',
    githubLink: 'https://github.com/Mritunjay004'
  },
  {
    artName: 'Atom',
    pageLink: './Art/Atom/index.html',
    imageLink: './Art/Atom/atom.gif',
    author: 'Khalil-BM',
    githubLink: 'https://github.com/Khalil-BM'
  },
  {
    artName: 'AppleTree',
    pageLink: './Art/andreasGZ/index.html',
    imageLink: './Art/andreasGZ/apple.gif',
    author: 'AndreasGZ',
    githubLink: 'https://github.com/AndreasGZ'
  },
  {
    pageLink: './Art/Akv-animation/index.html',
    imageLink: './Art/Akv-animation/Image.png',
    author: 'Akv',
    githubLink: 'https://github.com/kushal-Ambati'
  },
  {
    artName: 'Floating Ball',
    pageLink: './Art/floatingBall/index.html',
    imageLink: './Art/floatingBall/thaitruong.png',
    author: 'Thai Truong',
    githubLink: 'https://github.com/akitathai94'
  },
  {
    artName: 'Bicycle-2D',
    pageLink: './Art/Bicycle_2D/bicycle.html',
    imageLink: './Art/Bicycle_2D/bicycle-gif.gif',
    author: 'meni-avitan',
    githubLink: 'https://github.com/meniAvitan'
  },
  {
    artName: 'catch-me',
    pageLink: './Art/catch-me/index.html',
    imageLink: './Art/catch-me/catch-me.gif',
    author: 'toobig4u',
    githubLink: 'https://github.com/toobig4u'
  },
  {
    pageLink: './Art/richard00436/index.html',
    imageLink: './Art/richard00436/richard00436.gif',
    author: 'richard00436',
    githubLink: 'https://github.com/richard00436'
  },
  {
    artName: 'bubble',
    pageLink: './Art/seenuCFL/index.html',
    imageLink: './Art/seenuCFL/dot.gif',
    author: 'seenuCFL',
    githubLink: 'https://github.com/seenuCFL'
  },
  {
    pageLink: './Art/keep_coding/index.html',
    imageLink: './Art/keep_coding/keep_coding_image.gif',
    author: 'Rawshan',
    githubLink: 'https://github.com/mrawshan'
  },
  {
    pageLink: './Art/HammadKhan/index.html',
    imageLink: './Art/HammadKhan/Animation.gif',
    author: 'HammadKhan',
    githubLink: 'https://github.com/hhkhan99'
  },
  {
    pageLink: './Art/manimation/index.html',
    imageLink: './Art/manimation/animation.gif',
    author: 'Maryam',
    githubLink: 'https://github.com/Maryyam04'
  },
  {
    pageLink: './Art/Abstractloading/index.html',
    imageLink: './Art/Abstractloading/abstractloading.gif',
    author: 'UrDesigner',
    githubLink: 'https://github.com/OluJoseph'
  },
  {
    pageLink: './Art/ElizavetaZhukova1/index.html',
    imageLink: './Art/ElizavetaZhukova1/fourSquaresEdit.gif',
    author: 'Liza',
    githubLink: 'https://github.com/ElizavetaZhukova1'
  },
  {
    pageLink: './Art/Aliedje/index.html',
    imgeLink: './Art/Aliedje/test.png',
    author: 'Alida',
    githubLink: 'https://github.com/adiphoorn'
  },
  {
    pageLink: './Art/JanRolenc/indexMyArt.html',
    imageLink: './Art/JanRolenc/myArt.gif',
    author: 'Jan_Rolenc',
    githubLink: 'https://github.com/JanRolenc'
  },
  {
    artName: 'Heartbeat',
    pageLink: './Art/CheyJax116/heartbeat.html',
    imgeLink: './Art/CheyJax116/heartbeat.gif',
    author: 'CheyJax116',
    githubLink: 'https://github.com/cheyjax116'
  },
  {
    pageLink: './Art/Aliedje/index.html',
    imgeLink: './Art/Aliedje/test.png',
    author: 'Alida',
    githubLink: 'https://github.com/adiphoorn'
  },
  {
    pageLink: './Art/bouncingMoon/index.html',
    imageLink: './Art/bouncingMoon/bouncingMoon.png',
    author: 'Radu-Stroe',
    githubLink: 'https://github.com/Radu-Stroe'
  },
  {
    artName: 'Use the Force',
    pageLink: './Art/ptreuden/index.html',
    imageLink: './Art/ptreuden/useTheForce.gif',
    author: 'ptreuden',
    githubLink: 'https://github.com/ptreuden'
  },
  {
    artName: 'css_typer',
    pageLink: './Art/Joy/css-typer/index.html',
    imageLink: './Art/Joy/css-typer/typing_animate.gif',
    author: 'Trey',
    githubLink: 'https://github.com/shanks-t'
  },
  {
    pageLink: './Art/Joy/Amiel-Art/index.html',
    imageLink: './Art/Joy/Amiel-Art/screenshot.png',
    author: 'Amiel',
    githubLink: 'https://github.com/trinidadamiel'
  },
  {
    pageLink: './Art/alnajarAnimation/index.html',
    imageLink: './Art/alnajarAnimation/animate.gif.gif',
    author: 'Mohammad',
    githubLink: 'https://github.com/mohammadalnajar'
  },
  {
    pageLink: '.Art/benji5656/index.html',
    imageLink: '',
    author: 'Benji',
    githubLink: 'https://github.com/benji5656'
  },
  {
    pageLink: './Art/AniNationSargi/index.html',
    imageLink: './Art/AniNationSargi/alienGif.gif',
    author: 'Sargsian',
    githubLink: 'https://github.com/Sargsian'
  },
  {
    pageLink: '.Art/Hekmundo/index.html',
    imageLink: '.Art/Hekmundo/revolving-circles.gif',
    author: 'Hekmundo',
    githubLink: 'https://github.com/Hekmundo'
  },
  {
    artName: 'MtBounce',
    pageLink: './Art/MtikeB/index.html',
    imageLink: './Art/MtikeB/Bouncy.gif',
    author: 'MtikeG',
    githubLink: 'https://github.com/MtikeG'
  },

  {
    artName: 'Hello World',
    pageLink: './Art/HelloWorldByEudin/index.html',
    imageLink: './Art/HelloWorldByEudin/helloworld.gif',
    author: 'Eudin',
    githubLink: 'https://github.com/Eudinson'
  },
  {
    artName: 'Color Square',
    pageLink: './Art/angelGarciaSantos/index.html',
    imageLink: './Art/angelGarciaSantos/square.png',
    author: 'Angel',
    githubLink: 'https://github.com/angelGarciaSantos'
  },
  {
    pageLink: '.Art/Szo89/index.html',
    imageLink: '.Art/Szo89/animation.png',
    author: 'Susana',
    githubLink: 'https://github.com/Szo89'
  },
  {
    pageLink: './Art/Harish/index.html',
    imageLink: './Art/Harish/gif.gif',
    author: 'Harish',
    githubLink: 'https://github.com/hkxx843'
  },
  {
    pageLink: '.Art/nb89portfolio/index.html',
    imageLink: '.Art/nb89portfolio/img.png',
    author: 'Navraj Bains',
    githubLink: 'https://github.com/nb89portfolio'
  },
  {
    artName: 'Optimistic',
    pageLink: './Art/RichKen/index.html',
    imageLink: './Art/RichKen/optimistic.gif',
    author: 'RichKen',
    githubLink: 'https://github.com/RichardKentos'
  },
  {
    pageLink: './Art/dieovitski/index.html',
    imageLink: './Art/dieovitski/def.gif',
    author: 'dieovitski',
    githubLink: 'https://github.com/dieovitski'
  },
  {
    pageLink: '.Art/Rcj1/index.html',
    imageLink: '.Art/Rcj1/animated.gif',
    author: 'Rcj1',
    githubLink: 'https://github.com/rcj1'
  },
  {
    artName: 'Infinite Loading',
    pageLink: './Art/mishhubc/index.html',
    imageLink: './Art/mishhubc/image.gif',
    author: 'Mihai Jicu',
    githubLink: 'https://github.com/mishhubc'
  },
  {
    artName: 'Loading Eggs',
    pageLink: '.Art/j-fraza/index.html',
    imageLink: '.Art/j-fraza/TJSrTcKcmf.gif',
    author: 'j-fraza',
    githubLink: 'https://github.com/j-fraza'
  },
  {
    artName: 'Taiko no Tastujin',
    pageLink: './Art/kirstymullen/index.html',
    imageLink: './Art/kirstymullen/taiko.gif',
    author: 'kirstymullen',
    githubLink: 'https://github.com/kirstymullen'
  },
  {
    artName: 'Rotate Hover Color',
    pageLink: './Art/rotateColor/index.html',
    imageLink: './Art/rotateColor/rotateColor.gif',
    author: 'Luis',
    githubLink: 'https://github.com/luigi970'
  },
  {
    artName: 'Sunset',
    pageLink: './Art/cataopriscila/index.html',
    imageLink: './Art/cataopriscila/sunset.gif',
    author: 'Catao',
    githubLink: 'https://github.com/cataopriscila'
  },
  {
    pageLink: './Art/Kwabena-Agyeman/index.html',
    imageLink: './Art/Kwabena-Agyeman/project.GIF',
    author: 'Kwabena-Agyeman',
    githubLink: 'https://github.com/Kwabena-Agyeman'
  },
  {
    pageLink: '.Art/AndyJacko/index.html',
    imageLink: '.Art/AndyJacko/yoyo.gif',
    author: 'Andy Jacko',
    githubLink: 'https://github.com/AndyJacko'
  },
  {
    pageLink: './Art/shake/index.html',
    imageLink: './Art/shake/file.gif',
    author: 'yoududecomposer',
    githubLink: 'https://github.com/yourdudecomposer'
  },

  {
    pageLink: './Art/circle-animation/index.html',
    imageLink: './Art/circle-animation/animate.gif',
    author: 'Vimal',
    githubLink: 'https://github.com/vimalraveendra'
  },
  {
    artName: 'Fade Loading',
    pageLink: './Art/HuePham/index.html',
    imageLink: './Art/HuePham/loading.gif',
    author: 'Hue Pham',
    githubLink: 'https://github.com/hue113'
  },
  {
    artName: 'Testanimation',
    pageLink: './Art/Testanimation/index.html',
    imageLink: './Art/Testanimation/cloud.gif',
    author: 'Toby',
    githubLink: 'https://github.com/tobybase'
  },
  {
    artName: 'Bouncing Ball',
    pageLink: './Art/surajondev/index.html',
    imageLink: './Art/surajondev/animation.gif',
    author: 'Suraj Vishwakarma',
    githubLink: 'https://github.com/surajondev'
  },
  {
    artName: 'ONLY CSS 3D CUBE',
    pageLink: './Art/Milind/index.html',
    imageLink: './Art/Milind/magic.gif',
    author: 'Milind Pawar',
    githubLink: 'https://github.com/milindpawar007'
  },
  {
    pageLink: './Art/circle2square/index.html',
    imageLink: './Art/circle2square/csdojo.gif',
    author: 'csdojo',
    githubLink: 'https://github.com/csdojo'
  },
  {
    artName: 'Star',
    pageLink: './Art/jh-chen/animation.html',
    imageLink: './Art/jh-chen/star.gif',
    author: 'J.H. Chen',
    githubLink: 'https://github.com/jh-chen95'
  },
  {
    artName: 'Amazing Animation',
    pageLink: './Art/Kira_Animation/index.html',
    imageLink: './Art/Kira_Animation/image.gif',
    author: 'Asad Khan',
    githubLink: 'https://github.com/kira00007'
  },
  {
    artName: 'Swizzy',
    pageLink: './Art/Uche-Azubuko/index.html',
    imageLink: './Art/Uche-Azubuko/swizzy.gif',
    author: 'Uche Azubuko',
    githubLink: 'https://github.com/UcheAzubuko'
  },
  {
    artName: 'Animated Bike Wheels',
    pageLink: './Art/Animated-Bike-Wheels/index.html',
    imageLink: './Art/Animated-Bike-Wheels/bike.gif',
    author: 'Joey Kyber',
    githubLink: 'https://github.com/jtkyber'
  },
  {
    artName: 'ZTM Title Animation',
    pageLink: './Art/JMCrawf/index.html',
    imageLink: './Art/JMCrawf/animation.gif',
    author: 'James Crawford',
    githubLink: 'https://github.com/JMCrawf/'
  },
  {
    artName: 'Bouncers',
    pageLink: './Art/Bouncers/index.html',
    imageLink: './Art/Bouncers/giphy.gif',
    author: 'Peter Rawlings',
    githubLink: 'https://github.com/Pedginald'
  },
  {
    artName: 'My-Anim.R',
    pageLink: './Art/My-Anim.R/index.html',
    imageLink: './Art/My-Anim.R/BackGround.gif',
    author: 'Roshan Amjad',
    githubLink: 'https://github.com/roshanamjad'
  },
  {
    artName: 'Robot',
    pageLink: './Art/Robot/robot.html',
    imageLink: './Art/Robot/Robot.gif',
    author: 'Yun',
    githubLink: 'https://github.com/yunjoanyu'
  },
  {
    artName: 'Animazing',
    pageLink: './Art/Animazing/skew.html',
    imageLink: './Art/Animazing/cropgif.gif',
    author: 'Arfel Ray',
    githubLink: 'https://github.com/arfelrayarriola'
  },
  {
    pageLink: './Art/Akash/smiley.html',
    imageLink: './Art/Akash/smiley.gif',
    author: 'Akash',
    githubLink: 'https://github.com/aksh-22'
  },
  {
    artName: 'ReactLogoAnimation',
    pageLink: './Art/sanketanimation/index.html',
    imageLink: './Art/sanketanimation/triangle.gif',
    author: 'sanketwakhare',
    githubLink: 'https://github.com/sanketwakhare'
  },
  {
    artName: 'Disco',
    pageLink: './Art/Disco/index.html',
    imageLink: './Art/Disco/Disco.gif',
    author: 'Anu',
    githubLink: 'https://github.com/anudesh98'
  },
  {
    pageLink: './Art/windmill/windmill.html',
    imageLink: './Art/windmill/windmill.gif',
    author: 'WindCy',
    githubLink: 'https://github.com/windycy'
  },
  {
    artName: 'Beating Speaker',
    pageLink: './Art/beating-speaker/index.html',
    imageLink: './Art/beating-speaker/BeatingSpeaker.gif',
    author: 'TheCoderJT',
    githubLink: 'https://github.com/TheCoderJT'
  },
  {
    artName: 'Mesmerizing Loader',
    pageLink: './Art/MesmerizingLoader/index.html',
    imageLink: './Art/MesmerizingLoader/mesmerizing_loader.gif',
    author: 'Gutu Galuppo',
    githubLink: 'https://github.com/gutugaluppo'
  },
  {
    artName: 'Rocket ship',
    pageLink: './Art/Rocket_ship/index.html',
    imageLink: './Art/Rocket_ship/Rocket-Ship.gif',
    author: 'Gutu Galuppo',
    githubLink: 'https://github.com/gutugaluppo'
  },
  {
    artName: 'Amatron',
    pageLink: './Art/Amatron/index.html',
    imageLink: 'https://media1.giphy.com/media/9cJE8Znq6Ghd66duIz/giphy.gif',
    author: 'John Maturan',
    githubLink: 'https://github.com/JohnMaturan97'
  },
  {
    artName: 'AnimatD',
    pageLink: './Art/dhruvm/index.html',
    author: 'dhruvhm',
    githubLink: 'https://github.com/dhruvhm'
  },
  {
    artName: 'SohaibAnimation',
    pageLink: './Art/SohaibAnimation/index.html',
    imageLink: './Art/SohaibAnimation/animatedcircle.gif',
    author: 'Sohaib',
    githubLink: 'https://github.com/SohaibAfani'
  },
  {
    artName: 'Orbit',
    pageLink: './Art/Orbit/index.html',
    imageLink: './Art/Orbit/Orbit.gif',
    author: 'Mohammed Warsame',
    githubLink: 'https://github.com/mwarsame20'
  },
  {
    artName: 'KakashiHead',
    pageLink: './Art/HamizJamil/index.html',
    imageLink: './Art/HamizJamil/kakashianimation.gif',
    author: 'Hamiz',
    githubLink: 'https://github.com/HamizJamil'
  },
  {
    artName: 'PedroHFSilva',
    pageLink: './Art/pedrohfranklin/index.html',
    imageLink: './Art/pedrohfranklin/animatedcircle.gif',
    author: 'Pedro Franklin',
    githubLink: 'https://github.com/pedrohfranklin'
  },
  {
    artName: 'K.I.T.T.',
    pageLink: './Art/GAlexandruD/index.html',
    imageLink: './Art/GAlexandruD/kitt_centered.gif',
    author: 'GAlexandruD',
    githubLink: 'https://github.com/GAlexandruD'
  },
  {
    artName: 'The Spinning Tuba',
    pageLink: './Art/dr-tuba/index.html',
    imageLink: './Art/dr-tuba/spinningtuba.gif',
    author: 'Steve Vaughn',
    githubLink: 'https://github.com/dr-tuba'
  },
  {
    artName: 'AniMc',
    pageLink: './Art/anna0mclachlan/index.html',
    imageLink: './Art/anna0mclachlan/ani2.gif',
    author: 'anna0mclachlan',
    githubLink: 'https://github.com/anna0mclachlan'
  },
  {
    artName: 'Amit',
    pageLink: './Art/amit/index.html',
    author: 'Amit',
    githubLink: 'https://github.com/amitsharmaa'
  },
  {
    artName: 'Lin',
    pageLink: './Art/Lin/index.html',
    imageLink: './Art/Lin/lin.gif',
    author: 'Lin',
    githubLink: 'https://github.com/linxz-coder'
  },
  {
    artName: 'Mouataz',
    pageLink: './Art/Mouataz/index.html',
    author: 'Mouataz',
    githubLink: 'https://github.com/MouatazKad'
  },
  {
    artName: 'Moving graph',
    pageLink: './Art/Joy/moving-graph/index.html',
    imageLink: './Art/Joy//moving-graph.gif',
    author: 'kimjusang',
    githubLink: 'https://github.com/kimjusang'
  },
  {
    artName: 'Always Be',
    pageLink: './Art/Joy/animatron-kim/index.html',
    imageLink: './Art/Joy//always.gif',
    author: 'kimjusang',
    githubLink: 'https://github.com/kimjusang'
  },
  {
    artName: 'Who could it be?',
    pageLink: './Art/pjwmascall/index.html',
    imageLink: './Art/pjwmascall/thumbnail.gif',
    author: 'pjwmascall',
    githubLink: 'https://github.com/pjwmascall'
  },
  {
    artName: 'Sparkle',
    pageLink: './Art/Sparkle/index.html',
    imageLink: './Art/Sparkle/Animation.gif',
    author: 'palak2603',
    githubLink: 'https://github.com/palak2603'
  },
  {
    artName: 'TomatoSpin',
    pageLink: './Art/tomatoSpin/index.html',
    author: 'Mateo',
    githubLink: 'https://github.com/mateodibenedetto'
  },
  {
    artName: 'Animating',
    pageLink: './Art/Animating/index.html',
    imageLink: './Art/Animating/2021-06-05_17_10_54-Greenshot.jpg',
    author: 'Sahil Shailesh Pedamkar',
    githubLink: 'https://github.com/sahilpedamkar21'
  },
  {
    artName: 'Moving Car',
    pageLink: './Art/Manali/index.html',
    imageLink: './Art/Manali/Movingcar.gif',
    author: 'Manali',
    githubLink: 'https://github.com/Mana21li'
  },
  {
    artName: 'ShibaInu',
    pageLink: './Art/Shiinoya/index.html',
    imageLink: './Art/Shiinoya/ShibaInu.gif',
    author: 'Shiinoya',
    githubLink: 'https://github.com/Shiinoya'
  },
  {
    artName: 'animatronic',
    pageLink: './Art/animatronic/index.html',
    imageLink: './Art/animatronic/style.css',
    author: 'umer381a',
    githubLink: 'https://github.com/umer381a'
  },
  {
    artName: 'I Love ZTM',
    pageLink: './Art/IloveZTM/index.html',
    imageLink: './Art/IloveZTM/style.css',
    author: 'MirshadOz',
    githubLink: 'https://github.com/mirshadoz'
  },
  {
    artName: 'Pink Bars',
    pageLink: './Art/rayleigh/rr.html',
    imageLink: './Art/rayleigh/pinkbars.gif',
    author: 'Rayleigh',
    githubLink: 'https://github.com/rayleighrozier'
  },
  {
    artName: 'Out of This World',
    pageLink: './Art/Out-of-This-World/index.html',
    imageLink: './Art/Out-of-This-World/ootw.gif',
    author: 'Xenark',
    githubLink: 'https://github.com/xenark'
  },
  {
    artName: 'circular motion',
    pageLink: './Art/Aliraza Lalani Animation/index.html',
    imageLink: './Art/Aliraza Lalani Animation/aa.gif',
    author: 'Aliraza Lalani',
    githubLink: 'https://github.com/alirazalalani'
  },
  {
    artName: 'Home',
    pageLink: './Art/rez4president/index.html',
    imageLink: './Art/rez4president/home.gif',
    author: 'Raza Ul Kareem',
    githubLink: 'https://github.com/rez4president'
  },
  {
    artName: 'VtekAnimation',
    pageLink: './Art/vtekanimation/index.html',
    imageLink: './Art/VtekAnimation/track.gif',
    author: 'corleone0007',
    githubLink: 'https://github.com/corleone0007'
  },
  {
    artName: 'Box',
    pageLink: './Art/Sagun/index.html',
    imageLink: './Art/Sagun/ezgif.com-gif-maker.gif',
    author: 'Sagun',
    githubLink: 'https://github.com/Sagun-png'
  },
  {
    artName: 'animator_css',
    pageLink: './Art/animator_css/index.html',
    imageLink: './Art/animator_css/animator.gif',
    author: 'Benji',
    githubLink: 'https://github.com/benjaminpeto'
  },
  {
    artName: '1jump',
    pageLink: './Art/1jump/index.html',
    imageLink: './Art/1jump/1jump.gif',
    author: 'Leutamommx',
    githubLink: 'https://github.com/leutamommx'
  },
  {
    artName: 'bubbles',
    pageLink: './Art/ghogoo/index.html',
    imageLink: './Art/ghogoo/bubbles.gif',
    author: 'ghogoo',
    githubLink: 'https://github.com/ghogoo'
  },
  {
    artName: 'Floating Words',
    pageLink: './Art/floatingWords/index.html',
    imageLink: './Art/floatingWords/floatingWords.gif',
    author: 'ScoobyDooDoo',
    githubLink: 'https://github.com/ScoobyDooDoo'
  },
  {
    artName: 'Happy Hacktoberfest',
    pageLink: './Art/DavidEdmondson/index.html',
    imageLink: './Art/DavidEdmondson/HappyHacktoberfestWithJack-o-lantern.gif',
    author: 'David Edmondson',
    githubLink: 'https://github.com/davidedmondson'
  },
  {
    artName: 'ExtendIt',
    pageLink: './Art/Mahi/index.html',
    imageLink: './Art/Mahi/screenshot.JPG',
    author: 'Mahi',
    githubLink: 'https://github.com/NineNintyNine'
  },
  {
    artName: 'Big-Eye',
    pageLink: './Art/Big-Eye/index.html',
    author: 'Charly-Crypton',
    githubLink: 'https://github.com/Charly-Crypton'
  },
  {
    artName: 'Wavy',
    pageLink: './Art/wavy/index.html',
    imageLink: './Art/wavy/wavy.gif',
    author: 'AnastasiosPas',
    githubLink: 'https://github.com/AnastasiosPas'
  },
  {
    artName: 'dynamic-background',
    pageLink: './Art/dynamic-background/index.html',
    imageLink: './Art/dynamic-background/animation.PNG',
    author: 'SpBhalani',
    githubLink: 'https://github.com/SpBhalani'
  },
  {
    artName: 'jjAnimation',
    pageLink: './Art/jjAnimation/index.html',
    imageLink: './Art/',
    author: 'Janna',
    githubLink: 'https://github.com/john29sab'
  },
  {
    artName: 'Evolution',
    pageLink: './Art/sayanroy11/index.html',
    imageLink: './Art/sayanroy11/human.gif',
    author: 'Sayan Roy',
    githubLink: 'https://github.com/sayanroy11'
  },
  {
    artName: 'Dancing-boxes',
    pageLink: './Art/Arham/index.html',
    imageLink: './Art/Arham/Dancing-boxes.gif',
    author: 'Arham',
    githubLink: 'https://github.com/arham2002'
  },
  {
    artName: 'Piano',
    pageLink: './Art/Piano/index.html',
    imageLink: './Art/Piano/piano.gif',
    author: 'Ali Akhavan',
    githubLink: 'https://github.com/aliakhavanrad'
  },
  {
    artName: 'Ocean Bubbles and Fish-Animation',
    pageLink: './Art/Nice1Rach/index.html',
    iamgeLink: './Art/Nice1Rach/Images/Ocean_Bubbles_and_Fish-Animation.gif',
    author: 'Rachel Heke',
    githubLink: 'https://github.com/Nice1Rach'
  },
  {
    artName: 'Switching flags',
    pageLink: './Art/ErikAvet/index.html',
    imageLink: './Art/ErikAvet/flag.gif',
    author: 'Erik Avetisyan',
    githubLink: 'https://github.com/ErikAvetisyan'
  },
  {
    artName: 'Black Hole Vortex',
    pageLink: './Art/black-hole-vortex/index.html',
    imageLink: './Art/black-hole-vortex/black-hole-vortex.gif',
    author: 'Bo-wei Chen',
    githubLink: 'https://github.com/Rayologist'
  },
  {
    artName: 'Dimensional Palace',
    pageLink: './Art/Paulo Tasso/index.html',
    imageLink: './Art/Paulo Tasso/triangle/animacaopaulo.gif',
    author: 'Paulo Tasso',
    githubLink: 'https://github.com/paulotasso7'
  },

  {
    artName: 'Ruan_Animation_Clock',
    pageLink: './Art/Ruan_Animation_Clock/index.html',
    imageLink: './Art/Ruan_Animation_Clock/Animation_Clock.gif',
    author: 'Ruan',
    githubLink: 'https://github.com/RuanEsterhuyse'
  },
  {
    artName: 'EvaCtion',
    pageLink: './Art/EvaCtion/index.html',
    author: 'Gawbb',
    githubLink: 'https://github.com/royranger'
  },
  {
    artName: 'cheeky face',
    pageLink: './Art/bluck/index.html',
    imageLink: './Art/bluck/img.gif',
    author: 'kxmom',
    githubLink: 'https://github.com/kxmom'
  },
  {
    pageLink: './Art/pragya-sharma11/index.html',
    imageLink: './Art/pragya-sharma11/animation.gif',
    author: 'Pragya Sharma',
    githubLink: 'https://github.com/pragya-sharma11'
  },
  {
    pageLink: './Art/chrisg/index.html',
    imageLink: './Art/chrisg/redwhiteblue.gif',
    author: 'ChrisG',
    githubLink: 'https://github.com/chrisgithubok'
  },
  {
    artName: 'League of Legends Card Animation',
    pageLink: './Art/Bryanmax9/index.html',
    imageLink: './Art/Bryanmax9/league.gif',
    author: 'Bryanmax9',
    githubLink: 'https://github.com/bryanmax9/'
  },
  {
    pageLink: '.Art/yash2003/index.html',
    imageLink: '.Art/yash2003/animation.gif',
    author: 'Yashraj',
    githubLink: 'https://github.com/yashraj2003e'
  },
  {
    artName: 'segunOsiki',
    pageLink: './Art/segunOsiki/index.html',
    imageLink: './Art/segunOsiki/segunOsiki.gif',
    author: 'Segun',
    githubLink: 'https://github.com/Danny4life'
  },

  {
    pageLink: '.Art/Yang/index.html',
    imageLink: '.Art/Yang/Screenshot.blink.png',
    author: 'Yang',
    githubLink: 'https://github.com/yangcodes'
  },
  {
    pageLink: './Art/VinWare/index.html',
    imageLink: './Art/VinWare/risingsun.gif',
    author: 'VinWare',
    githubLink: 'https://github.com/VinWare'
  },
  {
    pageLink: './Art/AnimationLoader/index.html',
    imageLink: './Art/AnimationLoader/Animation.gif',
    author: 'Pragya Sharma',
    githubLink: 'https://github.com/pragya-sharma11'
  },
  {
    pageLink: './Art/complementaryColors/index.html',
    imageLink: './Art/complementaryColors/complementaryColors.gif',
    author: 'Hilary',
    githubLink: 'https://github.com/hwilson2563'
  },
  {
    pageLink: './Art/Mansvini/index.html',
    imageLink: './Art/Mansvini/magic.gif',
    author: 'Mansvini',
    githubLink: 'https://github.com/Mansvini'
  },
  {
    artName: 'Rainbow Spinner',
    pageLink: './Art/joesayat/index.html',
    imageLink: './Art/joesayat/joe-animation.gif',
    author: 'Joe Sayat',
    githubLink: 'https://github.com/joesayat'
  },
  {
    artName: 'Random',
    pageLink: './Art/animation/index.html',
    imageLink: './Art/animation/random.gif',
    author: 'DTPsykko',
    githubLink: 'https://github.com/DTPsykko'
  },
  {
    artName: 'Funky Alien',
    pageLink: './Art/Funky Alien/index.html',
    iamgeLink: './Art/Funky Alien/Domcake-Dancing-Alien.gif',
    author: 'Jenique Knoesen',
    githubLink: 'https://github.com/jenique22'
  },
  {
    artName: 'Dracula Colors',
    pageLink: './Art/cspencernd/index.html',
    imageLink: './Art/cspencernd/dracula-colors.gif',
    author: 'Christopher Spencer',
    githubLink: 'https://github.com/cspencernd'
  },
  {
    pageLink: './Art/GabrielArt/GabrielArt.html',
    imageLink: './Art/GabrielArt/ZTM.jpg',
    author: 'GabrielAvramescu',
    githubLink: 'https://github.com/GabrielAvramescu'
  },
  {
    artName: 'Pong',
    pageLink: './Art/danielalanholmes/index.html',
    imageLink: './Art/danielalanholmes/index.gif',
    author: 'Daniel Holmes',
    githubLink: 'https://github.com/danielalanholmes'
  },
  {
    artName: 'Wigglers',
    pageLink: './Art/kv/wiggle.html',
    imageLink: './Art/kv/wiggle.gif',
    author: 'khaivern',
    githubLink: 'https://github.com/khaivern'
  },
  {
    artName: 'Round360',
    pageLink: './Art/MHShayek/index.html',
    imageLink: './Art/MHShayek/round360.gif',
    author: 'MHShayek',
    githubLink: 'https://github.com/MHShayek'
  },
  {
    artName: 'animatoris',
    pageLink: './Art/animatoris/index.html',
    imageLink: './Art/animatoris/circle.gif',
    author: 'Mark Heathcliff',
    githubLink: 'https://github.com/saimark123'
  },
  {
    artName: 'EyeStrain',
    pageLink: './Art/MattRuetz/index.html',
    imageLink: './Art/MattRuetz/eyestrain.gif',
    author: 'MattRuetz',
    githubLink: 'https://github.com/MattRuetz'
  },
  {
    artName: 'Sun',
    pageLink: './Art/DaniM/sun.html',
    imageLink: './Art/DaniM/sun.gif',
    author: 'DaniMash',
    githubLink: 'https://github.com/dani-mashasha'
  },
  {
    artName: 'Modern Clock',
    pageLink: './Art/Tiziano/index.html',
    imageLink: './Art/Tiziano/clock.gif',
    author: 'Tiziano',
    githubLink: 'https://github.com/tizspagno'
  },
  {
    artName: 'Work of art',
    pageLink: './Art/Romano/index.html',
    imageLink: './Art/Romano/index.gif',
    author: 'Romano',
    githubLink: 'https://github.com/Mrschabs'
  },
  {
    pageLink: './Art/sanation/index.html',
    imageLink: './Art/sanation/trial.gif',
    author: 'Sajal',
    githubLink: 'https://github.com/sajalnayansingh'
  },
  {
    artName: 'Jo Ngono',
    pageLink: './Art/jongono/index.html',
    imageLink: './Art/jongono/jongono.png',
    author: 'inazrabuu',
    githubLink: 'https://github.com/inazrabuu'
  },
  {
    artName: 'poorly drawn pikachu',
    pageLink: "./Art/Sayed's Pikachu/Sayed's Pikachu.html",
    imageLink: "./Art/Sayed's Pikachu/img.gif",
    author: 'Sayed Husain',
    githubLink: 'https://github.com/Sayed-Husain'
  },
  {
    artName: 'colorful flower',
    pageLink: './Art/shai/index.html',
    imageLink: './Art/shai/animation.gif',
    author: 'Shytech1',
    githubLink: 'https://github.com/ShyTech1'
  },
  {
    artName: 'Pulse',
    pageLink: './Art/ogutu/index.html',
    imageLink: './Art/ogutu/giphy.gif',
    author: 'kennedy',
    githubLink: 'https://github.com/kennedy-ogutu'
  },
  {
    artName: 'ZTM Animation',
    pageLink: './Art/TC/index.html',
    imageLink: './Art/TC/ztm.gif',
    author: 'Terence',
    githubLink: 'https://github.com/TerenceChew'
  },
  {
    artName: 'Serene Animation',
    pageLink: './Art/sereneanimation/index.html',
    imageLink: './Art/sereneanimation/trance.gif',
    author: 'Serene',
    githubLink: 'https://github.com/meikuan23'
  },
  {
    artName: 'Slow_Bounce',
    pageLink: './Art/Slow_Bounce/index.html',
    imageLink: './Art/Slow_Bounce/Slow_Bounce.gif',
    author: 'MichaelClautice',
    githubLink: 'https://github.com/MichaelClautice'
  },
  {
    artName: 'Icymation',
    pagelink: './Art/icymation/icymation.html',
    imageLink: './Art/icymation/icymation.gif',
    author: 'Isai',
    githublink: 'https://github.com/isaicastro1'
  },
  {
    artName: 'boxslide',
    pageLink: './Art/AK47/anima.html',
    imageLink: './Art/AK47/boxslide.png',
    author: 'Anurag Kanungo',
    githubLink: 'https://github.com/Anuragcr'
  },
  {
    artName: 'letz ani',
    pageLink: './Art/letz/index.html',
    imageLink: './Art/letz/trans.gif',
    author: 'letz0703',
    githubLink: 'https://github.com/letz0703'
  },
  {
    artName: 'My Full-Stack Animation',
    pageLink: './Art/BrandonNSangma/index.html',
    imageLink: './Art/BrandonNSangma/fullstack.gif',
    author: 'Brandon N. Sangma',
    githubLink: 'https://github.com/brancore87'
  },
  {
    artName: 'radar-animation',
    pageLink: './Art/radar-animation/index.html',
    imageLink: './Art/radar-animation/radar.gif',
    author: 'Angel Orellana',
    githubLink: 'https://github.com/luisangel2895'
  },
  {
    artName: 'Parachute Guy',
    pageLink: './Art/barretoga/index.html',
    imageLink: './Art/barretoga/animation.gif',
    author: 'Gabriel Barreto',
    githubLink: 'https://github.com/barretoga'
  },
  {
    artName: 'Animated Bird',
    pageLink: './Art/sampConrad/index.html',
    imageLink: './Art/sampConrad/bird.gif',
    author: 'Conrado Sampaio',
    githubLink: 'https://github.com/sampconrad'
  },
  {
    artName: 'U-turn',
    pageLink: './Art/baraksArt.index.html',
    imageLink: './Art/baraksArt/U-turn.gif',
    author: 'Barak',
    githubLink: 'https://github.com/bcolovas'
  },
  {
    artName: 'Bouncing Balls DF',
    pageLink: './Art/bouncingdf/index.html',
    imageLink: './Art/bouncingdf/bouncingdf.gif',
    author: 'David Flores',
    githubLink: 'https://github.com/dflo55'
  },
  {
    artName: 'WAnimation',
    pageLink: './Art/WAnimation/index.html',
    imageLink: './Art/WAnimation/Animation.gif',
    author: 'WDevelopsWebApps',
    githubLink: 'https://github.com/WDevelopsWebApps'
  },
  {
    artName: 'textSlide',
    pageLink: './Art/textSlide/index.html',
    imageLink: './Art/textSlide/textSliding.gif',
    author: 'Lucas GM',
    githubLink: 'https://github.com/LucasGM17'
  },
  {
    artName: 'Loading Logo',
    pageLink: './Art/magedmohammed/index.html',
    author: 'Maged Mohammed',
    githubLink: 'https://github.com/magedmohammed834'
  },
  {
    artName: 'Green Loading',
    pageLink: './Art/KevinMaida/index.html',
    imageLink: './Art/KevinMaida/loadingGif.gif',
    author: 'Kevin Maida',
    githubLink: 'https://github.com/KevinMaida'
  },
  {
    artName: 'Simple Bounce',
    pageLink: './Art/ardiandharminto/index.html',
    imageLink: './Art/ardiandharminto/simple-bounce.gif',
    author: 'Ardian Dharminto',
    githubLink: 'https://github.com/ardiandharminto'
  },
  {
    pageLink: './Art/ZTM-Academy/index.html',
    imageLink: './Art/ZTM-Academy/ztm.gif',
    author: 'Denis',
    githubLink: 'https://github.com/denis11m'
  },
  {
    pageLink: './Art/evropa/index.html',
    imageLink: './Art/evropa/drift.gif',
    author: 'evropa',
    githubLink: 'https://github.com/evropa'
  },
  {
    artName: 'animatron_av',
    pageLink: './Art/animatron_av/index.html',
    imageLink: './Art/Joy/triangle/trance.gif',
    author: 'Alex',
    githubLink: 'https://github.com/averde1973'
  },
  {
    artName: 'animationzone',
    pageLink: './Art/animationzone/index.html',
    imageLink: './Art/animationzone/ezgif.com-gif-maker',
    author: 'Erez',
    githubLink: 'https://github.com/ErezAvni9'
  },
  {
    artName: 'Rolling Cat',
    pageLink: './Art/ssoppet1/index.html',
    imageLink: './Art/ssoppet1/cat.gif',
    author: 'Stacy',
    githubLink: 'https://github.com/ssoppet1'
  },
  {
    artName: 'brotation',
    pageLink: './Art/box-rotate-animation/index.html',
    imageLink: './Art/box-rotate-animation/brotation.gif',
    author: 'Andrey',
    githubLink: 'https://github.com/Life1sOk'
  },
  {
    artName: 'Loading animation',
    pageLink: './Art/graphitexhd/index.html',
    imageLink: './Art/graphitexhd/animation.gif',
    author: 'Graphitexhd',
    githubLink: 'https://github.com/graphitexhd'
  },
  {
    artName: 'Our Solar System',
    pageLink: './Art/bryanRillstone/index.html',
    imageLink: './Art/bryanRillstone/Solar-System.gif',
    author: 'Bryan Rillstone',
    githubLink: 'https://github.com/bryanrillstone'
  },
  {
    artName: 'viskarra',
    pageLink: './Art/viskarra/index.html',
    imageLink: './Art/viskarra/imgif.gif',
    author: 'Viskarra',
    githubLink: 'https://github.com/viskarra'
  },
  {
    artName: 'Chess Board Dance Floor',
    pageLink: './Art/Robin/index.html',
    imageLink: './Art/Robin/chessBoardDanceFloor.gif',
    author: 'Robin',
    githubLink: 'https://github.com/robinpunn'
  },
  {
    artName: 'Fishy',
    pageLink: './Art/Mayorman/index.html',
    imageLink: './Art/Mayorman/Fishy-Screen-Rec.gif',
    author: 'Mayowa',
    githubLink: 'https://github.com/Mayorman07'
  },
  {
    artName: 'The Beach',
    pageLink: './Art/Jon-Bull/index.html',
    imageLink: './Art/Jon-Bull/beach.gif',
    author: 'Jon',
    githubLink: 'https://github.com/Jon-Bull'
  },
  {
    artName: 'Loading screen',
    pageLink: './Art/ShueiYang/index.html',
    imageLink: './Art/ShueiYang/Loading.gif',
    author: 'ShueiYang',
    githubLink: 'https://github.com/ShueiYang'
  },
  {
    artName: 'Get Started',
    pageLink: './Art/imaadfakier/index.html',
    imageLink: './Art/imaadfakier/Loading.gif',
    author: 'Imaad Fakier',
    githubLink: 'https://github.com/imaadfakier'
  },
  {
    artName: 'BoxPM',
    pageLink: './Art/BoxPM/index.html',
    imageLink: './Art/BoxPM/trance2.gif',
    author: 'Pradeep',
    githubLink: 'https://github.com/Pmakaju'
  },
  {
    artName: 'Pendulam',
    pageLink: './Art/Pendulam/index.html',
    imageLink: './Art/Pendulam/swinging_pendulam.gif',
    author: 'Dinesh',
    githubLink: 'https://github.com/dinesh-729'
  },
  {
    artName: 'Wave Ring',
    pageLink: './Art/JinalPatel/Wavering/wavering.html',
    imageLink: './Art/JinalPatel/Wavering/wavering.gif',
    author: 'Jinal Patel',
    githubLink: 'https://github.com/JinalPatel17'
  },
  {
    artName: 'Samination',
    pageLink: './Art/Samination/index.html',
    imageLink: './Art/Samination/samination.gif',
    author: 'Sami',
    githubLink: 'https://github.com/samialmaradni97'
  },
  {
    artName: 'Esinnaton',
    pageLink: './Art/Esinnaton/index.html',
    imageLink: './Art/Esinnaton/transition.gif',
    author: 'Esinnation',
    githubLink: 'https://github.com/esinnation'
  },
  {
    artName: 'Spining Numbers',
    pageLink: './Art/jamesnjovu/index.html',
    imageLink: './Art/jamesnjovu/number.gif',
    author: 'Joy',
    githubLink: 'https://github.com/jamesnjovu'
  },
  {
    artName: 'CrazyBalls',
    pageLink: './Art/CrazyBalls/index.html',
    imageLink: './Art/CrazyBalls/balls.gif',
    author: 'Rohan Bobby',
    githubLink: 'https://github.com/rohanbobby01'
  },
  {
    artName: 'Simple Circle Animation',
    pageLink: './Art/simple_Circle_Animation/index.html',
    imageLink: './Art/Joy/simple_Circle_Animation/circle_animation.gif',
    author: 'dw',
    githubLink: 'https://github.com/dwthefirst'
  },
  {
    artName: 'Matrix Animation',
    pageLink: './Art/TenmaChinen/index.html',
    imageLink: './Art/TenmaChinen/matrix_animation.gif',
    author: 'Tenma Chinen',
    githubLink: 'https://github.com/TenmaChinen'
  },
  {
    artName: 'Crazy Cat',
    pageLink: './Art/sikumiku/index.html',
    imageLink: './Art/sikumiku/crazy_cat.gif',
    author: 'Sigrid',
    githubLink: 'https://github.com/sikumiku'
  },
  {
    artName: 'Magic',
    pageLink: './Art/dmwspace/index.html',
    imageLink: './Art/dmwspace/magic.gif',
    author: 'Dean',
    githubLink: 'https://github.com/dmwspace'
  },
  {
    artName: 'Button Effect',
    pageLink: './Art/Jatin-7/index.html',
    imageLink: './Art/Jatin-7/btn.gif',
    author: 'Jatin-7',
    githubLink: 'https://github.com/Jatin-7'
  },
  {
    artName: 'Bird Animation',
    pageLink: './Art/bird_animation/index.html',
    imageLink: './Art/bird_animation/bird-animation.gif',
    author: 'Tarun Mankar',
    githubLink: 'https://github.com/tarunmankar'
  },
  {
    artName: 'Rainbow Circle',
    pageLink: './Art/Mengnan_Wang/rainbow_circle.html',
    imageLink: './Art/Mengnan_Wang/rainbow_circle.gif',
    author: 'Mengnan Wang',
    githubLink: 'https://github.com/Mengnan-Wang'
  },
  {
    artName: 'Phillys Animation',
    pageLink: './Art/phillysrevenge/index.html',
    imageLink: './Art/phillysrevenge/web.gif',
    author: 'phillysrevenge',
    githubLink: 'https://github.com/phillysrevenge'
  },
  {
    artName: 'largebox',
    pageLink: './Art/largebox/index.html',
    imageLink: './Art/largebox/box.gif',
    author: 'rajmishra-47',
    githubLink: 'https://github.com/rajmishra-47'
  },
  {
    artName: 'Robot-2.0',
    pageLink: './Art/Robot-2.0/index.html',
    imageLink: './Art/Robot-2.0/robo.gif',
    author: 'Nabil Ahmed',
    githubLink: 'https://github.com/nabil-github0'
  },
  {
    artName: 'Damian Box',
    pageLink: './Art/DamiAnim/index.html',
    imageLink: './Art/DamiAnim/giphy.gif',
    author: 'Damian Padilla',
    githubLink: 'https://github.com/Damianpad'
  },
  {
    artName: 'Pretty-Simple',
    pageLink: './Art/Asier/index.html',
    imageLink: './Art/Asier/Pretty-Simple.gif',
    author: 'Asier-D-Reveire',
    githubLink: 'https://github.com/Asier-D-Reveire'
  },
  {
    artName: 'Can You Feel My Heartbeat',
    pageLink: './Art/can-you-feel-my-heartbeat/index.html',
    imageLink: './Art/can-you-feel-my-heartbeat/heartbeat.png',
    author: 'Vanessa Vun',
    githubLink: 'https://github.com/vanessavun'
  },
  {
    artName: 'Straight lines',
    pageLink: './Art/artinator/index.html',
    imageLink: './Art/artinator/art.png',
    author: 'Scraper232',
    githubLink: 'https://github.com/scraper232'
  },
  {
    artName: 'Glowing 3 Circles',
    pageLink: './Art/josephld/index.html',
    imageLink: './Art/josephld/glowing_circles.gif',
    author: 'Leandre Derpo',
    githubLink: 'https://github.com/LeandreDerpo'
  },
  {
    artName: 'Quoters',
    pageLink: './Art/Quoters/index.html',
    imageLink: './Art/Quoters/giphy.gif',
    author: 'Arif Wibawa',
    githubLink: 'https://github.com/wibawaarif'
  },
  {
    artName: 'USAfloridaUSA',
    pageLink: './Art/usa-florida-usa/index.html',
    imageLink: './Art/usa-florida-usa/USAfloridaUSA.gif',
    author: 'Stephen Eith',
    githubLink: 'https://github.com/eith71'
  },
  {
    artName: 'Heart beat and pulse',
    pageLink: './Art/Luisa/index.html',
    imageLink: './Art/Luisa/HeartBeat.gif',
    author: 'Luisa Bowie',
    githubLink: 'https://github.com/Tala101'
  },
  {
    artName: '1Abel-Animate',
    pageLink: './Art/1Abel-Animate/index.html',
    imageLink: './Art/1Abel-Animate/1abel.gif',
    author: 'perez11abel',
    githubLink: 'https://github.com/perez11abel'
  },
  {
    artName: 'Snow and Rain Animation',
    pageLink: './Art/Snow_Animation/index.html',
    imageLink: './Art/Snow_Animation/Snow_Rain_Animation.gif',
    author: 'Mosespt',
    githubLink: 'https://github.com/Mosespt'
  },
  {
    artName: 'Color Palette with Pure CSS Animation',
    pageLink: './Art/color-palette-with-pure-css-animation/dist/index.html',
    imageLink: './Art/color-palette-with-pure-css-animation/animation.gif',
    author: 'julien muke',
    githubLink: 'https://github.com/julien-muke'
  },
  {
    artName: "That's rotating!!",
    pageLink: './Art/Rotating/index.html',
    imageLink: './Art/Rotating/Rotation.gif',
    author: 'Vito Chu',
    githubLink: 'https://github.com/VitoChuChu'
  },
  {
    artName: 'example animation',
    pageLink: './Art/emanuelretamozo/index.html',
    imageLink: './Art/emanuelretamozo/example.gif',
    author: 'Emanuel Retamozo',
    githubLink: 'https://github.com/emanuelretamozo'
  },
  {
    artName: 'Bouncy Ball',
    pageLink: './Art/Valadot/index.html',
    imageLink: './Art/Valadot/bouncy-ball.gif',
    author: 'Valadot',
    githubLink: 'https://github.com/Valadot'
  },
  {
    artName: 'Snow Fall',
    pageLink: './Art/snow-fall/index.html',
    imageLink: './Art/snow-fall/snow-fall.gif',
    author: 'MAHA Labs',
    githubLink: 'https://github.com/mahalabs'
  },
  {
    artName: 'css_anishape-1.0',
    pageLink: './Art/css_anishape-1.0/index.html',
    imageLink: './Art/css_anishape-1.0/css-anishape-s1.jpg',
    author: 'Dwight',
    githubLink: 'https://github.com/DwightMckenzie'
  },
  {
    artName: 'Simple Hover Rotaton Animation',
    pageLink: './Art/jaReaps/index.html',
    imageLink: './Art/Joy/jaReaps/Rotation Animation.gif',
    author: 'Jon',
    githubLink: 'https://github.com/jonreapsome'
  },
  {
    artName: 'CSS_Magic',
    pageLink: './Art/CSS_Magic/index.html',
    imageLink: './Art/CSS_Magic/Move.gif',
    author: 'Subhadip',
    githubLink: 'https://github.com/SubhadipMaji'
  },
  {
    artName: 'Color Flip Cards',
    pageLink: './Art/Flipping/index.html',
    imageLink: './Art/Flipping/gif.gif',
    author: 'AspiringMay2022',
    githubLink: 'https://github.com/AspiringMay2022'
  },
  {
    artName: 'Square',
    pageLink: './Art/Square/square.html',
    imageLink: './Art/Square/square.gif',
    author: 'Nico',
    githubLink: 'https://github.com/nsherban1'
  },
  {
    artName: 'Sun Rise and Set',
    pageLink: './Art/mikerobards/index.html',
    imageLink: './Art/mikerobards/sunrise-set.gif',
    author: 'mikerobards',
    githubLink: 'https://github.com/mikerobards'
  },
  {
    artName: 'GeminiSpace',
    pageLink: './Art/GeminiSpace/index.html',
    imageLink: './Art/GeminiSpace/space.gif',
    author: 'Saviour',
    githubLink: 'https://github.com/GeminiSpace'
  },
  {
    artName: 'The rolling and spinning football',
    pageLink: './Art/Nomishka/index.html',
    imageLink: './Art/Football.png',
    author: 'Nomishka',
    githubLink: 'https://github.com/Nomishka'
  },
  {
    artName: 'Infinite Circle Loop',
    pageLink: './Art/InfiniteCircleLoop/index.html',
    imageLink: './Art/InfiniteCircleLoop/infinitecircleloop.gif',
    author: 'Giselle',
    githubLink: 'https://github.com/gisellerx'
  },
  {
    artName: 'Updown',
    pageLink: './Art/updown/index.html',
    imageLink: './Art/updown/updown.gif',
    author: 'Nueng',
    githubLink: 'https://github.com/AlgorithmNueng'
  },
  {
    artName: 'cajaheart',
    pageLink: './Art/erikanimation/corazon.html',
    imageLink: './Art/erikanimation/corazon.gif',
    author: 'Erika',
    githubLink: 'https://github.com/erikaaquino'
  },
  {
    artName: 'Colorful Heart',
    pageLink: './Art/cr-animation/index.html',
    imageLink: './Art/cr-animation/index.html/colorful-heart.png',
    author: 'Cristina',
    githubLink: 'https://github.com/crsecu'
  },
  {
    artName: 'wink',
    pageLink: './Art/Robrigado/index.html',
    imageLink: './Art/Robrigado/wink.gif',
    author: 'Robrigado',
    githubLink: 'https://github.com/Robrigado'
  },
  {
    artName: 'mrsanim',
    pageLink: './Art/mrsanim/index.html',
    imageLink: './Art/mrsanim/mrsanim.png',
    author: 'Adi',
    githubLink: 'https://github.com/adimrs'
  },
  {
    artName: 'Loader',
    pageLink: './Art/Loader/index.html',
    author: 'Cristi Manea',
    githubLink: 'https://github.com/cristimanea26'
  },
  {
    artName: 'click to stop',
    pageLink: './Art/cssanimacja/index.html',
    imageLink: 'css.png',
    author: 'Mateusz',
    githubLink: 'https://github.com/mateuszsnieg'
  },
  {
    artName: 'A Square Circus',
    pageLink: './Art/aSquareCircus/index.html',
    imageLink: './Art/aSquareCircus/SquareControl.gif',
    author: 'Abdul Rahim',
    githubLink: 'https://github.com/arx0x0'
  },
  {
    artName: 'css-glow-effect-animation',
    pageLink: './Art/css-glow-effect-animation/index.html',
    imageLink: './Art/css-glow-effect-animation/glow.png',
    author: 'tidz',
    githubLink: 'https://github.com/john-tidz'
  },
  {
    artName: 'Lithuania',
    pageLink: './Art/MiUlon/index.html',
    imageLink: './Art/MiUlon/lithuania.gif',
    author: 'MiUlon',
    githubLink: 'https://github.com/MiUlon'
  },
  {
    artName: 'yuki',
    pageLink: './Art/yuki/index.html',
    imageLink: './Art/yuki/yuki.gif',
    author: 'rachel',
    githubLink: 'https://github.com/rchin8877'
  },
  {
    artName: 'AnimateManas',
    pageLink: './Art/AnimatManas/index.html',
    imageLink: './Art/AnimatManas/ZTM_animation.gif',
    author: 'Manas',
    githubLink: 'https://github.com/ManasKumar111'
  },
  {
    artName: 'Glowing orb',
    pageLink: './Art/Glowing-orb/index.html',
    imageLink: './Art/Glowing-orb/glow.png',
    author: 'RubenVerkuylen',
    githubLink: 'https://github.com/rubenverkuylen'
  },
  {
    artName: 'car-animation',
    pageLink: './Art/car-animation/index.html',
    imageLink: './Art/car-animation',
    author: 'Markus',
    githubLink: 'https://github.com/Markus-Sm'
  },
  {
    artName: 'Dummy Animation',
    pageLink: './Art/dummy_me/index.html',
    imageLink: './Art/dummy_me/dummy.gif',
    author: 'Mansi',
    githubLink: 'https://github.com/manasi-20'
  },
  {
    artName: 'moving_choices',
    pageLink: './Art/Katana/index.html',
    imageLink: './Art/Katana/bounce-choice.GIF',
    author: 'Katana',
    githubLink: 'https://github.com/katanaji'
  },
{
  artName: 'SpinnieStar3',
  pageLink: './Art/Joshua/SpinnieStar3.html',
  imageLink: './Art/Joshua/goldstar.GIF',
  author: 'Josdadev',
  githubLink: 'https://github.com/Josdadev'
 }
,
    {
    artName: 'Dive Into Space',
    pageLink: './Art/Dive Into Space/index.html',
    imageLink: './Art/Dive Into Space/space.gif',
    author: 'Kareem Abd El-Moneam',
    githubLink: 'https://github.com/KareemMoneeam'
  },
  {
    artName: 'Moving Colors',
    pageLink: './Art/Moving Colors/index.html',
    imageLink: './Art/Moving Colors/MovingColors.gif',
    author: 'cjhaspenfalls',
    githubLink: 'https://github.com/cjhaspenfalls'
  },
  {
    artName: 'Rotating Number Cards',
    pageLink: './Art/victor-anderson/index.html',
    imageLink: './Art/victor-anderson/index.gif',
    author: 'Victor Anderson',
    githubLink: 'https://github.com/realvicandy'
  },
  {
    artName: 'Living Robot',
    pageLink: './Art/greywind/index.html',
    imageLink: './Art/greywind/greywind.gif',
    author: 'George',
    githubLink: 'https://github.com/greyXwind'
  },
  {
    artName: 'loading circle',
    pageLink: './Art/loading-circle/index.html',
    imageLink: './Art/greywind/circle.gif',
    author: 'Olayinka',
    githubLink: 'https://github.com/KOLEAJEOLAYINKA'
},{
    artName: 'Factory',
    pageLink: './Art/SEN-RAD/index.html',
    imageLink: './Art/SEN-RAD/factory.gif',
    author: 'SEN-RAD',
    githubLink: 'https://github.com/SEN-RAD'
  },
  {
<<<<<<< HEAD
    artName: 'color fan',
    pageLink: './Art/raman project/project.html',
    imageLink: './Art/raman project/project.gif',
    author: 'raman2482',
    githubLink: 'https://github.com/raman2482'
  },
=======
    artName: 'Animated-Cube-Slider',
    pageLink: './Art/Animated-Cube-Slider/index.html',
    imageLink: './Art/Animated-Cube-Slider/Animated.gif',
    author: 'Anayat',
    githubLink: 'https://github.com/anayatkhan1'
  {
    artName: 'Natinats',
    pageLink: './Art/Natinats/index.html',
    imageLink: './Art/Natinats/nata.gif',
    author: 'Natalia',
    githubLink: 'https://github.com/nquirogac'
  },
  {
    artName: 'The art of patience',
    pageLink: './Art/Animation-Gtn/index.html',
    imageLink: './Art/Animation-Gtn/art.gif',
    author: 'Iulia Gtn',
    githubLink: 'https://github.com/Iulia-Gaitanaru'
},{
    artName: 'BHARAT',
    pageLink: './Art/BHARAT/index.html',
    imageLink: './Art/BHARAT/BHARAT.gif',
    author: 'mbera99',
    githubLink: 'https://github.com/mbera99'
  }
>>>>>>> 849e4f14
];


// +--------------------------------------------------------------------------------+
// +                                                                                +
// +                  YOU DO NOT NEED TO CHANGE ANYTHING BELOW THIS                 +
// +                                                                                +
// +--------------------------------------------------------------------------------+

// Creates cards from the array above
// You don't need to modify this
let contents = [];
Shuffle(cards).forEach((c) => {
  contents.push([
    `<li class="card">` +
      `<a href='${c.pageLink}'>` +
      `<img class="art-image" src='${c.imageLink}' alt='${c.artName}' />` +
      `</a>` +
      `<div class="flex-content">` +
      `<a href='${c.pageLink}'><h3 class="art-title">${c.artName}</h3></a>` +
      `<p class='author'><a href="${c.githubLink}" target="_blank"><i class="fab fa-github"></i> ${c.author}</a> </p>` +
      `</div>` +
      `</li>`
  ]);
});

document.getElementById('cards').innerHTML = contents;

function Shuffle(o) {
  for (
    var j, x, i = o.length;
    i;
    j = parseInt(Math.random() * i), x = o[--i], o[i] = o[j], o[j] = x
  );
  return o;
}<|MERGE_RESOLUTION|>--- conflicted
+++ resolved
@@ -6422,14 +6422,13 @@
     githubLink: 'https://github.com/SEN-RAD'
   },
   {
-<<<<<<< HEAD
     artName: 'color fan',
     pageLink: './Art/raman project/project.html',
     imageLink: './Art/raman project/project.gif',
     author: 'raman2482',
     githubLink: 'https://github.com/raman2482'
   },
-=======
+  {
     artName: 'Animated-Cube-Slider',
     pageLink: './Art/Animated-Cube-Slider/index.html',
     imageLink: './Art/Animated-Cube-Slider/Animated.gif',
@@ -6455,7 +6454,6 @@
     author: 'mbera99',
     githubLink: 'https://github.com/mbera99'
   }
->>>>>>> 849e4f14
 ];
 
 
