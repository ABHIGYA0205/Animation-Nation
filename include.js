let cards = [
  {
    artName: 'Astro Acrobat',
    pageLink: './Art/DarrachBarneveld/index.html',
    imageLink: './Art/DarrachBarneveld/rocket.gif',
    author: 'Darrach Barneveld',
    githubLink: 'https://github.com/DarrachBarneveld'
  },
  {
    artName: 'Rotating Cube',
    pageLink: './Art/Rishi/cube.html',
    imageLink: './Art/Rishi/cube.gif',
    author: 'Rishi',
    githubLink: 'https://github.com/rishi17003'
  },
  {
    artName: 'Tic Tac Yo!',
    pageLink: './Art/smokeraven667/smokeraven.html',
    imageLink: './Art/smokeraven667/tic-tac-yo.gif',
    author: 'Joy',
    githubLink: 'https://github.com/smokeraven667'
  },
  {
    artName: 'Animation-box',
    pageLink: './Art/Himanshu_Chauhan/index.html',
    imageLink: './Art/Himanshu_Chauhan/animation-box.gif',
    author: 'Himanshu Chauhan',
    githubLink: 'https://github.com/Himanshuch8055'
  },
  {
    artName: 'hanisntsolo',
    pageLink: './Art/hanisntsolo/hanisntsolo.html',
    imageLink: './Art/hanisntsolo/hanisntsolo.gif',
    author: 'Hanisntsolo',
    githubLink: 'https://github.com/hanisntsolo'
  },
  {
    artName: 'Orbiting-Ball',
    pageLink: './Art/Tipchan/OrbitingBall.html',
    imageLink: './Art/Tipchan/OrbitingBall.gif',
    author: 'Tipchan',
    githubLink: 'https://github.com/tsongtheng'
  },
  {
    artName: 'Simple BAAF',
    pageLink: './Art/baaf-Animation/index.html',
    imageLink: './Art/baaf-Animation/baafscreen.png',
    author: 'Farid Bass',
    githubLink: 'https://github.com/baafbass'
  },
  {
    artName: 'Animated-Biker',
    pageLink: './Art/JT-Singh/index.html',
    imageLink: './Art/JT-Singh/biker.gif',
    author: 'JT Singh',
    githubLink: 'https://github.com/JT-Singh'
  },
  {
    artName: 'Triangle',
    pageLink: './Art/Joy/triangle.html',
    imageLink: './Art/Joy/triangle.gif',
    author: 'Joy',
    githubLink: 'https://github.com/royranger'
  },
  {
    artName: 'Keyboard',
    pageLink: './Art/Alexandra2888/keyboard.html',
    imageLink: './Art/Alexandra2888/keyboard.gif',
    author: 'Alexandra2888',
    githubLink: 'https://github.com/Alexandra2888'
  },
  {
    artName: 'Jumping Balls',
    pageLink: './Art/Alexandra2888/balls.html',
    imageLink: './Art/Alexandra2888/balls.gif',
    author: 'Alexandra2888',
    githubLink: 'https://github.com/Alexandra2888'
  },
  {
    artName: 'Dancing in Space',
    pageLink: './Art/Maria/index.html',
    imageLink: './Art/Maria/style.css',
    author: 'Maria',
    githubLink: 'https://github.com/mariapetra'
  },
  {
    artName: 'Submit tick animation',
    pageLink: './Art/rajHimanshu22/index.html',
    imageLink: './Art/rajHimanshu22/animation.gif',
    author: 'Himanshu Raj',
    githubLink: 'https://github.com/rajHimanshu22'
  },
  {
    artName: 'Circle',
    pageLink: './Art/lucas/circle.html',
    imageLink: './Art/lucas/circle.gif',
    author: 'Joy',
    githubLink: 'https://github.com/LucasAlmeida-jpg'
  },
  {
    artName: 'Falling Squares',
    pageLink: './Art/migueldalberto/index.html',
    imageLink: './Art/migueldalberto/screenshot.png',
    author: 'migueldalberto',
    githubLink: 'https://github.com/migueldalberto'
  },
  {
    artName: 'Infinite Hacktober Shapes',
    pageLink: './Art/Joe_DiGioia/JoeArt.html',
    imageLink: './Art/Joe_DiGioia/Hacktober-Animate-JDiGioia.gif',
    author: 'Joe DiGioia',
    githubLink: 'https://github.com/WatchAce0'
  },
  {
    artName: 'Pumpkin Ghost',
    pageLink: './Art/Jason/pumpkin.html',
    imageLink: './Art/Jason/pumpkin.gif',
    author: 'Jason',
    githubLink: 'https://github.com/jsonsinger'
  },
  {
    artName: 'Ghost',
    pageLink: './Art/Russ/ghost.html',
    imageLink: './Art/Russ/ghost.gif',
    author: 'Russ',
    githubLink: 'https://github.com/rperry99'
  },
  {
    artName: 'Planet',
    pageLink: './Art/serhatbek/index.html',
    imageLink: './Art/serhatbek/planet.gif',
    author: 'serhatbek',
    githubLink: 'https://github.com/serhatbek'
  },
  {
    artName: 'Rocket',
    pageLink: './Art/Suryansh/rocket.html',
    imageLink: './Art/Suryansh/rocket.gif',
    author: 'Suryansh',
    githubLink: 'https://github.com/suryanshsingh2001'
  },
  {
    artName: 'AnimateIbaad',
    pageLink: './Art/Ibaad/animate.html',
    imageLink: './Art/Ibaad/animationimagehover.gif',
    author: 'Ibaad',
    githubLink: 'https://github.com/ibaaddurrani'
  },
  {
    artName: 'Animated-Panda',
    pageLink: './Art/Naina/index.html',
    imageLink: './Art/Naina/Panda.gif',
    author: 'Naina',
    githubLink: 'https://github.com/naina5602'
  },
  {
    artName: 'Circle',
    pageLink: './Art/MishC/circle.html',
    imageLink: './Art/MishC/magic_circle.gif',
    author: 'MishC',
    githubLink: 'https://github.com/MishC'
  },
  {
    artName: 'SquBounce',
    pageLink: './Art/Sanusi/index.html',
    imageLink: './Art/Sanusi/sanusi-animation.gif',
    author: 'Sanusi',
    githubLink: 'https://github.com/sanusisusi'
  },
  {
    artName: 'RichardsAnimation',
    pageLink: './Art/Richard/animated.html',
    imageLink: './Art/Richard/bounce.gif.gif',
    author: 'Richard',
    githubLink: 'https://github.com/richardhartleydev'
  },
  {
    artName: 'Loader Animation',
    pageLink: './Art/Abhishek/animation.html',
    imageLink: './Art/Abhishek/animation.gif',
    author: 'Abhishek Kumar',
    githubLink: 'https://github.com/abhishekl1289'
  },
  {
    artName: 'Fan',
    pageLink: './Art/Samriddhi/fan.html',
    imageLink: './Art/Samriddhi/fan.png',
    author: 'Samriddhi',
    githubLink: 'https://github.com/NarayanSam'
  },
  {
    artName: 'RGB Square',
    pageLink: './Art/TCrypt/animated.html',
    imageLink: './Art/TCrypt/rgbsq-animated.gif',
    author: 'T-Crypt',
    githubLink: 'https://github.com/T-Crypt'
  },
  {
    artName: 'Loader Animation',
    pageLink: './Art/C S Sachindra/loader.html',
    imageLink: './Art/C S Sachindra/loader.gif',
    author: 'C S Sachindra',
    githubLink: 'https://github.com/sandilya27'
  },
  {
    artName: 'Seven Segment Display',
    pageLink: './Art/Ankesh/segment-display.html',
    imageLink: './Art/Ankesh/segment-display.gif',
    author: 'Ankesh',
    githubLink: 'https://github.com/ankeshp03'
  },
  {
    artName: '4 Color Loader',
    pageLink: './Art/rstallings/index.html',
    imageLink: './Art/rstallings/Animation.gif',
    author: 'Roosevelt S.',
    githubLink: 'https://github.com/rstallingsiii'
  },
  {
    artName: "Mr. A's Amimation",
    pageLink: './Art/MrA-Animation/index.html',
    imageLink: './Art/MrA-Animation/Animation.gif',
    author: 'Mr. AnkitR',
    githubLink: 'https://github.com/MrARawal'
  },
  {
    artName: 'LHV',
    pageLink: './Art/wizozheir/lhv.html',
    imageLink: './Art/wizozheir/lhv.gif',
    author: 'wizozheir',
    githubLink: 'https://github.com/wizozheir'
  },
  {
    artName: 'Falling stars',
    pageLink: './Art/ChipoJ/index.html',
    imageLink: './Art/ChipoJ/star_fall.gif',
    author: 'ChipoJ',
    githubLink: 'https://github.com/Chipoj'
  },
  {
    artName: 'Heartbeat',
    pageLink: './Art/Karol/index.html',
    imageLink: './Art/Karol/animation.gif',
    author: 'Karol',
    githubLink: 'https://github.com/karolwjck'
  },
  {
    artName: 'Bouncing Screensaver',
    pageLink: './Art/CDay-87/index.html',
    imageLink: './Art/CDay-87/Bounce_Animation.gif',
    author: 'CDay-87',
    githubLink: 'https://github.com/CDay-87'
  },
  {
    artName: 'Loader',
    pageLink: './Art/Animation_makrenko-dev/index.html',
    imageLink: './Art/Animation_makrenko-dev/logog.gif',
    author: 'makrenko-dev',
    githubLink: 'https://github.com/makrenko-dev'
  },
  {
    artName: 'Running Laps',
    pageLink: './Art/runningBars/index.html',
    imageLink: './Art/runningBars/running.gif',
    author: 'Daniel',
    githubLink: 'https://github.com/dsauce817'
  },
  {
    artName: 'Simple Mexican Flag',
    pageLink: './Art/jnovak5/index.html',
    imageLink: './Art/jnovak5/novak.gif',
    author: 'Jnovak5',
    githubLink: 'https://github.com/jnovak5'
  },
  {
    artName: 'Twist',
    pageLink: './Art/Anna/twist.html',
    imageLink: './Art/Anna/twist.gif',
    author: 'Anna',
    githubLink: 'https://github.com/anna-1980'
  },
  {
    artName: 'Shaking box',
    pageLink: './Art/alexsatalan/index.html',
    imageLink: './Art/alexsatalan/shaking.gif',
    author: 'AlexS',
    githubLink: 'https://github.com/alexsatalan'
  },
  {
    artName: 'olga_min',
    pageLink: './Art/olga_min/index.html',
    imageLink: './Art/olga_min/animation.gif',
    author: 'Olga',
    githubLink: 'https://github.com/OlgaMinaievaWebDev'
  },
  {
    artName: 'Rotating_Cube',
    pageLink: './Art/Catoos/Cube.html',
    imageLink: './Art/Catoos/Cube.gif',
    author: 'Catoos',
    githubLink: 'https://github.com/Catoos'
  },
  {
    artName: 'Moving Flag',
    pageLink: './Art/Mayank_goel/index.html',
    imageLink: './Art/Mayank_goel/moving_flag.gif',
    author: 'Yelloberard',
    githubLink: 'https://github.com/yellowberad'
  },
  {
    artName: 'Flowers',
    pageLink: './Art/Jeffrey/index.html',
    imageLink: './Art/Jeffrey/Hackflowers.png',
    author: 'Jeffrey',
    githubLink: 'https://github.com/Jeffruiz1502003'
  },
  {
    artName: 'Car',
    pageLink: './Art/Haneesh/car.html',
    imageLink: './Art/Haneesh/car.gif',
    author: 'Haneesh',
    githubLink: 'https://github.com/Haneesh000'
  },
  {
    artName: 'Sun shadow',
    pageLink: './Art/Guruprasad-Kulkarni/index.html',
    imageLink: './Art/Guruprasad-Kulkarni/sun.gif',
    author: 'Guruprasad',
    githubLink: 'https://github.com/Guruprasad846'
  },
  {
    artName: 'Circle',
    pageLink: './Art/Adithya/index.html',
    imageLink: './Art/Adithya/result.gif',
    author: 'Adithya',
    githubLink: 'https://github.com/Adithya-K-Shetty'
  },
  {
    artName: 'Cart Hover',
    pageLink: './Art/Rahul-Bhati/index.html',
    imageLink: './Art/Rahul-Bhati/Rahul-Bhati.gif',
    author: 'Rahul-Bhati',
    githubLink: 'https://github.com/Rahul-Bhati'
  },
  {
    artName: 'now.sh',
    pageLink: './Art/Tergel0820/index.html',
    imageLink: './Art/Tergel0820/animation.gif',
    author: 'Tergel0820',
    githubLink: 'https://github.com/Tergel0820'
  },
  {
    artName: 'Animated Fan',
    pageLink: './Art/Alexandra2888/fan.html',
    imageLink: './Art/Alexandra2888/fan.png',
    author: 'Alexandra2888',
    githubLink: 'https://github.com/Alexandra2888'
  },
  {
    artName: 'Coffe Cup',
    pageLink: './Art/Alexandra2888/cup.html',
    imageLink: './Art/Alexandra2888/cup.gif',
    author: 'Alexandra2888',
    githubLink: 'https://github.com/Alexandra2888'
  },
  {
    artName: 'BouncingBall',
    pageLink: './Art/Venkateeshh/BouncingBall.html',
    imageLink: './Art/Venkateeshh/BounceBall.gif',
    author: 'Venkatesh',
    githubLink: 'https://github.com/Venkateeshh'
  },
  {
    artName: 'Analog Clock',
    pageLink: './Art/Jeet/index.html',
    imageLink: './Art/Jeet/pic.png',
    author: 'Jeet Kanodia',
    githubLink: 'https://github.com/jeetkanodia'
  },
  {
    artName: 'Flower',
    pageLink: './Art/ChrRepou/flower.html',
    imageLink: './Art/ChrRepou/flower.png',
    author: 'ChrRepou',
    githubLink: 'https://github.com/ChrRepou'
  },
  {
    artName: 'Triangle',
    pageLink: './Art/KrishayNair/rectangle.html',
    imageLink: './Art/KrishayNair/circle.gif',
    author: 'KrishayNair',
    githubLink: 'https://github.com/KrishayNair'
  },
  {
    artName: 'Waving Ghost Animation',
    pageLink: './Art/AnkitaM/ghost.html',
    imageLink: './Art/AnkitaM/Waving-Ghost-Animation.gif',
    author: 'Ankita M.',
    githubLink: 'https://github.com/anki009/'
  },
  {
    artName: 'Blinking Ball',
    pageLink: './Art/Sheefa/blinking_ball.html',
    imageLink: './Art/Sheefa/blinking_ball.gif',
    author: 'Sheefa',
    githubLink: 'https://github.com/sheefanaaz123'
  },
  {
    artName: 'Quadro Hypno Spin',
    pageLink: './Art/Sheefa/QuadroHypnoSpin.html',
    imageLink: './Art/Sheefa/QuadroHypnoSpin.gif',
    author: 'Sheefa',
    githubLink: 'https://github.com/sheefanaaz123'
  },
  {
    artName: 'Walking Dog',
    pageLink: './Art/ChrisAqui/dog.html',
    imageLink: './Art/ChrisAqui/dog.gif',
    author: 'Chris Aqui',
    githubLink: 'https://github.com/christine-aqui'
  },
  {
    artName: 'Sunset',
    pageLink: './Art/timDehof/sunset.html',
    imageLink: './Art/timDehof/sunset.gif',
    author: 'Tim DeHof',
    githubLink: 'https://github.com/timDeHof'
  },
  {
    artName: 'Circle Dancing',
    pageLink: './Art/Umair/index.html',
    imageLink: './Art/Umair/Circle-dancing.gif',
    author: 'Mohammed Umair',
    githubLink: 'https://github.com/umair986'
  },
  {
    artName: 'ZTM Text Animation',
    pageLink: './Art/Chugil/index.html',
    imageLink: './Art/Chugil/Screenshot.png',
    author: 'Chugil',
    githubLink: 'https://github.com/ChugilC'
  },
  {
    artName: 'Square',
    pageLink: './Art/Shubham-Chaudhary/square_animation.html',
    imageLink: './Art/Shubham-Chaudhary/square_animation.gif',
    author: 'Shubham Chaudhary',
    githubLink: 'https://github.com/Stellar-X'
  },
  {
    artName: 'Trippy',
    pageLink: './Art/Simar/trippy.html',
    imageLink: './Art/Simar/trippy-square.gif',
    author: 'Simar',
    githubLink: 'https://github.com/SimardeepSingh-zsh'
  },
  {
    artName: 'solarsystem',
    pageLink: './Art/solarsystem/solarsystem.html',
    imageLink: './Art/solarsystem/solarsystem.gif',
    author: 'hanisntsolo',
    githubLink: 'https://github.com/hanisntsolo'
  },
  {
    artName: 'Galaxy',
    pageLink: './Art/Aldair/galaxy.html',
    imageLink: './Art/Aldair/galaxy.gif',
    author: 'Aldair Huamani',
    githubLink: 'https://github.com/Baku452'
  },
  {
    artName: 'The Initials',
    pageLink: './Art/yashviradia/index.html',
    imageLink: './Art/yashviradia/initials_yashviradia.gif',
    author: 'Yash Viradia',
    githubLink: 'https://github.com/yashviradia'
  },
  {
    artName: 'Weird Spinner',
    pageLink: './Art/lucifer510/weirdSpinner.html',
    imageLink: './Art/lucifer510/weirdSpinner.png',
    author: 'lucifer510',
    githubLink: 'https://github.com/lucifer510'
  },
  {
    artName: 'Ruby',
    pageLink: './Art/daniel-badura/ruby.html',
    imageLink: './Art/daniel-badura/ruby.gif',
    author: 'daniel-badura',
    githubLink: 'https://github.com/daniel-badura'
  },
  {
    artName: '699669',
    pageLink: './Art/Artis/699669.html',
    imageLink: './Art/Artis/699669.gif',
    author: 'Artis',
    githubLink: 'https://github.com/69966969'
  },
  {
    artName: 'spinning square',
    pageLink: './Art/dmdiamond79/spinningsquare.html',
    imageLink: './Art/dmdiamond79/spinning.gif',
    author: 'dmdiamond79',
    githubLink: 'https://github.com/dmdiamond79'
  },
  {
    artName: 'Bhaskar Sahu',
    pageLink: './Art/Bhaskarsahu23',
    imageLink: './Art/Bhaskarsahu23/imageflip.gif',
    author: 'Bhaskarsahu23',
    githubLink: 'https://github.com/Bhaskarsahu23'
  },
  {
    artName: 'Starry Night',
    pageLink: './Art/lucileTech/starry_night.html',
    imageLink: './Art/lucileTech/starry_night.png',
    author: 'LucileTech',
    githubLink: 'https://https://github.com/LucileTech'
  },
  {
    artName: 'Heaart',
    pageLink: './Art/Neha045/index.html',
    imageLink: './Art/Neha045/animation.gif',
    author: 'Neha045',
    githubLink: 'https://github.com/Neha045'
  },
  {
<<<<<<< HEAD
    artName: 'Move phone',
    pageLink: './Art/Teri/index.html',
    imageLink: './Art/Teri/animate.gif',
    author: 'Teri',
    githubLink: 'https://github.com/terieyenike'
=======
    artName: 'Moving Car',
    pageLink: './Art/Ravkeerat02/car.html',
    imageLink: './Art/Ravkeerat02/car.gif',
    author: 'Ravkeerat Singh',
    githubLink: 'https://github.com/Ravkeerat02'
  },
  {
    artName: 'Animation Envelope',
    pageLink: './Art/Miainaus/envelope.html',
    imageLink: './Art/Miainaus/envelope.gif',
    author: 'Mia',
    githubLink: 'https://github.com/Miainaus'
  },
  {
      artName: 'Rotate Color', // change this to the name of your artwork
      pageLink: './Art/Gibso10/index.html', // change this
      imageLink: './Art/Gibso10/Box Color.gif', // change this
      author: 'Gibso10', // use your name
      githubLink: 'https://github.com/Gibso10' // change this
  },
  {
    artName: 'Against the Flow',
    pageLink: './Art/Zareck521/index.html',
    imageLink: './Art/Zareck521/otherway.gif',
    author: 'Zareck521',
    githubLink: 'https://github.com/Zareck521'
  },
  {
    artName: 'Scaling loader',
    pageLink: './Art/BatistaDev1113/index.html',
    imageLink: './Art/BatistaDev1113/scalingLoader.gif',
    author: 'BatistaDev1113',
    githubLink: 'https://github.com/batistaDev1113'
  },
  {
    artName: 'CSS Animation',
    pageLink: './Art/jayg2309/animation.html',
    imageLink: './Art/jayg2309/animation.gif',
    author: 'Jay',
    githubLink: 'https://github.com/jayg2309'
  },
  {
    artName: 'Bounceballs',
    pageLink: './Art/Titilayo/index.html',
    imageLink: './Art/Titilayo/bounceballs.png',
    author: 'Titilayo',
    githubLink: 'https://github.com/Teetee-lab'
  },
  {
    artName: 'Stylish Text Animation',
    pageLink: './Art/varunrmantri23/index.html',
    imageLink: './Art/varunrmantri23/stylish_text_animation.gif',
    author: 'varunrmantri23',
    githubLink: 'https://github.com/varunrmantri23'
  },
  {
    artName: 'Moving Car',
    pageLink: './Art/Ravkeerat02/car.html',
    imageLink: './Art/Ravkeerat02/car.gif',
    author: 'Ravkeerat Singh',
    githubLink: 'https://github.com/Ravkeerat02'
>>>>>>> b9af2c30
  }
];

// +--------------------------------------------------------------------------------+
// +                                                                                +
// +                  YOU DO NOT NEED TO CHANGE ANYTHING BELOW THIS                 +
// +                                                                                +
// +--------------------------------------------------------------------------------+

// Creates cards from the array above
// You don't need to modify this
let contents = [];
Shuffle(cards).forEach((c) => {
  contents.push([
    `<li class="card">` +
      `<a href='${c.pageLink}'>` +
      `<img class="art-image" src='${c.imageLink}' alt='${c.artName}' />` +
      `</a>` +
      `<div class="flex-content">` +
      `<a href='${c.pageLink}'><h3 class="art-title">${c.artName}</h3></a>` +
      `<p class='author'><a href="${c.githubLink}" target="_blank"><i class="fab fa-github"></i> ${c.author}</a> </p>` +
      `</div>` +
      `</li>`
  ]);
});

document.getElementById('cards').innerHTML = contents;

function Shuffle(o) {
  for (
    var j, x, i = o.length;
    i;
    j = parseInt(Math.random() * i), x = o[--i], o[i] = o[j], o[j] = x
  );
  return o;
}<|MERGE_RESOLUTION|>--- conflicted
+++ resolved
@@ -525,13 +525,13 @@
     githubLink: 'https://github.com/Neha045'
   },
   {
-<<<<<<< HEAD
     artName: 'Move phone',
     pageLink: './Art/Teri/index.html',
     imageLink: './Art/Teri/animate.gif',
     author: 'Teri',
     githubLink: 'https://github.com/terieyenike'
-=======
+  },
+  {
     artName: 'Moving Car',
     pageLink: './Art/Ravkeerat02/car.html',
     imageLink: './Art/Ravkeerat02/car.gif',
@@ -586,14 +586,6 @@
     imageLink: './Art/varunrmantri23/stylish_text_animation.gif',
     author: 'varunrmantri23',
     githubLink: 'https://github.com/varunrmantri23'
-  },
-  {
-    artName: 'Moving Car',
-    pageLink: './Art/Ravkeerat02/car.html',
-    imageLink: './Art/Ravkeerat02/car.gif',
-    author: 'Ravkeerat Singh',
-    githubLink: 'https://github.com/Ravkeerat02'
->>>>>>> b9af2c30
   }
 ];
 
