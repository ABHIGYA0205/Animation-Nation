let cards = [
  {
    artName: 'hanisntsolo',
    pageLink: './Art/hanisntsolo/hanisntsolo.html',
    imageLink: './Art/hanisntsolo/hanisntsolo.gif',
    author: 'Hanisntsolo',
    githubLink: 'https://github.com/hanisntsolo'
  },
  {
    artName: 'Orbiting-Ball',
    pageLink: './Art/Tipchan/OrbitingBall.html',
    imageLink: './Art/Tipchan/OrbitingBall.gif',
    author: 'Tipchan',
    githubLink: 'https://github.com/tsongtheng'
  },
  {
    artName: 'Simple BAAF',
    pageLink: './Art/baaf-Animation/index.html',
    imageLink: './Art/baaf-Animation/baafscreen.png',
    author: 'Farid Bass',
    githubLink: 'https://github.com/baafbass'
  },
  {
    artName: 'Animated-Biker',
    pageLink: './Art/JT-Singh/index.html',
    imageLink: './Art/JT-Singh/biker.gif',
    author: 'JT Singh',
    githubLink: 'https://github.com/JT-Singh'
  },
  {
    artName: 'Triangle',
    pageLink: './Art/Joy/triangle.html',
    imageLink: './Art/Joy/triangle.gif',
    author: 'Joy',
    githubLink: 'https://github.com/royranger'
  },
  {
    artName: 'Dancing in Space',
    pageLink: './Art/Maria/index.html',
    imageLink: './Art/Maria/style.css',
    author: 'Maria',
    githubLink: 'https://github.com/mariapetra'
  },
  {
    artName: 'Circle',
    pageLink: './Art/lucas/circle.html',
    imageLink: './Art/lucas/circle.gif',
    author: 'Joy',
    githubLink: 'https://github.com/LucasAlmeida-jpg'
  },
  {
    artName: 'Falling Squares',
    pageLink: './Art/migueldalberto/index.html',
    imageLink: './Art/migueldalberto/screenshot.png',
    author: 'migueldalberto',
    githubLink: 'https://github.com/migueldalberto'
  },
  {
    artName: 'Infinite Hacktober Shapes',
    pageLink: './Art/Joe_DiGioia/JoeArt.html',
    imageLink: './Art/Joe_DiGioia/Hacktober-Animate-JDiGioia.gif',
    author: 'Joe DiGioia',
    githubLink: 'https://github.com/WatchAce0'
  },
  {
    artName: 'Ghost',
    pageLink: './Art/Russ/ghost.html',
    imageLink: './Art/Russ/ghost.gif',
    author: 'Russ',
    githubLink: 'https://github.com/rperry99'
  },
  {
    artName: 'Planet',
    pageLink: './Art/serhatbek/index.html',
    imageLink: './Art/serhatbek/planet.gif',
    author: 'serhatbek',
    githubLink: 'https://github.com/serhatbek'
  },
  {
    artName: 'Rocket',
    pageLink: './Art/Suryansh/rocket.html',
    imageLink: './Art/Suryansh/rocket.gif',
    author: 'Suryansh',
    githubLink: 'https://github.com/suryanshsingh2001'
  },
  {
    artName: 'AnimateIbaad',
    pageLink: './Art/Ibaad/animate.html',
    imageLink: './Art/Ibaad/animationimagehover.gif',
    author: 'Ibaad',
    githubLink: 'https://github.com/ibaaddurrani'
  },
  {
    artName: 'Animated-Panda',
    pageLink: './Art/Naina/index.html',
    imageLink: './Art/Naina/Panda.gif',
    author: 'Naina',
    githubLink: 'https://github.com/naina5602'
  },
  {
    artName: 'Circle',
    pageLink: './Art/MishC/circle.html',
    imageLink: './Art/MishC/magic_circle.gif',
    author: 'MishC',
    githubLink: 'https://github.com/MishC'
  },
  {
    artName: 'SquBounce',
    pageLink: './Art/Sanusi/index.html',
    imageLink: './Art/Sanusi/sanusi-animation.gif',
    author: 'Sanusi',
    githubLink: 'https://github.com/sanusisusi'
  },
  {
    artName: 'RichardsAnimation',
    pageLink: './Art/Richard/animated.html',
    imageLink: './Art/Richard/bounce.gif.gif',
    author: 'Richard',
    githubLink: 'https://github.com/richardhartleydev'
  },
  {
    artName: 'Loader Animation',
    pageLink: './Art/Abhishek/animation.html',
    imageLink: './Art/Abhishek/animation.gif',
    author: 'Abhishek Kumar',
    githubLink: 'https://github.com/abhishekl1289'
  },
  {
    artName: 'Fan',
    pageLink: './Art/Samriddhi/fan.html',
    imageLink: './Art/Samriddhi/fan.png',
    author: 'Samriddhi',
    githubLink: 'https://github.com/NarayanSam'
  },
  {
    artName: 'RGB Square',
    pageLink: './Art/TCrypt/animated.html',
    imageLink: './Art/TCrypt/rgbsq-animated.gif',
    author: 'T-Crypt',
    githubLink: 'https://github.com/T-Crypt'
  },
  {
    artName: 'Loader Animation',
    pageLink: './Art/C S Sachindra/loader.html',
    imageLink: './Art/C S Sachindra/loader.gif',
    author: 'C S Sachindra',
    githubLink: 'https://github.com/sandilya27'
  },
  {
    artName: 'Seven Segment Display',
    pageLink: './Art/Ankesh/segment-display.html',
    imageLink: './Art/Ankesh/segment-display.gif',
    author: 'Ankesh',
    githubLink: 'https://github.com/ankeshp03'
  },
  {
    artName: '4 Color Loader',
    pageLink: './Art/rstallings/index.html',
    imageLink: './Art/rstallings/Animation.gif',
    author: 'Roosevelt S.',
    githubLink: 'https://github.com/rstallingsiii'
  },
  {
    artName: "Mr. A's Amimation",
    pageLink: './Art/MrA-Animation/index.html',
    imageLink: './Art/MrA-Animation/Animation.gif',
    author: 'Mr. AnkitR',
    githubLink: 'https://github.com/MrARawal'
  },
  {
    artName: 'LHV',
    pageLink: './Art/wizozheir/lhv.html',
    imageLink: './Art/wizozheir/lhv.gif',
    author: 'wizozheir',
    githubLink: 'https://github.com/wizozheir'
  },
  {
    artName: 'Falling stars',
    pageLink: './Art/ChipoJ/index.html',
    imageLink: './Art/ChipoJ/star_fall.gif',
    author: 'ChipoJ',
    githubLink: 'https://github.com/Chipoj'
  },
  {
    artName: 'Heartbeat',
    pageLink: './Art/Karol/index.html',
    imageLink: './Art/Karol/animation.gif',
    author: 'Karol',
    githubLink: 'https://github.com/karolwjck'
  },
  {
    artName: 'Bouncing Screensaver',
    pageLink: './Art/CDay-87/index.html',
    imageLink: './Art/CDay-87/Bounce_Animation.gif',
    author: 'CDay-87',
    githubLink: 'https://github.com/CDay-87'
  },
  {
    artName: 'Loader',
    pageLink: './Art/Animation_makrenko-dev/index.html',
    imageLink: './Art/Animation_makrenko-dev/logog.gif',
    author: 'makrenko-dev',
    githubLink: 'https://github.com/makrenko-dev'
  },
  {
    artName: 'Running Laps',
    pageLink: './Art/runningBars/index.html',
    imageLink: './Art/runningBars/running.gif',
    author: 'Daniel',
    githubLink: 'https://github.com/dsauce817'
  },
  {
    artName: 'Simple Mexican Flag',
    pageLink: './Art/jnovak5/index.html',
    imageLink: './Art/jnovak5/novak.gif',
    author: 'Jnovak5',
    githubLink: 'https://github.com/jnovak5'
  },
  {
    artName: 'Twist',
    pageLink: './Art/Anna/twist.html',
    imageLink: './Art/Anna/twist.gif',
    author: 'Anna',
    githubLink: 'https://github.com/anna-1980'
  },
  {
    artName: 'Shaking box',
    pageLink: './Art/alexsatalan/index.html',
    imageLink: './Art/alexsatalan/shaking.gif',
    author: 'AlexS',
    githubLink: 'https://github.com/alexsatalan'
  },
  {
    artName: 'olga_min',
    pageLink: './Art/olga_min/index.html',
    imageLink: './Art/olga_min/animation.gif',
    author: 'Olga',
    githubLink: 'https://github.com/OlgaMinaievaWebDev'
  },
  {
    artName: 'Rotating_Cube',
    pageLink: './Art/Catoos/Cube.html',
    imageLink: './Art/Catoos/Cube.gif',
    author: 'Catoos',
    githubLink: 'https://github.com/Catoos'
  },
  {
    artName: 'Moving Flag',
    pageLink: './Art/Mayank_goel/index.html',
    imageLink: './Art/Mayank_goel/moving_flag.gif',
    author: 'Yelloberard',
    githubLink: 'https://github.com/yellowberad'
  },
  {
    artName: 'Flowers',
    pageLink: './Art/Jeffrey/index.html',
    imageLink: './Art/Jeffrey/Hackflowers.png',
    author: 'Jeffrey',
    githubLink: 'https://github.com/Jeffruiz1502003'
  },
  {
    artName: 'Car',
    pageLink: './Art/Haneesh/car.html',
    imageLink: './Art/Haneesh/car.gif',
    author: 'Haneesh',
    githubLink: 'https://github.com/Haneesh000'
  },
  {
    artName: 'Sun shadow',
    pageLink: './Art/Guruprasad-Kulkarni/index.html',
    imageLink: './Art/Guruprasad-Kulkarni/sun.gif',
    author: 'Guruprasad',
    githubLink: 'https://github.com/Guruprasad846'
  },
  {
    artName: 'Circle',
    pageLink: './Art/Adithya/index.html',
    imageLink: './Art/Adithya/result.gif',
    author: 'Adithya',
    githubLink: 'https://github.com/Adithya-K-Shetty'
  },
  {
    artName: 'Cart Hover',
    pageLink: './Art/Rahul-Bhati/index.html',
    imageLink: './Art/Rahul-Bhati/Rahul-Bhati.gif',
    author: 'Rahul-Bhati',
    githubLink: 'https://github.com/Rahul-Bhati'
  },
  {
    artName: 'Animated Fan',
    pageLink: './Art/Alexandra2888/fan.html',
    imageLink: './Art/Alexandra2888/fan.png',
    author: 'Alexandra2888',
    githubLink: 'https://github.com/Alexandra2888'
  },
  {
    artName: 'Coffe Cup',
    pageLink: './Art/Alexandra2888/cup.html',
    imageLink: './Art/Alexandra2888/cup.gif',
    author: 'Alexandra2888',
    githubLink: 'https://github.com/Alexandra2888'
  },
  {
    artName: 'BouncingBall',
    pageLink: './Art/Venkateeshh/BouncingBall.html',
    imageLink: './Art/Venkateeshh/BounceBall.gif',
    author: 'Venkatesh',
    githubLink: 'https://github.com/Venkateeshh'
  },
  {
    artName: 'Analog Clock',
    pageLink: './Art/Jeet/index.html',
    imageLink: './Art/Jeet/pic.png',
    author: 'Jeet Kanodia',
    githubLink: 'https://github.com/jeetkanodia'
  },
  {
    artName: 'Flower',
    pageLink: './Art/ChrRepou/flower.html',
    imageLink: './Art/ChrRepou/flower.png',
    author: 'ChrRepou',
    githubLink: 'https://github.com/ChrRepou'
  },
  {
    artName: 'Triangle',
    pageLink: './Art/KrishayNair/rectangle.html',
    imageLink: './Art/KrishayNair/circle.gif',
    author: 'KrishayNair',
    githubLink: 'https://github.com/KrishayNair'
  },
  {
    artName: 'Waving Ghost Animation',
    pageLink: './Art/AnkitaM/ghost.html',
    imageLink: './Art/AnkitaM/Waving-Ghost-Animation.gif',
    author: 'Ankita M.',
    githubLink: 'https://github.com/anki009/'
  },
  {
    artName: 'Blinking Ball',
    pageLink: './Art/Sheefa/blinking_ball.html',
    imageLink: './Art/Sheefa/blinking_ball.gif',
    author: 'Sheefa',
    githubLink: 'https://github.com/sheefanaaz123'
  },
  {
    artName: 'Quadro Hypno Spin',
    pageLink: './Art/Sheefa/QuadroHypnoSpin.html',
    imageLink: './Art/Sheefa/QuadroHypnoSpin.gif',
    author: 'Sheefa',
    githubLink: 'https://github.com/sheefanaaz123'
  },
  {
    artName: 'Walking Dog',
    pageLink: './Art/ChrisAqui/dog.html',
    imageLink: './Art/ChrisAqui/dog.gif',
    author: 'Chris Aqui',
    githubLink: 'https://github.com/christine-aqui'
  },
  {
    artName: 'Sunset',
    pageLink: './Art/timDehof/sunset.html',
    imageLink: './Art/timDehof/sunset.gif',
    author: 'Tim DeHof',
    githubLink: 'https://github.com/timDeHof'
  },
  {
    artName: 'Circle Dancing',
    pageLink: './Art/Umair/index.html',
    imageLink: './Art/Umair/Circle-dancing.gif',
    author: 'Mohammed Umair',
    githubLink: 'https://github.com/umair986'
  },
  {
    artName: 'ZTM Text Animation',
    pageLink: './Art/Chugil/index.html',
    imageLink: './Art/Chugil/Screenshot.png',
    author: 'Chugil',
    githubLink: 'https://github.com/ChugilC'
  },
  {
    artName: 'Square',
    pageLink: './Art/Shubham-Chaudhary/square_animation.html',
    imageLink: './Art/Shubham-Chaudhary/square_animation.gif',
    author: 'Shubham Chaudhary',
    githubLink: 'https://github.com/Stellar-X'
  },
  {
    artName: 'Trippy',
    pageLink: './Art/Simar/trippy.html',
    imageLink: './Art/Simar/trippy-square.gif',
    author: 'Simar',
    githubLink: 'https://github.com/SimardeepSingh-zsh'
  },
  {
    artName: 'solarsystem',
    pageLink: './Art/solarsystem/solarsystem.html',
    imageLink: './Art/solarsystem/solarsystem.gif',
    author: 'hanisntsolo',
    githubLink: 'https://github.com/hanisntsolo'
  },
  {
    artName: 'Galaxy',
    pageLink: './Art/Aldair/galaxy.html',
    imageLink: './Art/Aldair/galaxy.gif',
    author: 'Aldair Huamani',
    githubLink: 'https://github.com/Baku452'
  },
  {
    artName: 'Weird Spinner',
    pageLink: './Art/lucifer510/weirdSpinner.html',
    imageLink: './Art/lucifer510/weirdSpinner.png',
    author: 'lucifer510',
    githubLink: 'https://github.com/lucifer510'
  },
  {
    artName: '699669',
    pageLink: './Art/Artis/699669.html',
    imageLink: './Art/Artis/699669.gif',
    author: 'Artis',
    githubLink: 'https://github.com/69966969'
  },
  {
<<<<<<< HEAD
    artName: 'Move phone',
    pageLink: './Art/Teri/index.html',
    imageLink: './Art/Teri/animate.gif',
    author: 'Teri',
    githubLink: 'https://github.com/terieyenike'
  },
=======
    artName: 'spinning square',
    pageLink: './Art/dmdiamond79/spinningsquare.html',
    imageLink: './Art/dmdiamond79/spinning.gif',
    author: 'dmdiamond79',
    githubLink: 'https://github.com/dmdiamond79'
  },
  {
    artName: 'Bhaskar Sahu',
    pageLink: './Art/Bhaskarsahu23',
    imageLink: './Art/Bhaskarsahu23/imageflip.gif',
    author: 'Bhaskarsahu23',
    githubLink: 'https://github.com/Bhaskarsahu23'
  },
  {
    artName: 'Heaart',
    pageLink: './Art/Neha045/index.html',
    imageLink: './Art/Neha045/animation.gif',
    author: 'Neha045',
    githubLink: 'https://github.com/Neha045'
  }
>>>>>>> 7c17c7c7
];

// +--------------------------------------------------------------------------------+
// +                                                                                +
// +                  YOU DO NOT NEED TO CHANGE ANYTHING BELOW THIS                 +
// +                                                                                +
// +--------------------------------------------------------------------------------+

// Creates cards from the array above
// You don't need to modify this
let contents = [];
Shuffle(cards).forEach((c) => {
  contents.push([
    `<li class="card">` +
      `<a href='${c.pageLink}'>` +
      `<img class="art-image" src='${c.imageLink}' alt='${c.artName}' />` +
      `</a>` +
      `<div class="flex-content">` +
      `<a href='${c.pageLink}'><h3 class="art-title">${c.artName}</h3></a>` +
      `<p class='author'><a href="${c.githubLink}" target="_blank"><i class="fab fa-github"></i> ${c.author}</a> </p>` +
      `</div>` +
      `</li>`
  ]);
});

document.getElementById('cards').innerHTML = contents;

function Shuffle(o) {
  for (
    var j, x, i = o.length;
    i;
    j = parseInt(Math.random() * i), x = o[--i], o[i] = o[j], o[j] = x
  );
  return o;
}<|MERGE_RESOLUTION|>--- conflicted
+++ resolved
@@ -420,35 +420,33 @@
     githubLink: 'https://github.com/69966969'
   },
   {
-<<<<<<< HEAD
+    artName: 'spinning square',
+    pageLink: './Art/dmdiamond79/spinningsquare.html',
+    imageLink: './Art/dmdiamond79/spinning.gif',
+    author: 'dmdiamond79',
+    githubLink: 'https://github.com/dmdiamond79'
+  },
+  {
+    artName: 'Bhaskar Sahu',
+    pageLink: './Art/Bhaskarsahu23',
+    imageLink: './Art/Bhaskarsahu23/imageflip.gif',
+    author: 'Bhaskarsahu23',
+    githubLink: 'https://github.com/Bhaskarsahu23'
+  },
+  {
+    artName: 'Heaart',
+    pageLink: './Art/Neha045/index.html',
+    imageLink: './Art/Neha045/animation.gif',
+    author: 'Neha045',
+    githubLink: 'https://github.com/Neha045'
+  },
+  {
     artName: 'Move phone',
     pageLink: './Art/Teri/index.html',
     imageLink: './Art/Teri/animate.gif',
     author: 'Teri',
     githubLink: 'https://github.com/terieyenike'
-  },
-=======
-    artName: 'spinning square',
-    pageLink: './Art/dmdiamond79/spinningsquare.html',
-    imageLink: './Art/dmdiamond79/spinning.gif',
-    author: 'dmdiamond79',
-    githubLink: 'https://github.com/dmdiamond79'
-  },
-  {
-    artName: 'Bhaskar Sahu',
-    pageLink: './Art/Bhaskarsahu23',
-    imageLink: './Art/Bhaskarsahu23/imageflip.gif',
-    author: 'Bhaskarsahu23',
-    githubLink: 'https://github.com/Bhaskarsahu23'
-  },
-  {
-    artName: 'Heaart',
-    pageLink: './Art/Neha045/index.html',
-    imageLink: './Art/Neha045/animation.gif',
-    author: 'Neha045',
-    githubLink: 'https://github.com/Neha045'
   }
->>>>>>> 7c17c7c7
 ];
 
 // +--------------------------------------------------------------------------------+
