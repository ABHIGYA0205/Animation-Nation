<<<<<<< HEAD
let cards = [
  //  Add your card in this section
  {
    artName: "The Ripple",
    pageLink: "./Art/Anmol2/index.html",
    imageLink: "./Art/Anmol2/ripple.png",
    author: "Anmol",
    githubLink: "https://github.com/Anmol270900"
  },
  {
    artName: 'Rainbow loader',
    pageLink: './Art/ka-hn/rainbow.html',
    imageLink: './Art/ka-hn/rainbow.gif',
    author: 'Karim Hussain',
    githubLink: 'https://github.com/ka-hn'
  },
  {
    artName: 'Action Cam',
    pageLink: './Art/Donovan/index.html',
    imageLink: './Art/Donovan/pureCSS-animation.gif',
    author: 'Donovan Hunter',
    githubLink: 'https://github.com/dhdcode'
  },
  {
    artName: "The Sun",
    pageLink: "./Art/Anmol/index.html",
    imageLink: "./Art/Anmol/sun.png",
    author: "Anmol",
    githubLink: "https://github.com/Anmol270900"
  },
  {
    artName: "Flipbox",
    pageLink: "./Art/Prasheel/index.html",
    imageLink: "./Art/Prasheel/flip.gif",
    author: "Prasheel Soni",
    githubLink: "https://github.com/ps011"
  },
  {
    artName: "2019 Wave",
    pageLink: "./Art/chris-aqui/index.html",
    imageLink: "./Art/chris-aqui/2019-jump.gif",
    author: "Christine Aqui",
    githubLink: "https://github.com/christine-aqui"
  },
  {
    artName: "Hover Button Animation",
    pageLink: "./Art/Vipul/hover.html",
    imageLink: "./Art/Vipul/Screenshot2.png",
    author: "Vipul",
    githubLink: "https://github.com/vipuljain08"
  },
  {
    artName: "Start From Zero",
    pageLink: "./Art/Robihdy/index.html",
    imageLink: "./Art/Robihdy/start-from-zero.png",
    author: "Robihdy",
    githubLink: "https://github.com/Robihdy"
  },
  {
    artName: "Local Host metaphor",
    pageLink: "./Art/Prateek/index.html",
    imageLink: "./Art/Prateek/localhost.png",
    author: "Prateek",
    githubLink: "https://github.com/prateekpatrick"
  },
  {
    artName: "Sliding Lines",
    pageLink: "./Art/erics0n/sliding-lines/index.html",
    imageLink: "./Art/erics0n/sliding-lines/image.gif",
    author: "erics0n",
    githubLink: "https://github.com/erics0n"
  },
  {
    artName: "Triangle",
    pageLink: "./Art/Joy/triangle/triangle.html",
    imageLink: "./Art/Joy/triangle/triangle.gif",
    author: "Joy",
    githubLink: "https://github.com/royranger"
  },
  {
    artName: "Cube",
    pageLink: "./Art/Joy/cube/cube.html",
    imageLink: "./Art/Joy/cube/cube.gif",
    author: "Joy",
    githubLink: "https://github.com/royranger"
  },
  {
    artName: "Burger Menu",
    pageLink: "./Art/mctrl/burger.html",
    imageLink: "./Art/mctrl/burger.gif",
    author: "Martina",
    githubLink: "https://github.com/mctrl"
  },
  {
    artName: "Square Loader",
    pageLink: "./Art/Hemant/index.html",
    imageLink: "./Art/Hemant/loader.gif",
    author: "Hemant Garg",
    githubLink: "https://github.com/hemant-garg"
  },
  {
    artName: "wake up, neo...",
    pageLink: "./Art/samirjouni/TributeToTheMatrix.html",
    imageLink: "./Art/samirjouni/sample.gif",
    author: "Samir Jouni",
    githubLink: "https://github.com/samirjouni"
  },
  {
    artName: "Planet",
    pageLink: "./Art/ArthurDoom/planet.html",
    imageLink: "./Art/ArthurDoom/planet.gif",
    author: "ArthurDoom",
    githubLink: "https://github.com/ArthurDoom"
  },
  {
    artName: "SquarPy",
    pageLink: "./Art/Utkarsh/index.html",
    imageLink: "./Art/Utkarsh/hack.gif",
    author: "utkarsh",
    githubLink: "https://github.com/Utkarsh2604"
  },
  {
    artName: "Circle",
    pageLink: "./Art/Oliver/Circle.html",
    imageLink: "./Art/Oliver/circle.gif",
    author: "Oliver",
    githubLink: "https://github.com/oliver-gomes"
  },
  {
    artName: "Ellipse Loader",
    pageLink: "./Art/VaibhavKhulbe/EllipseLoader.html",
    imageLink: "./Art/VaibhavKhulbe/ellipseLoader.gif",
    author: "Vaibhav Khulbe",
    githubLink: "https://github.com/Kvaibhav01"
  },
  {
    artName: "Simple Loader",
    pageLink: "./Art/soumsps/simpleload.html",
    imageLink: "./Art/soumsps/sample.gif",
    author: "Soumendu Sinha",
    githubLink: "https://github.com/soumsps"
  },
  {
    artName: "Rollodex",
    pageLink: "./Art/Shruti/rolling.html",
    imageLink: "./Art/Shruti/rolling.gif",
    author: "Shruti",
    githubLink: "https://github.com/shruti49"
  },
  {
    artName: "Cute Cat",
    pageLink: "./Art/Alghi/cat.html",
    imageLink: "./Art/Alghi/cat.gif",
    author: "Alghi",
    githubLink: "https://github.com/darklordace"
  },
  {
    artName: "ZtM Text",
    pageLink: "./Art/Di4iMoRtAl/ZtM_text_animation.html",
    imageLink: "./Art/Di4iMoRtAl/ZtM_animation.gif",
    author: "Di4iMoRtAl",
    githubLink: "https://github.com/dppeykov"
  },
  {
    artName: "Circles",
    pageLink: "./Art/Bhuvana/circles.html",
    imageLink: "./Art/Bhuvana/circles.gif",
    author: "Bhuvana",
    githubLink: "https://github.com/bhuvana-guna"
  },
  {
    artName: "Bird",
    pageLink: "./Art/Bhuvana/bird.html",
    imageLink: "./Art/Bhuvana/bird.gif",
    author: "Bhuvana",
    githubLink: "https://github.com/bhuvana-guna"
  },
  {
    artName: "Loader",
    pageLink: "./Art/Bhuvana/loader.html",
    imageLink: "./Art/Bhuvana/loader.gif",
    author: "Bhuvana",
    githubLink: "https://github.com/bhuvana-guna"
  },
  {
    artName: "Simple blinking loading circles",
    pageLink: "./Art/Rahul/index.html",
    imageLink: "./Art/Rahul/loading.gif",
    author: "Rahul",
    githubLink: "https://github.com/kohli6010"
  },
  {
    artName: "Css Pulse",
    pageLink: "./Art/Aszmel/pulse.html",
    imageLink: "./Art/Aszmel/css_pulse.gif",
    author: "Aszmel",
    githubLink: "https://github.com/Aszmel"
  },
  {
    artName: "Circle Bounce",
    pageLink: "./Art/Edmund/index.html",
    imageLink: "./Art/Edmund/circle-bounce.gif",
    author: "Edmund",
    githubLink: "https://github.com/edmund1645"
  },
  {
    artName: "Heart Beating",
    pageLink: "./Art/Regem/index.html",
    imageLink: "./Art/Regem/heart.jpg",
    author: "Regem",
    githubLink: "https://github.com/GemzBond"
  },
  {
    artName: "Fading Circles",
    pageLink: "./Art/Ankit/fadeCircle.html",
    imageLink: "./Art/Ankit/fadeCircles.png",
    author: "Ankit Srivastava",
    githubLink: "https://github.com/a18nov"
  },
  {
    artName: "Hacktoberfest 2019",
    pageLink: "./Art/jpk3lly/animation.html",
    imageLink: "./Art/jpk3lly/JPs_Animation_GIF.gif",
    author: "jpk3lly",
    githubLink: "https://github.com/jpk3lly"
  },
  {
    artName: "Name Rotator",
    pageLink: "./Art/Meet/name.html",
    imageLink: "./Art/Meet/name.gif",
    author: "Meet",
    githubLink: "https://github.com/Meet1103"
  },
  {
    artName: "Ball Rotator",
    pageLink: "./Art/Bibekpreet/index.html",
    imageLink: "./Art/Bibekpreet/ball.gif",
    author: "Bibekpreet",
    githubLink: "https://github.com/bibekpreet99"
  },
  {
    artName: "ephiphany",
    pageLink: "./Art/OctavianIlies/index.html",
    imageLink: "./Art/OctavianIlies/ephiphany.gif",
    author: "OctavianIlies",
    githubLink: "https://github.com/OctavianIlies"
  },
  {
    artName: "Loading",
    pageLink: "./Art/jh1992jh/loading.html",
    imageLink: "./Art/jh1992jh/loading.gif",
    author: "jh1992jh",
    githubLink: "https://github.com/jh1992jh"
  },
  {
    artName: "ZTM Colors",
    pageLink: "./Art/Godnon/index.html",
    imageLink: "./Art/Godnon/ZTMcAnim.gif",
    author: "Godnon",
    githubLink: "https://github.com/godnondsilva"
  },
  {
    artName: "Hover Effect",
    pageLink: "./Art/Shubhankar/index.html",
    imageLink: "./Art/Shubhankar/hackoctober.gif",
    author: "Shubhankar",
    githubLink: "https://github.com/shubhdwiv12"
  },
  {
    artName: "Bouncing Fading Circles",
    pageLink: "./Art/AyoubIssaad/index.html",
    imageLink: "./Art/AyoubIssaad/BouncingFadingCircles.gif",
    author: "AyoubIssaad",
    githubLink: "https://github.com/AyoubIssaad"
  },
  {
    artName: "5 balls preloader",
    pageLink: "./Art/Nnaji-Victor/index.html",
    imageLink: "./Art/Nnaji-Victor/5_balls.gif",
    author: "Nnaji Victor",
    githubLink: "https://github.com/Nnaji-Victor"
  },
  {
    artName: "ZTM Bouncer",
    pageLink: "./Art/Josia/bouncer.html",
    imageLink: "./Art/Josia/ztmbouncer.gif",
    author: "Josia Rodriguez",
    githubLink: "https://github.com/josiarod"
  },

  {
    artName: "Hacktober loading animation",
    pageLink: "./Art/mehul1011/index.html",
    imageLink: "./Art/mehul1011/loading.gif",
    author: "Mehul1011",
    githubLink: "https://github.com/mehul1011"
  },
  {
    artName: "Loading Dots",
    pageLink: "./Art/devSergiu/index.html",
    imageLink: "./Art/devSergiu/loading.gif",
    author: "devSergiu",
    githubLink: "https://github.com/devsergiu"
  },
  {
    artName: "TypeWriter effect",
    pageLink: "./Art/Sidharth/Typing_Text.html",
    imageLink: "./Art/Sidharth/type_writer.gif",
    author: "Sidharth",
    githubLink: "https://github.com/Sidharth98"
  },
  {
    artName: "Blue Spin",
    pageLink: "./Art/JamesW/index.html",
    imageLink: "./Art/JamesW/hacktober_spin.gif",
    author: "James Whitney",
    githubLink: "https://github.com/jameswhitney"
  },
  {
    artName: "Loading Animation",
    pageLink: "./Art/Sidharth/Loading.html",
    imageLink: "./Art/Sidharth/Loading.gif",
    author: "Sidharth",
    githubLink: "https://github.com/Sidharth98"
  },
  {
    artName: "Rotation",
    pageLink: "./Art/alenanog/index.html",
    imageLink: "./Art/alenanog/rotation.gif",
    author: "Alena A.",
    githubLink: "https://github.com/alenanog"
  },
  {
    artName: "Colors in your life",
    pageLink: "./Art/Atipahy/colors.html",
    imageLink: "./Art/Atipahy/colors.png",
    author: "Christos Chr",
    githubLink: "https://github.com/atipaHy"
  },
  {
    artName: "Orb",
    pageLink: "./Art/Jkbicbic/orb.html",
    imageLink: "./Art/Jkbicbic/orb.gif",
    author: "John Kennedy Bicbic",
    githubLink: "https://github.com/jkbicbic"
  },
  {
    artName: "Charging...",
    pageLink: "./Art/Afraz/charging.html",
    imageLink: "./Art/Afraz/charging.gif",
    author: "Afraz",
    githubLink: "https://github.com/afrazz"
  },
  {
    artName: "Charging...",
    pageLink: "./Art/DepStep/depstep.html",
    imageLink: "./Art/DepStep/depstep.gif",
    author: "DepStep",
    githubLink: "https://github.com/stephD"
  },
  {
    artName: "Dancing Ball...",
    pageLink: "./Art/DaveFres/index.html",
    imageLink: "./Art/DaveFres/ball.gif",
    author: "DaveFres",
    githubLink: "https://github.com/DaveFres"
  },
  {
    artName: "Sunshine",
    pageLink: "./Art/Pavelisp/sunshine.html",
    imageLink: "./Art/Pavelisp/sunshine.gif",
    author: "Pavel Isp",
    githubLink: "https://github.com/pavelisp"
  },
  {
    artName: "SoundBoxes",
    pageLink: "./Art/Hbarang/SoundBox.html",
    imageLink: "./Art/Hbarang/SoundBoxAnimation.gif",
    author: "Hbarang",
    githubLink: "https://github.com/hbarang"
  },
  {
    artName: "Cheshire",
    pageLink: "./Art/Ckanelin/index.html",
    imageLink: "./Art/Ckanelin/Cheshire.gif",
    author: "Ckanelin",
    githubLink: "https://github.com/ckanelin"
  },
  {
    artName: "Disappear",
    pageLink: "./Art/Stacy/index.html",
    imageLink: "./Art/Stacy/disappear.gif",
    author: "Stacy",
    githubLink: "https://github.com/stacyholtz6"
  },
  {
    artName: "Ellipse Spinner",
    pageLink: "./Art/Sabina/ellipse_spinner.html",
    imageLink: "./Art/Sabina/ellipse_spinner.png",
    author: "Sabina Abbasova",
    githubLink: "https://github.com/sabina929"
  },
  {
    artName: "NightSky",
    pageLink: "./Art/AndyS/index.html",
    imageLink: "./Art/AndyS/Capture.GIF",
    author: "AndyS",
    githubLink: "https://github.com/AndyS1988"
  },
  {
    artName: "Hungry",
    pageLink: "./Art/diegchav/index.html",
    imageLink: "./Art/diegchav/hungry.gif",
    author: "Diego Chz",
    githubLink: "https://github.com/diegchav"
  },
  {
    artName: "Hover Text Animation",
    pageLink: "./Art/AyoubIssaad2/index.html",
    imageLink: "./Art/AyoubIssaad2/hoverTextAnimation.gif",
    author: "AyoubIssaad",
    githubLink: "https://github.com/AyoubIssaad"
  },
  {
    artName: "Colorize",
    pageLink: "./Art/JimBratsos/colorize.html",
    imageLink: "./Art/JimBratsos/Colorize.gif",
    author: "Jim Bratsos",
    githubLink: "https://github.com/JimBratsos"
  },
  {
    artName: "Hacktober Spooktacular",
    pageLink: "Art/Elex/index.html",
    imageLink: ["./Art/Elex/hhs.gif"],
    author: "William Poisel (LordCobra)",
    githubLink: "https://github.com/epoisel"
  },
  {
    artName: "Circley",
    pageLink: "./Art/Tranjenny/indexjenny.html",
    imageLink: "./Art/Tranjenny/zerojenny.gif",
    author: "Tranjenny",
    githubLink: "https://github.com/Tranjenny"
  },
  {
    artName: "My Vietnam",
    pageLink: "./Art/nhbduy/index.html",
    imageLink: "./Art/nhbduy/my-vietnam.gif",
    author: "Hoang-Bao-Duy NGUYEN",
    githubLink: "https://github.com/nhbduy"
  },
  {
    artName: "Hactoberfest Bus",
    pageLink: "./Art/shahpranaf/index.html",
    imageLink: "./Art/shahpranaf/hacktoberfest_bus.gif",
    author: "Pranav Shah",
    githubLink: "https://github.com/shahpranaf"
  },
  {
    artName: "Hacktoberfest",
    pageLink: "./Art/robihid/index.html",
    imageLink: "./Art/robihid/hacktoberfest.png",
    author: "robihid",
    githubLink: "https://github.com/robihid"
  },
  {
    artName: "Hi there",
    pageLink: "./Art/Aki/index.html",
    imageLink: "./Art/Aki/giphy.gif",
    author: "Aki",
    githubLink: "https://github.com/akmalist"
  },
  {
    artName: "Hacktoberfest 2019!",
    pageLink: "./Art/RedSquirrrel/index.html",
    imageLink: "./Art/RedSquirrrel/index.html/animation.PNG",
    author: "RedSquirrrel",
    githubLink: "https://github.com/RedSquirrrel"
  },
  {
    artName: "Sliding text",
    pageLink: "./Art/Flattopz/index.html",
    imageLink: "./Art/Flattopz/SlidingText.gif",
    author: "Flattopz",
    githubLink: "https://github.com/hjpunzalan"
  },
  {
    artName: "Rainbow Color Changer",
    pageLink: "./Art/mmshr/index.html",
    imageLink: "./Art/mmshr/rainbow.gif",
    author: "mmosehauer",
    githubLink: "https://github.com/mmosehauer"
  },
  {
    artName: "World of Coding",
    pageLink: "./Art/tom_kn/coding.html",
    imageLink: "./Art/tom_kn/coding.gif",
    author: "Tamas Knisz",
    githubLink: "https://github.com/TamasKn"
  },
  {
    artName: "Initial Bounce",
    pageLink: "./Art/Juwana/initial.html",
    imageLink: "./Art/Juwana/InitialBounce.gif",
    author: "Juwana",
    githubLink: "https://github.com/JZerman2018"
  },
  {
    artName: "Atom",
    pageLink: "./Art/Teva/index.html",
    imageLink: "./Art/Teva/atom.gif",
    author: "Teva",
    githubLink: "https://github.com/TevaHenry"
  },
  {
    artName: "Be Awesome",
    pageLink: "./Art/TigerAsH/index.html",
    imageLink: "./Art/TigerAsH/be-awesome.jpg",
    author: "TigerAsH",
    githubLink: "https://github.com/TigerAsH94"
  },
  {
    artName: "Rainbow Colors",
    pageLink: "./Art/Sanjeev/index.html",
    imageLink: "./Art/Sanjeev/animation.gif",
    author: "Sanjeev Panday",
    githubLink: "https://github.com/Sanjeev-Panday"
  },
  {
    artName: "ZtM",
    pageLink: "./Art/thoyvo/index.html",
    imageLink: "./Art/thoyvo/ztm.gif",
    author: "Thoyvo",
    githubLink: "https://github.com/thoyvo"
  },
  {
    artName: "Fast Fishes",
    pageLink: "./Art/4ront/index.html",
    imageLink: "./Art/4ront/fishes.gif",
    author: "4rontender",
    githubLink: "https://github.com/RinatValiullov"

  },
  {
    artName: "Calm Ubuntu",
    pageLink: "./Art/schupat/index.html",
    imageLink: "./Art/schupat/preview.gif",
    author: "schupat",
    githubLink: "https://github.com/schupat"
  },
  {
    artName: "Solar System",
    pageLink: "./Art/DSandberg93/index.html",
    imageLink: "./Art/DSandberg93/SolarSystem.gif",
    author: "DSandberg93",
    githubLink: "https://github.com/DSandberg93"
  },
  {
    artName: "Boo",
    pageLink: "./Art/VerityB/index.html",
    imageLink: "./Art/VerityB/boo.gif",
    author: "VerityB",
    githubLink: "https://github.com/VerityB"
  },
  {
    artName: "Hacktoberfest Ghost",
    pageLink: "./Art/cTahirih/index.html",
    imageLink: "./Art/cTahirih/ghost.png",
    author: "cTahirih",
    githubLink: "https://github.com/cTahirih"
  },
  {
    artName: 'Clock',
    pageLink: './Art/Abdul/index.html',
    imageLink: './Art/Abdul/Clock.png',
    author: 'Abdul Rahman',
    githubLink: 'https://github.com/abdulrahman118'
  },
  {
    artName: 'Loading Cube',
    pageLink: './Art/andrearizzello/index.html',
    imageLink: './Art/andrearizzello/index.gif',
    author: 'Andrea Rizzello',
    githubLink: 'https://github.com/andrearizzello'
  },
  {
    artName: 'Wall Dropping Logo',
    pageLink: './Art/shivams136/index.html',
    imageLink: './Art/shivams136/walldrop.gif',
    author: 'Shivam Sharma',
    githubLink: 'https://github.com/ShivamS136'
  },
  {
    artName: 'Infinite Race',
    pageLink: './Art/levermanx/index.html',
    imageLink: './Art/levermanx/anim.gif',
    author: 'Levermanx',
    githubLink: 'https://github.com/levermanx'
  },
  {
    artName: 'Hover to Rotate Text',
    pageLink: './Art/faiz_hameed/index.html',
    imageLink: './Art/faiz_hameed/hackto.gif',
    author: 'Faiz Hameed',
    githubLink: 'https://github.com/faizhameed'
  },
  {
    artName: 'HalloHacktober Greeting!',
    pageLink: './Art/lusalga/index.html',
    imageLink: './Art/lusalga/lu.gif',
    author: 'Lucieni A. Saldanha',
    githubLink: 'https://github.com/lusalga/'
  },
  {
    artName: "Happy Halloween",
    pageLink: "./Art/MatthewS/index.html",
    imageLink: "./Art/MatthewS/Spider.gif",
    author: "MatthewS",
    githubLink: "https://github.com/matthewstoddart/"
=======
	let cards = [
	//  Add your card in this section
	{
		artName: "The Ripple",
		pageLink: "./Art/Anmol2/index.html",
		imageLink: "./Art/Anmol2/ripple.png",
		author: "Anmol",
		githubLink: "https://github.com/Anmol270900"
	},
	{
		artName: "Rainbow loader",
		pageLink: "./Art/ka-hn/rainbow.html",
		imageLink: "./Art/ka-hn/rainbow.gif",
		author: "Karim Hussain",
		githubLink: "https://github.com/ka-hn"
	},
	{
		artName: "Action Cam",
		pageLink: "./Art/Donovan/index.html",
		imageLink: "./Art/Donovan/pureCSS-animation.gif",
		author: "Donovan Hunter",
		githubLink: "https://github.com/dhdcode"
	},
	{
		artName: "The Sun",
		pageLink: "./Art/Anmol/index.html",
		imageLink: "./Art/Anmol/sun.png",
		author: "Anmol",
		githubLink: "https://github.com/Anmol270900"
	},
	{
		artName: "Flipbox",
		pageLink: "./Art/Prasheel/index.html",
		imageLink: "./Art/Prasheel/flip.gif",
		author: "Prasheel Soni",
		githubLink: "https://github.com/ps011"
	},
	{
		artName: "2019 Wave",
		pageLink: "./Art/chris-aqui/index.html",
		imageLink: "./Art/chris-aqui/2019-jump.gif",
		author: "Christine Aqui",
		githubLink: "https://github.com/christine-aqui"
	},
	{
		artName: "Hover Button Animation",
		pageLink: "./Art/Vipul/hover.html",
		imageLink: "./Art/Vipul/Screenshot2.png",
		author: "Vipul",
		githubLink: "https://github.com/vipuljain08"
	},
	{
		artName: "Start From Zero",
		pageLink: "./Art/Robihdy/index.html",
		imageLink: "./Art/Robihdy/start-from-zero.png",
		author: "Robihdy",
		githubLink: "https://github.com/Robihdy"
	},
	{
		artName: "Local Host metaphor",
		pageLink: "./Art/Prateek/index.html",
		imageLink: "./Art/Prateek/localhost.png",
		author: "Prateek",
		githubLink: "https://github.com/prateekpatrick"
	},
	{
		artName: "Sliding Lines",
		pageLink: "./Art/erics0n/sliding-lines/index.html",
		imageLink: "./Art/erics0n/sliding-lines/image.gif",
		author: "erics0n",
		githubLink: "https://github.com/erics0n"
	},
	{
		artName: "Triangle",
		pageLink: "./Art/Joy/triangle/triangle.html",
		imageLink: "./Art/Joy/triangle/triangle.gif",
		author: "Joy",
		githubLink: "https://github.com/royranger"
	},
	{
		artName: "Cube",
		pageLink: "./Art/Joy/cube/cube.html",
		imageLink: "./Art/Joy/cube/cube.gif",
		author: "Joy",
		githubLink: "https://github.com/royranger"
	},
	{
		artName: "Burger Menu",
		pageLink: "./Art/mctrl/burger.html",
		imageLink: "./Art/mctrl/burger.gif",
		author: "Martina",
		githubLink: "https://github.com/mctrl"
	},
	{
		artName: "Square Loader",
		pageLink: "./Art/Hemant/index.html",
		imageLink: "./Art/Hemant/loader.gif",
		author: "Hemant Garg",
		githubLink: "https://github.com/hemant-garg"
	},
	{
		artName: "wake up, neo...",
		pageLink: "./Art/samirjouni/TributeToTheMatrix.html",
		imageLink: "./Art/samirjouni/sample.gif",
		author: "Samir Jouni",
		githubLink: "https://github.com/samirjouni"
	},
	{
		artName: "Planet",
		pageLink: "./Art/ArthurDoom/planet.html",
		imageLink: "./Art/ArthurDoom/planet.gif",
		author: "ArthurDoom",
		githubLink: "https://github.com/ArthurDoom"
	},
	{
		artName: "SquarPy",
		pageLink: "./Art/Utkarsh/index.html",
		imageLink: "./Art/Utkarsh/hack.gif",
		author: "utkarsh",
		githubLink: "https://github.com/Utkarsh2604"
	},
	{
		artName: "Circle",
		pageLink: "./Art/Oliver/Circle.html",
		imageLink: "./Art/Oliver/circle.gif",
		author: "Oliver",
		githubLink: "https://github.com/oliver-gomes"
	},
	{
		artName: "Ellipse Loader",
		pageLink: "./Art/VaibhavKhulbe/EllipseLoader.html",
		imageLink: "./Art/VaibhavKhulbe/ellipseLoader.gif",
		author: "Vaibhav Khulbe",
		githubLink: "https://github.com/Kvaibhav01"
	},
	{
		artName: "Simple Loader",
		pageLink: "./Art/soumsps/simpleload.html",
		imageLink: "./Art/soumsps/sample.gif",
		author: "Soumendu Sinha",
		githubLink: "https://github.com/soumsps"
	},
	{
		artName: "Rollodex",
		pageLink: "./Art/Shruti/rolling.html",
		imageLink: "./Art/Shruti/rolling.gif",
		author: "Shruti",
		githubLink: "https://github.com/shruti49"
	},
	{
		artName: "Cute Cat",
		pageLink: "./Art/Alghi/cat.html",
		imageLink: "./Art/Alghi/cat.gif",
		author: "Alghi",
		githubLink: "https://github.com/darklordace"
	},
	{
		artName: "ZtM Text",
		pageLink: "./Art/Di4iMoRtAl/ZtM_text_animation.html",
		imageLink: "./Art/Di4iMoRtAl/ZtM_animation.gif",
		author: "Di4iMoRtAl",
		githubLink: "https://github.com/dppeykov"
	},
	{
		artName: "Circles",
		pageLink: "./Art/Bhuvana/circles.html",
		imageLink: "./Art/Bhuvana/circles.gif",
		author: "Bhuvana",
		githubLink: "https://github.com/bhuvana-guna"
	},
	{
		artName: "Bird",
		pageLink: "./Art/Bhuvana/bird.html",
		imageLink: "./Art/Bhuvana/bird.gif",
		author: "Bhuvana",
		githubLink: "https://github.com/bhuvana-guna"
	},
	{
		artName: "Loader",
		pageLink: "./Art/Bhuvana/loader.html",
		imageLink: "./Art/Bhuvana/loader.gif",
		author: "Bhuvana",
		githubLink: "https://github.com/bhuvana-guna"
	},
	{
		artName: "Simple blinking loading circles",
		pageLink: "./Art/Rahul/index.html",
		imageLink: "./Art/Rahul/loading.gif",
		author: "Rahul",
		githubLink: "https://github.com/kohli6010"
	},
	{
		artName: "Css Pulse",
		pageLink: "./Art/Aszmel/pulse.html",
		imageLink: "./Art/Aszmel/css_pulse.gif",
		author: "Aszmel",
		githubLink: "https://github.com/Aszmel"
	},
	{
		artName: "Circle Bounce",
		pageLink: "./Art/Edmund/index.html",
		imageLink: "./Art/Edmund/circle-bounce.gif",
		author: "Edmund",
		githubLink: "https://github.com/edmund1645"
	},
	{
		artName: "Heart Beating",
		pageLink: "./Art/Regem/index.html",
		imageLink: "./Art/Regem/heart.jpg",
		author: "Regem",
		githubLink: "https://github.com/GemzBond"
	},
	{
		artName: "Fading Circles",
		pageLink: "./Art/Ankit/fadeCircle.html",
		imageLink: "./Art/Ankit/fadeCircles.png",
		author: "Ankit Srivastava",
		githubLink: "https://github.com/a18nov"
	},
	{
		artName: "Hacktoberfest 2019",
		pageLink: "./Art/jpk3lly/animation.html",
		imageLink: "./Art/jpk3lly/JPs_Animation_GIF.gif",
		author: "jpk3lly",
		githubLink: "https://github.com/jpk3lly"
	},
	{
		artName: "Name Rotator",
		pageLink: "./Art/Meet/name.html",
		imageLink: "./Art/Meet/name.gif",
		author: "Meet",
		githubLink: "https://github.com/Meet1103"
	},
	{
		artName: "Ball Rotator",
		pageLink: "./Art/Bibekpreet/index.html",
		imageLink: "./Art/Bibekpreet/ball.gif",
		author: "Bibekpreet",
		githubLink: "https://github.com/bibekpreet99"
	},
	{
		artName: "ephiphany",
		pageLink: "./Art/OctavianIlies/index.html",
		imageLink: "./Art/OctavianIlies/ephiphany.gif",
		author: "OctavianIlies",
		githubLink: "https://github.com/OctavianIlies"
	},
	{
		artName: "Loading",
		pageLink: "./Art/jh1992jh/loading.html",
		imageLink: "./Art/jh1992jh/loading.gif",
		author: "jh1992jh",
		githubLink: "https://github.com/jh1992jh"
	},
	{
		artName: "ZTM Colors",
		pageLink: "./Art/Godnon/index.html",
		imageLink: "./Art/Godnon/ZTMcAnim.gif",
		author: "Godnon",
		githubLink: "https://github.com/godnondsilva"
	},
	{
		artName: "Hover Effect",
		pageLink: "./Art/Shubhankar/index.html",
		imageLink: "./Art/Shubhankar/hackoctober.gif",
		author: "Shubhankar",
		githubLink: "https://github.com/shubhdwiv12"
	},
	{
		artName: "Bouncing Fading Circles",
		pageLink: "./Art/AyoubIssaad/index.html",
		imageLink: "./Art/AyoubIssaad/BouncingFadingCircles.gif",
		author: "AyoubIssaad",
		githubLink: "https://github.com/AyoubIssaad"
	},
	{
		artName: "5 balls preloader",
		pageLink: "./Art/Nnaji-Victor/index.html",
		imageLink: "./Art/Nnaji-Victor/5_balls.gif",
		author: "Nnaji Victor",
		githubLink: "https://github.com/Nnaji-Victor"
	},
	{
		artName: "ZTM Bouncer",
		pageLink: "./Art/Josia/bouncer.html",
		imageLink: "./Art/Josia/ztmbouncer.gif",
		author: "Josia Rodriguez",
		githubLink: "https://github.com/josiarod"
	},
	{
		artName: "Hacktober loading animation",
		pageLink: "./Art/mehul1011/index.html",
		imageLink: "./Art/mehul1011/loading.gif",
		author: "Mehul1011",
		githubLink: "https://github.com/mehul1011"
	},
	{
		artName: "Loading Dots",
		pageLink: "./Art/devSergiu/index.html",
		imageLink: "./Art/devSergiu/loading.gif",
		author: "devSergiu",
		githubLink: "https://github.com/devsergiu"
	},
	{
		artName: "TypeWriter effect",
		pageLink: "./Art/Sidharth/Typing_Text.html",
		imageLink: "./Art/Sidharth/type_writer.gif",
		author: "Sidharth",
		githubLink: "https://github.com/Sidharth98"
	},
	{
		artName: "Blue Spin",
		pageLink: "./Art/JamesW/index.html",
		imageLink: "./Art/JamesW/hacktober_spin.gif",
		author: "James Whitney",
		githubLink: "https://github.com/jameswhitney"
	},
	{
		artName: "Loading Animation",
		pageLink: "./Art/Sidharth/Loading.html",
		imageLink: "./Art/Sidharth/Loading.gif",
		author: "Sidharth",
		githubLink: "https://github.com/Sidharth98"
	},
	{
		artName: "Rotation",
		pageLink: "./Art/alenanog/index.html",
		imageLink: "./Art/alenanog/rotation.gif",
		author: "Alena A.",
		githubLink: "https://github.com/alenanog"
	},
	{
		artName: "Colors in your life",
		pageLink: "./Art/Atipahy/colors.html",
		imageLink: "./Art/Atipahy/colors.png",
		author: "Christos Chr",
		githubLink: "https://github.com/atipaHy"
	},
	{
		artName: "Orb",
		pageLink: "./Art/Jkbicbic/orb.html",
		imageLink: "./Art/Jkbicbic/orb.gif",
		author: "John Kennedy Bicbic",
		githubLink: "https://github.com/jkbicbic"
	},
	{
		artName: "Charging...",
		pageLink: "./Art/Afraz/charging.html",
		imageLink: "./Art/Afraz/charging.gif",
		author: "Afraz",
		githubLink: "https://github.com/afrazz"
	},
	{
		artName: "Charging...",
		pageLink: "./Art/DepStep/depstep.html",
		imageLink: "./Art/DepStep/depstep.gif",
		author: "DepStep",
		githubLink: "https://github.com/stephD"
	},
	{
		artName: "Dancing Ball...",
		pageLink: "./Art/DaveFres/index.html",
		imageLink: "./Art/DaveFres/ball.gif",
		author: "DaveFres",
		githubLink: "https://github.com/DaveFres"
	},
	{
		artName: "Sunshine",
		pageLink: "./Art/Pavelisp/sunshine.html",
		imageLink: "./Art/Pavelisp/sunshine.gif",
		author: "Pavel Isp",
		githubLink: "https://github.com/pavelisp"
	},
	{
		artName: "SoundBoxes",
		pageLink: "./Art/Hbarang/SoundBox.html",
		imageLink: "./Art/Hbarang/SoundBoxAnimation.gif",
		author: "Hbarang",
		githubLink: "https://github.com/hbarang"
	},
	{
		artName: "Cheshire",
		pageLink: "./Art/Ckanelin/index.html",
		imageLink: "./Art/Ckanelin/Cheshire.gif",
		author: "Ckanelin",
		githubLink: "https://github.com/ckanelin"
	},
	{
		artName: "Disappear",
		pageLink: "./Art/Stacy/index.html",
		imageLink: "./Art/Stacy/disappear.gif",
		author: "Stacy",
		githubLink: "https://github.com/stacyholtz6"
	},
	{
		artName: "Ellipse Spinner",
		pageLink: "./Art/Sabina/ellipse_spinner.html",
		imageLink: "./Art/Sabina/ellipse_spinner.png",
		author: "Sabina Abbasova",
		githubLink: "https://github.com/sabina929"
	},
	{
		artName: "NightSky",
		pageLink: "./Art/AndyS/index.html",
		imageLink: "./Art/AndyS/Capture.GIF",
		author: "AndyS",
		githubLink: "https://github.com/AndyS1988"
	},
	{
		artName: "Hungry",
		pageLink: "./Art/diegchav/index.html",
		imageLink: "./Art/diegchav/hungry.gif",
		author: "Diego Chz",
		githubLink: "https://github.com/diegchav"
	},
	{
		artName: "Hover Text Animation",
		pageLink: "./Art/AyoubIssaad2/index.html",
		imageLink: "./Art/AyoubIssaad2/hoverTextAnimation.gif",
		author: "AyoubIssaad",
		githubLink: "https://github.com/AyoubIssaad"
	},
	{
		artName: "Colorize",
		pageLink: "./Art/JimBratsos/colorize.html",
		imageLink: "./Art/JimBratsos/Colorize.gif",
		author: "Jim Bratsos",
		githubLink: "https://github.com/JimBratsos"
	},
	{
		artName: "Hacktober Spooktacular",
		pageLink: "Art/Elex/index.html",
		imageLink: ["./Art/Elex/hhs.gif"],
		author: "William Poisel (LordCobra)",
		githubLink: "https://github.com/epoisel"
	},
	{
		artName: "Circley",
		pageLink: "./Art/Tranjenny/indexjenny.html",
		imageLink: "./Art/Tranjenny/zerojenny.gif",
		author: "Tranjenny",
		githubLink: "https://github.com/Tranjenny"
	},
	{
		artName: "My Vietnam",
		pageLink: "./Art/nhbduy/index.html",
		imageLink: "./Art/nhbduy/my-vietnam.gif",
		author: "Hoang-Bao-Duy NGUYEN",
		githubLink: "https://github.com/nhbduy"
	},
	{
		artName: "Hactoberfest Bus",
		pageLink: "./Art/shahpranaf/index.html",
		imageLink: "./Art/shahpranaf/hacktoberfest_bus.gif",
		author: "Pranav Shah",
		githubLink: "https://github.com/shahpranaf"
	},
	{
		artName: "Hacktoberfest",
		pageLink: "./Art/robihid/index.html",
		imageLink: "./Art/robihid/hacktoberfest.png",
		author: "robihid",
		githubLink: "https://github.com/robihid"
	},
	{
		artName: "Hi there",
		pageLink: "./Art/Aki/index.html",
		imageLink: "./Art/Aki/giphy.gif",
		author: "Aki",
		githubLink: "https://github.com/akmalist"
	},
	{
		artName: "Hacktoberfest 2019!",
		pageLink: "./Art/RedSquirrrel/index.html",
		imageLink: "./Art/RedSquirrrel/index.html/animation.PNG",
		author: "RedSquirrrel",
		githubLink: "https://github.com/RedSquirrrel"
	},
	{
		artName: "Sliding text",
		pageLink: "./Art/Flattopz/index.html",
		imageLink: "./Art/Flattopz/SlidingText.gif",
		author: "Flattopz",
		githubLink: "https://github.com/hjpunzalan"
	},
	{
		artName: "Rainbow Color Changer",
		pageLink: "./Art/mmshr/index.html",
		imageLink: "./Art/mmshr/rainbow.gif",
		author: "mmosehauer",
		githubLink: "https://github.com/mmosehauer"
	},
	{
		artName: "World of Coding",
		pageLink: "./Art/tom_kn/coding.html",
		imageLink: "./Art/tom_kn/coding.gif",
		author: "Tamas Knisz",
		githubLink: "https://github.com/TamasKn"
	},
	{
		artName: "Initial Bounce",
		pageLink: "./Art/Juwana/initial.html",
		imageLink: "./Art/Juwana/InitialBounce.gif",
		author: "Juwana",
		githubLink: "https://github.com/JZerman2018"
	},
	{
		artName: "Atom",
		pageLink: "./Art/Teva/index.html",
		imageLink: "./Art/Teva/atom.gif",
		author: "Teva",
		githubLink: "https://github.com/TevaHenry"
	},
	{
		artName: "Be Awesome",
		pageLink: "./Art/TigerAsH/index.html",
		imageLink: "./Art/TigerAsH/be-awesome.jpg",
		author: "TigerAsH",
		githubLink: "https://github.com/TigerAsH94"
	},
	{
		artName: "Rainbow Colors",
		pageLink: "./Art/Sanjeev/index.html",
		imageLink: "./Art/Sanjeev/animation.gif",
		author: "Sanjeev Panday",
		githubLink: "https://github.com/Sanjeev-Panday"
	},
	{
		artName: "ZtM",
		pageLink: "./Art/thoyvo/index.html",
		imageLink: "./Art/thoyvo/ztm.gif",
		author: "Thoyvo",
		githubLink: "https://github.com/thoyvo"
	},
	{
		artName: "Fast Fishes",
		pageLink: "./Art/4ront/index.html",
		imageLink: "./Art/4ront/fishes.gif",
		author: "4rontender",
		githubLink: "https://github.com/RinatValiullov"
	},
	{
		artName: "Calm Ubuntu",
		pageLink: "./Art/schupat/index.html",
		imageLink: "./Art/schupat/preview.gif",
		author: "schupat",
		githubLink: "https://github.com/schupat"
	},
	{
		artName: "Solar System",
		pageLink: "./Art/DSandberg93/index.html",
		imageLink: "./Art/DSandberg93/SolarSystem.gif",
		author: "DSandberg93",
		githubLink: "https://github.com/DSandberg93"
	},
	{
		artName: "Boo",
		pageLink: "./Art/VerityB/index.html",
		imageLink: "./Art/VerityB/boo.gif",
		author: "VerityB",
		githubLink: "https://github.com/VerityB"
	},
	{
		artName: "Hacktoberfest Ghost",
		pageLink: "./Art/cTahirih/index.html",
		imageLink: "./Art/cTahirih/ghost.png",
		author: "cTahirih",
		githubLink: "https://github.com/cTahirih"
	},
	{
		artName: "Clock",
		pageLink: "./Art/Abdul/index.html",
		imageLink: "./Art/Abdul/Clock.png",
		author: "Abdul Rahman",
		githubLink: "https://github.com/abdulrahman118"
	},
	{
		artName: "Loading Cube",
		pageLink: "./Art/andrearizzello/index.html",
		imageLink: "./Art/andrearizzello/index.gif",
		author: "Andrea Rizzello",
		githubLink: "https://github.com/andrearizzello"
	},
	{
		artName: "Wall Dropping Logo",
		pageLink: "./Art/shivams136/index.html",
		imageLink: "./Art/shivams136/walldrop.gif",
		author: "Shivam Sharma",
		githubLink: "https://github.com/ShivamS136"
	},
	{
		artName: "Infinite Race",
		pageLink: "./Art/levermanx/index.html",
		imageLink: "./Art/levermanx/anim.gif",
		author: "Levermanx",
		githubLink: "https://github.com/levermanx"
	},
	{
		artName: "Hover to Rotate Text",
		pageLink: "./Art/faiz_hameed/index.html",
		imageLink: "./Art/faiz_hameed/hackto.gif",
		author: "Faiz Hameed",
		githubLink: "https://github.com/faizhameed"
	},
	{
		artName: "HalloHacktober Greeting!",
		pageLink: "./Art/lusalga/index.html",
		imageLink: "./Art/lusalga/lu.gif",
		author: "Lucieni A. Saldanha",
		githubLink: "https://github.com/lusalga/"
	},
	{
		artName: "Time goes by",
		pageLink: "./Art/WolfgangKreminger/index.html",
		imageLink: "./Art/WolfgangKreminger/showcase.gif",
		author: "Wolfgang Kreminger",
		githubLink: "https://github.com/r4pt0s"
	},
	{
		artName: "Bouncing Text!",
		pageLink: "./Art/AbdulsalamAbdulrahman/index.html",
		imageLink: "./Art/AbdulsalamAbdulrahman/Bouncingtxt.gif",
		author: "Abdulsalam Abdulrahman",
		githubLink: "https://github.com/AbdulsalamAbdulrahman/"
	},
	{
		artName: "Simple Phone Animation",
		pageLink: "./Art/Lala/index.html",
		imageLink: "./Art/Lala/phone.gif",
		author: "Olamide Aboyeji",
		githubLink: "https://github.com/aolamide"
	},
	{
    artName: 'Synthwave Sunset',
    pageLink: './Art/brunobolting/index.html',
    imageLink: './Art/brunobolting/synthwave-sunset.gif',
    author: 'Bruno Bolting',
    githubLink: 'https://github.com/brunobolting/'
	},
	{
    artName: 'Kawaii Penguin',
    pageLink: './Art/Brienyll/index.html',
    imageLink: './Art/Brienyll/kawaiiPenguin.gif',
    author: 'Brienyll',
    githubLink: 'https://github.com/brienyll/'
>>>>>>> c47db300
  }
];

// +--------------------------------------------------------------------------------+
// +                                                                                +
// +                  YOU DO NOT NEED TO CHANGE ANYTHING BELOW THIS                 +
// +                                                                                +
// +--------------------------------------------------------------------------------+

// Creates cards from the array above
// You don't need to modify this
let contents = [];
Shuffle(cards).forEach(c => {
  contents.push([
    `<li class="card">` +
    `<a href='${c.pageLink}'>` +
    `<img class="art-image" src='${c.imageLink}' alt='${c.artName}' />` +
    `</a>` +
    `<div class="flex-content">` +
    `<a href='${c.pageLink}'><h3 class="art-title">${c.artName}</h3></a>` +
    `<p class='author'><a href="${c.githubLink}" target="_blank"><i class="fab fa-github"></i> ${c.author}</a> </p>` +
    `</div>` +
    `</li>`
  ]);
});

document.getElementById("cards").innerHTML = contents;

function Shuffle(o) {
  for (
    var j, x, i = o.length;
    i;
    j = parseInt(Math.random() * i), x = o[--i], o[i] = o[j], o[j] = x
  );
  return o;
}<|MERGE_RESOLUTION|>--- conflicted
+++ resolved
@@ -1,616 +1,648 @@
-<<<<<<< HEAD
-let cards = [
-  //  Add your card in this section
-  {
-    artName: "The Ripple",
-    pageLink: "./Art/Anmol2/index.html",
-    imageLink: "./Art/Anmol2/ripple.png",
-    author: "Anmol",
-    githubLink: "https://github.com/Anmol270900"
-  },
-  {
-    artName: 'Rainbow loader',
-    pageLink: './Art/ka-hn/rainbow.html',
-    imageLink: './Art/ka-hn/rainbow.gif',
-    author: 'Karim Hussain',
-    githubLink: 'https://github.com/ka-hn'
-  },
-  {
-    artName: 'Action Cam',
-    pageLink: './Art/Donovan/index.html',
-    imageLink: './Art/Donovan/pureCSS-animation.gif',
-    author: 'Donovan Hunter',
-    githubLink: 'https://github.com/dhdcode'
-  },
-  {
-    artName: "The Sun",
-    pageLink: "./Art/Anmol/index.html",
-    imageLink: "./Art/Anmol/sun.png",
-    author: "Anmol",
-    githubLink: "https://github.com/Anmol270900"
-  },
-  {
-    artName: "Flipbox",
-    pageLink: "./Art/Prasheel/index.html",
-    imageLink: "./Art/Prasheel/flip.gif",
-    author: "Prasheel Soni",
-    githubLink: "https://github.com/ps011"
-  },
-  {
-    artName: "2019 Wave",
-    pageLink: "./Art/chris-aqui/index.html",
-    imageLink: "./Art/chris-aqui/2019-jump.gif",
-    author: "Christine Aqui",
-    githubLink: "https://github.com/christine-aqui"
-  },
-  {
-    artName: "Hover Button Animation",
-    pageLink: "./Art/Vipul/hover.html",
-    imageLink: "./Art/Vipul/Screenshot2.png",
-    author: "Vipul",
-    githubLink: "https://github.com/vipuljain08"
-  },
-  {
-    artName: "Start From Zero",
-    pageLink: "./Art/Robihdy/index.html",
-    imageLink: "./Art/Robihdy/start-from-zero.png",
-    author: "Robihdy",
-    githubLink: "https://github.com/Robihdy"
-  },
-  {
-    artName: "Local Host metaphor",
-    pageLink: "./Art/Prateek/index.html",
-    imageLink: "./Art/Prateek/localhost.png",
-    author: "Prateek",
-    githubLink: "https://github.com/prateekpatrick"
-  },
-  {
-    artName: "Sliding Lines",
-    pageLink: "./Art/erics0n/sliding-lines/index.html",
-    imageLink: "./Art/erics0n/sliding-lines/image.gif",
-    author: "erics0n",
-    githubLink: "https://github.com/erics0n"
-  },
-  {
-    artName: "Triangle",
-    pageLink: "./Art/Joy/triangle/triangle.html",
-    imageLink: "./Art/Joy/triangle/triangle.gif",
-    author: "Joy",
-    githubLink: "https://github.com/royranger"
-  },
-  {
-    artName: "Cube",
-    pageLink: "./Art/Joy/cube/cube.html",
-    imageLink: "./Art/Joy/cube/cube.gif",
-    author: "Joy",
-    githubLink: "https://github.com/royranger"
-  },
-  {
-    artName: "Burger Menu",
-    pageLink: "./Art/mctrl/burger.html",
-    imageLink: "./Art/mctrl/burger.gif",
-    author: "Martina",
-    githubLink: "https://github.com/mctrl"
-  },
-  {
-    artName: "Square Loader",
-    pageLink: "./Art/Hemant/index.html",
-    imageLink: "./Art/Hemant/loader.gif",
-    author: "Hemant Garg",
-    githubLink: "https://github.com/hemant-garg"
-  },
-  {
-    artName: "wake up, neo...",
-    pageLink: "./Art/samirjouni/TributeToTheMatrix.html",
-    imageLink: "./Art/samirjouni/sample.gif",
-    author: "Samir Jouni",
-    githubLink: "https://github.com/samirjouni"
-  },
-  {
-    artName: "Planet",
-    pageLink: "./Art/ArthurDoom/planet.html",
-    imageLink: "./Art/ArthurDoom/planet.gif",
-    author: "ArthurDoom",
-    githubLink: "https://github.com/ArthurDoom"
-  },
-  {
-    artName: "SquarPy",
-    pageLink: "./Art/Utkarsh/index.html",
-    imageLink: "./Art/Utkarsh/hack.gif",
-    author: "utkarsh",
-    githubLink: "https://github.com/Utkarsh2604"
-  },
-  {
-    artName: "Circle",
-    pageLink: "./Art/Oliver/Circle.html",
-    imageLink: "./Art/Oliver/circle.gif",
-    author: "Oliver",
-    githubLink: "https://github.com/oliver-gomes"
-  },
-  {
-    artName: "Ellipse Loader",
-    pageLink: "./Art/VaibhavKhulbe/EllipseLoader.html",
-    imageLink: "./Art/VaibhavKhulbe/ellipseLoader.gif",
-    author: "Vaibhav Khulbe",
-    githubLink: "https://github.com/Kvaibhav01"
-  },
-  {
-    artName: "Simple Loader",
-    pageLink: "./Art/soumsps/simpleload.html",
-    imageLink: "./Art/soumsps/sample.gif",
-    author: "Soumendu Sinha",
-    githubLink: "https://github.com/soumsps"
-  },
-  {
-    artName: "Rollodex",
-    pageLink: "./Art/Shruti/rolling.html",
-    imageLink: "./Art/Shruti/rolling.gif",
-    author: "Shruti",
-    githubLink: "https://github.com/shruti49"
-  },
-  {
-    artName: "Cute Cat",
-    pageLink: "./Art/Alghi/cat.html",
-    imageLink: "./Art/Alghi/cat.gif",
-    author: "Alghi",
-    githubLink: "https://github.com/darklordace"
-  },
-  {
-    artName: "ZtM Text",
-    pageLink: "./Art/Di4iMoRtAl/ZtM_text_animation.html",
-    imageLink: "./Art/Di4iMoRtAl/ZtM_animation.gif",
-    author: "Di4iMoRtAl",
-    githubLink: "https://github.com/dppeykov"
-  },
-  {
-    artName: "Circles",
-    pageLink: "./Art/Bhuvana/circles.html",
-    imageLink: "./Art/Bhuvana/circles.gif",
-    author: "Bhuvana",
-    githubLink: "https://github.com/bhuvana-guna"
-  },
-  {
-    artName: "Bird",
-    pageLink: "./Art/Bhuvana/bird.html",
-    imageLink: "./Art/Bhuvana/bird.gif",
-    author: "Bhuvana",
-    githubLink: "https://github.com/bhuvana-guna"
-  },
-  {
-    artName: "Loader",
-    pageLink: "./Art/Bhuvana/loader.html",
-    imageLink: "./Art/Bhuvana/loader.gif",
-    author: "Bhuvana",
-    githubLink: "https://github.com/bhuvana-guna"
-  },
-  {
-    artName: "Simple blinking loading circles",
-    pageLink: "./Art/Rahul/index.html",
-    imageLink: "./Art/Rahul/loading.gif",
-    author: "Rahul",
-    githubLink: "https://github.com/kohli6010"
-  },
-  {
-    artName: "Css Pulse",
-    pageLink: "./Art/Aszmel/pulse.html",
-    imageLink: "./Art/Aszmel/css_pulse.gif",
-    author: "Aszmel",
-    githubLink: "https://github.com/Aszmel"
-  },
-  {
-    artName: "Circle Bounce",
-    pageLink: "./Art/Edmund/index.html",
-    imageLink: "./Art/Edmund/circle-bounce.gif",
-    author: "Edmund",
-    githubLink: "https://github.com/edmund1645"
-  },
-  {
-    artName: "Heart Beating",
-    pageLink: "./Art/Regem/index.html",
-    imageLink: "./Art/Regem/heart.jpg",
-    author: "Regem",
-    githubLink: "https://github.com/GemzBond"
-  },
-  {
-    artName: "Fading Circles",
-    pageLink: "./Art/Ankit/fadeCircle.html",
-    imageLink: "./Art/Ankit/fadeCircles.png",
-    author: "Ankit Srivastava",
-    githubLink: "https://github.com/a18nov"
-  },
-  {
-    artName: "Hacktoberfest 2019",
-    pageLink: "./Art/jpk3lly/animation.html",
-    imageLink: "./Art/jpk3lly/JPs_Animation_GIF.gif",
-    author: "jpk3lly",
-    githubLink: "https://github.com/jpk3lly"
-  },
-  {
-    artName: "Name Rotator",
-    pageLink: "./Art/Meet/name.html",
-    imageLink: "./Art/Meet/name.gif",
-    author: "Meet",
-    githubLink: "https://github.com/Meet1103"
-  },
-  {
-    artName: "Ball Rotator",
-    pageLink: "./Art/Bibekpreet/index.html",
-    imageLink: "./Art/Bibekpreet/ball.gif",
-    author: "Bibekpreet",
-    githubLink: "https://github.com/bibekpreet99"
-  },
-  {
-    artName: "ephiphany",
-    pageLink: "./Art/OctavianIlies/index.html",
-    imageLink: "./Art/OctavianIlies/ephiphany.gif",
-    author: "OctavianIlies",
-    githubLink: "https://github.com/OctavianIlies"
-  },
-  {
-    artName: "Loading",
-    pageLink: "./Art/jh1992jh/loading.html",
-    imageLink: "./Art/jh1992jh/loading.gif",
-    author: "jh1992jh",
-    githubLink: "https://github.com/jh1992jh"
-  },
-  {
-    artName: "ZTM Colors",
-    pageLink: "./Art/Godnon/index.html",
-    imageLink: "./Art/Godnon/ZTMcAnim.gif",
-    author: "Godnon",
-    githubLink: "https://github.com/godnondsilva"
-  },
-  {
-    artName: "Hover Effect",
-    pageLink: "./Art/Shubhankar/index.html",
-    imageLink: "./Art/Shubhankar/hackoctober.gif",
-    author: "Shubhankar",
-    githubLink: "https://github.com/shubhdwiv12"
-  },
-  {
-    artName: "Bouncing Fading Circles",
-    pageLink: "./Art/AyoubIssaad/index.html",
-    imageLink: "./Art/AyoubIssaad/BouncingFadingCircles.gif",
-    author: "AyoubIssaad",
-    githubLink: "https://github.com/AyoubIssaad"
-  },
-  {
-    artName: "5 balls preloader",
-    pageLink: "./Art/Nnaji-Victor/index.html",
-    imageLink: "./Art/Nnaji-Victor/5_balls.gif",
-    author: "Nnaji Victor",
-    githubLink: "https://github.com/Nnaji-Victor"
-  },
-  {
-    artName: "ZTM Bouncer",
-    pageLink: "./Art/Josia/bouncer.html",
-    imageLink: "./Art/Josia/ztmbouncer.gif",
-    author: "Josia Rodriguez",
-    githubLink: "https://github.com/josiarod"
-  },
-
-  {
-    artName: "Hacktober loading animation",
-    pageLink: "./Art/mehul1011/index.html",
-    imageLink: "./Art/mehul1011/loading.gif",
-    author: "Mehul1011",
-    githubLink: "https://github.com/mehul1011"
-  },
-  {
-    artName: "Loading Dots",
-    pageLink: "./Art/devSergiu/index.html",
-    imageLink: "./Art/devSergiu/loading.gif",
-    author: "devSergiu",
-    githubLink: "https://github.com/devsergiu"
-  },
-  {
-    artName: "TypeWriter effect",
-    pageLink: "./Art/Sidharth/Typing_Text.html",
-    imageLink: "./Art/Sidharth/type_writer.gif",
-    author: "Sidharth",
-    githubLink: "https://github.com/Sidharth98"
-  },
-  {
-    artName: "Blue Spin",
-    pageLink: "./Art/JamesW/index.html",
-    imageLink: "./Art/JamesW/hacktober_spin.gif",
-    author: "James Whitney",
-    githubLink: "https://github.com/jameswhitney"
-  },
-  {
-    artName: "Loading Animation",
-    pageLink: "./Art/Sidharth/Loading.html",
-    imageLink: "./Art/Sidharth/Loading.gif",
-    author: "Sidharth",
-    githubLink: "https://github.com/Sidharth98"
-  },
-  {
-    artName: "Rotation",
-    pageLink: "./Art/alenanog/index.html",
-    imageLink: "./Art/alenanog/rotation.gif",
-    author: "Alena A.",
-    githubLink: "https://github.com/alenanog"
-  },
-  {
-    artName: "Colors in your life",
-    pageLink: "./Art/Atipahy/colors.html",
-    imageLink: "./Art/Atipahy/colors.png",
-    author: "Christos Chr",
-    githubLink: "https://github.com/atipaHy"
-  },
-  {
-    artName: "Orb",
-    pageLink: "./Art/Jkbicbic/orb.html",
-    imageLink: "./Art/Jkbicbic/orb.gif",
-    author: "John Kennedy Bicbic",
-    githubLink: "https://github.com/jkbicbic"
-  },
-  {
-    artName: "Charging...",
-    pageLink: "./Art/Afraz/charging.html",
-    imageLink: "./Art/Afraz/charging.gif",
-    author: "Afraz",
-    githubLink: "https://github.com/afrazz"
-  },
-  {
-    artName: "Charging...",
-    pageLink: "./Art/DepStep/depstep.html",
-    imageLink: "./Art/DepStep/depstep.gif",
-    author: "DepStep",
-    githubLink: "https://github.com/stephD"
-  },
-  {
-    artName: "Dancing Ball...",
-    pageLink: "./Art/DaveFres/index.html",
-    imageLink: "./Art/DaveFres/ball.gif",
-    author: "DaveFres",
-    githubLink: "https://github.com/DaveFres"
-  },
-  {
-    artName: "Sunshine",
-    pageLink: "./Art/Pavelisp/sunshine.html",
-    imageLink: "./Art/Pavelisp/sunshine.gif",
-    author: "Pavel Isp",
-    githubLink: "https://github.com/pavelisp"
-  },
-  {
-    artName: "SoundBoxes",
-    pageLink: "./Art/Hbarang/SoundBox.html",
-    imageLink: "./Art/Hbarang/SoundBoxAnimation.gif",
-    author: "Hbarang",
-    githubLink: "https://github.com/hbarang"
-  },
-  {
-    artName: "Cheshire",
-    pageLink: "./Art/Ckanelin/index.html",
-    imageLink: "./Art/Ckanelin/Cheshire.gif",
-    author: "Ckanelin",
-    githubLink: "https://github.com/ckanelin"
-  },
-  {
-    artName: "Disappear",
-    pageLink: "./Art/Stacy/index.html",
-    imageLink: "./Art/Stacy/disappear.gif",
-    author: "Stacy",
-    githubLink: "https://github.com/stacyholtz6"
-  },
-  {
-    artName: "Ellipse Spinner",
-    pageLink: "./Art/Sabina/ellipse_spinner.html",
-    imageLink: "./Art/Sabina/ellipse_spinner.png",
-    author: "Sabina Abbasova",
-    githubLink: "https://github.com/sabina929"
-  },
-  {
-    artName: "NightSky",
-    pageLink: "./Art/AndyS/index.html",
-    imageLink: "./Art/AndyS/Capture.GIF",
-    author: "AndyS",
-    githubLink: "https://github.com/AndyS1988"
-  },
-  {
-    artName: "Hungry",
-    pageLink: "./Art/diegchav/index.html",
-    imageLink: "./Art/diegchav/hungry.gif",
-    author: "Diego Chz",
-    githubLink: "https://github.com/diegchav"
-  },
-  {
-    artName: "Hover Text Animation",
-    pageLink: "./Art/AyoubIssaad2/index.html",
-    imageLink: "./Art/AyoubIssaad2/hoverTextAnimation.gif",
-    author: "AyoubIssaad",
-    githubLink: "https://github.com/AyoubIssaad"
-  },
-  {
-    artName: "Colorize",
-    pageLink: "./Art/JimBratsos/colorize.html",
-    imageLink: "./Art/JimBratsos/Colorize.gif",
-    author: "Jim Bratsos",
-    githubLink: "https://github.com/JimBratsos"
-  },
-  {
-    artName: "Hacktober Spooktacular",
-    pageLink: "Art/Elex/index.html",
-    imageLink: ["./Art/Elex/hhs.gif"],
-    author: "William Poisel (LordCobra)",
-    githubLink: "https://github.com/epoisel"
-  },
-  {
-    artName: "Circley",
-    pageLink: "./Art/Tranjenny/indexjenny.html",
-    imageLink: "./Art/Tranjenny/zerojenny.gif",
-    author: "Tranjenny",
-    githubLink: "https://github.com/Tranjenny"
-  },
-  {
-    artName: "My Vietnam",
-    pageLink: "./Art/nhbduy/index.html",
-    imageLink: "./Art/nhbduy/my-vietnam.gif",
-    author: "Hoang-Bao-Duy NGUYEN",
-    githubLink: "https://github.com/nhbduy"
-  },
-  {
-    artName: "Hactoberfest Bus",
-    pageLink: "./Art/shahpranaf/index.html",
-    imageLink: "./Art/shahpranaf/hacktoberfest_bus.gif",
-    author: "Pranav Shah",
-    githubLink: "https://github.com/shahpranaf"
-  },
-  {
-    artName: "Hacktoberfest",
-    pageLink: "./Art/robihid/index.html",
-    imageLink: "./Art/robihid/hacktoberfest.png",
-    author: "robihid",
-    githubLink: "https://github.com/robihid"
-  },
-  {
-    artName: "Hi there",
-    pageLink: "./Art/Aki/index.html",
-    imageLink: "./Art/Aki/giphy.gif",
-    author: "Aki",
-    githubLink: "https://github.com/akmalist"
-  },
-  {
-    artName: "Hacktoberfest 2019!",
-    pageLink: "./Art/RedSquirrrel/index.html",
-    imageLink: "./Art/RedSquirrrel/index.html/animation.PNG",
-    author: "RedSquirrrel",
-    githubLink: "https://github.com/RedSquirrrel"
-  },
-  {
-    artName: "Sliding text",
-    pageLink: "./Art/Flattopz/index.html",
-    imageLink: "./Art/Flattopz/SlidingText.gif",
-    author: "Flattopz",
-    githubLink: "https://github.com/hjpunzalan"
-  },
-  {
-    artName: "Rainbow Color Changer",
-    pageLink: "./Art/mmshr/index.html",
-    imageLink: "./Art/mmshr/rainbow.gif",
-    author: "mmosehauer",
-    githubLink: "https://github.com/mmosehauer"
-  },
-  {
-    artName: "World of Coding",
-    pageLink: "./Art/tom_kn/coding.html",
-    imageLink: "./Art/tom_kn/coding.gif",
-    author: "Tamas Knisz",
-    githubLink: "https://github.com/TamasKn"
-  },
-  {
-    artName: "Initial Bounce",
-    pageLink: "./Art/Juwana/initial.html",
-    imageLink: "./Art/Juwana/InitialBounce.gif",
-    author: "Juwana",
-    githubLink: "https://github.com/JZerman2018"
-  },
-  {
-    artName: "Atom",
-    pageLink: "./Art/Teva/index.html",
-    imageLink: "./Art/Teva/atom.gif",
-    author: "Teva",
-    githubLink: "https://github.com/TevaHenry"
-  },
-  {
-    artName: "Be Awesome",
-    pageLink: "./Art/TigerAsH/index.html",
-    imageLink: "./Art/TigerAsH/be-awesome.jpg",
-    author: "TigerAsH",
-    githubLink: "https://github.com/TigerAsH94"
-  },
-  {
-    artName: "Rainbow Colors",
-    pageLink: "./Art/Sanjeev/index.html",
-    imageLink: "./Art/Sanjeev/animation.gif",
-    author: "Sanjeev Panday",
-    githubLink: "https://github.com/Sanjeev-Panday"
-  },
-  {
-    artName: "ZtM",
-    pageLink: "./Art/thoyvo/index.html",
-    imageLink: "./Art/thoyvo/ztm.gif",
-    author: "Thoyvo",
-    githubLink: "https://github.com/thoyvo"
-  },
-  {
-    artName: "Fast Fishes",
-    pageLink: "./Art/4ront/index.html",
-    imageLink: "./Art/4ront/fishes.gif",
-    author: "4rontender",
-    githubLink: "https://github.com/RinatValiullov"
-
-  },
-  {
-    artName: "Calm Ubuntu",
-    pageLink: "./Art/schupat/index.html",
-    imageLink: "./Art/schupat/preview.gif",
-    author: "schupat",
-    githubLink: "https://github.com/schupat"
-  },
-  {
-    artName: "Solar System",
-    pageLink: "./Art/DSandberg93/index.html",
-    imageLink: "./Art/DSandberg93/SolarSystem.gif",
-    author: "DSandberg93",
-    githubLink: "https://github.com/DSandberg93"
-  },
-  {
-    artName: "Boo",
-    pageLink: "./Art/VerityB/index.html",
-    imageLink: "./Art/VerityB/boo.gif",
-    author: "VerityB",
-    githubLink: "https://github.com/VerityB"
-  },
-  {
-    artName: "Hacktoberfest Ghost",
-    pageLink: "./Art/cTahirih/index.html",
-    imageLink: "./Art/cTahirih/ghost.png",
-    author: "cTahirih",
-    githubLink: "https://github.com/cTahirih"
-  },
-  {
-    artName: 'Clock',
-    pageLink: './Art/Abdul/index.html',
-    imageLink: './Art/Abdul/Clock.png',
-    author: 'Abdul Rahman',
-    githubLink: 'https://github.com/abdulrahman118'
-  },
-  {
-    artName: 'Loading Cube',
-    pageLink: './Art/andrearizzello/index.html',
-    imageLink: './Art/andrearizzello/index.gif',
-    author: 'Andrea Rizzello',
-    githubLink: 'https://github.com/andrearizzello'
-  },
-  {
-    artName: 'Wall Dropping Logo',
-    pageLink: './Art/shivams136/index.html',
-    imageLink: './Art/shivams136/walldrop.gif',
-    author: 'Shivam Sharma',
-    githubLink: 'https://github.com/ShivamS136'
-  },
-  {
-    artName: 'Infinite Race',
-    pageLink: './Art/levermanx/index.html',
-    imageLink: './Art/levermanx/anim.gif',
-    author: 'Levermanx',
-    githubLink: 'https://github.com/levermanx'
-  },
-  {
-    artName: 'Hover to Rotate Text',
-    pageLink: './Art/faiz_hameed/index.html',
-    imageLink: './Art/faiz_hameed/hackto.gif',
-    author: 'Faiz Hameed',
-    githubLink: 'https://github.com/faizhameed'
-  },
-  {
-    artName: 'HalloHacktober Greeting!',
-    pageLink: './Art/lusalga/index.html',
-    imageLink: './Art/lusalga/lu.gif',
-    author: 'Lucieni A. Saldanha',
-    githubLink: 'https://github.com/lusalga/'
+	let cards = [
+	//  Add your card in this section
+	{
+		artName: "The Ripple",
+		pageLink: "./Art/Anmol2/index.html",
+		imageLink: "./Art/Anmol2/ripple.png",
+		author: "Anmol",
+		githubLink: "https://github.com/Anmol270900"
+	},
+	{
+		artName: "Rainbow loader",
+		pageLink: "./Art/ka-hn/rainbow.html",
+		imageLink: "./Art/ka-hn/rainbow.gif",
+		author: "Karim Hussain",
+		githubLink: "https://github.com/ka-hn"
+	},
+	{
+		artName: "Action Cam",
+		pageLink: "./Art/Donovan/index.html",
+		imageLink: "./Art/Donovan/pureCSS-animation.gif",
+		author: "Donovan Hunter",
+		githubLink: "https://github.com/dhdcode"
+	},
+	{
+		artName: "The Sun",
+		pageLink: "./Art/Anmol/index.html",
+		imageLink: "./Art/Anmol/sun.png",
+		author: "Anmol",
+		githubLink: "https://github.com/Anmol270900"
+	},
+	{
+		artName: "Flipbox",
+		pageLink: "./Art/Prasheel/index.html",
+		imageLink: "./Art/Prasheel/flip.gif",
+		author: "Prasheel Soni",
+		githubLink: "https://github.com/ps011"
+	},
+	{
+		artName: "2019 Wave",
+		pageLink: "./Art/chris-aqui/index.html",
+		imageLink: "./Art/chris-aqui/2019-jump.gif",
+		author: "Christine Aqui",
+		githubLink: "https://github.com/christine-aqui"
+	},
+	{
+		artName: "Hover Button Animation",
+		pageLink: "./Art/Vipul/hover.html",
+		imageLink: "./Art/Vipul/Screenshot2.png",
+		author: "Vipul",
+		githubLink: "https://github.com/vipuljain08"
+	},
+	{
+		artName: "Start From Zero",
+		pageLink: "./Art/Robihdy/index.html",
+		imageLink: "./Art/Robihdy/start-from-zero.png",
+		author: "Robihdy",
+		githubLink: "https://github.com/Robihdy"
+	},
+	{
+		artName: "Local Host metaphor",
+		pageLink: "./Art/Prateek/index.html",
+		imageLink: "./Art/Prateek/localhost.png",
+		author: "Prateek",
+		githubLink: "https://github.com/prateekpatrick"
+	},
+	{
+		artName: "Sliding Lines",
+		pageLink: "./Art/erics0n/sliding-lines/index.html",
+		imageLink: "./Art/erics0n/sliding-lines/image.gif",
+		author: "erics0n",
+		githubLink: "https://github.com/erics0n"
+	},
+	{
+		artName: "Triangle",
+		pageLink: "./Art/Joy/triangle/triangle.html",
+		imageLink: "./Art/Joy/triangle/triangle.gif",
+		author: "Joy",
+		githubLink: "https://github.com/royranger"
+	},
+	{
+		artName: "Cube",
+		pageLink: "./Art/Joy/cube/cube.html",
+		imageLink: "./Art/Joy/cube/cube.gif",
+		author: "Joy",
+		githubLink: "https://github.com/royranger"
+	},
+	{
+		artName: "Burger Menu",
+		pageLink: "./Art/mctrl/burger.html",
+		imageLink: "./Art/mctrl/burger.gif",
+		author: "Martina",
+		githubLink: "https://github.com/mctrl"
+	},
+	{
+		artName: "Square Loader",
+		pageLink: "./Art/Hemant/index.html",
+		imageLink: "./Art/Hemant/loader.gif",
+		author: "Hemant Garg",
+		githubLink: "https://github.com/hemant-garg"
+	},
+	{
+		artName: "wake up, neo...",
+		pageLink: "./Art/samirjouni/TributeToTheMatrix.html",
+		imageLink: "./Art/samirjouni/sample.gif",
+		author: "Samir Jouni",
+		githubLink: "https://github.com/samirjouni"
+	},
+	{
+		artName: "Planet",
+		pageLink: "./Art/ArthurDoom/planet.html",
+		imageLink: "./Art/ArthurDoom/planet.gif",
+		author: "ArthurDoom",
+		githubLink: "https://github.com/ArthurDoom"
+	},
+	{
+		artName: "SquarPy",
+		pageLink: "./Art/Utkarsh/index.html",
+		imageLink: "./Art/Utkarsh/hack.gif",
+		author: "utkarsh",
+		githubLink: "https://github.com/Utkarsh2604"
+	},
+	{
+		artName: "Circle",
+		pageLink: "./Art/Oliver/Circle.html",
+		imageLink: "./Art/Oliver/circle.gif",
+		author: "Oliver",
+		githubLink: "https://github.com/oliver-gomes"
+	},
+	{
+		artName: "Ellipse Loader",
+		pageLink: "./Art/VaibhavKhulbe/EllipseLoader.html",
+		imageLink: "./Art/VaibhavKhulbe/ellipseLoader.gif",
+		author: "Vaibhav Khulbe",
+		githubLink: "https://github.com/Kvaibhav01"
+	},
+	{
+		artName: "Simple Loader",
+		pageLink: "./Art/soumsps/simpleload.html",
+		imageLink: "./Art/soumsps/sample.gif",
+		author: "Soumendu Sinha",
+		githubLink: "https://github.com/soumsps"
+	},
+	{
+		artName: "Rollodex",
+		pageLink: "./Art/Shruti/rolling.html",
+		imageLink: "./Art/Shruti/rolling.gif",
+		author: "Shruti",
+		githubLink: "https://github.com/shruti49"
+	},
+	{
+		artName: "Cute Cat",
+		pageLink: "./Art/Alghi/cat.html",
+		imageLink: "./Art/Alghi/cat.gif",
+		author: "Alghi",
+		githubLink: "https://github.com/darklordace"
+	},
+	{
+		artName: "ZtM Text",
+		pageLink: "./Art/Di4iMoRtAl/ZtM_text_animation.html",
+		imageLink: "./Art/Di4iMoRtAl/ZtM_animation.gif",
+		author: "Di4iMoRtAl",
+		githubLink: "https://github.com/dppeykov"
+	},
+	{
+		artName: "Circles",
+		pageLink: "./Art/Bhuvana/circles.html",
+		imageLink: "./Art/Bhuvana/circles.gif",
+		author: "Bhuvana",
+		githubLink: "https://github.com/bhuvana-guna"
+	},
+	{
+		artName: "Bird",
+		pageLink: "./Art/Bhuvana/bird.html",
+		imageLink: "./Art/Bhuvana/bird.gif",
+		author: "Bhuvana",
+		githubLink: "https://github.com/bhuvana-guna"
+	},
+	{
+		artName: "Loader",
+		pageLink: "./Art/Bhuvana/loader.html",
+		imageLink: "./Art/Bhuvana/loader.gif",
+		author: "Bhuvana",
+		githubLink: "https://github.com/bhuvana-guna"
+	},
+	{
+		artName: "Simple blinking loading circles",
+		pageLink: "./Art/Rahul/index.html",
+		imageLink: "./Art/Rahul/loading.gif",
+		author: "Rahul",
+		githubLink: "https://github.com/kohli6010"
+	},
+	{
+		artName: "Css Pulse",
+		pageLink: "./Art/Aszmel/pulse.html",
+		imageLink: "./Art/Aszmel/css_pulse.gif",
+		author: "Aszmel",
+		githubLink: "https://github.com/Aszmel"
+	},
+	{
+		artName: "Circle Bounce",
+		pageLink: "./Art/Edmund/index.html",
+		imageLink: "./Art/Edmund/circle-bounce.gif",
+		author: "Edmund",
+		githubLink: "https://github.com/edmund1645"
+	},
+	{
+		artName: "Heart Beating",
+		pageLink: "./Art/Regem/index.html",
+		imageLink: "./Art/Regem/heart.jpg",
+		author: "Regem",
+		githubLink: "https://github.com/GemzBond"
+	},
+	{
+		artName: "Fading Circles",
+		pageLink: "./Art/Ankit/fadeCircle.html",
+		imageLink: "./Art/Ankit/fadeCircles.png",
+		author: "Ankit Srivastava",
+		githubLink: "https://github.com/a18nov"
+	},
+	{
+		artName: "Hacktoberfest 2019",
+		pageLink: "./Art/jpk3lly/animation.html",
+		imageLink: "./Art/jpk3lly/JPs_Animation_GIF.gif",
+		author: "jpk3lly",
+		githubLink: "https://github.com/jpk3lly"
+	},
+	{
+		artName: "Name Rotator",
+		pageLink: "./Art/Meet/name.html",
+		imageLink: "./Art/Meet/name.gif",
+		author: "Meet",
+		githubLink: "https://github.com/Meet1103"
+	},
+	{
+		artName: "Ball Rotator",
+		pageLink: "./Art/Bibekpreet/index.html",
+		imageLink: "./Art/Bibekpreet/ball.gif",
+		author: "Bibekpreet",
+		githubLink: "https://github.com/bibekpreet99"
+	},
+	{
+		artName: "ephiphany",
+		pageLink: "./Art/OctavianIlies/index.html",
+		imageLink: "./Art/OctavianIlies/ephiphany.gif",
+		author: "OctavianIlies",
+		githubLink: "https://github.com/OctavianIlies"
+	},
+	{
+		artName: "Loading",
+		pageLink: "./Art/jh1992jh/loading.html",
+		imageLink: "./Art/jh1992jh/loading.gif",
+		author: "jh1992jh",
+		githubLink: "https://github.com/jh1992jh"
+	},
+	{
+		artName: "ZTM Colors",
+		pageLink: "./Art/Godnon/index.html",
+		imageLink: "./Art/Godnon/ZTMcAnim.gif",
+		author: "Godnon",
+		githubLink: "https://github.com/godnondsilva"
+	},
+	{
+		artName: "Hover Effect",
+		pageLink: "./Art/Shubhankar/index.html",
+		imageLink: "./Art/Shubhankar/hackoctober.gif",
+		author: "Shubhankar",
+		githubLink: "https://github.com/shubhdwiv12"
+	},
+	{
+		artName: "Bouncing Fading Circles",
+		pageLink: "./Art/AyoubIssaad/index.html",
+		imageLink: "./Art/AyoubIssaad/BouncingFadingCircles.gif",
+		author: "AyoubIssaad",
+		githubLink: "https://github.com/AyoubIssaad"
+	},
+	{
+		artName: "5 balls preloader",
+		pageLink: "./Art/Nnaji-Victor/index.html",
+		imageLink: "./Art/Nnaji-Victor/5_balls.gif",
+		author: "Nnaji Victor",
+		githubLink: "https://github.com/Nnaji-Victor"
+	},
+	{
+		artName: "ZTM Bouncer",
+		pageLink: "./Art/Josia/bouncer.html",
+		imageLink: "./Art/Josia/ztmbouncer.gif",
+		author: "Josia Rodriguez",
+		githubLink: "https://github.com/josiarod"
+	},
+	{
+		artName: "Hacktober loading animation",
+		pageLink: "./Art/mehul1011/index.html",
+		imageLink: "./Art/mehul1011/loading.gif",
+		author: "Mehul1011",
+		githubLink: "https://github.com/mehul1011"
+	},
+	{
+		artName: "Loading Dots",
+		pageLink: "./Art/devSergiu/index.html",
+		imageLink: "./Art/devSergiu/loading.gif",
+		author: "devSergiu",
+		githubLink: "https://github.com/devsergiu"
+	},
+	{
+		artName: "TypeWriter effect",
+		pageLink: "./Art/Sidharth/Typing_Text.html",
+		imageLink: "./Art/Sidharth/type_writer.gif",
+		author: "Sidharth",
+		githubLink: "https://github.com/Sidharth98"
+	},
+	{
+		artName: "Blue Spin",
+		pageLink: "./Art/JamesW/index.html",
+		imageLink: "./Art/JamesW/hacktober_spin.gif",
+		author: "James Whitney",
+		githubLink: "https://github.com/jameswhitney"
+	},
+	{
+		artName: "Loading Animation",
+		pageLink: "./Art/Sidharth/Loading.html",
+		imageLink: "./Art/Sidharth/Loading.gif",
+		author: "Sidharth",
+		githubLink: "https://github.com/Sidharth98"
+	},
+	{
+		artName: "Rotation",
+		pageLink: "./Art/alenanog/index.html",
+		imageLink: "./Art/alenanog/rotation.gif",
+		author: "Alena A.",
+		githubLink: "https://github.com/alenanog"
+	},
+	{
+		artName: "Colors in your life",
+		pageLink: "./Art/Atipahy/colors.html",
+		imageLink: "./Art/Atipahy/colors.png",
+		author: "Christos Chr",
+		githubLink: "https://github.com/atipaHy"
+	},
+	{
+		artName: "Orb",
+		pageLink: "./Art/Jkbicbic/orb.html",
+		imageLink: "./Art/Jkbicbic/orb.gif",
+		author: "John Kennedy Bicbic",
+		githubLink: "https://github.com/jkbicbic"
+	},
+	{
+		artName: "Charging...",
+		pageLink: "./Art/Afraz/charging.html",
+		imageLink: "./Art/Afraz/charging.gif",
+		author: "Afraz",
+		githubLink: "https://github.com/afrazz"
+	},
+	{
+		artName: "Charging...",
+		pageLink: "./Art/DepStep/depstep.html",
+		imageLink: "./Art/DepStep/depstep.gif",
+		author: "DepStep",
+		githubLink: "https://github.com/stephD"
+	},
+	{
+		artName: "Dancing Ball...",
+		pageLink: "./Art/DaveFres/index.html",
+		imageLink: "./Art/DaveFres/ball.gif",
+		author: "DaveFres",
+		githubLink: "https://github.com/DaveFres"
+	},
+	{
+		artName: "Sunshine",
+		pageLink: "./Art/Pavelisp/sunshine.html",
+		imageLink: "./Art/Pavelisp/sunshine.gif",
+		author: "Pavel Isp",
+		githubLink: "https://github.com/pavelisp"
+	},
+	{
+		artName: "SoundBoxes",
+		pageLink: "./Art/Hbarang/SoundBox.html",
+		imageLink: "./Art/Hbarang/SoundBoxAnimation.gif",
+		author: "Hbarang",
+		githubLink: "https://github.com/hbarang"
+	},
+	{
+		artName: "Cheshire",
+		pageLink: "./Art/Ckanelin/index.html",
+		imageLink: "./Art/Ckanelin/Cheshire.gif",
+		author: "Ckanelin",
+		githubLink: "https://github.com/ckanelin"
+	},
+	{
+		artName: "Disappear",
+		pageLink: "./Art/Stacy/index.html",
+		imageLink: "./Art/Stacy/disappear.gif",
+		author: "Stacy",
+		githubLink: "https://github.com/stacyholtz6"
+	},
+	{
+		artName: "Ellipse Spinner",
+		pageLink: "./Art/Sabina/ellipse_spinner.html",
+		imageLink: "./Art/Sabina/ellipse_spinner.png",
+		author: "Sabina Abbasova",
+		githubLink: "https://github.com/sabina929"
+	},
+	{
+		artName: "NightSky",
+		pageLink: "./Art/AndyS/index.html",
+		imageLink: "./Art/AndyS/Capture.GIF",
+		author: "AndyS",
+		githubLink: "https://github.com/AndyS1988"
+	},
+	{
+		artName: "Hungry",
+		pageLink: "./Art/diegchav/index.html",
+		imageLink: "./Art/diegchav/hungry.gif",
+		author: "Diego Chz",
+		githubLink: "https://github.com/diegchav"
+	},
+	{
+		artName: "Hover Text Animation",
+		pageLink: "./Art/AyoubIssaad2/index.html",
+		imageLink: "./Art/AyoubIssaad2/hoverTextAnimation.gif",
+		author: "AyoubIssaad",
+		githubLink: "https://github.com/AyoubIssaad"
+	},
+	{
+		artName: "Colorize",
+		pageLink: "./Art/JimBratsos/colorize.html",
+		imageLink: "./Art/JimBratsos/Colorize.gif",
+		author: "Jim Bratsos",
+		githubLink: "https://github.com/JimBratsos"
+	},
+	{
+		artName: "Hacktober Spooktacular",
+		pageLink: "Art/Elex/index.html",
+		imageLink: ["./Art/Elex/hhs.gif"],
+		author: "William Poisel (LordCobra)",
+		githubLink: "https://github.com/epoisel"
+	},
+	{
+		artName: "Circley",
+		pageLink: "./Art/Tranjenny/indexjenny.html",
+		imageLink: "./Art/Tranjenny/zerojenny.gif",
+		author: "Tranjenny",
+		githubLink: "https://github.com/Tranjenny"
+	},
+	{
+		artName: "My Vietnam",
+		pageLink: "./Art/nhbduy/index.html",
+		imageLink: "./Art/nhbduy/my-vietnam.gif",
+		author: "Hoang-Bao-Duy NGUYEN",
+		githubLink: "https://github.com/nhbduy"
+	},
+	{
+		artName: "Hactoberfest Bus",
+		pageLink: "./Art/shahpranaf/index.html",
+		imageLink: "./Art/shahpranaf/hacktoberfest_bus.gif",
+		author: "Pranav Shah",
+		githubLink: "https://github.com/shahpranaf"
+	},
+	{
+		artName: "Hacktoberfest",
+		pageLink: "./Art/robihid/index.html",
+		imageLink: "./Art/robihid/hacktoberfest.png",
+		author: "robihid",
+		githubLink: "https://github.com/robihid"
+	},
+	{
+		artName: "Hi there",
+		pageLink: "./Art/Aki/index.html",
+		imageLink: "./Art/Aki/giphy.gif",
+		author: "Aki",
+		githubLink: "https://github.com/akmalist"
+	},
+	{
+		artName: "Hacktoberfest 2019!",
+		pageLink: "./Art/RedSquirrrel/index.html",
+		imageLink: "./Art/RedSquirrrel/index.html/animation.PNG",
+		author: "RedSquirrrel",
+		githubLink: "https://github.com/RedSquirrrel"
+	},
+	{
+		artName: "Sliding text",
+		pageLink: "./Art/Flattopz/index.html",
+		imageLink: "./Art/Flattopz/SlidingText.gif",
+		author: "Flattopz",
+		githubLink: "https://github.com/hjpunzalan"
+	},
+	{
+		artName: "Rainbow Color Changer",
+		pageLink: "./Art/mmshr/index.html",
+		imageLink: "./Art/mmshr/rainbow.gif",
+		author: "mmosehauer",
+		githubLink: "https://github.com/mmosehauer"
+	},
+	{
+		artName: "World of Coding",
+		pageLink: "./Art/tom_kn/coding.html",
+		imageLink: "./Art/tom_kn/coding.gif",
+		author: "Tamas Knisz",
+		githubLink: "https://github.com/TamasKn"
+	},
+	{
+		artName: "Initial Bounce",
+		pageLink: "./Art/Juwana/initial.html",
+		imageLink: "./Art/Juwana/InitialBounce.gif",
+		author: "Juwana",
+		githubLink: "https://github.com/JZerman2018"
+	},
+	{
+		artName: "Atom",
+		pageLink: "./Art/Teva/index.html",
+		imageLink: "./Art/Teva/atom.gif",
+		author: "Teva",
+		githubLink: "https://github.com/TevaHenry"
+	},
+	{
+		artName: "Be Awesome",
+		pageLink: "./Art/TigerAsH/index.html",
+		imageLink: "./Art/TigerAsH/be-awesome.jpg",
+		author: "TigerAsH",
+		githubLink: "https://github.com/TigerAsH94"
+	},
+	{
+		artName: "Rainbow Colors",
+		pageLink: "./Art/Sanjeev/index.html",
+		imageLink: "./Art/Sanjeev/animation.gif",
+		author: "Sanjeev Panday",
+		githubLink: "https://github.com/Sanjeev-Panday"
+	},
+	{
+		artName: "ZtM",
+		pageLink: "./Art/thoyvo/index.html",
+		imageLink: "./Art/thoyvo/ztm.gif",
+		author: "Thoyvo",
+		githubLink: "https://github.com/thoyvo"
+	},
+	{
+		artName: "Fast Fishes",
+		pageLink: "./Art/4ront/index.html",
+		imageLink: "./Art/4ront/fishes.gif",
+		author: "4rontender",
+		githubLink: "https://github.com/RinatValiullov"
+	},
+	{
+		artName: "Calm Ubuntu",
+		pageLink: "./Art/schupat/index.html",
+		imageLink: "./Art/schupat/preview.gif",
+		author: "schupat",
+		githubLink: "https://github.com/schupat"
+	},
+	{
+		artName: "Solar System",
+		pageLink: "./Art/DSandberg93/index.html",
+		imageLink: "./Art/DSandberg93/SolarSystem.gif",
+		author: "DSandberg93",
+		githubLink: "https://github.com/DSandberg93"
+	},
+	{
+		artName: "Boo",
+		pageLink: "./Art/VerityB/index.html",
+		imageLink: "./Art/VerityB/boo.gif",
+		author: "VerityB",
+		githubLink: "https://github.com/VerityB"
+	},
+	{
+		artName: "Hacktoberfest Ghost",
+		pageLink: "./Art/cTahirih/index.html",
+		imageLink: "./Art/cTahirih/ghost.png",
+		author: "cTahirih",
+		githubLink: "https://github.com/cTahirih"
+	},
+	{
+		artName: "Clock",
+		pageLink: "./Art/Abdul/index.html",
+		imageLink: "./Art/Abdul/Clock.png",
+		author: "Abdul Rahman",
+		githubLink: "https://github.com/abdulrahman118"
+	},
+	{
+		artName: "Loading Cube",
+		pageLink: "./Art/andrearizzello/index.html",
+		imageLink: "./Art/andrearizzello/index.gif",
+		author: "Andrea Rizzello",
+		githubLink: "https://github.com/andrearizzello"
+	},
+	{
+		artName: "Wall Dropping Logo",
+		pageLink: "./Art/shivams136/index.html",
+		imageLink: "./Art/shivams136/walldrop.gif",
+		author: "Shivam Sharma",
+		githubLink: "https://github.com/ShivamS136"
+	},
+	{
+		artName: "Infinite Race",
+		pageLink: "./Art/levermanx/index.html",
+		imageLink: "./Art/levermanx/anim.gif",
+		author: "Levermanx",
+		githubLink: "https://github.com/levermanx"
+	},
+	{
+		artName: "Hover to Rotate Text",
+		pageLink: "./Art/faiz_hameed/index.html",
+		imageLink: "./Art/faiz_hameed/hackto.gif",
+		author: "Faiz Hameed",
+		githubLink: "https://github.com/faizhameed"
+	},
+	{
+		artName: "HalloHacktober Greeting!",
+		pageLink: "./Art/lusalga/index.html",
+		imageLink: "./Art/lusalga/lu.gif",
+		author: "Lucieni A. Saldanha",
+		githubLink: "https://github.com/lusalga/"
+	},
+	{
+		artName: "Time goes by",
+		pageLink: "./Art/WolfgangKreminger/index.html",
+		imageLink: "./Art/WolfgangKreminger/showcase.gif",
+		author: "Wolfgang Kreminger",
+		githubLink: "https://github.com/r4pt0s"
+	},
+	{
+		artName: "Bouncing Text!",
+		pageLink: "./Art/AbdulsalamAbdulrahman/index.html",
+		imageLink: "./Art/AbdulsalamAbdulrahman/Bouncingtxt.gif",
+		author: "Abdulsalam Abdulrahman",
+		githubLink: "https://github.com/AbdulsalamAbdulrahman/"
+	},
+	{
+		artName: "Simple Phone Animation",
+		pageLink: "./Art/Lala/index.html",
+		imageLink: "./Art/Lala/phone.gif",
+		author: "Olamide Aboyeji",
+		githubLink: "https://github.com/aolamide"
+	},
+	{
+    artName: 'Synthwave Sunset',
+    pageLink: './Art/brunobolting/index.html',
+    imageLink: './Art/brunobolting/synthwave-sunset.gif',
+    author: 'Bruno Bolting',
+    githubLink: 'https://github.com/brunobolting/'
+	},
+	{
+    artName: 'Kawaii Penguin',
+    pageLink: './Art/Brienyll/index.html',
+    imageLink: './Art/Brienyll/kawaiiPenguin.gif',
+    author: 'Brienyll',
+    githubLink: 'https://github.com/brienyll/'
   },
   {
     artName: "Happy Halloween",
@@ -618,653 +650,6 @@
     imageLink: "./Art/MatthewS/Spider.gif",
     author: "MatthewS",
     githubLink: "https://github.com/matthewstoddart/"
-=======
-	let cards = [
-	//  Add your card in this section
-	{
-		artName: "The Ripple",
-		pageLink: "./Art/Anmol2/index.html",
-		imageLink: "./Art/Anmol2/ripple.png",
-		author: "Anmol",
-		githubLink: "https://github.com/Anmol270900"
-	},
-	{
-		artName: "Rainbow loader",
-		pageLink: "./Art/ka-hn/rainbow.html",
-		imageLink: "./Art/ka-hn/rainbow.gif",
-		author: "Karim Hussain",
-		githubLink: "https://github.com/ka-hn"
-	},
-	{
-		artName: "Action Cam",
-		pageLink: "./Art/Donovan/index.html",
-		imageLink: "./Art/Donovan/pureCSS-animation.gif",
-		author: "Donovan Hunter",
-		githubLink: "https://github.com/dhdcode"
-	},
-	{
-		artName: "The Sun",
-		pageLink: "./Art/Anmol/index.html",
-		imageLink: "./Art/Anmol/sun.png",
-		author: "Anmol",
-		githubLink: "https://github.com/Anmol270900"
-	},
-	{
-		artName: "Flipbox",
-		pageLink: "./Art/Prasheel/index.html",
-		imageLink: "./Art/Prasheel/flip.gif",
-		author: "Prasheel Soni",
-		githubLink: "https://github.com/ps011"
-	},
-	{
-		artName: "2019 Wave",
-		pageLink: "./Art/chris-aqui/index.html",
-		imageLink: "./Art/chris-aqui/2019-jump.gif",
-		author: "Christine Aqui",
-		githubLink: "https://github.com/christine-aqui"
-	},
-	{
-		artName: "Hover Button Animation",
-		pageLink: "./Art/Vipul/hover.html",
-		imageLink: "./Art/Vipul/Screenshot2.png",
-		author: "Vipul",
-		githubLink: "https://github.com/vipuljain08"
-	},
-	{
-		artName: "Start From Zero",
-		pageLink: "./Art/Robihdy/index.html",
-		imageLink: "./Art/Robihdy/start-from-zero.png",
-		author: "Robihdy",
-		githubLink: "https://github.com/Robihdy"
-	},
-	{
-		artName: "Local Host metaphor",
-		pageLink: "./Art/Prateek/index.html",
-		imageLink: "./Art/Prateek/localhost.png",
-		author: "Prateek",
-		githubLink: "https://github.com/prateekpatrick"
-	},
-	{
-		artName: "Sliding Lines",
-		pageLink: "./Art/erics0n/sliding-lines/index.html",
-		imageLink: "./Art/erics0n/sliding-lines/image.gif",
-		author: "erics0n",
-		githubLink: "https://github.com/erics0n"
-	},
-	{
-		artName: "Triangle",
-		pageLink: "./Art/Joy/triangle/triangle.html",
-		imageLink: "./Art/Joy/triangle/triangle.gif",
-		author: "Joy",
-		githubLink: "https://github.com/royranger"
-	},
-	{
-		artName: "Cube",
-		pageLink: "./Art/Joy/cube/cube.html",
-		imageLink: "./Art/Joy/cube/cube.gif",
-		author: "Joy",
-		githubLink: "https://github.com/royranger"
-	},
-	{
-		artName: "Burger Menu",
-		pageLink: "./Art/mctrl/burger.html",
-		imageLink: "./Art/mctrl/burger.gif",
-		author: "Martina",
-		githubLink: "https://github.com/mctrl"
-	},
-	{
-		artName: "Square Loader",
-		pageLink: "./Art/Hemant/index.html",
-		imageLink: "./Art/Hemant/loader.gif",
-		author: "Hemant Garg",
-		githubLink: "https://github.com/hemant-garg"
-	},
-	{
-		artName: "wake up, neo...",
-		pageLink: "./Art/samirjouni/TributeToTheMatrix.html",
-		imageLink: "./Art/samirjouni/sample.gif",
-		author: "Samir Jouni",
-		githubLink: "https://github.com/samirjouni"
-	},
-	{
-		artName: "Planet",
-		pageLink: "./Art/ArthurDoom/planet.html",
-		imageLink: "./Art/ArthurDoom/planet.gif",
-		author: "ArthurDoom",
-		githubLink: "https://github.com/ArthurDoom"
-	},
-	{
-		artName: "SquarPy",
-		pageLink: "./Art/Utkarsh/index.html",
-		imageLink: "./Art/Utkarsh/hack.gif",
-		author: "utkarsh",
-		githubLink: "https://github.com/Utkarsh2604"
-	},
-	{
-		artName: "Circle",
-		pageLink: "./Art/Oliver/Circle.html",
-		imageLink: "./Art/Oliver/circle.gif",
-		author: "Oliver",
-		githubLink: "https://github.com/oliver-gomes"
-	},
-	{
-		artName: "Ellipse Loader",
-		pageLink: "./Art/VaibhavKhulbe/EllipseLoader.html",
-		imageLink: "./Art/VaibhavKhulbe/ellipseLoader.gif",
-		author: "Vaibhav Khulbe",
-		githubLink: "https://github.com/Kvaibhav01"
-	},
-	{
-		artName: "Simple Loader",
-		pageLink: "./Art/soumsps/simpleload.html",
-		imageLink: "./Art/soumsps/sample.gif",
-		author: "Soumendu Sinha",
-		githubLink: "https://github.com/soumsps"
-	},
-	{
-		artName: "Rollodex",
-		pageLink: "./Art/Shruti/rolling.html",
-		imageLink: "./Art/Shruti/rolling.gif",
-		author: "Shruti",
-		githubLink: "https://github.com/shruti49"
-	},
-	{
-		artName: "Cute Cat",
-		pageLink: "./Art/Alghi/cat.html",
-		imageLink: "./Art/Alghi/cat.gif",
-		author: "Alghi",
-		githubLink: "https://github.com/darklordace"
-	},
-	{
-		artName: "ZtM Text",
-		pageLink: "./Art/Di4iMoRtAl/ZtM_text_animation.html",
-		imageLink: "./Art/Di4iMoRtAl/ZtM_animation.gif",
-		author: "Di4iMoRtAl",
-		githubLink: "https://github.com/dppeykov"
-	},
-	{
-		artName: "Circles",
-		pageLink: "./Art/Bhuvana/circles.html",
-		imageLink: "./Art/Bhuvana/circles.gif",
-		author: "Bhuvana",
-		githubLink: "https://github.com/bhuvana-guna"
-	},
-	{
-		artName: "Bird",
-		pageLink: "./Art/Bhuvana/bird.html",
-		imageLink: "./Art/Bhuvana/bird.gif",
-		author: "Bhuvana",
-		githubLink: "https://github.com/bhuvana-guna"
-	},
-	{
-		artName: "Loader",
-		pageLink: "./Art/Bhuvana/loader.html",
-		imageLink: "./Art/Bhuvana/loader.gif",
-		author: "Bhuvana",
-		githubLink: "https://github.com/bhuvana-guna"
-	},
-	{
-		artName: "Simple blinking loading circles",
-		pageLink: "./Art/Rahul/index.html",
-		imageLink: "./Art/Rahul/loading.gif",
-		author: "Rahul",
-		githubLink: "https://github.com/kohli6010"
-	},
-	{
-		artName: "Css Pulse",
-		pageLink: "./Art/Aszmel/pulse.html",
-		imageLink: "./Art/Aszmel/css_pulse.gif",
-		author: "Aszmel",
-		githubLink: "https://github.com/Aszmel"
-	},
-	{
-		artName: "Circle Bounce",
-		pageLink: "./Art/Edmund/index.html",
-		imageLink: "./Art/Edmund/circle-bounce.gif",
-		author: "Edmund",
-		githubLink: "https://github.com/edmund1645"
-	},
-	{
-		artName: "Heart Beating",
-		pageLink: "./Art/Regem/index.html",
-		imageLink: "./Art/Regem/heart.jpg",
-		author: "Regem",
-		githubLink: "https://github.com/GemzBond"
-	},
-	{
-		artName: "Fading Circles",
-		pageLink: "./Art/Ankit/fadeCircle.html",
-		imageLink: "./Art/Ankit/fadeCircles.png",
-		author: "Ankit Srivastava",
-		githubLink: "https://github.com/a18nov"
-	},
-	{
-		artName: "Hacktoberfest 2019",
-		pageLink: "./Art/jpk3lly/animation.html",
-		imageLink: "./Art/jpk3lly/JPs_Animation_GIF.gif",
-		author: "jpk3lly",
-		githubLink: "https://github.com/jpk3lly"
-	},
-	{
-		artName: "Name Rotator",
-		pageLink: "./Art/Meet/name.html",
-		imageLink: "./Art/Meet/name.gif",
-		author: "Meet",
-		githubLink: "https://github.com/Meet1103"
-	},
-	{
-		artName: "Ball Rotator",
-		pageLink: "./Art/Bibekpreet/index.html",
-		imageLink: "./Art/Bibekpreet/ball.gif",
-		author: "Bibekpreet",
-		githubLink: "https://github.com/bibekpreet99"
-	},
-	{
-		artName: "ephiphany",
-		pageLink: "./Art/OctavianIlies/index.html",
-		imageLink: "./Art/OctavianIlies/ephiphany.gif",
-		author: "OctavianIlies",
-		githubLink: "https://github.com/OctavianIlies"
-	},
-	{
-		artName: "Loading",
-		pageLink: "./Art/jh1992jh/loading.html",
-		imageLink: "./Art/jh1992jh/loading.gif",
-		author: "jh1992jh",
-		githubLink: "https://github.com/jh1992jh"
-	},
-	{
-		artName: "ZTM Colors",
-		pageLink: "./Art/Godnon/index.html",
-		imageLink: "./Art/Godnon/ZTMcAnim.gif",
-		author: "Godnon",
-		githubLink: "https://github.com/godnondsilva"
-	},
-	{
-		artName: "Hover Effect",
-		pageLink: "./Art/Shubhankar/index.html",
-		imageLink: "./Art/Shubhankar/hackoctober.gif",
-		author: "Shubhankar",
-		githubLink: "https://github.com/shubhdwiv12"
-	},
-	{
-		artName: "Bouncing Fading Circles",
-		pageLink: "./Art/AyoubIssaad/index.html",
-		imageLink: "./Art/AyoubIssaad/BouncingFadingCircles.gif",
-		author: "AyoubIssaad",
-		githubLink: "https://github.com/AyoubIssaad"
-	},
-	{
-		artName: "5 balls preloader",
-		pageLink: "./Art/Nnaji-Victor/index.html",
-		imageLink: "./Art/Nnaji-Victor/5_balls.gif",
-		author: "Nnaji Victor",
-		githubLink: "https://github.com/Nnaji-Victor"
-	},
-	{
-		artName: "ZTM Bouncer",
-		pageLink: "./Art/Josia/bouncer.html",
-		imageLink: "./Art/Josia/ztmbouncer.gif",
-		author: "Josia Rodriguez",
-		githubLink: "https://github.com/josiarod"
-	},
-	{
-		artName: "Hacktober loading animation",
-		pageLink: "./Art/mehul1011/index.html",
-		imageLink: "./Art/mehul1011/loading.gif",
-		author: "Mehul1011",
-		githubLink: "https://github.com/mehul1011"
-	},
-	{
-		artName: "Loading Dots",
-		pageLink: "./Art/devSergiu/index.html",
-		imageLink: "./Art/devSergiu/loading.gif",
-		author: "devSergiu",
-		githubLink: "https://github.com/devsergiu"
-	},
-	{
-		artName: "TypeWriter effect",
-		pageLink: "./Art/Sidharth/Typing_Text.html",
-		imageLink: "./Art/Sidharth/type_writer.gif",
-		author: "Sidharth",
-		githubLink: "https://github.com/Sidharth98"
-	},
-	{
-		artName: "Blue Spin",
-		pageLink: "./Art/JamesW/index.html",
-		imageLink: "./Art/JamesW/hacktober_spin.gif",
-		author: "James Whitney",
-		githubLink: "https://github.com/jameswhitney"
-	},
-	{
-		artName: "Loading Animation",
-		pageLink: "./Art/Sidharth/Loading.html",
-		imageLink: "./Art/Sidharth/Loading.gif",
-		author: "Sidharth",
-		githubLink: "https://github.com/Sidharth98"
-	},
-	{
-		artName: "Rotation",
-		pageLink: "./Art/alenanog/index.html",
-		imageLink: "./Art/alenanog/rotation.gif",
-		author: "Alena A.",
-		githubLink: "https://github.com/alenanog"
-	},
-	{
-		artName: "Colors in your life",
-		pageLink: "./Art/Atipahy/colors.html",
-		imageLink: "./Art/Atipahy/colors.png",
-		author: "Christos Chr",
-		githubLink: "https://github.com/atipaHy"
-	},
-	{
-		artName: "Orb",
-		pageLink: "./Art/Jkbicbic/orb.html",
-		imageLink: "./Art/Jkbicbic/orb.gif",
-		author: "John Kennedy Bicbic",
-		githubLink: "https://github.com/jkbicbic"
-	},
-	{
-		artName: "Charging...",
-		pageLink: "./Art/Afraz/charging.html",
-		imageLink: "./Art/Afraz/charging.gif",
-		author: "Afraz",
-		githubLink: "https://github.com/afrazz"
-	},
-	{
-		artName: "Charging...",
-		pageLink: "./Art/DepStep/depstep.html",
-		imageLink: "./Art/DepStep/depstep.gif",
-		author: "DepStep",
-		githubLink: "https://github.com/stephD"
-	},
-	{
-		artName: "Dancing Ball...",
-		pageLink: "./Art/DaveFres/index.html",
-		imageLink: "./Art/DaveFres/ball.gif",
-		author: "DaveFres",
-		githubLink: "https://github.com/DaveFres"
-	},
-	{
-		artName: "Sunshine",
-		pageLink: "./Art/Pavelisp/sunshine.html",
-		imageLink: "./Art/Pavelisp/sunshine.gif",
-		author: "Pavel Isp",
-		githubLink: "https://github.com/pavelisp"
-	},
-	{
-		artName: "SoundBoxes",
-		pageLink: "./Art/Hbarang/SoundBox.html",
-		imageLink: "./Art/Hbarang/SoundBoxAnimation.gif",
-		author: "Hbarang",
-		githubLink: "https://github.com/hbarang"
-	},
-	{
-		artName: "Cheshire",
-		pageLink: "./Art/Ckanelin/index.html",
-		imageLink: "./Art/Ckanelin/Cheshire.gif",
-		author: "Ckanelin",
-		githubLink: "https://github.com/ckanelin"
-	},
-	{
-		artName: "Disappear",
-		pageLink: "./Art/Stacy/index.html",
-		imageLink: "./Art/Stacy/disappear.gif",
-		author: "Stacy",
-		githubLink: "https://github.com/stacyholtz6"
-	},
-	{
-		artName: "Ellipse Spinner",
-		pageLink: "./Art/Sabina/ellipse_spinner.html",
-		imageLink: "./Art/Sabina/ellipse_spinner.png",
-		author: "Sabina Abbasova",
-		githubLink: "https://github.com/sabina929"
-	},
-	{
-		artName: "NightSky",
-		pageLink: "./Art/AndyS/index.html",
-		imageLink: "./Art/AndyS/Capture.GIF",
-		author: "AndyS",
-		githubLink: "https://github.com/AndyS1988"
-	},
-	{
-		artName: "Hungry",
-		pageLink: "./Art/diegchav/index.html",
-		imageLink: "./Art/diegchav/hungry.gif",
-		author: "Diego Chz",
-		githubLink: "https://github.com/diegchav"
-	},
-	{
-		artName: "Hover Text Animation",
-		pageLink: "./Art/AyoubIssaad2/index.html",
-		imageLink: "./Art/AyoubIssaad2/hoverTextAnimation.gif",
-		author: "AyoubIssaad",
-		githubLink: "https://github.com/AyoubIssaad"
-	},
-	{
-		artName: "Colorize",
-		pageLink: "./Art/JimBratsos/colorize.html",
-		imageLink: "./Art/JimBratsos/Colorize.gif",
-		author: "Jim Bratsos",
-		githubLink: "https://github.com/JimBratsos"
-	},
-	{
-		artName: "Hacktober Spooktacular",
-		pageLink: "Art/Elex/index.html",
-		imageLink: ["./Art/Elex/hhs.gif"],
-		author: "William Poisel (LordCobra)",
-		githubLink: "https://github.com/epoisel"
-	},
-	{
-		artName: "Circley",
-		pageLink: "./Art/Tranjenny/indexjenny.html",
-		imageLink: "./Art/Tranjenny/zerojenny.gif",
-		author: "Tranjenny",
-		githubLink: "https://github.com/Tranjenny"
-	},
-	{
-		artName: "My Vietnam",
-		pageLink: "./Art/nhbduy/index.html",
-		imageLink: "./Art/nhbduy/my-vietnam.gif",
-		author: "Hoang-Bao-Duy NGUYEN",
-		githubLink: "https://github.com/nhbduy"
-	},
-	{
-		artName: "Hactoberfest Bus",
-		pageLink: "./Art/shahpranaf/index.html",
-		imageLink: "./Art/shahpranaf/hacktoberfest_bus.gif",
-		author: "Pranav Shah",
-		githubLink: "https://github.com/shahpranaf"
-	},
-	{
-		artName: "Hacktoberfest",
-		pageLink: "./Art/robihid/index.html",
-		imageLink: "./Art/robihid/hacktoberfest.png",
-		author: "robihid",
-		githubLink: "https://github.com/robihid"
-	},
-	{
-		artName: "Hi there",
-		pageLink: "./Art/Aki/index.html",
-		imageLink: "./Art/Aki/giphy.gif",
-		author: "Aki",
-		githubLink: "https://github.com/akmalist"
-	},
-	{
-		artName: "Hacktoberfest 2019!",
-		pageLink: "./Art/RedSquirrrel/index.html",
-		imageLink: "./Art/RedSquirrrel/index.html/animation.PNG",
-		author: "RedSquirrrel",
-		githubLink: "https://github.com/RedSquirrrel"
-	},
-	{
-		artName: "Sliding text",
-		pageLink: "./Art/Flattopz/index.html",
-		imageLink: "./Art/Flattopz/SlidingText.gif",
-		author: "Flattopz",
-		githubLink: "https://github.com/hjpunzalan"
-	},
-	{
-		artName: "Rainbow Color Changer",
-		pageLink: "./Art/mmshr/index.html",
-		imageLink: "./Art/mmshr/rainbow.gif",
-		author: "mmosehauer",
-		githubLink: "https://github.com/mmosehauer"
-	},
-	{
-		artName: "World of Coding",
-		pageLink: "./Art/tom_kn/coding.html",
-		imageLink: "./Art/tom_kn/coding.gif",
-		author: "Tamas Knisz",
-		githubLink: "https://github.com/TamasKn"
-	},
-	{
-		artName: "Initial Bounce",
-		pageLink: "./Art/Juwana/initial.html",
-		imageLink: "./Art/Juwana/InitialBounce.gif",
-		author: "Juwana",
-		githubLink: "https://github.com/JZerman2018"
-	},
-	{
-		artName: "Atom",
-		pageLink: "./Art/Teva/index.html",
-		imageLink: "./Art/Teva/atom.gif",
-		author: "Teva",
-		githubLink: "https://github.com/TevaHenry"
-	},
-	{
-		artName: "Be Awesome",
-		pageLink: "./Art/TigerAsH/index.html",
-		imageLink: "./Art/TigerAsH/be-awesome.jpg",
-		author: "TigerAsH",
-		githubLink: "https://github.com/TigerAsH94"
-	},
-	{
-		artName: "Rainbow Colors",
-		pageLink: "./Art/Sanjeev/index.html",
-		imageLink: "./Art/Sanjeev/animation.gif",
-		author: "Sanjeev Panday",
-		githubLink: "https://github.com/Sanjeev-Panday"
-	},
-	{
-		artName: "ZtM",
-		pageLink: "./Art/thoyvo/index.html",
-		imageLink: "./Art/thoyvo/ztm.gif",
-		author: "Thoyvo",
-		githubLink: "https://github.com/thoyvo"
-	},
-	{
-		artName: "Fast Fishes",
-		pageLink: "./Art/4ront/index.html",
-		imageLink: "./Art/4ront/fishes.gif",
-		author: "4rontender",
-		githubLink: "https://github.com/RinatValiullov"
-	},
-	{
-		artName: "Calm Ubuntu",
-		pageLink: "./Art/schupat/index.html",
-		imageLink: "./Art/schupat/preview.gif",
-		author: "schupat",
-		githubLink: "https://github.com/schupat"
-	},
-	{
-		artName: "Solar System",
-		pageLink: "./Art/DSandberg93/index.html",
-		imageLink: "./Art/DSandberg93/SolarSystem.gif",
-		author: "DSandberg93",
-		githubLink: "https://github.com/DSandberg93"
-	},
-	{
-		artName: "Boo",
-		pageLink: "./Art/VerityB/index.html",
-		imageLink: "./Art/VerityB/boo.gif",
-		author: "VerityB",
-		githubLink: "https://github.com/VerityB"
-	},
-	{
-		artName: "Hacktoberfest Ghost",
-		pageLink: "./Art/cTahirih/index.html",
-		imageLink: "./Art/cTahirih/ghost.png",
-		author: "cTahirih",
-		githubLink: "https://github.com/cTahirih"
-	},
-	{
-		artName: "Clock",
-		pageLink: "./Art/Abdul/index.html",
-		imageLink: "./Art/Abdul/Clock.png",
-		author: "Abdul Rahman",
-		githubLink: "https://github.com/abdulrahman118"
-	},
-	{
-		artName: "Loading Cube",
-		pageLink: "./Art/andrearizzello/index.html",
-		imageLink: "./Art/andrearizzello/index.gif",
-		author: "Andrea Rizzello",
-		githubLink: "https://github.com/andrearizzello"
-	},
-	{
-		artName: "Wall Dropping Logo",
-		pageLink: "./Art/shivams136/index.html",
-		imageLink: "./Art/shivams136/walldrop.gif",
-		author: "Shivam Sharma",
-		githubLink: "https://github.com/ShivamS136"
-	},
-	{
-		artName: "Infinite Race",
-		pageLink: "./Art/levermanx/index.html",
-		imageLink: "./Art/levermanx/anim.gif",
-		author: "Levermanx",
-		githubLink: "https://github.com/levermanx"
-	},
-	{
-		artName: "Hover to Rotate Text",
-		pageLink: "./Art/faiz_hameed/index.html",
-		imageLink: "./Art/faiz_hameed/hackto.gif",
-		author: "Faiz Hameed",
-		githubLink: "https://github.com/faizhameed"
-	},
-	{
-		artName: "HalloHacktober Greeting!",
-		pageLink: "./Art/lusalga/index.html",
-		imageLink: "./Art/lusalga/lu.gif",
-		author: "Lucieni A. Saldanha",
-		githubLink: "https://github.com/lusalga/"
-	},
-	{
-		artName: "Time goes by",
-		pageLink: "./Art/WolfgangKreminger/index.html",
-		imageLink: "./Art/WolfgangKreminger/showcase.gif",
-		author: "Wolfgang Kreminger",
-		githubLink: "https://github.com/r4pt0s"
-	},
-	{
-		artName: "Bouncing Text!",
-		pageLink: "./Art/AbdulsalamAbdulrahman/index.html",
-		imageLink: "./Art/AbdulsalamAbdulrahman/Bouncingtxt.gif",
-		author: "Abdulsalam Abdulrahman",
-		githubLink: "https://github.com/AbdulsalamAbdulrahman/"
-	},
-	{
-		artName: "Simple Phone Animation",
-		pageLink: "./Art/Lala/index.html",
-		imageLink: "./Art/Lala/phone.gif",
-		author: "Olamide Aboyeji",
-		githubLink: "https://github.com/aolamide"
-	},
-	{
-    artName: 'Synthwave Sunset',
-    pageLink: './Art/brunobolting/index.html',
-    imageLink: './Art/brunobolting/synthwave-sunset.gif',
-    author: 'Bruno Bolting',
-    githubLink: 'https://github.com/brunobolting/'
-	},
-	{
-    artName: 'Kawaii Penguin',
-    pageLink: './Art/Brienyll/index.html',
-    imageLink: './Art/Brienyll/kawaiiPenguin.gif',
-    author: 'Brienyll',
-    githubLink: 'https://github.com/brienyll/'
->>>>>>> c47db300
   }
 ];
 
