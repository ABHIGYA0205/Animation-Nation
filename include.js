let cards = [
  {
    artName: 'Simple BAAF',
    pageLink: './Art/baaf-Animation/index.html',
    imageLink: './Art/baaf-Animation/baafscreen.png',
    author: 'Farid Bass',
    githubLink: 'https://github.com/baafbass'
  },
  {
    artName: 'Triangle',
    pageLink: './Art/Joy/triangle.html',
    imageLink: './Art/Joy/triangle.gif',
    author: 'Joy',
    githubLink: 'https://github.com/royranger'
  },
  {
<<<<<<< HEAD
    artName: 'AnimateIbaad',
    pageLink: './Art/Ibaad/animate.html',
    imageLink: './Art/Ibaad/animationimagehover.gif',
    author: 'Ibaad',
    githubLink: 'https://github.com/ibaaddurrani'
  },
  {
    artName: '4 Color Loader',
    pageLink: './Art/rstallings/index.html',
    imageLink: './Art/rstallings/Animation.gif',
    author: 'Roosevelt S.',
    githubLink: 'https://github.com/rstallingsiii'
  },
  {
    artName: "Mr. A's Amimation",
    pageLink: "./Art/Mr.A'sAnimation/index.html",
    imageLink: "./Art/Mr.A'sAnimation/Animation.gif",
    author: 'Mr. AnkitR',
    githubLink: 'https://github.com/MrARawal'
  },
  {
    artName: 'Falling stars',
    pageLink: './Art/ChipoJ/index.html',
    imageLink: './Art/ChipoJ/star_fall.gif',
    author: 'ChipoJ',
    githubLink: 'https://github.com/Chipoj'
  },
  {
    artName: 'Bouncing Screensaver',
    pageLink: './Art/CDay-87/index.html',
    imageLink: './Art/CDay87/Bounce_Animation.gif',
    author: 'CDay-87',
    githubLink: 'https://github.com/CDay-87'
  },
  {
    artName: 'Loader',
    pageLink: './Art/Animation_makrenko-dev/index.html',
    imageLink: './Art/Animation_makrenko-dev/logog.gif',
    author: 'makrenko-dev',
    githubLink: 'https://github.com/makrenko-dev'
  },
  {
    artName: 'Running Laps',
    pageLink: './Art/runningBars/index.html',
    imageLink: './Art/runningBars/running.gif',
    author: 'Daniel',
    githubLink: 'https://github.com/dsauce817'
  },
  {
    artName: 'Simple Mexican Flag',
    pageLink: './Art/index.html',
    imageLink: './Art/novak.gif',
    author: 'Jnovak5',
    githubLink: 'https://github.com/jnovak5'
  },
  {
    artName: 'Twist',
    pageLink: './Art/Anna/twist.html',
    imageLink: '',
    author: 'Anna',
    githubLink: 'https://github.com/anna-1980'
  },
  {
    artName: 'Shaking box',
    pageLink: './Art/alexsatalan/index.html',
    imageLink: './Art/alexsatalan/shaking.gif',
    author: 'AlexS',
    githubLink: 'https://github.com/alexsatalan'
  },
  {
    artName: 'olga_min',
    pageLink: './Art/olga_min/index.html',
    imageLink: './Art/olga_min/animation.gif',
    author: 'Olga',
    githubLink: 'https://github.com/OlgaMinaievaWebDev'
  },
  {
    artName: 'Moving Flag',
    pageLink: './Art/Mayank_goel/index.html',
    imageLink: './Art/Mayank_goel/moving_flag.gif',
    author: 'Yelloberard',
    githubLink: 'https://github.com/yellowberad'
  },
  {
    artName: 'Flowers',
    pageLink: './Art/Jeffrey/index.html',
    imageLink: './Art/Joy/Hackflowers.png',
    author: 'Jeffrey',
    githubLink: 'https://github.com/Jeffruiz1502003'
  },
  {
    artName: 'Car',
    pageLink: './Art/Haneesh/car.html',
    imageLink: './Art/Haneesh/car.gif',
    author: 'Haneesh',
    githubLink: 'https://github.com/Haneesh000'
  },
  {
    artName: 'Sun shadow',
    pageLink: './Art/Guruprasad Kulkarni/index.html',
    imageLink: './Art/Guruprasad Kulkarni/sun.gif',
    author: 'Guruprasad',
    githubLink: 'https://github.com/Guruprasad846'
  },
  {
    artName: 'Circle',
    pageLink: './Art/Adithya/index.html',
    imageLink: './Art/Adithya/result.gif',
    author: 'Adithya',
    githubLink: 'https://github.com/Adithya-K-Shetty'
  },
  {
    artName: 'Cart Hover',
    pageLink: './Art/Rahul-Bhati/index.html',
    imageLink: './Art/Rahul-Bhati/Rahul-Bhati.gif',
    author: 'Rahul-Bhati',
    githubLink: 'https://github.com/Rahul-Bhati'
  },
  {
    artName: 'Animated Fan',
    pageLink: './Art/Alexandra2888/fan.html',
    imageLink: './Art/Alexandra2888/fan.gif',
    author: 'Alexandra2888',
    githubLink: 'https://github.com/Alexandra2888'
  },
  {
    artName: 'Coffe Cup',
    pageLink: './Art/Alexandra2888/cup.html',
    imageLink: './Art/Alexandra2888/cup.gif',
    author: 'Alexandra2888',
    githubLink: 'https://github.com/Alexandra2888'
  },
  {
    artName: 'BouncingBall',
    pageLink: './Art/Venkateeshh/BouncingBall.html',
    imageLink: './Art/Venkateeshh/BounceBall.gif',
    author: 'Venkatesh',
    githubLink: 'https://github.com/Venkateeshh'
  },
  {
    artName: 'Flower',
    pageLink: './Art/ChrRepou/flower.html',
    imageLink: './Art/ChrRepou/flower.gif',
    author: 'ChrRepou',
    githubLink: 'https://github.com/ChrRepou'
=======
    artName: 'Triangle',
    pageLink: './Art/KrishayNair/rectangle.html',
    imageLink: './Art/KrishayNair/circle.gif',
    author: 'KrishayNair',
    githubLink: 'https://github.com/KrishayNair'
>>>>>>> 946ef7b9
  }
];

// +--------------------------------------------------------------------------------+
// +                                                                                +
// +                  YOU DO NOT NEED TO CHANGE ANYTHING BELOW THIS                 +
// +                                                                                +
// +--------------------------------------------------------------------------------+

// Creates cards from the array above
// You don't need to modify this
let contents = [];
Shuffle(cards).forEach((c) => {
  contents.push([
    `<li class="card">` +
      `<a href='${c.pageLink}'>` +
      `<img class="art-image" src='${c.imageLink}' alt='${c.artName}' />` +
      `</a>` +
      `<div class="flex-content">` +
      `<a href='${c.pageLink}'><h3 class="art-title">${c.artName}</h3></a>` +
      `<p class='author'><a href="${c.githubLink}" target="_blank"><i class="fab fa-github"></i> ${c.author}</a> </p>` +
      `</div>` +
      `</li>`
  ]);
});

document.getElementById('cards').innerHTML = contents;

function Shuffle(o) {
  for (
    var j, x, i = o.length;
    i;
    j = parseInt(Math.random() * i), x = o[--i], o[i] = o[j], o[j] = x
  );
  return o;
}<|MERGE_RESOLUTION|>--- conflicted
+++ resolved
@@ -14,7 +14,6 @@
     githubLink: 'https://github.com/royranger'
   },
   {
-<<<<<<< HEAD
     artName: 'AnimateIbaad',
     pageLink: './Art/Ibaad/animate.html',
     imageLink: './Art/Ibaad/animationimagehover.gif',
@@ -160,13 +159,13 @@
     imageLink: './Art/ChrRepou/flower.gif',
     author: 'ChrRepou',
     githubLink: 'https://github.com/ChrRepou'
-=======
+  },
+  {
     artName: 'Triangle',
     pageLink: './Art/KrishayNair/rectangle.html',
     imageLink: './Art/KrishayNair/circle.gif',
     author: 'KrishayNair',
     githubLink: 'https://github.com/KrishayNair'
->>>>>>> 946ef7b9
   }
 ];
 
