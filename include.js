let cards = [
  {
    artName: "animatron",
    pageLink: "./Art/animatron/index.html",
    imageLink: "./Art/animatron/trance.gif",
    author: "nick981837",
    githubLink: "https://github.com/nick981837"
  },
  {
    artName: "ZTM Animation",
    pageLink: "./Art/EricPuskas/index.html",
    imageLink: "./Art/EricPuskas/index.gif",
    author: "Eric Puskas",
    githubLink: "https://github.com/EricPuskas"
  },
  {
    artName: "LSD Rainbow Trip: Phase 1",
    pageLink: "./Art/AbsMechanik/index.html",
    imageLink: "./Art/AbsMechanik/AbsMechanik_Animation.gif",
    author: "AbsMechanik",
    githubLink: "https://github.com/AbsMechanik"
  },
  {
    artName: "Christmas Lights",
    pageLink: "./Art/Futuregit/index.html",
    imageLink: "./Art/Futuregit/Christmas-Lights.gif",
    author: "Futuregit",
    githubLink: "https://github.com/Futuregit"
  },
  {
    artName: "space zoo",
    pageLink: "./Art/space_zoo/index.html",
    imageLink: "./Art/space_zoo/space_zoo.gif",
    author: "yuwenGithub",
    githubLink: "https://github.com/yuwenGithub"
  },
  {
    artName: "Fruit Dancing",
    pageLink: "./Art/carlacentenor/index.html",
    imageLink: "./Art/carlacentenor/fruit.gif",
    author: "carlacentenor",
    githubLink: "https://github.com/carlacentenor"
  },
  {
    artName: "eyes",
    pageLink: "./Art/eyes/index.html",
    imageLink: "./Art/eyes/eyes.gif",
    author: "yuwenGithub",
    githubLink: "https://github.com/yuwenGithub"
  },
  {
    artName: "Spooktober Hacktoberfest",
    pageLink: "./Art/FredAmartey/index.html",
    imageLink: "./Art/FredAmartey/thumbnaill.gif",
    author: "Fred Amartey",
    githubLink: "https://github.com/FredAmartey"
  },
  {
    artName: "Star Wars?",
    pageLink: "./Art/henryvalbuena/index.html",
    imageLink: "./Art/henryvalbuena/index.gif",
    author: "Henry Valbuena",
    githubLink: "https://github.com/henryvalbuena"
  },
  {
    artName: "The Ripple",
    pageLink: "./Art/Anmol2/index.html",
    imageLink: "./Art/Anmol2/ripple.png",
    author: "Anmol",
    githubLink: "https://github.com/Anmol270900"
  },
  {
    artName: "Rainbow loader",
    pageLink: "./Art/ka-hn/rainbow.html",
    imageLink: "./Art/ka-hn/rainbow.gif",
    author: "Karim Hussain",
    githubLink: "https://github.com/ka-hn"
  },
  {
    artName: "Action Cam",
    pageLink: "./Art/Donovan/index.html",
    imageLink: "./Art/Donovan/pureCSS-animation.gif",
    author: "Donovan Hunter",
    githubLink: "https://github.com/dhdcode"
  },
  {
    artName: "The Sun",
    pageLink: "./Art/Anmol/index.html",
    imageLink: "./Art/Anmol/sun.png",
    author: "Anmol",
    githubLink: "https://github.com/Anmol270900"
  },
  {
    artName: "Flashing Pumpkin",
    pageLink: "./Art/KatrinaRose14/index.html",
    imageLink: "./Art/KatrinaRose14/FlashingPumpkin.gif",
    author: "Katrina Yates",
    githubLink: "https://github.com/KatrinaRose14"
  },
  {
    artName: "Flipbox",
    pageLink: "./Art/Prasheel/index.html",
    imageLink: "./Art/Prasheel/flip.gif",
    author: "Prasheel Soni",
    githubLink: "https://github.com/ps011"
  },
  {
    artName: "2019 Wave",
    pageLink: "./Art/chris-aqui/index.html",
    imageLink: "./Art/chris-aqui/2019-jump.gif",
    author: "Christine Aqui",
    githubLink: "https://github.com/christine-aqui"
  },
  {
    artName: "Hover Button Animation",
    pageLink: "./Art/Vipul/hover.html",
    imageLink: "./Art/Vipul/Screenshot2.png",
    author: "Vipul",
    githubLink: "https://github.com/vipuljain08"
  },
  {
    artName: "Start From Zero",
    pageLink: "./Art/Robihdy/index.html",
    imageLink: "./Art/Robihdy/start-from-zero.png",
    author: "Robihdy",
    githubLink: "https://github.com/Robihdy"
  },
  {
    artName: "Local Host metaphor",
    pageLink: "./Art/Prateek/index.html",
    imageLink: "./Art/Prateek/localhost.png",
    author: "Prateek",
    githubLink: "https://github.com/prateekpatrick"
  },
  {
    artName: "Sliding Lines",
    pageLink: "./Art/erics0n/sliding-lines/index.html",
    imageLink: "./Art/erics0n/sliding-lines/image.gif",
    author: "erics0n",
    githubLink: "https://github.com/erics0n"
  },
  {
    artName: "Triangle",
    pageLink: "./Art/Joy/triangle/triangle.html",
    imageLink: "./Art/Joy/triangle/triangle.gif",
    author: "Joy",
    githubLink: "https://github.com/royranger"
  },
  {
    artName: "Cube",
    pageLink: "./Art/Joy/cube/cube.html",
    imageLink: "./Art/Joy/cube/cube.gif",
    author: "Joy",
    githubLink: "https://github.com/royranger"
  },
  {
    artName: "Burger Menu",
    pageLink: "./Art/mctrl/burger.html",
    imageLink: "./Art/mctrl/burger.gif",
    author: "Martina",
    githubLink: "https://github.com/mctrl"
  },
  {
    artName: "Square Loader",
    pageLink: "./Art/Hemant/index.html",
    imageLink: "./Art/Hemant/loader.gif",
    author: "Hemant Garg",
    githubLink: "https://github.com/hemant-garg"
  },
  {
    artName: "wake up, neo...",
    pageLink: "./Art/samirjouni/TributeToTheMatrix.html",
    imageLink: "./Art/samirjouni/sample.gif",
    author: "Samir Jouni",
    githubLink: "https://github.com/samirjouni"
  },
  {
    artName: "Tribute To COD4MW",
    pageLink: "./Art/samirjouni2/index.html",
    imageLink: "./Art/samirjouni2/sample.gif",
    author: "Samir Jouni",
    githubLink: "https://github.com/samirjouni"
  },
  {
    artName: "Planet",
    pageLink: "./Art/ArthurDoom/planet.html",
    imageLink: "./Art/ArthurDoom/planet.gif",
    author: "ArthurDoom",
    githubLink: "https://github.com/ArthurDoom"
  },
  {
    artName: "SquarPy",
    pageLink: "./Art/Utkarsh/index.html",
    imageLink: "./Art/Utkarsh/hack.gif",
    author: "utkarsh",
    githubLink: "https://github.com/Utkarsh2604"
  },
  {
    artName: "Circle",
    pageLink: "./Art/Oliver/Circle.html",
    imageLink: "./Art/Oliver/circle.gif",
    author: "Oliver",
    githubLink: "https://github.com/oliver-gomes"
  },
  {
    artName: "Ellipse Loader",
    pageLink: "./Art/VaibhavKhulbe/EllipseLoader.html",
    imageLink: "./Art/VaibhavKhulbe/ellipseLoader.gif",
    author: "Vaibhav Khulbe",
    githubLink: "https://github.com/Kvaibhav01"
  },
  {
    artName: "Simple Loader",
    pageLink: "./Art/soumsps/simpleload.html",
    imageLink: "./Art/soumsps/sample.gif",
    author: "Soumendu Sinha",
    githubLink: "https://github.com/soumsps"
  },
  {
    artName: "Rollodex",
    pageLink: "./Art/Shruti/rolling.html",
    imageLink: "./Art/Shruti/rolling.gif",
    author: "Shruti",
    githubLink: "https://github.com/shruti49"
  },
  {
    artName: "Cute Cat",
    pageLink: "./Art/Alghi/cat.html",
    imageLink: "./Art/Alghi/cat.gif",
    author: "Alghi",
    githubLink: "https://github.com/darklordace"
  },
  {
    artName: "ZtM Text",
    pageLink: "./Art/Di4iMoRtAl/ZtM_text_animation.html",
    imageLink: "./Art/Di4iMoRtAl/ZtM_animation.gif",
    author: "Di4iMoRtAl",
    githubLink: "https://github.com/dppeykov"
  },
  {
    artName: "Circles",
    pageLink: "./Art/Bhuvana/circles.html",
    imageLink: "./Art/Bhuvana/circles.gif",
    author: "Bhuvana",
    githubLink: "https://github.com/bhuvana-guna"
  },
  {
    artName: "Bird",
    pageLink: "./Art/Bhuvana/bird.html",
    imageLink: "./Art/Bhuvana/bird.gif",
    author: "Bhuvana",
    githubLink: "https://github.com/bhuvana-guna"
  },
  {
    artName: "Loader",
    pageLink: "./Art/Bhuvana/loader.html",
    imageLink: "./Art/Bhuvana/loader.gif",
    author: "Bhuvana",
    githubLink: "https://github.com/bhuvana-guna"
  },
  {
    artName: "Simple blinking loading circles",
    pageLink: "./Art/Rahul/index.html",
    imageLink: "./Art/Rahul/loading.gif",
    author: "Rahul",
    githubLink: "https://github.com/kohli6010"
  },
  {
    artName: "Css Pulse",
    pageLink: "./Art/Aszmel/pulse.html",
    imageLink: "./Art/Aszmel/css_pulse.gif",
    author: "Aszmel",
    githubLink: "https://github.com/Aszmel"
  },
  {
    artName: "Circle Bounce",
    pageLink: "./Art/Edmund/index.html",
    imageLink: "./Art/Edmund/circle-bounce.gif",
    author: "Edmund",
    githubLink: "https://github.com/edmund1645"
  },
  {
    artName: "Heart Beating",
    pageLink: "./Art/Regem/index.html",
    imageLink: "./Art/Regem/heart.jpg",
    author: "Regem",
    githubLink: "https://github.com/GemzBond"
  },
  {
    artName: "Fading Circles",
    pageLink: "./Art/Ankit/fadeCircle.html",
    imageLink: "./Art/Ankit/fadeCircles.png",
    author: "Ankit Srivastava",
    githubLink: "https://github.com/a18nov"
  },
  {
    artName: "Hacktoberfest 2019",
    pageLink: "./Art/jpk3lly/animation.html",
    imageLink: "./Art/jpk3lly/JPs_Animation_GIF.gif",
    author: "jpk3lly",
    githubLink: "https://github.com/jpk3lly"
  },
  {
    artName: "Name Rotator",
    pageLink: "./Art/Meet/name.html",
    imageLink: "./Art/Meet/name.gif",
    author: "Meet",
    githubLink: "https://github.com/Meet1103"
  },
  {
    artName: "Ball Rotator",
    pageLink: "./Art/Bibekpreet/index.html",
    imageLink: "./Art/Bibekpreet/ball.gif",
    author: "Bibekpreet",
    githubLink: "https://github.com/bibekpreet99"
  },
  {
    artName: "ephiphany",
    pageLink: "./Art/OctavianIlies/index.html",
    imageLink: "./Art/OctavianIlies/ephiphany.gif",
    author: "OctavianIlies",
    githubLink: "https://github.com/OctavianIlies"
  },
  {
    artName: "Loading",
    pageLink: "./Art/jh1992jh/loading.html",
    imageLink: "./Art/jh1992jh/loading.gif",
    author: "jh1992jh",
    githubLink: "https://github.com/jh1992jh"
  },
  {
    artName: "ZTM Colors",
    pageLink: "./Art/Godnon/index.html",
    imageLink: "./Art/Godnon/ZTMcAnim.gif",
    author: "Godnon",
    githubLink: "https://github.com/godnondsilva"
  },
  {
    artName: "Hover Effect",
    pageLink: "./Art/Shubhankar/index.html",
    imageLink: "./Art/Shubhankar/hackoctober.gif",
    author: "Shubhankar",
    githubLink: "https://github.com/shubhdwiv12"
  },
  {
    artName: "Bouncing Fading Circles",
    pageLink: "./Art/AyoubIssaad/index.html",
    imageLink: "./Art/AyoubIssaad/BouncingFadingCircles.gif",
    author: "AyoubIssaad",
    githubLink: "https://github.com/AyoubIssaad"
  },
  {
    artName: "5 balls preloader",
    pageLink: "./Art/Nnaji-Victor/index.html",
    imageLink: "./Art/Nnaji-Victor/5_balls.gif",
    author: "Nnaji Victor",
    githubLink: "https://github.com/Nnaji-Victor"
  },
  {
    artName: "ZTM Bouncer",
    pageLink: "./Art/Josia/bouncer.html",
    imageLink: "./Art/Josia/ztmbouncer.gif",
    author: "Josia Rodriguez",
    githubLink: "https://github.com/josiarod"
  },
  {
    artName: "Hacktober loading animation",
    pageLink: "./Art/mehul1011/index.html",
    imageLink: "./Art/mehul1011/loading.gif",
    author: "Mehul1011",
    githubLink: "https://github.com/mehul1011"
  },
  {
    artName: "Loading Dots",
    pageLink: "./Art/devSergiu/index.html",
    imageLink: "./Art/devSergiu/loading.gif",
    author: "devSergiu",
    githubLink: "https://github.com/devsergiu"
  },
  {
    artName: "TypeWriter effect",
    pageLink: "./Art/Sidharth/Typing_Text.html",
    imageLink: "./Art/Sidharth/type_writer.gif",
    author: "Sidharth",
    githubLink: "https://github.com/Sidharth98"
  },
  {
    artName: "Blue Spin",
    pageLink: "./Art/JamesW/index.html",
    imageLink: "./Art/JamesW/hacktober_spin.gif",
    author: "James Whitney",
    githubLink: "https://github.com/jameswhitney"
  },
  {
    artName: "Loading Animation",
    pageLink: "./Art/Sidharth/Loading.html",
    imageLink: "./Art/Sidharth/Loading.gif",
    author: "Sidharth",
    githubLink: "https://github.com/Sidharth98"
  },
  {
    artName: "Rotation",
    pageLink: "./Art/alenanog/index.html",
    imageLink: "./Art/alenanog/rotation.gif",
    author: "Alena A.",
    githubLink: "https://github.com/alenanog"
  },
  {
    artName: "Colors in your life",
    pageLink: "./Art/Atipahy/colors.html",
    imageLink: "./Art/Atipahy/colors.png",
    author: "Christos Chr",
    githubLink: "https://github.com/atipaHy"
  },
  {
    artName: "Orb",
    pageLink: "./Art/Jkbicbic/orb.html",
    imageLink: "./Art/Jkbicbic/orb.gif",
    author: "John Kennedy Bicbic",
    githubLink: "https://github.com/jkbicbic"
  },
  {
    artName: "Charging...",
    pageLink: "./Art/Afraz/charging.html",
    imageLink: "./Art/Afraz/charging.gif",
    author: "Afraz",
    githubLink: "https://github.com/afrazz"
  },
  {
    artName: "Charging...",
    pageLink: "./Art/DepStep/depstep.html",
    imageLink: "./Art/DepStep/depstep.gif",
    author: "DepStep",
    githubLink: "https://github.com/stephD"
  },
  {
    artName: "Dancing Ball...",
    pageLink: "./Art/DaveFres/index.html",
    imageLink: "./Art/DaveFres/ball.gif",
    author: "DaveFres",
    githubLink: "https://github.com/DaveFres"
  },
  {
    artName: "animatron",
    pageLink: "./Art/animatron/index.html",
    imageLink: "./Art/animatron/trance.gif",
    author: "jomahay",
    githubLink: "https://github.com/jomahay"
  },
  {
    artName: "Sunshine",
    pageLink: "./Art/Pavelisp/sunshine.html",
    imageLink: "./Art/Pavelisp/sunshine.gif",
    author: "Pavel Isp",
    githubLink: "https://github.com/pavelisp"
  },
  {
    artName: "SoundBoxes",
    pageLink: "./Art/Hbarang/SoundBox.html",
    imageLink: "./Art/Hbarang/SoundBoxAnimation.gif",
    author: "Hbarang",
    githubLink: "https://github.com/hbarang"
  },
  {
    artName: "Cheshire",
    pageLink: "./Art/Ckanelin/index.html",
    imageLink: "./Art/Ckanelin/Cheshire.gif",
    author: "Ckanelin",
    githubLink: "https://github.com/ckanelin"
  },
  {
    artName: "Disappear",
    pageLink: "./Art/Stacy/index.html",
    imageLink: "./Art/Stacy/disappear.gif",
    author: "Stacy",
    githubLink: "https://github.com/stacyholtz6"
  },
  {
    artName: "Ellipse Spinner",
    pageLink: "./Art/Sabina/ellipse_spinner.html",
    imageLink: "./Art/Sabina/ellipse_spinner.png",
    author: "Sabina Abbasova",
    githubLink: "https://github.com/sabina929"
  },
  {
    artName: "NightSky",
    pageLink: "./Art/AndyS/index.html",
    imageLink: "./Art/AndyS/Capture.GIF",
    author: "AndyS",
    githubLink: "https://github.com/AndyS1988"
  },
  {
    artName: "Hungry",
    pageLink: "./Art/diegchav/index.html",
    imageLink: "./Art/diegchav/hungry.gif",
    author: "Diego Chz",
    githubLink: "https://github.com/diegchav"
  },
  {
    artName: "Hover Text Animation",
    pageLink: "./Art/AyoubIssaad2/index.html",
    imageLink: "./Art/AyoubIssaad2/hoverTextAnimation.gif",
    author: "AyoubIssaad",
    githubLink: "https://github.com/AyoubIssaad"
  },
  {
    artName: "Colorize",
    pageLink: "./Art/JimBratsos/colorize.html",
    imageLink: "./Art/JimBratsos/Colorize.gif",
    author: "Jim Bratsos",
    githubLink: "https://github.com/JimBratsos"
  },
  {
    artName: "Hacktober Spooktacular",
    pageLink: "Art/Elex/index.html",
    imageLink: ["./Art/Elex/hhs.gif"],
    author: "William Poisel (LordCobra)",
    githubLink: "https://github.com/epoisel"
  },
  {
    artName: "Circley",
    pageLink: "./Art/Tranjenny/indexjenny.html",
    imageLink: "./Art/Tranjenny/zerojenny.gif",
    author: "Tranjenny",
    githubLink: "https://github.com/Tranjenny"
  },
  {
    artName: "My Vietnam",
    pageLink: "./Art/nhbduy/index.html",
    imageLink: "./Art/nhbduy/my-vietnam.gif",
    author: "Hoang-Bao-Duy NGUYEN",
    githubLink: "https://github.com/nhbduy"
  },
  {
    artName: "Hactoberfest Bus",
    pageLink: "./Art/shahpranaf/index.html",
    imageLink: "./Art/shahpranaf/hacktoberfest_bus.gif",
    author: "Pranav Shah",
    githubLink: "https://github.com/shahpranaf"
  },
  {
    artName: "Hacktoberfest",
    pageLink: "./Art/robihid/index.html",
    imageLink: "./Art/robihid/hacktoberfest.png",
    author: "robihid",
    githubLink: "https://github.com/robihid"
  },
  {
    artName: "Hi there",
    pageLink: "./Art/Aki/index.html",
    imageLink: "./Art/Aki/giphy.gif",
    author: "Aki",
    githubLink: "https://github.com/akmalist"
  },
  {
    artName: "Hacktoberfest 2019!",
    pageLink: "./Art/RedSquirrrel/index.html",
    imageLink: "./Art/RedSquirrrel/index.html/animation.PNG",
    author: "RedSquirrrel",
    githubLink: "https://github.com/RedSquirrrel"
  },
  {
    artName: "Sliding text",
    pageLink: "./Art/Flattopz/index.html",
    imageLink: "./Art/Flattopz/SlidingText.gif",
    author: "Flattopz",
    githubLink: "https://github.com/hjpunzalan"
  },
  {
    artName: "Rainbow Color Changer",
    pageLink: "./Art/mmshr/index.html",
    imageLink: "./Art/mmshr/rainbow.gif",
    author: "mmosehauer",
    githubLink: "https://github.com/mmosehauer"
  },
  {
    artName: "World of Coding",
    pageLink: "./Art/tom_kn/coding.html",
    imageLink: "./Art/tom_kn/coding.gif",
    author: "Tamas Knisz",
    githubLink: "https://github.com/TamasKn"
  },
  {
    artName: "Initial Bounce",
    pageLink: "./Art/Juwana/initial.html",
    imageLink: "./Art/Juwana/InitialBounce.gif",
    author: "Juwana",
    githubLink: "https://github.com/JZerman2018"
  },
  {
    artName: "Atom",
    pageLink: "./Art/Teva/index.html",
    imageLink: "./Art/Teva/atom.gif",
    author: "Teva",
    githubLink: "https://github.com/TevaHenry"
  },
  {
    artName: "Be Awesome",
    pageLink: "./Art/TigerAsH/index.html",
    imageLink: "./Art/TigerAsH/be-awesome.jpg",
    author: "TigerAsH",
    githubLink: "https://github.com/TigerAsH94"
  },
  {
    artName: "Rainbow Colors",
    pageLink: "./Art/Sanjeev/index.html",
    imageLink: "./Art/Sanjeev/animation.gif",
    author: "Sanjeev Panday",
    githubLink: "https://github.com/Sanjeev-Panday"
  },
  {
    artName: "ZtM",
    pageLink: "./Art/thoyvo/index.html",
    imageLink: "./Art/thoyvo/ztm.gif",
    author: "Thoyvo",
    githubLink: "https://github.com/thoyvo"
  },
  {
    artName: "Fast Fishes",
    pageLink: "./Art/4ront/index.html",
    imageLink: "./Art/4ront/fishes.gif",
    author: "4rontender",
    githubLink: "https://github.com/RinatValiullov"
  },
  {
    artName: "Loading...",
    pageLink: "./Art/RedSquirrrel2/loading.html",
    imageLink: "./Art/RedSquirrrel2/loading.gif",
    author: "RedSquirrrel",
    githubLink: "https://github.com/RedSquirrrel"
  },
  {
    artName: "Animated Cube",
    pageLink: "./Art/Animated Cube/index.html",
    imageLink: "./Art/Animated Cube/cube.gif",
    author: "RedSquirrrel",
    githubLink: "https://github.com/RedSquirrrel"
  },
  {
    artName: "Calm Ubuntu",
    pageLink: "./Art/schupat/index.html",
    imageLink: "./Art/schupat/preview.gif",
    author: "schupat",
    githubLink: "https://github.com/schupat"
  },
  {
    artName: "Solar System",
    pageLink: "./Art/DSandberg93/index.html",
    imageLink: "./Art/DSandberg93/SolarSystem.gif",
    author: "DSandberg93",
    githubLink: "https://github.com/DSandberg93"
  },
  {
    artName: "Boo",
    pageLink: "./Art/VerityB/index.html",
    imageLink: "./Art/VerityB/boo.gif",
    author: "VerityB",
    githubLink: "https://github.com/VerityB"
  },
  {
    artName: "Hacktoberfest Ghost",
    pageLink: "./Art/cTahirih/index.html",
    imageLink: "./Art/cTahirih/ghost.png",
    author: "cTahirih",
    githubLink: "https://github.com/cTahirih"
  },
  {
    artName: "Clock",
    pageLink: "./Art/Abdul/index.html",
    imageLink: "./Art/Abdul/Clock.png",
    author: "Abdul Rahman",
    githubLink: "https://github.com/abdulrahman118"
  },
  {
    artName: "Loading Cube",
    pageLink: "./Art/andrearizzello/index.html",
    imageLink: "./Art/andrearizzello/index.gif",
    author: "Andrea Rizzello",
    githubLink: "https://github.com/andrearizzello"
  },
  {
    artName: "Wall Dropping Logo",
    pageLink: "./Art/shivams136/index.html",
    imageLink: "./Art/shivams136/walldrop.gif",
    author: "Shivam Sharma",
    githubLink: "https://github.com/ShivamS136"
  },
  {
    artName: "Infinite Race",
    pageLink: "./Art/levermanx/index.html",
    imageLink: "./Art/levermanx/anim.gif",
    author: "Levermanx",
    githubLink: "https://github.com/levermanx"
  },
  {
    artName: "Hover to Rotate Text",
    pageLink: "./Art/faiz_hameed/index.html",
    imageLink: "./Art/faiz_hameed/hackto.gif",
    author: "Faiz Hameed",
    githubLink: "https://github.com/faizhameed"
  },
  {
    artName: "HalloHacktober Greeting!",
    pageLink: "./Art/lusalga/index.html",
    imageLink: "./Art/lusalga/lu.gif",
    author: "Lucieni A. Saldanha",
    githubLink: "https://github.com/lusalga/"
  },
  {
    artName: "Time goes by",
    pageLink: "./Art/WolfgangKreminger/index.html",
    imageLink: "./Art/WolfgangKreminger/showcase.gif",
    author: "Wolfgang Kreminger",
    githubLink: "https://github.com/r4pt0s"
  },
  {
    artName: "Bouncing Text!",
    pageLink: "./Art/AbdulsalamAbdulrahman/index.html",
    imageLink: "./Art/AbdulsalamAbdulrahman/Bouncingtxt.gif",
    author: "Abdulsalam Abdulrahman",
    githubLink: "https://github.com/AbdulsalamAbdulrahman/"
  },
  {
    artName: "Simple Phone Animation",
    pageLink: "./Art/Lala/index.html",
    imageLink: "./Art/Lala/phone.gif",
    author: "Olamide Aboyeji",
    githubLink: "https://github.com/aolamide"
  },
  {
    artName: "Synthwave Sunset",
    pageLink: "./Art/brunobolting/index.html",
    imageLink: "./Art/brunobolting/synthwave-sunset.gif",
    author: "Bruno Bolting",
    githubLink: "https://github.com/brunobolting/"
  },
  {
    artName: "Kawaii Penguin",
    pageLink: "./Art/Brienyll/index.html",
    imageLink: "./Art/Brienyll/kawaiiPenguin.gif",
    author: "Brienyll",
    githubLink: "https://github.com/brienyll/"
  },
  {
    artName: "Happy Halloween",
    pageLink: "./Art/MatthewS/index.html",
    imageLink: "./Art/MatthewS/Spider.gif",
    author: "MatthewS",
    githubLink: "https://github.com/matthewstoddart/"
  },
  {
    artName: "Fan Art",
    pageLink: "./Art/m-perez33/index.html",
    imageLink: "./Art/m-perez33/cylon.gif",
    author: "Marcos Perez",
    githubLink: "https://github.com/m-perez33/"
  },
  {
    artName: "Animating Pot",
    pageLink: "./Art/Somechandra/index.html",
    imageLink: "./Art/Somechandra/pot.gif",
    author: "Somechandra",
    githubLink: "https://github.com/somechandra"
  },
  {
    artName: "Circles Circling",
    pageLink: "./Art/pikktorr/index.html",
    imageLink: "./Art/pikktorr/circles.gif",
    author: "pikktorr",
    githubLink: "https://github.com/pikktorr"
  },
  {
    artName: "Glitchy Szn",
    pageLink: "./Art/premdav/index.html",
    imageLink: "./Art/premdav/screenshot.png",
    author: "premdav",
    githubLink: "https://github.com/premdav"
  },
  {
    artName: "ZeroToMastery",
    pageLink: "./Art/Vzneers/index.html",
    imageLink: "./Art/Vzneers/gifzeroloading.gif",
    author: "TrinhMinhHieu",
    githubLink: "https://github.com/trinhminhhieu"
  },
  {
    artName: "Spacecraft-landing",
    pageLink: "./Art/DDuplinszki/index.html",
    imageLink: "./Art/DDuplinszki/Spacecraft-landing.gif",
    author: "DDuplinszki",
    githubLink: "https://github.com/DDuplinszki"
  },
  {
    artName: "Paw Prints",
    pageLink: "./Art/Tia/index.html",
    imageLink: "./Art/Tia/paw-prints.gif",
    author: "Tia Esguerra",
    githubLink: "https://github.com/msksfo"
  },
  {
    artName: "Hover-Scale",
    pageLink: "./Art/echowebid/index.html",
    imageLink: "./Art/echowebid/hover.gif",
    author: "echowebid",
    githubLink: "https://github.com/echowebid"
  },
  {
    artName: "mars",
    pageLink: "./Art/Courtney_Pure/index.html",
    imageLink: "./Art/Courtney_Pure/mars_screenshot.png",
    author: "Courtney Pure",
    githubLink: "https://github.com/courtneypure"
  },
  {
    artName: "Welcome HactoberFest",
    pageLink: "./Art/Dhaval/index.html",
    imageLink: "./Art/Dhaval/Welcome-Hacktoberfest.gif",
    author: "Dhaval Mehta",
    githubLink: "https://github.com/Dhaval1403"
  },
  {
    artName: "Aynonimation",
    pageLink: "./Art/Aynorica/aynorica.html",
    imageLink: "./Art/Aynorica/Aynonimation.png",
    author: "aynorica",
    githubLink: "https://github.com/aynorica"
  },
  {
    artName: "sun-to-moon",
    pageLink: "./Art/haider/index.html",
    imageLink: "./Art/haider/sun-moon.gif",
    author: "Haider",
    githubLink: "https://github.com/hyderumer"
  },
  {
    artName: "Animatron",
    pageLink: "./Art/animatron/index.html",
    imageLink: "./Art/animatron/trance.gif",
    author: "Andrei",
    githubLink: "https://github.com/aneagoie"
  },
  {
    artName: "Loader Circle",
    pageLink: "./Art/beaps/index.html",
    imageLink: "./Art/beaps/loader-circle.gif",
    author: "beaps",
    githubLink: "https://github.com/beaps"
  },
  {
    artName: "Doors",
    pageLink: "./Art/pauliax/index.html",
    imageLink: "./Art/pauliax/doors.gif",
    author: "pauliax",
    githubLink: "https://github.com/pauliax"
  },
  {
    artName: "Clock with pendulum",
    pageLink: "./Art/Pankaj/index.html",
    imageLink: "./Art/Pankaj/Clock_with_pendulum.gif",
    author: "Pankaj",
    githubLink: "https://github.com/prime417"
  },
  {
    artName: "Animatron",
    pageLink: "./Art/animatron/index.html",
    imageLink: "./Art/animatron/trance.gif",
    author: "Andrei",
    githubLink: "https://github.com/aneagoie"
  },
  {
    artName: "Loader Circle",
    pageLink: "./Art/beaps/index.html",
    imageLink: "./Art/beaps/loader-circle.gif",
    author: "beaps",
    githubLink: "https://github.com/beaps"
  },
  {
    artName: "Open Sourcerer",
    pageLink: "./Art/4rturd13/index.html",
    imageLink: "./Art/4rturd13/openSourcerer.gif",
    author: "4rturd13",
    githubLink: "https://github.com/4rturd13"
  },
  {
    artName: "Doors",
    pageLink: "./Art/pauliax/index.html",
    imageLink: "./Art/pauliax/doors.gif",
    author: "pauliax",
    githubLink: "https://github.com/pauliax"
  },
  {
    artName: "Loader Square",
    pageLink: "./Art/beaps2/square-loader.html",
    imageLink: "./Art/beaps2/square-loader.gif",
    author: "beaps",
    githubLink: "https://github.com/beaps"
  },
  {
    artName: "Running Text",
    pageLink: "./Art/DevinEkadeni/running-text.html",
    imageLink: "./Art/DevinEkadeni/running-text.gif",
    author: "Devin Ekadeni",
    githubLink: "https://github.com/devinekadeni"
  },
  {
    artName: "Mystical-Hacktoberfest",
    pageLink: "./Art/Wayne/index.html",
    imageLink:
      "./Art/Wayne/hacktoberfest - Google Chrome 09 Oct 2019 21_12_32.png",
    author: "Wayne Mac Mavis",
    githubLink: "https://github.com/WayneMacMavis"
  },
  {
    artName: "ZTM Logo Animation",
    pageLink: "./Art/bk987/index.html",
    imageLink: "./Art/bk987/preview.gif",
    author: "Bilal Khalid",
    githubLink: "https://github.com/bk987"
  },
  {
    artName: "Pong",
    pageLink: "./Art/Carls13/index.html",
    imageLink: "./Art/Carls13/pong.jpg",
    author: "Carlos Hernandez",
    githubLink: "https://github.com/Carls13"
  },
  {
    artName: "ZTM Reveal",
    pageLink: "./Art/bk987-2/index.html",
    imageLink: "./Art/bk987-2/preview.gif",
    author: "Bilal Khalid",
    githubLink: "https://github.com/bk987"
  },
  {
    artName: "ZTM Family Animation",
    pageLink: "./Art/sballgirl11/animation.html",
    imageLink: "./Art/sballgirl11/ztm.gif",
    author: "Brittney Postma",
    githubLink: "https://github.com/sballgirl11"
  },
  {
    artName: "Phone Greetings",
    pageLink: "./Art/ann-dev/index.html",
    imageLink: "./Art/ann-dev/screenshot.png",
    author: "ann-dev",
    githubLink: "https://github.com/ann-dev"
  },
  {
    artName: "Triangle Slide",
    pageLink: "./Art/grieff/index.html",
    imageLink: "./Art/grieff/triangle-animation.gif",
    author: "Grieff",
    githubLink: "https://github.com/grieff"
  },
  {
    artName: "Neon ZTM",
    pageLink: "./Art/grieff/text.html",
    imageLink: "./Art/grieff/neonZTM.gif",
    author: "Grieff",
    githubLink: "https://github.com/grieff"
  },
  {
    artName: "Flip Card",
    pageLink: "./Art/FlipCard/index.html",
    imageLink: "./Art/FlipCard/ezgif.com-video-to-gif.gif",
    author: "Saurabh",
    githubLink: "https://github.com/Saurabh-FullStackDev"
  },
  {
    artName: "animationHalloween",
    pageLink: "./Art/mawais54013/index.html",
    imageLink: "./Art/mawais54013/Halloween.gif",
    author: "mawais54013",
    githubLink: "https://github.com/mawais54013"
  },
  {
    artName: "Hacktoberfest Letter Popups",
    pageLink: "./Art/jmt3559/index.html",
    imageLink: "https://media.giphy.com/media/RKSRPGiIsy1f3Ji3j1/giphy.gif",
    author: "Juan T.",
    githubLink: "https://github.com/jmtellez"
  },
  {
    artName: "Oscillation",
    pageLink: "./Art/Oscillation/index.html",
    imageLink: "./Art/Oscillation/oscillation.gif",
    author: "Nandhakumar",
    githubLink: "https://github.com/Nandhakumar7792"
  },
  {
    artName: "Letters flipUp",
    pageLink: "./Art/TerenceBiney/index.html",
    imageLink: "./Art/TerenceBiney/lettersanimate.gif",
    author: "Terence Biney",
    githubLink: "https://github.com/Tereflech17"
  },
  {
    artName: "Colors rectangle",
    pageLink: "./Art/beaps3/index.html",
    imageLink: "./Art/beaps3/colors-rectangle.gif",
    author: "beaps",
    githubLink: "https://github.com/beaps"
  },
  {
    artName: "Hinge",
    pageLink: "./Art/hereisfahad/index.html",
    imageLink: "./Art/hereisfahad/hinge.png",
    author: "Hereisfahad",
    githubLink: "https://github.com/hereisfahad"
  },
  {
    artName: "Animation",
    pageLink: "./Art/PaulBillings/animation.html",
    imageLink: "./Art/PaulBillings/animation.gif",
    author: "Paul Billings",
    githubLink: "https://github.com/paulbillings"
  },
  {
    artName: "Diminishing",
    pageLink: "./Art/Diminishing/index.html",
    imageLink: "./Art/Diminishing/diminishing.gif",
    author: "Nandhakumar",
    githubLink: "https://github.com/Nandhakumar7792"
  },
  {
    artName: "yin-yang",
    pageLink: "./Art/yin-yang/index.html",
    imageLink: "./Art/yin-yang/yin-yang.gif",
    author: "Nandhakumar",
    githubLink: "https://github.com/Nandhakumar7792"
  },
  {
    artName: "eggJiggle",
    pageLink: "./Art/eggJiggle/index.html",
    imageLink: "./Art/eggJiggle/eggJiggle.gif",
    author: "Nandhakumar",
    githubLink: "https://github.com/Nandhakumar7792"
  },
  {
    artName: "Aynonimation",
    pageLink: "./Art/Aynorica/aynorica.html",
    imageLink: "./Art/Aynorica/Aynonimation.png",
    author: "aynorica",
    githubLink: "https://github.com/aynorica"
  },
  {
    artName: "ZTM Family Animation",
    pageLink: "./Art/sballgirl11/index.html",
    imageLink: "./Art/sballgirl11/ztm.gif",
    author: "Brittney Postma",
    githubLink: "https://github.com/sballgirl11"
  },
  {
    artName: "Calm",
    pageLink: "./Art/TMax/index.html",
    imageLink: "./Art/TMax/Choas.gif",
    author: "Tanesha",
    githubLink: "https://github.com/Mainemirror"
  },
  {
    artName: "Eyes",
    pageLink: "./Art/Ltheory/main.html",
    imageLink: "./Art/Ltheory/eyes.gif",
    author: "Ltheory",
    githubLink: "https://github.com/Ltheory"
  },
  {
    artName: "Jelly!",
    pageLink: "./Art/Pete331/index.html",
    imageLink: "./Art/Pete331/jelly.png",
    author: "Pete331",
    githubLink: "https://github.com/Pete331"
  },
  {
    artName: "clock-animation",
    pageLink: "./Art/clock-animation/clock.html",
    imageLink: "./Art/clock-animation/clock.gif",
    author: "Alan sarluv",
    githubLink: "https://github.com/alansarluv"
  },
  {
    artName: "Slider",
    pageLink: "./Art/furqan/index.html",
    imageLink: "./Art/furqan/in.gif",
    author: "Furqan",
    githubLink: "https://github.com/furki911s"
  },
  {
    artName: "animated-birds",
    pageLink: "./Art/g-serban/animated-birds.html",
    imageLink: "./Art/g-serban/animated-birds.gif",
    author: "g-serban",
    githubLink: "https://github.com/g-serban"
  },
  {
    artName: "circle-become-square",
    pageLink: "./Art/chathura19/index.html",
    imageLink: "./Art/chathura19/chathura.gif",
    author: "Chathura Samarajeewa",
    githubLink: "https://github.com/ChathuraSam"
  },
  {
    artName: "page-flicker",
    pageLink: "./Art/neon-flights/page-flicker.html",
    imageLink: "./Art/neon-flights/page-flicker.gif",
    author: "neon-flights",
    githubLink: "https://github.com/neon-flights"
  },
  {
    artName: "Animate-Name",
    pageLink: "./Art/Natalina/index.html",
    imageLink: "./Art/Natalina/animatename.gif",
    author: "Natalina",
    githubLink: "https://github.com/Natalina13"
  },
  {
    artName: "Asteroids",
    pageLink: "./Art/hrafnkellbaldurs/index.html",
    imageLink: "./Art/hrafnkellbaldurs/asteroids.gif",
    author: "Hrafnkell Baldursson",
    githubLink: "https://github.com/hrafnkellbaldurs"
  },
  {
    artName: "Sliding-Paragraph",
    pageLink: "./Art/Prashant/index.html",
    imageLink: "./Art/Prashant/slidingparagraph.gif",
    author: "Prashant",
    githubLink: "https://github.com/Prashant2108"
  },
  {
    artName: "Rocket Ship",
    pageLink: "./Art/sdangoy/rocket-ship.html",
    imageLink: "./Art/sdangoy/Rocket-Ship-Animation.gif",
    author: "sdangoy",
    githubLink: "https://github.com/sdangoy"
  },
  {
    artName: "Spinner",
    pageLink: "./Art/Sayan/index.html",
    imageLink: "./Art/Sayan/spinner.gif",
    author: "ssayanm",
    githubLink: "https://github.com/ssayanm"
  },
  {
    artName: "swivel",
    pageLink: "./Art/tusharhanda/index.html",
    imageLink: "./Art/tusharhanda/gif.gif",
    author: "Tushar",
    githubLink: "https://github.com/tusharhanda"
  },
  {
    artName: "Hallows Eve",
    pageLink: "./Art/ShanClayton/hallowseve.html",
    imageLink: "./Art/ShanClayton/hallowhack.gif",
    author: "Shanaun Clayton",
    githubLink: "https://github.com/shanclayton"
  },
  {
    artName: "Contraption",
    pageLink: "./Art/Aravindh/contraption.html",
    imageLink: "./Art/Aravindh/contraption.gif",
    author: "Aravindh",
    githubLink: "https://github.com/Aravindh-SNR"
  },
  {
    artName: "Rings",
    pageLink: "./Art/Kuzmycz/rings.html",
    imageLink: "./Art/Kuzmycz/rings.gif",
    author: "Mark Kuzmycz",
    githubLink: "https://github.com/kuzmycz"
  },
  {
    artName: "Ghost",
    pageLink: "./Art/toserjude/index.html",
    imageLink: "./Art/toserjude/boo.JPG",
    author: "toserjude",
    githubLink: "https://github.com/toserjude"
  },
  {
    artName: "Gradient circle",
    pageLink: "./Art/brettl1991/index.html",
    imageLink: "./Art/brettl1991/animation.png",
    author: "Agnes Brettl",
    githubLink: "https://github.com/brettl1991"
  },
  {
    artName: "Bill Cipher",
    pageLink: "./Art/vitoriapena/index.html",
    imageLink: "./Art/vitoriapena/bill_cipher.gif",
    author: "Vitória Mendes",
    githubLink: "https://github.com/vitoriapena"
  },
  {
    artName: "Generate meaning",
    pageLink: "./Art/Atif4/index.html",
    imageLink: "./Art/Generate meaning.gif",
    author: "Atif Iqbal",
    githubLink: "https://github.com/atif-dev"
  },
  {
    artName: "Spooktime",
    pageLink: "./Art/AgneDJ/index.html",
    imageLink: "./Art/AgneDJ/spooktime.gif",
    author: "AgneDJ",
    githubLink: "https://github.com/AgneDJ"
  },
  {
    artName: "Gradient circle",
    pageLink: "./Art/brettl1991/index.html",
    imageLink: "./Art/brettl1991/animation.png",
    author: "Agnes Brettl",
    githubLink: "https://github.com/brettl1991"
  },
  {
    artName: "Bill Cipher",
    pageLink: "./Art/vitoriapena/index.html",
    imageLink: "./Art/vitoriapena/bill_cipher.gif",
    author: "Vitória Mendes",
    githubLink: "https://github.com/vitoriapena"
  },
  {
    artName: "Dizzy",
    pageLink: "./Art/antinomy/index.html",
    imageLink: "./Art/antinomy/logo-spin.gif",
    author: "Antinomezco",
    githubLink: "https://github.com/antinomezco"
  },
  {
    artName: "bounce",
    pageLink: "./Art/bounce/index.html",
    imageLink: "./Art/bounce/bounce.gif",
    author: "leelacanlale",
    githubLink: "https://github.com/leelacanlale"
  },
  {
    artName: "Bubbles",
    pageLink: "./Art/bubbles/Bubbles.html",
    imageLink: "./Art/bubbles/buubles.png",
    author: "michal",
    githubLink: "https://github.com/michalAim"
  },
  {
    artName: "Bar Slide",
    pageLink: "./Art/MikeVedsted/index.html",
    imageLink: "./Art/MikeVedsted/barslide.png",
    author: "Mike Vedsted",
    githubLink: "https://github.com/MikeVedsted"
  },
  {
    artName: "HacktoberFest-2019",
    pageLink: "./Art/Atif/index.html",
    imageLink: "./Art/Atif/HacktoberFest-19.gif",
    author: "Atif Iqbal",
    githubLink: "https://github.com/atif-dev"
  },
  {
    artName: "Text Animation",
    pageLink: "./Art/Divya/index.html",
    imageLink: "./Art/Divya/screenshot.png",
    author: "Divya",
    githubLink: "https://github.com/DivyaPuri25"
  },
  {
    artName: "HacktoberFest-2019-Entry",
    pageLink: "./Art/nunocpnp/index.html",
    imageLink: "./Art/nunocpnp/sample_image.jpg",
    author: "Nuno Pereira",
    githubLink: "https://github.com/nunocpnp"
  },
  {
    artName: "HacktoberFest 2019",
    pageLink: "./Art/AbdussamadYisau/index.html",
    imageLink: "./Art/AbdussamadYisau/Screenshot.png",
    author: "Abdussamad Yisau",
    githubLink: "https://github.com/AbdussamadYisau"
  },
  {
    artName: "squareMagic",
    pageLink: "./Art/Rajnish-SquareMagic/index.html",
    imageLink: "./Art/Rajnish-SquareMagic/squareMagic.png",
    author: "Rajnish Kr Singh",
    githubLink: "https://github.com/RajnishKrSingh"
  },
  {
    artName: "Blinking Hacktober",
    pageLink: "./Art/Atif2/index.html",
    imageLink: "./Art/Blinking hacktober.gif",
    author: "Atif Iqbal",
    githubLink: "https://github.com/atif-dev"
  },
  {
    artName: "Robodance",
    pageLink: "./Art/robodance/index.html",
    imageLink: "./Art/robodance/robodance.gif",
    author: "Thomas",
    githubLink: "https://github.com/mahlqvist"
  },
  {
    artName: "Sliding hacktober",
    pageLink: "./Art/Atif3/index.html",
    imageLink: "./Art/Atif3/sliding hacktober.gif",
    author: "Atif Iqbal",
    githubLink: "https://github.com/atif-dev"
  },
  {
    artName: "like-animation",
    pageLink: "./Art/gibas79/like-animation.html",
    imageLink: "./Art/gibas79/like-animation.gif",
    author: "Gilberto Guimarães",
    githubLink: "https://github.com/gibas79"
  },
  {
    artName: "ZTM animation",
    pageLink: "./Art/ZTManimation/index.html",
    author: "damniha",
    imageLink: "./Art/ZTManimation/ZTM_animation.gif",
    githubLink: "https://github.com/damniha"
  },
  {
    artName: "Double Helix",
    pageLink: "./Art/KeenanNunesVaz/index.html",
    imageLink: "./Art/KeenanNunesVaz/double-helix.gif",
    author: "KeenanNV",
    githubLink: "https://github.com/KeenanNunesVaz"
  },
  {
    artName: "October",
    pageLink: "./Art/fprokofiev/index.html",
    imageLink: "./Art/fprokofiev/october.gif",
    author: "Fyodor Prokofiev",
    githubLink: "https://github.com/fprokofiev"
  },
  {
    artName: "Circle CSS",
    pageLink: "./Art/pXxcont/index.html",
    imageLink: "./Art/pXxcont/circlecss.png",
    author: "fzpX",
    githubLink: "https://github.com/fzpX"
  },
  {
    artName: "Asterisk Formation",
    pageLink: "./Art/NorahJC/index.html",
    imageLink: "./Art/NorahJC/asterisk-formation.gif",
    author: "NorahJC",
    githubLink: "https://github.com/norahjc"
  },
  {
    artName: "Bouncing CSS",
    pageLink: "./Art/Tina-Hoang/aniframe.html",
    imageLink: "./Art/Tina-Hoang/bounce.png",
    author: "Tina",
    githubLink: "https://github.com/nnh242"
  },
  {
    artName: "Ghost Balls",
    pageLink: "./Art/ghostBalls/index.html",
    imageLink: "./Art/ghostBalls/balls.png",
    author: "Beatriz Delmiro",
    githubLink: "https://github.com/biadelmiro"
  },
  {
    artName: "Walking Guy",
    pageLink: "./Art/walking-guy/index.html",
    imageLink: "./Art/walking-guy/video_gif.gif",
    author: "Rahulkumar Jha",
    githubLink: "https://github.com/Rahul240499"
  },
  {
    artName: "Hover Neon Animation",
    pageLink: "./Art/edjunma/index.html",
    imageLink: "./Art/edjunma/ejm-neon.gif",
    author: "edjunma",
    githubLink: "https://github.com/edjunma"
  },
  {
    artName: "Last In First Out Animation",
    pageLink: "./Art/Stryker/index.html",
    imageLink: "./Art/Stryker/zero-to-mastery-lifo-animation.gif",
    author: "Stryker Stinnette",
    githubLink: "https://github.com/StrykerKent"
  },
  {
    artName: "Happy Diwali Animation",
    pageLink: "./Art/Apoorva/index.html",
    imageLink: "./Art/Apoorva/Screen.gif",
    author: "Apoorva",
    githubLink: "https://github.com/apoorvamohite"
  },
  {
    artName: "Heart Beat",
    pageLink: "./Art/naveen-ku/Heart shape.html",
    imageLink: "./Art/naveen-ku/Heart shape.gif",
    author: "naveen-ku",
    githubLink: "https://github.com/naveen-ku"
  },
  {
    artName: "Smoky Text",
    pageLink: "./Art/smoky-text/index.html",
    imageLink: "./Art/smoky-text/smoky_text_gif.gif",
    author: "Rahulkumar Jha",
    githubLink: "https://github.com/Rahul240499"
  },
  {
    artName: "Rainbow and Clouds",
    pageLink: "./Art/rainbowclouds/index.html",
    imageLink: "./Art/rainbowclouds/rainbowclouds.gif",
    author: "isasimoo",
    githubLink: "https://github.com/isasimo"
  },
  {
    artName: "Peek a boo!",
    pageLink: "./Art/Virtual1/index.html",
    imageLink: "./Art/Virtual1/HappyHalloween.gif",
    author: "Jessica Erasmus",
    githubLink: "https://github.com/Virtual1"
  },
  {
    artName: "prashantM1",
    pageLink: "./Art/prashantM1/heart.html",
    imageLink: "./Art/prashantM1/heart.gif",
    author: "Prashant Maurya",
    githubLink: "https://github.com/prashantmaurya228"
  },

  {
    artName: "prashantM2",
    pageLink: "./Art/prashantM2/block.html",
    imageLink: "./Art/prashantM2/block.gif",
    author: "Prashant Maurya",
    githubLink: "https://github.com/prashantmaurya228"
  },

  {
    artName: "prashantM3",
    pageLink: "./Art/prashantM3/ball.html",
    imageLink: "./Art/prashantM3/ball.gif",
    author: "Prashant Maurya",
    githubLink: "https://github.com/prashantmaurya228"
  },
  {
    artName: "SquareStar",
    pageLink: "./Art/shawn/index.html",
    imageLink: "./Art/shawn/square_star.gif",
    author: "shawn",
    github: "https://github.com/hk2014"
  },
  {
    artName: "prashantM4",
    pageLink: "./Art/prashantM4/boxsize.html",
    imageLink: "./Art/prashantM4/boxsize.gif",
    author: "Prashant Maurya",
    githubLink: "https://github.com/prashantmaurya228"
  },
  {
    artName: "Happy hacking",
    pageLink: "https://github.com/szulima",
    imageLink: "./Art/szulima/hacking.gif",
    author: "szulima",
    githubLink: "https://github.com/szulima"
  },
  {
    artName: "ColorBomb",
    pageLink: "./Art/ColorBomb/index.html",
    imageLink: "./Art/ColorBomb/ztm.gif",
    author: "Rahulm2310",
    github: "https://github.com/Rahulm2310"
  },
  {
    artName: "Traffic Lights",
    pageLink: "./Art/Harry/index.html",
    imageLink: "./Art/Harry/lights.gif",
    author: "Harry",
    githubLink: "https://github.com/legenhairy"
  },
  {
    artName: "Glowing Text",
    pageLink: "./Art/glowing-text/index.html",
    imageLink: "./Art/glowing-text/glowing_text_gif.gif",
    author: "Rahulkumar Jha",
    githubLink: "https://github.com/Rahul240499"
  },
  {
    artName: "Ghost Stealth Text",
    pageLink: "./Art/Alara Joel/index.html",
    imageLink: "./Art/Alara Joel/stealth ghost.png",
    author: "Alara Joel",
    githubLink: "https://github.com/stealthman22"
  },
  {
    artName: "Cactus Balloon",
    pageLink: "./Art/cactus/index.html",
    imageLink: "./Art/cactus/catus.gif",
    author: "Ana Paula Lazzarotto de Lemos",
    githubLink: "https://github.com/anapaulalemos"
  },
  {
    artName: "Random Color Change",
    pageLink: "./Art/toto-titan-developer/index.html",
    imageLink: "./Art/toto-titan-developer/RandomColorChange.png",
    author: "Wyatt Henderson",
    githubLink: "https://github.com/toto-titan-developer"
  },
  {
    artName: "Trial",
    pageLink: "./Art/dhennisCssAnimation/index.html",
    imageLink: "./Art/dhennisCssAnimation/focusOnTheGood",
    author: "Dhennis Lim",
    github: "https://github.com/DhennisDavidLim"
  },
  {
    artName: "Rectangular Butterfly",
    pageLink: "./Art/muzak-mmd/index.html",
    imageLink: "./Art/muzak-mmd/butterfly.gif",
    author: "Mbarak",
    github: "https://github.com/muzak-mmd"
  },
  {
    artName: "Simple Text Animation",
    pageLink: "./Art/LordZeF/index.html",
    imageLink: "./Art/LordZeF/Text-animation.gif",
    author: "Lord ZeF",
    github: "https://github.com/LordZeF"
  },
  {
    artName: "Spinning Japanese",
    pageLink: "./Art/nihongo/index.html",
    imageLink: "./Art/nihongo/nihongo.gif",
    author: "Mike W",
    github: "https://github.com/mikewiner"
  },
  {
    artName: "Sun",
    pageLink: "./Art/Yj/index.html",
    imageLink: "./Art/Yj/sun.gif",
    author: "Youjung",
    github: "https://github.com/rose07a"
  },
  {
    artName: "Guy's",
    pageLink: "./Art/Guy's/index.html",
    imageLink: "",
    author: "Guy",
    github: "https://github.com/Guy3890"
  },
  {
    artName: "animation-text",
    pageLink: "./Art/animation-text/index.html",
    imageLink: "./Art/",
    author: "alexzemz",
    github: "https://github.com/alexzemz"
  },
  {
    artName: "Practice",
    pageLink: "./Art/SkiingOtter/index.html",
    imageLink: "",
    author: "SkiingOtter",
    github: "https://github.com/SkiingOtter"
  },
  {
    artName: "djdougan",
    pageLink: "./Art/djdougan/index.html",
    imageLink: "./Art/djdougan/css-mouseover-effect.png",
    author: "douglas dougan",
    github: "https://github.com/djdougan"
  },
  {
    artName: "Animated Background",
    pageLink: "./Art/Xarasho-Background/index.html",
    imageLink: "",
    author: "Alex Xarasho",
    github: "https://github.com/Xarasho"
  },
  {
    artName: "CarvalhoAnimation",
    pageLink: "./Art/CarvalhoAnimation/index.html",
    imageLink: "./Art/CarvalhoAnimation/Halloween.png",
    author: "Alexandre Carvalho",
    github: "https://github.com/AlexandreCarvalho1990"
  },
  {
    artName: "Flower Animation",
    pageLink: "./Art/aimee_flowerani/index.html",
    imageLink: "./Art/aimee_flowerani/flower.gif",
    author: "Aimee Hernandez",
    githubLink: "https://github.com/aimeehg"
  },
  {
    artName: "3D Spinning Rings",
    pageLink: "./Art/frostillicus/index.html",
    imageLink: "./Art/frostillicus/spinning_rings.png",
    author: "frostillicus",
    github: "https://github.com/frostillicus"
  },
  {
    artName: "Flexible Logo",
    pageLink: "./Art/Fab1ed/index.html",
    imageLink: "./Art/Fab1ed/flex.gif",
    author: "Fab1ed",
    github: "https://github.com/Fab1ed"
  },
  {
    artName: "Blinking Eye",
    pageLink: "./Art/BlinkingEye/index.html",
    imageLink: "./Art/BlinkingEye/blinkingeye.gif",
    author: "Pavel Perevozchikov",
    github: "https://github.com/papapacksoon"
  },
  {
    artName: "Zero-to-Logo",
    pageLink: "./Art/node.hg/index.html",
    imageLink: "./Art/node.hg/ztm.gif",
    author: "Harris Gomez",
    github: "https://github.com/harrisgomez"
  },
  {
    artName: "Mushyanimation",
    pageLink: "./Art/mushyanimation/index.html",
    imageLink: "./Art/mushyanimation/mush.gif",
    author: "mushymane",
    github: "https://github.com/mushymane"
  },
  {
    artName: "Flag",
    pageLink: "./Art/Batz005/index.html",
    imageLink: "./Art/Batz005/flag.gif",
    author: "Batz005",
    github: "https://github.com/Batz005"
  },
  {
    artName: "Wave",
    pageLink: "./Art/Wave_css/index.html",
    imageLink: "./Art/Wave_css/wave.gif",
    author: "Filippe",
    github: "https://github.com/filippebr"
  },
  {
    artName: "Preloader",
    pageLink: "./Art/mshuber1981/preloader.html",
    imageLink: "./Art/mshuber1981/preloader.gif",
    author: "Michael Huber",
    github: "https://github.com/mshuber1981"
  },
  {
    artName: "Simple Animate ZTM",
    pageLink: "./Art/Kweyku/index.html",
    imageLink: "./Art/Kweyku/proudZTM.gif",
    author: "Kweyku",
    github: "https://github.com/Kweyku"
  },
  {
    artName: "Heartbeat",
    pageLink: "./Art/lysychas/index.html",
    imageLink: "./Art/lysychas/heartshot.png",
    author: "lysychas",
    github: "https://github.com/lysychas"
  },
  {
    artName: "Hydrogen",
    pageLink: "./Art/elias/my-art.html",
    imageLink: "./Art/elias/hydrogen.gif",
    author: "tesolberg",
    github: "https://github.com/tesolberg"
  },
   {
    artName: "Cool-Transition",
    pageLink: "./Art/animatomang/html",
    videolink: "./Art/animatomang/smoke.mp4",
    author: "Syam",
    github: "https://github.com/blacktomang"
  },
  {
    artName: "Spinning Square",
    pageLink: "./Art/Spinning Square/index.html",
    imageLink: "./Art/Spinning Square/square.gif",
    author: "Fumi",
    github: "https://github.com/fumiadeyemi"
  },
  {
    artName: "letters-loading",
    pageLink: "./Art/franciscomelov/index.html",
    imageLink: "./Art/franciscomelov/franciscomelov.gif",
    author: "franciscomelov",
    githubLink: "https://github.com/franciscomelov"
  },
  {
    artName: "Moving Eyeball",
    pageLink: "./Art/AnathKantonda/index.html",
    imageLink: "./Art/AnathKantonda/movingeyeball.gif",
    author: "Anath",
    github: "https://github.com/anathkantonda"
  },
  {
    artName: "Flag Animation - Colomboalemán",
    pageLink: "./Art/Matic1909/index.html",
    imageLink: "./Art/Matic1909/flag.gif",
    author: "Nils Matic",
    githubLink: "https://github.com/matic1909"
  },
<<<<<<< HEAD


      artName: "Pac-Man",
      pageLink: "./Art/Pac-Man/Pac-Man.html",
      imageLink: "./Art/Pac-Man/Pac-Man.gif",
      author: "Norbert",
      githubLink: "https://github.com/Bynor"
  
=======
  {
    artName: "Don't follow the light",
    pageLink: "./Art/cristobal-heiss/index.html",
    imageLink: "./Art/cristobal-heiss/css_animation.gif",
    author: "Cristobal Heiss",
    githubLink: "https://github.com/ceheiss"
  },
  {
    artName: "Eenimation",
    pageLink: "./Art/Eenimation/index.html",
    imageLink: "./Art/Eenimation/trance.gif",
    author: "Eejaz ishaq",
    githubLink: "https://github.com/eejazishaq"
  },
  {
    artName: "ripple button",
    pageLink: "./Art/monika-sahay/index.html",
    imageLink: "./Art/monika-sahay/screen-capture.gif",
    author: "monika sahay",
    githubLink: "https://github.com/monika-sahay"
  }
>>>>>>> bacf6676
];

// +--------------------------------------------------------------------------------+
// +                                                                                +
// +                  YOU DO NOT NEED TO CHANGE ANYTHING BELOW THIS                 +
// +                                                                                +
// +--------------------------------------------------------------------------------+

// Creates cards from the array above
// You don't need to modify this
let contents = [];
Shuffle(cards).forEach(c => {
  contents.push([
    `<li class="card">` +
      `<a href='${c.pageLink}'>` +
      `<img class="art-image" src='${c.imageLink}' alt='${c.artName}' />` +
      `</a>` +
      `<div class="flex-content">` +
      `<a href='${c.pageLink}'><h3 class="art-title">${c.artName}</h3></a>` +
      `<p class='author'><a href="${c.githubLink}" target="_blank"><i class="fab fa-github"></i> ${c.author}</a> </p>` +
      `</div>` +
      `</li>`
  ]);
});

document.getElementById("cards").innerHTML = contents;

function Shuffle(o) {
  for (
    var j, x, i = o.length;
    i;
    j = parseInt(Math.random() * i), x = o[--i], o[i] = o[j], o[j] = x
  );
  return o;
}<|MERGE_RESOLUTION|>--- conflicted
+++ resolved
@@ -1696,16 +1696,12 @@
     author: "Nils Matic",
     githubLink: "https://github.com/matic1909"
   },
-<<<<<<< HEAD
-
-
       artName: "Pac-Man",
       pageLink: "./Art/Pac-Man/Pac-Man.html",
       imageLink: "./Art/Pac-Man/Pac-Man.gif",
       author: "Norbert",
       githubLink: "https://github.com/Bynor"
-  
-=======
+  },
   {
     artName: "Don't follow the light",
     pageLink: "./Art/cristobal-heiss/index.html",
@@ -1727,7 +1723,6 @@
     author: "monika sahay",
     githubLink: "https://github.com/monika-sahay"
   }
->>>>>>> bacf6676
 ];
 
 // +--------------------------------------------------------------------------------+
