--- conflicted
+++ resolved
@@ -1323,14 +1323,13 @@
 		githubLink: "https://github.com/fzpX"
 	},
 	{
-<<<<<<< HEAD
 		artName: "Asterisk Formation",
 		pageLink: "./Art/NorahJC/index.html",
 		imageLink: "./Art/NorahJC/asterisk-formation.gif",
 		author: "NorahJC",
 		githubLink: "https://github.com/norahjc"
 	},
-=======
+  {
 		artName: "Bouncing CSS",
 		pageLink: "./Art/Tina-Hoang/aniframe.html",
 		imageLink: "./Art/Tina-Hoang/bounce.png",
@@ -1386,7 +1385,6 @@
 	      author: "Rahulkumar Jha",
 	      githubLink: "https://github.com/Rahul240499"
      }
->>>>>>> 7ccc3b29
 ];
 
 // +--------------------------------------------------------------------------------+
