let cards = [
  {
    artName: 'DayToNight',
    pageLink: './Art/DayToNight By Arpan/index.html',
    imageLink: './Art/Joy/DayToNight By Arpan/giphy.gif',
    author: 'ArpanGyawali',
    githubLink: 'https://github.com/ArpanGyawali'
  },
  {
    artName: 'Dog animation',
    pageLink: './Art/AbhishekSingh-Animation-Contribution/index.html',
    imageLink: './Art/AbhishekSingh-Animation-Contribution/gif.png',
    author: 'Abhishek Singh',
    githubLink: 'https://github.com/Abhishek-555'
  },
  {
    artName: 'CSS Loader',
    pageLink: './Art/BenCullen/index.html',
    imageLink: './Art/BenCullen/Bens CSS Loader.gif',
    author: 'Ben Cullen',
    githubLink: 'https://github.com/BenjaminCullen1'
  },
  {
    artName: 'Flag',
    pageLink: './Art/IurianSimionDorin/index.html',
    imageLink: './Art/IurianSimionDorin/flag.gif',
    author: 'IurianSimionDorin',
    githubLink: 'https://github.com/IurianSimionDorin'
  },
  {
    artName: 'Rainbow Text Spin',
    pageLink: './Art/mallen13/index.html',
    imageLink: 'stillPic.jpg',
    author: 'mallen2013',
    githubLink: 'https://github.com/mallen2013'
  },
  {
    artName: 'Disco Bubble',
    pageLink: './Art/konstantify/index.html',
    imageLink: './Art/konstantify/konst.gif',
    author: 'Constantin',
    githubLink: 'https://github.com/konstantin0s'
  },
  {
    artName: 'Art',
    pageLink: './Art/mishra-parth/index.html',
    imageLink: './Art/mishra-parth/mishra-parth-project.gif',
    author: 'Parth',
    githubLink: 'https://github.com/mishra-parth'
  },
  {
    artName: 'Aymat',
    pageLink: './Art/aymat/index.html',
    imageLink: './Art/aymat/Capture.gif',
    author: 'aysha30',
    githubLink: 'https://github.com/aysha30'
  },
  {
    artName: 'Scissors Cutting Animation (CSS only)',
    pageLink: './Art/CoffeeAnimation/index.html',
    imageLink: './Art/CoffeeAnimation/scissors-cutting-animation.gif',
    author: 'Angelo Marcinnò',
    githubLink: 'https://github.com/angelo24782'
  },
  {
    artName: 'Cool CSS Preloader',
    pageLink: './Art/Himanshu_Kumawat/index.html',
    imageLink: './Art/Himanshu_Kumawat/preloader.gif',
    author: 'Himanshu Kumawat',
    githubLink: 'https://github.com/013himanshu'
  },
  {
    artName: 'Troll-Ball',
    pageLink: './Art/ivantbv/index.html',
    imageLink: './Art/ivantbv/troll-ball.gif',
    author: 'ivantbv',
    githubLink: 'https://github.com/ivantbv'
  },
  {
    artName: 'CSS heART',
    pageLink: './Art/Aarush/Heart.html',
    imageLink: './Art/Aarush/Heart.png',
    author: 'Aarush Bhat',
    githubLink: 'https://github.com/r-ush'
  },
  {
    artName: 'Image With Gray Scale Effect',
    pageLink: './Art/Image With Gray Scale Effect',
    imageLink:
      './Art/Image With Gray Scale Effect/Image-With-Gray-Scale-Effect.gif',
    author: 'Vikrant Kumar',
    githubLink: 'https://github.com/VikrantKu333'
  },
  {
    artname: 'Animation-Cool',
    pageLink: './Art/apilacharya/index.html',
    imageLink: './Art/apilacharya/animation-cool.gif',
    author: 'Apil Raj Acharya',
    githubLink: 'https://github.com/apilacharya'
  },

  {
    artName: 'covid-19',
    pageLink: './Art/shivam12k/index.html',
    videoLink: './Art/cell/cell.mp4',
    author: 'shivam12k',
    githubLink: 'https://github.com/shivam12k'
  },
  {
    artName: 'Bouncing Heart',
    pageLink: './Art/love2cr3ate/index.html',
    imageLink: './Art/love2cr3ate/bouncing-heart.gif',
    author: 'l0ve2cr3ate',
    githubLink: 'https://github.com/l0ve2cr3ate'
  },
  {
    artName: 'Animated-Loading',
    pageLink: './Art/Animated-Loading/index.html',
    imageLink: './Art/Animated-Loading/Animated-Loading.gif',
    author: 'Mehul1011',
    githubLink: 'https://github.com/mehul1011'
  },
  {
    artName: 'covid-19',
    pageLink: './Art/shivam12k/index.html',
    // videoLink: './Art/cell/cell.mp4',
    imageLink: '#',
    author: 'shivam12k',
    githubLink: 'https://github.com/shivam12k'
  },
  {
    artName: 'Mag-animation',
    pageLink: './Art/Mag-D-Alena/index.html',
    imageLink: './Art/Mag-D-Alena/Mag-animation.gif',
    author: 'Magdalena BenBassat-Luszczynska',
    githubLink: 'https://github.com/mag-d-alen'
  },
  {
    artName: 'ThomasTobe',
    pageLink: './Art/ThomasTobe/index.html',
    imageLink: './Art/ThomasTobe/rotation.gif',
    author: 'ThomasTobe',
    githubLink: 'https://github.com/ThomasTobe'
  },
  {
    artName: 'Life Of Coder',
    pageLink: './Art/DevarshiDoshi/index.html',
    imageLink: './Art/DevarshiDoshi/Life Of Coder.gif',
    author: 'DevarshiDoshi',
    githubLink: 'https://github.com/devarshidoshi'
  },

  {
    artName: 'That Animation',
    pageLink: './Art/MaKloudz/index.html',
    imageLink: './Art/MaKloudz/dat-animation.gif',
    author: 'Blessing Mutava',
    githubLink: 'https://github.com/MaKloudz'
  },
  {
    artName: 'animatron',
    pageLink: './Art/animatron/index.html',
    imageLink: './Art/animatron/trance.gif',
    author: 'nick981837',
    githubLink: 'https://github.com/nick981837'
  },
  {
    artName: 'ZTM Animation',
    pageLink: './Art/EricPuskas/index.html',
    imageLink: './Art/EricPuskas/index.gif',
    author: 'Eric Puskas',
    githubLink: 'https://github.com/EricPuskas'
  },
  {
    artName: 'LSD Rainbow Trip: Phase 1',
    pageLink: './Art/AbsMechanik/index.html',
    imageLink: './Art/AbsMechanik/AbsMechanik_Animation.gif',
    author: 'AbsMechanik',
    githubLink: 'https://github.com/AbsMechanik'
  },
  {
    artName: 'Christmas Lights',
    pageLink: './Art/Futuregit/index.html',
    imageLink: './Art/Futuregit/Christmas-Lights.gif',
    author: 'Futuregit',
    githubLink: 'https://github.com/Futuregit'
  },
  {
    artName: 'space zoo',
    pageLink: './Art/space_zoo/index.html',
    imageLink: './Art/space_zoo/space_zoo.gif',
    author: 'yuwen-c',
    githubLink: 'https://github.com/yuwen-c'
  },
  {
    artName: 'neon-text flicker glow',
    pageLink: './Art/neon-text flicker glow/neon.html',
    videoLink: './Art/neon-text flicker glow/neon-text flicker glow.gif',
    author: 'Ajay Tyagi',
    githubLink: 'https://github.com/imajaytyagi'
  },
  {
    artName: 'Dice Animation',
    pageLink: './Art/Dice-Animation/dice_animation.html',
    videoLink: './Art/Dice-Animation/dice.gif',
    author: 'Ronit DuttA',
    githubLink: 'https://github.com/RD91'
  },
  {
    artName: 'Fruit Dancing',
    pageLink: './Art/carlacentenor/index.html',
    imageLink: './Art/carlacentenor/fruit.gif',
    author: 'carlacentenor',
    githubLink: 'https://github.com/carlacentenor'
  },
  {
    artName: 'eyes',
    pageLink: './Art/eyes/index.html',
    imageLink: './Art/eyes/eyes.gif',
    author: 'yuwen-c',
    githubLink: 'https://github.com/yuwen-c'
  },
  {
    artName: 'Spooktober Hacktoberfest',
    pageLink: './Art/FredAmartey/index.html',
    imageLink: './Art/FredAmartey/thumbnaill.gif',
    author: 'Fred Amartey',
    githubLink: 'https://github.com/FredAmartey'
  },
  {
    artName: 'Star Wars?',
    pageLink: './Art/henryvalbuena/index.html',
    imageLink: './Art/henryvalbuena/index.gif',
    author: 'Henry Valbuena',
    githubLink: 'https://github.com/henryvalbuena'
  },
  {
    artName: 'UFO',
    pageLink: './Art/UFO/index.html',
    imageLink: './Art/UFO/UFO.png',
    author: 'Abhinav Singh @abhinav9910',
    githubLink: 'https://github.com/abhinav9910'
  },
  {
    artName: 'The Ripple',
    pageLink: './Art/Anmol2/index.html',
    imageLink: './Art/Anmol2/ripple.png',
    author: 'Anmol',
    githubLink: 'https://github.com/Anmol270900'
  },
  {
    artName: 'Rainbow loader',
    pageLink: './Art/ka-hn/rainbow.html',
    imageLink: './Art/ka-hn/rainbow.gif',
    author: 'Karim Hussain',
    githubLink: 'https://github.com/ka-hn'
  },
  {
    artName: 'Action Cam',
    pageLink: './Art/Donovan/index.html',
    imageLink: './Art/Donovan/pureCSS-animation.gif',
    author: 'Donovan Hunter',
    githubLink: 'https://github.com/dhdcode'
  },
  {
    artName: 'The Sun',
    pageLink: './Art/Anmol/index.html',
    imageLink: './Art/Anmol/sun.png',
    author: 'Anmol',
    githubLink: 'https://github.com/Anmol270900'
  },
  {
    artName: 'Flashing Pumpkin',
    pageLink: './Art/KatrinaRose14/index.html',
    imageLink: './Art/KatrinaRose14/FlashingPumpkin.gif',
    author: 'Katrina Yates',
    githubLink: 'https://github.com/KatrinaRose14'
  },
  {
    artName: 'Flipbox',
    pageLink: './Art/Prasheel/index.html',
    imageLink: './Art/Prasheel/flip.gif',
    author: 'Prasheel Soni',
    githubLink: 'https://github.com/ps011'
  },
  {
    artName: '2019 Wave',
    pageLink: './Art/chris-aqui/index.html',
    imageLink: './Art/chris-aqui/2019-jump.gif',
    author: 'Christine Aqui',
    githubLink: 'https://github.com/christine-aqui'
  },
  {
    artName: 'Hover Button Animation',
    pageLink: './Art/Vipul/hover.html',
    imageLink: './Art/Vipul/Screenshot2.png',
    author: 'Vipul',
    githubLink: 'https://github.com/vipuljain08'
  },
  {
    artName: 'Start From Zero',
    pageLink: './Art/Robihdy/index.html',
    imageLink: './Art/Robihdy/start-from-zero.png',
    author: 'Robihdy',
    githubLink: 'https://github.com/Robihdy'
  },
  {
    artName: 'Local Host metaphor',
    pageLink: './Art/Akbar-Cyber/index.html',
    imageLink: './Art/Prateek/localhost.png',
    author: 'Prateek',
    githubLink: 'https://github.com/prateekpatrick'
  },
  {
    artName: 'Akbar-Cyber',
    pageLink: './Art/Akbar-Cyber/index.html',
    imageLink: './Art/Akbar-Cyber/akbar.gif',
    author: 'Akbar',
    githubLink: 'https://github.com/Akbar-Cyber'
  },
  {
    artName: 'Sliding Lines',
    pageLink: './Art/erics0n/sliding-lines/index.html',
    imageLink: './Art/erics0n/sliding-lines/image.gif',
    author: 'erics0n',
    githubLink: 'https://github.com/erics0n'
  },
  {
    artName: 'Triangle',
    pageLink: './Art/Joy/triangle/triangle.html',
    imageLink: './Art/Joy/triangle/triangle.gif',
    author: 'Joy',
    githubLink: 'https://github.com/royranger'
  },
  {
    artName: 'Cube',
    pageLink: './Art/Joy/cube/cube.html',
    imageLink: './Art/Joy/cube/cube.gif',
    author: 'Joy',
    githubLink: 'https://github.com/royranger'
  },
  {
    artName: 'Burger Menu',
    pageLink: './Art/mctrl/burger.html',
    imageLink: './Art/mctrl/burger.gif',
    author: 'Martina',
    githubLink: 'https://github.com/mctrl'
  },
  {
    artName: 'Square Loader',
    pageLink: './Art/Hemant/index.html',
    imageLink: './Art/Hemant/loader.gif',
    author: 'Hemant Garg',
    githubLink: 'https://github.com/hemant-garg'
  },
  {
    artName: 'wake up, neo...',
    pageLink: './Art/samirjouni/TributeToTheMatrix.html',
    imageLink: './Art/samirjouni/sample.gif',
    author: 'Samir Jouni',
    githubLink: 'https://github.com/samirjouni'
  },
  {
    artName: 'Tribute To COD4MW',
    pageLink: './Art/samirjouni2/index.html',
    imageLink: './Art/samirjouni2/sample.gif',
    author: 'Samir Jouni',
    githubLink: 'https://github.com/samirjouni'
  },
  {
    artName: 'Planet',
    pageLink: './Art/ArthurDoom/planet.html',
    imageLink: './Art/ArthurDoom/planet.gif',
    author: 'ArthurDoom',
    githubLink: 'https://github.com/ArthurDoom'
  },
  {
    artName: 'SquarPy',
    pageLink: './Art/Utkarsh/index.html',
    imageLink: './Art/Utkarsh/hack.gif',
    author: 'utkarsh',
    githubLink: 'https://github.com/Utkarsh2604'
  },
  {
    artName: 'Circle',
    pageLink: './Art/Oliver/Circle.html',
    imageLink: './Art/Oliver/circle.gif',
    author: 'Oliver',
    githubLink: 'https://github.com/oliver-gomes'
  },
  {
    artName: 'Ellipse Loader',
    pageLink: './Art/VaibhavKhulbe/EllipseLoader.html',
    imageLink: './Art/VaibhavKhulbe/ellipseLoader.gif',
    author: 'Vaibhav Khulbe',
    githubLink: 'https://github.com/Kvaibhav01'
  },
  {
    artName: 'Simple Loader',
    pageLink: './Art/soumsps/simpleload.html',
    imageLink: './Art/soumsps/sample.gif',
    author: 'Soumendu Sinha',
    githubLink: 'https://github.com/soumsps'
  },
  {
    artName: 'Rollodex',
    pageLink: './Art/Shruti/rolling.html',
    imageLink: './Art/Shruti/rolling.gif',
    author: 'Shruti',
    githubLink: 'https://github.com/shruti49'
  },
  {
    artName: 'Cute Cat',
    pageLink: './Art/Alghi/cat.html',
    imageLink: './Art/Alghi/cat.gif',
    author: 'Alghi',
    githubLink: 'https://github.com/darklordace'
  },
  {
    artName: 'r2d2d starwerz',
    pageLink: './Art/izzycs/index.html',
    imageLink: './Art/izzycs/r2d2d.gif',
    author: 'Joy',
    githubLink: 'https://github.com/izzycs'
  },
  {
    artName: 'ZtM Text',
    pageLink: './Art/Di4iMoRtAl/ZtM_text_animation.html',
    imageLink: './Art/Di4iMoRtAl/ZtM_animation.gif',
    author: 'Di4iMoRtAl',
    githubLink: 'https://github.com/dppeykov'
  },
  {
    artName: 'Circles',
    pageLink: './Art/Bhuvana/circles.html',
    imageLink: './Art/Bhuvana/circles.gif',
    author: 'Bhuvana',
    githubLink: 'https://github.com/bhuvana-guna'
  },
  {
    artName: 'Bird',
    pageLink: './Art/Bhuvana/bird.html',
    imageLink: './Art/Bhuvana/bird.gif',
    author: 'Bhuvana',
    githubLink: 'https://github.com/bhuvana-guna'
  },
  {
    artName: 'Loader',
    pageLink: './Art/Bhuvana/loader.html',
    imageLink: './Art/Bhuvana/loader.gif',
    author: 'Bhuvana',
    githubLink: 'https://github.com/bhuvana-guna'
  },
  {
    artName: 'Simple blinking loading circles',
    pageLink: './Art/Rahul/index.html',
    imageLink: './Art/Rahul/loading.gif',
    author: 'Rahul',
    githubLink: 'https://github.com/kohli6010'
  },
  {
    artName: 'Css Pulse',
    pageLink: './Art/Aszmel/pulse.html',
    imageLink: './Art/Aszmel/css_pulse.gif',
    author: 'Aszmel',
    githubLink: 'https://github.com/Aszmel'
  },
  {
    artName: 'Circle Bounce',
    pageLink: './Art/Edmund/index.html',
    imageLink: './Art/Edmund/circle-bounce.gif',
    author: 'Edmund',
    githubLink: 'https://github.com/edmund1645'
  },
  {
    artName: 'Heart Beating',
    pageLink: './Art/Regem/index.html',
    imageLink: './Art/Regem/heart.jpg',
    author: 'Regem',
    githubLink: 'https://github.com/GemzBond'
  },
  {
    artName: 'Fading Circles',
    pageLink: './Art/Ankit/fadeCircle.html',
    imageLink: './Art/Ankit/fadeCircles.png',
    author: 'Ankit Srivastava',
    githubLink: 'https://github.com/a18nov'
  },
  {
    artName: 'Hacktoberfest 2019',
    pageLink: './Art/jpk3lly/animation.html',
    imageLink: './Art/jpk3lly/JPs_Animation_GIF.gif',
    author: 'jpk3lly',
    githubLink: 'https://github.com/jpk3lly'
  },
  {
    artName: 'Name Rotator',
    pageLink: './Art/Meet/name.html',
    imageLink: './Art/Meet/name.gif',
    author: 'Meet',
    githubLink: 'https://github.com/Meet1103'
  },
  {
    artName: 'Ball Rotator',
    pageLink: './Art/Bibekpreet/index.html',
    imageLink: './Art/Bibekpreet/ball.gif',
    author: 'Bibekpreet',
    githubLink: 'https://github.com/bibekpreet99'
  },
  {
    artName: 'ephiphany',
    pageLink: './Art/OctavianIlies/index.html',
    imageLink: './Art/OctavianIlies/ephiphany.gif',
    author: 'OctavianIlies',
    githubLink: 'https://github.com/OctavianIlies'
  },
  {
    artName: 'Loading',
    pageLink: './Art/jh1992jh/loading.html',
    imageLink: './Art/jh1992jh/loading.gif',
    author: 'jh1992jh',
    githubLink: 'https://github.com/jh1992jh'
  },
  {
    artName: 'ZTM Colors',
    pageLink: './Art/Godnon/index.html',
    imageLink: './Art/Godnon/ZTMcAnim.gif',
    author: 'Godnon',
    githubLink: 'https://github.com/godnondsilva'
  },
  {
    artName: 'Hover Effect',
    pageLink: './Art/Shubhankar/index.html',
    imageLink: './Art/Shubhankar/hackoctober.gif',
    author: 'Shubhankar',
    githubLink: 'https://github.com/shubhdwiv12'
  },
  {
    artName: 'Bouncing Fading Circles',
    pageLink: './Art/AyoubIssaad/index.html',
    imageLink: './Art/AyoubIssaad/BouncingFadingCircles.gif',
    author: 'AyoubIssaad',
    githubLink: 'https://github.com/AyoubIssaad'
  },
  {
    artName: '5 balls preloader',
    pageLink: './Art/Nnaji-Victor/index.html',
    imageLink: './Art/Nnaji-Victor/5_balls.gif',
    author: 'Nnaji Victor',
    githubLink: 'https://github.com/Nnaji-Victor'
  },
  {
    artName: 'ZTM Bouncer',
    pageLink: './Art/Josia/bouncer.html',
    imageLink: './Art/Josia/ztmbouncer.gif',
    author: 'Josia Rodriguez',
    githubLink: 'https://github.com/josiarod'
  },
  {
    artName: 'Hacktober loading animation',
    pageLink: './Art/mehul1011/index.html',
    imageLink: './Art/mehul1011/loading.gif',
    author: 'Mehul1011',
    githubLink: 'https://github.com/mehul1011'
  },
  {
    artName: 'Loading Dots',
    pageLink: './Art/devSergiu/index.html',
    imageLink: './Art/devSergiu/loading.gif',
    author: 'devSergiu',
    githubLink: 'https://github.com/devsergiu'
  },
  {
    artName: 'TypeWriter effect',
    pageLink: './Art/Sidharth/Typing_Text.html',
    imageLink: './Art/Sidharth/type_writer.gif',
    author: 'Sidharth',
    githubLink: 'https://github.com/Sidharth98'
  },
  {
    artName: 'Blue Spin',
    pageLink: './Art/JamesW/index.html',
    imageLink: './Art/JamesW/hacktober_spin.gif',
    author: 'James Whitney',
    githubLink: 'https://github.com/jameswhitney'
  },
  {
    artName: 'Loading Animation',
    pageLink: './Art/Sidharth/Loading.html',
    imageLink: './Art/Sidharth/Loading.gif',
    author: 'Sidharth',
    githubLink: 'https://github.com/Sidharth98'
  },
  {
    artName: 'Rotation',
    pageLink: './Art/alenanog/index.html',
    imageLink: './Art/alenanog/rotation.gif',
    author: 'Alena A.',
    githubLink: 'https://github.com/alenanog'
  },
  {
    artName: 'Colors in your life',
    pageLink: './Art/Atipahy/colors.html',
    imageLink: './Art/Atipahy/colors.png',
    author: 'Christos Chr',
    githubLink: 'https://github.com/atipaHy'
  },
  {
    artName: 'Orb',
    pageLink: './Art/Jkbicbic/orb.html',
    imageLink: './Art/Jkbicbic/orb.gif',
    author: 'John Kennedy Bicbic',
    githubLink: 'https://github.com/jkbicbic'
  },
  {
    artName: 'Charging...',
    pageLink: './Art/Afraz/charging.html',
    imageLink: './Art/Afraz/charging.gif',
    author: 'Afraz',
    githubLink: 'https://github.com/afrazz'
  },
  {
    artName: 'Charging...',
    pageLink: './Art/DepStep/depstep.html',
    imageLink: './Art/DepStep/depstep.gif',
    author: 'DepStep',
    githubLink: 'https://github.com/stephD'
  },
  {
    artName: 'Dancing Ball...',
    pageLink: './Art/DaveFres/index.html',
    imageLink: './Art/DaveFres/ball.gif',
    author: 'DaveFres',
    githubLink: 'https://github.com/DaveFres'
  },
  {
    artName: 'animatron',
    pageLink: './Art/animatron/index.html',
    imageLink: './Art/animatron/trance.gif',
    author: 'jomahay',
    githubLink: 'https://github.com/jomahay'
  },
  {
    artName: 'Sunshine',
    pageLink: './Art/Pavelisp/sunshine.html',
    imageLink: './Art/Pavelisp/sunshine.gif',
    author: 'Pavel Isp',
    githubLink: 'https://github.com/pavelisp'
  },
  {
    artName: 'SoundBoxes',
    pageLink: './Art/Hbarang/SoundBox.html',
    imageLink: './Art/Hbarang/SoundBoxAnimation.gif',
    author: 'Hbarang',
    githubLink: 'https://github.com/hbarang'
  },
  {
    artName: 'Cheshire',
    pageLink: './Art/Ckanelin/index.html',
    imageLink: './Art/Ckanelin/Cheshire.gif',
    author: 'Ckanelin',
    githubLink: 'https://github.com/ckanelin'
  },
  {
    artName: 'Disappear',
    pageLink: './Art/Stacy/index.html',
    imageLink: './Art/Stacy/disappear.gif',
    author: 'Stacy',
    githubLink: 'https://github.com/stacyholtz6'
  },
  {
    artName: 'Ellipse Spinner',
    pageLink: './Art/Sabina/ellipse_spinner.html',
    imageLink: './Art/Sabina/ellipse_spinner.png',
    author: 'Sabina Abbasova',
    githubLink: 'https://github.com/sabina929'
  },
  {
    artName: 'NightSky',
    pageLink: './Art/AndyS/index.html',
    imageLink: './Art/AndyS/Capture.GIF',
    author: 'AndyS',
    githubLink: 'https://github.com/AndyS1988'
  },
  {
    artName: 'Hungry',
    pageLink: './Art/diegchav/index.html',
    imageLink: './Art/diegchav/hungry.gif',
    author: 'Diego Chz',
    githubLink: 'https://github.com/diegchav'
  },
  {
    artName: 'Hover Text Animation',
    pageLink: './Art/AyoubIssaad2/index.html',
    imageLink: './Art/AyoubIssaad2/hoverTextAnimation.gif',
    author: 'AyoubIssaad',
    githubLink: 'https://github.com/AyoubIssaad'
  },
  {
    artName: 'Colorize',
    pageLink: './Art/JimBratsos/colorize.html',
    imageLink: './Art/JimBratsos/Colorize.gif',
    author: 'Jim Bratsos',
    githubLink: 'https://github.com/JimBratsos'
  },
  {
    artName: 'Hacktober Spooktacular',
    pageLink: 'Art/Elex/index.html',
    imageLink: ['./Art/Elex/hhs.gif'],
    author: 'William Poisel (LordCobra)',
    githubLink: 'https://github.com/epoisel'
  },
  {
    artName: 'Circley',
    pageLink: './Art/Tranjenny/indexjenny.html',
    imageLink: './Art/Tranjenny/zerojenny.gif',
    author: 'Tranjenny',
    githubLink: 'https://github.com/Tranjenny'
  },
  {
    artName: 'My Vietnam',
    pageLink: './Art/nhbduy/index.html',
    imageLink: './Art/nhbduy/my-vietnam.gif',
    author: 'Hoang-Bao-Duy NGUYEN',
    githubLink: 'https://github.com/nhbduy'
  },
  {
    artName: 'Hactoberfest Bus',
    pageLink: './Art/shahpranaf/index.html',
    imageLink: './Art/shahpranaf/hacktoberfest_bus.gif',
    author: 'Pranav Shah',
    githubLink: 'https://github.com/shahpranaf'
  },
  {
    artName: 'Hacktoberfest',
    pageLink: './Art/robihid/index.html',
    imageLink: './Art/robihid/hacktoberfest.png',
    author: 'robihid',
    githubLink: 'https://github.com/robihid'
  },
  {
    artName: 'Hi there',
    pageLink: './Art/Aki/index.html',
    imageLink: './Art/Aki/giphy.gif',
    author: 'Aki',
    githubLink: 'https://github.com/akmalist'
  },
  {
    artName: '3D css animation',
    pageLink: './Art/animationtion/index.html',
    imageLink: './Art/animation/css3drotate.gif',
    author: 'christ',
    githubLink: 'https://github.com/christ-87'
  },
  {
    artName: 'Hacktoberfest 2019!',
    pageLink: './Art/RedSquirrrel/index.html',
    imageLink: './Art/RedSquirrrel/index.html/animation.PNG',
    author: 'RedSquirrrel',
    githubLink: 'https://github.com/RedSquirrrel'
  },
  {
    artName: 'Sliding text',
    pageLink: './Art/Flattopz/index.html',
    imageLink: './Art/Flattopz/SlidingText.gif',
    author: 'Flattopz',
    githubLink: 'https://github.com/hjpunzalan'
  },
  {
    artName: 'Rainbow Color Changer',
    pageLink: './Art/mmshr/index.html',
    imageLink: './Art/mmshr/rainbow.gif',
    author: 'mmosehauer',
    githubLink: 'https://github.com/mmosehauer'
  },
  {
    artName: 'World of Coding',
    pageLink: './Art/tom_kn/coding.html',
    imageLink: './Art/tom_kn/coding.gif',
    author: 'Tamas Knisz',
    githubLink: 'https://github.com/TamasKn'
  },
  {
    artName: 'Initial Bounce',
    pageLink: './Art/Juwana/initial.html',
    imageLink: './Art/Juwana/InitialBounce.gif',
    author: 'Juwana',
    githubLink: 'https://github.com/JZerman2018'
  },
  {
    artName: 'Atom',
    pageLink: './Art/Teva/index.html',
    imageLink: './Art/Teva/atom.gif',
    author: 'Teva',
    githubLink: 'https://github.com/TevaHenry'
  },
  {
    artName: 'Be Awesome',
    pageLink: './Art/TigerAsH/index.html',
    imageLink: './Art/TigerAsH/be-awesome.jpg',
    author: 'TigerAsH',
    githubLink: 'https://github.com/TigerAsH94'
  },
  {
    artName: 'Rainbow Colors',
    pageLink: './Art/Sanjeev/index.html',
    imageLink: './Art/Sanjeev/animation.gif',
    author: 'Sanjeev Panday',
    githubLink: 'https://github.com/Sanjeev-Panday'
  },
  {
    artName: 'ZtM',
    pageLink: './Art/thoyvo/index.html',
    imageLink: './Art/thoyvo/ztm.gif',
    author: 'Thoyvo',
    githubLink: 'https://github.com/thoyvo'
  },
  {
    artName: 'Fast Fishes',
    pageLink: './Art/4ront/index.html',
    imageLink: './Art/4ront/fishes.gif',
    author: '4rontender',
    githubLink: 'https://github.com/RinatValiullov'
  },
  {
    artName: 'Loading...',
    pageLink: './Art/RedSquirrrel2/loading.html',
    imageLink: './Art/RedSquirrrel2/loading.gif',
    author: 'RedSquirrrel',
    githubLink: 'https://github.com/RedSquirrrel'
  },
  {
    artName: 'Animated Cube',
    pageLink: './Art/Animated Cube/index.html',
    imageLink: './Art/Animated Cube/cube.gif',
    author: 'RedSquirrrel',
    githubLink: 'https://github.com/RedSquirrrel'
  },
  {
    artName: 'Calm Ubuntu',
    pageLink: './Art/schupat/index.html',
    imageLink: './Art/schupat/preview.gif',
    author: 'schupat',
    githubLink: 'https://github.com/schupat'
  },
  {
    artName: 'Solar System',
    pageLink: './Art/DSandberg93/index.html',
    imageLink: './Art/DSandberg93/SolarSystem.gif',
    author: 'DSandberg93',
    githubLink: 'https://github.com/DSandberg93'
  },
  {
    artName: 'Boo',
    pageLink: './Art/VerityB/index.html',
    imageLink: './Art/VerityB/boo.gif',
    author: 'VerityB',
    githubLink: 'https://github.com/VerityB'
  },
  {
    artName: 'Hacktoberfest Ghost',
    pageLink: './Art/cTahirih/index.html',
    imageLink: './Art/cTahirih/ghost.png',
    author: 'cTahirih',
    githubLink: 'https://github.com/cTahirih'
  },
  {
    artName: 'Clock',
    pageLink: './Art/Abdul/index.html',
    imageLink: './Art/Abdul/Clock.png',
    author: 'Abdul Rahman',
    githubLink: 'https://github.com/abdulrahman118'
  },
  {
    artName: 'Loading Cube',
    pageLink: './Art/andrearizzello/index.html',
    imageLink: './Art/andrearizzello/index.gif',
    author: 'Andrea Rizzello',
    githubLink: 'https://github.com/andrearizzello'
  },
  {
    artName: 'Wall Dropping Logo',
    pageLink: './Art/shivams136/index.html',
    imageLink: './Art/shivams136/walldrop.gif',
    author: 'Shivam Sharma',
    githubLink: 'https://github.com/ShivamS136'
  },
  {
    artName: 'Infinite Race',
    pageLink: './Art/levermanx/index.html',
    imageLink: './Art/levermanx/anim.gif',
    author: 'Levermanx',
    githubLink: 'https://github.com/levermanx'
  },
  {
    artName: 'Hover to Rotate Text',
    pageLink: './Art/faiz_hameed/index.html',
    imageLink: './Art/faiz_hameed/hackto.gif',
    author: 'Faiz Hameed',
    githubLink: 'https://github.com/faizhameed'
  },
  {
    artName: 'HalloHacktober Greeting!',
    pageLink: './Art/lusalga/index.html',
    imageLink: './Art/lusalga/lu.gif',
    author: 'Lucieni A. Saldanha',
    githubLink: 'https://github.com/lusalga/'
  },
  {
    artName: 'Time goes by',
    pageLink: './Art/WolfgangKreminger/index.html',
    imageLink: './Art/WolfgangKreminger/showcase.gif',
    author: 'Wolfgang Kreminger',
    githubLink: 'https://github.com/r4pt0s'
  },
  {
    artName: 'Bouncing Text!',
    pageLink: './Art/AbdulsalamAbdulrahman/index.html',
    imageLink: './Art/AbdulsalamAbdulrahman/Bouncingtxt.gif',
    author: 'Abdulsalam Abdulrahman',
    githubLink: 'https://github.com/AbdulsalamAbdulrahman/'
  },
  {
    artName: 'Simple Phone Animation',
    pageLink: './Art/Lala/index.html',
    imageLink: './Art/Lala/phone.gif',
    author: 'Olamide Aboyeji',
    githubLink: 'https://github.com/aolamide'
  },
  {
    artName: 'Synthwave Sunset',
    pageLink: './Art/brunobolting/index.html',
    imageLink: './Art/brunobolting/synthwave-sunset.gif',
    author: 'Bruno Bolting',
    githubLink: 'https://github.com/brunobolting/'
  },
  {
    artName: 'That Animation',
    pageLink: './Art/MaKloudz/index.html',
    imageLink: './Art/MaKloudz/dat-animation.gif',
    author: 'Blessing Mutava',
    githubLink: 'https://github.com/MaKloudz'
  },
  {
    artName: 'animatron',
    pageLink: './Art/animatron/index.html',
    imageLink: './Art/animatron/trance.gif',
    author: 'nick981837',
    githubLink: 'https://github.com/nick981837'
  },
  {
    artName: 'abhishek9686',
    pageLink: './Art/abhishek9686/index.html',
    imageLink: './Art/abhishek9686/loading.gif',
    author: 'abhishek9686',
    githubLink: 'https://github.com/abhishek9686'
  },

  {
    artName: 'Animecircles',
    pageLink: './Art/Animecircles/index.html',
    imageLink: './Art/animatron/',
    author: 'Geamoding',
    githubLink: 'https://github.com/gilbertekalea'
  },
  {
    artName: 'ZTM Animation',
    pageLink: './Art/EricPuskas/index.html',
    imageLink: './Art/EricPuskas/index.gif',
    author: 'Eric Puskas',
    githubLink: 'https://github.com/EricPuskas'
  },
  {
    artName: 'LSD Rainbow Trip: Phase 1',
    pageLink: './Art/AbsMechanik/index.html',
    imageLink: './Art/AbsMechanik/AbsMechanik_Animation.gif',
    author: 'AbsMechanik',
    githubLink: 'https://github.com/AbsMechanik'
  },
  {
    artName: 'Christmas Lights',
    pageLink: './Art/Futuregit/index.html',
    imageLink: './Art/Futuregit/Christmas-Lights.gif',
    author: 'Futuregit',
    githubLink: 'https://github.com/Futuregit'
  },
  {
    artName: 'Fruit Dancing',
    pageLink: './Art/carlacentenor/index.html',
    imageLink: './Art/carlacentenor/fruit.gif',
    author: 'carlacentenor',
    githubLink: 'https://github.com/carlacentenor'
  },
  {
    artName: 'Spooktober Hacktoberfest',
    pageLink: './Art/FredAmartey/index.html',
    imageLink: './Art/FredAmartey/thumbnaill.gif',
    author: 'Fred Amartey',
    githubLink: 'https://github.com/FredAmartey'
  },
  {
    artName: 'Star Wars?',
    pageLink: './Art/henryvalbuena/index.html',
    imageLink: './Art/henryvalbuena/index.gif',
    author: 'Henry Valbuena',
    githubLink: 'https://github.com/henryvalbuena'
  },
  {
    artName: 'UFO',
    pageLink: './Art/UFO/index.html',
    imageLink: './Art/UFO/UFO.png',
    author: 'Abhinav Singh @abhinav9910',
    githubLink: 'https://github.com/abhinav9910'
  },
  {
    artName: 'The Ripple',
    pageLink: './Art/Anmol2/index.html',
    imageLink: './Art/Anmol2/ripple.png',
    author: 'Anmol',
    githubLink: 'https://github.com/Anmol270900'
  },
  {
    artName: 'Rainbow loader',
    pageLink: './Art/ka-hn/rainbow.html',
    imageLink: './Art/ka-hn/rainbow.gif',
    author: 'Karim Hussain',
    githubLink: 'https://github.com/ka-hn'
  },
  {
    artName: 'Action Cam',
    pageLink: './Art/Donovan/index.html',
    imageLink: './Art/Donovan/pureCSS-animation.gif',
    author: 'Donovan Hunter',
    githubLink: 'https://github.com/dhdcode'
  },
  {
    artName: 'The Sun',
    pageLink: './Art/Anmol/index.html',
    imageLink: './Art/Anmol/sun.png',
    author: 'Anmol',
    githubLink: 'https://github.com/Anmol270900'
  },
  {
    artName: 'Flashing Pumpkin',
    pageLink: './Art/KatrinaRose14/index.html',
    imageLink: './Art/KatrinaRose14/FlashingPumpkin.gif',
    author: 'Katrina Yates',
    githubLink: 'https://github.com/KatrinaRose14'
  },
  {
    artName: 'Flipbox',
    pageLink: './Art/Prasheel/index.html',
    imageLink: './Art/Prasheel/flip.gif',
    author: 'Prasheel Soni',
    githubLink: 'https://github.com/ps011'
  },
  {
    artName: '2019 Wave',
    pageLink: './Art/chris-aqui/index.html',
    imageLink: './Art/chris-aqui/2019-jump.gif',
    author: 'Christine Aqui',
    githubLink: 'https://github.com/christine-aqui'
  },
  {
    artName: 'Hover Button Animation',
    pageLink: './Art/Vipul/hover.html',
    imageLink: './Art/Vipul/Screenshot2.png',
    author: 'Vipul',
    githubLink: 'https://github.com/vipuljain08'
  },
  {
    artName: 'Start From Zero',
    pageLink: './Art/Robihdy/index.html',
    imageLink: './Art/Robihdy/start-from-zero.png',
    author: 'Robihdy',
    githubLink: 'https://github.com/Robihdy'
  },
  {
    artName: 'Local Host metaphor',
    pageLink: './Art/Akbar-Cyber/index.html',
    imageLink: './Art/Prateek/localhost.png',
    author: 'Prateek',
    githubLink: 'https://github.com/prateekpatrick'
  },
  {
    artName: 'Akbar-Cyber',
    pageLink: './Art/Akbar-Cyber/index.html',
    imageLink: './Art/Akbar-Cyber/akbar.gif',
    author: 'Akbar',
    githubLink: 'https://github.com/Akbar-Cyber'
  },
  {
    artName: 'Sliding Lines',
    pageLink: './Art/erics0n/sliding-lines/index.html',
    imageLink: './Art/erics0n/sliding-lines/image.gif',
    author: 'erics0n',
    githubLink: 'https://github.com/erics0n'
  },
  {
    artName: 'Triangle',
    pageLink: './Art/Joy/triangle/triangle.html',
    imageLink: './Art/Joy/triangle/triangle.gif',
    author: 'Joy',
    githubLink: 'https://github.com/royranger'
  },
  {
    artName: 'Cube',
    pageLink: './Art/Joy/cube/cube.html',
    imageLink: './Art/Joy/cube/cube.gif',
    author: 'Joy',
    githubLink: 'https://github.com/royranger'
  },
  {
    artName: 'Burger Menu',
    pageLink: './Art/mctrl/burger.html',
    imageLink: './Art/mctrl/burger.gif',
    author: 'Martina',
    githubLink: 'https://github.com/mctrl'
  },
  {
    artName: 'Square Loader',
    pageLink: './Art/Hemant/index.html',
    imageLink: './Art/Hemant/loader.gif',
    author: 'Hemant Garg',
    githubLink: 'https://github.com/hemant-garg'
  },
  {
    artName: 'wake up, neo...',
    pageLink: './Art/samirjouni/TributeToTheMatrix.html',
    imageLink: './Art/samirjouni/sample.gif',
    author: 'Samir Jouni',
    githubLink: 'https://github.com/samirjouni'
  },
  {
    artName: 'Tribute To COD4MW',
    pageLink: './Art/samirjouni2/index.html',
    imageLink: './Art/samirjouni2/sample.gif',
    author: 'Samir Jouni',
    githubLink: 'https://github.com/samirjouni'
  },
  {
    artName: 'Planet',
    pageLink: './Art/ArthurDoom/planet.html',
    imageLink: './Art/ArthurDoom/planet.gif',
    author: 'ArthurDoom',
    githubLink: 'https://github.com/ArthurDoom'
  },
  {
    artName: 'SquarPy',
    pageLink: './Art/Utkarsh/index.html',
    imageLink: './Art/Utkarsh/hack.gif',
    author: 'utkarsh',
    githubLink: 'https://github.com/Utkarsh2604'
  },
  {
    artName: 'Circle',
    pageLink: './Art/Oliver/Circle.html',
    imageLink: './Art/Oliver/circle.gif',
    author: 'Oliver',
    githubLink: 'https://github.com/oliver-gomes'
  },
  {
    artName: 'Ellipse Loader',
    pageLink: './Art/VaibhavKhulbe/EllipseLoader.html',
    imageLink: './Art/VaibhavKhulbe/ellipseLoader.gif',
    author: 'Vaibhav Khulbe',
    githubLink: 'https://github.com/Kvaibhav01'
  },
  {
    artName: 'Simple Loader',
    pageLink: './Art/soumsps/simpleload.html',
    imageLink: './Art/soumsps/sample.gif',
    author: 'Soumendu Sinha',
    githubLink: 'https://github.com/soumsps'
  },
  {
    artName: 'Rollodex',
    pageLink: './Art/Shruti/rolling.html',
    imageLink: './Art/Shruti/rolling.gif',
    author: 'Shruti',
    githubLink: 'https://github.com/shruti49'
  },
  {
    artName: 'Cute Cat',
    pageLink: './Art/Alghi/cat.html',
    imageLink: './Art/Alghi/cat.gif',
    author: 'Alghi',
    githubLink: 'https://github.com/darklordace'
  },
  {
    artName: 'ZtM Text',
    pageLink: './Art/Di4iMoRtAl/ZtM_text_animation.html',
    imageLink: './Art/Di4iMoRtAl/ZtM_animation.gif',
    author: 'Di4iMoRtAl',
    githubLink: 'https://github.com/dppeykov'
  },
  {
    artName: 'Circles',
    pageLink: './Art/Bhuvana/circles.html',
    imageLink: './Art/Bhuvana/circles.gif',
    author: 'Bhuvana',
    githubLink: 'https://github.com/bhuvana-guna'
  },
  {
    artName: 'Bird',
    pageLink: './Art/Bhuvana/bird.html',
    imageLink: './Art/Bhuvana/bird.gif',
    author: 'Bhuvana',
    githubLink: 'https://github.com/bhuvana-guna'
  },
  {
    artName: 'Loader',
    pageLink: './Art/Bhuvana/loader.html',
    imageLink: './Art/Bhuvana/loader.gif',
    author: 'Bhuvana',
    githubLink: 'https://github.com/bhuvana-guna'
  },
  {
    artName: 'Simple blinking loading circles',
    pageLink: './Art/Rahul/index.html',
    imageLink: './Art/Rahul/loading.gif',
    author: 'Rahul',
    githubLink: 'https://github.com/kohli6010'
  },
  {
    artName: 'Css Pulse',
    pageLink: './Art/Aszmel/pulse.html',
    imageLink: './Art/Aszmel/css_pulse.gif',
    author: 'Aszmel',
    githubLink: 'https://github.com/Aszmel'
  },
  {
    artName: 'Circle Bounce',
    pageLink: './Art/Edmund/index.html',
    imageLink: './Art/Edmund/circle-bounce.gif',
    author: 'Edmund',
    githubLink: 'https://github.com/edmund1645'
  },
  {
    artName: 'Heart Beating',
    pageLink: './Art/Regem/index.html',
    imageLink: './Art/Regem/heart.jpg',
    author: 'Regem',
    githubLink: 'https://github.com/GemzBond'
  },
  {
    artName: 'Fading Circles',
    pageLink: './Art/Ankit/fadeCircle.html',
    imageLink: './Art/Ankit/fadeCircles.png',
    author: 'Ankit Srivastava',
    githubLink: 'https://github.com/a18nov'
  },
  {
    artName: 'Hacktoberfest 2019',
    pageLink: './Art/jpk3lly/animation.html',
    imageLink: './Art/jpk3lly/JPs_Animation_GIF.gif',
    author: 'jpk3lly',
    githubLink: 'https://github.com/jpk3lly'
  },
  {
    artName: 'Name Rotator',
    pageLink: './Art/Meet/name.html',
    imageLink: './Art/Meet/name.gif',
    author: 'Meet',
    githubLink: 'https://github.com/Meet1103'
  },
  {
    artName: 'Ball Rotator',
    pageLink: './Art/Bibekpreet/index.html',
    imageLink: './Art/Bibekpreet/ball.gif',
    author: 'Bibekpreet',
    githubLink: 'https://github.com/bibekpreet99'
  },
  {
    artName: 'ephiphany',
    pageLink: './Art/OctavianIlies/index.html',
    imageLink: './Art/OctavianIlies/ephiphany.gif',
    author: 'OctavianIlies',
    githubLink: 'https://github.com/OctavianIlies'
  },
  {
    artName: 'Loading',
    pageLink: './Art/jh1992jh/loading.html',
    imageLink: './Art/jh1992jh/loading.gif',
    author: 'jh1992jh',
    githubLink: 'https://github.com/jh1992jh'
  },
  {
    artName: 'ZTM Colors',
    pageLink: './Art/Godnon/index.html',
    imageLink: './Art/Godnon/ZTMcAnim.gif',
    author: 'Godnon',
    githubLink: 'https://github.com/godnondsilva'
  },
  {
    artName: 'Hover Effect',
    pageLink: './Art/Shubhankar/index.html',
    imageLink: './Art/Shubhankar/hackoctober.gif',
    author: 'Shubhankar',
    githubLink: 'https://github.com/shubhdwiv12'
  },
  {
    artName: 'Bouncing Fading Circles',
    pageLink: './Art/AyoubIssaad/index.html',
    imageLink: './Art/AyoubIssaad/BouncingFadingCircles.gif',
    author: 'AyoubIssaad',
    githubLink: 'https://github.com/AyoubIssaad'
  },
  {
    artName: '5 balls preloader',
    pageLink: './Art/Nnaji-Victor/index.html',
    imageLink: './Art/Nnaji-Victor/5_balls.gif',
    author: 'Nnaji Victor',
    githubLink: 'https://github.com/Nnaji-Victor'
  },
  {
    artName: 'ZTM Bouncer',
    pageLink: './Art/Josia/bouncer.html',
    imageLink: './Art/Josia/ztmbouncer.gif',
    author: 'Josia Rodriguez',
    githubLink: 'https://github.com/josiarod'
  },
  {
    artName: 'Hacktober loading animation',
    pageLink: './Art/mehul1011/index.html',
    imageLink: './Art/mehul1011/loading.gif',
    author: 'Mehul1011',
    githubLink: 'https://github.com/mehul1011'
  },
  {
    artName: 'Loading Dots',
    pageLink: './Art/devSergiu/index.html',
    imageLink: './Art/devSergiu/loading.gif',
    author: 'devSergiu',
    githubLink: 'https://github.com/devsergiu'
  },
  {
    artName: 'TypeWriter effect',
    pageLink: './Art/Sidharth/Typing_Text.html',
    imageLink: './Art/Sidharth/type_writer.gif',
    author: 'Sidharth',
    githubLink: 'https://github.com/Sidharth98'
  },
  {
    artName: 'Blue Spin',
    pageLink: './Art/JamesW/index.html',
    imageLink: './Art/JamesW/hacktober_spin.gif',
    author: 'James Whitney',
    githubLink: 'https://github.com/jameswhitney'
  },
  {
    artName: 'Loading Animation',
    pageLink: './Art/Sidharth/Loading.html',
    imageLink: './Art/Sidharth/Loading.gif',
    author: 'Sidharth',
    githubLink: 'https://github.com/Sidharth98'
  },
  {
    artName: 'Rotation',
    pageLink: './Art/alenanog/index.html',
    imageLink: './Art/alenanog/rotation.gif',
    author: 'Alena A.',
    githubLink: 'https://github.com/alenanog'
  },
  {
    artName: 'Colors in your life',
    pageLink: './Art/Atipahy/colors.html',
    imageLink: './Art/Atipahy/colors.png',
    author: 'Christos Chr',
    githubLink: 'https://github.com/atipaHy'
  },
  {
    artName: 'Orb',
    pageLink: './Art/Jkbicbic/orb.html',
    imageLink: './Art/Jkbicbic/orb.gif',
    author: 'John Kennedy Bicbic',
    githubLink: 'https://github.com/jkbicbic'
  },
  {
    artName: 'Charging...',
    pageLink: './Art/Afraz/charging.html',
    imageLink: './Art/Afraz/charging.gif',
    author: 'Afraz',
    githubLink: 'https://github.com/afrazz'
  },
  {
    artName: 'Charging...',
    pageLink: './Art/DepStep/depstep.html',
    imageLink: './Art/DepStep/depstep.gif',
    author: 'DepStep',
    githubLink: 'https://github.com/stephD'
  },
  {
    artName: 'Dancing Ball...',
    pageLink: './Art/DaveFres/index.html',
    imageLink: './Art/DaveFres/ball.gif',
    author: 'DaveFres',
    githubLink: 'https://github.com/DaveFres'
  },
  {
    artName: 'animatron',
    pageLink: './Art/animatron/index.html',
    imageLink: './Art/animatron/trance.gif',
    author: 'jomahay',
    githubLink: 'https://github.com/jomahay'
  },
  {
    artName: 'Sunshine',
    pageLink: './Art/Pavelisp/sunshine.html',
    imageLink: './Art/Pavelisp/sunshine.gif',
    author: 'Pavel Isp',
    githubLink: 'https://github.com/pavelisp'
  },
  {
    artName: 'SoundBoxes',
    pageLink: './Art/Hbarang/SoundBox.html',
    imageLink: './Art/Hbarang/SoundBoxAnimation.gif',
    author: 'Hbarang',
    githubLink: 'https://github.com/hbarang'
  },
  {
    artName: 'Cheshire',
    pageLink: './Art/Ckanelin/index.html',
    imageLink: './Art/Ckanelin/Cheshire.gif',
    author: 'Ckanelin',
    githubLink: 'https://github.com/ckanelin'
  },
  {
    artName: 'Disappear',
    pageLink: './Art/Stacy/index.html',
    imageLink: './Art/Stacy/disappear.gif',
    author: 'Stacy',
    githubLink: 'https://github.com/stacyholtz6'
  },
  {
    artName: 'Ellipse Spinner',
    pageLink: './Art/Sabina/ellipse_spinner.html',
    imageLink: './Art/Sabina/ellipse_spinner.png',
    author: 'Sabina Abbasova',
    githubLink: 'https://github.com/sabina929'
  },
  {
    artName: 'NightSky',
    pageLink: './Art/AndyS/index.html',
    imageLink: './Art/AndyS/Capture.GIF',
    author: 'AndyS',
    githubLink: 'https://github.com/AndyS1988'
  },
  {
    artName: 'Hungry',
    pageLink: './Art/diegchav/index.html',
    imageLink: './Art/diegchav/hungry.gif',
    author: 'Diego Chz',
    githubLink: 'https://github.com/diegchav'
  },
  {
    artName: 'Hover Text Animation',
    pageLink: './Art/AyoubIssaad2/index.html',
    imageLink: './Art/AyoubIssaad2/hoverTextAnimation.gif',
    author: 'AyoubIssaad',
    githubLink: 'https://github.com/AyoubIssaad'
  },
  {
    artName: 'Colorize',
    pageLink: './Art/JimBratsos/colorize.html',
    imageLink: './Art/JimBratsos/Colorize.gif',
    author: 'Jim Bratsos',
    githubLink: 'https://github.com/JimBratsos'
  },
  {
    artName: 'Hacktober Spooktacular',
    pageLink: 'Art/Elex/index.html',
    imageLink: ['./Art/Elex/hhs.gif'],
    author: 'William Poisel (LordCobra)',
    githubLink: 'https://github.com/epoisel'
  },
  {
    artName: 'Circley',
    pageLink: './Art/Tranjenny/indexjenny.html',
    imageLink: './Art/Tranjenny/zerojenny.gif',
    author: 'Tranjenny',
    githubLink: 'https://github.com/Tranjenny'
  },
  {
    artName: 'My Vietnam',
    pageLink: './Art/nhbduy/index.html',
    imageLink: './Art/nhbduy/my-vietnam.gif',
    author: 'Hoang-Bao-Duy NGUYEN',
    githubLink: 'https://github.com/nhbduy'
  },
  {
    artName: 'Hactoberfest Bus',
    pageLink: './Art/shahpranaf/index.html',
    imageLink: './Art/shahpranaf/hacktoberfest_bus.gif',
    author: 'Pranav Shah',
    githubLink: 'https://github.com/shahpranaf'
  },
  {
    artName: 'Hacktoberfest',
    pageLink: './Art/robihid/index.html',
    imageLink: './Art/robihid/hacktoberfest.png',
    author: 'robihid',
    githubLink: 'https://github.com/robihid'
  },
  {
    artName: 'Hi there',
    pageLink: './Art/Aki/index.html',
    imageLink: './Art/Aki/giphy.gif',
    author: 'Aki',
    githubLink: 'https://github.com/akmalist'
  },
  {
    artName: 'Hacktoberfest 2019!',
    pageLink: './Art/RedSquirrrel/index.html',
    imageLink: './Art/RedSquirrrel/index.html/animation.PNG',
    author: 'RedSquirrrel',
    githubLink: 'https://github.com/RedSquirrrel'
  },
  {
    artName: 'Sliding text',
    pageLink: './Art/Flattopz/index.html',
    imageLink: './Art/Flattopz/SlidingText.gif',
    author: 'Flattopz',
    githubLink: 'https://github.com/hjpunzalan'
  },
  {
    artName: 'Rainbow Color Changer',
    pageLink: './Art/mmshr/index.html',
    imageLink: './Art/mmshr/rainbow.gif',
    author: 'mmosehauer',
    githubLink: 'https://github.com/mmosehauer'
  },
  {
    artName: 'World of Coding',
    pageLink: './Art/tom_kn/coding.html',
    imageLink: './Art/tom_kn/coding.gif',
    author: 'Tamas Knisz',
    githubLink: 'https://github.com/TamasKn'
  },
  {
    artName: 'Initial Bounce',
    pageLink: './Art/Juwana/initial.html',
    imageLink: './Art/Juwana/InitialBounce.gif',
    author: 'Juwana',
    githubLink: 'https://github.com/JZerman2018'
  },
  {
    artName: 'Atom',
    pageLink: './Art/Teva/index.html',
    imageLink: './Art/Teva/atom.gif',
    author: 'Teva',
    githubLink: 'https://github.com/TevaHenry'
  },
  {
    artName: 'Be Awesome',
    pageLink: './Art/TigerAsH/index.html',
    imageLink: './Art/TigerAsH/be-awesome.jpg',
    author: 'TigerAsH',
    githubLink: 'https://github.com/TigerAsH94'
  },
  {
    artName: 'Rainbow Colors',
    pageLink: './Art/Sanjeev/index.html',
    imageLink: './Art/Sanjeev/animation.gif',
    author: 'Sanjeev Panday',
    githubLink: 'https://github.com/Sanjeev-Panday'
  },
  {
    artName: 'ZtM',
    pageLink: './Art/thoyvo/index.html',
    imageLink: './Art/thoyvo/ztm.gif',
    author: 'Thoyvo',
    githubLink: 'https://github.com/thoyvo'
  },
  {
    artName: 'Fast Fishes',
    pageLink: './Art/4ront/index.html',
    imageLink: './Art/4ront/fishes.gif',
    author: '4rontender',
    githubLink: 'https://github.com/RinatValiullov'
  },
  {
    artName: 'Loading...',
    pageLink: './Art/RedSquirrrel2/loading.html',
    imageLink: './Art/RedSquirrrel2/loading.gif',
    author: 'RedSquirrrel',
    githubLink: 'https://github.com/RedSquirrrel'
  },
  {
    artName: 'Animated Cube',
    pageLink: './Art/Animated Cube/index.html',
    imageLink: './Art/Animated Cube/cube.gif',
    author: 'RedSquirrrel',
    githubLink: 'https://github.com/RedSquirrrel'
  },
  {
    artName: 'Calm Ubuntu',
    pageLink: './Art/schupat/index.html',
    imageLink: './Art/schupat/preview.gif',
    author: 'schupat',
    githubLink: 'https://github.com/schupat'
  },
  {
    artName: 'Solar System',
    pageLink: './Art/DSandberg93/index.html',
    imageLink: './Art/DSandberg93/SolarSystem.gif',
    author: 'DSandberg93',
    githubLink: 'https://github.com/DSandberg93'
  },
  {
    artName: 'Boo',
    pageLink: './Art/VerityB/index.html',
    imageLink: './Art/VerityB/boo.gif',
    author: 'VerityB',
    githubLink: 'https://github.com/VerityB'
  },
  {
    artName: 'Hacktoberfest Ghost',
    pageLink: './Art/cTahirih/index.html',
    imageLink: './Art/cTahirih/ghost.png',
    author: 'cTahirih',
    githubLink: 'https://github.com/cTahirih'
  },
  {
    artName: 'Clock',
    pageLink: './Art/Abdul/index.html',
    imageLink: './Art/Abdul/Clock.png',
    author: 'Abdul Rahman',
    githubLink: 'https://github.com/abdulrahman118'
  },
  {
    artName: 'Loading Cube',
    pageLink: './Art/andrearizzello/index.html',
    imageLink: './Art/andrearizzello/index.gif',
    author: 'Andrea Rizzello',
    githubLink: 'https://github.com/andrearizzello'
  },
  {
    artName: 'Wall Dropping Logo',
    pageLink: './Art/shivams136/index.html',
    imageLink: './Art/shivams136/walldrop.gif',
    author: 'Shivam Sharma',
    githubLink: 'https://github.com/ShivamS136'
  },
  {
    artName: 'Infinite Race',
    pageLink: './Art/levermanx/index.html',
    imageLink: './Art/levermanx/anim.gif',
    author: 'Levermanx',
    githubLink: 'https://github.com/levermanx'
  },
  {
    artName: 'Hover to Rotate Text',
    pageLink: './Art/faiz_hameed/index.html',
    imageLink: './Art/faiz_hameed/hackto.gif',
    author: 'Faiz Hameed',
    githubLink: 'https://github.com/faizhameed'
  },
  {
    artName: 'HalloHacktober Greeting!',
    pageLink: './Art/lusalga/index.html',
    imageLink: './Art/lusalga/lu.gif',
    author: 'Lucieni A. Saldanha',
    githubLink: 'https://github.com/lusalga/'
  },
  {
    artName: 'Time goes by',
    pageLink: './Art/WolfgangKreminger/index.html',
    imageLink: './Art/WolfgangKreminger/showcase.gif',
    author: 'Wolfgang Kreminger',
    githubLink: 'https://github.com/r4pt0s'
  },
  {
    artName: 'Bouncing Text!',
    pageLink: './Art/AbdulsalamAbdulrahman/index.html',
    imageLink: './Art/AbdulsalamAbdulrahman/Bouncingtxt.gif',
    author: 'Abdulsalam Abdulrahman',
    githubLink: 'https://github.com/AbdulsalamAbdulrahman/'
  },
  {
    artName: 'Simple Phone Animation',
    pageLink: './Art/Lala/index.html',
    imageLink: './Art/Lala/phone.gif',
    author: 'Olamide Aboyeji',
    githubLink: 'https://github.com/aolamide'
  },
  {
    artName: 'Synthwave Sunset',
    pageLink: './Art/brunobolting/index.html',
    imageLink: './Art/brunobolting/synthwave-sunset.gif',
    author: 'Bruno Bolting',
    githubLink: 'https://github.com/brunobolting/'
  },

  {
    artName: 'Kawaii Penguin',
    pageLink: './Art/Brienyll/index.html',
    imageLink: './Art/Brienyll/kawaiiPenguin.gif',
    author: 'Brienyll',
    githubLink: 'https://github.com/brienyll/'
  },
  {
    artName: 'Happy Halloween',
    pageLink: './Art/MatthewS/index.html',
    imageLink: './Art/MatthewS/Spider.gif',
    author: 'MatthewS',
    githubLink: 'https://github.com/matthewstoddart/'
  },
  {
    artName: 'Fan Art',
    pageLink: './Art/m-perez33/index.html',
    imageLink: './Art/m-perez33/cylon.gif',
    author: 'Marcos Perez',
    githubLink: 'https://github.com/m-perez33/'
  },
  {
    artName: 'Animating Pot',
    pageLink: './Art/Somechandra/index.html',
    imageLink: './Art/Somechandra/pot.gif',
    author: 'Somechandra',
    githubLink: 'https://github.com/somechandra'
  },
  {
    artName: 'Circles Circling',
    pageLink: './Art/pikktorr/index.html',
    imageLink: './Art/pikktorr/circles.gif',
    author: 'pikktorr',
    githubLink: 'https://github.com/pikktorr'
  },
  {
    artName: 'Glitchy Szn',
    pageLink: './Art/premdav/index.html',
    imageLink: './Art/premdav/screenshot.png',
    author: 'premdav',
    githubLink: 'https://github.com/premdav'
  },
  {
    artName: 'ZeroToMastery',
    pageLink: './Art/Vzneers/index.html',
    imageLink: './Art/Vzneers/gifzeroloading.gif',
    author: 'TrinhMinhHieu',
    githubLink: 'https://github.com/trinhminhhieu'
  },
  {
    artName: 'Spacecraft-landing',
    pageLink: './Art/DDuplinszki/index.html',
    imageLink: './Art/DDuplinszki/Spacecraft-landing.gif',
    author: 'DDuplinszki',
    githubLink: 'https://github.com/DDuplinszki'
  },
  {
    artName: 'Paw Prints',
    pageLink: './Art/Tia/index.html',
    imageLink: './Art/Tia/paw-prints.gif',
    author: 'Tia Esguerra',
    githubLink: 'https://github.com/msksfo'
  },
  {
    artName: 'Hover-Scale',
    pageLink: './Art/echowebid/index.html',
    imageLink: './Art/echowebid/hover.gif',
    author: 'echowebid',
    githubLink: 'https://github.com/echowebid'
  },
  {
    artName: 'mars',
    pageLink: './Art/Courtney_Pure/index.html',
    imageLink: './Art/Courtney_Pure/mars_screenshot.png',
    author: 'Courtney Pure',
    githubLink: 'https://github.com/courtneypure'
  },
  {
    artName: 'Welcome HactoberFest',
    pageLink: './Art/Dhaval/index.html',
    imageLink: './Art/Dhaval/Welcome-Hacktoberfest.gif',
    author: 'Dhaval Mehta',
    githubLink: 'https://github.com/Dhaval1403'
  },
  {
    artName: 'Aynonimation',
    pageLink: './Art/Aynorica/aynorica.html',
    imageLink: './Art/Aynorica/Aynonimation.png',
    author: 'aynorica',
    githubLink: 'https://github.com/aynorica'
  },
  {
    artName: 'sun-to-moon',
    pageLink: './Art/haider/index.html',
    imageLink: './Art/haider/sun-moon.gif',
    author: 'Haider',
    githubLink: 'https://github.com/hyderumer'
  },
  {
    artName: 'Animatron',
    pageLink: './Art/animatron/index.html',
    imageLink: './Art/animatron/trance.gif',
    author: 'Andrei',
    githubLink: 'https://github.com/aneagoie'
  },
  {
    artName: 'Loader Circle',
    pageLink: './Art/beaps/index.html',
    imageLink: './Art/beaps/loader-circle.gif',
    author: 'beaps',
    githubLink: 'https://github.com/beaps'
  },
  {
    artName: 'Doors',
    pageLink: './Art/pauliax/index.html',
    imageLink: './Art/pauliax/doors.gif',
    author: 'pauliax',
    githubLink: 'https://github.com/pauliax'
  },
  {
    artName: 'Clock with pendulum',
    pageLink: './Art/Pankaj/index.html',
    imageLink: './Art/Pankaj/Clock_with_pendulum.gif',
    author: 'Pankaj',
    githubLink: 'https://github.com/prime417'
  },
  {
    artName: 'Animatron',
    pageLink: './Art/animatron/index.html',
    imageLink: './Art/animatron/trance.gif',
    author: 'Andrei',
    githubLink: 'https://github.com/aneagoie'
  },
  {
    artName: 'Loader Circle',
    pageLink: './Art/beaps/index.html',
    imageLink: './Art/beaps/loader-circle.gif',
    author: 'beaps',
    githubLink: 'https://github.com/beaps'
  },
  {
    artName: 'Open Sourcerer',
    pageLink: './Art/4rturd13/index.html',
    imageLink: './Art/4rturd13/openSourcerer.gif',
    author: '4rturd13',
    githubLink: 'https://github.com/4rturd13'
  },
  {
    artName: 'Doors',
    pageLink: './Art/pauliax/index.html',
    imageLink: './Art/pauliax/doors.gif',
    author: 'pauliax',
    githubLink: 'https://github.com/pauliax'
  },
  {
    artName: 'Loader Square',
    pageLink: './Art/beaps2/square-loader.html',
    imageLink: './Art/beaps2/square-loader.gif',
    author: 'beaps',
    githubLink: 'https://github.com/beaps'
  },
  {
    artName: 'Running Text',
    pageLink: './Art/DevinEkadeni/running-text.html',
    imageLink: './Art/DevinEkadeni/running-text.gif',
    author: 'Devin Ekadeni',
    githubLink: 'https://github.com/devinekadeni'
  },
  {
    artName: 'Mystical-Hacktoberfest',
    pageLink: './Art/Wayne/index.html',
    imageLink:
      './Art/Wayne/hacktoberfest - Google Chrome 09 Oct 2019 21_12_32.png',
    author: 'Wayne Mac Mavis',
    githubLink: 'https://github.com/WayneMacMavis'
  },
  {
    artName: 'ZTM Logo Animation',
    pageLink: './Art/bk987/index.html',
    imageLink: './Art/bk987/preview.gif',
    author: 'Bilal Khalid',
    githubLink: 'https://github.com/bk987'
  },
  {
    artName: 'Pong',
    pageLink: './Art/Carls13/index.html',
    imageLink: './Art/Carls13/pong.jpg',
    author: 'Carlos Hernandez',
    githubLink: 'https://github.com/Carls13'
  },
  {
    artName: 'ZTM Reveal',
    pageLink: './Art/bk987-2/index.html',
    imageLink: './Art/bk987-2/preview.gif',
    author: 'Bilal Khalid',
    githubLink: 'https://github.com/bk987'
  },
  {
    artName: 'ZTM Family Animation',
    pageLink: './Art/sballgirl11/animation.html',
    imageLink: './Art/sballgirl11/ztm.gif',
    author: 'Brittney Postma',
    githubLink: 'https://github.com/sballgirl11'
  },
  {
    artName: 'Phone Greetings',
    pageLink: './Art/ann-dev/index.html',
    imageLink: './Art/ann-dev/screenshot.png',
    author: 'ann-dev',
    githubLink: 'https://github.com/ann-dev'
  },
  {
    artName: 'Triangle Slide',
    pageLink: './Art/grieff/index.html',
    imageLink: './Art/grieff/triangle-animation.gif',
    author: 'Grieff',
    githubLink: 'https://github.com/grieff'
  },
  {
    artName: 'Neon ZTM',
    pageLink: './Art/grieff/text.html',
    imageLink: './Art/grieff/neonZTM.gif',
    author: 'Grieff',
    githubLink: 'https://github.com/grieff'
  },
  {
    artName: 'Flip Card',
    pageLink: './Art/FlipCard/index.html',
    imageLink: './Art/FlipCard/ezgif.com-video-to-gif.gif',
    author: 'Saurabh',
    githubLink: 'https://github.com/Saurabh-FullStackDev'
  },
  {
    artName: 'animationHalloween',
    pageLink: './Art/mawais54013/index.html',
    imageLink: './Art/mawais54013/Halloween.gif',
    author: 'mawais54013',
    githubLink: 'https://github.com/mawais54013'
  },
  {
    artName: 'Hacktoberfest Letter Popups',
    pageLink: './Art/jmt3559/index.html',
    imageLink: 'https://media.giphy.com/media/RKSRPGiIsy1f3Ji3j1/giphy.gif',
    author: 'Juan T.',
    githubLink: 'https://github.com/jmtellez'
  },
  {
    artName: 'Oscillation',
    pageLink: './Art/Oscillation/index.html',
    imageLink: './Art/Oscillation/oscillation.gif',
    author: 'Nandhakumar',
    githubLink: 'https://github.com/Nandhakumar7792'
  },
  {
    artName: 'Letters flipUp',
    pageLink: './Art/TerenceBiney/index.html',
    imageLink: './Art/TerenceBiney/lettersanimate.gif',
    author: 'Terence Biney',
    githubLink: 'https://github.com/Tereflech17'
  },
  {
    artName: 'Colors rectangle',
    pageLink: './Art/beaps3/index.html',
    imageLink: './Art/beaps3/colors-rectangle.gif',
    author: 'beaps',
    githubLink: 'https://github.com/beaps'
  },
  {
    artName: 'Hinge',
    pageLink: './Art/hereisfahad/index.html',
    imageLink: './Art/hereisfahad/hinge.png',
    author: 'Hereisfahad',
    githubLink: 'https://github.com/hereisfahad'
  },
  {
    artName: 'Animation',
    pageLink: './Art/PaulBillings/animation.html',
    imageLink: './Art/PaulBillings/animation.gif',
    author: 'Paul Billings',
    githubLink: 'https://github.com/paulbillings'
  },
  {
    artName: 'Diminishing',
    pageLink: './Art/Diminishing/index.html',
    imageLink: './Art/Diminishing/diminishing.gif',
    author: 'Nandhakumar',
    githubLink: 'https://github.com/Nandhakumar7792'
  },
  {
    artName: 'yin-yang',
    pageLink: './Art/yin-yang/index.html',
    imageLink: './Art/yin-yang/yin-yang.gif',
    author: 'Nandhakumar',
    githubLink: 'https://github.com/Nandhakumar7792'
  },
  {
    artName: 'eggJiggle',
    pageLink: './Art/eggJiggle/index.html',
    imageLink: './Art/eggJiggle/eggJiggle.gif',
    author: 'Nandhakumar',
    githubLink: 'https://github.com/Nandhakumar7792'
  },
  {
    artName: 'Aynonimation',
    pageLink: './Art/Aynorica/aynorica.html',
    imageLink: './Art/Aynorica/Aynonimation.png',
    author: 'aynorica',
    githubLink: 'https://github.com/aynorica'
  },
  {
    artName: 'ZTM Family Animation',
    pageLink: './Art/sballgirl11/index.html',
    imageLink: './Art/sballgirl11/ztm.gif',
    author: 'Brittney Postma',
    githubLink: 'https://github.com/sballgirl11'
  },
  {
    artName: 'Calm',
    pageLink: './Art/TMax/index.html',
    imageLink: './Art/TMax/Choas.gif',
    author: 'Tanesha',
    githubLink: 'https://github.com/Mainemirror'
  },
  {
    artName: 'Eyes',
    pageLink: './Art/Ltheory/main.html',
    imageLink: './Art/Ltheory/eyes.gif',
    author: 'Ltheory',
    githubLink: 'https://github.com/Ltheory'
  },
  {
    artName: 'Jelly!',
    pageLink: './Art/Pete331/index.html',
    imageLink: './Art/Pete331/jelly.png',
    author: 'Pete331',
    githubLink: 'https://github.com/Pete331'
  },
  {
    artName: 'clock-animation',
    pageLink: './Art/clock-animation/clock.html',
    imageLink: './Art/clock-animation/clock.gif',
    author: 'Alan sarluv',
    githubLink: 'https://github.com/alansarluv'
  },
  {
    artName: 'Slider',
    pageLink: './Art/furqan/index.html',
    imageLink: './Art/furqan/in.gif',
    author: 'Furqan',
    githubLink: 'https://github.com/furki911s'
  },
  {
    artName: 'animated-birds',
    pageLink: './Art/g-serban/animated-birds.html',
    imageLink: './Art/g-serban/animated-birds.gif',
    author: 'g-serban',
    githubLink: 'https://github.com/g-serban'
  },
  {
    artName: 'circle-become-square',
    pageLink: './Art/chathura19/index.html',
    imageLink: './Art/chathura19/chathura.gif',
    author: 'Chathura Samarajeewa',
    githubLink: 'https://github.com/ChathuraSam'
  },
  {
    artName: 'page-flicker',
    pageLink: './Art/neon-flights/page-flicker.html',
    imageLink: './Art/neon-flights/page-flicker.gif',
    author: 'neon-flights',
    githubLink: 'https://github.com/neon-flights'
  },
  {
    artName: 'Animate-Name',
    pageLink: './Art/Natalina/index.html',
    imageLink: './Art/Natalina/animatename.gif',
    author: 'Natalina',
    githubLink: 'https://github.com/Natalina13'
  },
  {
    artName: 'Asteroids',
    pageLink: './Art/hrafnkellbaldurs/index.html',
    imageLink: './Art/hrafnkellbaldurs/asteroids.gif',
    author: 'Hrafnkell Baldursson',
    githubLink: 'https://github.com/hrafnkellbaldurs'
  },
  {
    artName: 'Sliding-Paragraph',
    pageLink: './Art/Prashant/index.html',
    imageLink: './Art/Prashant/slidingparagraph.gif',
    author: 'Prashant',
    githubLink: 'https://github.com/Prashant2108'
  },
  {
    artName: 'Rocket Ship',
    pageLink: './Art/sdangoy/rocket-ship.html',
    imageLink: './Art/sdangoy/Rocket-Ship-Animation.gif',
    author: 'sdangoy',
    githubLink: 'https://github.com/sdangoy'
  },
  {
    artName: 'Spinner',
    pageLink: './Art/Sayan/index.html',
    imageLink: './Art/Sayan/spinner.gif',
    author: 'ssayanm',
    githubLink: 'https://github.com/ssayanm'
  },
  {
    artName: 'swivel',
    pageLink: './Art/tusharhanda/index.html',
    imageLink: './Art/tusharhanda/gif.gif',
    author: 'Tushar',
    githubLink: 'https://github.com/tusharhanda'
  },
  {
    artName: 'Hallows Eve',
    pageLink: './Art/ShanClayton/hallowseve.html',
    imageLink: './Art/ShanClayton/hallowhack.gif',
    author: 'Shanaun Clayton',
    githubLink: 'https://github.com/shanclayton'
  },
  {
    artName: 'Contraption',
    pageLink: './Art/Aravindh/contraption.html',
    imageLink: './Art/Aravindh/contraption.gif',
    author: 'Aravindh',
    githubLink: 'https://github.com/Aravindh-SNR'
  },
  {
    artName: 'Rings',
    pageLink: './Art/Kuzmycz/rings.html',
    imageLink: './Art/Kuzmycz/rings.gif',
    author: 'Mark Kuzmycz',
    githubLink: 'https://github.com/kuzmycz'
  },
  {
    artName: 'Ghost',
    pageLink: './Art/toserjude/index.html',
    imageLink: './Art/toserjude/boo.JPG',
    author: 'toserjude',
    githubLink: 'https://github.com/toserjude'
  },
  {
    artName: 'Gradient circle',
    pageLink: './Art/brettl1991/index.html',
    imageLink: './Art/brettl1991/animation.png',
    author: 'Agnes Brettl',
    githubLink: 'https://github.com/brettl1991'
  },
  {
    artName: 'Bill Cipher',
    pageLink: './Art/vitoriapena/index.html',
    imageLink: './Art/vitoriapena/bill_cipher.gif',
    author: 'Vitória Mendes',
    githubLink: 'https://github.com/vitoriapena'
  },
  {
    artName: 'Generate meaning',
    pageLink: './Art/Atif4/index.html',
    imageLink: './Art/Generate meaning.gif',
    author: 'Atif Iqbal',
    githubLink: 'https://github.com/atif-dev'
  },
  {
    artName: 'Spooktime',
    pageLink: './Art/AgneDJ/index.html',
    imageLink: './Art/AgneDJ/spooktime.gif',
    author: 'AgneDJ',
    githubLink: 'https://github.com/AgneDJ'
  },
  {
    artName: 'Gradient circle',
    pageLink: './Art/brettl1991/index.html',
    imageLink: './Art/brettl1991/animation.png',
    author: 'Agnes Brettl',
    githubLink: 'https://github.com/brettl1991'
  },
  {
    artName: 'Bill Cipher',
    pageLink: './Art/vitoriapena/index.html',
    imageLink: './Art/vitoriapena/bill_cipher.gif',
    author: 'Vitória Mendes',
    githubLink: 'https://github.com/vitoriapena'
  },
  {
    artName: 'Dizzy',
    pageLink: './Art/antinomy/index.html',
    imageLink: './Art/antinomy/logo-spin.gif',
    author: 'Antinomezco',
    githubLink: 'https://github.com/antinomezco'
  },
  {
    artName: 'bounce',
    pageLink: './Art/bounce/index.html',
    imageLink: './Art/bounce/bounce.gif',
    author: 'leelacanlale',
    githubLink: 'https://github.com/leelacanlale'
  },
  {
    artName: 'Bubbles',
    pageLink: './Art/bubbles/Bubbles.html',
    imageLink: './Art/bubbles/buubles.png',
    author: 'michal',
    githubLink: 'https://github.com/michalAim'
  },
  {
    artName: 'Bar Slide',
    pageLink: './Art/MikeVedsted/index.html',
    imageLink: './Art/MikeVedsted/barslide.png',
    author: 'Mike Vedsted',
    githubLink: 'https://github.com/MikeVedsted'
  },
  {
    artName: 'HacktoberFest-2019',
    pageLink: './Art/Atif/index.html',
    imageLink: './Art/Atif/HacktoberFest-19.gif',
    author: 'Atif Iqbal',
    githubLink: 'https://github.com/atif-dev'
  },
  {
    artName: 'Text Animation',
    pageLink: './Art/Divya/index.html',
    imageLink: './Art/Divya/screenshot.png',
    author: 'Divya',
    githubLink: 'https://github.com/DivyaPuri25'
  },
  {
    artName: 'HacktoberFest-2019-Entry',
    pageLink: './Art/nunocpnp/index.html',
    imageLink: './Art/nunocpnp/sample_image.jpg',
    author: 'Nuno Pereira',
    githubLink: 'https://github.com/nunocpnp'
  },
  {
    artName: 'HacktoberFest 2019',
    pageLink: './Art/AbdussamadYisau/index.html',
    imageLink: './Art/AbdussamadYisau/Screenshot.png',
    author: 'Abdussamad Yisau',
    githubLink: 'https://github.com/AbdussamadYisau'
  },
  {
    artName: 'squareMagic',
    pageLink: './Art/Rajnish-SquareMagic/index.html',
    imageLink: './Art/Rajnish-SquareMagic/squareMagic.png',
    author: 'Rajnish Kr Singh',
    githubLink: 'https://github.com/RajnishKrSingh'
  },
  {
    artName: 'Blinking Hacktober',
    pageLink: './Art/Atif2/index.html',
    imageLink: './Art/Blinking hacktober.gif',
    author: 'Atif Iqbal',
    githubLink: 'https://github.com/atif-dev'
  },
  {
    artName: 'Robodance',
    pageLink: './Art/robodance/index.html',
    imageLink: './Art/robodance/robodance.gif',
    author: 'Thomas',
    githubLink: 'https://github.com/mahlqvist'
  },
  {
    artName: 'Sliding hacktober',
    pageLink: './Art/Atif3/index.html',
    imageLink: './Art/Atif3/sliding hacktober.gif',
    author: 'Atif Iqbal',
    githubLink: 'https://github.com/atif-dev'
  },
  {
    artName: 'like-animation',
    pageLink: './Art/gibas79/like-animation.html',
    imageLink: './Art/gibas79/like-animation.gif',
    author: 'Gilberto Guimarães',
    githubLink: 'https://github.com/gibas79'
  },
  {
    artName: 'ZTM animation',
    pageLink: './Art/ZTManimation/index.html',
    author: 'damniha',
    imageLink: './Art/ZTManimation/ZTM_animation.gif',
    githubLink: 'https://github.com/damniha'
  },
  {
    artName: 'Double Helix',
    pageLink: './Art/KeenanNunesVaz/index.html',
    imageLink: './Art/KeenanNunesVaz/double-helix.gif',
    author: 'KeenanNV',
    githubLink: 'https://github.com/KeenanNunesVaz'
  },
  {
    artName: 'October',
    pageLink: './Art/fprokofiev/index.html',
    imageLink: './Art/fprokofiev/october.gif',
    author: 'Fyodor Prokofiev',
    githubLink: 'https://github.com/fprokofiev'
  },
  {
    artName: 'Circle CSS',
    pageLink: './Art/pXxcont/index.html',
    imageLink: './Art/pXxcont/circlecss.png',
    author: 'fzpX',
    githubLink: 'https://github.com/fzpX'
  },
  {
    artName: 'Asterisk Formation',
    pageLink: './Art/NorahJC/index.html',
    imageLink: './Art/NorahJC/asterisk-formation.gif',
    author: 'NorahJC',
    githubLink: 'https://github.com/norahjc'
  },
  {
    artName: 'Bouncing CSS',
    pageLink: './Art/Tina-Hoang/aniframe.html',
    imageLink: './Art/Tina-Hoang/bounce.png',
    author: 'Tina',
    githubLink: 'https://github.com/nnh242'
  },
  {
    artName: 'Ghost Balls',
    pageLink: './Art/ghostBalls/index.html',
    imageLink: './Art/ghostBalls/balls.png',
    author: 'Beatriz Delmiro',
    githubLink: 'https://github.com/biadelmiro'
  },
  {
    artName: 'Walking Guy',
    pageLink: './Art/walking-guy/index.html',
    imageLink: './Art/walking-guy/video_gif.gif',
    author: 'Rahulkumar Jha',
    githubLink: 'https://github.com/Rahul240499'
  },
  {
    artName: 'Hover Neon Animation',
    pageLink: './Art/edjunma/index.html',
    imageLink: './Art/edjunma/ejm-neon.gif',
    author: 'edjunma',
    githubLink: 'https://github.com/edjunma'
  },
  {
    artName: 'Last In First Out Animation',
    pageLink: './Art/Stryker/index.html',
    imageLink: './Art/Stryker/zero-to-mastery-lifo-animation.gif',
    author: 'Stryker Stinnette',
    githubLink: 'https://github.com/StrykerKent'
  },
  {
    artName: 'Happy Diwali Animation',
    pageLink: './Art/Apoorva/index.html',
    imageLink: './Art/Apoorva/Screen.gif',
    author: 'Apoorva',
    githubLink: 'https://github.com/apoorvamohite'
  },
  {
    artName: 'Heart Beat',
    pageLink: './Art/naveen-ku/Heart shape.html',
    imageLink: './Art/naveen-ku/Heart shape.gif',
    author: 'naveen-ku',
    githubLink: 'https://github.com/naveen-ku'
  },
  {
    artName: 'Smoky Text',
    pageLink: './Art/smoky-text/index.html',
    imageLink: './Art/smoky-text/smoky_text_gif.gif',
    author: 'Rahulkumar Jha',
    githubLink: 'https://github.com/Rahul240499'
  },
  {
    artName: 'Rainbow and Clouds',
    pageLink: './Art/rainbowclouds/index.html',
    imageLink: './Art/rainbowclouds/rainbowclouds.gif',
    author: 'isasimoo',
    githubLink: 'https://github.com/isasimo'
  },
  {
    artName: 'Peek a boo!',
    pageLink: './Art/Virtual1/index.html',
    imageLink: './Art/Virtual1/HappyHalloween.gif',
    author: 'Jessica Erasmus',
    githubLink: 'https://github.com/Virtual1'
  },
  {
    artName: 'prashantM1',
    pageLink: './Art/prashantM1/heart.html',
    imageLink: './Art/prashantM1/heart.gif',
    author: 'Prashant Maurya',
    githubLink: 'https://github.com/prashantmaurya228'
  },

  {
    artName: 'prashantM2',
    pageLink: './Art/prashantM2/block.html',
    imageLink: './Art/prashantM2/block.gif',
    author: 'Prashant Maurya',
    githubLink: 'https://github.com/prashantmaurya228'
  },

  {
    artName: 'prashantM3',
    pageLink: './Art/prashantM3/ball.html',
    imageLink: './Art/prashantM3/ball.gif',
    author: 'Prashant Maurya',
    githubLink: 'https://github.com/prashantmaurya228'
  },
  {
    artName: 'SquareStar',
    pageLink: './Art/shawn/index.html',
    imageLink: './Art/shawn/square_star.gif',
    author: 'shawn',
    github: 'https://github.com/hk2014'
  },
  {
    artName: 'prashantM4',
    pageLink: './Art/prashantM4/boxsize.html',
    imageLink: './Art/prashantM4/boxsize.gif',
    author: 'Prashant Maurya',
    githubLink: 'https://github.com/prashantmaurya228'
  },
  {
    artName: 'Happy hacking',
    pageLink: 'https://github.com/szulima',
    imageLink: './Art/szulima/hacking.gif',
    author: 'szulima',
    githubLink: 'https://github.com/szulima'
  },
  {
    artName: 'ColorBomb',
    pageLink: './Art/ColorBomb/index.html',
    imageLink: './Art/ColorBomb/ztm.gif',
    author: 'Rahulm2310',
    github: 'https://github.com/Rahulm2310'
  },
  {
    artName: 'Traffic Lights',
    pageLink: './Art/Harry/index.html',
    imageLink: './Art/Harry/lights.gif',
    author: 'Harry',
    githubLink: 'https://github.com/legenhairy'
  },
  {
    artName: 'Glowing Text',
    pageLink: './Art/glowing-text/index.html',
    imageLink: './Art/glowing-text/glowing_text_gif.gif',
    author: 'Rahulkumar Jha',
    githubLink: 'https://github.com/Rahul240499'
  },
  {
    artName: 'Ghost Stealth Text',
    pageLink: './Art/Alara Joel/index.html',
    imageLink: './Art/Alara Joel/stealth ghost.png',
    author: 'Alara Joel',
    githubLink: 'https://github.com/stealthman22'
  },
  {
    artName: 'Cactus Balloon',
    pageLink: './Art/cactus/index.html',
    imageLink: './Art/cactus/catus.gif',
    author: 'Ana Paula Lazzarotto de Lemos',
    githubLink: 'https://github.com/anapaulalemos'
  },
  {
    artName: 'Random Color Change',
    pageLink: './Art/toto-titan-developer/index.html',
    imageLink: './Art/toto-titan-developer/RandomColorChange.png',
    author: 'Wyatt Henderson',
    githubLink: 'https://github.com/toto-titan-developer'
  },
  {
    artName: 'Trial',
    pageLink: './Art/dhennisCssAnimation/index.html',
    imageLink: './Art/dhennisCssAnimation/focusOnTheGood',
    author: 'Dhennis Lim',
    github: 'https://github.com/DhennisDavidLim'
  },
  {
    artName: 'Rectangular Butterfly',
    pageLink: './Art/muzak-mmd/index.html',
    imageLink: './Art/muzak-mmd/butterfly.gif',
    author: 'Mbarak',
    github: 'https://github.com/muzak-mmd'
  },
  {
    artName: 'Simple Text Animation',
    pageLink: './Art/LordZeF/index.html',
    imageLink: './Art/LordZeF/Text-animation.gif',
    author: 'Lord ZeF',
    github: 'https://github.com/LordZeF'
  },
  {
    artName: 'Spinning Japanese',
    pageLink: './Art/nihongo/index.html',
    imageLink: './Art/nihongo/nihongo.gif',
    author: 'Mike W',
    github: 'https://github.com/mikewiner'
  },
  {
    artName: 'Sun',
    pageLink: './Art/Yj/index.html',
    imageLink: './Art/Yj/sun.gif',
    author: 'Youjung',
    github: 'https://github.com/rose07a'
  },
  {
    artName: "Guy's",
    pageLink: "./Art/Guy's/index.html",
    imageLink: '',
    author: 'Guy',
    github: 'https://github.com/Guy3890'
  },
  {
    artName: 'animation-text',
    pageLink: './Art/animation-text/index.html',
    imageLink: './Art/',
    author: 'alexzemz',
    github: 'https://github.com/alexzemz'
  },
  {
    artName: 'Practice',
    pageLink: './Art/SkiingOtter/index.html',
    imageLink: '',
    author: 'SkiingOtter',
    github: 'https://github.com/SkiingOtter'
  },
  {
    artName: 'djdougan',
    pageLink: './Art/djdougan/index.html',
    imageLink: './Art/djdougan/css-mouseover-effect.png',
    author: 'douglas dougan',
    github: 'https://github.com/djdougan'
  },
  {
    artName: 'Animated Background',
    pageLink: './Art/Xarasho-Background/index.html',
    imageLink: '',
    author: 'Alex Xarasho',
    github: 'https://github.com/Xarasho'
  },
  {
    artName: 'CarvalhoAnimation',
    pageLink: './Art/CarvalhoAnimation/index.html',
    imageLink: './Art/CarvalhoAnimation/Halloween.png',
    author: 'Alexandre Carvalho',
    github: 'https://github.com/AlexandreCarvalho1990'
  },
  {
    artName: 'Flower Animation',
    pageLink: './Art/aimee_flowerani/index.html',
    imageLink: './Art/aimee_flowerani/flower.gif',
    author: 'Aimee Hernandez',
    githubLink: 'https://github.com/aimeehg'
  },
  {
    artName: '3D Spinning Rings',
    pageLink: './Art/frostillicus/index.html',
    imageLink: './Art/frostillicus/spinning_rings.png',
    author: 'frostillicus',
    github: 'https://github.com/frostillicus'
  },
  {
    artName: 'Flexible Logo',
    pageLink: './Art/Fab1ed/index.html',
    imageLink: './Art/Fab1ed/flex.gif',
    author: 'Fab1ed',
    github: 'https://github.com/Fab1ed'
  },
  {
    artName: 'Blinking Eye',
    pageLink: './Art/BlinkingEye/index.html',
    imageLink: './Art/BlinkingEye/blinkingeye.gif',
    author: 'Pavel Perevozchikov',
    github: 'https://github.com/papapacksoon'
  },
  {
    artName: 'Zero-to-Logo',
    pageLink: './Art/node.hg/index.html',
    imageLink: './Art/node.hg/ztm.gif',
    author: 'Harris Gomez',
    github: 'https://github.com/harrisgomez'
  },
  {
    artName: 'Mushyanimation',
    pageLink: './Art/mushyanimation/index.html',
    imageLink: './Art/mushyanimation/mush.gif',
    author: 'mushymane',
    github: 'https://github.com/mushymane'
  },
  {
    artName: 'Flag',
    pageLink: './Art/Batz005/index.html',
    imageLink: './Art/Batz005/flag.gif',
    author: 'Batz005',
    github: 'https://github.com/Batz005'
  },
  {
    artName: 'Wave',
    pageLink: './Art/Wave_css/index.html',
    imageLink: './Art/Wave_css/wave.gif',
    author: 'Filippe',
    github: 'https://github.com/filippebr'
  },
  {
    artName: 'Preloader',
    pageLink: './Art/mshuber1981/preloader.html',
    imageLink: './Art/mshuber1981/preloader.gif',
    author: 'Michael Huber',
    github: 'https://github.com/mshuber1981'
  },
  {
    artName: 'Simple Animate ZTM',
    pageLink: './Art/Kweyku/index.html',
    imageLink: './Art/Kweyku/proudZTM.gif',
    author: 'Kweyku',
    github: 'https://github.com/Kweyku'
  },
  {
    artName: 'Heartbeat',
    pageLink: './Art/lysychas/index.html',
    imageLink: './Art/lysychas/heartshot.png',
    author: 'lysychas',
    github: 'https://github.com/lysychas'
  },
  {
    artName: 'Hydrogen',
    pageLink: './Art/elias/my-art.html',
    imageLink: './Art/elias/hydrogen.gif',
    author: 'tesolberg',
    github: 'https://github.com/tesolberg'
  },
  {
    artName: 'Cool-Transition',
    pageLink: './Art/animatomang/html',
    videolink: './Art/animatomang/smoke.mp4',
    author: 'Syam',
    github: 'https://github.com/blacktomang'
  },
  {
    artName: 'Spinning Square',
    pageLink: './Art/Spinning Square/index.html',
    imageLink: './Art/Spinning Square/square.gif',
    author: 'Fumi',
    github: 'https://github.com/fumiadeyemi'
  },
  {
    artName: 'letters-loading',
    pageLink: './Art/franciscomelov/index.html',
    imageLink: './Art/franciscomelov/franciscomelov.gif',
    author: 'franciscomelov',
    githubLink: 'https://github.com/franciscomelov'
  },
  {
    artName: 'Moving Eyeball',
    pageLink: './Art/AnathKantonda/index.html',
    imageLink: './Art/AnathKantonda/movingeyeball.gif',
    author: 'Anath',
    github: 'https://github.com/anathkantonda'
  },
  {
    artName: 'Flag Animation - Colomboalemán',
    pageLink: './Art/Matic1909/index.html',
    imageLink: './Art/Matic1909/flag.gif',
    author: 'Nils Matic',
    githubLink: 'https://github.com/matic1909'
  },
  {
    artName: 'Pac-Man',
    pageLink: './Art/Pac-Man/Pac-Man.html',
    imageLink: './Art/Pac-Man/Pac-Man.gif',
    author: 'Norbert',
    githubLink: 'https://github.com/Bynor'
  },
  {
    artName: "Don't follow the light",
    pageLink: './Art/cristobal-heiss/index.html',
    imageLink: './Art/cristobal-heiss/css_animation.gif',
    author: 'Cristobal Heiss',
    githubLink: 'https://github.com/ceheiss'
  },
  {
    artName: 'Eenimation',
    pageLink: './Art/Eenimation/index.html',
    imageLink: './Art/Eenimation/trance.gif',
    author: 'Eejaz ishaq',
    githubLink: 'https://github.com/eejazishaq'
  },
  {
    artName: 'ripple button',
    pageLink: './Art/monika-sahay/index.html',
    imageLink: './Art/monika-sahay/screen-capture.gif',
    author: 'monika sahay',
    githubLink: 'https://github.com/monika-sahay'
  },
  {
    artName: 'Animation',
    pageLink: './Art/Albertomtferreira/index.html',
    imageLink: './Art/Albertomtferreira/animation.gif',
    author: 'Alberto Ferreira',
    githubLink: 'https://github.com/albertomtferreira'
  },
  {
    artName: 'sliding curtains',
    pageLink: './Art/layoayeni/index.html',
    imageLink: './Art/layoayeni/trance.gif',
    author: 'Layo',
    githubLink: 'https://github.com/layoayeni'
  },
  {
    artName: 'Unlocked',
    pageLink: './Art/confusionmatrix98/unlocked.html',
    imageLink: './Art/confusionmatrix98/unlocked.gif',
    author: 'confusionmatrix98',
    githubLink: 'https://github.com/confusionmatrix98'
  },
  {
    artName: 'Slovenian flag',
    pageLink: "./Art/Ivan's art/index.html",
    imageLink: "./Art/Ivan's art/Ivan-art.gif",
    author: 'kljuni',
    githubLink: 'https://github.com/kljuni'
  },
  {
    artName: 'Police Siren',
    pageLink: './Art/ShimShon1/policia.html',
    imageLink: './Art/ShimShon1/police.gif',
    author: 'ShimShon1',
    githubLink: 'https://github.com/ShimShon1'
  },
  {
    artName: 'Catch The UFO',
    pageLink: './Art/A-UFO/index.html',
    imageLink: './Art/A-UFO/catch-the-ufo.gif',
    author: 'Dibakash',
    githubLink: 'https://github.com/dibakash'
  },
  {
    artName: 'dk649',
    pageLink: './Art/dk649/index.html',
    imageLink: './Art/dk649/circle.gif',
    author: 'dk649',
    githubLink: 'https://github.com/dk649'
  },
  {
    artName: 'Catch The UFO',
    pageLink: './Art/A-UFO/index.html',
    imageLink: './Art/A-UFO/catch-the-ufo.gif',
    author: 'Dibakash',
    githubLink: 'https://github.com/dibakash'
  },
  {
    artName: 'Beer',
    pageLink: './Art/beer/index.html',
    imageLink: './Art/beer/beer.gif',
    author: 'CamJackson',
    githubLink: 'https://github.com/CamJackson-Dev'
  },
  {
    artName: '1rotate',
    pageLink: './Art/1rotate/index.html',
    imageLink: './Art/1rotate/rotation.gif',
    author: 'Himanshu Gawari',
    githubLink: 'https://github.com/himanshugawari'
  },
  {
    artName: 'Moving Box',
    pageLink: './Art/JerylDEv/index.html',
    imageLink: './Art/JerylDEv/movingbox.gif',
    author: 'JerylDEv',
    githubLink: 'https://github.com/JerylDEv'
  },
  {
    artName: 'New move',
    pageLink: './Art/NewMove/index.html',
    imageLink: './Art/NewMove/NewMove.gif',
    author: 'kzhecheva',
    githubLink: 'https://github.com/kzhecheva'
  },
  {
    artName: 'animatron',
    pageLink: './Art/animatron/index.html',
    imageLink: './Art/animatron/trance.gif'
  },
  {
    artName: 'Swing',
    pageLink: './Art/evangel/index.html',
    imageLink: './Art/evangel/swing.gif',
    githubLink: 'https://github.com/devevangel'
  },
  {
    artName: 'rashid',
    pageLink: './Art/rashid/index.html',
    imageLink: './Art/rashid/DNA.gif',
    author: 'Rashid Makki',
    githubLink: 'https://github.com/rashidmakki'
  },
  {
    artName: 'queer quarantine',
    pageLink: './Art/animatron/queer.html',
    imageLink: './Art/animatron/queer.gif'
  },
  {
    artName: 'Animatron',
    pageLink: './Art/animatron/index.html',
    imageLink: './Art/animatron/trance.gif',
    author: 'Cassandre Perron',
    githubLink: 'https://github.com/cassandreperron'
  },
  {
    artName: 'Sun Bursts',
    pageLink: './Art/steveSchaner/index.html',
    imageLink: './Art/steveSchaner/sunburst.gif',
    author: 'Steve Schaner',
    githubLink: 'https://github.com/sschaner'
  },
  {
    artName: 'Shravan',
    pageLink: './Art/Shravan/animation_shr_page.html',
    imageLink: './Art/Shravan/animation_shr.gif',
    author: 'Shravan Kumar',
    githubLink: 'https://github.com/shravan1508'
  },
  {
    artName: 'Jurassic Park',
    pageLink: './Art/tvasari/index.html',
    imageLink: './Art/tvasari/jurassic_park.gif',
    author: 'Tommaso Vasari',
    githubLink: 'https://github.com/tvasari'
  },
  {
    artName: 'Bounce',
    pageLink: './Art/samya/index.html',
    imageLink: './Art/samya/samya.gif',
    author: 'Samya Thakur',
    githubLink: 'https://github.com/samyathakur'
  },
  {
    artName: 'Egg_Loading',
    pageLink: './Art/egg_loading/index.html',
    imageLink: './Art/samya/egg_loading.gif',
    author: 'Ulisse Dantas',
    githubLink: 'https://github.com/ulissesnew'
  },
  {
    artName: 'We stay at home to save lives',
    pageLink: './Art/Shatabdi/index.html',
    imageLink: './Art/Shatabdi/WE STAY AT HOME TO SAVE LIVES.gif',
    author: 'Shatabdi Roy',
    githubLink: 'https://github.com/RoyShatabdi'
  },
  {
    artName: 'Egg_Loading',
    pageLink: './Art/egg_loading/index.html',
    imageLink: './Art/egg_loading/egg_loading.gif',
    author: 'Ulisse Dantas',
    githubLink: 'https://github.com/ulissesnew'
  },
  {
    artName: 'We stay at home to save lives',
    pageLink: './Art/Shatabdi/index.html',
    imageLink: './Art/Shatabdi/WE STAY AT HOME TO SAVE LIVES.gif',
    author: 'Shatabdi Roy',
    githubLink: 'https://github.com/RoyShatabdi'
  },
  {
    artName: 'Animatron',
    pageLink: './Art/animatronky/index.html',
    imageLink: './Art/animatronky/trance.gif',
    author: 'kylenrich',
    githubLink: 'https://github.com/kylenrich24'
  },
  {
    artName: 'bouncing ball',
    pageLink: './Art/alexgp/index.html',
    imageLink: './Art/Alexgp/bouncegif.gif',
    author: 'AlexGP257',
    githubLink: 'https://github.com/Alexgp257'
  },
  {
    artName: 'Cool Waves',
    pageLink: './Art/RaulC/index.html',
    imageLink: './Art/RaulC/coolwaves.gif',
    author: 'Raul Contreras',
    githubLink: 'https://github.com/rcc01'
  },
  {
    artName: 'Snowfall',
    pageLink: './Art/chaitali_snowfall/index.html',
    imageLink: './Art/chaitali_snowfall/snowgif.gif',
    author: 'Chaitali',
    githubLink: 'https://github.com/chaitali-more'
  },
  {
    artName: 'Rotate Circle',
    pageLink: './Art/dimor/animation.html',
    imageLink: './Art/dimor/rotate.gif',
    author: 'dimor',
    githubLink: 'https://github.com/dimor'
  },
  {
    artName: 'Hello world',
    pageLink: './Art/warren8689/index.html',
    imageLink: './Art/warren8689/screenshot.png',
    author: 'Warren',
    githubLink: 'https://github.com/warrren8689'
  },
  {
    artName: '360 Varial Kickflip',
    pageLink: './Art/DICHAMOTO/index.html',
    imageLink: './Art/DICHAMOTO/360_Varial_Kickflip.gif',
    author: 'DICHAMOTO',
    githubLink: 'https://github.com/DICHAMOTO'
  },
  {
    artName: 'Crazy Square',
    pageLink: './Art/colorSquare/index.html',
    imageLink: './Art/colorSquare/colorsquare.gif',
    author: 'TiagoChicoo',
    githubLink: 'https://github.com/tiagochicoo'
  },
  {
    artName: 'Alexhover',
    pageLink: './Art/Alexhover/index.html',
    imageLink: './Art/Alexhover/Alexhover.gif',
    author: 'Alex',
    githubLink: 'https://github.com/alesgainza'
  },
  {
    artName: 'Imperial CSS Driod',
    pageLink: './Art/Imperial_CSS_Driod/index.html',
    imageLink: './Art/Imperial_CSS_Driod/ImperialDriod.gif',
    author: 'Captian-Rocket',
    githubLink: 'https://github.com/captian-rocket'
  },
  {
    artName: 'HamidAnime',
    pageLink: './Art/HamidAnime/index.html',
    imageLink: './Art/HamidAnime/Capture.gif',
    author: 'Hamid',
    githubLink: 'https://github.com/HamidGoudarzi1988'
  },
  {
    artName: 'Imperial CSS Driod',
    pageLink: './Art/Imperial_CSS_Driod/index.html',
    imageLink: './Art/Imperial_CSS_Driod/ImperialDriod.gif',
    author: 'Captian-Rocket',
    githubLink: 'https://github.com/captian-rocket'
  },
  {
    artName: 'Mario Game',
    pageLink: './Art/emmeiwhite/index.html',
    imageLink: './Art/emmeiwhite/mario-game.gif',
    author: 'Emmeiwhite',
    githubLink: 'https://github.com/emmeiwhite'
  },
  {
    artName: '360 Varial Kickflip',
    pageLink: './Art/DICHAMOTO/index.html',
    imageLink: './Art/DICHAMOTO/360_Varial_Kickflip.gif',
    author: 'DICHAMOTO',
    githubLink: 'https://github.com/DICHAMOTO'
  },
  {
    artName: 'Bouncer the Bouncy Box',
    pageLink: './Art/RussD/index.html',
    imageLink: './Art/RussD/bouncer-the-bouncy-box.png',
    author: 'Russell',
    githubLink: 'https://github.com/rdyer07'
  },
  {
    artName: '3D Infinite Loop Sprites Cards',
    pageLink: './Art/luiavag/index.html',
    imageLink: './Art/luiavag/luiavag_3D_Infinite_Loop.gif',
    author: 'LuVAGu',
    githubLink: 'https://github.com/luiavag'
  },
  {
    artName: 'Star Wars',
    pageLink: './Art/ChiragAgarwal/index.html',
    imageLink: './Art/ChiragAgarwal/star_wars.gif',
    author: 'Chirag Agarwal',
    githubLink: 'https://github.com/chiragragarwal'
  },
  {
    artName: 'ImageGallery',
    pageLink: './Art/Hoverimage/index.html',
    imageLink: './Art/Hoverimage/hoverimage.gif',
    author: 'Siddhant Jain',
    githubLink: 'https://github.com/Sid-web6306'
  },
  {
    artName: 'characterwalking',
    pageLink: './Art/characterwalkingChetan/index.html',
    imageLink: './Art/characterwalkingChetan/image.png',
    author: 'Chetan Muliya',
    githubLink: 'https://github.com/chetanmuliya'
  },
  {
    artName: 'Grow',
    pageLink: './Art/octavioLafourcade/index.html',
    imageLink: './Art/octavioLafourcade/animation.gif',
    author: 'Octavio Lafourcade',
    githubLink: 'https://github.com/tavolafourcade'
  },
  {
    artName: 'Slats',
    pageLink: './Art/Sagaquisces/index.html',
    imageLink: './Art/Hoverimage/slats.gif',
    author: 'Michael David Dunlap',
    githubLink: 'https://github.com/sagaquisces'
  },
  {
    artName: 'Coffee',
    pageLink: './Art/animate-coffee/index.html',
    imageLink: './Art/animate-coffee/ezgif.com-video-to-gif.gif',
    author: 'Elise Welch',
    githubLink: 'https://github.com/EliseWelch'
  },
  {
    artName: 'Blended',
    pageLink: './Art/Pro-animate/index.html',
    imageLink: './Art/Pro-animate/Blended.gif',
    author: 'Promise Nwafor',
    githubLink: 'https://github.com/emPro-source'
  },
  {
    artName: 'sproutseeds',
    pageLink: './Art/sproutseeds/index.html',
    imageLink: 'https://codepen.io/_Sabine/pen/yGGLON',
    author: '_Sabine'
  },
  {
    artName: 'aninikhil',
    pageLink: './Art/aninikhil/index.html',
    imageLink: './Art/aninikhil/nik.jpg',
    author: 'Nikhil N G',
    githubLink: 'https://github.com/nikhilng99'
  },
  {
    artName: 'Playballs',
    pageLink: './Art/playballs/index.html',
    imageLink: './Art/playballs/playballs.gif',
    author: 'Omar Jabaly',
    githubLink: 'https://github.com/Omarjabaly'
  },
  {
    artName: 'simpleAnimation',
    pageLink: './Art/cazabe/index.html',
    imageLink: './Art/cazabe/mrRobot.png',
    author: 'cazabe',
    githubLink: 'https://github.com/cazabe'
  },
  {
    artName: 'Dragon',
    pageLink: './Art/Dragon/index.html',
    imageLink: './Art/Joy/smallDragon.gif',
    author: 'nikicivan',
    githubLink: 'https://github.com/nikicivan'
  },
  {
    artName: 'TypingAnimation',
    pageLink: './Art/yogi_the_bear/index.html',
    imageLink: './Art/yogi_the_bear/my_animation.gif',
    author: 'yogev',
    githubLink: 'https://github.com/yogevHenig'
  },
  {
    artName: 'Mario Kart Animation',
    pageLink: './Art/mario2/index.html',
    imageLink: './Art/mario2/mario.png',
    author: 'Sakshi Sinha',
    githubLink: 'https://github.com/sakshi-1'
  },
  {
    artName: 'NarutoAnimation',
    pageLink: './Art/Tgoslee/index.html',
    imageLink: './Art/Tgoslee/Naruto.gif',
    author: 'Trenisha',
    githubLink: 'https://github.com/tgoslee'
  },
  {
    artName: 'Jackony',
    pageLink: './Art/Yaseen_Mohammed/index.html',
    imageLink: './Art/Yaseen_Mohammed/pichatcho.gif',
    author: 'Yaseen_Mohammed',
    githubLink: 'https://yaseenaiman.github.io/'
  },
  {
    artName: 'DVRU',
    pageLink: './Art/dvru/index.html',
    imageLink: './Art/dvru/dvru.gif',
    author: 'dvru',
    githubLink: 'https://github.com/dvru'
  },
  {
    artName: 'Coulisse',
    pageLink: './Art/Ayoubahida/index.html',
    imageLink: './Art/Ayoubahida/coulisseAnimation.gif',
    author: 'Ayoubahida',
    githubLink: 'https://github.com/Ayoubahida'
  },
  {
    artName: 'TextAnimation',
    pageLink: './Art/TextAnimation/index.html',
    imageLink: './Art/TextAnimation/welcome.gif',
    author: 'waleed',
    githubLink: 'https://github.com/waleed-1993'
  },
  {
    artName: 'Animatron',
    pageLink: './Art/Animatron/index.html',
    imageLink: './Art/Joy/trance.gif',
    author: 'farhan',
    githubLink: 'https://github.com/fnahmad'
  },
  {
    artName: 'Sky',
    pageLink: './Art/marijapanic/index.html',
    imageLink: './Art/marijapanic/clouds.gif',
    author: 'marijapanic',
    githubLink: 'https://github.com/marijapanic'
  },
  {
    artName: 'GreenFunnel',
    pageLink: './Art/GreenFunnel/index.html',
    imageLink: './Art/GreenFunnel/green-funnel.gif',
    author: 'sergiorra',
    githubLink: 'https://github.com/sergiorra'
  },
  {
    artName: 'mig',
    pageLink: './Art/mig/index.html',
    imageLink: './Art/mig/squares.gif',
    author: 'mig',
    githubLink: 'https://github.com/miguel231997'
  },
  {
    artName: 'RabbitHopping',
    pageLink: './Art/tigerlight/index.html',
    imageLink: './Art/tigerlight/RabbitHopping.gif',
    author: 'tigerlight',
    githubLink: 'https://github.com/tigerlight'
  },
  {
    artName: 'Picture Pop',
    pageLink: './Art/Ford CSS Animation/index.html',
    imageLink: './Art/Ford CSS Animation/Ford gif.gif',
    author: 'klf006',
    githubLink: 'https://github.com/klf006'
  },
  {
    artName: 'Smoke Animation',
    pageLink: './Art/smoke Animation/index.html',
    imageLink: './Art/smoke Animation/Capture.png',
    author: 'aman-cse',
    githubLink: 'https://github.com/aman-cse'
  },
  {
    artName: 'BH',
    pageLink: './Art/animationBH/index.html',
    imageLink: '',
    author: 'BH',
    githubLink: 'https://github.com/huynhcongbaotran'
  },
  {
    artName: 'bounce',
    pageLink: './Art/naina/index.html',
    imageLink: './Art/naina/bounce.gif',
    author: 'Naina',
    githubLink: 'https://github.com/naina010'
  },
  {
    artName: 'Motivation',
    pageLink: './Art/motivation/index.html',
    imageLink: './Art/motivation/motivation.gif',
    author: 'Art',
    githubLink: 'https://github.com/artbalahadia'
  },
  {
    artName: 'Doraemon-Ball',
    pageLink: './Art/DhirajKaushik/index.html',
    imageLink: './Art/DhirajKaushik/doremon.gif',
    author: 'Dhiraj Kaushik',
    githubLink: 'https://github.com/dhirajkaushik321'
  },
  {
    artName: 'EverettAnimation',
    pageLink: './Art/EverettAnimation/index.html',
    imageLink: './Art/Joy/game.jpg',
    author: 'Claudia',
    githubLink: 'https://github.com/claudiabringaseverett'
  },
  {
    artName: 'helloooo',
    pageLink: './Art/shitman0930/index.html',
    imageLink: './Art/shitman0930/eyes.gif',
    author: 'shitman0930',
    githubLink: 'https://github.com/shitman0930'
  },
  {
    artName: 'Animato',
    pageLink: './Art/panduka_karunasena_animato/index.html',
    imageLink: './Art/panduka_karunasena_animato/animato.gif',
    author: 'panduka karunasena',
    githubLink: 'https://github.com/pandukakarunasena'
  },
  {
    artName: 'anishprj',
    pageLink: './Art/anishprj/index.html',
    author: 'Anish Ghimire',
    githubLink: 'https://github.com/anishprj/'
  },
  {
    artName: 'Toshman Animation',
    pageLink: './Art/Toshman Animation/index.html',
    imageLink: './Art/Toshman Animation/animation demo.gif',
    author: 'Toshman-hub',
    githubLink: 'https://github.com/Toshman-hub'
  },
  {
    artName: 'alexandraturony87',
    pageLink: './Art/alexandraturony87/index.html',
    imageLink: './Art/alexandraturony87/ephiphany.gif',
    author: 'Alexandra Turony',
    githubLink: 'https://github.com/alexandraturony87'
  },
  {
    artName: 'Ball Crazy',
    pageLink: './Art/tanyamiranda/ballcrazy.html',
    imageLink: './Art/tanyamiranda/ballcrazy.gif',
    author: 'Tanya Miranda',
    githubLink: 'https://github.com/tanyamiranda'
  },
  {
    artName: 'Simple Animation Trick!',
    pageLink: './Art/mismail-541/index.html',
    imageLink: './Art/mismail-541/simple-animation-trick.gif',
    author: 'mismail-541',
    githubLink: 'https://github.com/mismail-541'
  },
  {
    artName: 'CORONA TOILET PAPER',
    pageLink: './Art/WissAnimation/index.html',
    imageLink: './Art/WissAnimation/Toiletpaperrun.png',
    author: 'Wiss',
    githubLink: 'https://github.com/Wissemfars'
  },
  {
    artName: 'verticalBarsAnimation',
    pageLink: './Art/verticalBarsAnimation/index.html',
    imageLink: './Art/verticalBarsAnimation/verticalBarsAnimation.gif',
    author: 'Marius Negru',
    githubLink: 'https://github.com/I3lackMarius'
  },
  {
    artName: 'Calcopod',
    pageLink: './Art/Calcopod/index.html',
    imageLink: './Art/Calcopod/giffed.gif',
    author: 'Calcopod',
    githubLink: 'https://github.com/Calcopod'
  },
  {
    artName: 'Robot Dance',
    pageLink: './Art/jnch009/index.html',
    imageLink: './Art/jnch009/robotjnch009.gif',
    author: 'Jeremy Ng',
    githubLink: 'https://github.com/jnch009'
  },
  {
    artName: 'Equalizer',
    pageLink: './Art/prathmeshgujar/index.html',
    imageLink: './Art/prathmeshgujar/equalizer.gif',
    author: 'Prathmesh Gujar',
    githubLink: 'https://github.com/prathmeshgujar'
  },
  {
    artName: 'Castle',
    pageLink: './Art/Yakraj/index.html',
    imageLink: './Art/Yakraj/castle.gif',
    author: 'Yakraj',
    githubLink: 'https://github.com/yakraj'
  },
  {
    artName: 'Shimmering Stars',
    pageLink: './Art/Pranav/index.html',
    imageLink: './Art/Pranav/shimmering-stars.gif',
    author: 'Pranav Sood',
    githubLink: 'https://github.com/prnv06'
  },
  {
    artName: 'Dancing Square',
    pageLink: './Art/chansart/index.html',
    imageLink: './Art/chansart/chansart.gif',
    author: 'Chansart',
    githubLink: 'https://github.com/chansart'
  },
  {
    artName: 'Animatron',
    pageLink: './Art/animatron/index.html',
    imageLink: './Art/animatron/trance.gif',
    author: 'Sujal',
    githubLink: 'https://github.com/Sujal7689'
  },
  {
    artName: 'fire flicker',
    pageLink: './Art/hemantrawat/index.html',
    imageLink: './Art/hemantrawat/index.gif',
    author: 'Hemant Rawat',
    githubLink: 'https://github.com/He-mantRawat'
  },
  {
    artName: 'Bouncing Ball',
    pageLink: './Art/bouncingBall/bouncing ball.html',
    imageLink: './Art/bouncingBall/bouncingball.gif',
    author: 'Pravin deva',
    githubLink: 'https://github.com/pravindeva'
  },
  {
    artName: 'Animated Landing Page',
    pageLink: './Art/animatedLandingPage01/index.html',
    imageLink: './Art/animatedLandingPage01/ezgif.com-video-to-gif',
    author: 'Aneta-s',
    githubLink: 'https://github.com/aneta-s'
  },
  {
    artName: 'Goraved',
    pageLink: './Art/goraved/index.html',
    imageLink: './Art/goraved/goraved_animation.gif',
    author: 'Roman Pobotin (Goraved)',
    githubLink: 'https://github.com/goraved'
  },
  {
    artName: 'Doraemon',
    pageLink: './Art/Ranajit/doraemon.html',
    imageLink: './Art/animatron/doraemon.gif',
    author: 'Ranajit',
    githubLink: 'https://github.com/basak-32'
  },
  {
    artName: 'Ax Dev',
    pageLink: './Art/axdev/test.html',
    imageLink: './Art/axdev/gif.gif',
    author: 'Axel Avila',
    githubLink: 'https://github.com/axavila'
  },
  {
    artName: 'Magic Circle',
    pageLink: './Art/magpiet/index.html',
    imageLink: './Art/magpiet/gif.gif',
    author: 'Magnus Cromwell',
    githubLink: 'https://github.com/magpiet'
  },
  {
    artName: 'Pulsing Circle',
    pageLink: './Art/innape/index.html',
    imageLink: './Art/innape/Pulsing Cirkle.gif',
    author: 'innape',
    githubLink: 'https://github.com/innape'
  },
  {
    artName: 'Bouncing Ball',
    pageLink: './Art/BouncingBall/index.html',
    imageLink: './Art/BouncingBall/BouncingBall.gif',
    author: 'Satish Pokala',
    githubLink: 'https://github.com/Satishpokala124'
  },
  {
    artName: 'Daredevil',
    pageLink: './Art/daredevil/index.html',
    imageLink: './Art/daredevil/daredevil.gif',
    author: 'Vivek Raj',
    githubLink: 'https://github.com/vivekrajx'
  },
  {
    artName: 'hover Me',
    pageLink: './Art/hoverMe/index.html',
    author: 'Bleron88',
    githubLink: 'https://github.com/bleron88'
  },
  {
    artName: "Adam's Animation",
    pageLink: "./Art/Adam's Animation/index.html",
    imageLink: "./Art/Adam's Animation/animation.gif",
    author: 'Adam Hills',
    githubLink: 'https://github.com/adamhills91'
  },
  {
    artName: 'Spin it',
    pageLink: './Art/b-ed/index.html',
    imageLink: './Art/b-ed/Hnet.com-image.gif',
    author: 'Edd',
    githubLink: 'https://github.com/b-ed'
  },
  {
    artName: 'playstation-anim',
    pageLink: './Art/playstation-anim/index.html',
    imageLink: './Art/playstation-anim/ps.gif',
    author: 'seif1125',
    githubLink: 'https://github.com/seif1125'
  },
  {
    artName: 'Ritika',
    pageLink: './Art/Ritika/index.html',
    imageLink: './Art/Ritika/warrior.png',
    author: 'Ritika',
    githubLink: 'https://github.com/Ritika-soni'
  },
  {
    artName: 'Animatron',
    pageLink: './Art/animatron/index.html',
    imageLink: './Art/animatron/colourpencils.png',
    author: 'jahid hasan',
    githubLink: 'https://github.com/jahidhasan299/'
  },
  {
    artName: 'Animatron2',
    pageLink: './Art/Animatron2/index.html',
    imageLink: './Art/Animatron2/trance.gif',
    author: 'PUNKLANCER',
    githubLink: 'https://github.com/PUNKLANCER/'
  },
  {
    artName: 'Text_Animation',
    pageLink: './Art/Text_Animation/index.html',
    imageLink: './Art/Text_Animation/text.gif',
    author: 'Christian',
    githubLink: 'https://github.com/mkBraga'
  },
  {
    artName: 'Practice',
    pageLink: './Art/Practice/index.html',
    imageLink: './Art/Joy/triangle.gif',
    author: 'MuGenFJ',
    githubLink: 'https://github.com/MuGenFJ/'
  },
  {
    artName: 'Tile',
    pageLink: './Art/weilincheng/index.html',
    imageLink: './Art/weilincheng/tile.gif',
    author: 'weilincheng',
    githubLink: 'https://github.com/weilincheng'
  },
  {
    artName: 'TemidoRochaSpin',
    pageLink: './Art/temido_rocha_animation/index.html',
    imageLink: './Art/temido_rocha_animation/TemidoRocha.gif',
    author: 'TemidoRocha',
    githubLink: 'https://github.com/TemidoRocha'
  },
  {
    artName: 'Tile',
    pageLink: './Art/weilincheng/index.html',
    imageLink: './Art/weilincheng/tile.gif',
    author: 'weilincheng',
    githubLink: 'https://github.com/weilincheng'
  },
  {
    artName: 'fire flicker',
    pageLink: './Art/hemantrawat/index.html',
    imageLink: './Art/hemantrawat/index.gif',
    author: 'Hemant Rawat',
    githubLink: 'https://github.com/He-mantRawat'
  },
  {
    artName: 'Bouncing Ball',
    pageLink: './Art/bouncingBall/bouncing ball.html',
    imageLink: './Art/bouncingBall/bouncingball.gif',
    author: 'Pravin deva',
    githubLink: 'https://github.com/pravindeva'
  },
  {
    artName: 'Animated Landing Page',
    pageLink: './Art/animatedLandingPage without bar/index.html',
    imageLink: './Art/animatedLandingPage without bar/ezgif.com-video-to-gif',
    author: 'Aneta-s',
    githubLink: 'https://github.com/aneta-s'
  },
  {
    artName: 'Goraved',
    pageLink: './Art/goraved/index.html',
    imageLink: './Art/goraved/goraved_animation.gif',
    author: 'Roman Pobotin (Goraved)',
    githubLink: 'https://github.com/goraved'
  },
  {
    artName: 'Doraemon',
    pageLink: './Art/Ranajit/doraemon.html',
    imageLink: './Art/animatron/doraemon.gif',
    author: 'Ranajit',
    githubLink: 'https://github.com/basak-32'
  },
  {
    artName: 'Ax Dev',
    pageLink: './Art/axdev/test.html',
    imageLink: './Art/axdev/gif.gif',
    author: 'Axel Avila',
    githubLink: 'https://github.com/axavila'
  },
  {
    artName: 'Magic Circle',
    pageLink: './Art/magpiet/index.html',
    imageLink: './Art/magpiet/gif.gif',
    author: 'Magnus Cromwell',
    githubLink: 'https://github.com/magpiet'
  },
  {
    artName: 'Bouncing Ball',
    pageLink: './Art/Bouncing Ball/index.html',
    imageLink: './Art/cazabe/Bouncing Ball.gif',
    author: 'Satish Pokala',
    githubLink: 'https://github.com/Satishpokala124'
  },
  {
    artName: 'Daredevil',
    pageLink: './Art/daredevil/index.html',
    imageLink: './Art/daredevil/daredevil.gif',
    author: 'Vivek Raj',
    githubLink: 'https://github.com/vivekrajx'
  },
  {
    artName: 'hover Me',
    pageLink: './Art/hoverMe/index.html',
    author: 'Bleron88',
    githubLink: 'https://github.com/bleron88'
  },
  {
    artName: 'Happy Balloon',
    pageLink: './Art/ztollef/index.html',
    imageLink: './Art/ztollef/balloon.gif.',
    author: 'ztollef',
    githubLink: 'https://github.com/ztollef'
  },
  {
    artName: 'playstation-anim',
    pageLink: './Art/playstation-anim/index.html',
    imageLink: './Art/playstation-anim/ps.gif',
    author: 'seif1125',
    githubLink: 'https://github.com/seif1125'
  },
  {
    artName: 'Ritika',
    pageLink: './Art/Ritika/index.html',
    imageLink: './Art/Ritika/warrior.png',
    author: 'Ritika',
    githubLink: 'https://github.com/Ritika-soni'
  },
  {
    artName: 'Animatron',
    pageLink: './Art/animatron/index.html',
    imageLink: './Art/animatron/colourpencils.png',
    author: 'jahid hasan',
    githubLink: 'https://github.com/jahidhasan299/'
  },
  {
    artName: 'Animatron2',
    pageLink: './Art/Animatron2/index.html',
    imageLink: './Art/Animatron2/trance.gif',
    author: 'PUNKLANCER',
    githubLink: 'https://github.com/PUNKLANCER/'
  },
  {
    artName: 'Text_Animation',
    pageLink: './Art/Text_Animation/index.html',
    imageLink: './Art/Text_Animation/text.gif',
    author: 'Christian',
    githubLink: 'https://github.com/mkBraga'
  },
  {
    artName: 'Practice',
    pageLink: './Art/Practice/index.html',
    imageLink: './Art/Joy/triangle.gif',
    author: 'MuGenFJ',
    githubLink: 'https://github.com/MuGenFJ/'
  },
  {
    artName: 'Tile',
    pageLink: './Art/weilincheng/index.html',
    imageLink: './Art/weilincheng/tile.gif',
    author: 'weilincheng',
    githubLink: 'https://github.com/weilincheng'
  },
  {
    artName: 'Circle Pulse',
    pageLink: './Art/circle-pulse/index.html',
    imageLink: './Art/circle-pulse/circle-pulse.gif',
    author: 'jmorr002',
    githubLink: 'https://github.com/jmorr002'
  },
  {
    artName: 'Flare Spin',
    pageLink: './Art/mykz1608/index.html',
    imageLink: '',
    author: 'mykz1608',
    githubLink: 'https://github.com/mykz1608'
  },
  {
    artName: 'MexicanMustache',
    pageLink: './Art/AnimatedMustache/index.html',
    imageLink: './Art/AnimatedMustache/MexicanMustache.gif',
    author: 'Andrés Alonso Gálvez',
    githubLink: 'https://github.com/Dondesconton/'
  },
  {
    artName: 'css',
    pageLink: './Art/2.css/index.html',
    imageLink: './Art/2.css/css.gif'
  },
  {
    artName: 'Square Color Change',
    pageLink: './Art/baesyc/index.html',
    imageLink: './Art/baesyc/square.gif',
    author: 'Baesyc',
    githubLink: 'https://github.com/baesyc'
  },
  {
    artName: 'MexicanMustache',
    pageLink: './Art/AnimatedMustache/index.html',
    imageLink: './Art/AnimatedMustache/MexicanMustache.gif',
    author: 'Andrés Alonso Gálvez',
    githubLink: 'https://github.com/Dondesconton/'
  },
  {
    artName: 'Chanimation',
    pageLink: './Art/Chanimation/index.html',
    imageLink: './Art/Chanimation/dancegif.gif',
    author: 'chandant9',
    githubLink: 'https://github.com/chandant9/'
  },
  {
    artName: 'DancingGroot',
    pageLink: './Art/m-elina/index.html',
    imageLink: './Art/m-elina/groot_animation.gif',
    author: 'Melina',
    githubLink: 'https://github.com/m-elina/'
  },
  {
    artName: 'Animatron',
    pageLink: './Art/animatron/index.html',
    imageLink: './Art/animatron/trance.gif',
    author: 'Andrew',
    githubLink: 'https://github.com/andrewbom/'
  },
  {
    artName: 'rainbows',
    pageLink: './Art/vassilchiev/index.html',
    imageLink: './Art/vassilchiev/giphy.gif',
    author: 'Vassil',
    githubLink: 'https://github.com/vassilchiev/'
  },
  {
    artName: "Zai's Orbitron",
    pageLink: './Art/zai/index.html',
    imageLink: './Art/zai/zais_orbitron.gif',
    author: '5amm5',
    githubLink: 'https://github.com/5amm5965/'
  },
  {
    artName: "404's crying baby page",
    pageLink: './Art/papfal/index.html',
    imageLink: './Art/papfal/HTML-404-Crying-Baby-Page.gif',
    author: 'papfal',
    githubLink: 'https://github.com/papfal/'
  },
  {
    artName: 'ani-3d',
    pageLink: './Art/ani-3d/ani-3d.html',
    imageLink: './Art/ani-3d/ani-3d.gif',
    author: 'clyde166',
    githubLink: 'https://github.com/clyde166/'
  },
  {
    artName: 'Boy',
    pageLink: './Art/Boy/index.html',
    imageLink: './Art/Boy/Boy with house.png',
    author: 'Gajhendran',
    githubLink: 'https://github.com/Gajhendran/'
  },
  {
    artName: 'Funimation',
    pageLink: './Art/Funimation/index.html',
    imageLink: './Art/Funimation/Funimation.gif',
    author: 'Pratik',
    githubLink: 'https://github.com/pratikrana1998/'
  },
  {
    artName: 'Jungle Monkey',
    pageLink: './Art/AMCodin/index.html',
    imageLink: './Art/AMCodin/monkey.gif',
    author: 'AMCodin',
    githubLink: 'https://github.com/amcodin'
  },
  {
    artName: 'bellow',
    pageLink: './Art/fran/index.html',
    imageLink: './Art/fran/bellow.gif',
    author: 'franzwah',
    githubLink: 'https://github.com/franzwah'
  },
  {
    artName: 'Typing Indicator',
    pageLink: './Art/jacob-bacon/index.html',
    imageLink: './Art/jacob-bacon/jacob-bacon-art.JPG',
    author: 'jacob-bacon',
    githubLink: 'https://github.com/jacob-bacon'
  },
  {
    artName: 'Colination',
    pageLink: './Art/colination/index.html',
    imageLink: './Art/colination/animation.png',
    author: 'colinJR95',
    githublink: 'https://github.com/colinJR95'
  },
  {
    artName: 'Glowing Circle by Leem Plays',
    pageLink: './Art/AliHaidar/index.html',
    imageLink: './Art/AliHaidar/giphy.gif',
    author: 'alihaidar2950',
    githubLink: 'https://github.com/alihaidar2950'
  },
  {
    artName: 'bouncy-ball',
    pageLink: './Art/bouncy-ball/ty.html',
    imageLink: './Art/bouncy-ball/bouncy-ball.gif',
    author: 'Huang Yi-Ting',
    githubLink: 'https://github.com/yiting76'
  },
  {
    artName: 'bouncy-ball',
    pageLink: './Art/bouncy-ball/ty.html',
    imageLink: './Art/bouncy-ball/bouncy-ball.gif',
    author: 'Huang Yi-Ting',
    githubLink: 'https://github.com/yiting76'
  },
  {
    artName: 'Tronix',
    pageLink: './Art/visiona/index.html',
    imageLink: './Art/visiona/tronix.gif',
    author: 'visiona',
    githubLink: 'https://github.com/visiona'
  },
  {
    artName: 'Synchronization',
    pageLink: './Art/synchronization!/synchronization',
    imageLink: './Art/synchronization/synchronized_Dots.gif',
    author: 'Pranjal',
    githublink: 'https://github.com/Pranjal705'
  },
  {
    artName: 'Random Squares',
    pageLink: './Art/Monitha/index.html',
    author: 'Monitha',
    githubLink: 'https://github.com/dmonitha'
  },
  {
    artName: 'Walking-Man-Front',
    pageLink: './Art/Akhil/index.html',
    imageLink: './Art/Akhil/Walking-man-front.gif',
    author: 'Akhil',
    githubLink: 'https://github.com/akhils95'
  },
  {
    artName: 'Cow-cat',
    pageLink: './Art/Cow-cat/index.html',
    imageLink: './Art/Cow-cat/Cow-cat.gif',
    author: 'Galia',
    githubLink: 'https://github.com/galiarudenko'
  },
  {
    artName: 'Rainb0w',
    pageLink: './Art/Duka/index.html',
    imageLink: './Art/Duka/rainbow.gif',
    author: 'Duka',
    githubLink: 'https://github.com/DusanKrcmarik'
  },
  {
    artName: 'Indian',
    pageLink: './Art/Indian/index.html',
    imageLink: './Art/Indian/Indian.gif',
    author: 'Duka',
    githubLink: 'https://github.com/ndvishruth'
  },
  {
    artName: 'Animatron',
    pageLink: './Art/sanmitra/index.html',
    imageLink: './Art/sanmitra/index.gif',
    author: 'sanmitra',

    githubLink: 'https://github.com/sanmitra1999'
  },
  {
    artName: 'Ball-clear',
    pageLink: './Art/Naok000/index.html',
    imageLink: './Art/Naok000/ball-clear.gif',
    author: 'Naok000',
    githubLink: 'https://github.com/Naok000'
  },
  {
    artName: 'Mario_Kart_Animation',
    pageLink: './Art/Mario_Kart_Animation/index.html',
    imageLink: './Art/Mario_Kart_Animation/Mario.png',
    author: 'AnsonAMS',
    githubLink: 'https://github.com/AnsonAMS'
  },
  {
    artName: 'Microsoft_animation',
    pageLink: './Art/SaumyaBhatt/index.html',
    imageLink: './Art/SaumyaBhatt/Animation.gif',
    author: 'Saumya-Bhatt',
    githubLink: 'https://github.com/Saumya-Bhatt'
  },
  {
    artName: 'Falling',
    pageLink: './Art/Sfrench5/index.html',
    imageLink: './Art/Sfrench5/Falling.gif',
    author: 'Sfrench5',
    githubLink: 'https://github.com/Sfrench5'
  },
  {
    artName: 'Dragon_Loading',
    pageLink: './Art/Dragon_Loading/index.html',
    imageLink: './Art/Dragon_Loading/DragonLoading.gif',
    author: 'Prasad',
    githubLink: 'https://github.com/PrasadM07'
  },
  {
    artName: 'Animatrix',
    pageLink: './Art/Animatrix/index.html',
    imageLink: './Art/Animatrix/Animatrix.png',
    author: 'soutog',
    githubLink: 'https://github.com/soutog'
  },
  {
    artName: 'Simple-Loading',
    pageLink: './Art/Loading/loading.html',
    imageLink: './Art/Loading/load.gif',
    author: 'Vijay',
    githubLink: 'https://github.com/VijayVjCuber'
  },
  {
    artName: 'Fiyi-Animation',
    pageLink: './Art/Fiyi-Animation/index.html',
    imageLink: './Art/Fiyi-Animation/relax_smile.gif',
    author: 'Fiyi-A',
    githubLink: 'https://github.com/Fiyi-A'
  },
  {
    artName: 'Colored Bars',
    pageLink: './Art/mleblanc94/mleblanc94_html_Animation-Nation.html',
    imageLink: './Art/mleblanc94/ColoredBars.gif',
    author: 'mleblanc94',
    githubLink: 'https://github.com/mleblanc94'
  },
  {
    artName: 'animeR',
    pageLink: './Art/animeR/index.html',
    imageLink: './Art/animeR/animeR.gif',
    author: 'Rajneesh',
    githubLink: 'https://github.com/rajneeshk94'
  },
  {
    artName: 'Sunset-City',
    pageLink: './Art/jyun9504/index.html',
    imageLink: './Art/jyun9504/sunset-city.gif',
    author: 'jyun9504',
    githubLink: 'https://github.com/jyun9504'
  },
  {
    artName: 'brianbottle',
    author: 'brian',
    pageLink: './Art/brianbottle/index.html',
    imageLink: './Art/brianbottle/bottle.gif',
    githubLink: 'https://github.com/brianabplanalp1'
  },
  {
    artName: 'Shapes',
    pageLink: './Art/mark-marchant/index.html',
    imageLink: './Art/mark-marchant/shapes.png',
    author: 'Mark Marchant',
    githubLink: 'https://github.com/jtla3/Animation-Nation'
  },
  {
    artName: 'Loading',
    pageLink: './Art/NoumanAziz/Loading.html',
    videoLink: './Art/NoumanAziz/loading.gif',
    author: 'NoumanAziz',
    githubLink: 'https://github.com/NoumanAziz'
  },
  {
    artName: `Galek's Simple Animation`,
    pageLink: './Art/GalekAnimation/index.html',
    imageLink: './Art/GalekAnimation/simpleanimation.gif',
    author: 'Adam Galek',
    githubLink: 'https://github.com/TheGalekxy'
  },
  {
    artname: 'Rainbow animation',
    pageLink: './Art/Rainbow/index.html',
    imageLink: './Art/Rainbow/rainbow.gif',
    author: 'Mohanraj',
    githubLink: 'https://github.com/chelladuraimohanraj/Animation-Nation'
  },
  {
    artName: `Cyan Loading Animation`,
    pageLink: './Art/Wannesds/index.html',
    imageLink: './Art/Wannesds/Wannesds.gif',
    author: 'Wannes Dieltiens',
    githubLink: 'https://github.com/Wannesds'
  },
  {
    artName: 'Animatron',
    pageLink: './Art/Animatron/index.html',
    imageLink: './Art/Animatron/trance.gif',
    author: 'Gihan Balasuriya',
    githubLink: 'https://github.com/gihanbalasuriya'
  },
  {
    artName: 'Light text blink',
    pageLink: './Art/Mani-textlight-blink/index.html',
    imageLink: './Art/Mani-textlight-blink/light-blink-text.gif',
    author: 'Mani Pandian',
    githubLink: 'https://github.com/Manipandian'
  },
  {
    artName: 'Circle',
    pageLink: './Art/PoKai/index.html',
    imageLink: './Art/PoKai/circle.png',
    author: 'PoKai Chang',
    githubLink: 'https://github.com/st875052018'
  },
  {
    artName: 'animatron',
    pageLink: './Art/animatron/index.html',
    imageLink: './Art/animatron/trance.gif',
    author: 'Christy',
    githubLink: 'https://github.com/ChristyLucid'
  },
  {
    artName: 'bouncing_ball',
    pageLink: './Art/bouncing_ball/bouncing_ball.html',
    imageLink: './Art/bouncing_ball/bouncing-ball.gif',
    author: 'Nirmalie',
    githubLink: 'https://github.com/nirmalieo3'
  },
  {
    artName: 'Rocket',
    pageLink: './Art/Rocket/index.html',
    imageLink: './Art/Rocket/rocket.gif',
    author: 'Jose Diaz',
    githubLink: 'https://github.com/josegerard2000'
  },
  {
    artName: 'simpleG',
    pageLink: './Art/simpleG/index.html',
    imageLink: './Art/simpleG/kitty.jpg',
    author: 'gargeper',
    githubLink: 'https://github.com/gargeper'
  },
  {
    artName: 'BounceFace',
    pageLink: './Art/ainamation/index.html',
    imageLink: './Art/ainamation/ainamation.gif',
    author: 'Ainara Saralegui',
    githubLink: 'https://github.com/asaralegui'
  },
  {
    artName: 'Text Flow',
    pageLink: './Art/ConnerCoding/index.html',
    imageLink: './Art/ConnerCoding/ztmanimation.gif',
    author: 'Conner Schiller',
    githubLink: 'https://github.com/ConnerCoding'
  },
  {
    artName: 'Glow',
    pageLink: './Art/Glow/index.html',
    imageLink: './Art/Glow/Glow.png',
    author: 'Joaquin Castillo',
    githubLink: 'https://github.com/JuakoDev'
  },
  {
    artName: 'Heart Real',
    pageLink: './Art/riddhax/index.html',
    imageLink: './Art/riddhax/index.gif',
    author: 'Riddhax',
    githubLink: 'https://github.com/riddhax'
  },

  {
    artName: 'Balls',
    pageLink: './Art/Paul - Simple Annoying Balls/index.html',
    imageLink: './Art/Paul - Simple Annoying Balls/Balls.gif',
    author: 'Paul',
    githubLink: 'https://github.com/psr83'
  },

  {
    artname: 'Square-Move',
    pageLink: './Art/Poonam/square.html',
    imageLink: './Art/Poonam/square_gif.gif',
    author: 'Poonam',
    githubLink: 'https://github.com/poonampant'
  },

  {
    artname: 'JesseEarley',
    pageLink: './Art/JesseEarley/index.html',
    imageLink: './Art/JesseEarley/index.gif',
    author: 'JesseEarley',
    githubLink: 'https://github.com/JesseEarley'
  },
  {
    artname: 'Hacktoberfest 2020',
    pageLink: './Art/taepal467/index.html',
    imageLink: './Art/taepal467/hiclipart.com (1).png',
    author: 'Chantae P.',
    githubLink: 'https://github.com/taepal467'
  },
  {
    artName: 'Animatron',
    pageLink: './Art/animatron/triangle/index.html',
    imageLink: './Art/animatron/trance.gif',
    author: 'Deborah',
    githubLink: 'https://github.com/dluckey123'
  },
  {
    artName: 'Animatron',
    pageLink: './Art/animatron/triangle/index.html',
    imageLink: './Art/animatron/trance.gif',
    author: 'Deborah',
    githubLink: 'https://github.com/dluckey123'
  },
  {
    artname: 'Animate',
    pageLink: '/codepen/animation/src/index.html',
    imageLink: 'Animation',
    author: 'Altamas khan',
    githubLink: 'https://github.com/Altamas2049'
  },
  {
    artName: 'Spin',
    pageLink: './Art/Spin/allli.html',
    imageLink: './Art/Spin/allli.gif',
    author: 'Victor Winner',
    githubLink: 'https://github.com/Vicwin13'
  },
  {
    artName: 'Spinner',
    pageLink: './Art/nishantpandey/allli.html',
    imageLink: './Art/nishantpandey/allli.gif',
    author: 'Nishant Pandey',
    githubLink: 'https://github.com/mrpandey1'
  },
  {
    artName: 'Hacktober Test',
    pageLink: './Art/bajancode/index.html',
    imageLink: './Art/BajanCode/index.gif',
    author: 'bajancode',
    githubLink: 'https://github.com/bajancode'
  },
  {
    artName: 'ZTM anim',
    pageLink: './Art/ayushi2410/index.html',
    imageLink: './Art/ayushi2410/ayushi2410.gif',
    author: 'Ayushi2410',
    githubLink: 'https://github.com/ayushi2410'
  },
  {
    artName: 'misaelsantos',
    pageLink: './Art/misaelsantos/index.html',
    imageLink: './Art/misaelsantos/neohack.gif',
    author: 'Misael Santos',
    githubLink: 'https://github.com/MisaelSantos'
  },
  {
    artName: 'I am a Developer',
    pageLink: './Art/Kuroyza/Iam-a-developer.html',
    imageLink: './Art/Kuroyza/Iam-a-developer.gif',
    author: 'Kuroyza',
    githubLink: 'https://github.com/kuroyza'
  },
  {
    artName: 'simple box',
    pageLink: './Art/Box/index.html',
    imageLink: './Art/Box/static_image.jpg',
    author: 'Abishek shah',
    githubLink: 'https://github.com/abishek-sha-256'
  },
  {
    artname: 'Starry-sky',
    pageLink: './Art/starry-night/index.html',
    imageLink: './Art/starry-night/stars',
    author: 'Taima Khawaldeh',
    githubLink: 'https://github.com/taimakh'
  },
  {
    artName: 'Project Gallery',
    pageLink: './Art/hulya/index.html',
    imageLink: './Art/hulya/gallery.gif',
    author: 'Hulya Karakaya',
    githubLink: 'https://github.com/hulyak'
  },
  {
    artName: 'animation',
    pageLink: './Art/sameer786/animation.html',
    imageLink: './Art/sameer786/radius.gif',
    author: 'sameer',
    githubLink: 'https://github.com/sameer8605'
  },
  {
    artName: 'ArrowWave',
    pageLink: './Art/ArrowWave/index.html',
    imageLink: './Art/ArrowWave/ArrowWave.gif',
    author: 'Gabriel',
    githubLink: 'https://github.com/GabrielTeixeiraC'
  },
  {
    artName: 'The 4-Ever Loop',
    pageLink: './Art/the-4ever-loop/index.html',
    imageLink: './Art/the-4ever-loop/rotate.gif',
    author: 'Luciano M.',
    githubLink: 'https://github.com/LucianoWebDev'
  },
  {
    artName: 'Running Car',
    pageLink: './Art/Running-Car/index.html',
    imageLink: './Art/Running-Car/Running-car.PNG',
    author: 'Ermias',
    githubLink: 'https://github.com/ermiaskidane'
  },
  {
    artname: 'Youssef',
    pageLink: './Art/Youssef/index.html',
    imageLink: './Art/Youssef/fd8_AX.gif',
    author: 'Youssef',
    githubLink: 'https://github.com/youssefhany96'
  },
  {
    artName: 'The 4-Ever Loop',
    pageLink: './Art/the-4ever-loop/index.html',
    imageLink: './Art/the-4ever-loop/rotate.gif',
    author: 'Luciano M.',
    githubLink: 'https://github.com/LucianoWebDev'
  },

  {
    artName: 'Itried',
    pageLink: '/Art/Itried/animation.html',
    author: 'Harsha',
    githublink: 'https://github.com/HarshaKumar23'
  },
  {
    artName: 'Snail Zoom',
    pageLink: './Art/rbhachu/index.html',
    imageLink: './Art/rbhachu/snail.gif',
    author: 'Bhachu R.',
    githubLink: 'https://github.com/rbhachu'
  },
  {
    artName: 'Mini Text Animation',
    pageLink: './Art/text-mini-animation/index.html',
    imageLink: './Art/text-mini-animation/text-anime.gif',
    author: 'Chinel',
    githubLink: 'https://github.com/chinel'
  },
  {
    artName: 'Square loader',
    pageLink: './Art/square_loading/index.html',
    imageLink: './Art/square_loading/square_loading',
    author: 'Marek Chasák',
    githubLink: 'https://github.com/mchasak'
  },
  {
    artName: 'Stairs Text',
    pageLink: './Art/StairsText/index.html',
    imageLink: './Art/StairsText/stairs-text.gif',
    author: 'Noam K.',
    githubLink: 'https://github.com/noamkanonich'
  },
  {
    artName: 'animation',
    pageLink: './Art/sameer786/animation.html',
    imageLink: './Art/sameer786/radius.gif',
    author: 'sameer',
    githubLink: 'https://github.com/sameer8605'
  },
  {
    artName: 'Spinning is a good trick',
    pageLink: './Art/garrod90/index.html',
    imageLink: './Art/garrod90/craigsGif.gif',
    author: 'Craig, G',
    githubLink: 'https://github.com/garrod90'
  },
  {
    artName: 'Snail Zoom',
    pageLink: './Art/rbhachu/index.html',
    imageLink: './Art/rbhachu/snail.gif',
    author: 'Bhachu R.',
    githubLink: 'https://github.com/rbhachu'
  },
  {
    artName: 'Mini Text Animation',
    pageLink: './Art/text-mini-animation/index.html',
    imageLink: './Art/text-mini-animation/text-anime.gif',
    author: 'Chinel',
    githubLink: 'https://github.com/chinel'
  },
  {
    artName: 'Square loader',
    pageLink: './Art/square_loading/index.html',
    imageLink: './Art/square_loading/square_loading',
    author: 'Marek Chasák',
    githubLink: 'https://github.com/mchasak'
  },
  {
    artName: 'Stairs Text',
    pageLink: './Art/StairsText/index.html',
    imageLink: './Art/StairsText/stairs-text.gif',
    author: 'Noam K.',
    githubLink: 'https://github.com/noamkanonich'
  },
  {
    artName: 'animation',
    pageLink: './Art/sameer786/animation.html',
    imageLink: './Art/sameer786/radius.gif',
    author: 'sameer',
    githubLink: 'https://github.com/sameer8605'
  },

  {
    pageLink: './Art/radar animation/index.html',
    imageLink: './Art/radar.gif',
    author: 'Anup',
    githubLink: 'https://github.com/paddybaba'
  },
  {
    pageLink: './Art/sameer786/animation.html',
    imageLink: './Art/sameer786/radius.gif',
    author: 'sameer',
    githubLink: 'https://github.com/sameer8605'
  },
  {
    pageLink: './Art/radar animation/index.html',
    imageLink: './Art/radar',
    author: 'Anup',
    githubLink: 'https://github.com/paddybaba'
  },
  {
    pageLink: './Art/sameer786/animation.html',
    imageLink: './Art/sameer786/radius.gif',
    author: 'sameer',
    githubLink: 'https://github.com/sameer8605'
  },
  {
    artName: 'Friendly Ghost',
    pageLink: './Art/ristotoldsep/index.html',
    author: 'Risto Tõldsep',
    githubLink: 'https://github.com/ristotoldsep'
  },
  {
    artName: 'Friendly Ghost',
    pageLink: './Art/ristotoldsep/index.html',
    author: 'Risto Tõldsep',
    githubLink: 'https://github.com/ristotoldsep'
  },
  {
    artName: 'sritron',
    pageLink: './Art/sritron/index.html',
    imageLink: './Art/sritron/trance.gif',
    author: 'Srinivas',
    githubLink: 'https://github.com/sri189ms'
  },
  {
    artName: 'Friendly Ghost',
    pageLink: './Art/ristotoldsep/index.html',
    author: 'Risto Tõldsep',
    githubLink: 'https://github.com/ristotoldsep'
  },
  {
    artName: 'Sun Rise Time',
    pageLink: './Art/gurprtAnim/index.html',
    imageLink: './Art/gurprtAnim/gurAnim.gif',
    author: 'Gurpreet',
    githubLink: 'https://github.com/gur-p-reet'
  },
  {
    artName: 'Personal Info',
    pageLink: './Art/Personal_info/triangle/index.html',
    imageLink: './Art/Personal_info/trance.gif',
    author: 'Naim Uddin',
    githubLink: 'https://github.com/Naim365'
  },
  {
    artName: 'Shining Text',
    pageLink: './Art/MaxieTextShineOn/index.html',
    imageLink: './Art/MaxieTextShineOn/maxie-text-shine-on.gif',
    author: 'maxie7',
    githubLink: 'https://github.com/maxie7'
  },
  {
    artName: 'Spinning Box',
    pageLink: './Art/KccbzZ/index.html',
    imageLink: './Art/KccbzZ/cover.png',
    author: 'KccbzZ',
    githubLink: 'https://github.com/KccbzZ'
  },
  {
    artName: 'Age Disgracefully',
    pageLink: './Art/ynoden/index.html',
    imageLink: './Art/ynoden/Age_Disgracefully.gif',
    author: 'yusefnoden',
    githubLink: 'https://github.com/yusefnoden'
  },
  {
    artname: 'jimanimation',
    pageLink: './Art/jimanimation/index.html',
    imageLink: './Art/jimanimation/bouncy.gif',
    author: 'Jimin',
    githubLink: 'https://github.com/jimijos'
  },

  {
    artName: 'Meme Animation',
    pageLink: './Art/just_for_fun/index.html',
    imageLink: './Art/just_for_fun/image.gif',
    author: 'Rahul Negi',
    githubLink: 'https://github.com/rahulnegi20'
  },
  {
    artName: 'Stretch ZTM',
    pageLink: './Art/animation_gn/index.html',
    imageLink: './Art/animation_gn/animation_gn.gif',
    author: 'gnyokota',
    githubLink: 'https://github.com/gnyokota'
  },
  {
    artname: 'AnimationCom',
    pageLink: './Art/Anita/AnimationCom/triangle.html',
    imageLink: './Art/AnimationCom/header.jpg',
    author: 'Anita',
    githubLink: 'https://github.com/anita-tsai'
  },
  {
    artName: 'Cards',
    pageLink: './Art/cards/index.html',
    imageLink: './Art/cards/cards.gif',
    author: 'networkdavit',
    githubLink: 'https://github.com/networkdavit'
  },
  {
    artName: "Lidor'sAnimation",
    pageLink: "./Art/Lidor's Animation/index.html",
    imageLink: "./Art/Lidor's Animation/animation.gif",
    author: 'LidorAsher',
    githubLink: 'https://github.com/lidorasher11'
  },
  {
    artName: "Shiff's Animation",
    pageLink: './Art/myAnimation/index.html',
    imageLink: './Art/myAnimation/myanimation.gif',
    author: 'Shifa',
    githubLink: 'https://github.com/ShifaShirin'
  },
  {
    artName: 'ani-1trial',
    pageLink: './Art/ani-1trial/index.html',
    imageLink: './Art/ani-1trial/ani-gif.gif',
    author: 'tru-izo',
    githubLink: 'https://github.com/tru-izo'
  },
  {
    artName: 'Air_Balloon',
    pageLink: './Art/Air_Balloon/index.html',
    imageLink: './Art/Air_Balloon/balloon.gif',
    author: 'Abha',
    githubLink: 'https://github.com/Abha-1281'
  },
  {
    artName: 'Camp Fire',
    pageLink: './Art/camp_fire/index.html',
    imageLink: './Art/camp_fire/camp_fire.gif',
    author: 'Chansoo',
    githubLink: 'https://github.com/ChansooKim316'
  },
  {
    artName: 'rubberband Red',
    pageLink: './Art/ou79/index.html',
    imageLink: './Art/rubberbandRed.gif',
    author: 'ou79',
    githubLink: 'https://github.com/ou79'
  },
  {
    artName: 'ColorChanger',
    pageLink: './Art/ColorChanger/index.html',
    imageLink: './Art/color-changer.gif',
    author: 'Atallah-Nadhir',
    githubLink: 'https://github.com/Atallah-Nadhir'
  },
  {
    artName: 'PONG Animation',
    pageLink: './Art/walkitoff/index.html',
    imageLink: './Art/walkitoff/gif.gif',
    author: 'Tyler Dollick',
    githubLink: 'https://github.com/walkitoff'
  },
  {
    artname: 'Animatron',
    pageLink: './Art/mbargaedge/index.html',
    imageLink: './Art/mbargaedge/animatron.gif',
    author: 'Mbarga',
    githubLink: 'https://github.com/marcelmbarga/'
  },
  {
    artName: 'House',
    pageLink: './Art/TTD/triangle/index.html',
    imageLink: './Art/TTD/house.gif',
    author: 'TanyaTD',
    githubLink: 'https://github.com/TTD126'
  },
  {
    artName: 'Spinning Title',
    pageLink: './Art/ljBeast21ldj/index.html',
    imageLink: './Art/ljBeast21ldj/firstGIF.gif',
    author: 'Larry',
    githubLink: 'https://github.com/ljBeast21ldj'
  },
  {
    artName: 'Heart pulsation',
    pageLink: './Art/Sallah/index.html',
    imageLink: './Art/Sallah/Heart-Pulsation.png',
    author: 'Sallah',
    githubLink: 'https://github.com/SallahTech'
  },
  {
    artName: 'MubbeAnimation',
    pageLink: './Art/Mubbe/index.html',
    imageLink: './Art/Mubbe/MubbeAnimation.gif',
    author: 'Mubarak',
    githubLink: 'https://github.com/mual5746'
  },
  {
    pageLink: './Art/neon-glowing-text/index.html',
    imageLink: './Art/neon-glowing-text/glowing-text-GIF.gif',
    author: 'Adri',
    githubLink: 'https://github.com/adrimual'
  },
  {
    artName: 'Simple Animation',
    pageLink: './Art/simple animation/transition.html',
    imageLink: './Art/simple animation/animatee.gif',
    author: 'Rudimental',
    githubLink: 'https://github.com/rudimental-again'
  },
  {
    artName: 'gbArt',
    pageLink: './Art/gbArt/index.html',
    imageLink: './Art/gbArt/shapeFlip.gif',
    author: 'Gary Bergman',
    githubLink: 'https://github.com/Gary-Bergman'
  },
  {
    artName: "Turtando's Animation",
    pageLink: './Art/turtando/animation.html',
    imageLink: './Art/Turtando/happyhalloween.gif',
    author: 'Turtando',
    githubLink: 'https://github.com/Turtando'
  },
  {
    artName: 'Bouncing Balls',
    pageLink: './Art/EyeOfAthena/index.html',
    imageLink: './Art/EyeOfAthena/cover.png',
    author: 'EyeOfAthena',
    githubLink: 'https://github.com/EyeOfAthena/bouncing-ball'
  },
  {
    artName: 'Otherside',
    pageLink: './Art/Otherside/ubi.html',
    imageLink: './Art/Otherside/recording.gif',
    author: 'Ubibimbap',
    githubLink: 'https://github.com/Ubibimbap'
  },
  {
    artName: 'Basketball God',
    pageLink: './Art/Sim-animation/index.html',
    imageLink: './Art/Sim-animation/project-screenshot.png',
    author: 'Sim',
    githubLink: 'https://github.com/sim-a-19'
  },
  {
    artName: "Ziyao's Animation",
    pageLink: './Art/robot/robot_index.html',
    imageLink: './Art/robot/robot.gif',
    author: 'Ziyao',
    githubLink: 'https://github.com/ziyaoc3'
  },
  {
    artName: 'Simplerv',
    pageLink: './Art/Aniamtion_RV/index.html',
    imageLink: './Art/Aniamtion_RV/circle.png',
    author: 'Aarush Bhat',
    githubLink: 'https://github.com/07rv'
  },
  {
    artName: 'Devtemmy_animation',
    pageLink: './Art/Devtemmy_animation/index.html',
    imageLink: './Art/Devtemmy_animation/Devtemmyanimation.gif',
    author: 'Dev-Temmy',
    githubLink: 'https://github.com/Dev-Temmy'
  },
  {
    artName: 'Fading text animation',
    pageLink: './Art/araskog/index.html',
    imageLink: './Art/araskog/animation.gif',
    author: 'Amanda Araskog',
    githubLink: 'https://github.com/araskog'
  },
  {
    artName: 'Moving Divs',
    pageLink: './Art/Razvan/RazvanFratila/index.html',
    imageLink: './Art/Razvan/RazvanFratila/first.gif',
    author: 'Razvan',
    githubLink: 'https://github.com/fratilar'
  },
  {
    artName: 'KDev Animation',
    pageLink: './Art/KDev-Animator/index.html',
    imageLink: './Art/KDev-Animator/kdev-animation.gif',
    author: 'Detmar Ruhfus',
    githubLink: 'https://github.com/kamikazid'
  },
  {
    artName: 'Square Bounce',
    pageLink: './Art/Vish/index.html',
    imageLink: './Art/Vish/SquareBounce.gif',
    author: 'Vishwam',
    githubLink: 'https://github.com/vishmagic'
  },
  {
    artName: 'Hina',
    pageLink: './Art/Hina/Hina.html',
    imageLink: './Art/Hina/Basketball.gif',
    imageLink: './Art/Hina/net.gif',
    author: 'Hina Najam',
    githubLink: 'https://github.com/hinanajam'
  },
  {
    artName: 'AmitAnimation',
    pageLink: './Art/Joy/AmitAnimation/amitanimation.html',
    imageLink: './Art/Joy/AmitAnimation/amitanimation.gif',
    author: 'Amit',
    githubLink: 'https://github.com/AmitRoy07'
  },
  {
    artName: 'Bouncing Cheems ',
    pageLink: './Art/Suddath-Gautam/index.html',
    imageLink: './Art/Suddath-Gautam/cheems.gif',
    author: 'Suddath Gautam',
    githubLink: 'https://github.com/wardaddy98'
  },
  {
    artName: 'Pop-up Confetti animation.',
    pageLink: './Art/yay-ztm-animation/index.html',
    imageLink: './Art/yay-ztm-animation/pop_animation.gif',
    author: 'Hyunji Kim',
    githubLink: 'https://github.com/creativehkim'
  },
  {
    artName: 'Monolith',
    pageLink: './Art/acphil/index.html',
    imageLink: './Art/acphil/monolith.png',
    author: 'acphil',
    githubLink: 'https://github.com/acphil2'
  },
  {
    artName: 'Smiling Doll',
    pageLink: './Art/jbermeo/index.html',
    imageLink: './Art/jbermeo/doll.gif',
    author: 'Jose Bermeo',
    githubLink: 'https://github.com/jbermeo10'
  },
  {
    artName: 'vasubhatnagar',
    pageLink: './Art/vasubhatnagar/index.html',
    imageLink: './Art/vasubhatnagar/ss.jpg',
    author: 'Vasu Bhatnagar',
    githubLink: 'https://github.com/vasubhatnagar'
  },
  {
    artName: 'JoToSmola',
    pageLink: './Art/JoToSmola/index.html',
    imageLink: './Art/JoToSmola/JoToSmola.gif',
    author: 'GrabKrab',
    githubLink: 'https://github.com/GrabKrab'
  },
  {
    artName: 'mojaanimacia',
    pageLink: './Art/mojaanimacia/stranka.html',
    author: 'Martin052',
    githubLink: 'https://github.com/martin052'
  },
  {
    artName: 'ellipsis',
    pageLink: './Art/ianhawe/index.html',
    author: 'ianhawe',
    githubLink: 'https://github.com/ianhawe'
  },
  {
    artName: 'iris',
    pageLink: './Art/iris/index.html',
    imageLink: './Art/iris/trance.gif',
    author: 'iriswdq0504',
    githubLink: 'https://github.com/iriswdq0504'
  },

  {
    artName: 'Fun with balls!',
    pageLink: './Art/miguelDalberto/funWithBalls/index.html',
    imageLink: './Art/miguelDalberto/funWithBalls/funWithBalls_screenshot.png',
    author: 'miguelDalberto',
    githubLink: 'https://github.com/miguelDalberto'
  },
  {
    artName: 'FourFlag_Load',
    pageLink: './Art/FourFlag_Load/index.html',
    imageLink: './Art/FourFlag_Load/trance.gif',
    author: 'chungngai09',
    githubLink: 'https://github.com/chungngai09'
  },
  {
    artName: 'AnimatronJS',
    pageLink: './Art/animatronJS/index.html',
    author: 'Anna Ovechkina',
    githubLink: 'https://github.com/Annu7shka'
  },
  {
    artName: 'perfect_goal',
    pageLink: './Art/perfect_goal/index.html',
    imageLink: './Art/perfect_goal/perfect_goalscreenshot.png',
    author: 'henzbori',
    githubLink: 'https://github.com/henzbori'
  },
  {
    artName: 'Beating Heart',
    pageLink: './Art/beating-heart/index.html',
    imageLink: './Art/beating-heart/heart.gif',
    author: 'MishkaZi',
    githubLink: 'https://github.com/MishkaZi'
  },
  {
    artName: 'Bouncing Balls',
    pageLink: './Art/Sankyeat/index.html',
    imageLink: './Art/Sankyeat/bouncingballs.gif',
    author: 'Sankyeat',
    githubLink: 'https://github.com/sanks20'
  },
  {
    artName: 'Sample page',
    pageLink: './Art/Joy/triangle/index.html',
    imageLink: './Art/Joy/triangle/my-animation.gif',
    author: 'Mamathagowd107',
    githubLink: 'https://github.com/Mamathagowd107'
  },
  {
    artName: 'Animated',
    pageLink: './Art/animated/triangle/index.html',
    imageLink: './Art/Joy/triangle/triangle.gif',
    author: 'Joy',
    githubLink: 'https://github.com/royranger'
  },
  {
    artName: 'achwell',
    pageLink: './Art/achwell/index.html',
    imageLink: './Art/achwell/ball.gif',
    author: 'achwell',
    githubLink: 'https://github.com/achwell'
  },
  {
    artName: 'Robotic Circles',
    pageLink: './Art/animation_yaniv/index.html',
    imageLink: './Art/animation_yaniv/robot.png',
    author: 'Yaniv Sagy',
    githubLink: 'https://github.com/yanivsagy'
  },
  {
    artName: 'Ocean Day',
    pageLink: './Art/d-spence/index.html',
    imageLink: './Art/d-spence/ztm-dspence-css-anim.gif',
    author: 'd-spence',
    githubLink: 'https://github.com/d-spence'
  },
  {
    artName: 'Animation-Circle',
    pageLink: './Art/Animation-Circle/index.html',
    imageLink: './Art/Animation-Circle/animation-circle.gif',
    author: 'Elid Venega',
    githubLink: 'https://github.com/elidvenega'
  },
  {
    artName: 'Sweet street',
    pageLink: './Art/Sweet_street/mario.html',
    imageLink: './Art/Sweet_street/animation-gif.gif',
    author: 'meni-avitan',
    githubLink: 'https://github.com/meniAvitan/Animation-Nation.git'
  },
  {
    pageLink: './Art/Joy/nithin-animation/index.html',
    imageLink: './Art/Joy/triangle/triangle.gif',
    author: 'Nithin',
    githubLink: 'https://github.com/Nithin6252-reddy'
  },
  {
    artName: 'Jittery rectangles',
    pageLink: './Art/Vaibhav/index.html',
    author: 'Vaibhav Jain',
    githubLink: 'https://github.com/Vaibhav-multi-dev'
  },
  {
    artName: 'Pra-animate',
    pageLink: './Art/Pra-animate/indexpra1.html',
    //imageLink: './Art/Joy/triangle/triangle.gif',
    author: 'Prajoth',
    githubLink: 'https://github.com/prajoth-b'
  },
  {
    artName: '3D figure animation',
    pageLink: './Art/DOKL57/index.html',
    imageLink: './Art/DOKL57/DOKL57.png',
    author: 'DOKL57',
    githubLink: 'https://github.com/DOKL57'
  },
  {
    artName: 'my-animation',
    pageLink: './Art/my-animation/index.html',
    imageLink: './Art/my-animation/screenv.webm',
    author: 'Brurya',
    githubLink: 'https://github.com/BruryaNadel'
  },
  {
    artName: 'Animate Infinate',
    pageLink: './Art/rotate-infinate/index.html',
    imageLink: './Art/rotate-infinate/rotate.gif',
    author: 'thucpn',
    githubLink: 'https://github.com/thucpn'
  },
  {
    artName: 'Forever',
    pageLink: './Art/Mritunjay/index.html',
    imageLink: './Art/Mritunjay/mj.gif',
    author: 'Mritunjay',
    githubLink: 'https://github.com/Mritunjay004'
  },
  {
    artName: 'Atom',
    pageLink: './Art/Atom/index.html',
    imageLink: './Art/Atom/atom.gif',
    author: 'Khalil-BM',
    githubLink: 'https://github.com/Khalil-BM'
  },
  {
    artName: 'AppleTree',
    pageLink: './Art/andreasGZ/index.html',
    imageLink: './Art/andreasGZ/apple.gif',
    author: 'AndreasGZ',
    githubLink: 'https://github.com/AndreasGZ'
  },
  {
    pageLink: './Art/Akv-animation/index.html',
    imageLink: './Art/Akv-animation/Image.png',
    author: 'Akv',
    githubLink: 'https://github.com/kushal-Ambati'
  },
  {
    artName: 'Floating Ball',
    pageLink: './Art/floatingBall/index.html',
    imageLink: './Art/floatingBall/thaitruong.png',
    author: 'Thai Truong',
    githubLink: 'https://github.com/akitathai94'
  },
  {
    artName: 'Bicycle-2D',
    pageLink: './Art/Bicycle_2D/bicycle.html',
    imageLink: './Art/Bicycle_2D/bicycle-gif.gif',
    author: 'meni-avitan',
    githubLink: 'https://github.com/meniAvitan'
  },
  {
    artName: 'catch-me',
    pageLink: './Art/catch-me/index.html',
    imageLink: './Art/catch-me/catch-me.gif',
    author: 'toobig4u',
    githubLink: 'https://github.com/toobig4u'
  },
  {
    pageLink: './Art/richard00436/index.html',
    imageLink: './Art/richard00436/richard00436.gif',
    author: 'richard00436',
    githubLink: 'https://github.com/richard00436'
  },
  {
    artName: 'bubble',
    pageLink: './Art/seenuCFL/index.html',
    imageLink: './Art/seenuCFL/dot.gif',
    author: 'seenuCFL',
    githubLink: 'https://github.com/seenuCFL'
  },
  {
    pageLink: './Art/keep_coding/index.html',
    imageLink: './Art/keep_coding/keep_coding_image.gif',
    author: 'Rawshan',
    githubLink: 'https://github.com/mrawshan'
  },
  {
    pageLink: './Art/HammadKhan/index.html',
    imageLink: './Art/HammadKhan/Animation.gif',
    author: 'HammadKhan',
    githubLink: 'https://github.com/hhkhan99'
  },
  {
    pageLink: './Art/manimation/index.html',
    imageLink: './Art/manimation/animation.gif',
    author: 'Maryam',
    githubLink: 'https://github.com/Maryyam04'
  },
  {
    pageLink: './Art/ElizavetaZhukova1/index.html',
    imageLink: './Art/ElizavetaZhukova1/fourSquaresEdit.gif',
    author: 'Liza',
    githubLink: 'https://github.com/ElizavetaZhukova1'
  },
  {
    pageLink: './Art/Aliedje/index.html',
    imgeLink: './Art/Aliedje/test.png',
    author: 'Alida',
    githubLink: 'https://github.com/adiphoorn'
  },
  {
    pageLink: './Art/JanRolenc/indexMyArt.html',
    imageLink: './Art/JanRolenc/myArt.gif',
    author: 'Jan_Rolenc',
    githubLink: 'https://github.com/JanRolenc'
  },
  {
    artName: 'Heartbeat',
    pageLink: './Art/CheyJax116/heartbeat.html',
    imgeLink: './Art/CheyJax116/heartbeat.gif',
    author: 'CheyJax116',
    githubLink: 'https://github.com/cheyjax116'
  },
  {
    pageLink: './Art/Aliedje/index.html',
    imgeLink: './Art/Aliedje/test.png',
    author: 'Alida',
    githubLink: 'https://github.com/adiphoorn'
  },
  {
    pageLink: './Art/bouncingMoon/index.html',
    imageLink: './Art/bouncingMoon/bouncingMoon.png',
    author: 'Radu-Stroe',
    githubLink: 'https://github.com/Radu-Stroe'
  },
  {
    artName: 'Use the Force',
    pageLink: './Art/ptreuden/index.html',
    imageLink: './Art/ptreuden/useTheForce.gif',
    author: 'ptreuden',
    githubLink: 'https://github.com/ptreuden'
  },
  {
    artName: 'css_typer',
    pageLink: './Art/Joy/css-typer/index.html',
    imageLink: './Art/Joy/css-typer/typing_animate.gif',
    author: 'Trey',
    githubLink: 'https://github.com/shanks-t'
  },
  {
    pageLink: './Art/Joy/Amiel-Art/index.html',
    imageLink: './Art/Joy/Amiel-Art/screenshot.png',
    author: 'Amiel',
    githubLink: 'https://github.com/trinidadamiel'
  },
  {
    pageLink: './Art/alnajarAnimation/index.html',
    imageLink: './Art/alnajarAnimation/animate.gif.gif',
    author: 'Mohammad',
    githubLink: 'https://github.com/mohammadalnajar'
  },
  {
    pageLink: '.Art/benji5656/index.html',
    imageLink: '',
    author: 'Benji',
    githubLink: 'https://github.com/benji5656'
  },
  {
    pageLink: './Art/AniNationSargi/index.html',
    imageLink: './Art/AniNationSargi/alienGif.gif',
    author: 'Sargsian',
    githubLink: 'https://github.com/Sargsian'
  },
  {
    pageLink: '.Art/Hekmundo/index.html',
    imageLink: '.Art/Hekmundo/revolving-circles.gif',
    author: 'Hekmundo',
    githubLink: 'https://github.com/Hekmundo'
  },
  {
    artName: 'MtBounce',
    pageLink: './Art/MtikeB/index.html',
    imageLink: './Art/MtikeB/Bouncy.gif',
    author: 'MtikeG',
    githubLink: 'https://github.com/MtikeG'
  },

  {
    artName: 'Hello World',
    pageLink: './Art/HelloWorldByEudin/index.html',
    imageLink: './Art/HelloWorldByEudin/helloworld.gif',
    author: 'Eudin',
    githubLink: 'https://github.com/Eudinson'
  },
  {
    artName: 'Color Square',
    pageLink: './Art/angelGarciaSantos/index.html',
    imageLink: './Art/angelGarciaSantos/square.png',
    author: 'Angel',
    githubLink: 'https://github.com/angelGarciaSantos'
  },
  {
    pageLink: '.Art/Szo89/index.html',
    imageLink: '.Art/Szo89/animation.png',
    author: 'Susana',
    githubLink: 'https://github.com/Szo89'
  },
  {
    pageLink: './Art/Harish/index.html',
    imageLink: './Art/Harish/gif.gif',
    author: 'Harish',
    githubLink: 'https://github.com/hkxx843'
  },
  {
    pageLink: '.Art/nb89portfolio/index.html',
    imageLink: '.Art/nb89portfolio/img.png',
    author: 'Navraj Bains',
    githubLink: 'https://github.com/nb89portfolio'
  },
  {
    artName: 'Optimistic',
    pageLink: './Art/RichKen/index.html',
    imageLink: './Art/RichKen/optimistic.gif',
    author: 'RichKen',
    githubLink: 'https://github.com/RichardKentos'
  },
  {
    pageLink: './Art/dieovitski/index.html',
    imageLink: './Art/dieovitski/def.gif',
    author: 'dieovitski',
    githubLink: 'https://github.com/dieovitski'
  },
  {
    pageLink: '.Art/Rcj1/index.html',
    imageLink: '.Art/Rcj1/animated.gif',
    author: 'Rcj1',
    githubLink: 'https://github.com/rcj1'
  },
  {
    artName: 'Infinite Loading',
    pageLink: './Art/mishhubc/index.html',
    imageLink: './Art/mishhubc/image.gif',
    author: 'Mihai Jicu',
    githubLink: 'https://github.com/mishhubc'
  },
  {
    artName: 'Loading Eggs',
    pageLink: '.Art/j-fraza/index.html',
    imageLink: '.Art/j-fraza/TJSrTcKcmf.gif',
    author: 'j-fraza',
    githubLink: 'https://github.com/j-fraza'
  },
  {
    artName: 'Taiko no Tastujin',
    pageLink: './Art/kirstymullen/index.html',
    imageLink: './Art/kirstymullen/taiko.gif',
    author: 'kirstymullen',
    githubLink: 'https://github.com/kirstymullen'
  },
  {
    artName: 'Rotate Hover Color',
    pageLink: './Art/rotateColor/index.html',
    imageLink: './Art/rotateColor/rotateColor.gif',
    author: 'Luis',
    githubLink: 'https://github.com/luigi970'
  },
  {
    artName: 'Sunset',
    pageLink: './Art/cataopriscila/index.html',
    imageLink: './Art/cataopriscila/sunset.gif',
    author: 'Catao',
    githubLink: 'https://github.com/cataopriscila'
  },
  {
    pageLink: './Art/Kwabena-Agyeman/index.html',
    imageLink: './Art/Kwabena-Agyeman/project.GIF',
    author: 'Kwabena-Agyeman',
    githubLink: 'https://github.com/Kwabena-Agyeman'
  },
  {
    pageLink: '.Art/AndyJacko/index.html',
    imageLink: '.Art/AndyJacko/yoyo.gif',
    author: 'Andy Jacko',
    githubLink: 'https://github.com/AndyJacko'
  },
  {
    pageLink: './Art/shake/index.html',
    imageLink: './Art/shake/file.gif',
    author: 'yoududecomposer',
    githubLink: 'https://github.com/yourdudecomposer'
  },

  {
    pageLink: './Art/circle-animation/index.html',
    imageLink: './Art/circle-animation/animate.gif',
    author: 'Vimal',
    githubLink: 'https://github.com/vimalraveendra'
  },
  {
    artName: 'Fade Loading',
    pageLink: './Art/HuePham/index.html',
    imageLink: './Art/HuePham/loading.gif',
    author: 'Hue Pham',
    githubLink: 'https://github.com/hue113'
  },
  {
    artName: 'Testanimation',
    pageLink: './Art/Testanimation/index.html',
    imageLink: './Art/Testanimation/cloud.gif',
    author: 'Toby',
    githubLink: 'https://github.com/tobybase'
  },
  {
    artName: 'Bouncing Ball',
    pageLink: './Art/surajondev/index.html',
    imageLink: './Art/surajondev/animation.gif',
    author: 'Suraj Vishwakarma',
    githubLink: 'https://github.com/surajondev'
  },
  {
    artName: 'ONLY CSS 3D CUBE',
    pageLink: './Art/Milind/index.html',
    imageLink: './Art/Milind/magic.gif',
    author: 'Milind Pawar',
    githubLink: 'https://github.com/milindpawar007'
  },
  {
    pageLink: './Art/circle2square/index.html',
    imageLink: './Art/circle2square/csdojo.gif',
    author: 'csdojo',
    githubLink: 'https://github.com/csdojo'
  },
  {
    artName: 'Star',
    pageLink: './Art/jh-chen/animation.html',
    imageLink: './Art/jh-chen/star.gif',
    author: 'J.H. Chen',
    githubLink: 'https://github.com/jh-chen95'
  },
  {
    artName: 'Amazing Animation',
    pageLink: './Art/Kira_Animation/index.html',
    imageLink: './Art/Kira_Animation/image.gif',
    author: 'Asad Khan',
    githubLink: 'https://github.com/kira00007'
  },
  {
    artName: 'Swizzy',
    pageLink: './Art/Uche-Azubuko/index.html',
    imageLink: './Art/Uche-Azubuko/swizzy.gif',
    author: 'Uche Azubuko',
    githubLink: 'https://github.com/UcheAzubuko'
  },
  {
    artName: 'Animated Bike Wheels',
    pageLink: './Art/Animated-Bike-Wheels/index.html',
    imageLink: './Art/Animated-Bike-Wheels/bike.gif',
    author: 'Joey Kyber',
    githubLink: 'https://github.com/jtkyber'
  },
  {
    artName: 'Bouncers',
    pageLink: './Art/Bouncers/index.html',
    imageLink: './Art/Bouncers/giphy.gif',
    author: 'Peter Rawlings',
    githubLink: 'https://github.com/Pedginald'
  },
  {
    artName: 'My-Anim.R',
    pageLink: './Art/My-Anim.R/index.html',
    imageLink: './Art/My-Anim.R/BackGround.gif',
    author: 'Roshan Amjad',
    githubLink: 'https://github.com/roshanamjad'
  },
  {
    artName: 'Robot',
    pageLink: './Art/Robot/robot.html',
    imageLink: './Art/Robot/Robot.gif',
    author: 'Yun',
    githubLink: 'https://github.com/yunjoanyu'
  },
  {
<<<<<<< HEAD
    pageLink: './Art/Akash/smiley.html',
    imageLink: './Art/Akash/smiley.gif',
    author: 'Akash',
    githubLink: 'https://github.com/aksh-22'
=======
    artName: 'ReactLogoAnimation',
    pageLink: './Art/sanketanimation/index.html',
    imageLink: './Art/sanketanimation/triangle.gif',
    author: 'sanketwakhare',
    githubLink: 'https://github.com/sanketwakhare'
  },
  {
    artName: 'Disco',
    pageLink: './Art/Disco/index.html',
    imageLink: './Art/Disco/Disco.gif',
    author: 'Anu',
    githubLink: 'https://github.com/anudesh98'
  },
  {
    pageLink: './Art/windmill/windmill.html',
    imageLink: './Art/windmill/windmill.gif',
    author: 'WindCy',
    githubLink: 'https://github.com/windycy'
  },
  {
    artName: 'Beating Speaker',
    pageLink: './Art/beating-speaker/index.html',
    imageLink: './Art/beating-speaker/BeatingSpeaker.gif',
    author: 'TheCoderJT',
    githubLink: 'https://github.com/TheCoderJT'
  },
  {
    artName: 'Mesmerizing Loader',
    pageLink: './Art/MesmerizingLoader/index.html',
    imageLink: './Art/MesmerizingLoader/mesmerizing_loader.gif',
    author: 'Gutu Galuppo',
    githubLink: 'https://github.com/gutugaluppo'
  },
  {
    artName: 'Rocket ship',
    pageLink: './Art/Rocket_ship/index.html',
    imageLink: './Art/Rocket_ship/Rocket-Ship.gif',
    author: 'Gutu Galuppo',
    githubLink: 'https://github.com/gutugaluppo'
  },
  {
    artName: 'Amatron',
    pageLink: './Art/Amatron/index.html',
    imageLink: 'https://media1.giphy.com/media/9cJE8Znq6Ghd66duIz/giphy.gif',
    author: 'John Maturan',
    githubLink: 'https://github.com/JohnMaturan97'
  },
  {
    artName: 'AnimatD',
    pageLink: './Art/dhruvm/index.html',
    author: 'dhruvhm',
    githubLink: 'https://github.com/dhruvhm'
  },
  {
    artName: 'SohaibAnimation',
    pageLink: './Art/SohaibAnimation/index.html',
    imageLink: './Art/SohaibAnimation/animatedcircle.gif',
    author: 'Sohaib',
    githubLink: 'https://github.com/SohaibAfani'
>>>>>>> 4cac49bb
  }
];

// +--------------------------------------------------------------------------------+
// +                                                                                +
// +                  YOU DO NOT NEED TO CHANGE ANYTHING BELOW THIS                 +
// +                                                                                +
// +--------------------------------------------------------------------------------+

// Creates cards from the array above
// You don't need to modify this
let contents = [];
Shuffle(cards).forEach((c) => {
  contents.push([
    `<li class="card">` +
      `<a href='${c.pageLink}'>` +
      `<img class="art-image" src='${c.imageLink}' alt='${c.artName}' />` +
      `</a>` +
      `<div class="flex-content">` +
      `<a href='${c.pageLink}'><h3 class="art-title">${c.artName}</h3></a>` +
      `<p class='author'><a href="${c.githubLink}" target="_blank"><i class="fab fa-github"></i> ${c.author}</a> </p>` +
      `</div>` +
      `</li>`
  ]);
});

document.getElementById('cards').innerHTML = contents;

function Shuffle(o) {
  for (
    var j, x, i = o.length;
    i;
    j = parseInt(Math.random() * i), x = o[--i], o[i] = o[j], o[j] = x
  );
  return o;
}<|MERGE_RESOLUTION|>--- conflicted
+++ resolved
@@ -5093,12 +5093,12 @@
     githubLink: 'https://github.com/yunjoanyu'
   },
   {
-<<<<<<< HEAD
     pageLink: './Art/Akash/smiley.html',
     imageLink: './Art/Akash/smiley.gif',
     author: 'Akash',
     githubLink: 'https://github.com/aksh-22'
-=======
+  },
+  {
     artName: 'ReactLogoAnimation',
     pageLink: './Art/sanketanimation/index.html',
     imageLink: './Art/sanketanimation/triangle.gif',
@@ -5158,7 +5158,6 @@
     imageLink: './Art/SohaibAnimation/animatedcircle.gif',
     author: 'Sohaib',
     githubLink: 'https://github.com/SohaibAfani'
->>>>>>> 4cac49bb
   }
 ];
 
