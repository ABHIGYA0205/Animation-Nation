--- conflicted
+++ resolved
@@ -1958,19 +1958,18 @@
     githubLink: "https://github.com/DICHAMOTO"
   },
   {
-<<<<<<< HEAD
     artName: "Crazy Square",
     pageLink: "./Art/colorSquare/index.html",
     imageLink: "./Art/colorSquare/colorsquare.gif",
     author: "TiagoChicoo",
     githubLink: "https://github.com/tiagochicoo"
-=======
+  },
+  {
     artName: "Alexhover",
     pageLink: "./Art/Alexhover/index.html",
     imageLink: "./Art/Alexhover/Alexhover.gif",
     author: "Alex",
     githubLink: "https://github.com/alesgainza"
->>>>>>> 0ecc1a8d
   }
 ];
 
