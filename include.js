--- conflicted
+++ resolved
@@ -148,19 +148,18 @@
     githubLink: "https://github.com/godnondsilva"
 	},
   {
-<<<<<<< HEAD
     artName: "Bouncing Fading Circles",
     pageLink: "./Art/AyoubIssaad/index.html",
     imageLink: "./Art/AyoubIssaad/BouncingFadingCircles.gif",
     author: "AyoubIssaad",
     githubLink: "https://github.com/AyoubIssaad"
-=======
+  },
+  {
     artName: "5 balls preloader",
     pageLink: "./Art/Nnaji-Victor/index.html", 
     imageLink: "./Art/Nnaji-Victor/5_balls.gif",
     author: "Nnaji Victor",
     githubLink: "https://github.com/Nnaji-Victor"
->>>>>>> a0e9108d
   }
 ];
 
