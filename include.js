let cards = [
  {
    artName: 'Simple BAAF',
    pageLink: './Art/baaf-Animation/index.html',
    imageLink: './Art/baaf-Animation/baafscreen.png',
    author: 'Farid Bass',
    githubLink: 'https://github.com/baafbass'
  },
  {
    artName: 'Triangle',
    pageLink: './Art/Joy/triangle.html',
    imageLink: './Art/Joy/triangle.gif',
    author: 'Joy',
    githubLink: 'https://github.com/royranger'
  },
  {
<<<<<<< HEAD
    artName: 'AnimateIbaad',
    pageLink: './Art/Ibaad/animate.html',
    imageLink: './Art/Ibaad/animationimagehover.gif',
    author: 'Ibaad',
    githubLink: 'https://github.com/ibaaddurrani'
  },
  {
    artName: '4 Color Loader',
    pageLink: './Art/rstallings/index.html',
    imageLink: './Art/rstallings/Animation.gif',
    author: 'Roosevelt S.',
    githubLink: 'https://github.com/rstallingsiii'
  },
  {
    artName: "Mr. A's Amimation",
    pageLink: "./Art/Mr.A'sAnimation/index.html",
    imageLink: "./Art/Mr.A'sAnimation/Animation.gif",
    author: 'Mr. AnkitR',
    githubLink: 'https://github.com/MrARawal'
  },
  {
    artName: 'Falling stars',
    pageLink: './Art/ChipoJ/index.html',
    imageLink: './Art/ChipoJ/star_fall.gif',
    author: 'ChipoJ',
    githubLink: 'https://github.com/Chipoj'
  },
  {
    artName: 'Bouncing Screensaver',
    pageLink: './Art/CDay-87/index.html',
    imageLink: './Art/CDay87/Bounce_Animation.gif',
    author: 'CDay-87',
    githubLink: 'https://github.com/CDay-87'
  },
  {
    artName: 'Loader',
    pageLink: './Art/Animation_makrenko-dev/index.html',
    imageLink: './Art/Animation_makrenko-dev/logog.gif',
    author: 'makrenko-dev',
    githubLink: 'https://github.com/makrenko-dev'
  },
  {
    artName: 'Running Laps',
    pageLink: './Art/runningBars/index.html',
    imageLink: './Art/runningBars/running.gif',
    author: 'Daniel',
    githubLink: 'https://github.com/dsauce817'
  },
  {
    artName: 'Simple Mexican Flag',
    pageLink: './Art/index.html',
    imageLink: './Art/novak.gif',
    author: 'Jnovak5',
    githubLink: 'https://github.com/jnovak5'
  },
  {
    artName: 'Twist',
    pageLink: './Art/Anna/twist.html',
    imageLink: '',
    author: 'Anna',
    githubLink: 'https://github.com/anna-1980'
  }
=======
    artName: 'Shaking box',
    pageLink: './Art/alexsatalan/index.html',
    imageLink: './Art/alexsatalan/shaking.gif',
    author: 'AlexS',
    githubLink: 'https://github.com/alexsatalan'
  },
>>>>>>> 39923ff0
];

// +--------------------------------------------------------------------------------+
// +                                                                                +
// +                  YOU DO NOT NEED TO CHANGE ANYTHING BELOW THIS                 +
// +                                                                                +
// +--------------------------------------------------------------------------------+

// Creates cards from the array above
// You don't need to modify this
let contents = [];
Shuffle(cards).forEach((c) => {
  contents.push([
    `<li class="card">` +
      `<a href='${c.pageLink}'>` +
      `<img class="art-image" src='${c.imageLink}' alt='${c.artName}' />` +
      `</a>` +
      `<div class="flex-content">` +
      `<a href='${c.pageLink}'><h3 class="art-title">${c.artName}</h3></a>` +
      `<p class='author'><a href="${c.githubLink}" target="_blank"><i class="fab fa-github"></i> ${c.author}</a> </p>` +
      `</div>` +
      `</li>`
  ]);
});

document.getElementById('cards').innerHTML = contents;

function Shuffle(o) {
  for (
    var j, x, i = o.length;
    i;
    j = parseInt(Math.random() * i), x = o[--i], o[i] = o[j], o[j] = x
  );
  return o;
}<|MERGE_RESOLUTION|>--- conflicted
+++ resolved
@@ -14,7 +14,6 @@
     githubLink: 'https://github.com/royranger'
   },
   {
-<<<<<<< HEAD
     artName: 'AnimateIbaad',
     pageLink: './Art/Ibaad/animate.html',
     imageLink: './Art/Ibaad/animationimagehover.gif',
@@ -76,15 +75,14 @@
     imageLink: '',
     author: 'Anna',
     githubLink: 'https://github.com/anna-1980'
-  }
-=======
+  },
+  {
     artName: 'Shaking box',
     pageLink: './Art/alexsatalan/index.html',
     imageLink: './Art/alexsatalan/shaking.gif',
     author: 'AlexS',
     githubLink: 'https://github.com/alexsatalan'
-  },
->>>>>>> 39923ff0
+  }
 ];
 
 // +--------------------------------------------------------------------------------+
