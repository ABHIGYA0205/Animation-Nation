let cards = [
  {
    artName: 'ZTM Animation',
    pageLink: './Art/EricPuskas/index.html',
    imageLink: './Art/EricPuskas/index.gif',
    author: 'Eric Puskas',
    githubLink: 'https://github.com/EricPuskas'
  },
  {
    artName: 'LSD Rainbow Trip: Phase 1',
    pageLink: './Art/AbsMechanik/index.html',
    imageLink: './Art/AbsMechanik/AbsMechanik_Animation.gif',
    author: 'AbsMechanik',
    githubLink: 'https://github.com/AbsMechanik'
  },
  {
    artName: 'Christmas Lights',
    pageLink: './Art/Futuregit/index.html',
    imageLink: './Art/Futuregit/Christmas-Lights.gif',
    author: 'Futuregit',
    githubLink: 'https://github.com/Futuregit'
  },
  {
    artName: 'space zoo',
    pageLink: './Art/space_zoo/index.html',
    imageLink: './Art/space_zoo/space_zoo.gif',
    author: 'yuwenGithub',
    githubLink: 'https://github.com/yuwenGithub'
  },
  {
    artName: 'Fruit Dancing',
    pageLink: './Art/carlacentenor/index.html',
    imageLink: './Art/carlacentenor/fruit.gif',
    author: 'carlacentenor',
    githubLink: 'https://github.com/carlacentenor'
  },
  {
    artName: 'eyes',
    pageLink: './Art/eyes/index.html',
    imageLink: './Art/eyes/eyes.gif',
    author: 'yuwenGithub',
    githubLink: 'https://github.com/yuwenGithub'
  },
  {
    artName: 'Spooktober Hacktoberfest',
    pageLink: './Art/FredAmartey/index.html',
    imageLink: './Art/FredAmartey/thumbnaill.gif',
    author: 'Fred Amartey',
    githubLink: 'https://github.com/FredAmartey'
  },
  {
    artName: 'Star Wars?',
    pageLink: './Art/henryvalbuena/index.html',
    imageLink: './Art/henryvalbuena/index.gif',
    author: 'Henry Valbuena',
    githubLink: 'https://github.com/henryvalbuena'
  },
  {
    artName: 'The Ripple',
    pageLink: './Art/Anmol2/index.html',
    imageLink: './Art/Anmol2/ripple.png',
    author: 'Anmol',
    githubLink: 'https://github.com/Anmol270900'
  },
  {
    artName: 'Rainbow loader',
    pageLink: './Art/ka-hn/rainbow.html',
    imageLink: './Art/ka-hn/rainbow.gif',
    author: 'Karim Hussain',
    githubLink: 'https://github.com/ka-hn'
  },
  {
    artName: 'Action Cam',
    pageLink: './Art/Donovan/index.html',
    imageLink: './Art/Donovan/pureCSS-animation.gif',
    author: 'Donovan Hunter',
    githubLink: 'https://github.com/dhdcode'
  },
  {
    artName: 'The Sun',
    pageLink: './Art/Anmol/index.html',
    imageLink: './Art/Anmol/sun.png',
    author: 'Anmol',
    githubLink: 'https://github.com/Anmol270900'
  },
  {
    artName: 'Flashing Pumpkin',
    pageLink: './Art/KatrinaRose14/index.html',
    imageLink: './Art/KatrinaRose14/FlashingPumpkin.gif',
    author: 'Katrina Yates',
    githubLink: 'https://github.com/KatrinaRose14'
  },
  {
    artName: 'Flipbox',
    pageLink: './Art/Prasheel/index.html',
    imageLink: './Art/Prasheel/flip.gif',
    author: 'Prasheel Soni',
    githubLink: 'https://github.com/ps011'
  },
  {
    artName: '2019 Wave',
    pageLink: './Art/chris-aqui/index.html',
    imageLink: './Art/chris-aqui/2019-jump.gif',
    author: 'Christine Aqui',
    githubLink: 'https://github.com/christine-aqui'
  },
  {
    artName: 'Hover Button Animation',
    pageLink: './Art/Vipul/hover.html',
    imageLink: './Art/Vipul/Screenshot2.png',
    author: 'Vipul',
    githubLink: 'https://github.com/vipuljain08'
  },
  {
    artName: 'Start From Zero',
    pageLink: './Art/Robihdy/index.html',
    imageLink: './Art/Robihdy/start-from-zero.png',
    author: 'Robihdy',
    githubLink: 'https://github.com/Robihdy'
  },
  {
    artName: 'Local Host metaphor',
    pageLink: './Art/Prateek/index.html',
    imageLink: './Art/Prateek/localhost.png',
    author: 'Prateek',
    githubLink: 'https://github.com/prateekpatrick'
  },
  {
    artName: 'Sliding Lines',
    pageLink: './Art/erics0n/sliding-lines/index.html',
    imageLink: './Art/erics0n/sliding-lines/image.gif',
    author: 'erics0n',
    githubLink: 'https://github.com/erics0n'
  },
  {
    artName: 'Triangle',
    pageLink: './Art/Joy/triangle/triangle.html',
    imageLink: './Art/Joy/triangle/triangle.gif',
    author: 'Joy',
    githubLink: 'https://github.com/royranger'
  },
  {
    artName: 'Cube',
    pageLink: './Art/Joy/cube/cube.html',
    imageLink: './Art/Joy/cube/cube.gif',
    author: 'Joy',
    githubLink: 'https://github.com/royranger'
  },
  {
    artName: 'Burger Menu',
    pageLink: './Art/mctrl/burger.html',
    imageLink: './Art/mctrl/burger.gif',
    author: 'Martina',
    githubLink: 'https://github.com/mctrl'
  },
  {
    artName: 'Square Loader',
    pageLink: './Art/Hemant/index.html',
    imageLink: './Art/Hemant/loader.gif',
    author: 'Hemant Garg',
    githubLink: 'https://github.com/hemant-garg'
  },
  {
    artName: 'wake up, neo...',
    pageLink: './Art/samirjouni/TributeToTheMatrix.html',
    imageLink: './Art/samirjouni/sample.gif',
    author: 'Samir Jouni',
    githubLink: 'https://github.com/samirjouni'
  },
  {
    artName: 'Tribute To COD4MW',
    pageLink: './Art/samirjouni2/index.html',
    imageLink: './Art/samirjouni2/sample.gif',
    author: 'Samir Jouni',
    githubLink: 'https://github.com/samirjouni'
  },
  {
    artName: 'Planet',
    pageLink: './Art/ArthurDoom/planet.html',
    imageLink: './Art/ArthurDoom/planet.gif',
    author: 'ArthurDoom',
    githubLink: 'https://github.com/ArthurDoom'
  },
  {
    artName: 'SquarPy',
    pageLink: './Art/Utkarsh/index.html',
    imageLink: './Art/Utkarsh/hack.gif',
    author: 'utkarsh',
    githubLink: 'https://github.com/Utkarsh2604'
  },
  {
    artName: 'Circle',
    pageLink: './Art/Oliver/Circle.html',
    imageLink: './Art/Oliver/circle.gif',
    author: 'Oliver',
    githubLink: 'https://github.com/oliver-gomes'
  },
  {
    artName: 'Ellipse Loader',
    pageLink: './Art/VaibhavKhulbe/EllipseLoader.html',
    imageLink: './Art/VaibhavKhulbe/ellipseLoader.gif',
    author: 'Vaibhav Khulbe',
    githubLink: 'https://github.com/Kvaibhav01'
  },
  {
    artName: 'Simple Loader',
    pageLink: './Art/soumsps/simpleload.html',
    imageLink: './Art/soumsps/sample.gif',
    author: 'Soumendu Sinha',
    githubLink: 'https://github.com/soumsps'
  },
  {
    artName: 'Rollodex',
    pageLink: './Art/Shruti/rolling.html',
    imageLink: './Art/Shruti/rolling.gif',
    author: 'Shruti',
    githubLink: 'https://github.com/shruti49'
  },
  {
    artName: 'Cute Cat',
    pageLink: './Art/Alghi/cat.html',
    imageLink: './Art/Alghi/cat.gif',
    author: 'Alghi',
    githubLink: 'https://github.com/darklordace'
  },
  {
    artName: 'ZtM Text',
    pageLink: './Art/Di4iMoRtAl/ZtM_text_animation.html',
    imageLink: './Art/Di4iMoRtAl/ZtM_animation.gif',
    author: 'Di4iMoRtAl',
    githubLink: 'https://github.com/dppeykov'
  },
  {
    artName: 'Circles',
    pageLink: './Art/Bhuvana/circles.html',
    imageLink: './Art/Bhuvana/circles.gif',
    author: 'Bhuvana',
    githubLink: 'https://github.com/bhuvana-guna'
  },
  {
    artName: 'Bird',
    pageLink: './Art/Bhuvana/bird.html',
    imageLink: './Art/Bhuvana/bird.gif',
    author: 'Bhuvana',
    githubLink: 'https://github.com/bhuvana-guna'
  },
  {
    artName: 'Loader',
    pageLink: './Art/Bhuvana/loader.html',
    imageLink: './Art/Bhuvana/loader.gif',
    author: 'Bhuvana',
    githubLink: 'https://github.com/bhuvana-guna'
  },
  {
    artName: 'Simple blinking loading circles',
    pageLink: './Art/Rahul/index.html',
    imageLink: './Art/Rahul/loading.gif',
    author: 'Rahul',
    githubLink: 'https://github.com/kohli6010'
  },
  {
    artName: 'Css Pulse',
    pageLink: './Art/Aszmel/pulse.html',
    imageLink: './Art/Aszmel/css_pulse.gif',
    author: 'Aszmel',
    githubLink: 'https://github.com/Aszmel'
  },
  {
    artName: 'Circle Bounce',
    pageLink: './Art/Edmund/index.html',
    imageLink: './Art/Edmund/circle-bounce.gif',
    author: 'Edmund',
    githubLink: 'https://github.com/edmund1645'
  },
  {
    artName: 'Heart Beating',
    pageLink: './Art/Regem/index.html',
    imageLink: './Art/Regem/heart.jpg',
    author: 'Regem',
    githubLink: 'https://github.com/GemzBond'
  },
  {
    artName: 'Fading Circles',
    pageLink: './Art/Ankit/fadeCircle.html',
    imageLink: './Art/Ankit/fadeCircles.png',
    author: 'Ankit Srivastava',
    githubLink: 'https://github.com/a18nov'
  },
  {
    artName: 'Hacktoberfest 2019',
    pageLink: './Art/jpk3lly/animation.html',
    imageLink: './Art/jpk3lly/JPs_Animation_GIF.gif',
    author: 'jpk3lly',
    githubLink: 'https://github.com/jpk3lly'
  },
  {
    artName: 'Name Rotator',
    pageLink: './Art/Meet/name.html',
    imageLink: './Art/Meet/name.gif',
    author: 'Meet',
    githubLink: 'https://github.com/Meet1103'
  },
  {
    artName: 'Ball Rotator',
    pageLink: './Art/Bibekpreet/index.html',
    imageLink: './Art/Bibekpreet/ball.gif',
    author: 'Bibekpreet',
    githubLink: 'https://github.com/bibekpreet99'
  },
  {
    artName: 'ephiphany',
    pageLink: './Art/OctavianIlies/index.html',
    imageLink: './Art/OctavianIlies/ephiphany.gif',
    author: 'OctavianIlies',
    githubLink: 'https://github.com/OctavianIlies'
  },
  {
    artName: 'Loading',
    pageLink: './Art/jh1992jh/loading.html',
    imageLink: './Art/jh1992jh/loading.gif',
    author: 'jh1992jh',
    githubLink: 'https://github.com/jh1992jh'
  },
  {
    artName: 'ZTM Colors',
    pageLink: './Art/Godnon/index.html',
    imageLink: './Art/Godnon/ZTMcAnim.gif',
    author: 'Godnon',
    githubLink: 'https://github.com/godnondsilva'
  },
  {
    artName: 'Hover Effect',
    pageLink: './Art/Shubhankar/index.html',
    imageLink: './Art/Shubhankar/hackoctober.gif',
    author: 'Shubhankar',
    githubLink: 'https://github.com/shubhdwiv12'
  },
  {
    artName: 'Bouncing Fading Circles',
    pageLink: './Art/AyoubIssaad/index.html',
    imageLink: './Art/AyoubIssaad/BouncingFadingCircles.gif',
    author: 'AyoubIssaad',
    githubLink: 'https://github.com/AyoubIssaad'
  },
  {
    artName: '5 balls preloader',
    pageLink: './Art/Nnaji-Victor/index.html',
    imageLink: './Art/Nnaji-Victor/5_balls.gif',
    author: 'Nnaji Victor',
    githubLink: 'https://github.com/Nnaji-Victor'
  },
  {
    artName: 'ZTM Bouncer',
    pageLink: './Art/Josia/bouncer.html',
    imageLink: './Art/Josia/ztmbouncer.gif',
    author: 'Josia Rodriguez',
    githubLink: 'https://github.com/josiarod'
  },
  {
    artName: 'Hacktober loading animation',
    pageLink: './Art/mehul1011/index.html',
    imageLink: './Art/mehul1011/loading.gif',
    author: 'Mehul1011',
    githubLink: 'https://github.com/mehul1011'
  },
  {
    artName: 'Loading Dots',
    pageLink: './Art/devSergiu/index.html',
    imageLink: './Art/devSergiu/loading.gif',
    author: 'devSergiu',
    githubLink: 'https://github.com/devsergiu'
  },
  {
    artName: 'TypeWriter effect',
    pageLink: './Art/Sidharth/Typing_Text.html',
    imageLink: './Art/Sidharth/type_writer.gif',
    author: 'Sidharth',
    githubLink: 'https://github.com/Sidharth98'
  },
  {
    artName: 'Blue Spin',
    pageLink: './Art/JamesW/index.html',
    imageLink: './Art/JamesW/hacktober_spin.gif',
    author: 'James Whitney',
    githubLink: 'https://github.com/jameswhitney'
  },
  {
    artName: 'Loading Animation',
    pageLink: './Art/Sidharth/Loading.html',
    imageLink: './Art/Sidharth/Loading.gif',
    author: 'Sidharth',
    githubLink: 'https://github.com/Sidharth98'
  },
  {
    artName: 'Rotation',
    pageLink: './Art/alenanog/index.html',
    imageLink: './Art/alenanog/rotation.gif',
    author: 'Alena A.',
    githubLink: 'https://github.com/alenanog'
  },
  {
    artName: 'Colors in your life',
    pageLink: './Art/Atipahy/colors.html',
    imageLink: './Art/Atipahy/colors.png',
    author: 'Christos Chr',
    githubLink: 'https://github.com/atipaHy'
  },
  {
    artName: 'Orb',
    pageLink: './Art/Jkbicbic/orb.html',
    imageLink: './Art/Jkbicbic/orb.gif',
    author: 'John Kennedy Bicbic',
    githubLink: 'https://github.com/jkbicbic'
  },
  {
    artName: 'Charging...',
    pageLink: './Art/Afraz/charging.html',
    imageLink: './Art/Afraz/charging.gif',
    author: 'Afraz',
    githubLink: 'https://github.com/afrazz'
  },
  {
    artName: 'Charging...',
    pageLink: './Art/DepStep/depstep.html',
    imageLink: './Art/DepStep/depstep.gif',
    author: 'DepStep',
    githubLink: 'https://github.com/stephD'
  },
  {
    artName: 'Dancing Ball...',
    pageLink: './Art/DaveFres/index.html',
    imageLink: './Art/DaveFres/ball.gif',
    author: 'DaveFres',
    githubLink: 'https://github.com/DaveFres'
  },
  {
    artName: 'Sunshine',
    pageLink: './Art/Pavelisp/sunshine.html',
    imageLink: './Art/Pavelisp/sunshine.gif',
    author: 'Pavel Isp',
    githubLink: 'https://github.com/pavelisp'
  },
  {
    artName: 'SoundBoxes',
    pageLink: './Art/Hbarang/SoundBox.html',
    imageLink: './Art/Hbarang/SoundBoxAnimation.gif',
    author: 'Hbarang',
    githubLink: 'https://github.com/hbarang'
  },
  {
    artName: 'Cheshire',
    pageLink: './Art/Ckanelin/index.html',
    imageLink: './Art/Ckanelin/Cheshire.gif',
    author: 'Ckanelin',
    githubLink: 'https://github.com/ckanelin'
  },
  {
    artName: 'Disappear',
    pageLink: './Art/Stacy/index.html',
    imageLink: './Art/Stacy/disappear.gif',
    author: 'Stacy',
    githubLink: 'https://github.com/stacyholtz6'
  },
  {
    artName: 'Ellipse Spinner',
    pageLink: './Art/Sabina/ellipse_spinner.html',
    imageLink: './Art/Sabina/ellipse_spinner.png',
    author: 'Sabina Abbasova',
    githubLink: 'https://github.com/sabina929'
  },
  {
    artName: 'NightSky',
    pageLink: './Art/AndyS/index.html',
    imageLink: './Art/AndyS/Capture.GIF',
    author: 'AndyS',
    githubLink: 'https://github.com/AndyS1988'
  },
  {
    artName: 'Hungry',
    pageLink: './Art/diegchav/index.html',
    imageLink: './Art/diegchav/hungry.gif',
    author: 'Diego Chz',
    githubLink: 'https://github.com/diegchav'
  },
  {
    artName: 'Hover Text Animation',
    pageLink: './Art/AyoubIssaad2/index.html',
    imageLink: './Art/AyoubIssaad2/hoverTextAnimation.gif',
    author: 'AyoubIssaad',
    githubLink: 'https://github.com/AyoubIssaad'
  },
  {
    artName: 'Colorize',
    pageLink: './Art/JimBratsos/colorize.html',
    imageLink: './Art/JimBratsos/Colorize.gif',
    author: 'Jim Bratsos',
    githubLink: 'https://github.com/JimBratsos'
  },
  {
    artName: 'Hacktober Spooktacular',
    pageLink: 'Art/Elex/index.html',
    imageLink: ['./Art/Elex/hhs.gif'],
    author: 'William Poisel (LordCobra)',
    githubLink: 'https://github.com/epoisel'
  },
  {
    artName: 'Circley',
    pageLink: './Art/Tranjenny/indexjenny.html',
    imageLink: './Art/Tranjenny/zerojenny.gif',
    author: 'Tranjenny',
    githubLink: 'https://github.com/Tranjenny'
  },
  {
    artName: 'My Vietnam',
    pageLink: './Art/nhbduy/index.html',
    imageLink: './Art/nhbduy/my-vietnam.gif',
    author: 'Hoang-Bao-Duy NGUYEN',
    githubLink: 'https://github.com/nhbduy'
  },
  {
    artName: 'Hactoberfest Bus',
    pageLink: './Art/shahpranaf/index.html',
    imageLink: './Art/shahpranaf/hacktoberfest_bus.gif',
    author: 'Pranav Shah',
    githubLink: 'https://github.com/shahpranaf'
  },
  {
    artName: 'Hacktoberfest',
    pageLink: './Art/robihid/index.html',
    imageLink: './Art/robihid/hacktoberfest.png',
    author: 'robihid',
    githubLink: 'https://github.com/robihid'
  },
  {
    artName: 'Hi there',
    pageLink: './Art/Aki/index.html',
    imageLink: './Art/Aki/giphy.gif',
    author: 'Aki',
    githubLink: 'https://github.com/akmalist'
  },
  {
    artName: 'Hacktoberfest 2019!',
    pageLink: './Art/RedSquirrrel/index.html',
    imageLink: './Art/RedSquirrrel/index.html/animation.PNG',
    author: 'RedSquirrrel',
    githubLink: 'https://github.com/RedSquirrrel'
  },
  {
    artName: 'Sliding text',
    pageLink: './Art/Flattopz/index.html',
    imageLink: './Art/Flattopz/SlidingText.gif',
    author: 'Flattopz',
    githubLink: 'https://github.com/hjpunzalan'
  },
  {
    artName: 'Rainbow Color Changer',
    pageLink: './Art/mmshr/index.html',
    imageLink: './Art/mmshr/rainbow.gif',
    author: 'mmosehauer',
    githubLink: 'https://github.com/mmosehauer'
  },
  {
    artName: 'World of Coding',
    pageLink: './Art/tom_kn/coding.html',
    imageLink: './Art/tom_kn/coding.gif',
    author: 'Tamas Knisz',
    githubLink: 'https://github.com/TamasKn'
  },
  {
    artName: 'Initial Bounce',
    pageLink: './Art/Juwana/initial.html',
    imageLink: './Art/Juwana/InitialBounce.gif',
    author: 'Juwana',
    githubLink: 'https://github.com/JZerman2018'
  },
  {
    artName: 'Atom',
    pageLink: './Art/Teva/index.html',
    imageLink: './Art/Teva/atom.gif',
    author: 'Teva',
    githubLink: 'https://github.com/TevaHenry'
  },
  {
    artName: 'Be Awesome',
    pageLink: './Art/TigerAsH/index.html',
    imageLink: './Art/TigerAsH/be-awesome.jpg',
    author: 'TigerAsH',
    githubLink: 'https://github.com/TigerAsH94'
  },
  {
    artName: 'Rainbow Colors',
    pageLink: './Art/Sanjeev/index.html',
    imageLink: './Art/Sanjeev/animation.gif',
    author: 'Sanjeev Panday',
    githubLink: 'https://github.com/Sanjeev-Panday'
  },
  {
    artName: 'ZtM',
    pageLink: './Art/thoyvo/index.html',
    imageLink: './Art/thoyvo/ztm.gif',
    author: 'Thoyvo',
    githubLink: 'https://github.com/thoyvo'
  },
  {
    artName: 'Fast Fishes',
    pageLink: './Art/4ront/index.html',
    imageLink: './Art/4ront/fishes.gif',
    author: '4rontender',
    githubLink: 'https://github.com/RinatValiullov'
  },
  {
    artName: 'Loading...',
    pageLink: './Art/RedSquirrrel2/loading.html',
    imageLink: './Art/RedSquirrrel2/loading.gif',
    author: 'RedSquirrrel',
    githubLink: 'https://github.com/RedSquirrrel'
  },
  {
    artName: 'Animated Cube',
    pageLink: './Art/Animated Cube/index.html',
    imageLink: './Art/Animated Cube/cube.gif',
    author: 'RedSquirrrel',
    githubLink: 'https://github.com/RedSquirrrel'
  },
  {
    artName: 'Calm Ubuntu',
    pageLink: './Art/schupat/index.html',
    imageLink: './Art/schupat/preview.gif',
    author: 'schupat',
    githubLink: 'https://github.com/schupat'
  },
  {
    artName: 'Solar System',
    pageLink: './Art/DSandberg93/index.html',
    imageLink: './Art/DSandberg93/SolarSystem.gif',
    author: 'DSandberg93',
    githubLink: 'https://github.com/DSandberg93'
  },
  {
    artName: 'Boo',
    pageLink: './Art/VerityB/index.html',
    imageLink: './Art/VerityB/boo.gif',
    author: 'VerityB',
    githubLink: 'https://github.com/VerityB'
  },
  {
    artName: 'Hacktoberfest Ghost',
    pageLink: './Art/cTahirih/index.html',
    imageLink: './Art/cTahirih/ghost.png',
    author: 'cTahirih',
    githubLink: 'https://github.com/cTahirih'
  },
  {
    artName: 'Clock',
    pageLink: './Art/Abdul/index.html',
    imageLink: './Art/Abdul/Clock.png',
    author: 'Abdul Rahman',
    githubLink: 'https://github.com/abdulrahman118'
  },
  {
    artName: 'Loading Cube',
    pageLink: './Art/andrearizzello/index.html',
    imageLink: './Art/andrearizzello/index.gif',
    author: 'Andrea Rizzello',
    githubLink: 'https://github.com/andrearizzello'
  },
  {
    artName: 'Wall Dropping Logo',
    pageLink: './Art/shivams136/index.html',
    imageLink: './Art/shivams136/walldrop.gif',
    author: 'Shivam Sharma',
    githubLink: 'https://github.com/ShivamS136'
  },
  {
    artName: 'Infinite Race',
    pageLink: './Art/levermanx/index.html',
    imageLink: './Art/levermanx/anim.gif',
    author: 'Levermanx',
    githubLink: 'https://github.com/levermanx'
  },
  {
    artName: 'Hover to Rotate Text',
    pageLink: './Art/faiz_hameed/index.html',
    imageLink: './Art/faiz_hameed/hackto.gif',
    author: 'Faiz Hameed',
    githubLink: 'https://github.com/faizhameed'
  },
  {
    artName: 'HalloHacktober Greeting!',
    pageLink: './Art/lusalga/index.html',
    imageLink: './Art/lusalga/lu.gif',
    author: 'Lucieni A. Saldanha',
    githubLink: 'https://github.com/lusalga/'
  },
  {
    artName: 'Time goes by',
    pageLink: './Art/WolfgangKreminger/index.html',
    imageLink: './Art/WolfgangKreminger/showcase.gif',
    author: 'Wolfgang Kreminger',
    githubLink: 'https://github.com/r4pt0s'
  },
  {
    artName: 'Bouncing Text!',
    pageLink: './Art/AbdulsalamAbdulrahman/index.html',
    imageLink: './Art/AbdulsalamAbdulrahman/Bouncingtxt.gif',
    author: 'Abdulsalam Abdulrahman',
    githubLink: 'https://github.com/AbdulsalamAbdulrahman/'
  },
  {
    artName: 'Simple Phone Animation',
    pageLink: './Art/Lala/index.html',
    imageLink: './Art/Lala/phone.gif',
    author: 'Olamide Aboyeji',
    githubLink: 'https://github.com/aolamide'
  },
  {
    artName: 'Synthwave Sunset',
    pageLink: './Art/brunobolting/index.html',
    imageLink: './Art/brunobolting/synthwave-sunset.gif',
    author: 'Bruno Bolting',
    githubLink: 'https://github.com/brunobolting/'
  },
  {
    artName: 'Kawaii Penguin',
    pageLink: './Art/Brienyll/index.html',
    imageLink: './Art/Brienyll/kawaiiPenguin.gif',
    author: 'Brienyll',
    githubLink: 'https://github.com/brienyll/'
  },
  {
    artName: 'Happy Halloween',
    pageLink: './Art/MatthewS/index.html',
    imageLink: './Art/MatthewS/Spider.gif',
    author: 'MatthewS',
    githubLink: 'https://github.com/matthewstoddart/'
  },
  {
    artName: 'Fan Art',
    pageLink: './Art/m-perez33/index.html',
    imageLink: './Art/m-perez33/cylon.gif',
    author: 'Marcos Perez',
    githubLink: 'https://github.com/m-perez33/'
  },
  {
    artName: 'Animating Pot',
    pageLink: './Art/Somechandra/index.html',
    imageLink: './Art/Somechandra/pot.gif',
    author: 'Somechandra',
    githubLink: 'https://github.com/somechandra'
  },
  {
    artName: 'Circles Circling',
    pageLink: './Art/pikktorr/index.html',
    imageLink: './Art/pikktorr/circles.gif',
    author: 'pikktorr',
    githubLink: 'https://github.com/pikktorr'
  },
  {
    artName: 'Glitchy Szn',
    pageLink: './Art/premdav/index.html',
    imageLink: './Art/premdav/screenshot.png',
    author: 'premdav',
    githubLink: 'https://github.com/premdav'
  },
  {
    artName: 'ZeroToMastery',
    pageLink: './Art/Vzneers/index.html',
    imageLink: './Art/Vzneers/gifzeroloading.gif',
    author: 'TrinhMinhHieu',
    githubLink: 'https://github.com/trinhminhhieu'
  },
  {
    artName: 'Spacecraft-landing',
    pageLink: './Art/DDuplinszki/index.html',
    imageLink: './Art/DDuplinszki/Spacecraft-landing.gif',
    author: 'DDuplinszki',
    githubLink: 'https://github.com/DDuplinszki'
  },
  {
    artName: 'Paw Prints',
    pageLink: './Art/Tia/index.html',
    imageLink: './Art/Tia/paw-prints.gif',
    author: 'Tia Esguerra',
    githubLink: 'https://github.com/msksfo'
  },
  {
    artName: 'Hover-Scale',
    pageLink: './Art/echowebid/index.html',
    imageLink: './Art/echowebid/hover.gif',
    author: 'echowebid',
    githubLink: 'https://github.com/echowebid'
  },
  {
    artName: 'mars',
    pageLink: './Art/Courtney_Pure/index.html',
    imageLink: './Art/Courtney_Pure/mars_screenshot.png',
    author: 'Courtney Pure',
    githubLink: 'https://github.com/courtneypure'
  },
  {
    artName: 'Welcome HactoberFest',
    pageLink: './Art/Dhaval/index.html',
    imageLink: './Art/Dhaval/Welcome-Hacktoberfest.gif',
    author: 'Dhaval Mehta',
    githubLink: 'https://github.com/Dhaval1403'
  },
  {
    artName: 'Aynonimation',
    pageLink: './Art/Aynorica/aynorica.html',
    imageLink: './Art/Aynorica/Aynonimation.png',
    author: 'aynorica',
    githubLink: 'https://github.com/aynorica'
  },
  {
    artName: 'sun-to-moon',
    pageLink: './Art/haider/index.html',
    imageLink: './Art/haider/sun-moon.gif',
    author: 'Haider',
    githubLink: 'https://github.com/hyderumer'
  },
  {
    artName: 'Animatron',
    pageLink: './Art/animatron/index.html',
    imageLink: './Art/animatron/trance.gif',
    author: 'Andrei',
    githubLink: 'https://github.com/aneagoie'
  },
  {
    artName: 'Loader Circle',
    pageLink: './Art/beaps/index.html',
    imageLink: './Art/beaps/loader-circle.gif',
    author: 'beaps',
    githubLink: 'https://github.com/beaps'
  },
  {
    artName: 'Doors',
    pageLink: './Art/pauliax/index.html',
    imageLink: './Art/pauliax/doors.gif',
    author: 'pauliax',
    githubLink: 'https://github.com/pauliax'
  },
  {
    artName: 'Clock with pendulum',
    pageLink: './Art/Pankaj/index.html',
    imageLink: './Art/Pankaj/Clock_with_pendulum.gif',
    author: 'Pankaj',
    githubLink: 'https://github.com/prime417'
  },
  {
    artName: 'Animatron',
    pageLink: './Art/animatron/index.html',
    imageLink: './Art/animatron/trance.gif',
    author: 'Andrei',
    githubLink: 'https://github.com/aneagoie'
  },
  {
    artName: 'Loader Circle',
    pageLink: './Art/beaps/index.html',
    imageLink: './Art/beaps/loader-circle.gif',
    author: 'beaps',
    githubLink: 'https://github.com/beaps'
  },
  {
    artName: 'Open Sourcerer',
    pageLink: './Art/4rturd13/index.html',
    imageLink: './Art/4rturd13/openSourcerer.gif',
    author: '4rturd13',
    githubLink: 'https://github.com/4rturd13'
  },
  {
    artName: 'Doors',
    pageLink: './Art/pauliax/index.html',
    imageLink: './Art/pauliax/doors.gif',
    author: 'pauliax',
    githubLink: 'https://github.com/pauliax'
  },
  {
    artName: 'Loader Square',
    pageLink: './Art/beaps2/square-loader.html',
    imageLink: './Art/beaps2/square-loader.gif',
    author: 'beaps',
    githubLink: 'https://github.com/beaps'
  },
  {
    artName: 'Running Text',
    pageLink: './Art/DevinEkadeni/running-text.html',
    imageLink: './Art/DevinEkadeni/running-text.gif',
    author: 'Devin Ekadeni',
    githubLink: 'https://github.com/devinekadeni'
  },
  {
    artName: 'Mystical-Hacktoberfest',
    pageLink: './Art/Wayne/index.html',
    imageLink:
      './Art/Wayne/hacktoberfest - Google Chrome 09 Oct 2019 21_12_32.png',
    author: 'Wayne Mac Mavis',
    githubLink: 'https://github.com/WayneMacMavis'
  },
  {
    artName: 'ZTM Logo Animation',
    pageLink: './Art/bk987/index.html',
    imageLink: './Art/bk987/preview.gif',
    author: 'Bilal Khalid',
    githubLink: 'https://github.com/bk987'
  },
  {
    artName: 'Pong',
    pageLink: './Art/Carls13/index.html',
    imageLink: './Art/Carls13/pong.jpg',
    author: 'Carlos Hernandez',
    githubLink: 'https://github.com/Carls13'
  },
  {
    artName: 'ZTM Reveal',
    pageLink: './Art/bk987-2/index.html',
    imageLink: './Art/bk987-2/preview.gif',
    author: 'Bilal Khalid',
    githubLink: 'https://github.com/bk987'
  },
  {
    artName: 'ZTM Family Animation',
    pageLink: './Art/sballgirl11/animation.html',
    imageLink: './Art/sballgirl11/ztm.gif',
    author: 'Brittney Postma',
    githubLink: 'https://github.com/sballgirl11'
  },
  {
    artName: 'Phone Greetings',
    pageLink: './Art/ann-dev/index.html',
    imageLink: './Art/ann-dev/screenshot.png',
    author: 'ann-dev',
    githubLink: 'https://github.com/ann-dev'
  },
  {
    artName: 'Triangle Slide',
    pageLink: './Art/grieff/index.html',
    imageLink: './Art/grieff/triangle-animation.gif',
    author: 'Grieff',
    githubLink: 'https://github.com/grieff'
  },
  {
    artName: 'Neon ZTM',
    pageLink: './Art/grieff/text.html',
    imageLink: './Art/grieff/neonZTM.gif',
    author: 'Grieff',
    githubLink: 'https://github.com/grieff'
  },
  {
    artName: 'Flip Card',
    pageLink: './Art/FlipCard/index.html',
    imageLink: './Art/FlipCard/ezgif.com-video-to-gif.gif',
    author: 'Saurabh',
    githubLink: 'https://github.com/Saurabh-FullStackDev'
  },
  {
    artName: 'animationHalloween',
    pageLink: './Art/mawais54013/index.html',
    imageLink: './Art/mawais54013/Halloween.gif',
    author: 'mawais54013',
    githubLink: 'https://github.com/mawais54013'
  },
  {
    artName: 'Hacktoberfest Letter Popups',
    pageLink: './Art/jmt3559/index.html',
    imageLink: 'https://media.giphy.com/media/RKSRPGiIsy1f3Ji3j1/giphy.gif',
    author: 'Juan T.',
    githubLink: 'https://github.com/jmtellez'
  },
  {
    artName: 'Oscillation',
    pageLink: './Art/Oscillation/index.html',
    imageLink: './Art/Oscillation/oscillation.gif',
    author: 'Nandhakumar',
    githubLink: 'https://github.com/Nandhakumar7792'
  },
  {
    artName: 'Letters flipUp',
    pageLink: './Art/TerenceBiney/index.html',
    imageLink: './Art/TerenceBiney/lettersanimate.gif',
    author: 'Terence Biney',
    githubLink: 'https://github.com/Tereflech17'
  },
  {
    artName: 'Colors rectangle',
    pageLink: './Art/beaps3/index.html',
    imageLink: './Art/beaps3/colors-rectangle.gif',
    author: 'beaps',
    githubLink: 'https://github.com/beaps'
  },
  {
    artName: 'Hinge',
    pageLink: './Art/hereisfahad/index.html',
    imageLink: './Art/hereisfahad/hinge.png',
    author: 'Hereisfahad',
    githubLink: 'https://github.com/hereisfahad'
  },
  {
    artName: 'Animation',
    pageLink: './Art/PaulBillings/animation.html',
    imageLink: './Art/PaulBillings/animation.gif',
    author: 'Paul Billings',
    githubLink: 'https://github.com/paulbillings'
  },
  {
    artName: 'Diminishing',
    pageLink: './Art/Diminishing/index.html',
    imageLink: './Art/Diminishing/diminishing.gif',
    author: 'Nandhakumar',
    githubLink: 'https://github.com/Nandhakumar7792'
  },
  {
    artName: 'yin-yang',
    pageLink: './Art/yin-yang/index.html',
    imageLink: './Art/yin-yang/yin-yang.gif',
    author: 'Nandhakumar',
    githubLink: 'https://github.com/Nandhakumar7792'
  },
  {
    artName: 'eggJiggle',
    pageLink: './Art/eggJiggle/index.html',
    imageLink: './Art/eggJiggle/eggJiggle.gif',
    author: 'Nandhakumar',
    githubLink: 'https://github.com/Nandhakumar7792'
  },
  {
    artName: 'Aynonimation',
    pageLink: './Art/Aynorica/aynorica.html',
    imageLink: './Art/Aynorica/Aynonimation.png',
    author: 'aynorica',
    githubLink: 'https://github.com/aynorica'
  },
  {
    artName: 'ZTM Family Animation',
    pageLink: './Art/sballgirl11/index.html',
    imageLink: './Art/sballgirl11/ztm.gif',
    author: 'Brittney Postma',
    githubLink: 'https://github.com/sballgirl11'
  },
  {
    artName: 'Calm',
    pageLink: './Art/TMax/index.html',
    imageLink: './Art/TMax/Choas.gif',
    author: 'Tanesha',
    githubLink: 'https://github.com/Mainemirror'
  },
  {
    artName: 'Eyes',
    pageLink: './Art/Ltheory/main.html',
    imageLink: './Art/Ltheory/eyes.gif',
    author: 'Ltheory',
    githubLink: 'https://github.com/Ltheory'
  },
  {
    artName: 'Jelly!',
    pageLink: './Art/Pete331/index.html',
    imageLink: './Art/Pete331/jelly.png',
    author: 'Pete331',
    githubLink: 'https://github.com/Pete331'
  },
  {
    artName: 'clock-animation',
    pageLink: './Art/clock-animation/clock.html',
    imageLink: './Art/clock-animation/clock.gif',
    author: 'Alan sarluv',
    githubLink: 'https://github.com/alansarluv'
  },
  {
    artName: 'Slider',
    pageLink: './Art/furqan/index.html',
    imageLink: './Art/furqan/in.gif',
    author: 'Furqan',
    githubLink: 'https://github.com/furki911s'
  },
  {
    artName: 'animated-birds',
    pageLink: './Art/g-serban/animated-birds.html',
    imageLink: './Art/g-serban/animated-birds.gif',
    author: 'g-serban',
    githubLink: 'https://github.com/g-serban'
  },
  {
    artName: 'circle-become-square',
    pageLink: './Art/chathura19/index.html',
    imageLink: './Art/chathura19/chathura.gif',
    author: 'Chathura Samarajeewa',
    githubLink: 'https://github.com/ChathuraSam'
  },
  {
    artName: 'page-flicker',
    pageLink: './Art/neon-flights/page-flicker.html',
    imageLink: './Art/neon-flights/page-flicker.gif',
    author: 'neon-flights',
    githubLink: 'https://github.com/neon-flights'
  },
  {
    artName: 'Animate-Name',
    pageLink: './Art/Natalina/index.html',
    imageLink: './Art/Natalina/animatename.gif',
    author: 'Natalina',
    githubLink: 'https://github.com/Natalina13'
  },
  {
    artName: 'Asteroids',
    pageLink: './Art/hrafnkellbaldurs/index.html',
    imageLink: './Art/hrafnkellbaldurs/asteroids.gif',
    author: 'Hrafnkell Baldursson',
    githubLink: 'https://github.com/hrafnkellbaldurs'
  },
  {
    artName: 'Sliding-Paragraph',
    pageLink: './Art/Prashant/index.html',
    imageLink: './Art/Prashant/slidingparagraph.gif',
    author: 'Prashant',
    githubLink: 'https://github.com/Prashant2108'
  },
  {
    artName: 'Rocket Ship',
    pageLink: './Art/sdangoy/rocket-ship.html',
    imageLink: './Art/sdangoy/Rocket-Ship-Animation.gif',
    author: 'sdangoy',
    githubLink: 'https://github.com/sdangoy'
  },
  {
    artName: 'Spinner',
    pageLink: './Art/Sayan/index.html',
    imageLink: './Art/Sayan/spinner.gif',
    author: 'ssayanm',
    githubLink: 'https://github.com/ssayanm'
  },
  {
    artName: 'swivel',
    pageLink: './Art/tusharhanda/index.html',
    imageLink: './Art/tusharhanda/gif.gif',
    author: 'Tushar',
    githubLink: 'https://github.com/tusharhanda'
  },
  {
    artName: 'Hallows Eve',
    pageLink: './Art/ShanClayton/hallowseve.html',
    imageLink: './Art/ShanClayton/hallowhack.gif',
    author: 'Shanaun Clayton',
    githubLink: 'https://github.com/shanclayton'
  },
  {
    artName: 'Contraption',
    pageLink: './Art/Aravindh/contraption.html',
    imageLink: './Art/Aravindh/contraption.gif',
    author: 'Aravindh',
    githubLink: 'https://github.com/Aravindh-SNR'
  },
  {
    artName: 'Rings',
    pageLink: './Art/Kuzmycz/rings.html',
    imageLink: './Art/Kuzmycz/rings.gif',
    author: 'Mark Kuzmycz',
    githubLink: 'https://github.com/kuzmycz'
  },
  {
    artName: 'Ghost',
    pageLink: './Art/toserjude/index.html',
    imageLink: './Art/toserjude/boo.JPG',
    author: 'toserjude',
    githubLink: 'https://github.com/toserjude'
  },
  {
    artName: 'Gradient circle',
    pageLink: './Art/brettl1991/index.html',
    imageLink: './Art/brettl1991/animation.png',
    author: 'Agnes Brettl',
    githubLink: 'https://github.com/brettl1991'
  },
  {
    artName: 'Bill Cipher',
    pageLink: './Art/vitoriapena/index.html',
    imageLink: './Art/vitoriapena/bill_cipher.gif',
    author: 'Vitória Mendes',
    githubLink: 'https://github.com/vitoriapena'
  },
  {
    artName: 'Generate meaning',
    pageLink: './Art/Atif4/index.html',
    imageLink: './Art/Generate meaning.gif',
    author: 'Atif Iqbal',
    githubLink: 'https://github.com/atif-dev'
  },
  {
    artName: 'Spooktime',
    pageLink: './Art/AgneDJ/index.html',
    imageLink: './Art/AgneDJ/spooktime.gif',
    author: 'AgneDJ',
    githubLink: 'https://github.com/AgneDJ'
  },
  {
    artName: 'Gradient circle',
    pageLink: './Art/brettl1991/index.html',
    imageLink: './Art/brettl1991/animation.png',
    author: 'Agnes Brettl',
    githubLink: 'https://github.com/brettl1991'
  },
  {
    artName: 'Bill Cipher',
    pageLink: './Art/vitoriapena/index.html',
    imageLink: './Art/vitoriapena/bill_cipher.gif',
    author: 'Vitória Mendes',
    githubLink: 'https://github.com/vitoriapena'
  },
  {
    artName: 'Dizzy',
    pageLink: './Art/antinomy/index.html',
    imageLink: './Art/antinomy/logo-spin.gif',
    author: 'Antinomezco',
    githubLink: 'https://github.com/antinomezco'
  },
  {
    artName: 'bounce',
    pageLink: './Art/bounce/index.html',
    imageLink: './Art/bounce/bounce.gif',
    author: 'leelacanlale',
    githubLink: 'https://github.com/leelacanlale'
  },
  {
    artName: 'Bubbles',
    pageLink: './Art/bubbles/Bubbles.html',
    imageLink: './Art/bubbles/buubles.png',
    author: 'michal',
    githubLink: 'https://github.com/michalAim'
  },
  {
    artName: 'Bar Slide',
    pageLink: './Art/MikeVedsted/index.html',
    imageLink: './Art/MikeVedsted/barslide.png',
    author: 'Mike Vedsted',
    githubLink: 'https://github.com/MikeVedsted'
  },
  {
    artName: 'HacktoberFest-2019',
    pageLink: './Art/Atif/index.html',
    imageLink: './Art/Atif/HacktoberFest-19.gif',
    author: 'Atif Iqbal',
    githubLink: 'https://github.com/atif-dev'
  },
  {
    artName: 'Text Animation',
    pageLink: './Art/Divya/index.html',
    imageLink: './Art/Divya/screenshot.png',
    author: 'Divya',
    githubLink: 'https://github.com/DivyaPuri25'
  },
  {
    artName: 'HacktoberFest-2019-Entry',
    pageLink: './Art/nunocpnp/index.html',
    imageLink: './Art/nunocpnp/sample_image.jpg',
    author: 'Nuno Pereira',
    githubLink: 'https://github.com/nunocpnp'
  },
  {
    artName: 'HacktoberFest 2019',
    pageLink: './Art/AbdussamadYisau/index.html',
    imageLink: './Art/AbdussamadYisau/Screenshot.png',
    author: 'Abdussamad Yisau',
    githubLink: 'https://github.com/AbdussamadYisau'
  },
  {
    artName: 'squareMagic',
    pageLink: './Art/Rajnish-SquareMagic/index.html',
    imageLink: './Art/Rajnish-SquareMagic/squareMagic.png',
    author: 'Rajnish Kr Singh',
    githubLink: 'https://github.com/RajnishKrSingh'
  },
  {
    artName: 'Blinking Hacktober',
    pageLink: './Art/Atif2/index.html',
    imageLink: './Art/Blinking hacktober.gif',
    author: 'Atif Iqbal',
    githubLink: 'https://github.com/atif-dev'
  },
  {
    artName: 'Robodance',
    pageLink: './Art/robodance/index.html',
    imageLink: './Art/robodance/robodance.gif',
    author: 'Thomas',
    githubLink: 'https://github.com/mahlqvist'
  },
  {
    artName: 'Sliding hacktober',
    pageLink: './Art/Atif3/index.html',
    imageLink: './Art/Atif3/sliding hacktober.gif',
    author: 'Atif Iqbal',
    githubLink: 'https://github.com/atif-dev'
  },
  {
    artName: 'like-animation',
    pageLink: './Art/gibas79/like-animation.html',
    imageLink: './Art/gibas79/like-animation.gif',
    author: 'Gilberto Guimarães',
    githubLink: 'https://github.com/gibas79'
  },
  {
    artName: 'ZTM animation',
    pageLink: './Art/ZTManimation/index.html',
    author: 'damniha',
    imageLink: './Art/ZTManimation/ZTM_animation.gif',
    githubLink: 'https://github.com/damniha'
  },
  {
    artName: 'Double Helix',
    pageLink: './Art/KeenanNunesVaz/index.html',
    imageLink: './Art/KeenanNunesVaz/double-helix.gif',
    author: 'KeenanNV',
    githubLink: 'https://github.com/KeenanNunesVaz'
  },
  {
    artName: 'October',
    pageLink: './Art/fprokofiev/index.html',
    imageLink: './Art/fprokofiev/october.gif',
    author: 'Fyodor Prokofiev',
    githubLink: 'https://github.com/fprokofiev'
  },
  {
    artName: 'Circle CSS',
    pageLink: './Art/pXxcont/index.html',
    imageLink: './Art/pXxcont/circlecss.png',
    author: 'fzpX',
    githubLink: 'https://github.com/fzpX'
  },
  {
    artName: 'Asterisk Formation',
    pageLink: './Art/NorahJC/index.html',
    imageLink: './Art/NorahJC/asterisk-formation.gif',
    author: 'NorahJC',
    githubLink: 'https://github.com/norahjc'
  },
  {
    artName: 'Bouncing CSS',
    pageLink: './Art/Tina-Hoang/aniframe.html',
    imageLink: './Art/Tina-Hoang/bounce.png',
    author: 'Tina',
    githubLink: 'https://github.com/nnh242'
  },
  {
    artName: 'Ghost Balls',
    pageLink: './Art/ghostBalls/index.html',
    imageLink: './Art/ghostBalls/balls.png',
    author: 'Beatriz Delmiro',
    githubLink: 'https://github.com/biadelmiro'
  },
  {
    artName: 'Walking Guy',
    pageLink: './Art/walking-guy/index.html',
    imageLink: './Art/walking-guy/video_gif.gif',
    author: 'Rahulkumar Jha',
    githubLink: 'https://github.com/Rahul240499'
  },
  {
    artName: 'Hover Neon Animation',
    pageLink: './Art/edjunma/index.html',
    imageLink: './Art/edjunma/ejm-neon.gif',
    author: 'edjunma',
    githubLink: 'https://github.com/edjunma'
  },
  {
    artName: 'Last In First Out Animation',
    pageLink: './Art/Stryker/index.html',
    imageLink: './Art/Stryker/zero-to-mastery-lifo-animation.gif',
    author: 'Stryker Stinnette',
    githubLink: 'https://github.com/StrykerKent'
  },
  {
    artName: 'Happy Diwali Animation',
    pageLink: './Art/Apoorva/index.html',
    imageLink: './Art/Apoorva/Screen.gif',
    author: 'Apoorva',
    githubLink: 'https://github.com/apoorvamohite'
  },
  {
    artName: 'Heart Beat',
    pageLink: './Art/naveen-ku/Heart shape.html',
    imageLink: './Art/naveen-ku/Heart shape.gif',
    author: 'naveen-ku',
    githubLink: 'https://github.com/naveen-ku'
  },
  {
    artName: 'Smoky Text',
    pageLink: './Art/smoky-text/index.html',
    imageLink: './Art/smoky-text/smoky_text_gif.gif',
    author: 'Rahulkumar Jha',
    githubLink: 'https://github.com/Rahul240499'
  },
  {
    artName: 'Rainbow and Clouds',
    pageLink: './Art/rainbowclouds/index.html',
    imageLink: './Art/rainbowclouds/rainbowclouds.gif',
    author: 'isasimoo',
    githubLink: 'https://github.com/isasimo'
  },
  {
    artName: 'Peek a boo!',
    pageLink: './Art/Virtual1/index.html',
    imageLink: './Art/Virtual1/HappyHalloween.gif',
    author: 'Jessica Erasmus',
    githubLink: 'https://github.com/Virtual1'
  },

  {
    artName: 'prashantM1',
    pageLink: './Art/prashantM1/heart.html',
    imageLink: './Art/prashantM1/heart.gif',
    author: 'Prashant Maurya',
    githubLink: 'https://github.com/prashantmaurya228'
  },

  {
    artName: 'prashantM2',
    pageLink: './Art/prashantM2/block.html',
    imageLink: './Art/prashantM2/block.gif',
    author: 'Prashant Maurya',
    githubLink: 'https://github.com/prashantmaurya228'
  },

  {
    artName: 'prashantM3',
    pageLink: './Art/prashantM3/ball.html',
    imageLink: './Art/prashantM3/ball.gif',
    author: 'Prashant Maurya',
    githubLink: 'https://github.com/prashantmaurya228'
  },

  {
    artName: 'prashantM4',
    pageLink: './Art/prashantM4/boxsize.html',
    imageLink: './Art/prashantM4/boxsize.gif',
    author: 'Prashant Maurya',
    githubLink: 'https://github.com/prashantmaurya228'
  },
  {
    artName: 'Happy hacking',
    pageLink: 'https://github.com/szulima',
    imageLink: './Art/szulima/hacking.gif',
    author: 'szulima',
    githubLink: 'https://github.com/szulima'
  },

<<<<<<< HEAD
  {
    artName: 'Traffic Lights',
    pageLink: './Art/Harry/index.html',
    imageLink: './Art/Harry/lights.gif',
    author: 'Harry',
    githubLink: 'https://github.com/legenhairy'
  },
  {
    artName: 'Glowing Text',
    pageLink: './Art/glowing-text/index.html',
    imageLink: './Art/glowing-text/glowing_text_gif.gif',
    author: 'Rahulkumar Jha',
    githubLink: 'https://github.com/Rahul240499'
  },
  {
    artName: 'Ghost Stealth Text',
    pageLink: './Art/Alara Joel/index.html',
    imageLink: './Art/Alara Joel/stealth ghost.png',
    author: 'Alara Joel',
    githubLink: 'https://github.com/stealthman22'
  },
  {
    artName: 'Cactus Balloon',
    pageLink: './Art/cactus/index.html',
    imageLink: './Art/cactus/catus.gif',
    author: 'Ana Paula Lazzarotto de Lemos',
    githubLink: 'https://github.com/anapaulalemos'
  },
  {
    artName: 'Random Color Change',
    pageLink: './Art/toto-titan-developer/index.html',
    imageLink: './Art/toto-titan-developer/RandomColorChange.png',
    author: 'Wyatt Henderson',
    githubLink: 'https://github.com/toto-titan-developer'
  },
  {
    artName: 'Trial',
    pageLink: './Art/dhennisCssAnimation/index.html',
    imageLink: './Art/dhennisCssAnimation/focusOnTheGood',
    author: 'Dhennis Lim',
    github: 'https://github.com/DhennisDavidLim'
  },
  {
    artName: 'Rectangular Butterfly',
    pageLink: './Art/muzak-mmd/index.html',
    imageLink: './Art/muzak-mmd/butterfly.gif',
    author: 'Mbarak',
    github: 'https://github.com/muzak-mmd'
  },
  {
    artName: 'Simple Text Animation',
    pageLink: './Art/LordZeF/index.html',
    imageLink: './Art/LordZeF/Text-animation.gif',
    author: 'Lord ZeF',
    github: 'https://github.com/LordZeF'
  },
  {
    artName: 'Spinning Japanese',
    pageLink: './Art/nihongo/index.html',
    imageLink: './Art/nihongo/nihongo.gif',
    author: 'Mike W',
    github: 'https://github.com/mikewiner'
  },
  {
    artName: 'Sun',
    pageLink: './Art/Yj/index.html',
    imageLink: './Art/Yj/sun.gif',
    author: 'Youjung',
    github: 'https://github.com/rose07a'
  },
  {
    artName: 'ColorBomb',
    pageLink: './Art/ColorBomb/index.html',
    imageLink: './Art/ColorBomb/ztm.gif',
    author: 'Rahulm2310',
    github: 'https://github.com/Rahulm2310'
  }
=======
	{
		artName: "Traffic Lights",
		pageLink: "./Art/Harry/index.html",
		imageLink: "./Art/Harry/lights.gif",
		author: "Harry",
		githubLink: "https://github.com/legenhairy"
	},
	{
		artName: "Glowing Text",
		pageLink: "./Art/glowing-text/index.html",
		imageLink: "./Art/glowing-text/glowing_text_gif.gif",
		author: "Rahulkumar Jha",
		githubLink: "https://github.com/Rahul240499"
	},
	{
		artName: "Ghost Stealth Text",
		pageLink: "./Art/Alara Joel/index.html",
		imageLink: "./Art/Alara Joel/stealth ghost.png",
		author: "Alara Joel",
		githubLink: "https://github.com/stealthman22"
	},
	{
		artName: "Cactus Balloon",
		pageLink: "./Art/cactus/index.html",
		imageLink: "./Art/cactus/catus.gif",
		author: "Ana Paula Lazzarotto de Lemos",
		githubLink: 'https://github.com/anapaulalemos'
	},
	{
		artName: "Random Color Change",
		pageLink: "./Art/toto-titan-developer/index.html",
		imageLink: "./Art/toto-titan-developer/RandomColorChange.png",
		author: "Wyatt Henderson",
		githubLink: "https://github.com/toto-titan-developer"
	},
	{
		artName: "Trial",
		pageLink: "./Art/dhennisCssAnimation/index.html",
		imageLink: "./Art/dhennisCssAnimation/focusOnTheGood",
		author: "Dhennis Lim",
		github: "https://github.com/DhennisDavidLim"
	},
	{
		artName: "Rectangular Butterfly",
		pageLink: "./Art/muzak-mmd/index.html",
		imageLink: "./Art/muzak-mmd/butterfly.gif",
		author: "Mbarak",
		github: "https://github.com/muzak-mmd"
	},
	{
		artName: "Simple Text Animation",
		pageLink: "./Art/LordZeF/index.html",
		imageLink: "./Art/LordZeF/Text-animation.gif",
		author: "Lord ZeF",
		github: "https://github.com/LordZeF"
	},
	{
		artName: "Spinning Japanese",
		pageLink: "./Art/nihongo/index.html",
		imageLink: "./Art/nihongo/nihongo.gif",
		author: "Mike W",
		github: "https://github.com/mikewiner"
	},
	{
		artName: "Sun",
		pageLink: "./Art/Yj/index.html",
		imageLink: "./Art/Yj/sun.gif",
		author: "Youjung",
		github: "https://github.com/rose07a"
	},
	{
		artName: "animation-text",
		pageLink: "./Art/animation-text/index.html",
		imageLink: "./Art/",
		author: "alexzemz",
		github: "https://github.com/alexzemz"
  },
  {
		artName: "Practice",
		pageLink: "./Art/SkiingOtter/index.html",
		imageLink: "",
		author: "SkiingOtter",
		github: "https://github.com/SkiingOtter"
  },
  {
		artName: "djdougan",
		pageLink: "./Art/djdougan/index.html",
		imageLink: "./Art/djdougan/css-mouseover-effect.png",
		author: "douglas dougan",
		github: "https://github.com/djdougan"
	}
>>>>>>> 17eee59f
];

// +--------------------------------------------------------------------------------+
// +                                                                                +
// +                  YOU DO NOT NEED TO CHANGE ANYTHING BELOW THIS                 +
// +                                                                                +
// +--------------------------------------------------------------------------------+

// Creates cards from the array above
// You don't need to modify this
let contents = [];
Shuffle(cards).forEach(c => {
  contents.push([
    `<li class="card">` +
      `<a href='${c.pageLink}'>` +
      `<img class="art-image" src='${c.imageLink}' alt='${c.artName}' />` +
      `</a>` +
      `<div class="flex-content">` +
      `<a href='${c.pageLink}'><h3 class="art-title">${c.artName}</h3></a>` +
      `<p class='author'><a href="${c.githubLink}" target="_blank"><i class="fab fa-github"></i> ${c.author}</a> </p>` +
      `</div>` +
      `</li>`
  ]);
});

document.getElementById('cards').innerHTML = contents;

function Shuffle(o) {
  for (
    var j, x, i = o.length;
    i;
    j = parseInt(Math.random() * i), x = o[--i], o[i] = o[j], o[j] = x
  );
  return o;
}<|MERGE_RESOLUTION|>--- conflicted
+++ resolved
@@ -1439,86 +1439,13 @@
     author: 'szulima',
     githubLink: 'https://github.com/szulima'
   },
-
-<<<<<<< HEAD
-  {
-    artName: 'Traffic Lights',
-    pageLink: './Art/Harry/index.html',
-    imageLink: './Art/Harry/lights.gif',
-    author: 'Harry',
-    githubLink: 'https://github.com/legenhairy'
-  },
-  {
-    artName: 'Glowing Text',
-    pageLink: './Art/glowing-text/index.html',
-    imageLink: './Art/glowing-text/glowing_text_gif.gif',
-    author: 'Rahulkumar Jha',
-    githubLink: 'https://github.com/Rahul240499'
-  },
-  {
-    artName: 'Ghost Stealth Text',
-    pageLink: './Art/Alara Joel/index.html',
-    imageLink: './Art/Alara Joel/stealth ghost.png',
-    author: 'Alara Joel',
-    githubLink: 'https://github.com/stealthman22'
-  },
-  {
-    artName: 'Cactus Balloon',
-    pageLink: './Art/cactus/index.html',
-    imageLink: './Art/cactus/catus.gif',
-    author: 'Ana Paula Lazzarotto de Lemos',
-    githubLink: 'https://github.com/anapaulalemos'
-  },
-  {
-    artName: 'Random Color Change',
-    pageLink: './Art/toto-titan-developer/index.html',
-    imageLink: './Art/toto-titan-developer/RandomColorChange.png',
-    author: 'Wyatt Henderson',
-    githubLink: 'https://github.com/toto-titan-developer'
-  },
-  {
-    artName: 'Trial',
-    pageLink: './Art/dhennisCssAnimation/index.html',
-    imageLink: './Art/dhennisCssAnimation/focusOnTheGood',
-    author: 'Dhennis Lim',
-    github: 'https://github.com/DhennisDavidLim'
-  },
-  {
-    artName: 'Rectangular Butterfly',
-    pageLink: './Art/muzak-mmd/index.html',
-    imageLink: './Art/muzak-mmd/butterfly.gif',
-    author: 'Mbarak',
-    github: 'https://github.com/muzak-mmd'
-  },
-  {
-    artName: 'Simple Text Animation',
-    pageLink: './Art/LordZeF/index.html',
-    imageLink: './Art/LordZeF/Text-animation.gif',
-    author: 'Lord ZeF',
-    github: 'https://github.com/LordZeF'
-  },
-  {
-    artName: 'Spinning Japanese',
-    pageLink: './Art/nihongo/index.html',
-    imageLink: './Art/nihongo/nihongo.gif',
-    author: 'Mike W',
-    github: 'https://github.com/mikewiner'
-  },
-  {
-    artName: 'Sun',
-    pageLink: './Art/Yj/index.html',
-    imageLink: './Art/Yj/sun.gif',
-    author: 'Youjung',
-    github: 'https://github.com/rose07a'
-  },
   {
     artName: 'ColorBomb',
     pageLink: './Art/ColorBomb/index.html',
     imageLink: './Art/ColorBomb/ztm.gif',
     author: 'Rahulm2310',
     github: 'https://github.com/Rahulm2310'
-  }
-=======
+  },
 	{
 		artName: "Traffic Lights",
 		pageLink: "./Art/Harry/index.html",
@@ -1610,7 +1537,6 @@
 		author: "douglas dougan",
 		github: "https://github.com/djdougan"
 	}
->>>>>>> 17eee59f
 ];
 
 // +--------------------------------------------------------------------------------+
