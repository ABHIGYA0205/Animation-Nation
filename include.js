let cards = [
  {
    artName: 'Dog animation',
    pageLink: './Art/AbhishekSingh-Animation-Contribution/index.html',
    imageLink: './Art/AbhishekSingh-Animation-Contribution/gif.png',
    author: 'Abhishek Singh',
    githubLink: 'https://github.com/Abhishek-555'
  },
  {
    artName: 'CSS Loader',
    pageLink: './Art/BenCullen/index.html',
    imageLink: './Art/BenCullen/Bens CSS Loader.gif',
    author: 'Ben Cullen',
    githubLink: 'https://github.com/BenjaminCullen1'
  },
  {
    artName: 'Flag',
    pageLink: './Art/IurianSimionDorin/index.html',
    imageLink: './Art/IurianSimionDorin/flag.gif',
    author: 'IurianSimionDorin',
    githubLink: 'https://github.com/IurianSimionDorin'
  },
  {
    artName: 'Rainbow Text Spin',
    pageLink: './Art/mallen13/index.html',
    imageLink: 'stillPic.jpg',
    author: 'mallen2013',
    githubLink: 'https://github.com/mallen2013'
  },
  {
    artName: 'Disco Bubble',
    pageLink: './Art/konstantify/index.html',
    imageLink: './Art/konstantify/konst.gif',
    author: 'Constantin',
    githubLink: 'https://github.com/konstantin0s'
  },
  {
    artName: 'Art',
    pageLink: './Art/mishra-parth/index.html',
    imageLink: './Art/mishra-parth/mishra-parth-project.gif',
    author: 'Parth',
    githubLink: 'https://github.com/mishra-parth'
  },
  {
    artName: 'Aymat',
    pageLink: './Art/aymat/index.html',
    imageLink: './Art/aymat/Capture.gif',
    author: 'aysha30',
    githubLink: 'https://github.com/aysha30'
  },
  {
    artName: 'Scissors Cutting Animation (CSS only)',
    pageLink: './Art/CoffeeAnimation/index.html',
    imageLink: './Art/CoffeeAnimation/scissors-cutting-animation.gif',
    author: 'Angelo Marcinnò',
    githubLink: 'https://github.com/angelo24782'
  },
  {
    artName: 'Cool CSS Preloader',
    pageLink: './Art/Himanshu_Kumawat/index.html',
    imageLink: './Art/Himanshu_Kumawat/preloader.gif',
    author: 'Himanshu Kumawat',
    githubLink: 'https://github.com/013himanshu'
  },
  {
    artName: 'Troll-Ball',
    pageLink: './Art/ivantbv/index.html',
    imageLink: './Art/ivantbv/troll-ball.gif',
    author: 'ivantbv',
    githubLink: 'https://github.com/ivantbv'
  },
  {
    artName: 'CSS heART',
    pageLink: './Art/Aarush/Heart.html',
    imageLink: './Art/Aarush/Heart.png',
    author: 'Aarush Bhat',
    githubLink: 'https://github.com/r-ush'
  },
  {
    artName: 'Image With Gray Scale Effect',
    pageLink: './Art/Image With Gray Scale Effect',
    imageLink:
      './Art/Image With Gray Scale Effect/Image-With-Gray-Scale-Effect.gif',
    author: 'Vikrant Kumar',
    githubLink: 'https://github.com/VikrantKu333'
  },
  {
    artname: 'Animation-Cool',
    pageLink: './Art/apilacharya/index.html',
    imageLink: './Art/apilacharya/animation-cool.gif',
    author: 'Apil Raj Acharya',
    githubLink: 'https://github.com/apilacharya'
  },

  {
    artName: 'covid-19',
    pageLink: './Art/shivam12k/index.html',
    videoLink: './Art/cell/cell.mp4',
    author: 'shivam12k',
    githubLink: 'https://github.com/shivam12k'
  },
  {
    artName: 'Bouncing Heart',
    pageLink: './Art/love2cr3ate/index.html',
    imageLink: './Art/love2cr3ate/bouncing-heart.gif',
    author: 'l0ve2cr3ate',
    githubLink: 'https://github.com/l0ve2cr3ate'
  },
  {
    artName: 'Animated-Loading',
    pageLink: './Art/Animated-Loading/index.html',
    imageLink: './Art/Animated-Loading/Animated-Loading.gif',
    author: 'Mehul1011',
    githubLink: 'https://github.com/mehul1011'
  },
  {
    artName: 'covid-19',
    pageLink: './Art/shivam12k/index.html',
    // videoLink: './Art/cell/cell.mp4',
    imageLink: '#',
    author: 'shivam12k',
    githubLink: 'https://github.com/shivam12k'
  },
  {
    artName: 'Mag-animation',
    pageLink: './Art/Mag-D-Alena/index.html',
    imageLink: './Art/Mag-D-Alena/Mag-animation.gif',
    author: 'Magdalena BenBassat-Luszczynska',
    githubLink: 'https://github.com/mag-d-alen'
  },
  {
    artName: 'ThomasTobe',
    pageLink: './Art/ThomasTobe/index.html',
    imageLink: './Art/ThomasTobe/rotation.gif',
    author: 'ThomasTobe',
    githubLink: 'https://github.com/ThomasTobe'
  },
  {
    artName: 'Life Of Coder',
    pageLink: './Art/DevarshiDoshi/index.html',
    imageLink: './Art/DevarshiDoshi/Life Of Coder.gif',
    author: 'DevarshiDoshi',
    githubLink: 'https://github.com/devarshidoshi'
  },

  {
    artName: 'That Animation',
    pageLink: './Art/MaKloudz/index.html',
    imageLink: './Art/MaKloudz/dat-animation.gif',
    author: 'Blessing Mutava',
    githubLink: 'https://github.com/MaKloudz'
  },
  {
    artName: 'animatron',
    pageLink: './Art/animatron/index.html',
    imageLink: './Art/animatron/trance.gif',
    author: 'nick981837',
    githubLink: 'https://github.com/nick981837'
  },
  {
    artName: 'ZTM Animation',
    pageLink: './Art/EricPuskas/index.html',
    imageLink: './Art/EricPuskas/index.gif',
    author: 'Eric Puskas',
    githubLink: 'https://github.com/EricPuskas'
  },
  {
    artName: 'LSD Rainbow Trip: Phase 1',
    pageLink: './Art/AbsMechanik/index.html',
    imageLink: './Art/AbsMechanik/AbsMechanik_Animation.gif',
    author: 'AbsMechanik',
    githubLink: 'https://github.com/AbsMechanik'
  },
  {
    artName: 'Christmas Lights',
    pageLink: './Art/Futuregit/index.html',
    imageLink: './Art/Futuregit/Christmas-Lights.gif',
    author: 'Futuregit',
    githubLink: 'https://github.com/Futuregit'
  },
  {
    artName: 'space zoo',
    pageLink: './Art/space_zoo/index.html',
    imageLink: './Art/space_zoo/space_zoo.gif',
    author: 'yuwen-c',
    githubLink: 'https://github.com/yuwen-c'
  },
  {
    artName: 'neon-text flicker glow',
    pageLink: './Art/neon-text flicker glow/neon.html',
    videoLink: './Art/neon-text flicker glow/neon-text flicker glow.gif',
    author: 'Ajay Tyagi',
    githubLink: 'https://github.com/imajaytyagi'
  },
  {
    artName: 'Dice Animation',
    pageLink: './Art/Dice-Animation/dice_animation.html',
    videoLink: './Art/Dice-Animation/dice.gif',
    author: 'Ronit DuttA',
    githubLink: 'https://github.com/RD91'
  },
  {
    artName: 'Fruit Dancing',
    pageLink: './Art/carlacentenor/index.html',
    imageLink: './Art/carlacentenor/fruit.gif',
    author: 'carlacentenor',
    githubLink: 'https://github.com/carlacentenor'
  },
  {
    artName: 'eyes',
    pageLink: './Art/eyes/index.html',
    imageLink: './Art/eyes/eyes.gif',
    author: 'yuwen-c',
    githubLink: 'https://github.com/yuwen-c'
  },
  {
    artName: 'Spooktober Hacktoberfest',
    pageLink: './Art/FredAmartey/index.html',
    imageLink: './Art/FredAmartey/thumbnaill.gif',
    author: 'Fred Amartey',
    githubLink: 'https://github.com/FredAmartey'
  },
  {
    artName: 'Star Wars?',
    pageLink: './Art/henryvalbuena/index.html',
    imageLink: './Art/henryvalbuena/index.gif',
    author: 'Henry Valbuena',
    githubLink: 'https://github.com/henryvalbuena'
  },
  {
    artName: 'UFO',
    pageLink: './Art/UFO/index.html',
    imageLink: './Art/UFO/UFO.png',
    author: 'Abhinav Singh @abhinav9910',
    githubLink: 'https://github.com/abhinav9910'
  },
  {
    artName: 'The Ripple',
    pageLink: './Art/Anmol2/index.html',
    imageLink: './Art/Anmol2/ripple.png',
    author: 'Anmol',
    githubLink: 'https://github.com/Anmol270900'
  },
  {
    artName: 'Rainbow loader',
    pageLink: './Art/ka-hn/rainbow.html',
    imageLink: './Art/ka-hn/rainbow.gif',
    author: 'Karim Hussain',
    githubLink: 'https://github.com/ka-hn'
  },
  {
    artName: 'Action Cam',
    pageLink: './Art/Donovan/index.html',
    imageLink: './Art/Donovan/pureCSS-animation.gif',
    author: 'Donovan Hunter',
    githubLink: 'https://github.com/dhdcode'
  },
  {
    artName: 'The Sun',
    pageLink: './Art/Anmol/index.html',
    imageLink: './Art/Anmol/sun.png',
    author: 'Anmol',
    githubLink: 'https://github.com/Anmol270900'
  },
  {
    artName: 'Flashing Pumpkin',
    pageLink: './Art/KatrinaRose14/index.html',
    imageLink: './Art/KatrinaRose14/FlashingPumpkin.gif',
    author: 'Katrina Yates',
    githubLink: 'https://github.com/KatrinaRose14'
  },
  {
    artName: 'Flipbox',
    pageLink: './Art/Prasheel/index.html',
    imageLink: './Art/Prasheel/flip.gif',
    author: 'Prasheel Soni',
    githubLink: 'https://github.com/ps011'
  },
  {
    artName: '2019 Wave',
    pageLink: './Art/chris-aqui/index.html',
    imageLink: './Art/chris-aqui/2019-jump.gif',
    author: 'Christine Aqui',
    githubLink: 'https://github.com/christine-aqui'
  },
  {
    artName: 'Hover Button Animation',
    pageLink: './Art/Vipul/hover.html',
    imageLink: './Art/Vipul/Screenshot2.png',
    author: 'Vipul',
    githubLink: 'https://github.com/vipuljain08'
  },
  {
    artName: 'Start From Zero',
    pageLink: './Art/Robihdy/index.html',
    imageLink: './Art/Robihdy/start-from-zero.png',
    author: 'Robihdy',
    githubLink: 'https://github.com/Robihdy'
  },
  {
    artName: 'Local Host metaphor',
    pageLink: './Art/Akbar-Cyber/index.html',
    imageLink: './Art/Prateek/localhost.png',
    author: 'Prateek',
    githubLink: 'https://github.com/prateekpatrick'
  },
  {
    artName: 'Akbar-Cyber',
    pageLink: './Art/Akbar-Cyber/index.html',
    imageLink: './Art/Akbar-Cyber/akbar.gif',
    author: 'Akbar',
    githubLink: 'https://github.com/Akbar-Cyber'
  },
  {
    artName: 'Sliding Lines',
    pageLink: './Art/erics0n/sliding-lines/index.html',
    imageLink: './Art/erics0n/sliding-lines/image.gif',
    author: 'erics0n',
    githubLink: 'https://github.com/erics0n'
  },
  {
    artName: 'Triangle',
    pageLink: './Art/Joy/triangle/triangle.html',
    imageLink: './Art/Joy/triangle/triangle.gif',
    author: 'Joy',
    githubLink: 'https://github.com/royranger'
  },
  {
    artName: 'Cube',
    pageLink: './Art/Joy/cube/cube.html',
    imageLink: './Art/Joy/cube/cube.gif',
    author: 'Joy',
    githubLink: 'https://github.com/royranger'
  },
  {
    artName: 'Burger Menu',
    pageLink: './Art/mctrl/burger.html',
    imageLink: './Art/mctrl/burger.gif',
    author: 'Martina',
    githubLink: 'https://github.com/mctrl'
  },
  {
    artName: 'Square Loader',
    pageLink: './Art/Hemant/index.html',
    imageLink: './Art/Hemant/loader.gif',
    author: 'Hemant Garg',
    githubLink: 'https://github.com/hemant-garg'
  },
  {
    artName: 'wake up, neo...',
    pageLink: './Art/samirjouni/TributeToTheMatrix.html',
    imageLink: './Art/samirjouni/sample.gif',
    author: 'Samir Jouni',
    githubLink: 'https://github.com/samirjouni'
  },
  {
    artName: 'Tribute To COD4MW',
    pageLink: './Art/samirjouni2/index.html',
    imageLink: './Art/samirjouni2/sample.gif',
    author: 'Samir Jouni',
    githubLink: 'https://github.com/samirjouni'
  },
  {
    artName: 'Planet',
    pageLink: './Art/ArthurDoom/planet.html',
    imageLink: './Art/ArthurDoom/planet.gif',
    author: 'ArthurDoom',
    githubLink: 'https://github.com/ArthurDoom'
  },
  {
    artName: 'SquarPy',
    pageLink: './Art/Utkarsh/index.html',
    imageLink: './Art/Utkarsh/hack.gif',
    author: 'utkarsh',
    githubLink: 'https://github.com/Utkarsh2604'
  },
  {
    artName: 'Circle',
    pageLink: './Art/Oliver/Circle.html',
    imageLink: './Art/Oliver/circle.gif',
    author: 'Oliver',
    githubLink: 'https://github.com/oliver-gomes'
  },
  {
    artName: 'Ellipse Loader',
    pageLink: './Art/VaibhavKhulbe/EllipseLoader.html',
    imageLink: './Art/VaibhavKhulbe/ellipseLoader.gif',
    author: 'Vaibhav Khulbe',
    githubLink: 'https://github.com/Kvaibhav01'
  },
  {
    artName: 'Simple Loader',
    pageLink: './Art/soumsps/simpleload.html',
    imageLink: './Art/soumsps/sample.gif',
    author: 'Soumendu Sinha',
    githubLink: 'https://github.com/soumsps'
  },
  {
    artName: 'Rollodex',
    pageLink: './Art/Shruti/rolling.html',
    imageLink: './Art/Shruti/rolling.gif',
    author: 'Shruti',
    githubLink: 'https://github.com/shruti49'
  },
  {
    artName: 'Cute Cat',
    pageLink: './Art/Alghi/cat.html',
    imageLink: './Art/Alghi/cat.gif',
    author: 'Alghi',
    githubLink: 'https://github.com/darklordace'
  },
  {
    artName: 'r2d2d starwerz',
    pageLink: './Art/izzycs/index.html',
    imageLink: './Art/izzycs/r2d2d.gif',
    author: 'Joy',
    githubLink: 'https://github.com/izzycs'
  },
  {
    artName: 'ZtM Text',
    pageLink: './Art/Di4iMoRtAl/ZtM_text_animation.html',
    imageLink: './Art/Di4iMoRtAl/ZtM_animation.gif',
    author: 'Di4iMoRtAl',
    githubLink: 'https://github.com/dppeykov'
  },
  {
    artName: 'Circles',
    pageLink: './Art/Bhuvana/circles.html',
    imageLink: './Art/Bhuvana/circles.gif',
    author: 'Bhuvana',
    githubLink: 'https://github.com/bhuvana-guna'
  },
  {
    artName: 'Bird',
    pageLink: './Art/Bhuvana/bird.html',
    imageLink: './Art/Bhuvana/bird.gif',
    author: 'Bhuvana',
    githubLink: 'https://github.com/bhuvana-guna'
  },
  {
    artName: 'Loader',
    pageLink: './Art/Bhuvana/loader.html',
    imageLink: './Art/Bhuvana/loader.gif',
    author: 'Bhuvana',
    githubLink: 'https://github.com/bhuvana-guna'
  },
  {
    artName: 'Simple blinking loading circles',
    pageLink: './Art/Rahul/index.html',
    imageLink: './Art/Rahul/loading.gif',
    author: 'Rahul',
    githubLink: 'https://github.com/kohli6010'
  },
  {
    artName: 'Css Pulse',
    pageLink: './Art/Aszmel/pulse.html',
    imageLink: './Art/Aszmel/css_pulse.gif',
    author: 'Aszmel',
    githubLink: 'https://github.com/Aszmel'
  },
  {
    artName: 'Circle Bounce',
    pageLink: './Art/Edmund/index.html',
    imageLink: './Art/Edmund/circle-bounce.gif',
    author: 'Edmund',
    githubLink: 'https://github.com/edmund1645'
  },
  {
    artName: 'Heart Beating',
    pageLink: './Art/Regem/index.html',
    imageLink: './Art/Regem/heart.jpg',
    author: 'Regem',
    githubLink: 'https://github.com/GemzBond'
  },
  {
    artName: 'Fading Circles',
    pageLink: './Art/Ankit/fadeCircle.html',
    imageLink: './Art/Ankit/fadeCircles.png',
    author: 'Ankit Srivastava',
    githubLink: 'https://github.com/a18nov'
  },
  {
    artName: 'Hacktoberfest 2019',
    pageLink: './Art/jpk3lly/animation.html',
    imageLink: './Art/jpk3lly/JPs_Animation_GIF.gif',
    author: 'jpk3lly',
    githubLink: 'https://github.com/jpk3lly'
  },
  {
    artName: 'Name Rotator',
    pageLink: './Art/Meet/name.html',
    imageLink: './Art/Meet/name.gif',
    author: 'Meet',
    githubLink: 'https://github.com/Meet1103'
  },
  {
    artName: 'Ball Rotator',
    pageLink: './Art/Bibekpreet/index.html',
    imageLink: './Art/Bibekpreet/ball.gif',
    author: 'Bibekpreet',
    githubLink: 'https://github.com/bibekpreet99'
  },
  {
    artName: 'ephiphany',
    pageLink: './Art/OctavianIlies/index.html',
    imageLink: './Art/OctavianIlies/ephiphany.gif',
    author: 'OctavianIlies',
    githubLink: 'https://github.com/OctavianIlies'
  },
  {
    artName: 'Loading',
    pageLink: './Art/jh1992jh/loading.html',
    imageLink: './Art/jh1992jh/loading.gif',
    author: 'jh1992jh',
    githubLink: 'https://github.com/jh1992jh'
  },
  {
    artName: 'ZTM Colors',
    pageLink: './Art/Godnon/index.html',
    imageLink: './Art/Godnon/ZTMcAnim.gif',
    author: 'Godnon',
    githubLink: 'https://github.com/godnondsilva'
  },
  {
    artName: 'Hover Effect',
    pageLink: './Art/Shubhankar/index.html',
    imageLink: './Art/Shubhankar/hackoctober.gif',
    author: 'Shubhankar',
    githubLink: 'https://github.com/shubhdwiv12'
  },
  {
    artName: 'Bouncing Fading Circles',
    pageLink: './Art/AyoubIssaad/index.html',
    imageLink: './Art/AyoubIssaad/BouncingFadingCircles.gif',
    author: 'AyoubIssaad',
    githubLink: 'https://github.com/AyoubIssaad'
  },
  {
    artName: '5 balls preloader',
    pageLink: './Art/Nnaji-Victor/index.html',
    imageLink: './Art/Nnaji-Victor/5_balls.gif',
    author: 'Nnaji Victor',
    githubLink: 'https://github.com/Nnaji-Victor'
  },
  {
    artName: 'ZTM Bouncer',
    pageLink: './Art/Josia/bouncer.html',
    imageLink: './Art/Josia/ztmbouncer.gif',
    author: 'Josia Rodriguez',
    githubLink: 'https://github.com/josiarod'
  },
  {
    artName: 'Hacktober loading animation',
    pageLink: './Art/mehul1011/index.html',
    imageLink: './Art/mehul1011/loading.gif',
    author: 'Mehul1011',
    githubLink: 'https://github.com/mehul1011'
  },
  {
    artName: 'Loading Dots',
    pageLink: './Art/devSergiu/index.html',
    imageLink: './Art/devSergiu/loading.gif',
    author: 'devSergiu',
    githubLink: 'https://github.com/devsergiu'
  },
  {
    artName: 'TypeWriter effect',
    pageLink: './Art/Sidharth/Typing_Text.html',
    imageLink: './Art/Sidharth/type_writer.gif',
    author: 'Sidharth',
    githubLink: 'https://github.com/Sidharth98'
  },
  {
    artName: 'Blue Spin',
    pageLink: './Art/JamesW/index.html',
    imageLink: './Art/JamesW/hacktober_spin.gif',
    author: 'James Whitney',
    githubLink: 'https://github.com/jameswhitney'
  },
  {
    artName: 'Loading Animation',
    pageLink: './Art/Sidharth/Loading.html',
    imageLink: './Art/Sidharth/Loading.gif',
    author: 'Sidharth',
    githubLink: 'https://github.com/Sidharth98'
  },
  {
    artName: 'Rotation',
    pageLink: './Art/alenanog/index.html',
    imageLink: './Art/alenanog/rotation.gif',
    author: 'Alena A.',
    githubLink: 'https://github.com/alenanog'
  },
  {
    artName: 'Colors in your life',
    pageLink: './Art/Atipahy/colors.html',
    imageLink: './Art/Atipahy/colors.png',
    author: 'Christos Chr',
    githubLink: 'https://github.com/atipaHy'
  },
  {
    artName: 'Orb',
    pageLink: './Art/Jkbicbic/orb.html',
    imageLink: './Art/Jkbicbic/orb.gif',
    author: 'John Kennedy Bicbic',
    githubLink: 'https://github.com/jkbicbic'
  },
  {
    artName: 'Charging...',
    pageLink: './Art/Afraz/charging.html',
    imageLink: './Art/Afraz/charging.gif',
    author: 'Afraz',
    githubLink: 'https://github.com/afrazz'
  },
  {
    artName: 'Charging...',
    pageLink: './Art/DepStep/depstep.html',
    imageLink: './Art/DepStep/depstep.gif',
    author: 'DepStep',
    githubLink: 'https://github.com/stephD'
  },
  {
    artName: 'Dancing Ball...',
    pageLink: './Art/DaveFres/index.html',
    imageLink: './Art/DaveFres/ball.gif',
    author: 'DaveFres',
    githubLink: 'https://github.com/DaveFres'
  },
  {
    artName: 'animatron',
    pageLink: './Art/animatron/index.html',
    imageLink: './Art/animatron/trance.gif',
    author: 'jomahay',
    githubLink: 'https://github.com/jomahay'
  },
  {
    artName: 'Sunshine',
    pageLink: './Art/Pavelisp/sunshine.html',
    imageLink: './Art/Pavelisp/sunshine.gif',
    author: 'Pavel Isp',
    githubLink: 'https://github.com/pavelisp'
  },
  {
    artName: 'SoundBoxes',
    pageLink: './Art/Hbarang/SoundBox.html',
    imageLink: './Art/Hbarang/SoundBoxAnimation.gif',
    author: 'Hbarang',
    githubLink: 'https://github.com/hbarang'
  },
  {
    artName: 'Cheshire',
    pageLink: './Art/Ckanelin/index.html',
    imageLink: './Art/Ckanelin/Cheshire.gif',
    author: 'Ckanelin',
    githubLink: 'https://github.com/ckanelin'
  },
  {
    artName: 'Disappear',
    pageLink: './Art/Stacy/index.html',
    imageLink: './Art/Stacy/disappear.gif',
    author: 'Stacy',
    githubLink: 'https://github.com/stacyholtz6'
  },
  {
    artName: 'Ellipse Spinner',
    pageLink: './Art/Sabina/ellipse_spinner.html',
    imageLink: './Art/Sabina/ellipse_spinner.png',
    author: 'Sabina Abbasova',
    githubLink: 'https://github.com/sabina929'
  },
  {
    artName: 'NightSky',
    pageLink: './Art/AndyS/index.html',
    imageLink: './Art/AndyS/Capture.GIF',
    author: 'AndyS',
    githubLink: 'https://github.com/AndyS1988'
  },
  {
    artName: 'Hungry',
    pageLink: './Art/diegchav/index.html',
    imageLink: './Art/diegchav/hungry.gif',
    author: 'Diego Chz',
    githubLink: 'https://github.com/diegchav'
  },
  {
    artName: 'Hover Text Animation',
    pageLink: './Art/AyoubIssaad2/index.html',
    imageLink: './Art/AyoubIssaad2/hoverTextAnimation.gif',
    author: 'AyoubIssaad',
    githubLink: 'https://github.com/AyoubIssaad'
  },
  {
    artName: 'Colorize',
    pageLink: './Art/JimBratsos/colorize.html',
    imageLink: './Art/JimBratsos/Colorize.gif',
    author: 'Jim Bratsos',
    githubLink: 'https://github.com/JimBratsos'
  },
  {
    artName: 'Hacktober Spooktacular',
    pageLink: 'Art/Elex/index.html',
    imageLink: ['./Art/Elex/hhs.gif'],
    author: 'William Poisel (LordCobra)',
    githubLink: 'https://github.com/epoisel'
  },
  {
    artName: 'Circley',
    pageLink: './Art/Tranjenny/indexjenny.html',
    imageLink: './Art/Tranjenny/zerojenny.gif',
    author: 'Tranjenny',
    githubLink: 'https://github.com/Tranjenny'
  },
  {
    artName: 'My Vietnam',
    pageLink: './Art/nhbduy/index.html',
    imageLink: './Art/nhbduy/my-vietnam.gif',
    author: 'Hoang-Bao-Duy NGUYEN',
    githubLink: 'https://github.com/nhbduy'
  },
  {
    artName: 'Hactoberfest Bus',
    pageLink: './Art/shahpranaf/index.html',
    imageLink: './Art/shahpranaf/hacktoberfest_bus.gif',
    author: 'Pranav Shah',
    githubLink: 'https://github.com/shahpranaf'
  },
  {
    artName: 'Hacktoberfest',
    pageLink: './Art/robihid/index.html',
    imageLink: './Art/robihid/hacktoberfest.png',
    author: 'robihid',
    githubLink: 'https://github.com/robihid'
  },
  {
    artName: 'Hi there',
    pageLink: './Art/Aki/index.html',
    imageLink: './Art/Aki/giphy.gif',
    author: 'Aki',
    githubLink: 'https://github.com/akmalist'
  },
  {
    artName: '3D css animation',
    pageLink: './Art/animationtion/index.html',
    imageLink: './Art/animation/css3drotate.gif',
    author: 'christ',
    githubLink: 'https://github.com/christ-87'
  },
  {
    artName: 'Hacktoberfest 2019!',
    pageLink: './Art/RedSquirrrel/index.html',
    imageLink: './Art/RedSquirrrel/index.html/animation.PNG',
    author: 'RedSquirrrel',
    githubLink: 'https://github.com/RedSquirrrel'
  },
  {
    artName: 'Sliding text',
    pageLink: './Art/Flattopz/index.html',
    imageLink: './Art/Flattopz/SlidingText.gif',
    author: 'Flattopz',
    githubLink: 'https://github.com/hjpunzalan'
  },
  {
    artName: 'Rainbow Color Changer',
    pageLink: './Art/mmshr/index.html',
    imageLink: './Art/mmshr/rainbow.gif',
    author: 'mmosehauer',
    githubLink: 'https://github.com/mmosehauer'
  },
  {
    artName: 'World of Coding',
    pageLink: './Art/tom_kn/coding.html',
    imageLink: './Art/tom_kn/coding.gif',
    author: 'Tamas Knisz',
    githubLink: 'https://github.com/TamasKn'
  },
  {
    artName: 'Initial Bounce',
    pageLink: './Art/Juwana/initial.html',
    imageLink: './Art/Juwana/InitialBounce.gif',
    author: 'Juwana',
    githubLink: 'https://github.com/JZerman2018'
  },
  {
    artName: 'Atom',
    pageLink: './Art/Teva/index.html',
    imageLink: './Art/Teva/atom.gif',
    author: 'Teva',
    githubLink: 'https://github.com/TevaHenry'
  },
  {
    artName: 'Be Awesome',
    pageLink: './Art/TigerAsH/index.html',
    imageLink: './Art/TigerAsH/be-awesome.jpg',
    author: 'TigerAsH',
    githubLink: 'https://github.com/TigerAsH94'
  },
  {
    artName: 'Rainbow Colors',
    pageLink: './Art/Sanjeev/index.html',
    imageLink: './Art/Sanjeev/animation.gif',
    author: 'Sanjeev Panday',
    githubLink: 'https://github.com/Sanjeev-Panday'
  },
  {
    artName: 'ZtM',
    pageLink: './Art/thoyvo/index.html',
    imageLink: './Art/thoyvo/ztm.gif',
    author: 'Thoyvo',
    githubLink: 'https://github.com/thoyvo'
  },
  {
    artName: 'Fast Fishes',
    pageLink: './Art/4ront/index.html',
    imageLink: './Art/4ront/fishes.gif',
    author: '4rontender',
    githubLink: 'https://github.com/RinatValiullov'
  },
  {
    artName: 'Loading...',
    pageLink: './Art/RedSquirrrel2/loading.html',
    imageLink: './Art/RedSquirrrel2/loading.gif',
    author: 'RedSquirrrel',
    githubLink: 'https://github.com/RedSquirrrel'
  },
  {
    artName: 'Animated Cube',
    pageLink: './Art/Animated Cube/index.html',
    imageLink: './Art/Animated Cube/cube.gif',
    author: 'RedSquirrrel',
    githubLink: 'https://github.com/RedSquirrrel'
  },
  {
    artName: 'Calm Ubuntu',
    pageLink: './Art/schupat/index.html',
    imageLink: './Art/schupat/preview.gif',
    author: 'schupat',
    githubLink: 'https://github.com/schupat'
  },
  {
    artName: 'Solar System',
    pageLink: './Art/DSandberg93/index.html',
    imageLink: './Art/DSandberg93/SolarSystem.gif',
    author: 'DSandberg93',
    githubLink: 'https://github.com/DSandberg93'
  },
  {
    artName: 'Boo',
    pageLink: './Art/VerityB/index.html',
    imageLink: './Art/VerityB/boo.gif',
    author: 'VerityB',
    githubLink: 'https://github.com/VerityB'
  },
  {
    artName: 'Hacktoberfest Ghost',
    pageLink: './Art/cTahirih/index.html',
    imageLink: './Art/cTahirih/ghost.png',
    author: 'cTahirih',
    githubLink: 'https://github.com/cTahirih'
  },
  {
    artName: 'Clock',
    pageLink: './Art/Abdul/index.html',
    imageLink: './Art/Abdul/Clock.png',
    author: 'Abdul Rahman',
    githubLink: 'https://github.com/abdulrahman118'
  },
  {
    artName: 'Loading Cube',
    pageLink: './Art/andrearizzello/index.html',
    imageLink: './Art/andrearizzello/index.gif',
    author: 'Andrea Rizzello',
    githubLink: 'https://github.com/andrearizzello'
  },
  {
    artName: 'Wall Dropping Logo',
    pageLink: './Art/shivams136/index.html',
    imageLink: './Art/shivams136/walldrop.gif',
    author: 'Shivam Sharma',
    githubLink: 'https://github.com/ShivamS136'
  },
  {
    artName: 'Infinite Race',
    pageLink: './Art/levermanx/index.html',
    imageLink: './Art/levermanx/anim.gif',
    author: 'Levermanx',
    githubLink: 'https://github.com/levermanx'
  },
  {
    artName: 'Hover to Rotate Text',
    pageLink: './Art/faiz_hameed/index.html',
    imageLink: './Art/faiz_hameed/hackto.gif',
    author: 'Faiz Hameed',
    githubLink: 'https://github.com/faizhameed'
  },
  {
    artName: 'HalloHacktober Greeting!',
    pageLink: './Art/lusalga/index.html',
    imageLink: './Art/lusalga/lu.gif',
    author: 'Lucieni A. Saldanha',
    githubLink: 'https://github.com/lusalga/'
  },
  {
    artName: 'Time goes by',
    pageLink: './Art/WolfgangKreminger/index.html',
    imageLink: './Art/WolfgangKreminger/showcase.gif',
    author: 'Wolfgang Kreminger',
    githubLink: 'https://github.com/r4pt0s'
  },
  {
    artName: 'Bouncing Text!',
    pageLink: './Art/AbdulsalamAbdulrahman/index.html',
    imageLink: './Art/AbdulsalamAbdulrahman/Bouncingtxt.gif',
    author: 'Abdulsalam Abdulrahman',
    githubLink: 'https://github.com/AbdulsalamAbdulrahman/'
  },
  {
    artName: 'Simple Phone Animation',
    pageLink: './Art/Lala/index.html',
    imageLink: './Art/Lala/phone.gif',
    author: 'Olamide Aboyeji',
    githubLink: 'https://github.com/aolamide'
  },
  {
    artName: 'Synthwave Sunset',
    pageLink: './Art/brunobolting/index.html',
    imageLink: './Art/brunobolting/synthwave-sunset.gif',
    author: 'Bruno Bolting',
    githubLink: 'https://github.com/brunobolting/'
  },
  {
    artName: 'That Animation',
    pageLink: './Art/MaKloudz/index.html',
    imageLink: './Art/MaKloudz/dat-animation.gif',
    author: 'Blessing Mutava',
    githubLink: 'https://github.com/MaKloudz'
  },
  {
    artName: 'animatron',
    pageLink: './Art/animatron/index.html',
    imageLink: './Art/animatron/trance.gif',
    author: 'nick981837',
    githubLink: 'https://github.com/nick981837'
  },
  {
    artName: 'abhishek9686',
    pageLink: './Art/abhishek9686/index.html',
    imageLink: './Art/abhishek9686/loading.gif',
    author: 'abhishek9686',
    githubLink: 'https://github.com/abhishek9686'
  },

  {
    artName: 'Animecircles',
    pageLink: './Art/Animecircles/index.html',
    imageLink: './Art/animatron/',
    author: 'Geamoding',
    githubLink: 'https://github.com/gilbertekalea'
  },
  {
    artName: 'ZTM Animation',
    pageLink: './Art/EricPuskas/index.html',
    imageLink: './Art/EricPuskas/index.gif',
    author: 'Eric Puskas',
    githubLink: 'https://github.com/EricPuskas'
  },
  {
    artName: 'LSD Rainbow Trip: Phase 1',
    pageLink: './Art/AbsMechanik/index.html',
    imageLink: './Art/AbsMechanik/AbsMechanik_Animation.gif',
    author: 'AbsMechanik',
    githubLink: 'https://github.com/AbsMechanik'
  },
  {
    artName: 'Christmas Lights',
    pageLink: './Art/Futuregit/index.html',
    imageLink: './Art/Futuregit/Christmas-Lights.gif',
    author: 'Futuregit',
    githubLink: 'https://github.com/Futuregit'
  },
  {
    artName: 'Fruit Dancing',
    pageLink: './Art/carlacentenor/index.html',
    imageLink: './Art/carlacentenor/fruit.gif',
    author: 'carlacentenor',
    githubLink: 'https://github.com/carlacentenor'
  },
  {
    artName: 'Spooktober Hacktoberfest',
    pageLink: './Art/FredAmartey/index.html',
    imageLink: './Art/FredAmartey/thumbnaill.gif',
    author: 'Fred Amartey',
    githubLink: 'https://github.com/FredAmartey'
  },
  {
    artName: 'Star Wars?',
    pageLink: './Art/henryvalbuena/index.html',
    imageLink: './Art/henryvalbuena/index.gif',
    author: 'Henry Valbuena',
    githubLink: 'https://github.com/henryvalbuena'
  },
  {
    artName: 'UFO',
    pageLink: './Art/UFO/index.html',
    imageLink: './Art/UFO/UFO.png',
    author: 'Abhinav Singh @abhinav9910',
    githubLink: 'https://github.com/abhinav9910'
  },
  {
    artName: 'The Ripple',
    pageLink: './Art/Anmol2/index.html',
    imageLink: './Art/Anmol2/ripple.png',
    author: 'Anmol',
    githubLink: 'https://github.com/Anmol270900'
  },
  {
    artName: 'Rainbow loader',
    pageLink: './Art/ka-hn/rainbow.html',
    imageLink: './Art/ka-hn/rainbow.gif',
    author: 'Karim Hussain',
    githubLink: 'https://github.com/ka-hn'
  },
  {
    artName: 'Action Cam',
    pageLink: './Art/Donovan/index.html',
    imageLink: './Art/Donovan/pureCSS-animation.gif',
    author: 'Donovan Hunter',
    githubLink: 'https://github.com/dhdcode'
  },
  {
    artName: 'The Sun',
    pageLink: './Art/Anmol/index.html',
    imageLink: './Art/Anmol/sun.png',
    author: 'Anmol',
    githubLink: 'https://github.com/Anmol270900'
  },
  {
    artName: 'Flashing Pumpkin',
    pageLink: './Art/KatrinaRose14/index.html',
    imageLink: './Art/KatrinaRose14/FlashingPumpkin.gif',
    author: 'Katrina Yates',
    githubLink: 'https://github.com/KatrinaRose14'
  },
  {
    artName: 'Flipbox',
    pageLink: './Art/Prasheel/index.html',
    imageLink: './Art/Prasheel/flip.gif',
    author: 'Prasheel Soni',
    githubLink: 'https://github.com/ps011'
  },
  {
    artName: '2019 Wave',
    pageLink: './Art/chris-aqui/index.html',
    imageLink: './Art/chris-aqui/2019-jump.gif',
    author: 'Christine Aqui',
    githubLink: 'https://github.com/christine-aqui'
  },
  {
    artName: 'Hover Button Animation',
    pageLink: './Art/Vipul/hover.html',
    imageLink: './Art/Vipul/Screenshot2.png',
    author: 'Vipul',
    githubLink: 'https://github.com/vipuljain08'
  },
  {
    artName: 'Start From Zero',
    pageLink: './Art/Robihdy/index.html',
    imageLink: './Art/Robihdy/start-from-zero.png',
    author: 'Robihdy',
    githubLink: 'https://github.com/Robihdy'
  },
  {
    artName: 'Local Host metaphor',
    pageLink: './Art/Akbar-Cyber/index.html',
    imageLink: './Art/Prateek/localhost.png',
    author: 'Prateek',
    githubLink: 'https://github.com/prateekpatrick'
  },
  {
    artName: 'Akbar-Cyber',
    pageLink: './Art/Akbar-Cyber/index.html',
    imageLink: './Art/Akbar-Cyber/akbar.gif',
    author: 'Akbar',
    githubLink: 'https://github.com/Akbar-Cyber'
  },
  {
    artName: 'Sliding Lines',
    pageLink: './Art/erics0n/sliding-lines/index.html',
    imageLink: './Art/erics0n/sliding-lines/image.gif',
    author: 'erics0n',
    githubLink: 'https://github.com/erics0n'
  },
  {
    artName: 'Triangle',
    pageLink: './Art/Joy/triangle/triangle.html',
    imageLink: './Art/Joy/triangle/triangle.gif',
    author: 'Joy',
    githubLink: 'https://github.com/royranger'
  },
  {
    artName: 'Cube',
    pageLink: './Art/Joy/cube/cube.html',
    imageLink: './Art/Joy/cube/cube.gif',
    author: 'Joy',
    githubLink: 'https://github.com/royranger'
  },
  {
    artName: 'Burger Menu',
    pageLink: './Art/mctrl/burger.html',
    imageLink: './Art/mctrl/burger.gif',
    author: 'Martina',
    githubLink: 'https://github.com/mctrl'
  },
  {
    artName: 'Square Loader',
    pageLink: './Art/Hemant/index.html',
    imageLink: './Art/Hemant/loader.gif',
    author: 'Hemant Garg',
    githubLink: 'https://github.com/hemant-garg'
  },
  {
    artName: 'wake up, neo...',
    pageLink: './Art/samirjouni/TributeToTheMatrix.html',
    imageLink: './Art/samirjouni/sample.gif',
    author: 'Samir Jouni',
    githubLink: 'https://github.com/samirjouni'
  },
  {
    artName: 'Tribute To COD4MW',
    pageLink: './Art/samirjouni2/index.html',
    imageLink: './Art/samirjouni2/sample.gif',
    author: 'Samir Jouni',
    githubLink: 'https://github.com/samirjouni'
  },
  {
    artName: 'Planet',
    pageLink: './Art/ArthurDoom/planet.html',
    imageLink: './Art/ArthurDoom/planet.gif',
    author: 'ArthurDoom',
    githubLink: 'https://github.com/ArthurDoom'
  },
  {
    artName: 'SquarPy',
    pageLink: './Art/Utkarsh/index.html',
    imageLink: './Art/Utkarsh/hack.gif',
    author: 'utkarsh',
    githubLink: 'https://github.com/Utkarsh2604'
  },
  {
    artName: 'Circle',
    pageLink: './Art/Oliver/Circle.html',
    imageLink: './Art/Oliver/circle.gif',
    author: 'Oliver',
    githubLink: 'https://github.com/oliver-gomes'
  },
  {
    artName: 'Ellipse Loader',
    pageLink: './Art/VaibhavKhulbe/EllipseLoader.html',
    imageLink: './Art/VaibhavKhulbe/ellipseLoader.gif',
    author: 'Vaibhav Khulbe',
    githubLink: 'https://github.com/Kvaibhav01'
  },
  {
    artName: 'Simple Loader',
    pageLink: './Art/soumsps/simpleload.html',
    imageLink: './Art/soumsps/sample.gif',
    author: 'Soumendu Sinha',
    githubLink: 'https://github.com/soumsps'
  },
  {
    artName: 'Rollodex',
    pageLink: './Art/Shruti/rolling.html',
    imageLink: './Art/Shruti/rolling.gif',
    author: 'Shruti',
    githubLink: 'https://github.com/shruti49'
  },
  {
    artName: 'Cute Cat',
    pageLink: './Art/Alghi/cat.html',
    imageLink: './Art/Alghi/cat.gif',
    author: 'Alghi',
    githubLink: 'https://github.com/darklordace'
  },
  {
    artName: 'ZtM Text',
    pageLink: './Art/Di4iMoRtAl/ZtM_text_animation.html',
    imageLink: './Art/Di4iMoRtAl/ZtM_animation.gif',
    author: 'Di4iMoRtAl',
    githubLink: 'https://github.com/dppeykov'
  },
  {
    artName: 'Circles',
    pageLink: './Art/Bhuvana/circles.html',
    imageLink: './Art/Bhuvana/circles.gif',
    author: 'Bhuvana',
    githubLink: 'https://github.com/bhuvana-guna'
  },
  {
    artName: 'Bird',
    pageLink: './Art/Bhuvana/bird.html',
    imageLink: './Art/Bhuvana/bird.gif',
    author: 'Bhuvana',
    githubLink: 'https://github.com/bhuvana-guna'
  },
  {
    artName: 'Loader',
    pageLink: './Art/Bhuvana/loader.html',
    imageLink: './Art/Bhuvana/loader.gif',
    author: 'Bhuvana',
    githubLink: 'https://github.com/bhuvana-guna'
  },
  {
    artName: 'Simple blinking loading circles',
    pageLink: './Art/Rahul/index.html',
    imageLink: './Art/Rahul/loading.gif',
    author: 'Rahul',
    githubLink: 'https://github.com/kohli6010'
  },
  {
    artName: 'Css Pulse',
    pageLink: './Art/Aszmel/pulse.html',
    imageLink: './Art/Aszmel/css_pulse.gif',
    author: 'Aszmel',
    githubLink: 'https://github.com/Aszmel'
  },
  {
    artName: 'Circle Bounce',
    pageLink: './Art/Edmund/index.html',
    imageLink: './Art/Edmund/circle-bounce.gif',
    author: 'Edmund',
    githubLink: 'https://github.com/edmund1645'
  },
  {
    artName: 'Heart Beating',
    pageLink: './Art/Regem/index.html',
    imageLink: './Art/Regem/heart.jpg',
    author: 'Regem',
    githubLink: 'https://github.com/GemzBond'
  },
  {
    artName: 'Fading Circles',
    pageLink: './Art/Ankit/fadeCircle.html',
    imageLink: './Art/Ankit/fadeCircles.png',
    author: 'Ankit Srivastava',
    githubLink: 'https://github.com/a18nov'
  },
  {
    artName: 'Hacktoberfest 2019',
    pageLink: './Art/jpk3lly/animation.html',
    imageLink: './Art/jpk3lly/JPs_Animation_GIF.gif',
    author: 'jpk3lly',
    githubLink: 'https://github.com/jpk3lly'
  },
  {
    artName: 'Name Rotator',
    pageLink: './Art/Meet/name.html',
    imageLink: './Art/Meet/name.gif',
    author: 'Meet',
    githubLink: 'https://github.com/Meet1103'
  },
  {
    artName: 'Ball Rotator',
    pageLink: './Art/Bibekpreet/index.html',
    imageLink: './Art/Bibekpreet/ball.gif',
    author: 'Bibekpreet',
    githubLink: 'https://github.com/bibekpreet99'
  },
  {
    artName: 'ephiphany',
    pageLink: './Art/OctavianIlies/index.html',
    imageLink: './Art/OctavianIlies/ephiphany.gif',
    author: 'OctavianIlies',
    githubLink: 'https://github.com/OctavianIlies'
  },
  {
    artName: 'Loading',
    pageLink: './Art/jh1992jh/loading.html',
    imageLink: './Art/jh1992jh/loading.gif',
    author: 'jh1992jh',
    githubLink: 'https://github.com/jh1992jh'
  },
  {
    artName: 'ZTM Colors',
    pageLink: './Art/Godnon/index.html',
    imageLink: './Art/Godnon/ZTMcAnim.gif',
    author: 'Godnon',
    githubLink: 'https://github.com/godnondsilva'
  },
  {
    artName: 'Hover Effect',
    pageLink: './Art/Shubhankar/index.html',
    imageLink: './Art/Shubhankar/hackoctober.gif',
    author: 'Shubhankar',
    githubLink: 'https://github.com/shubhdwiv12'
  },
  {
    artName: 'Bouncing Fading Circles',
    pageLink: './Art/AyoubIssaad/index.html',
    imageLink: './Art/AyoubIssaad/BouncingFadingCircles.gif',
    author: 'AyoubIssaad',
    githubLink: 'https://github.com/AyoubIssaad'
  },
  {
    artName: '5 balls preloader',
    pageLink: './Art/Nnaji-Victor/index.html',
    imageLink: './Art/Nnaji-Victor/5_balls.gif',
    author: 'Nnaji Victor',
    githubLink: 'https://github.com/Nnaji-Victor'
  },
  {
    artName: 'ZTM Bouncer',
    pageLink: './Art/Josia/bouncer.html',
    imageLink: './Art/Josia/ztmbouncer.gif',
    author: 'Josia Rodriguez',
    githubLink: 'https://github.com/josiarod'
  },
  {
    artName: 'Hacktober loading animation',
    pageLink: './Art/mehul1011/index.html',
    imageLink: './Art/mehul1011/loading.gif',
    author: 'Mehul1011',
    githubLink: 'https://github.com/mehul1011'
  },
  {
    artName: 'Loading Dots',
    pageLink: './Art/devSergiu/index.html',
    imageLink: './Art/devSergiu/loading.gif',
    author: 'devSergiu',
    githubLink: 'https://github.com/devsergiu'
  },
  {
    artName: 'TypeWriter effect',
    pageLink: './Art/Sidharth/Typing_Text.html',
    imageLink: './Art/Sidharth/type_writer.gif',
    author: 'Sidharth',
    githubLink: 'https://github.com/Sidharth98'
  },
  {
    artName: 'Blue Spin',
    pageLink: './Art/JamesW/index.html',
    imageLink: './Art/JamesW/hacktober_spin.gif',
    author: 'James Whitney',
    githubLink: 'https://github.com/jameswhitney'
  },
  {
    artName: 'Loading Animation',
    pageLink: './Art/Sidharth/Loading.html',
    imageLink: './Art/Sidharth/Loading.gif',
    author: 'Sidharth',
    githubLink: 'https://github.com/Sidharth98'
  },
  {
    artName: 'Rotation',
    pageLink: './Art/alenanog/index.html',
    imageLink: './Art/alenanog/rotation.gif',
    author: 'Alena A.',
    githubLink: 'https://github.com/alenanog'
  },
  {
    artName: 'Colors in your life',
    pageLink: './Art/Atipahy/colors.html',
    imageLink: './Art/Atipahy/colors.png',
    author: 'Christos Chr',
    githubLink: 'https://github.com/atipaHy'
  },
  {
    artName: 'Orb',
    pageLink: './Art/Jkbicbic/orb.html',
    imageLink: './Art/Jkbicbic/orb.gif',
    author: 'John Kennedy Bicbic',
    githubLink: 'https://github.com/jkbicbic'
  },
  {
    artName: 'Charging...',
    pageLink: './Art/Afraz/charging.html',
    imageLink: './Art/Afraz/charging.gif',
    author: 'Afraz',
    githubLink: 'https://github.com/afrazz'
  },
  {
    artName: 'Charging...',
    pageLink: './Art/DepStep/depstep.html',
    imageLink: './Art/DepStep/depstep.gif',
    author: 'DepStep',
    githubLink: 'https://github.com/stephD'
  },
  {
    artName: 'Dancing Ball...',
    pageLink: './Art/DaveFres/index.html',
    imageLink: './Art/DaveFres/ball.gif',
    author: 'DaveFres',
    githubLink: 'https://github.com/DaveFres'
  },
  {
    artName: 'animatron',
    pageLink: './Art/animatron/index.html',
    imageLink: './Art/animatron/trance.gif',
    author: 'jomahay',
    githubLink: 'https://github.com/jomahay'
  },
  {
    artName: 'Sunshine',
    pageLink: './Art/Pavelisp/sunshine.html',
    imageLink: './Art/Pavelisp/sunshine.gif',
    author: 'Pavel Isp',
    githubLink: 'https://github.com/pavelisp'
  },
  {
    artName: 'SoundBoxes',
    pageLink: './Art/Hbarang/SoundBox.html',
    imageLink: './Art/Hbarang/SoundBoxAnimation.gif',
    author: 'Hbarang',
    githubLink: 'https://github.com/hbarang'
  },
  {
    artName: 'Cheshire',
    pageLink: './Art/Ckanelin/index.html',
    imageLink: './Art/Ckanelin/Cheshire.gif',
    author: 'Ckanelin',
    githubLink: 'https://github.com/ckanelin'
  },
  {
    artName: 'Disappear',
    pageLink: './Art/Stacy/index.html',
    imageLink: './Art/Stacy/disappear.gif',
    author: 'Stacy',
    githubLink: 'https://github.com/stacyholtz6'
  },
  {
    artName: 'Ellipse Spinner',
    pageLink: './Art/Sabina/ellipse_spinner.html',
    imageLink: './Art/Sabina/ellipse_spinner.png',
    author: 'Sabina Abbasova',
    githubLink: 'https://github.com/sabina929'
  },
  {
    artName: 'NightSky',
    pageLink: './Art/AndyS/index.html',
    imageLink: './Art/AndyS/Capture.GIF',
    author: 'AndyS',
    githubLink: 'https://github.com/AndyS1988'
  },
  {
    artName: 'Hungry',
    pageLink: './Art/diegchav/index.html',
    imageLink: './Art/diegchav/hungry.gif',
    author: 'Diego Chz',
    githubLink: 'https://github.com/diegchav'
  },
  {
    artName: 'Hover Text Animation',
    pageLink: './Art/AyoubIssaad2/index.html',
    imageLink: './Art/AyoubIssaad2/hoverTextAnimation.gif',
    author: 'AyoubIssaad',
    githubLink: 'https://github.com/AyoubIssaad'
  },
  {
    artName: 'Colorize',
    pageLink: './Art/JimBratsos/colorize.html',
    imageLink: './Art/JimBratsos/Colorize.gif',
    author: 'Jim Bratsos',
    githubLink: 'https://github.com/JimBratsos'
  },
  {
    artName: 'Hacktober Spooktacular',
    pageLink: 'Art/Elex/index.html',
    imageLink: ['./Art/Elex/hhs.gif'],
    author: 'William Poisel (LordCobra)',
    githubLink: 'https://github.com/epoisel'
  },
  {
    artName: 'Circley',
    pageLink: './Art/Tranjenny/indexjenny.html',
    imageLink: './Art/Tranjenny/zerojenny.gif',
    author: 'Tranjenny',
    githubLink: 'https://github.com/Tranjenny'
  },
  {
    artName: 'My Vietnam',
    pageLink: './Art/nhbduy/index.html',
    imageLink: './Art/nhbduy/my-vietnam.gif',
    author: 'Hoang-Bao-Duy NGUYEN',
    githubLink: 'https://github.com/nhbduy'
  },
  {
    artName: 'Hactoberfest Bus',
    pageLink: './Art/shahpranaf/index.html',
    imageLink: './Art/shahpranaf/hacktoberfest_bus.gif',
    author: 'Pranav Shah',
    githubLink: 'https://github.com/shahpranaf'
  },
  {
    artName: 'Hacktoberfest',
    pageLink: './Art/robihid/index.html',
    imageLink: './Art/robihid/hacktoberfest.png',
    author: 'robihid',
    githubLink: 'https://github.com/robihid'
  },
  {
    artName: 'Hi there',
    pageLink: './Art/Aki/index.html',
    imageLink: './Art/Aki/giphy.gif',
    author: 'Aki',
    githubLink: 'https://github.com/akmalist'
  },
  {
    artName: 'Hacktoberfest 2019!',
    pageLink: './Art/RedSquirrrel/index.html',
    imageLink: './Art/RedSquirrrel/index.html/animation.PNG',
    author: 'RedSquirrrel',
    githubLink: 'https://github.com/RedSquirrrel'
  },
  {
    artName: 'Sliding text',
    pageLink: './Art/Flattopz/index.html',
    imageLink: './Art/Flattopz/SlidingText.gif',
    author: 'Flattopz',
    githubLink: 'https://github.com/hjpunzalan'
  },
  {
    artName: 'Rainbow Color Changer',
    pageLink: './Art/mmshr/index.html',
    imageLink: './Art/mmshr/rainbow.gif',
    author: 'mmosehauer',
    githubLink: 'https://github.com/mmosehauer'
  },
  {
    artName: 'World of Coding',
    pageLink: './Art/tom_kn/coding.html',
    imageLink: './Art/tom_kn/coding.gif',
    author: 'Tamas Knisz',
    githubLink: 'https://github.com/TamasKn'
  },
  {
    artName: 'Initial Bounce',
    pageLink: './Art/Juwana/initial.html',
    imageLink: './Art/Juwana/InitialBounce.gif',
    author: 'Juwana',
    githubLink: 'https://github.com/JZerman2018'
  },
  {
    artName: 'Atom',
    pageLink: './Art/Teva/index.html',
    imageLink: './Art/Teva/atom.gif',
    author: 'Teva',
    githubLink: 'https://github.com/TevaHenry'
  },
  {
    artName: 'Be Awesome',
    pageLink: './Art/TigerAsH/index.html',
    imageLink: './Art/TigerAsH/be-awesome.jpg',
    author: 'TigerAsH',
    githubLink: 'https://github.com/TigerAsH94'
  },
  {
    artName: 'Rainbow Colors',
    pageLink: './Art/Sanjeev/index.html',
    imageLink: './Art/Sanjeev/animation.gif',
    author: 'Sanjeev Panday',
    githubLink: 'https://github.com/Sanjeev-Panday'
  },
  {
    artName: 'ZtM',
    pageLink: './Art/thoyvo/index.html',
    imageLink: './Art/thoyvo/ztm.gif',
    author: 'Thoyvo',
    githubLink: 'https://github.com/thoyvo'
  },
  {
    artName: 'Fast Fishes',
    pageLink: './Art/4ront/index.html',
    imageLink: './Art/4ront/fishes.gif',
    author: '4rontender',
    githubLink: 'https://github.com/RinatValiullov'
  },
  {
    artName: 'Loading...',
    pageLink: './Art/RedSquirrrel2/loading.html',
    imageLink: './Art/RedSquirrrel2/loading.gif',
    author: 'RedSquirrrel',
    githubLink: 'https://github.com/RedSquirrrel'
  },
  {
    artName: 'Animated Cube',
    pageLink: './Art/Animated Cube/index.html',
    imageLink: './Art/Animated Cube/cube.gif',
    author: 'RedSquirrrel',
    githubLink: 'https://github.com/RedSquirrrel'
  },
  {
    artName: 'Calm Ubuntu',
    pageLink: './Art/schupat/index.html',
    imageLink: './Art/schupat/preview.gif',
    author: 'schupat',
    githubLink: 'https://github.com/schupat'
  },
  {
    artName: 'Solar System',
    pageLink: './Art/DSandberg93/index.html',
    imageLink: './Art/DSandberg93/SolarSystem.gif',
    author: 'DSandberg93',
    githubLink: 'https://github.com/DSandberg93'
  },
  {
    artName: 'Boo',
    pageLink: './Art/VerityB/index.html',
    imageLink: './Art/VerityB/boo.gif',
    author: 'VerityB',
    githubLink: 'https://github.com/VerityB'
  },
  {
    artName: 'Hacktoberfest Ghost',
    pageLink: './Art/cTahirih/index.html',
    imageLink: './Art/cTahirih/ghost.png',
    author: 'cTahirih',
    githubLink: 'https://github.com/cTahirih'
  },
  {
    artName: 'Clock',
    pageLink: './Art/Abdul/index.html',
    imageLink: './Art/Abdul/Clock.png',
    author: 'Abdul Rahman',
    githubLink: 'https://github.com/abdulrahman118'
  },
  {
    artName: 'Loading Cube',
    pageLink: './Art/andrearizzello/index.html',
    imageLink: './Art/andrearizzello/index.gif',
    author: 'Andrea Rizzello',
    githubLink: 'https://github.com/andrearizzello'
  },
  {
    artName: 'Wall Dropping Logo',
    pageLink: './Art/shivams136/index.html',
    imageLink: './Art/shivams136/walldrop.gif',
    author: 'Shivam Sharma',
    githubLink: 'https://github.com/ShivamS136'
  },
  {
    artName: 'Infinite Race',
    pageLink: './Art/levermanx/index.html',
    imageLink: './Art/levermanx/anim.gif',
    author: 'Levermanx',
    githubLink: 'https://github.com/levermanx'
  },
  {
    artName: 'Hover to Rotate Text',
    pageLink: './Art/faiz_hameed/index.html',
    imageLink: './Art/faiz_hameed/hackto.gif',
    author: 'Faiz Hameed',
    githubLink: 'https://github.com/faizhameed'
  },
  {
    artName: 'HalloHacktober Greeting!',
    pageLink: './Art/lusalga/index.html',
    imageLink: './Art/lusalga/lu.gif',
    author: 'Lucieni A. Saldanha',
    githubLink: 'https://github.com/lusalga/'
  },
  {
    artName: 'Time goes by',
    pageLink: './Art/WolfgangKreminger/index.html',
    imageLink: './Art/WolfgangKreminger/showcase.gif',
    author: 'Wolfgang Kreminger',
    githubLink: 'https://github.com/r4pt0s'
  },
  {
    artName: 'Bouncing Text!',
    pageLink: './Art/AbdulsalamAbdulrahman/index.html',
    imageLink: './Art/AbdulsalamAbdulrahman/Bouncingtxt.gif',
    author: 'Abdulsalam Abdulrahman',
    githubLink: 'https://github.com/AbdulsalamAbdulrahman/'
  },
  {
    artName: 'Simple Phone Animation',
    pageLink: './Art/Lala/index.html',
    imageLink: './Art/Lala/phone.gif',
    author: 'Olamide Aboyeji',
    githubLink: 'https://github.com/aolamide'
  },
  {
    artName: 'Synthwave Sunset',
    pageLink: './Art/brunobolting/index.html',
    imageLink: './Art/brunobolting/synthwave-sunset.gif',
    author: 'Bruno Bolting',
    githubLink: 'https://github.com/brunobolting/'
  },

  {
    artName: 'Kawaii Penguin',
    pageLink: './Art/Brienyll/index.html',
    imageLink: './Art/Brienyll/kawaiiPenguin.gif',
    author: 'Brienyll',
    githubLink: 'https://github.com/brienyll/'
  },
  {
    artName: 'Happy Halloween',
    pageLink: './Art/MatthewS/index.html',
    imageLink: './Art/MatthewS/Spider.gif',
    author: 'MatthewS',
    githubLink: 'https://github.com/matthewstoddart/'
  },
  {
    artName: 'Fan Art',
    pageLink: './Art/m-perez33/index.html',
    imageLink: './Art/m-perez33/cylon.gif',
    author: 'Marcos Perez',
    githubLink: 'https://github.com/m-perez33/'
  },
  {
    artName: 'Animating Pot',
    pageLink: './Art/Somechandra/index.html',
    imageLink: './Art/Somechandra/pot.gif',
    author: 'Somechandra',
    githubLink: 'https://github.com/somechandra'
  },
  {
    artName: 'Circles Circling',
    pageLink: './Art/pikktorr/index.html',
    imageLink: './Art/pikktorr/circles.gif',
    author: 'pikktorr',
    githubLink: 'https://github.com/pikktorr'
  },
  {
    artName: 'Glitchy Szn',
    pageLink: './Art/premdav/index.html',
    imageLink: './Art/premdav/screenshot.png',
    author: 'premdav',
    githubLink: 'https://github.com/premdav'
  },
  {
    artName: 'ZeroToMastery',
    pageLink: './Art/Vzneers/index.html',
    imageLink: './Art/Vzneers/gifzeroloading.gif',
    author: 'TrinhMinhHieu',
    githubLink: 'https://github.com/trinhminhhieu'
  },
  {
    artName: 'Spacecraft-landing',
    pageLink: './Art/DDuplinszki/index.html',
    imageLink: './Art/DDuplinszki/Spacecraft-landing.gif',
    author: 'DDuplinszki',
    githubLink: 'https://github.com/DDuplinszki'
  },
  {
    artName: 'Paw Prints',
    pageLink: './Art/Tia/index.html',
    imageLink: './Art/Tia/paw-prints.gif',
    author: 'Tia Esguerra',
    githubLink: 'https://github.com/msksfo'
  },
  {
    artName: 'Hover-Scale',
    pageLink: './Art/echowebid/index.html',
    imageLink: './Art/echowebid/hover.gif',
    author: 'echowebid',
    githubLink: 'https://github.com/echowebid'
  },
  {
    artName: 'mars',
    pageLink: './Art/Courtney_Pure/index.html',
    imageLink: './Art/Courtney_Pure/mars_screenshot.png',
    author: 'Courtney Pure',
    githubLink: 'https://github.com/courtneypure'
  },
  {
    artName: 'Welcome HactoberFest',
    pageLink: './Art/Dhaval/index.html',
    imageLink: './Art/Dhaval/Welcome-Hacktoberfest.gif',
    author: 'Dhaval Mehta',
    githubLink: 'https://github.com/Dhaval1403'
  },
  {
    artName: 'Aynonimation',
    pageLink: './Art/Aynorica/aynorica.html',
    imageLink: './Art/Aynorica/Aynonimation.png',
    author: 'aynorica',
    githubLink: 'https://github.com/aynorica'
  },
  {
    artName: 'sun-to-moon',
    pageLink: './Art/haider/index.html',
    imageLink: './Art/haider/sun-moon.gif',
    author: 'Haider',
    githubLink: 'https://github.com/hyderumer'
  },
  {
    artName: 'Animatron',
    pageLink: './Art/animatron/index.html',
    imageLink: './Art/animatron/trance.gif',
    author: 'Andrei',
    githubLink: 'https://github.com/aneagoie'
  },
  {
    artName: 'Loader Circle',
    pageLink: './Art/beaps/index.html',
    imageLink: './Art/beaps/loader-circle.gif',
    author: 'beaps',
    githubLink: 'https://github.com/beaps'
  },
  {
    artName: 'Doors',
    pageLink: './Art/pauliax/index.html',
    imageLink: './Art/pauliax/doors.gif',
    author: 'pauliax',
    githubLink: 'https://github.com/pauliax'
  },
  {
    artName: 'Clock with pendulum',
    pageLink: './Art/Pankaj/index.html',
    imageLink: './Art/Pankaj/Clock_with_pendulum.gif',
    author: 'Pankaj',
    githubLink: 'https://github.com/prime417'
  },
  {
    artName: 'Animatron',
    pageLink: './Art/animatron/index.html',
    imageLink: './Art/animatron/trance.gif',
    author: 'Andrei',
    githubLink: 'https://github.com/aneagoie'
  },
  {
    artName: 'Loader Circle',
    pageLink: './Art/beaps/index.html',
    imageLink: './Art/beaps/loader-circle.gif',
    author: 'beaps',
    githubLink: 'https://github.com/beaps'
  },
  {
    artName: 'Open Sourcerer',
    pageLink: './Art/4rturd13/index.html',
    imageLink: './Art/4rturd13/openSourcerer.gif',
    author: '4rturd13',
    githubLink: 'https://github.com/4rturd13'
  },
  {
    artName: 'Doors',
    pageLink: './Art/pauliax/index.html',
    imageLink: './Art/pauliax/doors.gif',
    author: 'pauliax',
    githubLink: 'https://github.com/pauliax'
  },
  {
    artName: 'Loader Square',
    pageLink: './Art/beaps2/square-loader.html',
    imageLink: './Art/beaps2/square-loader.gif',
    author: 'beaps',
    githubLink: 'https://github.com/beaps'
  },
  {
    artName: 'Running Text',
    pageLink: './Art/DevinEkadeni/running-text.html',
    imageLink: './Art/DevinEkadeni/running-text.gif',
    author: 'Devin Ekadeni',
    githubLink: 'https://github.com/devinekadeni'
  },
  {
    artName: 'Mystical-Hacktoberfest',
    pageLink: './Art/Wayne/index.html',
    imageLink:
      './Art/Wayne/hacktoberfest - Google Chrome 09 Oct 2019 21_12_32.png',
    author: 'Wayne Mac Mavis',
    githubLink: 'https://github.com/WayneMacMavis'
  },
  {
    artName: 'ZTM Logo Animation',
    pageLink: './Art/bk987/index.html',
    imageLink: './Art/bk987/preview.gif',
    author: 'Bilal Khalid',
    githubLink: 'https://github.com/bk987'
  },
  {
    artName: 'Pong',
    pageLink: './Art/Carls13/index.html',
    imageLink: './Art/Carls13/pong.jpg',
    author: 'Carlos Hernandez',
    githubLink: 'https://github.com/Carls13'
  },
  {
    artName: 'ZTM Reveal',
    pageLink: './Art/bk987-2/index.html',
    imageLink: './Art/bk987-2/preview.gif',
    author: 'Bilal Khalid',
    githubLink: 'https://github.com/bk987'
  },
  {
    artName: 'ZTM Family Animation',
    pageLink: './Art/sballgirl11/animation.html',
    imageLink: './Art/sballgirl11/ztm.gif',
    author: 'Brittney Postma',
    githubLink: 'https://github.com/sballgirl11'
  },
  {
    artName: 'Phone Greetings',
    pageLink: './Art/ann-dev/index.html',
    imageLink: './Art/ann-dev/screenshot.png',
    author: 'ann-dev',
    githubLink: 'https://github.com/ann-dev'
  },
  {
    artName: 'Triangle Slide',
    pageLink: './Art/grieff/index.html',
    imageLink: './Art/grieff/triangle-animation.gif',
    author: 'Grieff',
    githubLink: 'https://github.com/grieff'
  },
  {
    artName: 'Neon ZTM',
    pageLink: './Art/grieff/text.html',
    imageLink: './Art/grieff/neonZTM.gif',
    author: 'Grieff',
    githubLink: 'https://github.com/grieff'
  },
  {
    artName: 'Flip Card',
    pageLink: './Art/FlipCard/index.html',
    imageLink: './Art/FlipCard/ezgif.com-video-to-gif.gif',
    author: 'Saurabh',
    githubLink: 'https://github.com/Saurabh-FullStackDev'
  },
  {
    artName: 'animationHalloween',
    pageLink: './Art/mawais54013/index.html',
    imageLink: './Art/mawais54013/Halloween.gif',
    author: 'mawais54013',
    githubLink: 'https://github.com/mawais54013'
  },
  {
    artName: 'Hacktoberfest Letter Popups',
    pageLink: './Art/jmt3559/index.html',
    imageLink: 'https://media.giphy.com/media/RKSRPGiIsy1f3Ji3j1/giphy.gif',
    author: 'Juan T.',
    githubLink: 'https://github.com/jmtellez'
  },
  {
    artName: 'Oscillation',
    pageLink: './Art/Oscillation/index.html',
    imageLink: './Art/Oscillation/oscillation.gif',
    author: 'Nandhakumar',
    githubLink: 'https://github.com/Nandhakumar7792'
  },
  {
    artName: 'Letters flipUp',
    pageLink: './Art/TerenceBiney/index.html',
    imageLink: './Art/TerenceBiney/lettersanimate.gif',
    author: 'Terence Biney',
    githubLink: 'https://github.com/Tereflech17'
  },
  {
    artName: 'Colors rectangle',
    pageLink: './Art/beaps3/index.html',
    imageLink: './Art/beaps3/colors-rectangle.gif',
    author: 'beaps',
    githubLink: 'https://github.com/beaps'
  },
  {
    artName: 'Hinge',
    pageLink: './Art/hereisfahad/index.html',
    imageLink: './Art/hereisfahad/hinge.png',
    author: 'Hereisfahad',
    githubLink: 'https://github.com/hereisfahad'
  },
  {
    artName: 'Animation',
    pageLink: './Art/PaulBillings/animation.html',
    imageLink: './Art/PaulBillings/animation.gif',
    author: 'Paul Billings',
    githubLink: 'https://github.com/paulbillings'
  },
  {
    artName: 'Diminishing',
    pageLink: './Art/Diminishing/index.html',
    imageLink: './Art/Diminishing/diminishing.gif',
    author: 'Nandhakumar',
    githubLink: 'https://github.com/Nandhakumar7792'
  },
  {
    artName: 'yin-yang',
    pageLink: './Art/yin-yang/index.html',
    imageLink: './Art/yin-yang/yin-yang.gif',
    author: 'Nandhakumar',
    githubLink: 'https://github.com/Nandhakumar7792'
  },
  {
    artName: 'eggJiggle',
    pageLink: './Art/eggJiggle/index.html',
    imageLink: './Art/eggJiggle/eggJiggle.gif',
    author: 'Nandhakumar',
    githubLink: 'https://github.com/Nandhakumar7792'
  },
  {
    artName: 'Aynonimation',
    pageLink: './Art/Aynorica/aynorica.html',
    imageLink: './Art/Aynorica/Aynonimation.png',
    author: 'aynorica',
    githubLink: 'https://github.com/aynorica'
  },
  {
    artName: 'ZTM Family Animation',
    pageLink: './Art/sballgirl11/index.html',
    imageLink: './Art/sballgirl11/ztm.gif',
    author: 'Brittney Postma',
    githubLink: 'https://github.com/sballgirl11'
  },
  {
    artName: 'Calm',
    pageLink: './Art/TMax/index.html',
    imageLink: './Art/TMax/Choas.gif',
    author: 'Tanesha',
    githubLink: 'https://github.com/Mainemirror'
  },
  {
    artName: 'Eyes',
    pageLink: './Art/Ltheory/main.html',
    imageLink: './Art/Ltheory/eyes.gif',
    author: 'Ltheory',
    githubLink: 'https://github.com/Ltheory'
  },
  {
    artName: 'Jelly!',
    pageLink: './Art/Pete331/index.html',
    imageLink: './Art/Pete331/jelly.png',
    author: 'Pete331',
    githubLink: 'https://github.com/Pete331'
  },
  {
    artName: 'clock-animation',
    pageLink: './Art/clock-animation/clock.html',
    imageLink: './Art/clock-animation/clock.gif',
    author: 'Alan sarluv',
    githubLink: 'https://github.com/alansarluv'
  },
  {
    artName: 'Slider',
    pageLink: './Art/furqan/index.html',
    imageLink: './Art/furqan/in.gif',
    author: 'Furqan',
    githubLink: 'https://github.com/furki911s'
  },
  {
    artName: 'animated-birds',
    pageLink: './Art/g-serban/animated-birds.html',
    imageLink: './Art/g-serban/animated-birds.gif',
    author: 'g-serban',
    githubLink: 'https://github.com/g-serban'
  },
  {
    artName: 'circle-become-square',
    pageLink: './Art/chathura19/index.html',
    imageLink: './Art/chathura19/chathura.gif',
    author: 'Chathura Samarajeewa',
    githubLink: 'https://github.com/ChathuraSam'
  },
  {
    artName: 'page-flicker',
    pageLink: './Art/neon-flights/page-flicker.html',
    imageLink: './Art/neon-flights/page-flicker.gif',
    author: 'neon-flights',
    githubLink: 'https://github.com/neon-flights'
  },
  {
    artName: 'Animate-Name',
    pageLink: './Art/Natalina/index.html',
    imageLink: './Art/Natalina/animatename.gif',
    author: 'Natalina',
    githubLink: 'https://github.com/Natalina13'
  },
  {
    artName: 'Asteroids',
    pageLink: './Art/hrafnkellbaldurs/index.html',
    imageLink: './Art/hrafnkellbaldurs/asteroids.gif',
    author: 'Hrafnkell Baldursson',
    githubLink: 'https://github.com/hrafnkellbaldurs'
  },
  {
    artName: 'Sliding-Paragraph',
    pageLink: './Art/Prashant/index.html',
    imageLink: './Art/Prashant/slidingparagraph.gif',
    author: 'Prashant',
    githubLink: 'https://github.com/Prashant2108'
  },
  {
    artName: 'Rocket Ship',
    pageLink: './Art/sdangoy/rocket-ship.html',
    imageLink: './Art/sdangoy/Rocket-Ship-Animation.gif',
    author: 'sdangoy',
    githubLink: 'https://github.com/sdangoy'
  },
  {
    artName: 'Spinner',
    pageLink: './Art/Sayan/index.html',
    imageLink: './Art/Sayan/spinner.gif',
    author: 'ssayanm',
    githubLink: 'https://github.com/ssayanm'
  },
  {
    artName: 'swivel',
    pageLink: './Art/tusharhanda/index.html',
    imageLink: './Art/tusharhanda/gif.gif',
    author: 'Tushar',
    githubLink: 'https://github.com/tusharhanda'
  },
  {
    artName: 'Hallows Eve',
    pageLink: './Art/ShanClayton/hallowseve.html',
    imageLink: './Art/ShanClayton/hallowhack.gif',
    author: 'Shanaun Clayton',
    githubLink: 'https://github.com/shanclayton'
  },
  {
    artName: 'Contraption',
    pageLink: './Art/Aravindh/contraption.html',
    imageLink: './Art/Aravindh/contraption.gif',
    author: 'Aravindh',
    githubLink: 'https://github.com/Aravindh-SNR'
  },
  {
    artName: 'Rings',
    pageLink: './Art/Kuzmycz/rings.html',
    imageLink: './Art/Kuzmycz/rings.gif',
    author: 'Mark Kuzmycz',
    githubLink: 'https://github.com/kuzmycz'
  },
  {
    artName: 'Ghost',
    pageLink: './Art/toserjude/index.html',
    imageLink: './Art/toserjude/boo.JPG',
    author: 'toserjude',
    githubLink: 'https://github.com/toserjude'
  },
  {
    artName: 'Gradient circle',
    pageLink: './Art/brettl1991/index.html',
    imageLink: './Art/brettl1991/animation.png',
    author: 'Agnes Brettl',
    githubLink: 'https://github.com/brettl1991'
  },
  {
    artName: 'Bill Cipher',
    pageLink: './Art/vitoriapena/index.html',
    imageLink: './Art/vitoriapena/bill_cipher.gif',
    author: 'Vitória Mendes',
    githubLink: 'https://github.com/vitoriapena'
  },
  {
    artName: 'Generate meaning',
    pageLink: './Art/Atif4/index.html',
    imageLink: './Art/Generate meaning.gif',
    author: 'Atif Iqbal',
    githubLink: 'https://github.com/atif-dev'
  },
  {
    artName: 'Spooktime',
    pageLink: './Art/AgneDJ/index.html',
    imageLink: './Art/AgneDJ/spooktime.gif',
    author: 'AgneDJ',
    githubLink: 'https://github.com/AgneDJ'
  },
  {
    artName: 'Gradient circle',
    pageLink: './Art/brettl1991/index.html',
    imageLink: './Art/brettl1991/animation.png',
    author: 'Agnes Brettl',
    githubLink: 'https://github.com/brettl1991'
  },
  {
    artName: 'Bill Cipher',
    pageLink: './Art/vitoriapena/index.html',
    imageLink: './Art/vitoriapena/bill_cipher.gif',
    author: 'Vitória Mendes',
    githubLink: 'https://github.com/vitoriapena'
  },
  {
    artName: 'Dizzy',
    pageLink: './Art/antinomy/index.html',
    imageLink: './Art/antinomy/logo-spin.gif',
    author: 'Antinomezco',
    githubLink: 'https://github.com/antinomezco'
  },
  {
    artName: 'bounce',
    pageLink: './Art/bounce/index.html',
    imageLink: './Art/bounce/bounce.gif',
    author: 'leelacanlale',
    githubLink: 'https://github.com/leelacanlale'
  },
  {
    artName: 'Bubbles',
    pageLink: './Art/bubbles/Bubbles.html',
    imageLink: './Art/bubbles/buubles.png',
    author: 'michal',
    githubLink: 'https://github.com/michalAim'
  },
  {
    artName: 'Bar Slide',
    pageLink: './Art/MikeVedsted/index.html',
    imageLink: './Art/MikeVedsted/barslide.png',
    author: 'Mike Vedsted',
    githubLink: 'https://github.com/MikeVedsted'
  },
  {
    artName: 'HacktoberFest-2019',
    pageLink: './Art/Atif/index.html',
    imageLink: './Art/Atif/HacktoberFest-19.gif',
    author: 'Atif Iqbal',
    githubLink: 'https://github.com/atif-dev'
  },
  {
    artName: 'Text Animation',
    pageLink: './Art/Divya/index.html',
    imageLink: './Art/Divya/screenshot.png',
    author: 'Divya',
    githubLink: 'https://github.com/DivyaPuri25'
  },
  {
    artName: 'HacktoberFest-2019-Entry',
    pageLink: './Art/nunocpnp/index.html',
    imageLink: './Art/nunocpnp/sample_image.jpg',
    author: 'Nuno Pereira',
    githubLink: 'https://github.com/nunocpnp'
  },
  {
    artName: 'HacktoberFest 2019',
    pageLink: './Art/AbdussamadYisau/index.html',
    imageLink: './Art/AbdussamadYisau/Screenshot.png',
    author: 'Abdussamad Yisau',
    githubLink: 'https://github.com/AbdussamadYisau'
  },
  {
    artName: 'squareMagic',
    pageLink: './Art/Rajnish-SquareMagic/index.html',
    imageLink: './Art/Rajnish-SquareMagic/squareMagic.png',
    author: 'Rajnish Kr Singh',
    githubLink: 'https://github.com/RajnishKrSingh'
  },
  {
    artName: 'Blinking Hacktober',
    pageLink: './Art/Atif2/index.html',
    imageLink: './Art/Blinking hacktober.gif',
    author: 'Atif Iqbal',
    githubLink: 'https://github.com/atif-dev'
  },
  {
    artName: 'Robodance',
    pageLink: './Art/robodance/index.html',
    imageLink: './Art/robodance/robodance.gif',
    author: 'Thomas',
    githubLink: 'https://github.com/mahlqvist'
  },
  {
    artName: 'Sliding hacktober',
    pageLink: './Art/Atif3/index.html',
    imageLink: './Art/Atif3/sliding hacktober.gif',
    author: 'Atif Iqbal',
    githubLink: 'https://github.com/atif-dev'
  },
  {
    artName: 'like-animation',
    pageLink: './Art/gibas79/like-animation.html',
    imageLink: './Art/gibas79/like-animation.gif',
    author: 'Gilberto Guimarães',
    githubLink: 'https://github.com/gibas79'
  },
  {
    artName: 'ZTM animation',
    pageLink: './Art/ZTManimation/index.html',
    author: 'damniha',
    imageLink: './Art/ZTManimation/ZTM_animation.gif',
    githubLink: 'https://github.com/damniha'
  },
  {
    artName: 'Double Helix',
    pageLink: './Art/KeenanNunesVaz/index.html',
    imageLink: './Art/KeenanNunesVaz/double-helix.gif',
    author: 'KeenanNV',
    githubLink: 'https://github.com/KeenanNunesVaz'
  },
  {
    artName: 'October',
    pageLink: './Art/fprokofiev/index.html',
    imageLink: './Art/fprokofiev/october.gif',
    author: 'Fyodor Prokofiev',
    githubLink: 'https://github.com/fprokofiev'
  },
  {
    artName: 'Circle CSS',
    pageLink: './Art/pXxcont/index.html',
    imageLink: './Art/pXxcont/circlecss.png',
    author: 'fzpX',
    githubLink: 'https://github.com/fzpX'
  },
  {
    artName: 'Asterisk Formation',
    pageLink: './Art/NorahJC/index.html',
    imageLink: './Art/NorahJC/asterisk-formation.gif',
    author: 'NorahJC',
    githubLink: 'https://github.com/norahjc'
  },
  {
    artName: 'Bouncing CSS',
    pageLink: './Art/Tina-Hoang/aniframe.html',
    imageLink: './Art/Tina-Hoang/bounce.png',
    author: 'Tina',
    githubLink: 'https://github.com/nnh242'
  },
  {
    artName: 'Ghost Balls',
    pageLink: './Art/ghostBalls/index.html',
    imageLink: './Art/ghostBalls/balls.png',
    author: 'Beatriz Delmiro',
    githubLink: 'https://github.com/biadelmiro'
  },
  {
    artName: 'Walking Guy',
    pageLink: './Art/walking-guy/index.html',
    imageLink: './Art/walking-guy/video_gif.gif',
    author: 'Rahulkumar Jha',
    githubLink: 'https://github.com/Rahul240499'
  },
  {
    artName: 'Hover Neon Animation',
    pageLink: './Art/edjunma/index.html',
    imageLink: './Art/edjunma/ejm-neon.gif',
    author: 'edjunma',
    githubLink: 'https://github.com/edjunma'
  },
  {
    artName: 'Last In First Out Animation',
    pageLink: './Art/Stryker/index.html',
    imageLink: './Art/Stryker/zero-to-mastery-lifo-animation.gif',
    author: 'Stryker Stinnette',
    githubLink: 'https://github.com/StrykerKent'
  },
  {
    artName: 'Happy Diwali Animation',
    pageLink: './Art/Apoorva/index.html',
    imageLink: './Art/Apoorva/Screen.gif',
    author: 'Apoorva',
    githubLink: 'https://github.com/apoorvamohite'
  },
  {
    artName: 'Heart Beat',
    pageLink: './Art/naveen-ku/Heart shape.html',
    imageLink: './Art/naveen-ku/Heart shape.gif',
    author: 'naveen-ku',
    githubLink: 'https://github.com/naveen-ku'
  },
  {
    artName: 'Smoky Text',
    pageLink: './Art/smoky-text/index.html',
    imageLink: './Art/smoky-text/smoky_text_gif.gif',
    author: 'Rahulkumar Jha',
    githubLink: 'https://github.com/Rahul240499'
  },
  {
    artName: 'Rainbow and Clouds',
    pageLink: './Art/rainbowclouds/index.html',
    imageLink: './Art/rainbowclouds/rainbowclouds.gif',
    author: 'isasimoo',
    githubLink: 'https://github.com/isasimo'
  },
  {
    artName: 'Peek a boo!',
    pageLink: './Art/Virtual1/index.html',
    imageLink: './Art/Virtual1/HappyHalloween.gif',
    author: 'Jessica Erasmus',
    githubLink: 'https://github.com/Virtual1'
  },
  {
    artName: 'prashantM1',
    pageLink: './Art/prashantM1/heart.html',
    imageLink: './Art/prashantM1/heart.gif',
    author: 'Prashant Maurya',
    githubLink: 'https://github.com/prashantmaurya228'
  },

  {
    artName: 'prashantM2',
    pageLink: './Art/prashantM2/block.html',
    imageLink: './Art/prashantM2/block.gif',
    author: 'Prashant Maurya',
    githubLink: 'https://github.com/prashantmaurya228'
  },

  {
    artName: 'prashantM3',
    pageLink: './Art/prashantM3/ball.html',
    imageLink: './Art/prashantM3/ball.gif',
    author: 'Prashant Maurya',
    githubLink: 'https://github.com/prashantmaurya228'
  },
  {
    artName: 'SquareStar',
    pageLink: './Art/shawn/index.html',
    imageLink: './Art/shawn/square_star.gif',
    author: 'shawn',
    github: 'https://github.com/hk2014'
  },
  {
    artName: 'prashantM4',
    pageLink: './Art/prashantM4/boxsize.html',
    imageLink: './Art/prashantM4/boxsize.gif',
    author: 'Prashant Maurya',
    githubLink: 'https://github.com/prashantmaurya228'
  },
  {
    artName: 'Happy hacking',
    pageLink: 'https://github.com/szulima',
    imageLink: './Art/szulima/hacking.gif',
    author: 'szulima',
    githubLink: 'https://github.com/szulima'
  },
  {
    artName: 'ColorBomb',
    pageLink: './Art/ColorBomb/index.html',
    imageLink: './Art/ColorBomb/ztm.gif',
    author: 'Rahulm2310',
    github: 'https://github.com/Rahulm2310'
  },
  {
    artName: 'Traffic Lights',
    pageLink: './Art/Harry/index.html',
    imageLink: './Art/Harry/lights.gif',
    author: 'Harry',
    githubLink: 'https://github.com/legenhairy'
  },
  {
    artName: 'Glowing Text',
    pageLink: './Art/glowing-text/index.html',
    imageLink: './Art/glowing-text/glowing_text_gif.gif',
    author: 'Rahulkumar Jha',
    githubLink: 'https://github.com/Rahul240499'
  },
  {
    artName: 'Ghost Stealth Text',
    pageLink: './Art/Alara Joel/index.html',
    imageLink: './Art/Alara Joel/stealth ghost.png',
    author: 'Alara Joel',
    githubLink: 'https://github.com/stealthman22'
  },
  {
    artName: 'Cactus Balloon',
    pageLink: './Art/cactus/index.html',
    imageLink: './Art/cactus/catus.gif',
    author: 'Ana Paula Lazzarotto de Lemos',
    githubLink: 'https://github.com/anapaulalemos'
  },
  {
    artName: 'Random Color Change',
    pageLink: './Art/toto-titan-developer/index.html',
    imageLink: './Art/toto-titan-developer/RandomColorChange.png',
    author: 'Wyatt Henderson',
    githubLink: 'https://github.com/toto-titan-developer'
  },
  {
    artName: 'Trial',
    pageLink: './Art/dhennisCssAnimation/index.html',
    imageLink: './Art/dhennisCssAnimation/focusOnTheGood',
    author: 'Dhennis Lim',
    github: 'https://github.com/DhennisDavidLim'
  },
  {
    artName: 'Rectangular Butterfly',
    pageLink: './Art/muzak-mmd/index.html',
    imageLink: './Art/muzak-mmd/butterfly.gif',
    author: 'Mbarak',
    github: 'https://github.com/muzak-mmd'
  },
  {
    artName: 'Simple Text Animation',
    pageLink: './Art/LordZeF/index.html',
    imageLink: './Art/LordZeF/Text-animation.gif',
    author: 'Lord ZeF',
    github: 'https://github.com/LordZeF'
  },
  {
    artName: 'Spinning Japanese',
    pageLink: './Art/nihongo/index.html',
    imageLink: './Art/nihongo/nihongo.gif',
    author: 'Mike W',
    github: 'https://github.com/mikewiner'
  },
  {
    artName: 'Sun',
    pageLink: './Art/Yj/index.html',
    imageLink: './Art/Yj/sun.gif',
    author: 'Youjung',
    github: 'https://github.com/rose07a'
  },
  {
    artName: "Guy's",
    pageLink: "./Art/Guy's/index.html",
    imageLink: '',
    author: 'Guy',
    github: 'https://github.com/Guy3890'
  },
  {
    artName: 'animation-text',
    pageLink: './Art/animation-text/index.html',
    imageLink: './Art/',
    author: 'alexzemz',
    github: 'https://github.com/alexzemz'
  },
  {
    artName: 'Practice',
    pageLink: './Art/SkiingOtter/index.html',
    imageLink: '',
    author: 'SkiingOtter',
    github: 'https://github.com/SkiingOtter'
  },
  {
    artName: 'djdougan',
    pageLink: './Art/djdougan/index.html',
    imageLink: './Art/djdougan/css-mouseover-effect.png',
    author: 'douglas dougan',
    github: 'https://github.com/djdougan'
  },
  {
    artName: 'Animated Background',
    pageLink: './Art/Xarasho-Background/index.html',
    imageLink: '',
    author: 'Alex Xarasho',
    github: 'https://github.com/Xarasho'
  },
  {
    artName: 'CarvalhoAnimation',
    pageLink: './Art/CarvalhoAnimation/index.html',
    imageLink: './Art/CarvalhoAnimation/Halloween.png',
    author: 'Alexandre Carvalho',
    github: 'https://github.com/AlexandreCarvalho1990'
  },
  {
    artName: 'Flower Animation',
    pageLink: './Art/aimee_flowerani/index.html',
    imageLink: './Art/aimee_flowerani/flower.gif',
    author: 'Aimee Hernandez',
    githubLink: 'https://github.com/aimeehg'
  },
  {
    artName: '3D Spinning Rings',
    pageLink: './Art/frostillicus/index.html',
    imageLink: './Art/frostillicus/spinning_rings.png',
    author: 'frostillicus',
    github: 'https://github.com/frostillicus'
  },
  {
    artName: 'Flexible Logo',
    pageLink: './Art/Fab1ed/index.html',
    imageLink: './Art/Fab1ed/flex.gif',
    author: 'Fab1ed',
    github: 'https://github.com/Fab1ed'
  },
  {
    artName: 'Blinking Eye',
    pageLink: './Art/BlinkingEye/index.html',
    imageLink: './Art/BlinkingEye/blinkingeye.gif',
    author: 'Pavel Perevozchikov',
    github: 'https://github.com/papapacksoon'
  },
  {
    artName: 'Zero-to-Logo',
    pageLink: './Art/node.hg/index.html',
    imageLink: './Art/node.hg/ztm.gif',
    author: 'Harris Gomez',
    github: 'https://github.com/harrisgomez'
  },
  {
    artName: 'Mushyanimation',
    pageLink: './Art/mushyanimation/index.html',
    imageLink: './Art/mushyanimation/mush.gif',
    author: 'mushymane',
    github: 'https://github.com/mushymane'
  },
  {
    artName: 'Flag',
    pageLink: './Art/Batz005/index.html',
    imageLink: './Art/Batz005/flag.gif',
    author: 'Batz005',
    github: 'https://github.com/Batz005'
  },
  {
    artName: 'Wave',
    pageLink: './Art/Wave_css/index.html',
    imageLink: './Art/Wave_css/wave.gif',
    author: 'Filippe',
    github: 'https://github.com/filippebr'
  },
  {
    artName: 'Preloader',
    pageLink: './Art/mshuber1981/preloader.html',
    imageLink: './Art/mshuber1981/preloader.gif',
    author: 'Michael Huber',
    github: 'https://github.com/mshuber1981'
  },
  {
    artName: 'Simple Animate ZTM',
    pageLink: './Art/Kweyku/index.html',
    imageLink: './Art/Kweyku/proudZTM.gif',
    author: 'Kweyku',
    github: 'https://github.com/Kweyku'
  },
  {
    artName: 'Heartbeat',
    pageLink: './Art/lysychas/index.html',
    imageLink: './Art/lysychas/heartshot.png',
    author: 'lysychas',
    github: 'https://github.com/lysychas'
  },
  {
    artName: 'Hydrogen',
    pageLink: './Art/elias/my-art.html',
    imageLink: './Art/elias/hydrogen.gif',
    author: 'tesolberg',
    github: 'https://github.com/tesolberg'
  },
  {
    artName: 'Cool-Transition',
    pageLink: './Art/animatomang/html',
    videolink: './Art/animatomang/smoke.mp4',
    author: 'Syam',
    github: 'https://github.com/blacktomang'
  },
  {
    artName: 'Spinning Square',
    pageLink: './Art/Spinning Square/index.html',
    imageLink: './Art/Spinning Square/square.gif',
    author: 'Fumi',
    github: 'https://github.com/fumiadeyemi'
  },
  {
    artName: 'letters-loading',
    pageLink: './Art/franciscomelov/index.html',
    imageLink: './Art/franciscomelov/franciscomelov.gif',
    author: 'franciscomelov',
    githubLink: 'https://github.com/franciscomelov'
  },
  {
    artName: 'Moving Eyeball',
    pageLink: './Art/AnathKantonda/index.html',
    imageLink: './Art/AnathKantonda/movingeyeball.gif',
    author: 'Anath',
    github: 'https://github.com/anathkantonda'
  },
  {
    artName: 'Flag Animation - Colomboalemán',
    pageLink: './Art/Matic1909/index.html',
    imageLink: './Art/Matic1909/flag.gif',
    author: 'Nils Matic',
    githubLink: 'https://github.com/matic1909'
  },
  {
    artName: 'Pac-Man',
    pageLink: './Art/Pac-Man/Pac-Man.html',
    imageLink: './Art/Pac-Man/Pac-Man.gif',
    author: 'Norbert',
    githubLink: 'https://github.com/Bynor'
  },
  {
    artName: "Don't follow the light",
    pageLink: './Art/cristobal-heiss/index.html',
    imageLink: './Art/cristobal-heiss/css_animation.gif',
    author: 'Cristobal Heiss',
    githubLink: 'https://github.com/ceheiss'
  },
  {
    artName: 'Eenimation',
    pageLink: './Art/Eenimation/index.html',
    imageLink: './Art/Eenimation/trance.gif',
    author: 'Eejaz ishaq',
    githubLink: 'https://github.com/eejazishaq'
  },
  {
    artName: 'ripple button',
    pageLink: './Art/monika-sahay/index.html',
    imageLink: './Art/monika-sahay/screen-capture.gif',
    author: 'monika sahay',
    githubLink: 'https://github.com/monika-sahay'
  },
  {
    artName: 'Animation',
    pageLink: './Art/Albertomtferreira/index.html',
    imageLink: './Art/Albertomtferreira/animation.gif',
    author: 'Alberto Ferreira',
    githubLink: 'https://github.com/albertomtferreira'
  },
  {
    artName: 'sliding curtains',
    pageLink: './Art/layoayeni/index.html',
    imageLink: './Art/layoayeni/trance.gif',
    author: 'Layo',
    githubLink: 'https://github.com/layoayeni'
  },
  {
    artName: 'Unlocked',
    pageLink: './Art/confusionmatrix98/unlocked.html',
    imageLink: './Art/confusionmatrix98/unlocked.gif',
    author: 'confusionmatrix98',
    githubLink: 'https://github.com/confusionmatrix98'
  },
  {
    artName: 'Slovenian flag',
    pageLink: "./Art/Ivan's art/index.html",
    imageLink: "./Art/Ivan's art/Ivan-art.gif",
    author: 'kljuni',
    githubLink: 'https://github.com/kljuni'
  },
  {
    artName: 'Police Siren',
    pageLink: './Art/ShimShon1/policia.html',
    imageLink: './Art/ShimShon1/police.gif',
    author: 'ShimShon1',
    githubLink: 'https://github.com/ShimShon1'
  },
  {
    artName: 'Catch The UFO',
    pageLink: './Art/A-UFO/index.html',
    imageLink: './Art/A-UFO/catch-the-ufo.gif',
    author: 'Dibakash',
    githubLink: 'https://github.com/dibakash'
  },
  {
    artName: 'dk649',
    pageLink: './Art/dk649/index.html',
    imageLink: './Art/dk649/circle.gif',
    author: 'dk649',
    githubLink: 'https://github.com/dk649'
  },
  {
    artName: 'Catch The UFO',
    pageLink: './Art/A-UFO/index.html',
    imageLink: './Art/A-UFO/catch-the-ufo.gif',
    author: 'Dibakash',
    githubLink: 'https://github.com/dibakash'
  },
  {
    artName: 'Beer',
    pageLink: './Art/beer/index.html',
    imageLink: './Art/beer/beer.gif',
    author: 'CamJackson',
    githubLink: 'https://github.com/CamJackson-Dev'
  },
  {
    artName: '1rotate',
    pageLink: './Art/1rotate/index.html',
    imageLink: './Art/1rotate/rotation.gif',
    author: 'Himanshu Gawari',
    githubLink: 'https://github.com/himanshugawari'
  },
  {
    artName: 'Moving Box',
    pageLink: './Art/JerylDEv/index.html',
    imageLink: './Art/JerylDEv/movingbox.gif',
    author: 'JerylDEv',
    githubLink: 'https://github.com/JerylDEv'
  },
  {
    artName: 'New move',
    pageLink: './Art/NewMove/index.html',
    imageLink: './Art/NewMove/NewMove.gif',
    author: 'kzhecheva',
    githubLink: 'https://github.com/kzhecheva'
  },
  {
    artName: 'animatron',
    pageLink: './Art/animatron/index.html',
    imageLink: './Art/animatron/trance.gif'
  },
  {
    artName: 'Swing',
    pageLink: './Art/evangel/index.html',
    imageLink: './Art/evangel/swing.gif',
    githubLink: 'https://github.com/devevangel'
  },
  {
    artName: 'rashid',
    pageLink: './Art/rashid/index.html',
    imageLink: './Art/rashid/DNA.gif',
    author: 'Rashid Makki',
    githubLink: 'https://github.com/rashidmakki'
  },
  {
    artName: 'queer quarantine',
    pageLink: './Art/animatron/queer.html',
    imageLink: './Art/animatron/queer.gif'
  },
  {
    artName: 'Animatron',
    pageLink: './Art/animatron/index.html',
    imageLink: './Art/animatron/trance.gif',
    author: 'Cassandre Perron',
    githubLink: 'https://github.com/cassandreperron'
  },
  {
    artName: 'Sun Bursts',
    pageLink: './Art/steveSchaner/index.html',
    imageLink: './Art/steveSchaner/sunburst.gif',
    author: 'Steve Schaner',
    githubLink: 'https://github.com/sschaner'
  },
  {
    artName: 'Shravan',
    pageLink: './Art/Shravan/animation_shr_page.html',
    imageLink: './Art/Shravan/animation_shr.gif',
    author: 'Shravan Kumar',
    githubLink: 'https://github.com/shravan1508'
  },
  {
    artName: 'Jurassic Park',
    pageLink: './Art/tvasari/index.html',
    imageLink: './Art/tvasari/jurassic_park.gif',
    author: 'Tommaso Vasari',
    githubLink: 'https://github.com/tvasari'
  },
  {
    artName: 'Bounce',
    pageLink: './Art/samya/index.html',
    imageLink: './Art/samya/samya.gif',
    author: 'Samya Thakur',
    githubLink: 'https://github.com/samyathakur'
  },
  {
    artName: 'Egg_Loading',
    pageLink: './Art/egg_loading/index.html',
    imageLink: './Art/samya/egg_loading.gif',
    author: 'Ulisse Dantas',
    githubLink: 'https://github.com/ulissesnew'
  },
  {
    artName: 'We stay at home to save lives',
    pageLink: './Art/Shatabdi/index.html',
    imageLink: './Art/Shatabdi/WE STAY AT HOME TO SAVE LIVES.gif',
    author: 'Shatabdi Roy',
    githubLink: 'https://github.com/RoyShatabdi'
  },
  {
    artName: 'Egg_Loading',
    pageLink: './Art/egg_loading/index.html',
    imageLink: './Art/egg_loading/egg_loading.gif',
    author: 'Ulisse Dantas',
    githubLink: 'https://github.com/ulissesnew'
  },
  {
    artName: 'We stay at home to save lives',
    pageLink: './Art/Shatabdi/index.html',
    imageLink: './Art/Shatabdi/WE STAY AT HOME TO SAVE LIVES.gif',
    author: 'Shatabdi Roy',
    githubLink: 'https://github.com/RoyShatabdi'
  },
  {
    artName: 'Animatron',
    pageLink: './Art/animatronky/index.html',
    imageLink: './Art/animatronky/trance.gif',
    author: 'kylenrich',
    githubLink: 'https://github.com/kylenrich24'
  },
  {
    artName: 'bouncing ball',
    pageLink: './Art/alexgp/index.html',
    imageLink: './Art/Alexgp/bouncegif.gif',
    author: 'AlexGP257',
    githubLink: 'https://github.com/Alexgp257'
  },
  {
    artName: 'Cool Waves',
    pageLink: './Art/RaulC/index.html',
    imageLink: './Art/RaulC/coolwaves.gif',
    author: 'Raul Contreras',
    githubLink: 'https://github.com/rcc01'
  },
  {
    artName: 'Snowfall',
    pageLink: './Art/chaitali_snowfall/index.html',
    imageLink: './Art/chaitali_snowfall/snowgif.gif',
    author: 'Chaitali',
    githubLink: 'https://github.com/chaitali-more'
  },
  {
    artName: 'Rotate Circle',
    pageLink: './Art/dimor/animation.html',
    imageLink: './Art/dimor/rotate.gif',
    author: 'dimor',
    githubLink: 'https://github.com/dimor'
  },
  {
    artName: 'Hello world',
    pageLink: './Art/warren8689/index.html',
    imageLink: './Art/warren8689/screenshot.png',
    author: 'Warren',
    githubLink: 'https://github.com/warrren8689'
  },
  {
    artName: '360 Varial Kickflip',
    pageLink: './Art/DICHAMOTO/index.html',
    imageLink: './Art/DICHAMOTO/360_Varial_Kickflip.gif',
    author: 'DICHAMOTO',
    githubLink: 'https://github.com/DICHAMOTO'
  },
  {
    artName: 'Crazy Square',
    pageLink: './Art/colorSquare/index.html',
    imageLink: './Art/colorSquare/colorsquare.gif',
    author: 'TiagoChicoo',
    githubLink: 'https://github.com/tiagochicoo'
  },
  {
    artName: 'Alexhover',
    pageLink: './Art/Alexhover/index.html',
    imageLink: './Art/Alexhover/Alexhover.gif',
    author: 'Alex',
    githubLink: 'https://github.com/alesgainza'
  },
  {
    artName: 'Imperial CSS Driod',
    pageLink: './Art/Imperial_CSS_Driod/index.html',
    imageLink: './Art/Imperial_CSS_Driod/ImperialDriod.gif',
    author: 'Captian-Rocket',
    githubLink: 'https://github.com/captian-rocket'
  },
  {
    artName: 'HamidAnime',
    pageLink: './Art/HamidAnime/index.html',
    imageLink: './Art/HamidAnime/Capture.gif',
    author: 'Hamid',
    githubLink: 'https://github.com/HamidGoudarzi1988'
  },
  {
    artName: 'Imperial CSS Driod',
    pageLink: './Art/Imperial_CSS_Driod/index.html',
    imageLink: './Art/Imperial_CSS_Driod/ImperialDriod.gif',
    author: 'Captian-Rocket',
    githubLink: 'https://github.com/captian-rocket'
  },
  {
    artName: 'Mario Game',
    pageLink: './Art/emmeiwhite/index.html',
    imageLink: './Art/emmeiwhite/mario-game.gif',
    author: 'Emmeiwhite',
    githubLink: 'https://github.com/emmeiwhite'
  },
  {
    artName: '360 Varial Kickflip',
    pageLink: './Art/DICHAMOTO/index.html',
    imageLink: './Art/DICHAMOTO/360_Varial_Kickflip.gif',
    author: 'DICHAMOTO',
    githubLink: 'https://github.com/DICHAMOTO'
  },
  {
    artName: 'Bouncer the Bouncy Box',
    pageLink: './Art/RussD/index.html',
    imageLink: './Art/RussD/bouncer-the-bouncy-box.png',
    author: 'Russell',
    githubLink: 'https://github.com/rdyer07'
  },
  {
    artName: '3D Infinite Loop Sprites Cards',
    pageLink: './Art/luiavag/index.html',
    imageLink: './Art/luiavag/luiavag_3D_Infinite_Loop.gif',
    author: 'LuVAGu',
    githubLink: 'https://github.com/luiavag'
  },
  {
    artName: 'Star Wars',
    pageLink: './Art/ChiragAgarwal/index.html',
    imageLink: './Art/ChiragAgarwal/star_wars.gif',
    author: 'Chirag Agarwal',
    githubLink: 'https://github.com/chiragragarwal'
  },
  {
    artName: 'ImageGallery',
    pageLink: './Art/Hoverimage/index.html',
    imageLink: './Art/Hoverimage/hoverimage.gif',
    author: 'Siddhant Jain',
    githubLink: 'https://github.com/Sid-web6306'
  },
  {
    artName: 'characterwalking',
    pageLink: './Art/characterwalkingChetan/index.html',
    imageLink: './Art/characterwalkingChetan/image.png',
    author: 'Chetan Muliya',
    githubLink: 'https://github.com/chetanmuliya'
  },
  {
    artName: 'Grow',
    pageLink: './Art/octavioLafourcade/index.html',
    imageLink: './Art/octavioLafourcade/animation.gif',
    author: 'Octavio Lafourcade',
    githubLink: 'https://github.com/tavolafourcade'
  },
  {
    artName: 'Slats',
    pageLink: './Art/Sagaquisces/index.html',
    imageLink: './Art/Hoverimage/slats.gif',
    author: 'Michael David Dunlap',
    githubLink: 'https://github.com/sagaquisces'
  },
  {
    artName: 'Coffee',
    pageLink: './Art/animate-coffee/index.html',
    imageLink: './Art/animate-coffee/ezgif.com-video-to-gif.gif',
    author: 'Elise Welch',
    githubLink: 'https://github.com/EliseWelch'
  },
  {
    artName: 'Blended',
    pageLink: './Art/Pro-animate/index.html',
    imageLink: './Art/Pro-animate/Blended.gif',
    author: 'Promise Nwafor',
    githubLink: 'https://github.com/emPro-source'
  },
  {
    artName: 'sproutseeds',
    pageLink: './Art/sproutseeds/index.html',
    imageLink: 'https://codepen.io/_Sabine/pen/yGGLON',
    author: '_Sabine'
  },
  {
    artName: 'aninikhil',
    pageLink: './Art/aninikhil/index.html',
    imageLink: './Art/aninikhil/nik.jpg',
    author: 'Nikhil N G',
    githubLink: 'https://github.com/nikhilng99'
  },
  {
    artName: 'Playballs',
    pageLink: './Art/playballs/index.html',
    imageLink: './Art/playballs/playballs.gif',
    author: 'Omar Jabaly',
    githubLink: 'https://github.com/Omarjabaly'
  },
  {
    artName: 'simpleAnimation',
    pageLink: './Art/cazabe/index.html',
    imageLink: './Art/cazabe/mrRobot.png',
    author: 'cazabe',
    githubLink: 'https://github.com/cazabe'
  },
  {
    artName: 'Dragon',
    pageLink: './Art/Dragon/index.html',
    imageLink: './Art/Joy/smallDragon.gif',
    author: 'nikicivan',
    githubLink: 'https://github.com/nikicivan'
  },
  {
    artName: 'TypingAnimation',
    pageLink: './Art/yogi_the_bear/index.html',
    imageLink: './Art/yogi_the_bear/my_animation.gif',
    author: 'yogev',
    githubLink: 'https://github.com/yogevHenig'
  },
  {
    artName: 'Mario Kart Animation',
    pageLink: './Art/mario2/index.html',
    imageLink: './Art/mario2/mario.png',
    author: 'Sakshi Sinha',
    githubLink: 'https://github.com/sakshi-1'
  },
  {
    artName: 'NarutoAnimation',
    pageLink: './Art/Tgoslee/index.html',
    imageLink: './Art/Tgoslee/Naruto.gif',
    author: 'Trenisha',
    githubLink: 'https://github.com/tgoslee'
  },
  {
    artName: 'Jackony',
    pageLink: './Art/Yaseen_Mohammed/index.html',
    imageLink: './Art/Yaseen_Mohammed/pichatcho.gif',
    author: 'Yaseen_Mohammed',
    githubLink: 'https://yaseenaiman.github.io/'
  },
  {
    artName: 'DVRU',
    pageLink: './Art/dvru/index.html',
    imageLink: './Art/dvru/dvru.gif',
    author: 'dvru',
    githubLink: 'https://github.com/dvru'
  },
  {
    artName: 'Coulisse',
    pageLink: './Art/Ayoubahida/index.html',
    imageLink: './Art/Ayoubahida/coulisseAnimation.gif',
    author: 'Ayoubahida',
    githubLink: 'https://github.com/Ayoubahida'
  },
  {
    artName: 'TextAnimation',
    pageLink: './Art/TextAnimation/index.html',
    imageLink: './Art/TextAnimation/welcome.gif',
    author: 'waleed',
    githubLink: 'https://github.com/waleed-1993'
  },
  {
    artName: 'Animatron',
    pageLink: './Art/Animatron/index.html',
    imageLink: './Art/Joy/trance.gif',
    author: 'farhan',
    githubLink: 'https://github.com/fnahmad'
  },
  {
    artName: 'Sky',
    pageLink: './Art/marijapanic/index.html',
    imageLink: './Art/marijapanic/clouds.gif',
    author: 'marijapanic',
    githubLink: 'https://github.com/marijapanic'
  },
  {
    artName: 'GreenFunnel',
    pageLink: './Art/GreenFunnel/index.html',
    imageLink: './Art/GreenFunnel/green-funnel.gif',
    author: 'sergiorra',
    githubLink: 'https://github.com/sergiorra'
  },
  {
    artName: 'mig',
    pageLink: './Art/mig/index.html',
    imageLink: './Art/mig/squares.gif',
    author: 'mig',
    githubLink: 'https://github.com/miguel231997'
  },
  {
    artName: 'RabbitHopping',
    pageLink: './Art/tigerlight/index.html',
    imageLink: './Art/tigerlight/RabbitHopping.gif',
    author: 'tigerlight',
    githubLink: 'https://github.com/tigerlight'
  },
  {
    artName: 'Picture Pop',
    pageLink: './Art/Ford CSS Animation/index.html',
    imageLink: './Art/Ford CSS Animation/Ford gif.gif',
    author: 'klf006',
    githubLink: 'https://github.com/klf006'
  },
  {
    artName: 'Smoke Animation',
    pageLink: './Art/smoke Animation/index.html',
    imageLink: './Art/smoke Animation/Capture.png',
    author: 'aman-cse',
    githubLink: 'https://github.com/aman-cse'
  },
  {
    artName: 'BH',
    pageLink: './Art/animationBH/index.html',
    imageLink: '',
    author: 'BH',
    githubLink: 'https://github.com/huynhcongbaotran'
  },
  {
    artName: 'bounce',
    pageLink: './Art/naina/index.html',
    imageLink: './Art/naina/bounce.gif',
    author: 'Naina',
    githubLink: 'https://github.com/naina010'
  },
  {
    artName: 'Motivation',
    pageLink: './Art/motivation/index.html',
    imageLink: './Art/motivation/motivation.gif',
    author: 'Art',
    githubLink: 'https://github.com/artbalahadia'
  },
  {
    artName: 'Doraemon-Ball',
    pageLink: './Art/DhirajKaushik/index.html',
    imageLink: './Art/DhirajKaushik/doremon.gif',
    author: 'Dhiraj Kaushik',
    githubLink: 'https://github.com/dhirajkaushik321'
  },
  {
    artName: 'EverettAnimation',
    pageLink: './Art/EverettAnimation/index.html',
    imageLink: './Art/Joy/game.jpg',
    author: 'Claudia',
    githubLink: 'https://github.com/claudiabringaseverett'
  },
  {
    artName: 'helloooo',
    pageLink: './Art/shitman0930/index.html',
    imageLink: './Art/shitman0930/eyes.gif',
    author: 'shitman0930',
    githubLink: 'https://github.com/shitman0930'
  },
  {
    artName: 'Animato',
    pageLink: './Art/panduka_karunasena_animato/index.html',
    imageLink: './Art/panduka_karunasena_animato/animato.gif',
    author: 'panduka karunasena',
    githubLink: 'https://github.com/pandukakarunasena'
  },
  {
    artName: 'anishprj',
    pageLink: './Art/anishprj/index.html',
    author: 'Anish Ghimire',
    githubLink: 'https://github.com/anishprj/'
  },
  {
    artName: 'Toshman Animation',
    pageLink: './Art/Toshman Animation/index.html',
    imageLink: './Art/Toshman Animation/animation demo.gif',
    author: 'Toshman-hub',
    githubLink: 'https://github.com/Toshman-hub'
  },
  {
    artName: 'alexandraturony87',
    pageLink: './Art/alexandraturony87/index.html',
    imageLink: './Art/alexandraturony87/ephiphany.gif',
    author: 'Alexandra Turony',
    githubLink: 'https://github.com/alexandraturony87'
  },
  {
    artName: 'Ball Crazy',
    pageLink: './Art/tanyamiranda/ballcrazy.html',
    imageLink: './Art/tanyamiranda/ballcrazy.gif',
    author: 'Tanya Miranda',
    githubLink: 'https://github.com/tanyamiranda'
  },
  {
    artName: 'Simple Animation Trick!',
    pageLink: './Art/mismail-541/index.html',
    imageLink: './Art/mismail-541/simple-animation-trick.gif',
    author: 'mismail-541',
    githubLink: 'https://github.com/mismail-541'
  },
  {
    artName: 'CORONA TOILET PAPER',
    pageLink: './Art/WissAnimation/index.html',
    imageLink: './Art/WissAnimation/Toiletpaperrun.png',
    author: 'Wiss',
    githubLink: 'https://github.com/Wissemfars'
  },
  {
    artName: 'verticalBarsAnimation',
    pageLink: './Art/verticalBarsAnimation/index.html',
    imageLink: './Art/verticalBarsAnimation/verticalBarsAnimation.gif',
    author: 'Marius Negru',
    githubLink: 'https://github.com/I3lackMarius'
  },
  {
    artName: 'Calcopod',
    pageLink: './Art/Calcopod/index.html',
    imageLink: './Art/Calcopod/giffed.gif',
    author: 'Calcopod',
    githubLink: 'https://github.com/Calcopod'
  },
  {
    artName: 'Robot Dance',
    pageLink: './Art/jnch009/index.html',
    imageLink: './Art/jnch009/robotjnch009.gif',
    author: 'Jeremy Ng',
    githubLink: 'https://github.com/jnch009'
  },
  {
    artName: 'Equalizer',
    pageLink: './Art/prathmeshgujar/index.html',
    imageLink: './Art/prathmeshgujar/equalizer.gif',
    author: 'Prathmesh Gujar',
    githubLink: 'https://github.com/prathmeshgujar'
  },
  {
    artName: 'Castle',
    pageLink: './Art/Yakraj/index.html',
    imageLink: './Art/Yakraj/castle.gif',
    author: 'Yakraj',
    githubLink: 'https://github.com/yakraj'
  },
  {
    artName: 'Shimmering Stars',
    pageLink: './Art/Pranav/index.html',
    imageLink: './Art/Pranav/shimmering-stars.gif',
    author: 'Pranav Sood',
    githubLink: 'https://github.com/prnv06'
  },
  {
    artName: 'Dancing Square',
    pageLink: './Art/chansart/index.html',
    imageLink: './Art/chansart/chansart.gif',
    author: 'Chansart',
    githubLink: 'https://github.com/chansart'
  },
  {
    artName: 'Animatron',
    pageLink: './Art/animatron/index.html',
    imageLink: './Art/animatron/trance.gif',
    author: 'Sujal',
    githubLink: 'https://github.com/Sujal7689'
  },
  {
    artName: 'fire flicker',
    pageLink: './Art/hemantrawat/index.html',
    imageLink: './Art/hemantrawat/index.gif',
    author: 'Hemant Rawat',
    githubLink: 'https://github.com/He-mantRawat'
  },
  {
    artName: 'Bouncing Ball',
    pageLink: './Art/bouncingBall/bouncing ball.html',
    imageLink: './Art/bouncingBall/bouncingball.gif',
    author: 'Pravin deva',
    githubLink: 'https://github.com/pravindeva'
  },
  {
    artName: 'Animated Landing Page',
    pageLink: './Art/animatedLandingPage01/index.html',
    imageLink: './Art/animatedLandingPage01/ezgif.com-video-to-gif',
    author: 'Aneta-s',
    githubLink: 'https://github.com/aneta-s'
  },
  {
    artName: 'Goraved',
    pageLink: './Art/goraved/index.html',
    imageLink: './Art/goraved/goraved_animation.gif',
    author: 'Roman Pobotin (Goraved)',
    githubLink: 'https://github.com/goraved'
  },
  {
    artName: 'Doraemon',
    pageLink: './Art/Ranajit/doraemon.html',
    imageLink: './Art/animatron/doraemon.gif',
    author: 'Ranajit',
    githubLink: 'https://github.com/basak-32'
  },
  {
    artName: 'Ax Dev',
    pageLink: './Art/axdev/test.html',
    imageLink: './Art/axdev/gif.gif',
    author: 'Axel Avila',
    githubLink: 'https://github.com/axavila'
  },
  {
    artName: 'Magic Circle',
    pageLink: './Art/magpiet/index.html',
    imageLink: './Art/magpiet/gif.gif',
    author: 'Magnus Cromwell',
    githubLink: 'https://github.com/magpiet'
  },
  {
    artName: 'Pulsing Circle',
    pageLink: './Art/innape/index.html',
    imageLink: './Art/innape/Pulsing Cirkle.gif',
    author: 'innape',
    githubLink: 'https://github.com/innape'
  },
  {
    artName: 'Bouncing Ball',
    pageLink: './Art/BouncingBall/index.html',
    imageLink: './Art/BouncingBall/BouncingBall.gif',
    author: 'Satish Pokala',
    githubLink: 'https://github.com/Satishpokala124'
  },
  {
    artName: 'Daredevil',
    pageLink: './Art/daredevil/index.html',
    imageLink: './Art/daredevil/daredevil.gif',
    author: 'Vivek Raj',
    githubLink: 'https://github.com/vivekrajx'
  },
  {
    artName: 'hover Me',
    pageLink: './Art/hoverMe/index.html',
    author: 'Bleron88',
    githubLink: 'https://github.com/bleron88'
  },
  {
    artName: "Adam's Animation",
    pageLink: "./Art/Adam's Animation/index.html",
    imageLink: "./Art/Adam's Animation/animation.gif",
    author: 'Adam Hills',
    githubLink: 'https://github.com/adamhills91'
  },
  {
    artName: 'Spin it',
    pageLink: './Art/b-ed/index.html',
    imageLink: './Art/b-ed/Hnet.com-image.gif',
    author: 'Edd',
    githubLink: 'https://github.com/b-ed'
  },
  {
    artName: 'playstation-anim',
    pageLink: './Art/playstation-anim/index.html',
    imageLink: './Art/playstation-anim/ps.gif',
    author: 'seif1125',
    githubLink: 'https://github.com/seif1125'
  },
  {
    artName: 'Ritika',
    pageLink: './Art/Ritika/index.html',
    imageLink: './Art/Ritika/warrior.png',
    author: 'Ritika',
    githubLink: 'https://github.com/Ritika-soni'
  },
  {
    artName: 'Animatron',
    pageLink: './Art/animatron/index.html',
    imageLink: './Art/animatron/colourpencils.png',
    author: 'jahid hasan',
    githubLink: 'https://github.com/jahidhasan299/'
  },
  {
    artName: 'Animatron2',
    pageLink: './Art/Animatron2/index.html',
    imageLink: './Art/Animatron2/trance.gif',
    author: 'PUNKLANCER',
    githubLink: 'https://github.com/PUNKLANCER/'
  },
  {
    artName: 'Text_Animation',
    pageLink: './Art/Text_Animation/index.html',
    imageLink: './Art/Text_Animation/text.gif',
    author: 'Christian',
    githubLink: 'https://github.com/mkBraga'
  },
  {
    artName: 'Practice',
    pageLink: './Art/Practice/index.html',
    imageLink: './Art/Joy/triangle.gif',
    author: 'MuGenFJ',
    githubLink: 'https://github.com/MuGenFJ/'
  },
  {
    artName: 'Tile',
    pageLink: './Art/weilincheng/index.html',
    imageLink: './Art/weilincheng/tile.gif',
    author: 'weilincheng',
    githubLink: 'https://github.com/weilincheng'
  },
  {
    artName: 'TemidoRochaSpin',
    pageLink: './Art/temido_rocha_animation/index.html',
    imageLink: './Art/temido_rocha_animation/TemidoRocha.gif',
    author: 'TemidoRocha',
    githubLink: 'https://github.com/TemidoRocha'
  },
  {
    artName: 'Tile',
    pageLink: './Art/weilincheng/index.html',
    imageLink: './Art/weilincheng/tile.gif',
    author: 'weilincheng',
    githubLink: 'https://github.com/weilincheng'
  },
  {
    artName: 'fire flicker',
    pageLink: './Art/hemantrawat/index.html',
    imageLink: './Art/hemantrawat/index.gif',
    author: 'Hemant Rawat',
    githubLink: 'https://github.com/He-mantRawat'
  },
  {
    artName: 'Bouncing Ball',
    pageLink: './Art/bouncingBall/bouncing ball.html',
    imageLink: './Art/bouncingBall/bouncingball.gif',
    author: 'Pravin deva',
    githubLink: 'https://github.com/pravindeva'
  },
  {
    artName: 'Animated Landing Page',
    pageLink: './Art/animatedLandingPage without bar/index.html',
    imageLink: './Art/animatedLandingPage without bar/ezgif.com-video-to-gif',
    author: 'Aneta-s',
    githubLink: 'https://github.com/aneta-s'
  },
  {
    artName: 'Goraved',
    pageLink: './Art/goraved/index.html',
    imageLink: './Art/goraved/goraved_animation.gif',
    author: 'Roman Pobotin (Goraved)',
    githubLink: 'https://github.com/goraved'
  },
  {
    artName: 'Doraemon',
    pageLink: './Art/Ranajit/doraemon.html',
    imageLink: './Art/animatron/doraemon.gif',
    author: 'Ranajit',
    githubLink: 'https://github.com/basak-32'
  },
  {
    artName: 'Ax Dev',
    pageLink: './Art/axdev/test.html',
    imageLink: './Art/axdev/gif.gif',
    author: 'Axel Avila',
    githubLink: 'https://github.com/axavila'
  },
  {
    artName: 'Magic Circle',
    pageLink: './Art/magpiet/index.html',
    imageLink: './Art/magpiet/gif.gif',
    author: 'Magnus Cromwell',
    githubLink: 'https://github.com/magpiet'
  },
  {
    artName: 'Bouncing Ball',
    pageLink: './Art/Bouncing Ball/index.html',
    imageLink: './Art/cazabe/Bouncing Ball.gif',
    author: 'Satish Pokala',
    githubLink: 'https://github.com/Satishpokala124'
  },
  {
    artName: 'Daredevil',
    pageLink: './Art/daredevil/index.html',
    imageLink: './Art/daredevil/daredevil.gif',
    author: 'Vivek Raj',
    githubLink: 'https://github.com/vivekrajx'
  },
  {
    artName: 'hover Me',
    pageLink: './Art/hoverMe/index.html',
    author: 'Bleron88',
    githubLink: 'https://github.com/bleron88'
  },
  {
    artName: 'Happy Balloon',
    pageLink: './Art/ztollef/index.html',
    imageLink: './Art/ztollef/balloon.gif.',
    author: 'ztollef',
    githubLink: 'https://github.com/ztollef'
  },
  {
    artName: 'playstation-anim',
    pageLink: './Art/playstation-anim/index.html',
    imageLink: './Art/playstation-anim/ps.gif',
    author: 'seif1125',
    githubLink: 'https://github.com/seif1125'
  },
  {
    artName: 'Ritika',
    pageLink: './Art/Ritika/index.html',
    imageLink: './Art/Ritika/warrior.png',
    author: 'Ritika',
    githubLink: 'https://github.com/Ritika-soni'
  },
  {
    artName: 'Animatron',
    pageLink: './Art/animatron/index.html',
    imageLink: './Art/animatron/colourpencils.png',
    author: 'jahid hasan',
    githubLink: 'https://github.com/jahidhasan299/'
  },
  {
    artName: 'Animatron2',
    pageLink: './Art/Animatron2/index.html',
    imageLink: './Art/Animatron2/trance.gif',
    author: 'PUNKLANCER',
    githubLink: 'https://github.com/PUNKLANCER/'
  },
  {
    artName: 'Text_Animation',
    pageLink: './Art/Text_Animation/index.html',
    imageLink: './Art/Text_Animation/text.gif',
    author: 'Christian',
    githubLink: 'https://github.com/mkBraga'
  },
  {
    artName: 'Practice',
    pageLink: './Art/Practice/index.html',
    imageLink: './Art/Joy/triangle.gif',
    author: 'MuGenFJ',
    githubLink: 'https://github.com/MuGenFJ/'
  },
  {
    artName: 'Tile',
    pageLink: './Art/weilincheng/index.html',
    imageLink: './Art/weilincheng/tile.gif',
    author: 'weilincheng',
    githubLink: 'https://github.com/weilincheng'
  },
  {
    artName: 'Circle Pulse',
    pageLink: './Art/circle-pulse/index.html',
    imageLink: './Art/circle-pulse/circle-pulse.gif',
    author: 'jmorr002',
    githubLink: 'https://github.com/jmorr002'
  },
  {
    artName: 'Flare Spin',
    pageLink: './Art/mykz1608/index.html',
    imageLink: '',
    author: 'mykz1608',
    githubLink: 'https://github.com/mykz1608'
  },
  {
    artName: 'MexicanMustache',
    pageLink: './Art/AnimatedMustache/index.html',
    imageLink: './Art/AnimatedMustache/MexicanMustache.gif',
    author: 'Andrés Alonso Gálvez',
    githubLink: 'https://github.com/Dondesconton/'
  },
  {
    artName: 'css',
    pageLink: './Art/2.css/index.html',
    imageLink: './Art/2.css/css.gif'
  },
  {
    artName: 'Square Color Change',
    pageLink: './Art/baesyc/index.html',
    imageLink: './Art/baesyc/square.gif',
    author: 'Baesyc',
    githubLink: 'https://github.com/baesyc'
  },
  {
    artName: 'MexicanMustache',
    pageLink: './Art/AnimatedMustache/index.html',
    imageLink: './Art/AnimatedMustache/MexicanMustache.gif',
    author: 'Andrés Alonso Gálvez',
    githubLink: 'https://github.com/Dondesconton/'
  },
  {
    artName: 'Chanimation',
    pageLink: './Art/Chanimation/index.html',
    imageLink: './Art/Chanimation/dancegif.gif',
    author: 'chandant9',
    githubLink: 'https://github.com/chandant9/'
  },
  {
    artName: 'DancingGroot',
    pageLink: './Art/m-elina/index.html',
    imageLink: './Art/m-elina/groot_animation.gif',
    author: 'Melina',
    githubLink: 'https://github.com/m-elina/'
  },
  {
    artName: 'Animatron',
    pageLink: './Art/animatron/index.html',
    imageLink: './Art/animatron/trance.gif',
    author: 'Andrew',
    githubLink: 'https://github.com/andrewbom/'
  },
  {
    artName: 'rainbows',
    pageLink: './Art/vassilchiev/index.html',
    imageLink: './Art/vassilchiev/giphy.gif',
    author: 'Vassil',
    githubLink: 'https://github.com/vassilchiev/'
  },
  {
    artName: "Zai's Orbitron",
    pageLink: './Art/zai/index.html',
    imageLink: './Art/zai/zais_orbitron.gif',
    author: '5amm5',
    githubLink: 'https://github.com/5amm5965/'
  },
  {
    artName: "404's crying baby page",
    pageLink: './Art/papfal/index.html',
    imageLink: './Art/papfal/HTML-404-Crying-Baby-Page.gif',
    author: 'papfal',
    githubLink: 'https://github.com/papfal/'
  },
  {
    artName: 'ani-3d',
    pageLink: './Art/ani-3d/ani-3d.html',
    imageLink: './Art/ani-3d/ani-3d.gif',
    author: 'clyde166',
    githubLink: 'https://github.com/clyde166/'
  },
  {
    artName: 'Boy',
    pageLink: './Art/Boy/index.html',
    imageLink: './Art/Boy/Boy with house.png',
    author: 'Gajhendran',
    githubLink: 'https://github.com/Gajhendran/'
  },
  {
    artName: 'Funimation',
    pageLink: './Art/Funimation/index.html',
    imageLink: './Art/Funimation/Funimation.gif',
    author: 'Pratik',
    githubLink: 'https://github.com/pratikrana1998/'
  },
  {
    artName: 'Jungle Monkey',
    pageLink: './Art/AMCodin/index.html',
    imageLink: './Art/AMCodin/monkey.gif',
    author: 'AMCodin',
    githubLink: 'https://github.com/amcodin'
  },
  {
    artName: 'bellow',
    pageLink: './Art/fran/index.html',
    imageLink: './Art/fran/bellow.gif',
    author: 'franzwah',
    githubLink: 'https://github.com/franzwah'
  },
  {
    artName: 'Typing Indicator',
    pageLink: './Art/jacob-bacon/index.html',
    imageLink: './Art/jacob-bacon/jacob-bacon-art.JPG',
    author: 'jacob-bacon',
    githubLink: 'https://github.com/jacob-bacon'
  },
  {
    artName: 'Colination',
    pageLink: './Art/colination/index.html',
    imageLink: './Art/colination/animation.png',
    author: 'colinJR95',
    githublink: 'https://github.com/colinJR95'
  },
  {
    artName: 'Glowing Circle by Leem Plays',
    pageLink: './Art/AliHaidar/index.html',
    imageLink: './Art/AliHaidar/giphy.gif',
    author: 'alihaidar2950',
    githubLink: 'https://github.com/alihaidar2950'
  },
  {
    artName: 'bouncy-ball',
    pageLink: './Art/bouncy-ball/ty.html',
    imageLink: './Art/bouncy-ball/bouncy-ball.gif',
    author: 'Huang Yi-Ting',
    githubLink: 'https://github.com/yiting76'
  },
  {
    artName: 'bouncy-ball',
    pageLink: './Art/bouncy-ball/ty.html',
    imageLink: './Art/bouncy-ball/bouncy-ball.gif',
    author: 'Huang Yi-Ting',
    githubLink: 'https://github.com/yiting76'
  },
  {
    artName: 'Tronix',
    pageLink: './Art/visiona/index.html',
    imageLink: './Art/visiona/tronix.gif',
    author: 'visiona',
    githubLink: 'https://github.com/visiona'
  },
  {
    artName: 'Synchronization',
    pageLink: './Art/synchronization!/synchronization',
    imageLink: './Art/synchronization/synchronized_Dots.gif',
    author: 'Pranjal',
    githublink: 'https://github.com/Pranjal705'
  },
  {
    artName: 'Random Squares',
    pageLink: './Art/Monitha/index.html',
    author: 'Monitha',
    githubLink: 'https://github.com/dmonitha'
  },
  {
    artName: 'Walking-Man-Front',
    pageLink: './Art/Akhil/index.html',
    imageLink: './Art/Akhil/Walking-man-front.gif',
    author: 'Akhil',
    githubLink: 'https://github.com/akhils95'
  },
  {
    artName: 'Cow-cat',
    pageLink: './Art/Cow-cat/index.html',
    imageLink: './Art/Cow-cat/Cow-cat.gif',
    author: 'Galia',
    githubLink: 'https://github.com/galiarudenko'
  },
  {
    artName: 'Rainb0w',
    pageLink: './Art/Duka/index.html',
    imageLink: './Art/Duka/rainbow.gif',
    author: 'Duka',
    githubLink: 'https://github.com/DusanKrcmarik'
  },
  {
    artName: 'Indian',
    pageLink: './Art/Indian/index.html',
    imageLink: './Art/Indian/Indian.gif',
    author: 'Duka',
    githubLink: 'https://github.com/ndvishruth'
  },
  {
    artName: 'Animatron',
    pageLink: './Art/sanmitra/index.html',
    imageLink: './Art/sanmitra/index.gif',
    author: 'sanmitra',

    githubLink: 'https://github.com/sanmitra1999'
  },
  {
    artName: 'Ball-clear',
    pageLink: './Art/Naok000/index.html',
    imageLink: './Art/Naok000/ball-clear.gif',
    author: 'Naok000',
    githubLink: 'https://github.com/Naok000'
  },
  {
    artName: 'Mario_Kart_Animation',
    pageLink: './Art/Mario_Kart_Animation/index.html',
    imageLink: './Art/Mario_Kart_Animation/Mario.png',
    author: 'AnsonAMS',
    githubLink: 'https://github.com/AnsonAMS'
  },
  {
    artName: 'Microsoft_animation',
    pageLink: './Art/SaumyaBhatt/index.html',
    imageLink: './Art/SaumyaBhatt/Animation.gif',
    author: 'Saumya-Bhatt',
    githubLink: 'https://github.com/Saumya-Bhatt'
  },
  {
    artName: 'Falling',
    pageLink: './Art/Sfrench5/index.html',
    imageLink: './Art/Sfrench5/Falling.gif',
    author: 'Sfrench5',
    githubLink: 'https://github.com/Sfrench5'
  },
  {
    artName: 'Dragon_Loading',
    pageLink: './Art/Dragon_Loading/index.html',
    imageLink: './Art/Dragon_Loading/DragonLoading.gif',
    author: 'Prasad',
    githubLink: 'https://github.com/PrasadM07'
  },
  {
    artName: 'Animatrix',
    pageLink: './Art/Animatrix/index.html',
    imageLink: './Art/Animatrix/Animatrix.png',
    author: 'soutog',
    githubLink: 'https://github.com/soutog'
  },
  {
    artName: 'Simple-Loading',
    pageLink: './Art/Loading/loading.html',
    imageLink: './Art/Loading/load.gif',
    author: 'Vijay',
    githubLink: 'https://github.com/VijayVjCuber'
  },
  {
    artName: 'Fiyi-Animation',
    pageLink: './Art/Fiyi-Animation/index.html',
    imageLink: './Art/Fiyi-Animation/relax_smile.gif',
    author: 'Fiyi-A',
    githubLink: 'https://github.com/Fiyi-A'
  },
  {
    artName: 'Colored Bars',
    pageLink: './Art/mleblanc94/mleblanc94_html_Animation-Nation.html',
    imageLink: './Art/mleblanc94/ColoredBars.gif',
    author: 'mleblanc94',
    githubLink: 'https://github.com/mleblanc94'
  },
  {
    artName: 'animeR',
    pageLink: './Art/animeR/index.html',
    imageLink: './Art/animeR/animeR.gif',
    author: 'Rajneesh',
    githubLink: 'https://github.com/rajneeshk94'
  },
  {
    artName: 'Sunset-City',
    pageLink: './Art/jyun9504/index.html',
    imageLink: './Art/jyun9504/sunset-city.gif',
    author: 'jyun9504',
    githubLink: 'https://github.com/jyun9504'
  },
  {
    artName: 'brianbottle',
    author: 'brian',
    pageLink: './Art/brianbottle/index.html',
    imageLink: './Art/brianbottle/bottle.gif',
    githubLink: 'https://github.com/brianabplanalp1'
  },
  {
    artName: 'Shapes',
    pageLink: './Art/mark-marchant/index.html',
    imageLink: './Art/mark-marchant/shapes.png',
    author: 'Mark Marchant',
    githubLink: 'https://github.com/jtla3/Animation-Nation'
  },
  {
    artName: 'Loading',
    pageLink: './Art/NoumanAziz/Loading.html',
    videoLink: './Art/NoumanAziz/loading.gif',
    author: 'NoumanAziz',
    githubLink: 'https://github.com/NoumanAziz'
  },
  {
    artName: `Galek's Simple Animation`,
    pageLink: './Art/GalekAnimation/index.html',
    imageLink: './Art/GalekAnimation/simpleanimation.gif',
    author: 'Adam Galek',
    githubLink: 'https://github.com/TheGalekxy'
  },
  {
    artname: 'Rainbow animation',
    pageLink: './Art/Rainbow/index.html',
    imageLink: './Art/Rainbow/rainbow.gif',
    author: 'Mohanraj',
    githubLink: 'https://github.com/chelladuraimohanraj/Animation-Nation'
  },
  {
    artName: `Cyan Loading Animation`,
    pageLink: './Art/Wannesds/index.html',
    imageLink: './Art/Wannesds/Wannesds.gif',
    author: 'Wannes Dieltiens',
    githubLink: 'https://github.com/Wannesds'
  },
  {
    artName: 'Animatron',
    pageLink: './Art/Animatron/index.html',
    imageLink: './Art/Animatron/trance.gif',
    author: 'Gihan Balasuriya',
    githubLink: 'https://github.com/gihanbalasuriya'
  },
  {
    artName: 'Light text blink',
    pageLink: './Art/Mani-textlight-blink/index.html',
    imageLink: './Art/Mani-textlight-blink/light-blink-text.gif',
    author: 'Mani Pandian',
    githubLink: 'https://github.com/Manipandian'
  },
  {
    artName: 'Circle',
    pageLink: './Art/PoKai/index.html',
    imageLink: './Art/PoKai/circle.png',
    author: 'PoKai Chang',
    githubLink: 'https://github.com/st875052018'
  },
  {
    artName: 'animatron',
    pageLink: './Art/animatron/index.html',
    imageLink: './Art/animatron/trance.gif',
    author: 'Christy',
    githubLink: 'https://github.com/ChristyLucid'
  },
  {
    artName: 'bouncing_ball',
    pageLink: './Art/bouncing_ball/bouncing_ball.html',
    imageLink: './Art/bouncing_ball/bouncing-ball.gif',
    author: 'Nirmalie',
    githubLink: 'https://github.com/nirmalieo3'
  },
  {
    artName: 'Rocket',
    pageLink: './Art/Rocket/index.html',
    imageLink: './Art/Rocket/rocket.gif',
    author: 'Jose Diaz',
    githubLink: 'https://github.com/josegerard2000'
  },
  {
    artName: 'simpleG',
    pageLink: './Art/simpleG/index.html',
    imageLink: './Art/simpleG/kitty.jpg',
    author: 'gargeper',
    githubLink: 'https://github.com/gargeper'
  },
  {
    artName: 'BounceFace',
    pageLink: './Art/ainamation/index.html',
    imageLink: './Art/ainamation/ainamation.gif',
    author: 'Ainara Saralegui',
    githubLink: 'https://github.com/asaralegui'
  },
  {
    artName: 'Text Flow',
    pageLink: './Art/ConnerCoding/index.html',
    imageLink: './Art/ConnerCoding/ztmanimation.gif',
    author: 'Conner Schiller',
    githubLink: 'https://github.com/ConnerCoding'
  },
  {
    artName: 'Glow',
    pageLink: './Art/Glow/index.html',
    imageLink: './Art/Glow/Glow.png',
    author: 'Joaquin Castillo',
    githubLink: 'https://github.com/JuakoDev'
  },
  {
    artName: 'Heart Real',
    pageLink: './Art/riddhax/index.html',
    imageLink: './Art/riddhax/index.gif',
    author: 'Riddhax',
    githubLink: 'https://github.com/riddhax'
  },

  {
    artName: 'Balls',
    pageLink: './Art/Paul - Simple Annoying Balls/index.html',
    imageLink: './Art/Paul - Simple Annoying Balls/Balls.gif',
    author: 'Paul',
    githubLink: 'https://github.com/psr83'
  },

  {
    artname: 'Square-Move',
    pageLink: './Art/Poonam/square.html',
    imageLink: './Art/Poonam/square_gif.gif',
    author: 'Poonam',
    githubLink: 'https://github.com/poonampant'
  },

  {
    artname: 'JesseEarley',
    pageLink: './Art/JesseEarley/index.html',
    imageLink: './Art/JesseEarley/index.gif',
    author: 'JesseEarley',
    githubLink: 'https://github.com/JesseEarley'
  },
  {
    artname: 'Hacktoberfest 2020',
    pageLink: './Art/taepal467/index.html',
    imageLink: './Art/taepal467/hiclipart.com (1).png',
    author: 'Chantae P.',
    githubLink: 'https://github.com/taepal467'
  },
  {
    artName: 'Animatron',
    pageLink: './Art/animatron/triangle/index.html',
    imageLink: './Art/animatron/trance.gif',
    author: 'Deborah',
    githubLink: 'https://github.com/dluckey123'
  },
  {
    artName: 'Animatron',
    pageLink: './Art/animatron/triangle/index.html',
    imageLink: './Art/animatron/trance.gif',
    author: 'Deborah',
    githubLink: 'https://github.com/dluckey123'
  },
  {
    artname: 'Animate',
    pageLink: '/codepen/animation/src/index.html',
    imageLink: 'Animation',
    author: 'Altamas khan',
    githubLink: 'https://github.com/Altamas2049'
  },
  {
    artName: 'Spin',
    pageLink: './Art/Spin/allli.html',
    imageLink: './Art/Spin/allli.gif',
    author: 'Victor Winner',
    githubLink: 'https://github.com/Vicwin13'
  },
  {
    artName: 'Spinner',
    pageLink: './Art/nishantpandey/allli.html',
    imageLink: './Art/nishantpandey/allli.gif',
    author: 'Nishant Pandey',
    githubLink: 'https://github.com/mrpandey1'
  },
  {
    artName: 'Hacktober Test',
    pageLink: './Art/bajancode/index.html',
    imageLink: './Art/BajanCode/index.gif',
    author: 'bajancode',
    githubLink: 'https://github.com/bajancode'
  },
  {
    artName: 'ZTM anim',
    pageLink: './Art/ayushi2410/index.html',
    imageLink: './Art/ayushi2410/ayushi2410.gif',
    author: 'Ayushi2410',
    githubLink: 'https://github.com/ayushi2410'
  },
  {
    artName: 'misaelsantos',
    pageLink: './Art/misaelsantos/index.html',
    imageLink: './Art/misaelsantos/neohack.gif',
    author: 'Misael Santos',
    githubLink: 'https://github.com/MisaelSantos'
  },
  {
    artName: 'I am a Developer',
    pageLink: './Art/Kuroyza/Iam-a-developer.html',
    imageLink: './Art/Kuroyza/Iam-a-developer.gif',
    author: 'Kuroyza',
    githubLink: 'https://github.com/kuroyza'
  },
  {
    artName: 'simple box',
    pageLink: './Art/Box/index.html',
    imageLink: './Art/Box/static_image.jpg',
    author: 'Abishek shah',
    githubLink: 'https://github.com/abishek-sha-256'
  },
  {
    artname: 'Starry-sky',
    pageLink: './Art/starry-night/index.html',
    imageLink: './Art/starry-night/stars',
    author: 'Taima Khawaldeh',
    githubLink: 'https://github.com/taimakh'
  },
  {
    artName: 'Project Gallery',
    pageLink: './Art/hulya/index.html',
    imageLink: './Art/hulya/gallery.gif',
    author: 'Hulya Karakaya',
    githubLink: 'https://github.com/hulyak'
  },
  {
    artName: 'animation',
    pageLink: './Art/sameer786/animation.html',
    imageLink: './Art/sameer786/radius.gif',
    author: 'sameer',
    githubLink: 'https://github.com/sameer8605'
  },
  {
    artName: 'ArrowWave',
    pageLink: './Art/ArrowWave/index.html',
    imageLink: './Art/ArrowWave/ArrowWave.gif',
    author: 'Gabriel',
    githubLink: 'https://github.com/GabrielTeixeiraC'
  },
  {
    artName: 'The 4-Ever Loop',
    pageLink: './Art/the-4ever-loop/index.html',
    imageLink: './Art/the-4ever-loop/rotate.gif',
    author: 'Luciano M.',
    githubLink: 'https://github.com/LucianoWebDev'
  },
  {
    artName: 'Running Car',
    pageLink: './Art/Running-Car/index.html',
    imageLink: './Art/Running-Car/Running-car.PNG',
    author: 'Ermias',
    githubLink: 'https://github.com/ermiaskidane'
  },
  {
    artname: 'Youssef',
    pageLink: './Art/Youssef/index.html',
    imageLink: './Art/Youssef/fd8_AX.gif',
    author: 'Youssef',
    githubLink: 'https://github.com/youssefhany96'
  },
  {
    artName: 'The 4-Ever Loop',
    pageLink: './Art/the-4ever-loop/index.html',
    imageLink: './Art/the-4ever-loop/rotate.gif',
    author: 'Luciano M.',
    githubLink: 'https://github.com/LucianoWebDev'
  },

  {
    artName: 'Itried',
    pageLink: '/Art/Itried/animation.html',
    author: 'Harsha',
    githublink: 'https://github.com/HarshaKumar23'
  },
  {
    artName: 'Snail Zoom',
    pageLink: './Art/rbhachu/index.html',
    imageLink: './Art/rbhachu/snail.gif',
    author: 'Bhachu R.',
    githubLink: 'https://github.com/rbhachu'
  },
  {
    artName: 'Mini Text Animation',
    pageLink: './Art/text-mini-animation/index.html',
    imageLink: './Art/text-mini-animation/text-anime.gif',
    author: 'Chinel',
    githubLink: 'https://github.com/chinel'
  },
  {
    artName: 'Square loader',
    pageLink: './Art/square_loading/index.html',
    imageLink: './Art/square_loading/square_loading',
    author: 'Marek Chasák',
    githubLink: 'https://github.com/mchasak'
  },
  {
    artName: 'Stairs Text',
    pageLink: './Art/StairsText/index.html',
    imageLink: './Art/StairsText/stairs-text.gif',
    author: 'Noam K.',
    githubLink: 'https://github.com/noamkanonich'
  },
  {
    artName: 'animation',
    pageLink: './Art/sameer786/animation.html',
    imageLink: './Art/sameer786/radius.gif',
    author: 'sameer',
    githubLink: 'https://github.com/sameer8605'
  },
  {
    artName: 'Spinning is a good trick',
    pageLink: './Art/garrod90/index.html',
    imageLink: './Art/garrod90/craigsGif.gif',
    author: 'Craig, G',
    githubLink: 'https://github.com/garrod90'
  },
  {
    artName: 'Snail Zoom',
    pageLink: './Art/rbhachu/index.html',
    imageLink: './Art/rbhachu/snail.gif',
    author: 'Bhachu R.',
    githubLink: 'https://github.com/rbhachu'
  },
  {
    artName: 'Mini Text Animation',
    pageLink: './Art/text-mini-animation/index.html',
    imageLink: './Art/text-mini-animation/text-anime.gif',
    author: 'Chinel',
    githubLink: 'https://github.com/chinel'
  },
  {
    artName: 'Square loader',
    pageLink: './Art/square_loading/index.html',
    imageLink: './Art/square_loading/square_loading',
    author: 'Marek Chasák',
    githubLink: 'https://github.com/mchasak'
  },
  {
    artName: 'Stairs Text',
    pageLink: './Art/StairsText/index.html',
    imageLink: './Art/StairsText/stairs-text.gif',
    author: 'Noam K.',
    githubLink: 'https://github.com/noamkanonich'
  },
  {
    artName: 'animation',
    pageLink: './Art/sameer786/animation.html',
    imageLink: './Art/sameer786/radius.gif',
    author: 'sameer',
    githubLink: 'https://github.com/sameer8605'
  },

  {
    pageLink: './Art/radar animation/index.html',
    imageLink: './Art/radar.gif',
    author: 'Anup',
    githubLink: 'https://github.com/paddybaba'
  },
  {
    pageLink: './Art/sameer786/animation.html',
    imageLink: './Art/sameer786/radius.gif',
    author: 'sameer',
    githubLink: 'https://github.com/sameer8605'
  },
  {
    pageLink: './Art/radar animation/index.html',
    imageLink: './Art/radar',
    author: 'Anup',
    githubLink: 'https://github.com/paddybaba'
  },
  {
    pageLink: './Art/sameer786/animation.html',
    imageLink: './Art/sameer786/radius.gif',
    author: 'sameer',
    githubLink: 'https://github.com/sameer8605'
  },
  {
    artName: 'Friendly Ghost',
    pageLink: './Art/ristotoldsep/index.html',
    author: 'Risto Tõldsep',
    githubLink: 'https://github.com/ristotoldsep'
  },
  {
    artName: 'Friendly Ghost',
    pageLink: './Art/ristotoldsep/index.html',
    author: 'Risto Tõldsep',
    githubLink: 'https://github.com/ristotoldsep'
  },
  {
    artName: 'sritron',
    pageLink: './Art/sritron/index.html',
    imageLink: './Art/sritron/trance.gif',
    author: 'Srinivas',
    githubLink: 'https://github.com/sri189ms'
  },
  {
    artName: 'Friendly Ghost',
    pageLink: './Art/ristotoldsep/index.html',
    author: 'Risto Tõldsep',
    githubLink: 'https://github.com/ristotoldsep'
  },
  {
    artName: 'Sun Rise Time',
    pageLink: './Art/gurprtAnim/index.html',
    imageLink: './Art/gurprtAnim/gurAnim.gif',
    author: 'Gurpreet',
    githubLink: 'https://github.com/gur-p-reet'
  },
  {
    artName: 'Personal Info',
    pageLink: './Art/Personal_info/triangle/index.html',
    imageLink: './Art/Personal_info/trance.gif',
    author: 'Naim Uddin',
    githubLink: 'https://github.com/Naim365'
  },
  {
    artName: 'Shining Text',
    pageLink: './Art/MaxieTextShineOn/index.html',
    imageLink: './Art/MaxieTextShineOn/maxie-text-shine-on.gif',
    author: 'maxie7',
    githubLink: 'https://github.com/maxie7'
  },
  {
    artName: 'Spinning Box',
    pageLink: './Art/KccbzZ/index.html',
    imageLink: './Art/KccbzZ/cover.png',
    author: 'KccbzZ',
    githubLink: 'https://github.com/KccbzZ'
  },
  {
    artName: 'Age Disgracefully',
    pageLink: './Art/ynoden/index.html',
    imageLink: './Art/ynoden/Age_Disgracefully.gif',
    author: 'yusefnoden',
    githubLink: 'https://github.com/yusefnoden'
  },
  {
    artname: 'jimanimation',
    pageLink: './Art/jimanimation/index.html',
    imageLink: './Art/jimanimation/bouncy.gif',
    author: 'Jimin',
    githubLink: 'https://github.com/jimijos'
  },

  {
    artName: 'Meme Animation',
    pageLink: './Art/just_for_fun/index.html',
    imageLink: './Art/just_for_fun/image.gif',
    author: 'Rahul Negi',
    githubLink: 'https://github.com/rahulnegi20'
  },
  {
    artName: 'Stretch ZTM',
    pageLink: './Art/animation_gn/index.html',
    imageLink: './Art/animation_gn/animation_gn.gif',
    author: 'gnyokota',
    githubLink: 'https://github.com/gnyokota'
  },
  {
    artname: 'AnimationCom',
    pageLink: './Art/Anita/AnimationCom/triangle.html',
    imageLink: './Art/AnimationCom/header.jpg',
    author: 'Anita',
    githubLink: 'https://github.com/anita-tsai'
  },
  {
    artName: 'Cards',
    pageLink: './Art/cards/index.html',
    imageLink: './Art/cards/cards.gif',
    author: 'networkdavit',
    githubLink: 'https://github.com/networkdavit'
  },
  {
    artName: "Lidor'sAnimation",
    pageLink: "./Art/Lidor's Animation/index.html",
    imageLink: "./Art/Lidor's Animation/animation.gif",
    author: 'LidorAsher',
    githubLink: 'https://github.com/lidorasher11'
  },
  {
    artName: "Shiff's Animation",
    pageLink: './Art/myAnimation/index.html',
    imageLink: './Art/myAnimation/myanimation.gif',
    author: 'Shifa',
    githubLink: 'https://github.com/ShifaShirin'
  },
  {
    artName: 'ani-1trial',
    pageLink: './Art/ani-1trial/index.html',
    imageLink: './Art/ani-1trial/ani-gif.gif',
    author: 'tru-izo',
    githubLink: 'https://github.com/tru-izo'
  },
  {
    artName: 'Air_Balloon',
    pageLink: './Art/Air_Balloon/index.html',
    imageLink: './Art/Air_Balloon/balloon.gif',
    author: 'Abha',
    githubLink: 'https://github.com/Abha-1281'
  },
  {
    artName: 'Camp Fire',
    pageLink: './Art/camp_fire/index.html',
    imageLink: './Art/camp_fire/camp_fire.gif',
    author: 'Chansoo',
    githubLink: 'https://github.com/ChansooKim316'
  },
  {
    artName: 'rubberband Red',
    pageLink: './Art/ou79/index.html',
    imageLink: './Art/rubberbandRed.gif',
    author: 'ou79',
    githubLink: 'https://github.com/ou79'
  },
  {
    artName: 'ColorChanger',
    pageLink: './Art/ColorChanger/index.html',
    imageLink: './Art/color-changer.gif',
    author: 'Atallah-Nadhir',
    githubLink: 'https://github.com/Atallah-Nadhir'
  },
  {
    artName: 'PONG Animation',
    pageLink: './Art/walkitoff/index.html',
    imageLink: './Art/walkitoff/gif.gif',
    author: 'Tyler Dollick',
    githubLink: 'https://github.com/walkitoff'
  },
  {
    artname: 'Animatron',
    pageLink: './Art/mbargaedge/index.html',
    imageLink: './Art/mbargaedge/animatron.gif',
    author: 'Mbarga',
    githubLink: 'https://github.com/marcelmbarga/'
  },
  {
    artName: 'House',
    pageLink: './Art/TTD/triangle/index.html',
    imageLink: './Art/TTD/house.gif',
    author: 'TanyaTD',
    githubLink: 'https://github.com/TTD126'
  },
  {
    artName: 'Spinning Title',
    pageLink: './Art/ljBeast21ldj/index.html',
    imageLink: './Art/ljBeast21ldj/firstGIF.gif',
    author: 'Larry',
    githubLink: 'https://github.com/ljBeast21ldj'
  },
  {
    artName: 'Heart pulsation',
    pageLink: './Art/Sallah/index.html',
    imageLink: './Art/Sallah/Heart-Pulsation.png',
    author: 'Sallah',
    githubLink: 'https://github.com/SallahTech'
  },
  {
    artName: 'MubbeAnimation',
    pageLink: './Art/Mubbe/index.html',
    imageLink: './Art/Mubbe/MubbeAnimation.gif',
    author: 'Mubarak',
    githubLink: 'https://github.com/mual5746'
  },
  {
    pageLink: './Art/neon-glowing-text/index.html',
    imageLink: './Art/neon-glowing-text/glowing-text-GIF.gif',
    author: 'Adri',
    githubLink: 'https://github.com/adrimual'
  },
  {
    artName: 'Simple Animation',
    pageLink: './Art/simple animation/transition.html',
    imageLink: './Art/simple animation/animatee.gif',
    author: 'Rudimental',
    githubLink: 'https://github.com/rudimental-again'
  },
  {
    artName: 'gbArt',
    pageLink: './Art/gbArt/index.html',
    imageLink: './Art/gbArt/shapeFlip.gif',
    author: 'Gary Bergman',
    githubLink: 'https://github.com/Gary-Bergman'
  },
  {
    artName: "Turtando's Animation",
    pageLink: './Art/turtando/animation.html',
    imageLink: './Art/Turtando/happyhalloween.gif',
    author: 'Turtando',
    githubLink: 'https://github.com/Turtando'
  },
  {
    artName: 'Bouncing Balls',
    pageLink: './Art/EyeOfAthena/index.html',
    imageLink: './Art/EyeOfAthena/cover.png',
    author: 'EyeOfAthena',
    githubLink: 'https://github.com/EyeOfAthena/bouncing-ball'
  },
  {
    artName: 'Otherside',
    pageLink: './Art/Otherside/ubi.html',
    imageLink: './Art/Otherside/recording.gif',
    author: 'Ubibimbap',
    githubLink: 'https://github.com/Ubibimbap'
  },
  {
    artName: 'Basketball God',
    pageLink: './Art/Sim-animation/index.html',
    imageLink: './Art/Sim-animation/project-screenshot.png',
    author: 'Sim',
    githubLink: 'https://github.com/sim-a-19'
  },
  {
    artName: "Ziyao's Animation",
    pageLink: './Art/robot/robot_index.html',
    imageLink: './Art/robot/robot.gif',
    author: 'Ziyao',
    githubLink: 'https://github.com/ziyaoc3'
  },
  {
    artName: 'Simplerv',
    pageLink: './Art/Aniamtion_RV/index.html',
    imageLink: './Art/Aniamtion_RV/circle.png',
    author: 'Aarush Bhat',
    githubLink: 'https://github.com/07rv'
  },
  {
    artName: 'Devtemmy_animation',
    pageLink: './Art/Devtemmy_animation/index.html',
    imageLink: './Art/Devtemmy_animation/Devtemmyanimation.gif',
    author: 'Dev-Temmy',
    githubLink: 'https://github.com/Dev-Temmy'
  },
  {
    artName: 'Fading text animation',
    pageLink: './Art/araskog/index.html',
    imageLink: './Art/araskog/animation.gif',
    author: 'Amanda Araskog',
    githubLink: 'https://github.com/araskog'
  },
  {
    artName: 'Moving Divs',
    pageLink: './Art/Razvan/RazvanFratila/index.html',
    imageLink: './Art/Razvan/RazvanFratila/first.gif',
    author: 'Razvan',
    githubLink: 'https://github.com/fratilar'
  },
  {
    artName: 'KDev Animation',
    pageLink: './Art/KDev-Animator/index.html',
    imageLink: './Art/KDev-Animator/kdev-animation.gif',
    author: 'Detmar Ruhfus',
    githubLink: 'https://github.com/kamikazid'
  },
  {
    artName: 'Square Bounce',
    pageLink: './Art/Vish/index.html',
    imageLink: './Art/Vish/SquareBounce.gif',
    author: 'Vishwam',
    githubLink: 'https://github.com/vishmagic'
  },
  {
    artName: 'Hina',
    pageLink: './Art/Hina/Hina.html',
    imageLink: './Art/Hina/Basketball.gif',
    imageLink: './Art/Hina/net.gif',
    author: 'Hina Najam',
    githubLink: 'https://github.com/hinanajam'
  },
  {
    artName: 'AmitAnimation',
    pageLink: './Art/Joy/AmitAnimation/amitanimation.html',
    imageLink: './Art/Joy/AmitAnimation/amitanimation.gif',
    author: 'Amit',
    githubLink: 'https://github.com/AmitRoy07'
  },
  {
    artName: 'Bouncing Cheems ',
    pageLink: './Art/Suddath-Gautam/index.html',
    imageLink: './Art/Suddath-Gautam/cheems.gif',
    author: 'Suddath Gautam',
    githubLink: 'https://github.com/wardaddy98'
  },
  {
    artName: 'Pop-up Confetti animation.',
    pageLink: './Art/yay-ztm-animation/index.html',
    imageLink: './Art/yay-ztm-animation/pop_animation.gif',
    author: 'Hyunji Kim',
    githubLink: 'https://github.com/creativehkim'
  },
  {
    artName: 'Monolith',
    pageLink: './Art/acphil/index.html',
    imageLink: './Art/acphil/monolith.png',
    author: 'acphil',
    githubLink: 'https://github.com/acphil2'
  },
  {
    artName: 'Smiling Doll',
    pageLink: './Art/jbermeo/index.html',
    imageLink: './Art/jbermeo/doll.gif',
    author: 'Jose Bermeo',
    githubLink: 'https://github.com/jbermeo10'
  },
  {
    artName: 'vasubhatnagar',
    pageLink: './Art/vasubhatnagar/index.html',
    imageLink: './Art/vasubhatnagar/ss.jpg',
    author: 'Vasu Bhatnagar',
    githubLink: 'https://github.com/vasubhatnagar'
  },
  {
    artName: 'JoToSmola',
    pageLink: './Art/JoToSmola/index.html',
    imageLink: './Art/JoToSmola/JoToSmola.gif',
    author: 'GrabKrab',
    githubLink: 'https://github.com/GrabKrab'
  },
  {
    artName: 'mojaanimacia',
    pageLink: './Art/mojaanimacia/stranka.html',
    author: 'Martin052',
    githubLink: 'https://github.com/martin052'
  },
  {
    artName: 'ellipsis',
    pageLink: './Art/ianhawe/index.html',
    author: 'ianhawe',
    githubLink: 'https://github.com/ianhawe'
  },
  {
    artName: 'iris',
    pageLink: './Art/iris/index.html',
    imageLink: './Art/iris/trance.gif',
    author: 'iriswdq0504',
    githubLink: 'https://github.com/iriswdq0504'
  },

  {
    artName: 'Fun with balls!',
    pageLink: './Art/miguelDalberto/funWithBalls/index.html',
    imageLink: './Art/miguelDalberto/funWithBalls/funWithBalls_screenshot.png',
    author: 'miguelDalberto',
    githubLink: 'https://github.com/miguelDalberto'
  },
  {
    artName: 'FourFlag_Load',
    pageLink: './Art/FourFlag_Load/index.html',
    imageLink: './Art/FourFlag_Load/trance.gif',
    author: 'chungngai09',
    githubLink: 'https://github.com/chungngai09'
  },
  {
    artName: 'AnimatronJS',
    pageLink: './Art/animatronJS/index.html',
    author: 'Anna Ovechkina',
    githubLink: 'https://github.com/Annu7shka'
  },
  {
    artName: 'perfect_goal',
    pageLink: './Art/perfect_goal/index.html',
    imageLink: './Art/perfect_goal/perfect_goalscreenshot.png',
    author: 'henzbori',
    githubLink: 'https://github.com/henzbori'
  },
  {
    artName: 'Beating Heart',
    pageLink: './Art/beating-heart/index.html',
    imageLink: './Art/beating-heart/heart.gif',
    author: 'MishkaZi',
    githubLink: 'https://github.com/MishkaZi'
  },
  {
    artName: 'Bouncing Balls',
    pageLink: './Art/Sankyeat/index.html',
    imageLink: './Art/Sankyeat/bouncingballs.gif',
    author: 'Sankyeat',
    githubLink: 'https://github.com/sanks20'
  },
  {
    artName: 'Sample page',
    pageLink: './Art/Joy/triangle/index.html',
    imageLink: './Art/Joy/triangle/my-animation.gif',
    author: 'Mamathagowd107',
    githubLink: 'https://github.com/Mamathagowd107'
  },
  {
    artName: 'Animated',
    pageLink: './Art/animated/triangle/index.html',
    imageLink: './Art/Joy/triangle/triangle.gif',
    author: 'Joy',
    githubLink: 'https://github.com/royranger'
  },
  {
    artName: 'achwell',
    pageLink: './Art/achwell/index.html',
    imageLink: './Art/achwell/ball.gif',
    author: 'achwell',
    githubLink: 'https://github.com/achwell'
  },
  {
    artName: 'Robotic Circles',
    pageLink: './Art/animation_yaniv/index.html',
    imageLink: './Art/animation_yaniv/robot.png',
    author: 'Yaniv Sagy',
    githubLink: 'https://github.com/yanivsagy'
  },
  {
    artName: 'Ocean Day',
    pageLink: './Art/d-spence/index.html',
    imageLink: './Art/d-spence/ztm-dspence-css-anim.gif',
    author: 'd-spence',
    githubLink: 'https://github.com/d-spence'
  },
  {
    artName: 'Animation-Circle',
    pageLink: './Art/Animation-Circle/index.html',
    imageLink: './Art/Animation-Circle/animation-circle.gif',
    author: 'Elid Venega',
    githubLink: 'https://github.com/elidvenega'
  },
  {
    artName: 'Sweet street',
    pageLink: './Art/Sweet_street/mario.html',
    imageLink: './Art/Sweet_street/animation-gif.gif',
    author: 'meni-avitan',
    githubLink: 'https://github.com/meniAvitan/Animation-Nation.git'
  },
  {
    pageLink: './Art/Joy/nithin-animation/index.html',
    imageLink: './Art/Joy/triangle/triangle.gif',
    author: 'Nithin',
    githubLink: 'https://github.com/Nithin6252-reddy'
  },
  {
    artName: 'Jittery rectangles',
    pageLink: './Art/Vaibhav/index.html',
    author: 'Vaibhav Jain',
    githubLink: 'https://github.com/Vaibhav-multi-dev'
  },
  {
    artName: 'Pra-animate',
    pageLink: './Art/Pra-animate/indexpra1.html',
    //imageLink: './Art/Joy/triangle/triangle.gif',
    author: 'Prajoth',
    githubLink: 'https://github.com/prajoth-b'
  },
  {
    artName: '3D figure animation',
    pageLink: './Art/DOKL57/index.html',
    imageLink: './Art/DOKL57/DOKL57.png',
    author: 'DOKL57',
    githubLink: 'https://github.com/DOKL57'
  },
  {
    artName: 'my-animation',
    pageLink: './Art/my-animation/index.html',
    imageLink: './Art/my-animation/screenv.webm',
    author: 'Brurya',
    githubLink: 'https://github.com/BruryaNadel'
  },
  {
    artName: 'Animate Infinate',
    pageLink: './Art/rotate-infinate/index.html',
    imageLink: './Art/rotate-infinate/rotate.gif',
    author: 'thucpn',
    githubLink: 'https://github.com/thucpn'
  },
  {
    artName: 'Forever',
    pageLink: './Art/Mritunjay/index.html',
    imageLink: './Art/Mritunjay/mj.gif',
    author: 'Mritunjay',
    githubLink: 'https://github.com/Mritunjay004'
  },
  {
    artName: 'Atom',
    pageLink: './Art/Atom/index.html',
    imageLink: './Art/Atom/atom.gif',
    author: 'Khalil-BM',
    githubLink: 'https://github.com/Khalil-BM'
  },
  {
    artName: 'AppleTree',
    pageLink: './Art/andreasGZ/index.html',
    imageLink: './Art/andreasGZ/apple.gif',
    author: 'AndreasGZ',
    githubLink: 'https://github.com/AndreasGZ'
  },
  {
    pageLink: './Art/Akv-animation/index.html',
    imageLink: './Art/Akv-animation/Image.png',
    author: 'Akv',
    githubLink: 'https://github.com/kushal-Ambati'
  },
  {
    artName: 'Floating Ball',
    pageLink: './Art/floatingBall/index.html',
    imageLink: './Art/floatingBall/thaitruong.png',
    author: 'Thai Truong',
    githubLink: 'https://github.com/akitathai94'
  },
  {
    artName: 'Bicycle-2D',
    pageLink: './Art/Bicycle_2D/bicycle.html',
    imageLink: './Art/Bicycle_2D/bicycle-gif.gif',
    author: 'meni-avitan',
    githubLink: 'https://github.com/meniAvitan'
  },
  {
    artName: 'catch-me',
    pageLink: './Art/catch-me/index.html',
    imageLink: './Art/catch-me/catch-me.gif',
    author: 'toobig4u',
    githubLink: 'https://github.com/toobig4u'
  },
  {
    pageLink: './Art/richard00436/index.html',
    imageLink: './Art/richard00436/richard00436.gif',
    author: 'richard00436',
    githubLink: 'https://github.com/richard00436'
  },
  {
    artName: 'bubble',
    pageLink: './Art/seenuCFL/index.html',
    imageLink: './Art/seenuCFL/dot.gif',
    author: 'seenuCFL',
    githubLink: 'https://github.com/seenuCFL'
  },
  {
    pageLink: './Art/keep_coding/index.html',
    imageLink: './Art/keep_coding/keep_coding_image.gif',
    author: 'Rawshan',
    githubLink: 'https://github.com/mrawshan'
  },
  {
    pageLink: './Art/HammadKhan/index.html',
    imageLink: './Art/HammadKhan/Animation.gif',
    author: 'HammadKhan',
    githubLink: 'https://github.com/hhkhan99'
  },
  {
    pageLink: './Art/manimation/index.html',
    imageLink: './Art/manimation/animation.gif',
    author: 'Maryam',
    githubLink: 'https://github.com/Maryyam04'
  },
  {
    pageLink: './Art/ElizavetaZhukova1/index.html',
    imageLink: './Art/ElizavetaZhukova1/fourSquaresEdit.gif',
    author: 'Liza',
    githubLink: 'https://github.com/ElizavetaZhukova1'
  },
  {
    pageLink: './Art/Aliedje/index.html',
    imgeLink: './Art/Aliedje/test.png',
    author: 'Alida',
    githubLink: 'https://github.com/adiphoorn'
  },
  {
    pageLink: './Art/JanRolenc/indexMyArt.html',
    imageLink: './Art/JanRolenc/myArt.gif',
    author: 'Jan_Rolenc',
    githubLink: 'https://github.com/JanRolenc'
  },
  {
    artName: 'Heartbeat',
    pageLink: './Art/CheyJax116/heartbeat.html',
    imgeLink: './Art/CheyJax116/heartbeat.gif',
    author: 'CheyJax116',
    githubLink: 'https://github.com/cheyjax116'
  },
  {
    pageLink: './Art/Aliedje/index.html',
    imgeLink: './Art/Aliedje/test.png',
    author: 'Alida',
    githubLink: 'https://github.com/adiphoorn'
  },
  {
    pageLink: './Art/bouncingMoon/index.html',
    imageLink: './Art/bouncingMoon/bouncingMoon.png',
    author: 'Radu-Stroe',
    githubLink: 'https://github.com/Radu-Stroe'
  },
  {
    artName: 'Use the Force',
    pageLink: './Art/ptreuden/index.html',
    imageLink: './Art/ptreuden/useTheForce.gif',
    author: 'ptreuden',
    githubLink: 'https://github.com/ptreuden'
  },
  {
    artName: 'css_typer',
    pageLink: './Art/Joy/css-typer/index.html',
    imageLink: './Art/Joy/css-typer/typing_animate.gif',
    author: 'Trey',
    githubLink: 'https://github.com/shanks-t'
  },
  {
    pageLink: './Art/Joy/Amiel-Art/index.html',
    imageLink: './Art/Joy/Amiel-Art/screenshot.png',
    author: 'Amiel',
    githubLink: 'https://github.com/trinidadamiel'
  },
  {
    pageLink: './Art/alnajarAnimation/index.html',
    imageLink: './Art/alnajarAnimation/animate.gif.gif',
    author: 'Mohammad',
    githubLink: 'https://github.com/mohammadalnajar'
  },
  {
    pageLink: '.Art/benji5656/index.html',
    imageLink: '',
    author: 'Benji',
    githubLink: 'https://github.com/benji5656'
  },
  {
    pageLink: './Art/AniNationSargi/index.html',
    imageLink: './Art/AniNationSargi/alienGif.gif',
    author: 'Sargsian',
    githubLink: 'https://github.com/Sargsian'
  },
  {
    pageLink: '.Art/Hekmundo/index.html',
    imageLink: '.Art/Hekmundo/revolving-circles.gif',
    author: 'Hekmundo',
    githubLink: 'https://github.com/Hekmundo'
  },
  {
    artName: 'MtBounce',
    pageLink: './Art/MtikeB/index.html',
    imageLink: './Art/MtikeB/Bouncy.gif',
    author: 'MtikeG',
    githubLink: 'https://github.com/MtikeG'
  },

  {
    artName: 'Hello World',
    pageLink: './Art/HelloWorldByEudin/index.html',
    imageLink: './Art/HelloWorldByEudin/helloworld.gif',
    author: 'Eudin',
    githubLink: 'https://github.com/Eudinson'
  },
  {
    artName: 'Color Square',
    pageLink: './Art/angelGarciaSantos/index.html',
    imageLink: './Art/angelGarciaSantos/square.png',
    author: 'Angel',
    githubLink: 'https://github.com/angelGarciaSantos'
  },
  {
    pageLink: '.Art/Szo89/index.html',
    imageLink: '.Art/Szo89/animation.png',
    author: 'Susana',
    githubLink: 'https://github.com/Szo89'
  },
  {
    pageLink: './Art/Harish/index.html',
    imageLink: './Art/Harish/gif.gif',
    author: 'Harish',
    githubLink: 'https://github.com/hkxx843'
  },
  {
    pageLink: '.Art/nb89portfolio/index.html',
    imageLink: '.Art/nb89portfolio/img.png',
    author: 'Navraj Bains',
    githubLink: 'https://github.com/nb89portfolio'
  },
  {
    artName: 'Optimistic',
    pageLink: './Art/RichKen/index.html',
    imageLink: './Art/RichKen/optimistic.gif',
    author: 'RichKen',
    githubLink: 'https://github.com/RichardKentos'
  },
  {
    pageLink: './Art/dieovitski/index.html',
    imageLink: './Art/dieovitski/def.gif',
    author: 'dieovitski',
    githubLink: 'https://github.com/dieovitski'
  },
  {
    pageLink: '.Art/Rcj1/index.html',
    imageLink: '.Art/Rcj1/animated.gif',
    author: 'Rcj1',
    githubLink: 'https://github.com/rcj1'
  },
  {
    artName: 'Infinite Loading',
    pageLink: './Art/mishhubc/index.html',
    imageLink: './Art/mishhubc/image.gif',
    author: 'Mihai Jicu',
    githubLink: 'https://github.com/mishhubc'
  },
  {
    artName: 'Loading Eggs',
    pageLink: '.Art/j-fraza/index.html',
    imageLink: '.Art/j-fraza/TJSrTcKcmf.gif',
    author: 'j-fraza',
    githubLink: 'https://github.com/j-fraza'
  },
  {
    artName: 'Taiko no Tastujin',
    pageLink: './Art/kirstymullen/index.html',
    imageLink: './Art/kirstymullen/taiko.gif',
    author: 'kirstymullen',
    githubLink: 'https://github.com/kirstymullen'
  },
  {
    artName: 'Rotate Hover Color',
    pageLink: './Art/rotateColor/index.html',
    imageLink: './Art/rotateColor/rotateColor.gif',
    author: 'Luis',
    githubLink: 'https://github.com/luigi970'
  },
  {
    artName: 'Sunset',
    pageLink: './Art/cataopriscila/index.html',
    imageLink: './Art/cataopriscila/sunset.gif',
    author: 'Catao',
    githubLink: 'https://github.com/cataopriscila'
  },
  {
    pageLink: './Art/Kwabena-Agyeman/index.html',
    imageLink: './Art/Kwabena-Agyeman/project.GIF',
    author: 'Kwabena-Agyeman',
    githubLink: 'https://github.com/Kwabena-Agyeman'
  },
  {
    pageLink: '.Art/AndyJacko/index.html',
    imageLink: '.Art/AndyJacko/yoyo.gif',
    author: 'Andy Jacko',
    githubLink: 'https://github.com/AndyJacko'
  },
  {
    pageLink: './Art/shake/index.html',
    imageLink: './Art/shake/file.gif',
    author: 'yoududecomposer',
    githubLink: 'https://github.com/yourdudecomposer'
  },

  {
    pageLink: './Art/circle-animation/index.html',
    imageLink: './Art/circle-animation/animate.gif',
    author: 'Vimal',
    githubLink: 'https://github.com/vimalraveendra'
  },
  {
    artName: 'Fade Loading',
    pageLink: './Art/HuePham/index.html',
    imageLink: './Art/HuePham/loading.gif',
    author: 'Hue Pham',
    githubLink: 'https://github.com/hue113'
  },
  {
    artName: 'Testanimation',
    pageLink: './Art/Testanimation/index.html',
    imageLink: './Art/Testanimation/cloud.gif',
    author: 'Toby',
    githubLink: 'https://github.com/tobybase'
  },
  {
    artName: 'Bouncing Ball',
    pageLink: './Art/surajondev/index.html',
    imageLink: './Art/surajondev/animation.gif',
    author: 'Suraj Vishwakarma',
    githubLink: 'https://github.com/surajondev'
  },
  {
    artName: 'ONLY CSS 3D CUBE',
    pageLink: './Art/Milind/index.html',
    imageLink: './Art/Milind/magic.gif',
    author: 'Milind Pawar',
    githubLink: 'https://github.com/milindpawar007'
  },
  {
    pageLink: './Art/circle2square/index.html',
    imageLink: './Art/circle2square/csdojo.gif',
    author: 'csdojo',
    githubLink: 'https://github.com/csdojo'
  },
  {
<<<<<<< HEAD
    artName: 'Star',
    pageLink: './Art/jh-chen/animation.html',
    imageLink: './Art/jh-chen/star.gif',
    author: 'J.H. Chen',
    githubLink: 'https://github.com/jh-chen95'
=======
    artName: 'Amazing Animation',
    pageLink: './Art/Kira_Animation/index.html',
    imageLink: './Art/Kira_Animation/image.gif',
    author: 'Asad Khan',
    githubLink: 'https://github.com/kira00007'
  },
  {
    artName: 'Swizzy',
    pageLink: './Art/Uche-Azubuko/index.html',
    imageLink: './Art/Uche-Azubuko/swizzy.gif',
    author: 'Uche Azubuko',
    githubLink: 'https://github.com/UcheAzubuko'
  },
  {
    artName: 'Animated Bike Wheels',
    pageLink: './Art/Animated-Bike-Wheels/index.html',
    imageLink: './Art/Animated-Bike-Wheels/bike.gif',
    author: 'Joey Kyber',
    githubLink: 'https://github.com/jtkyber'
>>>>>>> 990f1e1e
  }
];

// +--------------------------------------------------------------------------------+
// +                                                                                +
// +                  YOU DO NOT NEED TO CHANGE ANYTHING BELOW THIS                 +
// +                                                                                +
// +--------------------------------------------------------------------------------+

// Creates cards from the array above
// You don't need to modify this
let contents = [];
Shuffle(cards).forEach((c) => {
  contents.push([
    `<li class="card">` +
      `<a href='${c.pageLink}'>` +
      `<img class="art-image" src='${c.imageLink}' alt='${c.artName}' />` +
      `</a>` +
      `<div class="flex-content">` +
      `<a href='${c.pageLink}'><h3 class="art-title">${c.artName}</h3></a>` +
      `<p class='author'><a href="${c.githubLink}" target="_blank"><i class="fab fa-github"></i> ${c.author}</a> </p>` +
      `</div>` +
      `</li>`
  ]);
});

document.getElementById('cards').innerHTML = contents;

function Shuffle(o) {
  for (
    var j, x, i = o.length;
    i;
    j = parseInt(Math.random() * i), x = o[--i], o[i] = o[j], o[j] = x
  );
  return o;
}<|MERGE_RESOLUTION|>--- conflicted
+++ resolved
@@ -5037,13 +5037,13 @@
     githubLink: 'https://github.com/csdojo'
   },
   {
-<<<<<<< HEAD
     artName: 'Star',
     pageLink: './Art/jh-chen/animation.html',
     imageLink: './Art/jh-chen/star.gif',
     author: 'J.H. Chen',
     githubLink: 'https://github.com/jh-chen95'
-=======
+  },
+  {
     artName: 'Amazing Animation',
     pageLink: './Art/Kira_Animation/index.html',
     imageLink: './Art/Kira_Animation/image.gif',
@@ -5063,7 +5063,6 @@
     imageLink: './Art/Animated-Bike-Wheels/bike.gif',
     author: 'Joey Kyber',
     githubLink: 'https://github.com/jtkyber'
->>>>>>> 990f1e1e
   }
 ];
 
