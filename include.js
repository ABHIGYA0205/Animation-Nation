let cards = [
  {
    artName: 'animatron',
    pageLink: './Art/animatron/index.html',
    imageLink: './Art/animatron/trance.gif',
    author: 'nick981837',
    githubLink: 'https://github.com/nick981837'
  },
  {
    artName: 'ZTM Animation',
    pageLink: './Art/EricPuskas/index.html',
    imageLink: './Art/EricPuskas/index.gif',
    author: 'Eric Puskas',
    githubLink: 'https://github.com/EricPuskas'
  },
  {
    artName: 'LSD Rainbow Trip: Phase 1',
    pageLink: './Art/AbsMechanik/index.html',
    imageLink: './Art/AbsMechanik/AbsMechanik_Animation.gif',
    author: 'AbsMechanik',
    githubLink: 'https://github.com/AbsMechanik'
  },
  {
    artName: 'Christmas Lights',
    pageLink: './Art/Futuregit/index.html',
    imageLink: './Art/Futuregit/Christmas-Lights.gif',
    author: 'Futuregit',
    githubLink: 'https://github.com/Futuregit'
  },
  {
    artName: 'space zoo',
    pageLink: './Art/space_zoo/index.html',
    imageLink: './Art/space_zoo/space_zoo.gif',
    author: 'yuwenGithub',
    githubLink: 'https://github.com/yuwenGithub'
  },
  {
    artName: 'Fruit Dancing',
    pageLink: './Art/carlacentenor/index.html',
    imageLink: './Art/carlacentenor/fruit.gif',
    author: 'carlacentenor',
    githubLink: 'https://github.com/carlacentenor'
  },
  {
    artName: 'eyes',
    pageLink: './Art/eyes/index.html',
    imageLink: './Art/eyes/eyes.gif',
    author: 'yuwenGithub',
    githubLink: 'https://github.com/yuwenGithub'
  },
  {
    artName: 'Spooktober Hacktoberfest',
    pageLink: './Art/FredAmartey/index.html',
    imageLink: './Art/FredAmartey/thumbnaill.gif',
    author: 'Fred Amartey',
    githubLink: 'https://github.com/FredAmartey'
  },
  {
    artName: 'Star Wars?',
    pageLink: './Art/henryvalbuena/index.html',
    imageLink: './Art/henryvalbuena/index.gif',
    author: 'Henry Valbuena',
    githubLink: 'https://github.com/henryvalbuena'
  },
  {
    artName: 'The Ripple',
    pageLink: './Art/Anmol2/index.html',
    imageLink: './Art/Anmol2/ripple.png',
    author: 'Anmol',
    githubLink: 'https://github.com/Anmol270900'
  },
  {
    artName: 'Rainbow loader',
    pageLink: './Art/ka-hn/rainbow.html',
    imageLink: './Art/ka-hn/rainbow.gif',
    author: 'Karim Hussain',
    githubLink: 'https://github.com/ka-hn'
  },
  {
    artName: 'Action Cam',
    pageLink: './Art/Donovan/index.html',
    imageLink: './Art/Donovan/pureCSS-animation.gif',
    author: 'Donovan Hunter',
    githubLink: 'https://github.com/dhdcode'
  },
  {
    artName: 'The Sun',
    pageLink: './Art/Anmol/index.html',
    imageLink: './Art/Anmol/sun.png',
    author: 'Anmol',
    githubLink: 'https://github.com/Anmol270900'
  },
  {
    artName: 'Flashing Pumpkin',
    pageLink: './Art/KatrinaRose14/index.html',
    imageLink: './Art/KatrinaRose14/FlashingPumpkin.gif',
    author: 'Katrina Yates',
    githubLink: 'https://github.com/KatrinaRose14'
  },
  {
    artName: 'Flipbox',
    pageLink: './Art/Prasheel/index.html',
    imageLink: './Art/Prasheel/flip.gif',
    author: 'Prasheel Soni',
    githubLink: 'https://github.com/ps011'
  },
  {
    artName: '2019 Wave',
    pageLink: './Art/chris-aqui/index.html',
    imageLink: './Art/chris-aqui/2019-jump.gif',
    author: 'Christine Aqui',
    githubLink: 'https://github.com/christine-aqui'
  },
  {
    artName: 'Hover Button Animation',
    pageLink: './Art/Vipul/hover.html',
    imageLink: './Art/Vipul/Screenshot2.png',
    author: 'Vipul',
    githubLink: 'https://github.com/vipuljain08'
  },
  {
    artName: 'Start From Zero',
    pageLink: './Art/Robihdy/index.html',
    imageLink: './Art/Robihdy/start-from-zero.png',
    author: 'Robihdy',
    githubLink: 'https://github.com/Robihdy'
  },
  {
    artName: 'Local Host metaphor',
    pageLink: './Art/Akbar-Cyber/index.html',
    imageLink: './Art/Prateek/localhost.png',
    author: 'Prateek',
    githubLink: 'https://github.com/prateekpatrick'
  },
  {
    artName: 'Akbar-Cyber',
    pageLink: './Art/Akbar-Cyber/index.html',
    imageLink: './Art/Akbar-Cyber/akbar.gif',
    author: 'Akbar',
    githubLink: 'https://github.com/Akbar-Cyber'
  },
  {
    artName: 'Sliding Lines',
    pageLink: './Art/erics0n/sliding-lines/index.html',
    imageLink: './Art/erics0n/sliding-lines/image.gif',
    author: 'erics0n',
    githubLink: 'https://github.com/erics0n'
  },
  {
    artName: 'Triangle',
    pageLink: './Art/Joy/triangle/triangle.html',
    imageLink: './Art/Joy/triangle/triangle.gif',
    author: 'Joy',
    githubLink: 'https://github.com/royranger'
  },
  {
    artName: 'Cube',
    pageLink: './Art/Joy/cube/cube.html',
    imageLink: './Art/Joy/cube/cube.gif',
    author: 'Joy',
    githubLink: 'https://github.com/royranger'
  },
  {
    artName: 'Burger Menu',
    pageLink: './Art/mctrl/burger.html',
    imageLink: './Art/mctrl/burger.gif',
    author: 'Martina',
    githubLink: 'https://github.com/mctrl'
  },
  {
    artName: 'Square Loader',
    pageLink: './Art/Hemant/index.html',
    imageLink: './Art/Hemant/loader.gif',
    author: 'Hemant Garg',
    githubLink: 'https://github.com/hemant-garg'
  },
  {
    artName: 'wake up, neo...',
    pageLink: './Art/samirjouni/TributeToTheMatrix.html',
    imageLink: './Art/samirjouni/sample.gif',
    author: 'Samir Jouni',
    githubLink: 'https://github.com/samirjouni'
  },
  {
    artName: 'Tribute To COD4MW',
    pageLink: './Art/samirjouni2/index.html',
    imageLink: './Art/samirjouni2/sample.gif',
    author: 'Samir Jouni',
    githubLink: 'https://github.com/samirjouni'
  },
  {
    artName: 'Planet',
    pageLink: './Art/ArthurDoom/planet.html',
    imageLink: './Art/ArthurDoom/planet.gif',
    author: 'ArthurDoom',
    githubLink: 'https://github.com/ArthurDoom'
  },
  {
    artName: 'SquarPy',
    pageLink: './Art/Utkarsh/index.html',
    imageLink: './Art/Utkarsh/hack.gif',
    author: 'utkarsh',
    githubLink: 'https://github.com/Utkarsh2604'
  },
  {
    artName: 'Circle',
    pageLink: './Art/Oliver/Circle.html',
    imageLink: './Art/Oliver/circle.gif',
    author: 'Oliver',
    githubLink: 'https://github.com/oliver-gomes'
  },
  {
    artName: 'Ellipse Loader',
    pageLink: './Art/VaibhavKhulbe/EllipseLoader.html',
    imageLink: './Art/VaibhavKhulbe/ellipseLoader.gif',
    author: 'Vaibhav Khulbe',
    githubLink: 'https://github.com/Kvaibhav01'
  },
  {
    artName: 'Simple Loader',
    pageLink: './Art/soumsps/simpleload.html',
    imageLink: './Art/soumsps/sample.gif',
    author: 'Soumendu Sinha',
    githubLink: 'https://github.com/soumsps'
  },
  {
    artName: 'Rollodex',
    pageLink: './Art/Shruti/rolling.html',
    imageLink: './Art/Shruti/rolling.gif',
    author: 'Shruti',
    githubLink: 'https://github.com/shruti49'
  },
  {
    artName: 'Cute Cat',
    pageLink: './Art/Alghi/cat.html',
    imageLink: './Art/Alghi/cat.gif',
    author: 'Alghi',
    githubLink: 'https://github.com/darklordace'
  },
  {
    artName: 'ZtM Text',
    pageLink: './Art/Di4iMoRtAl/ZtM_text_animation.html',
    imageLink: './Art/Di4iMoRtAl/ZtM_animation.gif',
    author: 'Di4iMoRtAl',
    githubLink: 'https://github.com/dppeykov'
  },
  {
    artName: 'Circles',
    pageLink: './Art/Bhuvana/circles.html',
    imageLink: './Art/Bhuvana/circles.gif',
    author: 'Bhuvana',
    githubLink: 'https://github.com/bhuvana-guna'
  },
  {
    artName: 'Bird',
    pageLink: './Art/Bhuvana/bird.html',
    imageLink: './Art/Bhuvana/bird.gif',
    author: 'Bhuvana',
    githubLink: 'https://github.com/bhuvana-guna'
  },
  {
    artName: 'Loader',
    pageLink: './Art/Bhuvana/loader.html',
    imageLink: './Art/Bhuvana/loader.gif',
    author: 'Bhuvana',
    githubLink: 'https://github.com/bhuvana-guna'
  },
  {
    artName: 'Simple blinking loading circles',
    pageLink: './Art/Rahul/index.html',
    imageLink: './Art/Rahul/loading.gif',
    author: 'Rahul',
    githubLink: 'https://github.com/kohli6010'
  },
  {
    artName: 'Css Pulse',
    pageLink: './Art/Aszmel/pulse.html',
    imageLink: './Art/Aszmel/css_pulse.gif',
    author: 'Aszmel',
    githubLink: 'https://github.com/Aszmel'
  },
  {
    artName: 'Circle Bounce',
    pageLink: './Art/Edmund/index.html',
    imageLink: './Art/Edmund/circle-bounce.gif',
    author: 'Edmund',
    githubLink: 'https://github.com/edmund1645'
  },
  {
    artName: 'Heart Beating',
    pageLink: './Art/Regem/index.html',
    imageLink: './Art/Regem/heart.jpg',
    author: 'Regem',
    githubLink: 'https://github.com/GemzBond'
  },
  {
    artName: 'Fading Circles',
    pageLink: './Art/Ankit/fadeCircle.html',
    imageLink: './Art/Ankit/fadeCircles.png',
    author: 'Ankit Srivastava',
    githubLink: 'https://github.com/a18nov'
  },
  {
    artName: 'Hacktoberfest 2019',
    pageLink: './Art/jpk3lly/animation.html',
    imageLink: './Art/jpk3lly/JPs_Animation_GIF.gif',
    author: 'jpk3lly',
    githubLink: 'https://github.com/jpk3lly'
  },
  {
    artName: 'Name Rotator',
    pageLink: './Art/Meet/name.html',
    imageLink: './Art/Meet/name.gif',
    author: 'Meet',
    githubLink: 'https://github.com/Meet1103'
  },
  {
    artName: 'Ball Rotator',
    pageLink: './Art/Bibekpreet/index.html',
    imageLink: './Art/Bibekpreet/ball.gif',
    author: 'Bibekpreet',
    githubLink: 'https://github.com/bibekpreet99'
  },
  {
    artName: 'ephiphany',
    pageLink: './Art/OctavianIlies/index.html',
    imageLink: './Art/OctavianIlies/ephiphany.gif',
    author: 'OctavianIlies',
    githubLink: 'https://github.com/OctavianIlies'
  },
  {
    artName: 'Loading',
    pageLink: './Art/jh1992jh/loading.html',
    imageLink: './Art/jh1992jh/loading.gif',
    author: 'jh1992jh',
    githubLink: 'https://github.com/jh1992jh'
  },
  {
    artName: 'ZTM Colors',
    pageLink: './Art/Godnon/index.html',
    imageLink: './Art/Godnon/ZTMcAnim.gif',
    author: 'Godnon',
    githubLink: 'https://github.com/godnondsilva'
  },
  {
    artName: 'Hover Effect',
    pageLink: './Art/Shubhankar/index.html',
    imageLink: './Art/Shubhankar/hackoctober.gif',
    author: 'Shubhankar',
    githubLink: 'https://github.com/shubhdwiv12'
  },
  {
    artName: 'Bouncing Fading Circles',
    pageLink: './Art/AyoubIssaad/index.html',
    imageLink: './Art/AyoubIssaad/BouncingFadingCircles.gif',
    author: 'AyoubIssaad',
    githubLink: 'https://github.com/AyoubIssaad'
  },
  {
    artName: '5 balls preloader',
    pageLink: './Art/Nnaji-Victor/index.html',
    imageLink: './Art/Nnaji-Victor/5_balls.gif',
    author: 'Nnaji Victor',
    githubLink: 'https://github.com/Nnaji-Victor'
  },
  {
    artName: 'ZTM Bouncer',
    pageLink: './Art/Josia/bouncer.html',
    imageLink: './Art/Josia/ztmbouncer.gif',
    author: 'Josia Rodriguez',
    githubLink: 'https://github.com/josiarod'
  },
  {
    artName: 'Hacktober loading animation',
    pageLink: './Art/mehul1011/index.html',
    imageLink: './Art/mehul1011/loading.gif',
    author: 'Mehul1011',
    githubLink: 'https://github.com/mehul1011'
  },
  {
    artName: 'Loading Dots',
    pageLink: './Art/devSergiu/index.html',
    imageLink: './Art/devSergiu/loading.gif',
    author: 'devSergiu',
    githubLink: 'https://github.com/devsergiu'
  },
  {
    artName: 'TypeWriter effect',
    pageLink: './Art/Sidharth/Typing_Text.html',
    imageLink: './Art/Sidharth/type_writer.gif',
    author: 'Sidharth',
    githubLink: 'https://github.com/Sidharth98'
  },
  {
    artName: 'Blue Spin',
    pageLink: './Art/JamesW/index.html',
    imageLink: './Art/JamesW/hacktober_spin.gif',
    author: 'James Whitney',
    githubLink: 'https://github.com/jameswhitney'
  },
  {
    artName: 'Loading Animation',
    pageLink: './Art/Sidharth/Loading.html',
    imageLink: './Art/Sidharth/Loading.gif',
    author: 'Sidharth',
    githubLink: 'https://github.com/Sidharth98'
  },
  {
    artName: 'Rotation',
    pageLink: './Art/alenanog/index.html',
    imageLink: './Art/alenanog/rotation.gif',
    author: 'Alena A.',
    githubLink: 'https://github.com/alenanog'
  },
  {
    artName: 'Colors in your life',
    pageLink: './Art/Atipahy/colors.html',
    imageLink: './Art/Atipahy/colors.png',
    author: 'Christos Chr',
    githubLink: 'https://github.com/atipaHy'
  },
  {
    artName: 'Orb',
    pageLink: './Art/Jkbicbic/orb.html',
    imageLink: './Art/Jkbicbic/orb.gif',
    author: 'John Kennedy Bicbic',
    githubLink: 'https://github.com/jkbicbic'
  },
  {
    artName: 'Charging...',
    pageLink: './Art/Afraz/charging.html',
    imageLink: './Art/Afraz/charging.gif',
    author: 'Afraz',
    githubLink: 'https://github.com/afrazz'
  },
  {
    artName: 'Charging...',
    pageLink: './Art/DepStep/depstep.html',
    imageLink: './Art/DepStep/depstep.gif',
    author: 'DepStep',
    githubLink: 'https://github.com/stephD'
  },
  {
    artName: 'Dancing Ball...',
    pageLink: './Art/DaveFres/index.html',
    imageLink: './Art/DaveFres/ball.gif',
    author: 'DaveFres',
    githubLink: 'https://github.com/DaveFres'
  },
  {
    artName: 'animatron',
    pageLink: './Art/animatron/index.html',
    imageLink: './Art/animatron/trance.gif',
    author: 'jomahay',
    githubLink: 'https://github.com/jomahay'
  },
  {
    artName: 'Sunshine',
    pageLink: './Art/Pavelisp/sunshine.html',
    imageLink: './Art/Pavelisp/sunshine.gif',
    author: 'Pavel Isp',
    githubLink: 'https://github.com/pavelisp'
  },
  {
    artName: 'SoundBoxes',
    pageLink: './Art/Hbarang/SoundBox.html',
    imageLink: './Art/Hbarang/SoundBoxAnimation.gif',
    author: 'Hbarang',
    githubLink: 'https://github.com/hbarang'
  },
  {
    artName: 'Cheshire',
    pageLink: './Art/Ckanelin/index.html',
    imageLink: './Art/Ckanelin/Cheshire.gif',
    author: 'Ckanelin',
    githubLink: 'https://github.com/ckanelin'
  },
  {
    artName: 'Disappear',
    pageLink: './Art/Stacy/index.html',
    imageLink: './Art/Stacy/disappear.gif',
    author: 'Stacy',
    githubLink: 'https://github.com/stacyholtz6'
  },
  {
    artName: 'Ellipse Spinner',
    pageLink: './Art/Sabina/ellipse_spinner.html',
    imageLink: './Art/Sabina/ellipse_spinner.png',
    author: 'Sabina Abbasova',
    githubLink: 'https://github.com/sabina929'
  },
  {
    artName: 'NightSky',
    pageLink: './Art/AndyS/index.html',
    imageLink: './Art/AndyS/Capture.GIF',
    author: 'AndyS',
    githubLink: 'https://github.com/AndyS1988'
  },
  {
    artName: 'Hungry',
    pageLink: './Art/diegchav/index.html',
    imageLink: './Art/diegchav/hungry.gif',
    author: 'Diego Chz',
    githubLink: 'https://github.com/diegchav'
  },
  {
    artName: 'Hover Text Animation',
    pageLink: './Art/AyoubIssaad2/index.html',
    imageLink: './Art/AyoubIssaad2/hoverTextAnimation.gif',
    author: 'AyoubIssaad',
    githubLink: 'https://github.com/AyoubIssaad'
  },
  {
    artName: 'Colorize',
    pageLink: './Art/JimBratsos/colorize.html',
    imageLink: './Art/JimBratsos/Colorize.gif',
    author: 'Jim Bratsos',
    githubLink: 'https://github.com/JimBratsos'
  },
  {
    artName: 'Hacktober Spooktacular',
    pageLink: 'Art/Elex/index.html',
    imageLink: ['./Art/Elex/hhs.gif'],
    author: 'William Poisel (LordCobra)',
    githubLink: 'https://github.com/epoisel'
  },
  {
    artName: 'Circley',
    pageLink: './Art/Tranjenny/indexjenny.html',
    imageLink: './Art/Tranjenny/zerojenny.gif',
    author: 'Tranjenny',
    githubLink: 'https://github.com/Tranjenny'
  },
  {
    artName: 'My Vietnam',
    pageLink: './Art/nhbduy/index.html',
    imageLink: './Art/nhbduy/my-vietnam.gif',
    author: 'Hoang-Bao-Duy NGUYEN',
    githubLink: 'https://github.com/nhbduy'
  },
  {
    artName: 'Hactoberfest Bus',
    pageLink: './Art/shahpranaf/index.html',
    imageLink: './Art/shahpranaf/hacktoberfest_bus.gif',
    author: 'Pranav Shah',
    githubLink: 'https://github.com/shahpranaf'
  },
  {
    artName: 'Hacktoberfest',
    pageLink: './Art/robihid/index.html',
    imageLink: './Art/robihid/hacktoberfest.png',
    author: 'robihid',
    githubLink: 'https://github.com/robihid'
  },
  {
    artName: 'Hi there',
    pageLink: './Art/Aki/index.html',
    imageLink: './Art/Aki/giphy.gif',
    author: 'Aki',
    githubLink: 'https://github.com/akmalist'
  },
  {
    artName: 'Hacktoberfest 2019!',
    pageLink: './Art/RedSquirrrel/index.html',
    imageLink: './Art/RedSquirrrel/index.html/animation.PNG',
    author: 'RedSquirrrel',
    githubLink: 'https://github.com/RedSquirrrel'
  },
  {
    artName: 'Sliding text',
    pageLink: './Art/Flattopz/index.html',
    imageLink: './Art/Flattopz/SlidingText.gif',
    author: 'Flattopz',
    githubLink: 'https://github.com/hjpunzalan'
  },
  {
    artName: 'Rainbow Color Changer',
    pageLink: './Art/mmshr/index.html',
    imageLink: './Art/mmshr/rainbow.gif',
    author: 'mmosehauer',
    githubLink: 'https://github.com/mmosehauer'
  },
  {
    artName: 'World of Coding',
    pageLink: './Art/tom_kn/coding.html',
    imageLink: './Art/tom_kn/coding.gif',
    author: 'Tamas Knisz',
    githubLink: 'https://github.com/TamasKn'
  },
  {
    artName: 'Initial Bounce',
    pageLink: './Art/Juwana/initial.html',
    imageLink: './Art/Juwana/InitialBounce.gif',
    author: 'Juwana',
    githubLink: 'https://github.com/JZerman2018'
  },
  {
    artName: 'Atom',
    pageLink: './Art/Teva/index.html',
    imageLink: './Art/Teva/atom.gif',
    author: 'Teva',
    githubLink: 'https://github.com/TevaHenry'
  },
  {
    artName: 'Be Awesome',
    pageLink: './Art/TigerAsH/index.html',
    imageLink: './Art/TigerAsH/be-awesome.jpg',
    author: 'TigerAsH',
    githubLink: 'https://github.com/TigerAsH94'
  },
  {
    artName: 'Rainbow Colors',
    pageLink: './Art/Sanjeev/index.html',
    imageLink: './Art/Sanjeev/animation.gif',
    author: 'Sanjeev Panday',
    githubLink: 'https://github.com/Sanjeev-Panday'
  },
  {
    artName: 'ZtM',
    pageLink: './Art/thoyvo/index.html',
    imageLink: './Art/thoyvo/ztm.gif',
    author: 'Thoyvo',
    githubLink: 'https://github.com/thoyvo'
  },
  {
    artName: 'Fast Fishes',
    pageLink: './Art/4ront/index.html',
    imageLink: './Art/4ront/fishes.gif',
    author: '4rontender',
    githubLink: 'https://github.com/RinatValiullov'
  },
  {
    artName: 'Loading...',
    pageLink: './Art/RedSquirrrel2/loading.html',
    imageLink: './Art/RedSquirrrel2/loading.gif',
    author: 'RedSquirrrel',
    githubLink: 'https://github.com/RedSquirrrel'
  },
  {
    artName: 'Animated Cube',
    pageLink: './Art/Animated Cube/index.html',
    imageLink: './Art/Animated Cube/cube.gif',
    author: 'RedSquirrrel',
    githubLink: 'https://github.com/RedSquirrrel'
  },
  {
    artName: 'Calm Ubuntu',
    pageLink: './Art/schupat/index.html',
    imageLink: './Art/schupat/preview.gif',
    author: 'schupat',
    githubLink: 'https://github.com/schupat'
  },
  {
    artName: 'Solar System',
    pageLink: './Art/DSandberg93/index.html',
    imageLink: './Art/DSandberg93/SolarSystem.gif',
    author: 'DSandberg93',
    githubLink: 'https://github.com/DSandberg93'
  },
  {
    artName: 'Boo',
    pageLink: './Art/VerityB/index.html',
    imageLink: './Art/VerityB/boo.gif',
    author: 'VerityB',
    githubLink: 'https://github.com/VerityB'
  },
  {
    artName: 'Hacktoberfest Ghost',
    pageLink: './Art/cTahirih/index.html',
    imageLink: './Art/cTahirih/ghost.png',
    author: 'cTahirih',
    githubLink: 'https://github.com/cTahirih'
  },
  {
    artName: 'Clock',
    pageLink: './Art/Abdul/index.html',
    imageLink: './Art/Abdul/Clock.png',
    author: 'Abdul Rahman',
    githubLink: 'https://github.com/abdulrahman118'
  },
  {
    artName: 'Loading Cube',
    pageLink: './Art/andrearizzello/index.html',
    imageLink: './Art/andrearizzello/index.gif',
    author: 'Andrea Rizzello',
    githubLink: 'https://github.com/andrearizzello'
  },
  {
    artName: 'Wall Dropping Logo',
    pageLink: './Art/shivams136/index.html',
    imageLink: './Art/shivams136/walldrop.gif',
    author: 'Shivam Sharma',
    githubLink: 'https://github.com/ShivamS136'
  },
  {
    artName: 'Infinite Race',
    pageLink: './Art/levermanx/index.html',
    imageLink: './Art/levermanx/anim.gif',
    author: 'Levermanx',
    githubLink: 'https://github.com/levermanx'
  },
  {
    artName: 'Hover to Rotate Text',
    pageLink: './Art/faiz_hameed/index.html',
    imageLink: './Art/faiz_hameed/hackto.gif',
    author: 'Faiz Hameed',
    githubLink: 'https://github.com/faizhameed'
  },
  {
    artName: 'HalloHacktober Greeting!',
    pageLink: './Art/lusalga/index.html',
    imageLink: './Art/lusalga/lu.gif',
    author: 'Lucieni A. Saldanha',
    githubLink: 'https://github.com/lusalga/'
  },
  {
    artName: 'Time goes by',
    pageLink: './Art/WolfgangKreminger/index.html',
    imageLink: './Art/WolfgangKreminger/showcase.gif',
    author: 'Wolfgang Kreminger',
    githubLink: 'https://github.com/r4pt0s'
  },
  {
    artName: 'Bouncing Text!',
    pageLink: './Art/AbdulsalamAbdulrahman/index.html',
    imageLink: './Art/AbdulsalamAbdulrahman/Bouncingtxt.gif',
    author: 'Abdulsalam Abdulrahman',
    githubLink: 'https://github.com/AbdulsalamAbdulrahman/'
  },
  {
    artName: 'Simple Phone Animation',
    pageLink: './Art/Lala/index.html',
    imageLink: './Art/Lala/phone.gif',
    author: 'Olamide Aboyeji',
    githubLink: 'https://github.com/aolamide'
  },
  {
    artName: 'Synthwave Sunset',
    pageLink: './Art/brunobolting/index.html',
    imageLink: './Art/brunobolting/synthwave-sunset.gif',
    author: 'Bruno Bolting',
    githubLink: 'https://github.com/brunobolting/'
  },
  {
    artName: 'Kawaii Penguin',
    pageLink: './Art/Brienyll/index.html',
    imageLink: './Art/Brienyll/kawaiiPenguin.gif',
    author: 'Brienyll',
    githubLink: 'https://github.com/brienyll/'
  },
  {
    artName: 'Happy Halloween',
    pageLink: './Art/MatthewS/index.html',
    imageLink: './Art/MatthewS/Spider.gif',
    author: 'MatthewS',
    githubLink: 'https://github.com/matthewstoddart/'
  },
  {
    artName: 'Fan Art',
    pageLink: './Art/m-perez33/index.html',
    imageLink: './Art/m-perez33/cylon.gif',
    author: 'Marcos Perez',
    githubLink: 'https://github.com/m-perez33/'
  },
  {
    artName: 'Animating Pot',
    pageLink: './Art/Somechandra/index.html',
    imageLink: './Art/Somechandra/pot.gif',
    author: 'Somechandra',
    githubLink: 'https://github.com/somechandra'
  },
  {
    artName: 'Circles Circling',
    pageLink: './Art/pikktorr/index.html',
    imageLink: './Art/pikktorr/circles.gif',
    author: 'pikktorr',
    githubLink: 'https://github.com/pikktorr'
  },
  {
    artName: 'Glitchy Szn',
    pageLink: './Art/premdav/index.html',
    imageLink: './Art/premdav/screenshot.png',
    author: 'premdav',
    githubLink: 'https://github.com/premdav'
  },
  {
    artName: 'ZeroToMastery',
    pageLink: './Art/Vzneers/index.html',
    imageLink: './Art/Vzneers/gifzeroloading.gif',
    author: 'TrinhMinhHieu',
    githubLink: 'https://github.com/trinhminhhieu'
  },
  {
    artName: 'Spacecraft-landing',
    pageLink: './Art/DDuplinszki/index.html',
    imageLink: './Art/DDuplinszki/Spacecraft-landing.gif',
    author: 'DDuplinszki',
    githubLink: 'https://github.com/DDuplinszki'
  },
  {
    artName: 'Paw Prints',
    pageLink: './Art/Tia/index.html',
    imageLink: './Art/Tia/paw-prints.gif',
    author: 'Tia Esguerra',
    githubLink: 'https://github.com/msksfo'
  },
  {
    artName: 'Hover-Scale',
    pageLink: './Art/echowebid/index.html',
    imageLink: './Art/echowebid/hover.gif',
    author: 'echowebid',
    githubLink: 'https://github.com/echowebid'
  },
  {
    artName: 'mars',
    pageLink: './Art/Courtney_Pure/index.html',
    imageLink: './Art/Courtney_Pure/mars_screenshot.png',
    author: 'Courtney Pure',
    githubLink: 'https://github.com/courtneypure'
  },
  {
    artName: 'Welcome HactoberFest',
    pageLink: './Art/Dhaval/index.html',
    imageLink: './Art/Dhaval/Welcome-Hacktoberfest.gif',
    author: 'Dhaval Mehta',
    githubLink: 'https://github.com/Dhaval1403'
  },
  {
    artName: 'Aynonimation',
    pageLink: './Art/Aynorica/aynorica.html',
    imageLink: './Art/Aynorica/Aynonimation.png',
    author: 'aynorica',
    githubLink: 'https://github.com/aynorica'
  },
  {
    artName: 'sun-to-moon',
    pageLink: './Art/haider/index.html',
    imageLink: './Art/haider/sun-moon.gif',
    author: 'Haider',
    githubLink: 'https://github.com/hyderumer'
  },
  {
    artName: 'Animatron',
    pageLink: './Art/animatron/index.html',
    imageLink: './Art/animatron/trance.gif',
    author: 'Andrei',
    githubLink: 'https://github.com/aneagoie'
  },
  {
    artName: 'Loader Circle',
    pageLink: './Art/beaps/index.html',
    imageLink: './Art/beaps/loader-circle.gif',
    author: 'beaps',
    githubLink: 'https://github.com/beaps'
  },
  {
    artName: 'Doors',
    pageLink: './Art/pauliax/index.html',
    imageLink: './Art/pauliax/doors.gif',
    author: 'pauliax',
    githubLink: 'https://github.com/pauliax'
  },
  {
    artName: 'Clock with pendulum',
    pageLink: './Art/Pankaj/index.html',
    imageLink: './Art/Pankaj/Clock_with_pendulum.gif',
    author: 'Pankaj',
    githubLink: 'https://github.com/prime417'
  },
  {
    artName: 'Animatron',
    pageLink: './Art/animatron/index.html',
    imageLink: './Art/animatron/trance.gif',
    author: 'Andrei',
    githubLink: 'https://github.com/aneagoie'
  },
  {
    artName: 'Loader Circle',
    pageLink: './Art/beaps/index.html',
    imageLink: './Art/beaps/loader-circle.gif',
    author: 'beaps',
    githubLink: 'https://github.com/beaps'
  },
  {
    artName: 'Open Sourcerer',
    pageLink: './Art/4rturd13/index.html',
    imageLink: './Art/4rturd13/openSourcerer.gif',
    author: '4rturd13',
    githubLink: 'https://github.com/4rturd13'
  },
  {
    artName: 'Doors',
    pageLink: './Art/pauliax/index.html',
    imageLink: './Art/pauliax/doors.gif',
    author: 'pauliax',
    githubLink: 'https://github.com/pauliax'
  },
  {
    artName: 'Loader Square',
    pageLink: './Art/beaps2/square-loader.html',
    imageLink: './Art/beaps2/square-loader.gif',
    author: 'beaps',
    githubLink: 'https://github.com/beaps'
  },
  {
    artName: 'Running Text',
    pageLink: './Art/DevinEkadeni/running-text.html',
    imageLink: './Art/DevinEkadeni/running-text.gif',
    author: 'Devin Ekadeni',
    githubLink: 'https://github.com/devinekadeni'
  },
  {
    artName: 'Mystical-Hacktoberfest',
    pageLink: './Art/Wayne/index.html',
    imageLink:
      './Art/Wayne/hacktoberfest - Google Chrome 09 Oct 2019 21_12_32.png',
    author: 'Wayne Mac Mavis',
    githubLink: 'https://github.com/WayneMacMavis'
  },
  {
    artName: 'ZTM Logo Animation',
    pageLink: './Art/bk987/index.html',
    imageLink: './Art/bk987/preview.gif',
    author: 'Bilal Khalid',
    githubLink: 'https://github.com/bk987'
  },
  {
    artName: 'Pong',
    pageLink: './Art/Carls13/index.html',
    imageLink: './Art/Carls13/pong.jpg',
    author: 'Carlos Hernandez',
    githubLink: 'https://github.com/Carls13'
  },
  {
    artName: 'ZTM Reveal',
    pageLink: './Art/bk987-2/index.html',
    imageLink: './Art/bk987-2/preview.gif',
    author: 'Bilal Khalid',
    githubLink: 'https://github.com/bk987'
  },
  {
    artName: 'ZTM Family Animation',
    pageLink: './Art/sballgirl11/animation.html',
    imageLink: './Art/sballgirl11/ztm.gif',
    author: 'Brittney Postma',
    githubLink: 'https://github.com/sballgirl11'
  },
  {
    artName: 'Phone Greetings',
    pageLink: './Art/ann-dev/index.html',
    imageLink: './Art/ann-dev/screenshot.png',
    author: 'ann-dev',
    githubLink: 'https://github.com/ann-dev'
  },
  {
    artName: 'Triangle Slide',
    pageLink: './Art/grieff/index.html',
    imageLink: './Art/grieff/triangle-animation.gif',
    author: 'Grieff',
    githubLink: 'https://github.com/grieff'
  },
  {
    artName: 'Neon ZTM',
    pageLink: './Art/grieff/text.html',
    imageLink: './Art/grieff/neonZTM.gif',
    author: 'Grieff',
    githubLink: 'https://github.com/grieff'
  },
  {
    artName: 'Flip Card',
    pageLink: './Art/FlipCard/index.html',
    imageLink: './Art/FlipCard/ezgif.com-video-to-gif.gif',
    author: 'Saurabh',
    githubLink: 'https://github.com/Saurabh-FullStackDev'
  },
  {
    artName: 'animationHalloween',
    pageLink: './Art/mawais54013/index.html',
    imageLink: './Art/mawais54013/Halloween.gif',
    author: 'mawais54013',
    githubLink: 'https://github.com/mawais54013'
  },
  {
    artName: 'Hacktoberfest Letter Popups',
    pageLink: './Art/jmt3559/index.html',
    imageLink: 'https://media.giphy.com/media/RKSRPGiIsy1f3Ji3j1/giphy.gif',
    author: 'Juan T.',
    githubLink: 'https://github.com/jmtellez'
  },
  {
    artName: 'Oscillation',
    pageLink: './Art/Oscillation/index.html',
    imageLink: './Art/Oscillation/oscillation.gif',
    author: 'Nandhakumar',
    githubLink: 'https://github.com/Nandhakumar7792'
  },
  {
    artName: 'Letters flipUp',
    pageLink: './Art/TerenceBiney/index.html',
    imageLink: './Art/TerenceBiney/lettersanimate.gif',
    author: 'Terence Biney',
    githubLink: 'https://github.com/Tereflech17'
  },
  {
    artName: 'Colors rectangle',
    pageLink: './Art/beaps3/index.html',
    imageLink: './Art/beaps3/colors-rectangle.gif',
    author: 'beaps',
    githubLink: 'https://github.com/beaps'
  },
  {
    artName: 'Hinge',
    pageLink: './Art/hereisfahad/index.html',
    imageLink: './Art/hereisfahad/hinge.png',
    author: 'Hereisfahad',
    githubLink: 'https://github.com/hereisfahad'
  },
  {
    artName: 'Animation',
    pageLink: './Art/PaulBillings/animation.html',
    imageLink: './Art/PaulBillings/animation.gif',
    author: 'Paul Billings',
    githubLink: 'https://github.com/paulbillings'
  },
  {
    artName: 'Diminishing',
    pageLink: './Art/Diminishing/index.html',
    imageLink: './Art/Diminishing/diminishing.gif',
    author: 'Nandhakumar',
    githubLink: 'https://github.com/Nandhakumar7792'
  },
  {
    artName: 'yin-yang',
    pageLink: './Art/yin-yang/index.html',
    imageLink: './Art/yin-yang/yin-yang.gif',
    author: 'Nandhakumar',
    githubLink: 'https://github.com/Nandhakumar7792'
  },
  {
    artName: 'eggJiggle',
    pageLink: './Art/eggJiggle/index.html',
    imageLink: './Art/eggJiggle/eggJiggle.gif',
    author: 'Nandhakumar',
    githubLink: 'https://github.com/Nandhakumar7792'
  },
  {
    artName: 'Aynonimation',
    pageLink: './Art/Aynorica/aynorica.html',
    imageLink: './Art/Aynorica/Aynonimation.png',
    author: 'aynorica',
    githubLink: 'https://github.com/aynorica'
  },
  {
    artName: 'ZTM Family Animation',
    pageLink: './Art/sballgirl11/index.html',
    imageLink: './Art/sballgirl11/ztm.gif',
    author: 'Brittney Postma',
    githubLink: 'https://github.com/sballgirl11'
  },
  {
    artName: 'Calm',
    pageLink: './Art/TMax/index.html',
    imageLink: './Art/TMax/Choas.gif',
    author: 'Tanesha',
    githubLink: 'https://github.com/Mainemirror'
  },
  {
    artName: 'Eyes',
    pageLink: './Art/Ltheory/main.html',
    imageLink: './Art/Ltheory/eyes.gif',
    author: 'Ltheory',
    githubLink: 'https://github.com/Ltheory'
  },
  {
    artName: 'Jelly!',
    pageLink: './Art/Pete331/index.html',
    imageLink: './Art/Pete331/jelly.png',
    author: 'Pete331',
    githubLink: 'https://github.com/Pete331'
  },
  {
    artName: 'clock-animation',
    pageLink: './Art/clock-animation/clock.html',
    imageLink: './Art/clock-animation/clock.gif',
    author: 'Alan sarluv',
    githubLink: 'https://github.com/alansarluv'
  },
  {
    artName: 'Slider',
    pageLink: './Art/furqan/index.html',
    imageLink: './Art/furqan/in.gif',
    author: 'Furqan',
    githubLink: 'https://github.com/furki911s'
  },
  {
    artName: 'animated-birds',
    pageLink: './Art/g-serban/animated-birds.html',
    imageLink: './Art/g-serban/animated-birds.gif',
    author: 'g-serban',
    githubLink: 'https://github.com/g-serban'
  },
  {
    artName: 'circle-become-square',
    pageLink: './Art/chathura19/index.html',
    imageLink: './Art/chathura19/chathura.gif',
    author: 'Chathura Samarajeewa',
    githubLink: 'https://github.com/ChathuraSam'
  },
  {
    artName: 'page-flicker',
    pageLink: './Art/neon-flights/page-flicker.html',
    imageLink: './Art/neon-flights/page-flicker.gif',
    author: 'neon-flights',
    githubLink: 'https://github.com/neon-flights'
  },
  {
    artName: 'Animate-Name',
    pageLink: './Art/Natalina/index.html',
    imageLink: './Art/Natalina/animatename.gif',
    author: 'Natalina',
    githubLink: 'https://github.com/Natalina13'
  },
  {
    artName: 'Asteroids',
    pageLink: './Art/hrafnkellbaldurs/index.html',
    imageLink: './Art/hrafnkellbaldurs/asteroids.gif',
    author: 'Hrafnkell Baldursson',
    githubLink: 'https://github.com/hrafnkellbaldurs'
  },
  {
    artName: 'Sliding-Paragraph',
    pageLink: './Art/Prashant/index.html',
    imageLink: './Art/Prashant/slidingparagraph.gif',
    author: 'Prashant',
    githubLink: 'https://github.com/Prashant2108'
  },
  {
    artName: 'Rocket Ship',
    pageLink: './Art/sdangoy/rocket-ship.html',
    imageLink: './Art/sdangoy/Rocket-Ship-Animation.gif',
    author: 'sdangoy',
    githubLink: 'https://github.com/sdangoy'
  },
  {
    artName: 'Spinner',
    pageLink: './Art/Sayan/index.html',
    imageLink: './Art/Sayan/spinner.gif',
    author: 'ssayanm',
    githubLink: 'https://github.com/ssayanm'
  },
  {
    artName: 'swivel',
    pageLink: './Art/tusharhanda/index.html',
    imageLink: './Art/tusharhanda/gif.gif',
    author: 'Tushar',
    githubLink: 'https://github.com/tusharhanda'
  },
  {
    artName: 'Hallows Eve',
    pageLink: './Art/ShanClayton/hallowseve.html',
    imageLink: './Art/ShanClayton/hallowhack.gif',
    author: 'Shanaun Clayton',
    githubLink: 'https://github.com/shanclayton'
  },
  {
    artName: 'Contraption',
    pageLink: './Art/Aravindh/contraption.html',
    imageLink: './Art/Aravindh/contraption.gif',
    author: 'Aravindh',
    githubLink: 'https://github.com/Aravindh-SNR'
  },
  {
    artName: 'Rings',
    pageLink: './Art/Kuzmycz/rings.html',
    imageLink: './Art/Kuzmycz/rings.gif',
    author: 'Mark Kuzmycz',
    githubLink: 'https://github.com/kuzmycz'
  },
  {
    artName: 'Ghost',
    pageLink: './Art/toserjude/index.html',
    imageLink: './Art/toserjude/boo.JPG',
    author: 'toserjude',
    githubLink: 'https://github.com/toserjude'
  },
  {
    artName: 'Gradient circle',
    pageLink: './Art/brettl1991/index.html',
    imageLink: './Art/brettl1991/animation.png',
    author: 'Agnes Brettl',
    githubLink: 'https://github.com/brettl1991'
  },
  {
    artName: 'Bill Cipher',
    pageLink: './Art/vitoriapena/index.html',
    imageLink: './Art/vitoriapena/bill_cipher.gif',
    author: 'Vitória Mendes',
    githubLink: 'https://github.com/vitoriapena'
  },
  {
    artName: 'Generate meaning',
    pageLink: './Art/Atif4/index.html',
    imageLink: './Art/Generate meaning.gif',
    author: 'Atif Iqbal',
    githubLink: 'https://github.com/atif-dev'
  },
  {
    artName: 'Spooktime',
    pageLink: './Art/AgneDJ/index.html',
    imageLink: './Art/AgneDJ/spooktime.gif',
    author: 'AgneDJ',
    githubLink: 'https://github.com/AgneDJ'
  },
  {
    artName: 'Gradient circle',
    pageLink: './Art/brettl1991/index.html',
    imageLink: './Art/brettl1991/animation.png',
    author: 'Agnes Brettl',
    githubLink: 'https://github.com/brettl1991'
  },
  {
    artName: 'Bill Cipher',
    pageLink: './Art/vitoriapena/index.html',
    imageLink: './Art/vitoriapena/bill_cipher.gif',
    author: 'Vitória Mendes',
    githubLink: 'https://github.com/vitoriapena'
  },
  {
    artName: 'Dizzy',
    pageLink: './Art/antinomy/index.html',
    imageLink: './Art/antinomy/logo-spin.gif',
    author: 'Antinomezco',
    githubLink: 'https://github.com/antinomezco'
  },
  {
    artName: 'bounce',
    pageLink: './Art/bounce/index.html',
    imageLink: './Art/bounce/bounce.gif',
    author: 'leelacanlale',
    githubLink: 'https://github.com/leelacanlale'
  },
  {
    artName: 'Bubbles',
    pageLink: './Art/bubbles/Bubbles.html',
    imageLink: './Art/bubbles/buubles.png',
    author: 'michal',
    githubLink: 'https://github.com/michalAim'
  },
  {
    artName: 'Bar Slide',
    pageLink: './Art/MikeVedsted/index.html',
    imageLink: './Art/MikeVedsted/barslide.png',
    author: 'Mike Vedsted',
    githubLink: 'https://github.com/MikeVedsted'
  },
  {
    artName: 'HacktoberFest-2019',
    pageLink: './Art/Atif/index.html',
    imageLink: './Art/Atif/HacktoberFest-19.gif',
    author: 'Atif Iqbal',
    githubLink: 'https://github.com/atif-dev'
  },
  {
    artName: 'Text Animation',
    pageLink: './Art/Divya/index.html',
    imageLink: './Art/Divya/screenshot.png',
    author: 'Divya',
    githubLink: 'https://github.com/DivyaPuri25'
  },
  {
    artName: 'HacktoberFest-2019-Entry',
    pageLink: './Art/nunocpnp/index.html',
    imageLink: './Art/nunocpnp/sample_image.jpg',
    author: 'Nuno Pereira',
    githubLink: 'https://github.com/nunocpnp'
  },
  {
    artName: 'HacktoberFest 2019',
    pageLink: './Art/AbdussamadYisau/index.html',
    imageLink: './Art/AbdussamadYisau/Screenshot.png',
    author: 'Abdussamad Yisau',
    githubLink: 'https://github.com/AbdussamadYisau'
  },
  {
    artName: 'squareMagic',
    pageLink: './Art/Rajnish-SquareMagic/index.html',
    imageLink: './Art/Rajnish-SquareMagic/squareMagic.png',
    author: 'Rajnish Kr Singh',
    githubLink: 'https://github.com/RajnishKrSingh'
  },
  {
    artName: 'Blinking Hacktober',
    pageLink: './Art/Atif2/index.html',
    imageLink: './Art/Blinking hacktober.gif',
    author: 'Atif Iqbal',
    githubLink: 'https://github.com/atif-dev'
  },
  {
    artName: 'Robodance',
    pageLink: './Art/robodance/index.html',
    imageLink: './Art/robodance/robodance.gif',
    author: 'Thomas',
    githubLink: 'https://github.com/mahlqvist'
  },
  {
    artName: 'Sliding hacktober',
    pageLink: './Art/Atif3/index.html',
    imageLink: './Art/Atif3/sliding hacktober.gif',
    author: 'Atif Iqbal',
    githubLink: 'https://github.com/atif-dev'
  },
  {
    artName: 'like-animation',
    pageLink: './Art/gibas79/like-animation.html',
    imageLink: './Art/gibas79/like-animation.gif',
    author: 'Gilberto Guimarães',
    githubLink: 'https://github.com/gibas79'
  },
  {
    artName: 'ZTM animation',
    pageLink: './Art/ZTManimation/index.html',
    author: 'damniha',
    imageLink: './Art/ZTManimation/ZTM_animation.gif',
    githubLink: 'https://github.com/damniha'
  },
  {
    artName: 'Double Helix',
    pageLink: './Art/KeenanNunesVaz/index.html',
    imageLink: './Art/KeenanNunesVaz/double-helix.gif',
    author: 'KeenanNV',
    githubLink: 'https://github.com/KeenanNunesVaz'
  },
  {
    artName: 'October',
    pageLink: './Art/fprokofiev/index.html',
    imageLink: './Art/fprokofiev/october.gif',
    author: 'Fyodor Prokofiev',
    githubLink: 'https://github.com/fprokofiev'
  },
  {
    artName: 'Circle CSS',
    pageLink: './Art/pXxcont/index.html',
    imageLink: './Art/pXxcont/circlecss.png',
    author: 'fzpX',
    githubLink: 'https://github.com/fzpX'
  },
  {
    artName: 'Asterisk Formation',
    pageLink: './Art/NorahJC/index.html',
    imageLink: './Art/NorahJC/asterisk-formation.gif',
    author: 'NorahJC',
    githubLink: 'https://github.com/norahjc'
  },
  {
    artName: 'Bouncing CSS',
    pageLink: './Art/Tina-Hoang/aniframe.html',
    imageLink: './Art/Tina-Hoang/bounce.png',
    author: 'Tina',
    githubLink: 'https://github.com/nnh242'
  },
  {
    artName: 'Ghost Balls',
    pageLink: './Art/ghostBalls/index.html',
    imageLink: './Art/ghostBalls/balls.png',
    author: 'Beatriz Delmiro',
    githubLink: 'https://github.com/biadelmiro'
  },
  {
    artName: 'Walking Guy',
    pageLink: './Art/walking-guy/index.html',
    imageLink: './Art/walking-guy/video_gif.gif',
    author: 'Rahulkumar Jha',
    githubLink: 'https://github.com/Rahul240499'
  },
  {
    artName: 'Hover Neon Animation',
    pageLink: './Art/edjunma/index.html',
    imageLink: './Art/edjunma/ejm-neon.gif',
    author: 'edjunma',
    githubLink: 'https://github.com/edjunma'
  },
  {
    artName: 'Last In First Out Animation',
    pageLink: './Art/Stryker/index.html',
    imageLink: './Art/Stryker/zero-to-mastery-lifo-animation.gif',
    author: 'Stryker Stinnette',
    githubLink: 'https://github.com/StrykerKent'
  },
  {
    artName: 'Happy Diwali Animation',
    pageLink: './Art/Apoorva/index.html',
    imageLink: './Art/Apoorva/Screen.gif',
    author: 'Apoorva',
    githubLink: 'https://github.com/apoorvamohite'
  },
  {
    artName: 'Heart Beat',
    pageLink: './Art/naveen-ku/Heart shape.html',
    imageLink: './Art/naveen-ku/Heart shape.gif',
    author: 'naveen-ku',
    githubLink: 'https://github.com/naveen-ku'
  },
  {
    artName: 'Smoky Text',
    pageLink: './Art/smoky-text/index.html',
    imageLink: './Art/smoky-text/smoky_text_gif.gif',
    author: 'Rahulkumar Jha',
    githubLink: 'https://github.com/Rahul240499'
  },
  {
    artName: 'Rainbow and Clouds',
    pageLink: './Art/rainbowclouds/index.html',
    imageLink: './Art/rainbowclouds/rainbowclouds.gif',
    author: 'isasimoo',
    githubLink: 'https://github.com/isasimo'
  },
  {
    artName: 'Peek a boo!',
    pageLink: './Art/Virtual1/index.html',
    imageLink: './Art/Virtual1/HappyHalloween.gif',
    author: 'Jessica Erasmus',
    githubLink: 'https://github.com/Virtual1'
  },
  {
    artName: 'prashantM1',
    pageLink: './Art/prashantM1/heart.html',
    imageLink: './Art/prashantM1/heart.gif',
    author: 'Prashant Maurya',
    githubLink: 'https://github.com/prashantmaurya228'
  },

  {
    artName: 'prashantM2',
    pageLink: './Art/prashantM2/block.html',
    imageLink: './Art/prashantM2/block.gif',
    author: 'Prashant Maurya',
    githubLink: 'https://github.com/prashantmaurya228'
  },

  {
    artName: 'prashantM3',
    pageLink: './Art/prashantM3/ball.html',
    imageLink: './Art/prashantM3/ball.gif',
    author: 'Prashant Maurya',
    githubLink: 'https://github.com/prashantmaurya228'
  },
  {
    artName: 'SquareStar',
    pageLink: './Art/shawn/index.html',
    imageLink: './Art/shawn/square_star.gif',
    author: 'shawn',
    github: 'https://github.com/hk2014'
  },
  {
    artName: 'prashantM4',
    pageLink: './Art/prashantM4/boxsize.html',
    imageLink: './Art/prashantM4/boxsize.gif',
    author: 'Prashant Maurya',
    githubLink: 'https://github.com/prashantmaurya228'
  },
  {
    artName: 'Happy hacking',
    pageLink: 'https://github.com/szulima',
    imageLink: './Art/szulima/hacking.gif',
    author: 'szulima',
    githubLink: 'https://github.com/szulima'
  },
  {
    artName: 'ColorBomb',
    pageLink: './Art/ColorBomb/index.html',
    imageLink: './Art/ColorBomb/ztm.gif',
    author: 'Rahulm2310',
    github: 'https://github.com/Rahulm2310'
  },
  {
    artName: 'Traffic Lights',
    pageLink: './Art/Harry/index.html',
    imageLink: './Art/Harry/lights.gif',
    author: 'Harry',
    githubLink: 'https://github.com/legenhairy'
  },
  {
    artName: 'Glowing Text',
    pageLink: './Art/glowing-text/index.html',
    imageLink: './Art/glowing-text/glowing_text_gif.gif',
    author: 'Rahulkumar Jha',
    githubLink: 'https://github.com/Rahul240499'
  },
  {
    artName: 'Ghost Stealth Text',
    pageLink: './Art/Alara Joel/index.html',
    imageLink: './Art/Alara Joel/stealth ghost.png',
    author: 'Alara Joel',
    githubLink: 'https://github.com/stealthman22'
  },
  {
    artName: 'Cactus Balloon',
    pageLink: './Art/cactus/index.html',
    imageLink: './Art/cactus/catus.gif',
    author: 'Ana Paula Lazzarotto de Lemos',
    githubLink: 'https://github.com/anapaulalemos'
  },
  {
    artName: 'Random Color Change',
    pageLink: './Art/toto-titan-developer/index.html',
    imageLink: './Art/toto-titan-developer/RandomColorChange.png',
    author: 'Wyatt Henderson',
    githubLink: 'https://github.com/toto-titan-developer'
  },
  {
    artName: 'Trial',
    pageLink: './Art/dhennisCssAnimation/index.html',
    imageLink: './Art/dhennisCssAnimation/focusOnTheGood',
    author: 'Dhennis Lim',
    github: 'https://github.com/DhennisDavidLim'
  },
  {
    artName: 'Rectangular Butterfly',
    pageLink: './Art/muzak-mmd/index.html',
    imageLink: './Art/muzak-mmd/butterfly.gif',
    author: 'Mbarak',
    github: 'https://github.com/muzak-mmd'
  },
  {
    artName: 'Simple Text Animation',
    pageLink: './Art/LordZeF/index.html',
    imageLink: './Art/LordZeF/Text-animation.gif',
    author: 'Lord ZeF',
    github: 'https://github.com/LordZeF'
  },
  {
    artName: 'Spinning Japanese',
    pageLink: './Art/nihongo/index.html',
    imageLink: './Art/nihongo/nihongo.gif',
    author: 'Mike W',
    github: 'https://github.com/mikewiner'
  },
  {
    artName: 'Sun',
    pageLink: './Art/Yj/index.html',
    imageLink: './Art/Yj/sun.gif',
    author: 'Youjung',
    github: 'https://github.com/rose07a'
  },
  {
    artName: "Guy's",
    pageLink: "./Art/Guy's/index.html",
    imageLink: '',
    author: 'Guy',
    github: 'https://github.com/Guy3890'
  },
  {
    artName: 'animation-text',
    pageLink: './Art/animation-text/index.html',
    imageLink: './Art/',
    author: 'alexzemz',
    github: 'https://github.com/alexzemz'
  },
  {
    artName: 'Practice',
    pageLink: './Art/SkiingOtter/index.html',
    imageLink: '',
    author: 'SkiingOtter',
    github: 'https://github.com/SkiingOtter'
  },
  {
    artName: 'djdougan',
    pageLink: './Art/djdougan/index.html',
    imageLink: './Art/djdougan/css-mouseover-effect.png',
    author: 'douglas dougan',
    github: 'https://github.com/djdougan'
  },
  {
    artName: 'Animated Background',
    pageLink: './Art/Xarasho-Background/index.html',
    imageLink: '',
    author: 'Alex Xarasho',
    github: 'https://github.com/Xarasho'
  },
  {
    artName: 'CarvalhoAnimation',
    pageLink: './Art/CarvalhoAnimation/index.html',
    imageLink: './Art/CarvalhoAnimation/Halloween.png',
    author: 'Alexandre Carvalho',
    github: 'https://github.com/AlexandreCarvalho1990'
  },
  {
    artName: 'Flower Animation',
    pageLink: './Art/aimee_flowerani/index.html',
    imageLink: './Art/aimee_flowerani/flower.gif',
    author: 'Aimee Hernandez',
    githubLink: 'https://github.com/aimeehg'
  },
  {
    artName: '3D Spinning Rings',
    pageLink: './Art/frostillicus/index.html',
    imageLink: './Art/frostillicus/spinning_rings.png',
    author: 'frostillicus',
    github: 'https://github.com/frostillicus'
  },
  {
    artName: 'Flexible Logo',
    pageLink: './Art/Fab1ed/index.html',
    imageLink: './Art/Fab1ed/flex.gif',
    author: 'Fab1ed',
    github: 'https://github.com/Fab1ed'
  },
  {
    artName: 'Blinking Eye',
    pageLink: './Art/BlinkingEye/index.html',
    imageLink: './Art/BlinkingEye/blinkingeye.gif',
    author: 'Pavel Perevozchikov',
    github: 'https://github.com/papapacksoon'
  },
  {
    artName: 'Zero-to-Logo',
    pageLink: './Art/node.hg/index.html',
    imageLink: './Art/node.hg/ztm.gif',
    author: 'Harris Gomez',
    github: 'https://github.com/harrisgomez'
  },
  {
    artName: 'Mushyanimation',
    pageLink: './Art/mushyanimation/index.html',
    imageLink: './Art/mushyanimation/mush.gif',
    author: 'mushymane',
    github: 'https://github.com/mushymane'
  },
  {
    artName: 'Flag',
    pageLink: './Art/Batz005/index.html',
    imageLink: './Art/Batz005/flag.gif',
    author: 'Batz005',
    github: 'https://github.com/Batz005'
  },
  {
    artName: 'Wave',
    pageLink: './Art/Wave_css/index.html',
    imageLink: './Art/Wave_css/wave.gif',
    author: 'Filippe',
    github: 'https://github.com/filippebr'
  },
  {
    artName: 'Preloader',
    pageLink: './Art/mshuber1981/preloader.html',
    imageLink: './Art/mshuber1981/preloader.gif',
    author: 'Michael Huber',
    github: 'https://github.com/mshuber1981'
  },
  {
    artName: 'Simple Animate ZTM',
    pageLink: './Art/Kweyku/index.html',
    imageLink: './Art/Kweyku/proudZTM.gif',
    author: 'Kweyku',
    github: 'https://github.com/Kweyku'
  },
  {
    artName: 'Heartbeat',
    pageLink: './Art/lysychas/index.html',
    imageLink: './Art/lysychas/heartshot.png',
    author: 'lysychas',
    github: 'https://github.com/lysychas'
  },
  {
    artName: 'Hydrogen',
    pageLink: './Art/elias/my-art.html',
    imageLink: './Art/elias/hydrogen.gif',
    author: 'tesolberg',
    github: 'https://github.com/tesolberg'
  },
  {
    artName: 'Cool-Transition',
    pageLink: './Art/animatomang/html',
    videolink: './Art/animatomang/smoke.mp4',
    author: 'Syam',
    github: 'https://github.com/blacktomang'
  },
  {
    artName: 'Spinning Square',
    pageLink: './Art/Spinning Square/index.html',
    imageLink: './Art/Spinning Square/square.gif',
    author: 'Fumi',
    github: 'https://github.com/fumiadeyemi'
  },
  {
    artName: 'letters-loading',
    pageLink: './Art/franciscomelov/index.html',
    imageLink: './Art/franciscomelov/franciscomelov.gif',
    author: 'franciscomelov',
    githubLink: 'https://github.com/franciscomelov'
  },
  {
    artName: 'Moving Eyeball',
    pageLink: './Art/AnathKantonda/index.html',
    imageLink: './Art/AnathKantonda/movingeyeball.gif',
    author: 'Anath',
    github: 'https://github.com/anathkantonda'
  },
  {
    artName: 'Flag Animation - Colomboalemán',
    pageLink: './Art/Matic1909/index.html',
    imageLink: './Art/Matic1909/flag.gif',
    author: 'Nils Matic',
    githubLink: 'https://github.com/matic1909'
  },
  {
    artName: 'Pac-Man',
    pageLink: './Art/Pac-Man/Pac-Man.html',
    imageLink: './Art/Pac-Man/Pac-Man.gif',
    author: 'Norbert',
    githubLink: 'https://github.com/Bynor'
  },
  {
    artName: "Don't follow the light",
    pageLink: './Art/cristobal-heiss/index.html',
    imageLink: './Art/cristobal-heiss/css_animation.gif',
    author: 'Cristobal Heiss',
    githubLink: 'https://github.com/ceheiss'
  },
  {
    artName: 'Eenimation',
    pageLink: './Art/Eenimation/index.html',
    imageLink: './Art/Eenimation/trance.gif',
    author: 'Eejaz ishaq',
    githubLink: 'https://github.com/eejazishaq'
  },
  {
    artName: 'ripple button',
    pageLink: './Art/monika-sahay/index.html',
    imageLink: './Art/monika-sahay/screen-capture.gif',
    author: 'monika sahay',
    githubLink: 'https://github.com/monika-sahay'
  },
  {
    artName: 'Animation',
    pageLink: './Art/Albertomtferreira/index.html',
    imageLink: './Art/Albertomtferreira/animation.gif',
    author: 'Alberto Ferreira',
    githubLink: 'https://github.com/albertomtferreira'
  },
  {
    artName: 'sliding curtains',
    pageLink: './Art/layoayeni/index.html',
    imageLink: './Art/layoayeni/trance.gif',
    author: 'Layo',
    githubLink: 'https://github.com/layoayeni'
  },
  {
    artName: "Unlocked",
    pageLink: "./Art/confusionmatrix98/unlocked.html",
    imageLink: "./Art/confusionmatrix98/unlocked.gif",
    author: "confusionmatrix98",
    githubLink: "https://github.com/confusionmatrix98"
  },
  {
    artName: 'Slovenian flag',
    pageLink: "./Art/Ivan's art/index.html",
    imageLink: "./Art/Ivan's art/Ivan-art.gif",
    author: 'kljuni',
    githubLink: 'https://github.com/kljuni'
  },
  {
    artName: 'Police Siren',
    pageLink: './Art/ShimShon1/policia.html',
    imageLink: './Art/ShimShon1/police.gif',
    author: 'ShimShon1',
    githubLink: 'https://github.com/ShimShon1'
  },
  {
    artName: "Catch The UFO",
    pageLink: "./Art/A-UFO/index.html",
    imageLink: "./Art/A-UFO/catch-the-ufo.gif",
    author: "Dibakash",
    githubLink: "https://github.com/dibakash"
  },
  {
    artName: "dk649",
    pageLink: "./Art/dk649/index.html",
    imageLink: "./Art/dk649/circle.gif",
    author: "dk649",
    githubLink: "https://github.com/dk649"
  },
  {
    artName: 'Catch The UFO',
    pageLink: './Art/A-UFO/index.html',
    imageLink: './Art/A-UFO/catch-the-ufo.gif',
    author: 'Dibakash',
    githubLink: 'https://github.com/dibakash'
  },
  {
    artName: 'Beer',
    pageLink: './Art/beer/index.html',
    imageLink: './Art/beer/beer.gif',
    author: 'CamJackson',
    githubLink: 'https://github.com/CamJackson-Dev'
  },
  {
    artName: '1rotate',
    pageLink: './Art/1rotate/index.html',
    imageLink: './Art/1rotate/rotation.gif',
    author: 'Himanshu Gawari',
    githubLink: 'https://github.com/himanshugawari'
  },
  {
    artName: 'Moving Box',
    pageLink: './Art/JerylDEv/index.html',
    imageLink: './Art/JerylDEv/movingbox.gif',
    author: 'JerylDEv',
    githubLink: 'https://github.com/JerylDEv'
  },
  {
    artName: "animatron",
    pageLink: "./Art/animatron/index.html",
    imageLink: "./Art/animatron/trance.gif",
  },
  {
<<<<<<< HEAD
    artName: "rashid",
    pageLink: "./Art/rashid/index.html",
    imageLink: "./Art/rashid/DNA.gif",
    author: 'Rashid Makki',
    githubLink: 'https://github.com/rashidmakki'
=======
    artName: "queer quarantine",
    pageLink: "./Art/animatron/queer.html",
    imageLink: "./Art/animatron/queer.gif",
>>>>>>> 2e0eb8d8
  }

];

// +--------------------------------------------------------------------------------+
// +                                                                                +
// +                  YOU DO NOT NEED TO CHANGE ANYTHING BELOW THIS                 +
// +                                                                                +
// +--------------------------------------------------------------------------------+

// Creates cards from the array above
// You don't need to modify this
let contents = [];
Shuffle(cards).forEach(c => {
  contents.push([
    `<li class="card">` +
      `<a href='${c.pageLink}'>` +
      `<img class="art-image" src='${c.imageLink}' alt='${c.artName}' />` +
      `</a>` +
      `<div class="flex-content">` +
      `<a href='${c.pageLink}'><h3 class="art-title">${c.artName}</h3></a>` +
      `<p class='author'><a href="${c.githubLink}" target="_blank"><i class="fab fa-github"></i> ${c.author}</a> </p>` +
      `</div>` +
      `</li>`
  ]);
});

document.getElementById('cards').innerHTML = contents;

function Shuffle(o) {
  for (
    var j, x, i = o.length;
    i;
    j = parseInt(Math.random() * i), x = o[--i], o[i] = o[j], o[j] = x
  );
  return o;
}<|MERGE_RESOLUTION|>--- conflicted
+++ resolved
@@ -1814,17 +1814,16 @@
     imageLink: "./Art/animatron/trance.gif",
   },
   {
-<<<<<<< HEAD
     artName: "rashid",
     pageLink: "./Art/rashid/index.html",
     imageLink: "./Art/rashid/DNA.gif",
     author: 'Rashid Makki',
     githubLink: 'https://github.com/rashidmakki'
-=======
+  },
+  {
     artName: "queer quarantine",
     pageLink: "./Art/animatron/queer.html",
     imageLink: "./Art/animatron/queer.gif",
->>>>>>> 2e0eb8d8
   }
 
 ];
