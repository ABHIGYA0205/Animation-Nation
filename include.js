--- conflicted
+++ resolved
@@ -5374,19 +5374,18 @@
     githubLink: 'https://github.com/leutamommx'
   },
   {
-<<<<<<< HEAD
     artName: 'bubbles',
     pageLink: './Art/ghogoo/index.html',
     imageLink: './Art/ghogoo/bubbles.gif',
     author: 'ghogoo',
     githubLink: 'https://github.com/ghogoo'
-=======
+  },
+  {
     artName: 'Floating Words',
     pageLink: './Art/floatingWords/index.html',
     imageLink: './Art/floatingWords/floatingWords.gif',
     author: 'ScoobyDooDoo',
     githubLink: 'https://github.com/ScoobyDooDoo'
->>>>>>> 7d393376
   }
 ];
 // +--------------------------------------------------------------------------------+
