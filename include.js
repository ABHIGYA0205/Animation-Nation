--- conflicted
+++ resolved
@@ -1,21 +1,4 @@
 let cards = [
-<<<<<<< HEAD
-    //  Add your card in this section
-    {
-      artName: "Triangle",
-      pageLink: "./Art/Joy/triangle.html",
-      imageLink: "./Art/Joy/triangle.gif",
-      author: "Joy",
-      githubLink: "https://github.com/royranger"
-    },
-    {
-      artName: "Circles",
-      pageLink: "./Art/Bhuvana/circles.html",
-      imageLink: "./Art/Bhuvana/circles.gif",
-      author: "Bhuvana",
-      githubLink: "https://github.com/bhuvana-guna"
-    }
-=======
   //  Add your card in this section
   {
     artName: "Square Loader",
@@ -108,7 +91,6 @@
     author: "Edmund",
     githubLink: "https://github.com/edmund1645"
   }
->>>>>>> 9b8e0c87
 ];
 
 // +--------------------------------------------------------------------------------+
