--- conflicted
+++ resolved
@@ -1427,14 +1427,13 @@
 		githubLink: "https://github.com/fzpX"
 	},
 	{
-<<<<<<< HEAD
 		artName: "Bouncing CSS",
 		pageLink: "./Art/Tina-Hoang/aniframe.html",
 		imageLink: "./Art/Tina-Hoang/bounce.png",
 		author: "Tina",
 		githubLink: "https://github.com/nnh242"
-	}
-=======
+	},
+  {
 		artName: "Ghost Balls",
 		pageLink: "./Art/ghostBalls/index.html",
 		imageLink: "./Art/ghostBalls/balls.png",
@@ -1448,7 +1447,6 @@
 	      author: "Rahulkumar Jha",
 	      githubLink: "https://github.com/Rahul240499"
   }
->>>>>>> 652cacb2
 ];
 
 // +--------------------------------------------------------------------------------+
