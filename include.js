let cards = [
  {
    artName: 'Shakerdl',
    pageLink: './Art/Joy/shakerdl/index.html',
    imageLink: './Art/Joy/shakerdl/shrinking.gif',
    author: 'Shakerdl',
    githubLink: 'https://github.com/shakerdl'
  },
  {
    artName: 'The Crane',
    pageLink: './Art/Malik-Makkes/index.html',
    imageLink: './Art/Malik-Makkes/The-Crane.png',
    author: 'Malik',
    githubLink: 'https://github.com/MalikSploit'
  },
  {
    artName: 'Goa - Beach',
    pageLink: './Art/Shailesh/index.html',
    imageLink: './Art/Shailesh/Goa - Beach.jpg',
    author: 'Shailesh',
    githubLink: 'https://github.com/shaileshkr7'
  },
  {
    artName: 'Gloomy Loading Ring',
    pageLink: './Art/kevinsana/index.html',
    imageLink: './Art/kevinsana/kevinsana.jpg',
    author: 'Krownlesskev',
    githubLink: 'https://github.com/krownlesskev'
  },
  {
    artName: 'Terminal effect',
    pageLink: './Art/DaywisonSilva/index.html',
    imageLink: './Art/DaywisonSilva/art.gif',
    author: 'DaywisonSilva',
    githubLink: 'https://github.com/DaywisonSilva'
  },
  {
    artName: 'Stephan Animation',
    pageLink: './Art/stephanduval_animatron/index.html',
    iamgeLink: './Art/stephanduval_animatron/stephanduval_animatron.gif',
    author: 'Stephan DuVal',
    githubLink: 'https://github.com/stephanduval'
  },
  {
    artName: 'DayToNight',
    pageLink: './Art/DayToNight By Arpan/index.html',
    imageLink: './Art/Joy/DayToNight By Arpan/giphy.gif',
    author: 'ArpanGyawali',
    githubLink: 'https://github.com/ArpanGyawali'
  },
  {
    artName: 'Dog animation',
    pageLink: './Art/AbhishekSingh-Animation-Contribution/index.html',
    imageLink: './Art/AbhishekSingh-Animation-Contribution/gif.png',
    author: 'Abhishek Singh',
    githubLink: 'https://github.com/Abhishek-555'
  },
  {
    artName: 'Animation square rotate',
    pageLink: './Art/Animation square rotate/index.html',
    imageLink: './Art/Animation square rotate/image.jpeg',
    author: 'Nampelly_varun',
    githubLink: 'https://github.com/nampellyvarun'
  },
  {
    artName: 'CSS Loader',
    pageLink: './Art/BenCullen/index.html',
    imageLink: './Art/BenCullen/Bens CSS Loader.gif',
    author: 'Ben Cullen',
    githubLink: 'https://github.com/BenjaminCullen1'
  },
  {
    artName: 'Flag',
    pageLink: './Art/IurianSimionDorin/index.html',
    imageLink: './Art/IurianSimionDorin/flag.gif',
    author: 'IurianSimionDorin',
    githubLink: 'https://github.com/IurianSimionDorin'
  },
  {
    artName: 'Rainbow Text Spin',
    pageLink: './Art/mallen13/index.html',
    imageLink: 'stillPic.jpg',
    author: 'mallen2013',
    githubLink: 'https://github.com/mallen2013'
  },
  {
    artName: 'Disco Bubble',
    pageLink: './Art/konstantify/index.html',
    imageLink: './Art/konstantify/konst.gif',
    author: 'Constantin',
    githubLink: 'https://github.com/konstantin0s'
  },
  {
    artName: 'Art',
    pageLink: './Art/mishra-parth/index.html',
    imageLink: './Art/mishra-parth/mishra-parth-project.gif',
    author: 'Parth',
    githubLink: 'https://github.com/mishra-parth'
  },
  {
    artName: 'Aymat',
    pageLink: './Art/aymat/index.html',
    imageLink: './Art/aymat/Capture.gif',
    author: 'aysha30',
    githubLink: 'https://github.com/aysha30'
  },
  {
    artName: 'Scissors Cutting Animation (CSS only)',
    pageLink: './Art/CoffeeAnimation/index.html',
    imageLink: './Art/CoffeeAnimation/scissors-cutting-animation.gif',
    author: 'Angelo Marcinnò',
    githubLink: 'https://github.com/angelo24782'
  },
  {
    artName: 'Cool CSS Preloader',
    pageLink: './Art/Himanshu_Kumawat/index.html',
    imageLink: './Art/Himanshu_Kumawat/preloader.gif',
    author: 'Himanshu Kumawat',
    githubLink: 'https://github.com/013himanshu'
  },
  {
    artName: 'Troll-Ball',
    pageLink: './Art/ivantbv/index.html',
    imageLink: './Art/ivantbv/troll-ball.gif',
    author: 'ivantbv',
    githubLink: 'https://github.com/ivantbv'
  },
  {
    artName: 'CSS heART',
    pageLink: './Art/Aarush/Heart.html',
    imageLink: './Art/Aarush/Heart.png',
    author: 'Aarush Bhat',
    githubLink: 'https://github.com/r-ush'
  },
  {
    artName: 'Image With Gray Scale Effect',
    pageLink: './Art/Image With Gray Scale Effect',
    imageLink:
      './Art/Image With Gray Scale Effect/Image-With-Gray-Scale-Effect.gif',
    author: 'Vikrant Kumar',
    githubLink: 'https://github.com/VikrantKu333'
  },
  {
    artname: 'Animation-Cool',
    pageLink: './Art/apilacharya/index.html',
    imageLink: './Art/apilacharya/animation-cool.gif',
    author: 'Apil Raj Acharya',
    githubLink: 'https://github.com/apilacharya'
  },

  {
    artName: 'covid-19',
    pageLink: './Art/shivam12k/index.html',
    videoLink: './Art/cell/cell.mp4',
    author: 'shivam12k',
    githubLink: 'https://github.com/shivam12k'
  },
  {
    artName: 'Bouncing Heart',
    pageLink: './Art/love2cr3ate/index.html',
    imageLink: './Art/love2cr3ate/bouncing-heart.gif',
    author: 'l0ve2cr3ate',
    githubLink: 'https://github.com/l0ve2cr3ate'
  },
  {
    artName: 'Animated-Loading',
    pageLink: './Art/Animated-Loading/index.html',
    imageLink: './Art/Animated-Loading/Animated-Loading.gif',
    author: 'Mehul1011',
    githubLink: 'https://github.com/mehul1011'
  },
  {
    artName: 'covid-19',
    pageLink: './Art/shivam12k/index.html',
    // videoLink: './Art/cell/cell.mp4',
    imageLink: '#',
    author: 'shivam12k',
    githubLink: 'https://github.com/shivam12k'
  },
  {
    artName: 'Mag-animation',
    pageLink: './Art/Mag-D-Alena/index.html',
    imageLink: './Art/Mag-D-Alena/Mag-animation.gif',
    author: 'Magdalena BenBassat-Luszczynska',
    githubLink: 'https://github.com/mag-d-alen'
  },
  {
    artName: 'ThomasTobe',
    pageLink: './Art/ThomasTobe/index.html',
    imageLink: './Art/ThomasTobe/rotation.gif',
    author: 'ThomasTobe',
    githubLink: 'https://github.com/ThomasTobe'
  },
  {
    artName: 'Life Of Coder',
    pageLink: './Art/DevarshiDoshi/index.html',
    imageLink: './Art/DevarshiDoshi/Life Of Coder.gif',
    author: 'DevarshiDoshi',
    githubLink: 'https://github.com/devarshidoshi'
  },

  {
    artName: 'That Animation',
    pageLink: './Art/MaKloudz/index.html',
    imageLink: './Art/MaKloudz/dat-animation.gif',
    author: 'Blessing Mutava',
    githubLink: 'https://github.com/MaKloudz'
  },
  {
    artName: 'animatron',
    pageLink: './Art/animatron/index.html',
    imageLink: './Art/animatron/trance.gif',
    author: 'nick981837',
    githubLink: 'https://github.com/nick981837'
  },
  {
    artName: 'ZTM Animation',
    pageLink: './Art/EricPuskas/index.html',
    imageLink: './Art/EricPuskas/index.gif',
    author: 'Eric Puskas',
    githubLink: 'https://github.com/EricPuskas'
  },
  {
    artName: 'LSD Rainbow Trip: Phase 1',
    pageLink: './Art/AbsMechanik/index.html',
    imageLink: './Art/AbsMechanik/AbsMechanik_Animation.gif',
    author: 'AbsMechanik',
    githubLink: 'https://github.com/AbsMechanik'
  },
  {
    artName: 'Christmas Lights',
    pageLink: './Art/Futuregit/index.html',
    imageLink: './Art/Futuregit/Christmas-Lights.gif',
    author: 'Futuregit',
    githubLink: 'https://github.com/Futuregit'
  },
  {
    artName: 'space zoo',
    pageLink: './Art/space_zoo/index.html',
    imageLink: './Art/space_zoo/space_zoo.gif',
    author: 'yuwen-c',
    githubLink: 'https://github.com/yuwen-c'
  },
  {
    artName: 'neon-text flicker glow',
    pageLink: './Art/neon-text flicker glow/neon.html',
    videoLink: './Art/neon-text flicker glow/neon-text flicker glow.gif',
    author: 'Ajay Tyagi',
    githubLink: 'https://github.com/imajaytyagi'
  },
  {
    artName: 'Dice Animation',
    pageLink: './Art/Dice-Animation/dice_animation.html',
    videoLink: './Art/Dice-Animation/dice.gif',
    author: 'Ronit DuttA',
    githubLink: 'https://github.com/RD91'
  },
  {
    artName: 'Fruit Dancing',
    pageLink: './Art/carlacentenor/index.html',
    imageLink: './Art/carlacentenor/fruit.gif',
    author: 'carlacentenor',
    githubLink: 'https://github.com/carlacentenor'
  },
  {
    artName: 'eyes',
    pageLink: './Art/eyes/index.html',
    imageLink: './Art/eyes/eyes.gif',
    author: 'yuwen-c',
    githubLink: 'https://github.com/yuwen-c'
  },
  {
    artName: 'Spooktober Hacktoberfest',
    pageLink: './Art/FredAmartey/index.html',
    imageLink: './Art/FredAmartey/thumbnaill.gif',
    author: 'Fred Amartey',
    githubLink: 'https://github.com/FredAmartey'
  },
  {
    artName: 'Star Wars?',
    pageLink: './Art/henryvalbuena/index.html',
    imageLink: './Art/henryvalbuena/index.gif',
    author: 'Henry Valbuena',
    githubLink: 'https://github.com/henryvalbuena'
  },
  {
    artName: 'UFO',
    pageLink: './Art/UFO/index.html',
    imageLink: './Art/UFO/UFO.png',
    author: 'Abhinav Singh @abhinav9910',
    githubLink: 'https://github.com/abhinav9910'
  },
  {
    artName: 'The Ripple',
    pageLink: './Art/Anmol2/index.html',
    imageLink: './Art/Anmol2/ripple.png',
    author: 'Anmol',
    githubLink: 'https://github.com/Anmol270900'
  },
  {
    artName: 'Rainbow loader',
    pageLink: './Art/ka-hn/rainbow.html',
    imageLink: './Art/ka-hn/rainbow.gif',
    author: 'Karim Hussain',
    githubLink: 'https://github.com/ka-hn'
  },
  {
    artName: 'Action Cam',
    pageLink: './Art/Donovan/index.html',
    imageLink: './Art/Donovan/pureCSS-animation.gif',
    author: 'Donovan Hunter',
    githubLink: 'https://github.com/dhdcode'
  },
  {
    artName: 'The Sun',
    pageLink: './Art/Anmol/index.html',
    imageLink: './Art/Anmol/sun.png',
    author: 'Anmol',
    githubLink: 'https://github.com/Anmol270900'
  },
  {
    artName: 'Flashing Pumpkin',
    pageLink: './Art/KatrinaRose14/index.html',
    imageLink: './Art/KatrinaRose14/FlashingPumpkin.gif',
    author: 'Katrina Yates',
    githubLink: 'https://github.com/KatrinaRose14'
  },
  {
    pageLink: 'firstanimate',
    imageLink: './Art/firstanimate/index.html',
    author: 'shailesh',
    githubLink: 'https://github.com/shailesh-95'
  },
  {
    artName: 'Flipbox',
    pageLink: './Art/Prasheel/index.html',
    imageLink: './Art/Prasheel/flip.gif',
    author: 'Prasheel Soni',
    githubLink: 'https://github.com/ps011'
  },
  {
    artName: '2019 Wave',
    pageLink: './Art/chris-aqui/index.html',
    imageLink: './Art/chris-aqui/2019-jump.gif',
    author: 'Christine Aqui',
    githubLink: 'https://github.com/christine-aqui'
  },
  {
    artName: 'Hover Button Animation',
    pageLink: './Art/Vipul/hover.html',
    imageLink: './Art/Vipul/Screenshot2.png',
    author: 'Vipul',
    githubLink: 'https://github.com/vipuljain08'
  },
  {
    artName: 'Start From Zero',
    pageLink: './Art/Robihdy/index.html',
    imageLink: './Art/Robihdy/start-from-zero.png',
    author: 'Robihdy',
    githubLink: 'https://github.com/Robihdy'
  },
  {
    artName: 'Local Host metaphor',
    pageLink: './Art/Akbar-Cyber/index.html',
    imageLink: './Art/Prateek/localhost.png',
    author: 'Prateek',
    githubLink: 'https://github.com/prateekpatrick'
  },
  {
    artName: 'Akbar-Cyber',
    pageLink: './Art/Akbar-Cyber/index.html',
    imageLink: './Art/Akbar-Cyber/akbar.gif',
    author: 'Akbar',
    githubLink: 'https://github.com/Akbar-Cyber'
  },
  {
    artName: 'Sliding Lines',
    pageLink: './Art/erics0n/sliding-lines/index.html',
    imageLink: './Art/erics0n/sliding-lines/image.gif',
    author: 'erics0n',
    githubLink: 'https://github.com/erics0n'
  },
  {
    artName: 'Triangle',
    pageLink: './Art/Joy/triangle/triangle.html',
    imageLink: './Art/Joy/triangle/triangle.gif',
    author: 'Joy',
    githubLink: 'https://github.com/royranger'
  },
  {
    artName: 'Cube',
    pageLink: './Art/Joy/cube/cube.html',
    imageLink: './Art/Joy/cube/cube.gif',
    author: 'Joy',
    githubLink: 'https://github.com/royranger'
  },
  {
    artName: 'Burger Menu',
    pageLink: './Art/mctrl/burger.html',
    imageLink: './Art/mctrl/burger.gif',
    author: 'Martina',
    githubLink: 'https://github.com/mctrl'
  },
  {
    artName: 'Square Loader',
    pageLink: './Art/Hemant/index.html',
    imageLink: './Art/Hemant/loader.gif',
    author: 'Hemant Garg',
    githubLink: 'https://github.com/hemant-garg'
  },
  {
    artName: 'wake up, neo...',
    pageLink: './Art/samirjouni/TributeToTheMatrix.html',
    imageLink: './Art/samirjouni/sample.gif',
    author: 'Samir Jouni',
    githubLink: 'https://github.com/samirjouni'
  },
  {
    artName: 'Tribute To COD4MW',
    pageLink: './Art/samirjouni2/index.html',
    imageLink: './Art/samirjouni2/sample.gif',
    author: 'Samir Jouni',
    githubLink: 'https://github.com/samirjouni'
  },
  {
    artName: 'Planet',
    pageLink: './Art/ArthurDoom/planet.html',
    imageLink: './Art/ArthurDoom/planet.gif',
    author: 'ArthurDoom',
    githubLink: 'https://github.com/ArthurDoom'
  },
  {
    artName: 'SquarPy',
    pageLink: './Art/Utkarsh/index.html',
    imageLink: './Art/Utkarsh/hack.gif',
    author: 'utkarsh',
    githubLink: 'https://github.com/Utkarsh2604'
  },
  {
    artName: 'Circle',
    pageLink: './Art/Oliver/Circle.html',
    imageLink: './Art/Oliver/circle.gif',
    author: 'Oliver',
    githubLink: 'https://github.com/oliver-gomes'
  },
  {
    artName: 'Ellipse Loader',
    pageLink: './Art/VaibhavKhulbe/EllipseLoader.html',
    imageLink: './Art/VaibhavKhulbe/ellipseLoader.gif',
    author: 'Vaibhav Khulbe',
    githubLink: 'https://github.com/Kvaibhav01'
  },
  {
    artName: 'Simple Loader',
    pageLink: './Art/soumsps/simpleload.html',
    imageLink: './Art/soumsps/sample.gif',
    author: 'Soumendu Sinha',
    githubLink: 'https://github.com/soumsps'
  },
  {
    artName: 'Rollodex',
    pageLink: './Art/Shruti/rolling.html',
    imageLink: './Art/Shruti/rolling.gif',
    author: 'Shruti',
    githubLink: 'https://github.com/shruti49'
  },
  {
    artName: 'Cute Cat',
    pageLink: './Art/Alghi/cat.html',
    imageLink: './Art/Alghi/cat.gif',
    author: 'Alghi',
    githubLink: 'https://github.com/darklordace'
  },
  {
    artName: 'r2d2d starwerz',
    pageLink: './Art/izzycs/index.html',
    imageLink: './Art/izzycs/r2d2d.gif',
    author: 'Joy',
    githubLink: 'https://github.com/izzycs'
  },
  {
    artName: 'ZtM Text',
    pageLink: './Art/Di4iMoRtAl/ZtM_text_animation.html',
    imageLink: './Art/Di4iMoRtAl/ZtM_animation.gif',
    author: 'Di4iMoRtAl',
    githubLink: 'https://github.com/dppeykov'
  },
  {
    artName: 'Circles',
    pageLink: './Art/Bhuvana/circles.html',
    imageLink: './Art/Bhuvana/circles.gif',
    author: 'Bhuvana',
    githubLink: 'https://github.com/bhuvana-guna'
  },
  {
    artName: 'Bird',
    pageLink: './Art/Bhuvana/bird.html',
    imageLink: './Art/Bhuvana/bird.gif',
    author: 'Bhuvana',
    githubLink: 'https://github.com/bhuvana-guna'
  },
  {
    artName: 'Loader',
    pageLink: './Art/Bhuvana/loader.html',
    imageLink: './Art/Bhuvana/loader.gif',
    author: 'Bhuvana',
    githubLink: 'https://github.com/bhuvana-guna'
  },
  {
    artName: 'Simple blinking loading circles',
    pageLink: './Art/Rahul/index.html',
    imageLink: './Art/Rahul/loading.gif',
    author: 'Rahul',
    githubLink: 'https://github.com/kohli6010'
  },
  {
    artName: 'Css Pulse',
    pageLink: './Art/Aszmel/pulse.html',
    imageLink: './Art/Aszmel/css_pulse.gif',
    author: 'Aszmel',
    githubLink: 'https://github.com/Aszmel'
  },
  {
    artName: 'Circle Bounce',
    pageLink: './Art/Edmund/index.html',
    imageLink: './Art/Edmund/circle-bounce.gif',
    author: 'Edmund',
    githubLink: 'https://github.com/edmund1645'
  },
  {
    artName: 'Heart Beating',
    pageLink: './Art/Regem/index.html',
    imageLink: './Art/Regem/heart.jpg',
    author: 'Regem',
    githubLink: 'https://github.com/GemzBond'
  },
  {
    artName: 'Fading Circles',
    pageLink: './Art/Ankit/fadeCircle.html',
    imageLink: './Art/Ankit/fadeCircles.png',
    author: 'Ankit Srivastava',
    githubLink: 'https://github.com/a18nov'
  },
  {
    artName: 'Hacktoberfest 2019',
    pageLink: './Art/jpk3lly/animation.html',
    imageLink: './Art/jpk3lly/JPs_Animation_GIF.gif',
    author: 'jpk3lly',
    githubLink: 'https://github.com/jpk3lly'
  },
  {
    artName: 'Name Rotator',
    pageLink: './Art/Meet/name.html',
    imageLink: './Art/Meet/name.gif',
    author: 'Meet',
    githubLink: 'https://github.com/Meet1103'
  },
  {
    artName: 'Ball Rotator',
    pageLink: './Art/Bibekpreet/index.html',
    imageLink: './Art/Bibekpreet/ball.gif',
    author: 'Bibekpreet',
    githubLink: 'https://github.com/bibekpreet99'
  },
  {
    artName: 'ephiphany',
    pageLink: './Art/OctavianIlies/index.html',
    imageLink: './Art/OctavianIlies/ephiphany.gif',
    author: 'OctavianIlies',
    githubLink: 'https://github.com/OctavianIlies'
  },
  {
    artName: 'Loading',
    pageLink: './Art/jh1992jh/loading.html',
    imageLink: './Art/jh1992jh/loading.gif',
    author: 'jh1992jh',
    githubLink: 'https://github.com/jh1992jh'
  },
  {
    artName: 'ZTM Colors',
    pageLink: './Art/Godnon/index.html',
    imageLink: './Art/Godnon/ZTMcAnim.gif',
    author: 'Godnon',
    githubLink: 'https://github.com/godnondsilva'
  },
  {
    artName: 'Hover Effect',
    pageLink: './Art/Shubhankar/index.html',
    imageLink: './Art/Shubhankar/hackoctober.gif',
    author: 'Shubhankar',
    githubLink: 'https://github.com/shubhdwiv12'
  },
  {
    artName: 'Bouncing Fading Circles',
    pageLink: './Art/AyoubIssaad/index.html',
    imageLink: './Art/AyoubIssaad/BouncingFadingCircles.gif',
    author: 'AyoubIssaad',
    githubLink: 'https://github.com/AyoubIssaad'
  },
  {
    artName: '5 balls preloader',
    pageLink: './Art/Nnaji-Victor/index.html',
    imageLink: './Art/Nnaji-Victor/5_balls.gif',
    author: 'Nnaji Victor',
    githubLink: 'https://github.com/Nnaji-Victor'
  },
  {
    artName: 'ZTM Bouncer',
    pageLink: './Art/Josia/bouncer.html',
    imageLink: './Art/Josia/ztmbouncer.gif',
    author: 'Josia Rodriguez',
    githubLink: 'https://github.com/josiarod'
  },
  {
    artName: 'Hacktober loading animation',
    pageLink: './Art/mehul1011/index.html',
    imageLink: './Art/mehul1011/loading.gif',
    author: 'Mehul1011',
    githubLink: 'https://github.com/mehul1011'
  },
  {
    artName: 'Loading Dots',
    pageLink: './Art/devSergiu/index.html',
    imageLink: './Art/devSergiu/loading.gif',
    author: 'devSergiu',
    githubLink: 'https://github.com/devsergiu'
  },
  {
    artName: 'TypeWriter effect',
    pageLink: './Art/Sidharth/Typing_Text.html',
    imageLink: './Art/Sidharth/type_writer.gif',
    author: 'Sidharth',
    githubLink: 'https://github.com/Sidharth98'
  },
  {
    artName: 'Blue Spin',
    pageLink: './Art/JamesW/index.html',
    imageLink: './Art/JamesW/hacktober_spin.gif',
    author: 'James Whitney',
    githubLink: 'https://github.com/jameswhitney'
  },
  {
    artName: 'Loading Animation',
    pageLink: './Art/Sidharth/Loading.html',
    imageLink: './Art/Sidharth/Loading.gif',
    author: 'Sidharth',
    githubLink: 'https://github.com/Sidharth98'
  },
  {
    artName: 'Rotation',
    pageLink: './Art/alenanog/index.html',
    imageLink: './Art/alenanog/rotation.gif',
    author: 'Alena A.',
    githubLink: 'https://github.com/alenanog'
  },
  {
    artName: 'Colors in your life',
    pageLink: './Art/Atipahy/colors.html',
    imageLink: './Art/Atipahy/colors.png',
    author: 'Christos Chr',
    githubLink: 'https://github.com/atipaHy'
  },
  {
    artName: 'Orb',
    pageLink: './Art/Jkbicbic/orb.html',
    imageLink: './Art/Jkbicbic/orb.gif',
    author: 'John Kennedy Bicbic',
    githubLink: 'https://github.com/jkbicbic'
  },
  {
    artName: 'Charging...',
    pageLink: './Art/Afraz/charging.html',
    imageLink: './Art/Afraz/charging.gif',
    author: 'Afraz',
    githubLink: 'https://github.com/afrazz'
  },
  {
    artName: 'Charging...',
    pageLink: './Art/DepStep/depstep.html',
    imageLink: './Art/DepStep/depstep.gif',
    author: 'DepStep',
    githubLink: 'https://github.com/stephD'
  },
  {
    artName: 'Dancing Ball...',
    pageLink: './Art/DaveFres/index.html',
    imageLink: './Art/DaveFres/ball.gif',
    author: 'DaveFres',
    githubLink: 'https://github.com/DaveFres'
  },
  {
    artName: 'animatron',
    pageLink: './Art/animatron/index.html',
    imageLink: './Art/animatron/trance.gif',
    author: 'jomahay',
    githubLink: 'https://github.com/jomahay'
  },
  {
    artName: 'Sunshine',
    pageLink: './Art/Pavelisp/sunshine.html',
    imageLink: './Art/Pavelisp/sunshine.gif',
    author: 'Pavel Isp',
    githubLink: 'https://github.com/pavelisp'
  },
  {
    artName: 'SoundBoxes',
    pageLink: './Art/Hbarang/SoundBox.html',
    imageLink: './Art/Hbarang/SoundBoxAnimation.gif',
    author: 'Hbarang',
    githubLink: 'https://github.com/hbarang'
  },
  {
    artName: 'Cheshire',
    pageLink: './Art/Ckanelin/index.html',
    imageLink: './Art/Ckanelin/Cheshire.gif',
    author: 'Ckanelin',
    githubLink: 'https://github.com/ckanelin'
  },
  {
    artName: 'Disappear',
    pageLink: './Art/Stacy/index.html',
    imageLink: './Art/Stacy/disappear.gif',
    author: 'Stacy',
    githubLink: 'https://github.com/stacyholtz6'
  },
  {
    artName: 'Ellipse Spinner',
    pageLink: './Art/Sabina/ellipse_spinner.html',
    imageLink: './Art/Sabina/ellipse_spinner.png',
    author: 'Sabina Abbasova',
    githubLink: 'https://github.com/sabina929'
  },
  {
    artName: 'NightSky',
    pageLink: './Art/AndyS/index.html',
    imageLink: './Art/AndyS/Capture.GIF',
    author: 'AndyS',
    githubLink: 'https://github.com/AndyS1988'
  },
  {
    artName: 'Hungry',
    pageLink: './Art/diegchav/index.html',
    imageLink: './Art/diegchav/hungry.gif',
    author: 'Diego Chz',
    githubLink: 'https://github.com/diegchav'
  },
  {
    artName: 'Hover Text Animation',
    pageLink: './Art/AyoubIssaad2/index.html',
    imageLink: './Art/AyoubIssaad2/hoverTextAnimation.gif',
    author: 'AyoubIssaad',
    githubLink: 'https://github.com/AyoubIssaad'
  },
  {
    artName: 'Colorize',
    pageLink: './Art/JimBratsos/colorize.html',
    imageLink: './Art/JimBratsos/Colorize.gif',
    author: 'Jim Bratsos',
    githubLink: 'https://github.com/JimBratsos'
  },
  {
    artName: 'Hacktober Spooktacular',
    pageLink: 'Art/Elex/index.html',
    imageLink: ['./Art/Elex/hhs.gif'],
    author: 'William Poisel (LordCobra)',
    githubLink: 'https://github.com/epoisel'
  },
  {
    artName: 'Circley',
    pageLink: './Art/Tranjenny/indexjenny.html',
    imageLink: './Art/Tranjenny/zerojenny.gif',
    author: 'Tranjenny',
    githubLink: 'https://github.com/Tranjenny'
  },
  {
    artName: 'My Vietnam',
    pageLink: './Art/nhbduy/index.html',
    imageLink: './Art/nhbduy/my-vietnam.gif',
    author: 'Hoang-Bao-Duy NGUYEN',
    githubLink: 'https://github.com/nhbduy'
  },
  {
    artName: 'Hactoberfest Bus',
    pageLink: './Art/shahpranaf/index.html',
    imageLink: './Art/shahpranaf/hacktoberfest_bus.gif',
    author: 'Pranav Shah',
    githubLink: 'https://github.com/shahpranaf'
  },
  {
    artName: 'Hacktoberfest',
    pageLink: './Art/robihid/index.html',
    imageLink: './Art/robihid/hacktoberfest.png',
    author: 'robihid',
    githubLink: 'https://github.com/robihid'
  },
  {
    artName: 'Hi there',
    pageLink: './Art/Aki/index.html',
    imageLink: './Art/Aki/giphy.gif',
    author: 'Aki',
    githubLink: 'https://github.com/akmalist'
  },
  {
    artName: '3D css animation',
    pageLink: './Art/animationtion/index.html',
    imageLink: './Art/animation/css3drotate.gif',
    author: 'christ',
    githubLink: 'https://github.com/christ-87'
  },
  {
    artName: 'Hacktoberfest 2019!',
    pageLink: './Art/RedSquirrrel/index.html',
    imageLink: './Art/RedSquirrrel/index.html/animation.PNG',
    author: 'RedSquirrrel',
    githubLink: 'https://github.com/RedSquirrrel'
  },
  {
    artName: 'Sliding text',
    pageLink: './Art/Flattopz/index.html',
    imageLink: './Art/Flattopz/SlidingText.gif',
    author: 'Flattopz',
    githubLink: 'https://github.com/hjpunzalan'
  },
  {
    artName: 'Rainbow Color Changer',
    pageLink: './Art/mmshr/index.html',
    imageLink: './Art/mmshr/rainbow.gif',
    author: 'mmosehauer',
    githubLink: 'https://github.com/mmosehauer'
  },
  {
    artName: 'World of Coding',
    pageLink: './Art/tom_kn/coding.html',
    imageLink: './Art/tom_kn/coding.gif',
    author: 'Tamas Knisz',
    githubLink: 'https://github.com/TamasKn'
  },
  {
    artName: 'Initial Bounce',
    pageLink: './Art/Juwana/initial.html',
    imageLink: './Art/Juwana/InitialBounce.gif',
    author: 'Juwana',
    githubLink: 'https://github.com/JZerman2018'
  },
  {
    artName: 'Atom',
    pageLink: './Art/Teva/index.html',
    imageLink: './Art/Teva/atom.gif',
    author: 'Teva',
    githubLink: 'https://github.com/TevaHenry'
  },
  {
    artName: 'Be Awesome',
    pageLink: './Art/TigerAsH/index.html',
    imageLink: './Art/TigerAsH/be-awesome.jpg',
    author: 'TigerAsH',
    githubLink: 'https://github.com/TigerAsH94'
  },
  {
    artName: 'Rainbow Colors',
    pageLink: './Art/Sanjeev/index.html',
    imageLink: './Art/Sanjeev/animation.gif',
    author: 'Sanjeev Panday',
    githubLink: 'https://github.com/Sanjeev-Panday'
  },
  {
    artName: 'ZtM',
    pageLink: './Art/thoyvo/index.html',
    imageLink: './Art/thoyvo/ztm.gif',
    author: 'Thoyvo',
    githubLink: 'https://github.com/thoyvo'
  },
  {
    artName: 'Fast Fishes',
    pageLink: './Art/4ront/index.html',
    imageLink: './Art/4ront/fishes.gif',
    author: '4rontender',
    githubLink: 'https://github.com/RinatValiullov'
  },
  {
    artName: 'Loading...',
    pageLink: './Art/RedSquirrrel2/loading.html',
    imageLink: './Art/RedSquirrrel2/loading.gif',
    author: 'RedSquirrrel',
    githubLink: 'https://github.com/RedSquirrrel'
  },
  {
    artName: 'Animated Cube',
    pageLink: './Art/Animated Cube/index.html',
    imageLink: './Art/Animated Cube/cube.gif',
    author: 'RedSquirrrel',
    githubLink: 'https://github.com/RedSquirrrel'
  },
  {
    artName: 'Calm Ubuntu',
    pageLink: './Art/schupat/index.html',
    imageLink: './Art/schupat/preview.gif',
    author: 'schupat',
    githubLink: 'https://github.com/schupat'
  },
  {
    artName: 'Solar System',
    pageLink: './Art/DSandberg93/index.html',
    imageLink: './Art/DSandberg93/SolarSystem.gif',
    author: 'DSandberg93',
    githubLink: 'https://github.com/DSandberg93'
  },
  {
    artName: 'Boo',
    pageLink: './Art/VerityB/index.html',
    imageLink: './Art/VerityB/boo.gif',
    author: 'VerityB',
    githubLink: 'https://github.com/VerityB'
  },
  {
    artName: 'Hacktoberfest Ghost',
    pageLink: './Art/cTahirih/index.html',
    imageLink: './Art/cTahirih/ghost.png',
    author: 'cTahirih',
    githubLink: 'https://github.com/cTahirih'
  },
  {
    artName: 'Clock',
    pageLink: './Art/Abdul/index.html',
    imageLink: './Art/Abdul/Clock.png',
    author: 'Abdul Rahman',
    githubLink: 'https://github.com/abdulrahman118'
  },
  {
    artName: 'Loading Cube',
    pageLink: './Art/andrearizzello/index.html',
    imageLink: './Art/andrearizzello/index.gif',
    author: 'Andrea Rizzello',
    githubLink: 'https://github.com/andrearizzello'
  },
  {
    artName: 'Wall Dropping Logo',
    pageLink: './Art/shivams136/index.html',
    imageLink: './Art/shivams136/walldrop.gif',
    author: 'Shivam Sharma',
    githubLink: 'https://github.com/ShivamS136'
  },
  {
    artName: 'Infinite Race',
    pageLink: './Art/levermanx/index.html',
    imageLink: './Art/levermanx/anim.gif',
    author: 'Levermanx',
    githubLink: 'https://github.com/levermanx'
  },
  {
    artName: 'Hover to Rotate Text',
    pageLink: './Art/faiz_hameed/index.html',
    imageLink: './Art/faiz_hameed/hackto.gif',
    author: 'Faiz Hameed',
    githubLink: 'https://github.com/faizhameed'
  },
  {
    artName: 'HalloHacktober Greeting!',
    pageLink: './Art/lusalga/index.html',
    imageLink: './Art/lusalga/lu.gif',
    author: 'Lucieni A. Saldanha',
    githubLink: 'https://github.com/lusalga/'
  },
  {
    artName: 'Time goes by',
    pageLink: './Art/WolfgangKreminger/index.html',
    imageLink: './Art/WolfgangKreminger/showcase.gif',
    author: 'Wolfgang Kreminger',
    githubLink: 'https://github.com/r4pt0s'
  },
  {
    artName: 'Bouncing Text!',
    pageLink: './Art/AbdulsalamAbdulrahman/index.html',
    imageLink: './Art/AbdulsalamAbdulrahman/Bouncingtxt.gif',
    author: 'Abdulsalam Abdulrahman',
    githubLink: 'https://github.com/AbdulsalamAbdulrahman/'
  },
  {
    artName: 'Simple Phone Animation',
    pageLink: './Art/Lala/index.html',
    imageLink: './Art/Lala/phone.gif',
    author: 'Olamide Aboyeji',
    githubLink: 'https://github.com/aolamide'
  },
  {
    artName: 'Synthwave Sunset',
    pageLink: './Art/brunobolting/index.html',
    imageLink: './Art/brunobolting/synthwave-sunset.gif',
    author: 'Bruno Bolting',
    githubLink: 'https://github.com/brunobolting/'
  },
  {
    artName: 'That Animation',
    pageLink: './Art/MaKloudz/index.html',
    imageLink: './Art/MaKloudz/dat-animation.gif',
    author: 'Blessing Mutava',
    githubLink: 'https://github.com/MaKloudz'
  },
  {
    artName: 'animatron',
    pageLink: './Art/animatron/index.html',
    imageLink: './Art/animatron/trance.gif',
    author: 'nick981837',
    githubLink: 'https://github.com/nick981837'
  },
  {
    artName: 'abhishek9686',
    pageLink: './Art/abhishek9686/index.html',
    imageLink: './Art/abhishek9686/loading.gif',
    author: 'abhishek9686',
    githubLink: 'https://github.com/abhishek9686'
  },

  {
    artName: 'Animecircles',
    pageLink: './Art/Animecircles/index.html',
    imageLink: './Art/animatron/',
    author: 'Geamoding',
    githubLink: 'https://github.com/gilbertekalea'
  },
  {
    artName: 'ZTM Animation',
    pageLink: './Art/EricPuskas/index.html',
    imageLink: './Art/EricPuskas/index.gif',
    author: 'Eric Puskas',
    githubLink: 'https://github.com/EricPuskas'
  },
  {
    artName: 'LSD Rainbow Trip: Phase 1',
    pageLink: './Art/AbsMechanik/index.html',
    imageLink: './Art/AbsMechanik/AbsMechanik_Animation.gif',
    author: 'AbsMechanik',
    githubLink: 'https://github.com/AbsMechanik'
  },
  {
    artName: 'Christmas Lights',
    pageLink: './Art/Futuregit/index.html',
    imageLink: './Art/Futuregit/Christmas-Lights.gif',
    author: 'Futuregit',
    githubLink: 'https://github.com/Futuregit'
  },
  {
    artName: 'Fruit Dancing',
    pageLink: './Art/carlacentenor/index.html',
    imageLink: './Art/carlacentenor/fruit.gif',
    author: 'carlacentenor',
    githubLink: 'https://github.com/carlacentenor'
  },
  {
    artName: 'Spooktober Hacktoberfest',
    pageLink: './Art/FredAmartey/index.html',
    imageLink: './Art/FredAmartey/thumbnaill.gif',
    author: 'Fred Amartey',
    githubLink: 'https://github.com/FredAmartey'
  },
  {
    artName: 'Star Wars?',
    pageLink: './Art/henryvalbuena/index.html',
    imageLink: './Art/henryvalbuena/index.gif',
    author: 'Henry Valbuena',
    githubLink: 'https://github.com/henryvalbuena'
  },
  {
    artName: 'UFO',
    pageLink: './Art/UFO/index.html',
    imageLink: './Art/UFO/UFO.png',
    author: 'Abhinav Singh @abhinav9910',
    githubLink: 'https://github.com/abhinav9910'
  },
  {
    artName: 'The Ripple',
    pageLink: './Art/Anmol2/index.html',
    imageLink: './Art/Anmol2/ripple.png',
    author: 'Anmol',
    githubLink: 'https://github.com/Anmol270900'
  },
  {
    artName: 'Rainbow loader',
    pageLink: './Art/ka-hn/rainbow.html',
    imageLink: './Art/ka-hn/rainbow.gif',
    author: 'Karim Hussain',
    githubLink: 'https://github.com/ka-hn'
  },
  {
    artName: 'Action Cam',
    pageLink: './Art/Donovan/index.html',
    imageLink: './Art/Donovan/pureCSS-animation.gif',
    author: 'Donovan Hunter',
    githubLink: 'https://github.com/dhdcode'
  },
  {
    artName: 'The Sun',
    pageLink: './Art/Anmol/index.html',
    imageLink: './Art/Anmol/sun.png',
    author: 'Anmol',
    githubLink: 'https://github.com/Anmol270900'
  },
  {
    artName: 'Flashing Pumpkin',
    pageLink: './Art/KatrinaRose14/index.html',
    imageLink: './Art/KatrinaRose14/FlashingPumpkin.gif',
    author: 'Katrina Yates',
    githubLink: 'https://github.com/KatrinaRose14'
  },
  {
    artName: 'Flipbox',
    pageLink: './Art/Prasheel/index.html',
    imageLink: './Art/Prasheel/flip.gif',
    author: 'Prasheel Soni',
    githubLink: 'https://github.com/ps011'
  },
  {
    artName: '2019 Wave',
    pageLink: './Art/chris-aqui/index.html',
    imageLink: './Art/chris-aqui/2019-jump.gif',
    author: 'Christine Aqui',
    githubLink: 'https://github.com/christine-aqui'
  },
  {
    artName: 'Hover Button Animation',
    pageLink: './Art/Vipul/hover.html',
    imageLink: './Art/Vipul/Screenshot2.png',
    author: 'Vipul',
    githubLink: 'https://github.com/vipuljain08'
  },
  {
    artName: 'Start From Zero',
    pageLink: './Art/Robihdy/index.html',
    imageLink: './Art/Robihdy/start-from-zero.png',
    author: 'Robihdy',
    githubLink: 'https://github.com/Robihdy'
  },
  {
    artName: 'Local Host metaphor',
    pageLink: './Art/Akbar-Cyber/index.html',
    imageLink: './Art/Prateek/localhost.png',
    author: 'Prateek',
    githubLink: 'https://github.com/prateekpatrick'
  },
  {
    artName: 'Akbar-Cyber',
    pageLink: './Art/Akbar-Cyber/index.html',
    imageLink: './Art/Akbar-Cyber/akbar.gif',
    author: 'Akbar',
    githubLink: 'https://github.com/Akbar-Cyber'
  },
  {
    artName: 'Sliding Lines',
    pageLink: './Art/erics0n/sliding-lines/index.html',
    imageLink: './Art/erics0n/sliding-lines/image.gif',
    author: 'erics0n',
    githubLink: 'https://github.com/erics0n'
  },
  {
    artName: 'Triangle',
    pageLink: './Art/Joy/triangle/triangle.html',
    imageLink: './Art/Joy/triangle/triangle.gif',
    author: 'Joy',
    githubLink: 'https://github.com/royranger'
  },
  {
    artName: 'Cube',
    pageLink: './Art/Joy/cube/cube.html',
    imageLink: './Art/Joy/cube/cube.gif',
    author: 'Joy',
    githubLink: 'https://github.com/royranger'
  },
  {
    artName: 'Burger Menu',
    pageLink: './Art/mctrl/burger.html',
    imageLink: './Art/mctrl/burger.gif',
    author: 'Martina',
    githubLink: 'https://github.com/mctrl'
  },
  {
    artName: 'Square Loader',
    pageLink: './Art/Hemant/index.html',
    imageLink: './Art/Hemant/loader.gif',
    author: 'Hemant Garg',
    githubLink: 'https://github.com/hemant-garg'
  },
  {
    artName: 'wake up, neo...',
    pageLink: './Art/samirjouni/TributeToTheMatrix.html',
    imageLink: './Art/samirjouni/sample.gif',
    author: 'Samir Jouni',
    githubLink: 'https://github.com/samirjouni'
  },
  {
    artName: 'Tribute To COD4MW',
    pageLink: './Art/samirjouni2/index.html',
    imageLink: './Art/samirjouni2/sample.gif',
    author: 'Samir Jouni',
    githubLink: 'https://github.com/samirjouni'
  },
  {
    artName: 'Planet',
    pageLink: './Art/ArthurDoom/planet.html',
    imageLink: './Art/ArthurDoom/planet.gif',
    author: 'ArthurDoom',
    githubLink: 'https://github.com/ArthurDoom'
  },
  {
    artName: 'SquarPy',
    pageLink: './Art/Utkarsh/index.html',
    imageLink: './Art/Utkarsh/hack.gif',
    author: 'utkarsh',
    githubLink: 'https://github.com/Utkarsh2604'
  },
  {
    artName: 'Circle',
    pageLink: './Art/Oliver/Circle.html',
    imageLink: './Art/Oliver/circle.gif',
    author: 'Oliver',
    githubLink: 'https://github.com/oliver-gomes'
  },
  {
    artName: 'Ellipse Loader',
    pageLink: './Art/VaibhavKhulbe/EllipseLoader.html',
    imageLink: './Art/VaibhavKhulbe/ellipseLoader.gif',
    author: 'Vaibhav Khulbe',
    githubLink: 'https://github.com/Kvaibhav01'
  },
  {
    artName: 'Simple Loader',
    pageLink: './Art/soumsps/simpleload.html',
    imageLink: './Art/soumsps/sample.gif',
    author: 'Soumendu Sinha',
    githubLink: 'https://github.com/soumsps'
  },
  {
    artName: 'Rollodex',
    pageLink: './Art/Shruti/rolling.html',
    imageLink: './Art/Shruti/rolling.gif',
    author: 'Shruti',
    githubLink: 'https://github.com/shruti49'
  },
  {
    artName: 'Cute Cat',
    pageLink: './Art/Alghi/cat.html',
    imageLink: './Art/Alghi/cat.gif',
    author: 'Alghi',
    githubLink: 'https://github.com/darklordace'
  },
  {
    artName: 'ZtM Text',
    pageLink: './Art/Di4iMoRtAl/ZtM_text_animation.html',
    imageLink: './Art/Di4iMoRtAl/ZtM_animation.gif',
    author: 'Di4iMoRtAl',
    githubLink: 'https://github.com/dppeykov'
  },
  {
    artName: 'Circles',
    pageLink: './Art/Bhuvana/circles.html',
    imageLink: './Art/Bhuvana/circles.gif',
    author: 'Bhuvana',
    githubLink: 'https://github.com/bhuvana-guna'
  },
  {
    artName: 'Bird',
    pageLink: './Art/Bhuvana/bird.html',
    imageLink: './Art/Bhuvana/bird.gif',
    author: 'Bhuvana',
    githubLink: 'https://github.com/bhuvana-guna'
  },
  {
    artName: 'Loader',
    pageLink: './Art/Bhuvana/loader.html',
    imageLink: './Art/Bhuvana/loader.gif',
    author: 'Bhuvana',
    githubLink: 'https://github.com/bhuvana-guna'
  },
  {
    artName: 'Simple blinking loading circles',
    pageLink: './Art/Rahul/index.html',
    imageLink: './Art/Rahul/loading.gif',
    author: 'Rahul',
    githubLink: 'https://github.com/kohli6010'
  },
  {
    artName: 'Css Pulse',
    pageLink: './Art/Aszmel/pulse.html',
    imageLink: './Art/Aszmel/css_pulse.gif',
    author: 'Aszmel',
    githubLink: 'https://github.com/Aszmel'
  },
  {
    artName: 'Circle Bounce',
    pageLink: './Art/Edmund/index.html',
    imageLink: './Art/Edmund/circle-bounce.gif',
    author: 'Edmund',
    githubLink: 'https://github.com/edmund1645'
  },
  {
    artName: 'Heart Beating',
    pageLink: './Art/Regem/index.html',
    imageLink: './Art/Regem/heart.jpg',
    author: 'Regem',
    githubLink: 'https://github.com/GemzBond'
  },
  {
    artName: 'Fading Circles',
    pageLink: './Art/Ankit/fadeCircle.html',
    imageLink: './Art/Ankit/fadeCircles.png',
    author: 'Ankit Srivastava',
    githubLink: 'https://github.com/a18nov'
  },
  {
    artName: 'Hacktoberfest 2019',
    pageLink: './Art/jpk3lly/animation.html',
    imageLink: './Art/jpk3lly/JPs_Animation_GIF.gif',
    author: 'jpk3lly',
    githubLink: 'https://github.com/jpk3lly'
  },
  {
    artName: 'Name Rotator',
    pageLink: './Art/Meet/name.html',
    imageLink: './Art/Meet/name.gif',
    author: 'Meet',
    githubLink: 'https://github.com/Meet1103'
  },
  {
    artName: 'Ball Rotator',
    pageLink: './Art/Bibekpreet/index.html',
    imageLink: './Art/Bibekpreet/ball.gif',
    author: 'Bibekpreet',
    githubLink: 'https://github.com/bibekpreet99'
  },
  {
    artName: 'ephiphany',
    pageLink: './Art/OctavianIlies/index.html',
    imageLink: './Art/OctavianIlies/ephiphany.gif',
    author: 'OctavianIlies',
    githubLink: 'https://github.com/OctavianIlies'
  },
  {
    artName: 'Loading',
    pageLink: './Art/jh1992jh/loading.html',
    imageLink: './Art/jh1992jh/loading.gif',
    author: 'jh1992jh',
    githubLink: 'https://github.com/jh1992jh'
  },
  {
    artName: 'ZTM Colors',
    pageLink: './Art/Godnon/index.html',
    imageLink: './Art/Godnon/ZTMcAnim.gif',
    author: 'Godnon',
    githubLink: 'https://github.com/godnondsilva'
  },
  {
    artName: 'Hover Effect',
    pageLink: './Art/Shubhankar/index.html',
    imageLink: './Art/Shubhankar/hackoctober.gif',
    author: 'Shubhankar',
    githubLink: 'https://github.com/shubhdwiv12'
  },
  {
    artName: 'Bouncing Fading Circles',
    pageLink: './Art/AyoubIssaad/index.html',
    imageLink: './Art/AyoubIssaad/BouncingFadingCircles.gif',
    author: 'AyoubIssaad',
    githubLink: 'https://github.com/AyoubIssaad'
  },
  {
    artName: '5 balls preloader',
    pageLink: './Art/Nnaji-Victor/index.html',
    imageLink: './Art/Nnaji-Victor/5_balls.gif',
    author: 'Nnaji Victor',
    githubLink: 'https://github.com/Nnaji-Victor'
  },
  {
    artName: 'ZTM Bouncer',
    pageLink: './Art/Josia/bouncer.html',
    imageLink: './Art/Josia/ztmbouncer.gif',
    author: 'Josia Rodriguez',
    githubLink: 'https://github.com/josiarod'
  },
  {
    artName: 'Hacktober loading animation',
    pageLink: './Art/mehul1011/index.html',
    imageLink: './Art/mehul1011/loading.gif',
    author: 'Mehul1011',
    githubLink: 'https://github.com/mehul1011'
  },
  {
    artName: 'Loading Dots',
    pageLink: './Art/devSergiu/index.html',
    imageLink: './Art/devSergiu/loading.gif',
    author: 'devSergiu',
    githubLink: 'https://github.com/devsergiu'
  },
  {
    artName: 'TypeWriter effect',
    pageLink: './Art/Sidharth/Typing_Text.html',
    imageLink: './Art/Sidharth/type_writer.gif',
    author: 'Sidharth',
    githubLink: 'https://github.com/Sidharth98'
  },
  {
    artName: 'Blue Spin',
    pageLink: './Art/JamesW/index.html',
    imageLink: './Art/JamesW/hacktober_spin.gif',
    author: 'James Whitney',
    githubLink: 'https://github.com/jameswhitney'
  },
  {
    artName: 'Loading Animation',
    pageLink: './Art/Sidharth/Loading.html',
    imageLink: './Art/Sidharth/Loading.gif',
    author: 'Sidharth',
    githubLink: 'https://github.com/Sidharth98'
  },
  {
    artName: 'Rotation',
    pageLink: './Art/alenanog/index.html',
    imageLink: './Art/alenanog/rotation.gif',
    author: 'Alena A.',
    githubLink: 'https://github.com/alenanog'
  },
  {
    artName: 'Colors in your life',
    pageLink: './Art/Atipahy/colors.html',
    imageLink: './Art/Atipahy/colors.png',
    author: 'Christos Chr',
    githubLink: 'https://github.com/atipaHy'
  },
  {
    artName: 'Orb',
    pageLink: './Art/Jkbicbic/orb.html',
    imageLink: './Art/Jkbicbic/orb.gif',
    author: 'John Kennedy Bicbic',
    githubLink: 'https://github.com/jkbicbic'
  },
  {
    artName: 'Charging...',
    pageLink: './Art/Afraz/charging.html',
    imageLink: './Art/Afraz/charging.gif',
    author: 'Afraz',
    githubLink: 'https://github.com/afrazz'
  },
  {
    artName: 'Charging...',
    pageLink: './Art/DepStep/depstep.html',
    imageLink: './Art/DepStep/depstep.gif',
    author: 'DepStep',
    githubLink: 'https://github.com/stephD'
  },
  {
    artName: 'Dancing Ball...',
    pageLink: './Art/DaveFres/index.html',
    imageLink: './Art/DaveFres/ball.gif',
    author: 'DaveFres',
    githubLink: 'https://github.com/DaveFres'
  },
  {
    artName: 'animatron',
    pageLink: './Art/animatron/index.html',
    imageLink: './Art/animatron/trance.gif',
    author: 'jomahay',
    githubLink: 'https://github.com/jomahay'
  },
  {
    artName: 'Sunshine',
    pageLink: './Art/Pavelisp/sunshine.html',
    imageLink: './Art/Pavelisp/sunshine.gif',
    author: 'Pavel Isp',
    githubLink: 'https://github.com/pavelisp'
  },
  {
    artName: 'SoundBoxes',
    pageLink: './Art/Hbarang/SoundBox.html',
    imageLink: './Art/Hbarang/SoundBoxAnimation.gif',
    author: 'Hbarang',
    githubLink: 'https://github.com/hbarang'
  },
  {
    artName: 'Cheshire',
    pageLink: './Art/Ckanelin/index.html',
    imageLink: './Art/Ckanelin/Cheshire.gif',
    author: 'Ckanelin',
    githubLink: 'https://github.com/ckanelin'
  },
  {
    artName: 'Disappear',
    pageLink: './Art/Stacy/index.html',
    imageLink: './Art/Stacy/disappear.gif',
    author: 'Stacy',
    githubLink: 'https://github.com/stacyholtz6'
  },
  {
    artName: 'Ellipse Spinner',
    pageLink: './Art/Sabina/ellipse_spinner.html',
    imageLink: './Art/Sabina/ellipse_spinner.png',
    author: 'Sabina Abbasova',
    githubLink: 'https://github.com/sabina929'
  },
  {
    artName: 'NightSky',
    pageLink: './Art/AndyS/index.html',
    imageLink: './Art/AndyS/Capture.GIF',
    author: 'AndyS',
    githubLink: 'https://github.com/AndyS1988'
  },
  {
    artName: 'Hungry',
    pageLink: './Art/diegchav/index.html',
    imageLink: './Art/diegchav/hungry.gif',
    author: 'Diego Chz',
    githubLink: 'https://github.com/diegchav'
  },
  {
    artName: 'Hover Text Animation',
    pageLink: './Art/AyoubIssaad2/index.html',
    imageLink: './Art/AyoubIssaad2/hoverTextAnimation.gif',
    author: 'AyoubIssaad',
    githubLink: 'https://github.com/AyoubIssaad'
  },
  {
    artName: 'Colorize',
    pageLink: './Art/JimBratsos/colorize.html',
    imageLink: './Art/JimBratsos/Colorize.gif',
    author: 'Jim Bratsos',
    githubLink: 'https://github.com/JimBratsos'
  },
  {
    artName: 'Hacktober Spooktacular',
    pageLink: 'Art/Elex/index.html',
    imageLink: ['./Art/Elex/hhs.gif'],
    author: 'William Poisel (LordCobra)',
    githubLink: 'https://github.com/epoisel'
  },
  {
    artName: 'Circley',
    pageLink: './Art/Tranjenny/indexjenny.html',
    imageLink: './Art/Tranjenny/zerojenny.gif',
    author: 'Tranjenny',
    githubLink: 'https://github.com/Tranjenny'
  },
  {
    artName: 'My Vietnam',
    pageLink: './Art/nhbduy/index.html',
    imageLink: './Art/nhbduy/my-vietnam.gif',
    author: 'Hoang-Bao-Duy NGUYEN',
    githubLink: 'https://github.com/nhbduy'
  },
  {
    artName: 'Hactoberfest Bus',
    pageLink: './Art/shahpranaf/index.html',
    imageLink: './Art/shahpranaf/hacktoberfest_bus.gif',
    author: 'Pranav Shah',
    githubLink: 'https://github.com/shahpranaf'
  },
  {
    artName: 'Hacktoberfest',
    pageLink: './Art/robihid/index.html',
    imageLink: './Art/robihid/hacktoberfest.png',
    author: 'robihid',
    githubLink: 'https://github.com/robihid'
  },
  {
    artName: 'Hi there',
    pageLink: './Art/Aki/index.html',
    imageLink: './Art/Aki/giphy.gif',
    author: 'Aki',
    githubLink: 'https://github.com/akmalist'
  },
  {
    artName: 'Hacktoberfest 2019!',
    pageLink: './Art/RedSquirrrel/index.html',
    imageLink: './Art/RedSquirrrel/index.html/animation.PNG',
    author: 'RedSquirrrel',
    githubLink: 'https://github.com/RedSquirrrel'
  },
  {
    artName: 'Sliding text',
    pageLink: './Art/Flattopz/index.html',
    imageLink: './Art/Flattopz/SlidingText.gif',
    author: 'Flattopz',
    githubLink: 'https://github.com/hjpunzalan'
  },
  {
    artName: 'Rainbow Color Changer',
    pageLink: './Art/mmshr/index.html',
    imageLink: './Art/mmshr/rainbow.gif',
    author: 'mmosehauer',
    githubLink: 'https://github.com/mmosehauer'
  },
  {
    artName: 'World of Coding',
    pageLink: './Art/tom_kn/coding.html',
    imageLink: './Art/tom_kn/coding.gif',
    author: 'Tamas Knisz',
    githubLink: 'https://github.com/TamasKn'
  },
  {
    artName: 'Initial Bounce',
    pageLink: './Art/Juwana/initial.html',
    imageLink: './Art/Juwana/InitialBounce.gif',
    author: 'Juwana',
    githubLink: 'https://github.com/JZerman2018'
  },
  {
    artName: 'Atom',
    pageLink: './Art/Teva/index.html',
    imageLink: './Art/Teva/atom.gif',
    author: 'Teva',
    githubLink: 'https://github.com/TevaHenry'
  },
  {
    artName: 'Be Awesome',
    pageLink: './Art/TigerAsH/index.html',
    imageLink: './Art/TigerAsH/be-awesome.jpg',
    author: 'TigerAsH',
    githubLink: 'https://github.com/TigerAsH94'
  },
  {
    artName: 'Rainbow Colors',
    pageLink: './Art/Sanjeev/index.html',
    imageLink: './Art/Sanjeev/animation.gif',
    author: 'Sanjeev Panday',
    githubLink: 'https://github.com/Sanjeev-Panday'
  },
  {
    artName: 'ZtM',
    pageLink: './Art/thoyvo/index.html',
    imageLink: './Art/thoyvo/ztm.gif',
    author: 'Thoyvo',
    githubLink: 'https://github.com/thoyvo'
  },
  {
    artName: 'Fast Fishes',
    pageLink: './Art/4ront/index.html',
    imageLink: './Art/4ront/fishes.gif',
    author: '4rontender',
    githubLink: 'https://github.com/RinatValiullov'
  },
  {
    artName: 'Loading...',
    pageLink: './Art/RedSquirrrel2/loading.html',
    imageLink: './Art/RedSquirrrel2/loading.gif',
    author: 'RedSquirrrel',
    githubLink: 'https://github.com/RedSquirrrel'
  },
  {
    artName: 'Animated Cube',
    pageLink: './Art/Animated Cube/index.html',
    imageLink: './Art/Animated Cube/cube.gif',
    author: 'RedSquirrrel',
    githubLink: 'https://github.com/RedSquirrrel'
  },
  {
    artName: 'Calm Ubuntu',
    pageLink: './Art/schupat/index.html',
    imageLink: './Art/schupat/preview.gif',
    author: 'schupat',
    githubLink: 'https://github.com/schupat'
  },
  {
    artName: 'Solar System',
    pageLink: './Art/DSandberg93/index.html',
    imageLink: './Art/DSandberg93/SolarSystem.gif',
    author: 'DSandberg93',
    githubLink: 'https://github.com/DSandberg93'
  },
  {
    artName: 'Boo',
    pageLink: './Art/VerityB/index.html',
    imageLink: './Art/VerityB/boo.gif',
    author: 'VerityB',
    githubLink: 'https://github.com/VerityB'
  },
  {
    artName: 'Hacktoberfest Ghost',
    pageLink: './Art/cTahirih/index.html',
    imageLink: './Art/cTahirih/ghost.png',
    author: 'cTahirih',
    githubLink: 'https://github.com/cTahirih'
  },
  {
    artName: 'Clock',
    pageLink: './Art/Abdul/index.html',
    imageLink: './Art/Abdul/Clock.png',
    author: 'Abdul Rahman',
    githubLink: 'https://github.com/abdulrahman118'
  },
  {
    artName: 'Loading Cube',
    pageLink: './Art/andrearizzello/index.html',
    imageLink: './Art/andrearizzello/index.gif',
    author: 'Andrea Rizzello',
    githubLink: 'https://github.com/andrearizzello'
  },
  {
    artName: 'Wall Dropping Logo',
    pageLink: './Art/shivams136/index.html',
    imageLink: './Art/shivams136/walldrop.gif',
    author: 'Shivam Sharma',
    githubLink: 'https://github.com/ShivamS136'
  },
  {
    artName: 'Infinite Race',
    pageLink: './Art/levermanx/index.html',
    imageLink: './Art/levermanx/anim.gif',
    author: 'Levermanx',
    githubLink: 'https://github.com/levermanx'
  },
  {
    artName: 'Hover to Rotate Text',
    pageLink: './Art/faiz_hameed/index.html',
    imageLink: './Art/faiz_hameed/hackto.gif',
    author: 'Faiz Hameed',
    githubLink: 'https://github.com/faizhameed'
  },
  {
    artName: 'HalloHacktober Greeting!',
    pageLink: './Art/lusalga/index.html',
    imageLink: './Art/lusalga/lu.gif',
    author: 'Lucieni A. Saldanha',
    githubLink: 'https://github.com/lusalga/'
  },
  {
    artName: 'Time goes by',
    pageLink: './Art/WolfgangKreminger/index.html',
    imageLink: './Art/WolfgangKreminger/showcase.gif',
    author: 'Wolfgang Kreminger',
    githubLink: 'https://github.com/r4pt0s'
  },
  {
    artName: 'Bouncing Text!',
    pageLink: './Art/AbdulsalamAbdulrahman/index.html',
    imageLink: './Art/AbdulsalamAbdulrahman/Bouncingtxt.gif',
    author: 'Abdulsalam Abdulrahman',
    githubLink: 'https://github.com/AbdulsalamAbdulrahman/'
  },
  {
    artName: 'Simple Phone Animation',
    pageLink: './Art/Lala/index.html',
    imageLink: './Art/Lala/phone.gif',
    author: 'Olamide Aboyeji',
    githubLink: 'https://github.com/aolamide'
  },
  {
    artName: 'Synthwave Sunset',
    pageLink: './Art/brunobolting/index.html',
    imageLink: './Art/brunobolting/synthwave-sunset.gif',
    author: 'Bruno Bolting',
    githubLink: 'https://github.com/brunobolting/'
  },

  {
    artName: 'Kawaii Penguin',
    pageLink: './Art/Brienyll/index.html',
    imageLink: './Art/Brienyll/kawaiiPenguin.gif',
    author: 'Brienyll',
    githubLink: 'https://github.com/brienyll/'
  },
  {
    artName: 'Happy Halloween',
    pageLink: './Art/MatthewS/index.html',
    imageLink: './Art/MatthewS/Spider.gif',
    author: 'MatthewS',
    githubLink: 'https://github.com/matthewstoddart/'
  },
  {
    artName: 'Fan Art',
    pageLink: './Art/m-perez33/index.html',
    imageLink: './Art/m-perez33/cylon.gif',
    author: 'Marcos Perez',
    githubLink: 'https://github.com/m-perez33/'
  },
  {
    artName: 'Animating Pot',
    pageLink: './Art/Somechandra/index.html',
    imageLink: './Art/Somechandra/pot.gif',
    author: 'Somechandra',
    githubLink: 'https://github.com/somechandra'
  },
  {
    artName: 'Circles Circling',
    pageLink: './Art/pikktorr/index.html',
    imageLink: './Art/pikktorr/circles.gif',
    author: 'pikktorr',
    githubLink: 'https://github.com/pikktorr'
  },
  {
    artName: 'Glitchy Szn',
    pageLink: './Art/premdav/index.html',
    imageLink: './Art/premdav/screenshot.png',
    author: 'premdav',
    githubLink: 'https://github.com/premdav'
  },
  {
    artName: 'ZeroToMastery',
    pageLink: './Art/Vzneers/index.html',
    imageLink: './Art/Vzneers/gifzeroloading.gif',
    author: 'TrinhMinhHieu',
    githubLink: 'https://github.com/trinhminhhieu'
  },
  {
    artName: 'Spacecraft-landing',
    pageLink: './Art/DDuplinszki/index.html',
    imageLink: './Art/DDuplinszki/Spacecraft-landing.gif',
    author: 'DDuplinszki',
    githubLink: 'https://github.com/DDuplinszki'
  },
  {
    artName: 'Paw Prints',
    pageLink: './Art/Tia/index.html',
    imageLink: './Art/Tia/paw-prints.gif',
    author: 'Tia Esguerra',
    githubLink: 'https://github.com/msksfo'
  },
  {
    artName: 'Hover-Scale',
    pageLink: './Art/echowebid/index.html',
    imageLink: './Art/echowebid/hover.gif',
    author: 'echowebid',
    githubLink: 'https://github.com/echowebid'
  },
  {
    artName: 'mars',
    pageLink: './Art/Courtney_Pure/index.html',
    imageLink: './Art/Courtney_Pure/mars_screenshot.png',
    author: 'Courtney Pure',
    githubLink: 'https://github.com/courtneypure'
  },
  {
    artName: 'Welcome HactoberFest',
    pageLink: './Art/Dhaval/index.html',
    imageLink: './Art/Dhaval/Welcome-Hacktoberfest.gif',
    author: 'Dhaval Mehta',
    githubLink: 'https://github.com/Dhaval1403'
  },
  {
    artName: 'Aynonimation',
    pageLink: './Art/Aynorica/aynorica.html',
    imageLink: './Art/Aynorica/Aynonimation.png',
    author: 'aynorica',
    githubLink: 'https://github.com/aynorica'
  },
  {
    artName: 'sun-to-moon',
    pageLink: './Art/haider/index.html',
    imageLink: './Art/haider/sun-moon.gif',
    author: 'Haider',
    githubLink: 'https://github.com/hyderumer'
  },
  {
    artName: 'Animatron',
    pageLink: './Art/animatron/index.html',
    imageLink: './Art/animatron/trance.gif',
    author: 'Andrei',
    githubLink: 'https://github.com/aneagoie'
  },
  {
    artName: 'Loader Circle',
    pageLink: './Art/beaps/index.html',
    imageLink: './Art/beaps/loader-circle.gif',
    author: 'beaps',
    githubLink: 'https://github.com/beaps'
  },
  {
    artName: 'Doors',
    pageLink: './Art/pauliax/index.html',
    imageLink: './Art/pauliax/doors.gif',
    author: 'pauliax',
    githubLink: 'https://github.com/pauliax'
  },
  {
    artName: 'Clock with pendulum',
    pageLink: './Art/Pankaj/index.html',
    imageLink: './Art/Pankaj/Clock_with_pendulum.gif',
    author: 'Pankaj',
    githubLink: 'https://github.com/prime417'
  },
  {
    artName: 'Animatron',
    pageLink: './Art/animatron/index.html',
    imageLink: './Art/animatron/trance.gif',
    author: 'Andrei',
    githubLink: 'https://github.com/aneagoie'
  },
  {
    artName: 'Loader Circle',
    pageLink: './Art/beaps/index.html',
    imageLink: './Art/beaps/loader-circle.gif',
    author: 'beaps',
    githubLink: 'https://github.com/beaps'
  },
  {
    artName: 'Open Sourcerer',
    pageLink: './Art/4rturd13/index.html',
    imageLink: './Art/4rturd13/openSourcerer.gif',
    author: '4rturd13',
    githubLink: 'https://github.com/4rturd13'
  },
  {
    artName: 'Doors',
    pageLink: './Art/pauliax/index.html',
    imageLink: './Art/pauliax/doors.gif',
    author: 'pauliax',
    githubLink: 'https://github.com/pauliax'
  },
  {
    artName: 'Loader Square',
    pageLink: './Art/beaps2/square-loader.html',
    imageLink: './Art/beaps2/square-loader.gif',
    author: 'beaps',
    githubLink: 'https://github.com/beaps'
  },
  {
    artName: 'Running Text',
    pageLink: './Art/DevinEkadeni/running-text.html',
    imageLink: './Art/DevinEkadeni/running-text.gif',
    author: 'Devin Ekadeni',
    githubLink: 'https://github.com/devinekadeni'
  },
  {
    artName: 'Mystical-Hacktoberfest',
    pageLink: './Art/Wayne/index.html',
    imageLink:
      './Art/Wayne/hacktoberfest - Google Chrome 09 Oct 2019 21_12_32.png',
    author: 'Wayne Mac Mavis',
    githubLink: 'https://github.com/WayneMacMavis'
  },
  {
    artName: 'ZTM Logo Animation',
    pageLink: './Art/bk987/index.html',
    imageLink: './Art/bk987/preview.gif',
    author: 'Bilal Khalid',
    githubLink: 'https://github.com/bk987'
  },
  {
    artName: 'Pong',
    pageLink: './Art/Carls13/index.html',
    imageLink: './Art/Carls13/pong.jpg',
    author: 'Carlos Hernandez',
    githubLink: 'https://github.com/Carls13'
  },
  {
    artName: 'ZTM Reveal',
    pageLink: './Art/bk987-2/index.html',
    imageLink: './Art/bk987-2/preview.gif',
    author: 'Bilal Khalid',
    githubLink: 'https://github.com/bk987'
  },
  {
    artName: 'ZTM Family Animation',
    pageLink: './Art/sballgirl11/animation.html',
    imageLink: './Art/sballgirl11/ztm.gif',
    author: 'Brittney Postma',
    githubLink: 'https://github.com/sballgirl11'
  },
  {
    artName: 'Phone Greetings',
    pageLink: './Art/ann-dev/index.html',
    imageLink: './Art/ann-dev/screenshot.png',
    author: 'ann-dev',
    githubLink: 'https://github.com/ann-dev'
  },
  {
    artName: 'Triangle Slide',
    pageLink: './Art/grieff/index.html',
    imageLink: './Art/grieff/triangle-animation.gif',
    author: 'Grieff',
    githubLink: 'https://github.com/grieff'
  },
  {
    artName: 'Neon ZTM',
    pageLink: './Art/grieff/text.html',
    imageLink: './Art/grieff/neonZTM.gif',
    author: 'Grieff',
    githubLink: 'https://github.com/grieff'
  },
  {
    artName: 'Flip Card',
    pageLink: './Art/FlipCard/index.html',
    imageLink: './Art/FlipCard/ezgif.com-video-to-gif.gif',
    author: 'Saurabh',
    githubLink: 'https://github.com/Saurabh-FullStackDev'
  },
  {
    artName: 'animationHalloween',
    pageLink: './Art/mawais54013/index.html',
    imageLink: './Art/mawais54013/Halloween.gif',
    author: 'mawais54013',
    githubLink: 'https://github.com/mawais54013'
  },
  {
    artName: 'Hacktoberfest Letter Popups',
    pageLink: './Art/jmt3559/index.html',
    imageLink: 'https://media.giphy.com/media/RKSRPGiIsy1f3Ji3j1/giphy.gif',
    author: 'Juan T.',
    githubLink: 'https://github.com/jmtellez'
  },
  {
    artName: 'Oscillation',
    pageLink: './Art/Oscillation/index.html',
    imageLink: './Art/Oscillation/oscillation.gif',
    author: 'Nandhakumar',
    githubLink: 'https://github.com/Nandhakumar7792'
  },
  {
    artName: 'Letters flipUp',
    pageLink: './Art/TerenceBiney/index.html',
    imageLink: './Art/TerenceBiney/lettersanimate.gif',
    author: 'Terence Biney',
    githubLink: 'https://github.com/Tereflech17'
  },
  {
    artName: 'Colors rectangle',
    pageLink: './Art/beaps3/index.html',
    imageLink: './Art/beaps3/colors-rectangle.gif',
    author: 'beaps',
    githubLink: 'https://github.com/beaps'
  },
  {
    artName: 'Hinge',
    pageLink: './Art/hereisfahad/index.html',
    imageLink: './Art/hereisfahad/hinge.png',
    author: 'Hereisfahad',
    githubLink: 'https://github.com/hereisfahad'
  },
  {
    artName: 'Animation',
    pageLink: './Art/PaulBillings/animation.html',
    imageLink: './Art/PaulBillings/animation.gif',
    author: 'Paul Billings',
    githubLink: 'https://github.com/paulbillings'
  },
  {
    artName: 'Diminishing',
    pageLink: './Art/Diminishing/index.html',
    imageLink: './Art/Diminishing/diminishing.gif',
    author: 'Nandhakumar',
    githubLink: 'https://github.com/Nandhakumar7792'
  },
  {
    artName: 'yin-yang',
    pageLink: './Art/yin-yang/index.html',
    imageLink: './Art/yin-yang/yin-yang.gif',
    author: 'Nandhakumar',
    githubLink: 'https://github.com/Nandhakumar7792'
  },
  {
    artName: 'eggJiggle',
    pageLink: './Art/eggJiggle/index.html',
    imageLink: './Art/eggJiggle/eggJiggle.gif',
    author: 'Nandhakumar',
    githubLink: 'https://github.com/Nandhakumar7792'
  },
  {
    artName: 'Aynonimation',
    pageLink: './Art/Aynorica/aynorica.html',
    imageLink: './Art/Aynorica/Aynonimation.png',
    author: 'aynorica',
    githubLink: 'https://github.com/aynorica'
  },
  {
    artName: 'ZTM Family Animation',
    pageLink: './Art/sballgirl11/index.html',
    imageLink: './Art/sballgirl11/ztm.gif',
    author: 'Brittney Postma',
    githubLink: 'https://github.com/sballgirl11'
  },
  {
    artName: 'Calm',
    pageLink: './Art/TMax/index.html',
    imageLink: './Art/TMax/Choas.gif',
    author: 'Tanesha',
    githubLink: 'https://github.com/Mainemirror'
  },
  {
    artName: 'Eyes',
    pageLink: './Art/Ltheory/main.html',
    imageLink: './Art/Ltheory/eyes.gif',
    author: 'Ltheory',
    githubLink: 'https://github.com/Ltheory'
  },
  {
    artName: 'Jelly!',
    pageLink: './Art/Pete331/index.html',
    imageLink: './Art/Pete331/jelly.png',
    author: 'Pete331',
    githubLink: 'https://github.com/Pete331'
  },
  {
    artName: 'clock-animation',
    pageLink: './Art/clock-animation/clock.html',
    imageLink: './Art/clock-animation/clock.gif',
    author: 'Alan sarluv',
    githubLink: 'https://github.com/alansarluv'
  },
  {
    artName: 'Slider',
    pageLink: './Art/furqan/index.html',
    imageLink: './Art/furqan/in.gif',
    author: 'Furqan',
    githubLink: 'https://github.com/furki911s'
  },
  {
    artName: 'animated-birds',
    pageLink: './Art/g-serban/animated-birds.html',
    imageLink: './Art/g-serban/animated-birds.gif',
    author: 'g-serban',
    githubLink: 'https://github.com/g-serban'
  },
  {
    artName: 'circle-become-square',
    pageLink: './Art/chathura19/index.html',
    imageLink: './Art/chathura19/chathura.gif',
    author: 'Chathura Samarajeewa',
    githubLink: 'https://github.com/ChathuraSam'
  },
  {
    artName: 'page-flicker',
    pageLink: './Art/neon-flights/page-flicker.html',
    imageLink: './Art/neon-flights/page-flicker.gif',
    author: 'neon-flights',
    githubLink: 'https://github.com/neon-flights'
  },
  {
    artName: 'Animate-Name',
    pageLink: './Art/Natalina/index.html',
    imageLink: './Art/Natalina/animatename.gif',
    author: 'Natalina',
    githubLink: 'https://github.com/Natalina13'
  },
  {
    artName: 'Asteroids',
    pageLink: './Art/hrafnkellbaldurs/index.html',
    imageLink: './Art/hrafnkellbaldurs/asteroids.gif',
    author: 'Hrafnkell Baldursson',
    githubLink: 'https://github.com/hrafnkellbaldurs'
  },
  {
    artName: 'Sliding-Paragraph',
    pageLink: './Art/Prashant/index.html',
    imageLink: './Art/Prashant/slidingparagraph.gif',
    author: 'Prashant',
    githubLink: 'https://github.com/Prashant2108'
  },
  {
    artName: 'Rocket Ship',
    pageLink: './Art/sdangoy/rocket-ship.html',
    imageLink: './Art/sdangoy/Rocket-Ship-Animation.gif',
    author: 'sdangoy',
    githubLink: 'https://github.com/sdangoy'
  },
  {
    artName: 'Spinner',
    pageLink: './Art/Sayan/index.html',
    imageLink: './Art/Sayan/spinner.gif',
    author: 'ssayanm',
    githubLink: 'https://github.com/ssayanm'
  },
  {
    artName: 'swivel',
    pageLink: './Art/tusharhanda/index.html',
    imageLink: './Art/tusharhanda/gif.gif',
    author: 'Tushar',
    githubLink: 'https://github.com/tusharhanda'
  },
  {
    artName: 'Hallows Eve',
    pageLink: './Art/ShanClayton/hallowseve.html',
    imageLink: './Art/ShanClayton/hallowhack.gif',
    author: 'Shanaun Clayton',
    githubLink: 'https://github.com/shanclayton'
  },
  {
    artName: 'Contraption',
    pageLink: './Art/Aravindh/contraption.html',
    imageLink: './Art/Aravindh/contraption.gif',
    author: 'Aravindh',
    githubLink: 'https://github.com/Aravindh-SNR'
  },
  {
    artName: 'Rings',
    pageLink: './Art/Kuzmycz/rings.html',
    imageLink: './Art/Kuzmycz/rings.gif',
    author: 'Mark Kuzmycz',
    githubLink: 'https://github.com/kuzmycz'
  },
  {
    artName: 'Ghost',
    pageLink: './Art/toserjude/index.html',
    imageLink: './Art/toserjude/boo.JPG',
    author: 'toserjude',
    githubLink: 'https://github.com/toserjude'
  },
  {
    artName: 'Gradient circle',
    pageLink: './Art/brettl1991/index.html',
    imageLink: './Art/brettl1991/animation.png',
    author: 'Agnes Brettl',
    githubLink: 'https://github.com/brettl1991'
  },
  {
    artName: 'Bill Cipher',
    pageLink: './Art/vitoriapena/index.html',
    imageLink: './Art/vitoriapena/bill_cipher.gif',
    author: 'Vitória Mendes',
    githubLink: 'https://github.com/vitoriapena'
  },
  {
    artName: 'Generate meaning',
    pageLink: './Art/Atif4/index.html',
    imageLink: './Art/Generate meaning.gif',
    author: 'Atif Iqbal',
    githubLink: 'https://github.com/atif-dev'
  },
  {
    artName: 'Spooktime',
    pageLink: './Art/AgneDJ/index.html',
    imageLink: './Art/AgneDJ/spooktime.gif',
    author: 'AgneDJ',
    githubLink: 'https://github.com/AgneDJ'
  },
  {
    artName: 'Gradient circle',
    pageLink: './Art/brettl1991/index.html',
    imageLink: './Art/brettl1991/animation.png',
    author: 'Agnes Brettl',
    githubLink: 'https://github.com/brettl1991'
  },
  {
    artName: 'Bill Cipher',
    pageLink: './Art/vitoriapena/index.html',
    imageLink: './Art/vitoriapena/bill_cipher.gif',
    author: 'Vitória Mendes',
    githubLink: 'https://github.com/vitoriapena'
  },
  {
    artName: 'Dizzy',
    pageLink: './Art/antinomy/index.html',
    imageLink: './Art/antinomy/logo-spin.gif',
    author: 'Antinomezco',
    githubLink: 'https://github.com/antinomezco'
  },
  {
    artName: 'bounce',
    pageLink: './Art/bounce/index.html',
    imageLink: './Art/bounce/bounce.gif',
    author: 'leelacanlale',
    githubLink: 'https://github.com/leelacanlale'
  },
  {
    artName: 'Bubbles',
    pageLink: './Art/bubbles/Bubbles.html',
    imageLink: './Art/bubbles/buubles.png',
    author: 'michal',
    githubLink: 'https://github.com/michalAim'
  },
  {
    artName: 'Bar Slide',
    pageLink: './Art/MikeVedsted/index.html',
    imageLink: './Art/MikeVedsted/barslide.png',
    author: 'Mike Vedsted',
    githubLink: 'https://github.com/MikeVedsted'
  },
  {
    artName: 'HacktoberFest-2019',
    pageLink: './Art/Atif/index.html',
    imageLink: './Art/Atif/HacktoberFest-19.gif',
    author: 'Atif Iqbal',
    githubLink: 'https://github.com/atif-dev'
  },
  {
    artName: 'Text Animation',
    pageLink: './Art/Divya/index.html',
    imageLink: './Art/Divya/screenshot.png',
    author: 'Divya',
    githubLink: 'https://github.com/DivyaPuri25'
  },
  {
    artName: 'HacktoberFest-2019-Entry',
    pageLink: './Art/nunocpnp/index.html',
    imageLink: './Art/nunocpnp/sample_image.jpg',
    author: 'Nuno Pereira',
    githubLink: 'https://github.com/nunocpnp'
  },
  {
    artName: 'HacktoberFest 2019',
    pageLink: './Art/AbdussamadYisau/index.html',
    imageLink: './Art/AbdussamadYisau/Screenshot.png',
    author: 'Abdussamad Yisau',
    githubLink: 'https://github.com/AbdussamadYisau'
  },
  {
    artName: 'squareMagic',
    pageLink: './Art/Rajnish-SquareMagic/index.html',
    imageLink: './Art/Rajnish-SquareMagic/squareMagic.png',
    author: 'Rajnish Kr Singh',
    githubLink: 'https://github.com/RajnishKrSingh'
  },
  {
    artName: 'Blinking Hacktober',
    pageLink: './Art/Atif2/index.html',
    imageLink: './Art/Blinking hacktober.gif',
    author: 'Atif Iqbal',
    githubLink: 'https://github.com/atif-dev'
  },
  {
    artName: 'Robodance',
    pageLink: './Art/robodance/index.html',
    imageLink: './Art/robodance/robodance.gif',
    author: 'Thomas',
    githubLink: 'https://github.com/mahlqvist'
  },
  {
    artName: 'Sliding hacktober',
    pageLink: './Art/Atif3/index.html',
    imageLink: './Art/Atif3/sliding hacktober.gif',
    author: 'Atif Iqbal',
    githubLink: 'https://github.com/atif-dev'
  },
  {
    artName: 'like-animation',
    pageLink: './Art/gibas79/like-animation.html',
    imageLink: './Art/gibas79/like-animation.gif',
    author: 'Gilberto Guimarães',
    githubLink: 'https://github.com/gibas79'
  },
  {
    artName: 'ZTM animation',
    pageLink: './Art/ZTManimation/index.html',
    author: 'damniha',
    imageLink: './Art/ZTManimation/ZTM_animation.gif',
    githubLink: 'https://github.com/damniha'
  },
  {
    artName: 'Double Helix',
    pageLink: './Art/KeenanNunesVaz/index.html',
    imageLink: './Art/KeenanNunesVaz/double-helix.gif',
    author: 'KeenanNV',
    githubLink: 'https://github.com/KeenanNunesVaz'
  },
  {
    artName: 'October',
    pageLink: './Art/fprokofiev/index.html',
    imageLink: './Art/fprokofiev/october.gif',
    author: 'Fyodor Prokofiev',
    githubLink: 'https://github.com/fprokofiev'
  },
  {
    artName: 'Circle CSS',
    pageLink: './Art/pXxcont/index.html',
    imageLink: './Art/pXxcont/circlecss.png',
    author: 'fzpX',
    githubLink: 'https://github.com/fzpX'
  },
  {
    artName: 'Asterisk Formation',
    pageLink: './Art/NorahJC/index.html',
    imageLink: './Art/NorahJC/asterisk-formation.gif',
    author: 'NorahJC',
    githubLink: 'https://github.com/norahjc'
  },
  {
    artName: 'Bouncing CSS',
    pageLink: './Art/Tina-Hoang/aniframe.html',
    imageLink: './Art/Tina-Hoang/bounce.png',
    author: 'Tina',
    githubLink: 'https://github.com/nnh242'
  },
  {
    artName: 'Ghost Balls',
    pageLink: './Art/ghostBalls/index.html',
    imageLink: './Art/ghostBalls/balls.png',
    author: 'Beatriz Delmiro',
    githubLink: 'https://github.com/biadelmiro'
  },
  {
    artName: 'Walking Guy',
    pageLink: './Art/walking-guy/index.html',
    imageLink: './Art/walking-guy/video_gif.gif',
    author: 'Rahulkumar Jha',
    githubLink: 'https://github.com/Rahul240499'
  },
  {
    artName: 'Hover Neon Animation',
    pageLink: './Art/edjunma/index.html',
    imageLink: './Art/edjunma/ejm-neon.gif',
    author: 'edjunma',
    githubLink: 'https://github.com/edjunma'
  },
  {
    artName: 'Last In First Out Animation',
    pageLink: './Art/Stryker/index.html',
    imageLink: './Art/Stryker/zero-to-mastery-lifo-animation.gif',
    author: 'Stryker Stinnette',
    githubLink: 'https://github.com/StrykerKent'
  },
  {
    artName: 'Happy Diwali Animation',
    pageLink: './Art/Apoorva/index.html',
    imageLink: './Art/Apoorva/Screen.gif',
    author: 'Apoorva',
    githubLink: 'https://github.com/apoorvamohite'
  },
  {
    artName: 'Heart Beat',
    pageLink: './Art/naveen-ku/Heart shape.html',
    imageLink: './Art/naveen-ku/Heart shape.gif',
    author: 'naveen-ku',
    githubLink: 'https://github.com/naveen-ku'
  },
  {
    artName: 'Smoky Text',
    pageLink: './Art/smoky-text/index.html',
    imageLink: './Art/smoky-text/smoky_text_gif.gif',
    author: 'Rahulkumar Jha',
    githubLink: 'https://github.com/Rahul240499'
  },
  {
    artName: 'Rainbow and Clouds',
    pageLink: './Art/rainbowclouds/index.html',
    imageLink: './Art/rainbowclouds/rainbowclouds.gif',
    author: 'isasimoo',
    githubLink: 'https://github.com/isasimo'
  },
  {
    artName: 'Peek a boo!',
    pageLink: './Art/Virtual1/index.html',
    imageLink: './Art/Virtual1/HappyHalloween.gif',
    author: 'Jessica Erasmus',
    githubLink: 'https://github.com/Virtual1'
  },
  {
    artName: 'prashantM1',
    pageLink: './Art/prashantM1/heart.html',
    imageLink: './Art/prashantM1/heart.gif',
    author: 'Prashant Maurya',
    githubLink: 'https://github.com/prashantmaurya228'
  },

  {
    artName: 'prashantM2',
    pageLink: './Art/prashantM2/block.html',
    imageLink: './Art/prashantM2/block.gif',
    author: 'Prashant Maurya',
    githubLink: 'https://github.com/prashantmaurya228'
  },

  {
    artName: 'prashantM3',
    pageLink: './Art/prashantM3/ball.html',
    imageLink: './Art/prashantM3/ball.gif',
    author: 'Prashant Maurya',
    githubLink: 'https://github.com/prashantmaurya228'
  },
  {
    artName: 'SquareStar',
    pageLink: './Art/shawn/index.html',
    imageLink: './Art/shawn/square_star.gif',
    author: 'shawn',
    github: 'https://github.com/hk2014'
  },
  {
    artName: 'prashantM4',
    pageLink: './Art/prashantM4/boxsize.html',
    imageLink: './Art/prashantM4/boxsize.gif',
    author: 'Prashant Maurya',
    githubLink: 'https://github.com/prashantmaurya228'
  },
  {
    artName: 'Happy hacking',
    pageLink: 'https://github.com/szulima',
    imageLink: './Art/szulima/hacking.gif',
    author: 'szulima',
    githubLink: 'https://github.com/szulima'
  },
  {
    artName: 'ColorBomb',
    pageLink: './Art/ColorBomb/index.html',
    imageLink: './Art/ColorBomb/ztm.gif',
    author: 'Rahulm2310',
    github: 'https://github.com/Rahulm2310'
  },
  {
    artName: 'Traffic Lights',
    pageLink: './Art/Harry/index.html',
    imageLink: './Art/Harry/lights.gif',
    author: 'Harry',
    githubLink: 'https://github.com/legenhairy'
  },
  {
    artName: 'Glowing Text',
    pageLink: './Art/glowing-text/index.html',
    imageLink: './Art/glowing-text/glowing_text_gif.gif',
    author: 'Rahulkumar Jha',
    githubLink: 'https://github.com/Rahul240499'
  },
  {
    artName: 'Ghost Stealth Text',
    pageLink: './Art/Alara Joel/index.html',
    imageLink: './Art/Alara Joel/stealth ghost.png',
    author: 'Alara Joel',
    githubLink: 'https://github.com/stealthman22'
  },
  {
    artName: 'Cactus Balloon',
    pageLink: './Art/cactus/index.html',
    imageLink: './Art/cactus/catus.gif',
    author: 'Ana Paula Lazzarotto de Lemos',
    githubLink: 'https://github.com/anapaulalemos'
  },
  {
    artName: 'Random Color Change',
    pageLink: './Art/toto-titan-developer/index.html',
    imageLink: './Art/toto-titan-developer/RandomColorChange.png',
    author: 'Wyatt Henderson',
    githubLink: 'https://github.com/toto-titan-developer'
  },
  {
    artName: 'Trial',
    pageLink: './Art/dhennisCssAnimation/index.html',
    imageLink: './Art/dhennisCssAnimation/focusOnTheGood',
    author: 'Dhennis Lim',
    github: 'https://github.com/DhennisDavidLim'
  },
  {
    artName: 'Rectangular Butterfly',
    pageLink: './Art/muzak-mmd/index.html',
    imageLink: './Art/muzak-mmd/butterfly.gif',
    author: 'Mbarak',
    github: 'https://github.com/muzak-mmd'
  },
  {
    artName: 'Simple Text Animation',
    pageLink: './Art/LordZeF/index.html',
    imageLink: './Art/LordZeF/Text-animation.gif',
    author: 'Lord ZeF',
    github: 'https://github.com/LordZeF'
  },
  {
    artName: 'Spinning Japanese',
    pageLink: './Art/nihongo/index.html',
    imageLink: './Art/nihongo/nihongo.gif',
    author: 'Mike W',
    github: 'https://github.com/mikewiner'
  },
  {
    artName: 'Sun',
    pageLink: './Art/Yj/index.html',
    imageLink: './Art/Yj/sun.gif',
    author: 'Youjung',
    github: 'https://github.com/rose07a'
  },
  {
    artName: "Guy's",
    pageLink: "./Art/Guy's/index.html",
    imageLink: '',
    author: 'Guy',
    github: 'https://github.com/Guy3890'
  },
  {
    artName: 'animation-text',
    pageLink: './Art/animation-text/index.html',
    imageLink: './Art/',
    author: 'alexzemz',
    github: 'https://github.com/alexzemz'
  },
  {
    artName: 'Practice',
    pageLink: './Art/SkiingOtter/index.html',
    imageLink: '',
    author: 'SkiingOtter',
    github: 'https://github.com/SkiingOtter'
  },
  {
    artName: 'djdougan',
    pageLink: './Art/djdougan/index.html',
    imageLink: './Art/djdougan/css-mouseover-effect.png',
    author: 'douglas dougan',
    github: 'https://github.com/djdougan'
  },
  {
    artName: 'Animated Background',
    pageLink: './Art/Xarasho-Background/index.html',
    imageLink: '',
    author: 'Alex Xarasho',
    github: 'https://github.com/Xarasho'
  },
  {
    artName: 'CarvalhoAnimation',
    pageLink: './Art/CarvalhoAnimation/index.html',
    imageLink: './Art/CarvalhoAnimation/Halloween.png',
    author: 'Alexandre Carvalho',
    github: 'https://github.com/AlexandreCarvalho1990'
  },
  {
    artName: 'Flower Animation',
    pageLink: './Art/aimee_flowerani/index.html',
    imageLink: './Art/aimee_flowerani/flower.gif',
    author: 'Aimee Hernandez',
    githubLink: 'https://github.com/aimeehg'
  },
  {
    artName: '3D Spinning Rings',
    pageLink: './Art/frostillicus/index.html',
    imageLink: './Art/frostillicus/spinning_rings.png',
    author: 'frostillicus',
    github: 'https://github.com/frostillicus'
  },
  {
    artName: 'Flexible Logo',
    pageLink: './Art/Fab1ed/index.html',
    imageLink: './Art/Fab1ed/flex.gif',
    author: 'Fab1ed',
    github: 'https://github.com/Fab1ed'
  },
  {
    artName: 'Blinking Eye',
    pageLink: './Art/BlinkingEye/index.html',
    imageLink: './Art/BlinkingEye/blinkingeye.gif',
    author: 'Pavel Perevozchikov',
    github: 'https://github.com/papapacksoon'
  },
  {
    artName: 'Zero-to-Logo',
    pageLink: './Art/node.hg/index.html',
    imageLink: './Art/node.hg/ztm.gif',
    author: 'Harris Gomez',
    github: 'https://github.com/harrisgomez'
  },
  {
    artName: 'Mushyanimation',
    pageLink: './Art/mushyanimation/index.html',
    imageLink: './Art/mushyanimation/mush.gif',
    author: 'mushymane',
    github: 'https://github.com/mushymane'
  },
  {
    artName: 'Flag',
    pageLink: './Art/Batz005/index.html',
    imageLink: './Art/Batz005/flag.gif',
    author: 'Batz005',
    github: 'https://github.com/Batz005'
  },
  {
    artName: 'Wave',
    pageLink: './Art/Wave_css/index.html',
    imageLink: './Art/Wave_css/wave.gif',
    author: 'Filippe',
    github: 'https://github.com/filippebr'
  },
  {
    artName: 'Preloader',
    pageLink: './Art/mshuber1981/preloader.html',
    imageLink: './Art/mshuber1981/preloader.gif',
    author: 'Michael Huber',
    github: 'https://github.com/mshuber1981'
  },
  {
    artName: 'Simple Animate ZTM',
    pageLink: './Art/Kweyku/index.html',
    imageLink: './Art/Kweyku/proudZTM.gif',
    author: 'Kweyku',
    github: 'https://github.com/Kweyku'
  },
  {
    artName: 'Heartbeat',
    pageLink: './Art/lysychas/index.html',
    imageLink: './Art/lysychas/heartshot.png',
    author: 'lysychas',
    github: 'https://github.com/lysychas'
  },
  {
    artName: 'Hydrogen',
    pageLink: './Art/elias/my-art.html',
    imageLink: './Art/elias/hydrogen.gif',
    author: 'tesolberg',
    github: 'https://github.com/tesolberg'
  },
  {
    artName: 'Cool-Transition',
    pageLink: './Art/animatomang/html',
    videolink: './Art/animatomang/smoke.mp4',
    author: 'Syam',
    github: 'https://github.com/blacktomang'
  },
  {
    artName: 'Spinning Square',
    pageLink: './Art/Spinning Square/index.html',
    imageLink: './Art/Spinning Square/square.gif',
    author: 'Fumi',
    github: 'https://github.com/fumiadeyemi'
  },
  {
    artName: 'letters-loading',
    pageLink: './Art/franciscomelov/index.html',
    imageLink: './Art/franciscomelov/franciscomelov.gif',
    author: 'franciscomelov',
    githubLink: 'https://github.com/franciscomelov'
  },
  {
    artName: 'Moving Eyeball',
    pageLink: './Art/AnathKantonda/index.html',
    imageLink: './Art/AnathKantonda/movingeyeball.gif',
    author: 'Anath',
    github: 'https://github.com/anathkantonda'
  },
  {
    artName: 'Flag Animation - Colomboalemán',
    pageLink: './Art/Matic1909/index.html',
    imageLink: './Art/Matic1909/flag.gif',
    author: 'Nils Matic',
    githubLink: 'https://github.com/matic1909'
  },
  {
    artName: 'Pac-Man',
    pageLink: './Art/Pac-Man/Pac-Man.html',
    imageLink: './Art/Pac-Man/Pac-Man.gif',
    author: 'Norbert',
    githubLink: 'https://github.com/Bynor'
  },
  {
    artName: "Don't follow the light",
    pageLink: './Art/cristobal-heiss/index.html',
    imageLink: './Art/cristobal-heiss/css_animation.gif',
    author: 'Cristobal Heiss',
    githubLink: 'https://github.com/ceheiss'
  },
  {
    artName: 'Eenimation',
    pageLink: './Art/Eenimation/index.html',
    imageLink: './Art/Eenimation/trance.gif',
    author: 'Eejaz ishaq',
    githubLink: 'https://github.com/eejazishaq'
  },
  {
    artName: 'ripple button',
    pageLink: './Art/monika-sahay/index.html',
    imageLink: './Art/monika-sahay/screen-capture.gif',
    author: 'monika sahay',
    githubLink: 'https://github.com/monika-sahay'
  },
  {
    artName: 'Animation',
    pageLink: './Art/Albertomtferreira/index.html',
    imageLink: './Art/Albertomtferreira/animation.gif',
    author: 'Alberto Ferreira',
    githubLink: 'https://github.com/albertomtferreira'
  },
  {
    artName: 'sliding curtains',
    pageLink: './Art/layoayeni/index.html',
    imageLink: './Art/layoayeni/trance.gif',
    author: 'Layo',
    githubLink: 'https://github.com/layoayeni'
  },
  {
    artName: 'Unlocked',
    pageLink: './Art/confusionmatrix98/unlocked.html',
    imageLink: './Art/confusionmatrix98/unlocked.gif',
    author: 'confusionmatrix98',
    githubLink: 'https://github.com/confusionmatrix98'
  },
  {
    artName: 'Slovenian flag',
    pageLink: "./Art/Ivan's art/index.html",
    imageLink: "./Art/Ivan's art/Ivan-art.gif",
    author: 'kljuni',
    githubLink: 'https://github.com/kljuni'
  },
  {
    artName: 'Police Siren',
    pageLink: './Art/ShimShon1/policia.html',
    imageLink: './Art/ShimShon1/police.gif',
    author: 'ShimShon1',
    githubLink: 'https://github.com/ShimShon1'
  },
  {
    artName: 'Catch The UFO',
    pageLink: './Art/A-UFO/index.html',
    imageLink: './Art/A-UFO/catch-the-ufo.gif',
    author: 'Dibakash',
    githubLink: 'https://github.com/dibakash'
  },
  {
    artName: 'dk649',
    pageLink: './Art/dk649/index.html',
    imageLink: './Art/dk649/circle.gif',
    author: 'dk649',
    githubLink: 'https://github.com/dk649'
  },
  {
    artName: 'Catch The UFO',
    pageLink: './Art/A-UFO/index.html',
    imageLink: './Art/A-UFO/catch-the-ufo.gif',
    author: 'Dibakash',
    githubLink: 'https://github.com/dibakash'
  },
  {
    artName: 'Beer',
    pageLink: './Art/beer/index.html',
    imageLink: './Art/beer/beer.gif',
    author: 'CamJackson',
    githubLink: 'https://github.com/CamJackson-Dev'
  },
  {
    artName: '1rotate',
    pageLink: './Art/1rotate/index.html',
    imageLink: './Art/1rotate/rotation.gif',
    author: 'Himanshu Gawari',
    githubLink: 'https://github.com/himanshugawari'
  },
  {
    artName: 'Moving Box',
    pageLink: './Art/JerylDEv/index.html',
    imageLink: './Art/JerylDEv/movingbox.gif',
    author: 'JerylDEv',
    githubLink: 'https://github.com/JerylDEv'
  },
  {
    artName: 'New move',
    pageLink: './Art/NewMove/index.html',
    imageLink: './Art/NewMove/NewMove.gif',
    author: 'kzhecheva',
    githubLink: 'https://github.com/kzhecheva'
  },
  {
    artName: 'animatron',
    pageLink: './Art/animatron/index.html',
    imageLink: './Art/animatron/trance.gif'
  },
  {
    artName: 'Swing',
    pageLink: './Art/evangel/index.html',
    imageLink: './Art/evangel/swing.gif',
    githubLink: 'https://github.com/devevangel'
  },
  {
    artName: 'rashid',
    pageLink: './Art/rashid/index.html',
    imageLink: './Art/rashid/DNA.gif',
    author: 'Rashid Makki',
    githubLink: 'https://github.com/rashidmakki'
  },
  {
    artName: 'queer quarantine',
    pageLink: './Art/animatron/queer.html',
    imageLink: './Art/animatron/queer.gif'
  },
  {
    artName: 'Animatron',
    pageLink: './Art/animatron/index.html',
    imageLink: './Art/animatron/trance.gif',
    author: 'Cassandre Perron',
    githubLink: 'https://github.com/cassandreperron'
  },
  {
    artName: 'Sun Bursts',
    pageLink: './Art/steveSchaner/index.html',
    imageLink: './Art/steveSchaner/sunburst.gif',
    author: 'Steve Schaner',
    githubLink: 'https://github.com/sschaner'
  },
  {
    artName: 'Shravan',
    pageLink: './Art/Shravan/animation_shr_page.html',
    imageLink: './Art/Shravan/animation_shr.gif',
    author: 'Shravan Kumar',
    githubLink: 'https://github.com/shravan1508'
  },
  {
    artName: 'Jurassic Park',
    pageLink: './Art/tvasari/index.html',
    imageLink: './Art/tvasari/jurassic_park.gif',
    author: 'Tommaso Vasari',
    githubLink: 'https://github.com/tvasari'
  },
  {
    artName: 'Bounce',
    pageLink: './Art/samya/index.html',
    imageLink: './Art/samya/samya.gif',
    author: 'Samya Thakur',
    githubLink: 'https://github.com/samyathakur'
  },
  {
    artName: 'Egg_Loading',
    pageLink: './Art/egg_loading/index.html',
    imageLink: './Art/samya/egg_loading.gif',
    author: 'Ulisse Dantas',
    githubLink: 'https://github.com/ulissesnew'
  },
  {
    artName: 'We stay at home to save lives',
    pageLink: './Art/Shatabdi/index.html',
    imageLink: './Art/Shatabdi/WE STAY AT HOME TO SAVE LIVES.gif',
    author: 'Shatabdi Roy',
    githubLink: 'https://github.com/RoyShatabdi'
  },
  {
    artName: 'Egg_Loading',
    pageLink: './Art/egg_loading/index.html',
    imageLink: './Art/egg_loading/egg_loading.gif',
    author: 'Ulisse Dantas',
    githubLink: 'https://github.com/ulissesnew'
  },
  {
    artName: 'We stay at home to save lives',
    pageLink: './Art/Shatabdi/index.html',
    imageLink: './Art/Shatabdi/WE STAY AT HOME TO SAVE LIVES.gif',
    author: 'Shatabdi Roy',
    githubLink: 'https://github.com/RoyShatabdi'
  },
  {
    artName: 'Animatron',
    pageLink: './Art/animatronky/index.html',
    imageLink: './Art/animatronky/trance.gif',
    author: 'kylenrich',
    githubLink: 'https://github.com/kylenrich24'
  },
  {
    artName: 'bouncing ball',
    pageLink: './Art/alexgp/index.html',
    imageLink: './Art/Alexgp/bouncegif.gif',
    author: 'AlexGP257',
    githubLink: 'https://github.com/Alexgp257'
  },
  {
    artName: 'Cool Waves',
    pageLink: './Art/RaulC/index.html',
    imageLink: './Art/RaulC/coolwaves.gif',
    author: 'Raul Contreras',
    githubLink: 'https://github.com/rcc01'
  },
  {
    artName: 'Snowfall',
    pageLink: './Art/chaitali_snowfall/index.html',
    imageLink: './Art/chaitali_snowfall/snowgif.gif',
    author: 'Chaitali',
    githubLink: 'https://github.com/chaitali-more'
  },
  {
    artName: 'Rotate Circle',
    pageLink: './Art/dimor/animation.html',
    imageLink: './Art/dimor/rotate.gif',
    author: 'dimor',
    githubLink: 'https://github.com/dimor'
  },
  {
    artName: 'Hello world',
    pageLink: './Art/warren8689/index.html',
    imageLink: './Art/warren8689/screenshot.png',
    author: 'Warren',
    githubLink: 'https://github.com/warrren8689'
  },
  {
    artName: '360 Varial Kickflip',
    pageLink: './Art/DICHAMOTO/index.html',
    imageLink: './Art/DICHAMOTO/360_Varial_Kickflip.gif',
    author: 'DICHAMOTO',
    githubLink: 'https://github.com/DICHAMOTO'
  },
  {
    artName: 'Crazy Square',
    pageLink: './Art/colorSquare/index.html',
    imageLink: './Art/colorSquare/colorsquare.gif',
    author: 'TiagoChicoo',
    githubLink: 'https://github.com/tiagochicoo'
  },
  {
    artName: 'Alexhover',
    pageLink: './Art/Alexhover/index.html',
    imageLink: './Art/Alexhover/Alexhover.gif',
    author: 'Alex',
    githubLink: 'https://github.com/alesgainza'
  },
  {
    artName: 'Imperial CSS Driod',
    pageLink: './Art/Imperial_CSS_Driod/index.html',
    imageLink: './Art/Imperial_CSS_Driod/ImperialDriod.gif',
    author: 'Captian-Rocket',
    githubLink: 'https://github.com/captian-rocket'
  },
  {
    artName: 'HamidAnime',
    pageLink: './Art/HamidAnime/index.html',
    imageLink: './Art/HamidAnime/Capture.gif',
    author: 'Hamid',
    githubLink: 'https://github.com/HamidGoudarzi1988'
  },
  {
    artName: 'Imperial CSS Driod',
    pageLink: './Art/Imperial_CSS_Driod/index.html',
    imageLink: './Art/Imperial_CSS_Driod/ImperialDriod.gif',
    author: 'Captian-Rocket',
    githubLink: 'https://github.com/captian-rocket'
  },
  {
    artName: 'Mario Game',
    pageLink: './Art/emmeiwhite/index.html',
    imageLink: './Art/emmeiwhite/mario-game.gif',
    author: 'Emmeiwhite',
    githubLink: 'https://github.com/emmeiwhite'
  },
  {
    artName: '360 Varial Kickflip',
    pageLink: './Art/DICHAMOTO/index.html',
    imageLink: './Art/DICHAMOTO/360_Varial_Kickflip.gif',
    author: 'DICHAMOTO',
    githubLink: 'https://github.com/DICHAMOTO'
  },
  {
    artName: 'Bouncer the Bouncy Box',
    pageLink: './Art/RussD/index.html',
    imageLink: './Art/RussD/bouncer-the-bouncy-box.png',
    author: 'Russell',
    githubLink: 'https://github.com/rdyer07'
  },
  {
    artName: '3D Infinite Loop Sprites Cards',
    pageLink: './Art/luiavag/index.html',
    imageLink: './Art/luiavag/luiavag_3D_Infinite_Loop.gif',
    author: 'LuVAGu',
    githubLink: 'https://github.com/luiavag'
  },
  {
    artName: 'Star Wars',
    pageLink: './Art/ChiragAgarwal/index.html',
    imageLink: './Art/ChiragAgarwal/star_wars.gif',
    author: 'Chirag Agarwal',
    githubLink: 'https://github.com/chiragragarwal'
  },
  {
    artName: 'ImageGallery',
    pageLink: './Art/Hoverimage/index.html',
    imageLink: './Art/Hoverimage/hoverimage.gif',
    author: 'Siddhant Jain',
    githubLink: 'https://github.com/Sid-web6306'
  },
  {
    artName: 'characterwalking',
    pageLink: './Art/characterwalkingChetan/index.html',
    imageLink: './Art/characterwalkingChetan/image.png',
    author: 'Chetan Muliya',
    githubLink: 'https://github.com/chetanmuliya'
  },
  {
    artName: 'Grow',
    pageLink: './Art/octavioLafourcade/index.html',
    imageLink: './Art/octavioLafourcade/animation.gif',
    author: 'Octavio Lafourcade',
    githubLink: 'https://github.com/tavolafourcade'
  },
  {
    artName: 'Slats',
    pageLink: './Art/Sagaquisces/index.html',
    imageLink: './Art/Hoverimage/slats.gif',
    author: 'Michael David Dunlap',
    githubLink: 'https://github.com/sagaquisces'
  },
  {
    artName: 'Coffee',
    pageLink: './Art/animate-coffee/index.html',
    imageLink: './Art/animate-coffee/ezgif.com-video-to-gif.gif',
    author: 'Elise Welch',
    githubLink: 'https://github.com/EliseWelch'
  },
  {
    artName: 'Blended',
    pageLink: './Art/Pro-animate/index.html',
    imageLink: './Art/Pro-animate/Blended.gif',
    author: 'Promise Nwafor',
    githubLink: 'https://github.com/emPro-source'
  },
  {
    artName: 'sproutseeds',
    pageLink: './Art/sproutseeds/index.html',
    imageLink: 'https://codepen.io/_Sabine/pen/yGGLON',
    author: '_Sabine'
  },
  {
    artName: 'aninikhil',
    pageLink: './Art/aninikhil/index.html',
    imageLink: './Art/aninikhil/nik.jpg',
    author: 'Nikhil N G',
    githubLink: 'https://github.com/nikhilng99'
  },
  {
    artName: 'Playballs',
    pageLink: './Art/playballs/index.html',
    imageLink: './Art/playballs/playballs.gif',
    author: 'Omar Jabaly',
    githubLink: 'https://github.com/Omarjabaly'
  },
  {
    artName: 'simpleAnimation',
    pageLink: './Art/cazabe/index.html',
    imageLink: './Art/cazabe/mrRobot.png',
    author: 'cazabe',
    githubLink: 'https://github.com/cazabe'
  },
  {
    artName: 'Dragon',
    pageLink: './Art/Dragon/index.html',
    imageLink: './Art/Joy/smallDragon.gif',
    author: 'nikicivan',
    githubLink: 'https://github.com/nikicivan'
  },
  {
    artName: 'TypingAnimation',
    pageLink: './Art/yogi_the_bear/index.html',
    imageLink: './Art/yogi_the_bear/my_animation.gif',
    author: 'yogev',
    githubLink: 'https://github.com/yogevHenig'
  },
  {
    artName: 'Mario Kart Animation',
    pageLink: './Art/mario2/index.html',
    imageLink: './Art/mario2/mario.png',
    author: 'Sakshi Sinha',
    githubLink: 'https://github.com/sakshi-1'
  },
  {
    artName: 'NarutoAnimation',
    pageLink: './Art/Tgoslee/index.html',
    imageLink: './Art/Tgoslee/Naruto.gif',
    author: 'Trenisha',
    githubLink: 'https://github.com/tgoslee'
  },
  {
    artName: 'Jackony',
    pageLink: './Art/Yaseen_Mohammed/index.html',
    imageLink: './Art/Yaseen_Mohammed/pichatcho.gif',
    author: 'Yaseen_Mohammed',
    githubLink: 'https://yaseenaiman.github.io/'
  },
  {
    artName: 'DVRU',
    pageLink: './Art/dvru/index.html',
    imageLink: './Art/dvru/dvru.gif',
    author: 'dvru',
    githubLink: 'https://github.com/dvru'
  },
  {
    artName: 'Coulisse',
    pageLink: './Art/Ayoubahida/index.html',
    imageLink: './Art/Ayoubahida/coulisseAnimation.gif',
    author: 'Ayoubahida',
    githubLink: 'https://github.com/Ayoubahida'
  },
  {
    artName: 'TextAnimation',
    pageLink: './Art/TextAnimation/index.html',
    imageLink: './Art/TextAnimation/welcome.gif',
    author: 'waleed',
    githubLink: 'https://github.com/waleed-1993'
  },
  {
    artName: 'Animatron',
    pageLink: './Art/Animatron/index.html',
    imageLink: './Art/Joy/trance.gif',
    author: 'farhan',
    githubLink: 'https://github.com/fnahmad'
  },
  {
    artName: 'Sky',
    pageLink: './Art/marijapanic/index.html',
    imageLink: './Art/marijapanic/clouds.gif',
    author: 'marijapanic',
    githubLink: 'https://github.com/marijapanic'
  },
  {
    artName: 'GreenFunnel',
    pageLink: './Art/GreenFunnel/index.html',
    imageLink: './Art/GreenFunnel/green-funnel.gif',
    author: 'sergiorra',
    githubLink: 'https://github.com/sergiorra'
  },
  {
    artName: 'mig',
    pageLink: './Art/mig/index.html',
    imageLink: './Art/mig/squares.gif',
    author: 'mig',
    githubLink: 'https://github.com/miguel231997'
  },
  {
    artName: 'RabbitHopping',
    pageLink: './Art/tigerlight/index.html',
    imageLink: './Art/tigerlight/RabbitHopping.gif',
    author: 'tigerlight',
    githubLink: 'https://github.com/tigerlight'
  },
  {
    artName: 'Picture Pop',
    pageLink: './Art/Ford CSS Animation/index.html',
    imageLink: './Art/Ford CSS Animation/Ford gif.gif',
    author: 'klf006',
    githubLink: 'https://github.com/klf006'
  },
  {
    artName: 'Smoke Animation',
    pageLink: './Art/smoke Animation/index.html',
    imageLink: './Art/smoke Animation/Capture.png',
    author: 'aman-cse',
    githubLink: 'https://github.com/aman-cse'
  },
  {
    artName: 'BH',
    pageLink: './Art/animationBH/index.html',
    imageLink: '',
    author: 'BH',
    githubLink: 'https://github.com/huynhcongbaotran'
  },
  {
    artName: 'bounce',
    pageLink: './Art/naina/index.html',
    imageLink: './Art/naina/bounce.gif',
    author: 'Naina',
    githubLink: 'https://github.com/naina010'
  },
  {
    artName: 'Motivation',
    pageLink: './Art/motivation/index.html',
    imageLink: './Art/motivation/motivation.gif',
    author: 'Art',
    githubLink: 'https://github.com/artbalahadia'
  },
  {
    artName: 'Doraemon-Ball',
    pageLink: './Art/DhirajKaushik/index.html',
    imageLink: './Art/DhirajKaushik/doremon.gif',
    author: 'Dhiraj Kaushik',
    githubLink: 'https://github.com/dhirajkaushik321'
  },
  {
    artName: 'EverettAnimation',
    pageLink: './Art/EverettAnimation/index.html',
    imageLink: './Art/Joy/game.jpg',
    author: 'Claudia',
    githubLink: 'https://github.com/claudiabringaseverett'
  },
  {
    artName: 'helloooo',
    pageLink: './Art/shitman0930/index.html',
    imageLink: './Art/shitman0930/eyes.gif',
    author: 'shitman0930',
    githubLink: 'https://github.com/shitman0930'
  },
  {
    artName: 'Animato',
    pageLink: './Art/panduka_karunasena_animato/index.html',
    imageLink: './Art/panduka_karunasena_animato/animato.gif',
    author: 'panduka karunasena',
    githubLink: 'https://github.com/pandukakarunasena'
  },
  {
    artName: 'anishprj',
    pageLink: './Art/anishprj/index.html',
    author: 'Anish Ghimire',
    githubLink: 'https://github.com/anishprj/'
  },
  {
    artName: 'Toshman Animation',
    pageLink: './Art/Toshman Animation/index.html',
    imageLink: './Art/Toshman Animation/animation demo.gif',
    author: 'Toshman-hub',
    githubLink: 'https://github.com/Toshman-hub'
  },
  {
    artName: 'alexandraturony87',
    pageLink: './Art/alexandraturony87/index.html',
    imageLink: './Art/alexandraturony87/ephiphany.gif',
    author: 'Alexandra Turony',
    githubLink: 'https://github.com/alexandraturony87'
  },
  {
    artName: 'Ball Crazy',
    pageLink: './Art/tanyamiranda/ballcrazy.html',
    imageLink: './Art/tanyamiranda/ballcrazy.gif',
    author: 'Tanya Miranda',
    githubLink: 'https://github.com/tanyamiranda'
  },
  {
    artName: 'Simple Animation Trick!',
    pageLink: './Art/mismail-541/index.html',
    imageLink: './Art/mismail-541/simple-animation-trick.gif',
    author: 'mismail-541',
    githubLink: 'https://github.com/mismail-541'
  },
  {
    artName: 'CORONA TOILET PAPER',
    pageLink: './Art/WissAnimation/index.html',
    imageLink: './Art/WissAnimation/Toiletpaperrun.png',
    author: 'Wiss',
    githubLink: 'https://github.com/Wissemfars'
  },
  {
    artName: 'verticalBarsAnimation',
    pageLink: './Art/verticalBarsAnimation/index.html',
    imageLink: './Art/verticalBarsAnimation/verticalBarsAnimation.gif',
    author: 'Marius Negru',
    githubLink: 'https://github.com/I3lackMarius'
  },
  {
    artName: 'Calcopod',
    pageLink: './Art/Calcopod/index.html',
    imageLink: './Art/Calcopod/giffed.gif',
    author: 'Calcopod',
    githubLink: 'https://github.com/Calcopod'
  },
  {
    artName: 'Robot Dance',
    pageLink: './Art/jnch009/index.html',
    imageLink: './Art/jnch009/robotjnch009.gif',
    author: 'Jeremy Ng',
    githubLink: 'https://github.com/jnch009'
  },
  {
    artName: 'Equalizer',
    pageLink: './Art/prathmeshgujar/index.html',
    imageLink: './Art/prathmeshgujar/equalizer.gif',
    author: 'Prathmesh Gujar',
    githubLink: 'https://github.com/prathmeshgujar'
  },
  {
    artName: 'Castle',
    pageLink: './Art/Yakraj/index.html',
    imageLink: './Art/Yakraj/castle.gif',
    author: 'Yakraj',
    githubLink: 'https://github.com/yakraj'
  },
  {
    artName: 'Shimmering Stars',
    pageLink: './Art/Pranav/index.html',
    imageLink: './Art/Pranav/shimmering-stars.gif',
    author: 'Pranav Sood',
    githubLink: 'https://github.com/prnv06'
  },
  {
    artName: 'Dancing Square',
    pageLink: './Art/chansart/index.html',
    imageLink: './Art/chansart/chansart.gif',
    author: 'Chansart',
    githubLink: 'https://github.com/chansart'
  },
  {
    artName: 'Animatron',
    pageLink: './Art/animatron/index.html',
    imageLink: './Art/animatron/trance.gif',
    author: 'Sujal',
    githubLink: 'https://github.com/Sujal7689'
  },
  {
    artName: 'fire flicker',
    pageLink: './Art/hemantrawat/index.html',
    imageLink: './Art/hemantrawat/index.gif',
    author: 'Hemant Rawat',
    githubLink: 'https://github.com/He-mantRawat'
  },
  {
    artName: 'Bouncing Ball',
    pageLink: './Art/bouncingBall/bouncing ball.html',
    imageLink: './Art/bouncingBall/bouncingball.gif',
    author: 'Pravin deva',
    githubLink: 'https://github.com/pravindeva'
  },
  {
    artName: 'Animated Landing Page',
    pageLink: './Art/animatedLandingPage01/index.html',
    imageLink: './Art/animatedLandingPage01/ezgif.com-video-to-gif',
    author: 'Aneta-s',
    githubLink: 'https://github.com/aneta-s'
  },
  {
    artName: 'Goraved',
    pageLink: './Art/goraved/index.html',
    imageLink: './Art/goraved/goraved_animation.gif',
    author: 'Roman Pobotin (Goraved)',
    githubLink: 'https://github.com/goraved'
  },
  {
    artName: 'Doraemon',
    pageLink: './Art/Ranajit/doraemon.html',
    imageLink: './Art/animatron/doraemon.gif',
    author: 'Ranajit',
    githubLink: 'https://github.com/basak-32'
  },
  {
    artName: 'Ax Dev',
    pageLink: './Art/axdev/test.html',
    imageLink: './Art/axdev/gif.gif',
    author: 'Axel Avila',
    githubLink: 'https://github.com/axavila'
  },
  {
    artName: 'Magic Circle',
    pageLink: './Art/magpiet/index.html',
    imageLink: './Art/magpiet/gif.gif',
    author: 'Magnus Cromwell',
    githubLink: 'https://github.com/magpiet'
  },
  {
    artName: 'Pulsing Circle',
    pageLink: './Art/innape/index.html',
    imageLink: './Art/innape/Pulsing Cirkle.gif',
    author: 'innape',
    githubLink: 'https://github.com/innape'
  },
  {
    artName: 'Bouncing Ball',
    pageLink: './Art/BouncingBall/index.html',
    imageLink: './Art/BouncingBall/BouncingBall.gif',
    author: 'Satish Pokala',
    githubLink: 'https://github.com/Satishpokala124'
  },
  {
    artName: 'Daredevil',
    pageLink: './Art/daredevil/index.html',
    imageLink: './Art/daredevil/daredevil.gif',
    author: 'Vivek Raj',
    githubLink: 'https://github.com/vivekrajx'
  },
  {
    artName: 'hover Me',
    pageLink: './Art/hoverMe/index.html',
    author: 'Bleron88',
    githubLink: 'https://github.com/bleron88'
  },
  {
    artName: "Adam's Animation",
    pageLink: "./Art/Adam's Animation/index.html",
    imageLink: "./Art/Adam's Animation/animation.gif",
    author: 'Adam Hills',
    githubLink: 'https://github.com/adamhills91'
  },
  {
    artName: 'Spin it',
    pageLink: './Art/b-ed/index.html',
    imageLink: './Art/b-ed/Hnet.com-image.gif',
    author: 'Edd',
    githubLink: 'https://github.com/b-ed'
  },
  {
    artName: 'playstation-anim',
    pageLink: './Art/playstation-anim/index.html',
    imageLink: './Art/playstation-anim/ps.gif',
    author: 'seif1125',
    githubLink: 'https://github.com/seif1125'
  },
  {
    artName: 'Ritika',
    pageLink: './Art/Ritika/index.html',
    imageLink: './Art/Ritika/warrior.png',
    author: 'Ritika',
    githubLink: 'https://github.com/Ritika-soni'
  },
  {
    artName: 'Animatron',
    pageLink: './Art/animatron/index.html',
    imageLink: './Art/animatron/colourpencils.png',
    author: 'jahid hasan',
    githubLink: 'https://github.com/jahidhasan299/'
  },
  {
    artName: 'Animatron2',
    pageLink: './Art/Animatron2/index.html',
    imageLink: './Art/Animatron2/trance.gif',
    author: 'PUNKLANCER',
    githubLink: 'https://github.com/PUNKLANCER/'
  },
  {
    artName: 'Text_Animation',
    pageLink: './Art/Text_Animation/index.html',
    imageLink: './Art/Text_Animation/text.gif',
    author: 'Christian',
    githubLink: 'https://github.com/mkBraga'
  },
  {
    artName: 'Practice',
    pageLink: './Art/Practice/index.html',
    imageLink: './Art/Joy/triangle.gif',
    author: 'MuGenFJ',
    githubLink: 'https://github.com/MuGenFJ/'
  },
  {
    artName: 'Tile',
    pageLink: './Art/weilincheng/index.html',
    imageLink: './Art/weilincheng/tile.gif',
    author: 'weilincheng',
    githubLink: 'https://github.com/weilincheng'
  },
  {
    artName: 'TemidoRochaSpin',
    pageLink: './Art/temido_rocha_animation/index.html',
    imageLink: './Art/temido_rocha_animation/TemidoRocha.gif',
    author: 'TemidoRocha',
    githubLink: 'https://github.com/TemidoRocha'
  },
  {
    artName: 'Tile',
    pageLink: './Art/weilincheng/index.html',
    imageLink: './Art/weilincheng/tile.gif',
    author: 'weilincheng',
    githubLink: 'https://github.com/weilincheng'
  },
  {
    artName: 'fire flicker',
    pageLink: './Art/hemantrawat/index.html',
    imageLink: './Art/hemantrawat/index.gif',
    author: 'Hemant Rawat',
    githubLink: 'https://github.com/He-mantRawat'
  },
  {
    artName: 'Bouncing Ball',
    pageLink: './Art/bouncingBall/bouncing ball.html',
    imageLink: './Art/bouncingBall/bouncingball.gif',
    author: 'Pravin deva',
    githubLink: 'https://github.com/pravindeva'
  },
  {
    artName: 'Animated Landing Page',
    pageLink: './Art/animatedLandingPage without bar/index.html',
    imageLink: './Art/animatedLandingPage without bar/ezgif.com-video-to-gif',
    author: 'Aneta-s',
    githubLink: 'https://github.com/aneta-s'
  },
  {
    artName: 'Goraved',
    pageLink: './Art/goraved/index.html',
    imageLink: './Art/goraved/goraved_animation.gif',
    author: 'Roman Pobotin (Goraved)',
    githubLink: 'https://github.com/goraved'
  },
  {
    artName: 'Doraemon',
    pageLink: './Art/Ranajit/doraemon.html',
    imageLink: './Art/animatron/doraemon.gif',
    author: 'Ranajit',
    githubLink: 'https://github.com/basak-32'
  },
  {
    artName: 'Ax Dev',
    pageLink: './Art/axdev/test.html',
    imageLink: './Art/axdev/gif.gif',
    author: 'Axel Avila',
    githubLink: 'https://github.com/axavila'
  },
  {
    artName: 'Magic Circle',
    pageLink: './Art/magpiet/index.html',
    imageLink: './Art/magpiet/gif.gif',
    author: 'Magnus Cromwell',
    githubLink: 'https://github.com/magpiet'
  },
  {
    artName: 'Bouncing Ball',
    pageLink: './Art/Bouncing Ball/index.html',
    imageLink: './Art/cazabe/Bouncing Ball.gif',
    author: 'Satish Pokala',
    githubLink: 'https://github.com/Satishpokala124'
  },
  {
    artName: 'Daredevil',
    pageLink: './Art/daredevil/index.html',
    imageLink: './Art/daredevil/daredevil.gif',
    author: 'Vivek Raj',
    githubLink: 'https://github.com/vivekrajx'
  },
  {
    artName: 'hover Me',
    pageLink: './Art/hoverMe/index.html',
    author: 'Bleron88',
    githubLink: 'https://github.com/bleron88'
  },
  {
    artName: 'Happy Balloon',
    pageLink: './Art/ztollef/index.html',
    imageLink: './Art/ztollef/balloon.gif.',
    author: 'ztollef',
    githubLink: 'https://github.com/ztollef'
  },
  {
    artName: 'playstation-anim',
    pageLink: './Art/playstation-anim/index.html',
    imageLink: './Art/playstation-anim/ps.gif',
    author: 'seif1125',
    githubLink: 'https://github.com/seif1125'
  },
  {
    artName: 'Ritika',
    pageLink: './Art/Ritika/index.html',
    imageLink: './Art/Ritika/warrior.png',
    author: 'Ritika',
    githubLink: 'https://github.com/Ritika-soni'
  },
  {
    artName: 'Animatron',
    pageLink: './Art/animatron/index.html',
    imageLink: './Art/animatron/colourpencils.png',
    author: 'jahid hasan',
    githubLink: 'https://github.com/jahidhasan299/'
  },
  {
    artName: 'Animatron2',
    pageLink: './Art/Animatron2/index.html',
    imageLink: './Art/Animatron2/trance.gif',
    author: 'PUNKLANCER',
    githubLink: 'https://github.com/PUNKLANCER/'
  },
  {
    artName: 'Text_Animation',
    pageLink: './Art/Text_Animation/index.html',
    imageLink: './Art/Text_Animation/text.gif',
    author: 'Christian',
    githubLink: 'https://github.com/mkBraga'
  },
  {
    artName: 'Practice',
    pageLink: './Art/Practice/index.html',
    imageLink: './Art/Joy/triangle.gif',
    author: 'MuGenFJ',
    githubLink: 'https://github.com/MuGenFJ/'
  },
  {
    artName: 'Tile',
    pageLink: './Art/weilincheng/index.html',
    imageLink: './Art/weilincheng/tile.gif',
    author: 'weilincheng',
    githubLink: 'https://github.com/weilincheng'
  },
  {
    artName: 'Circle Pulse',
    pageLink: './Art/circle-pulse/index.html',
    imageLink: './Art/circle-pulse/circle-pulse.gif',
    author: 'jmorr002',
    githubLink: 'https://github.com/jmorr002'
  },
  {
    artName: 'Flare Spin',
    pageLink: './Art/mykz1608/index.html',
    imageLink: '',
    author: 'mykz1608',
    githubLink: 'https://github.com/mykz1608'
  },
  {
    artName: 'MexicanMustache',
    pageLink: './Art/AnimatedMustache/index.html',
    imageLink: './Art/AnimatedMustache/MexicanMustache.gif',
    author: 'Andrés Alonso Gálvez',
    githubLink: 'https://github.com/Dondesconton/'
  },
  {
    artName: 'css',
    pageLink: './Art/2.css/index.html',
    imageLink: './Art/2.css/css.gif'
  },
  {
    artName: 'Square Color Change',
    pageLink: './Art/baesyc/index.html',
    imageLink: './Art/baesyc/square.gif',
    author: 'Baesyc',
    githubLink: 'https://github.com/baesyc'
  },
  {
    artName: 'MexicanMustache',
    pageLink: './Art/AnimatedMustache/index.html',
    imageLink: './Art/AnimatedMustache/MexicanMustache.gif',
    author: 'Andrés Alonso Gálvez',
    githubLink: 'https://github.com/Dondesconton/'
  },
  {
    artName: 'Chanimation',
    pageLink: './Art/Chanimation/index.html',
    imageLink: './Art/Chanimation/dancegif.gif',
    author: 'chandant9',
    githubLink: 'https://github.com/chandant9/'
  },
  {
    artName: 'DancingGroot',
    pageLink: './Art/m-elina/index.html',
    imageLink: './Art/m-elina/groot_animation.gif',
    author: 'Melina',
    githubLink: 'https://github.com/m-elina/'
  },
  {
    artName: 'Animatron',
    pageLink: './Art/animatron/index.html',
    imageLink: './Art/animatron/trance.gif',
    author: 'Andrew',
    githubLink: 'https://github.com/andrewbom/'
  },
  {
    artName: 'rainbows',
    pageLink: './Art/vassilchiev/index.html',
    imageLink: './Art/vassilchiev/giphy.gif',
    author: 'Vassil',
    githubLink: 'https://github.com/vassilchiev/'
  },
  {
    artName: "Zai's Orbitron",
    pageLink: './Art/zai/index.html',
    imageLink: './Art/zai/zais_orbitron.gif',
    author: '5amm5',
    githubLink: 'https://github.com/5amm5965/'
  },
  {
    artName: "404's crying baby page",
    pageLink: './Art/papfal/index.html',
    imageLink: './Art/papfal/HTML-404-Crying-Baby-Page.gif',
    author: 'papfal',
    githubLink: 'https://github.com/papfal/'
  },
  {
    artName: 'ani-3d',
    pageLink: './Art/ani-3d/ani-3d.html',
    imageLink: './Art/ani-3d/ani-3d.gif',
    author: 'clyde166',
    githubLink: 'https://github.com/clyde166/'
  },
  {
    artName: 'Boy',
    pageLink: './Art/Boy/index.html',
    imageLink: './Art/Boy/Boy with house.png',
    author: 'Gajhendran',
    githubLink: 'https://github.com/Gajhendran/'
  },
  {
    artName: 'Funimation',
    pageLink: './Art/Funimation/index.html',
    imageLink: './Art/Funimation/Funimation.gif',
    author: 'Pratik',
    githubLink: 'https://github.com/pratikrana1998/'
  },
  {
    artName: 'Jungle Monkey',
    pageLink: './Art/AMCodin/index.html',
    imageLink: './Art/AMCodin/monkey.gif',
    author: 'AMCodin',
    githubLink: 'https://github.com/amcodin'
  },
  {
    artName: 'bellow',
    pageLink: './Art/fran/index.html',
    imageLink: './Art/fran/bellow.gif',
    author: 'franzwah',
    githubLink: 'https://github.com/franzwah'
  },
  {
    artName: 'Typing Indicator',
    pageLink: './Art/jacob-bacon/index.html',
    imageLink: './Art/jacob-bacon/jacob-bacon-art.JPG',
    author: 'jacob-bacon',
    githubLink: 'https://github.com/jacob-bacon'
  },
  {
    artName: 'Colination',
    pageLink: './Art/colination/index.html',
    imageLink: './Art/colination/animation.png',
    author: 'colinJR95',
    githublink: 'https://github.com/colinJR95'
  },
  {
    artName: 'Glowing Circle by Leem Plays',
    pageLink: './Art/AliHaidar/index.html',
    imageLink: './Art/AliHaidar/giphy.gif',
    author: 'alihaidar2950',
    githubLink: 'https://github.com/alihaidar2950'
  },
  {
    artName: 'bouncy-ball',
    pageLink: './Art/bouncy-ball/ty.html',
    imageLink: './Art/bouncy-ball/bouncy-ball.gif',
    author: 'Huang Yi-Ting',
    githubLink: 'https://github.com/yiting76'
  },
  {
    artName: 'bouncy-ball',
    pageLink: './Art/bouncy-ball/ty.html',
    imageLink: './Art/bouncy-ball/bouncy-ball.gif',
    author: 'Huang Yi-Ting',
    githubLink: 'https://github.com/yiting76'
  },
  {
    artName: 'Tronix',
    pageLink: './Art/visiona/index.html',
    imageLink: './Art/visiona/tronix.gif',
    author: 'visiona',
    githubLink: 'https://github.com/visiona'
  },
  {
    artName: 'Synchronization',
    pageLink: './Art/synchronization!/synchronization',
    imageLink: './Art/synchronization/synchronized_Dots.gif',
    author: 'Pranjal',
    githublink: 'https://github.com/Pranjal705'
  },
  {
    artName: 'Random Squares',
    pageLink: './Art/Monitha/index.html',
    author: 'Monitha',
    githubLink: 'https://github.com/dmonitha'
  },
  {
    artName: 'Walking-Man-Front',
    pageLink: './Art/Akhil/index.html',
    imageLink: './Art/Akhil/Walking-man-front.gif',
    author: 'Akhil',
    githubLink: 'https://github.com/akhils95'
  },
  {
    artName: 'Cow-cat',
    pageLink: './Art/Cow-cat/index.html',
    imageLink: './Art/Cow-cat/Cow-cat.gif',
    author: 'Galia',
    githubLink: 'https://github.com/galiarudenko'
  },
  {
    artName: 'Rainb0w',
    pageLink: './Art/Duka/index.html',
    imageLink: './Art/Duka/rainbow.gif',
    author: 'Duka',
    githubLink: 'https://github.com/DusanKrcmarik'
  },
  {
    artName: 'Indian',
    pageLink: './Art/Indian/index.html',
    imageLink: './Art/Indian/Indian.gif',
    author: 'Duka',
    githubLink: 'https://github.com/ndvishruth'
  },
  {
    artName: 'Animatron',
    pageLink: './Art/sanmitra/index.html',
    imageLink: './Art/sanmitra/index.gif',
    author: 'sanmitra',

    githubLink: 'https://github.com/sanmitra1999'
  },
  {
    artName: 'Ball-clear',
    pageLink: './Art/Naok000/index.html',
    imageLink: './Art/Naok000/ball-clear.gif',
    author: 'Naok000',
    githubLink: 'https://github.com/Naok000'
  },
  {
    artName: 'Mario_Kart_Animation',
    pageLink: './Art/Mario_Kart_Animation/index.html',
    imageLink: './Art/Mario_Kart_Animation/Mario.png',
    author: 'AnsonAMS',
    githubLink: 'https://github.com/AnsonAMS'
  },
  {
    artName: 'Microsoft_animation',
    pageLink: './Art/SaumyaBhatt/index.html',
    imageLink: './Art/SaumyaBhatt/Animation.gif',
    author: 'Saumya-Bhatt',
    githubLink: 'https://github.com/Saumya-Bhatt'
  },
  {
    artName: 'Falling',
    pageLink: './Art/Sfrench5/index.html',
    imageLink: './Art/Sfrench5/Falling.gif',
    author: 'Sfrench5',
    githubLink: 'https://github.com/Sfrench5'
  },
  {
    artName: 'Dragon_Loading',
    pageLink: './Art/Dragon_Loading/index.html',
    imageLink: './Art/Dragon_Loading/DragonLoading.gif',
    author: 'Prasad',
    githubLink: 'https://github.com/PrasadM07'
  },
  {
    artName: 'Animatrix',
    pageLink: './Art/Animatrix/index.html',
    imageLink: './Art/Animatrix/Animatrix.png',
    author: 'soutog',
    githubLink: 'https://github.com/soutog'
  },
  {
    artName: 'Simple-Loading',
    pageLink: './Art/Loading/loading.html',
    imageLink: './Art/Loading/load.gif',
    author: 'Vijay',
    githubLink: 'https://github.com/VijayVjCuber'
  },
  {
    artName: 'Fiyi-Animation',
    pageLink: './Art/Fiyi-Animation/index.html',
    imageLink: './Art/Fiyi-Animation/relax_smile.gif',
    author: 'Fiyi-A',
    githubLink: 'https://github.com/Fiyi-A'
  },
  {
    artName: 'Colored Bars',
    pageLink: './Art/mleblanc94/mleblanc94_html_Animation-Nation.html',
    imageLink: './Art/mleblanc94/ColoredBars.gif',
    author: 'mleblanc94',
    githubLink: 'https://github.com/mleblanc94'
  },
  {
    artName: 'animeR',
    pageLink: './Art/animeR/index.html',
    imageLink: './Art/animeR/animeR.gif',
    author: 'Rajneesh',
    githubLink: 'https://github.com/rajneeshk94'
  },
  {
    artName: 'Sunset-City',
    pageLink: './Art/jyun9504/index.html',
    imageLink: './Art/jyun9504/sunset-city.gif',
    author: 'jyun9504',
    githubLink: 'https://github.com/jyun9504'
  },
  {
    artName: 'brianbottle',
    author: 'brian',
    pageLink: './Art/brianbottle/index.html',
    imageLink: './Art/brianbottle/bottle.gif',
    githubLink: 'https://github.com/brianabplanalp1'
  },
  {
    artName: 'Shapes',
    pageLink: './Art/mark-marchant/index.html',
    imageLink: './Art/mark-marchant/shapes.png',
    author: 'Mark Marchant',
    githubLink: 'https://github.com/jtla3/Animation-Nation'
  },
  {
    artName: 'Loading',
    pageLink: './Art/NoumanAziz/Loading.html',
    videoLink: './Art/NoumanAziz/loading.gif',
    author: 'NoumanAziz',
    githubLink: 'https://github.com/NoumanAziz'
  },
  {
    artName: `Galek's Simple Animation`,
    pageLink: './Art/GalekAnimation/index.html',
    imageLink: './Art/GalekAnimation/simpleanimation.gif',
    author: 'Adam Galek',
    githubLink: 'https://github.com/TheGalekxy'
  },
  {
    artname: 'Rainbow animation',
    pageLink: './Art/Rainbow/index.html',
    imageLink: './Art/Rainbow/rainbow.gif',
    author: 'Mohanraj',
    githubLink: 'https://github.com/chelladuraimohanraj/Animation-Nation'
  },
  {
    artName: `Cyan Loading Animation`,
    pageLink: './Art/Wannesds/index.html',
    imageLink: './Art/Wannesds/Wannesds.gif',
    author: 'Wannes Dieltiens',
    githubLink: 'https://github.com/Wannesds'
  },
  {
    artName: 'Animatron',
    pageLink: './Art/Animatron/index.html',
    imageLink: './Art/Animatron/trance.gif',
    author: 'Gihan Balasuriya',
    githubLink: 'https://github.com/gihanbalasuriya'
  },
  {
    artName: 'Light text blink',
    pageLink: './Art/Mani-textlight-blink/index.html',
    imageLink: './Art/Mani-textlight-blink/light-blink-text.gif',
    author: 'Mani Pandian',
    githubLink: 'https://github.com/Manipandian'
  },
  {
    artName: 'Circle',
    pageLink: './Art/PoKai/index.html',
    imageLink: './Art/PoKai/circle.png',
    author: 'PoKai Chang',
    githubLink: 'https://github.com/st875052018'
  },
  {
    artName: 'animatron',
    pageLink: './Art/animatron/index.html',
    imageLink: './Art/animatron/trance.gif',
    author: 'Christy',
    githubLink: 'https://github.com/ChristyLucid'
  },
  {
    artName: 'bouncing_ball',
    pageLink: './Art/bouncing_ball/bouncing_ball.html',
    imageLink: './Art/bouncing_ball/bouncing-ball.gif',
    author: 'Nirmalie',
    githubLink: 'https://github.com/nirmalieo3'
  },
  {
    artName: 'Rocket',
    pageLink: './Art/Rocket/index.html',
    imageLink: './Art/Rocket/rocket.gif',
    author: 'Jose Diaz',
    githubLink: 'https://github.com/josegerard2000'
  },
  {
    artName: 'simpleG',
    pageLink: './Art/simpleG/index.html',
    imageLink: './Art/simpleG/kitty.jpg',
    author: 'gargeper',
    githubLink: 'https://github.com/gargeper'
  },
  {
    artName: 'BounceFace',
    pageLink: './Art/ainamation/index.html',
    imageLink: './Art/ainamation/ainamation.gif',
    author: 'Ainara Saralegui',
    githubLink: 'https://github.com/asaralegui'
  },
  {
    artName: 'Text Flow',
    pageLink: './Art/ConnerCoding/index.html',
    imageLink: './Art/ConnerCoding/ztmanimation.gif',
    author: 'Conner Schiller',
    githubLink: 'https://github.com/ConnerCoding'
  },
  {
    artName: 'Glow',
    pageLink: './Art/Glow/index.html',
    imageLink: './Art/Glow/Glow.png',
    author: 'Joaquin Castillo',
    githubLink: 'https://github.com/JuakoDev'
  },
  {
    artName: 'Heart Real',
    pageLink: './Art/riddhax/index.html',
    imageLink: './Art/riddhax/index.gif',
    author: 'Riddhax',
    githubLink: 'https://github.com/riddhax'
  },

  {
    artName: 'Balls',
    pageLink: './Art/Paul - Simple Annoying Balls/index.html',
    imageLink: './Art/Paul - Simple Annoying Balls/Balls.gif',
    author: 'Paul',
    githubLink: 'https://github.com/psr83'
  },

  {
    artname: 'Square-Move',
    pageLink: './Art/Poonam/square.html',
    imageLink: './Art/Poonam/square_gif.gif',
    author: 'Poonam',
    githubLink: 'https://github.com/poonampant'
  },

  {
    artname: 'JesseEarley',
    pageLink: './Art/JesseEarley/index.html',
    imageLink: './Art/JesseEarley/index.gif',
    author: 'JesseEarley',
    githubLink: 'https://github.com/JesseEarley'
  },
  {
    artname: 'Hacktoberfest 2020',
    pageLink: './Art/taepal467/index.html',
    imageLink: './Art/taepal467/hiclipart.com (1).png',
    author: 'Chantae P.',
    githubLink: 'https://github.com/taepal467'
  },
  {
    artName: 'Animatron',
    pageLink: './Art/animatron/triangle/index.html',
    imageLink: './Art/animatron/trance.gif',
    author: 'Deborah',
    githubLink: 'https://github.com/dluckey123'
  },
  {
    artName: 'Animatron',
    pageLink: './Art/animatron/triangle/index.html',
    imageLink: './Art/animatron/trance.gif',
    author: 'Deborah',
    githubLink: 'https://github.com/dluckey123'
  },
  {
    artname: 'Animate',
    pageLink: '/codepen/animation/src/index.html',
    imageLink: 'Animation',
    author: 'Altamas khan',
    githubLink: 'https://github.com/Altamas2049'
  },
  {
    artName: 'Spin',
    pageLink: './Art/Spin/allli.html',
    imageLink: './Art/Spin/allli.gif',
    author: 'Victor Winner',
    githubLink: 'https://github.com/Vicwin13'
  },
  {
    artName: 'Spinner',
    pageLink: './Art/nishantpandey/allli.html',
    imageLink: './Art/nishantpandey/allli.gif',
    author: 'Nishant Pandey',
    githubLink: 'https://github.com/mrpandey1'
  },
  {
    artName: 'Hacktober Test',
    pageLink: './Art/bajancode/index.html',
    imageLink: './Art/BajanCode/index.gif',
    author: 'bajancode',
    githubLink: 'https://github.com/bajancode'
  },
  {
    artName: 'ZTM anim',
    pageLink: './Art/ayushi2410/index.html',
    imageLink: './Art/ayushi2410/ayushi2410.gif',
    author: 'Ayushi2410',
    githubLink: 'https://github.com/ayushi2410'
  },
  {
    artName: 'misaelsantos',
    pageLink: './Art/misaelsantos/index.html',
    imageLink: './Art/misaelsantos/neohack.gif',
    author: 'Misael Santos',
    githubLink: 'https://github.com/MisaelSantos'
  },
  {
    artName: 'I am a Developer',
    pageLink: './Art/Kuroyza/Iam-a-developer.html',
    imageLink: './Art/Kuroyza/Iam-a-developer.gif',
    author: 'Kuroyza',
    githubLink: 'https://github.com/kuroyza'
  },
  {
    artName: 'simple box',
    pageLink: './Art/Box/index.html',
    imageLink: './Art/Box/static_image.jpg',
    author: 'Abishek shah',
    githubLink: 'https://github.com/abishek-sha-256'
  },
  {
    artname: 'Starry-sky',
    pageLink: './Art/starry-night/index.html',
    imageLink: './Art/starry-night/stars',
    author: 'Taima Khawaldeh',
    githubLink: 'https://github.com/taimakh'
  },
  {
    artName: 'Project Gallery',
    pageLink: './Art/hulya/index.html',
    imageLink: './Art/hulya/gallery.gif',
    author: 'Hulya Karakaya',
    githubLink: 'https://github.com/hulyak'
  },
  {
    artName: 'animation',
    pageLink: './Art/sameer786/animation.html',
    imageLink: './Art/sameer786/radius.gif',
    author: 'sameer',
    githubLink: 'https://github.com/sameer8605'
  },
  {
    artName: 'ArrowWave',
    pageLink: './Art/ArrowWave/index.html',
    imageLink: './Art/ArrowWave/ArrowWave.gif',
    author: 'Gabriel',
    githubLink: 'https://github.com/GabrielTeixeiraC'
  },
  {
    artName: 'The 4-Ever Loop',
    pageLink: './Art/the-4ever-loop/index.html',
    imageLink: './Art/the-4ever-loop/rotate.gif',
    author: 'Luciano M.',
    githubLink: 'https://github.com/LucianoWebDev'
  },
  {
    artName: 'Running Car',
    pageLink: './Art/Running-Car/index.html',
    imageLink: './Art/Running-Car/Running-car.PNG',
    author: 'Ermias',
    githubLink: 'https://github.com/ermiaskidane'
  },
  {
    artname: 'Youssef',
    pageLink: './Art/Youssef/index.html',
    imageLink: './Art/Youssef/fd8_AX.gif',
    author: 'Youssef',
    githubLink: 'https://github.com/youssefhany96'
  },
  {
    artName: 'The 4-Ever Loop',
    pageLink: './Art/the-4ever-loop/index.html',
    imageLink: './Art/the-4ever-loop/rotate.gif',
    author: 'Luciano M.',
    githubLink: 'https://github.com/LucianoWebDev'
  },

  {
    artName: 'Itried',
    pageLink: '/Art/Itried/animation.html',
    author: 'Harsha',
    githublink: 'https://github.com/HarshaKumar23'
  },
  {
    artName: 'Snail Zoom',
    pageLink: './Art/rbhachu/index.html',
    imageLink: './Art/rbhachu/snail.gif',
    author: 'Bhachu R.',
    githubLink: 'https://github.com/rbhachu'
  },
  {
    artName: 'Mini Text Animation',
    pageLink: './Art/text-mini-animation/index.html',
    imageLink: './Art/text-mini-animation/text-anime.gif',
    author: 'Chinel',
    githubLink: 'https://github.com/chinel'
  },
  {
    artName: 'Square loader',
    pageLink: './Art/square_loading/index.html',
    imageLink: './Art/square_loading/square_loading',
    author: 'Marek Chasák',
    githubLink: 'https://github.com/mchasak'
  },
  {
    artName: 'Stairs Text',
    pageLink: './Art/StairsText/index.html',
    imageLink: './Art/StairsText/stairs-text.gif',
    author: 'Noam K.',
    githubLink: 'https://github.com/noamkanonich'
  },
  {
    artName: 'animation',
    pageLink: './Art/sameer786/animation.html',
    imageLink: './Art/sameer786/radius.gif',
    author: 'sameer',
    githubLink: 'https://github.com/sameer8605'
  },
  {
    artName: 'Spinning is a good trick',
    pageLink: './Art/garrod90/index.html',
    imageLink: './Art/garrod90/craigsGif.gif',
    author: 'Craig, G',
    githubLink: 'https://github.com/garrod90'
  },
  {
    artName: 'Snail Zoom',
    pageLink: './Art/rbhachu/index.html',
    imageLink: './Art/rbhachu/snail.gif',
    author: 'Bhachu R.',
    githubLink: 'https://github.com/rbhachu'
  },
  {
    artName: 'Mini Text Animation',
    pageLink: './Art/text-mini-animation/index.html',
    imageLink: './Art/text-mini-animation/text-anime.gif',
    author: 'Chinel',
    githubLink: 'https://github.com/chinel'
  },
  {
    artName: 'Square loader',
    pageLink: './Art/square_loading/index.html',
    imageLink: './Art/square_loading/square_loading',
    author: 'Marek Chasák',
    githubLink: 'https://github.com/mchasak'
  },
  {
    artName: 'Stairs Text',
    pageLink: './Art/StairsText/index.html',
    imageLink: './Art/StairsText/stairs-text.gif',
    author: 'Noam K.',
    githubLink: 'https://github.com/noamkanonich'
  },
  {
    artName: 'animation',
    pageLink: './Art/sameer786/animation.html',
    imageLink: './Art/sameer786/radius.gif',
    author: 'sameer',
    githubLink: 'https://github.com/sameer8605'
  },

  {
    pageLink: './Art/radar animation/index.html',
    imageLink: './Art/radar.gif',
    author: 'Anup',
    githubLink: 'https://github.com/paddybaba'
  },
  {
    pageLink: './Art/sameer786/animation.html',
    imageLink: './Art/sameer786/radius.gif',
    author: 'sameer',
    githubLink: 'https://github.com/sameer8605'
  },
  {
    pageLink: './Art/radar animation/index.html',
    imageLink: './Art/radar',
    author: 'Anup',
    githubLink: 'https://github.com/paddybaba'
  },
  {
    pageLink: './Art/sameer786/animation.html',
    imageLink: './Art/sameer786/radius.gif',
    author: 'sameer',
    githubLink: 'https://github.com/sameer8605'
  },
  {
    artName: 'Friendly Ghost',
    pageLink: './Art/ristotoldsep/index.html',
    author: 'Risto Tõldsep',
    githubLink: 'https://github.com/ristotoldsep'
  },
  {
    artName: 'Friendly Ghost',
    pageLink: './Art/ristotoldsep/index.html',
    author: 'Risto Tõldsep',
    githubLink: 'https://github.com/ristotoldsep'
  },
  {
    artName: 'sritron',
    pageLink: './Art/sritron/index.html',
    imageLink: './Art/sritron/trance.gif',
    author: 'Srinivas',
    githubLink: 'https://github.com/sri189ms'
  },
  {
    artName: 'Friendly Ghost',
    pageLink: './Art/ristotoldsep/index.html',
    author: 'Risto Tõldsep',
    githubLink: 'https://github.com/ristotoldsep'
  },
  {
    artName: 'Sun Rise Time',
    pageLink: './Art/gurprtAnim/index.html',
    imageLink: './Art/gurprtAnim/gurAnim.gif',
    author: 'Gurpreet',
    githubLink: 'https://github.com/gur-p-reet'
  },
  {
    artName: 'Personal Info',
    pageLink: './Art/Personal_info/triangle/index.html',
    imageLink: './Art/Personal_info/trance.gif',
    author: 'Naim Uddin',
    githubLink: 'https://github.com/Naim365'
  },
  {
    artName: 'Shining Text',
    pageLink: './Art/MaxieTextShineOn/index.html',
    imageLink: './Art/MaxieTextShineOn/maxie-text-shine-on.gif',
    author: 'maxie7',
    githubLink: 'https://github.com/maxie7'
  },
  {
    artName: 'Spinning Box',
    pageLink: './Art/KccbzZ/index.html',
    imageLink: './Art/KccbzZ/cover.png',
    author: 'KccbzZ',
    githubLink: 'https://github.com/KccbzZ'
  },
  {
    artName: 'Age Disgracefully',
    pageLink: './Art/ynoden/index.html',
    imageLink: './Art/ynoden/Age_Disgracefully.gif',
    author: 'yusefnoden',
    githubLink: 'https://github.com/yusefnoden'
  },
  {
    artname: 'jimanimation',
    pageLink: './Art/jimanimation/index.html',
    imageLink: './Art/jimanimation/bouncy.gif',
    author: 'Jimin',
    githubLink: 'https://github.com/jimijos'
  },

  {
    artName: 'Meme Animation',
    pageLink: './Art/just_for_fun/index.html',
    imageLink: './Art/just_for_fun/image.gif',
    author: 'Rahul Negi',
    githubLink: 'https://github.com/rahulnegi20'
  },
  {
    artName: 'Stretch ZTM',
    pageLink: './Art/animation_gn/index.html',
    imageLink: './Art/animation_gn/animation_gn.gif',
    author: 'gnyokota',
    githubLink: 'https://github.com/gnyokota'
  },
  {
    artname: 'AnimationCom',
    pageLink: './Art/Anita/AnimationCom/triangle.html',
    imageLink: './Art/AnimationCom/header.jpg',
    author: 'Anita',
    githubLink: 'https://github.com/anita-tsai'
  },
  {
    artName: 'Cards',
    pageLink: './Art/cards/index.html',
    imageLink: './Art/cards/cards.gif',
    author: 'networkdavit',
    githubLink: 'https://github.com/networkdavit'
  },
  {
    artName: "Lidor'sAnimation",
    pageLink: "./Art/Lidor's Animation/index.html",
    imageLink: "./Art/Lidor's Animation/animation.gif",
    author: 'LidorAsher',
    githubLink: 'https://github.com/lidorasher11'
  },
  {
    artName: "Shiff's Animation",
    pageLink: './Art/myAnimation/index.html',
    imageLink: './Art/myAnimation/myanimation.gif',
    author: 'Shifa',
    githubLink: 'https://github.com/ShifaShirin'
  },
  {
    artName: 'ani-1trial',
    pageLink: './Art/ani-1trial/index.html',
    imageLink: './Art/ani-1trial/ani-gif.gif',
    author: 'tru-izo',
    githubLink: 'https://github.com/tru-izo'
  },
  {
    artName: 'Air_Balloon',
    pageLink: './Art/Air_Balloon/index.html',
    imageLink: './Art/Air_Balloon/balloon.gif',
    author: 'Abha',
    githubLink: 'https://github.com/Abha-1281'
  },
  {
    artName: 'Camp Fire',
    pageLink: './Art/camp_fire/index.html',
    imageLink: './Art/camp_fire/camp_fire.gif',
    author: 'Chansoo',
    githubLink: 'https://github.com/ChansooKim316'
  },
  {
    artName: 'rubberband Red',
    pageLink: './Art/ou79/index.html',
    imageLink: './Art/rubberbandRed.gif',
    author: 'ou79',
    githubLink: 'https://github.com/ou79'
  },
  {
    artName: 'ColorChanger',
    pageLink: './Art/ColorChanger/index.html',
    imageLink: './Art/color-changer.gif',
    author: 'Atallah-Nadhir',
    githubLink: 'https://github.com/Atallah-Nadhir'
  },
  {
    artName: 'PONG Animation',
    pageLink: './Art/walkitoff/index.html',
    imageLink: './Art/walkitoff/gif.gif',
    author: 'Tyler Dollick',
    githubLink: 'https://github.com/walkitoff'
  },
  {
    artname: 'Animatron',
    pageLink: './Art/mbargaedge/index.html',
    imageLink: './Art/mbargaedge/animatron.gif',
    author: 'Mbarga',
    githubLink: 'https://github.com/marcelmbarga/'
  },
  {
    artName: 'House',
    pageLink: './Art/TTD/triangle/index.html',
    imageLink: './Art/TTD/house.gif',
    author: 'TanyaTD',
    githubLink: 'https://github.com/TTD126'
  },
  {
    artName: 'Spinning Title',
    pageLink: './Art/ljBeast21ldj/index.html',
    imageLink: './Art/ljBeast21ldj/firstGIF.gif',
    author: 'Larry',
    githubLink: 'https://github.com/ljBeast21ldj'
  },
  {
    artName: 'Heart pulsation',
    pageLink: './Art/Sallah/index.html',
    imageLink: './Art/Sallah/Heart-Pulsation.png',
    author: 'Sallah',
    githubLink: 'https://github.com/SallahTech'
  },
  {
    artName: 'MubbeAnimation',
    pageLink: './Art/Mubbe/index.html',
    imageLink: './Art/Mubbe/MubbeAnimation.gif',
    author: 'Mubarak',
    githubLink: 'https://github.com/mual5746'
  },
  {
    pageLink: './Art/neon-glowing-text/index.html',
    imageLink: './Art/neon-glowing-text/glowing-text-GIF.gif',
    author: 'Adri',
    githubLink: 'https://github.com/adrimual'
  },
  {
    artName: 'Simple Animation',
    pageLink: './Art/simple animation/transition.html',
    imageLink: './Art/simple animation/animatee.gif',
    author: 'Rudimental',
    githubLink: 'https://github.com/rudimental-again'
  },
  {
    artName: 'gbArt',
    pageLink: './Art/gbArt/index.html',
    imageLink: './Art/gbArt/shapeFlip.gif',
    author: 'Gary Bergman',
    githubLink: 'https://github.com/Gary-Bergman'
  },
  {
    artName: "Turtando's Animation",
    pageLink: './Art/turtando/animation.html',
    imageLink: './Art/Turtando/happyhalloween.gif',
    author: 'Turtando',
    githubLink: 'https://github.com/Turtando'
  },
  {
    artName: 'Bouncing Balls',
    pageLink: './Art/EyeOfAthena/index.html',
    imageLink: './Art/EyeOfAthena/cover.png',
    author: 'EyeOfAthena',
    githubLink: 'https://github.com/EyeOfAthena/bouncing-ball'
  },
  {
    artName: 'Otherside',
    pageLink: './Art/Otherside/ubi.html',
    imageLink: './Art/Otherside/recording.gif',
    author: 'Ubibimbap',
    githubLink: 'https://github.com/Ubibimbap'
  },
  {
    artName: 'Basketball God',
    pageLink: './Art/Sim-animation/index.html',
    imageLink: './Art/Sim-animation/project-screenshot.png',
    author: 'Sim',
    githubLink: 'https://github.com/sim-a-19'
  },
  {
    artName: "Ziyao's Animation",
    pageLink: './Art/robot/robot_index.html',
    imageLink: './Art/robot/robot.gif',
    author: 'Ziyao',
    githubLink: 'https://github.com/ziyaoc3'
  },
  {
    artName: 'Simplerv',
    pageLink: './Art/Aniamtion_RV/index.html',
    imageLink: './Art/Aniamtion_RV/circle.png',
    author: 'Aarush Bhat',
    githubLink: 'https://github.com/07rv'
  },
  {
    artName: 'Devtemmy_animation',
    pageLink: './Art/Devtemmy_animation/index.html',
    imageLink: './Art/Devtemmy_animation/Devtemmyanimation.gif',
    author: 'Dev-Temmy',
    githubLink: 'https://github.com/Dev-Temmy'
  },
  {
    artName: 'Fading text animation',
    pageLink: './Art/araskog/index.html',
    imageLink: './Art/araskog/animation.gif',
    author: 'Amanda Araskog',
    githubLink: 'https://github.com/araskog'
  },
  {
    artName: 'Moving Divs',
    pageLink: './Art/Razvan/RazvanFratila/index.html',
    imageLink: './Art/Razvan/RazvanFratila/first.gif',
    author: 'Razvan',
    githubLink: 'https://github.com/fratilar'
  },
  {
    artName: 'KDev Animation',
    pageLink: './Art/KDev-Animator/index.html',
    imageLink: './Art/KDev-Animator/kdev-animation.gif',
    author: 'Detmar Ruhfus',
    githubLink: 'https://github.com/kamikazid'
  },
  {
    artName: 'Square Bounce',
    pageLink: './Art/Vish/index.html',
    imageLink: './Art/Vish/SquareBounce.gif',
    author: 'Vishwam',
    githubLink: 'https://github.com/vishmagic'
  },
  {
    artName: 'Hina',
    pageLink: './Art/Hina/Hina.html',
    imageLink: './Art/Hina/Basketball.gif',
    imageLink: './Art/Hina/net.gif',
    author: 'Hina Najam',
    githubLink: 'https://github.com/hinanajam'
  },
  {
    artName: 'AmitAnimation',
    pageLink: './Art/Joy/AmitAnimation/amitanimation.html',
    imageLink: './Art/Joy/AmitAnimation/amitanimation.gif',
    author: 'Amit',
    githubLink: 'https://github.com/AmitRoy07'
  },
  {
    artName: 'Bouncing Cheems ',
    pageLink: './Art/Suddath-Gautam/index.html',
    imageLink: './Art/Suddath-Gautam/cheems.gif',
    author: 'Suddath Gautam',
    githubLink: 'https://github.com/wardaddy98'
  },
  {
    artName: 'Pop-up Confetti animation.',
    pageLink: './Art/yay-ztm-animation/index.html',
    imageLink: './Art/yay-ztm-animation/pop_animation.gif',
    author: 'Hyunji Kim',
    githubLink: 'https://github.com/creativehkim'
  },
  {
    artName: 'Monolith',
    pageLink: './Art/acphil/index.html',
    imageLink: './Art/acphil/monolith.png',
    author: 'acphil',
    githubLink: 'https://github.com/acphil2'
  },
  {
    artName: 'Smiling Doll',
    pageLink: './Art/jbermeo/index.html',
    imageLink: './Art/jbermeo/doll.gif',
    author: 'Jose Bermeo',
    githubLink: 'https://github.com/jbermeo10'
  },
  {
    artName: 'vasubhatnagar',
    pageLink: './Art/vasubhatnagar/index.html',
    imageLink: './Art/vasubhatnagar/ss.jpg',
    author: 'Vasu Bhatnagar',
    githubLink: 'https://github.com/vasubhatnagar'
  },
  {
    artName: 'JoToSmola',
    pageLink: './Art/JoToSmola/index.html',
    imageLink: './Art/JoToSmola/JoToSmola.gif',
    author: 'GrabKrab',
    githubLink: 'https://github.com/GrabKrab'
  },
  {
    artName: 'mojaanimacia',
    pageLink: './Art/mojaanimacia/stranka.html',
    author: 'Martin052',
    githubLink: 'https://github.com/martin052'
  },
  {
    artName: 'ellipsis',
    pageLink: './Art/ianhawe/index.html',
    author: 'ianhawe',
    githubLink: 'https://github.com/ianhawe'
  },
  {
    artName: 'iris',
    pageLink: './Art/iris/index.html',
    imageLink: './Art/iris/trance.gif',
    author: 'iriswdq0504',
    githubLink: 'https://github.com/iriswdq0504'
  },

  {
    artName: 'Fun with balls!',
    pageLink: './Art/miguelDalberto/funWithBalls/index.html',
    imageLink: './Art/miguelDalberto/funWithBalls/funWithBalls_screenshot.png',
    author: 'miguelDalberto',
    githubLink: 'https://github.com/miguelDalberto'
  },
  {
    artName: 'FourFlag_Load',
    pageLink: './Art/FourFlag_Load/index.html',
    imageLink: './Art/FourFlag_Load/trance.gif',
    author: 'chungngai09',
    githubLink: 'https://github.com/chungngai09'
  },
  {
    artName: 'AnimatronJS',
    pageLink: './Art/animatronJS/index.html',
    author: 'Anna Ovechkina',
    githubLink: 'https://github.com/Annu7shka'
  },
  {
    artName: 'perfect_goal',
    pageLink: './Art/perfect_goal/index.html',
    imageLink: './Art/perfect_goal/perfect_goalscreenshot.png',
    author: 'henzbori',
    githubLink: 'https://github.com/henzbori'
  },
  {
    artName: 'Beating Heart',
    pageLink: './Art/beating-heart/index.html',
    imageLink: './Art/beating-heart/heart.gif',
    author: 'MishkaZi',
    githubLink: 'https://github.com/MishkaZi'
  },
  {
    artName: 'Bouncing Balls',
    pageLink: './Art/Sankyeat/index.html',
    imageLink: './Art/Sankyeat/bouncingballs.gif',
    author: 'Sankyeat',
    githubLink: 'https://github.com/sanks20'
  },
  {
    artName: 'Sample page',
    pageLink: './Art/Joy/triangle/index.html',
    imageLink: './Art/Joy/triangle/my-animation.gif',
    author: 'Mamathagowd107',
    githubLink: 'https://github.com/Mamathagowd107'
  },
  {
    artName: 'Animated',
    pageLink: './Art/animated/triangle/index.html',
    imageLink: './Art/Joy/triangle/triangle.gif',
    author: 'Joy',
    githubLink: 'https://github.com/royranger'
  },
  {
    artName: 'achwell',
    pageLink: './Art/achwell/index.html',
    imageLink: './Art/achwell/ball.gif',
    author: 'achwell',
    githubLink: 'https://github.com/achwell'
  },
  {
    artName: 'Robotic Circles',
    pageLink: './Art/animation_yaniv/index.html',
    imageLink: './Art/animation_yaniv/robot.png',
    author: 'Yaniv Sagy',
    githubLink: 'https://github.com/yanivsagy'
  },
  {
    artName: 'Ocean Day',
    pageLink: './Art/d-spence/index.html',
    imageLink: './Art/d-spence/ztm-dspence-css-anim.gif',
    author: 'd-spence',
    githubLink: 'https://github.com/d-spence'
  },
  {
    artName: 'Animation-Circle',
    pageLink: './Art/Animation-Circle/index.html',
    imageLink: './Art/Animation-Circle/animation-circle.gif',
    author: 'Elid Venega',
    githubLink: 'https://github.com/elidvenega'
  },
  {
    artName: 'Sweet street',
    pageLink: './Art/Sweet_street/mario.html',
    imageLink: './Art/Sweet_street/animation-gif.gif',
    author: 'meni-avitan',
    githubLink: 'https://github.com/meniAvitan/Animation-Nation.git'
  },
  {
    pageLink: './Art/Joy/nithin-animation/index.html',
    imageLink: './Art/Joy/triangle/triangle.gif',
    author: 'Nithin',
    githubLink: 'https://github.com/Nithin6252-reddy'
  },
  {
    artName: 'Jittery rectangles',
    pageLink: './Art/Vaibhav/index.html',
    author: 'Vaibhav Jain',
    githubLink: 'https://github.com/Vaibhav-multi-dev'
  },
  {
    artName: 'Pra-animate',
    pageLink: './Art/Pra-animate/indexpra1.html',
    //imageLink: './Art/Joy/triangle/triangle.gif',
    author: 'Prajoth',
    githubLink: 'https://github.com/prajoth-b'
  },
  {
    artName: '3D figure animation',
    pageLink: './Art/DOKL57/index.html',
    imageLink: './Art/DOKL57/DOKL57.png',
    author: 'DOKL57',
    githubLink: 'https://github.com/DOKL57'
  },
  {
    artName: 'my-animation',
    pageLink: './Art/my-animation/index.html',
    imageLink: './Art/my-animation/screenv.webm',
    author: 'Brurya',
    githubLink: 'https://github.com/BruryaNadel'
  },
  {
    artName: 'Animate Infinate',
    pageLink: './Art/rotate-infinate/index.html',
    imageLink: './Art/rotate-infinate/rotate.gif',
    author: 'thucpn',
    githubLink: 'https://github.com/thucpn'
  },
  {
    artName: 'Forever',
    pageLink: './Art/Mritunjay/index.html',
    imageLink: './Art/Mritunjay/mj.gif',
    author: 'Mritunjay',
    githubLink: 'https://github.com/Mritunjay004'
  },
  {
    artName: 'Atom',
    pageLink: './Art/Atom/index.html',
    imageLink: './Art/Atom/atom.gif',
    author: 'Khalil-BM',
    githubLink: 'https://github.com/Khalil-BM'
  },
  {
    artName: 'AppleTree',
    pageLink: './Art/andreasGZ/index.html',
    imageLink: './Art/andreasGZ/apple.gif',
    author: 'AndreasGZ',
    githubLink: 'https://github.com/AndreasGZ'
  },
  {
    pageLink: './Art/Akv-animation/index.html',
    imageLink: './Art/Akv-animation/Image.png',
    author: 'Akv',
    githubLink: 'https://github.com/kushal-Ambati'
  },
  {
    artName: 'Floating Ball',
    pageLink: './Art/floatingBall/index.html',
    imageLink: './Art/floatingBall/thaitruong.png',
    author: 'Thai Truong',
    githubLink: 'https://github.com/akitathai94'
  },
  {
    artName: 'Bicycle-2D',
    pageLink: './Art/Bicycle_2D/bicycle.html',
    imageLink: './Art/Bicycle_2D/bicycle-gif.gif',
    author: 'meni-avitan',
    githubLink: 'https://github.com/meniAvitan'
  },
  {
    artName: 'catch-me',
    pageLink: './Art/catch-me/index.html',
    imageLink: './Art/catch-me/catch-me.gif',
    author: 'toobig4u',
    githubLink: 'https://github.com/toobig4u'
  },
  {
    pageLink: './Art/richard00436/index.html',
    imageLink: './Art/richard00436/richard00436.gif',
    author: 'richard00436',
    githubLink: 'https://github.com/richard00436'
  },
  {
    artName: 'bubble',
    pageLink: './Art/seenuCFL/index.html',
    imageLink: './Art/seenuCFL/dot.gif',
    author: 'seenuCFL',
    githubLink: 'https://github.com/seenuCFL'
  },
  {
    pageLink: './Art/keep_coding/index.html',
    imageLink: './Art/keep_coding/keep_coding_image.gif',
    author: 'Rawshan',
    githubLink: 'https://github.com/mrawshan'
  },
  {
    pageLink: './Art/HammadKhan/index.html',
    imageLink: './Art/HammadKhan/Animation.gif',
    author: 'HammadKhan',
    githubLink: 'https://github.com/hhkhan99'
  },
  {
    pageLink: './Art/manimation/index.html',
    imageLink: './Art/manimation/animation.gif',
    author: 'Maryam',
    githubLink: 'https://github.com/Maryyam04'
  },
  {
    pageLink: './Art/Abstractloading/index.html',
    imageLink: './Art/Abstractloading/abstractloading.gif',
    author: 'UrDesigner',
    githubLink: 'https://github.com/OluJoseph'
  },
  {
    pageLink: './Art/ElizavetaZhukova1/index.html',
    imageLink: './Art/ElizavetaZhukova1/fourSquaresEdit.gif',
    author: 'Liza',
    githubLink: 'https://github.com/ElizavetaZhukova1'
  },
  {
    pageLink: './Art/Aliedje/index.html',
    imgeLink: './Art/Aliedje/test.png',
    author: 'Alida',
    githubLink: 'https://github.com/adiphoorn'
  },
  {
    pageLink: './Art/JanRolenc/indexMyArt.html',
    imageLink: './Art/JanRolenc/myArt.gif',
    author: 'Jan_Rolenc',
    githubLink: 'https://github.com/JanRolenc'
  },
  {
    artName: 'Heartbeat',
    pageLink: './Art/CheyJax116/heartbeat.html',
    imgeLink: './Art/CheyJax116/heartbeat.gif',
    author: 'CheyJax116',
    githubLink: 'https://github.com/cheyjax116'
  },
  {
    pageLink: './Art/Aliedje/index.html',
    imgeLink: './Art/Aliedje/test.png',
    author: 'Alida',
    githubLink: 'https://github.com/adiphoorn'
  },
  {
    pageLink: './Art/bouncingMoon/index.html',
    imageLink: './Art/bouncingMoon/bouncingMoon.png',
    author: 'Radu-Stroe',
    githubLink: 'https://github.com/Radu-Stroe'
  },
  {
    artName: 'Use the Force',
    pageLink: './Art/ptreuden/index.html',
    imageLink: './Art/ptreuden/useTheForce.gif',
    author: 'ptreuden',
    githubLink: 'https://github.com/ptreuden'
  },
  {
    artName: 'css_typer',
    pageLink: './Art/Joy/css-typer/index.html',
    imageLink: './Art/Joy/css-typer/typing_animate.gif',
    author: 'Trey',
    githubLink: 'https://github.com/shanks-t'
  },
  {
    pageLink: './Art/Joy/Amiel-Art/index.html',
    imageLink: './Art/Joy/Amiel-Art/screenshot.png',
    author: 'Amiel',
    githubLink: 'https://github.com/trinidadamiel'
  },
  {
    pageLink: './Art/alnajarAnimation/index.html',
    imageLink: './Art/alnajarAnimation/animate.gif.gif',
    author: 'Mohammad',
    githubLink: 'https://github.com/mohammadalnajar'
  },
  {
    pageLink: '.Art/benji5656/index.html',
    imageLink: '',
    author: 'Benji',
    githubLink: 'https://github.com/benji5656'
  },
  {
    pageLink: './Art/AniNationSargi/index.html',
    imageLink: './Art/AniNationSargi/alienGif.gif',
    author: 'Sargsian',
    githubLink: 'https://github.com/Sargsian'
  },
  {
    pageLink: '.Art/Hekmundo/index.html',
    imageLink: '.Art/Hekmundo/revolving-circles.gif',
    author: 'Hekmundo',
    githubLink: 'https://github.com/Hekmundo'
  },
  {
    artName: 'MtBounce',
    pageLink: './Art/MtikeB/index.html',
    imageLink: './Art/MtikeB/Bouncy.gif',
    author: 'MtikeG',
    githubLink: 'https://github.com/MtikeG'
  },

  {
    artName: 'Hello World',
    pageLink: './Art/HelloWorldByEudin/index.html',
    imageLink: './Art/HelloWorldByEudin/helloworld.gif',
    author: 'Eudin',
    githubLink: 'https://github.com/Eudinson'
  },
  {
    artName: 'Color Square',
    pageLink: './Art/angelGarciaSantos/index.html',
    imageLink: './Art/angelGarciaSantos/square.png',
    author: 'Angel',
    githubLink: 'https://github.com/angelGarciaSantos'
  },
  {
    pageLink: '.Art/Szo89/index.html',
    imageLink: '.Art/Szo89/animation.png',
    author: 'Susana',
    githubLink: 'https://github.com/Szo89'
  },
  {
    pageLink: './Art/Harish/index.html',
    imageLink: './Art/Harish/gif.gif',
    author: 'Harish',
    githubLink: 'https://github.com/hkxx843'
  },
  {
    pageLink: '.Art/nb89portfolio/index.html',
    imageLink: '.Art/nb89portfolio/img.png',
    author: 'Navraj Bains',
    githubLink: 'https://github.com/nb89portfolio'
  },
  {
    artName: 'Optimistic',
    pageLink: './Art/RichKen/index.html',
    imageLink: './Art/RichKen/optimistic.gif',
    author: 'RichKen',
    githubLink: 'https://github.com/RichardKentos'
  },
  {
    pageLink: './Art/dieovitski/index.html',
    imageLink: './Art/dieovitski/def.gif',
    author: 'dieovitski',
    githubLink: 'https://github.com/dieovitski'
  },
  {
    pageLink: '.Art/Rcj1/index.html',
    imageLink: '.Art/Rcj1/animated.gif',
    author: 'Rcj1',
    githubLink: 'https://github.com/rcj1'
  },
  {
    artName: 'Infinite Loading',
    pageLink: './Art/mishhubc/index.html',
    imageLink: './Art/mishhubc/image.gif',
    author: 'Mihai Jicu',
    githubLink: 'https://github.com/mishhubc'
  },
  {
    artName: 'Loading Eggs',
    pageLink: '.Art/j-fraza/index.html',
    imageLink: '.Art/j-fraza/TJSrTcKcmf.gif',
    author: 'j-fraza',
    githubLink: 'https://github.com/j-fraza'
  },
  {
    artName: 'Taiko no Tastujin',
    pageLink: './Art/kirstymullen/index.html',
    imageLink: './Art/kirstymullen/taiko.gif',
    author: 'kirstymullen',
    githubLink: 'https://github.com/kirstymullen'
  },
  {
    artName: 'Rotate Hover Color',
    pageLink: './Art/rotateColor/index.html',
    imageLink: './Art/rotateColor/rotateColor.gif',
    author: 'Luis',
    githubLink: 'https://github.com/luigi970'
  },
  {
    artName: 'Sunset',
    pageLink: './Art/cataopriscila/index.html',
    imageLink: './Art/cataopriscila/sunset.gif',
    author: 'Catao',
    githubLink: 'https://github.com/cataopriscila'
  },
  {
    pageLink: './Art/Kwabena-Agyeman/index.html',
    imageLink: './Art/Kwabena-Agyeman/project.GIF',
    author: 'Kwabena-Agyeman',
    githubLink: 'https://github.com/Kwabena-Agyeman'
  },
  {
    pageLink: '.Art/AndyJacko/index.html',
    imageLink: '.Art/AndyJacko/yoyo.gif',
    author: 'Andy Jacko',
    githubLink: 'https://github.com/AndyJacko'
  },
  {
    pageLink: './Art/shake/index.html',
    imageLink: './Art/shake/file.gif',
    author: 'yoududecomposer',
    githubLink: 'https://github.com/yourdudecomposer'
  },

  {
    pageLink: './Art/circle-animation/index.html',
    imageLink: './Art/circle-animation/animate.gif',
    author: 'Vimal',
    githubLink: 'https://github.com/vimalraveendra'
  },
  {
    artName: 'Fade Loading',
    pageLink: './Art/HuePham/index.html',
    imageLink: './Art/HuePham/loading.gif',
    author: 'Hue Pham',
    githubLink: 'https://github.com/hue113'
  },
  {
    artName: 'Testanimation',
    pageLink: './Art/Testanimation/index.html',
    imageLink: './Art/Testanimation/cloud.gif',
    author: 'Toby',
    githubLink: 'https://github.com/tobybase'
  },
  {
    artName: 'Bouncing Ball',
    pageLink: './Art/surajondev/index.html',
    imageLink: './Art/surajondev/animation.gif',
    author: 'Suraj Vishwakarma',
    githubLink: 'https://github.com/surajondev'
  },
  {
    artName: 'ONLY CSS 3D CUBE',
    pageLink: './Art/Milind/index.html',
    imageLink: './Art/Milind/magic.gif',
    author: 'Milind Pawar',
    githubLink: 'https://github.com/milindpawar007'
  },
  {
    pageLink: './Art/circle2square/index.html',
    imageLink: './Art/circle2square/csdojo.gif',
    author: 'csdojo',
    githubLink: 'https://github.com/csdojo'
  },
  {
    artName: 'Star',
    pageLink: './Art/jh-chen/animation.html',
    imageLink: './Art/jh-chen/star.gif',
    author: 'J.H. Chen',
    githubLink: 'https://github.com/jh-chen95'
  },
  {
    artName: 'Amazing Animation',
    pageLink: './Art/Kira_Animation/index.html',
    imageLink: './Art/Kira_Animation/image.gif',
    author: 'Asad Khan',
    githubLink: 'https://github.com/kira00007'
  },
  {
    artName: 'Swizzy',
    pageLink: './Art/Uche-Azubuko/index.html',
    imageLink: './Art/Uche-Azubuko/swizzy.gif',
    author: 'Uche Azubuko',
    githubLink: 'https://github.com/UcheAzubuko'
  },
  {
    artName: 'Animated Bike Wheels',
    pageLink: './Art/Animated-Bike-Wheels/index.html',
    imageLink: './Art/Animated-Bike-Wheels/bike.gif',
    author: 'Joey Kyber',
    githubLink: 'https://github.com/jtkyber'
  },
  {
    artName: 'ZTM Title Animation',
    pageLink: './Art/JMCrawf/index.html',
    imageLink: './Art/JMCrawf/animation.gif',
    author: 'James Crawford',
    githubLink: 'https://github.com/JMCrawf/'
  },
  {
    artName: 'Bouncers',
    pageLink: './Art/Bouncers/index.html',
    imageLink: './Art/Bouncers/giphy.gif',
    author: 'Peter Rawlings',
    githubLink: 'https://github.com/Pedginald'
  },
  {
    artName: 'My-Anim.R',
    pageLink: './Art/My-Anim.R/index.html',
    imageLink: './Art/My-Anim.R/BackGround.gif',
    author: 'Roshan Amjad',
    githubLink: 'https://github.com/roshanamjad'
  },
  {
    artName: 'Robot',
    pageLink: './Art/Robot/robot.html',
    imageLink: './Art/Robot/Robot.gif',
    author: 'Yun',
    githubLink: 'https://github.com/yunjoanyu'
  },
  {
    artName: 'Animazing',
    pageLink: './Art/Animazing/skew.html',
    imageLink: './Art/Animazing/cropgif.gif',
    author: 'Arfel Ray',
    githubLink: 'https://github.com/arfelrayarriola'
  },
  {
    pageLink: './Art/Akash/smiley.html',
    imageLink: './Art/Akash/smiley.gif',
    author: 'Akash',
    githubLink: 'https://github.com/aksh-22'
  },
  {
    artName: 'ReactLogoAnimation',
    pageLink: './Art/sanketanimation/index.html',
    imageLink: './Art/sanketanimation/triangle.gif',
    author: 'sanketwakhare',
    githubLink: 'https://github.com/sanketwakhare'
  },
  {
    artName: 'Disco',
    pageLink: './Art/Disco/index.html',
    imageLink: './Art/Disco/Disco.gif',
    author: 'Anu',
    githubLink: 'https://github.com/anudesh98'
  },
  {
    pageLink: './Art/windmill/windmill.html',
    imageLink: './Art/windmill/windmill.gif',
    author: 'WindCy',
    githubLink: 'https://github.com/windycy'
  },
  {
    artName: 'Beating Speaker',
    pageLink: './Art/beating-speaker/index.html',
    imageLink: './Art/beating-speaker/BeatingSpeaker.gif',
    author: 'TheCoderJT',
    githubLink: 'https://github.com/TheCoderJT'
  },
  {
    artName: 'Mesmerizing Loader',
    pageLink: './Art/MesmerizingLoader/index.html',
    imageLink: './Art/MesmerizingLoader/mesmerizing_loader.gif',
    author: 'Gutu Galuppo',
    githubLink: 'https://github.com/gutugaluppo'
  },
  {
    artName: 'Rocket ship',
    pageLink: './Art/Rocket_ship/index.html',
    imageLink: './Art/Rocket_ship/Rocket-Ship.gif',
    author: 'Gutu Galuppo',
    githubLink: 'https://github.com/gutugaluppo'
  },
  {
    artName: 'Amatron',
    pageLink: './Art/Amatron/index.html',
    imageLink: 'https://media1.giphy.com/media/9cJE8Znq6Ghd66duIz/giphy.gif',
    author: 'John Maturan',
    githubLink: 'https://github.com/JohnMaturan97'
  },
  {
    artName: 'AnimatD',
    pageLink: './Art/dhruvm/index.html',
    author: 'dhruvhm',
    githubLink: 'https://github.com/dhruvhm'
  },
  {
    artName: 'SohaibAnimation',
    pageLink: './Art/SohaibAnimation/index.html',
    imageLink: './Art/SohaibAnimation/animatedcircle.gif',
    author: 'Sohaib',
    githubLink: 'https://github.com/SohaibAfani'
  },
  {
    artName: 'Orbit',
    pageLink: './Art/Orbit/index.html',
    imageLink: './Art/Orbit/Orbit.gif',
    author: 'Mohammed Warsame',
    githubLink: 'https://github.com/mwarsame20'
  },
  {
    artName: 'KakashiHead',
    pageLink: './Art/HamizJamil/index.html',
    imageLink: './Art/HamizJamil/kakashianimation.gif',
    author: 'Hamiz',
    githubLink: 'https://github.com/HamizJamil'
  },
  {
    artName: 'PedroHFSilva',
    pageLink: './Art/pedrohfranklin/index.html',
    imageLink: './Art/pedrohfranklin/animatedcircle.gif',
    author: 'Pedro Franklin',
    githubLink: 'https://github.com/pedrohfranklin'
  },
  {
    artName: 'K.I.T.T.',
    pageLink: './Art/GAlexandruD/index.html',
    imageLink: './Art/GAlexandruD/kitt_centered.gif',
    author: 'GAlexandruD',
    githubLink: 'https://github.com/GAlexandruD'
  },
  {
    artName: 'The Spinning Tuba',
    pageLink: './Art/dr-tuba/index.html',
    imageLink: './Art/dr-tuba/spinningtuba.gif',
    author: 'Steve Vaughn',
    githubLink: 'https://github.com/dr-tuba'
  },
  {
    artName: 'AniMc',
    pageLink: './Art/anna0mclachlan/index.html',
    imageLink: './Art/anna0mclachlan/ani2.gif',
    author: 'anna0mclachlan',
    githubLink: 'https://github.com/anna0mclachlan'
  },
  {
    artName: 'Amit',
    pageLink: './Art/amit/index.html',
    author: 'Amit',
    githubLink: 'https://github.com/amitsharmaa'
  },
  {
    artName: 'Lin',
    pageLink: './Art/Lin/index.html',
    imageLink: './Art/Lin/lin.gif',
    author: 'Lin',
    githubLink: 'https://github.com/linxz-coder'
  },
  {
    artName: 'Mouataz',
    pageLink: './Art/Mouataz/index.html',
    author: 'Mouataz',
    githubLink: 'https://github.com/MouatazKad'
  },
  {
    artName: 'Moving graph',
    pageLink: './Art/Joy/moving-graph/index.html',
    imageLink: './Art/Joy//moving-graph.gif',
    author: 'kimjusang',
    githubLink: 'https://github.com/kimjusang'
  },
  {
    artName: 'Always Be',
    pageLink: './Art/Joy/animatron-kim/index.html',
    imageLink: './Art/Joy//always.gif',
    author: 'kimjusang',
    githubLink: 'https://github.com/kimjusang'
  },
  {
    artName: 'Who could it be?',
    pageLink: './Art/pjwmascall/index.html',
    imageLink: './Art/pjwmascall/thumbnail.gif',
    author: 'pjwmascall',
    githubLink: 'https://github.com/pjwmascall'
  },
  {
    artName: 'Sparkle',
    pageLink: './Art/Sparkle/index.html',
    imageLink: './Art/Sparkle/Animation.gif',
    author: 'palak2603',
    githubLink: 'https://github.com/palak2603'
  },
  {
    artName: 'TomatoSpin',
    pageLink: './Art/tomatoSpin/index.html',
    author: 'Mateo',
    githubLink: 'https://github.com/mateodibenedetto'
  },
  {
    artName: 'Animating',
    pageLink: './Art/Animating/index.html',
    imageLink: './Art/Animating/2021-06-05_17_10_54-Greenshot.jpg',
    author: 'Sahil Shailesh Pedamkar',
    githubLink: 'https://github.com/sahilpedamkar21'
  },
  {
    artName: 'Moving Car',
    pageLink: './Art/Manali/index.html',
    imageLink: './Art/Manali/Movingcar.gif',
    author: 'Manali',
    githubLink: 'https://github.com/Mana21li'
  },
  {
    artName: 'ShibaInu',
    pageLink: './Art/Shiinoya/index.html',
    imageLink: './Art/Shiinoya/ShibaInu.gif',
    author: 'Shiinoya',
    githubLink: 'https://github.com/Shiinoya'
  },
  {
    artName: 'animatronic',
    pageLink: './Art/animatronic/index.html',
    imageLink: './Art/animatronic/style.css',
    author: 'umer381a',
    githubLink: 'https://github.com/umer381a'
  },
  {
    artName: 'I Love ZTM',
    pageLink: './Art/IloveZTM/index.html',
    imageLink: './Art/IloveZTM/style.css',
    author: 'MirshadOz',
    githubLink: 'https://github.com/mirshadoz'
  },
  {
    artName: 'Pink Bars',
    pageLink: './Art/rayleigh/rr.html',
    imageLink: './Art/rayleigh/pinkbars.gif',
    author: 'Rayleigh',
    githubLink: 'https://github.com/rayleighrozier'
  },
  {
    artName: 'Out of This World',
    pageLink: './Art/Out-of-This-World/index.html',
    imageLink: './Art/Out-of-This-World/ootw.gif',
    author: 'Xenark',
    githubLink: 'https://github.com/xenark'
  },
  {
    artName: 'circular motion',
    pageLink: './Art/Aliraza Lalani Animation/index.html',
    imageLink: './Art/Aliraza Lalani Animation/aa.gif',
    author: 'Aliraza Lalani',
    githubLink: 'https://github.com/alirazalalani'
  },
  {
    artName: 'Home',
    pageLink: './Art/rez4president/index.html',
    imageLink: './Art/rez4president/home.gif',
    author: 'Raza Ul Kareem',
    githubLink: 'https://github.com/rez4president'
  },
  {
    artName: 'VtekAnimation',
    pageLink: './Art/vtekanimation/index.html',
    imageLink: './Art/VtekAnimation/track.gif',
    author: 'corleone0007',
    githubLink: 'https://github.com/corleone0007'
  },
  {
    artName: 'Box',
    pageLink: './Art/Sagun/index.html',
    imageLink: './Art/Sagun/ezgif.com-gif-maker.gif',
    author: 'Sagun',
    githubLink: 'https://github.com/Sagun-png'
  },
  {
    artName: 'animator_css',
    pageLink: './Art/animator_css/index.html',
    imageLink: './Art/animator_css/animator.gif',
    author: 'Benji',
    githubLink: 'https://github.com/benjaminpeto'
  },
  {
    artName: '1jump',
    pageLink: './Art/1jump/index.html',
    imageLink: './Art/1jump/1jump.gif',
    author: 'Leutamommx',
    githubLink: 'https://github.com/leutamommx'
  },
  {
    artName: 'bubbles',
    pageLink: './Art/ghogoo/index.html',
    imageLink: './Art/ghogoo/bubbles.gif',
    author: 'ghogoo',
    githubLink: 'https://github.com/ghogoo'
  },
  {
    artName: 'Floating Words',
    pageLink: './Art/floatingWords/index.html',
    imageLink: './Art/floatingWords/floatingWords.gif',
    author: 'ScoobyDooDoo',
    githubLink: 'https://github.com/ScoobyDooDoo'
  },
  {
    artName: 'Happy Hacktoberfest',
    pageLink: './Art/DavidEdmondson/index.html',
    imageLink: './Art/DavidEdmondson/HappyHacktoberfestWithJack-o-lantern.gif',
    author: 'David Edmondson',
    githubLink: 'https://github.com/davidedmondson'
  },
  {
    artName: 'ExtendIt',
    pageLink: './Art/Mahi/index.html',
    imageLink: './Art/Mahi/screenshot.JPG',
    author: 'Mahi',
    githubLink: 'https://github.com/NineNintyNine'
  },
  {
    artName: 'Big-Eye',
    pageLink: './Art/Big-Eye/index.html',
    author: 'Charly-Crypton',
    githubLink: 'https://github.com/Charly-Crypton'
  },
  {
    artName: 'Wavy',
    pageLink: './Art/wavy/index.html',
    imageLink: './Art/wavy/wavy.gif',
    author: 'AnastasiosPas',
    githubLink: 'https://github.com/AnastasiosPas'
  },
  {
    artName: 'dynamic-background',
    pageLink: './Art/dynamic-background/index.html',
    imageLink: './Art/dynamic-background/animation.PNG',
    author: 'SpBhalani',
    githubLink: 'https://github.com/SpBhalani'
  },
  {
    artName: 'jjAnimation',
    pageLink: './Art/jjAnimation/index.html',
    imageLink: './Art/',
    author: 'Janna',
    githubLink: 'https://github.com/john29sab'
  },
  {
    artName: 'Evolution',
    pageLink: './Art/sayanroy11/index.html',
    imageLink: './Art/sayanroy11/human.gif',
    author: 'Sayan Roy',
    githubLink: 'https://github.com/sayanroy11'
  },
  {
    artName: 'Dancing-boxes',
    pageLink: './Art/Arham/index.html',
    imageLink: './Art/Arham/Dancing-boxes.gif',
    author: 'Arham',
    githubLink: 'https://github.com/arham2002'
  },
  {
    artName: 'Piano',
    pageLink: './Art/Piano/index.html',
    imageLink: './Art/Piano/piano.gif',
    author: 'Ali Akhavan',
    githubLink: 'https://github.com/aliakhavanrad'
  },
  {
    artName: 'Ocean Bubbles and Fish-Animation',
    pageLink: './Art/Nice1Rach/index.html',
    iamgeLink: './Art/Nice1Rach/Images/Ocean_Bubbles_and_Fish-Animation.gif',
    author: 'Rachel Heke',
    githubLink: 'https://github.com/Nice1Rach'
  },
  {
    artName: 'Switching flags',
    pageLink: './Art/ErikAvet/index.html',
    imageLink: './Art/ErikAvet/flag.gif',
    author: 'Erik Avetisyan',
    githubLink: 'https://github.com/ErikAvetisyan'
  },
  {
    artName: 'Black Hole Vortex',
    pageLink: './Art/black-hole-vortex/index.html',
    imageLink: './Art/black-hole-vortex/black-hole-vortex.gif',
    author: 'Bo-wei Chen',
    githubLink: 'https://github.com/Rayologist'
  },
  {
    artName: 'Dimensional Palace',
    pageLink: './Art/Paulo Tasso/index.html',
    imageLink: './Art/Paulo Tasso/triangle/animacaopaulo.gif',
    author: 'Paulo Tasso',
    githubLink: 'https://github.com/paulotasso7'
  },

  {
    artName: 'Ruan_Animation_Clock',
    pageLink: './Art/Ruan_Animation_Clock/index.html',
    imageLink: './Art/Ruan_Animation_Clock/Animation_Clock.gif',
    author: 'Ruan',
    githubLink: 'https://github.com/RuanEsterhuyse'
  },
  {
    artName: 'EvaCtion',
    pageLink: './Art/EvaCtion/index.html',
    author: 'Gawbb',
    githubLink: 'https://github.com/royranger'
  },
  {
    artName: 'cheeky face',
    pageLink: './Art/bluck/index.html',
    imageLink: './Art/bluck/img.gif',
    author: 'kxmom',
    githubLink: 'https://github.com/kxmom'
  },
  {
    pageLink: './Art/pragya-sharma11/index.html',
    imageLink: './Art/pragya-sharma11/animation.gif',
    author: 'Pragya Sharma',
    githubLink: 'https://github.com/pragya-sharma11'
  },
  {
    pageLink: './Art/chrisg/index.html',
    imageLink: './Art/chrisg/redwhiteblue.gif',
    author: 'ChrisG',
    githubLink: 'https://github.com/chrisgithubok'
  },
  {
    pageLink: '.Art/yash2003/index.html',
    imageLink: '.Art/yash2003/animation.gif',
    author: 'Yashraj',
    githubLink: 'https://github.com/yashraj2003e'
  },
  {
    artName: 'segunOsiki',
    pageLink: './Art/segunOsiki/index.html',
    imageLink: './Art/segunOsiki/segunOsiki.gif',
    author: 'Segun',
    githubLink: 'https://github.com/Danny4life'
  },

  {
    pageLink: '.Art/Yang/index.html',
    imageLink: '.Art/Yang/Screenshot.blink.png',
    author: 'Yang',
    githubLink: 'https://github.com/yangcodes'
  },
  {
    pageLink: './Art/VinWare/index.html',
    imageLink: './Art/VinWare/risingsun.gif',
    author: 'VinWare',
    githubLink: 'https://github.com/VinWare'
  },
  {
    pageLink: './Art/AnimationLoader/index.html',
    imageLink: './Art/AnimationLoader/Animation.gif',
    author: 'Pragya Sharma',
    githubLink: 'https://github.com/pragya-sharma11'
  },
  {
    pageLink: './Art/complementaryColors/index.html',
    imageLink: './Art/complementaryColors/complementaryColors.gif',
    author: 'Hilary',
    githubLink: 'https://github.com/hwilson2563'
  },
  {
    pageLink: './Art/Mansvini/index.html',
    imageLink: './Art/Mansvini/magic.gif',
    author: 'Mansvini',
    githubLink: 'https://github.com/Mansvini'
  },
  {
    artName: 'Rainbow Spinner',
    pageLink: './Art/joesayat/index.html',
    imageLink: './Art/joesayat/joe-animation.gif',
    author: 'Joe Sayat',
    githubLink: 'https://github.com/joesayat'
  },
  {
    artName: 'Random',
    pageLink: './Art/animation/index.html',
    imageLink: './Art/animation/random.gif',
    author: 'DTPsykko',
    githubLink: 'https://github.com/DTPsykko'
  },
  {
    artName: 'Funky Alien',
    pageLink: './Art/Funky Alien/index.html',
    iamgeLink: './Art/Funky Alien/Domcake-Dancing-Alien.gif',
    author: 'Jenique Knoesen',
    githubLink: 'https://github.com/jenique22'
  },
  {
    artName: 'Dracula Colors',
    pageLink: './Art/cspencernd/index.html',
    imageLink: './Art/cspencernd/dracula-colors.gif',
    author: 'Christopher Spencer',
    githubLink: 'https://github.com/cspencernd'
  },
  {
    pageLink: './Art/GabrielArt/GabrielArt.html',
    imageLink: './Art/GabrielArt/ZTM.jpg',
    author: 'GabrielAvramescu',
    githubLink: 'https://github.com/GabrielAvramescu'
  },
  {
    artName: 'Pong',
    pageLink: './Art/danielalanholmes/index.html',
    imageLink: './Art/danielalanholmes/index.gif',
    author: 'Daniel Holmes',
    githubLink: 'https://github.com/danielalanholmes'
  },
  {
    artName: 'Wigglers',
    pageLink: './Art/kv/wiggle.html',
    imageLink: './Art/kv/wiggle.gif',
    author: 'khaivern',
    githubLink: 'https://github.com/khaivern'
  },
  {
    artName: 'Round360',
    pageLink: './Art/MHShayek/index.html',
    imageLink: './Art/MHShayek/round360.gif',
    author: 'MHShayek',
    githubLink: 'https://github.com/MHShayek'
  },
  {
    artName: 'animatoris',
    pageLink: './Art/animatoris/index.html',
    imageLink: './Art/animatoris/circle.gif',
    author: 'Mark Heathcliff',
    githubLink: 'https://github.com/saimark123'
  },
  {
    artName: 'EyeStrain',
    pageLink: './Art/MattRuetz/index.html',
    imageLink: './Art/MattRuetz/eyestrain.gif',
    author: 'MattRuetz',
    githubLink: 'https://github.com/MattRuetz'
  },
  {
    artName: 'Sun',
    pageLink: './Art/DaniM/sun.html',
    imageLink: './Art/DaniM/sun.gif',
    author: 'DaniMash',
    githubLink: 'https://github.com/dani-mashasha'
  },
  {
    artName: 'Modern Clock',
    pageLink: './Art/Tiziano/index.html',
    imageLink: './Art/Tiziano/clock.gif',
    author: 'Tiziano',
    githubLink: 'https://github.com/tizspagno'
  },
  {
    artName: 'Work of art',
    pageLink: './Art/Romano/index.html',
    imageLink: './Art/Romano/index.gif',
    author: 'Romano',
    githubLink: 'https://github.com/Mrschabs'
  },
  {
    pageLink: './Art/sanation/index.html',
    imageLink: './Art/sanation/trial.gif',
    author: 'Sajal',
    githubLink: 'https://github.com/sajalnayansingh'
  },
  {
    artName: 'Jo Ngono',
    pageLink: './Art/jongono/index.html',
    imageLink: './Art/jongono/jongono.png',
    author: 'inazrabuu',
    githubLink: 'https://github.com/inazrabuu'
  },
  {
    artName: 'poorly drawn pikachu',
    pageLink: "./Art/Sayed's Pikachu/Sayed's Pikachu.html",
    imageLink: "./Art/Sayed's Pikachu/img.gif",
    author: 'Sayed Husain',
    githubLink: 'https://github.com/Sayed-Husain'
  },
  {
    artName: 'colorful flower',
    pageLink: './Art/shai/index.html',
    imageLink: './Art/shai/animation.gif',
    author: 'Shytech1',
    githubLink: 'https://github.com/ShyTech1'
  },
  {
    artName: 'Pulse',
    pageLink: './Art/ogutu/index.html',
    imageLink: './Art/ogutu/giphy.gif',
    author: 'kennedy',
    githubLink: 'https://github.com/kennedy-ogutu'
  },
  {
    artName: 'ZTM Animation',
    pageLink: './Art/TC/index.html',
    imageLink: './Art/TC/ztm.gif',
    author: 'Terence',
    githubLink: 'https://github.com/TerenceChew'
  },
  {
    artName: 'Serene Animation',
    pageLink: './Art/sereneanimation/index.html',
    imageLink: './Art/sereneanimation/trance.gif',
    author: 'Serene',
    githubLink: 'https://github.com/meikuan23'
  },
  {
    artName: 'Slow_Bounce',
    pageLink: './Art/Slow_Bounce/index.html',
    imageLink: './Art/Slow_Bounce/Slow_Bounce.gif',
    author: 'MichaelClautice',
    githubLink: 'https://github.com/MichaelClautice'
  },
  {
    artName: 'Icymation',
    pagelink: './Art/icymation/icymation.html',
    imageLink: './Art/icymation/icymation.gif',
    author: 'Isai',
    githublink: 'https://github.com/isaicastro1'
  },
  {
    artName: 'boxslide',
    pageLink: './Art/AK47/anima.html',
    imageLink: './Art/AK47/boxslide.png',
    author: 'Anurag Kanungo',
    githubLink: 'https://github.com/Anuragcr'
  },
  {
    artName: 'letz ani',
    pageLink: './Art/letz/index.html',
    imageLink: './Art/letz/trans.gif',
    author: 'letz0703',
    githubLink: 'https://github.com/letz0703'
  },
  {
    artName: 'My Full-Stack Animation',
    pageLink: './Art/BrandonNSangma/index.html',
    imageLink: './Art/BrandonNSangma/fullstack.gif',
    author: 'Brandon N. Sangma',
    githubLink: 'https://github.com/brancore87'
  },
  {
    artName: 'radar-animation',
    pageLink: './Art/radar-animation/index.html',
    imageLink: './Art/radar-animation/radar.gif',
    author: 'Angel Orellana',
    githubLink: 'https://github.com/luisangel2895'
  },
  {
    artName: 'Parachute Guy',
    pageLink: './Art/barretoga/index.html',
    imageLink: './Art/barretoga/animation.gif',
    author: 'Gabriel Barreto',
    githubLink: 'https://github.com/barretoga'
  },
  {
    artName: 'Animated Bird',
    pageLink: './Art/sampConrad/index.html',
    imageLink: './Art/sampConrad/bird.gif',
    author: 'Conrado Sampaio',
    githubLink: 'https://github.com/sampconrad'
  },
  {
    artName: 'U-turn',
    pageLink: './Art/baraksArt.index.html',
    imageLink: './Art/baraksArt/U-turn.gif',
    author: 'Barak',
    githubLink: 'https://github.com/bcolovas'
  },
  {
    artName: 'Bouncing Balls DF',
    pageLink: './Art/bouncingdf/index.html',
    imageLink: './Art/bouncingdf/bouncingdf.gif',
    author: 'David Flores',
    githubLink: 'https://github.com/dflo55'
  },
  {
    artName: 'WAnimation',
    pageLink: './Art/WAnimation/index.html',
    imageLink: './Art/WAnimation/Animation.gif',
    author: 'WDevelopsWebApps',
    githubLink: 'https://github.com/WDevelopsWebApps'
  },
  {
    artName: 'textSlide',
    pageLink: './Art/textSlide/index.html',
    imageLink: './Art/textSlide/textSliding.gif',
    author: 'Lucas GM',
    githubLink: 'https://github.com/LucasGM17'
  },
  {
    artName: 'Loading Logo',
    pageLink: './Art/magedmohammed/index.html',
    author: 'Maged Mohammed',
    githubLink: 'https://github.com/magedmohammed834'
  },
  {
    artName: 'Green Loading',
    pageLink: './Art/KevinMaida/index.html',
    imageLink: './Art/KevinMaida/loadingGif.gif',
    author: 'Kevin Maida',
    githubLink: 'https://github.com/KevinMaida'
  },
  {
    artName: 'Simple Bounce',
    pageLink: './Art/ardiandharminto/index.html',
    imageLink: './Art/ardiandharminto/simple-bounce.gif',
    author: 'Ardian Dharminto',
    githubLink: 'https://github.com/ardiandharminto'
  },
  {
    pageLink: './Art/ZTM-Academy/index.html',
    imageLink: './Art/ZTM-Academy/ztm.gif',
    author: 'Denis',
    githubLink: 'https://github.com/denis11m'
  },
  {
    pageLink: './Art/evropa/index.html',
    imageLink: './Art/evropa/drift.gif',
    author: 'evropa',
    githubLink: 'https://github.com/evropa'
  },
  {
    artName: 'animatron_av',
    pageLink: './Art/animatron_av/index.html',
    imageLink: './Art/Joy/triangle/trance.gif',
    author: 'Alex',
    githubLink: 'https://github.com/averde1973'
  },
  {
    artName: 'animationzone',
    pageLink: './Art/animationzone/index.html',
    imageLink: './Art/animationzone/ezgif.com-gif-maker',
    author: 'Erez',
    githubLink: 'https://github.com/ErezAvni9'
  },
  {
    artName: 'Rolling Cat',
    pageLink: './Art/ssoppet1/index.html',
    imageLink: './Art/ssoppet1/cat.gif',
    author: 'Stacy',
    githubLink: 'https://github.com/ssoppet1'
  },
  {
    artName: 'brotation',
    pageLink: './Art/box-rotate-animation/index.html',
    imageLink: './Art/box-rotate-animation/brotation.gif',
    author: 'Andrey',
    githubLink: 'https://github.com/Life1sOk'
  },
  {
    artName: 'Loading animation',
    pageLink: './Art/graphitexhd/index.html',
    imageLink: './Art/graphitexhd/animation.gif',
    author: 'Graphitexhd',
    githubLink: 'https://github.com/graphitexhd'
  },
  {
    artName: 'Our Solar System',
    pageLink: './Art/bryanRillstone/index.html',
    imageLink: './Art/bryanRillstone/Solar-System.gif',
    author: 'Bryan Rillstone',
    githubLink: 'https://github.com/bryanrillstone'
  },
  {
    artName: 'viskarra',
    pageLink: './Art/viskarra/index.html',
    imageLink: './Art/viskarra/imgif.gif',
    author: 'Viskarra',
    githubLink: 'https://github.com/viskarra'
  },
  {
    artName: 'Chess Board Dance Floor',
    pageLink: './Art/Robin/index.html',
    imageLink: './Art/Robin/chessBoardDanceFloor.gif',
    author: 'Robin',
    githubLink: 'https://github.com/robinpunn'
  },
  {
    artName: 'Fishy',
    pageLink: './Art/Mayorman/index.html',
    imageLink: './Art/Mayorman/Fishy-Screen-Rec.gif',
    author: 'Mayowa',
    githubLink: 'https://github.com/Mayorman07'
  },
  {
    artName: 'The Beach',
    pageLink: './Art/Jon-Bull/index.html',
    imageLink: './Art/Jon-Bull/beach.gif',
    author: 'Jon',
    githubLink: 'https://github.com/Jon-Bull'
  },
  {
    artName: 'Loading screen',
    pageLink: './Art/ShueiYang/index.html',
    imageLink: './Art/ShueiYang/Loading.gif',
    author: 'ShueiYang',
    githubLink: 'https://github.com/ShueiYang'
  },
  {
    artName: 'Get Started',
    pageLink: './Art/imaadfakier/index.html',
    imageLink: './Art/imaadfakier/Loading.gif',
    author: 'Imaad Fakier',
    githubLink: 'https://github.com/imaadfakier'
  },
  {
    artName: 'BoxPM',
    pageLink: './Art/BoxPM/index.html',
    imageLink: './Art/BoxPM/trance2.gif',
    author: 'Pradeep',
    githubLink: 'https://github.com/Pmakaju'
  },
  {
    artName: 'Pendulam',
    pageLink: './Art/Pendulam/index.html',
    imageLink: './Art/Pendulam/swinging_pendulam.gif',
    author: 'Dinesh',
    githubLink: 'https://github.com/dinesh-729'
  },
  {
    artName: 'Wave Ring',
    pageLink: './Art/JinalPatel/Wavering/wavering.html',
    imageLink: './Art/JinalPatel/Wavering/wavering.gif',
    author: 'Jinal Patel',
    githubLink: 'https://github.com/JinalPatel17'
  },
  {
    artName: 'Samination',
    pageLink: './Art/Samination/index.html',
    imageLink: './Art/Samination/samination.gif',
    author: 'Sami',
    githubLink: 'https://github.com/samialmaradni97'
  },
  {
    artName: 'Esinnaton',
    pageLink: './Art/Esinnaton/index.html',
    imageLink: './Art/Esinnaton/transition.gif',
    author: 'Esinnation',
    githubLink: 'https://github.com/esinnation'
  },
  {
    artName: 'Spining Numbers',
    pageLink: './Art/jamesnjovu/index.html',
    imageLink: './Art/jamesnjovu/number.gif',
    author: 'Joy',
    githubLink: 'https://github.com/jamesnjovu'
  },
  {
    artName: 'CrazyBalls',
    pageLink: './Art/CrazyBalls/index.html',
    imageLink: './Art/CrazyBalls/balls.gif',
    author: 'Rohan Bobby',
    githubLink: 'https://github.com/rohanbobby01'
  },
  {
    artName: 'Simple Circle Animation',
    pageLink: './Art/simple_Circle_Animation/index.html',
    imageLink: './Art/Joy/simple_Circle_Animation/circle_animation.gif',
    author: 'dw',
    githubLink: 'https://github.com/dwthefirst'
  },
  {
    artName: 'Matrix Animation',
    pageLink: './Art/TenmaChinen/index.html',
    imageLink: './Art/TenmaChinen/matrix_animation.gif',
    author: 'Tenma Chinen',
    githubLink: 'https://github.com/TenmaChinen'
  },
  {
    artName: 'Crazy Cat',
    pageLink: './Art/sikumiku/index.html',
    imageLink: './Art/sikumiku/crazy_cat.gif',
    author: 'Sigrid',
    githubLink: 'https://github.com/sikumiku'
  },
  {
    artName: 'Magic',
    pageLink: './Art/dmwspace/index.html',
    imageLink: './Art/dmwspace/magic.gif',
    author: 'Dean',
    githubLink: 'https://github.com/dmwspace'
  },
  {
    artName: 'Button Effect',
    pageLink: './Art/Jatin-7/index.html',
    imageLink: './Art/Jatin-7/btn.gif',
    author: 'Jatin-7',
    githubLink: 'https://github.com/Jatin-7'
  },
  {
    artName: 'Bird Animation',
    pageLink: './Art/bird_animation/index.html',
    imageLink: './Art/bird_animation/bird-animation.gif',
    author: 'Tarun Mankar',
    githubLink: 'https://github.com/tarunmankar'
  },
  {
    artName: 'Rainbow Circle',
    pageLink: './Art/Mengnan_Wang/rainbow_circle.html',
    imageLink: './Art/Mengnan_Wang/rainbow_circle.gif',
    author: 'Mengnan Wang',
    githubLink: 'https://github.com/Mengnan-Wang'
  },
  {
    artName: 'Phillys Animation',
    pageLink: './Art/phillysrevenge/index.html',
    imageLink: './Art/phillysrevenge/web.gif',
    author: 'phillysrevenge',
    githubLink: 'https://github.com/phillysrevenge'
  },
  {
    artName: 'largebox',
    pageLink: './Art/largebox/index.html',
    imageLink: './Art/largebox/box.gif',
    author: 'rajmishra-47',
    githubLink: 'https://github.com/rajmishra-47'
  },
  {
    artName: 'Robot-2.0',
    pageLink: './Art/Robot-2.0/index.html',
    imageLink: './Art/Robot-2.0/robo.gif',
    author: 'Nabil Ahmed',
    githubLink: 'https://github.com/nabil-github0'
  },
  {
    artName: 'Damian Box',
    pageLink: './Art/DamiAnim/index.html',
    imageLink: './Art/DamiAnim/giphy.gif',
    author: 'Damian Padilla',
    githubLink: 'https://github.com/Damianpad'
  },
  {
    artName: 'Pretty-Simple',
    pageLink: './Art/Asier/index.html',
    imageLink: './Art/Asier/Pretty-Simple.gif',
    author: 'Asier-D-Reveire',
    githubLink: 'https://github.com/Asier-D-Reveire'
  },
  {
    artName: 'Can You Feel My Heartbeat',
    pageLink: './Art/can-you-feel-my-heartbeat/index.html',
    imageLink: './Art/can-you-feel-my-heartbeat/heartbeat.png',
    author: 'Vanessa Vun',
    githubLink: 'https://github.com/vanessavun'
  },
  {
<<<<<<< HEAD
    artName: 'Glowing 3 Circles',
    pageLink: './Art/josephld/index.html',
    imageLink: './Art/josephld/glowing_circles.gif',
    author: 'Leandre Derpo',
    githubLink: 'https://github.com/LeandreDerpo'
=======
    artName: '1Abel-Animate',
    pageLink: './Art/1Abel-Animate/index.html',
    imageLink: './Art/1Abel-Animate/1abel.gif',
    author: 'perez11abel',
    githubLink: 'https://github.com/perez11abel'
  }  ,{

    artName: 'Snow and Rain Animation',
    pageLink: './Art/Snow_Animation/index.html',
    imageLink: './Art/Snow_Animation/Snow_Rain_Animation.gif',
    author: 'Mosespt',
    githubLink: 'https://github.com/Mosespt'
},{
    artName: 'Color Palette with Pure CSS Animation',
    pageLink: './Art/color-palette-with-pure-css-animation/dist/index.html',
    imageLink: './Art/color-palette-with-pure-css-animation/animation.gif',
    author: 'julien muke',
    githubLink: 'https://github.com/julien-muke'
},{
    artName: "That's rotating!!",
    pageLink: './Art/Rotating/index.html',
    imageLink: './Art/Rotating/Rotation.gif',
    author: 'Vito Chu',
    githubLink: 'https://github.com/VitoChuChu'
  },
  {

    artName: 'example animation',
    pageLink: './Art/emanuelretamozo/index.html',
    imageLink: './Art/emanuelretamozo/example.gif',
    author: 'Emanuel Retamozo',
    githubLink: 'https://github.com/emanuelretamozo'
  },
  {
    artName: 'Bouncy Ball',
    pageLink: './Art/Valadot/index.html',
    imageLink: './Art/Valadot/bouncy-ball.gif',
    author: 'Valadot',
    githubLink: 'https://github.com/Valadot'
  },
  {
    artName: 'Snow Fall',
    pageLink: './Art/snow-fall/index.html',
    imageLink: './Art/snow-fall/snow-fall.gif',
    author: 'MAHA Labs',
    githubLink: 'https://github.com/mahalabs'
  },
  {
    artName: 'css_anishape-1.0',
    pageLink: './Art/css_anishape-1.0/index.html',
    imageLink: './Art/css_anishape-1.0/css-anishape-s1.jpg',
    author: 'Dwight',
    githubLink: 'https://github.com/DwightMckenzie'
  },
  {
    artName: 'Simple Hover Rotaton Animation',
    pageLink: './Art/jaReaps/index.html',
    imageLink: './Art/Joy/jaReaps/Rotation Animation.gif',
    author: 'Jon',
    githubLink: 'https://github.com/jonreapsome'
  },
  {
    artName: 'CSS_Magic',
    pageLink: './Art/CSS_Magic/index.html',
    imageLink: './Art/CSS_Magic/Move.gif',
    author: 'Subhadip',
    githubLink: 'https://github.com/SubhadipMaji'
},
    artName: 'Color Flip Cards',
    pageLink: './Art/Flipping/index.html',
    imageLink: './Art/Flipping/gif.gif',
    author: 'AspiringMay2022',
    githubLink: 'https://github.com/AspiringMay2022'
  },
  {
    artName: 'Square',
    pageLink: './Art/Square/square.html',
    imageLink: './Art/Square/square.gif',
    author: 'Nico',
    githubLink: 'https://github.com/nsherban1'
  },
  {
    artName: 'Sun Rise and Set',
    pageLink: './Art/mikerobards/index.html',
    imageLink: './Art/mikerobards/sunrise-set.gif',
    author: 'mikerobards',
    githubLink: 'https://github.com/mikerobards'
  }
  {
    artName: 'GeminiSpace',
    pageLink: './Art/GeminiSpace/index.html',
    imageLink: './Art/GeminiSpace/space.gif',
    author: 'Saviour',
    githubLink: 'https://github.com/GeminiSpace'
  }
  {
    artName: 'The rolling and spinning football',
    pageLink: './Art/Nomishka/index.html',
    imageLink: './Art/Football.png',
    author: 'Nomishka',
    githubLink: 'https://github.com/Nomishka'
>>>>>>> d639f1fd
  }
];

// +--------------------------------------------------------------------------------+
// +                                                                                +
// +                  YOU DO NOT NEED TO CHANGE ANYTHING BELOW THIS                 +
// +                                                                                +
// +--------------------------------------------------------------------------------+

// Creates cards from the array above
// You don't need to modify this
let contents = [];
Shuffle(cards).forEach((c) => {
  contents.push([
    `<li class="card">` +
    `<a href='${c.pageLink}'>` +
    `<img class="art-image" src='${c.imageLink}' alt='${c.artName}' />` +
    `</a>` +
    `<div class="flex-content">` +
    `<a href='${c.pageLink}'><h3 class="art-title">${c.artName}</h3></a>` +
    `<p class='author'><a href="${c.githubLink}" target="_blank"><i class="fab fa-github"></i> ${c.author}</a> </p>` +
    `</div>` +
    `</li>`
  ]);
});

document.getElementById('cards').innerHTML = contents;

function Shuffle(o) {
  for (
    var j, x, i = o.length;
    i;
    j = parseInt(Math.random() * i), x = o[--i], o[i] = o[j], o[j] = x
  );
  return o;
}<|MERGE_RESOLUTION|>--- conflicted
+++ resolved
@@ -6080,13 +6080,12 @@
     githubLink: 'https://github.com/vanessavun'
   },
   {
-<<<<<<< HEAD
     artName: 'Glowing 3 Circles',
     pageLink: './Art/josephld/index.html',
     imageLink: './Art/josephld/glowing_circles.gif',
     author: 'Leandre Derpo',
     githubLink: 'https://github.com/LeandreDerpo'
-=======
+},{
     artName: '1Abel-Animate',
     pageLink: './Art/1Abel-Animate/index.html',
     imageLink: './Art/1Abel-Animate/1abel.gif',
@@ -6188,7 +6187,6 @@
     imageLink: './Art/Football.png',
     author: 'Nomishka',
     githubLink: 'https://github.com/Nomishka'
->>>>>>> d639f1fd
   }
 ];
 
