let cards = [
  {
    artName: "animatron",
    pageLink: "./Art/animatron/index.html",
    imageLink: "./Art/animatron/trance.gif",
    author: "nick981837",
    githubLink: "https://github.com/nick981837"
  },
  {
    artName: "ZTM Animation",
    pageLink: "./Art/EricPuskas/index.html",
    imageLink: "./Art/EricPuskas/index.gif",
    author: "Eric Puskas",
    githubLink: "https://github.com/EricPuskas"
  },
  {
    artName: "LSD Rainbow Trip: Phase 1",
    pageLink: "./Art/AbsMechanik/index.html",
    imageLink: "./Art/AbsMechanik/AbsMechanik_Animation.gif",
    author: "AbsMechanik",
    githubLink: "https://github.com/AbsMechanik"
  },
  {
    artName: "Christmas Lights",
    pageLink: "./Art/Futuregit/index.html",
    imageLink: "./Art/Futuregit/Christmas-Lights.gif",
    author: "Futuregit",
    githubLink: "https://github.com/Futuregit"
  },
  {
    artName: "space zoo",
    pageLink: "./Art/space_zoo/index.html",
    imageLink: "./Art/space_zoo/space_zoo.gif",
    author: "yuwenGithub",
    githubLink: "https://github.com/yuwenGithub"
  },
  {
    artName: "Fruit Dancing",
    pageLink: "./Art/carlacentenor/index.html",
    imageLink: "./Art/carlacentenor/fruit.gif",
    author: "carlacentenor",
    githubLink: "https://github.com/carlacentenor"
  },
  {
    artName: "eyes",
    pageLink: "./Art/eyes/index.html",
    imageLink: "./Art/eyes/eyes.gif",
    author: "yuwenGithub",
    githubLink: "https://github.com/yuwenGithub"
  },
  {
    artName: "Spooktober Hacktoberfest",
    pageLink: "./Art/FredAmartey/index.html",
    imageLink: "./Art/FredAmartey/thumbnaill.gif",
    author: "Fred Amartey",
    githubLink: "https://github.com/FredAmartey"
  },
  {
    artName: "Star Wars?",
    pageLink: "./Art/henryvalbuena/index.html",
    imageLink: "./Art/henryvalbuena/index.gif",
    author: "Henry Valbuena",
    githubLink: "https://github.com/henryvalbuena"
  },
  {
    artName: "The Ripple",
    pageLink: "./Art/Anmol2/index.html",
    imageLink: "./Art/Anmol2/ripple.png",
    author: "Anmol",
    githubLink: "https://github.com/Anmol270900"
  },
  {
    artName: "Rainbow loader",
    pageLink: "./Art/ka-hn/rainbow.html",
    imageLink: "./Art/ka-hn/rainbow.gif",
    author: "Karim Hussain",
    githubLink: "https://github.com/ka-hn"
  },
  {
    artName: "Action Cam",
    pageLink: "./Art/Donovan/index.html",
    imageLink: "./Art/Donovan/pureCSS-animation.gif",
    author: "Donovan Hunter",
    githubLink: "https://github.com/dhdcode"
  },
  {
    artName: "The Sun",
    pageLink: "./Art/Anmol/index.html",
    imageLink: "./Art/Anmol/sun.png",
    author: "Anmol",
    githubLink: "https://github.com/Anmol270900"
  },
  {
    artName: "Flashing Pumpkin",
    pageLink: "./Art/KatrinaRose14/index.html",
    imageLink: "./Art/KatrinaRose14/FlashingPumpkin.gif",
    author: "Katrina Yates",
    githubLink: "https://github.com/KatrinaRose14"
  },
  {
    artName: "Flipbox",
    pageLink: "./Art/Prasheel/index.html",
    imageLink: "./Art/Prasheel/flip.gif",
    author: "Prasheel Soni",
    githubLink: "https://github.com/ps011"
  },
  {
    artName: "2019 Wave",
    pageLink: "./Art/chris-aqui/index.html",
    imageLink: "./Art/chris-aqui/2019-jump.gif",
    author: "Christine Aqui",
    githubLink: "https://github.com/christine-aqui"
  },
  {
    artName: "Hover Button Animation",
    pageLink: "./Art/Vipul/hover.html",
    imageLink: "./Art/Vipul/Screenshot2.png",
    author: "Vipul",
    githubLink: "https://github.com/vipuljain08"
  },
  {
    artName: "Start From Zero",
    pageLink: "./Art/Robihdy/index.html",
    imageLink: "./Art/Robihdy/start-from-zero.png",
    author: "Robihdy",
    githubLink: "https://github.com/Robihdy"
  },
  {
    artName: "Local Host metaphor",
    pageLink: "./Art/Prateek/index.html",
    imageLink: "./Art/Prateek/localhost.png",
    author: "Prateek",
    githubLink: "https://github.com/prateekpatrick"
  },
  {
    artName: "Sliding Lines",
    pageLink: "./Art/erics0n/sliding-lines/index.html",
    imageLink: "./Art/erics0n/sliding-lines/image.gif",
    author: "erics0n",
    githubLink: "https://github.com/erics0n"
  },
  {
    artName: "Triangle",
    pageLink: "./Art/Joy/triangle/triangle.html",
    imageLink: "./Art/Joy/triangle/triangle.gif",
    author: "Joy",
    githubLink: "https://github.com/royranger"
  },
  {
    artName: "Cube",
    pageLink: "./Art/Joy/cube/cube.html",
    imageLink: "./Art/Joy/cube/cube.gif",
    author: "Joy",
    githubLink: "https://github.com/royranger"
  },
  {
    artName: "Burger Menu",
    pageLink: "./Art/mctrl/burger.html",
    imageLink: "./Art/mctrl/burger.gif",
    author: "Martina",
    githubLink: "https://github.com/mctrl"
  },
  {
    artName: "Square Loader",
    pageLink: "./Art/Hemant/index.html",
    imageLink: "./Art/Hemant/loader.gif",
    author: "Hemant Garg",
    githubLink: "https://github.com/hemant-garg"
  },
  {
    artName: "wake up, neo...",
    pageLink: "./Art/samirjouni/TributeToTheMatrix.html",
    imageLink: "./Art/samirjouni/sample.gif",
    author: "Samir Jouni",
    githubLink: "https://github.com/samirjouni"
  },
  {
    artName: "Tribute To COD4MW",
    pageLink: "./Art/samirjouni2/index.html",
    imageLink: "./Art/samirjouni2/sample.gif",
    author: "Samir Jouni",
    githubLink: "https://github.com/samirjouni"
  },
  {
    artName: "Planet",
    pageLink: "./Art/ArthurDoom/planet.html",
    imageLink: "./Art/ArthurDoom/planet.gif",
    author: "ArthurDoom",
    githubLink: "https://github.com/ArthurDoom"
  },
  {
    artName: "SquarPy",
    pageLink: "./Art/Utkarsh/index.html",
    imageLink: "./Art/Utkarsh/hack.gif",
    author: "utkarsh",
    githubLink: "https://github.com/Utkarsh2604"
  },
  {
    artName: "Circle",
    pageLink: "./Art/Oliver/Circle.html",
    imageLink: "./Art/Oliver/circle.gif",
    author: "Oliver",
    githubLink: "https://github.com/oliver-gomes"
  },
  {
    artName: "Ellipse Loader",
    pageLink: "./Art/VaibhavKhulbe/EllipseLoader.html",
    imageLink: "./Art/VaibhavKhulbe/ellipseLoader.gif",
    author: "Vaibhav Khulbe",
    githubLink: "https://github.com/Kvaibhav01"
  },
  {
    artName: "Simple Loader",
    pageLink: "./Art/soumsps/simpleload.html",
    imageLink: "./Art/soumsps/sample.gif",
    author: "Soumendu Sinha",
    githubLink: "https://github.com/soumsps"
  },
  {
    artName: "Rollodex",
    pageLink: "./Art/Shruti/rolling.html",
    imageLink: "./Art/Shruti/rolling.gif",
    author: "Shruti",
    githubLink: "https://github.com/shruti49"
  },
  {
    artName: "Cute Cat",
    pageLink: "./Art/Alghi/cat.html",
    imageLink: "./Art/Alghi/cat.gif",
    author: "Alghi",
    githubLink: "https://github.com/darklordace"
  },
  {
    artName: "ZtM Text",
    pageLink: "./Art/Di4iMoRtAl/ZtM_text_animation.html",
    imageLink: "./Art/Di4iMoRtAl/ZtM_animation.gif",
    author: "Di4iMoRtAl",
    githubLink: "https://github.com/dppeykov"
  },
  {
    artName: "Circles",
    pageLink: "./Art/Bhuvana/circles.html",
    imageLink: "./Art/Bhuvana/circles.gif",
    author: "Bhuvana",
    githubLink: "https://github.com/bhuvana-guna"
  },
  {
    artName: "Bird",
    pageLink: "./Art/Bhuvana/bird.html",
    imageLink: "./Art/Bhuvana/bird.gif",
    author: "Bhuvana",
    githubLink: "https://github.com/bhuvana-guna"
  },
  {
    artName: "Loader",
    pageLink: "./Art/Bhuvana/loader.html",
    imageLink: "./Art/Bhuvana/loader.gif",
    author: "Bhuvana",
    githubLink: "https://github.com/bhuvana-guna"
  },
  {
    artName: "Simple blinking loading circles",
    pageLink: "./Art/Rahul/index.html",
    imageLink: "./Art/Rahul/loading.gif",
    author: "Rahul",
    githubLink: "https://github.com/kohli6010"
  },
  {
    artName: "Css Pulse",
    pageLink: "./Art/Aszmel/pulse.html",
    imageLink: "./Art/Aszmel/css_pulse.gif",
    author: "Aszmel",
    githubLink: "https://github.com/Aszmel"
  },
  {
    artName: "Circle Bounce",
    pageLink: "./Art/Edmund/index.html",
    imageLink: "./Art/Edmund/circle-bounce.gif",
    author: "Edmund",
    githubLink: "https://github.com/edmund1645"
  },
  {
    artName: "Heart Beating",
    pageLink: "./Art/Regem/index.html",
    imageLink: "./Art/Regem/heart.jpg",
    author: "Regem",
    githubLink: "https://github.com/GemzBond"
  },
  {
    artName: "Fading Circles",
    pageLink: "./Art/Ankit/fadeCircle.html",
    imageLink: "./Art/Ankit/fadeCircles.png",
    author: "Ankit Srivastava",
    githubLink: "https://github.com/a18nov"
  },
  {
    artName: "Hacktoberfest 2019",
    pageLink: "./Art/jpk3lly/animation.html",
    imageLink: "./Art/jpk3lly/JPs_Animation_GIF.gif",
    author: "jpk3lly",
    githubLink: "https://github.com/jpk3lly"
  },
  {
    artName: "Name Rotator",
    pageLink: "./Art/Meet/name.html",
    imageLink: "./Art/Meet/name.gif",
    author: "Meet",
    githubLink: "https://github.com/Meet1103"
  },
  {
    artName: "Ball Rotator",
    pageLink: "./Art/Bibekpreet/index.html",
    imageLink: "./Art/Bibekpreet/ball.gif",
    author: "Bibekpreet",
    githubLink: "https://github.com/bibekpreet99"
  },
  {
    artName: "ephiphany",
    pageLink: "./Art/OctavianIlies/index.html",
    imageLink: "./Art/OctavianIlies/ephiphany.gif",
    author: "OctavianIlies",
    githubLink: "https://github.com/OctavianIlies"
  },
  {
    artName: "Loading",
    pageLink: "./Art/jh1992jh/loading.html",
    imageLink: "./Art/jh1992jh/loading.gif",
    author: "jh1992jh",
    githubLink: "https://github.com/jh1992jh"
  },
  {
    artName: "ZTM Colors",
    pageLink: "./Art/Godnon/index.html",
    imageLink: "./Art/Godnon/ZTMcAnim.gif",
    author: "Godnon",
    githubLink: "https://github.com/godnondsilva"
  },
  {
    artName: "Hover Effect",
    pageLink: "./Art/Shubhankar/index.html",
    imageLink: "./Art/Shubhankar/hackoctober.gif",
    author: "Shubhankar",
    githubLink: "https://github.com/shubhdwiv12"
  },
  {
    artName: "Bouncing Fading Circles",
    pageLink: "./Art/AyoubIssaad/index.html",
    imageLink: "./Art/AyoubIssaad/BouncingFadingCircles.gif",
    author: "AyoubIssaad",
    githubLink: "https://github.com/AyoubIssaad"
  },
  {
    artName: "5 balls preloader",
    pageLink: "./Art/Nnaji-Victor/index.html",
    imageLink: "./Art/Nnaji-Victor/5_balls.gif",
    author: "Nnaji Victor",
    githubLink: "https://github.com/Nnaji-Victor"
  },
  {
    artName: "ZTM Bouncer",
    pageLink: "./Art/Josia/bouncer.html",
    imageLink: "./Art/Josia/ztmbouncer.gif",
    author: "Josia Rodriguez",
    githubLink: "https://github.com/josiarod"
  },
  {
    artName: "Hacktober loading animation",
    pageLink: "./Art/mehul1011/index.html",
    imageLink: "./Art/mehul1011/loading.gif",
    author: "Mehul1011",
    githubLink: "https://github.com/mehul1011"
  },
  {
    artName: "Loading Dots",
    pageLink: "./Art/devSergiu/index.html",
    imageLink: "./Art/devSergiu/loading.gif",
    author: "devSergiu",
    githubLink: "https://github.com/devsergiu"
  },
  {
    artName: "TypeWriter effect",
    pageLink: "./Art/Sidharth/Typing_Text.html",
    imageLink: "./Art/Sidharth/type_writer.gif",
    author: "Sidharth",
    githubLink: "https://github.com/Sidharth98"
  },
  {
    artName: "Blue Spin",
    pageLink: "./Art/JamesW/index.html",
    imageLink: "./Art/JamesW/hacktober_spin.gif",
    author: "James Whitney",
    githubLink: "https://github.com/jameswhitney"
  },
  {
    artName: "Loading Animation",
    pageLink: "./Art/Sidharth/Loading.html",
    imageLink: "./Art/Sidharth/Loading.gif",
    author: "Sidharth",
    githubLink: "https://github.com/Sidharth98"
  },
  {
    artName: "Rotation",
    pageLink: "./Art/alenanog/index.html",
    imageLink: "./Art/alenanog/rotation.gif",
    author: "Alena A.",
    githubLink: "https://github.com/alenanog"
  },
  {
    artName: "Colors in your life",
    pageLink: "./Art/Atipahy/colors.html",
    imageLink: "./Art/Atipahy/colors.png",
    author: "Christos Chr",
    githubLink: "https://github.com/atipaHy"
  },
  {
    artName: "Orb",
    pageLink: "./Art/Jkbicbic/orb.html",
    imageLink: "./Art/Jkbicbic/orb.gif",
    author: "John Kennedy Bicbic",
    githubLink: "https://github.com/jkbicbic"
  },
  {
    artName: "Charging...",
    pageLink: "./Art/Afraz/charging.html",
    imageLink: "./Art/Afraz/charging.gif",
    author: "Afraz",
    githubLink: "https://github.com/afrazz"
  },
  {
    artName: "Charging...",
    pageLink: "./Art/DepStep/depstep.html",
    imageLink: "./Art/DepStep/depstep.gif",
    author: "DepStep",
    githubLink: "https://github.com/stephD"
  },
  {
    artName: "Dancing Ball...",
    pageLink: "./Art/DaveFres/index.html",
    imageLink: "./Art/DaveFres/ball.gif",
    author: "DaveFres",
    githubLink: "https://github.com/DaveFres"
  },
  {
    artName: "animatron",
    pageLink: "./Art/animatron/index.html",
    imageLink: "./Art/animatron/trance.gif",
    author: "jomahay",
    githubLink: "https://github.com/jomahay"
  },
  {
    artName: "Sunshine",
    pageLink: "./Art/Pavelisp/sunshine.html",
    imageLink: "./Art/Pavelisp/sunshine.gif",
    author: "Pavel Isp",
    githubLink: "https://github.com/pavelisp"
  },
  {
    artName: "SoundBoxes",
    pageLink: "./Art/Hbarang/SoundBox.html",
    imageLink: "./Art/Hbarang/SoundBoxAnimation.gif",
    author: "Hbarang",
    githubLink: "https://github.com/hbarang"
  },
  {
    artName: "Cheshire",
    pageLink: "./Art/Ckanelin/index.html",
    imageLink: "./Art/Ckanelin/Cheshire.gif",
    author: "Ckanelin",
    githubLink: "https://github.com/ckanelin"
  },
  {
    artName: "Disappear",
    pageLink: "./Art/Stacy/index.html",
    imageLink: "./Art/Stacy/disappear.gif",
    author: "Stacy",
    githubLink: "https://github.com/stacyholtz6"
  },
  {
    artName: "Ellipse Spinner",
    pageLink: "./Art/Sabina/ellipse_spinner.html",
    imageLink: "./Art/Sabina/ellipse_spinner.png",
    author: "Sabina Abbasova",
    githubLink: "https://github.com/sabina929"
  },
  {
    artName: "NightSky",
    pageLink: "./Art/AndyS/index.html",
    imageLink: "./Art/AndyS/Capture.GIF",
    author: "AndyS",
    githubLink: "https://github.com/AndyS1988"
  },
  {
    artName: "Hungry",
    pageLink: "./Art/diegchav/index.html",
    imageLink: "./Art/diegchav/hungry.gif",
    author: "Diego Chz",
    githubLink: "https://github.com/diegchav"
  },
  {
    artName: "Hover Text Animation",
    pageLink: "./Art/AyoubIssaad2/index.html",
    imageLink: "./Art/AyoubIssaad2/hoverTextAnimation.gif",
    author: "AyoubIssaad",
    githubLink: "https://github.com/AyoubIssaad"
  },
  {
    artName: "Colorize",
    pageLink: "./Art/JimBratsos/colorize.html",
    imageLink: "./Art/JimBratsos/Colorize.gif",
    author: "Jim Bratsos",
    githubLink: "https://github.com/JimBratsos"
  },
  {
    artName: "Hacktober Spooktacular",
    pageLink: "Art/Elex/index.html",
    imageLink: ["./Art/Elex/hhs.gif"],
    author: "William Poisel (LordCobra)",
    githubLink: "https://github.com/epoisel"
  },
  {
    artName: "Circley",
    pageLink: "./Art/Tranjenny/indexjenny.html",
    imageLink: "./Art/Tranjenny/zerojenny.gif",
    author: "Tranjenny",
    githubLink: "https://github.com/Tranjenny"
  },
  {
    artName: "My Vietnam",
    pageLink: "./Art/nhbduy/index.html",
    imageLink: "./Art/nhbduy/my-vietnam.gif",
    author: "Hoang-Bao-Duy NGUYEN",
    githubLink: "https://github.com/nhbduy"
  },
  {
    artName: "Hactoberfest Bus",
    pageLink: "./Art/shahpranaf/index.html",
    imageLink: "./Art/shahpranaf/hacktoberfest_bus.gif",
    author: "Pranav Shah",
    githubLink: "https://github.com/shahpranaf"
  },
  {
    artName: "Hacktoberfest",
    pageLink: "./Art/robihid/index.html",
    imageLink: "./Art/robihid/hacktoberfest.png",
    author: "robihid",
    githubLink: "https://github.com/robihid"
  },
  {
    artName: "Hi there",
    pageLink: "./Art/Aki/index.html",
    imageLink: "./Art/Aki/giphy.gif",
    author: "Aki",
    githubLink: "https://github.com/akmalist"
  },
  {
    artName: "Hacktoberfest 2019!",
    pageLink: "./Art/RedSquirrrel/index.html",
    imageLink: "./Art/RedSquirrrel/index.html/animation.PNG",
    author: "RedSquirrrel",
    githubLink: "https://github.com/RedSquirrrel"
  },
  {
    artName: "Sliding text",
    pageLink: "./Art/Flattopz/index.html",
    imageLink: "./Art/Flattopz/SlidingText.gif",
    author: "Flattopz",
    githubLink: "https://github.com/hjpunzalan"
  },
  {
    artName: "Rainbow Color Changer",
    pageLink: "./Art/mmshr/index.html",
    imageLink: "./Art/mmshr/rainbow.gif",
    author: "mmosehauer",
    githubLink: "https://github.com/mmosehauer"
  },
  {
    artName: "World of Coding",
    pageLink: "./Art/tom_kn/coding.html",
    imageLink: "./Art/tom_kn/coding.gif",
    author: "Tamas Knisz",
    githubLink: "https://github.com/TamasKn"
  },
  {
    artName: "Initial Bounce",
    pageLink: "./Art/Juwana/initial.html",
    imageLink: "./Art/Juwana/InitialBounce.gif",
    author: "Juwana",
    githubLink: "https://github.com/JZerman2018"
  },
  {
    artName: "Atom",
    pageLink: "./Art/Teva/index.html",
    imageLink: "./Art/Teva/atom.gif",
    author: "Teva",
    githubLink: "https://github.com/TevaHenry"
  },
  {
    artName: "Be Awesome",
    pageLink: "./Art/TigerAsH/index.html",
    imageLink: "./Art/TigerAsH/be-awesome.jpg",
    author: "TigerAsH",
    githubLink: "https://github.com/TigerAsH94"
  },
  {
    artName: "Rainbow Colors",
    pageLink: "./Art/Sanjeev/index.html",
    imageLink: "./Art/Sanjeev/animation.gif",
    author: "Sanjeev Panday",
    githubLink: "https://github.com/Sanjeev-Panday"
  },
  {
    artName: "ZtM",
    pageLink: "./Art/thoyvo/index.html",
    imageLink: "./Art/thoyvo/ztm.gif",
    author: "Thoyvo",
    githubLink: "https://github.com/thoyvo"
  },
  {
    artName: "Fast Fishes",
    pageLink: "./Art/4ront/index.html",
    imageLink: "./Art/4ront/fishes.gif",
    author: "4rontender",
    githubLink: "https://github.com/RinatValiullov"
  },
  {
    artName: "Loading...",
    pageLink: "./Art/RedSquirrrel2/loading.html",
    imageLink: "./Art/RedSquirrrel2/loading.gif",
    author: "RedSquirrrel",
    githubLink: "https://github.com/RedSquirrrel"
  },
  {
    artName: "Animated Cube",
    pageLink: "./Art/Animated Cube/index.html",
    imageLink: "./Art/Animated Cube/cube.gif",
    author: "RedSquirrrel",
    githubLink: "https://github.com/RedSquirrrel"
  },
  {
    artName: "Calm Ubuntu",
    pageLink: "./Art/schupat/index.html",
    imageLink: "./Art/schupat/preview.gif",
    author: "schupat",
    githubLink: "https://github.com/schupat"
  },
  {
    artName: "Solar System",
    pageLink: "./Art/DSandberg93/index.html",
    imageLink: "./Art/DSandberg93/SolarSystem.gif",
    author: "DSandberg93",
    githubLink: "https://github.com/DSandberg93"
  },
  {
    artName: "Boo",
    pageLink: "./Art/VerityB/index.html",
    imageLink: "./Art/VerityB/boo.gif",
    author: "VerityB",
    githubLink: "https://github.com/VerityB"
  },
  {
    artName: "Hacktoberfest Ghost",
    pageLink: "./Art/cTahirih/index.html",
    imageLink: "./Art/cTahirih/ghost.png",
    author: "cTahirih",
    githubLink: "https://github.com/cTahirih"
  },
  {
    artName: "Clock",
    pageLink: "./Art/Abdul/index.html",
    imageLink: "./Art/Abdul/Clock.png",
    author: "Abdul Rahman",
    githubLink: "https://github.com/abdulrahman118"
  },
  {
    artName: "Loading Cube",
    pageLink: "./Art/andrearizzello/index.html",
    imageLink: "./Art/andrearizzello/index.gif",
    author: "Andrea Rizzello",
    githubLink: "https://github.com/andrearizzello"
  },
  {
    artName: "Wall Dropping Logo",
    pageLink: "./Art/shivams136/index.html",
    imageLink: "./Art/shivams136/walldrop.gif",
    author: "Shivam Sharma",
    githubLink: "https://github.com/ShivamS136"
  },
  {
    artName: "Infinite Race",
    pageLink: "./Art/levermanx/index.html",
    imageLink: "./Art/levermanx/anim.gif",
    author: "Levermanx",
    githubLink: "https://github.com/levermanx"
  },
  {
    artName: "Hover to Rotate Text",
    pageLink: "./Art/faiz_hameed/index.html",
    imageLink: "./Art/faiz_hameed/hackto.gif",
    author: "Faiz Hameed",
    githubLink: "https://github.com/faizhameed"
  },
  {
    artName: "HalloHacktober Greeting!",
    pageLink: "./Art/lusalga/index.html",
    imageLink: "./Art/lusalga/lu.gif",
    author: "Lucieni A. Saldanha",
    githubLink: "https://github.com/lusalga/"
  },
  {
    artName: "Time goes by",
    pageLink: "./Art/WolfgangKreminger/index.html",
    imageLink: "./Art/WolfgangKreminger/showcase.gif",
    author: "Wolfgang Kreminger",
    githubLink: "https://github.com/r4pt0s"
  },
  {
    artName: "Bouncing Text!",
    pageLink: "./Art/AbdulsalamAbdulrahman/index.html",
    imageLink: "./Art/AbdulsalamAbdulrahman/Bouncingtxt.gif",
    author: "Abdulsalam Abdulrahman",
    githubLink: "https://github.com/AbdulsalamAbdulrahman/"
  },
  {
    artName: "Simple Phone Animation",
    pageLink: "./Art/Lala/index.html",
    imageLink: "./Art/Lala/phone.gif",
    author: "Olamide Aboyeji",
    githubLink: "https://github.com/aolamide"
  },
  {
    artName: "Synthwave Sunset",
    pageLink: "./Art/brunobolting/index.html",
    imageLink: "./Art/brunobolting/synthwave-sunset.gif",
    author: "Bruno Bolting",
    githubLink: "https://github.com/brunobolting/"
  },
  {
    artName: "Kawaii Penguin",
    pageLink: "./Art/Brienyll/index.html",
    imageLink: "./Art/Brienyll/kawaiiPenguin.gif",
    author: "Brienyll",
    githubLink: "https://github.com/brienyll/"
  },
  {
    artName: "Happy Halloween",
    pageLink: "./Art/MatthewS/index.html",
    imageLink: "./Art/MatthewS/Spider.gif",
    author: "MatthewS",
    githubLink: "https://github.com/matthewstoddart/"
  },
  {
    artName: "Fan Art",
    pageLink: "./Art/m-perez33/index.html",
    imageLink: "./Art/m-perez33/cylon.gif",
    author: "Marcos Perez",
    githubLink: "https://github.com/m-perez33/"
  },
  {
    artName: "Animating Pot",
    pageLink: "./Art/Somechandra/index.html",
    imageLink: "./Art/Somechandra/pot.gif",
    author: "Somechandra",
    githubLink: "https://github.com/somechandra"
  },
  {
    artName: "Circles Circling",
    pageLink: "./Art/pikktorr/index.html",
    imageLink: "./Art/pikktorr/circles.gif",
    author: "pikktorr",
    githubLink: "https://github.com/pikktorr"
  },
  {
    artName: "Glitchy Szn",
    pageLink: "./Art/premdav/index.html",
    imageLink: "./Art/premdav/screenshot.png",
    author: "premdav",
    githubLink: "https://github.com/premdav"
  },
  {
    artName: "ZeroToMastery",
    pageLink: "./Art/Vzneers/index.html",
    imageLink: "./Art/Vzneers/gifzeroloading.gif",
    author: "TrinhMinhHieu",
    githubLink: "https://github.com/trinhminhhieu"
  },
  {
    artName: "Spacecraft-landing",
    pageLink: "./Art/DDuplinszki/index.html",
    imageLink: "./Art/DDuplinszki/Spacecraft-landing.gif",
    author: "DDuplinszki",
    githubLink: "https://github.com/DDuplinszki"
  },
  {
    artName: "Paw Prints",
    pageLink: "./Art/Tia/index.html",
    imageLink: "./Art/Tia/paw-prints.gif",
    author: "Tia Esguerra",
    githubLink: "https://github.com/msksfo"
  },
  {
    artName: "Hover-Scale",
    pageLink: "./Art/echowebid/index.html",
    imageLink: "./Art/echowebid/hover.gif",
    author: "echowebid",
    githubLink: "https://github.com/echowebid"
  },
  {
    artName: "mars",
    pageLink: "./Art/Courtney_Pure/index.html",
    imageLink: "./Art/Courtney_Pure/mars_screenshot.png",
    author: "Courtney Pure",
    githubLink: "https://github.com/courtneypure"
  },
  {
    artName: "Welcome HactoberFest",
    pageLink: "./Art/Dhaval/index.html",
    imageLink: "./Art/Dhaval/Welcome-Hacktoberfest.gif",
    author: "Dhaval Mehta",
    githubLink: "https://github.com/Dhaval1403"
  },
  {
    artName: "Aynonimation",
    pageLink: "./Art/Aynorica/aynorica.html",
    imageLink: "./Art/Aynorica/Aynonimation.png",
    author: "aynorica",
    githubLink: "https://github.com/aynorica"
  },
  {
    artName: "sun-to-moon",
    pageLink: "./Art/haider/index.html",
    imageLink: "./Art/haider/sun-moon.gif",
    author: "Haider",
    githubLink: "https://github.com/hyderumer"
  },
  {
    artName: "Animatron",
    pageLink: "./Art/animatron/index.html",
    imageLink: "./Art/animatron/trance.gif",
    author: "Andrei",
    githubLink: "https://github.com/aneagoie"
  },
  {
    artName: "Loader Circle",
    pageLink: "./Art/beaps/index.html",
    imageLink: "./Art/beaps/loader-circle.gif",
    author: "beaps",
    githubLink: "https://github.com/beaps"
  },
  {
    artName: "Doors",
    pageLink: "./Art/pauliax/index.html",
    imageLink: "./Art/pauliax/doors.gif",
    author: "pauliax",
    githubLink: "https://github.com/pauliax"
  },
  {
    artName: "Clock with pendulum",
    pageLink: "./Art/Pankaj/index.html",
    imageLink: "./Art/Pankaj/Clock_with_pendulum.gif",
    author: "Pankaj",
    githubLink: "https://github.com/prime417"
  },
  {
    artName: "Animatron",
    pageLink: "./Art/animatron/index.html",
    imageLink: "./Art/animatron/trance.gif",
    author: "Andrei",
    githubLink: "https://github.com/aneagoie"
  },
  {
    artName: "Loader Circle",
    pageLink: "./Art/beaps/index.html",
    imageLink: "./Art/beaps/loader-circle.gif",
    author: "beaps",
    githubLink: "https://github.com/beaps"
  },
  {
    artName: "Open Sourcerer",
    pageLink: "./Art/4rturd13/index.html",
    imageLink: "./Art/4rturd13/openSourcerer.gif",
    author: "4rturd13",
    githubLink: "https://github.com/4rturd13"
  },
  {
    artName: "Doors",
    pageLink: "./Art/pauliax/index.html",
    imageLink: "./Art/pauliax/doors.gif",
    author: "pauliax",
    githubLink: "https://github.com/pauliax"
  },
  {
    artName: "Loader Square",
    pageLink: "./Art/beaps2/square-loader.html",
    imageLink: "./Art/beaps2/square-loader.gif",
    author: "beaps",
    githubLink: "https://github.com/beaps"
  },
  {
    artName: "Running Text",
    pageLink: "./Art/DevinEkadeni/running-text.html",
    imageLink: "./Art/DevinEkadeni/running-text.gif",
    author: "Devin Ekadeni",
    githubLink: "https://github.com/devinekadeni"
  },
  {
    artName: "Mystical-Hacktoberfest",
    pageLink: "./Art/Wayne/index.html",
    imageLink:
      "./Art/Wayne/hacktoberfest - Google Chrome 09 Oct 2019 21_12_32.png",
    author: "Wayne Mac Mavis",
    githubLink: "https://github.com/WayneMacMavis"
  },
  {
    artName: "ZTM Logo Animation",
    pageLink: "./Art/bk987/index.html",
    imageLink: "./Art/bk987/preview.gif",
    author: "Bilal Khalid",
    githubLink: "https://github.com/bk987"
  },
  {
    artName: "Pong",
    pageLink: "./Art/Carls13/index.html",
    imageLink: "./Art/Carls13/pong.jpg",
    author: "Carlos Hernandez",
    githubLink: "https://github.com/Carls13"
  },
  {
    artName: "ZTM Reveal",
    pageLink: "./Art/bk987-2/index.html",
    imageLink: "./Art/bk987-2/preview.gif",
    author: "Bilal Khalid",
    githubLink: "https://github.com/bk987"
  },
  {
    artName: "ZTM Family Animation",
    pageLink: "./Art/sballgirl11/animation.html",
    imageLink: "./Art/sballgirl11/ztm.gif",
    author: "Brittney Postma",
    githubLink: "https://github.com/sballgirl11"
  },
  {
    artName: "Phone Greetings",
    pageLink: "./Art/ann-dev/index.html",
    imageLink: "./Art/ann-dev/screenshot.png",
    author: "ann-dev",
    githubLink: "https://github.com/ann-dev"
  },
  {
    artName: "Triangle Slide",
    pageLink: "./Art/grieff/index.html",
    imageLink: "./Art/grieff/triangle-animation.gif",
    author: "Grieff",
    githubLink: "https://github.com/grieff"
  },
  {
    artName: "Neon ZTM",
    pageLink: "./Art/grieff/text.html",
    imageLink: "./Art/grieff/neonZTM.gif",
    author: "Grieff",
    githubLink: "https://github.com/grieff"
  },
  {
    artName: "Flip Card",
    pageLink: "./Art/FlipCard/index.html",
    imageLink: "./Art/FlipCard/ezgif.com-video-to-gif.gif",
    author: "Saurabh",
    githubLink: "https://github.com/Saurabh-FullStackDev"
  },
  {
    artName: "animationHalloween",
    pageLink: "./Art/mawais54013/index.html",
    imageLink: "./Art/mawais54013/Halloween.gif",
    author: "mawais54013",
    githubLink: "https://github.com/mawais54013"
  },
  {
    artName: "Hacktoberfest Letter Popups",
    pageLink: "./Art/jmt3559/index.html",
    imageLink: "https://media.giphy.com/media/RKSRPGiIsy1f3Ji3j1/giphy.gif",
    author: "Juan T.",
    githubLink: "https://github.com/jmtellez"
  },
  {
    artName: "Oscillation",
    pageLink: "./Art/Oscillation/index.html",
    imageLink: "./Art/Oscillation/oscillation.gif",
    author: "Nandhakumar",
    githubLink: "https://github.com/Nandhakumar7792"
  },
  {
    artName: "Letters flipUp",
    pageLink: "./Art/TerenceBiney/index.html",
    imageLink: "./Art/TerenceBiney/lettersanimate.gif",
    author: "Terence Biney",
    githubLink: "https://github.com/Tereflech17"
  },
  {
    artName: "Colors rectangle",
    pageLink: "./Art/beaps3/index.html",
    imageLink: "./Art/beaps3/colors-rectangle.gif",
    author: "beaps",
    githubLink: "https://github.com/beaps"
  },
  {
    artName: "Hinge",
    pageLink: "./Art/hereisfahad/index.html",
    imageLink: "./Art/hereisfahad/hinge.png",
    author: "Hereisfahad",
    githubLink: "https://github.com/hereisfahad"
  },
  {
    artName: "Animation",
    pageLink: "./Art/PaulBillings/animation.html",
    imageLink: "./Art/PaulBillings/animation.gif",
    author: "Paul Billings",
    githubLink: "https://github.com/paulbillings"
  },
  {
    artName: "Diminishing",
    pageLink: "./Art/Diminishing/index.html",
    imageLink: "./Art/Diminishing/diminishing.gif",
    author: "Nandhakumar",
    githubLink: "https://github.com/Nandhakumar7792"
  },
  {
    artName: "yin-yang",
    pageLink: "./Art/yin-yang/index.html",
    imageLink: "./Art/yin-yang/yin-yang.gif",
    author: "Nandhakumar",
    githubLink: "https://github.com/Nandhakumar7792"
  },
  {
    artName: "eggJiggle",
    pageLink: "./Art/eggJiggle/index.html",
    imageLink: "./Art/eggJiggle/eggJiggle.gif",
    author: "Nandhakumar",
    githubLink: "https://github.com/Nandhakumar7792"
  },
  {
    artName: "Aynonimation",
    pageLink: "./Art/Aynorica/aynorica.html",
    imageLink: "./Art/Aynorica/Aynonimation.png",
    author: "aynorica",
    githubLink: "https://github.com/aynorica"
  },
  {
    artName: "ZTM Family Animation",
    pageLink: "./Art/sballgirl11/index.html",
    imageLink: "./Art/sballgirl11/ztm.gif",
    author: "Brittney Postma",
    githubLink: "https://github.com/sballgirl11"
  },
  {
    artName: "Calm",
    pageLink: "./Art/TMax/index.html",
    imageLink: "./Art/TMax/Choas.gif",
    author: "Tanesha",
    githubLink: "https://github.com/Mainemirror"
  },
  {
    artName: "Eyes",
    pageLink: "./Art/Ltheory/main.html",
    imageLink: "./Art/Ltheory/eyes.gif",
    author: "Ltheory",
    githubLink: "https://github.com/Ltheory"
  },
  {
    artName: "Jelly!",
    pageLink: "./Art/Pete331/index.html",
    imageLink: "./Art/Pete331/jelly.png",
    author: "Pete331",
    githubLink: "https://github.com/Pete331"
  },
  {
    artName: "clock-animation",
    pageLink: "./Art/clock-animation/clock.html",
    imageLink: "./Art/clock-animation/clock.gif",
    author: "Alan sarluv",
    githubLink: "https://github.com/alansarluv"
  },
  {
    artName: "Slider",
    pageLink: "./Art/furqan/index.html",
    imageLink: "./Art/furqan/in.gif",
    author: "Furqan",
    githubLink: "https://github.com/furki911s"
  },
  {
    artName: "animated-birds",
    pageLink: "./Art/g-serban/animated-birds.html",
    imageLink: "./Art/g-serban/animated-birds.gif",
    author: "g-serban",
    githubLink: "https://github.com/g-serban"
  },
  {
    artName: "circle-become-square",
    pageLink: "./Art/chathura19/index.html",
    imageLink: "./Art/chathura19/chathura.gif",
    author: "Chathura Samarajeewa",
    githubLink: "https://github.com/ChathuraSam"
  },
  {
    artName: "page-flicker",
    pageLink: "./Art/neon-flights/page-flicker.html",
    imageLink: "./Art/neon-flights/page-flicker.gif",
    author: "neon-flights",
    githubLink: "https://github.com/neon-flights"
  },
  {
    artName: "Animate-Name",
    pageLink: "./Art/Natalina/index.html",
    imageLink: "./Art/Natalina/animatename.gif",
    author: "Natalina",
    githubLink: "https://github.com/Natalina13"
  },
  {
    artName: "Asteroids",
    pageLink: "./Art/hrafnkellbaldurs/index.html",
    imageLink: "./Art/hrafnkellbaldurs/asteroids.gif",
    author: "Hrafnkell Baldursson",
    githubLink: "https://github.com/hrafnkellbaldurs"
  },
  {
    artName: "Sliding-Paragraph",
    pageLink: "./Art/Prashant/index.html",
    imageLink: "./Art/Prashant/slidingparagraph.gif",
    author: "Prashant",
    githubLink: "https://github.com/Prashant2108"
  },
  {
    artName: "Rocket Ship",
    pageLink: "./Art/sdangoy/rocket-ship.html",
    imageLink: "./Art/sdangoy/Rocket-Ship-Animation.gif",
    author: "sdangoy",
    githubLink: "https://github.com/sdangoy"
  },
  {
    artName: "Spinner",
    pageLink: "./Art/Sayan/index.html",
    imageLink: "./Art/Sayan/spinner.gif",
    author: "ssayanm",
    githubLink: "https://github.com/ssayanm"
  },
  {
    artName: "swivel",
    pageLink: "./Art/tusharhanda/index.html",
    imageLink: "./Art/tusharhanda/gif.gif",
    author: "Tushar",
    githubLink: "https://github.com/tusharhanda"
  },
  {
    artName: "Hallows Eve",
    pageLink: "./Art/ShanClayton/hallowseve.html",
    imageLink: "./Art/ShanClayton/hallowhack.gif",
    author: "Shanaun Clayton",
    githubLink: "https://github.com/shanclayton"
  },
  {
    artName: "Contraption",
    pageLink: "./Art/Aravindh/contraption.html",
    imageLink: "./Art/Aravindh/contraption.gif",
    author: "Aravindh",
    githubLink: "https://github.com/Aravindh-SNR"
  },
  {
    artName: "Rings",
    pageLink: "./Art/Kuzmycz/rings.html",
    imageLink: "./Art/Kuzmycz/rings.gif",
    author: "Mark Kuzmycz",
    githubLink: "https://github.com/kuzmycz"
  },
  {
    artName: "Ghost",
    pageLink: "./Art/toserjude/index.html",
    imageLink: "./Art/toserjude/boo.JPG",
    author: "toserjude",
    githubLink: "https://github.com/toserjude"
  },
  {
    artName: "Gradient circle",
    pageLink: "./Art/brettl1991/index.html",
    imageLink: "./Art/brettl1991/animation.png",
    author: "Agnes Brettl",
    githubLink: "https://github.com/brettl1991"
  },
  {
    artName: "Bill Cipher",
    pageLink: "./Art/vitoriapena/index.html",
    imageLink: "./Art/vitoriapena/bill_cipher.gif",
    author: "Vitória Mendes",
    githubLink: "https://github.com/vitoriapena"
  },
  {
    artName: "Generate meaning",
    pageLink: "./Art/Atif4/index.html",
    imageLink: "./Art/Generate meaning.gif",
    author: "Atif Iqbal",
    githubLink: "https://github.com/atif-dev"
  },
  {
    artName: "Spooktime",
    pageLink: "./Art/AgneDJ/index.html",
    imageLink: "./Art/AgneDJ/spooktime.gif",
    author: "AgneDJ",
    githubLink: "https://github.com/AgneDJ"
  },
  {
    artName: "Gradient circle",
    pageLink: "./Art/brettl1991/index.html",
    imageLink: "./Art/brettl1991/animation.png",
    author: "Agnes Brettl",
    githubLink: "https://github.com/brettl1991"
  },
  {
    artName: "Bill Cipher",
    pageLink: "./Art/vitoriapena/index.html",
    imageLink: "./Art/vitoriapena/bill_cipher.gif",
    author: "Vitória Mendes",
    githubLink: "https://github.com/vitoriapena"
  },
  {
    artName: "Dizzy",
    pageLink: "./Art/antinomy/index.html",
    imageLink: "./Art/antinomy/logo-spin.gif",
    author: "Antinomezco",
    githubLink: "https://github.com/antinomezco"
  },
  {
    artName: "bounce",
    pageLink: "./Art/bounce/index.html",
    imageLink: "./Art/bounce/bounce.gif",
    author: "leelacanlale",
    githubLink: "https://github.com/leelacanlale"
  },
  {
    artName: "Bubbles",
    pageLink: "./Art/bubbles/Bubbles.html",
    imageLink: "./Art/bubbles/buubles.png",
    author: "michal",
    githubLink: "https://github.com/michalAim"
  },
  {
    artName: "Bar Slide",
    pageLink: "./Art/MikeVedsted/index.html",
    imageLink: "./Art/MikeVedsted/barslide.png",
    author: "Mike Vedsted",
    githubLink: "https://github.com/MikeVedsted"
  },
  {
    artName: "HacktoberFest-2019",
    pageLink: "./Art/Atif/index.html",
    imageLink: "./Art/Atif/HacktoberFest-19.gif",
    author: "Atif Iqbal",
    githubLink: "https://github.com/atif-dev"
  },
  {
    artName: "Text Animation",
    pageLink: "./Art/Divya/index.html",
    imageLink: "./Art/Divya/screenshot.png",
    author: "Divya",
    githubLink: "https://github.com/DivyaPuri25"
  },
  {
    artName: "HacktoberFest-2019-Entry",
    pageLink: "./Art/nunocpnp/index.html",
    imageLink: "./Art/nunocpnp/sample_image.jpg",
    author: "Nuno Pereira",
    githubLink: "https://github.com/nunocpnp"
  },
  {
    artName: "HacktoberFest 2019",
    pageLink: "./Art/AbdussamadYisau/index.html",
    imageLink: "./Art/AbdussamadYisau/Screenshot.png",
    author: "Abdussamad Yisau",
    githubLink: "https://github.com/AbdussamadYisau"
  },
  {
    artName: "squareMagic",
    pageLink: "./Art/Rajnish-SquareMagic/index.html",
    imageLink: "./Art/Rajnish-SquareMagic/squareMagic.png",
    author: "Rajnish Kr Singh",
    githubLink: "https://github.com/RajnishKrSingh"
  },
  {
    artName: "Blinking Hacktober",
    pageLink: "./Art/Atif2/index.html",
    imageLink: "./Art/Blinking hacktober.gif",
    author: "Atif Iqbal",
    githubLink: "https://github.com/atif-dev"
  },
  {
    artName: "Robodance",
    pageLink: "./Art/robodance/index.html",
    imageLink: "./Art/robodance/robodance.gif",
    author: "Thomas",
    githubLink: "https://github.com/mahlqvist"
  },
  {
    artName: "Sliding hacktober",
    pageLink: "./Art/Atif3/index.html",
    imageLink: "./Art/Atif3/sliding hacktober.gif",
    author: "Atif Iqbal",
    githubLink: "https://github.com/atif-dev"
  },
  {
    artName: "like-animation",
    pageLink: "./Art/gibas79/like-animation.html",
    imageLink: "./Art/gibas79/like-animation.gif",
    author: "Gilberto Guimarães",
    githubLink: "https://github.com/gibas79"
  },
  {
    artName: "ZTM animation",
    pageLink: "./Art/ZTManimation/index.html",
    author: "damniha",
    imageLink: "./Art/ZTManimation/ZTM_animation.gif",
    githubLink: "https://github.com/damniha"
  },
  {
    artName: "Double Helix",
    pageLink: "./Art/KeenanNunesVaz/index.html",
    imageLink: "./Art/KeenanNunesVaz/double-helix.gif",
    author: "KeenanNV",
    githubLink: "https://github.com/KeenanNunesVaz"
  },
  {
    artName: "October",
    pageLink: "./Art/fprokofiev/index.html",
    imageLink: "./Art/fprokofiev/october.gif",
    author: "Fyodor Prokofiev",
    githubLink: "https://github.com/fprokofiev"
  },
  {
    artName: "Circle CSS",
    pageLink: "./Art/pXxcont/index.html",
    imageLink: "./Art/pXxcont/circlecss.png",
    author: "fzpX",
    githubLink: "https://github.com/fzpX"
  },
  {
    artName: "Asterisk Formation",
    pageLink: "./Art/NorahJC/index.html",
    imageLink: "./Art/NorahJC/asterisk-formation.gif",
    author: "NorahJC",
    githubLink: "https://github.com/norahjc"
  },
  {
    artName: "Bouncing CSS",
    pageLink: "./Art/Tina-Hoang/aniframe.html",
    imageLink: "./Art/Tina-Hoang/bounce.png",
    author: "Tina",
    githubLink: "https://github.com/nnh242"
  },
  {
    artName: "Ghost Balls",
    pageLink: "./Art/ghostBalls/index.html",
    imageLink: "./Art/ghostBalls/balls.png",
    author: "Beatriz Delmiro",
    githubLink: "https://github.com/biadelmiro"
  },
  {
    artName: "Walking Guy",
    pageLink: "./Art/walking-guy/index.html",
    imageLink: "./Art/walking-guy/video_gif.gif",
    author: "Rahulkumar Jha",
    githubLink: "https://github.com/Rahul240499"
  },
  {
    artName: "Hover Neon Animation",
    pageLink: "./Art/edjunma/index.html",
    imageLink: "./Art/edjunma/ejm-neon.gif",
    author: "edjunma",
    githubLink: "https://github.com/edjunma"
  },
  {
    artName: "Last In First Out Animation",
    pageLink: "./Art/Stryker/index.html",
    imageLink: "./Art/Stryker/zero-to-mastery-lifo-animation.gif",
    author: "Stryker Stinnette",
    githubLink: "https://github.com/StrykerKent"
  },
  {
    artName: "Happy Diwali Animation",
    pageLink: "./Art/Apoorva/index.html",
    imageLink: "./Art/Apoorva/Screen.gif",
    author: "Apoorva",
    githubLink: "https://github.com/apoorvamohite"
  },
  {
    artName: "Heart Beat",
    pageLink: "./Art/naveen-ku/Heart shape.html",
    imageLink: "./Art/naveen-ku/Heart shape.gif",
    author: "naveen-ku",
    githubLink: "https://github.com/naveen-ku"
  },
  {
    artName: "Smoky Text",
    pageLink: "./Art/smoky-text/index.html",
    imageLink: "./Art/smoky-text/smoky_text_gif.gif",
    author: "Rahulkumar Jha",
    githubLink: "https://github.com/Rahul240499"
  },
  {
    artName: "Rainbow and Clouds",
    pageLink: "./Art/rainbowclouds/index.html",
    imageLink: "./Art/rainbowclouds/rainbowclouds.gif",
    author: "isasimoo",
    githubLink: "https://github.com/isasimo"
  },
  {
    artName: "Peek a boo!",
    pageLink: "./Art/Virtual1/index.html",
    imageLink: "./Art/Virtual1/HappyHalloween.gif",
    author: "Jessica Erasmus",
    githubLink: "https://github.com/Virtual1"
  },
  {
    artName: "prashantM1",
    pageLink: "./Art/prashantM1/heart.html",
    imageLink: "./Art/prashantM1/heart.gif",
    author: "Prashant Maurya",
    githubLink: "https://github.com/prashantmaurya228"
  },

  {
    artName: "prashantM2",
    pageLink: "./Art/prashantM2/block.html",
    imageLink: "./Art/prashantM2/block.gif",
    author: "Prashant Maurya",
    githubLink: "https://github.com/prashantmaurya228"
  },

  {
    artName: "prashantM3",
    pageLink: "./Art/prashantM3/ball.html",
    imageLink: "./Art/prashantM3/ball.gif",
    author: "Prashant Maurya",
    githubLink: "https://github.com/prashantmaurya228"
  },

  {
<<<<<<< HEAD
    artName: 'prashantM4',
    pageLink: './Art/prashantM4/boxsize.html',
    imageLink: './Art/prashantM4/boxsize.gif',
    author: 'Prashant Maurya',
    githubLink: 'https://github.com/prashantmaurya228'
  },
  {
    artName: 'Happy hacking',
    pageLink: 'https://github.com/szulima',
    imageLink: './Art/szulima/hacking.gif',
    author: 'szulima',
    githubLink: 'https://github.com/szulima'
  },
  {
    artName: 'ColorBomb',
    pageLink: './Art/ColorBomb/index.html',
    imageLink: './Art/ColorBomb/ztm.gif',
    author: 'Rahulm2310',
    github: 'https://github.com/Rahulm2310'
  },
	{
		artName: "Traffic Lights",
		pageLink: "./Art/Harry/index.html",
		imageLink: "./Art/Harry/lights.gif",
		author: "Harry",
		githubLink: "https://github.com/legenhairy"
	},
	{
		artName: "Glowing Text",
		pageLink: "./Art/glowing-text/index.html",
		imageLink: "./Art/glowing-text/glowing_text_gif.gif",
		author: "Rahulkumar Jha",
		githubLink: "https://github.com/Rahul240499"
	},
	{
		artName: "Ghost Stealth Text",
		pageLink: "./Art/Alara Joel/index.html",
		imageLink: "./Art/Alara Joel/stealth ghost.png",
		author: "Alara Joel",
		githubLink: "https://github.com/stealthman22"
	},
	{
		artName: "Cactus Balloon",
		pageLink: "./Art/cactus/index.html",
		imageLink: "./Art/cactus/catus.gif",
		author: "Ana Paula Lazzarotto de Lemos",
		githubLink: 'https://github.com/anapaulalemos'
	},
	{
		artName: "Random Color Change",
		pageLink: "./Art/toto-titan-developer/index.html",
		imageLink: "./Art/toto-titan-developer/RandomColorChange.png",
		author: "Wyatt Henderson",
		githubLink: "https://github.com/toto-titan-developer"
	},
	{
		artName: "Trial",
		pageLink: "./Art/dhennisCssAnimation/index.html",
		imageLink: "./Art/dhennisCssAnimation/focusOnTheGood",
		author: "Dhennis Lim",
		github: "https://github.com/DhennisDavidLim"
	},
	{
		artName: "Rectangular Butterfly",
		pageLink: "./Art/muzak-mmd/index.html",
		imageLink: "./Art/muzak-mmd/butterfly.gif",
		author: "Mbarak",
		github: "https://github.com/muzak-mmd"
	},
	{
		artName: "Simple Text Animation",
		pageLink: "./Art/LordZeF/index.html",
		imageLink: "./Art/LordZeF/Text-animation.gif",
		author: "Lord ZeF",
		github: "https://github.com/LordZeF"
	},
	{
		artName: "Spinning Japanese",
		pageLink: "./Art/nihongo/index.html",
		imageLink: "./Art/nihongo/nihongo.gif",
		author: "Mike W",
		github: "https://github.com/mikewiner"
	},
	{
		artName: "Sun",
		pageLink: "./Art/Yj/index.html",
		imageLink: "./Art/Yj/sun.gif",
		author: "Youjung",
		github: "https://github.com/rose07a"
	},
	{
		artName: "Guy's",
		pageLink: "./Art/Guy's/index.html",
		imageLink: "",
		author: "Guy",
		github: "https://github.com/Guy3890"
  },
  {
		artName: "animation-text",
		pageLink: "./Art/animation-text/index.html",
		imageLink: "./Art/",
		author: "alexzemz",
		github: "https://github.com/alexzemz"
  },
  {
		artName: "Practice",
		pageLink: "./Art/SkiingOtter/index.html",
		imageLink: "",
		author: "SkiingOtter",
		github: "https://github.com/SkiingOtter"
  },
  {
		artName: "djdougan",
		pageLink: "./Art/djdougan/index.html",
		imageLink: "./Art/djdougan/css-mouseover-effect.png",
		author: "douglas dougan",
		github: "https://github.com/djdougan"
	},
	{
		artName: "Animated Background",
		pageLink: "./Art/Xarasho-Background/index.html",
		imageLink: "",
		author: "Alex Xarasho",
		github: "https://github.com/Xarasho"
  },
	{
		artName: "CarvalhoAnimation",
		pageLink: "./Art/CarvalhoAnimation/index.html",
		imageLink: "./Art/CarvalhoAnimation/Halloween.png",
		author: "Alexandre Carvalho",
		github: "https://github.com/AlexandreCarvalho1990"
	},
  {
    artName: "SquareStar",
    pageLink: "./Art/shawn/index.html",
    imageLink: "./Art/shawn/square_star",
    author: "shawn",
    github: "https://github.com/hk2014"
=======
    artName: "prashantM4",
    pageLink: "./Art/prashantM4/boxsize.html",
    imageLink: "./Art/prashantM4/boxsize.gif",
    author: "Prashant Maurya",
    githubLink: "https://github.com/prashantmaurya228"
  },
  {
    artName: "Happy hacking",
    pageLink: "https://github.com/szulima",
    imageLink: "./Art/szulima/hacking.gif",
    author: "szulima",
    githubLink: "https://github.com/szulima"
  },
  {
    artName: "ColorBomb",
    pageLink: "./Art/ColorBomb/index.html",
    imageLink: "./Art/ColorBomb/ztm.gif",
    author: "Rahulm2310",
    github: "https://github.com/Rahulm2310"
  },
  {
    artName: "Traffic Lights",
    pageLink: "./Art/Harry/index.html",
    imageLink: "./Art/Harry/lights.gif",
    author: "Harry",
    githubLink: "https://github.com/legenhairy"
  },
  {
    artName: "Glowing Text",
    pageLink: "./Art/glowing-text/index.html",
    imageLink: "./Art/glowing-text/glowing_text_gif.gif",
    author: "Rahulkumar Jha",
    githubLink: "https://github.com/Rahul240499"
  },
  {
    artName: "Ghost Stealth Text",
    pageLink: "./Art/Alara Joel/index.html",
    imageLink: "./Art/Alara Joel/stealth ghost.png",
    author: "Alara Joel",
    githubLink: "https://github.com/stealthman22"
  },
  {
    artName: "Cactus Balloon",
    pageLink: "./Art/cactus/index.html",
    imageLink: "./Art/cactus/catus.gif",
    author: "Ana Paula Lazzarotto de Lemos",
    githubLink: "https://github.com/anapaulalemos"
  },
  {
    artName: "Random Color Change",
    pageLink: "./Art/toto-titan-developer/index.html",
    imageLink: "./Art/toto-titan-developer/RandomColorChange.png",
    author: "Wyatt Henderson",
    githubLink: "https://github.com/toto-titan-developer"
  },
  {
    artName: "Trial",
    pageLink: "./Art/dhennisCssAnimation/index.html",
    imageLink: "./Art/dhennisCssAnimation/focusOnTheGood",
    author: "Dhennis Lim",
    github: "https://github.com/DhennisDavidLim"
  },
  {
    artName: "Rectangular Butterfly",
    pageLink: "./Art/muzak-mmd/index.html",
    imageLink: "./Art/muzak-mmd/butterfly.gif",
    author: "Mbarak",
    github: "https://github.com/muzak-mmd"
  },
  {
    artName: "Simple Text Animation",
    pageLink: "./Art/LordZeF/index.html",
    imageLink: "./Art/LordZeF/Text-animation.gif",
    author: "Lord ZeF",
    github: "https://github.com/LordZeF"
  },
  {
    artName: "Spinning Japanese",
    pageLink: "./Art/nihongo/index.html",
    imageLink: "./Art/nihongo/nihongo.gif",
    author: "Mike W",
    github: "https://github.com/mikewiner"
  },
  {
    artName: "Sun",
    pageLink: "./Art/Yj/index.html",
    imageLink: "./Art/Yj/sun.gif",
    author: "Youjung",
    github: "https://github.com/rose07a"
  },
  {
    artName: "Guy's",
    pageLink: "./Art/Guy's/index.html",
    imageLink: "",
    author: "Guy",
    github: "https://github.com/Guy3890"
  },
  {
    artName: "animation-text",
    pageLink: "./Art/animation-text/index.html",
    imageLink: "./Art/",
    author: "alexzemz",
    github: "https://github.com/alexzemz"
  },
  {
    artName: "Practice",
    pageLink: "./Art/SkiingOtter/index.html",
    imageLink: "",
    author: "SkiingOtter",
    github: "https://github.com/SkiingOtter"
  },
  {
    artName: "djdougan",
    pageLink: "./Art/djdougan/index.html",
    imageLink: "./Art/djdougan/css-mouseover-effect.png",
    author: "douglas dougan",
    github: "https://github.com/djdougan"
  },
  {
    artName: "Animated Background",
    pageLink: "./Art/Xarasho-Background/index.html",
    imageLink: "",
    author: "Alex Xarasho",
    github: "https://github.com/Xarasho"
  },
  {
    artName: "CarvalhoAnimation",
    pageLink: "./Art/CarvalhoAnimation/index.html",
    imageLink: "./Art/CarvalhoAnimation/Halloween.png",
    author: "Alexandre Carvalho",
    github: "https://github.com/AlexandreCarvalho1990"
  },
  {
    artName: "3D Spinning Rings",
    pageLink: "./Art/frostillicus/index.html",
    imageLink: "./Art/frostillicus/spinning_rings.png",
    author: "frostillicus",
    github: "https://github.com/frostillicus"
>>>>>>> 6ba844f2
  }
];

// +--------------------------------------------------------------------------------+
// +                                                                                +
// +                  YOU DO NOT NEED TO CHANGE ANYTHING BELOW THIS                 +
// +                                                                                +
// +--------------------------------------------------------------------------------+

// Creates cards from the array above
// You don't need to modify this
let contents = [];
Shuffle(cards).forEach(c => {
  contents.push([
    `<li class="card">` +
      `<a href='${c.pageLink}'>` +
      `<img class="art-image" src='${c.imageLink}' alt='${c.artName}' />` +
      `</a>` +
      `<div class="flex-content">` +
      `<a href='${c.pageLink}'><h3 class="art-title">${c.artName}</h3></a>` +
      `<p class='author'><a href="${c.githubLink}" target="_blank"><i class="fab fa-github"></i> ${c.author}</a> </p>` +
      `</div>` +
      `</li>`
  ]);
});

document.getElementById("cards").innerHTML = contents;

function Shuffle(o) {
  for (
    var j, x, i = o.length;
    i;
    j = parseInt(Math.random() * i), x = o[--i], o[i] = o[j], o[j] = x
  );
  return o;
}<|MERGE_RESOLUTION|>--- conflicted
+++ resolved
@@ -1437,148 +1437,14 @@
     author: "Prashant Maurya",
     githubLink: "https://github.com/prashantmaurya228"
   },
-
-  {
-<<<<<<< HEAD
-    artName: 'prashantM4',
-    pageLink: './Art/prashantM4/boxsize.html',
-    imageLink: './Art/prashantM4/boxsize.gif',
-    author: 'Prashant Maurya',
-    githubLink: 'https://github.com/prashantmaurya228'
-  },
-  {
-    artName: 'Happy hacking',
-    pageLink: 'https://github.com/szulima',
-    imageLink: './Art/szulima/hacking.gif',
-    author: 'szulima',
-    githubLink: 'https://github.com/szulima'
-  },
-  {
-    artName: 'ColorBomb',
-    pageLink: './Art/ColorBomb/index.html',
-    imageLink: './Art/ColorBomb/ztm.gif',
-    author: 'Rahulm2310',
-    github: 'https://github.com/Rahulm2310'
-  },
-	{
-		artName: "Traffic Lights",
-		pageLink: "./Art/Harry/index.html",
-		imageLink: "./Art/Harry/lights.gif",
-		author: "Harry",
-		githubLink: "https://github.com/legenhairy"
-	},
-	{
-		artName: "Glowing Text",
-		pageLink: "./Art/glowing-text/index.html",
-		imageLink: "./Art/glowing-text/glowing_text_gif.gif",
-		author: "Rahulkumar Jha",
-		githubLink: "https://github.com/Rahul240499"
-	},
-	{
-		artName: "Ghost Stealth Text",
-		pageLink: "./Art/Alara Joel/index.html",
-		imageLink: "./Art/Alara Joel/stealth ghost.png",
-		author: "Alara Joel",
-		githubLink: "https://github.com/stealthman22"
-	},
-	{
-		artName: "Cactus Balloon",
-		pageLink: "./Art/cactus/index.html",
-		imageLink: "./Art/cactus/catus.gif",
-		author: "Ana Paula Lazzarotto de Lemos",
-		githubLink: 'https://github.com/anapaulalemos'
-	},
-	{
-		artName: "Random Color Change",
-		pageLink: "./Art/toto-titan-developer/index.html",
-		imageLink: "./Art/toto-titan-developer/RandomColorChange.png",
-		author: "Wyatt Henderson",
-		githubLink: "https://github.com/toto-titan-developer"
-	},
-	{
-		artName: "Trial",
-		pageLink: "./Art/dhennisCssAnimation/index.html",
-		imageLink: "./Art/dhennisCssAnimation/focusOnTheGood",
-		author: "Dhennis Lim",
-		github: "https://github.com/DhennisDavidLim"
-	},
-	{
-		artName: "Rectangular Butterfly",
-		pageLink: "./Art/muzak-mmd/index.html",
-		imageLink: "./Art/muzak-mmd/butterfly.gif",
-		author: "Mbarak",
-		github: "https://github.com/muzak-mmd"
-	},
-	{
-		artName: "Simple Text Animation",
-		pageLink: "./Art/LordZeF/index.html",
-		imageLink: "./Art/LordZeF/Text-animation.gif",
-		author: "Lord ZeF",
-		github: "https://github.com/LordZeF"
-	},
-	{
-		artName: "Spinning Japanese",
-		pageLink: "./Art/nihongo/index.html",
-		imageLink: "./Art/nihongo/nihongo.gif",
-		author: "Mike W",
-		github: "https://github.com/mikewiner"
-	},
-	{
-		artName: "Sun",
-		pageLink: "./Art/Yj/index.html",
-		imageLink: "./Art/Yj/sun.gif",
-		author: "Youjung",
-		github: "https://github.com/rose07a"
-	},
-	{
-		artName: "Guy's",
-		pageLink: "./Art/Guy's/index.html",
-		imageLink: "",
-		author: "Guy",
-		github: "https://github.com/Guy3890"
-  },
-  {
-		artName: "animation-text",
-		pageLink: "./Art/animation-text/index.html",
-		imageLink: "./Art/",
-		author: "alexzemz",
-		github: "https://github.com/alexzemz"
-  },
-  {
-		artName: "Practice",
-		pageLink: "./Art/SkiingOtter/index.html",
-		imageLink: "",
-		author: "SkiingOtter",
-		github: "https://github.com/SkiingOtter"
-  },
-  {
-		artName: "djdougan",
-		pageLink: "./Art/djdougan/index.html",
-		imageLink: "./Art/djdougan/css-mouseover-effect.png",
-		author: "douglas dougan",
-		github: "https://github.com/djdougan"
-	},
-	{
-		artName: "Animated Background",
-		pageLink: "./Art/Xarasho-Background/index.html",
-		imageLink: "",
-		author: "Alex Xarasho",
-		github: "https://github.com/Xarasho"
-  },
-	{
-		artName: "CarvalhoAnimation",
-		pageLink: "./Art/CarvalhoAnimation/index.html",
-		imageLink: "./Art/CarvalhoAnimation/Halloween.png",
-		author: "Alexandre Carvalho",
-		github: "https://github.com/AlexandreCarvalho1990"
-	},
   {
     artName: "SquareStar",
     pageLink: "./Art/shawn/index.html",
     imageLink: "./Art/shawn/square_star",
     author: "shawn",
     github: "https://github.com/hk2014"
-=======
+  },
+  {
     artName: "prashantM4",
     pageLink: "./Art/prashantM4/boxsize.html",
     imageLink: "./Art/prashantM4/boxsize.gif",
@@ -1717,7 +1583,6 @@
     imageLink: "./Art/frostillicus/spinning_rings.png",
     author: "frostillicus",
     github: "https://github.com/frostillicus"
->>>>>>> 6ba844f2
   }
 ];
 
