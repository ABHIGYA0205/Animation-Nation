let cards = [
  {
    artName: 'Chromatic Movement',
    pageLink: './Art/Talim/index.html',
    imageLink: './Art/Talim/animation.gif',
    author: 'Mohammad Talim',
    githubLink: 'https://github.com/md-talim'
  },
  {
    artName: 'Sliding Bot',
    pageLink: './Art/ProfoundlyParker/index.html',
    imageLink: './Art/ProfoundlyParker/robot.gif',
    author: 'ProfoundlyParker',
    githubLink: 'https://github.com/profoundlyparker'
  },
  {
    artName: 'Astro Acrobat',
    pageLink: './Art/DarrachBarneveld/index.html',
    imageLink: './Art/DarrachBarneveld/rocket.gif',
    author: 'Darrach Barneveld',
    githubLink: 'https://github.com/DarrachBarneveld'
  },
  {
    artName: 'Rotating Cube',
    pageLink: './Art/Rishi/cube.html',
    imageLink: './Art/Rishi/cube.gif',
    author: 'Rishi',
    githubLink: 'https://github.com/rishi17003'
  },
  {
    artName: 'Tic Tac Yo!',
    pageLink: './Art/smokeraven667/smokeraven.html',
    imageLink: './Art/smokeraven667/tic-tac-yo.gif',
    author: 'Joy',
    githubLink: 'https://github.com/smokeraven667'
  },
  {
    artName: 'Gradient Loader',
    pageLink: './Art/Kartikey Mishra/index.html',
    imageLink: './Art/Kartikey Mishra/GradientLoader.gif',
    author: 'Kartikey Mishra',
    githubLink: 'https://github.com/kartikeymish'
  },

  {
    artName: 'Animation-box',
    pageLink: './Art/Himanshu_Chauhan/index.html',
    imageLink: './Art/Himanshu_Chauhan/animation-box.gif',
    author: 'Himanshu Chauhan',
    githubLink: 'https://github.com/Himanshuch8055'
  },
  {
    artName: 'Circles',
    pageLink: './Art/AmanRawat/index.html',
    imageLink: './Art/AmanRawat/circles.gif',
    author: 'Aman Rawat',
    githubLink: 'https://github.com/amanr-dev'
  },
  {
    artName: 'Tic Tac Yo!',
    pageLink: './Art/smokeraven667/smokeraven.html',
    imageLink: './Art/smokeraven667/tic-tac-yo.gif',
    author: 'Joy',
    githubLink: 'https://github.com/smokeraven667'
  },
  {
    artName: 'hanisntsolo',
    pageLink: './Art/hanisntsolo/hanisntsolo.html',
    imageLink: './Art/hanisntsolo/hanisntsolo.gif',
    author: 'Hanisntsolo',
    githubLink: 'https://github.com/hanisntsolo'
  },
  {
    artName: 'Hamburger to Close',
    pageLink: './Art/jatanassian/index.html',
    imageLink: './Art/jatanassian/hamburger-close.gif',
    author: 'Joy',
    githubLink: 'https://github.com/jatanassian'
  },
  {
    artName: 'Orbiting-Ball',
    pageLink: './Art/Tipchan/OrbitingBall.html',
    imageLink: './Art/Tipchan/OrbitingBall.gif',
    author: 'Tipchan',
    githubLink: 'https://github.com/tsongtheng'
  },
  {
    artName: 'Simple BAAF',
    pageLink: './Art/baaf-Animation/index.html',
    imageLink: './Art/baaf-Animation/baafscreen.png',
    author: 'Farid Bass',
    githubLink: 'https://github.com/baafbass'
  },
  {
    artName: 'Animated-Biker',
    pageLink: './Art/JT-Singh/index.html',
    imageLink: './Art/JT-Singh/biker.gif',
    author: 'JT Singh',
    githubLink: 'https://github.com/JT-Singh'
  },
  {
    artName: 'Triangle',
    pageLink: './Art/Joy/triangle.html',
    imageLink: './Art/Joy/triangle.gif',
    author: 'Joy',
    githubLink: 'https://github.com/royranger'
  },
  {
    artName: 'Keyboard',
    pageLink: './Art/Alexandra2888/keyboard.html',
    imageLink: './Art/Alexandra2888/keyboard.gif',
    author: 'Alexandra2888',
    githubLink: 'https://github.com/Alexandra2888'
  },
  {
    artName: 'Jumping Balls',
    pageLink: './Art/Alexandra2888/balls.html',
    imageLink: './Art/Alexandra2888/balls.gif',
    author: 'Alexandra2888',
    githubLink: 'https://github.com/Alexandra2888'
  },
  {
    artName: 'Dancing in Space',
    pageLink: './Art/Maria/index.html',
    imageLink: './Art/Maria/style.css',
    author: 'Maria',
    githubLink: 'https://github.com/mariapetra'
  },
  {
    artName: 'Submit tick animation',
    pageLink: './Art/rajHimanshu22/index.html',
    imageLink: './Art/rajHimanshu22/animation.gif',
    author: 'Himanshu Raj',
    githubLink: 'https://github.com/rajHimanshu22'
  },
  {
    artName: 'Circle',
    pageLink: './Art/lucas/circle.html',
    imageLink: './Art/lucas/circle.gif',
    author: 'Joy',
    githubLink: 'https://github.com/LucasAlmeida-jpg'
  },
  {
    artName: 'Falling Squares',
    pageLink: './Art/migueldalberto/index.html',
    imageLink: './Art/migueldalberto/screenshot.png',
    author: 'migueldalberto',
    githubLink: 'https://github.com/migueldalberto'
  },
  {
    artName: 'Infinite Hacktober Shapes',
    pageLink: './Art/Joe_DiGioia/JoeArt.html',
    imageLink: './Art/Joe_DiGioia/Hacktober-Animate-JDiGioia.gif',
    author: 'Joe DiGioia',
    githubLink: 'https://github.com/WatchAce0'
  },
  {
    artName: 'Pumpkin Ghost',
    pageLink: './Art/Jason/pumpkin.html',
    imageLink: './Art/Jason/pumpkin.gif',
    author: 'Jason',
    githubLink: 'https://github.com/jsonsinger'
  },
  {
    artName: 'Ghost',
    pageLink: './Art/Russ/ghost.html',
    imageLink: './Art/Russ/ghost.gif',
    author: 'Russ',
    githubLink: 'https://github.com/rperry99'
  },
  {
    artName: 'Planet',
    pageLink: './Art/serhatbek/index.html',
    imageLink: './Art/serhatbek/planet.gif',
    author: 'serhatbek',
    githubLink: 'https://github.com/serhatbek'
  },
  {
    artName: 'Rocket',
    pageLink: './Art/Suryansh/rocket.html',
    imageLink: './Art/Suryansh/rocket.gif',
    author: 'Suryansh',
    githubLink: 'https://github.com/suryanshsingh2001'
  },
  {
    artName: 'AnimateIbaad',
    pageLink: './Art/Ibaad/animate.html',
    imageLink: './Art/Ibaad/animationimagehover.gif',
    author: 'Ibaad',
    githubLink: 'https://github.com/ibaaddurrani'
  },
  {
    artName: 'Animated-Panda',
    pageLink: './Art/Naina/index.html',
    imageLink: './Art/Naina/Panda.gif',
    author: 'Naina',
    githubLink: 'https://github.com/naina5602'
  },
  {
    artName: 'Circle',
    pageLink: './Art/MishC/circle.html',
    imageLink: './Art/MishC/magic_circle.gif',
    author: 'MishC',
    githubLink: 'https://github.com/MishC'
  },
  {
    artName: 'J.A.R.V.I.S',
    pageLink: './Art/rituraj-dubey/index.html',
    imageLink: './Art/rituraj-dubey/jarvis.gif',
    author: 'Rituraj Dubey',
    githubLink: 'https://github.com/rituraj-dubey'
  },
  {
    artName: 'SquBounce',
    pageLink: './Art/Sanusi/index.html',
    imageLink: './Art/Sanusi/sanusi-animation.gif',
    author: 'Sanusi',
    githubLink: 'https://github.com/sanusisusi'
  },
  {
    artName: 'RichardsAnimation',
    pageLink: './Art/Richard/animated.html',
    imageLink: './Art/Richard/bounce.gif.gif',
    author: 'Richard',
    githubLink: 'https://github.com/richardhartleydev'
  },
  {
    artName: 'Loader Animation',
    pageLink: './Art/Abhishek/animation.html',
    imageLink: './Art/Abhishek/animation.gif',
    author: 'Abhishek Kumar',
    githubLink: 'https://github.com/abhishekl1289'
  },
  {
    artName: 'Fan',
    pageLink: './Art/Samriddhi/fan.html',
    imageLink: './Art/Samriddhi/fan.png',
    author: 'Samriddhi',
    githubLink: 'https://github.com/NarayanSam'
  },
  {
    artName: 'RGB Square',
    pageLink: './Art/TCrypt/animated.html',
    imageLink: './Art/TCrypt/rgbsq-animated.gif',
    author: 'T-Crypt',
    githubLink: 'https://github.com/T-Crypt'
  },
  {
    artName: 'Loader Animation',
    pageLink: './Art/C S Sachindra/loader.html',
    imageLink: './Art/C S Sachindra/loader.gif',
    author: 'C S Sachindra',
    githubLink: 'https://github.com/sandilya27'
  },
  {
    artName: 'Seven Segment Display',
    pageLink: './Art/Ankesh/segment-display.html',
    imageLink: './Art/Ankesh/segment-display.gif',
    author: 'Ankesh',
    githubLink: 'https://github.com/ankeshp03'
  },
  {
    artName: '4 Color Loader',
    pageLink: './Art/rstallings/index.html',
    imageLink: './Art/rstallings/Animation.gif',
    author: 'Roosevelt S.',
    githubLink: 'https://github.com/rstallingsiii'
  },
  {
    artName: "Mr. A's Amimation",
    pageLink: './Art/MrA-Animation/index.html',
    imageLink: './Art/MrA-Animation/Animation.gif',
    author: 'Mr. AnkitR',
    githubLink: 'https://github.com/MrARawal'
  },
  {
    artName: 'LHV',
    pageLink: './Art/wizozheir/lhv.html',
    imageLink: './Art/wizozheir/lhv.gif',
    author: 'wizozheir',
    githubLink: 'https://github.com/wizozheir'
  },
  {
    artName: 'Falling stars',
    pageLink: './Art/ChipoJ/index.html',
    imageLink: './Art/ChipoJ/star_fall.gif',
    author: 'ChipoJ',
    githubLink: 'https://github.com/Chipoj'
  },
  {
    artName: 'Heartbeat',
    pageLink: './Art/Karol/index.html',
    imageLink: './Art/Karol/animation.gif',
    author: 'Karol',
    githubLink: 'https://github.com/karolwjck'
  },
  {
    artName: 'Bouncing Screensaver',
    pageLink: './Art/CDay-87/index.html',
    imageLink: './Art/CDay-87/Bounce_Animation.gif',
    author: 'CDay-87',
    githubLink: 'https://github.com/CDay-87'
  },
  {
    artName: 'Loader',
    pageLink: './Art/Animation_makrenko-dev/index.html',
    imageLink: './Art/Animation_makrenko-dev/logog.gif',
    author: 'makrenko-dev',
    githubLink: 'https://github.com/makrenko-dev'
  },
  {
    artName: 'Running Laps',
    pageLink: './Art/runningBars/index.html',
    imageLink: './Art/runningBars/running.gif',
    author: 'Daniel',
    githubLink: 'https://github.com/dsauce817'
  },
  {
    artName: 'Simple Mexican Flag',
    pageLink: './Art/jnovak5/index.html',
    imageLink: './Art/jnovak5/novak.gif',
    author: 'Jnovak5',
    githubLink: 'https://github.com/jnovak5'
  },
  {
    artName: 'Twist',
    pageLink: './Art/Anna/twist.html',
    imageLink: './Art/Anna/twist.gif',
    author: 'Anna',
    githubLink: 'https://github.com/anna-1980'
  },
  {
    artName: 'Shaking box',
    pageLink: './Art/alexsatalan/index.html',
    imageLink: './Art/alexsatalan/shaking.gif',
    author: 'AlexS',
    githubLink: 'https://github.com/alexsatalan'
  },
  {
    artName: 'olga_min',
    pageLink: './Art/olga_min/index.html',
    imageLink: './Art/olga_min/animation.gif',
    author: 'Olga',
    githubLink: 'https://github.com/OlgaMinaievaWebDev'
  },
  {
    artName: 'Rotating_Cube',
    pageLink: './Art/Catoos/Cube.html',
    imageLink: './Art/Catoos/Cube.gif',
    author: 'Catoos',
    githubLink: 'https://github.com/Catoos'
  },
  {
    artName: 'Moving Flag',
    pageLink: './Art/Mayank_goel/index.html',
    imageLink: './Art/Mayank_goel/moving_flag.gif',
    author: 'Yelloberard',
    githubLink: 'https://github.com/yellowberad'
  },
  {
    artName: 'Flowers',
    pageLink: './Art/Jeffrey/index.html',
    imageLink: './Art/Jeffrey/Hackflowers.png',
    author: 'Jeffrey',
    githubLink: 'https://github.com/Jeffruiz1502003'
  },
  {
    artName: 'Car',
    pageLink: './Art/Haneesh/car.html',
    imageLink: './Art/Haneesh/car.gif',
    author: 'Haneesh',
    githubLink: 'https://github.com/Haneesh000'
  },
  {
    artName: 'Sun shadow',
    pageLink: './Art/Guruprasad-Kulkarni/index.html',
    imageLink: './Art/Guruprasad-Kulkarni/sun.gif',
    author: 'Guruprasad',
    githubLink: 'https://github.com/Guruprasad846'
  },
  {
    artName: 'Circle',
    pageLink: './Art/Adithya/index.html',
    imageLink: './Art/Adithya/result.gif',
    author: 'Adithya',
    githubLink: 'https://github.com/Adithya-K-Shetty'
  },
  {
    artName: 'Cart Hover',
    pageLink: './Art/Rahul-Bhati/index.html',
    imageLink: './Art/Rahul-Bhati/Rahul-Bhati.gif',
    author: 'Rahul-Bhati',
    githubLink: 'https://github.com/Rahul-Bhati'
  },
  {
    artName: 'now.sh',
    pageLink: './Art/Tergel0820/index.html',
    imageLink: './Art/Tergel0820/animation.gif',
    author: 'Tergel0820',
    githubLink: 'https://github.com/Tergel0820'
  },
  {
    artName: 'Animated Fan',
    pageLink: './Art/Alexandra2888/fan.html',
    imageLink: './Art/Alexandra2888/fan.png',
    author: 'Alexandra2888',
    githubLink: 'https://github.com/Alexandra2888'
  },
  {
    artName: 'Coffe Cup',
    pageLink: './Art/Alexandra2888/cup.html',
    imageLink: './Art/Alexandra2888/cup.gif',
    author: 'Alexandra2888',
    githubLink: 'https://github.com/Alexandra2888'
  },
  {
    artName: 'BouncingBall',
    pageLink: './Art/Venkateeshh/BouncingBall.html',
    imageLink: './Art/Venkateeshh/BounceBall.gif',
    author: 'Venkatesh',
    githubLink: 'https://github.com/Venkateeshh'
  },
  {
    artName: 'Analog Clock',
    pageLink: './Art/Jeet/index.html',
    imageLink: './Art/Jeet/pic.png',
    author: 'Jeet Kanodia',
    githubLink: 'https://github.com/jeetkanodia'
  },
  {
    artName: 'Flower',
    pageLink: './Art/ChrRepou/flower.html',
    imageLink: './Art/ChrRepou/flower.png',
    author: 'ChrRepou',
    githubLink: 'https://github.com/ChrRepou'
  },
  {
    artName: 'Triangle',
    pageLink: './Art/KrishayNair/rectangle.html',
    imageLink: './Art/KrishayNair/circle.gif',
    author: 'KrishayNair',
    githubLink: 'https://github.com/KrishayNair'
  },
  {
    artName: 'Waving Ghost Animation',
    pageLink: './Art/AnkitaM/ghost.html',
    imageLink: './Art/AnkitaM/Waving-Ghost-Animation.gif',
    author: 'Ankita M.',
    githubLink: 'https://github.com/anki009/'
  },
  {
    artName: 'Blinking Ball',
    pageLink: './Art/Sheefa/blinking_ball.html',
    imageLink: './Art/Sheefa/blinking_ball.gif',
    author: 'Sheefa',
    githubLink: 'https://github.com/sheefanaaz123'
  },
  {
    artName: 'Quadro Hypno Spin',
    pageLink: './Art/Sheefa/QuadroHypnoSpin.html',
    imageLink: './Art/Sheefa/QuadroHypnoSpin.gif',
    author: 'Sheefa',
    githubLink: 'https://github.com/sheefanaaz123'
  },
  {
    artName: 'Walking Dog',
    pageLink: './Art/ChrisAqui/dog.html',
    imageLink: './Art/ChrisAqui/dog.gif',
    author: 'Chris Aqui',
    githubLink: 'https://github.com/christine-aqui'
  },
  {
    artName: 'Sunset',
    pageLink: './Art/timDehof/sunset.html',
    imageLink: './Art/timDehof/sunset.gif',
    author: 'Tim DeHof',
    githubLink: 'https://github.com/timDeHof'
  },
  {
    artName: 'Circle Dancing',
    pageLink: './Art/Umair/index.html',
    imageLink: './Art/Umair/Circle-dancing.gif',
    author: 'Mohammed Umair',
    githubLink: 'https://github.com/umair986'
  },
  {
    artName: 'ZTM Text Animation',
    pageLink: './Art/Chugil/index.html',
    imageLink: './Art/Chugil/Screenshot.png',
    author: 'Chugil',
    githubLink: 'https://github.com/ChugilC'
  },
  {
    artName: 'Square',
    pageLink: './Art/Shubham-Chaudhary/square_animation.html',
    imageLink: './Art/Shubham-Chaudhary/square_animation.gif',
    author: 'Shubham Chaudhary',
    githubLink: 'https://github.com/Stellar-X'
  },
  {
    artName: 'Trippy',
    pageLink: './Art/Simar/trippy.html',
    imageLink: './Art/Simar/trippy-square.gif',
    author: 'Simar',
    githubLink: 'https://github.com/SimardeepSingh-zsh'
  },
  {
    artName: 'solarsystem',
    pageLink: './Art/solarsystem/solarsystem.html',
    imageLink: './Art/solarsystem/solarsystem.gif',
    author: 'hanisntsolo',
    githubLink: 'https://github.com/hanisntsolo'
  },
  {
    artName: 'Galaxy',
    pageLink: './Art/Aldair/galaxy.html',
    imageLink: './Art/Aldair/galaxy.gif',
    author: 'Aldair Huamani',
    githubLink: 'https://github.com/Baku452'
  },
  {
    artName: 'The Initials',
    pageLink: './Art/yashviradia/index.html',
    imageLink: './Art/yashviradia/initials_yashviradia.gif',
    author: 'Yash Viradia',
    githubLink: 'https://github.com/yashviradia'
  },
  {
    artName: 'Weird Spinner',
    pageLink: './Art/lucifer510/weirdSpinner.html',
    imageLink: './Art/lucifer510/weirdSpinner.png',
    author: 'lucifer510',
    githubLink: 'https://github.com/lucifer510'
  },
  {
    artName: 'Ruby',
    pageLink: './Art/daniel-badura/ruby.html',
    imageLink: './Art/daniel-badura/ruby.gif',
    author: 'daniel-badura',
    githubLink: 'https://github.com/daniel-badura'
  },
  {
    artName: '699669',
    pageLink: './Art/Artis/699669.html',
    imageLink: './Art/Artis/699669.gif',
    author: 'Artis',
    githubLink: 'https://github.com/69966969'
  },
  {
    artName: 'spinning square',
    pageLink: './Art/dmdiamond79/spinningsquare.html',
    imageLink: './Art/dmdiamond79/spinning.gif',
    author: 'dmdiamond79',
    githubLink: 'https://github.com/dmdiamond79'
  },
  {
    artName: 'Bhaskar Sahu',
    pageLink: './Art/Bhaskarsahu23',
    imageLink: './Art/Bhaskarsahu23/imageflip.gif',
    author: 'Bhaskarsahu23',
    githubLink: 'https://github.com/Bhaskarsahu23'
  },
  {
<<<<<<< HEAD
=======
    artName: 'Pumpkin Fight',
    pageLink: './Art/SamPalacio/index.html',
    imageLink: './Art/SamPalacio/pumpkins.gif',
    author: 'SamPalacio',
    githubLink: 'https://github.com/samuelpalacio1709'
  },
  {
    artName: 'Css eyes animation',
    pageLink: './Art/Nawaf-vp',
    imageLink: './Art/Nawaf-vp/css_eyes_animation.gif',
    author: 'Nawaf',
    githubLink: 'https://github.com/nawaf-vp'
  },
  {
    artName: 'Starry Night',
    pageLink: './Art/lucileTech/starry_night.html',
    imageLink: './Art/lucileTech/starry_night.png',
    author: 'LucileTech',
    githubLink: 'https://https://github.com/LucileTech'
  },
  {
    artName: 'Dancing in Space',
    pageLink: './Art/Maria/index.html',
    imageLink: './Art/Maria/style.css',
    author: 'Maria',
    githubLink: 'https://github.com/mariapetra'
  },
  {
    artName: 'Circle',
    pageLink: './Art/lucas/circle.html',
    imageLink: './Art/lucas/circle.gif',
    author: 'Joy',
    githubLink: 'https://github.com/LucasAlmeida-jpg'
  },
  {
    artName: 'Falling Squares',
    pageLink: './Art/migueldalberto/index.html',
    imageLink: './Art/migueldalberto/screenshot.png',
    author: 'migueldalberto',
    githubLink: 'https://github.com/migueldalberto'
  },
  {
    artName: 'Infinite Hacktober Shapes',
    pageLink: './Art/Joe_DiGioia/JoeArt.html',
    imageLink: './Art/Joe_DiGioia/Hacktober-Animate-JDiGioia.gif',
    author: 'Joe DiGioia',
    githubLink: 'https://github.com/WatchAce0'
  },
  {
    artName: 'Ghost',
    pageLink: './Art/Russ/ghost.html',
    imageLink: './Art/Russ/ghost.gif',
    author: 'Russ',
    githubLink: 'https://github.com/rperry99'
  },
  {
    artName: 'Planet',
    pageLink: './Art/serhatbek/index.html',
    imageLink: './Art/serhatbek/planet.gif',
    author: 'serhatbek',
    githubLink: 'https://github.com/serhatbek'
  },
  {
    artName: 'Rocket',
    pageLink: './Art/Suryansh/rocket.html',
    imageLink: './Art/Suryansh/rocket.gif',
    author: 'Suryansh',
    githubLink: 'https://github.com/suryanshsingh2001'
  },
  {
    artName: 'AnimateIbaad',
    pageLink: './Art/Ibaad/animate.html',
    imageLink: './Art/Ibaad/animationimagehover.gif',
    author: 'Ibaad',
    githubLink: 'https://github.com/ibaaddurrani'
  },
  {
    artName: 'Animated-Panda',
    pageLink: './Art/Naina/index.html',
    imageLink: './Art/Naina/Panda.gif',
    author: 'Naina',
    githubLink: 'https://github.com/naina5602'
  },
  {
    artName: 'Circle',
    pageLink: './Art/MishC/circle.html',
    imageLink: './Art/MishC/magic_circle.gif',
    author: 'MishC',
    githubLink: 'https://github.com/MishC'
  },
  {
    artName: 'SquBounce',
    pageLink: './Art/Sanusi/index.html',
    imageLink: './Art/Sanusi/sanusi-animation.gif',
    author: 'Sanusi',
    githubLink: 'https://github.com/sanusisusi'
  },
  {
    artName: 'RichardsAnimation',
    pageLink: './Art/Richard/animated.html',
    imageLink: './Art/Richard/bounce.gif.gif',
    author: 'Richard',
    githubLink: 'https://github.com/richardhartleydev'
  },
  {
    artName: 'Loader Animation',
    pageLink: './Art/Abhishek/animation.html',
    imageLink: './Art/Abhishek/animation.gif',
    author: 'Abhishek Kumar',
    githubLink: 'https://github.com/abhishekl1289'
  },
  {
    artName: 'Fan',
    pageLink: './Art/Samriddhi/fan.html',
    imageLink: './Art/Samriddhi/fan.png',
    author: 'Samriddhi',
    githubLink: 'https://github.com/NarayanSam'
  },
  {
    artName: 'RGB Square',
    pageLink: './Art/TCrypt/animated.html',
    imageLink: './Art/TCrypt/rgbsq-animated.gif',
    author: 'T-Crypt',
    githubLink: 'https://github.com/T-Crypt'
  },
  {
    artName: 'Loader Animation',
    pageLink: './Art/C S Sachindra/loader.html',
    imageLink: './Art/C S Sachindra/loader.gif',
    author: 'C S Sachindra',
    githubLink: 'https://github.com/sandilya27'
  },
  {
    artName: 'Seven Segment Display',
    pageLink: './Art/Ankesh/segment-display.html',
    imageLink: './Art/Ankesh/segment-display.gif',
    author: 'Ankesh',
    githubLink: 'https://github.com/ankeshp03'
  },
  {
    artName: '4 Color Loader',
    pageLink: './Art/rstallings/index.html',
    imageLink: './Art/rstallings/Animation.gif',
    author: 'Roosevelt S.',
    githubLink: 'https://github.com/rstallingsiii'
  },
  {
    artName: "Mr. A's Amimation",
    pageLink: './Art/MrA-Animation/index.html',
    imageLink: './Art/MrA-Animation/Animation.gif',
    author: 'Mr. AnkitR',
    githubLink: 'https://github.com/MrARawal'
  },
  {
    artName: 'LHV',
    pageLink: './Art/wizozheir/lhv.html',
    imageLink: './Art/wizozheir/lhv.gif',
    author: 'wizozheir',
    githubLink: 'https://github.com/wizozheir'
  },
  {
    artName: 'Falling stars',
    pageLink: './Art/ChipoJ/index.html',
    imageLink: './Art/ChipoJ/star_fall.gif',
    author: 'ChipoJ',
    githubLink: 'https://github.com/Chipoj'
  },
  {
    artName: 'Heartbeat',
    pageLink: './Art/Karol/index.html',
    imageLink: './Art/Karol/animation.gif',
    author: 'Karol',
    githubLink: 'https://github.com/karolwjck'
  },
  {
    artName: 'Bouncing Screensaver',
    pageLink: './Art/CDay-87/index.html',
    imageLink: './Art/CDay-87/Bounce_Animation.gif',
    author: 'CDay-87',
    githubLink: 'https://github.com/CDay-87'
  },
  {
    artName: 'Loader',
    pageLink: './Art/Animation_makrenko-dev/index.html',
    imageLink: './Art/Animation_makrenko-dev/logog.gif',
    author: 'makrenko-dev',
    githubLink: 'https://github.com/makrenko-dev'
  },
  {
    artName: 'Running Laps',
    pageLink: './Art/runningBars/index.html',
    imageLink: './Art/runningBars/running.gif',
    author: 'Daniel',
    githubLink: 'https://github.com/dsauce817'
  },
  {
    artName: 'Simple Mexican Flag',
    pageLink: './Art/jnovak5/index.html',
    imageLink: './Art/jnovak5/novak.gif',
    author: 'Jnovak5',
    githubLink: 'https://github.com/jnovak5'
  },
  {
    artName: 'Twist',
    pageLink: './Art/Anna/twist.html',
    imageLink: './Art/Anna/twist.gif',
    author: 'Anna',
    githubLink: 'https://github.com/anna-1980'
  },
  {
    artName: 'Shaking box',
    pageLink: './Art/alexsatalan/index.html',
    imageLink: './Art/alexsatalan/shaking.gif',
    author: 'AlexS',
    githubLink: 'https://github.com/alexsatalan'
  },
  {
    artName: 'olga_min',
    pageLink: './Art/olga_min/index.html',
    imageLink: './Art/olga_min/animation.gif',
    author: 'Olga',
    githubLink: 'https://github.com/OlgaMinaievaWebDev'
  },
  {
    artName: 'Rotating_Cube',
    pageLink: './Art/Catoos/Cube.html',
    imageLink: './Art/Catoos/Cube.gif',
    author: 'Catoos',
    githubLink: 'https://github.com/Catoos'
  },
  {
    artName: 'Moving Flag',
    pageLink: './Art/Mayank_goel/index.html',
    imageLink: './Art/Mayank_goel/moving_flag.gif',
    author: 'Yelloberard',
    githubLink: 'https://github.com/yellowberad'
  },
  {
    artName: 'Flowers',
    pageLink: './Art/Jeffrey/index.html',
    imageLink: './Art/Jeffrey/Hackflowers.png',
    author: 'Jeffrey',
    githubLink: 'https://github.com/Jeffruiz1502003'
  },
  {
    artName: 'Car',
    pageLink: './Art/Haneesh/car.html',
    imageLink: './Art/Haneesh/car.gif',
    author: 'Haneesh',
    githubLink: 'https://github.com/Haneesh000'
  },
  {
    artName: 'Sun shadow',
    pageLink: './Art/Guruprasad-Kulkarni/index.html',
    imageLink: './Art/Guruprasad-Kulkarni/sun.gif',
    author: 'Guruprasad',
    githubLink: 'https://github.com/Guruprasad846'
  },
  {
    artName: 'Circle',
    pageLink: './Art/Adithya/index.html',
    imageLink: './Art/Adithya/result.gif',
    author: 'Adithya',
    githubLink: 'https://github.com/Adithya-K-Shetty'
  },
  {
    artName: 'Cart Hover',
    pageLink: './Art/Rahul-Bhati/index.html',
    imageLink: './Art/Rahul-Bhati/Rahul-Bhati.gif',
    author: 'Rahul-Bhati',
    githubLink: 'https://github.com/Rahul-Bhati'
  },
  {
    artName: 'Animated Fan',
    pageLink: './Art/Alexandra2888/fan.html',
    imageLink: './Art/Alexandra2888/fan.png',
    author: 'Alexandra2888',
    githubLink: 'https://github.com/Alexandra2888'
  },
  {
    artName: 'Coffe Cup',
    pageLink: './Art/Alexandra2888/cup.html',
    imageLink: './Art/Alexandra2888/cup.gif',
    author: 'Alexandra2888',
    githubLink: 'https://github.com/Alexandra2888'
  },
  {
    artName: 'BouncingBall',
    pageLink: './Art/Venkateeshh/BouncingBall.html',
    imageLink: './Art/Venkateeshh/BounceBall.gif',
    author: 'Venkatesh',
    githubLink: 'https://github.com/Venkateeshh'
  },
  {
    artName: 'Analog Clock',
    pageLink: './Art/Jeet/index.html',
    imageLink: './Art/Jeet/pic.png',
    author: 'Jeet Kanodia',
    githubLink: 'https://github.com/jeetkanodia'
  },
  {
    artName: 'Flower',
    pageLink: './Art/ChrRepou/flower.html',
    imageLink: './Art/ChrRepou/flower.png',
    author: 'ChrRepou',
    githubLink: 'https://github.com/ChrRepou'
  },
  {
    artName: 'Triangle',
    pageLink: './Art/KrishayNair/rectangle.html',
    imageLink: './Art/KrishayNair/circle.gif',
    author: 'KrishayNair',
    githubLink: 'https://github.com/KrishayNair'
  },
  {
    artName: 'Waving Ghost Animation',
    pageLink: './Art/AnkitaM/ghost.html',
    imageLink: './Art/AnkitaM/Waving-Ghost-Animation.gif',
    author: 'Ankita M.',
    githubLink: 'https://github.com/anki009/'
  },
  {
    artName: 'Blinking Ball',
    pageLink: './Art/Sheefa/blinking_ball.html',
    imageLink: './Art/Sheefa/blinking_ball.gif',
    author: 'Sheefa',
    githubLink: 'https://github.com/sheefanaaz123'
  },
  {
    artName: 'Quadro Hypno Spin',
    pageLink: './Art/Sheefa/QuadroHypnoSpin.html',
    imageLink: './Art/Sheefa/QuadroHypnoSpin.gif',
    author: 'Sheefa',
    githubLink: 'https://github.com/sheefanaaz123'
  },
  {
    artName: 'Walking Dog',
    pageLink: './Art/ChrisAqui/dog.html',
    imageLink: './Art/ChrisAqui/dog.gif',
    author: 'Chris Aqui',
    githubLink: 'https://github.com/christine-aqui'
  },
  {
    artName: 'Bus Animation',
    pageLink: './Art/stesel/bus.html',
    imageLink: './Art/stesel/bus.gif',
    author: 'Leonid Trofymchuk',
    githubLink: 'https://github.com/stesel'
  },
  {
    artName: 'Sunset',
    pageLink: './Art/timDehof/sunset.html',
    imageLink: './Art/timDehof/sunset.gif',
    author: 'Tim DeHof',
    githubLink: 'https://github.com/timDeHof'
  },
  {
    artName: 'Circle Dancing',
    pageLink: './Art/Umair/index.html',
    imageLink: './Art/Umair/Circle-dancing.gif',
    author: 'Mohammed Umair',
    githubLink: 'https://github.com/umair986'
  },
  {
    artName: 'ZTM Text Animation',
    pageLink: './Art/Chugil/index.html',
    imageLink: './Art/Chugil/Screenshot.png',
    author: 'Chugil',
    githubLink: 'https://github.com/ChugilC'
  },
  {
    artName: 'Square',
    pageLink: './Art/Shubham-Chaudhary/square_animation.html',
    imageLink: './Art/Shubham-Chaudhary/square_animation.gif',
    author: 'Shubham Chaudhary',
    githubLink: 'https://github.com/Stellar-X'
  },
  {
    artName: 'Trippy',
    pageLink: './Art/Simar/trippy.html',
    imageLink: './Art/Simar/trippy-square.gif',
    author: 'Simar',
    githubLink: 'https://github.com/SimardeepSingh-zsh'
  },
  {
    artName: 'solarsystem',
    pageLink: './Art/solarsystem/solarsystem.html',
    imageLink: './Art/solarsystem/solarsystem.gif',
    author: 'hanisntsolo',
    githubLink: 'https://github.com/hanisntsolo'
  },
  {
    artName: 'Galaxy',
    pageLink: './Art/Aldair/galaxy.html',
    imageLink: './Art/Aldair/galaxy.gif',
    author: 'Aldair Huamani',
    githubLink: 'https://github.com/Baku452'
  },
  {
    artName: 'Weird Spinner',
    pageLink: './Art/lucifer510/weirdSpinner.html',
    imageLink: './Art/lucifer510/weirdSpinner.png',
    author: 'lucifer510',
    githubLink: 'https://github.com/lucifer510'
  },
  {
    artName: '699669',
    pageLink: './Art/Artis/699669.html',
    imageLink: './Art/Artis/699669.gif',
    author: 'Artis',
    githubLink: 'https://github.com/69966969'
  },
  {
    artName: 'spinning square',
    pageLink: './Art/dmdiamond79/spinningsquare.html',
    imageLink: './Art/dmdiamond79/spinning.gif',
    author: 'dmdiamond79',
    githubLink: 'https://github.com/dmdiamond79'
  },
  {
    artName: 'Bhaskar Sahu',
    pageLink: './Art/Bhaskarsahu23',
    imageLink: './Art/Bhaskarsahu23/imageflip.gif',
    author: 'Bhaskarsahu23',
    githubLink: 'https://github.com/Bhaskarsahu23'
  },
  {
>>>>>>> f1dc81ad
    artName: 'Heaart',
    pageLink: './Art/Neha045/index.html',
    imageLink: './Art/Neha045/animation.gif',
    author: 'Neha045',
    githubLink: 'https://github.com/Neha045'
  },
  {
<<<<<<< HEAD
    artName: 'Button-Animation',
    pageLink: './Art/Raghavan-B/index.html',
    imageLink: './Art/Raghavan-B/button.gif',
    author: 'Raghavan-B',
    githubLink: 'https://github.com/Raghavan-B'
  }
=======
    artName: 'Beach Loading Bar with Waves and Sun',
    pageLink: './Art/Javier1019/index.html',
    imageLink: './Art/Javier1019/beachloadingbar.gif',
    author: 'Javier',
    githubLink: 'https://github.com/Javier1019'
  },
  {
    artName: 'ColorRot Square',
    pageLink: './Art/RedHoodJT1988/index.html',
    imageLink: './Art/RedHoodJT1988/colorRotSquare.gif',
    author: 'Jonathan Reeves',
    githubLink: 'https://github.com/RedHoodJT1988'
  },
  {
    artName: 'Netflix Logo',
    pageLink: './Art/Sheefa/Netflix.html',
    imageLink: './Art/Sheefa/Netflix.gif',
    author: 'Sheefa',
    githubLink: 'https://github.com/sheefanaaz123'
  },
  {
    artName: 'Dynamic Shadow',
    pageLink: './Art/Vamshidhar/index.html',
    imageLink: './Art/Vamshidhar/dynamic-shadow.gif',
    author: 'Vamshidhar Thonti',
    githubLink: 'https://github.com/vamshidhar-thonti'
  },
  {
    artName: 'Running watch',
    pageLink: './Art/Pratyush-Dehury/index.html',
    imageLink: './Art/Pratyush-Dehury/wrist-watch.gif',
    author: 'Pratyush Dehury',
    githubLink: 'https://github.com/Pratyush-Dehury'
  },
  {
    artName: 'Move phone',
    pageLink: './Art/Teri/index.html',
    imageLink: './Art/Teri/animate.gif',
    author: 'Teri',
    githubLink: 'https://github.com/terieyenike'
  },
  {
    artName: 'Moving Car',
    pageLink: './Art/Ravkeerat02/car.html',
    imageLink: './Art/Ravkeerat02/car.gif',
    author: 'Ravkeerat Singh',
    githubLink: 'https://github.com/Ravkeerat02'
  },
  {
    artName: 'Animation Envelope',
    pageLink: './Art/Miainaus/envelope.html',
    imageLink: './Art/Miainaus/envelope.gif',
    author: 'Mia',
    githubLink: 'https://github.com/Miainaus'
  },
  {
    artName: 'Rotate Color', // change this to the name of your artwork
    pageLink: './Art/Gibso10/index.html', // change this
    imageLink: './Art/Gibso10/Box Color.gif', // change this
    author: 'Gibso10', // use your name
    githubLink: 'https://github.com/Gibso10' // change this
  },
  {
    artName: 'Against the Flow',
    pageLink: './Art/Zareck521/index.html',
    imageLink: './Art/Zareck521/otherway.gif',
    author: 'Zareck521',
    githubLink: 'https://github.com/Zareck521'
  },
  {
    artName: 'Scaling loader',
    pageLink: './Art/BatistaDev1113/index.html',
    imageLink: './Art/BatistaDev1113/scalingLoader.gif',
    author: 'BatistaDev1113',
    githubLink: 'https://github.com/batistaDev1113'
  },
  {
    artName: 'CSS Animation',
    pageLink: './Art/jayg2309/animation.html',
    imageLink: './Art/jayg2309/animation.gif',
    author: 'Jay',
    githubLink: 'https://github.com/jayg2309'
  },
  {
    artName: 'Bounceballs',
    pageLink: './Art/Titilayo/index.html',
    imageLink: './Art/Titilayo/bounceballs.png',
    author: 'Titilayo',
    githubLink: 'https://github.com/Teetee-lab'
  },
  {
    artName: 'Among Us',
    pageLink: './Art/THE-AryanKumar/index.html',
    imageLink: './Art/THE-AryanKumar/Among Us - result.gif',
    author: 'THE-AryanKumar',
    githubLink: 'https://github.com/THE-AryanKumar'
  },
  {
    artName: 'Stylish Text Animation',
    pageLink: './Art/varunrmantri23/index.html',
    imageLink: './Art/varunrmantri23/stylish_text_animation.gif',
    author: 'varunrmantri23',
    githubLink: 'https://github.com/varunrmantri23'
  },
  {
    artName: 'Diamond',
    pageLink: './Art/daniel-badura/diamond.html',
    imageLink: './Art/daniel-badura/diamond.gif',
    author: 'daniel-badura',
    githubLink: 'https://github.com/daniel-badura'
  },
  {
    artName: 'Hire Me Button Animation',
    pageLink: './Art/techfreakSahil/index.html',
    imageLink: './Art/techfreakSahil/animation(hireBtn).png',
    author: 'techfreakSahil',
    githubLink: 'https://github.com/techfreakSahil'
  },
  {
    artName: 'Typewriter Text Animation',
    pageLink: './Art/haitruong-tech/index.html',
    imageLink: './Art/haitruong-tech/typewriter-animation.gif',
    author: 'haitruong-tech',
    githubLink: 'https://github.com/haitruong-tech'
  },
  {
    artName: 'Ramen Bowl',
    pageLink: './Art/dan-chui/index.html',
    imageLink: './Art/dan-chui/ramen_bowl.gif',
    author: 'dan-chui',
    githubLink: 'https://github.com/dan-chui'
  },
  {
    artName: '👻Spooky Coffee☕',
    pageLink: './Art/archeana/index.html',
    imageLink: './Art/archeana/coffee boo.gif',
    author: 'archeana',
    githubLink: 'https://github.com/archeana'
  },
  {
    artName: 'Moving Car',
    pageLink: './Art/Ravkeerat02/car.html',
    imageLink: './Art/Ravkeerat02/car.gif',
    author: 'Ravkeerat Singh',
    githubLink: 'https://github.com/Ravkeerat02'
  },
  {
    artName: 'Bird Animation',
    pageLink: './Art/psykatsamanta/index.html',
    imageLink: './Art/psykatsamanta/Bird_Animation.gif',
    author: 'psykatsamanta',
    githubLink: 'https://github.com/psykatsamanta'
  },
  {
    artName: 'Jack-o-lantern',
    pageLink: './Art/Kttalley/jack-o-lantern.html',
    imageLink: './Art/Kttalley/jack-o-lantern.gif',
    author: 'Kttalley',
    githubLink: 'https://github.com/kttalley'
  },
  {
    artName: 'Bear Straw hat',
    pageLink: './Art/breadmooch/index.html',
    imageLink: './Art/breadmooch/bearStrawhat.gif',
    author: 'breadmooch',
    githubLink: 'https://github.com/breadmooch'
  },
  {
    artName: 'Waving Hand',
    pageLink: './Art/Darkrider0007/waveing_hand.html',
    imageLink: './Art/Darkrider0007/waving-hand.gif',
    author: 'Darkrider0007',
    githubLink: 'https://github.com/Darkrider0007'
  },
  {
    artName: 'Rotating Cube',
    pageLink: './Art/BatistaDev1113/cube.html',
    imageLink: './Art/BatistaDev1113/rotatingCube.gif',
    author: 'batistaDev1113',
    githubLink: 'https://github.com/batistaDev1113'
  },
    {
    artName: 'SharinganMangekyou', 
    pageLink: './Art/SankN22/SharinganMangekyou.html', 
    imageLink: './Art/SankN22/SharinganMangekyou.gif', 
    author: 'SankN22', 
    githubLink: 'https://github.com/SankN22'
    },
  {
    artName: 'Stroboscopic effect',
    pageLink: './Art/Shubhamm33/index.html',
    imageLink: './Art/Shubhamm33/stroboscopic.gif',
    author: 'Shubhamm33',
    githubLink: 'https://github.com/Shubhamm33'
  },
  {
    artName: 'Bouncing Ball Animation',
    pageLink: './Art/NegativE333/bouncing.html',
    imageLink: './Art/NegativE333/bouncing.gif',
    author: 'NegativE333',
    githubLink: 'https://github.com/NegativE333'
  },
  {
    artName: 'moving box',
    pageLink: './Art/Esinnation/index.html',
    imageLink: './Art/dmdiamond79/animation.gif',
    author: 'Esinnation',
    githubLink: 'https://github.com/Esinnation'
  },
  {
    artName: 'Button Hover Animation',
    pageLink: './Art/oandev/index.html',
    imageLink: './Art/oan.gif',
    author: 'hioan-dev',
    githubLink: 'https://github.com/hioan-dev'
  },
  {
    artName: 'Wordspin',
    pageLink: './Art/trottiemcqueen/wordspin.html',
    imageLink: './Art/trottiemcqueen/wordspin.png',
    author: 'Trottie McQueen',
    githubLink: 'https://github.com/trottiemcqueen'
  },
  {
    artName: 'Road Moving Animation',
    pageLink: './Art/pabitra0011/index.html',
    imageLink: './Art/pabitra0011/RoadAnimation.gif',
    author: 'pabitra0011',
    githubLink: 'https://github.com/pabitra0011'
  },
  {
    artName: 'Sun-loader Animation', // change this to the name of your artwork
    pageLink: './Art/Groot-2001/index.html', // change this
    imageLink: './Art/Groot-2001/sun-animation.gif', // change this
    author: 'Shiva Silmawala', // use your name
    githubLink: 'https://github.com/Groot-2001' // change this
  },
  {
    artName: 'CUBE',
    pageLink: './Art/okaydivyansh/index.html',
    imageLink: './Art/okaydivyansh/cube.gif',
    author: 'Divyansh',
    githubLink: 'https://github.com/okaydivyansh'
  },
  {
    artName: 'Ball-animation', 
    pageLink: './Art/RohanSalgare/index.html', // change this
    imageLink: './Art/RohanSalgare/animation.gif', // change this
    author: 'Rohan', // use your name
    githubLink: 'https://github.com/RohanSalgare' // change this
  }

>>>>>>> f1dc81ad
];

// +--------------------------------------------------------------------------------+
// +                                                                                +
// +                  YOU DO NOT NEED TO CHANGE ANYTHING BELOW THIS                 +
// +                                                                                +
// +--------------------------------------------------------------------------------+

// Creates cards from the array above
// You don't need to modify this
let contents = [];
Shuffle(cards).forEach((c) => {
  contents.push([
    `<li class="card">` +
      `<a href='${c.pageLink}'>` +
      `<img class="art-image" src='${c.imageLink}' alt='${c.artName}' />` +
      `</a>` +
      `<div class="flex-content">` +
      `<a href='${c.pageLink}'><h3 class="art-title">${c.artName}</h3></a>` +
      `<p class='author'><a href="${c.githubLink}" target="_blank"><i class="fab fa-github"></i> ${c.author}</a> </p>` +
      `</div>` +
      `</li>`
  ]);
});

document.getElementById('cards').innerHTML = contents;

function Shuffle(o) {
  for (
    var j, x, i = o.length;
    i;
    j = parseInt(Math.random() * i), x = o[--i], o[i] = o[j], o[j] = x
  );
  return o;
}<|MERGE_RESOLUTION|>--- conflicted
+++ resolved
@@ -561,8 +561,6 @@
     githubLink: 'https://github.com/Bhaskarsahu23'
   },
   {
-<<<<<<< HEAD
-=======
     artName: 'Pumpkin Fight',
     pageLink: './Art/SamPalacio/index.html',
     imageLink: './Art/SamPalacio/pumpkins.gif',
@@ -990,7 +988,6 @@
     githubLink: 'https://github.com/Bhaskarsahu23'
   },
   {
->>>>>>> f1dc81ad
     artName: 'Heaart',
     pageLink: './Art/Neha045/index.html',
     imageLink: './Art/Neha045/animation.gif',
@@ -998,14 +995,13 @@
     githubLink: 'https://github.com/Neha045'
   },
   {
-<<<<<<< HEAD
     artName: 'Button-Animation',
     pageLink: './Art/Raghavan-B/index.html',
     imageLink: './Art/Raghavan-B/button.gif',
     author: 'Raghavan-B',
     githubLink: 'https://github.com/Raghavan-B'
-  }
-=======
+  },
+  {
     artName: 'Beach Loading Bar with Waves and Sun',
     pageLink: './Art/Javier1019/index.html',
     imageLink: './Art/Javier1019/beachloadingbar.gif',
@@ -1257,8 +1253,6 @@
     author: 'Rohan', // use your name
     githubLink: 'https://github.com/RohanSalgare' // change this
   }
-
->>>>>>> f1dc81ad
 ];
 
 // +--------------------------------------------------------------------------------+
