--- conflicted
+++ resolved
@@ -5989,19 +5989,18 @@
     githubLink: 'https://github.com/dwthefirst'
   },
   {
-<<<<<<< HEAD
+    artName: 'Matrix Animation',
+    pageLink: './Art/TenmaChinen/index.html',
+    imageLink: './Art/TenmaChinen/matrix_animation.gif',
+    author: 'Tenma Chinen',
+    githubLink: 'https://github.com/TenmaChinen'
+  },
+  {
     artName: 'Crazy Cat',
     pageLink: './Art/sikumiku/index.html',
     imageLink: './Art/sikumiku/crazy_cat.gif',
     author: 'Sigrid',
     githubLink: 'https://github.com/sikumiku'
-=======
-    artName: 'Matrix Animation',
-    pageLink: './Art/TenmaChinen/index.html',
-    imageLink: './Art/TenmaChinen/matrix_animation.gif',
-    author: 'Tenma Chinen',
-    githubLink: 'https://github.com/TenmaChinen'
->>>>>>> d14472dc
   }
 ];
 
