let cards = [
  {
    artName: 'loading-screen-ball-animation',
    pageLink: './Art/Sandesh-Pyakurel/index.html',
    imageLink: './Art/Sandesh-Pyakurel/animation.gif',
    author: 'Sandesh-Pyakurel',
    githubLink: 'https://github.com/Sandesh-Pyakurel'
  },
  {
    artName: 'cloudy-rain',
    pageLink: './Art/Ajeetraj/index.html',
    imageLink: './Art/Ajeetraj/cloud.png',
    author: 'Ajeetraj',
    githubLink: 'https://github.com/ajeetraj11'
  },
  {
    artName: 'cube-with-Letter-Animation',
    pageLink: './Art/sufyanhabib/index.html',
    imageLink: './Art/sufyanhabib/cube-with-Letter-Animation.gif',
    author: 'sufyanhabib',
    githubLink: 'https://github.com/sufyanhabib'
  },

  {
    artName: 'Borderline-and-Movement-Animation',
    pageLink: './Art/Ayansaxena24/index.html',
    imageLink: './Art/Ayansaxena24/Hacktoberfest-Animation.gif',
    author: 'Ayan Saxena',
    githubLink: 'https://github.com/Ayansaxena24'
  },

  {
    artName: 'Circle Animation',
    pageLink: './Art/Sahil/index.html',
    imageLink: './Art/Sahil/animation.gif',
    author: 'Sahil',
    githubLink: 'https://github.com/borkarsahil'
  },
  {
    artName: 'The Chakra',
    pageLink: './Art/devanshumasodker/index.html',
    imageLink: './Art/devanshumasodker/Chakra.PNG',
    author: 'devanshumasodker',
    githubLink: 'https://github.com/Devanshumasodker'
  },
  {
    artName: 'Day & night fox animation',
    pageLink: './Art/apu52/index.html',
    imageLink: './Art/apu52/Day & night fox img.jpg',
    author: 'Arpan Chowdhury',
    githubLink: 'https://github.com/apu52'
  },
  {
    artName: 'The Chakra',
    pageLink: './Art/Sahil/index.html',
    imageLink: './Art/Sahil/animation.gif',
    author: 'Sahil',
    githubLink: 'https://github.com/borkarsahil'
  },
  {
    artName: 'Square-illusion',
    pageLink: './Art/Joyel_Johny/index.html',
    imageLink: './Art/Joyel_Johny/Square_illusion.gif',
    author: 'Joyel Johny',
    githubLink: 'https://github.com/JoyelJohny'
  },
  {
    artName: 'Chromatic Movement',
    pageLink: './Art/Talim/index.html',
    imageLink: './Art/Talim/animation.gif',
    author: 'Mohammad Talim',
    githubLink: 'https://github.com/md-talim'
  },
  {
    artName: 'Sliding Bot',
    pageLink: './Art/ProfoundlyParker/index.html',
    imageLink: './Art/ProfoundlyParker/robot.gif',
    author: 'ProfoundlyParker',
    githubLink: 'https://github.com/profoundlyparker'
  },
  {
    artName: 'Candle',
    pageLink: './Art/czarjulius/candle.html',
    imageLink: './Art/czarjulius/candle.gif',
    author: 'Julius Ngwu',
    githubLink: 'https://github.com/czarjulius'
  },
  {
    artName: 'Astro Acrobat',
    pageLink: './Art/DarrachBarneveld/index.html',
    imageLink: './Art/DarrachBarneveld/rocket.gif',
    author: 'Darrach Barneveld',
    githubLink: 'https://github.com/DarrachBarneveld'
  },
  {
    artName: 'Card Hover',
    pageLink: './Art/imPradhyumn/index.html',
    imageLink: './Art/imPradhyumn/card-animation.gif',
    author: 'Pradhyumn Sharma',
    githubLink: 'https://github.com/imPradhyumn'
  },
  {
    artName: 'Rotating Cube',
    pageLink: './Art/Rishi/cube.html',
    imageLink: './Art/Rishi/cube.gif',
    author: 'Rishi',
    githubLink: 'https://github.com/rishi17003'
  },
  {
    artName: 'Waving penguin',
    pageLink: './Art/iamsnehadas/index.html',
    imageLink: './Art/iamsnehadas/penguin.png',
    author: 'Sneha Das',
    githubLink: 'https://github.com/iamsnehadas'
  },
  {
    artName: 'Tic Tac Yo!',
    pageLink: './Art/smokeraven667/smokeraven.html',
    imageLink: './Art/smokeraven667/tic-tac-yo.gif',
    author: 'Joy',
    githubLink: 'https://github.com/smokeraven667'
  },
  {
    artName: 'Gradient Loader',
    pageLink: './Art/Kartikey Mishra/index.html',
    imageLink: './Art/Kartikey Mishra/GradientLoader.gif',
    author: 'Kartikey Mishra',
    githubLink: 'https://github.com/kartikeymish'
  },

  {
    artName: 'Animation-box',
    pageLink: './Art/Himanshu_Chauhan/index.html',
    imageLink: './Art/Himanshu_Chauhan/animation-box.gif',
    author: 'Himanshu Chauhan',
    githubLink: 'https://github.com/Himanshuch8055'
  },
  {
    artName: 'Circles',
    pageLink: './Art/AmanRawat/index.html',
    imageLink: './Art/AmanRawat/circles.gif',
    author: 'Aman Rawat',
    githubLink: 'https://github.com/amanr-dev'
  },
  {
    artName: 'Tic Tac Yo!',
    pageLink: './Art/smokeraven667/smokeraven.html',
    imageLink: './Art/smokeraven667/tic-tac-yo.gif',
    author: 'Joy',
    githubLink: 'https://github.com/smokeraven667'
  },
  {
    artName: 'Astro Acrobat',
    pageLink: './Art/DarrachBarneveld/index.html',
    imageLink: './Art/DarrachBarneveld/rocket.gif',
    author: 'Darrach Barneveld',
    githubLink: 'https://github.com/DarrachBarneveld'
  },
  {
    artName: 'Rotating Cube',
    pageLink: './Art/Rishi/cube.html',
    imageLink: './Art/Rishi/cube.gif',
    author: 'Rishi',
    githubLink: 'https://github.com/rishi17003'
  },
  {
    artName: 'Circles',
    pageLink: './Art/AmanRawat/index.html',
    imageLink: './Art/AmanRawat/circles.gif',
    author: 'Aman Rawat',
    githubLink: 'https://github.com/amanr-dev'
  },
  {
    artName: 'Sliding Bot',
    pageLink: './Art/ProfoundlyParker/index.html',
    imageLink: './Art/ProfoundlyParker/robot.gif',
    author: 'ProfoundlyParker',
    githubLink: 'https://github.com/profoundlyparker'
  },
  {
    artName: 'hanisntsolo',
    pageLink: './Art/hanisntsolo/hanisntsolo.html',
    imageLink: './Art/hanisntsolo/hanisntsolo.gif',
    author: 'Hanisntsolo',
    githubLink: 'https://github.com/hanisntsolo'
  },
  {
    artName: 'Hamburger to Close',
    pageLink: './Art/jatanassian/index.html',
    imageLink: './Art/jatanassian/hamburger-close.gif',
    author: 'Joy',
    githubLink: 'https://github.com/jatanassian'
  },
  {
    artName: 'Orbiting-Ball',
    pageLink: './Art/Tipchan/OrbitingBall.html',
    imageLink: './Art/Tipchan/OrbitingBall.gif',
    author: 'Tipchan',
    githubLink: 'https://github.com/tsongtheng'
  },
  {
    artName: 'Marque animation',
    pageLink: './Art/Shubhamkumar1122001/index.html',
    imageLink: './Art/Shubhamkumar1122001/animation.gif',
    author: 'Shubham Kumar',
    githubLink: 'https://github.com/Shubhamkumar1122001'
  },
  {
    artName: 'Simple BAAF',
    pageLink: './Art/baaf-Animation/index.html',
    imageLink: './Art/baaf-Animation/baafscreen.png',
    author: 'Farid Bass',
    githubLink: 'https://github.com/baafbass'
  },
  {
    artName: 'Animated-Biker',
    pageLink: './Art/JT-Singh/index.html',
    imageLink: './Art/JT-Singh/biker.gif',
    author: 'JT Singh',
    githubLink: 'https://github.com/JT-Singh'
  },
  {
    artName: 'hanisntsolo',
    pageLink: './Art/Joy/hanisntsolo.html',
    imageLink: './Art/Joy/hanisntsolo.gif',
    author: 'Hanisntsolo',
    githubLink: 'https://github.com/hanisntsolo'
  },

  {
    artName: 'Triangle',
    pageLink: './Art/Joy/triangle.html',
    imageLink: './Art/Joy/triangle.gif',
    author: 'Joy',
    githubLink: 'https://github.com/royranger'
  },
  {
    artName: 'glowing-candles',
    pageLink: './Art/Dhanveeryadav/index.html',
    imageLink: './Art/Dhanveeryadav/glowing-candles.gif',
    author: 'Dhanveer',
    githubLink: 'https://github.com/Dhanveeryadav'
  },
  {
    artName: 'Rocket Orbit',
    pageLink: './Art/thomasravetto/index.html',
    imageLink: './Art/thomasravetto/loader_gif.gif',
    author: 'thomasravetto',
    githubLink: 'https://github.com/thomasravetto'
  },
  {
    artName: 'Keyboard',
    pageLink: './Art/Alexandra2888/keyboard.html',
    imageLink: './Art/Alexandra2888/keyboard.gif',
    author: 'Alexandra2888',
    githubLink: 'https://github.com/Alexandra2888'
  },
  {
    artName: 'Jumping Balls',
    pageLink: './Art/Alexandra2888/balls.html',
    imageLink: './Art/Alexandra2888/balls.gif',
    author: 'Alexandra2888',
    githubLink: 'https://github.com/Alexandra2888'
  },
  {
    artName: 'Dancing in Space',
    pageLink: './Art/Maria/index.html',
    imageLink: './Art/Maria/style.css',
    author: 'Maria',
    githubLink: 'https://github.com/mariapetra'
  },
  {
    artName: 'Submit tick animation',
    pageLink: './Art/rajHimanshu22/index.html',
    imageLink: './Art/rajHimanshu22/animation.gif',
    author: 'Himanshu Raj',
    githubLink: 'https://github.com/rajHimanshu22'
  },
  {
    artName: 'Circle',
    pageLink: './Art/lucas/circle.html',
    imageLink: './Art/lucas/circle.gif',
    author: 'Joy',
    githubLink: 'https://github.com/LucasAlmeida-jpg'
  },
  {
    artName: 'Falling Squares',
    pageLink: './Art/migueldalberto/index.html',
    imageLink: './Art/migueldalberto/screenshot.png',
    author: 'migueldalberto',
    githubLink: 'https://github.com/migueldalberto'
  },
  {
    artName: 'Infinite Hacktober Shapes',
    pageLink: './Art/Joe_DiGioia/JoeArt.html',
    imageLink: './Art/Joe_DiGioia/Hacktober-Animate-JDiGioia.gif',
    author: 'Joe DiGioia',
    githubLink: 'https://github.com/WatchAce0'
  },
  {
    artName: 'Pumpkin Ghost',
    pageLink: './Art/Jason/pumpkin.html',
    imageLink: './Art/Jason/pumpkin.gif',
    author: 'Jason',
    githubLink: 'https://github.com/jsonsinger'
  },
  {
    artName: 'Ghost',
    pageLink: './Art/Russ/ghost.html',
    imageLink: './Art/Russ/ghost.gif',
    author: 'Russ',
    githubLink: 'https://github.com/rperry99'
  },
  {
    artName: 'Planet',
    pageLink: './Art/serhatbek/index.html',
    imageLink: './Art/serhatbek/planet.gif',
    author: 'serhatbek',
    githubLink: 'https://github.com/serhatbek'
  },
  {
    artName: 'Rocket',
    pageLink: './Art/Suryansh/rocket.html',
    imageLink: './Art/Suryansh/rocket.gif',
    author: 'Suryansh',
    githubLink: 'https://github.com/suryanshsingh2001'
  },
  {
    artName: 'AnimateIbaad',
    pageLink: './Art/Ibaad/animate.html',
    imageLink: './Art/Ibaad/animationimagehover.gif',
    author: 'Ibaad',
    githubLink: 'https://github.com/ibaaddurrani'
  },
  {
    artName: 'Animated-Panda',
    pageLink: './Art/Naina/index.html',
    imageLink: './Art/Naina/Panda.gif',
    author: 'Naina',
    githubLink: 'https://github.com/naina5602'
  },
  {
    artName: 'Circle',
    pageLink: './Art/MishC/circle.html',
    imageLink: './Art/MishC/magic_circle.gif',
    author: 'MishC',
    githubLink: 'https://github.com/MishC'
  },
  {
    artName: 'J.A.R.V.I.S',
    pageLink: './Art/rituraj-dubey/index.html',
    imageLink: './Art/rituraj-dubey/jarvis.gif',
    author: 'Rituraj Dubey',
    githubLink: 'https://github.com/rituraj-dubey'
  },
  {
    artName: 'SquBounce',
    pageLink: './Art/Sanusi/index.html',
    imageLink: './Art/Sanusi/sanusi-animation.gif',
    author: 'Sanusi',
    githubLink: 'https://github.com/sanusisusi'
  },
  {
    artName: 'RichardsAnimation',
    pageLink: './Art/Richard/animated.html',
    imageLink: './Art/Richard/bounce.gif.gif',
    author: 'Richard',
    githubLink: 'https://github.com/richardhartleydev'
  },
  {
    artName: 'Loader Animation',
    pageLink: './Art/Abhishek/animation.html',
    imageLink: './Art/Abhishek/animation.gif',
    author: 'Abhishek Kumar',
    githubLink: 'https://github.com/abhishekl1289'
  },
  {
    artName: 'Fan',
    pageLink: './Art/Samriddhi/fan.html',
    imageLink: './Art/Samriddhi/fan.png',
    author: 'Samriddhi',
    githubLink: 'https://github.com/NarayanSam'
  },
  {
    artName: 'RGB Square',
    pageLink: './Art/TCrypt/animated.html',
    imageLink: './Art/TCrypt/rgbsq-animated.gif',
    author: 'T-Crypt',
    githubLink: 'https://github.com/T-Crypt'
  },
  {
    artName: 'Loader Animation',
    pageLink: './Art/C S Sachindra/loader.html',
    imageLink: './Art/C S Sachindra/loader.gif',
    author: 'C S Sachindra',
    githubLink: 'https://github.com/sandilya27'
  },
  {
    artName: 'Seven Segment Display',
    pageLink: './Art/Ankesh/segment-display.html',
    imageLink: './Art/Ankesh/segment-display.gif',
    author: 'Ankesh',
    githubLink: 'https://github.com/ankeshp03'
  },
  {
    artName: '4 Color Loader',
    pageLink: './Art/rstallings/index.html',
    imageLink: './Art/rstallings/Animation.gif',
    author: 'Roosevelt S.',
    githubLink: 'https://github.com/rstallingsiii'
  },
  {
    artName: "Mr. A's Amimation",
    pageLink: './Art/MrA-Animation/index.html',
    imageLink: './Art/MrA-Animation/Animation.gif',
    author: 'Mr. AnkitR',
    githubLink: 'https://github.com/MrARawal'
  },
  {
    artName: 'LHV',
    pageLink: './Art/wizozheir/lhv.html',
    imageLink: './Art/wizozheir/lhv.gif',
    author: 'wizozheir',
    githubLink: 'https://github.com/wizozheir'
  },
  {
    artName: 'Falling stars',
    pageLink: './Art/ChipoJ/index.html',
    imageLink: './Art/ChipoJ/star_fall.gif',
    author: 'ChipoJ',
    githubLink: 'https://github.com/Chipoj'
  },
  {
    artName: 'Heartbeat',
    pageLink: './Art/Karol/index.html',
    imageLink: './Art/Karol/animation.gif',
    author: 'Karol',
    githubLink: 'https://github.com/karolwjck'
  },
  {
    artName: 'Bouncing Screensaver',
    pageLink: './Art/CDay-87/index.html',
    imageLink: './Art/CDay-87/Bounce_Animation.gif',
    author: 'CDay-87',
    githubLink: 'https://github.com/CDay-87'
  },
  {
    artName: 'Loader',
    pageLink: './Art/Animation_makrenko-dev/index.html',
    imageLink: './Art/Animation_makrenko-dev/logog.gif',
    author: 'makrenko-dev',
    githubLink: 'https://github.com/makrenko-dev'
  },
  {
    artName: 'Running Laps',
    pageLink: './Art/runningBars/index.html',
    imageLink: './Art/runningBars/running.gif',
    author: 'Daniel',
    githubLink: 'https://github.com/dsauce817'
  },
  {
    artName: 'Simple Mexican Flag',
    pageLink: './Art/jnovak5/index.html',
    imageLink: './Art/jnovak5/novak.gif',
    author: 'Jnovak5',
    githubLink: 'https://github.com/jnovak5'
  },
  {
    artName: 'Twist',
    pageLink: './Art/Anna/twist.html',
    imageLink: './Art/Anna/twist.gif',
    author: 'Anna',
    githubLink: 'https://github.com/anna-1980'
  },
  {
    artName: 'Shaking box',
    pageLink: './Art/alexsatalan/index.html',
    imageLink: './Art/alexsatalan/shaking.gif',
    author: 'AlexS',
    githubLink: 'https://github.com/alexsatalan'
  },
  {
    artName: 'olga_min',
    pageLink: './Art/olga_min/index.html',
    imageLink: './Art/olga_min/animation.gif',
    author: 'Olga',
    githubLink: 'https://github.com/OlgaMinaievaWebDev'
  },
  {
    artName: 'Rotating_Cube',
    pageLink: './Art/Catoos/Cube.html',
    imageLink: './Art/Catoos/Cube.gif',
    author: 'Catoos',
    githubLink: 'https://github.com/Catoos'
  },
  {
    artName: 'Moving Flag',
    pageLink: './Art/Mayank_goel/index.html',
    imageLink: './Art/Mayank_goel/moving_flag.gif',
    author: 'Yelloberard',
    githubLink: 'https://github.com/yellowberad'
  },
  {
    artName: 'triangle_run',
    pageLink: './Art/ghost-2362003/triangle_run.html',
    imageLink: './Art/ghost-2362003/triangle_run.png',
    author: 'Shubhojyoti',
    githubLink: 'https://github.com/ghost-2362003'
  },
  {
    artName: 'Flowers',
    pageLink: './Art/Jeffrey/index.html',
    imageLink: './Art/Jeffrey/Hackflowers.png',
    author: 'Jeffrey',
    githubLink: 'https://github.com/Jeffruiz1502003'
  },
  {
    artName: 'Car',
    pageLink: './Art/Haneesh/car.html',
    imageLink: './Art/Haneesh/car.gif',
    author: 'Haneesh',
    githubLink: 'https://github.com/Haneesh000'
  },
  {
    artName: 'Sun shadow',
    pageLink: './Art/Guruprasad-Kulkarni/index.html',
    imageLink: './Art/Guruprasad-Kulkarni/sun.gif',
    author: 'Guruprasad',
    githubLink: 'https://github.com/Guruprasad846'
  },
  {
    artName: 'Circle',
    pageLink: './Art/Adithya/index.html',
    imageLink: './Art/Adithya/result.gif',
    author: 'Adithya',
    githubLink: 'https://github.com/Adithya-K-Shetty'
  },
  {
    artName: 'Cart Hover',
    pageLink: './Art/Rahul-Bhati/index.html',
    imageLink: './Art/Rahul-Bhati/Rahul-Bhati.gif',
    author: 'Rahul-Bhati',
    githubLink: 'https://github.com/Rahul-Bhati'
  },
  {
    artName: 'now.sh',
    pageLink: './Art/Tergel0820/index.html',
    imageLink: './Art/Tergel0820/animation.gif',
    author: 'Tergel0820',
    githubLink: 'https://github.com/Tergel0820'
  },
  {
    artName: 'Animated Fan',
    pageLink: './Art/Alexandra2888/fan.html',
    imageLink: './Art/Alexandra2888/fan.png',
    author: 'Alexandra2888',
    githubLink: 'https://github.com/Alexandra2888'
  },
  {
    artName: 'Coffe Cup',
    pageLink: './Art/Alexandra2888/cup.html',
    imageLink: './Art/Alexandra2888/cup.gif',
    author: 'Alexandra2888',
    githubLink: 'https://github.com/Alexandra2888'
  },
  {
    artName: 'BouncingBall',
    pageLink: './Art/Venkateeshh/BouncingBall.html',
    imageLink: './Art/Venkateeshh/BounceBall.gif',
    author: 'Venkatesh',
    githubLink: 'https://github.com/Venkateeshh'
  },
  {
    artName: 'Analog Clock',
    pageLink: './Art/Jeet/index.html',
    imageLink: './Art/Jeet/pic.png',
    author: 'Jeet Kanodia',
    githubLink: 'https://github.com/jeetkanodia'
  },
  {
    artName: 'Flower',
    pageLink: './Art/ChrRepou/flower.html',
    imageLink: './Art/ChrRepou/flower.png',
    author: 'ChrRepou',
    githubLink: 'https://github.com/ChrRepou'
  },
  {
    artName: 'Triangle',
    pageLink: './Art/KrishayNair/rectangle.html',
    imageLink: './Art/KrishayNair/circle.gif',
    author: 'KrishayNair',
    githubLink: 'https://github.com/KrishayNair'
  },
  {
    artName: 'Waving Ghost Animation',
    pageLink: './Art/AnkitaM/ghost.html',
    imageLink: './Art/AnkitaM/Waving-Ghost-Animation.gif',
    author: 'Ankita M.',
    githubLink: 'https://github.com/anki009/'
  },
  {
    artName: 'Blinking Ball',
    pageLink: './Art/Sheefa/blinking_ball.html',
    imageLink: './Art/Sheefa/blinking_ball.gif',
    author: 'Sheefa',
    githubLink: 'https://github.com/sheefanaaz123'
  },
  {
    artName: 'Loading Animation',
    pageLink: './Art/AryanK1511/loading_animation.html',
    imageLink: './Art/AryanK1511/loading_animation.gif',
    author: 'Aryan Khurana',
    githubLink: 'https://github.com/AryanK1511'
  },
  {
    artName: 'Quadro Hypno Spin',
    pageLink: './Art/Sheefa/QuadroHypnoSpin.html',
    imageLink: './Art/Sheefa/QuadroHypnoSpin.gif',
    author: 'Sheefa',
    githubLink: 'https://github.com/sheefanaaz123'
  },
  {
    artName: 'Walking Dog',
    pageLink: './Art/ChrisAqui/dog.html',
    imageLink: './Art/ChrisAqui/dog.gif',
    author: 'Chris Aqui',
    githubLink: 'https://github.com/christine-aqui'
  },
  {
    artName: 'Sunset',
    pageLink: './Art/timDehof/sunset.html',
    imageLink: './Art/timDehof/sunset.gif',
    author: 'Tim DeHof',
    githubLink: 'https://github.com/timDeHof'
  },
  {
    artName: 'Circle Dancing',
    pageLink: './Art/Umair/index.html',
    imageLink: './Art/Umair/Circle-dancing.gif',
    author: 'Mohammed Umair',
    githubLink: 'https://github.com/umair986'
  },
  {
    artName: 'ZTM Text Animation',
    pageLink: './Art/Chugil/index.html',
    imageLink: './Art/Chugil/Screenshot.png',
    author: 'Chugil',
    githubLink: 'https://github.com/ChugilC'
  },
  {
    artName: 'Square',
    pageLink: './Art/Shubham-Chaudhary/square_animation.html',
    imageLink: './Art/Shubham-Chaudhary/square_animation.gif',
    author: 'Shubham Chaudhary',
    githubLink: 'https://github.com/Stellar-X'
  },
  {
    artName: 'Trippy',
    pageLink: './Art/Simar/trippy.html',
    imageLink: './Art/Simar/trippy-square.gif',
    author: 'Simar',
    githubLink: 'https://github.com/SimardeepSingh-zsh'
  },
  {
    artName: 'solarsystem',
    pageLink: './Art/solarsystem/solarsystem.html',
    imageLink: './Art/solarsystem/solarsystem.gif',
    author: 'hanisntsolo',
    githubLink: 'https://github.com/hanisntsolo'
  },
  {
    artName: 'Galaxy',
    pageLink: './Art/Aldair/galaxy.html',
    imageLink: './Art/Aldair/galaxy.gif',
    author: 'Aldair Huamani',
    githubLink: 'https://github.com/Baku452'
  },
  {
    artName: 'The Initials',
    pageLink: './Art/yashviradia/index.html',
    imageLink: './Art/yashviradia/initials_yashviradia.gif',
    author: 'Yash Viradia',
    githubLink: 'https://github.com/yashviradia'
  },
  {
    artName: 'Weird Spinner',
    pageLink: './Art/lucifer510/weirdSpinner.html',
    imageLink: './Art/lucifer510/weirdSpinner.png',
    author: 'lucifer510',
    githubLink: 'https://github.com/lucifer510'
  },
  {
    artName: 'Ruby',
    pageLink: './Art/daniel-badura/ruby.html',
    imageLink: './Art/daniel-badura/ruby.gif',
    author: 'daniel-badura',
    githubLink: 'https://github.com/daniel-badura'
  },
  {
    artName: '699669',
    pageLink: './Art/Artis/699669.html',
    imageLink: './Art/Artis/699669.gif',
    author: 'Artis',
    githubLink: 'https://github.com/69966969'
  },
  {
    artName: 'spinning square',
    pageLink: './Art/dmdiamond79/spinningsquare.html',
    imageLink: './Art/dmdiamond79/spinning.gif',
    author: 'dmdiamond79',
    githubLink: 'https://github.com/dmdiamond79'
  },
  {
    artName: 'Bhaskar Sahu',
    pageLink: './Art/Bhaskarsahu23',
    imageLink: './Art/Bhaskarsahu23/imageflip.gif',
    author: 'Bhaskarsahu23',
    githubLink: 'https://github.com/Bhaskarsahu23'
  },
  {
    artName: 'Pumpkin Fight',
    pageLink: './Art/SamPalacio/index.html',
    imageLink: './Art/SamPalacio/pumpkins.gif',
    author: 'SamPalacio',
    githubLink: 'https://github.com/samuelpalacio1709'
  },
  {
    artName: 'Pumpkin Fight',
    pageLink: './Art/SamPalacio/index.html',
    imageLink: './Art/SamPalacio/pumpkins.gif',
    author: 'SamPalacio',
    githubLink: 'https://github.com/samuelpalacio1709'
  },
  {
    artName: 'Css eyes animation',
    pageLink: './Art/Nawaf-vp/index.html',
    imageLink: './Art/Nawaf-vp/css_eyes_animation.gif',
    author: 'Nawaf',
    githubLink: 'https://github.com/nawaf-vp'
  },
  {
    artName: 'Starry Night',
    pageLink: './Art/lucileTech/starry_night.html',
    imageLink: './Art/lucileTech/starry_night.png',
    author: 'LucileTech',
    githubLink: 'https://https://github.com/LucileTech'
  },
  {
    artName: 'Dancing in Space',
    pageLink: './Art/Maria/index.html',
    imageLink: './Art/Maria/style.css',
    author: 'Maria',
    githubLink: 'https://github.com/mariapetra'
  },
  {
    artName: 'Circle',
    pageLink: './Art/lucas/circle.html',
    imageLink: './Art/lucas/circle.gif',
    author: 'Joy',
    githubLink: 'https://github.com/LucasAlmeida-jpg'
  },
  {
    artName: 'Falling Squares',
    pageLink: './Art/migueldalberto/index.html',
    imageLink: './Art/migueldalberto/screenshot.png',
    author: 'migueldalberto',
    githubLink: 'https://github.com/migueldalberto'
  },
  {
    artName: 'Infinite Hacktober Shapes',
    pageLink: './Art/Joe_DiGioia/JoeArt.html',
    imageLink: './Art/Joe_DiGioia/Hacktober-Animate-JDiGioia.gif',
    author: 'Joe DiGioia',
    githubLink: 'https://github.com/WatchAce0'
  },
  {
    artName: 'Ghost',
    pageLink: './Art/Russ/ghost.html',
    imageLink: './Art/Russ/ghost.gif',
    author: 'Russ',
    githubLink: 'https://github.com/rperry99'
  },
  {
    artName: 'Planet',
    pageLink: './Art/serhatbek/index.html',
    imageLink: './Art/serhatbek/planet.gif',
    author: 'serhatbek',
    githubLink: 'https://github.com/serhatbek'
  },
  {
    artName: 'Random Number',
    pageLink: 'ArtGouravindex.html',
    imageLink: './Art/Gourav/animate.gif',
    author: 'Gourav',
    githubLink: 'https://github.com/Gourav2609'
  },
  {
    artName: 'Rocket',
    pageLink: './Art/Suryansh/rocket.html',
    imageLink: './Art/Suryansh/rocket.gif',
    author: 'Suryansh',
    githubLink: 'https://github.com/suryanshsingh2001'
  },
  {
    artName: 'AnimateIbaad',
    pageLink: './Art/Ibaad/animate.html',
    imageLink: './Art/Ibaad/animationimagehover.gif',
    author: 'Ibaad',
    githubLink: 'https://github.com/ibaaddurrani'
  },
  {
    artName: 'Animated-Panda',
    pageLink: './Art/Naina/index.html',
    imageLink: './Art/Naina/Panda.gif',
    author: 'Naina',
    githubLink: 'https://github.com/naina5602'
  },
  {
    artName: 'Circle',
    pageLink: './Art/MishC/circle.html',
    imageLink: './Art/MishC/magic_circle.gif',
    author: 'MishC',
    githubLink: 'https://github.com/MishC'
  },
  {
    artName: 'SquBounce',
    pageLink: './Art/Sanusi/index.html',
    imageLink: './Art/Sanusi/sanusi-animation.gif',
    author: 'Sanusi',
    githubLink: 'https://github.com/sanusisusi'
  },
  {
    artName: 'RichardsAnimation',
    pageLink: './Art/Richard/animated.html',
    imageLink: './Art/Richard/bounce.gif.gif',
    author: 'Richard',
    githubLink: 'https://github.com/richardhartleydev'
  },
  {
    artName: 'Loader Animation',
    pageLink: './Art/Abhishek/animation.html',
    imageLink: './Art/Abhishek/animation.gif',
    author: 'Abhishek Kumar',
    githubLink: 'https://github.com/abhishekl1289'
  },
  {
    artName: 'Fan',
    pageLink: './Art/Samriddhi/fan.html',
    imageLink: './Art/Samriddhi/fan.png',
    author: 'Samriddhi',
    githubLink: 'https://github.com/NarayanSam'
  },
  {
    artName: 'RGB Square',
    pageLink: './Art/TCrypt/animated.html',
    imageLink: './Art/TCrypt/rgbsq-animated.gif',
    author: 'T-Crypt',
    githubLink: 'https://github.com/T-Crypt'
  },
  {
    artName: 'Loader Animation',
    pageLink: './Art/C S Sachindra/loader.html',
    imageLink: './Art/C S Sachindra/loader.gif',
    author: 'C S Sachindra',
    githubLink: 'https://github.com/sandilya27'
  },
  {
    artName: 'Seven Segment Display',
    pageLink: './Art/Ankesh/segment-display.html',
    imageLink: './Art/Ankesh/segment-display.gif',
    author: 'Ankesh',
    githubLink: 'https://github.com/ankeshp03'
  },
  {
    artName: '4 Color Loader',
    pageLink: './Art/rstallings/index.html',
    imageLink: './Art/rstallings/Animation.gif',
    author: 'Roosevelt S.',
    githubLink: 'https://github.com/rstallingsiii'
  },
  {
    artName: "Mr. A's Amimation",
    pageLink: './Art/MrA-Animation/index.html',
    imageLink: './Art/MrA-Animation/Animation.gif',
    author: 'Mr. AnkitR',
    githubLink: 'https://github.com/MrARawal'
  },
  {
    artName: 'LHV',
    pageLink: './Art/wizozheir/lhv.html',
    imageLink: './Art/wizozheir/lhv.gif',
    author: 'wizozheir',
    githubLink: 'https://github.com/wizozheir'
  },
  {
    artName: 'Falling stars',
    pageLink: './Art/ChipoJ/index.html',
    imageLink: './Art/ChipoJ/star_fall.gif',
    author: 'ChipoJ',
    githubLink: 'https://github.com/Chipoj'
  },
  {
    artName: 'Heartbeat',
    pageLink: './Art/Karol/index.html',
    imageLink: './Art/Karol/animation.gif',
    author: 'Karol',
    githubLink: 'https://github.com/karolwjck'
  },
  {
    artName: 'Bouncing Screensaver',
    pageLink: './Art/CDay-87/index.html',
    imageLink: './Art/CDay-87/Bounce_Animation.gif',
    author: 'CDay-87',
    githubLink: 'https://github.com/CDay-87'
  },
  {
    artName: 'Loader',
    pageLink: './Art/Animation_makrenko-dev/index.html',
    imageLink: './Art/Animation_makrenko-dev/logog.gif',
    author: 'makrenko-dev',
    githubLink: 'https://github.com/makrenko-dev'
  },
  {
    artName: 'Running Laps',
    pageLink: './Art/runningBars/index.html',
    imageLink: './Art/runningBars/running.gif',
    author: 'Daniel',
    githubLink: 'https://github.com/dsauce817'
  },
  {
    artName: 'Simple Mexican Flag',
    pageLink: './Art/jnovak5/index.html',
    imageLink: './Art/jnovak5/novak.gif',
    author: 'Jnovak5',
    githubLink: 'https://github.com/jnovak5'
  },
  {
    artName: 'Twist',
    pageLink: './Art/Anna/twist.html',
    imageLink: './Art/Anna/twist.gif',
    author: 'Anna',
    githubLink: 'https://github.com/anna-1980'
  },
  {
    artName: 'Shaking box',
    pageLink: './Art/alexsatalan/index.html',
    imageLink: './Art/alexsatalan/shaking.gif',
    author: 'AlexS',
    githubLink: 'https://github.com/alexsatalan'
  },
  {
    artName: 'olga_min',
    pageLink: './Art/olga_min/index.html',
    imageLink: './Art/olga_min/animation.gif',
    author: 'Olga',
    githubLink: 'https://github.com/OlgaMinaievaWebDev'
  },
  {
    artName: 'Rotating_Cube',
    pageLink: './Art/Catoos/Cube.html',
    imageLink: './Art/Catoos/Cube.gif',
    author: 'Catoos',
    githubLink: 'https://github.com/Catoos'
  },
  {
    artName: 'Moving Flag',
    pageLink: './Art/Mayank_goel/index.html',
    imageLink: './Art/Mayank_goel/moving_flag.gif',
    author: 'Yelloberard',
    githubLink: 'https://github.com/yellowberad'
  },
  {
    artName: 'Flowers',
    pageLink: './Art/Jeffrey/index.html',
    imageLink: './Art/Jeffrey/Hackflowers.png',
    author: 'Jeffrey',
    githubLink: 'https://github.com/Jeffruiz1502003'
  },
  {
    artName: 'Car',
    pageLink: './Art/Haneesh/car.html',
    imageLink: './Art/Haneesh/car.gif',
    author: 'Haneesh',
    githubLink: 'https://github.com/Haneesh000'
  },
  {
    artName: 'Sun shadow',
    pageLink: './Art/Guruprasad-Kulkarni/index.html',
    imageLink: './Art/Guruprasad-Kulkarni/sun.gif',
    author: 'Guruprasad',
    githubLink: 'https://github.com/Guruprasad846'
  },
  {
    artName: 'Circle',
    pageLink: './Art/Adithya/index.html',
    imageLink: './Art/Adithya/result.gif',
    author: 'Adithya',
    githubLink: 'https://github.com/Adithya-K-Shetty'
  },
  {
    artName: 'Cart Hover',
    pageLink: './Art/Rahul-Bhati/index.html',
    imageLink: './Art/Rahul-Bhati/Rahul-Bhati.gif',
    author: 'Rahul-Bhati',
    githubLink: 'https://github.com/Rahul-Bhati'
  },
  {
    artName: 'Animated Fan',
    pageLink: './Art/Alexandra2888/fan.html',
    imageLink: './Art/Alexandra2888/fan.png',
    author: 'Alexandra2888',
    githubLink: 'https://github.com/Alexandra2888'
  },
  {
    artName: 'Coffe Cup',
    pageLink: './Art/Alexandra2888/cup.html',
    imageLink: './Art/Alexandra2888/cup.gif',
    author: 'Alexandra2888',
    githubLink: 'https://github.com/Alexandra2888'
  },
  {
    artName: 'BouncingBall',
    pageLink: './Art/Venkateeshh/BouncingBall.html',
    imageLink: './Art/Venkateeshh/BounceBall.gif',
    author: 'Venkatesh',
    githubLink: 'https://github.com/Venkateeshh'
  },
  {
    artName: 'Analog Clock',
    pageLink: './Art/Jeet/index.html',
    imageLink: './Art/Jeet/pic.png',
    author: 'Jeet Kanodia',
    githubLink: 'https://github.com/jeetkanodia'
  },
  {
    artName: 'Flower',
    pageLink: './Art/ChrRepou/flower.html',
    imageLink: './Art/ChrRepou/flower.png',
    author: 'ChrRepou',
    githubLink: 'https://github.com/ChrRepou'
  },
  {
    artName: 'Triangle',
    pageLink: './Art/KrishayNair/rectangle.html',
    imageLink: './Art/KrishayNair/circle.gif',
    author: 'KrishayNair',
    githubLink: 'https://github.com/KrishayNair'
  },
  {
    artName: 'Waving Ghost Animation',
    pageLink: './Art/AnkitaM/ghost.html',
    imageLink: './Art/AnkitaM/Waving-Ghost-Animation.gif',
    author: 'Ankita M.',
    githubLink: 'https://github.com/anki009/'
  },
  {
    artName: 'Blinking Ball',
    pageLink: './Art/Sheefa/blinking_ball.html',
    imageLink: './Art/Sheefa/blinking_ball.gif',
    author: 'Sheefa',
    githubLink: 'https://github.com/sheefanaaz123'
  },
  {
    artName: 'Quadro Hypno Spin',
    pageLink: './Art/Sheefa/QuadroHypnoSpin.html',
    imageLink: './Art/Sheefa/QuadroHypnoSpin.gif',
    author: 'Sheefa',
    githubLink: 'https://github.com/sheefanaaz123'
  },
  {
    artName: 'Walking Dog',
    pageLink: './Art/ChrisAqui/dog.html',
    imageLink: './Art/ChrisAqui/dog.gif',
    author: 'Chris Aqui',
    githubLink: 'https://github.com/christine-aqui'
  },
  {
    artName: 'Bus Animation',
    pageLink: './Art/stesel/bus.html',
    imageLink: './Art/stesel/bus.gif',
    author: 'Leonid Trofymchuk',
    githubLink: 'https://github.com/stesel'
  },
  {
    artName: 'Sunset',
    pageLink: './Art/timDehof/sunset.html',
    imageLink: './Art/timDehof/sunset.gif',
    author: 'Tim DeHof',
    githubLink: 'https://github.com/timDeHof'
  },
  {
    artName: 'Circle Dancing',
    pageLink: './Art/Umair/index.html',
    imageLink: './Art/Umair/Circle-dancing.gif',
    author: 'Mohammed Umair',
    githubLink: 'https://github.com/umair986'
  },
  {
    artName: 'ZTM Text Animation',
    pageLink: './Art/Chugil/index.html',
    imageLink: './Art/Chugil/Screenshot.png',
    author: 'Chugil',
    githubLink: 'https://github.com/ChugilC'
  },
  {
    artName: 'Square',
    pageLink: './Art/Shubham-Chaudhary/square_animation.html',
    imageLink: './Art/Shubham-Chaudhary/square_animation.gif',
    author: 'Shubham Chaudhary',
    githubLink: 'https://github.com/Stellar-X'
  },
  {
    artName: 'Trippy',
    pageLink: './Art/Simar/trippy.html',
    imageLink: './Art/Simar/trippy-square.gif',
    author: 'Simar',
    githubLink: 'https://github.com/SimardeepSingh-zsh'
  },
  {
    artName: 'solarsystem',
    pageLink: './Art/solarsystem/solarsystem.html',
    imageLink: './Art/solarsystem/solarsystem.gif',
    author: 'hanisntsolo',
    githubLink: 'https://github.com/hanisntsolo'
  },
  {
    artName: 'Galaxy',
    pageLink: './Art/Aldair/galaxy.html',
    imageLink: './Art/Aldair/galaxy.gif',
    author: 'Aldair Huamani',
    githubLink: 'https://github.com/Baku452'
  },
  {
    artName: 'Weird Spinner',
    pageLink: './Art/lucifer510/weirdSpinner.html',
    imageLink: './Art/lucifer510/weirdSpinner.png',
    author: 'lucifer510',
    githubLink: 'https://github.com/lucifer510'
  },
  {
    artName: 'Ruby',
    pageLink: './Art/daniel-badura/ruby.html',
    imageLink: './Art/daniel-badura/ruby.gif',
    author: 'daniel-badura',
    githubLink: 'https://github.com/daniel-badura'
  },
  {
    artName: '699669',
    pageLink: './Art/Artis/699669.html',
    imageLink: './Art/Artis/699669.gif',
    author: 'Artis',
    githubLink: 'https://github.com/69966969'
  },
  {
    artName: 'spinning square',
    pageLink: './Art/dmdiamond79/spinningsquare.html',
    imageLink: './Art/dmdiamond79/spinning.gif',
    author: 'dmdiamond79',
    githubLink: 'https://github.com/dmdiamond79'
  },
  {
    artName: 'Bhaskar Sahu',
    pageLink: './Art/Bhaskarsahu23',
    imageLink: './Art/Bhaskarsahu23/imageflip.gif',
    author: 'Bhaskarsahu23',
    githubLink: 'https://github.com/Bhaskarsahu23'
  },
  {
    artName: 'Heaart',
    pageLink: './Art/Neha045/index.html',
    imageLink: './Art/Neha045/animation.gif',
    author: 'Neha045',
    githubLink: 'https://github.com/Neha045'
  },
  {
    artName: 'Shooting gun',
    pageLink: './Art/BlueHeart0065/gun.html',
    imageLink: './Art/BlueHeart0065/gun.gif',
    author: 'Sahil',
    githubLink: 'https://github.com/BlueHeart0065'
  },
  {
    artName: 'Pixar animation',
    pageLink: './Art/BlueHeartsecond/pixar.html',
    imageLink: './Art/BlueHeartsecond/pixar.gif',
    author: 'Sahil',
    githubLink: 'https://github.com/BlueHeart0065'
  },
  {
    artName: 'ZTM Cube',
    pageLink: './Art/williamstophef/index.html',
    imageLink: './Art/williamstophef/CubeArt.gif',
    author: 'Christopher Williams',
    githubLink: 'https://github.com/williamstophef'
  },
  {
    artName: 'Button-Animation',
    pageLink: './Art/Raghavan-B/index.html',
    imageLink: './Art/Raghavan-B/button.gif',
    author: 'Raghavan-B',
    githubLink: 'https://github.com/Raghavan-B'
  },
  {
    artName: 'Beach Loading Bar with Waves and Sun',
    pageLink: './Art/Javier1019/index.html',
    imageLink: './Art/Javier1019/beachloadingbar.gif',
    author: 'Javier',
    githubLink: 'https://github.com/Javier1019'
  },
  {
    artName: 'ColorRot Square',
    pageLink: './Art/RedHoodJT1988/index.html',
    imageLink: './Art/RedHoodJT1988/colorRotSquare.gif',
    author: 'Jonathan Reeves',
    githubLink: 'https://github.com/RedHoodJT1988'
  },
  {
    artName: 'Netflix Logo',
    pageLink: './Art/Sheefa/Netflix.html',
    imageLink: './Art/Sheefa/Netflix.gif',
    author: 'Sheefa',
    githubLink: 'https://github.com/sheefanaaz123'
  },
  {
    artName: 'Dynamic Shadow',
    pageLink: './Art/Vamshidhar/index.html',
    imageLink: './Art/Vamshidhar/dynamic-shadow.gif',
    author: 'Vamshidhar Thonti',
    githubLink: 'https://github.com/vamshidhar-thonti'
  },
  {
    artName: 'Running watch',
    pageLink: './Art/Pratyush-Dehury/index.html',
    imageLink: './Art/Pratyush-Dehury/wrist-watch.gif',
    author: 'Pratyush Dehury',
    githubLink: 'https://github.com/Pratyush-Dehury'
  },
  {
    artName: 'Move phone',
    pageLink: './Art/Teri/index.html',
    imageLink: './Art/Teri/animate.gif',
    author: 'Teri',
    githubLink: 'https://github.com/terieyenike'
  },
  {
    artName: 'Moving Car',
    pageLink: './Art/Ravkeerat02/car.html',
    imageLink: './Art/Ravkeerat02/car.gif',
    author: 'Ravkeerat Singh',
    githubLink: 'https://github.com/Ravkeerat02'
  },
  {
    artName: 'Animation Envelope',
    pageLink: './Art/Miainaus/envelope.html',
    imageLink: './Art/Miainaus/envelope.gif',
    author: 'Mia',
    githubLink: 'https://github.com/Miainaus'
  },
  {
    artName: 'Rotate Color',
    pageLink: './Art/Gibso10/index.html',
    imageLink: './Art/Gibso10/Box Color.gif',
    author: 'Gibso10',
    githubLink: 'https://github.com/Gibso10'
  },
  {
    artName: 'Against the Flow',
    pageLink: './Art/Zareck521/index.html',
    imageLink: './Art/Zareck521/otherway.gif',
    author: 'Zareck521',
    githubLink: 'https://github.com/Zareck521'
  },
  {
    artName: 'Scaling loader',
    pageLink: './Art/BatistaDev1113/index.html',
    imageLink: './Art/BatistaDev1113/scalingLoader.gif',
    author: 'BatistaDev1113',
    githubLink: 'https://github.com/batistaDev1113'
  },
  {
    artName: 'CSS Animation',
    pageLink: './Art/jayg2309/animation.html',
    imageLink: './Art/jayg2309/animation.gif',
    author: 'Jay',
    githubLink: 'https://github.com/jayg2309'
  },
  {
    artName: 'Bounceballs',
    pageLink: './Art/Titilayo/index.html',
    imageLink: './Art/Titilayo/bounceballs.png',
    author: 'Titilayo',
    githubLink: 'https://github.com/Teetee-lab'
  },
  {
    artName: 'Among Us',
    pageLink: './Art/THE-AryanKumar/index.html',
    imageLink: './Art/THE-AryanKumar/Among Us - result.gif',
    author: 'THE-AryanKumar',
    githubLink: 'https://github.com/THE-AryanKumar'
  },
  {
    artName: 'Stylish Text Animation',
    pageLink: './Art/varunrmantri23/index.html',
    imageLink: './Art/varunrmantri23/stylish_text_animation.gif',
    author: 'varunrmantri23',
    githubLink: 'https://github.com/varunrmantri23'
  },
  {
    artName: 'Animated Squares',
    pageLink: './Art/abeonweb/index.html',
    imageLink: './Art/abeonweb/animated_squares.gif',
    author: 'Abiodun',
    githubLink: 'https://github.com/abeonweb'
  },
  {
    artName: 'Background line animation',
    pageLink: './Art/Hrishap/index.html',
    imageLink: './Art/Hrishap/Background line animation.gif',
    author: 'Hrishap',
    githubLink: 'https://github.com/Hrishap'
  },
  {
    artName: 'Background line animation',
    pageLink: './Art/Hrishap/index.html',
    imageLink: './Art/Hrishap/Background line animation.gif',
    author: 'Hrishap',
    githubLink: 'https://github.com/Hrishap'
  },
  {
    artName: 'Diamond',
    pageLink: './Art/daniel-badura/diamond.html',
    imageLink: './Art/daniel-badura/diamond.gif',
    author: 'daniel-badura',
    githubLink: 'https://github.com/daniel-badura'
  },
  {
    artName: 'Hire Me Button Animation',
    pageLink: './Art/techfreakSahil/index.html',
    imageLink: './Art/techfreakSahil/animation(hireBtn).png',
    author: 'techfreakSahil',
    githubLink: 'https://github.com/techfreakSahil'
  },
  {
    artName: 'Typewriter Text Animation',
    pageLink: './Art/haitruong-tech/index.html',
    imageLink: './Art/haitruong-tech/typewriter-animation.gif',
    author: 'haitruong-tech',
    githubLink: 'https://github.com/haitruong-tech'
  },
  {
    artName: 'Ramen Bowl',
    pageLink: './Art/dan-chui/index.html',
    imageLink: './Art/dan-chui/ramen_bowl.gif',
    author: 'dan-chui',
    githubLink: 'https://github.com/dan-chui'
  },
  {
    artName: '👻Spooky Coffee☕',
    pageLink: './Art/archeana/index.html',
    imageLink: './Art/archeana/coffee boo.gif',
    author: 'archeana',
    githubLink: 'https://github.com/archeana'
  },
  {
    artName: 'Moving Car',
    pageLink: './Art/Ravkeerat02/car.html',
    imageLink: './Art/Ravkeerat02/car.gif',
    author: 'Ravkeerat Singh',
    githubLink: 'https://github.com/Ravkeerat02'
  },
  {
    artName: 'Bird Animation',
    pageLink: './Art/psykatsamanta/index.html',
    imageLink: './Art/psykatsamanta/Bird_Animation.gif',
    author: 'psykatsamanta',
    githubLink: 'https://github.com/psykatsamanta'
  },
  {
    artName: 'Jack-o-lantern',
    pageLink: './Art/Kttalley/jack-o-lantern.html',
    imageLink: './Art/Kttalley/jack-o-lantern.gif',
    author: 'Kttalley',
    githubLink: 'https://github.com/kttalley'
  },
  {
    artName: 'Bear Straw hat',
    pageLink: './Art/breadmooch/index.html',
    imageLink: './Art/breadmooch/bearStrawhat.gif',
    author: 'breadmooch',
    githubLink: 'https://github.com/breadmooch'
  },
  {
    artName: 'Waving Hand',
    pageLink: './Art/Darkrider0007/waveing_hand.html',
    imageLink: './Art/Darkrider0007/waving-hand.gif',
    author: 'Darkrider0007',
    githubLink: 'https://github.com/Darkrider0007'
  },
  {
    artName: 'Rotating Cube',
    pageLink: './Art/BatistaDev1113/cube.html',
    imageLink: './Art/BatistaDev1113/rotatingCube.gif',
    author: 'batistaDev1113',
    githubLink: 'https://github.com/batistaDev1113'
  },
  {
    artName: 'SharinganMangekyou',
    pageLink: './Art/SankN22/SharinganMangekyou.html',
    imageLink: './Art/SankN22/SharinganMangekyou.gif',
    author: 'SankN22',
    githubLink: 'https://github.com/SankN22'
  },
  {
    artName: 'Stroboscopic effect',
    pageLink: './Art/Shubhamm33/index.html',
    imageLink: './Art/Shubhamm33/stroboscopic.gif',
    author: 'Shubhamm33',
    githubLink: 'https://github.com/Shubhamm33'
  },
  {
    artName: 'Bouncing Ball Animation',
    pageLink: './Art/NegativE333/bouncing.html',
    imageLink: './Art/NegativE333/bouncing.gif',
    author: 'NegativE333',
    githubLink: 'https://github.com/NegativE333'
  },
  {
    artName: 'moving box',
    pageLink: './Art/Esinnation/index.html',
    imageLink: './Art/dmdiamond79/animation.gif',
    author: 'Esinnation',
    githubLink: 'https://github.com/Esinnation'
  },
  {
    artName: 'Button Hover Animation',
    pageLink: './Art/oandev/index.html',
    imageLink: './Art/oan.gif',
    author: 'hioan-dev',
    githubLink: 'https://github.com/hioan-dev'
  },
  {
    artName: 'Wordspin',
    pageLink: './Art/trottiemcqueen/wordspin.html',
    imageLink: './Art/trottiemcqueen/wordspin.png',
    author: 'Trottie McQueen',
    githubLink: 'https://github.com/trottiemcqueen'
  },
  {
    artName: 'Road Moving Animation',
    pageLink: './Art/pabitra0011/index.html',
    imageLink: './Art/pabitra0011/RoadAnimation.gif',
    author: 'pabitra0011',
    githubLink: 'https://github.com/pabitra0011'
  },
  {
    artName: 'Sun-loader Animation',
    pageLink: './Art/Groot-2001/index.html',
    imageLink: './Art/Groot-2001/sun-animation.gif',
    author: 'Shiva Silmawala',
    githubLink: 'https://github.com/Groot-2001'
  },
  {
    artName: 'CUBE',
    pageLink: './Art/okaydivyansh/index.html',
    imageLink: './Art/okaydivyansh/cube.gif',
    author: 'Divyansh',
    githubLink: 'https://github.com/okaydivyansh'
  },
  {
    artName: 'wheel',
    pageLink: './Art/mohdUsman-6508/wheel.html',
    imageLink: './Art/mohdUsman-6508/wheel.gif',
    author: 'Mohd Usman',
    githubLink: 'https://github.com/mohdUsman-6508'
  },
  {
    artName: 'Ball-animation',
    pageLink: './Art/RohanSalgare/index.html',
    imageLink: './Art/RohanSalgare/animation.gif',
    author: 'Rohan',
    githubLink: 'https://github.com/RohanSalgare'
  },
  {
    artName: 'CircleChase',
    pageLink: './Art/MathDevWeb/CircleChase.html',
    imageLink: './Art/MathDevWeb/CircleChase.gif',
    author: 'MathDevWeb',
    githubLink: 'https://github.com/MathDevWeb'
  },
  {
    artName: 'Waves',
    pageLink: './Art/vivek/index.html',
    imageLink: './Art/vivek/waves.gif',
    author: 'Vivek Boii',
    githubLink: 'https://github.com/vivekBoii'
  },
  {
    artName: 'Optimus Prime',
    pageLink: './Art/Aneesh/optimusprime.html',
    imageLink: './Art/Aneesh/optimusprime.gif',
    author: 'Aneesh',
    githubLink: 'https://github.com/aneeshd27'
  },
  {
    artName: 'Ping Pong',
    pageLink: './Art/patelanuj93/index.html',
    imageLink: './Art/patelanuj93/ping-pong.gif',
    author: 'Anuj Patel',
    githubLink: 'https://github.com/patelanuj93'
  },
  {
    artName: 'Sun-Earth Rotation',
    pageLink: './Art/vinay-s36/animation.html',
    imageLink: './Art/vinay-s36/Sun-Earth Rotation.gif',
    author: 'Vinay',
    githubLink: 'https://github.com/vinay-s36'
  },
  {
    artName: 'Heart Loading...',
    pageLink: './Art/maidxn/index.html',
    imageLink: './Art/maidxn/heart-loading-animate.gif',
    author: 'Mayd',
    githubLink: 'https://github.com/maidxn'
  },
  {
    artName: 'Colour change Ball',
    pageLink: './Art/TBRX/index.html',
    imageLink: './Art/TBRX/color-change.png',
    author: 'Tabrez Alam',
    githubLink: 'https://github.com/tabrez022'
  },
  {
    artName: 'Spinner',
    pageLink: './Art/muhd-kifayath/Spinner.html',
    imageLink: './Art/muhd-kifayath/Spinner.gif',
    author: 'Kifayath',
    githubLink: 'https://github.com/muhd-kifayath'
  },
  {
    artName: 'Rotate 3D on Hover',
    pageLink: './Art/Vamshidhar/rotate.html',
    imageLink: './Art/Vamshidhar/rotate-3d-on-hover.gif',
    author: 'Vamshidhar Thonti',
    githubLink: 'https://github.com/vamshidhar-thonti'
  },
  {
    artName: 'Heart Beat',
    pageLink: './Art/Luv/index.html',
    imageLink: './Art/Luv/heart.png',
    author: 'Luv',
    githubLink: 'https://github.com/luv2027'
  },
  {
    artName: 'Button Animation',
    pageLink: './Art/lucifer510/button.html',
    imageLink: './Art/lucifer510/button.png',
    author: 'lucifer510',
    githubLink: 'https://github.com/lucifer510'
  },
  {
    artName: 'Card Animation',
    pageLink: './Art/lucifer510/card.html',
    imageLink: './Art/lucifer510/card.png',
    author: 'lucifer510',
    githubLink: 'https://github.com/lucifer510'
  },
  {
    artName: 'Open the door',
    pageLink: './Art/Neha00011/door.html',
    imageLink: './Art/Neha00011/door.gif',
    author: 'Neha',
    githubLink: 'https://github.com/Neha00011'
  },
  {
    artName: 'Simple Loader',
    pageLink: './Art/Sai/Ani1.html',
    imageLink: './Art/Sai/ani1.gif',
    author: 'Sai',
    githubLink: 'https://github.com/SaiAryan1784'
  },
  {
    artName: 'Steaming Cup',
    pageLink: './Art/vivek/SteamCup.html',
    imageLink: './Art/vivek/SteamCup.gif',
    author: 'vivekBoii',
    githubLink: 'https://github.com/vivekBoii'
  },
  {
    artName: 'Tik Tac Yo!',
    pageLink: './Art/smokeraven667/smokeraven.html',
    imageLink: './Art/smokeraven667/tic-tac-yo.gif',
    author: 'Joy',
    githubLink: 'https://github.com/smokeraven667'
  },
  {
    artName: 'Ruby',
    pageLink: './Art/daniel-badura/ruby.html',
    imageLink: './Art/daniel-badura/ruby.gif',
    author: 'daniel-badura',
    githubLink: 'https://github.com/daniel-badura'
  },
  {
    artName: 'Hamburger to Close',
    pageLink: './Art/jatanassian/index.html',
    imageLink: './Art/jatanassian/hamburger-close.gif',
    author: 'Joy',
    githubLink: 'https://github.com/jatanassian'
  },
  {
    artName: 'Running watch',
    pageLink: './Art/Pratyush-Dehury/index.html',
    imageLink: './Art/Pratyush-Dehury/wrist-watch.gif',
    author: 'Pratyush Dehury',
    githubLink: 'https://github.com/Pratyush-Dehury'
  },
  {
    artName: 'Move phone',
    pageLink: './Art/Teri/index.html',
    imageLink: './Art/Teri/animate.gif',
    author: 'Teri',
    githubLink: 'https://github.com/terieyenike'
  },
  {
    artName: 'Moving Car',
    pageLink: './Art/Ravkeerat02/car.html',
    imageLink: './Art/Ravkeerat02/car.gif',
    author: 'Joy',
    githubLink: 'https://github.com/Ravkeerat02'
  },
  {
    artName: 'Animation Envelope',
    pageLink: './Art/Miainaus/envelope.html',
    imageLink: './Art/Miainaus/envelope.gif',
    author: 'Mia',
    githubLink: 'https://github.com/Miainaus'
  },
  {
    artName: 'Rotate Color',
    pageLink: './Art/Gibso10/index.html',
    imageLink: './Art/Gibso10/Box Color.gif',
    author: 'Gibso10',
    githubLink: 'https://github.com/Gibso10'
  },
  {
    artName: 'Against the Flow',
    pageLink: './Art/Zareck521/index.html',
    imageLink: './Art/Zareck521/otherway.gif',
    author: 'Zareck521',
    githubLink: 'https://github.com/Zareck521'
  },
  {
    artName: 'Scaling loader',
    pageLink: './Art/BatistaDev1113/index.html',
    imageLink: './Art/BatistaDev1113/scalingLoader.gif',
    author: 'BatistaDev1113',
    githubLink: 'https://github.com/batistaDev1113'
  },
  {
    artName: 'CSS Animation',
    pageLink: './Art/jayg2309/animation.html',
    imageLink: './Art/jayg2309/animation.gif',
    author: 'Jay',
    githubLink: 'https://github.com/jayg2309'
  },
  {
    artName: 'Bounceballs',
    pageLink: './Art/Titilayo/index.html',
    imageLink: './Art/Titilayo/bounceballs.png',
    author: 'Titilayo',
    githubLink: 'https://github.com/Teetee-lab'
  },
  {
    artName: 'Among Us',
    pageLink: './Art/THE-AryanKumar/index.html',
    imageLink: './Art/THE-AryanKumar/Among Us - result.gif',
    author: 'THE-AryanKumar',
    githubLink: 'https://github.com/THE-AryanKumar'
  },
  {
    artName: 'Stylish Text Animation',
    pageLink: './Art/varunrmantri23/index.html',
    imageLink: './Art/varunrmantri23/stylish_text_animation.gif',
    author: 'varunrmantri23',
    githubLink: 'https://github.com/varunrmantri23'
  },
  {
    artName: 'Rocking Boat',
    pageLink: './Art/TishShaw/index.html',
    imageLink: './Art/TishShaw/rocking-boat.gif',
    author: 'Tish',
    githubLink: 'https://github.com/TishShaw'
  },
  {
    artName: 'Button-Animation',
    pageLink: './Art/Raghavan-B/index.html',
    imageLink: './Art/Raghavan-B/button.gif',
    author: 'Raghavan-B',
    githubLink: 'https://github.com/Raghavan-B'
  },
  {
    artName: 'Diamond',
    pageLink: './Art/daniel-badura/diamond.html',
    imageLink: './Art/daniel-badura/diamond.gif',
    author: 'daniel-badura',
    githubLink: 'https://github.com/daniel-badura'
  },
  {
    artName: 'Hire Me Button Animation',
    pageLink: './Art/techfreakSahil/index.html',
    imageLink: './Art/techfreakSahil/animation(hireBtn).png',
    author: 'techfreakSahil',
    githubLink: 'https://github.com/techfreakSahil'
  },
  {
    artName: 'Beach Loading Bar with Waves and Sun',
    pageLink: './Art/Javier1019/index.html',
    imageLink: './Art/Javier1019/beachloadingbar.gif',
    author: 'Javier',
    githubLink: 'https://github.com/Javier1019'
  },
  {
    artName: 'Jumping Balls',
    pageLink: './Art/Alexandra2888/balls.html',
    imageLink: './Art/Alexandra2888/balls.gif',
    author: 'Alexandra2888',
    githubLink: 'https://github.com/Alexandra2888'
  },
  {
    artName: 'Scaling loader',
    pageLink: './Art/BatistaDev1113/index.html',
    imageLink: './Art/BatistaDev1113/scalingLoader.gif',
    author: 'BatistaDev1113',
    githubLink: 'https://github.com/batistaDev1113'
  },
  {
    artName: 'Rotate Color',
    pageLink: './Art/Gibso10/index.html',
    imageLink: './Art/Gibso10/Box Color.gif',
    author: 'Gibso10',
    githubLink: 'https://github.com/Gibso10'
  },
  {
    artName: 'Against the Flow',
    pageLink: './Art/Zareck521/index.html',
    imageLink: './Art/Zareck521/otherway.gif',
    author: 'Zareck521',
    githubLink: 'https://github.com/Zareck521'
  },
  {
    artName: 'Typewriter Text Animation',
    pageLink: './Art/haitruong-tech/index.html',
    imageLink: './Art/haitruong-tech/typewriter-animation.gif',
    author: 'haitruong-tech',
    githubLink: 'https://github.com/haitruong-tech'
  },
  {
    artName: 'Ramen Bowl',
    pageLink: './Art/dan-chui/index.html',
    imageLink: './Art/dan-chui/ramen_bowl.gif',
    author: 'dan-chui',
    githubLink: 'https://github.com/dan-chui'
  },
  {
    artName: '👻Spooky Coffee☕',
    pageLink: './Art/archeana/index.html',
    imageLink: './Art/archeana/coffee boo.gif',
    author: 'archeana',
    githubLink: 'https://github.com/archeana'
  },
  {
    artName: 'Bird Animation',
    pageLink: './Art/psykatsamanta/index.html',
    imageLink: './Art/psykatsamanta/Bird_Animation.gif',
    author: 'psykatsamanta',
    githubLink: 'https://github.com/psykatsamanta'
  },
  {
    artName: 'Animation Envelope',
    pageLink: './Art/Miainaus/envelope.html',
    imageLink: './Art/Miainaus/envelope.gif',
    author: 'Mia',
    githubLink: 'https://github.com/Miainaus'
  },
  {
    artName: 'Move phone',
    pageLink: './Art/Teri/index.html',
    imageLink: './Art/Teri/animate.gif',
    author: 'Teri',
    githubLink: 'https://github.com/terieyenike'
  },
  {
    artName: 'Jack-o-lantern',
    pageLink: './Art/Kttalley/jack-o-lantern.html',
    imageLink: './Art/Kttalley/jack-o-lantern.gif',
    author: 'Kttalley',
    githubLink: 'https://github.com/kttalley'
  },
  {
    artName: 'Bear Straw hat',
    pageLink: './Art/breadmooch/index.html',
    imageLink: './Art/breadmooch/bearStrawhat.gif',
    author: 'breadmooch',
    githubLink: 'https://github.com/breadmooch'
  },
  {
    artName: 'Waving Hand',
    pageLink: './Art/Darkrider0007/waveing_hand.html',
    imageLink: './Art/Darkrider0007/waving-hand.gif',
    author: 'Darkrider0007',
    githubLink: 'https://github.com/Darkrider0007'
  },
  {
    artName: 'Rotating Cube',
    pageLink: './Art/BatistaDev1113/cube.html',
    imageLink: './Art/BatistaDev1113/rotatingCube.gif',
    author: 'batistaDev1113',
    githubLink: 'https://github.com/batistaDev1113'
  },
  {
    artName: 'SharinganMangekyou',
    pageLink: './Art/SankN22/SharinganMangekyou.html',
    imageLink: './Art/SankN22/SharinganMangekyou.gif',
    author: 'SankN22',
    githubLink: 'https://github.com/SankN22'
  },
  {
    artName: 'Stroboscopic effect',
    pageLink: './Art/Shubhamm33/index.html',
    imageLink: './Art/Shubhamm33/stroboscopic.gif',
    author: 'Shubhamm33',
    githubLink: 'https://github.com/Shubhamm33'
  },
  {
    artName: 'Bouncing Ball Animation',
    pageLink: './Art/NegativE333/bouncing.html',
    imageLink: './Art/NegativE333/bouncing.gif',
    author: 'NegativE333',
    githubLink: 'https://github.com/NegativE333'
  },
  {
    artName: 'moving box',
    pageLink: './Art/Esinnation/index.html',
    imageLink: './Art/dmdiamond79/animation.gif',
    author: 'Esinnation',
    githubLink: 'https://github.com/Esinnation'
  },
  {
    artName: 'Button Hover Animation',
    pageLink: './Art/oandev/index.html',
    imageLink: './Art/oan.gif',
    author: 'hioan-dev',
    githubLink: 'https://github.com/hioan-dev'
  },
  {
    artName: 'Wordspin',
    pageLink: './Art/trottiemcqueen/wordspin.html',
    imageLink: './Art/trottiemcqueen/wordspin.png',
    author: 'Trottie McQueen'
  },
  {
    artName: 'Wordspin',
    pageLink: './Art/trottiemcqueen/wordspin.html',
    imageLink: './Art/trottiemcqueen/wordspin.png',
    author: 'Trottie McQueen',
    githubLink: 'https://github.com/trottiemcqueen'
  },
  {
    artName: 'Road Moving Animation',
    pageLink: './Art/pabitra0011/index.html',
    imageLink: './Art/pabitra0011/RoadAnimation.gif',
    author: 'pabitra0011',
    githubLink: 'https://github.com/pabitra0011'
  },
  {
    artName: 'Sun-loader Animation',
    pageLink: './Art/Groot-2001/index.html',
    imageLink: './Art/Groot-2001/sun-animation.gif',
    author: 'Shiva Silmawala',
    githubLink: 'https://github.com/Groot-2001'
  },
  {
    artName: 'ColorRot Square',
    pageLink: './Art/RedHoodJT1988/index.html',
    imageLink: './Art/RedHoodJT1988/colorRotSquare.gif',
    author: 'Jonathan Reeves',
    githubLink: 'https://github.com/RedHoodJT1988'
  },
  {
    artName: 'Dynamic Shadow',
    pageLink: './Art/Vamshidhar/index.html',
    imageLink: './Art/Vamshidhar/dynamic-shadow.gif',
    author: 'Vamshidhar Thonti',
    githubLink: 'https://github.com/vamshidhar-thonti'
  },
  {
    artName: 'Running watch',
    pageLink: './Art/Pratyush-Dehury/index.html',
    imageLink: './Art/Pratyush-Dehury/wrist-watch.gif',
    author: 'Pratyush Dehury',
    githubLink: 'https://github.com/Pratyush-Dehury'
  },
  {
    artName: 'Sliding Bot',
    pageLink: './Art/Joy/ProfoundlyParker/index.html',
    imageLink: './Art/Joy/ProfoundlyParker/robot.gif',
    author: 'ProfoundlyParker',
    githubLink: 'https://github.com/ProfoundlyParker'
  },
  {
    artName: 'Netflix Logo',
    pageLink: './Art/Sheefa/Netflix.html',
    imageLink: './Art/Sheefa/Netflix.gif',
    author: 'Sheefa',
    githubLink: 'https://github.com/sheefanaaz123'
  },
  {
    artName: 'CUBE',
    pageLink: './Art/okaydivyansh/index.html',
    imageLink: './Art/okaydivyansh/cube.gif',
    author: 'Divyansh',
    githubLink: 'https://github.com/okaydivyansh'
  },

  {
    artName: 'wheel',
    pageLink: './Art/mohdUsman-6508/wheel.html',
    imageLink: './Art/mohdUsman-6508/wheel.gif',
    author: 'Mohd Usman',
    githubLink: 'https://github.com/mohdUsman-6508'
  },
  {
    artName: 'Chess',
    pageLink: './Art/Ronit72/index.html',
    imageLink: './Art/Ronit72/animation.gif',
    author: 'Ronit',
    githubLink: 'https://github.com/Ronit72'
  },
  {
    artName: 'Ball-animation',
    pageLink: './Art/RohanSalgare/index.html',
    imageLink: './Art/RohanSalgare/animation.gif',
    author: 'Rohan',
    githubLink: 'https://github.com/RohanSalgare'
  },
  {
    artName: 'Ball-animation',
    pageLink: './Art/RohanSalgare/index.html',
    imageLink: './Art/RohanSalgare/animation.gif',
    author: 'Rohan',
    githubLink: 'https://github.com/RohanSalgare'
  },
  {
    artName: 'CircleChase',
    pageLink: './Art/MathDevWeb/CircleChase.html',
    imageLink: './Art/MathDevWeb/CircleChase.gif',
    author: 'MathDevWeb',
    githubLink: 'https://github.com/MathDevWeb'
  },
  {
    artName: 'Waves',
    pageLink: './Art/vivek/index.html',
    imageLink: './Art/vivek/waves.gif',
    author: 'Vivek Boii',
    githubLink: 'https://github.com/vivekBoii'
  },
  {
    artName: 'Optimus Prime',
    pageLink: './Art/Aneesh/optimusprime.html',
    imageLink: './Art/Aneesh/optimusprime.gif',
    author: 'Aneesh',
    githubLink: 'https://github.com/aneeshd27'
  },
  {
    artName: 'Pabitra Pal',
    pageLink: './Art/Pabitra/index.html',
    imageLink: './Art/Pabitra/face animation gif.gif',
    author: 'Pabitra',
    githubLink: 'https://github.com/pabitra0011'
  },
  {
    artName: 'Ping Pong',
    pageLink: './Art/patelanuj93/index.html',
    imageLink: './Art/patelanuj93/ping-pong.gif',
    author: 'Anuj Patel',
    githubLink: 'https://github.com/patelanuj93'
  },
  {
    artName: 'Sun-Earth Rotation',
    pageLink: './Art/vinay-s36/animation.html',
    imageLink: './Art/vinay-s36/Sun-Earth Rotation.gif',
    author: 'Vinay',
    githubLink: 'https://github.com/vinay-s36'
  },
  {
    artName: 'Button Animation',
    pageLink: './Art/vinay-s36/button.html',
    imageLink: './Art/vinay-s36/button-animation.gif',
    author: 'Vinay',
    githubLink: 'https://github.com/vinay-s36'
  },
  {
    artName: 'Heart Loading...',
    pageLink: './Art/maidxn/index.html',
    imageLink: './Art/maidxn/heart-loading-animate.gif',
    author: 'Mayd',
    githubLink: 'https://github.com/maidxn'
  },
  {
    artName: 'Colour change Ball',
    pageLink: './Art/TBRX/index.html',
    imageLink: './Art/TBRX/color-change.png',
    author: 'Tabrez Alam',
    githubLink: 'https://github.com/tabrez022'
  },
  {
    artName: 'Spinner',
    pageLink: './Art/muhd-kifayath/Spinner.html',
    imageLink: './Art/muhd-kifayath/Spinner.gif',
    author: 'Kifayath',
    githubLink: 'https://github.com/muhd-kifayath'
  },
  {
    artName: 'Heart Beat',
    pageLink: './Art/Luv/index.html',
    imageLink: './Art/Luv/heart.png',
    author: 'Luv',
    githubLink: 'https://github.com/luv2027'
  },
  {
    artName: 'Button Animation',
    pageLink: './Art/lucifer510/button.html',
    imageLink: './Art/lucifer510/button.png',
    author: 'lucifer510',
    githubLink: 'https://github.com/lucifer510'
  },
  {
    artName: 'Card Animation',
    pageLink: './Art/lucifer510/card.html',
    imageLink: './Art/lucifer510/card.png',
    author: 'lucifer510',
    githubLink: 'https://github.com/lucifer510'
  },
  {
    artName: 'Rotate 3D on Hover',
    pageLink: './Art/Vamshidhar/rotate.html',
    imageLink: './Art/Vamshidhar/rotate-3d-on-hover.gif',
    author: 'Vamshidhar Thonti',
    githubLink: 'https://github.com/vamshidhar-thonti'
  },
  {
    artName: 'Open the door',
    pageLink: './Art/Neha00011/door.html',
    imageLink: './Art/Neha00011/door.gif',
    author: 'Neha',
    githubLink: 'https://github.com/Neha00011'
  },
  {
    artName: 'Square Loading',
    pageLink: './Art/Guransh_Deol/index.html',
    imageLink: './Art/Guransh_Deol/sq_loading.gif',
    author: 'Guransh Deol',
    githubLink: 'https://github.com/guranshdeol'
  },
  {
    artName: 'Simple Loader',
    pageLink: './Art/Sai/Ani1.html',
    imageLink: './Art/Sai/ani1.gif',
    author: 'Sai',
    githubLink: 'https://github.com/SaiAryan1784'
  },
  {
    artName: 'THE ANINATION LOADER',
    pageLink: './Art/GT0SRT/index.html',
    imageLink: './Art/GT0SRT/TAL.gif',
    author: 'GOURAV',
    githubLink: 'https://github.com/GT0SRT'
  },
  {
    artName: 'Glowing Ring Animated Loader',
    pageLink: './Art/Bhavna2003/index.html',
    imageLink: './Art/Bhavna2003/animatedloader.gif',
    author: 'Bhavna Makode',
    githubLink: 'https://github.com/Bhavna2003'
  },
  {
    artName: 'Glitch',
    pageLink: './Art/Vatsalya-Vyas/index.html',
    imageLink: './Art/Vatsalya-Vyas/Glitch.gif',
    author: 'Vatsalya Vyas',
    githubLink: 'https://github.com/vatsalya-vyas'
  },
  {
    artName: 'animation',
    pageLink: './Art/hrishit/index.html',
    imageLink: './Art/hrishit/animation.gif',
    author: 'Hrishit',
    githubLink: 'https://github.com/Hrishit-B'
  },
  {
    artName: 'Coffee Machine',
    pageLink: './Art/shruti-sen2004/index.html',
    imageLink: './Art/shruti-sen2004/coffee-machine.gif',
    author: 'Shruti Sen',
    githubLink: 'https://github.com/shruti-sen2004'
  },
  {
    artName: 'Bouncing Balls',
    pageLink: './Art/SamilAbud/index.html',
    imageLink: './Art/SamilAbud/bouncing-effect.gif',
    author: 'Samil Abud',
    githubLink: 'https://github.com/samilabud'
  },
  {
    artName: 'Blob',
    pageLink: './Art/VinayKokate22/index.html',
    imageLink: './Art/VinayKokate22/blob.gif',
    author: 'Vinay Kokate',
    githubLink: 'https://github.com/VinayKokate22'
  },
  {
    artName: 'Solar System',
    pageLink: './Art/Guransh_Deol/solar_system.html',
    imageLink: './Art/Guransh_Deol/solar.gif',
    author: 'Guransh Deol',
    githubLink: 'https://github.com/guranshdeol'
  },
  {
    artName: 'Santa Run',
    pageLink: './Art/psqaure11/index.html',
    imageLink: './Art/psqaure11/santa.gif',
    author: 'Pragya',
    githubLink: 'https://github.com/psqaure11'
  },
  {
    artName: 'Rectangle Animation',
    pageLink: './Art/Aditya/index.html',
    imageLink: './Art/Aditya/index.gif',
    author: 'Aditya',
    githubLink: 'https://github.com/aditya7302'
  },
  {
    artName: 'Marvels God of Mischeif LoKi ',
    pageLink: './Art/Adhiraj/index.html',
    imageLink: './Art/Adhiraj/lokiAnimation.gif',
    author: 'Adhiraj',
    githubLink: 'https://github.com/ADHIRAJ-12/'
  },
  {
    artName: 'MovingTriangle',
    pageLink: './Art/AkashCss/index.html',
    imageLink: './Art/AkashCss/AkashCssGif.gif',
    author: 'Akash',
    githubLink: 'https://github.com/Akash-Jambulkar'
  },
  {
    artName: 'Circles Animation',
    pageLink: './Art/Loukas4/AnimatedCircles.html',
    imageLink: './Art/Loukas4/Circles.gif',
    author: 'Loukas',
    githubLink: 'https://github.com/Loukas4'
  },
  {
    artName: 'Car Animation',
    pageLink: './Art/Car Aminated/car.html',
    imageLink: './Art/Car Aminated/Screenshot (502).png',
    author: 'Ashish',
    githubLink: 'https://github.com/ashish5433'
  },
  {
    artName: 'Ambient-Effect',
    pageLink: './Art/Keshab1113/index.html',
    imageLink: './Art/Keshab1113/mobile.gif',
    author: 'Keshab',
    githubLink: 'https://github.com/Keshab1113'
  },
  {
    artName: 'Dragon Loading Animation',
    pageLink: './Art/AnkitaSikdar005/index.html',
    imageLink: './Art/AnkitaSikdar005/animation gif.gif',
    author: 'AnkitaSikdar005',
    githubLink: 'https://github.com/AnkitaSikdar005'
  },
  {
    artName: 'Om Chanting',
    pageLink: './Art/kondapalli19/index.html',
    imageLink: './Art/kondapalli19/OmChanting.gif',
    author: 'Koyal Kondapalli',
    githubLink: 'https://github.com/kondapalli19'
  },
  {
    artName: 'Twirling Spheres',
    pageLink: './Art/ParzivalAFK/TwirlingSpheres.html',
    imageLink: './Art/ParzivalAFK/TwirlingSpheres.gif',
    author: 'ParzivalAFK',
    githubLink: 'https://github.com/parzivalafk'
  },
  {

    artName: 'Cool Animations', 
    pageLink: './Art/dixitatgithub/index.html', 
    imageLink: './Art/dixitatgithub/coolanimations.gif', 
    author: 'Dixit',
    githubLink: 'https://github.com/dixitatgithub' 
  },
  {
    artName: 'Moody Sunflower',
    pageLink: './Art/RoksolanaVeres/index.html',
    imageLink: './Art/RoksolanaVeres/moody-sunflower.gif',
    author: 'Roksolana',
    githubLink: 'https://github.com/RoksolanaVeres'
<<<<<<< HEAD
  },
  {
    artName: 'Wavy boucing ball',
    pageLink: './Art/Swadeshit27/index.html',
    imageLink: './Art/Swadeshit27/mobile.gif',
    author: 'Swadesh Pal',
    githubLink: 'https://github.com/Swadeshit27'
  },
  {
    artName: 'Heart Beat',
    pageLink: './Art/manojna191/index.html',
    imageLink: './Art/manojna191/heartBeat.gif',
    author: 'Manojna',
    githubLink: 'https://github.com/manojna191'
  },
  {
    artName: 'Colorama',
    pageLink: './Art/aaditkamat/index.html',
    imageLink: './Art/aaditkamat/animation.gif',
    author: 'aaditkamat',
    githubLink: 'https://github.com/aaditkamat'
  },
  {
    artName: 'Two Cute Candles',
    pageLink: './Art/5h0ov/index.html',
    imageLink: './Art/5h0ov/candles.gif',
    author: '5h0ov',
    githubLink: 'https://github.com/5h0ov'
  },
  {
    artName: 'HappyCat',
    pageLink: './Art/dvasquez08/dave.html',
    imageLink: './Art/dvasquez08/happy-cat.gif',
    author: 'David Vasquez',
    githubLink: 'https://github.com/dvasquez08'
  },
  {
    artName: 'Bubbly load',
    pageLink: './Art/Nachiketa/index.html',
    imageLink: './Art/Nachiketa/bubbly-load.gif',
    author: 'Nachiketa',
    githubLink: 'https://github.com/NachiketaDhal'
  },
  {
    artName: 'classic-loader',
    pageLink: './Art/ramanamatya/index.html',
    imageLink: './Art/ramanamatya/load.gif',
    author: 'ramanamatya',
    githubLink: 'https://github.com/ramanamatya'
=======

>>>>>>> 2ba4c522
  }
];


// +--------------------------------------------------------------------------------+
// +                                                                                +
// +                  YOU DO NOT NEED TO CHANGE ANYTHING BELOW THIS                 +
// +                                                                                +
// +--------------------------------------------------------------------------------+

// Creates cards from the array above
// You don't need to modify this
let contents = [];
Shuffle(cards).forEach((c) => {
  contents.push([
    `<li class="card">` +
      `<a href='${c.pageLink}'>` +
      `<img class="art-image" src='${c.imageLink}' alt='${c.artName}' />` +
      `</a>` +
      `<div class="flex-content">` +
      `<a href='${c.pageLink}'><h3 class="art-title">${c.artName}</h3></a>` +
      `<p class='author'><a href="${c.githubLink}" target="_blank"><i class="fab fa-github"></i> ${c.author}</a> </p>` +
      `</div>` +
      `</li>`
  ]);
});

document.getElementById('cards').innerHTML = contents;

function Shuffle(o) {
  for (
    var j, x, i = o.length;
    i;
    j = parseInt(Math.random() * i), x = o[--i], o[i] = o[j], o[j] = x
  );
  return o;
}<|MERGE_RESOLUTION|>--- conflicted
+++ resolved
@@ -2208,7 +2208,6 @@
     imageLink: './Art/RoksolanaVeres/moody-sunflower.gif',
     author: 'Roksolana',
     githubLink: 'https://github.com/RoksolanaVeres'
-<<<<<<< HEAD
   },
   {
     artName: 'Wavy boucing ball',
@@ -2258,9 +2257,6 @@
     imageLink: './Art/ramanamatya/load.gif',
     author: 'ramanamatya',
     githubLink: 'https://github.com/ramanamatya'
-=======
-
->>>>>>> 2ba4c522
   }
 ];
 
