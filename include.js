--- conflicted
+++ resolved
@@ -1517,13 +1517,13 @@
 		github: "https://github.com/rose07a"
 	},
 	{
-<<<<<<< HEAD
 		artName: "Guy's",
 		pageLink: "./Art/Guy's/index.html",
 		imageLink: "",
 		author: "Guy",
 		github: "https://github.com/Guy3890"
-=======
+  },
+  {
 		artName: "animation-text",
 		pageLink: "./Art/animation-text/index.html",
 		imageLink: "./Art/",
@@ -1550,7 +1550,6 @@
 		imageLink: "./Art/CarvalhoAnimation/Halloween.png",
 		author: "Alexandre Carvalho",
 		github: "https://github.com/AlexandreCarvalho1990"
->>>>>>> e555de8c
 	}
 ];
 
