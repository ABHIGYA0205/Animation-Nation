let cards = [
  {
    artName: 'Disco Bubble',
    pageLink: './Art/konstantify/index.html',
    imageLink: './Art/konstantify/konst.gif',
    author: 'Constantin',
    githubLink: 'https://github.com/konstantin0s'
  },
  {
    artName: 'Art',
    pageLink: './Art/mishra-parth/index.html',
    imageLink: './Art/mishra-parth/mishra-parth-project.gif',
    author: 'Parth',
    githubLink: 'https://github.com/mishra-parth'
  },
  {
    artName: 'Aymat',
    pageLink: './Art/aymat/index.html',
    imageLink: './Art/aymat/Capture.gif',
    author: 'aysha30',
    githubLink: 'https://github.com/aysha30'
  },
  {
    artName: 'Scissors Cutting Animation (CSS only)',
    pageLink: './Art/CoffeeAnimation/index.html',
    imageLink: './Art/CoffeeAnimation/scissors-cutting-animation.gif',
    author: 'Angelo Marcinnò',
    githubLink: 'https://github.com/angelo24782'
  },
  {
    artName: 'Cool CSS Preloader',
    pageLink: './Art/Himanshu_Kumawat/index.html',
    imageLink: './Art/Himanshu_Kumawat/preloader.gif',
    author: 'Himanshu Kumawat',
    githubLink: 'https://github.com/013himanshu'
  },
  {
    artName: 'Troll-Ball',
    pageLink: './Art/ivantbv/index.html',
    imageLink: './Art/ivantbv/troll-ball.gif',
    author: 'ivantbv',
    githubLink: 'https://github.com/ivantbv'
  },
  {
    artName: 'CSS heART',
    pageLink: './Art/Aarush/Heart.html',
    imageLink: './Art/Aarush/Heart.png',
    author: 'Aarush Bhat',
    githubLink: 'https://github.com/r-ush'
  },
  {
    artName: 'Image With Gray Scale Effect',
    pageLink: './Art/Image With Gray Scale Effect',
    imageLink:
      './Art/Image With Gray Scale Effect/Image-With-Gray-Scale-Effect.gif',
    author: 'Vikrant Kumar',
    githubLink: 'https://github.com/VikrantKu333'
  },
  {
    artname: 'Animation-Cool',
    pageLink: './Art/apilacharya/index.html',
    imageLink: './Art/apilacharya/animation-cool.gif',
    author: 'Apil Raj Acharya',
    githubLink: 'https://github.com/apilacharya'
  },

  {
    artName: 'covid-19',
    pageLink: './Art/shivam12k/index.html',
    videoLink: './Art/cell/cell.mp4',
    author: 'shivam12k',
    githubLink: 'https://github.com/shivam12k'
  },
  {
    artName: 'Bouncing Heart',
    pageLink: './Art/love2cr3ate/index.html',
    imageLink: './Art/love2cr3ate/bouncing-heart.gif',
    author: 'l0ve2cr3ate',
    githubLink: 'https://github.com/l0ve2cr3ate'
  },
  {
    artName: 'Animated-Loading',
    pageLink: './Art/Animated-Loading/index.html',
    imageLink: './Art/Animated-Loading/Animated-Loading.gif',
    author: 'Mehul1011',
    githubLink: 'https://github.com/mehul1011'
  },
  {
    artName: 'covid-19',
    pageLink: './Art/shivam12k/index.html',
    // videoLink: './Art/cell/cell.mp4',
    imageLink: '#',
    author: 'shivam12k',
    githubLink: 'https://github.com/shivam12k'
  },
  {
    artName: 'Mag-animation',
    pageLink: './Art/Mag-D-Alena/index.html',
    imageLink: './Art/Mag-D-Alena/Mag-animation.gif',
    author: 'Magdalena BenBassat-Luszczynska',
    githubLink: 'https://github.com/mag-d-alen'
  },
  {
    artName: 'ThomasTobe',
    pageLink: './Art/ThomasTobe/index.html',
    imageLink: './Art/ThomasTobe/rotation.gif',
    author: 'ThomasTobe',
    githubLink: 'https://github.com/ThomasTobe'
  },
  {
    artName: 'Life Of Coder',
    pageLink: './Art/DevarshiDoshi/index.html',
    imageLink: './Art/DevarshiDoshi/Life Of Coder.gif',
    author: 'DevarshiDoshi',
    githubLink: 'https://github.com/devarshidoshi'
  },

  {
    artName: 'That Animation',
    pageLink: './Art/MaKloudz/index.html',
    imageLink: './Art/MaKloudz/dat-animation.gif',
    author: 'Blessing Mutava',
    githubLink: 'https://github.com/MaKloudz'
  },
  {
    artName: 'animatron',
    pageLink: './Art/animatron/index.html',
    imageLink: './Art/animatron/trance.gif',
    author: 'nick981837',
    githubLink: 'https://github.com/nick981837'
  },
  {
    artName: 'ZTM Animation',
    pageLink: './Art/EricPuskas/index.html',
    imageLink: './Art/EricPuskas/index.gif',
    author: 'Eric Puskas',
    githubLink: 'https://github.com/EricPuskas'
  },
  {
    artName: 'LSD Rainbow Trip: Phase 1',
    pageLink: './Art/AbsMechanik/index.html',
    imageLink: './Art/AbsMechanik/AbsMechanik_Animation.gif',
    author: 'AbsMechanik',
    githubLink: 'https://github.com/AbsMechanik'
  },
  {
    artName: 'Christmas Lights',
    pageLink: './Art/Futuregit/index.html',
    imageLink: './Art/Futuregit/Christmas-Lights.gif',
    author: 'Futuregit',
    githubLink: 'https://github.com/Futuregit'
  },
  {
    artName: 'space zoo',
    pageLink: './Art/space_zoo/index.html',
    imageLink: './Art/space_zoo/space_zoo.gif',
    author: 'yuwenGithub',
    githubLink: 'https://github.com/yuwenGithub'
  },
  {
    artName: 'neon-text flicker glow',
    pageLink: './Art/neon-text flicker glow/neon.html',
    videoLink: './Art/neon-text flicker glow/neon-text flicker glow.gif',
    author: 'Ajay Tyagi',
    githubLink: 'https://github.com/imajaytyagi'
  },
  {
    artName: 'Dice Animation',
    pageLink: './Art/Dice-Animation/dice_animation.html',
    videoLink: './Art/Dice-Animation/dice.gif',
    author: 'Ronit DuttA',
    githubLink: 'https://github.com/RD91'
  },
  {
    artName: 'Fruit Dancing',
    pageLink: './Art/carlacentenor/index.html',
    imageLink: './Art/carlacentenor/fruit.gif',
    author: 'carlacentenor',
    githubLink: 'https://github.com/carlacentenor'
  },
  {
    artName: 'eyes',
    pageLink: './Art/eyes/index.html',
    imageLink: './Art/eyes/eyes.gif',
    author: 'yuwenGithub',
    githubLink: 'https://github.com/yuwenGithub'
  },
  {
    artName: 'Spooktober Hacktoberfest',
    pageLink: './Art/FredAmartey/index.html',
    imageLink: './Art/FredAmartey/thumbnaill.gif',
    author: 'Fred Amartey',
    githubLink: 'https://github.com/FredAmartey'
  },
  {
    artName: 'Star Wars?',
    pageLink: './Art/henryvalbuena/index.html',
    imageLink: './Art/henryvalbuena/index.gif',
    author: 'Henry Valbuena',
    githubLink: 'https://github.com/henryvalbuena'
  },
  {
    artName: 'UFO',
    pageLink: './Art/UFO/index.html',
    imageLink: './Art/UFO/UFO.png',
    author: 'Abhinav Singh @abhinav9910',
    githubLink: 'https://github.com/abhinav9910'
  },
  {
    artName: 'The Ripple',
    pageLink: './Art/Anmol2/index.html',
    imageLink: './Art/Anmol2/ripple.png',
    author: 'Anmol',
    githubLink: 'https://github.com/Anmol270900'
  },
  {
    artName: 'Rainbow loader',
    pageLink: './Art/ka-hn/rainbow.html',
    imageLink: './Art/ka-hn/rainbow.gif',
    author: 'Karim Hussain',
    githubLink: 'https://github.com/ka-hn'
  },
  {
    artName: 'Action Cam',
    pageLink: './Art/Donovan/index.html',
    imageLink: './Art/Donovan/pureCSS-animation.gif',
    author: 'Donovan Hunter',
    githubLink: 'https://github.com/dhdcode'
  },
  {
    artName: 'The Sun',
    pageLink: './Art/Anmol/index.html',
    imageLink: './Art/Anmol/sun.png',
    author: 'Anmol',
    githubLink: 'https://github.com/Anmol270900'
  },
  {
    artName: 'Flashing Pumpkin',
    pageLink: './Art/KatrinaRose14/index.html',
    imageLink: './Art/KatrinaRose14/FlashingPumpkin.gif',
    author: 'Katrina Yates',
    githubLink: 'https://github.com/KatrinaRose14'
  },
  {
    artName: 'Flipbox',
    pageLink: './Art/Prasheel/index.html',
    imageLink: './Art/Prasheel/flip.gif',
    author: 'Prasheel Soni',
    githubLink: 'https://github.com/ps011'
  },
  {
    artName: '2019 Wave',
    pageLink: './Art/chris-aqui/index.html',
    imageLink: './Art/chris-aqui/2019-jump.gif',
    author: 'Christine Aqui',
    githubLink: 'https://github.com/christine-aqui'
  },
  {
    artName: 'Hover Button Animation',
    pageLink: './Art/Vipul/hover.html',
    imageLink: './Art/Vipul/Screenshot2.png',
    author: 'Vipul',
    githubLink: 'https://github.com/vipuljain08'
  },
  {
    artName: 'Start From Zero',
    pageLink: './Art/Robihdy/index.html',
    imageLink: './Art/Robihdy/start-from-zero.png',
    author: 'Robihdy',
    githubLink: 'https://github.com/Robihdy'
  },
  {
    artName: 'Local Host metaphor',
    pageLink: './Art/Akbar-Cyber/index.html',
    imageLink: './Art/Prateek/localhost.png',
    author: 'Prateek',
    githubLink: 'https://github.com/prateekpatrick'
  },
  {
    artName: 'Akbar-Cyber',
    pageLink: './Art/Akbar-Cyber/index.html',
    imageLink: './Art/Akbar-Cyber/akbar.gif',
    author: 'Akbar',
    githubLink: 'https://github.com/Akbar-Cyber'
  },
  {
    artName: 'Sliding Lines',
    pageLink: './Art/erics0n/sliding-lines/index.html',
    imageLink: './Art/erics0n/sliding-lines/image.gif',
    author: 'erics0n',
    githubLink: 'https://github.com/erics0n'
  },
  {
    artName: 'Triangle',
    pageLink: './Art/Joy/triangle/triangle.html',
    imageLink: './Art/Joy/triangle/triangle.gif',
    author: 'Joy',
    githubLink: 'https://github.com/royranger'
  },
  {
    artName: 'Cube',
    pageLink: './Art/Joy/cube/cube.html',
    imageLink: './Art/Joy/cube/cube.gif',
    author: 'Joy',
    githubLink: 'https://github.com/royranger'
  },
  {
    artName: 'Burger Menu',
    pageLink: './Art/mctrl/burger.html',
    imageLink: './Art/mctrl/burger.gif',
    author: 'Martina',
    githubLink: 'https://github.com/mctrl'
  },
  {
    artName: 'Square Loader',
    pageLink: './Art/Hemant/index.html',
    imageLink: './Art/Hemant/loader.gif',
    author: 'Hemant Garg',
    githubLink: 'https://github.com/hemant-garg'
  },
  {
    artName: 'wake up, neo...',
    pageLink: './Art/samirjouni/TributeToTheMatrix.html',
    imageLink: './Art/samirjouni/sample.gif',
    author: 'Samir Jouni',
    githubLink: 'https://github.com/samirjouni'
  },
  {
    artName: 'Tribute To COD4MW',
    pageLink: './Art/samirjouni2/index.html',
    imageLink: './Art/samirjouni2/sample.gif',
    author: 'Samir Jouni',
    githubLink: 'https://github.com/samirjouni'
  },
  {
    artName: 'Planet',
    pageLink: './Art/ArthurDoom/planet.html',
    imageLink: './Art/ArthurDoom/planet.gif',
    author: 'ArthurDoom',
    githubLink: 'https://github.com/ArthurDoom'
  },
  {
    artName: 'SquarPy',
    pageLink: './Art/Utkarsh/index.html',
    imageLink: './Art/Utkarsh/hack.gif',
    author: 'utkarsh',
    githubLink: 'https://github.com/Utkarsh2604'
  },
  {
    artName: 'Circle',
    pageLink: './Art/Oliver/Circle.html',
    imageLink: './Art/Oliver/circle.gif',
    author: 'Oliver',
    githubLink: 'https://github.com/oliver-gomes'
  },
  {
    artName: 'Ellipse Loader',
    pageLink: './Art/VaibhavKhulbe/EllipseLoader.html',
    imageLink: './Art/VaibhavKhulbe/ellipseLoader.gif',
    author: 'Vaibhav Khulbe',
    githubLink: 'https://github.com/Kvaibhav01'
  },
  {
    artName: 'Simple Loader',
    pageLink: './Art/soumsps/simpleload.html',
    imageLink: './Art/soumsps/sample.gif',
    author: 'Soumendu Sinha',
    githubLink: 'https://github.com/soumsps'
  },
  {
    artName: 'Rollodex',
    pageLink: './Art/Shruti/rolling.html',
    imageLink: './Art/Shruti/rolling.gif',
    author: 'Shruti',
    githubLink: 'https://github.com/shruti49'
  },
  {
    artName: 'Cute Cat',
    pageLink: './Art/Alghi/cat.html',
    imageLink: './Art/Alghi/cat.gif',
    author: 'Alghi',
    githubLink: 'https://github.com/darklordace'
  },
  {
    artName: 'r2d2d starwerz',
    pageLink: './Art/izzycs/index.html',
    imageLink: './Art/izzycs/r2d2d.gif',
    author: 'Joy',
    githubLink: 'https://github.com/izzycs'
  },
  {
    artName: 'ZtM Text',
    pageLink: './Art/Di4iMoRtAl/ZtM_text_animation.html',
    imageLink: './Art/Di4iMoRtAl/ZtM_animation.gif',
    author: 'Di4iMoRtAl',
    githubLink: 'https://github.com/dppeykov'
  },
  {
    artName: 'Circles',
    pageLink: './Art/Bhuvana/circles.html',
    imageLink: './Art/Bhuvana/circles.gif',
    author: 'Bhuvana',
    githubLink: 'https://github.com/bhuvana-guna'
  },
  {
    artName: 'Bird',
    pageLink: './Art/Bhuvana/bird.html',
    imageLink: './Art/Bhuvana/bird.gif',
    author: 'Bhuvana',
    githubLink: 'https://github.com/bhuvana-guna'
  },
  {
    artName: 'Loader',
    pageLink: './Art/Bhuvana/loader.html',
    imageLink: './Art/Bhuvana/loader.gif',
    author: 'Bhuvana',
    githubLink: 'https://github.com/bhuvana-guna'
  },
  {
    artName: 'Simple blinking loading circles',
    pageLink: './Art/Rahul/index.html',
    imageLink: './Art/Rahul/loading.gif',
    author: 'Rahul',
    githubLink: 'https://github.com/kohli6010'
  },
  {
    artName: 'Css Pulse',
    pageLink: './Art/Aszmel/pulse.html',
    imageLink: './Art/Aszmel/css_pulse.gif',
    author: 'Aszmel',
    githubLink: 'https://github.com/Aszmel'
  },
  {
    artName: 'Circle Bounce',
    pageLink: './Art/Edmund/index.html',
    imageLink: './Art/Edmund/circle-bounce.gif',
    author: 'Edmund',
    githubLink: 'https://github.com/edmund1645'
  },
  {
    artName: 'Heart Beating',
    pageLink: './Art/Regem/index.html',
    imageLink: './Art/Regem/heart.jpg',
    author: 'Regem',
    githubLink: 'https://github.com/GemzBond'
  },
  {
    artName: 'Fading Circles',
    pageLink: './Art/Ankit/fadeCircle.html',
    imageLink: './Art/Ankit/fadeCircles.png',
    author: 'Ankit Srivastava',
    githubLink: 'https://github.com/a18nov'
  },
  {
    artName: 'Hacktoberfest 2019',
    pageLink: './Art/jpk3lly/animation.html',
    imageLink: './Art/jpk3lly/JPs_Animation_GIF.gif',
    author: 'jpk3lly',
    githubLink: 'https://github.com/jpk3lly'
  },
  {
    artName: 'Name Rotator',
    pageLink: './Art/Meet/name.html',
    imageLink: './Art/Meet/name.gif',
    author: 'Meet',
    githubLink: 'https://github.com/Meet1103'
  },
  {
    artName: 'Ball Rotator',
    pageLink: './Art/Bibekpreet/index.html',
    imageLink: './Art/Bibekpreet/ball.gif',
    author: 'Bibekpreet',
    githubLink: 'https://github.com/bibekpreet99'
  },
  {
    artName: 'ephiphany',
    pageLink: './Art/OctavianIlies/index.html',
    imageLink: './Art/OctavianIlies/ephiphany.gif',
    author: 'OctavianIlies',
    githubLink: 'https://github.com/OctavianIlies'
  },
  {
    artName: 'Loading',
    pageLink: './Art/jh1992jh/loading.html',
    imageLink: './Art/jh1992jh/loading.gif',
    author: 'jh1992jh',
    githubLink: 'https://github.com/jh1992jh'
  },
  {
    artName: 'ZTM Colors',
    pageLink: './Art/Godnon/index.html',
    imageLink: './Art/Godnon/ZTMcAnim.gif',
    author: 'Godnon',
    githubLink: 'https://github.com/godnondsilva'
  },
  {
    artName: 'Hover Effect',
    pageLink: './Art/Shubhankar/index.html',
    imageLink: './Art/Shubhankar/hackoctober.gif',
    author: 'Shubhankar',
    githubLink: 'https://github.com/shubhdwiv12'
  },
  {
    artName: 'Bouncing Fading Circles',
    pageLink: './Art/AyoubIssaad/index.html',
    imageLink: './Art/AyoubIssaad/BouncingFadingCircles.gif',
    author: 'AyoubIssaad',
    githubLink: 'https://github.com/AyoubIssaad'
  },
  {
    artName: '5 balls preloader',
    pageLink: './Art/Nnaji-Victor/index.html',
    imageLink: './Art/Nnaji-Victor/5_balls.gif',
    author: 'Nnaji Victor',
    githubLink: 'https://github.com/Nnaji-Victor'
  },
  {
    artName: 'ZTM Bouncer',
    pageLink: './Art/Josia/bouncer.html',
    imageLink: './Art/Josia/ztmbouncer.gif',
    author: 'Josia Rodriguez',
    githubLink: 'https://github.com/josiarod'
  },
  {
    artName: 'Hacktober loading animation',
    pageLink: './Art/mehul1011/index.html',
    imageLink: './Art/mehul1011/loading.gif',
    author: 'Mehul1011',
    githubLink: 'https://github.com/mehul1011'
  },
  {
    artName: 'Loading Dots',
    pageLink: './Art/devSergiu/index.html',
    imageLink: './Art/devSergiu/loading.gif',
    author: 'devSergiu',
    githubLink: 'https://github.com/devsergiu'
  },
  {
    artName: 'TypeWriter effect',
    pageLink: './Art/Sidharth/Typing_Text.html',
    imageLink: './Art/Sidharth/type_writer.gif',
    author: 'Sidharth',
    githubLink: 'https://github.com/Sidharth98'
  },
  {
    artName: 'Blue Spin',
    pageLink: './Art/JamesW/index.html',
    imageLink: './Art/JamesW/hacktober_spin.gif',
    author: 'James Whitney',
    githubLink: 'https://github.com/jameswhitney'
  },
  {
    artName: 'Loading Animation',
    pageLink: './Art/Sidharth/Loading.html',
    imageLink: './Art/Sidharth/Loading.gif',
    author: 'Sidharth',
    githubLink: 'https://github.com/Sidharth98'
  },
  {
    artName: 'Rotation',
    pageLink: './Art/alenanog/index.html',
    imageLink: './Art/alenanog/rotation.gif',
    author: 'Alena A.',
    githubLink: 'https://github.com/alenanog'
  },
  {
    artName: 'Colors in your life',
    pageLink: './Art/Atipahy/colors.html',
    imageLink: './Art/Atipahy/colors.png',
    author: 'Christos Chr',
    githubLink: 'https://github.com/atipaHy'
  },
  {
    artName: 'Orb',
    pageLink: './Art/Jkbicbic/orb.html',
    imageLink: './Art/Jkbicbic/orb.gif',
    author: 'John Kennedy Bicbic',
    githubLink: 'https://github.com/jkbicbic'
  },
  {
    artName: 'Charging...',
    pageLink: './Art/Afraz/charging.html',
    imageLink: './Art/Afraz/charging.gif',
    author: 'Afraz',
    githubLink: 'https://github.com/afrazz'
  },
  {
    artName: 'Charging...',
    pageLink: './Art/DepStep/depstep.html',
    imageLink: './Art/DepStep/depstep.gif',
    author: 'DepStep',
    githubLink: 'https://github.com/stephD'
  },
  {
    artName: 'Dancing Ball...',
    pageLink: './Art/DaveFres/index.html',
    imageLink: './Art/DaveFres/ball.gif',
    author: 'DaveFres',
    githubLink: 'https://github.com/DaveFres'
  },
  {
    artName: 'animatron',
    pageLink: './Art/animatron/index.html',
    imageLink: './Art/animatron/trance.gif',
    author: 'jomahay',
    githubLink: 'https://github.com/jomahay'
  },
  {
    artName: 'Sunshine',
    pageLink: './Art/Pavelisp/sunshine.html',
    imageLink: './Art/Pavelisp/sunshine.gif',
    author: 'Pavel Isp',
    githubLink: 'https://github.com/pavelisp'
  },
  {
    artName: 'SoundBoxes',
    pageLink: './Art/Hbarang/SoundBox.html',
    imageLink: './Art/Hbarang/SoundBoxAnimation.gif',
    author: 'Hbarang',
    githubLink: 'https://github.com/hbarang'
  },
  {
    artName: 'Cheshire',
    pageLink: './Art/Ckanelin/index.html',
    imageLink: './Art/Ckanelin/Cheshire.gif',
    author: 'Ckanelin',
    githubLink: 'https://github.com/ckanelin'
  },
  {
    artName: 'Disappear',
    pageLink: './Art/Stacy/index.html',
    imageLink: './Art/Stacy/disappear.gif',
    author: 'Stacy',
    githubLink: 'https://github.com/stacyholtz6'
  },
  {
    artName: 'Ellipse Spinner',
    pageLink: './Art/Sabina/ellipse_spinner.html',
    imageLink: './Art/Sabina/ellipse_spinner.png',
    author: 'Sabina Abbasova',
    githubLink: 'https://github.com/sabina929'
  },
  {
    artName: 'NightSky',
    pageLink: './Art/AndyS/index.html',
    imageLink: './Art/AndyS/Capture.GIF',
    author: 'AndyS',
    githubLink: 'https://github.com/AndyS1988'
  },
  {
    artName: 'Hungry',
    pageLink: './Art/diegchav/index.html',
    imageLink: './Art/diegchav/hungry.gif',
    author: 'Diego Chz',
    githubLink: 'https://github.com/diegchav'
  },
  {
    artName: 'Hover Text Animation',
    pageLink: './Art/AyoubIssaad2/index.html',
    imageLink: './Art/AyoubIssaad2/hoverTextAnimation.gif',
    author: 'AyoubIssaad',
    githubLink: 'https://github.com/AyoubIssaad'
  },
  {
    artName: 'Colorize',
    pageLink: './Art/JimBratsos/colorize.html',
    imageLink: './Art/JimBratsos/Colorize.gif',
    author: 'Jim Bratsos',
    githubLink: 'https://github.com/JimBratsos'
  },
  {
    artName: 'Hacktober Spooktacular',
    pageLink: 'Art/Elex/index.html',
    imageLink: ['./Art/Elex/hhs.gif'],
    author: 'William Poisel (LordCobra)',
    githubLink: 'https://github.com/epoisel'
  },
  {
    artName: 'Circley',
    pageLink: './Art/Tranjenny/indexjenny.html',
    imageLink: './Art/Tranjenny/zerojenny.gif',
    author: 'Tranjenny',
    githubLink: 'https://github.com/Tranjenny'
  },
  {
    artName: 'My Vietnam',
    pageLink: './Art/nhbduy/index.html',
    imageLink: './Art/nhbduy/my-vietnam.gif',
    author: 'Hoang-Bao-Duy NGUYEN',
    githubLink: 'https://github.com/nhbduy'
  },
  {
    artName: 'Hactoberfest Bus',
    pageLink: './Art/shahpranaf/index.html',
    imageLink: './Art/shahpranaf/hacktoberfest_bus.gif',
    author: 'Pranav Shah',
    githubLink: 'https://github.com/shahpranaf'
  },
  {
    artName: 'Hacktoberfest',
    pageLink: './Art/robihid/index.html',
    imageLink: './Art/robihid/hacktoberfest.png',
    author: 'robihid',
    githubLink: 'https://github.com/robihid'
  },
  {
    artName: 'Hi there',
    pageLink: './Art/Aki/index.html',
    imageLink: './Art/Aki/giphy.gif',
    author: 'Aki',
    githubLink: 'https://github.com/akmalist'
  },
  {
    artName: '3D css animation',
    pageLink: './Art/animationtion/index.html',
    imageLink: './Art/animation/css3drotate.gif',
    author: 'christ',
    githubLink: 'https://github.com/christ-87'
  },
  {
    artName: 'Hacktoberfest 2019!',
    pageLink: './Art/RedSquirrrel/index.html',
    imageLink: './Art/RedSquirrrel/index.html/animation.PNG',
    author: 'RedSquirrrel',
    githubLink: 'https://github.com/RedSquirrrel'
  },
  {
    artName: 'Sliding text',
    pageLink: './Art/Flattopz/index.html',
    imageLink: './Art/Flattopz/SlidingText.gif',
    author: 'Flattopz',
    githubLink: 'https://github.com/hjpunzalan'
  },
  {
    artName: 'Rainbow Color Changer',
    pageLink: './Art/mmshr/index.html',
    imageLink: './Art/mmshr/rainbow.gif',
    author: 'mmosehauer',
    githubLink: 'https://github.com/mmosehauer'
  },
  {
    artName: 'World of Coding',
    pageLink: './Art/tom_kn/coding.html',
    imageLink: './Art/tom_kn/coding.gif',
    author: 'Tamas Knisz',
    githubLink: 'https://github.com/TamasKn'
  },
  {
    artName: 'Initial Bounce',
    pageLink: './Art/Juwana/initial.html',
    imageLink: './Art/Juwana/InitialBounce.gif',
    author: 'Juwana',
    githubLink: 'https://github.com/JZerman2018'
  },
  {
    artName: 'Atom',
    pageLink: './Art/Teva/index.html',
    imageLink: './Art/Teva/atom.gif',
    author: 'Teva',
    githubLink: 'https://github.com/TevaHenry'
  },
  {
    artName: 'Be Awesome',
    pageLink: './Art/TigerAsH/index.html',
    imageLink: './Art/TigerAsH/be-awesome.jpg',
    author: 'TigerAsH',
    githubLink: 'https://github.com/TigerAsH94'
  },
  {
    artName: 'Rainbow Colors',
    pageLink: './Art/Sanjeev/index.html',
    imageLink: './Art/Sanjeev/animation.gif',
    author: 'Sanjeev Panday',
    githubLink: 'https://github.com/Sanjeev-Panday'
  },
  {
    artName: 'ZtM',
    pageLink: './Art/thoyvo/index.html',
    imageLink: './Art/thoyvo/ztm.gif',
    author: 'Thoyvo',
    githubLink: 'https://github.com/thoyvo'
  },
  {
    artName: 'Fast Fishes',
    pageLink: './Art/4ront/index.html',
    imageLink: './Art/4ront/fishes.gif',
    author: '4rontender',
    githubLink: 'https://github.com/RinatValiullov'
  },
  {
    artName: 'Loading...',
    pageLink: './Art/RedSquirrrel2/loading.html',
    imageLink: './Art/RedSquirrrel2/loading.gif',
    author: 'RedSquirrrel',
    githubLink: 'https://github.com/RedSquirrrel'
  },
  {
    artName: 'Animated Cube',
    pageLink: './Art/Animated Cube/index.html',
    imageLink: './Art/Animated Cube/cube.gif',
    author: 'RedSquirrrel',
    githubLink: 'https://github.com/RedSquirrrel'
  },
  {
    artName: 'Calm Ubuntu',
    pageLink: './Art/schupat/index.html',
    imageLink: './Art/schupat/preview.gif',
    author: 'schupat',
    githubLink: 'https://github.com/schupat'
  },
  {
    artName: 'Solar System',
    pageLink: './Art/DSandberg93/index.html',
    imageLink: './Art/DSandberg93/SolarSystem.gif',
    author: 'DSandberg93',
    githubLink: 'https://github.com/DSandberg93'
  },
  {
    artName: 'Boo',
    pageLink: './Art/VerityB/index.html',
    imageLink: './Art/VerityB/boo.gif',
    author: 'VerityB',
    githubLink: 'https://github.com/VerityB'
  },
  {
    artName: 'Hacktoberfest Ghost',
    pageLink: './Art/cTahirih/index.html',
    imageLink: './Art/cTahirih/ghost.png',
    author: 'cTahirih',
    githubLink: 'https://github.com/cTahirih'
  },
  {
    artName: 'Clock',
    pageLink: './Art/Abdul/index.html',
    imageLink: './Art/Abdul/Clock.png',
    author: 'Abdul Rahman',
    githubLink: 'https://github.com/abdulrahman118'
  },
  {
    artName: 'Loading Cube',
    pageLink: './Art/andrearizzello/index.html',
    imageLink: './Art/andrearizzello/index.gif',
    author: 'Andrea Rizzello',
    githubLink: 'https://github.com/andrearizzello'
  },
  {
    artName: 'Wall Dropping Logo',
    pageLink: './Art/shivams136/index.html',
    imageLink: './Art/shivams136/walldrop.gif',
    author: 'Shivam Sharma',
    githubLink: 'https://github.com/ShivamS136'
  },
  {
    artName: 'Infinite Race',
    pageLink: './Art/levermanx/index.html',
    imageLink: './Art/levermanx/anim.gif',
    author: 'Levermanx',
    githubLink: 'https://github.com/levermanx'
  },
  {
    artName: 'Hover to Rotate Text',
    pageLink: './Art/faiz_hameed/index.html',
    imageLink: './Art/faiz_hameed/hackto.gif',
    author: 'Faiz Hameed',
    githubLink: 'https://github.com/faizhameed'
  },
  {
    artName: 'HalloHacktober Greeting!',
    pageLink: './Art/lusalga/index.html',
    imageLink: './Art/lusalga/lu.gif',
    author: 'Lucieni A. Saldanha',
    githubLink: 'https://github.com/lusalga/'
  },
  {
    artName: 'Time goes by',
    pageLink: './Art/WolfgangKreminger/index.html',
    imageLink: './Art/WolfgangKreminger/showcase.gif',
    author: 'Wolfgang Kreminger',
    githubLink: 'https://github.com/r4pt0s'
  },
  {
    artName: 'Bouncing Text!',
    pageLink: './Art/AbdulsalamAbdulrahman/index.html',
    imageLink: './Art/AbdulsalamAbdulrahman/Bouncingtxt.gif',
    author: 'Abdulsalam Abdulrahman',
    githubLink: 'https://github.com/AbdulsalamAbdulrahman/'
  },
  {
    artName: 'Simple Phone Animation',
    pageLink: './Art/Lala/index.html',
    imageLink: './Art/Lala/phone.gif',
    author: 'Olamide Aboyeji',
    githubLink: 'https://github.com/aolamide'
  },
  {
    artName: 'Synthwave Sunset',
    pageLink: './Art/brunobolting/index.html',
    imageLink: './Art/brunobolting/synthwave-sunset.gif',
    author: 'Bruno Bolting',
    githubLink: 'https://github.com/brunobolting/'
  },
  {
    artName: 'That Animation',
    pageLink: './Art/MaKloudz/index.html',
    imageLink: './Art/MaKloudz/dat-animation.gif',
    author: 'Blessing Mutava',
    githubLink: 'https://github.com/MaKloudz'
  },
  {
    artName: 'animatron',
    pageLink: './Art/animatron/index.html',
    imageLink: './Art/animatron/trance.gif',
    author: 'nick981837',
    githubLink: 'https://github.com/nick981837'
  },
  {
    artName: 'abhishek9686',
    pageLink: './Art/abhishek9686/index.html',
    imageLink: './Art/abhishek9686/loading.gif',
    author: 'abhishek9686',
    githubLink: 'https://github.com/abhishek9686'
  },

  {
    artName: 'Animecircles',
    pageLink: './Art/Animecircles/index.html',
    imageLink: './Art/animatron/',
    author: 'Geamoding',
    githubLink: 'https://github.com/gilbertekalea'
  },
  {
    artName: 'ZTM Animation',
    pageLink: './Art/EricPuskas/index.html',
    imageLink: './Art/EricPuskas/index.gif',
    author: 'Eric Puskas',
    githubLink: 'https://github.com/EricPuskas'
  },
  {
    artName: 'LSD Rainbow Trip: Phase 1',
    pageLink: './Art/AbsMechanik/index.html',
    imageLink: './Art/AbsMechanik/AbsMechanik_Animation.gif',
    author: 'AbsMechanik',
    githubLink: 'https://github.com/AbsMechanik'
  },
  {
    artName: 'Christmas Lights',
    pageLink: './Art/Futuregit/index.html',
    imageLink: './Art/Futuregit/Christmas-Lights.gif',
    author: 'Futuregit',
    githubLink: 'https://github.com/Futuregit'
  },
  {
    artName: 'space zoo',
    pageLink: './Art/space_zoo/index.html',
    imageLink: './Art/space_zoo/space_zoo.gif',
    author: 'yuwenGithub',
    githubLink: 'https://github.com/yuwenGithub'
  },
  {
    artName: 'Fruit Dancing',
    pageLink: './Art/carlacentenor/index.html',
    imageLink: './Art/carlacentenor/fruit.gif',
    author: 'carlacentenor',
    githubLink: 'https://github.com/carlacentenor'
  },
  {
    artName: 'eyes',
    pageLink: './Art/eyes/index.html',
    imageLink: './Art/eyes/eyes.gif',
    author: 'yuwenGithub',
    githubLink: 'https://github.com/yuwenGithub'
  },
  {
    artName: 'Spooktober Hacktoberfest',
    pageLink: './Art/FredAmartey/index.html',
    imageLink: './Art/FredAmartey/thumbnaill.gif',
    author: 'Fred Amartey',
    githubLink: 'https://github.com/FredAmartey'
  },
  {
    artName: 'Star Wars?',
    pageLink: './Art/henryvalbuena/index.html',
    imageLink: './Art/henryvalbuena/index.gif',
    author: 'Henry Valbuena',
    githubLink: 'https://github.com/henryvalbuena'
  },
  {
    artName: 'UFO',
    pageLink: './Art/UFO/index.html',
    imageLink: './Art/UFO/UFO.png',
    author: 'Abhinav Singh @abhinav9910',
    githubLink: 'https://github.com/abhinav9910'
  },
  {
    artName: 'The Ripple',
    pageLink: './Art/Anmol2/index.html',
    imageLink: './Art/Anmol2/ripple.png',
    author: 'Anmol',
    githubLink: 'https://github.com/Anmol270900'
  },
  {
    artName: 'Rainbow loader',
    pageLink: './Art/ka-hn/rainbow.html',
    imageLink: './Art/ka-hn/rainbow.gif',
    author: 'Karim Hussain',
    githubLink: 'https://github.com/ka-hn'
  },
  {
    artName: 'Action Cam',
    pageLink: './Art/Donovan/index.html',
    imageLink: './Art/Donovan/pureCSS-animation.gif',
    author: 'Donovan Hunter',
    githubLink: 'https://github.com/dhdcode'
  },
  {
    artName: 'The Sun',
    pageLink: './Art/Anmol/index.html',
    imageLink: './Art/Anmol/sun.png',
    author: 'Anmol',
    githubLink: 'https://github.com/Anmol270900'
  },
  {
    artName: 'Flashing Pumpkin',
    pageLink: './Art/KatrinaRose14/index.html',
    imageLink: './Art/KatrinaRose14/FlashingPumpkin.gif',
    author: 'Katrina Yates',
    githubLink: 'https://github.com/KatrinaRose14'
  },
  {
    artName: 'Flipbox',
    pageLink: './Art/Prasheel/index.html',
    imageLink: './Art/Prasheel/flip.gif',
    author: 'Prasheel Soni',
    githubLink: 'https://github.com/ps011'
  },
  {
    artName: '2019 Wave',
    pageLink: './Art/chris-aqui/index.html',
    imageLink: './Art/chris-aqui/2019-jump.gif',
    author: 'Christine Aqui',
    githubLink: 'https://github.com/christine-aqui'
  },
  {
    artName: 'Hover Button Animation',
    pageLink: './Art/Vipul/hover.html',
    imageLink: './Art/Vipul/Screenshot2.png',
    author: 'Vipul',
    githubLink: 'https://github.com/vipuljain08'
  },
  {
    artName: 'Start From Zero',
    pageLink: './Art/Robihdy/index.html',
    imageLink: './Art/Robihdy/start-from-zero.png',
    author: 'Robihdy',
    githubLink: 'https://github.com/Robihdy'
  },
  {
    artName: 'Local Host metaphor',
    pageLink: './Art/Akbar-Cyber/index.html',
    imageLink: './Art/Prateek/localhost.png',
    author: 'Prateek',
    githubLink: 'https://github.com/prateekpatrick'
  },
  {
    artName: 'Akbar-Cyber',
    pageLink: './Art/Akbar-Cyber/index.html',
    imageLink: './Art/Akbar-Cyber/akbar.gif',
    author: 'Akbar',
    githubLink: 'https://github.com/Akbar-Cyber'
  },
  {
    artName: 'Sliding Lines',
    pageLink: './Art/erics0n/sliding-lines/index.html',
    imageLink: './Art/erics0n/sliding-lines/image.gif',
    author: 'erics0n',
    githubLink: 'https://github.com/erics0n'
  },
  {
    artName: 'Triangle',
    pageLink: './Art/Joy/triangle/triangle.html',
    imageLink: './Art/Joy/triangle/triangle.gif',
    author: 'Joy',
    githubLink: 'https://github.com/royranger'
  },
  {
    artName: 'Cube',
    pageLink: './Art/Joy/cube/cube.html',
    imageLink: './Art/Joy/cube/cube.gif',
    author: 'Joy',
    githubLink: 'https://github.com/royranger'
  },
  {
    artName: 'Burger Menu',
    pageLink: './Art/mctrl/burger.html',
    imageLink: './Art/mctrl/burger.gif',
    author: 'Martina',
    githubLink: 'https://github.com/mctrl'
  },
  {
    artName: 'Square Loader',
    pageLink: './Art/Hemant/index.html',
    imageLink: './Art/Hemant/loader.gif',
    author: 'Hemant Garg',
    githubLink: 'https://github.com/hemant-garg'
  },
  {
    artName: 'wake up, neo...',
    pageLink: './Art/samirjouni/TributeToTheMatrix.html',
    imageLink: './Art/samirjouni/sample.gif',
    author: 'Samir Jouni',
    githubLink: 'https://github.com/samirjouni'
  },
  {
    artName: 'Tribute To COD4MW',
    pageLink: './Art/samirjouni2/index.html',
    imageLink: './Art/samirjouni2/sample.gif',
    author: 'Samir Jouni',
    githubLink: 'https://github.com/samirjouni'
  },
  {
    artName: 'Planet',
    pageLink: './Art/ArthurDoom/planet.html',
    imageLink: './Art/ArthurDoom/planet.gif',
    author: 'ArthurDoom',
    githubLink: 'https://github.com/ArthurDoom'
  },
  {
    artName: 'SquarPy',
    pageLink: './Art/Utkarsh/index.html',
    imageLink: './Art/Utkarsh/hack.gif',
    author: 'utkarsh',
    githubLink: 'https://github.com/Utkarsh2604'
  },
  {
    artName: 'Circle',
    pageLink: './Art/Oliver/Circle.html',
    imageLink: './Art/Oliver/circle.gif',
    author: 'Oliver',
    githubLink: 'https://github.com/oliver-gomes'
  },
  {
    artName: 'Ellipse Loader',
    pageLink: './Art/VaibhavKhulbe/EllipseLoader.html',
    imageLink: './Art/VaibhavKhulbe/ellipseLoader.gif',
    author: 'Vaibhav Khulbe',
    githubLink: 'https://github.com/Kvaibhav01'
  },
  {
    artName: 'Simple Loader',
    pageLink: './Art/soumsps/simpleload.html',
    imageLink: './Art/soumsps/sample.gif',
    author: 'Soumendu Sinha',
    githubLink: 'https://github.com/soumsps'
  },
  {
    artName: 'Rollodex',
    pageLink: './Art/Shruti/rolling.html',
    imageLink: './Art/Shruti/rolling.gif',
    author: 'Shruti',
    githubLink: 'https://github.com/shruti49'
  },
  {
    artName: 'Cute Cat',
    pageLink: './Art/Alghi/cat.html',
    imageLink: './Art/Alghi/cat.gif',
    author: 'Alghi',
    githubLink: 'https://github.com/darklordace'
  },
  {
    artName: 'ZtM Text',
    pageLink: './Art/Di4iMoRtAl/ZtM_text_animation.html',
    imageLink: './Art/Di4iMoRtAl/ZtM_animation.gif',
    author: 'Di4iMoRtAl',
    githubLink: 'https://github.com/dppeykov'
  },
  {
    artName: 'Circles',
    pageLink: './Art/Bhuvana/circles.html',
    imageLink: './Art/Bhuvana/circles.gif',
    author: 'Bhuvana',
    githubLink: 'https://github.com/bhuvana-guna'
  },
  {
    artName: 'Bird',
    pageLink: './Art/Bhuvana/bird.html',
    imageLink: './Art/Bhuvana/bird.gif',
    author: 'Bhuvana',
    githubLink: 'https://github.com/bhuvana-guna'
  },
  {
    artName: 'Loader',
    pageLink: './Art/Bhuvana/loader.html',
    imageLink: './Art/Bhuvana/loader.gif',
    author: 'Bhuvana',
    githubLink: 'https://github.com/bhuvana-guna'
  },
  {
    artName: 'Simple blinking loading circles',
    pageLink: './Art/Rahul/index.html',
    imageLink: './Art/Rahul/loading.gif',
    author: 'Rahul',
    githubLink: 'https://github.com/kohli6010'
  },
  {
    artName: 'Css Pulse',
    pageLink: './Art/Aszmel/pulse.html',
    imageLink: './Art/Aszmel/css_pulse.gif',
    author: 'Aszmel',
    githubLink: 'https://github.com/Aszmel'
  },
  {
    artName: 'Circle Bounce',
    pageLink: './Art/Edmund/index.html',
    imageLink: './Art/Edmund/circle-bounce.gif',
    author: 'Edmund',
    githubLink: 'https://github.com/edmund1645'
  },
  {
    artName: 'Heart Beating',
    pageLink: './Art/Regem/index.html',
    imageLink: './Art/Regem/heart.jpg',
    author: 'Regem',
    githubLink: 'https://github.com/GemzBond'
  },
  {
    artName: 'Fading Circles',
    pageLink: './Art/Ankit/fadeCircle.html',
    imageLink: './Art/Ankit/fadeCircles.png',
    author: 'Ankit Srivastava',
    githubLink: 'https://github.com/a18nov'
  },
  {
    artName: 'Hacktoberfest 2019',
    pageLink: './Art/jpk3lly/animation.html',
    imageLink: './Art/jpk3lly/JPs_Animation_GIF.gif',
    author: 'jpk3lly',
    githubLink: 'https://github.com/jpk3lly'
  },
  {
    artName: 'Name Rotator',
    pageLink: './Art/Meet/name.html',
    imageLink: './Art/Meet/name.gif',
    author: 'Meet',
    githubLink: 'https://github.com/Meet1103'
  },
  {
    artName: 'Ball Rotator',
    pageLink: './Art/Bibekpreet/index.html',
    imageLink: './Art/Bibekpreet/ball.gif',
    author: 'Bibekpreet',
    githubLink: 'https://github.com/bibekpreet99'
  },
  {
    artName: 'ephiphany',
    pageLink: './Art/OctavianIlies/index.html',
    imageLink: './Art/OctavianIlies/ephiphany.gif',
    author: 'OctavianIlies',
    githubLink: 'https://github.com/OctavianIlies'
  },
  {
    artName: 'Loading',
    pageLink: './Art/jh1992jh/loading.html',
    imageLink: './Art/jh1992jh/loading.gif',
    author: 'jh1992jh',
    githubLink: 'https://github.com/jh1992jh'
  },
  {
    artName: 'ZTM Colors',
    pageLink: './Art/Godnon/index.html',
    imageLink: './Art/Godnon/ZTMcAnim.gif',
    author: 'Godnon',
    githubLink: 'https://github.com/godnondsilva'
  },
  {
    artName: 'Hover Effect',
    pageLink: './Art/Shubhankar/index.html',
    imageLink: './Art/Shubhankar/hackoctober.gif',
    author: 'Shubhankar',
    githubLink: 'https://github.com/shubhdwiv12'
  },
  {
    artName: 'Bouncing Fading Circles',
    pageLink: './Art/AyoubIssaad/index.html',
    imageLink: './Art/AyoubIssaad/BouncingFadingCircles.gif',
    author: 'AyoubIssaad',
    githubLink: 'https://github.com/AyoubIssaad'
  },
  {
    artName: '5 balls preloader',
    pageLink: './Art/Nnaji-Victor/index.html',
    imageLink: './Art/Nnaji-Victor/5_balls.gif',
    author: 'Nnaji Victor',
    githubLink: 'https://github.com/Nnaji-Victor'
  },
  {
    artName: 'ZTM Bouncer',
    pageLink: './Art/Josia/bouncer.html',
    imageLink: './Art/Josia/ztmbouncer.gif',
    author: 'Josia Rodriguez',
    githubLink: 'https://github.com/josiarod'
  },
  {
    artName: 'Hacktober loading animation',
    pageLink: './Art/mehul1011/index.html',
    imageLink: './Art/mehul1011/loading.gif',
    author: 'Mehul1011',
    githubLink: 'https://github.com/mehul1011'
  },
  {
    artName: 'Loading Dots',
    pageLink: './Art/devSergiu/index.html',
    imageLink: './Art/devSergiu/loading.gif',
    author: 'devSergiu',
    githubLink: 'https://github.com/devsergiu'
  },
  {
    artName: 'TypeWriter effect',
    pageLink: './Art/Sidharth/Typing_Text.html',
    imageLink: './Art/Sidharth/type_writer.gif',
    author: 'Sidharth',
    githubLink: 'https://github.com/Sidharth98'
  },
  {
    artName: 'Blue Spin',
    pageLink: './Art/JamesW/index.html',
    imageLink: './Art/JamesW/hacktober_spin.gif',
    author: 'James Whitney',
    githubLink: 'https://github.com/jameswhitney'
  },
  {
    artName: 'Loading Animation',
    pageLink: './Art/Sidharth/Loading.html',
    imageLink: './Art/Sidharth/Loading.gif',
    author: 'Sidharth',
    githubLink: 'https://github.com/Sidharth98'
  },
  {
    artName: 'Rotation',
    pageLink: './Art/alenanog/index.html',
    imageLink: './Art/alenanog/rotation.gif',
    author: 'Alena A.',
    githubLink: 'https://github.com/alenanog'
  },
  {
    artName: 'Colors in your life',
    pageLink: './Art/Atipahy/colors.html',
    imageLink: './Art/Atipahy/colors.png',
    author: 'Christos Chr',
    githubLink: 'https://github.com/atipaHy'
  },
  {
    artName: 'Orb',
    pageLink: './Art/Jkbicbic/orb.html',
    imageLink: './Art/Jkbicbic/orb.gif',
    author: 'John Kennedy Bicbic',
    githubLink: 'https://github.com/jkbicbic'
  },
  {
    artName: 'Charging...',
    pageLink: './Art/Afraz/charging.html',
    imageLink: './Art/Afraz/charging.gif',
    author: 'Afraz',
    githubLink: 'https://github.com/afrazz'
  },
  {
    artName: 'Charging...',
    pageLink: './Art/DepStep/depstep.html',
    imageLink: './Art/DepStep/depstep.gif',
    author: 'DepStep',
    githubLink: 'https://github.com/stephD'
  },
  {
    artName: 'Dancing Ball...',
    pageLink: './Art/DaveFres/index.html',
    imageLink: './Art/DaveFres/ball.gif',
    author: 'DaveFres',
    githubLink: 'https://github.com/DaveFres'
  },
  {
    artName: 'animatron',
    pageLink: './Art/animatron/index.html',
    imageLink: './Art/animatron/trance.gif',
    author: 'jomahay',
    githubLink: 'https://github.com/jomahay'
  },
  {
    artName: 'Sunshine',
    pageLink: './Art/Pavelisp/sunshine.html',
    imageLink: './Art/Pavelisp/sunshine.gif',
    author: 'Pavel Isp',
    githubLink: 'https://github.com/pavelisp'
  },
  {
    artName: 'SoundBoxes',
    pageLink: './Art/Hbarang/SoundBox.html',
    imageLink: './Art/Hbarang/SoundBoxAnimation.gif',
    author: 'Hbarang',
    githubLink: 'https://github.com/hbarang'
  },
  {
    artName: 'Cheshire',
    pageLink: './Art/Ckanelin/index.html',
    imageLink: './Art/Ckanelin/Cheshire.gif',
    author: 'Ckanelin',
    githubLink: 'https://github.com/ckanelin'
  },
  {
    artName: 'Disappear',
    pageLink: './Art/Stacy/index.html',
    imageLink: './Art/Stacy/disappear.gif',
    author: 'Stacy',
    githubLink: 'https://github.com/stacyholtz6'
  },
  {
    artName: 'Ellipse Spinner',
    pageLink: './Art/Sabina/ellipse_spinner.html',
    imageLink: './Art/Sabina/ellipse_spinner.png',
    author: 'Sabina Abbasova',
    githubLink: 'https://github.com/sabina929'
  },
  {
    artName: 'NightSky',
    pageLink: './Art/AndyS/index.html',
    imageLink: './Art/AndyS/Capture.GIF',
    author: 'AndyS',
    githubLink: 'https://github.com/AndyS1988'
  },
  {
    artName: 'Hungry',
    pageLink: './Art/diegchav/index.html',
    imageLink: './Art/diegchav/hungry.gif',
    author: 'Diego Chz',
    githubLink: 'https://github.com/diegchav'
  },
  {
    artName: 'Hover Text Animation',
    pageLink: './Art/AyoubIssaad2/index.html',
    imageLink: './Art/AyoubIssaad2/hoverTextAnimation.gif',
    author: 'AyoubIssaad',
    githubLink: 'https://github.com/AyoubIssaad'
  },
  {
    artName: 'Colorize',
    pageLink: './Art/JimBratsos/colorize.html',
    imageLink: './Art/JimBratsos/Colorize.gif',
    author: 'Jim Bratsos',
    githubLink: 'https://github.com/JimBratsos'
  },
  {
    artName: 'Hacktober Spooktacular',
    pageLink: 'Art/Elex/index.html',
    imageLink: ['./Art/Elex/hhs.gif'],
    author: 'William Poisel (LordCobra)',
    githubLink: 'https://github.com/epoisel'
  },
  {
    artName: 'Circley',
    pageLink: './Art/Tranjenny/indexjenny.html',
    imageLink: './Art/Tranjenny/zerojenny.gif',
    author: 'Tranjenny',
    githubLink: 'https://github.com/Tranjenny'
  },
  {
    artName: 'My Vietnam',
    pageLink: './Art/nhbduy/index.html',
    imageLink: './Art/nhbduy/my-vietnam.gif',
    author: 'Hoang-Bao-Duy NGUYEN',
    githubLink: 'https://github.com/nhbduy'
  },
  {
    artName: 'Hactoberfest Bus',
    pageLink: './Art/shahpranaf/index.html',
    imageLink: './Art/shahpranaf/hacktoberfest_bus.gif',
    author: 'Pranav Shah',
    githubLink: 'https://github.com/shahpranaf'
  },
  {
    artName: 'Hacktoberfest',
    pageLink: './Art/robihid/index.html',
    imageLink: './Art/robihid/hacktoberfest.png',
    author: 'robihid',
    githubLink: 'https://github.com/robihid'
  },
  {
    artName: 'Hi there',
    pageLink: './Art/Aki/index.html',
    imageLink: './Art/Aki/giphy.gif',
    author: 'Aki',
    githubLink: 'https://github.com/akmalist'
  },
  {
    artName: 'Hacktoberfest 2019!',
    pageLink: './Art/RedSquirrrel/index.html',
    imageLink: './Art/RedSquirrrel/index.html/animation.PNG',
    author: 'RedSquirrrel',
    githubLink: 'https://github.com/RedSquirrrel'
  },
  {
    artName: 'Sliding text',
    pageLink: './Art/Flattopz/index.html',
    imageLink: './Art/Flattopz/SlidingText.gif',
    author: 'Flattopz',
    githubLink: 'https://github.com/hjpunzalan'
  },
  {
    artName: 'Rainbow Color Changer',
    pageLink: './Art/mmshr/index.html',
    imageLink: './Art/mmshr/rainbow.gif',
    author: 'mmosehauer',
    githubLink: 'https://github.com/mmosehauer'
  },
  {
    artName: 'World of Coding',
    pageLink: './Art/tom_kn/coding.html',
    imageLink: './Art/tom_kn/coding.gif',
    author: 'Tamas Knisz',
    githubLink: 'https://github.com/TamasKn'
  },
  {
    artName: 'Initial Bounce',
    pageLink: './Art/Juwana/initial.html',
    imageLink: './Art/Juwana/InitialBounce.gif',
    author: 'Juwana',
    githubLink: 'https://github.com/JZerman2018'
  },
  {
    artName: 'Atom',
    pageLink: './Art/Teva/index.html',
    imageLink: './Art/Teva/atom.gif',
    author: 'Teva',
    githubLink: 'https://github.com/TevaHenry'
  },
  {
    artName: 'Be Awesome',
    pageLink: './Art/TigerAsH/index.html',
    imageLink: './Art/TigerAsH/be-awesome.jpg',
    author: 'TigerAsH',
    githubLink: 'https://github.com/TigerAsH94'
  },
  {
    artName: 'Rainbow Colors',
    pageLink: './Art/Sanjeev/index.html',
    imageLink: './Art/Sanjeev/animation.gif',
    author: 'Sanjeev Panday',
    githubLink: 'https://github.com/Sanjeev-Panday'
  },
  {
    artName: 'ZtM',
    pageLink: './Art/thoyvo/index.html',
    imageLink: './Art/thoyvo/ztm.gif',
    author: 'Thoyvo',
    githubLink: 'https://github.com/thoyvo'
  },
  {
    artName: 'Fast Fishes',
    pageLink: './Art/4ront/index.html',
    imageLink: './Art/4ront/fishes.gif',
    author: '4rontender',
    githubLink: 'https://github.com/RinatValiullov'
  },
  {
    artName: 'Loading...',
    pageLink: './Art/RedSquirrrel2/loading.html',
    imageLink: './Art/RedSquirrrel2/loading.gif',
    author: 'RedSquirrrel',
    githubLink: 'https://github.com/RedSquirrrel'
  },
  {
    artName: 'Animated Cube',
    pageLink: './Art/Animated Cube/index.html',
    imageLink: './Art/Animated Cube/cube.gif',
    author: 'RedSquirrrel',
    githubLink: 'https://github.com/RedSquirrrel'
  },
  {
    artName: 'Calm Ubuntu',
    pageLink: './Art/schupat/index.html',
    imageLink: './Art/schupat/preview.gif',
    author: 'schupat',
    githubLink: 'https://github.com/schupat'
  },
  {
    artName: 'Solar System',
    pageLink: './Art/DSandberg93/index.html',
    imageLink: './Art/DSandberg93/SolarSystem.gif',
    author: 'DSandberg93',
    githubLink: 'https://github.com/DSandberg93'
  },
  {
    artName: 'Boo',
    pageLink: './Art/VerityB/index.html',
    imageLink: './Art/VerityB/boo.gif',
    author: 'VerityB',
    githubLink: 'https://github.com/VerityB'
  },
  {
    artName: 'Hacktoberfest Ghost',
    pageLink: './Art/cTahirih/index.html',
    imageLink: './Art/cTahirih/ghost.png',
    author: 'cTahirih',
    githubLink: 'https://github.com/cTahirih'
  },
  {
    artName: 'Clock',
    pageLink: './Art/Abdul/index.html',
    imageLink: './Art/Abdul/Clock.png',
    author: 'Abdul Rahman',
    githubLink: 'https://github.com/abdulrahman118'
  },
  {
    artName: 'Loading Cube',
    pageLink: './Art/andrearizzello/index.html',
    imageLink: './Art/andrearizzello/index.gif',
    author: 'Andrea Rizzello',
    githubLink: 'https://github.com/andrearizzello'
  },
  {
    artName: 'Wall Dropping Logo',
    pageLink: './Art/shivams136/index.html',
    imageLink: './Art/shivams136/walldrop.gif',
    author: 'Shivam Sharma',
    githubLink: 'https://github.com/ShivamS136'
  },
  {
    artName: 'Infinite Race',
    pageLink: './Art/levermanx/index.html',
    imageLink: './Art/levermanx/anim.gif',
    author: 'Levermanx',
    githubLink: 'https://github.com/levermanx'
  },
  {
    artName: 'Hover to Rotate Text',
    pageLink: './Art/faiz_hameed/index.html',
    imageLink: './Art/faiz_hameed/hackto.gif',
    author: 'Faiz Hameed',
    githubLink: 'https://github.com/faizhameed'
  },
  {
    artName: 'HalloHacktober Greeting!',
    pageLink: './Art/lusalga/index.html',
    imageLink: './Art/lusalga/lu.gif',
    author: 'Lucieni A. Saldanha',
    githubLink: 'https://github.com/lusalga/'
  },
  {
    artName: 'Time goes by',
    pageLink: './Art/WolfgangKreminger/index.html',
    imageLink: './Art/WolfgangKreminger/showcase.gif',
    author: 'Wolfgang Kreminger',
    githubLink: 'https://github.com/r4pt0s'
  },
  {
    artName: 'Bouncing Text!',
    pageLink: './Art/AbdulsalamAbdulrahman/index.html',
    imageLink: './Art/AbdulsalamAbdulrahman/Bouncingtxt.gif',
    author: 'Abdulsalam Abdulrahman',
    githubLink: 'https://github.com/AbdulsalamAbdulrahman/'
  },
  {
    artName: 'Simple Phone Animation',
    pageLink: './Art/Lala/index.html',
    imageLink: './Art/Lala/phone.gif',
    author: 'Olamide Aboyeji',
    githubLink: 'https://github.com/aolamide'
  },
  {
    artName: 'Synthwave Sunset',
    pageLink: './Art/brunobolting/index.html',
    imageLink: './Art/brunobolting/synthwave-sunset.gif',
    author: 'Bruno Bolting',
    githubLink: 'https://github.com/brunobolting/'
  },

  {
    artName: 'Kawaii Penguin',
    pageLink: './Art/Brienyll/index.html',
    imageLink: './Art/Brienyll/kawaiiPenguin.gif',
    author: 'Brienyll',
    githubLink: 'https://github.com/brienyll/'
  },
  {
    artName: 'Happy Halloween',
    pageLink: './Art/MatthewS/index.html',
    imageLink: './Art/MatthewS/Spider.gif',
    author: 'MatthewS',
    githubLink: 'https://github.com/matthewstoddart/'
  },
  {
    artName: 'Fan Art',
    pageLink: './Art/m-perez33/index.html',
    imageLink: './Art/m-perez33/cylon.gif',
    author: 'Marcos Perez',
    githubLink: 'https://github.com/m-perez33/'
  },
  {
    artName: 'Animating Pot',
    pageLink: './Art/Somechandra/index.html',
    imageLink: './Art/Somechandra/pot.gif',
    author: 'Somechandra',
    githubLink: 'https://github.com/somechandra'
  },
  {
    artName: 'Circles Circling',
    pageLink: './Art/pikktorr/index.html',
    imageLink: './Art/pikktorr/circles.gif',
    author: 'pikktorr',
    githubLink: 'https://github.com/pikktorr'
  },
  {
    artName: 'Glitchy Szn',
    pageLink: './Art/premdav/index.html',
    imageLink: './Art/premdav/screenshot.png',
    author: 'premdav',
    githubLink: 'https://github.com/premdav'
  },
  {
    artName: 'ZeroToMastery',
    pageLink: './Art/Vzneers/index.html',
    imageLink: './Art/Vzneers/gifzeroloading.gif',
    author: 'TrinhMinhHieu',
    githubLink: 'https://github.com/trinhminhhieu'
  },
  {
    artName: 'Spacecraft-landing',
    pageLink: './Art/DDuplinszki/index.html',
    imageLink: './Art/DDuplinszki/Spacecraft-landing.gif',
    author: 'DDuplinszki',
    githubLink: 'https://github.com/DDuplinszki'
  },
  {
    artName: 'Paw Prints',
    pageLink: './Art/Tia/index.html',
    imageLink: './Art/Tia/paw-prints.gif',
    author: 'Tia Esguerra',
    githubLink: 'https://github.com/msksfo'
  },
  {
    artName: 'Hover-Scale',
    pageLink: './Art/echowebid/index.html',
    imageLink: './Art/echowebid/hover.gif',
    author: 'echowebid',
    githubLink: 'https://github.com/echowebid'
  },
  {
    artName: 'mars',
    pageLink: './Art/Courtney_Pure/index.html',
    imageLink: './Art/Courtney_Pure/mars_screenshot.png',
    author: 'Courtney Pure',
    githubLink: 'https://github.com/courtneypure'
  },
  {
    artName: 'Welcome HactoberFest',
    pageLink: './Art/Dhaval/index.html',
    imageLink: './Art/Dhaval/Welcome-Hacktoberfest.gif',
    author: 'Dhaval Mehta',
    githubLink: 'https://github.com/Dhaval1403'
  },
  {
    artName: 'Aynonimation',
    pageLink: './Art/Aynorica/aynorica.html',
    imageLink: './Art/Aynorica/Aynonimation.png',
    author: 'aynorica',
    githubLink: 'https://github.com/aynorica'
  },
  {
    artName: 'sun-to-moon',
    pageLink: './Art/haider/index.html',
    imageLink: './Art/haider/sun-moon.gif',
    author: 'Haider',
    githubLink: 'https://github.com/hyderumer'
  },
  {
    artName: 'Animatron',
    pageLink: './Art/animatron/index.html',
    imageLink: './Art/animatron/trance.gif',
    author: 'Andrei',
    githubLink: 'https://github.com/aneagoie'
  },
  {
    artName: 'Loader Circle',
    pageLink: './Art/beaps/index.html',
    imageLink: './Art/beaps/loader-circle.gif',
    author: 'beaps',
    githubLink: 'https://github.com/beaps'
  },
  {
    artName: 'Doors',
    pageLink: './Art/pauliax/index.html',
    imageLink: './Art/pauliax/doors.gif',
    author: 'pauliax',
    githubLink: 'https://github.com/pauliax'
  },
  {
    artName: 'Clock with pendulum',
    pageLink: './Art/Pankaj/index.html',
    imageLink: './Art/Pankaj/Clock_with_pendulum.gif',
    author: 'Pankaj',
    githubLink: 'https://github.com/prime417'
  },
  {
    artName: 'Animatron',
    pageLink: './Art/animatron/index.html',
    imageLink: './Art/animatron/trance.gif',
    author: 'Andrei',
    githubLink: 'https://github.com/aneagoie'
  },
  {
    artName: 'Loader Circle',
    pageLink: './Art/beaps/index.html',
    imageLink: './Art/beaps/loader-circle.gif',
    author: 'beaps',
    githubLink: 'https://github.com/beaps'
  },
  {
    artName: 'Open Sourcerer',
    pageLink: './Art/4rturd13/index.html',
    imageLink: './Art/4rturd13/openSourcerer.gif',
    author: '4rturd13',
    githubLink: 'https://github.com/4rturd13'
  },
  {
    artName: 'Doors',
    pageLink: './Art/pauliax/index.html',
    imageLink: './Art/pauliax/doors.gif',
    author: 'pauliax',
    githubLink: 'https://github.com/pauliax'
  },
  {
    artName: 'Loader Square',
    pageLink: './Art/beaps2/square-loader.html',
    imageLink: './Art/beaps2/square-loader.gif',
    author: 'beaps',
    githubLink: 'https://github.com/beaps'
  },
  {
    artName: 'Running Text',
    pageLink: './Art/DevinEkadeni/running-text.html',
    imageLink: './Art/DevinEkadeni/running-text.gif',
    author: 'Devin Ekadeni',
    githubLink: 'https://github.com/devinekadeni'
  },
  {
    artName: 'Mystical-Hacktoberfest',
    pageLink: './Art/Wayne/index.html',
    imageLink:
      './Art/Wayne/hacktoberfest - Google Chrome 09 Oct 2019 21_12_32.png',
    author: 'Wayne Mac Mavis',
    githubLink: 'https://github.com/WayneMacMavis'
  },
  {
    artName: 'ZTM Logo Animation',
    pageLink: './Art/bk987/index.html',
    imageLink: './Art/bk987/preview.gif',
    author: 'Bilal Khalid',
    githubLink: 'https://github.com/bk987'
  },
  {
    artName: 'Pong',
    pageLink: './Art/Carls13/index.html',
    imageLink: './Art/Carls13/pong.jpg',
    author: 'Carlos Hernandez',
    githubLink: 'https://github.com/Carls13'
  },
  {
    artName: 'ZTM Reveal',
    pageLink: './Art/bk987-2/index.html',
    imageLink: './Art/bk987-2/preview.gif',
    author: 'Bilal Khalid',
    githubLink: 'https://github.com/bk987'
  },
  {
    artName: 'ZTM Family Animation',
    pageLink: './Art/sballgirl11/animation.html',
    imageLink: './Art/sballgirl11/ztm.gif',
    author: 'Brittney Postma',
    githubLink: 'https://github.com/sballgirl11'
  },
  {
    artName: 'Phone Greetings',
    pageLink: './Art/ann-dev/index.html',
    imageLink: './Art/ann-dev/screenshot.png',
    author: 'ann-dev',
    githubLink: 'https://github.com/ann-dev'
  },
  {
    artName: 'Triangle Slide',
    pageLink: './Art/grieff/index.html',
    imageLink: './Art/grieff/triangle-animation.gif',
    author: 'Grieff',
    githubLink: 'https://github.com/grieff'
  },
  {
    artName: 'Neon ZTM',
    pageLink: './Art/grieff/text.html',
    imageLink: './Art/grieff/neonZTM.gif',
    author: 'Grieff',
    githubLink: 'https://github.com/grieff'
  },
  {
    artName: 'Flip Card',
    pageLink: './Art/FlipCard/index.html',
    imageLink: './Art/FlipCard/ezgif.com-video-to-gif.gif',
    author: 'Saurabh',
    githubLink: 'https://github.com/Saurabh-FullStackDev'
  },
  {
    artName: 'animationHalloween',
    pageLink: './Art/mawais54013/index.html',
    imageLink: './Art/mawais54013/Halloween.gif',
    author: 'mawais54013',
    githubLink: 'https://github.com/mawais54013'
  },
  {
    artName: 'Hacktoberfest Letter Popups',
    pageLink: './Art/jmt3559/index.html',
    imageLink: 'https://media.giphy.com/media/RKSRPGiIsy1f3Ji3j1/giphy.gif',
    author: 'Juan T.',
    githubLink: 'https://github.com/jmtellez'
  },
  {
    artName: 'Oscillation',
    pageLink: './Art/Oscillation/index.html',
    imageLink: './Art/Oscillation/oscillation.gif',
    author: 'Nandhakumar',
    githubLink: 'https://github.com/Nandhakumar7792'
  },
  {
    artName: 'Letters flipUp',
    pageLink: './Art/TerenceBiney/index.html',
    imageLink: './Art/TerenceBiney/lettersanimate.gif',
    author: 'Terence Biney',
    githubLink: 'https://github.com/Tereflech17'
  },
  {
    artName: 'Colors rectangle',
    pageLink: './Art/beaps3/index.html',
    imageLink: './Art/beaps3/colors-rectangle.gif',
    author: 'beaps',
    githubLink: 'https://github.com/beaps'
  },
  {
    artName: 'Hinge',
    pageLink: './Art/hereisfahad/index.html',
    imageLink: './Art/hereisfahad/hinge.png',
    author: 'Hereisfahad',
    githubLink: 'https://github.com/hereisfahad'
  },
  {
    artName: 'Animation',
    pageLink: './Art/PaulBillings/animation.html',
    imageLink: './Art/PaulBillings/animation.gif',
    author: 'Paul Billings',
    githubLink: 'https://github.com/paulbillings'
  },
  {
    artName: 'Diminishing',
    pageLink: './Art/Diminishing/index.html',
    imageLink: './Art/Diminishing/diminishing.gif',
    author: 'Nandhakumar',
    githubLink: 'https://github.com/Nandhakumar7792'
  },
  {
    artName: 'yin-yang',
    pageLink: './Art/yin-yang/index.html',
    imageLink: './Art/yin-yang/yin-yang.gif',
    author: 'Nandhakumar',
    githubLink: 'https://github.com/Nandhakumar7792'
  },
  {
    artName: 'eggJiggle',
    pageLink: './Art/eggJiggle/index.html',
    imageLink: './Art/eggJiggle/eggJiggle.gif',
    author: 'Nandhakumar',
    githubLink: 'https://github.com/Nandhakumar7792'
  },
  {
    artName: 'Aynonimation',
    pageLink: './Art/Aynorica/aynorica.html',
    imageLink: './Art/Aynorica/Aynonimation.png',
    author: 'aynorica',
    githubLink: 'https://github.com/aynorica'
  },
  {
    artName: 'ZTM Family Animation',
    pageLink: './Art/sballgirl11/index.html',
    imageLink: './Art/sballgirl11/ztm.gif',
    author: 'Brittney Postma',
    githubLink: 'https://github.com/sballgirl11'
  },
  {
    artName: 'Calm',
    pageLink: './Art/TMax/index.html',
    imageLink: './Art/TMax/Choas.gif',
    author: 'Tanesha',
    githubLink: 'https://github.com/Mainemirror'
  },
  {
    artName: 'Eyes',
    pageLink: './Art/Ltheory/main.html',
    imageLink: './Art/Ltheory/eyes.gif',
    author: 'Ltheory',
    githubLink: 'https://github.com/Ltheory'
  },
  {
    artName: 'Jelly!',
    pageLink: './Art/Pete331/index.html',
    imageLink: './Art/Pete331/jelly.png',
    author: 'Pete331',
    githubLink: 'https://github.com/Pete331'
  },
  {
    artName: 'clock-animation',
    pageLink: './Art/clock-animation/clock.html',
    imageLink: './Art/clock-animation/clock.gif',
    author: 'Alan sarluv',
    githubLink: 'https://github.com/alansarluv'
  },
  {
    artName: 'Slider',
    pageLink: './Art/furqan/index.html',
    imageLink: './Art/furqan/in.gif',
    author: 'Furqan',
    githubLink: 'https://github.com/furki911s'
  },
  {
    artName: 'animated-birds',
    pageLink: './Art/g-serban/animated-birds.html',
    imageLink: './Art/g-serban/animated-birds.gif',
    author: 'g-serban',
    githubLink: 'https://github.com/g-serban'
  },
  {
    artName: 'circle-become-square',
    pageLink: './Art/chathura19/index.html',
    imageLink: './Art/chathura19/chathura.gif',
    author: 'Chathura Samarajeewa',
    githubLink: 'https://github.com/ChathuraSam'
  },
  {
    artName: 'page-flicker',
    pageLink: './Art/neon-flights/page-flicker.html',
    imageLink: './Art/neon-flights/page-flicker.gif',
    author: 'neon-flights',
    githubLink: 'https://github.com/neon-flights'
  },
  {
    artName: 'Animate-Name',
    pageLink: './Art/Natalina/index.html',
    imageLink: './Art/Natalina/animatename.gif',
    author: 'Natalina',
    githubLink: 'https://github.com/Natalina13'
  },
  {
    artName: 'Asteroids',
    pageLink: './Art/hrafnkellbaldurs/index.html',
    imageLink: './Art/hrafnkellbaldurs/asteroids.gif',
    author: 'Hrafnkell Baldursson',
    githubLink: 'https://github.com/hrafnkellbaldurs'
  },
  {
    artName: 'Sliding-Paragraph',
    pageLink: './Art/Prashant/index.html',
    imageLink: './Art/Prashant/slidingparagraph.gif',
    author: 'Prashant',
    githubLink: 'https://github.com/Prashant2108'
  },
  {
    artName: 'Rocket Ship',
    pageLink: './Art/sdangoy/rocket-ship.html',
    imageLink: './Art/sdangoy/Rocket-Ship-Animation.gif',
    author: 'sdangoy',
    githubLink: 'https://github.com/sdangoy'
  },
  {
    artName: 'Spinner',
    pageLink: './Art/Sayan/index.html',
    imageLink: './Art/Sayan/spinner.gif',
    author: 'ssayanm',
    githubLink: 'https://github.com/ssayanm'
  },
  {
    artName: 'swivel',
    pageLink: './Art/tusharhanda/index.html',
    imageLink: './Art/tusharhanda/gif.gif',
    author: 'Tushar',
    githubLink: 'https://github.com/tusharhanda'
  },
  {
    artName: 'Hallows Eve',
    pageLink: './Art/ShanClayton/hallowseve.html',
    imageLink: './Art/ShanClayton/hallowhack.gif',
    author: 'Shanaun Clayton',
    githubLink: 'https://github.com/shanclayton'
  },
  {
    artName: 'Contraption',
    pageLink: './Art/Aravindh/contraption.html',
    imageLink: './Art/Aravindh/contraption.gif',
    author: 'Aravindh',
    githubLink: 'https://github.com/Aravindh-SNR'
  },
  {
    artName: 'Rings',
    pageLink: './Art/Kuzmycz/rings.html',
    imageLink: './Art/Kuzmycz/rings.gif',
    author: 'Mark Kuzmycz',
    githubLink: 'https://github.com/kuzmycz'
  },
  {
    artName: 'Ghost',
    pageLink: './Art/toserjude/index.html',
    imageLink: './Art/toserjude/boo.JPG',
    author: 'toserjude',
    githubLink: 'https://github.com/toserjude'
  },
  {
    artName: 'Gradient circle',
    pageLink: './Art/brettl1991/index.html',
    imageLink: './Art/brettl1991/animation.png',
    author: 'Agnes Brettl',
    githubLink: 'https://github.com/brettl1991'
  },
  {
    artName: 'Bill Cipher',
    pageLink: './Art/vitoriapena/index.html',
    imageLink: './Art/vitoriapena/bill_cipher.gif',
    author: 'Vitória Mendes',
    githubLink: 'https://github.com/vitoriapena'
  },
  {
    artName: 'Generate meaning',
    pageLink: './Art/Atif4/index.html',
    imageLink: './Art/Generate meaning.gif',
    author: 'Atif Iqbal',
    githubLink: 'https://github.com/atif-dev'
  },
  {
    artName: 'Spooktime',
    pageLink: './Art/AgneDJ/index.html',
    imageLink: './Art/AgneDJ/spooktime.gif',
    author: 'AgneDJ',
    githubLink: 'https://github.com/AgneDJ'
  },
  {
    artName: 'Gradient circle',
    pageLink: './Art/brettl1991/index.html',
    imageLink: './Art/brettl1991/animation.png',
    author: 'Agnes Brettl',
    githubLink: 'https://github.com/brettl1991'
  },
  {
    artName: 'Bill Cipher',
    pageLink: './Art/vitoriapena/index.html',
    imageLink: './Art/vitoriapena/bill_cipher.gif',
    author: 'Vitória Mendes',
    githubLink: 'https://github.com/vitoriapena'
  },
  {
    artName: 'Dizzy',
    pageLink: './Art/antinomy/index.html',
    imageLink: './Art/antinomy/logo-spin.gif',
    author: 'Antinomezco',
    githubLink: 'https://github.com/antinomezco'
  },
  {
    artName: 'bounce',
    pageLink: './Art/bounce/index.html',
    imageLink: './Art/bounce/bounce.gif',
    author: 'leelacanlale',
    githubLink: 'https://github.com/leelacanlale'
  },
  {
    artName: 'Bubbles',
    pageLink: './Art/bubbles/Bubbles.html',
    imageLink: './Art/bubbles/buubles.png',
    author: 'michal',
    githubLink: 'https://github.com/michalAim'
  },
  {
    artName: 'Bar Slide',
    pageLink: './Art/MikeVedsted/index.html',
    imageLink: './Art/MikeVedsted/barslide.png',
    author: 'Mike Vedsted',
    githubLink: 'https://github.com/MikeVedsted'
  },
  {
    artName: 'HacktoberFest-2019',
    pageLink: './Art/Atif/index.html',
    imageLink: './Art/Atif/HacktoberFest-19.gif',
    author: 'Atif Iqbal',
    githubLink: 'https://github.com/atif-dev'
  },
  {
    artName: 'Text Animation',
    pageLink: './Art/Divya/index.html',
    imageLink: './Art/Divya/screenshot.png',
    author: 'Divya',
    githubLink: 'https://github.com/DivyaPuri25'
  },
  {
    artName: 'HacktoberFest-2019-Entry',
    pageLink: './Art/nunocpnp/index.html',
    imageLink: './Art/nunocpnp/sample_image.jpg',
    author: 'Nuno Pereira',
    githubLink: 'https://github.com/nunocpnp'
  },
  {
    artName: 'HacktoberFest 2019',
    pageLink: './Art/AbdussamadYisau/index.html',
    imageLink: './Art/AbdussamadYisau/Screenshot.png',
    author: 'Abdussamad Yisau',
    githubLink: 'https://github.com/AbdussamadYisau'
  },
  {
    artName: 'squareMagic',
    pageLink: './Art/Rajnish-SquareMagic/index.html',
    imageLink: './Art/Rajnish-SquareMagic/squareMagic.png',
    author: 'Rajnish Kr Singh',
    githubLink: 'https://github.com/RajnishKrSingh'
  },
  {
    artName: 'Blinking Hacktober',
    pageLink: './Art/Atif2/index.html',
    imageLink: './Art/Blinking hacktober.gif',
    author: 'Atif Iqbal',
    githubLink: 'https://github.com/atif-dev'
  },
  {
    artName: 'Robodance',
    pageLink: './Art/robodance/index.html',
    imageLink: './Art/robodance/robodance.gif',
    author: 'Thomas',
    githubLink: 'https://github.com/mahlqvist'
  },
  {
    artName: 'Sliding hacktober',
    pageLink: './Art/Atif3/index.html',
    imageLink: './Art/Atif3/sliding hacktober.gif',
    author: 'Atif Iqbal',
    githubLink: 'https://github.com/atif-dev'
  },
  {
    artName: 'like-animation',
    pageLink: './Art/gibas79/like-animation.html',
    imageLink: './Art/gibas79/like-animation.gif',
    author: 'Gilberto Guimarães',
    githubLink: 'https://github.com/gibas79'
  },
  {
    artName: 'ZTM animation',
    pageLink: './Art/ZTManimation/index.html',
    author: 'damniha',
    imageLink: './Art/ZTManimation/ZTM_animation.gif',
    githubLink: 'https://github.com/damniha'
  },
  {
    artName: 'Double Helix',
    pageLink: './Art/KeenanNunesVaz/index.html',
    imageLink: './Art/KeenanNunesVaz/double-helix.gif',
    author: 'KeenanNV',
    githubLink: 'https://github.com/KeenanNunesVaz'
  },
  {
    artName: 'October',
    pageLink: './Art/fprokofiev/index.html',
    imageLink: './Art/fprokofiev/october.gif',
    author: 'Fyodor Prokofiev',
    githubLink: 'https://github.com/fprokofiev'
  },
  {
    artName: 'Circle CSS',
    pageLink: './Art/pXxcont/index.html',
    imageLink: './Art/pXxcont/circlecss.png',
    author: 'fzpX',
    githubLink: 'https://github.com/fzpX'
  },
  {
    artName: 'Asterisk Formation',
    pageLink: './Art/NorahJC/index.html',
    imageLink: './Art/NorahJC/asterisk-formation.gif',
    author: 'NorahJC',
    githubLink: 'https://github.com/norahjc'
  },
  {
    artName: 'Bouncing CSS',
    pageLink: './Art/Tina-Hoang/aniframe.html',
    imageLink: './Art/Tina-Hoang/bounce.png',
    author: 'Tina',
    githubLink: 'https://github.com/nnh242'
  },
  {
    artName: 'Ghost Balls',
    pageLink: './Art/ghostBalls/index.html',
    imageLink: './Art/ghostBalls/balls.png',
    author: 'Beatriz Delmiro',
    githubLink: 'https://github.com/biadelmiro'
  },
  {
    artName: 'Walking Guy',
    pageLink: './Art/walking-guy/index.html',
    imageLink: './Art/walking-guy/video_gif.gif',
    author: 'Rahulkumar Jha',
    githubLink: 'https://github.com/Rahul240499'
  },
  {
    artName: 'Hover Neon Animation',
    pageLink: './Art/edjunma/index.html',
    imageLink: './Art/edjunma/ejm-neon.gif',
    author: 'edjunma',
    githubLink: 'https://github.com/edjunma'
  },
  {
    artName: 'Last In First Out Animation',
    pageLink: './Art/Stryker/index.html',
    imageLink: './Art/Stryker/zero-to-mastery-lifo-animation.gif',
    author: 'Stryker Stinnette',
    githubLink: 'https://github.com/StrykerKent'
  },
  {
    artName: 'Happy Diwali Animation',
    pageLink: './Art/Apoorva/index.html',
    imageLink: './Art/Apoorva/Screen.gif',
    author: 'Apoorva',
    githubLink: 'https://github.com/apoorvamohite'
  },
  {
    artName: 'Heart Beat',
    pageLink: './Art/naveen-ku/Heart shape.html',
    imageLink: './Art/naveen-ku/Heart shape.gif',
    author: 'naveen-ku',
    githubLink: 'https://github.com/naveen-ku'
  },
  {
    artName: 'Smoky Text',
    pageLink: './Art/smoky-text/index.html',
    imageLink: './Art/smoky-text/smoky_text_gif.gif',
    author: 'Rahulkumar Jha',
    githubLink: 'https://github.com/Rahul240499'
  },
  {
    artName: 'Rainbow and Clouds',
    pageLink: './Art/rainbowclouds/index.html',
    imageLink: './Art/rainbowclouds/rainbowclouds.gif',
    author: 'isasimoo',
    githubLink: 'https://github.com/isasimo'
  },
  {
    artName: 'Peek a boo!',
    pageLink: './Art/Virtual1/index.html',
    imageLink: './Art/Virtual1/HappyHalloween.gif',
    author: 'Jessica Erasmus',
    githubLink: 'https://github.com/Virtual1'
  },
  {
    artName: 'prashantM1',
    pageLink: './Art/prashantM1/heart.html',
    imageLink: './Art/prashantM1/heart.gif',
    author: 'Prashant Maurya',
    githubLink: 'https://github.com/prashantmaurya228'
  },

  {
    artName: 'prashantM2',
    pageLink: './Art/prashantM2/block.html',
    imageLink: './Art/prashantM2/block.gif',
    author: 'Prashant Maurya',
    githubLink: 'https://github.com/prashantmaurya228'
  },

  {
    artName: 'prashantM3',
    pageLink: './Art/prashantM3/ball.html',
    imageLink: './Art/prashantM3/ball.gif',
    author: 'Prashant Maurya',
    githubLink: 'https://github.com/prashantmaurya228'
  },
  {
    artName: 'SquareStar',
    pageLink: './Art/shawn/index.html',
    imageLink: './Art/shawn/square_star.gif',
    author: 'shawn',
    github: 'https://github.com/hk2014'
  },
  {
    artName: 'prashantM4',
    pageLink: './Art/prashantM4/boxsize.html',
    imageLink: './Art/prashantM4/boxsize.gif',
    author: 'Prashant Maurya',
    githubLink: 'https://github.com/prashantmaurya228'
  },
  {
    artName: 'Happy hacking',
    pageLink: 'https://github.com/szulima',
    imageLink: './Art/szulima/hacking.gif',
    author: 'szulima',
    githubLink: 'https://github.com/szulima'
  },
  {
    artName: 'ColorBomb',
    pageLink: './Art/ColorBomb/index.html',
    imageLink: './Art/ColorBomb/ztm.gif',
    author: 'Rahulm2310',
    github: 'https://github.com/Rahulm2310'
  },
  {
    artName: 'Traffic Lights',
    pageLink: './Art/Harry/index.html',
    imageLink: './Art/Harry/lights.gif',
    author: 'Harry',
    githubLink: 'https://github.com/legenhairy'
  },
  {
    artName: 'Glowing Text',
    pageLink: './Art/glowing-text/index.html',
    imageLink: './Art/glowing-text/glowing_text_gif.gif',
    author: 'Rahulkumar Jha',
    githubLink: 'https://github.com/Rahul240499'
  },
  {
    artName: 'Ghost Stealth Text',
    pageLink: './Art/Alara Joel/index.html',
    imageLink: './Art/Alara Joel/stealth ghost.png',
    author: 'Alara Joel',
    githubLink: 'https://github.com/stealthman22'
  },
  {
    artName: 'Cactus Balloon',
    pageLink: './Art/cactus/index.html',
    imageLink: './Art/cactus/catus.gif',
    author: 'Ana Paula Lazzarotto de Lemos',
    githubLink: 'https://github.com/anapaulalemos'
  },
  {
    artName: 'Random Color Change',
    pageLink: './Art/toto-titan-developer/index.html',
    imageLink: './Art/toto-titan-developer/RandomColorChange.png',
    author: 'Wyatt Henderson',
    githubLink: 'https://github.com/toto-titan-developer'
  },
  {
    artName: 'Trial',
    pageLink: './Art/dhennisCssAnimation/index.html',
    imageLink: './Art/dhennisCssAnimation/focusOnTheGood',
    author: 'Dhennis Lim',
    github: 'https://github.com/DhennisDavidLim'
  },
  {
    artName: 'Rectangular Butterfly',
    pageLink: './Art/muzak-mmd/index.html',
    imageLink: './Art/muzak-mmd/butterfly.gif',
    author: 'Mbarak',
    github: 'https://github.com/muzak-mmd'
  },
  {
    artName: 'Simple Text Animation',
    pageLink: './Art/LordZeF/index.html',
    imageLink: './Art/LordZeF/Text-animation.gif',
    author: 'Lord ZeF',
    github: 'https://github.com/LordZeF'
  },
  {
    artName: 'Spinning Japanese',
    pageLink: './Art/nihongo/index.html',
    imageLink: './Art/nihongo/nihongo.gif',
    author: 'Mike W',
    github: 'https://github.com/mikewiner'
  },
  {
    artName: 'Sun',
    pageLink: './Art/Yj/index.html',
    imageLink: './Art/Yj/sun.gif',
    author: 'Youjung',
    github: 'https://github.com/rose07a'
  },
  {
    artName: "Guy's",
    pageLink: "./Art/Guy's/index.html",
    imageLink: '',
    author: 'Guy',
    github: 'https://github.com/Guy3890'
  },
  {
    artName: 'animation-text',
    pageLink: './Art/animation-text/index.html',
    imageLink: './Art/',
    author: 'alexzemz',
    github: 'https://github.com/alexzemz'
  },
  {
    artName: 'Practice',
    pageLink: './Art/SkiingOtter/index.html',
    imageLink: '',
    author: 'SkiingOtter',
    github: 'https://github.com/SkiingOtter'
  },
  {
    artName: 'djdougan',
    pageLink: './Art/djdougan/index.html',
    imageLink: './Art/djdougan/css-mouseover-effect.png',
    author: 'douglas dougan',
    github: 'https://github.com/djdougan'
  },
  {
    artName: 'Animated Background',
    pageLink: './Art/Xarasho-Background/index.html',
    imageLink: '',
    author: 'Alex Xarasho',
    github: 'https://github.com/Xarasho'
  },
  {
    artName: 'CarvalhoAnimation',
    pageLink: './Art/CarvalhoAnimation/index.html',
    imageLink: './Art/CarvalhoAnimation/Halloween.png',
    author: 'Alexandre Carvalho',
    github: 'https://github.com/AlexandreCarvalho1990'
  },
  {
    artName: 'Flower Animation',
    pageLink: './Art/aimee_flowerani/index.html',
    imageLink: './Art/aimee_flowerani/flower.gif',
    author: 'Aimee Hernandez',
    githubLink: 'https://github.com/aimeehg'
  },
  {
    artName: '3D Spinning Rings',
    pageLink: './Art/frostillicus/index.html',
    imageLink: './Art/frostillicus/spinning_rings.png',
    author: 'frostillicus',
    github: 'https://github.com/frostillicus'
  },
  {
    artName: 'Flexible Logo',
    pageLink: './Art/Fab1ed/index.html',
    imageLink: './Art/Fab1ed/flex.gif',
    author: 'Fab1ed',
    github: 'https://github.com/Fab1ed'
  },
  {
    artName: 'Blinking Eye',
    pageLink: './Art/BlinkingEye/index.html',
    imageLink: './Art/BlinkingEye/blinkingeye.gif',
    author: 'Pavel Perevozchikov',
    github: 'https://github.com/papapacksoon'
  },
  {
    artName: 'Zero-to-Logo',
    pageLink: './Art/node.hg/index.html',
    imageLink: './Art/node.hg/ztm.gif',
    author: 'Harris Gomez',
    github: 'https://github.com/harrisgomez'
  },
  {
    artName: 'Mushyanimation',
    pageLink: './Art/mushyanimation/index.html',
    imageLink: './Art/mushyanimation/mush.gif',
    author: 'mushymane',
    github: 'https://github.com/mushymane'
  },
  {
    artName: 'Flag',
    pageLink: './Art/Batz005/index.html',
    imageLink: './Art/Batz005/flag.gif',
    author: 'Batz005',
    github: 'https://github.com/Batz005'
  },
  {
    artName: 'Wave',
    pageLink: './Art/Wave_css/index.html',
    imageLink: './Art/Wave_css/wave.gif',
    author: 'Filippe',
    github: 'https://github.com/filippebr'
  },
  {
    artName: 'Preloader',
    pageLink: './Art/mshuber1981/preloader.html',
    imageLink: './Art/mshuber1981/preloader.gif',
    author: 'Michael Huber',
    github: 'https://github.com/mshuber1981'
  },
  {
    artName: 'Simple Animate ZTM',
    pageLink: './Art/Kweyku/index.html',
    imageLink: './Art/Kweyku/proudZTM.gif',
    author: 'Kweyku',
    github: 'https://github.com/Kweyku'
  },
  {
    artName: 'Heartbeat',
    pageLink: './Art/lysychas/index.html',
    imageLink: './Art/lysychas/heartshot.png',
    author: 'lysychas',
    github: 'https://github.com/lysychas'
  },
  {
    artName: 'Hydrogen',
    pageLink: './Art/elias/my-art.html',
    imageLink: './Art/elias/hydrogen.gif',
    author: 'tesolberg',
    github: 'https://github.com/tesolberg'
  },
  {
    artName: 'Cool-Transition',
    pageLink: './Art/animatomang/html',
    videolink: './Art/animatomang/smoke.mp4',
    author: 'Syam',
    github: 'https://github.com/blacktomang'
  },
  {
    artName: 'Spinning Square',
    pageLink: './Art/Spinning Square/index.html',
    imageLink: './Art/Spinning Square/square.gif',
    author: 'Fumi',
    github: 'https://github.com/fumiadeyemi'
  },
  {
    artName: 'letters-loading',
    pageLink: './Art/franciscomelov/index.html',
    imageLink: './Art/franciscomelov/franciscomelov.gif',
    author: 'franciscomelov',
    githubLink: 'https://github.com/franciscomelov'
  },
  {
    artName: 'Moving Eyeball',
    pageLink: './Art/AnathKantonda/index.html',
    imageLink: './Art/AnathKantonda/movingeyeball.gif',
    author: 'Anath',
    github: 'https://github.com/anathkantonda'
  },
  {
    artName: 'Flag Animation - Colomboalemán',
    pageLink: './Art/Matic1909/index.html',
    imageLink: './Art/Matic1909/flag.gif',
    author: 'Nils Matic',
    githubLink: 'https://github.com/matic1909'
  },
  {
    artName: 'Pac-Man',
    pageLink: './Art/Pac-Man/Pac-Man.html',
    imageLink: './Art/Pac-Man/Pac-Man.gif',
    author: 'Norbert',
    githubLink: 'https://github.com/Bynor'
  },
  {
    artName: "Don't follow the light",
    pageLink: './Art/cristobal-heiss/index.html',
    imageLink: './Art/cristobal-heiss/css_animation.gif',
    author: 'Cristobal Heiss',
    githubLink: 'https://github.com/ceheiss'
  },
  {
    artName: 'Eenimation',
    pageLink: './Art/Eenimation/index.html',
    imageLink: './Art/Eenimation/trance.gif',
    author: 'Eejaz ishaq',
    githubLink: 'https://github.com/eejazishaq'
  },
  {
    artName: 'ripple button',
    pageLink: './Art/monika-sahay/index.html',
    imageLink: './Art/monika-sahay/screen-capture.gif',
    author: 'monika sahay',
    githubLink: 'https://github.com/monika-sahay'
  },
  {
    artName: 'Animation',
    pageLink: './Art/Albertomtferreira/index.html',
    imageLink: './Art/Albertomtferreira/animation.gif',
    author: 'Alberto Ferreira',
    githubLink: 'https://github.com/albertomtferreira'
  },
  {
    artName: 'sliding curtains',
    pageLink: './Art/layoayeni/index.html',
    imageLink: './Art/layoayeni/trance.gif',
    author: 'Layo',
    githubLink: 'https://github.com/layoayeni'
  },
  {
    artName: 'Unlocked',
    pageLink: './Art/confusionmatrix98/unlocked.html',
    imageLink: './Art/confusionmatrix98/unlocked.gif',
    author: 'confusionmatrix98',
    githubLink: 'https://github.com/confusionmatrix98'
  },
  {
    artName: 'Slovenian flag',
    pageLink: "./Art/Ivan's art/index.html",
    imageLink: "./Art/Ivan's art/Ivan-art.gif",
    author: 'kljuni',
    githubLink: 'https://github.com/kljuni'
  },
  {
    artName: 'Police Siren',
    pageLink: './Art/ShimShon1/policia.html',
    imageLink: './Art/ShimShon1/police.gif',
    author: 'ShimShon1',
    githubLink: 'https://github.com/ShimShon1'
  },
  {
    artName: 'Catch The UFO',
    pageLink: './Art/A-UFO/index.html',
    imageLink: './Art/A-UFO/catch-the-ufo.gif',
    author: 'Dibakash',
    githubLink: 'https://github.com/dibakash'
  },
  {
    artName: 'dk649',
    pageLink: './Art/dk649/index.html',
    imageLink: './Art/dk649/circle.gif',
    author: 'dk649',
    githubLink: 'https://github.com/dk649'
  },
  {
    artName: 'Catch The UFO',
    pageLink: './Art/A-UFO/index.html',
    imageLink: './Art/A-UFO/catch-the-ufo.gif',
    author: 'Dibakash',
    githubLink: 'https://github.com/dibakash'
  },
  {
    artName: 'Beer',
    pageLink: './Art/beer/index.html',
    imageLink: './Art/beer/beer.gif',
    author: 'CamJackson',
    githubLink: 'https://github.com/CamJackson-Dev'
  },
  {
    artName: '1rotate',
    pageLink: './Art/1rotate/index.html',
    imageLink: './Art/1rotate/rotation.gif',
    author: 'Himanshu Gawari',
    githubLink: 'https://github.com/himanshugawari'
  },
  {
    artName: 'Moving Box',
    pageLink: './Art/JerylDEv/index.html',
    imageLink: './Art/JerylDEv/movingbox.gif',
    author: 'JerylDEv',
    githubLink: 'https://github.com/JerylDEv'
  },
  {
    artName: 'New move',
    pageLink: './Art/NewMove/index.html',
    imageLink: './Art/NewMove/NewMove.gif',
    author: 'kzhecheva',
    githubLink: 'https://github.com/kzhecheva'
  },
  {
    artName: 'animatron',
    pageLink: './Art/animatron/index.html',
    imageLink: './Art/animatron/trance.gif'
  },
  {
    artName: 'Swing',
    pageLink: './Art/evangel/index.html',
    imageLink: './Art/evangel/swing.gif',
    githubLink: 'https://github.com/devevangel'
  },
  {
    artName: 'rashid',
    pageLink: './Art/rashid/index.html',
    imageLink: './Art/rashid/DNA.gif',
    author: 'Rashid Makki',
    githubLink: 'https://github.com/rashidmakki'
  },
  {
    artName: 'queer quarantine',
    pageLink: './Art/animatron/queer.html',
    imageLink: './Art/animatron/queer.gif'
  },
  {
    artName: 'Animatron',
    pageLink: './Art/animatron/index.html',
    imageLink: './Art/animatron/trance.gif',
    author: 'Cassandre Perron',
    githubLink: 'https://github.com/cassandreperron'
  },
  {
    artName: 'Sun Bursts',
    pageLink: './Art/steveSchaner/index.html',
    imageLink: './Art/steveSchaner/sunburst.gif',
    author: 'Steve Schaner',
    githubLink: 'https://github.com/sschaner'
  },
  {
    artName: 'Shravan',
    pageLink: './Art/Shravan/animation_shr_page.html',
    imageLink: './Art/Shravan/animation_shr.gif',
    author: 'Shravan Kumar',
    githubLink: 'https://github.com/shravan1508'
  },
  {
    artName: 'Jurassic Park',
    pageLink: './Art/tvasari/index.html',
    imageLink: './Art/tvasari/jurassic_park.gif',
    author: 'Tommaso Vasari',
    githubLink: 'https://github.com/tvasari'
  },
  {
    artName: 'Bounce',
    pageLink: './Art/samya/index.html',
    imageLink: './Art/samya/samya.gif',
    author: 'Samya Thakur',
    githubLink: 'https://github.com/samyathakur'
  },
  {
    artName: 'Egg_Loading',
    pageLink: './Art/egg_loading/index.html',
    imageLink: './Art/samya/egg_loading.gif',
    author: 'Ulisse Dantas',
    githubLink: 'https://github.com/ulissesnew'
  },
  {
    artName: 'We stay at home to save lives',
    pageLink: './Art/Shatabdi/index.html',
    imageLink: './Art/Shatabdi/WE STAY AT HOME TO SAVE LIVES.gif',
    author: 'Shatabdi Roy',
    githubLink: 'https://github.com/RoyShatabdi'
  },
  {
    artName: 'Egg_Loading',
    pageLink: './Art/egg_loading/index.html',
    imageLink: './Art/egg_loading/egg_loading.gif',
    author: 'Ulisse Dantas',
    githubLink: 'https://github.com/ulissesnew'
  },
  {
    artName: 'We stay at home to save lives',
    pageLink: './Art/Shatabdi/index.html',
    imageLink: './Art/Shatabdi/WE STAY AT HOME TO SAVE LIVES.gif',
    author: 'Shatabdi Roy',
    githubLink: 'https://github.com/RoyShatabdi'
  },
  {
    artName: 'Animatron',
    pageLink: './Art/animatronky/index.html',
    imageLink: './Art/animatronky/trance.gif',
    author: 'kylenrich',
    githubLink: 'https://github.com/kylenrich24'
  },
  {
    artName: 'bouncing ball',
    pageLink: './Art/alexgp/index.html',
    imageLink: './Art/Alexgp/bouncegif.gif',
    author: 'AlexGP257',
    githubLink: 'https://github.com/Alexgp257'
  },
  {
    artName: 'Cool Waves',
    pageLink: './Art/RaulC/index.html',
    imageLink: './Art/RaulC/coolwaves.gif',
    author: 'Raul Contreras',
    githubLink: 'https://github.com/rcc01'
  },
  {
    artName: 'Snowfall',
    pageLink: './Art/chaitali_snowfall/index.html',
    imageLink: './Art/chaitali_snowfall/snowgif.gif',
    author: 'Chaitali',
    githubLink: 'https://github.com/chaitali-more'
  },
  {
    artName: 'Rotate Circle',
    pageLink: './Art/dimor/animation.html',
    imageLink: './Art/dimor/rotate.gif',
    author: 'dimor',
    githubLink: 'https://github.com/dimor'
  },
  {
    artName: 'Hello world',
    pageLink: './Art/warren8689/index.html',
    imageLink: './Art/warren8689/screenshot.png',
    author: 'Warren',
    githubLink: 'https://github.com/warrren8689'
  },
  {
    artName: '360 Varial Kickflip',
    pageLink: './Art/DICHAMOTO/index.html',
    imageLink: './Art/DICHAMOTO/360_Varial_Kickflip.gif',
    author: 'DICHAMOTO',
    githubLink: 'https://github.com/DICHAMOTO'
  },
  {
    artName: 'Crazy Square',
    pageLink: './Art/colorSquare/index.html',
    imageLink: './Art/colorSquare/colorsquare.gif',
    author: 'TiagoChicoo',
    githubLink: 'https://github.com/tiagochicoo'
  },
  {
    artName: 'Alexhover',
    pageLink: './Art/Alexhover/index.html',
    imageLink: './Art/Alexhover/Alexhover.gif',
    author: 'Alex',
    githubLink: 'https://github.com/alesgainza'
  },
  {
    artName: 'Imperial CSS Driod',
    pageLink: './Art/Imperial_CSS_Driod/index.html',
    imageLink: './Art/Imperial_CSS_Driod/ImperialDriod.gif',
    author: 'Captian-Rocket',
    githubLink: 'https://github.com/captian-rocket'
  },
  {
    artName: 'HamidAnime',
    pageLink: './Art/HamidAnime/index.html',
    imageLink: './Art/HamidAnime/Capture.gif',
    author: 'Hamid',
    githubLink: 'https://github.com/HamidGoudarzi1988'
  },
  {
    artName: 'Imperial CSS Driod',
    pageLink: './Art/Imperial_CSS_Driod/index.html',
    imageLink: './Art/Imperial_CSS_Driod/ImperialDriod.gif',
    author: 'Captian-Rocket',
    githubLink: 'https://github.com/captian-rocket'
  },
  {
    artName: 'Mario Game',
    pageLink: './Art/emmeiwhite/index.html',
    imageLink: './Art/emmeiwhite/mario-game.gif',
    author: 'Emmeiwhite',
    githubLink: 'https://github.com/emmeiwhite'
  },
  {
    artName: '360 Varial Kickflip',
    pageLink: './Art/DICHAMOTO/index.html',
    imageLink: './Art/DICHAMOTO/360_Varial_Kickflip.gif',
    author: 'DICHAMOTO',
    githubLink: 'https://github.com/DICHAMOTO'
  },
  {
    artName: 'Bouncer the Bouncy Box',
    pageLink: './Art/RussD/index.html',
    imageLink: './Art/RussD/bouncer-the-bouncy-box.png',
    author: 'Russell',
    githubLink: 'https://github.com/rdyer07'
  },
  {
    artName: '3D Infinite Loop Sprites Cards',
    pageLink: './Art/luiavag/index.html',
    imageLink: './Art/luiavag/luiavag_3D_Infinite_Loop.gif',
    author: 'LuVAGu',
    githubLink: 'https://github.com/luiavag'
  },
  {
    artName: 'Star Wars',
    pageLink: './Art/ChiragAgarwal/index.html',
    imageLink: './Art/ChiragAgarwal/star_wars.gif',
    author: 'Chirag Agarwal',
    githubLink: 'https://github.com/chiragragarwal'
  },
  {
    artName: 'ImageGallery',
    pageLink: './Art/Hoverimage/index.html',
    imageLink: './Art/Hoverimage/hoverimage.gif',
    author: 'Siddhant Jain',
    githubLink: 'https://github.com/Sid-web6306'
  },
  {
    artName: 'characterwalking',
    pageLink: './Art/characterwalkingChetan/index.html',
    imageLink: './Art/characterwalkingChetan/image.png',
    author: 'Chetan Muliya',
    githubLink: 'https://github.com/chetanmuliya'
  },
  {
    artName: 'Grow',
    pageLink: './Art/octavioLafourcade/index.html',
    imageLink: './Art/octavioLafourcade/animation.gif',
    author: 'Octavio Lafourcade',
    githubLink: 'https://github.com/tavolafourcade'
  },
  {
    artName: 'Slats',
    pageLink: './Art/Sagaquisces/index.html',
    imageLink: './Art/Hoverimage/slats.gif',
    author: 'Michael David Dunlap',
    githubLink: 'https://github.com/sagaquisces'
  },
  {
    artName: 'Coffee',
    pageLink: './Art/animate-coffee/index.html',
    imageLink: './Art/animate-coffee/ezgif.com-video-to-gif.gif',
    author: 'Elise Welch',
    githubLink: 'https://github.com/EliseWelch'
  },
  {
    artName: 'Blended',
    pageLink: './Art/Pro-animate/index.html',
    imageLink: './Art/Pro-animate/Blended.gif',
    author: 'Promise Nwafor',
    githubLink: 'https://github.com/emPro-source'
  },
  {
    artName: 'sproutseeds',
    pageLink: './Art/sproutseeds/index.html',
    imageLink: 'https://codepen.io/_Sabine/pen/yGGLON',
    author: '_Sabine'
  },
  {
    artName: 'aninikhil',
    pageLink: './Art/aninikhil/index.html',
    imageLink: './Art/aninikhil/nik.jpg',
    author: 'Nikhil N G',
    githubLink: 'https://github.com/nikhilng99'
  },
  {
    artName: 'Playballs',
    pageLink: './Art/playballs/index.html',
    imageLink: './Art/playballs/playballs.gif',
    author: 'Omar Jabaly',
    githubLink: 'https://github.com/Omarjabaly'
  },
  {
    artName: 'simpleAnimation',
    pageLink: './Art/cazabe/index.html',
    imageLink: './Art/cazabe/mrRobot.png',
    author: 'cazabe',
    githubLink: 'https://github.com/cazabe'
  },
  {
    artName: 'Dragon',
    pageLink: './Art/Dragon/index.html',
    imageLink: './Art/Joy/smallDragon.gif',
    author: 'nikicivan',
    githubLink: 'https://github.com/nikicivan'
  },
  {
    artName: 'TypingAnimation',
    pageLink: './Art/yogi_the_bear/index.html',
    imageLink: './Art/yogi_the_bear/my_animation.gif',
    author: 'yogev',
    githubLink: 'https://github.com/yogevHenig'
  },
  {
    artName: 'Mario Kart Animation',
    pageLink: './Art/mario2/index.html',
    imageLink: './Art/mario2/mario.png',
    author: 'Sakshi Sinha',
    githubLink: 'https://github.com/sakshi-1'
  },
  {
    artName: 'NarutoAnimation',
    pageLink: './Art/Tgoslee/index.html',
    imageLink: './Art/Tgoslee/Naruto.gif',
    author: 'Trenisha',
    githubLink: 'https://github.com/tgoslee'
  },
  {
    artName: 'Jackony',
    pageLink: './Art/Yaseen_Mohammed/index.html',
    imageLink: './Art/Yaseen_Mohammed/pichatcho.gif',
    author: 'Yaseen_Mohammed',
    githubLink: 'https://yaseenaiman.github.io/'
  },
  {
    artName: 'DVRU',
    pageLink: './Art/dvru/index.html',
    imageLink: './Art/dvru/dvru.gif',
    author: 'dvru',
    githubLink: 'https://github.com/dvru'
  },
  {
    artName: 'Coulisse',
    pageLink: './Art/Ayoubahida/index.html',
    imageLink: './Art/Ayoubahida/coulisseAnimation.gif',
    author: 'Ayoubahida',
    githubLink: 'https://github.com/Ayoubahida'
  },
  {
    artName: 'TextAnimation',
    pageLink: './Art/TextAnimation/index.html',
    imageLink: './Art/TextAnimation/welcome.gif',
    author: 'waleed',
    githubLink: 'https://github.com/waleed-1993'
  },
  {
    artName: 'Animatron',
    pageLink: './Art/Animatron/index.html',
    imageLink: './Art/Joy/trance.gif',
    author: 'farhan',
    githubLink: 'https://github.com/fnahmad'
  },
  {
    artName: 'Sky',
    pageLink: './Art/marijapanic/index.html',
    imageLink: './Art/marijapanic/clouds.gif',
    author: 'marijapanic',
    githubLink: 'https://github.com/marijapanic'
  },
  {
    artName: 'GreenFunnel',
    pageLink: './Art/GreenFunnel/index.html',
    imageLink: './Art/GreenFunnel/green-funnel.gif',
    author: 'sergiorra',
    githubLink: 'https://github.com/sergiorra'
  },
  {
    artName: 'mig',
    pageLink: './Art/mig/index.html',
    imageLink: './Art/mig/squares.gif',
    author: 'mig',
    githubLink: 'https://github.com/miguel231997'
  },
  {
    artName: 'RabbitHopping',
    pageLink: './Art/tigerlight/index.html',
    imageLink: './Art/tigerlight/RabbitHopping.gif',
    author: 'tigerlight',
    githubLink: 'https://github.com/tigerlight'
  },
  {
    artName: 'Picture Pop',
    pageLink: './Art/Ford CSS Animation/index.html',
    imageLink: './Art/Ford CSS Animation/Ford gif.gif',
    author: 'klf006',
    githubLink: 'https://github.com/klf006'
  },
  {
    artName: 'Smoke Animation',
    pageLink: './Art/smoke Animation/index.html',
    imageLink: './Art/smoke Animation/Capture.png',
    author: 'aman-cse',
    githubLink: 'https://github.com/aman-cse'
  },
  {
    artName: 'BH',
    pageLink: './Art/animationBH/index.html',
    imageLink: '',
    author: 'BH',
    githubLink: 'https://github.com/huynhcongbaotran'
  },
  {
    artName: 'bounce',
    pageLink: './Art/naina/index.html',
    imageLink: './Art/naina/bounce.gif',
    author: 'Naina',
    githubLink: 'https://github.com/naina010'
  },
  {
    artName: 'Motivation',
    pageLink: './Art/motivation/index.html',
    imageLink: './Art/motivation/motivation.gif',
    author: 'Art',
    githubLink: 'https://github.com/artbalahadia'
  },
  {
    artName: 'Doraemon-Ball',
    pageLink: './Art/DhirajKaushik/index.html',
    imageLink: './Art/DhirajKaushik/doremon.gif',
    author: 'Dhiraj Kaushik',
    githubLink: 'https://github.com/dhirajkaushik321'
  },
  {
    artName: 'EverettAnimation',
    pageLink: './Art/EverettAnimation/index.html',
    imageLink: './Art/Joy/game.jpg',
    author: 'Claudia',
    githubLink: 'https://github.com/claudiabringaseverett'
  },
  {
    artName: 'helloooo',
    pageLink: './Art/shitman0930/index.html',
    imageLink: './Art/shitman0930/eyes.gif',
    author: 'shitman0930',
    githubLink: 'https://github.com/shitman0930'
  },
  {
    artName: 'Animato',
    pageLink: './Art/panduka_karunasena_animato/index.html',
    imageLink: './Art/panduka_karunasena_animato/animato.gif',
    author: 'panduka karunasena',
    githubLink: 'https://github.com/pandukakarunasena'
  },
  {
    artName: 'anishprj',
    pageLink: './Art/anishprj/index.html',
    author: 'Anish Ghimire',
    githubLink: 'https://github.com/anishprj/'
  },
  {
    artName: 'Toshman Animation',
    pageLink: './Art/Toshman Animation/index.html',
    imageLink: './Art/Toshman Animation/animation demo.gif',
    author: 'Toshman-hub',
    githubLink: 'https://github.com/Toshman-hub'
  },
  {
    artName: 'alexandraturony87',
    pageLink: './Art/alexandraturony87/index.html',
    imageLink: './Art/alexandraturony87/ephiphany.gif',
    author: 'Alexandra Turony',
    githubLink: 'https://github.com/alexandraturony87'
  },
  {
    artName: 'Ball Crazy',
    pageLink: './Art/tanyamiranda/ballcrazy.html',
    imageLink: './Art/tanyamiranda/ballcrazy.gif',
    author: 'Tanya Miranda',
    githubLink: 'https://github.com/tanyamiranda'
  },
  {
    artName: 'Simple Animation Trick!',
    pageLink: './Art/mismail-541/index.html',
    imageLink: './Art/mismail-541/simple-animation-trick.gif',
    author: 'mismail-541',
    githubLink: 'https://github.com/mismail-541'
  },
  {
    artName: 'CORONA TOILET PAPER',
    pageLink: './Art/WissAnimation/index.html',
    imageLink: './Art/WissAnimation/Toiletpaperrun.png',
    author: 'Wiss',
    githubLink: 'https://github.com/Wissemfars'
  },
  {
    artName: 'verticalBarsAnimation',
    pageLink: './Art/verticalBarsAnimation/index.html',
    imageLink: './Art/verticalBarsAnimation/verticalBarsAnimation.gif',
    author: 'Marius Negru',
    githubLink: 'https://github.com/I3lackMarius'
  },
  {
    artName: 'Calcopod',
    pageLink: './Art/Calcopod/index.html',
    imageLink: './Art/Calcopod/giffed.gif',
    author: 'Calcopod',
    githubLink: 'https://github.com/Calcopod'
  },
  {
    artName: 'Robot Dance',
    pageLink: './Art/jnch009/index.html',
    imageLink: './Art/jnch009/robotjnch009.gif',
    author: 'Jeremy Ng',
    githubLink: 'https://github.com/jnch009'
  },
  {
    artName: 'Equalizer',
    pageLink: './Art/prathmeshgujar/index.html',
    imageLink: './Art/prathmeshgujar/equalizer.gif',
    author: 'Prathmesh Gujar',
    githubLink: 'https://github.com/prathmeshgujar'
  },
  {
    artName: 'Castle',
    pageLink: './Art/Yakraj/index.html',
    imageLink: './Art/Yakraj/castle.gif',
    author: 'Yakraj',
    githubLink: 'https://github.com/yakraj'
  },
  {
    artName: 'Shimmering Stars',
    pageLink: './Art/Pranav/index.html',
    imageLink: './Art/Pranav/shimmering-stars.gif',
    author: 'Pranav Sood',
    githubLink: 'https://github.com/prnv06'
  },
  {
    artName: 'Dancing Square',
    pageLink: './Art/chansart/index.html',
    imageLink: './Art/chansart/chansart.gif',
    author: 'Chansart',
    githubLink: 'https://github.com/chansart'
  },
  {
    artName: 'Animatron',
    pageLink: './Art/animatron/index.html',
    imageLink: './Art/animatron/trance.gif',
    author: 'Sujal',
    githubLink: 'https://github.com/Sujal7689'
  },
  {
    artName: 'fire flicker',
    pageLink: './Art/hemantrawat/index.html',
    imageLink: './Art/hemantrawat/index.gif',
    author: 'Hemant Rawat',
    githubLink: 'https://github.com/He-mantRawat'
  },
  {
    artName: 'Bouncing Ball',
    pageLink: './Art/bouncingBall/bouncing ball.html',
    imageLink: './Art/bouncingBall/bouncingball.gif',
    author: 'Pravin deva',
    githubLink: 'https://github.com/pravindeva'
  },
  {
    artName: 'Animated Landing Page',
    pageLink: './Art/animatedLandingPage01/index.html',
    imageLink: './Art/animatedLandingPage01/ezgif.com-video-to-gif',
    author: 'Aneta-s',
    githubLink: 'https://github.com/aneta-s'
  },
  {
    artName: 'Goraved',
    pageLink: './Art/goraved/index.html',
    imageLink: './Art/goraved/goraved_animation.gif',
    author: 'Roman Pobotin (Goraved)',
    githubLink: 'https://github.com/goraved'
  },
  {
    artName: 'Doraemon',
    pageLink: './Art/Ranajit/doraemon.html',
    imageLink: './Art/animatron/doraemon.gif',
    author: 'Ranajit',
    githubLink: 'https://github.com/basak-32'
  },
  {
    artName: 'Ax Dev',
    pageLink: './Art/axdev/test.html',
    imageLink: './Art/axdev/gif.gif',
    author: 'Axel Avila',
    githubLink: 'https://github.com/axavila'
  },
  {
    artName: 'Magic Circle',
    pageLink: './Art/magpiet/index.html',
    imageLink: './Art/magpiet/gif.gif',
    author: 'Magnus Cromwell',
    githubLink: 'https://github.com/magpiet'
  },
  {
    artName: 'Pulsing Circle',
    pageLink: './Art/innape/index.html',
    imageLink: './Art/innape/Pulsing Cirkle.gif',
    author: 'innape',
    githubLink: 'https://github.com/innape'
  },
  {
    artName: 'Bouncing Ball',
    pageLink: './Art/BouncingBall/index.html',
    imageLink: './Art/BouncingBall/BouncingBall.gif',
    author: 'Satish Pokala',
    githubLink: 'https://github.com/Satishpokala124'
  },
  {
    artName: 'Daredevil',
    pageLink: './Art/daredevil/index.html',
    imageLink: './Art/daredevil/daredevil.gif',
    author: 'Vivek Raj',
    githubLink: 'https://github.com/vivekrajx'
  },
  {
    artName: 'hover Me',
    pageLink: './Art/hoverMe/index.html',
    author: 'Bleron88',
    githubLink: 'https://github.com/bleron88'
  },
  {
    artName: "Adam's Animation",
    pageLink: "./Art/Adam's Animation/index.html",
    imageLink: "./Art/Adam's Animation/animation.gif",
    author: 'Adam Hills',
    githubLink: 'https://github.com/adamhills91'
  },
  {
    artName: 'Spin it',
    pageLink: './Art/b-ed/index.html',
    imageLink: './Art/b-ed/Hnet.com-image.gif',
    author: 'Edd',
    githubLink: 'https://github.com/b-ed'
  },
  {
    artName: 'playstation-anim',
    pageLink: './Art/playstation-anim/index.html',
    imageLink: './Art/playstation-anim/ps.gif',
    author: 'seif1125',
    githubLink: 'https://github.com/seif1125'
  },
  {
    artName: 'Ritika',
    pageLink: './Art/Ritika/index.html',
    imageLink: './Art/Ritika/warrior.png',
    author: 'Ritika',
    githubLink: 'https://github.com/Ritika-soni'
  },
  {
    artName: 'Animatron',
    pageLink: './Art/animatron/index.html',
    imageLink: './Art/animatron/colourpencils.png',
    author: 'jahid hasan',
    githubLink: 'https://github.com/jahidhasan299/'
  },
  {
    artName: 'Animatron2',
    pageLink: './Art/Animatron2/index.html',
    imageLink: './Art/Animatron2/trance.gif',
    author: 'PUNKLANCER',
    githubLink: 'https://github.com/PUNKLANCER/'
  },
  {
    artName: 'Text_Animation',
    pageLink: './Art/Text_Animation/index.html',
    imageLink: './Art/Text_Animation/text.gif',
    author: 'Christian',
    githubLink: 'https://github.com/mkBraga'
  },
  {
    artName: 'Practice',
    pageLink: './Art/Practice/index.html',
    imageLink: './Art/Joy/triangle.gif',
    author: 'MuGenFJ',
    githubLink: 'https://github.com/MuGenFJ/'
  },
  {
    artName: 'Tile',
    pageLink: './Art/weilincheng/index.html',
    imageLink: './Art/weilincheng/tile.gif',
    author: 'weilincheng',
    githubLink: 'https://github.com/weilincheng'
  },
  {
    artName: 'TemidoRochaSpin',
    pageLink: './Art/temido_rocha_animation/index.html',
    imageLink: './Art/temido_rocha_animation/TemidoRocha.gif',
    author: 'TemidoRocha',
    githubLink: 'https://github.com/TemidoRocha'
  },
  {
    artName: 'Tile',
    pageLink: './Art/weilincheng/index.html',
    imageLink: './Art/weilincheng/tile.gif',
    author: 'weilincheng',
    githubLink: 'https://github.com/weilincheng'
  },
  {
    artName: 'fire flicker',
    pageLink: './Art/hemantrawat/index.html',
    imageLink: './Art/hemantrawat/index.gif',
    author: 'Hemant Rawat',
    githubLink: 'https://github.com/He-mantRawat'
  },
  {
    artName: 'Bouncing Ball',
    pageLink: './Art/bouncingBall/bouncing ball.html',
    imageLink: './Art/bouncingBall/bouncingball.gif',
    author: 'Pravin deva',
    githubLink: 'https://github.com/pravindeva'
  },
  {
    artName: 'Animated Landing Page',
    pageLink: './Art/animatedLandingPage without bar/index.html',
    imageLink: './Art/animatedLandingPage without bar/ezgif.com-video-to-gif',
    author: 'Aneta-s',
    githubLink: 'https://github.com/aneta-s'
  },
  {
    artName: 'Goraved',
    pageLink: './Art/goraved/index.html',
    imageLink: './Art/goraved/goraved_animation.gif',
    author: 'Roman Pobotin (Goraved)',
    githubLink: 'https://github.com/goraved'
  },
  {
    artName: 'Doraemon',
    pageLink: './Art/Ranajit/doraemon.html',
    imageLink: './Art/animatron/doraemon.gif',
    author: 'Ranajit',
    githubLink: 'https://github.com/basak-32'
  },
  {
    artName: 'Ax Dev',
    pageLink: './Art/axdev/test.html',
    imageLink: './Art/axdev/gif.gif',
    author: 'Axel Avila',
    githubLink: 'https://github.com/axavila'
  },
  {
    artName: 'Magic Circle',
    pageLink: './Art/magpiet/index.html',
    imageLink: './Art/magpiet/gif.gif',
    author: 'Magnus Cromwell',
    githubLink: 'https://github.com/magpiet'
  },
  {
    artName: 'Bouncing Ball',
    pageLink: './Art/Bouncing Ball/index.html',
    imageLink: './Art/cazabe/Bouncing Ball.gif',
    author: 'Satish Pokala',
    githubLink: 'https://github.com/Satishpokala124'
  },
  {
    artName: 'Daredevil',
    pageLink: './Art/daredevil/index.html',
    imageLink: './Art/daredevil/daredevil.gif',
    author: 'Vivek Raj',
    githubLink: 'https://github.com/vivekrajx'
  },
  {
    artName: 'hover Me',
    pageLink: './Art/hoverMe/index.html',
    author: 'Bleron88',
    githubLink: 'https://github.com/bleron88'
  },
  {
    artName: 'Happy Balloon',
    pageLink: './Art/ztollef/index.html',
    imageLink: './Art/ztollef/balloon.gif.',
    author: 'ztollef',
    githubLink: 'https://github.com/ztollef'
  },
  {
    artName: 'playstation-anim',
    pageLink: './Art/playstation-anim/index.html',
    imageLink: './Art/playstation-anim/ps.gif',
    author: 'seif1125',
    githubLink: 'https://github.com/seif1125'
  },
  {
    artName: 'Ritika',
    pageLink: './Art/Ritika/index.html',
    imageLink: './Art/Ritika/warrior.png',
    author: 'Ritika',
    githubLink: 'https://github.com/Ritika-soni'
  },
  {
    artName: 'Animatron',
    pageLink: './Art/animatron/index.html',
    imageLink: './Art/animatron/colourpencils.png',
    author: 'jahid hasan',
    githubLink: 'https://github.com/jahidhasan299/'
  },
  {
    artName: 'Animatron2',
    pageLink: './Art/Animatron2/index.html',
    imageLink: './Art/Animatron2/trance.gif',
    author: 'PUNKLANCER',
    githubLink: 'https://github.com/PUNKLANCER/'
  },
  {
    artName: 'Text_Animation',
    pageLink: './Art/Text_Animation/index.html',
    imageLink: './Art/Text_Animation/text.gif',
    author: 'Christian',
    githubLink: 'https://github.com/mkBraga'
  },
  {
    artName: 'Practice',
    pageLink: './Art/Practice/index.html',
    imageLink: './Art/Joy/triangle.gif',
    author: 'MuGenFJ',
    githubLink: 'https://github.com/MuGenFJ/'
  },
  {
    artName: 'Tile',
    pageLink: './Art/weilincheng/index.html',
    imageLink: './Art/weilincheng/tile.gif',
    author: 'weilincheng',
    githubLink: 'https://github.com/weilincheng'
  },
  {
    artName: 'Circle Pulse',
    pageLink: './Art/circle-pulse/index.html',
    imageLink: './Art/circle-pulse/circle-pulse.gif',
    author: 'jmorr002',
    githubLink: 'https://github.com/jmorr002'
  },
  {
    artName: 'Flare Spin',
    pageLink: './Art/mykz1608/index.html',
    imageLink: '',
    author: 'mykz1608',
    githubLink: 'https://github.com/mykz1608'
  },
  {
    artName: 'MexicanMustache',
    pageLink: './Art/AnimatedMustache/index.html',
    imageLink: './Art/AnimatedMustache/MexicanMustache.gif',
    author: 'Andrés Alonso Gálvez',
    githubLink: 'https://github.com/Dondesconton/'
  },
  {
    artName: 'css',
    pageLink: './Art/2.css/index.html',
    imageLink: './Art/2.css/css.gif'
  },
  {
    artName: 'Square Color Change',
    pageLink: './Art/baesyc/index.html',
    imageLink: './Art/baesyc/square.gif',
    author: 'Baesyc',
    githubLink: 'https://github.com/baesyc'
  },
  {
    artName: 'MexicanMustache',
    pageLink: './Art/AnimatedMustache/index.html',
    imageLink: './Art/AnimatedMustache/MexicanMustache.gif',
    author: 'Andrés Alonso Gálvez',
    githubLink: 'https://github.com/Dondesconton/'
  },
  {
    artName: 'Chanimation',
    pageLink: './Art/Chanimation/index.html',
    imageLink: './Art/Chanimation/dancegif.gif',
    author: 'chandant9',
    githubLink: 'https://github.com/chandant9/'
  },
  {
    artName: 'DancingGroot',
    pageLink: './Art/m-elina/index.html',
    imageLink: './Art/m-elina/groot_animation.gif',
    author: 'Melina',
    githubLink: 'https://github.com/m-elina/'
  },
  {
    artName: 'Animatron',
    pageLink: './Art/animatron/index.html',
    imageLink: './Art/animatron/trance.gif',
    author: 'Andrew',
    githubLink: 'https://github.com/andrewbom/'
  },
  {
    artName: 'rainbows',
    pageLink: './Art/vassilchiev/index.html',
    imageLink: './Art/vassilchiev/giphy.gif',
    author: 'Vassil',
    githubLink: 'https://github.com/vassilchiev/'
  },
  {
    artName: "Zai's Orbitron",
    pageLink: './Art/zai/index.html',
    imageLink: './Art/zai/zais_orbitron.gif',
    author: '5amm5',
    githubLink: 'https://github.com/5amm5965/'
  },
  {
    artName: "404's crying baby page",
    pageLink: './Art/papfal/index.html',
    imageLink: './Art/papfal/HTML-404-Crying-Baby-Page.gif',
    author: 'papfal',
    githubLink: 'https://github.com/papfal/'
  },
  {
    artName: 'ani-3d',
    pageLink: './Art/ani-3d/ani-3d.html',
    imageLink: './Art/ani-3d/ani-3d.gif',
    author: 'clyde166',
    githubLink: 'https://github.com/clyde166/'
  },
  {
    artName: 'Boy',
    pageLink: './Art/Boy/index.html',
    imageLink: './Art/Boy/Boy with house.png',
    author: 'Gajhendran',
    githubLink: 'https://github.com/Gajhendran/'
  },
  {
    artName: 'Funimation',
    pageLink: './Art/Funimation/index.html',
    imageLink: './Art/Funimation/Funimation.gif',
    author: 'Pratik',
    githubLink: 'https://github.com/pratikrana1998/'
  },
  {
    artName: 'Jungle Monkey',
    pageLink: './Art/AMCodin/index.html',
    imageLink: './Art/AMCodin/monkey.gif',
    author: 'AMCodin',
    githubLink: 'https://github.com/amcodin'
  },
  {
    artName: 'bellow',
    pageLink: './Art/fran/index.html',
    imageLink: './Art/fran/bellow.gif',
    author: 'franzwah',
    githubLink: 'https://github.com/franzwah'
  },
  {
    artName: 'Typing Indicator',
    pageLink: './Art/jacob-bacon/index.html',
    imageLink: './Art/jacob-bacon/jacob-bacon-art.JPG',
    author: 'jacob-bacon',
    githubLink: 'https://github.com/jacob-bacon'
  },
  {
    artName: 'Colination',
    pageLink: './Art/colination/index.html',
    imageLink: './Art/colination/animation.png',
    author: 'colinJR95',
    githublink: 'https://github.com/colinJR95'
  },
  {
    artName: 'Glowing Circle by Leem Plays',
    pageLink: './Art/AliHaidar/index.html',
    imageLink: './Art/AliHaidar/giphy.gif',
    author: 'alihaidar2950',
    githubLink: 'https://github.com/alihaidar2950'
  },
  {
    artName: 'bouncy-ball',
    pageLink: './Art/bouncy-ball/ty.html',
    imageLink: './Art/bouncy-ball/bouncy-ball.gif',
    author: 'Huang Yi-Ting',
    githubLink: 'https://github.com/yiting76'
  },
  {
    artName: 'bouncy-ball',
    pageLink: './Art/bouncy-ball/ty.html',
    imageLink: './Art/bouncy-ball/bouncy-ball.gif',
    author: 'Huang Yi-Ting',
    githubLink: 'https://github.com/yiting76'
  },
  {
    artName: 'Tronix',
    pageLink: './Art/visiona/index.html',
    imageLink: './Art/visiona/tronix.gif',
    author: 'visiona',
    githubLink: 'https://github.com/visiona'
  },
  {
    artName: 'Synchronization',
    pageLink: './Art/synchronization!/synchronization',
    imageLink: './Art/synchronization/synchronized_Dots.gif',
    author: 'Pranjal',
    githublink: 'https://github.com/Pranjal705'
  },
  {
    artName: 'Random Squares',
    pageLink: './Art/Monitha/index.html',
    author: 'Monitha',
    githubLink: 'https://github.com/dmonitha'
  },
  {
    artName: 'Walking-Man-Front',
    pageLink: './Art/Akhil/index.html',
    imageLink: './Art/Akhil/Walking-man-front.gif',
    author: 'Akhil',
    githubLink: 'https://github.com/akhils95'
  },
  {
    artName: 'Cow-cat',
    pageLink: './Art/Cow-cat/index.html',
    imageLink: './Art/Cow-cat/Cow-cat.gif',
    author: 'Galia',
    githubLink: 'https://github.com/galiarudenko'
  },
  {
    artName: 'Rainb0w',
    pageLink: './Art/Duka/index.html',
    imageLink: './Art/Duka/rainbow.gif',
    author: 'Duka',
    githubLink: 'https://github.com/DusanKrcmarik'
  },
  {
    artName: 'Indian',
    pageLink: './Art/Indian/index.html',
    imageLink: './Art/Indian/Indian.gif',
    author: 'Duka',
    githubLink: 'https://github.com/ndvishruth'
  },
  {
    artName: 'Animatron',
    pageLink: './Art/sanmitra/index.html',
    imageLink: './Art/sanmitra/index.gif',
    author: 'sanmitra',

    githubLink: 'https://github.com/sanmitra1999'
  },
  {
    artName: 'Ball-clear',
    pageLink: './Art/Naok000/index.html',
    imageLink: './Art/Naok000/ball-clear.gif',
    author: 'Naok000',
    githubLink: 'https://github.com/Naok000'
  },
  {
    artName: 'Mario_Kart_Animation',
    pageLink: './Art/Mario_Kart_Animation/index.html',
    imageLink: './Art/Mario_Kart_Animation/Mario.png',
    author: 'AnsonAMS',
    githubLink: 'https://github.com/AnsonAMS'
  },
  {
    artName: 'Microsoft_animation',
    pageLink: './Art/SaumyaBhatt/index.html',
    imageLink: './Art/SaumyaBhatt/Animation.gif',
    author: 'Saumya-Bhatt',
    githubLink: 'https://github.com/Saumya-Bhatt'
  },
  {
    artName: 'Falling',
    pageLink: './Art/Sfrench5/index.html',
    imageLink: './Art/Sfrench5/Falling.gif',
    author: 'Sfrench5',
    githubLink: 'https://github.com/Sfrench5'
  },
  {
    artName: 'Dragon_Loading',
    pageLink: './Art/Dragon_Loading/index.html',
    imageLink: './Art/Dragon_Loading/DragonLoading.gif',
    author: 'Prasad',
    githubLink: 'https://github.com/PrasadM07'
  },
  {
    artName: 'Animatrix',
    pageLink: './Art/Animatrix/index.html',
    imageLink: './Art/Animatrix/Animatrix.png',
    author: 'soutog',
    githubLink: 'https://github.com/soutog'
  },
  {
    artName: 'Simple-Loading',
    pageLink: './Art/Loading/loading.html',
    imageLink: './Art/Loading/load.gif',
    author: 'Vijay',
    githubLink: 'https://github.com/VijayVjCuber'
  },
  {
    artName: 'Fiyi-Animation',
    pageLink: './Art/Fiyi-Animation/index.html',
    imageLink: './Art/Fiyi-Animation/relax_smile.gif',
    author: 'Fiyi-A',
    githubLink: 'https://github.com/Fiyi-A'
  },
  {
    artName: 'Colored Bars',
    pageLink: './Art/mleblanc94/mleblanc94_html_Animation-Nation.html',
    imageLink: './Art/mleblanc94/ColoredBars.gif',
    author: 'mleblanc94',
    githubLink: 'https://github.com/mleblanc94'
  },
  {
    artName: 'animeR',
    pageLink: './Art/animeR/index.html',
    imageLink: './Art/animeR/animeR.gif',
    author: 'Rajneesh',
    githubLink: 'https://github.com/rajneeshk94'
  },
  {
    artName: 'Sunset-City',
    pageLink: './Art/jyun9504/index.html',
    imageLink: './Art/jyun9504/sunset-city.gif',
    author: 'jyun9504',
    githubLink: 'https://github.com/jyun9504'
  },
  {
    artName: 'brianbottle',
    author: 'brian',
    pageLink: './Art/brianbottle/index.html',
    imageLink: './Art/brianbottle/bottle.gif',
    githubLink: 'https://github.com/brianabplanalp1'
  },
  {
    artName: 'Shapes',
    pageLink: './Art/mark-marchant/index.html',
    imageLink: './Art/mark-marchant/shapes.png',
    author: 'Mark Marchant',
    githubLink: 'https://github.com/jtla3/Animation-Nation'
  },
  {
    artName: 'Loading',
    pageLink: './Art/NoumanAziz/Loading.html',
    videoLink: './Art/NoumanAziz/loading.gif',
    author: 'NoumanAziz',
    githubLink: 'https://github.com/NoumanAziz'
  },
  {
    artName: `Galek's Simple Animation`,
    pageLink: './Art/GalekAnimation/index.html',
    imageLink: './Art/GalekAnimation/simpleanimation.gif',
    author: 'Adam Galek',
    githubLink: 'https://github.com/TheGalekxy'
  },
  {
    artname: 'Rainbow animation',
    pageLink: './Art/Rainbow/index.html',
    imageLink: './Art/Rainbow/rainbow.gif',
    author: 'Mohanraj',
    githubLink: 'https://github.com/chelladuraimohanraj/Animation-Nation'
  },
  {
    artName: `Cyan Loading Animation`,
    pageLink: './Art/Wannesds/index.html',
    imageLink: './Art/Wannesds/Wannesds.gif',
    author: 'Wannes Dieltiens',
    githubLink: 'https://github.com/Wannesds'
  },
  {
    artName: 'Animatron',
    pageLink: './Art/Animatron/index.html',
    imageLink: './Art/Animatron/trance.gif',
    author: 'Gihan Balasuriya',
    githubLink: 'https://github.com/gihanbalasuriya'
  },
  {
    artName: 'Light text blink',
    pageLink: './Art/Mani-textlight-blink/index.html',
    imageLink: './Art/Mani-textlight-blink/light-blink-text.gif',
    author: 'Mani Pandian',
    githubLink: 'https://github.com/Manipandian'
  },
  {
    artName: 'Circle',
    pageLink: './Art/PoKai/index.html',
    imageLink: './Art/PoKai/circle.png',
    author: 'PoKai Chang',
    githubLink: 'https://github.com/st875052018'
  },
  {
    artName: 'animatron',
    pageLink: './Art/animatron/index.html',
    imageLink: './Art/animatron/trance.gif',
    author: 'Christy',
    githubLink: 'https://github.com/ChristyLucid'
  },
  {
    artName: 'bouncing_ball',
    pageLink: './Art/bouncing_ball/bouncing_ball.html',
    imageLink: './Art/bouncing_ball/bouncing-ball.gif',
    author: 'Nirmalie',
    githubLink: 'https://github.com/nirmalieo3'
  },
  {
    artName: 'Rocket',
    pageLink: './Art/Rocket/index.html',
    imageLink: './Art/Rocket/rocket.gif',
    author: 'Jose Diaz',
    githubLink: 'https://github.com/josegerard2000'
  },
  {
    artName: 'simpleG',
    pageLink: './Art/simpleG/index.html',
    imageLink: './Art/simpleG/kitty.jpg',
    author: 'gargeper',
    githubLink: 'https://github.com/gargeper'
  },
  {
    artName: 'BounceFace',
    pageLink: './Art/ainamation/index.html',
    imageLink: './Art/ainamation/ainamation.gif',
    author: 'Ainara Saralegui',
    githubLink: 'https://github.com/asaralegui'
  },
  {
    artName: 'Text Flow',
    pageLink: './Art/ConnerCoding/index.html',
    imageLink: './Art/ConnerCoding/ztmanimation.gif',
    author: 'Conner Schiller',
    githubLink: 'https://github.com/ConnerCoding'
  },
  {
    artName: 'Glow',
    pageLink: './Art/Glow/index.html',
    imageLink: './Art/Glow/Glow.png',
    author: 'Joaquin Castillo',
    githubLink: 'https://github.com/JuakoDev'
  },
  {
    artName: 'Heart Real',
    pageLink: './Art/riddhax/index.html',
    imageLink: './Art/riddhax/index.gif',
    author: 'Riddhax',
    githubLink: 'https://github.com/riddhax'
  },

  {
    artName: 'Balls',
    pageLink: './Art/Paul - Simple Annoying Balls/index.html',
    imageLink: './Art/Paul - Simple Annoying Balls/Balls.gif',
    author: 'Paul',
    githubLink: 'https://github.com/psr83'
  },

  {
    artname: 'Square-Move',
    pageLink: './Art/Poonam/square.html',
    imageLink: './Art/Poonam/square_gif.gif',
    author: 'Poonam',
    githubLink: 'https://github.com/poonampant'
  },

  {
    artname: 'JesseEarley',
    pageLink: './Art/JesseEarley/index.html',
    imageLink: './Art/JesseEarley/index.gif',
    author: 'JesseEarley',
    githubLink: 'https://github.com/JesseEarley'
  },
  {
    artname: 'Hacktoberfest 2020',
    pageLink: './Art/taepal467/index.html',
    imageLink: './Art/taepal467/hiclipart.com (1).png',
    author: 'Chantae P.',
    githubLink: 'https://github.com/taepal467'
  },
  {
    artName: 'Animatron',
    pageLink: './Art/animatron/triangle/index.html',
    imageLink: './Art/animatron/trance.gif',
    author: 'Deborah',
    githubLink: 'https://github.com/dluckey123'
  },
  {
    artName: 'Animatron',
    pageLink: './Art/animatron/triangle/index.html',
    imageLink: './Art/animatron/trance.gif',
    author: 'Deborah',
    githubLink: 'https://github.com/dluckey123'
  },
  {
    artname: 'Animate',
    pageLink: '/codepen/animation/src/index.html',
    imageLink: 'Animation',
    author: 'Altamas khan',
    githubLink: 'https://github.com/Altamas2049'
  },
  {
    artName: 'Spin',
    pageLink: './Art/Spin/allli.html',
    imageLink: './Art/Spin/allli.gif',
    author: 'Victor Winner',
    githubLink: 'https://github.com/Vicwin13'
  },
  {
    artName: 'Spinner',
    pageLink: './Art/nishantpandey/allli.html',
    imageLink: './Art/nishantpandey/allli.gif',
    author: 'Nishant Pandey',
    githubLink: 'https://github.com/mrpandey1'
  },
  {
    artName: 'Hacktober Test',
    pageLink: './Art/bajancode/index.html',
    imageLink: './Art/BajanCode/index.gif',
    author: 'bajancode',
    githubLink: 'https://github.com/bajancode'
  },
  {
    artName: 'ZTM anim',
    pageLink: './Art/ayushi2410/index.html',
    imageLink: './Art/ayushi2410/ayushi2410.gif',
    author: 'Ayushi2410',
    githubLink: 'https://github.com/ayushi2410'
  },
  {
    artName: 'misaelsantos',
    pageLink: './Art/misaelsantos/index.html',
    imageLink: './Art/misaelsantos/neohack.gif',
    author: 'Misael Santos',
    githubLink: 'https://github.com/MisaelSantos'
  },
  {
    artName: 'I am a Developer',
    pageLink: './Art/Kuroyza/Iam-a-developer.html',
    imageLink: './Art/Kuroyza/Iam-a-developer.gif',
    author: 'Kuroyza',
    githubLink: 'https://github.com/kuroyza'
  },
  {
    artName: 'simple box',
    pageLink: './Art/Box/index.html',
    imageLink: './Art/Box/static_image.jpg',
    author: 'Abishek shah',
    githubLink: 'https://github.com/abishek-sha-256'
  },
  {
    artname: 'Starry-sky',
    pageLink: './Art/starry-night/index.html',
    imageLink: './Art/starry-night/stars',
    author: 'Taima Khawaldeh',
    githubLink: 'https://github.com/taimakh'
  },
  {
    artName: 'Project Gallery',
    pageLink: './Art/hulya/index.html',
    imageLink: './Art/hulya/gallery.gif',
    author: 'Hulya Karakaya',
    githubLink: 'https://github.com/hulyak'
  },
  {
    artName: 'animation',
    pageLink: './Art/sameer786/animation.html',
    imageLink: './Art/sameer786/radius.gif',
    author: 'sameer',
    githubLink: 'https://github.com/sameer8605'
  },
  {
    artName: 'ArrowWave',
    pageLink: './Art/ArrowWave/index.html',
    imageLink: './Art/ArrowWave/ArrowWave.gif',
    author: 'Gabriel',
    githubLink: 'https://github.com/GabrielTeixeiraC'
  },
  {
    artName: 'The 4-Ever Loop',
    pageLink: './Art/the-4ever-loop/index.html',
    imageLink: './Art/the-4ever-loop/rotate.gif',
    author: 'Luciano M.',
    githubLink: 'https://github.com/LucianoWebDev'
  },
  {
    artName: 'Running Car',
    pageLink: './Art/Running-Car/index.html',
    imageLink: './Art/Running-Car/Running-car.PNG',
    author: 'Ermias',
    githubLink: 'https://github.com/ermiaskidane'
  },
  {
    artname: 'Youssef',
    pageLink: './Art/Youssef/index.html',
    imageLink: './Art/Youssef/fd8_AX.gif',
    author: 'Youssef',
    githubLink: 'https://github.com/youssefhany96'
  },
  {
    artName: 'The 4-Ever Loop',
    pageLink: './Art/the-4ever-loop/index.html',
    imageLink: './Art/the-4ever-loop/rotate.gif',
    author: 'Luciano M.',
    githubLink: 'https://github.com/LucianoWebDev'
  },

  {
    artName: 'Itried',
    pageLink: '/Art/Itried/animation.html',
    author: 'Harsha',
    githublink: 'https://github.com/HarshaKumar23'
  },
  {
    artName: 'Snail Zoom',
    pageLink: './Art/rbhachu/index.html',
    imageLink: './Art/rbhachu/snail.gif',
    author: 'Bhachu R.',
    githubLink: 'https://github.com/rbhachu'
  },
  {
    artName: 'Mini Text Animation',
    pageLink: './Art/text-mini-animation/index.html',
    imageLink: './Art/text-mini-animation/text-anime.gif',
    author: 'Chinel',
    githubLink: 'https://github.com/chinel'
  },
  {
    artName: 'Square loader',
    pageLink: './Art/square_loading/index.html',
    imageLink: './Art/square_loading/square_loading',
    author: 'Marek Chasák',
    githubLink: 'https://github.com/mchasak'
  },
  {
    artName: 'Stairs Text',
    pageLink: './Art/StairsText/index.html',
    imageLink: './Art/StairsText/stairs-text.gif',
    author: 'Noam K.',
    githubLink: 'https://github.com/noamkanonich'
  },
  {
    artName: 'animation',
    pageLink: './Art/sameer786/animation.html',
    imageLink: './Art/sameer786/radius.gif',
    author: 'sameer',
    githubLink: 'https://github.com/sameer8605'
  },
  {
    artName: 'Spinning is a good trick',
    pageLink: './Art/garrod90/index.html',
    imageLink: './Art/garrod90/craigsGif.gif',
    author: 'Craig, G',
    githubLink: 'https://github.com/garrod90'
  },
  {
    artName: 'Snail Zoom',
    pageLink: './Art/rbhachu/index.html',
    imageLink: './Art/rbhachu/snail.gif',
    author: 'Bhachu R.',
    githubLink: 'https://github.com/rbhachu'
  },
  {
    artName: 'Mini Text Animation',
    pageLink: './Art/text-mini-animation/index.html',
    imageLink: './Art/text-mini-animation/text-anime.gif',
    author: 'Chinel',
    githubLink: 'https://github.com/chinel'
  },
  {
    artName: 'Square loader',
    pageLink: './Art/square_loading/index.html',
    imageLink: './Art/square_loading/square_loading',
    author: 'Marek Chasák',
    githubLink: 'https://github.com/mchasak'
  },
  {
    artName: 'Stairs Text',
    pageLink: './Art/StairsText/index.html',
    imageLink: './Art/StairsText/stairs-text.gif',
    author: 'Noam K.',
    githubLink: 'https://github.com/noamkanonich'
  },
  {
    artName: 'animation',
    pageLink: './Art/sameer786/animation.html',
    imageLink: './Art/sameer786/radius.gif',
    author: 'sameer',
    githubLink: 'https://github.com/sameer8605'
  },

  {
    pageLink: './Art/radar animation/index.html',
    imageLink: './Art/radar.gif',
    author: 'Anup',
    githubLink: 'https://github.com/paddybaba'
  },
  {
    pageLink: './Art/sameer786/animation.html',
    imageLink: './Art/sameer786/radius.gif',
    author: 'sameer',
    githubLink: 'https://github.com/sameer8605'
  },
  {
    pageLink: './Art/radar animation/index.html',
    imageLink: './Art/radar',
    author: 'Anup',
    githubLink: 'https://github.com/paddybaba'
  },
  {
    pageLink: './Art/sameer786/animation.html',
    imageLink: './Art/sameer786/radius.gif',
    author: 'sameer',
    githubLink: 'https://github.com/sameer8605'
  },
  {
    artName: 'Friendly Ghost',
    pageLink: './Art/ristotoldsep/index.html',
    author: 'Risto Tõldsep',
    githubLink: 'https://github.com/ristotoldsep'
  },
  {
    artName: 'Friendly Ghost',
    pageLink: './Art/ristotoldsep/index.html',
    author: 'Risto Tõldsep',
    githubLink: 'https://github.com/ristotoldsep'
  },
  {
    artName: 'sritron',
    pageLink: './Art/sritron/index.html',
    imageLink: './Art/sritron/trance.gif',
    author: 'Srinivas',
    githubLink: 'https://github.com/sri189ms'
  },
  {
    artName: 'Friendly Ghost',
    pageLink: './Art/ristotoldsep/index.html',
    author: 'Risto Tõldsep',
    githubLink: 'https://github.com/ristotoldsep'
  },
  {
    artName: 'Sun Rise Time',
    pageLink: './Art/gurprtAnim/index.html',
    imageLink: './Art/gurprtAnim/gurAnim.gif',
    author: 'Gurpreet',
    githubLink: 'https://github.com/gur-p-reet'
  },
  {
    artName: 'Personal Info',
    pageLink: './Art/Personal_info/triangle/index.html',
    imageLink: './Art/Personal_info/trance.gif',
    author: 'Naim Uddin',
    githubLink: 'https://github.com/Naim365'
  },
  {
    artName: 'Shining Text',
    pageLink: './Art/MaxieTextShineOn/index.html',
    imageLink: './Art/MaxieTextShineOn/maxie-text-shine-on.gif',
    author: 'maxie7',
    githubLink: 'https://github.com/maxie7'
  },
  {
    artName: 'Spinning Box',
    pageLink: './Art/KccbzZ/index.html',
    imageLink: './Art/KccbzZ/cover.png',
    author: 'KccbzZ',
    githubLink: 'https://github.com/KccbzZ'
  },
  {
    artName: 'Age Disgracefully',
    pageLink: './Art/ynoden/index.html',
    imageLink: './Art/ynoden/Age_Disgracefully.gif',
    author: 'yusefnoden',
    githubLink: 'https://github.com/yusefnoden'
  },
  {
    artname: 'jimanimation',
    pageLink: './Art/jimanimation/index.html',
    imageLink: './Art/jimanimation/bouncy.gif',
    author: 'Jimin',
    githubLink: 'https://github.com/jimijos'
  },

  {
    artName: 'Meme Animation',
    pageLink: './Art/just_for_fun/index.html',
    imageLink: './Art/just_for_fun/image.gif',
    author: 'Rahul Negi',
    githubLink: 'https://github.com/rahulnegi20'
  },
  {
    artName: 'Stretch ZTM',
    pageLink: './Art/animation_gn/index.html',
    imageLink: './Art/animation_gn/animation_gn.gif',
    author: 'gnyokota',
    githubLink: 'https://github.com/gnyokota'
  },
  {
    artname: 'AnimationCom',
    pageLink: './Art/Anita/AnimationCom/triangle.html',
    imageLink: './Art/AnimationCom/header.jpg',
    author: 'Anita',
    githubLink: 'https://github.com/anita-tsai'
  },
  {
    artName: 'Cards',
    pageLink: './Art/cards/index.html',
    imageLink: './Art/cards/cards.gif',
    author: 'lonecreationwastaken',
    githubLink: 'https://github.com/lonecreationwastaken'
  },
  {
    artName: "Lidor'sAnimation",
    pageLink: "./Art/Lidor's Animation/index.html",
    imageLink: "./Art/Lidor's Animation/animation.gif",
    author: 'LidorAsher',
    githubLink: 'https://github.com/lidorasher11'
  },
  {
    artName: "Shiff's Animation",
    pageLink: './Art/myAnimation/index.html',
    imageLink: './Art/myAnimation/myanimation.gif',
    author: 'Shifa',
    githubLink: 'https://github.com/ShifaShirin'
  },
  {
    artName: 'ani-1trial',
    pageLink: './Art/ani-1trial/index.html',
    imageLink: './Art/ani-1trial/ani-gif.gif',
    author: 'tru-izo',
    githubLink: 'https://github.com/tru-izo'
  },
  {
    artName: 'Air_Balloon',
    pageLink: './Art/Air_Balloon/index.html',
    imageLink: './Art/Air_Balloon/balloon.gif',
    author: 'Abha',
    githubLink: 'https://github.com/Abha-1281'
  },
  {
    artName: 'Camp Fire',
    pageLink: './Art/camp_fire/index.html',
    imageLink: './Art/camp_fire/camp_fire.gif',
    author: 'Chansoo',
    githubLink: 'https://github.com/ChansooKim316'
  },
  {
    artName: 'rubberband Red',
    pageLink: './Art/ou79/index.html',
    imageLink: './Art/rubberbandRed.gif',
    author: 'ou79',
    githubLink: 'https://github.com/ou79'
  },
  {
    artName: 'ColorChanger',
    pageLink: './Art/ColorChanger/index.html',
    imageLink: './Art/color-changer.gif',
    author: 'Atallah-Nadhir',
    githubLink: 'https://github.com/Atallah-Nadhir'
  },
  {
    artName: 'PONG Animation',
    pageLink: './Art/walkitoff/index.html',
    imageLink: './Art/walkitoff/gif.gif',
    author: 'Tyler Dollick',
    githubLink: 'https://github.com/walkitoff'
  },
  {
    artname: 'Animatron',
    pageLink: './Art/mbargaedge/index.html',
    imageLink: './Art/mbargaedge/animatron.gif',
    author: 'Mbarga',
    githubLink: 'https://github.com/marcelmbarga/'
  },
  {
    artName: 'House',
    pageLink: './Art/TTD/triangle/index.html',
    imageLink: './Art/TTD/house.gif',
    author: 'TanyaTD',
    githubLink: 'https://github.com/TTD126'
  },
  {
    artName: 'Spinning Title',
    pageLink: './Art/ljBeast21ldj/index.html',
    imageLink: './Art/ljBeast21ldj/firstGIF.gif',
    author: 'Larry',
    githubLink: 'https://github.com/ljBeast21ldj'
  },
  {
    artName: 'Heart pulsation',
    pageLink: './Art/Sallah/index.html',
    imageLink: './Art/Sallah/Heart-Pulsation.png',
    author: 'Sallah',
    githubLink: 'https://github.com/SallahTech'
  },
  {
    artName: 'MubbeAnimation',
    pageLink: './Art/Mubbe/index.html',
    imageLink: './Art/Mubbe/MubbeAnimation.gif',
    author: 'Mubarak',
    githubLink: 'https://github.com/mual5746'
  },
  {
    pageLink: './Art/neon-glowing-text/index.html',
    imageLink: './Art/neon-glowing-text/glowing-text-GIF.gif',
    author: 'Adri',
    githubLink: 'https://github.com/adrimual'
  },
  {
    artName: 'Simple Animation',
    pageLink: './Art/simple animation/transition.html',
    imageLink: './Art/simple animation/animatee.gif',
    author: 'Rudimental',
    githubLink: 'https://github.com/rudimental-again'
  },
  {
    artName: 'gbArt',
    pageLink: './Art/gbArt/index.html',
    imageLink: './Art/gbArt/shapeFlip.gif',
    author: 'Gary Bergman',
    githubLink: 'https://github.com/Gary-Bergman'
  },
  {
    artName: "Turtando's Animation",
    pageLink: './Art/turtando/animation.html',
    imageLink: './Art/Turtando/happyhalloween.gif',
    author: 'Turtando',
    githubLink: 'https://github.com/Turtando'
  },
  {
    artName: 'Bouncing Balls',
    pageLink: './Art/EyeOfAthena/index.html',
    imageLink: './Art/EyeOfAthena/cover.png',
    author: 'EyeOfAthena',
    githubLink: 'https://github.com/EyeOfAthena/bouncing-ball'
  },
  {
    artName: 'Otherside',
    pageLink: './Art/Otherside/ubi.html',
    imageLink: './Art/Otherside/recording.gif',
    author: 'Ubibimbap',
    githubLink: 'https://github.com/Ubibimbap'
  },
  {
    artName: 'Basketball God',
    pageLink: './Art/Sim-animation/index.html',
    imageLink: './Art/Sim-animation/project-screenshot.png',
    author: 'Sim',
    githubLink: 'https://github.com/sim-a-19'
  },
  {
    artName: "Ziyao's Animation",
    pageLink: './Art/robot/robot_index.html',
    imageLink: './Art/robot/robot.gif',
    author: 'Ziyao',
    githubLink: 'https://github.com/ziyaoc3'
  },
  {
    artName: 'Simplerv',
    pageLink: './Art/Aniamtion_RV/index.html',
    imageLink: './Art/Aniamtion_RV/circle.png',
    author: 'Aarush Bhat',
    githubLink: 'https://github.com/07rv'
  },
  {
    artName: 'Devtemmy_animation',
    pageLink: './Art/Devtemmy_animation/index.html',
    imageLink: './Art/Devtemmy_animation/Devtemmyanimation.gif',
    author: 'Dev-Temmy',
    githubLink: 'https://github.com/Dev-Temmy'
  },
  {
    artName: 'Fading text animation',
    pageLink: './Art/araskog/index.html',
    imageLink: './Art/araskog/animation.gif',
    author: 'Amanda Araskog',
    githubLink: 'https://github.com/araskog'
  },
  {
    artName: 'Moving Divs',
    pageLink: './Art/Razvan/RazvanFratila/index.html',
    imageLink: './Art/Razvan/RazvanFratila/first.gif',
    author: 'Razvan',
    githubLink: 'https://github.com/fratilar'
  },
  {
    artName: 'KDev Animation',
    pageLink: './Art/KDev-Animator/index.html',
    imageLink: './Art/KDev-Animator/kdev-animation.gif',
    author: 'Detmar Ruhfus',
    githubLink: 'https://github.com/kamikazid'
  },
  {
    artName: 'Square Bounce',
    pageLink: './Art/Vish/index.html',
    imageLink: './Art/Vish/SquareBounce.gif',
    author: 'Vishwam',
    githubLink: 'https://github.com/vishmagic'
  },
  {
    artName: 'Hina',
    pageLink: './Art/Hina/Hina.html',
    imageLink: './Art/Hina/Basketball.gif',
    imageLink: './Art/Hina/net.gif',
    author: 'Hina Najam',
    githubLink: 'https://github.com/hinanajam'
  },
  {
    artName: 'AmitAnimation',
    pageLink: './Art/Joy/AmitAnimation/amitanimation.html',
    imageLink: './Art/Joy/AmitAnimation/amitanimation.gif',
    author: 'Amit',
    githubLink: 'https://github.com/AmitRoy07'
  },
  {
    artName: 'Bouncing Cheems ',
    pageLink: './Art/Suddath-Gautam/index.html',
    imageLink: './Art/Suddath-Gautam/cheems.gif',
    author: 'Suddath Gautam',
    githubLink: 'https://github.com/wardaddy98'
  },
  {
    artName: 'Pop-up Confetti animation.',
    pageLink: './Art/yay-ztm-animation/index.html',
    imageLink: './Art/yay-ztm-animation/pop_animation.gif',
    author: 'Hyunji Kim',
    githubLink: 'https://github.com/creativehkim'
  },
  {
    artName: 'Monolith',
    pageLink: './Art/acphil/index.html',
    imageLink: './Art/acphil/monolith.png',
    author: 'acphil',
    githubLink: 'https://github.com/acphil2'
  },
  {
    artName: 'Smiling Doll',
    pageLink: './Art/jbermeo/index.html',
    imageLink: './Art/jbermeo/doll.gif',
    author: 'Jose Bermeo',
    githubLink: 'https://github.com/jbermeo10'
  },
  {
    artName: 'vasubhatnagar',
    pageLink: './Art/vasubhatnagar/index.html',
    imageLink: './Art/vasubhatnagar/ss.jpg',
    author: 'Vasu Bhatnagar',
    githubLink: 'https://github.com/vasubhatnagar'
  },
  {
    artName: 'JoToSmola',
    pageLink: './Art/JoToSmola/index.html',
    imageLink: './Art/JoToSmola/JoToSmola.gif',
    author: 'GrabKrab',
    githubLink: 'https://github.com/GrabKrab'
  },
  {
    artName: 'mojaanimacia',
    pageLink: './Art/mojaanimacia/stranka.html',
    author: 'Martin052',
    githubLink: 'https://github.com/martin052'
  },
  {
    artName: 'ellipsis',
    pageLink: './Art/ianhawe/index.html',
    author: 'ianhawe',
    githubLink: 'https://github.com/ianhawe'
  },
  {
    artName: 'Fun with balls!',
    pageLink: './Art/miguelDalberto/funWithBalls/index.html',
    imageLink: './Art/miguelDalberto/funWithBalls/funWithBalls_screenshot.png',
    author: 'miguelDalberto',
    githubLink: 'https://github.com/miguelDalberto'
  },
  {
    artName: 'FourFlag_Load',
    pageLink: './Art/FourFlag_Load/index.html',
    imageLink: './Art/FourFlag_Load/trance.gif',
    author: 'chungngai09',
    githubLink: 'https://github.com/chungngai09'
  },
  {
    artName: 'AnimatronJS',
    pageLink: './Art/animatronJS/index.html',
    author: 'Anna Ovechkina',
    githubLink: 'https://github.com/Annu7shka'
  },
  {
    artName: 'perfect_goal',
    pageLink: './Art/perfect_goal/index.html',
    imageLink: './Art/perfect_goal/perfect_goalscreenshot.png',
    author: 'henzbori',
    githubLink: 'https://github.com/henzbori'
  },
  {
    artName: 'Beating Heart',
    pageLink: './Art/beating-heart/index.html',
    imageLink: './Art/beating-heart/heart.gif',
    author: 'MishkaZi',
    githubLink: 'https://github.com/MishkaZi'
  },
<<<<<<< HEAD
    {
      artName: 'Animated',
      pageLink: './Art/animated/triangle/index.html',
      imageLink: './Art/Joy/triangle/triangle.gif',
      author: 'Joy',
      githubLink: 'https://github.com/royranger'
    }
  ];
=======
  {

    artName: 'achwell',
    pageLink: './Art/achwell/index.html',
    imageLink: './Art/achwell/ball.gif',
    author: 'achwell',
    githubLink: 'https://github.com/achwell'
  },
  {
    artName: 'Robotic Circles',
    pageLink: './Art/animation_yaniv/index.html',
    imageLink: './Art/animation_yaniv/robot.png',
    author: 'Yaniv Sagy',
    githubLink: 'https://github.com/yanivsagy'
  },
  {
    artName: 'Ocean Day',
    pageLink: './Art/d-spence/index.html',
    imageLink: './Art/d-spence/ztm-dspence-css-anim.gif',
    author: 'd-spence',
    githubLink: 'https://github.com/d-spence'
  },
  {
    artName: 'Animation-Circle',
    pageLink: './Art/Animation-Circle/index.html',
    imageLink: './Art/Animation-Circle/animation-circle.gif',
    author: 'Elid Venega',
    githubLink: 'https://github.com/elidvenega'
  },
  {
    artName: 'Sweet street',
    pageLink: './Art/Sweet_street/mario.html',
    imageLink: './Art/Sweet_street/animation-gif.gif',
    author: 'meni-avitan',
    githubLink: 'https://github.com/meniAvitan/Animation-Nation.git'
  },
  {
    pageLink: './Art/Joy/nithin-animation/index.html',
    imageLink: './Art/Joy/triangle/triangle.gif',
    author: 'Nithin',
    githubLink: 'https://github.com/Nithin6252-reddy'
  },
  {
    artName: 'Jittery rectangles',
    pageLink: './Art/Vaibhav/index.html',
    author: 'Vaibhav Jain',
    githubLink: 'https://github.com/Vaibhav-multi-dev'
  },
  { 
    artName: 'Pra-animate',
    pageLink: './Art/Pra-animate/indexpra1.html',
    //imageLink: './Art/Joy/triangle/triangle.gif',
    author: 'Prajoth',
    githubLink: 'https://github.com/prajoth-b'
  },
  
];
>>>>>>> db262de2

// +--------------------------------------------------------------------------------+
// +                                                                                +
// +                  YOU DO NOT NEED TO CHANGE ANYTHING BELOW THIS                 +
// +                                                                                +
// +--------------------------------------------------------------------------------+

// Creates cards from the array above
// You don't need to modify this
let contents = [];
Shuffle(cards).forEach((c) => {
  contents.push([
    `<li class="card">` +
      `<a href='${c.pageLink}'>` +
      `<img class="art-image" src='${c.imageLink}' alt='${c.artName}' />` +
      `</a>` +
      `<div class="flex-content">` +
      `<a href='${c.pageLink}'><h3 class="art-title">${c.artName}</h3></a>` +
      `<p class='author'><a href="${c.githubLink}" target="_blank"><i class="fab fa-github"></i> ${c.author}</a> </p>` +
      `</div>` +
      `</li>`
  ]);
});

document.getElementById('cards').innerHTML = contents;

function Shuffle(o) {
  for (
    var j, x, i = o.length;
    i;
    j = parseInt(Math.random() * i), x = o[--i], o[i] = o[j], o[j] = x
  );
  return o;
}<|MERGE_RESOLUTION|>--- conflicted
+++ resolved
@@ -4605,16 +4605,13 @@
     author: 'MishkaZi',
     githubLink: 'https://github.com/MishkaZi'
   },
-<<<<<<< HEAD
-    {
-      artName: 'Animated',
-      pageLink: './Art/animated/triangle/index.html',
-      imageLink: './Art/Joy/triangle/triangle.gif',
-      author: 'Joy',
-      githubLink: 'https://github.com/royranger'
-    }
-  ];
-=======
+  {
+    artName: 'Animated',
+    pageLink: './Art/animated/triangle/index.html',
+    imageLink: './Art/Joy/triangle/triangle.gif',
+    author: 'Joy',
+    githubLink: 'https://github.com/royranger'
+  },
   {
 
     artName: 'achwell',
@@ -4670,9 +4667,7 @@
     author: 'Prajoth',
     githubLink: 'https://github.com/prajoth-b'
   },
-  
 ];
->>>>>>> db262de2
 
 // +--------------------------------------------------------------------------------+
 // +                                                                                +
