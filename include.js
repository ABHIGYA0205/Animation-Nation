let cards = [
  {
    artName: 'Circle Animation',
    pageLink: './Art/Sahil/index.html',
    imageLink: './Art/Sahil/animation.gif',
    author: 'Sahil',
    githubLink: 'https://github.com/borkarsahil'
  },
  {
    artName: 'Chess',
    pageLink: './Art/Ronit72/index.html',
    imageLink: './Art/Ronit72/animation.gif',
    author: 'Ronit',
    githubLink: 'https://github.com/Ronit72'
  },
  {
    artName: 'Chromatic Movement',
    pageLink: './Art/Talim/index.html',
    imageLink: './Art/Talim/animation.gif',
    author: 'Mohammad Talim',
    githubLink: 'https://github.com/md-talim'
  },
  {
    artName: 'Sliding Bot',
    pageLink: './Art/ProfoundlyParker/index.html',
    imageLink: './Art/ProfoundlyParker/robot.gif',
    author: 'ProfoundlyParker',
    githubLink: 'https://github.com/profoundlyparker'
  },
  {
    artName: 'Astro Acrobat',
    pageLink: './Art/DarrachBarneveld/index.html',
    imageLink: './Art/DarrachBarneveld/rocket.gif',
    author: 'Darrach Barneveld',
    githubLink: 'https://github.com/DarrachBarneveld'
  },
  {
    artName: 'Card Hover',
    pageLink: './Art/imPradhyumn/index.html',
    imageLink: './Art/imPradhyumn/card-animation.gif',
    author: 'Pradhyumn Sharma',
    githubLink: 'https://github.com/imPradhyumn'
  },
  {
    artName: 'Rotating Cube',
    pageLink: './Art/Rishi/cube.html',
    imageLink: './Art/Rishi/cube.gif',
    author: 'Rishi',
    githubLink: 'https://github.com/rishi17003'
  },
  {
    artName: 'Waving penguin',
    pageLink: './Art/iamsnehadas/index.html',
    imageLink: './Art/iamsnehadas/penguin.png',
    author: 'Sneha Das',
    githubLink: 'https://github.com/iamsnehadas'
  },
  {
    artName: 'Tic Tac Yo!',
    pageLink: './Art/smokeraven667/smokeraven.html',
    imageLink: './Art/smokeraven667/tic-tac-yo.gif',
    author: 'Joy',
    githubLink: 'https://github.com/smokeraven667'
  },
  {
    artName: 'Gradient Loader',
    pageLink: './Art/Kartikey Mishra/index.html',
    imageLink: './Art/Kartikey Mishra/GradientLoader.gif',
    author: 'Kartikey Mishra',
    githubLink: 'https://github.com/kartikeymish'
  },

  {
    artName: 'Animation-box',
    pageLink: './Art/Himanshu_Chauhan/index.html',
    imageLink: './Art/Himanshu_Chauhan/animation-box.gif',
    author: 'Himanshu Chauhan',
    githubLink: 'https://github.com/Himanshuch8055'
  },
  {
    artName: 'Circles',
    pageLink: './Art/AmanRawat/index.html',
    imageLink: './Art/AmanRawat/circles.gif',
    author: 'Aman Rawat',
    githubLink: 'https://github.com/amanr-dev'
  },
  {
    artName: 'Tic Tac Yo!',
    pageLink: './Art/smokeraven667/smokeraven.html',
    imageLink: './Art/smokeraven667/tic-tac-yo.gif',
    author: 'Joy',
    githubLink: 'https://github.com/smokeraven667'
  },
  {

    artName: 'Astro Acrobat',
    pageLink: './Art/DarrachBarneveld/index.html',
    imageLink: './Art/DarrachBarneveld/rocket.gif',
    author: 'Darrach Barneveld',
    githubLink: 'https://github.com/DarrachBarneveld'
  },{
    artName: 'Rotating Cube',
    pageLink: './Art/Rishi/cube.html',
    imageLink: './Art/Rishi/cube.gif',
    author: 'Rishi',
    githubLink: 'https://github.com/rishi17003'
  },
  {
    artName: 'Circles',
    pageLink: './Art/AmanRawat/index.html',
    imageLink: './Art/AmanRawat/circles.gif',
    author: 'Aman Rawat',
    githubLink: 'https://github.com/amanr-dev'
  },
  {
    artName: 'Sliding Bot',
    pageLink: './Art/ProfoundlyParker/index.html',
    imageLink: './Art/ProfoundlyParker/robot.gif',
    author: 'ProfoundlyParker',
    githubLink: 'https://github.com/profoundlyparker'
  },
  {
    artName: 'hanisntsolo',
    pageLink: './Art/hanisntsolo/hanisntsolo.html',
    imageLink: './Art/hanisntsolo/hanisntsolo.gif',
    author: 'Hanisntsolo',
    githubLink: 'https://github.com/hanisntsolo'
  },
  {
    artName: 'Hamburger to Close',
    pageLink: './Art/jatanassian/index.html',
    imageLink: './Art/jatanassian/hamburger-close.gif',
    author: 'Joy',
    githubLink: 'https://github.com/jatanassian'
  },
  {
    artName: 'Orbiting-Ball',
    pageLink: './Art/Tipchan/OrbitingBall.html',
    imageLink: './Art/Tipchan/OrbitingBall.gif',
    author: 'Tipchan',
    githubLink: 'https://github.com/tsongtheng'
  },
  {
    artName: 'Marque animation',
    pageLink: './Art/Shubhamkumar1122001/index.html',
    imageLink: './Art/Shubhamkumar1122001/animation.gif',
    author: 'Shubham Kumar',
    githubLink: 'https://github.com/Shubhamkumar1122001'
  },
  {
    artName: 'Simple BAAF',
    pageLink: './Art/baaf-Animation/index.html',
    imageLink: './Art/baaf-Animation/baafscreen.png',
    author: 'Farid Bass',
    githubLink: 'https://github.com/baafbass'
  },
  {
    artName: 'Animated-Biker',
    pageLink: './Art/JT-Singh/index.html',
    imageLink: './Art/JT-Singh/biker.gif',
    author: 'JT Singh',
    githubLink: 'https://github.com/JT-Singh'
  },
  {
    artName: 'hanisntsolo',
    pageLink: './Art/Joy/hanisntsolo.html',
    imageLink: './Art/Joy/hanisntsolo.gif',
    author: 'Hanisntsolo',
    githubLink: 'https://github.com/hanisntsolo'},

  {
    artName: 'Triangle',
    pageLink: './Art/Joy/triangle.html',
    imageLink: './Art/Joy/triangle.gif',
    author: 'Joy',
    githubLink: 'https://github.com/royranger'
  },
  {
    artName: 'Rocket Orbit',
    pageLink: './Art/thomasravetto/index.html',
    imageLink: './Art/thomasravetto/loader_gif.gif',
    author: 'thomasravetto',
    githubLink: 'https://github.com/thomasravetto'
  },
  {
    artName: 'Keyboard',
    pageLink: './Art/Alexandra2888/keyboard.html',
    imageLink: './Art/Alexandra2888/keyboard.gif',
    author: 'Alexandra2888',
    githubLink: 'https://github.com/Alexandra2888'
  },
  {
    artName: 'Jumping Balls',
    pageLink: './Art/Alexandra2888/balls.html',
    imageLink: './Art/Alexandra2888/balls.gif',
    author: 'Alexandra2888',
    githubLink: 'https://github.com/Alexandra2888'
  },
  {
    artName: 'Dancing in Space',
    pageLink: './Art/Maria/index.html',
    imageLink: './Art/Maria/style.css',
    author: 'Maria',
    githubLink: 'https://github.com/mariapetra'
  },
  {
    artName: 'Submit tick animation',
    pageLink: './Art/rajHimanshu22/index.html',
    imageLink: './Art/rajHimanshu22/animation.gif',
    author: 'Himanshu Raj',
    githubLink: 'https://github.com/rajHimanshu22'
  },
  {
    artName: 'Circle',
    pageLink: './Art/lucas/circle.html',
    imageLink: './Art/lucas/circle.gif',
    author: 'Joy',
    githubLink: 'https://github.com/LucasAlmeida-jpg'
  },
  {
    artName: 'Falling Squares',
    pageLink: './Art/migueldalberto/index.html',
    imageLink: './Art/migueldalberto/screenshot.png',
    author: 'migueldalberto',
    githubLink: 'https://github.com/migueldalberto'
  },
  {
    artName: 'Infinite Hacktober Shapes',
    pageLink: './Art/Joe_DiGioia/JoeArt.html',
    imageLink: './Art/Joe_DiGioia/Hacktober-Animate-JDiGioia.gif',
    author: 'Joe DiGioia',
    githubLink: 'https://github.com/WatchAce0'
  },
  {
    artName: 'Pumpkin Ghost',
    pageLink: './Art/Jason/pumpkin.html',
    imageLink: './Art/Jason/pumpkin.gif',
    author: 'Jason',
    githubLink: 'https://github.com/jsonsinger'
  },
  {
    artName: 'Ghost',
    pageLink: './Art/Russ/ghost.html',
    imageLink: './Art/Russ/ghost.gif',
    author: 'Russ',
    githubLink: 'https://github.com/rperry99'
  },
  {
    artName: 'Planet',
    pageLink: './Art/serhatbek/index.html',
    imageLink: './Art/serhatbek/planet.gif',
    author: 'serhatbek',
    githubLink: 'https://github.com/serhatbek'
  },
  {
    artName: 'Rocket',
    pageLink: './Art/Suryansh/rocket.html',
    imageLink: './Art/Suryansh/rocket.gif',
    author: 'Suryansh',
    githubLink: 'https://github.com/suryanshsingh2001'
  },
  {
    artName: 'AnimateIbaad',
    pageLink: './Art/Ibaad/animate.html',
    imageLink: './Art/Ibaad/animationimagehover.gif',
    author: 'Ibaad',
    githubLink: 'https://github.com/ibaaddurrani'
  },
  {
    artName: 'Animated-Panda',
    pageLink: './Art/Naina/index.html',
    imageLink: './Art/Naina/Panda.gif',
    author: 'Naina',
    githubLink: 'https://github.com/naina5602'
  },
  {
    artName: 'Circle',
    pageLink: './Art/MishC/circle.html',
    imageLink: './Art/MishC/magic_circle.gif',
    author: 'MishC',
    githubLink: 'https://github.com/MishC'
  },
  {
    artName: 'J.A.R.V.I.S',
    pageLink: './Art/rituraj-dubey/index.html',
    imageLink: './Art/rituraj-dubey/jarvis.gif',
    author: 'Rituraj Dubey',
    githubLink: 'https://github.com/rituraj-dubey'
  },
  {
    artName: 'SquBounce',
    pageLink: './Art/Sanusi/index.html',
    imageLink: './Art/Sanusi/sanusi-animation.gif',
    author: 'Sanusi',
    githubLink: 'https://github.com/sanusisusi'
  },
  {
    artName: 'RichardsAnimation',
    pageLink: './Art/Richard/animated.html',
    imageLink: './Art/Richard/bounce.gif.gif',
    author: 'Richard',
    githubLink: 'https://github.com/richardhartleydev'
  },
  {
    artName: 'Loader Animation',
    pageLink: './Art/Abhishek/animation.html',
    imageLink: './Art/Abhishek/animation.gif',
    author: 'Abhishek Kumar',
    githubLink: 'https://github.com/abhishekl1289'
  },
  {
    artName: 'Fan',
    pageLink: './Art/Samriddhi/fan.html',
    imageLink: './Art/Samriddhi/fan.png',
    author: 'Samriddhi',
    githubLink: 'https://github.com/NarayanSam'
  },
  {
    artName: 'RGB Square',
    pageLink: './Art/TCrypt/animated.html',
    imageLink: './Art/TCrypt/rgbsq-animated.gif',
    author: 'T-Crypt',
    githubLink: 'https://github.com/T-Crypt'
  },
  {
    artName: 'Loader Animation',
    pageLink: './Art/C S Sachindra/loader.html',
    imageLink: './Art/C S Sachindra/loader.gif',
    author: 'C S Sachindra',
    githubLink: 'https://github.com/sandilya27'
  },
  {
    artName: 'Seven Segment Display',
    pageLink: './Art/Ankesh/segment-display.html',
    imageLink: './Art/Ankesh/segment-display.gif',
    author: 'Ankesh',
    githubLink: 'https://github.com/ankeshp03'
  },
  {
    artName: '4 Color Loader',
    pageLink: './Art/rstallings/index.html',
    imageLink: './Art/rstallings/Animation.gif',
    author: 'Roosevelt S.',
    githubLink: 'https://github.com/rstallingsiii'
  },
  {
    artName: "Mr. A's Amimation",
    pageLink: './Art/MrA-Animation/index.html',
    imageLink: './Art/MrA-Animation/Animation.gif',
    author: 'Mr. AnkitR',
    githubLink: 'https://github.com/MrARawal'
  },
  {
    artName: 'LHV',
    pageLink: './Art/wizozheir/lhv.html',
    imageLink: './Art/wizozheir/lhv.gif',
    author: 'wizozheir',
    githubLink: 'https://github.com/wizozheir'
  },
  {
    artName: 'Falling stars',
    pageLink: './Art/ChipoJ/index.html',
    imageLink: './Art/ChipoJ/star_fall.gif',
    author: 'ChipoJ',
    githubLink: 'https://github.com/Chipoj'
  },
  {
    artName: 'Heartbeat',
    pageLink: './Art/Karol/index.html',
    imageLink: './Art/Karol/animation.gif',
    author: 'Karol',
    githubLink: 'https://github.com/karolwjck'
  },
  {
    artName: 'Bouncing Screensaver',
    pageLink: './Art/CDay-87/index.html',
    imageLink: './Art/CDay-87/Bounce_Animation.gif',
    author: 'CDay-87',
    githubLink: 'https://github.com/CDay-87'
  },
  {
    artName: 'Loader',
    pageLink: './Art/Animation_makrenko-dev/index.html',
    imageLink: './Art/Animation_makrenko-dev/logog.gif',
    author: 'makrenko-dev',
    githubLink: 'https://github.com/makrenko-dev'
  },
  {
    artName: 'Running Laps',
    pageLink: './Art/runningBars/index.html',
    imageLink: './Art/runningBars/running.gif',
    author: 'Daniel',
    githubLink: 'https://github.com/dsauce817'
  },
  {
    artName: 'Simple Mexican Flag',
    pageLink: './Art/jnovak5/index.html',
    imageLink: './Art/jnovak5/novak.gif',
    author: 'Jnovak5',
    githubLink: 'https://github.com/jnovak5'
  },
  {
    artName: 'Twist',
    pageLink: './Art/Anna/twist.html',
    imageLink: './Art/Anna/twist.gif',
    author: 'Anna',
    githubLink: 'https://github.com/anna-1980'
  },
  {
    artName: 'Shaking box',
    pageLink: './Art/alexsatalan/index.html',
    imageLink: './Art/alexsatalan/shaking.gif',
    author: 'AlexS',
    githubLink: 'https://github.com/alexsatalan'
  },
  {
    artName: 'olga_min',
    pageLink: './Art/olga_min/index.html',
    imageLink: './Art/olga_min/animation.gif',
    author: 'Olga',
    githubLink: 'https://github.com/OlgaMinaievaWebDev'
  },
  {
    artName: 'Rotating_Cube',
    pageLink: './Art/Catoos/Cube.html',
    imageLink: './Art/Catoos/Cube.gif',
    author: 'Catoos',
    githubLink: 'https://github.com/Catoos'
  },
  {
    artName: 'Moving Flag',
    pageLink: './Art/Mayank_goel/index.html',
    imageLink: './Art/Mayank_goel/moving_flag.gif',
    author: 'Yelloberard',
    githubLink: 'https://github.com/yellowberad'
  },
  {
    artName: 'triangle_run',
    pageLink: './Art/ghost-2362003/triangle_run.html',
    imageLink: './Art/ghost-2362003/triangle_run.png',
    author: 'Shubhojyoti',
    githubLink: 'https://github.com/ghost-2362003'
  },
  {
    artName: 'Flowers',
    pageLink: './Art/Jeffrey/index.html',
    imageLink: './Art/Jeffrey/Hackflowers.png',
    author: 'Jeffrey',
    githubLink: 'https://github.com/Jeffruiz1502003'
  },
  {
    artName: 'Car',
    pageLink: './Art/Haneesh/car.html',
    imageLink: './Art/Haneesh/car.gif',
    author: 'Haneesh',
    githubLink: 'https://github.com/Haneesh000'
  },
  {
    artName: 'Sun shadow',
    pageLink: './Art/Guruprasad-Kulkarni/index.html',
    imageLink: './Art/Guruprasad-Kulkarni/sun.gif',
    author: 'Guruprasad',
    githubLink: 'https://github.com/Guruprasad846'
  },
  {
    artName: 'Circle',
    pageLink: './Art/Adithya/index.html',
    imageLink: './Art/Adithya/result.gif',
    author: 'Adithya',
    githubLink: 'https://github.com/Adithya-K-Shetty'
  },
  {
    artName: 'Cart Hover',
    pageLink: './Art/Rahul-Bhati/index.html',
    imageLink: './Art/Rahul-Bhati/Rahul-Bhati.gif',
    author: 'Rahul-Bhati',
    githubLink: 'https://github.com/Rahul-Bhati'
  },
  {
    artName: 'now.sh',
    pageLink: './Art/Tergel0820/index.html',
    imageLink: './Art/Tergel0820/animation.gif',
    author: 'Tergel0820',
    githubLink: 'https://github.com/Tergel0820'
  },
  {
    artName: 'Animated Fan',
    pageLink: './Art/Alexandra2888/fan.html',
    imageLink: './Art/Alexandra2888/fan.png',
    author: 'Alexandra2888',
    githubLink: 'https://github.com/Alexandra2888'
  },
  {
    artName: 'Coffe Cup',
    pageLink: './Art/Alexandra2888/cup.html',
    imageLink: './Art/Alexandra2888/cup.gif',
    author: 'Alexandra2888',
    githubLink: 'https://github.com/Alexandra2888'
  },
  {
    artName: 'BouncingBall',
    pageLink: './Art/Venkateeshh/BouncingBall.html',
    imageLink: './Art/Venkateeshh/BounceBall.gif',
    author: 'Venkatesh',
    githubLink: 'https://github.com/Venkateeshh'
  },
  {
    artName: 'Analog Clock',
    pageLink: './Art/Jeet/index.html',
    imageLink: './Art/Jeet/pic.png',
    author: 'Jeet Kanodia',
    githubLink: 'https://github.com/jeetkanodia'
  },
  {
    artName: 'Flower',
    pageLink: './Art/ChrRepou/flower.html',
    imageLink: './Art/ChrRepou/flower.png',
    author: 'ChrRepou',
    githubLink: 'https://github.com/ChrRepou'
  },
  {
    artName: 'Triangle',
    pageLink: './Art/KrishayNair/rectangle.html',
    imageLink: './Art/KrishayNair/circle.gif',
    author: 'KrishayNair',
    githubLink: 'https://github.com/KrishayNair'
  },
  {
    artName: 'Waving Ghost Animation',
    pageLink: './Art/AnkitaM/ghost.html',
    imageLink: './Art/AnkitaM/Waving-Ghost-Animation.gif',
    author: 'Ankita M.',
    githubLink: 'https://github.com/anki009/'
  },
  {
    artName: 'Blinking Ball',
    pageLink: './Art/Sheefa/blinking_ball.html',
    imageLink: './Art/Sheefa/blinking_ball.gif',
    author: 'Sheefa',
    githubLink: 'https://github.com/sheefanaaz123'
  },
  {
    artName: 'Loading Animation',
    pageLink: './Art/AryanK1511/loading_animation.html',
    imageLink: './Art/AryanK1511/loading_animation.gif',
    author: 'Aryan Khurana',
    githubLink: 'https://github.com/AryanK1511'
  },
  {
    artName: 'Quadro Hypno Spin',
    pageLink: './Art/Sheefa/QuadroHypnoSpin.html',
    imageLink: './Art/Sheefa/QuadroHypnoSpin.gif',
    author: 'Sheefa',
    githubLink: 'https://github.com/sheefanaaz123'
  },
  {
    artName: 'Walking Dog',
    pageLink: './Art/ChrisAqui/dog.html',
    imageLink: './Art/ChrisAqui/dog.gif',
    author: 'Chris Aqui',
    githubLink: 'https://github.com/christine-aqui'
  },
  {
    artName: 'Sunset',
    pageLink: './Art/timDehof/sunset.html',
    imageLink: './Art/timDehof/sunset.gif',
    author: 'Tim DeHof',
    githubLink: 'https://github.com/timDeHof'
  },
  {
    artName: 'Circle Dancing',
    pageLink: './Art/Umair/index.html',
    imageLink: './Art/Umair/Circle-dancing.gif',
    author: 'Mohammed Umair',
    githubLink: 'https://github.com/umair986'
  },
  {
    artName: 'ZTM Text Animation',
    pageLink: './Art/Chugil/index.html',
    imageLink: './Art/Chugil/Screenshot.png',
    author: 'Chugil',
    githubLink: 'https://github.com/ChugilC'
  },
  {
    artName: 'Square',
    pageLink: './Art/Shubham-Chaudhary/square_animation.html',
    imageLink: './Art/Shubham-Chaudhary/square_animation.gif',
    author: 'Shubham Chaudhary',
    githubLink: 'https://github.com/Stellar-X'
  },
  {
    artName: 'Trippy',
    pageLink: './Art/Simar/trippy.html',
    imageLink: './Art/Simar/trippy-square.gif',
    author: 'Simar',
    githubLink: 'https://github.com/SimardeepSingh-zsh'
  },
  {
    artName: 'solarsystem',
    pageLink: './Art/solarsystem/solarsystem.html',
    imageLink: './Art/solarsystem/solarsystem.gif',
    author: 'hanisntsolo',
    githubLink: 'https://github.com/hanisntsolo'
  },
  {
    artName: 'Galaxy',
    pageLink: './Art/Aldair/galaxy.html',
    imageLink: './Art/Aldair/galaxy.gif',
    author: 'Aldair Huamani',
    githubLink: 'https://github.com/Baku452'
  },
  {
    artName: 'The Initials',
    pageLink: './Art/yashviradia/index.html',
    imageLink: './Art/yashviradia/initials_yashviradia.gif',
    author: 'Yash Viradia',
    githubLink: 'https://github.com/yashviradia'
  },
  {
    artName: 'Weird Spinner',
    pageLink: './Art/lucifer510/weirdSpinner.html',
    imageLink: './Art/lucifer510/weirdSpinner.png',
    author: 'lucifer510',
    githubLink: 'https://github.com/lucifer510'
  },
  {
    artName: 'Ruby',
    pageLink: './Art/daniel-badura/ruby.html',
    imageLink: './Art/daniel-badura/ruby.gif',
    author: 'daniel-badura',
    githubLink: 'https://github.com/daniel-badura'
  },
  {
    artName: '699669',
    pageLink: './Art/Artis/699669.html',
    imageLink: './Art/Artis/699669.gif',
    author: 'Artis',
    githubLink: 'https://github.com/69966969'
  },
  {
    artName: 'spinning square',
    pageLink: './Art/dmdiamond79/spinningsquare.html',
    imageLink: './Art/dmdiamond79/spinning.gif',
    author: 'dmdiamond79',
    githubLink: 'https://github.com/dmdiamond79'
  },
  {
    artName: 'Bhaskar Sahu',
    pageLink: './Art/Bhaskarsahu23',
    imageLink: './Art/Bhaskarsahu23/imageflip.gif',
    author: 'Bhaskarsahu23',
    githubLink: 'https://github.com/Bhaskarsahu23'
  }, {
    artName: 'Pumpkin Fight',
    pageLink: './Art/SamPalacio/index.html',
    imageLink: './Art/SamPalacio/pumpkins.gif',
    author: 'SamPalacio',
    githubLink: 'https://github.com/samuelpalacio1709'
  },
  {
    artName: 'Pumpkin Fight',
    pageLink: './Art/SamPalacio/index.html',
    imageLink: './Art/SamPalacio/pumpkins.gif',
    author: 'SamPalacio',
    githubLink: 'https://github.com/samuelpalacio1709'
  },
  {
    artName: 'Css eyes animation',
    pageLink: './Art/Nawaf-vp/index.html',
    imageLink: './Art/Nawaf-vp/css_eyes_animation.gif',
    author: 'Nawaf',
    githubLink: 'https://github.com/nawaf-vp'
  },
  {
    artName: 'Starry Night',
    pageLink: './Art/lucileTech/starry_night.html',
    imageLink: './Art/lucileTech/starry_night.png',
    author: 'LucileTech',
    githubLink: 'https://https://github.com/LucileTech'
  },
  {
    artName: 'Dancing in Space',
    pageLink: './Art/Maria/index.html',
    imageLink: './Art/Maria/style.css',
    author: 'Maria',
    githubLink: 'https://github.com/mariapetra'
  },
  {
    artName: 'Circle',
    pageLink: './Art/lucas/circle.html',
    imageLink: './Art/lucas/circle.gif',
    author: 'Joy',
    githubLink: 'https://github.com/LucasAlmeida-jpg'
  },
  {
    artName: 'Falling Squares',
    pageLink: './Art/migueldalberto/index.html',
    imageLink: './Art/migueldalberto/screenshot.png',
    author: 'migueldalberto',
    githubLink: 'https://github.com/migueldalberto'
  },
  {
<<<<<<< HEAD
=======

    artName: 'Infinite Hacktober Shapes',
    pageLink: './Art/Joe_DiGioia/JoeArt.html',
    imageLink: './Art/Joe_DiGioia/Hacktober-Animate-JDiGioia.gif',
    author: 'Joe DiGioia',
    githubLink: 'https://github.com/WatchAce0'
  },
  {
    artName: 'Ghost',
    pageLink: './Art/Russ/ghost.html',
    imageLink: './Art/Russ/ghost.gif',
    author: 'Russ',
    githubLink: 'https://github.com/rperry99'
  },
  {
    artName: 'Planet',
    pageLink: './Art/serhatbek/index.html',
    imageLink: './Art/serhatbek/planet.gif',
    author: 'serhatbek',
    githubLink: 'https://github.com/serhatbek'
  },
  {
    artName: 'Random Number',
    pageLink: 'Art\Gourav\index.html',
    imageLink: './Art/Gourav/animate.gif',
    author: 'Gourav',
    githubLink: 'https://github.com/Gourav2609'
  },
  {
    artName: 'Rocket',
    pageLink: './Art/Suryansh/rocket.html',
    imageLink: './Art/Suryansh/rocket.gif',
    author: 'Suryansh',
    githubLink: 'https://github.com/suryanshsingh2001'
  },
  {
    artName: 'AnimateIbaad',
    pageLink: './Art/Ibaad/animate.html',
    imageLink: './Art/Ibaad/animationimagehover.gif',
    author: 'Ibaad',
    githubLink: 'https://github.com/ibaaddurrani'
  },
  {
    artName: 'Animated-Panda',
    pageLink: './Art/Naina/index.html',
    imageLink: './Art/Naina/Panda.gif',
    author: 'Naina',
    githubLink: 'https://github.com/naina5602'
  },
  {
    artName: 'Circle',
    pageLink: './Art/MishC/circle.html',
    imageLink: './Art/MishC/magic_circle.gif',
    author: 'MishC',
    githubLink: 'https://github.com/MishC'
  },
  {
    artName: 'SquBounce',
    pageLink: './Art/Sanusi/index.html',
    imageLink: './Art/Sanusi/sanusi-animation.gif',
    author: 'Sanusi',
    githubLink: 'https://github.com/sanusisusi'
  },
  {
    artName: 'RichardsAnimation',
    pageLink: './Art/Richard/animated.html',
    imageLink: './Art/Richard/bounce.gif.gif',
    author: 'Richard',
    githubLink: 'https://github.com/richardhartleydev'
  },
  {
    artName: 'Loader Animation',
    pageLink: './Art/Abhishek/animation.html',
    imageLink: './Art/Abhishek/animation.gif',
    author: 'Abhishek Kumar',
    githubLink: 'https://github.com/abhishekl1289'
  },
  {
    artName: 'Fan',
    pageLink: './Art/Samriddhi/fan.html',
    imageLink: './Art/Samriddhi/fan.png',
    author: 'Samriddhi',
    githubLink: 'https://github.com/NarayanSam'
  },
  {
    artName: 'RGB Square',
    pageLink: './Art/TCrypt/animated.html',
    imageLink: './Art/TCrypt/rgbsq-animated.gif',
    author: 'T-Crypt',
    githubLink: 'https://github.com/T-Crypt'
  },
  {
    artName: 'Loader Animation',
    pageLink: './Art/C S Sachindra/loader.html',
    imageLink: './Art/C S Sachindra/loader.gif',
    author: 'C S Sachindra',
    githubLink: 'https://github.com/sandilya27'
  },
  {
    artName: 'Seven Segment Display',
    pageLink: './Art/Ankesh/segment-display.html',
    imageLink: './Art/Ankesh/segment-display.gif',
    author: 'Ankesh',
    githubLink: 'https://github.com/ankeshp03'
  },
  {
    artName: '4 Color Loader',
    pageLink: './Art/rstallings/index.html',
    imageLink: './Art/rstallings/Animation.gif',
    author: 'Roosevelt S.',
    githubLink: 'https://github.com/rstallingsiii'
  },
  {
    artName: "Mr. A's Amimation",
    pageLink: './Art/MrA-Animation/index.html',
    imageLink: './Art/MrA-Animation/Animation.gif',
    author: 'Mr. AnkitR',
    githubLink: 'https://github.com/MrARawal'
  },
  {
    artName: 'LHV',
    pageLink: './Art/wizozheir/lhv.html',
    imageLink: './Art/wizozheir/lhv.gif',
    author: 'wizozheir',
    githubLink: 'https://github.com/wizozheir'
  },
  {
    artName: 'Falling stars',
    pageLink: './Art/ChipoJ/index.html',
    imageLink: './Art/ChipoJ/star_fall.gif',
    author: 'ChipoJ',
    githubLink: 'https://github.com/Chipoj'
  },
  {
    artName: 'Heartbeat',
    pageLink: './Art/Karol/index.html',
    imageLink: './Art/Karol/animation.gif',
    author: 'Karol',
    githubLink: 'https://github.com/karolwjck'
  },
  {
    artName: 'Bouncing Screensaver',
    pageLink: './Art/CDay-87/index.html',
    imageLink: './Art/CDay-87/Bounce_Animation.gif',
    author: 'CDay-87',
    githubLink: 'https://github.com/CDay-87'
  },
  {
    artName: 'Loader',
    pageLink: './Art/Animation_makrenko-dev/index.html',
    imageLink: './Art/Animation_makrenko-dev/logog.gif',
    author: 'makrenko-dev',
    githubLink: 'https://github.com/makrenko-dev'
  },
  {
    artName: 'Running Laps',
    pageLink: './Art/runningBars/index.html',
    imageLink: './Art/runningBars/running.gif',
    author: 'Daniel',
    githubLink: 'https://github.com/dsauce817'
  },
  {
    artName: 'Simple Mexican Flag',
    pageLink: './Art/jnovak5/index.html',
    imageLink: './Art/jnovak5/novak.gif',
    author: 'Jnovak5',
    githubLink: 'https://github.com/jnovak5'
  },
  {
    artName: 'Twist',
    pageLink: './Art/Anna/twist.html',
    imageLink: './Art/Anna/twist.gif',
    author: 'Anna',
    githubLink: 'https://github.com/anna-1980'
  },
  {
    artName: 'Shaking box',
    pageLink: './Art/alexsatalan/index.html',
    imageLink: './Art/alexsatalan/shaking.gif',
    author: 'AlexS',
    githubLink: 'https://github.com/alexsatalan'
  },
  {
    artName: 'olga_min',
    pageLink: './Art/olga_min/index.html',
    imageLink: './Art/olga_min/animation.gif',
    author: 'Olga',
    githubLink: 'https://github.com/OlgaMinaievaWebDev'
  },
  {
    artName: 'Rotating_Cube',
    pageLink: './Art/Catoos/Cube.html',
    imageLink: './Art/Catoos/Cube.gif',
    author: 'Catoos',
    githubLink: 'https://github.com/Catoos'
  },
  {
    artName: 'Moving Flag',
    pageLink: './Art/Mayank_goel/index.html',
    imageLink: './Art/Mayank_goel/moving_flag.gif',
    author: 'Yelloberard',
    githubLink: 'https://github.com/yellowberad'
  },
  {
    artName: 'Flowers',
    pageLink: './Art/Jeffrey/index.html',
    imageLink: './Art/Jeffrey/Hackflowers.png',
    author: 'Jeffrey',
    githubLink: 'https://github.com/Jeffruiz1502003'
  },
  {
    artName: 'Car',
    pageLink: './Art/Haneesh/car.html',
    imageLink: './Art/Haneesh/car.gif',
    author: 'Haneesh',
    githubLink: 'https://github.com/Haneesh000'
  },
  {
    artName: 'Sun shadow',
    pageLink: './Art/Guruprasad-Kulkarni/index.html',
    imageLink: './Art/Guruprasad-Kulkarni/sun.gif',
    author: 'Guruprasad',
    githubLink: 'https://github.com/Guruprasad846'
  },
  {
    artName: 'Circle',
    pageLink: './Art/Adithya/index.html',
    imageLink: './Art/Adithya/result.gif',
    author: 'Adithya',
    githubLink: 'https://github.com/Adithya-K-Shetty'
  },
  {
    artName: 'Cart Hover',
    pageLink: './Art/Rahul-Bhati/index.html',
    imageLink: './Art/Rahul-Bhati/Rahul-Bhati.gif',
    author: 'Rahul-Bhati',
    githubLink: 'https://github.com/Rahul-Bhati'
  },
  {
    artName: 'Animated Fan',
    pageLink: './Art/Alexandra2888/fan.html',
    imageLink: './Art/Alexandra2888/fan.png',
    author: 'Alexandra2888',
    githubLink: 'https://github.com/Alexandra2888'
  },
  {
    artName: 'Coffe Cup',
    pageLink: './Art/Alexandra2888/cup.html',
    imageLink: './Art/Alexandra2888/cup.gif',
    author: 'Alexandra2888',
    githubLink: 'https://github.com/Alexandra2888'
  },
  {
    artName: 'BouncingBall',
    pageLink: './Art/Venkateeshh/BouncingBall.html',
    imageLink: './Art/Venkateeshh/BounceBall.gif',
    author: 'Venkatesh',
    githubLink: 'https://github.com/Venkateeshh'
  },
  {
    artName: 'Analog Clock',
    pageLink: './Art/Jeet/index.html',
    imageLink: './Art/Jeet/pic.png',
    author: 'Jeet Kanodia',
    githubLink: 'https://github.com/jeetkanodia'
  },
  {
    artName: 'Flower',
    pageLink: './Art/ChrRepou/flower.html',
    imageLink: './Art/ChrRepou/flower.png',
    author: 'ChrRepou',
    githubLink: 'https://github.com/ChrRepou'
  },
  {
    artName: 'Triangle',
    pageLink: './Art/KrishayNair/rectangle.html',
    imageLink: './Art/KrishayNair/circle.gif',
    author: 'KrishayNair',
    githubLink: 'https://github.com/KrishayNair'
  },
  {
    artName: 'Waving Ghost Animation',
    pageLink: './Art/AnkitaM/ghost.html',
    imageLink: './Art/AnkitaM/Waving-Ghost-Animation.gif',
    author: 'Ankita M.',
    githubLink: 'https://github.com/anki009/'
  },
  {
    artName: 'Blinking Ball',
    pageLink: './Art/Sheefa/blinking_ball.html',
    imageLink: './Art/Sheefa/blinking_ball.gif',
    author: 'Sheefa',
    githubLink: 'https://github.com/sheefanaaz123'
  },
  {
    artName: 'Quadro Hypno Spin',
    pageLink: './Art/Sheefa/QuadroHypnoSpin.html',
    imageLink: './Art/Sheefa/QuadroHypnoSpin.gif',
    author: 'Sheefa',
    githubLink: 'https://github.com/sheefanaaz123'
  },
  {
    artName: 'Walking Dog',
    pageLink: './Art/ChrisAqui/dog.html',
    imageLink: './Art/ChrisAqui/dog.gif',
    author: 'Chris Aqui',
    githubLink: 'https://github.com/christine-aqui'
  },
  {
    artName: 'Bus Animation',
    pageLink: './Art/stesel/bus.html',
    imageLink: './Art/stesel/bus.gif',
    author: 'Leonid Trofymchuk',
    githubLink: 'https://github.com/stesel'
  },
  {
    artName: 'Sunset',
    pageLink: './Art/timDehof/sunset.html',
    imageLink: './Art/timDehof/sunset.gif',
    author: 'Tim DeHof',
    githubLink: 'https://github.com/timDeHof'
  },
  {
    artName: 'Circle Dancing',
    pageLink: './Art/Umair/index.html',
    imageLink: './Art/Umair/Circle-dancing.gif',
    author: 'Mohammed Umair',
    githubLink: 'https://github.com/umair986'
  },
  {
    artName: 'ZTM Text Animation',
    pageLink: './Art/Chugil/index.html',
    imageLink: './Art/Chugil/Screenshot.png',
    author: 'Chugil',
    githubLink: 'https://github.com/ChugilC'
  },
  {
    artName: 'Square',
    pageLink: './Art/Shubham-Chaudhary/square_animation.html',
    imageLink: './Art/Shubham-Chaudhary/square_animation.gif',
    author: 'Shubham Chaudhary',
    githubLink: 'https://github.com/Stellar-X'
  },
  {
    artName: 'Trippy',
    pageLink: './Art/Simar/trippy.html',
    imageLink: './Art/Simar/trippy-square.gif',
    author: 'Simar',
    githubLink: 'https://github.com/SimardeepSingh-zsh'
  },
  {
    artName: 'solarsystem',
    pageLink: './Art/solarsystem/solarsystem.html',
    imageLink: './Art/solarsystem/solarsystem.gif',
    author: 'hanisntsolo',
    githubLink: 'https://github.com/hanisntsolo'
  },
  {
    artName: 'Galaxy',
    pageLink: './Art/Aldair/galaxy.html',
    imageLink: './Art/Aldair/galaxy.gif',
    author: 'Aldair Huamani',
    githubLink: 'https://github.com/Baku452'
  },
  {
    artName: 'Weird Spinner',
    pageLink: './Art/lucifer510/weirdSpinner.html',
    imageLink: './Art/lucifer510/weirdSpinner.png',
    author: 'lucifer510',
    githubLink: 'https://github.com/lucifer510'
  },
  {
    artName: 'Ruby',
    pageLink: './Art/daniel-badura/ruby.html',
    imageLink: './Art/daniel-badura/ruby.gif',
    author: 'daniel-badura',
    githubLink: 'https://github.com/daniel-badura'
  },
  {
    artName: '699669',
    pageLink: './Art/Artis/699669.html',
    imageLink: './Art/Artis/699669.gif',
    author: 'Artis',
    githubLink: 'https://github.com/69966969'
  },
  {
    artName: 'spinning square',
    pageLink: './Art/dmdiamond79/spinningsquare.html',
    imageLink: './Art/dmdiamond79/spinning.gif',
    author: 'dmdiamond79',
    githubLink: 'https://github.com/dmdiamond79'
  },
  {
    artName: 'Bhaskar Sahu',
    pageLink: './Art/Bhaskarsahu23',
    imageLink: './Art/Bhaskarsahu23/imageflip.gif',
    author: 'Bhaskarsahu23',
    githubLink: 'https://github.com/Bhaskarsahu23'
  },
  {
    artName: 'Heaart',
    pageLink: './Art/Neha045/index.html',
    imageLink: './Art/Neha045/animation.gif',
    author: 'Neha045',
    githubLink: 'https://github.com/Neha045'
  },
  {
    artName: 'Shooting gun',
    pageLink: './Art/BlueHeart0065/gun.html',
    imageLink: './Art/BlueHeart0065/gun.gif',
    author: 'Sahil',
    githubLink: 'https://github.com/BlueHeart0065'
  },
  {
    artName: 'ZTM Cube',
    pageLink: './Art/williamstophef/index.html',
    imageLink: './Art/williamstophef/CubeArt.gif',
    author: 'Christopher Williams',
    githubLink: 'https://github.com/williamstophef'
  },
  {
    artName: 'Button-Animation',
    pageLink: './Art/Raghavan-B/index.html',
    imageLink: './Art/Raghavan-B/button.gif',
    author: 'Raghavan-B',
    githubLink: 'https://github.com/Raghavan-B'
  },
  {
    artName: 'Beach Loading Bar with Waves and Sun',
    pageLink: './Art/Javier1019/index.html',
    imageLink: './Art/Javier1019/beachloadingbar.gif',
    author: 'Javier',
    githubLink: 'https://github.com/Javier1019'
  },
  {
    artName: 'ColorRot Square',
    pageLink: './Art/RedHoodJT1988/index.html',
    imageLink: './Art/RedHoodJT1988/colorRotSquare.gif',
    author: 'Jonathan Reeves',
    githubLink: 'https://github.com/RedHoodJT1988'
  },
  {
    artName: 'Netflix Logo',
    pageLink: './Art/Sheefa/Netflix.html',
    imageLink: './Art/Sheefa/Netflix.gif',
    author: 'Sheefa',
    githubLink: 'https://github.com/sheefanaaz123'
  },
  {
    artName: 'Dynamic Shadow',
    pageLink: './Art/Vamshidhar/index.html',
    imageLink: './Art/Vamshidhar/dynamic-shadow.gif',
    author: 'Vamshidhar Thonti',
    githubLink: 'https://github.com/vamshidhar-thonti'
  },
  {
    artName: 'Running watch',
    pageLink: './Art/Pratyush-Dehury/index.html',
    imageLink: './Art/Pratyush-Dehury/wrist-watch.gif',
    author: 'Pratyush Dehury',
    githubLink: 'https://github.com/Pratyush-Dehury'
  },
  {
    artName: 'Move phone',
    pageLink: './Art/Teri/index.html',
    imageLink: './Art/Teri/animate.gif',
    author: 'Teri',
    githubLink: 'https://github.com/terieyenike'
  },
  {
    artName: 'Moving Car',
    pageLink: './Art/Ravkeerat02/car.html',
    imageLink: './Art/Ravkeerat02/car.gif',
    author: 'Ravkeerat Singh',
    githubLink: 'https://github.com/Ravkeerat02'
  },
  {
    artName: 'Animation Envelope',
    pageLink: './Art/Miainaus/envelope.html',
    imageLink: './Art/Miainaus/envelope.gif',
    author: 'Mia',
    githubLink: 'https://github.com/Miainaus'
  },
  {
    artName: 'Rotate Color',
    pageLink: './Art/Gibso10/index.html',
    imageLink: './Art/Gibso10/Box Color.gif',
    author: 'Gibso10',
    githubLink: 'https://github.com/Gibso10'
  },
  {
    artName: 'Against the Flow',
    pageLink: './Art/Zareck521/index.html',
    imageLink: './Art/Zareck521/otherway.gif',
    author: 'Zareck521',
    githubLink: 'https://github.com/Zareck521'
  },
  {
    artName: 'Scaling loader',
    pageLink: './Art/BatistaDev1113/index.html',
    imageLink: './Art/BatistaDev1113/scalingLoader.gif',
    author: 'BatistaDev1113',
    githubLink: 'https://github.com/batistaDev1113'
  },
  {
    artName: 'CSS Animation',
    pageLink: './Art/jayg2309/animation.html',
    imageLink: './Art/jayg2309/animation.gif',
    author: 'Jay',
    githubLink: 'https://github.com/jayg2309'
  },
  {
    artName: 'Bounceballs',
    pageLink: './Art/Titilayo/index.html',
    imageLink: './Art/Titilayo/bounceballs.png',
    author: 'Titilayo',
    githubLink: 'https://github.com/Teetee-lab'
  },
  {
    artName: 'Among Us',
    pageLink: './Art/THE-AryanKumar/index.html',
    imageLink: './Art/THE-AryanKumar/Among Us - result.gif',
    author: 'THE-AryanKumar',
    githubLink: 'https://github.com/THE-AryanKumar'
  },
  {

    artName: 'Stylish Text Animation',
    pageLink: './Art/varunrmantri23/index.html',
    imageLink: './Art/varunrmantri23/stylish_text_animation.gif',
    author: 'varunrmantri23',
    githubLink: 'https://github.com/varunrmantri23'
  },
  {
    artName: 'Background line animation',
    pageLink: './Art/Hrishap/index.html',
    imageLink: './Art/Hrishap/Background line animation.gif',
    author: 'Hrishap',
    githubLink: 'https://github.com/Hrishap'
  },
  {
    artName: 'Background line animation', 
    pageLink: './Art/Hrishap/index.html', 
    imageLink: './Art/Hrishap/Background line animation.gif', 
    author: 'Hrishap', 
    githubLink: 'https://github.com/Hrishap' 
  },
  {
    artName: 'Diamond',
    pageLink: './Art/daniel-badura/diamond.html',
    imageLink: './Art/daniel-badura/diamond.gif',
    author: 'daniel-badura',
    githubLink: 'https://github.com/daniel-badura'
  },
  {
    artName: 'Hire Me Button Animation',
    pageLink: './Art/techfreakSahil/index.html',
    imageLink: './Art/techfreakSahil/animation(hireBtn).png',
    author: 'techfreakSahil',
    githubLink: 'https://github.com/techfreakSahil'
  },
  {
    artName: 'Typewriter Text Animation',
    pageLink: './Art/haitruong-tech/index.html',
    imageLink: './Art/haitruong-tech/typewriter-animation.gif',
    author: 'haitruong-tech',
    githubLink: 'https://github.com/haitruong-tech'
  },
  {
    artName: 'Ramen Bowl',
    pageLink: './Art/dan-chui/index.html',
    imageLink: './Art/dan-chui/ramen_bowl.gif',
    author: 'dan-chui',
    githubLink: 'https://github.com/dan-chui'
  },
  {
    artName: '👻Spooky Coffee☕',
    pageLink: './Art/archeana/index.html',
    imageLink: './Art/archeana/coffee boo.gif',
    author: 'archeana',
    githubLink: 'https://github.com/archeana'
  },
  {
    artName: 'Moving Car',
    pageLink: './Art/Ravkeerat02/car.html',
    imageLink: './Art/Ravkeerat02/car.gif',
    author: 'Ravkeerat Singh',
    githubLink: 'https://github.com/Ravkeerat02'
  },
  {
    artName: 'Bird Animation',
    pageLink: './Art/psykatsamanta/index.html',
    imageLink: './Art/psykatsamanta/Bird_Animation.gif',
    author: 'psykatsamanta',
    githubLink: 'https://github.com/psykatsamanta'
  },
  {
    artName: 'Jack-o-lantern',
    pageLink: './Art/Kttalley/jack-o-lantern.html',
    imageLink: './Art/Kttalley/jack-o-lantern.gif',
    author: 'Kttalley',
    githubLink: 'https://github.com/kttalley'
  },
  {
    artName: 'Bear Straw hat',
    pageLink: './Art/breadmooch/index.html',
    imageLink: './Art/breadmooch/bearStrawhat.gif',
    author: 'breadmooch',
    githubLink: 'https://github.com/breadmooch'
  },
  {
    artName: 'Waving Hand',
    pageLink: './Art/Darkrider0007/waveing_hand.html',
    imageLink: './Art/Darkrider0007/waving-hand.gif',
    author: 'Darkrider0007',
    githubLink: 'https://github.com/Darkrider0007'
  },
  {
    artName: 'Rotating Cube',
    pageLink: './Art/BatistaDev1113/cube.html',
    imageLink: './Art/BatistaDev1113/rotatingCube.gif',
    author: 'batistaDev1113',
    githubLink: 'https://github.com/batistaDev1113'
  },
  {
    artName: 'SharinganMangekyou',
    pageLink: './Art/SankN22/SharinganMangekyou.html',
    imageLink: './Art/SankN22/SharinganMangekyou.gif',
    author: 'SankN22',
    githubLink: 'https://github.com/SankN22'
  },
  {
    artName: 'Stroboscopic effect',
    pageLink: './Art/Shubhamm33/index.html',
    imageLink: './Art/Shubhamm33/stroboscopic.gif',
    author: 'Shubhamm33',
    githubLink: 'https://github.com/Shubhamm33'
  },
  {
    artName: 'Bouncing Ball Animation',
    pageLink: './Art/NegativE333/bouncing.html',
    imageLink: './Art/NegativE333/bouncing.gif',
    author: 'NegativE333',
    githubLink: 'https://github.com/NegativE333'
  },
  {
    artName: 'moving box',
    pageLink: './Art/Esinnation/index.html',
    imageLink: './Art/dmdiamond79/animation.gif',
    author: 'Esinnation',
    githubLink: 'https://github.com/Esinnation'
  },
  {
    artName: 'Button Hover Animation',
    pageLink: './Art/oandev/index.html',
    imageLink: './Art/oan.gif',
    author: 'hioan-dev',
    githubLink: 'https://github.com/hioan-dev'
  },
  {
    artName: 'Wordspin',
    pageLink: './Art/trottiemcqueen/wordspin.html',
    imageLink: './Art/trottiemcqueen/wordspin.png',
    author: 'Trottie McQueen',
    githubLink: 'https://github.com/trottiemcqueen'
  },
  {
    artName: 'Road Moving Animation',
    pageLink: './Art/pabitra0011/index.html',
    imageLink: './Art/pabitra0011/RoadAnimation.gif',
    author: 'pabitra0011',
    githubLink: 'https://github.com/pabitra0011'
  },
  {
    artName: 'Sun-loader Animation',
    pageLink: './Art/Groot-2001/index.html',
    imageLink: './Art/Groot-2001/sun-animation.gif',
    author: 'Shiva Silmawala',
    githubLink: 'https://github.com/Groot-2001'
  },
  {
    artName: 'CUBE',
    pageLink: './Art/okaydivyansh/index.html',
    imageLink: './Art/okaydivyansh/cube.gif',
    author: 'Divyansh',
    githubLink: 'https://github.com/okaydivyansh'
  },
  {
    artName: 'wheel',
    pageLink: './Art/mohdUsman-6508/wheel.html',
    imageLink: './Art/mohdUsman-6508/wheel.gif',
    author: 'Mohd Usman',
    githubLink: 'https://github.com/mohdUsman-6508'
  },
  {
    artName: 'Ball-animation',
    pageLink: './Art/RohanSalgare/index.html',
    imageLink: './Art/RohanSalgare/animation.gif',
    author: 'Rohan',
    githubLink: 'https://github.com/RohanSalgare'
  },
  {
    artName: 'CircleChase',
    pageLink: './Art/MathDevWeb/CircleChase.html',
    imageLink: './Art/MathDevWeb/CircleChase.gif',
    author: 'MathDevWeb',
    githubLink: 'https://github.com/MathDevWeb'
  },
  {
    artName: 'Waves',
    pageLink: './Art/vivek/index.html',
    imageLink: './Art/vivek/waves.gif',
    author: 'Vivek Boii',
    githubLink: 'https://github.com/vivekBoii'

  },
  {
    artName: 'Optimus Prime',
    pageLink: './Art/Aneesh/optimusprime.html',
    imageLink: './Art/Aneesh/optimusprime.gif',
    author: 'Aneesh',
    githubLink: 'https://github.com/aneeshd27'
  },
  {
    artName: 'Ping Pong',
    pageLink: './Art/patelanuj93/index.html',
    imageLink: './Art/patelanuj93/ping-pong.gif',
    author: 'Anuj Patel',
    githubLink: 'https://github.com/patelanuj93'
  },
  {
    artName: 'Sun-Earth Rotation',
    pageLink: './Art/vinay-s36/animation.html',
    imageLink: './Art/vinay-s36/Sun-Earth Rotation.gif',
    author: 'Vinay',
    githubLink: 'https://github.com/vinay-s36'

  },
  {
    artName: 'Heart Loading...',
    pageLink: './Art/maidxn/index.html',
    imageLink: './Art/maidxn/heart-loading-animate.gif',
    author: 'Mayd',
    githubLink: 'https://github.com/maidxn'
  },
  {
    artName: 'Colour change Ball',
    pageLink: './Art/TBRX/index.html',
    imageLink: './Art/TBRX/color-change.png',
    author: 'Tabrez Alam',
    githubLink: 'https://github.com/tabrez022'
  },
  {
    artName: 'Spinner',
    pageLink: './Art/muhd-kifayath/Spinner.html',
    imageLink: './Art/muhd-kifayath/Spinner.gif',
    author: 'Kifayath',
    githubLink: 'https://github.com/muhd-kifayath'
  },
  {
    artName: 'Rotate 3D on Hover',
    pageLink: './Art/Vamshidhar/rotate.html',
    imageLink: './Art/Vamshidhar/rotate-3d-on-hover.gif',
    author: 'Vamshidhar Thonti',
    githubLink: 'https://github.com/vamshidhar-thonti'
  },
  {
    artName: 'Heart Beat',
    pageLink: './Art/Luv/index.html',
    imageLink: './Art/Luv/heart.png',
    author: 'Luv',
    githubLink: 'https://github.com/luv2027'
  },
  {
    artName: 'Button Animation',
    pageLink: './Art/lucifer510/button.html',
    imageLink: './Art/lucifer510/button.png',
    author: 'lucifer510',
    githubLink: 'https://github.com/lucifer510'
  },
  {
    artName: 'Card Animation',
    pageLink: './Art/lucifer510/card.html',
    imageLink: './Art/lucifer510/card.png',
    author: 'lucifer510',
    githubLink: 'https://github.com/lucifer510'
  },
  {
    artName: 'Open the door',
    pageLink: './Art/Neha00011/door.html',
    imageLink: './Art/Neha00011/door.gif',
    author: 'Neha',
    githubLink: 'https://github.com/Neha00011'
  },
  {
    artName: 'Simple Loader',
    pageLink: './Art/Sai/Ani1.html',
    imageLink: './Art/Sai/ani1.gif',
    author: 'Sai',
    githubLink: 'https://github.com/SaiAryan1784'
  },
  {
    artName: 'Steaming Cup',
    pageLink: './Art/vivek/SteamCup.html',
    imageLink: './Art/vivek/SteamCup.gif',
    author: 'vivekBoii',
    githubLink: 'https://github.com/vivekBoii'
  },
  {
    artName: 'Tik Tac Yo!',
    pageLink: './Art/smokeraven667/smokeraven.html',
    imageLink: './Art/smokeraven667/tic-tac-yo.gif',
    author: 'Joy',
    githubLink: 'https://github.com/smokeraven667'
  },
  {
    artName: 'Ruby',
    pageLink: './Art/daniel-badura/ruby.html',
    imageLink: './Art/daniel-badura/ruby.gif',
    author: 'daniel-badura',
    githubLink: 'https://github.com/daniel-badura'
  },
  {
    artName: 'Hamburger to Close',
    pageLink: './Art/jatanassian/index.html',
    imageLink: './Art/jatanassian/hamburger-close.gif',
    author: 'Joy',
    githubLink: 'https://github.com/jatanassian'
  },
  {
    artName: 'Running watch',
    pageLink: './Art/Pratyush-Dehury/index.html',
    imageLink: './Art/Pratyush-Dehury/wrist-watch.gif',
    author: 'Pratyush Dehury',
    githubLink: 'https://github.com/Pratyush-Dehury'
  },
  {
    artName: 'Move phone',
    pageLink: './Art/Teri/index.html',
    imageLink: './Art/Teri/animate.gif',
    author: 'Teri',
    githubLink: 'https://github.com/terieyenike'
  },
  {
    artName: 'Moving Car',
    pageLink: './Art/Ravkeerat02/car.html',
    imageLink: './Art/Ravkeerat02/car.gif',
    author: 'Joy',
    githubLink: 'https://github.com/Ravkeerat02'
  },
  {
    artName: 'Animation Envelope',
    pageLink: './Art/Miainaus/envelope.html',
    imageLink: './Art/Miainaus/envelope.gif',
    author: 'Mia',
    githubLink: 'https://github.com/Miainaus'
  },
  {
    artName: 'Rotate Color',
    pageLink: './Art/Gibso10/index.html',
    imageLink: './Art/Gibso10/Box Color.gif',
    author: 'Gibso10',
    githubLink: 'https://github.com/Gibso10'
  },
  {
    artName: 'Against the Flow',
    pageLink: './Art/Zareck521/index.html',
    imageLink: './Art/Zareck521/otherway.gif',
    author: 'Zareck521',
    githubLink: 'https://github.com/Zareck521'
  },
  {
    artName: 'Scaling loader',
    pageLink: './Art/BatistaDev1113/index.html',
    imageLink: './Art/BatistaDev1113/scalingLoader.gif',
    author: 'BatistaDev1113',
    githubLink: 'https://github.com/batistaDev1113'
  },
  {
    artName: 'CSS Animation',
    pageLink: './Art/jayg2309/animation.html',
    imageLink: './Art/jayg2309/animation.gif',
    author: 'Jay',
    githubLink: 'https://github.com/jayg2309'
  },
  {
    artName: 'Bounceballs',
    pageLink: './Art/Titilayo/index.html',
    imageLink: './Art/Titilayo/bounceballs.png',
    author: 'Titilayo',
    githubLink: 'https://github.com/Teetee-lab'
  },
  {
    artName: 'Among Us',
    pageLink: './Art/THE-AryanKumar/index.html',
    imageLink: './Art/THE-AryanKumar/Among Us - result.gif',
    author: 'THE-AryanKumar',
    githubLink: 'https://github.com/THE-AryanKumar'
    
  },
  {
>>>>>>> a07aa1e5
    artName: 'Stylish Text Animation',
    pageLink: './Art/varunrmantri23/index.html',
    imageLink: './Art/varunrmantri23/stylish_text_animation.gif',
    author: 'varunrmantri23',
    githubLink: 'https://github.com/varunrmantri23'
  },
  {
<<<<<<< HEAD
    artName: 'Rocking Boat',
    pageLink: './Art/TishShaw/index.html',
    imageLink: './Art/TishShaw/rocking-boat.gif',
    author: 'Tish',
    githubLink: 'https://github.com/TishShaw'
  }
];
=======
    artName: 'Button-Animation',
    pageLink: './Art/Raghavan-B/index.html',
    imageLink: './Art/Raghavan-B/button.gif',
    author: 'Raghavan-B',
    githubLink: 'https://github.com/Raghavan-B'
  },
  {
    artName: 'Diamond',
    pageLink: './Art/daniel-badura/diamond.html',
    imageLink: './Art/daniel-badura/diamond.gif',
    author: 'daniel-badura',
    githubLink: 'https://github.com/daniel-badura'
  },
  {
    artName: 'Hire Me Button Animation',
    pageLink: './Art/techfreakSahil/index.html',
    imageLink: './Art/techfreakSahil/animation(hireBtn).png',
    author: 'techfreakSahil',
    githubLink: 'https://github.com/techfreakSahil'
  },{
    artName: 'Beach Loading Bar with Waves and Sun',
    pageLink: './Art/Javier1019/index.html',
    imageLink: './Art/Javier1019/beachloadingbar.gif',
    author: 'Javier',
    githubLink: 'https://github.com/Javier1019'
  },
  {
    artName: 'Jumping Balls',
    pageLink: './Art/Alexandra2888/balls.html',
    imageLink: './Art/Alexandra2888/balls.gif',
    author: 'Alexandra2888',
    githubLink: 'https://github.com/Alexandra2888'
  },
  {
    artName: 'Scaling loader',
    pageLink: './Art/BatistaDev1113/index.html',
    imageLink: './Art/BatistaDev1113/scalingLoader.gif',
    author: 'BatistaDev1113',
    githubLink: 'https://github.com/batistaDev1113'
  },
  {
    artName: 'Rotate Color',
    pageLink: './Art/Gibso10/index.html',
    imageLink: './Art/Gibso10/Box Color.gif',
    author: 'Gibso10',
    githubLink: 'https://github.com/Gibso10'
  },
  {
    artName: 'Against the Flow',
    pageLink: './Art/Zareck521/index.html',
    imageLink: './Art/Zareck521/otherway.gif',
    author: 'Zareck521',
    githubLink: 'https://github.com/Zareck521'
  },
  {
    artName: 'Typewriter Text Animation',
    pageLink: './Art/haitruong-tech/index.html',
    imageLink: './Art/haitruong-tech/typewriter-animation.gif',
    author: 'haitruong-tech',
    githubLink: 'https://github.com/haitruong-tech'
  },
  {
    artName: 'Ramen Bowl',
    pageLink: './Art/dan-chui/index.html',
    imageLink: './Art/dan-chui/ramen_bowl.gif',
    author: 'dan-chui',
    githubLink: 'https://github.com/dan-chui'
  },
  {
    artName: '👻Spooky Coffee☕',
    pageLink: './Art/archeana/index.html',
    imageLink: './Art/archeana/coffee boo.gif',
    author: 'archeana',
    githubLink: 'https://github.com/archeana'
  },
  {
    artName: 'Bird Animation',
    pageLink: './Art/psykatsamanta/index.html',
    imageLink: './Art/psykatsamanta/Bird_Animation.gif',
    author: 'psykatsamanta',
    githubLink: 'https://github.com/psykatsamanta'
  },
  {
    artName: 'Animation Envelope',
    pageLink: './Art/Miainaus/envelope.html',
    imageLink: './Art/Miainaus/envelope.gif',
    author: 'Mia',
    githubLink: 'https://github.com/Miainaus'
  },
  {
    artName: 'Move phone',
    pageLink: './Art/Teri/index.html',
    imageLink: './Art/Teri/animate.gif',
    author: 'Teri',
    githubLink: 'https://github.com/terieyenike'
  },
  {
    artName: 'Jack-o-lantern',
    pageLink: './Art/Kttalley/jack-o-lantern.html',
    imageLink: './Art/Kttalley/jack-o-lantern.gif',
    author: 'Kttalley',
    githubLink: 'https://github.com/kttalley'
  },
  {
    artName: 'Bear Straw hat',
    pageLink: './Art/breadmooch/index.html',
    imageLink: './Art/breadmooch/bearStrawhat.gif',
    author: 'breadmooch',
    githubLink: 'https://github.com/breadmooch'
  },
  {
    artName: 'Waving Hand',
    pageLink: './Art/Darkrider0007/waveing_hand.html',
    imageLink: './Art/Darkrider0007/waving-hand.gif',
    author: 'Darkrider0007',
    githubLink: 'https://github.com/Darkrider0007'
  },
  { 
    artName: 'Rotating Cube',
    pageLink: './Art/BatistaDev1113/cube.html',
    imageLink: './Art/BatistaDev1113/rotatingCube.gif',
    author: 'batistaDev1113',
    githubLink: 'https://github.com/batistaDev1113'
   },
   {
    artName: 'SharinganMangekyou', 
    pageLink: './Art/SankN22/SharinganMangekyou.html', 
    imageLink: './Art/SankN22/SharinganMangekyou.gif', 
    author: 'SankN22', 
    githubLink: 'https://github.com/SankN22'
  },
  {
    artName: 'Stroboscopic effect',
    pageLink: './Art/Shubhamm33/index.html',
    imageLink: './Art/Shubhamm33/stroboscopic.gif',
    author: 'Shubhamm33',
    githubLink: 'https://github.com/Shubhamm33'
  },
  {
    artName: 'Bouncing Ball Animation',
    pageLink: './Art/NegativE333/bouncing.html',
    imageLink: './Art/NegativE333/bouncing.gif',
    author: 'NegativE333',
    githubLink: 'https://github.com/NegativE333'
  },
  {
    artName: 'moving box',
    pageLink: './Art/Esinnation/index.html',
    imageLink: './Art/dmdiamond79/animation.gif',
    author: 'Esinnation',
    githubLink: 'https://github.com/Esinnation'
  },
  {
    artName: 'Button Hover Animation',
    pageLink: './Art/oandev/index.html',
    imageLink: './Art/oan.gif',
    author: 'hioan-dev',
    githubLink: 'https://github.com/hioan-dev'
  },
  {
    artName: 'Wordspin', 
    pageLink: './Art/trottiemcqueen/wordspin.html', 
    imageLink: './Art/trottiemcqueen/wordspin.png', 
    author: 'Trottie McQueen',
  },
  {
    artName: 'Wordspin',
    pageLink: './Art/trottiemcqueen/wordspin.html',
    imageLink: './Art/trottiemcqueen/wordspin.png',
    author: 'Trottie McQueen',
    githubLink: 'https://github.com/trottiemcqueen'
  },
  {
    artName: 'Road Moving Animation',
    pageLink: './Art/pabitra0011/index.html',
    imageLink: './Art/pabitra0011/RoadAnimation.gif',
    author: 'pabitra0011',
    githubLink: 'https://github.com/pabitra0011'
  },
  {
    artName: 'Sun-loader Animation',
    pageLink: './Art/Groot-2001/index.html',
    imageLink: './Art/Groot-2001/sun-animation.gif',
    author: 'Shiva Silmawala',
    githubLink: 'https://github.com/Groot-2001'
  },
  {
    artName: 'ColorRot Square',
    pageLink: './Art/RedHoodJT1988/index.html',
    imageLink: './Art/RedHoodJT1988/colorRotSquare.gif',
    author: 'Jonathan Reeves',
    githubLink: 'https://github.com/RedHoodJT1988'
  },
  {
    artName: 'Dynamic Shadow',
    pageLink: './Art/Vamshidhar/index.html',
    imageLink: './Art/Vamshidhar/dynamic-shadow.gif',
    author: 'Vamshidhar Thonti',
    githubLink: 'https://github.com/vamshidhar-thonti'
  },
  {
    artName: 'Running watch', 
    pageLink: './Art/Pratyush-Dehury/index.html', 
    imageLink: './Art/Pratyush-Dehury/wrist-watch.gif', 
    author: 'Pratyush Dehury',
    githubLink: 'https://github.com/Pratyush-Dehury'
  },
  {
    artName: 'Sliding Bot',
    pageLink: './Art/Joy/ProfoundlyParker/index.html',
    imageLink: './Art/Joy/ProfoundlyParker/robot.gif',
    author: 'ProfoundlyParker',
    githubLink: 'https://github.com/ProfoundlyParker'
  },
  {
    artName: 'Netflix Logo',
    pageLink: './Art/Sheefa/Netflix.html',
    imageLink: './Art/Sheefa/Netflix.gif',
    author: 'Sheefa',
    githubLink: 'https://github.com/sheefanaaz123'
  },
  {
    artName: 'CUBE', 
    pageLink: './Art/okaydivyansh/index.html', 
    imageLink: './Art/okaydivyansh/cube.gif', 
    author: 'Divyansh',
    githubLink: 'https://github.com/okaydivyansh'
  },

  {
    artName: 'wheel',
    pageLink: './Art/mohdUsman-6508/wheel.html',
    imageLink: './Art/mohdUsman-6508/wheel.gif',
    author: 'Mohd Usman',
    githubLink: 'https://github.com/mohdUsman-6508'
  },
  {
    artName: 'Ball-animation',
    pageLink: './Art/RohanSalgare/index.html',
    imageLink: './Art/RohanSalgare/animation.gif',
    author: 'Rohan',
    githubLink: 'https://github.com/RohanSalgare'
  },
  {
    artName: 'CircleChase',
    pageLink: './Art/MathDevWeb/CircleChase.html',
    imageLink: './Art/MathDevWeb/CircleChase.gif',
    author: 'MathDevWeb',
    githubLink: 'https://github.com/MathDevWeb'
  },
  {
    artName: 'Waves',
    pageLink: './Art/vivek/index.html',
    imageLink: './Art/vivek/waves.gif',
    author: 'Vivek Boii',
    githubLink: 'https://github.com/vivekBoii'
  },
  {
    artName: 'Optimus Prime',
    pageLink: './Art/Aneesh/optimusprime.html',
    imageLink: './Art/Aneesh/optimusprime.gif',
    author: 'Aneesh',
    githubLink: 'https://github.com/aneeshd27'
  },
  {
    artName: 'Ping Pong',
    pageLink: './Art/patelanuj93/index.html',
    imageLink: './Art/patelanuj93/ping-pong.gif',
    author: 'Anuj Patel',
    githubLink: 'https://github.com/patelanuj93'
  },
  {
    artName: 'Sun-Earth Rotation',
    pageLink: './Art/vinay-s36/animation.html',
    imageLink: './Art/vinay-s36/Sun-Earth Rotation.gif',
    author: 'Vinay',
    githubLink: 'https://github.com/vinay-s36'
  },
  {
    artName: 'Heart Loading...',
    pageLink: './Art/maidxn/index.html',
    imageLink: './Art/maidxn/heart-loading-animate.gif',
    author: 'Mayd',
    githubLink: 'https://github.com/maidxn'
  },
  {
    artName: 'Colour change Ball',
    pageLink: './Art/TBRX/index.html',
    imageLink: './Art/TBRX/color-change.png',
    author: 'Tabrez Alam',
    githubLink: 'https://github.com/tabrez022'
  },
  {
    artName: 'Spinner',
    pageLink: './Art/muhd-kifayath/Spinner.html',
    imageLink: './Art/muhd-kifayath/Spinner.gif',
    author: 'Kifayath',
    githubLink: 'https://github.com/muhd-kifayath'
  },
  {
    artName: 'Heart Beat',
    pageLink: './Art/Luv/index.html',
    imageLink: './Art/Luv/heart.png',
    author: 'Luv',
    githubLink: 'https://github.com/luv2027'
  },
  {
    artName: 'Button Animation',
    pageLink: './Art/lucifer510/button.html',
    imageLink: './Art/lucifer510/button.png',
    author: 'lucifer510',
    githubLink: 'https://github.com/lucifer510'
  },
  {
    artName: 'Card Animation',
    pageLink: './Art/lucifer510/card.html',
    imageLink: './Art/lucifer510/card.png',
    author: 'lucifer510',
    githubLink: 'https://github.com/lucifer510'
  },
  {
    artName: 'Rotate 3D on Hover',
    pageLink: './Art/Vamshidhar/rotate.html',
    imageLink: './Art/Vamshidhar/rotate-3d-on-hover.gif',
    author: 'Vamshidhar Thonti',
    githubLink: 'https://github.com/vamshidhar-thonti'
  },
  {
    artName: 'Open the door',
    pageLink: './Art/Neha00011/door.html',
    imageLink: './Art/Neha00011/door.gif',
    author: 'Neha',
    githubLink: 'https://github.com/Neha00011'
  },
  {
    artName: 'Simple Loader',
    pageLink: './Art/Sai/Ani1.html',
    imageLink: './Art/Sai/ani1.gif',
    author: 'Sai',
    githubLink: 'https://github.com/SaiAryan1784'
  },
  {
    artName: 'Bouncing Balls',
    pageLink: './Art/SamilAbud/index.html',
    imageLink: './Art/SamilAbud/bouncing-effect.gif',
    author: 'Samil Abud',
    githubLink: 'https://github.com/samilabud'
  }
];

>>>>>>> a07aa1e5

// +--------------------------------------------------------------------------------+
// +                                                                                +
// +                  YOU DO NOT NEED TO CHANGE ANYTHING BELOW THIS                 +
// +                                                                                +
// +--------------------------------------------------------------------------------+

// Creates cards from the array above
// You don't need to modify this
let contents = [];
Shuffle(cards).forEach((c) => {
  contents.push([
    `<li class="card">` +
    `<a href='${c.pageLink}'>` +
    `<img class="art-image" src='${c.imageLink}' alt='${c.artName}' />` +
    `</a>` +
    `<div class="flex-content">` +
    `<a href='${c.pageLink}'><h3 class="art-title">${c.artName}</h3></a>` +
    `<p class='author'><a href="${c.githubLink}" target="_blank"><i class="fab fa-github"></i> ${c.author}</a> </p>` +
    `</div>` +
    `</li>`
  ]);
});

document.getElementById('cards').innerHTML = contents;

function Shuffle(o) {
  for (
    var j, x, i = o.length;
    i;
    j = parseInt(Math.random() * i), x = o[--i], o[i] = o[j], o[j] = x
  );
  return o;
}<|MERGE_RESOLUTION|>--- conflicted
+++ resolved
@@ -700,9 +700,6 @@
     githubLink: 'https://github.com/migueldalberto'
   },
   {
-<<<<<<< HEAD
-=======
-
     artName: 'Infinite Hacktober Shapes',
     pageLink: './Art/Joe_DiGioia/JoeArt.html',
     imageLink: './Art/Joe_DiGioia/Hacktober-Animate-JDiGioia.gif',
@@ -1603,7 +1600,6 @@
     
   },
   {
->>>>>>> a07aa1e5
     artName: 'Stylish Text Animation',
     pageLink: './Art/varunrmantri23/index.html',
     imageLink: './Art/varunrmantri23/stylish_text_animation.gif',
@@ -1611,15 +1607,13 @@
     githubLink: 'https://github.com/varunrmantri23'
   },
   {
-<<<<<<< HEAD
     artName: 'Rocking Boat',
     pageLink: './Art/TishShaw/index.html',
     imageLink: './Art/TishShaw/rocking-boat.gif',
     author: 'Tish',
     githubLink: 'https://github.com/TishShaw'
-  }
-];
-=======
+  },
+  {
     artName: 'Button-Animation',
     pageLink: './Art/Raghavan-B/index.html',
     imageLink: './Art/Raghavan-B/button.gif',
@@ -1969,8 +1963,6 @@
     githubLink: 'https://github.com/samilabud'
   }
 ];
-
->>>>>>> a07aa1e5
 
 // +--------------------------------------------------------------------------------+
 // +                                                                                +
