let cards = [
  {
    artName: 'Simple BAAF',
    pageLink: './Art/baaf-Animation/index.html',
    imageLink: './Art/baaf-Animation/baafscreen.png',
    author: 'Farid Bass',
    githubLink: 'https://github.com/baafbass'
  },
  {
    artName: 'Triangle',
    pageLink: './Art/Joy/triangle.html',
    imageLink: './Art/Joy/triangle.gif',
    author: 'Joy',
    githubLink: 'https://github.com/royranger'
  },
  {
    artName: 'AnimateIbaad',
    pageLink: './Art/Ibaad/animate.html',
    imageLink: './Art/Ibaad/animationimagehover.gif',
    author: 'Ibaad',
    githubLink: 'https://github.com/ibaaddurrani'
  },
  {
    artName: '4 Color Loader',
    pageLink: './Art/rstallings/index.html',
    imageLink: './Art/rstallings/Animation.gif',
    author: 'Roosevelt S.',
    githubLink: 'https://github.com/rstallingsiii'
  },
  {
    artName: "Mr. A's Amimation",
    pageLink: "./Art/Mr.A'sAnimation/index.html",
    imageLink: "./Art/Mr.A'sAnimation/Animation.gif",
    author: 'Mr. AnkitR',
    githubLink: 'https://github.com/MrARawal'
  },
  {
    artName: 'Falling stars',
    pageLink: './Art/ChipoJ/index.html',
    imageLink: './Art/ChipoJ/star_fall.gif',
    author: 'ChipoJ',
    githubLink: 'https://github.com/Chipoj'
  },
  {
<<<<<<< HEAD
    artName: 'Bouncing Screensaver',
    pageLink: './Art/CDay-87/index.html',
    imageLink: './Art/CDay87/Bounce_Animation.gif',
    author: 'CDay-87',
    githubLink: 'https://github.com/CDay-87'
=======
    artName: 'TransCopy',
    pageLink: './Art/Mihajlo88/index.html',
    imageLink: './Art/Mihajlo88/animation.gif',
    author: 'Mihajlo88',
    githubLink: 'https://github.com/Mihajlo'
  },
   {
    artName: 'Loader',
    pageLink: './Art/Animation_makrenko-dev/index.html',
    imageLink: './Art/Animation_makrenko-dev/logog.gif',
    author: 'makrenko-dev',
    githubLink: 'https://github.com/makrenko-dev'
>>>>>>> 78ebec9e
  }
];

// +--------------------------------------------------------------------------------+
// +                                                                                +
// +                  YOU DO NOT NEED TO CHANGE ANYTHING BELOW THIS                 +
// +                                                                                +
// +--------------------------------------------------------------------------------+

// Creates cards from the array above
// You don't need to modify this
let contents = [];
Shuffle(cards).forEach((c) => {
  contents.push([
    `<li class="card">` +
      `<a href='${c.pageLink}'>` +
      `<img class="art-image" src='${c.imageLink}' alt='${c.artName}' />` +
      `</a>` +
      `<div class="flex-content">` +
      `<a href='${c.pageLink}'><h3 class="art-title">${c.artName}</h3></a>` +
      `<p class='author'><a href="${c.githubLink}" target="_blank"><i class="fab fa-github"></i> ${c.author}</a> </p>` +
      `</div>` +
      `</li>`
  ]);
});

document.getElementById('cards').innerHTML = contents;

function Shuffle(o) {
  for (
    var j, x, i = o.length;
    i;
    j = parseInt(Math.random() * i), x = o[--i], o[i] = o[j], o[j] = x
  );
  return o;
}<|MERGE_RESOLUTION|>--- conflicted
+++ resolved
@@ -42,26 +42,18 @@
     githubLink: 'https://github.com/Chipoj'
   },
   {
-<<<<<<< HEAD
     artName: 'Bouncing Screensaver',
     pageLink: './Art/CDay-87/index.html',
     imageLink: './Art/CDay87/Bounce_Animation.gif',
     author: 'CDay-87',
     githubLink: 'https://github.com/CDay-87'
-=======
-    artName: 'TransCopy',
-    pageLink: './Art/Mihajlo88/index.html',
-    imageLink: './Art/Mihajlo88/animation.gif',
-    author: 'Mihajlo88',
-    githubLink: 'https://github.com/Mihajlo'
   },
-   {
+  {
     artName: 'Loader',
     pageLink: './Art/Animation_makrenko-dev/index.html',
     imageLink: './Art/Animation_makrenko-dev/logog.gif',
     author: 'makrenko-dev',
     githubLink: 'https://github.com/makrenko-dev'
->>>>>>> 78ebec9e
   }
 ];
 
