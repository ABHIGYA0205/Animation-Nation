let cards = [
  //  Add your card in this section
  {
    artName: "ZTM Animation",
    pageLink: "./Art/EricPuskas/index.html",
    imageLink: "./Art/EricPuskas/index.gif",
    author: "Eric Puskas",
    githubLink: "https://github.com/EricPuskas"
  },
  {
    artName: "Spooktober Hacktoberfest",
    pageLink: "./Art/FredAmartey/index.html",
    imageLink: "./Art/FredAmartey/thumbnaill.gif",
    author: "Fred Amartey",
    githubLink: "https://github.com/FredAmartey"
  },
  {
    artName: "Star Wars?",
    pageLink: "./Art/henryvalbuena/index.html",
    imageLink: "./Art/henryvalbuena/index.gif",
    author: "Henry Valbuena",
    githubLink: "https://github.com/henryvalbuena"
  },
  {
    artName: "The Ripple",
    pageLink: "./Art/Anmol2/index.html",
    imageLink: "./Art/Anmol2/ripple.png",
    author: "Anmol",
    githubLink: "https://github.com/Anmol270900"
  },
  {
    artName: "Rainbow loader",
    pageLink: "./Art/ka-hn/rainbow.html",
    imageLink: "./Art/ka-hn/rainbow.gif",
    author: "Karim Hussain",
    githubLink: "https://github.com/ka-hn"
  },
  {
    artName: "Action Cam",
    pageLink: "./Art/Donovan/index.html",
    imageLink: "./Art/Donovan/pureCSS-animation.gif",
    author: "Donovan Hunter",
    githubLink: "https://github.com/dhdcode"
  },
  {
    artName: "The Sun",
    pageLink: "./Art/Anmol/index.html",
    imageLink: "./Art/Anmol/sun.png",
    author: "Anmol",
    githubLink: "https://github.com/Anmol270900"
  },
  {
    artName: "Flashing Pumpkin",
    pageLink: "./Art/KatrinaRose14/index.html",
    imageLink: "./Art/KatrinaRose14/FlashingPumpkin.gif",
    author: "Katrina Yates",
    githubLink: "https://github.com/KatrinaRose14"
  },
  {
    artName: "Flipbox",
    pageLink: "./Art/Prasheel/index.html",
    imageLink: "./Art/Prasheel/flip.gif",
    author: "Prasheel Soni",
    githubLink: "https://github.com/ps011"
  },
  {
    artName: "2019 Wave",
    pageLink: "./Art/chris-aqui/index.html",
    imageLink: "./Art/chris-aqui/2019-jump.gif",
    author: "Christine Aqui",
    githubLink: "https://github.com/christine-aqui"
  },
  {
    artName: "Hover Button Animation",
    pageLink: "./Art/Vipul/hover.html",
    imageLink: "./Art/Vipul/Screenshot2.png",
    author: "Vipul",
    githubLink: "https://github.com/vipuljain08"
  },
  {
    artName: "Start From Zero",
    pageLink: "./Art/Robihdy/index.html",
    imageLink: "./Art/Robihdy/start-from-zero.png",
    author: "Robihdy",
    githubLink: "https://github.com/Robihdy"
  },
  {
    artName: "Local Host metaphor",
    pageLink: "./Art/Prateek/index.html",
    imageLink: "./Art/Prateek/localhost.png",
    author: "Prateek",
    githubLink: "https://github.com/prateekpatrick"
  },
  {
    artName: "Sliding Lines",
    pageLink: "./Art/erics0n/sliding-lines/index.html",
    imageLink: "./Art/erics0n/sliding-lines/image.gif",
    author: "erics0n",
    githubLink: "https://github.com/erics0n"
  },
  {
    artName: "Triangle",
    pageLink: "./Art/Joy/triangle/triangle.html",
    imageLink: "./Art/Joy/triangle/triangle.gif",
    author: "Joy",
    githubLink: "https://github.com/royranger"
  },
  {
    artName: "Cube",
    pageLink: "./Art/Joy/cube/cube.html",
    imageLink: "./Art/Joy/cube/cube.gif",
    author: "Joy",
    githubLink: "https://github.com/royranger"
  },
  {
    artName: "Burger Menu",
    pageLink: "./Art/mctrl/burger.html",
    imageLink: "./Art/mctrl/burger.gif",
    author: "Martina",
    githubLink: "https://github.com/mctrl"
  },
  {
    artName: "Square Loader",
    pageLink: "./Art/Hemant/index.html",
    imageLink: "./Art/Hemant/loader.gif",
    author: "Hemant Garg",
    githubLink: "https://github.com/hemant-garg"
  },
  {
    artName: "wake up, neo...",
    pageLink: "./Art/samirjouni/TributeToTheMatrix.html",
    imageLink: "./Art/samirjouni/sample.gif",
    author: "Samir Jouni",
    githubLink: "https://github.com/samirjouni"
  },
  {
    artName: "Tribute To COD4MW",
    pageLink: "./Art/samirjouni2/index.html",
    imageLink: "./Art/samirjouni2/sample.gif",
    author: "Samir Jouni",
    githubLink: "https://github.com/samirjouni"
  },
  {
    artName: "Planet",
    pageLink: "./Art/ArthurDoom/planet.html",
    imageLink: "./Art/ArthurDoom/planet.gif",
    author: "ArthurDoom",
    githubLink: "https://github.com/ArthurDoom"
  },
  {
    artName: "SquarPy",
    pageLink: "./Art/Utkarsh/index.html",
    imageLink: "./Art/Utkarsh/hack.gif",
    author: "utkarsh",
    githubLink: "https://github.com/Utkarsh2604"
  },
  {
    artName: "Circle",
    pageLink: "./Art/Oliver/Circle.html",
    imageLink: "./Art/Oliver/circle.gif",
    author: "Oliver",
    githubLink: "https://github.com/oliver-gomes"
  },
  {
    artName: "Ellipse Loader",
    pageLink: "./Art/VaibhavKhulbe/EllipseLoader.html",
    imageLink: "./Art/VaibhavKhulbe/ellipseLoader.gif",
    author: "Vaibhav Khulbe",
    githubLink: "https://github.com/Kvaibhav01"
  },
  {
    artName: "Simple Loader",
    pageLink: "./Art/soumsps/simpleload.html",
    imageLink: "./Art/soumsps/sample.gif",
    author: "Soumendu Sinha",
    githubLink: "https://github.com/soumsps"
  },
  {
    artName: "Rollodex",
    pageLink: "./Art/Shruti/rolling.html",
    imageLink: "./Art/Shruti/rolling.gif",
    author: "Shruti",
    githubLink: "https://github.com/shruti49"
  },
  {
    artName: "Cute Cat",
    pageLink: "./Art/Alghi/cat.html",
    imageLink: "./Art/Alghi/cat.gif",
    author: "Alghi",
    githubLink: "https://github.com/darklordace"
  },
  {
    artName: "ZtM Text",
    pageLink: "./Art/Di4iMoRtAl/ZtM_text_animation.html",
    imageLink: "./Art/Di4iMoRtAl/ZtM_animation.gif",
    author: "Di4iMoRtAl",
    githubLink: "https://github.com/dppeykov"
  },
  {
    artName: "Circles",
    pageLink: "./Art/Bhuvana/circles.html",
    imageLink: "./Art/Bhuvana/circles.gif",
    author: "Bhuvana",
    githubLink: "https://github.com/bhuvana-guna"
  },
  {
    artName: "Bird",
    pageLink: "./Art/Bhuvana/bird.html",
    imageLink: "./Art/Bhuvana/bird.gif",
    author: "Bhuvana",
    githubLink: "https://github.com/bhuvana-guna"
  },
  {
    artName: "Loader",
    pageLink: "./Art/Bhuvana/loader.html",
    imageLink: "./Art/Bhuvana/loader.gif",
    author: "Bhuvana",
    githubLink: "https://github.com/bhuvana-guna"
  },
  {
    artName: "Simple blinking loading circles",
    pageLink: "./Art/Rahul/index.html",
    imageLink: "./Art/Rahul/loading.gif",
    author: "Rahul",
    githubLink: "https://github.com/kohli6010"
  },
  {
    artName: "Css Pulse",
    pageLink: "./Art/Aszmel/pulse.html",
    imageLink: "./Art/Aszmel/css_pulse.gif",
    author: "Aszmel",
    githubLink: "https://github.com/Aszmel"
  },
  {
    artName: "Circle Bounce",
    pageLink: "./Art/Edmund/index.html",
    imageLink: "./Art/Edmund/circle-bounce.gif",
    author: "Edmund",
    githubLink: "https://github.com/edmund1645"
  },
  {
    artName: "Heart Beating",
    pageLink: "./Art/Regem/index.html",
    imageLink: "./Art/Regem/heart.jpg",
    author: "Regem",
    githubLink: "https://github.com/GemzBond"
  },
  {
    artName: "Fading Circles",
    pageLink: "./Art/Ankit/fadeCircle.html",
    imageLink: "./Art/Ankit/fadeCircles.png",
    author: "Ankit Srivastava",
    githubLink: "https://github.com/a18nov"
  },
  {
    artName: "Hacktoberfest 2019",
    pageLink: "./Art/jpk3lly/animation.html",
    imageLink: "./Art/jpk3lly/JPs_Animation_GIF.gif",
    author: "jpk3lly",
    githubLink: "https://github.com/jpk3lly"
  },
  {
    artName: "Name Rotator",
    pageLink: "./Art/Meet/name.html",
    imageLink: "./Art/Meet/name.gif",
    author: "Meet",
    githubLink: "https://github.com/Meet1103"
  },
  {
    artName: "Ball Rotator",
    pageLink: "./Art/Bibekpreet/index.html",
    imageLink: "./Art/Bibekpreet/ball.gif",
    author: "Bibekpreet",
    githubLink: "https://github.com/bibekpreet99"
  },
  {
    artName: "ephiphany",
    pageLink: "./Art/OctavianIlies/index.html",
    imageLink: "./Art/OctavianIlies/ephiphany.gif",
    author: "OctavianIlies",
    githubLink: "https://github.com/OctavianIlies"
  },
  {
    artName: "Loading",
    pageLink: "./Art/jh1992jh/loading.html",
    imageLink: "./Art/jh1992jh/loading.gif",
    author: "jh1992jh",
    githubLink: "https://github.com/jh1992jh"
  },
  {
    artName: "ZTM Colors",
    pageLink: "./Art/Godnon/index.html",
    imageLink: "./Art/Godnon/ZTMcAnim.gif",
    author: "Godnon",
    githubLink: "https://github.com/godnondsilva"
  },
  {
    artName: "Hover Effect",
    pageLink: "./Art/Shubhankar/index.html",
    imageLink: "./Art/Shubhankar/hackoctober.gif",
    author: "Shubhankar",
    githubLink: "https://github.com/shubhdwiv12"
  },
  {
    artName: "Bouncing Fading Circles",
    pageLink: "./Art/AyoubIssaad/index.html",
    imageLink: "./Art/AyoubIssaad/BouncingFadingCircles.gif",
    author: "AyoubIssaad",
    githubLink: "https://github.com/AyoubIssaad"
  },
  {
    artName: "5 balls preloader",
    pageLink: "./Art/Nnaji-Victor/index.html",
    imageLink: "./Art/Nnaji-Victor/5_balls.gif",
    author: "Nnaji Victor",
    githubLink: "https://github.com/Nnaji-Victor"
  },
  {
    artName: "ZTM Bouncer",
    pageLink: "./Art/Josia/bouncer.html",
    imageLink: "./Art/Josia/ztmbouncer.gif",
    author: "Josia Rodriguez",
    githubLink: "https://github.com/josiarod"
  },
  {
    artName: "Hacktober loading animation",
    pageLink: "./Art/mehul1011/index.html",
    imageLink: "./Art/mehul1011/loading.gif",
    author: "Mehul1011",
    githubLink: "https://github.com/mehul1011"
  },
  {
    artName: "Loading Dots",
    pageLink: "./Art/devSergiu/index.html",
    imageLink: "./Art/devSergiu/loading.gif",
    author: "devSergiu",
    githubLink: "https://github.com/devsergiu"
  },
  {
    artName: "TypeWriter effect",
    pageLink: "./Art/Sidharth/Typing_Text.html",
    imageLink: "./Art/Sidharth/type_writer.gif",
    author: "Sidharth",
    githubLink: "https://github.com/Sidharth98"
  },
  {
    artName: "Blue Spin",
    pageLink: "./Art/JamesW/index.html",
    imageLink: "./Art/JamesW/hacktober_spin.gif",
    author: "James Whitney",
    githubLink: "https://github.com/jameswhitney"
  },
  {
    artName: "Loading Animation",
    pageLink: "./Art/Sidharth/Loading.html",
    imageLink: "./Art/Sidharth/Loading.gif",
    author: "Sidharth",
    githubLink: "https://github.com/Sidharth98"
  },
  {
    artName: "Rotation",
    pageLink: "./Art/alenanog/index.html",
    imageLink: "./Art/alenanog/rotation.gif",
    author: "Alena A.",
    githubLink: "https://github.com/alenanog"
  },
  {
    artName: "Colors in your life",
    pageLink: "./Art/Atipahy/colors.html",
    imageLink: "./Art/Atipahy/colors.png",
    author: "Christos Chr",
    githubLink: "https://github.com/atipaHy"
  },
  {
    artName: "Orb",
    pageLink: "./Art/Jkbicbic/orb.html",
    imageLink: "./Art/Jkbicbic/orb.gif",
    author: "John Kennedy Bicbic",
    githubLink: "https://github.com/jkbicbic"
  },
  {
    artName: "Charging...",
    pageLink: "./Art/Afraz/charging.html",
    imageLink: "./Art/Afraz/charging.gif",
    author: "Afraz",
    githubLink: "https://github.com/afrazz"
  },
  {
    artName: "Charging...",
    pageLink: "./Art/DepStep/depstep.html",
    imageLink: "./Art/DepStep/depstep.gif",
    author: "DepStep",
    githubLink: "https://github.com/stephD"
  },
  {
    artName: "Dancing Ball...",
    pageLink: "./Art/DaveFres/index.html",
    imageLink: "./Art/DaveFres/ball.gif",
    author: "DaveFres",
    githubLink: "https://github.com/DaveFres"
  },
  {
    artName: "Sunshine",
    pageLink: "./Art/Pavelisp/sunshine.html",
    imageLink: "./Art/Pavelisp/sunshine.gif",
    author: "Pavel Isp",
    githubLink: "https://github.com/pavelisp"
  },
  {
    artName: "SoundBoxes",
    pageLink: "./Art/Hbarang/SoundBox.html",
    imageLink: "./Art/Hbarang/SoundBoxAnimation.gif",
    author: "Hbarang",
    githubLink: "https://github.com/hbarang"
  },
  {
    artName: "Cheshire",
    pageLink: "./Art/Ckanelin/index.html",
    imageLink: "./Art/Ckanelin/Cheshire.gif",
    author: "Ckanelin",
    githubLink: "https://github.com/ckanelin"
  },
  {
    artName: "Disappear",
    pageLink: "./Art/Stacy/index.html",
    imageLink: "./Art/Stacy/disappear.gif",
    author: "Stacy",
    githubLink: "https://github.com/stacyholtz6"
  },
  {
    artName: "Ellipse Spinner",
    pageLink: "./Art/Sabina/ellipse_spinner.html",
    imageLink: "./Art/Sabina/ellipse_spinner.png",
    author: "Sabina Abbasova",
    githubLink: "https://github.com/sabina929"
  },
  {
    artName: "NightSky",
    pageLink: "./Art/AndyS/index.html",
    imageLink: "./Art/AndyS/Capture.GIF",
    author: "AndyS",
    githubLink: "https://github.com/AndyS1988"
  },
  {
    artName: "Hungry",
    pageLink: "./Art/diegchav/index.html",
    imageLink: "./Art/diegchav/hungry.gif",
    author: "Diego Chz",
    githubLink: "https://github.com/diegchav"
  },
  {
    artName: "Hover Text Animation",
    pageLink: "./Art/AyoubIssaad2/index.html",
    imageLink: "./Art/AyoubIssaad2/hoverTextAnimation.gif",
    author: "AyoubIssaad",
    githubLink: "https://github.com/AyoubIssaad"
  },
  {
    artName: "Colorize",
    pageLink: "./Art/JimBratsos/colorize.html",
    imageLink: "./Art/JimBratsos/Colorize.gif",
    author: "Jim Bratsos",
    githubLink: "https://github.com/JimBratsos"
  },
  {
    artName: "Hacktober Spooktacular",
    pageLink: "Art/Elex/index.html",
    imageLink: ["./Art/Elex/hhs.gif"],
    author: "William Poisel (LordCobra)",
    githubLink: "https://github.com/epoisel"
  },
  {
    artName: "Circley",
    pageLink: "./Art/Tranjenny/indexjenny.html",
    imageLink: "./Art/Tranjenny/zerojenny.gif",
    author: "Tranjenny",
    githubLink: "https://github.com/Tranjenny"
  },
  {
    artName: "My Vietnam",
    pageLink: "./Art/nhbduy/index.html",
    imageLink: "./Art/nhbduy/my-vietnam.gif",
    author: "Hoang-Bao-Duy NGUYEN",
    githubLink: "https://github.com/nhbduy"
  },
  {
    artName: "Hactoberfest Bus",
    pageLink: "./Art/shahpranaf/index.html",
    imageLink: "./Art/shahpranaf/hacktoberfest_bus.gif",
    author: "Pranav Shah",
    githubLink: "https://github.com/shahpranaf"
  },
  {
    artName: "Hacktoberfest",
    pageLink: "./Art/robihid/index.html",
    imageLink: "./Art/robihid/hacktoberfest.png",
    author: "robihid",
    githubLink: "https://github.com/robihid"
  },
  {
    artName: "Hi there",
    pageLink: "./Art/Aki/index.html",
    imageLink: "./Art/Aki/giphy.gif",
    author: "Aki",
    githubLink: "https://github.com/akmalist"
  },
  {
    artName: "Hacktoberfest 2019!",
    pageLink: "./Art/RedSquirrrel/index.html",
    imageLink: "./Art/RedSquirrrel/index.html/animation.PNG",
    author: "RedSquirrrel",
    githubLink: "https://github.com/RedSquirrrel"
  },
  {
    artName: "Sliding text",
    pageLink: "./Art/Flattopz/index.html",
    imageLink: "./Art/Flattopz/SlidingText.gif",
    author: "Flattopz",
    githubLink: "https://github.com/hjpunzalan"
  },
  {
    artName: "Rainbow Color Changer",
    pageLink: "./Art/mmshr/index.html",
    imageLink: "./Art/mmshr/rainbow.gif",
    author: "mmosehauer",
    githubLink: "https://github.com/mmosehauer"
  },
  {
    artName: "World of Coding",
    pageLink: "./Art/tom_kn/coding.html",
    imageLink: "./Art/tom_kn/coding.gif",
    author: "Tamas Knisz",
    githubLink: "https://github.com/TamasKn"
  },
  {
    artName: "Initial Bounce",
    pageLink: "./Art/Juwana/initial.html",
    imageLink: "./Art/Juwana/InitialBounce.gif",
    author: "Juwana",
    githubLink: "https://github.com/JZerman2018"
  },
  {
    artName: "Atom",
    pageLink: "./Art/Teva/index.html",
    imageLink: "./Art/Teva/atom.gif",
    author: "Teva",
    githubLink: "https://github.com/TevaHenry"
  },
  {
    artName: "Be Awesome",
    pageLink: "./Art/TigerAsH/index.html",
    imageLink: "./Art/TigerAsH/be-awesome.jpg",
    author: "TigerAsH",
    githubLink: "https://github.com/TigerAsH94"
  },
  {
    artName: "Rainbow Colors",
    pageLink: "./Art/Sanjeev/index.html",
    imageLink: "./Art/Sanjeev/animation.gif",
    author: "Sanjeev Panday",
    githubLink: "https://github.com/Sanjeev-Panday"
  },
  {
    artName: "ZtM",
    pageLink: "./Art/thoyvo/index.html",
    imageLink: "./Art/thoyvo/ztm.gif",
    author: "Thoyvo",
    githubLink: "https://github.com/thoyvo"
  },
  {
    artName: "Fast Fishes",
    pageLink: "./Art/4ront/index.html",
    imageLink: "./Art/4ront/fishes.gif",
    author: "4rontender",
    githubLink: "https://github.com/RinatValiullov"
  },
  {
    artName: "Calm Ubuntu",
    pageLink: "./Art/schupat/index.html",
    imageLink: "./Art/schupat/preview.gif",
    author: "schupat",
    githubLink: "https://github.com/schupat"
  },
  {
    artName: "Solar System",
    pageLink: "./Art/DSandberg93/index.html",
    imageLink: "./Art/DSandberg93/SolarSystem.gif",
    author: "DSandberg93",
    githubLink: "https://github.com/DSandberg93"
  },
  {
    artName: "Boo",
    pageLink: "./Art/VerityB/index.html",
    imageLink: "./Art/VerityB/boo.gif",
    author: "VerityB",
    githubLink: "https://github.com/VerityB"
  },
  {
    artName: "Hacktoberfest Ghost",
    pageLink: "./Art/cTahirih/index.html",
    imageLink: "./Art/cTahirih/ghost.png",
    author: "cTahirih",
    githubLink: "https://github.com/cTahirih"
  },
  {
    artName: "Clock",
    pageLink: "./Art/Abdul/index.html",
    imageLink: "./Art/Abdul/Clock.png",
    author: "Abdul Rahman",
    githubLink: "https://github.com/abdulrahman118"
  },
  {
    artName: "Loading Cube",
    pageLink: "./Art/andrearizzello/index.html",
    imageLink: "./Art/andrearizzello/index.gif",
    author: "Andrea Rizzello",
    githubLink: "https://github.com/andrearizzello"
  },
  {
    artName: "Wall Dropping Logo",
    pageLink: "./Art/shivams136/index.html",
    imageLink: "./Art/shivams136/walldrop.gif",
    author: "Shivam Sharma",
    githubLink: "https://github.com/ShivamS136"
  },
  {
    artName: "Infinite Race",
    pageLink: "./Art/levermanx/index.html",
    imageLink: "./Art/levermanx/anim.gif",
    author: "Levermanx",
    githubLink: "https://github.com/levermanx"
  },
  {
    artName: "Hover to Rotate Text",
    pageLink: "./Art/faiz_hameed/index.html",
    imageLink: "./Art/faiz_hameed/hackto.gif",
    author: "Faiz Hameed",
    githubLink: "https://github.com/faizhameed"
  },
  {
    artName: "HalloHacktober Greeting!",
    pageLink: "./Art/lusalga/index.html",
    imageLink: "./Art/lusalga/lu.gif",
    author: "Lucieni A. Saldanha",
    githubLink: "https://github.com/lusalga/"
  },
  {
    artName: "Time goes by",
    pageLink: "./Art/WolfgangKreminger/index.html",
    imageLink: "./Art/WolfgangKreminger/showcase.gif",
    author: "Wolfgang Kreminger",
    githubLink: "https://github.com/r4pt0s"
  },
  {
    artName: "Bouncing Text!",
    pageLink: "./Art/AbdulsalamAbdulrahman/index.html",
    imageLink: "./Art/AbdulsalamAbdulrahman/Bouncingtxt.gif",
    author: "Abdulsalam Abdulrahman",
    githubLink: "https://github.com/AbdulsalamAbdulrahman/"
  },
  {
    artName: "Simple Phone Animation",
    pageLink: "./Art/Lala/index.html",
    imageLink: "./Art/Lala/phone.gif",
    author: "Olamide Aboyeji",
    githubLink: "https://github.com/aolamide"
  },
  {
    artName: "Synthwave Sunset",
    pageLink: "./Art/brunobolting/index.html",
    imageLink: "./Art/brunobolting/synthwave-sunset.gif",
    author: "Bruno Bolting",
    githubLink: "https://github.com/brunobolting/"
  },
  {
    artName: "Kawaii Penguin",
    pageLink: "./Art/Brienyll/index.html",
    imageLink: "./Art/Brienyll/kawaiiPenguin.gif",
    author: "Brienyll",
    githubLink: "https://github.com/brienyll/"
  },
  {
    artName: "Happy Halloween",
    pageLink: "./Art/MatthewS/index.html",
    imageLink: "./Art/MatthewS/Spider.gif",
    author: "MatthewS",
    githubLink: "https://github.com/matthewstoddart/"
  },
  {
    artName: "Fan Art",
    pageLink: "./Art/m-perez33/index.html",
    imageLink: "./Art/m-perez33/cylon.gif",
    author: "Marcos Perez",
    githubLink: "https://github.com/m-perez33/"
  },
  {
    artName: "Animating Pot",
    pageLink: "./Art/Somechandra/index.html",
    imageLink: "./Art/Somechandra/pot.gif",
    author: "Somechandra",
    githubLink: "https://github.com/somechandra"
  },
  {
    artName: "Circles Circling",
    pageLink: "./Art/pikktorr/index.html",
    imageLink: "./Art/pikktorr/circles.gif",
    author: "pikktorr",
    githubLink: "https://github.com/pikktorr"
  },
  {
    artName: "Glitchy Szn",
    pageLink: "./Art/premdav/index.html",
    imageLink: "./Art/premdav/screenshot.png",
    author: "premdav",
    githubLink: "https://github.com/premdav"
  },
  {
    artName: "ZeroToMastery",
    pageLink: "./Art/Vzneers/index.html",
    imageLink: "./Art/Vzneers/gifzeroloading.gif",
    author: "TrinhMinhHieu",
    githubLink: "https://github.com/trinhminhhieu"
  },
  {
    artName: "Spacecraft-landing",
    pageLink: "./Art/DDuplinszki/index.html",
    imageLink: "./Art/DDuplinszki/Spacecraft-landing.gif",
    author: "DDuplinszki",
    githubLink: "https://github.com/DDuplinszki"
  },
  {
    artName: "Paw Prints",
    pageLink: "./Art/Tia/index.html",
    imageLink: "./Art/Tia/paw-prints.gif",
    author: "Tia Esguerra",
    githubLink: "https://github.com/msksfo"
  },
  {
    artName: "Hover-Scale",
    pageLink: "./Art/echowebid/index.html",
    imageLink: "./Art/echowebid/hover.gif",
    author: "echowebid",
    githubLink: "https://github.com/echowebid"
  },
  {
    artName: "mars",
    pageLink: "./Art/Courtney_Pure/index.html",
    imageLink: "./Art/Courtney_Pure/mars_screenshot.png",
    author: "Courtney Pure",
    githubLink: "https://github.com/courtneypure"
  },
  {
    artName: "Welcome HactoberFest",
    pageLink: "./Art/Dhaval/index.html",
    imageLink: "./Art/Dhaval/Welcome-Hacktoberfest.gif",
    author: "Dhaval Mehta",
    githubLink: "https://github.com/Dhaval1403"
  },
  {
    artName: "Aynonimation",
    pageLink: "./Art/Aynorica/aynorica.html",
    imageLink: "./Art/Aynorica/Aynonimation.png",
    author: "aynorica",
    githubLink: "https://github.com/aynorica"
  },
  {
    artName: "sun-to-moon",
    pageLink: "./Art/haider/index.html",
    imageLink: "./Art/haider/sun-moon.gif",
    author: "Haider",
    githubLink: "https://github.com/hyderumer"
  },
  {
    artName: "Animatron",
    pageLink: "./Art/animatron/index.html",
    imageLink: "./Art/animatron/trance.gif",
    author: "Andrei",
    githubLink: "https://github.com/aneagoie"
  },
  {
    artName: "Loader Circle",
    pageLink: "./Art/beaps/index.html",
    imageLink: "./Art/beaps/loader-circle.gif",
    author: "beaps",
    githubLink: "https://github.com/beaps"
  },
  {
    artName: "Open Sourcerer",
    pageLink: "./Art/4rturd13/index.html",
    imageLink: "./Art/4rturd13/openSourcerer.gif",
    author: "4rturd13",
    githubLink: "https://github.com/4rturd13"
  },
  {
    artName: "Doors",
    pageLink: "./Art/pauliax/index.html",
    imageLink: "./Art/pauliax/doors.gif",
    author: "pauliax",
    githubLink: "https://github.com/pauliax"
  },
  {
    artName: "Loader Square",
    pageLink: "./Art/beaps2/square-loader.html",
    imageLink: "./Art/beaps2/square-loader.gif",
    author: "beaps",
    githubLink: "https://github.com/beaps"
  },
  {
    artName: "Running Text",
    pageLink: "./Art/DevinEkadeni/running-text.html",
    imageLink: "./Art/DevinEkadeni/running-text.gif",
    author: "Devin Ekadeni",
    githubLink: "https://github.com/devinekadeni"
  },
  {
    artName: "Mystical-Hacktoberfest",
    pageLink: "./Art/Wayne/index.html",
    imageLink:
      "./Art/Wayne/hacktoberfest - Google Chrome 09 Oct 2019 21_12_32.png",
    author: "Wayne Mac Mavis",
    githubLink: "https://github.com/WayneMacMavis"
  },
  {
    artName: "ZTM Logo Animation",
    pageLink: "./Art/bk987/index.html",
    imageLink: "./Art/bk987/preview.gif",
    author: "Bilal Khalid",
    githubLink: "https://github.com/bk987"
  },
  {
    artName: "Pong",
    pageLink: "./Art/Carls13/index.html",
    imageLink: "./Art/Carls13/pong.jpg",
    author: "Carlos Hernandez",
    githubLink: "https://github.com/Carls13"
  },
  {
    artName: "ZTM Reveal",
    pageLink: "./Art/bk987-2/index.html",
    imageLink: "./Art/bk987-2/preview.gif",
    author: "Bilal Khalid",
    githubLink: "https://github.com/bk987"
  },
  {
    artName: "ZTM Family Animation",
    pageLink: "./Art/sballgirl11/animation.html",
    imageLink: "./Art/sballgirl11/ztm.gif",
    author: "Brittney Postma",
    githubLink: "https://github.com/sballgirl11"
  },
  {
    artName: "Phone Greetings",
    pageLink: "./Art/ann-dev/index.html",
    imageLink: "./Art/ann-dev/screenshot.png",
    author: "ann-dev",
    githubLink: "https://github.com/ann-dev"
  },
  {
    artName: "Triangle Slide",
    pageLink: "./Art/grieff/index.html",
    imageLink: "./Art/grieff/triangle-animation.gif",
    author: "Grieff",
    githubLink: "https://github.com/grieff"
  },
  {
    artName: "Neon ZTM",
    pageLink: "./Art/grieff/text.html",
    imageLink: "./Art/grieff/neonZTM.gif",
    author: "Grieff",
    githubLink: "https://github.com/grieff"
  },
  {
    artName: "Flip Card",
    pageLink: "./Art/FlipCard/index.html",
    imageLink: "./Art/FlipCard/ezgif.com-video-to-gif.gif",
    author: "Saurabh",
    githubLink: "https://github.com/Saurabh-FullStackDev"
  },
  {
    artName: "animationHalloween",
    pageLink: "./Art/mawais54013/index.html",
    imageLink: "./Art/mawais54013/Halloween.gif",
    author: "mawais54013",
    githubLink: "https://github.com/mawais54013"
  },
  {
    artName: "Hacktoberfest Letter Popups",
    pageLink: "./Art/jmt3559/index.html",
    imageLink: "https://media.giphy.com/media/RKSRPGiIsy1f3Ji3j1/giphy.gif",
    author: "Juan T.",
    githubLink: "https://github.com/jmtellez"
  },
  {
    artName: "Oscillation",
    pageLink: "./Art/Oscillation/index.html",
    imageLink: "./Art/Oscillation/oscillation.gif",
    author: "Nandhakumar",
    githubLink: "https://github.com/Nandhakumar7792"
  },
  {
    artName: "Letters flipUp",
    pageLink: "./Art/TerenceBiney/index.html",
    imageLink: "./Art/TerenceBiney/lettersanimate.gif",
    author: "Terence Biney",
    githubLink: "https://github.com/Tereflech17"
  },
  {
    artName: "Colors rectangle",
    pageLink: "./Art/beaps3/index.html",
    imageLink: "./Art/beaps3/colors-rectangle.gif",
    author: "beaps",
    githubLink: "https://github.com/beaps"
  },
  {
    artName: "Hinge",
    pageLink: "./Art/hereisfahad/index.html",
    imageLink: "./Art/hereisfahad/hinge.png",
    author: "Hereisfahad",
    githubLink: "https://github.com/hereisfahad"
  },
  {
    artName: "Animation",
    pageLink: "./Art/PaulBillings/animation.html",
    imageLink: "./Art/PaulBillings/animation.gif",
    author: "Paul Billings",
    githubLink: "https://github.com/paulbillings"
  },

  {
    artName: "Diminishing",
    pageLink: "./Art/Diminishing/index.html",
    imageLink: "./Art/Diminishing/diminishing.gif",
    author: "Nandhakumar",
    githubLink: "https://github.com/Nandhakumar7792"
  },
  {
    artName: "yin-yang",
    pageLink: "./Art/yin-yang/index.html",
    imageLink: "./Art/yin-yang/Halloween.gif",
    author: "Nandhakumar",
    githubLink: "https://github.com/Nandhakumar7792"
  },
  {
    artName: "eggJiggle",
    pageLink: "./Art/eggJiggle/index.html",
    imageLink: "./Art/eggJiggle/eggJiggle.gif",
    author: "Nandhakumar",
    githubLink: "https://github.com/Nandhakumar7792"
  },
  {
    artName: "NightSky",
    pageLink: "./Art/AndyS/index.html",
    imageLink: "./Art/AndyS/Capture.GIF",
    author: "AndyS",
    githubLink: "https://github.com/AndyS1988"
  },
  {
    artName: "Hungry",
    pageLink: "./Art/diegchav/index.html",
    imageLink: "./Art/diegchav/hungry.gif",
    author: "Diego Chz",
    githubLink: "https://github.com/diegchav"
  },
  {
    artName: "Hover Text Animation",
    pageLink: "./Art/AyoubIssaad2/index.html",
    imageLink: "./Art/AyoubIssaad2/hoverTextAnimation.gif",
    author: "AyoubIssaad",
    githubLink: "https://github.com/AyoubIssaad"
  },
  {
    artName: "Colorize",
    pageLink: "./Art/JimBratsos/colorize.html",
    imageLink: "./Art/JimBratsos/Colorize.gif",
    author: "Jim Bratsos",
    githubLink: "https://github.com/JimBratsos"
  },
  {
    artName: "Hacktober Spooktacular",
    pageLink: "Art/Elex/index.html",
    imageLink: ["./Art/Elex/hhs.gif"],
    author: "William Poisel (LordCobra)",
    githubLink: "https://github.com/epoisel"
  },
  {
    artName: "Circley",
    pageLink: "./Art/Tranjenny/indexjenny.html",
    imageLink: "./Art/Tranjenny/zerojenny.gif",
    author: "Tranjenny",
    githubLink: "https://github.com/Tranjenny"
  },
  {
    artName: "My Vietnam",
    pageLink: "./Art/nhbduy/index.html",
    imageLink: "./Art/nhbduy/my-vietnam.gif",
    author: "Hoang-Bao-Duy NGUYEN",
    githubLink: "https://github.com/nhbduy"
  },
  {
    artName: "Hactoberfest Bus",
    pageLink: "./Art/shahpranaf/index.html",
    imageLink: "./Art/shahpranaf/hacktoberfest_bus.gif",
    author: "Pranav Shah",
    githubLink: "https://github.com/shahpranaf"
  },
  {
    artName: "Hacktoberfest",
    pageLink: "./Art/robihid/index.html",
    imageLink: "./Art/robihid/hacktoberfest.png",
    author: "robihid",
    githubLink: "https://github.com/robihid"
  },
  {
    artName: "Hi there",
    pageLink: "./Art/Aki/index.html",
    imageLink: "./Art/Aki/giphy.gif",
    author: "Aki",
    githubLink: "https://github.com/akmalist"
  },
  {
    artName: "Hacktoberfest 2019!",
    pageLink: "./Art/RedSquirrrel/index.html",
    imageLink: "./Art/RedSquirrrel/index.html/animation.PNG",
    author: "RedSquirrrel",
    githubLink: "https://github.com/RedSquirrrel"
  },
  {
    artName: "Sliding text",
    pageLink: "./Art/Flattopz/index.html",
    imageLink: "./Art/Flattopz/SlidingText.gif",
    author: "Flattopz",
    githubLink: "https://github.com/hjpunzalan"
  },
  {
    artName: "Rainbow Color Changer",
    pageLink: "./Art/mmshr/index.html",
    imageLink: "./Art/mmshr/rainbow.gif",
    author: "mmosehauer",
    githubLink: "https://github.com/mmosehauer"
  },
  {
    artName: "World of Coding",
    pageLink: "./Art/tom_kn/coding.html",
    imageLink: "./Art/tom_kn/coding.gif",
    author: "Tamas Knisz",
    githubLink: "https://github.com/TamasKn"
  },
  {
    artName: "Initial Bounce",
    pageLink: "./Art/Juwana/initial.html",
    imageLink: "./Art/Juwana/InitialBounce.gif",
    author: "Juwana",
    githubLink: "https://github.com/JZerman2018"
  },
  {
    artName: "Atom",
    pageLink: "./Art/Teva/index.html",
    imageLink: "./Art/Teva/atom.gif",
    author: "Teva",
    githubLink: "https://github.com/TevaHenry"
  },
  {
    artName: "Be Awesome",
    pageLink: "./Art/TigerAsH/index.html",
    imageLink: "./Art/TigerAsH/be-awesome.jpg",
    author: "TigerAsH",
    githubLink: "https://github.com/TigerAsH94"
  },
  {
    artName: "Rainbow Colors",
    pageLink: "./Art/Sanjeev/index.html",
    imageLink: "./Art/Sanjeev/animation.gif",
    author: "Sanjeev Panday",
    githubLink: "https://github.com/Sanjeev-Panday"
  },
  {
    artName: "ZtM",
    pageLink: "./Art/thoyvo/index.html",
    imageLink: "./Art/thoyvo/ztm.gif",
    author: "Thoyvo",
    githubLink: "https://github.com/thoyvo"
  },
  {
    artName: "Fast Fishes",
    pageLink: "./Art/4ront/index.html",
    imageLink: "./Art/4ront/fishes.gif",
    author: "4rontender",
    githubLink: "https://github.com/RinatValiullov"
  },
  {
    artName: "Calm Ubuntu",
    pageLink: "./Art/schupat/index.html",
    imageLink: "./Art/schupat/preview.gif",
    author: "schupat",
    githubLink: "https://github.com/schupat"
  },
  {
    artName: "Solar System",
    pageLink: "./Art/DSandberg93/index.html",
    imageLink: "./Art/DSandberg93/SolarSystem.gif",
    author: "DSandberg93",
    githubLink: "https://github.com/DSandberg93"
  },
  {
    artName: "Boo",
    pageLink: "./Art/VerityB/index.html",
    imageLink: "./Art/VerityB/boo.gif",
    author: "VerityB",
    githubLink: "https://github.com/VerityB"
  },
  {
    artName: "Hacktoberfest Ghost",
    pageLink: "./Art/cTahirih/index.html",
    imageLink: "./Art/cTahirih/ghost.png",
    author: "cTahirih",
    githubLink: "https://github.com/cTahirih"
  },
  {
    artName: "Clock",
    pageLink: "./Art/Abdul/index.html",
    imageLink: "./Art/Abdul/Clock.png",
    author: "Abdul Rahman",
    githubLink: "https://github.com/abdulrahman118"
  },
  {
    artName: "Loading Cube",
    pageLink: "./Art/andrearizzello/index.html",
    imageLink: "./Art/andrearizzello/index.gif",
    author: "Andrea Rizzello",
    githubLink: "https://github.com/andrearizzello"
  },
  {
    artName: "Wall Dropping Logo",
    pageLink: "./Art/shivams136/index.html",
    imageLink: "./Art/shivams136/walldrop.gif",
    author: "Shivam Sharma",
    githubLink: "https://github.com/ShivamS136"
  },
  {
    artName: "Infinite Race",
    pageLink: "./Art/levermanx/index.html",
    imageLink: "./Art/levermanx/anim.gif",
    author: "Levermanx",
    githubLink: "https://github.com/levermanx"
  },
  {
    artName: "Hover to Rotate Text",
    pageLink: "./Art/faiz_hameed/index.html",
    imageLink: "./Art/faiz_hameed/hackto.gif",
    author: "Faiz Hameed",
    githubLink: "https://github.com/faizhameed"
  },
  {
    artName: "HalloHacktober Greeting!",
    pageLink: "./Art/lusalga/index.html",
    imageLink: "./Art/lusalga/lu.gif",
    author: "Lucieni A. Saldanha",
    githubLink: "https://github.com/lusalga/"
  },
  {
    artName: "Time goes by",
    pageLink: "./Art/WolfgangKreminger/index.html",
    imageLink: "./Art/WolfgangKreminger/showcase.gif",
    author: "Wolfgang Kreminger",
    githubLink: "https://github.com/r4pt0s"
  },
  {
    artName: "Bouncing Text!",
    pageLink: "./Art/AbdulsalamAbdulrahman/index.html",
    imageLink: "./Art/AbdulsalamAbdulrahman/Bouncingtxt.gif",
    author: "Abdulsalam Abdulrahman",
    githubLink: "https://github.com/AbdulsalamAbdulrahman/"
  },
  {
    artName: "Simple Phone Animation",
    pageLink: "./Art/Lala/index.html",
    imageLink: "./Art/Lala/phone.gif",
    author: "Olamide Aboyeji",
    githubLink: "https://github.com/aolamide"
  },
  {
    artName: "Synthwave Sunset",
    pageLink: "./Art/brunobolting/index.html",
    imageLink: "./Art/brunobolting/synthwave-sunset.gif",
    author: "Bruno Bolting",
    githubLink: "https://github.com/brunobolting/"
  },
  {
    artName: "Kawaii Penguin",
    pageLink: "./Art/Brienyll/index.html",
    imageLink: "./Art/Brienyll/kawaiiPenguin.gif",
    author: "Brienyll",
    githubLink: "https://github.com/brienyll/"
  },
  {
    artName: "Happy Halloween",
    pageLink: "./Art/MatthewS/index.html",
    imageLink: "./Art/MatthewS/Spider.gif",
    author: "MatthewS",
    githubLink: "https://github.com/matthewstoddart/"
  },
  {
    artName: "Fan Art",
    pageLink: "./Art/m-perez33/index.html",
    imageLink: "./Art/m-perez33/cylon.gif",
    author: "Marcos Perez",
    githubLink: "https://github.com/m-perez33/"
  },
  {
    artName: "Animating Pot",
    pageLink: "./Art/Somechandra/index.html",
    imageLink: "./Art/Somechandra/pot.gif",
    author: "Somechandra",
    githubLink: "https://github.com/somechandra"
  },
  {
    artName: "Circles Circling",
    pageLink: "./Art/pikktorr/index.html",
    imageLink: "./Art/pikktorr/circles.gif",
    author: "pikktorr",
    githubLink: "https://github.com/pikktorr"
  },
  {
<<<<<<< HEAD
    artName: "Rocket Ship",
    pageLink: "./Art/sdangoy/rocket-ship.html",
    imageLink: "./Art/sdangoy/rocket-ship.gif",
    author: "sdangoy",
    githubLink: "https://github.com/sdangoy"
=======
    artName: "Glitchy Szn",
    pageLink: "./Art/premdav/index.html",
    imageLink: "./Art/premdav/screenshot.png",
    author: "premdav",
    githubLink: "https://github.com/premdav"
  },
  {
    artName: "ZeroToMastery",
    pageLink: "./Art/Vzneers/index.html",
    imageLink: "./Art/Vzneers/gifzeroloading.png",
    author: "TrinhMinhHieu",
    githubLink: "https://github.com/trinhminhhieu"
  },
  {
    artName: "Spacecraft-landing",
    pageLink: "./Art/DDuplinszki/index.html",
    imageLink: "./Art/DDuplinszki/Spacecraft-landing.gif",
    author: "DDuplinszki",
    githubLink: "https://github.com/DDuplinszki"
  },
  {
    artName: "Paw Prints",
    pageLink: "./Art/Tia/index.html",
    imageLink: "./Art/Tia/paw-prints.gif",
    author: "Tia Esguerra",
    githubLink: "https://github.com/msksfo"
  },
  {
    artName: "Hover-Scale",
    pageLink: "./Art/echowebid/index.html",
    imageLink: "./Art/echowebid/hover.gif",
    author: "echowebid",
    githubLink: "https://github.com/echowebid"
  },
  {
    artName: "mars",
    pageLink: "./Art/Courtney_Pure/index.html",
    imageLink: "./Art/Courtney_Pure/mars_screenshot.png",
    author: "Courtney Pure",
    githubLink: "https://github.com/courtneypure"
  },
  {
    artName: "Welcome HactoberFest",
    pageLink: "./Art/Dhaval/index.html",
    imageLink: "./Art/Dhaval/Welcome-Hacktoberfest.gif",
    author: "Dhaval Mehta",
    githubLink: "https://github.com/Dhaval1403"
  },
  {
    artName: "Aynonimation",
    pageLink: "./Art/Aynorica/aynorica.html",
    imageLink: "./Aynorica/Aynonimation.png",
    author: "aynorica",
    githubLink: "https://github.com/aynorica"
  },
  {
    artName: "sun-to-moon",
    pageLink: "./Art/haider/index.html",
    imageLink: "./Art/haider/sun-moon.gif",
    author: "Haider",
    githubLink: "https://github.com/hyderumer"
  },
  {
    artName: "Animatron",
    pageLink: "./Art/animatron/index.html",
    imageLink: "./Art/animatron/trance.gif",
    author: "Andrei",
    githubLink: "https://github.com/aneagoie"
  },
  {
    artName: "Loader Circle",
    pageLink: "./Art/beaps/index.html",
    imageLink: "./Art/beaps/loader-circle.gif",
    author: "beaps",
    githubLink: "https://github.com/beaps"
  },
  {
    artName: "Open Sourcerer",
    pageLink: "./Art/4rturd13/index.html",
    imageLink: "./Art/4rturd13/openSourcerer.gif",
    author: "4rturd13",
    githubLink: "https://github.com/4rturd13"
  },
  {
    artName: "Doors",
    pageLink: "./Art/pauliax/index.html",
    imageLink: "./Art/pauliax/doors.gif",
    author: "pauliax",
    githubLink: "https://github.com/pauliax"
  },
  {
    artName: "Loader Square",
    pageLink: "./Art/beaps2/square-loader.html",
    imageLink: "./Art/beaps2/square-loader.gif",
    author: "beaps",
    githubLink: "https://github.com/beaps"
  },
  {
    artName: "Running Text",
    pageLink: "./Art/DevinEkadeni/running-text.html",
    imageLink: "./Art/DevinEkadeni/running-text.gif",
    author: "Devin Ekadeni",
    githubLink: "https://github.com/devinekadeni"
  },
  {
    artName: "Mystical-Hacktoberfest",
    pageLink: "./Art/Wayne/index.html",
    imageLink:
      "./Art/Wayne/hacktoberfest - Google Chrome 09 Oct 2019 21_12_32.png",
    author: "Wayne Mac Mavis",
    githubLink: "https://github.com/WayneMacMavis"
  },
  {
    artName: "ZTM Logo Animation",
    pageLink: "./Art/bk987/index.html",
    imageLink: "./Art/bk987/preview.gif",
    author: "Bilal Khalid",
    githubLink: "https://github.com/bk987"
  },
  {
    artName: "Pong",
    pageLink: "./Art/Carls13/index.html",
    imageLink: "./Art/Carls13/pong.jpg",
    author: "Carlos Hernandez",
    githubLink: "https://github.com/Carls13"
  },
  {
    artName: "ZTM Reveal",
    pageLink: "./Art/bk987-2/index.html",
    imageLink: "./Art/bk987-2/preview.gif",
    author: "Bilal Khalid",
    githubLink: "https://github.com/bk987"
  },
  {
    artName: "ZTM Family Animation",
    pageLink: "./Art/sballgirl11/index.html",
    imageLink: "./Art/sballgirl11/ztm.gif",
    author: "Brittney Postma",
    githubLink: "https://github.com/sballgirl11"
  },
  {
    artName: "Phone Greetings",
    pageLink: "./Art/ann-dev/index.html",
    imageLink: "./Art/ann-dev/screenshot.png",
    author: "ann-dev",
    githubLink: "https://github.com/ann-dev"
  },
  {
    artName: "Triangle Slide",
    pageLink: "./Art/grieff/index.html",
    imageLink: "./Art/grieff/triangle-animation.gif",
    author: "Grieff",
    githubLink: "https://github.com/grieff"
  },
  {
    artName: "Calm",
    pageLink: "./Art/Tmax/index.html",
    imageLink: "./Art/Tmax/Choas.gif",
    author: "Tanesha",
    githubLink: "https://github.com/Mainemirror"
  },
  {
    artName: "Eyes",
    pageLink: "./Art/Ltheory/main.html",
    imageLink: "./Art/Ltheory/eyes.gif",
    author: "Ltheory",
    githubLink: "https://github.com/Ltheory"
  },
  {
    artName: "Jelly!",
    pageLink: "./Art/Pete331/index.html",
    imageLink: "./Art/Pete331/jelly.gif",
    author: "Pete331",
    githubLink: "https://github.com/Pete331"
  },
  {
    artName: "clock-animation",
    pageLink: "./Art/clock-animation/clock.html",
    imageLink: "./Art/clock-animation/clock.gif",
    author: "Alan sarluv",
    githubLink: "https://github.com/alansarluv"
  },
  {
    artName: "animated-birds",
    pageLink: "./Art/g-serban/animated-birds.html",
    imageLink: "./Art/g-serban/animated-birds.gif",
    author: "g-serban",
    githubLink: "https://github.com/g-serban"
  },
  {
    artName: "circle-become-square",
    pageLink: "./Art/chathura19/index.html",
    imageLink: "./Art/chathura19/chathura.gif",
    author: "Chathura Samarajeewa",
    githubLink: "https://github.com/ChathuraSam"
  },
  {
    artName: "page-flicker",
    pageLink: "./Art/neon-flights/page-flicker.html",
    imageLink: "./Art/neon-flights/page-flicker.gif",
    author: "neon-flights",
    githubLink: "https://github.com/neon-flights"
  },
  {
    artName: "Animate-Name",
    pageLink: "./Art/Natalina/index.html",
    imageLink: "./Art/Natalina/animatename.gif",
    author: "Natalina",
    githubLink: "https://github.com/Natalina13"
  },
  {
	artName: "Asteroids",
	pageLink: "./Art/hrafnkellbaldurs/index.html",
	imageLink: "./Art/hrafnkellbaldurs/asteroids.gif",
	author: "Hrafnkell Baldursson",
	githubLink: "https://github.com/hrafnkellbaldurs"
  },
  {
    artName: "Sliding-Paragraph",
    pageLink: "./Art/Prashant/index.html",
    imageLink: "./Art/Prashant/slidingparagraph.gif",
    author: "Prashant",
    githubLink: "https://github.com/Prashant2108"
>>>>>>> 5a44ede8
  }
];

// +--------------------------------------------------------------------------------+
// +                                                                                +
// +                  YOU DO NOT NEED TO CHANGE ANYTHING BELOW THIS                 +
// +                                                                                +
// +--------------------------------------------------------------------------------+

// Creates cards from the array above
// You don't need to modify this
let contents = [];
Shuffle(cards).forEach(c => {
  contents.push([
    `<li class="card">` +
      `<a href='${c.pageLink}'>` +
      `<img class="art-image" src='${c.imageLink}' alt='${c.artName}' />` +
      `</a>` +
      `<div class="flex-content">` +
      `<a href='${c.pageLink}'><h3 class="art-title">${c.artName}</h3></a>` +
      `<p class='author'><a href="${c.githubLink}" target="_blank"><i class="fab fa-github"></i> ${c.author}</a> </p>` +
      `</div>` +
      `</li>`
  ]);
});

document.getElementById("cards").innerHTML = contents;

function Shuffle(o) {
  for (
    var j, x, i = o.length;
    i;
    j = parseInt(Math.random() * i), x = o[--i], o[i] = o[j], o[j] = x
  );
  return o;
}<|MERGE_RESOLUTION|>--- conflicted
+++ resolved
@@ -1221,13 +1221,6 @@
     githubLink: "https://github.com/pikktorr"
   },
   {
-<<<<<<< HEAD
-    artName: "Rocket Ship",
-    pageLink: "./Art/sdangoy/rocket-ship.html",
-    imageLink: "./Art/sdangoy/rocket-ship.gif",
-    author: "sdangoy",
-    githubLink: "https://github.com/sdangoy"
-=======
     artName: "Glitchy Szn",
     pageLink: "./Art/premdav/index.html",
     imageLink: "./Art/premdav/screenshot.png",
@@ -1451,8 +1444,14 @@
     imageLink: "./Art/Prashant/slidingparagraph.gif",
     author: "Prashant",
     githubLink: "https://github.com/Prashant2108"
->>>>>>> 5a44ede8
-  }
+  },
+  {
+    artName: "Rocket Ship",
+    pageLink: "./Art/sdangoy/rocket-ship.html",
+    imageLink: "./Art/sdangoy/rocket-ship.gif",
+    author: "sdangoy",
+    githubLink: "https://github.com/sdangoy"
+  },
 ];
 
 // +--------------------------------------------------------------------------------+
