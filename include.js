let cards = [
  //  Add your card in this section
  {
    artName: "Hover Button Animation",
    pageLink: "./Art/Vipul/hover.html",
    imageLink: ["./Art/Vipul/Screenshot1.png", "./Art/Vipul/Screenshot2.png"],
    author: "Vipul",
    githubLink: "https://github.com/vipuljain08"
  },
  {
    artName: "Local Host metaphor",
    pageLink: "./Art/Prateek/index.html",
    imageLink: "./Art/Prateek/localhost.png",
    author: "Prateek",
    githubLink: "https://github.com/prateekpatrick"
  },
  {
    artName: "Sliding Lines",
    pageLink: "./Art/erics0n/sliding-lines/index.html",
    imageLink: "./Art/erics0n/sliding-lines/image.gif",
    author: "erics0n",
    githubLink: "https://github.com/erics0n"
  },
  {
    artName: "Triangle",
    pageLink: "./Art/Joy/triangle/triangle.html",
    imageLink: "./Art/Joy/triangle/triangle.gif",
    author: "Joy",
    githubLink: "https://github.com/royranger"
  },
  {
    artName: "Cube",
    pageLink: "./Art/Joy/cube/cube.html",
    imageLink: "./Art/Joy/cube/cube.gif",
    author: "Joy",
    githubLink: "https://github.com/royranger"
  },
  {
    artName: "Burger Menu",
    pageLink: "./Art/mctrl/burger.html",
    imageLink: "./Art/mctrl/burger.gif",
    author: "Martina",
    githubLink: "https://github.com/mctrl"
  },
  {
    artName: "Square Loader",
    pageLink: "./Art/Hemant/index.html",
    imageLink: "./Art/Hemant/loader.gif",
    author: "Hemant Garg",
    githubLink: "https://github.com/hemant-garg"
  },
  {
    artName: "wake up, neo...",
    pageLink: "./Art/samirjouni/TributeToTheMatrix.html",
    imageLink: "./Art/samirjouni/sample.gif",
    author: "Samir Jouni",
    githubLink: "https://github.com/samirjouni"
  },
  {
    artName: "Planet",
    pageLink: "./Art/ArthurDoom/planet.html",
    imageLink: "./Art/ArthurDoom/planet.gif",
    author: "ArthurDoom",
    githubLink: "https://github.com/ArthurDoom"
  },
  {
    artName: "SquarPy",
    pageLink: "./Art/Utkarsh/index.html",
    imageLink: "./Art/Utkarsh/hack.gif",
    author: "utkarsh",
    githubLink: "https://github.com/Utkarsh2604"
  },
  {
    artName: "Circle",
    pageLink: "./Art/Oliver/Circle.html",
    imageLink: "./Art/Oliver/circle.gif",
    author: "Oliver",
    githubLink: "https://github.com/oliver-gomes"
  },
  {
    artName: "Ellipse Loader",
    pageLink: "./Art/VaibhavKhulbe/EllipseLoader.html",
    imageLink: "./Art/VaibhavKhulbe/ellipseLoader.gif",
    author: "Vaibhav Khulbe",
    githubLink: "https://github.com/Kvaibhav01"
  },
  {
    artName: "Simple Loader",
    pageLink: "./Art/soumsps/simpleload.html",
    imageLink: "./Art/soumsps/sample.gif",
    author: "Soumendu Sinha",
    githubLink: "https://github.com/soumsps"
  },
  {
    artName: "Rollodex",
    pageLink: "./Art/Shruti/rolling.html",
    imageLink: "./Art/Shruti/rolling.gif",
    author: "Shruti",
    githubLink: "https://github.com/shruti49"
  },
  {
    artName: "Cute Cat",
    pageLink: "./Art/Alghi/cat.html",
    imageLink: "./Art/Alghi/cat.gif",
    author: "Alghi",
    githubLink: "https://github.com/darklordace"
  },
  {
    artName: "ZtM Text",
    pageLink: "./Art/Di4iMoRtAl/ZtM_text_animation.html",
    imageLink: "./Art/Di4iMoRtAl/ZtM_animation.gif",
    author: "Di4iMoRtAl",
    githubLink: "https://github.com/dppeykov"
  },
  {
    artName: "Circles",
    pageLink: "./Art/Bhuvana/circles.html",
    imageLink: "./Art/Bhuvana/circles.gif",
    author: "Bhuvana",
    githubLink: "https://github.com/bhuvana-guna"
  },
  {
    artName: "Bird",
    pageLink: "./Art/Bhuvana/bird.html",
    imageLink: "./Art/Bhuvana/bird.gif",
    author: "Bhuvana",
    githubLink: "https://github.com/bhuvana-guna"
  },
  {
    artName: "Loader",
    pageLink: "./Art/Bhuvana/loader.html",
    imageLink: "./Art/Bhuvana/loader.gif",
    author: "Bhuvana",
    githubLink: "https://github.com/bhuvana-guna"
  },
  {
    artName: "Simple blinking loading circles",
    pageLink: "./Art/Rahul/index.html",
    imageLink: "./Art/Rahul/loading.gif",
    author: "Rahul",
    githubLink: "https://github.com/kohli6010"
  },
  {
    artName: "Css Pulse",
    pageLink: "./Art/Aszmel/pulse.html",
    imageLink: "./Art/Aszmel/css_pulse.gif",
    author: "Aszmel",
    githubLink: "https://github.com/Aszmel"
  },
  {
    artName: "Circle Bounce",
    pageLink: "./Art/Edmund/index.html",
    imageLink: "./Art/Edmund/circle-bounce.gif",
    author: "Edmund",
    githubLink: "https://github.com/edmund1645"
  },
  {
    artName: "Heart Beating",
    pageLink: "./Art/Regem/index.html",
    imageLink: "./Art/Regem/heart.jpg",
    author: "Regem",
    githubLink: "https://github.com/GemzBond"
  },
  {
    artName: "Fading Circles",
    pageLink: "./Art/Ankit/fadeCircle.html",
    imageLink: "./Art/Ankit/fadeCircles.png",
    author: "Ankit Srivastava",
    githubLink: "https://github.com/a18nov"
  },
  {
    artName: "Hacktoberfest 2019",
    pageLink: "./Art/jpk3lly/animation.html",
    imageLink: "./Art/jpk3lly/JPs_Animation_GIF.gif",
    author: "jpk3lly",
    githubLink: "https://github.com/jpk3lly"
  },
  {
    artName: "Name Rotator",
    pageLink: "./Art/Meet/name.html",
    imageLink: "./Art/Meet/name.gif",
    author: "Meet",
    githubLink: "https://github.com/Meet1103"
  },
  {
    artName: "Ball Rotator",
    pageLink: "./Art/Bibekpreet/index.html",
    imageLink: "./Art/Bibekpreet/ball.gif",
    author: "Bibekpreet",
    githubLink: "https://github.com/bibekpreet99"
  },
  {
    artName: "ephiphany",
    pageLink: "./Art/OctavianIlies/index.html",
    imageLink: "./Art/OctavianIlies/ephiphany.gif",
    author: "OctavianIlies",
    githubLink: "https://github.com/OctavianIlies"
  },
  {
    artName: "Loading",
    pageLink: "./Art/jh1992jh/loading.html",
    imageLink: "./Art/jh1992jh/loading.gif",
    author: "jh1992jh",
    githubLink: "https://github.com/jh1992jh"
  },
  {
    artName: "ZTM Colors",
    pageLink: "./Art/Godnon/index.html",
    imageLink: "./Art/Godnon/ZTMcAnim.gif",
    author: "Godnon",
    githubLink: "https://github.com/godnondsilva"
  },
  {
    artName: "Hover Effect",
    pageLink: "./Art/Shubhankar/index.html",
    imageLink: "./Art/Shubhankar/hackoctober.gif",
    author: "Shubhankar",
    githubLink: "https://github.com/shubhdwiv12"
  },
  {
    artName: "Bouncing Fading Circles",
    pageLink: "./Art/AyoubIssaad/index.html",
    imageLink: "./Art/AyoubIssaad/BouncingFadingCircles.gif",
    author: "AyoubIssaad",
    githubLink: "https://github.com/AyoubIssaad"
  },
  {
    artName: "5 balls preloader",
    pageLink: "./Art/Nnaji-Victor/index.html",
    imageLink: "./Art/Nnaji-Victor/5_balls.gif",
    author: "Nnaji Victor",
    githubLink: "https://github.com/Nnaji-Victor"
  },
  {
    artName: "ZTM Bouncer",
    pageLink: "./Art/Josia/bouncer.html",
    imageLink: "./Art/Josia/ztmbouncer.gif",
    author: "Josia Rodriguez",
    githubLink: "https://github.com/josiarod"
  },
  {
    artName: "TypeWriter effect",
    pageLink: "./Art/Sidharth/Typing_Text.html",
    imageLink: "./Art/Sidharth/type_writer.gif",
    author: "Sidharth",
    githubLink: "https://github.com/Sidharth98"
  },
  {
    artName: "Blue Spin",
    pageLink: "./Art/JamesW/index.html",
    imageLink: "./Art/JamesW/hacktober_spin.gif",
    author: "James Whitney",
    githubLink: "https://github.com/jameswhitney"
  },
  {
    artName: "Loading Animation",
    pageLink: "./Art/Sidharth/Loading.html",
    imageLink: "./Art/Sidharth/Loading.gif",
    author: "Sidharth",
    githubLink: "https://github.com/Sidharth98"
  },
  {
    artName: "Rotation",
    pageLink: "./Art/alenanog/index.html",
    imageLink: "./Art/alenanog/rotation.gif",
    author: "Alena A.",
    githubLink: "https://github.com/alenanog"
  },
  {
    artName: "Colors in your life",
    pageLink: "./Art/Atipahy/colors.html",
    imageLink: "./Art/Atipahy/colors.png",
    author: "Christos Chr",
    githubLink: "https://github.com/atipaHy"
  },
  {
    artName: "Orb",
    pageLink: "./Art/Jkbicbic/orb.html",
    imageLink: "./Art/Jkbicbic/orb.gif",
    author: "John Kennedy Bicbic",
    githubLink: "https://github.com/jkbicbic"
  },
  {
    artName: "Charging...",
    pageLink: "./Art/Afraz/charging.html",
    imageLink: "./Art/Afraz/charging.gif",
    author: "Afraz",
    githubLink: "https://github.com/afrazz"
  },
  {
    artName: "Charging...",
    pageLink: "./Art/DepStep/depstep.html",
    imageLink: "./Art/DepStep/depstep.gif",
    author: "DepStep",
    githubLink: "https://github.com/stephD"
  },
  {
    artName: "Dancing Ball...",
    pageLink: "./Art/DaveFres/index.html",
    imageLink: "./Art/DaveFres/ball.gif",
    author: "DaveFres",
    githubLink: "https://github.com/DaveFres"
  },
  {
    artName: "Sunshine",
    pageLink: "./Art/Pavelisp/sunshine.html",
    imageLink: "./Art/Pavelisp/sunshine.gif",
    author: "Pavel Isp",
    githubLink: "https://github.com/pavelisp"
  },
  {
    artName: "SoundBoxes",
    pageLink: "./Art/Hbarang/SoundBox.html",
    imageLink: "./Art/Hbarang/SoundBoxAnimation.gif",
    author: "Hbarang",
    githubLink: "https://github.com/hbarang"
  },
  {
    artName: "Cheshire",
    pageLink: "./Art/Ckanelin/index.html",
    imageLink: "./Art/Ckanelin/Cheshire.gif",
    author: "Ckanelin",
    githubLink: "https://github.com/ckanelin"
  },
  {
    artName: "Disappear",
    pageLink: "./Art/Stacy/index.html",
    imageLink: "./Art/Stacy/disappear.gif",
    author: "Stacy",
    githubLink: "https://github.com/stacyholtz6"
  },
  {
    artName: "Ellipse Spinner",
    pageLink: "./Art/Sabina/ellipse_spinner.html",
    imageLink: "./Art/Sabina/ellipse_spinner.png",
    author: "Sabina Abbasova",
    githubLink: "https://github.com/sabina929"
  },
  {
    artName: "NightSky",
    pageLink: "./Art/AndyS/index.html",
    imageLink: "./Art/AndyS/Capture.GIF",
    author: "AndyS",
    githubLink: "https://github.com/AndyS1988"
  },
  {
    artName: "Hungry",
    pageLink: "./Art/diegchav/index.html",
    imageLink: "./Art/diegchav/hungry.gif",
    author: "Diego Chz",
    githubLink: "https://github.com/diegchav"
  },
  {
    artName: "Infinity",
    pageLink: "./Art/krisss/index.html",
    imageLink: "./Art/krisss/infinity.gif",
    author: "krisss",
    githubLink: "https://github.com/krisss"
  },
  {
    artName: "Hover Text Animation",
    pageLink: "./Art/AyoubIssaad2/index.html",
    imageLink: "./Art/AyoubIssaad2/hoverTextAnimation.gif",
    author: "AyoubIssaad",
    githubLink: "https://github.com/AyoubIssaad"
  },
  {
    artName: "Animated Loading Spinner",
    pageLink: "./Art/St3ve89/index.html",
    imageLink: "./Art/St3ve89/loading-spinner.gif",
    author: "Istvan Acs",
    githubLink: "https://github.com/St3ve89"
  },
  {
<<<<<<< HEAD
    artName: 'Ready to Fight',
    pageLink: './Art/Sanidhya_Samadhiya/index.html',
    imageLink: './Art/Sanidhya_Samadhiya/snip.png',
    author: 'Sanidhya Samadhiya',
    githubLink: 'https://github.com/sanidhya2000'
  },
  {
    artName: 'My Vietnam',
    pageLink: './Art/nhbduy/index.html',
    imageLink: './Art/nhbduy/my-vietnam.gif',
    author: 'Hoang-Bao-Duy NGUYEN',
    githubLink: 'https://github.com/nhbduy'
=======
    artName: "Hamburger Menu Animation",
    pageLink: "./Art/AyoubIssaad3/index.html",
    imageLink: "./Art/AyoubIssaad3/HamburgerMenuAnimation.gif",
    author: "AyoubIssaad",
    githubLink: "https://github.com/AyoubIssaad"
  },
  {
    artName: "Ready to Fight",
    pageLink: "./Art/Sanidhya_Samadhiya/index.html",
    imageLink: "./Art/Sanidhya_Samadhiya/snip.png",
    author: "Sanidhya Samadhiya",
    githubLink: "https://github.com/sanidhya2000"
  },
  {
    artName: "Raindrops",
    pageLink: "./Art/dogcatmouse/raindrop.html",
    imageLink: "./Art/dogcatmouse/raindrop.gif",
    author: "dogcatmouse",
    githubLink: "https://github.com/jianweilee128"
  },
  {
    artName: "Hearts",
    pageLink: "./Art/majorkira1/index.html",
    imageLink: "./Art/Joy/hearts.gif",
    author: "majorkira1",
    githubLink: "https://github.com/majorkira1"
  },
  {
    artName: "Spinning Cube",
    pageLink: "./Art/CynthiaWare/cynthiaWare.html",
    imageLink: "./Art/CynthiaWare/SpinningCube.gif",
    author: "Cynthia Ware",
    githubLink: "https://github.com/cynthiaw89"
>>>>>>> 22695f75
  }
];

// +--------------------------------------------------------------------------------+
// +                                                                                +
// +                  YOU DO NOT NEED TO CHANGE ANYTHING BELOW THIS                 +
// +                                                                                +
// +--------------------------------------------------------------------------------+

// Creates cards from the array above
// You don't need to modify this
let contents = [];
Shuffle(cards).forEach(c => {
  contents.push([
    `<li class="card">` +
      `<a href='${c.pageLink}'>` +
      `<img class="art-image" src='${c.imageLink}' alt='${c.artName}' />` +
      `</a>` +
      `<div class="flex-content">` +
      `<a href='${c.pageLink}'><h3 class="art-title">${c.artName}</h3></a>` +
      `<p class='author'><a href="${c.githubLink}" target="_blank"><i class="fab fa-github"></i> ${c.author}</a> </p>` +
      `</div>` +
      `</li>`
  ]);
});

document.getElementById("cards").innerHTML = contents;

function Shuffle(o) {
  for (
    var j, x, i = o.length;
    i;
    j = parseInt(Math.random() * i), x = o[--i], o[i] = o[j], o[j] = x
  );
  return o;
}<|MERGE_RESOLUTION|>--- conflicted
+++ resolved
@@ -372,12 +372,39 @@
     githubLink: "https://github.com/St3ve89"
   },
   {
-<<<<<<< HEAD
-    artName: 'Ready to Fight',
-    pageLink: './Art/Sanidhya_Samadhiya/index.html',
-    imageLink: './Art/Sanidhya_Samadhiya/snip.png',
-    author: 'Sanidhya Samadhiya',
-    githubLink: 'https://github.com/sanidhya2000'
+    artName: "Hamburger Menu Animation",
+    pageLink: "./Art/AyoubIssaad3/index.html",
+    imageLink: "./Art/AyoubIssaad3/HamburgerMenuAnimation.gif",
+    author: "AyoubIssaad",
+    githubLink: "https://github.com/AyoubIssaad"
+  },
+  {
+    artName: "Ready to Fight",
+    pageLink: "./Art/Sanidhya_Samadhiya/index.html",
+    imageLink: "./Art/Sanidhya_Samadhiya/snip.png",
+    author: "Sanidhya Samadhiya",
+    githubLink: "https://github.com/sanidhya2000"
+  },
+  {
+    artName: "Raindrops",
+    pageLink: "./Art/dogcatmouse/raindrop.html",
+    imageLink: "./Art/dogcatmouse/raindrop.gif",
+    author: "dogcatmouse",
+    githubLink: "https://github.com/jianweilee128"
+  },
+  {
+    artName: "Hearts",
+    pageLink: "./Art/majorkira1/index.html",
+    imageLink: "./Art/Joy/hearts.gif",
+    author: "majorkira1",
+    githubLink: "https://github.com/majorkira1"
+  },
+  {
+    artName: "Spinning Cube",
+    pageLink: "./Art/CynthiaWare/cynthiaWare.html",
+    imageLink: "./Art/CynthiaWare/SpinningCube.gif",
+    author: "Cynthia Ware",
+    githubLink: "https://github.com/cynthiaw89"
   },
   {
     artName: 'My Vietnam',
@@ -385,41 +412,6 @@
     imageLink: './Art/nhbduy/my-vietnam.gif',
     author: 'Hoang-Bao-Duy NGUYEN',
     githubLink: 'https://github.com/nhbduy'
-=======
-    artName: "Hamburger Menu Animation",
-    pageLink: "./Art/AyoubIssaad3/index.html",
-    imageLink: "./Art/AyoubIssaad3/HamburgerMenuAnimation.gif",
-    author: "AyoubIssaad",
-    githubLink: "https://github.com/AyoubIssaad"
-  },
-  {
-    artName: "Ready to Fight",
-    pageLink: "./Art/Sanidhya_Samadhiya/index.html",
-    imageLink: "./Art/Sanidhya_Samadhiya/snip.png",
-    author: "Sanidhya Samadhiya",
-    githubLink: "https://github.com/sanidhya2000"
-  },
-  {
-    artName: "Raindrops",
-    pageLink: "./Art/dogcatmouse/raindrop.html",
-    imageLink: "./Art/dogcatmouse/raindrop.gif",
-    author: "dogcatmouse",
-    githubLink: "https://github.com/jianweilee128"
-  },
-  {
-    artName: "Hearts",
-    pageLink: "./Art/majorkira1/index.html",
-    imageLink: "./Art/Joy/hearts.gif",
-    author: "majorkira1",
-    githubLink: "https://github.com/majorkira1"
-  },
-  {
-    artName: "Spinning Cube",
-    pageLink: "./Art/CynthiaWare/cynthiaWare.html",
-    imageLink: "./Art/CynthiaWare/SpinningCube.gif",
-    author: "Cynthia Ware",
-    githubLink: "https://github.com/cynthiaw89"
->>>>>>> 22695f75
   }
 ];
 
