let cards = [
  {
    artName: "animatron",
    pageLink: "./Art/animatron/index.html",
    imageLink: "./Art/animatron/trance.gif",
    author: "nick981837",
    githubLink: "https://github.com/nick981837"
  },
  {
    artName: "ZTM Animation",
    pageLink: "./Art/EricPuskas/index.html",
    imageLink: "./Art/EricPuskas/index.gif",
    author: "Eric Puskas",
    githubLink: "https://github.com/EricPuskas"
  },
  {
    artName: "LSD Rainbow Trip: Phase 1",
    pageLink: "./Art/AbsMechanik/index.html",
    imageLink: "./Art/AbsMechanik/AbsMechanik_Animation.gif",
    author: "AbsMechanik",
    githubLink: "https://github.com/AbsMechanik"
  },
  {
    artName: "Christmas Lights",
    pageLink: "./Art/Futuregit/index.html",
    imageLink: "./Art/Futuregit/Christmas-Lights.gif",
    author: "Futuregit",
    githubLink: "https://github.com/Futuregit"
  },
  {
    artName: "space zoo",
    pageLink: "./Art/space_zoo/index.html",
    imageLink: "./Art/space_zoo/space_zoo.gif",
    author: "yuwenGithub",
    githubLink: "https://github.com/yuwenGithub"
  },
  {
    artName: "Fruit Dancing",
    pageLink: "./Art/carlacentenor/index.html",
    imageLink: "./Art/carlacentenor/fruit.gif",
    author: "carlacentenor",
    githubLink: "https://github.com/carlacentenor"
  },
  {
    artName: "eyes",
    pageLink: "./Art/eyes/index.html",
    imageLink: "./Art/eyes/eyes.gif",
    author: "yuwenGithub",
    githubLink: "https://github.com/yuwenGithub"
  },
  {
    artName: "Spooktober Hacktoberfest",
    pageLink: "./Art/FredAmartey/index.html",
    imageLink: "./Art/FredAmartey/thumbnaill.gif",
    author: "Fred Amartey",
    githubLink: "https://github.com/FredAmartey"
  },
  {
    artName: "Star Wars?",
    pageLink: "./Art/henryvalbuena/index.html",
    imageLink: "./Art/henryvalbuena/index.gif",
    author: "Henry Valbuena",
    githubLink: "https://github.com/henryvalbuena"
  },
  {
    artName: "The Ripple",
    pageLink: "./Art/Anmol2/index.html",
    imageLink: "./Art/Anmol2/ripple.png",
    author: "Anmol",
    githubLink: "https://github.com/Anmol270900"
  },
  {
    artName: "Rainbow loader",
    pageLink: "./Art/ka-hn/rainbow.html",
    imageLink: "./Art/ka-hn/rainbow.gif",
    author: "Karim Hussain",
    githubLink: "https://github.com/ka-hn"
  },
  {
    artName: "Action Cam",
    pageLink: "./Art/Donovan/index.html",
    imageLink: "./Art/Donovan/pureCSS-animation.gif",
    author: "Donovan Hunter",
    githubLink: "https://github.com/dhdcode"
  },
  {
    artName: "The Sun",
    pageLink: "./Art/Anmol/index.html",
    imageLink: "./Art/Anmol/sun.png",
    author: "Anmol",
    githubLink: "https://github.com/Anmol270900"
  },
  {
    artName: "Flashing Pumpkin",
    pageLink: "./Art/KatrinaRose14/index.html",
    imageLink: "./Art/KatrinaRose14/FlashingPumpkin.gif",
    author: "Katrina Yates",
    githubLink: "https://github.com/KatrinaRose14"
  },
  {
    artName: "Flipbox",
    pageLink: "./Art/Prasheel/index.html",
    imageLink: "./Art/Prasheel/flip.gif",
    author: "Prasheel Soni",
    githubLink: "https://github.com/ps011"
  },
  {
    artName: "2019 Wave",
    pageLink: "./Art/chris-aqui/index.html",
    imageLink: "./Art/chris-aqui/2019-jump.gif",
    author: "Christine Aqui",
    githubLink: "https://github.com/christine-aqui"
  },
  {
    artName: "Hover Button Animation",
    pageLink: "./Art/Vipul/hover.html",
    imageLink: "./Art/Vipul/Screenshot2.png",
    author: "Vipul",
    githubLink: "https://github.com/vipuljain08"
  },
  {
    artName: "Start From Zero",
    pageLink: "./Art/Robihdy/index.html",
    imageLink: "./Art/Robihdy/start-from-zero.png",
    author: "Robihdy",
    githubLink: "https://github.com/Robihdy"
  },
  {
    artName: "Local Host metaphor",
    pageLink: "./Art/Akbar-Cyber/index.html",
    imageLink: "./Art/Prateek/localhost.png",
    author: "Prateek",
    githubLink: "https://github.com/prateekpatrick"
  },
  {
    artName: "Akbar-Cyber",
    pageLink: "./Art/Akbar-Cyber/index.html",
    imageLink: "./Art/Akbar-Cyber/akbar.gif",
    author: "Akbar",
    githubLink: "https://github.com/Akbar-Cyber"
  },
  {
    artName: "Sliding Lines",
    pageLink: "./Art/erics0n/sliding-lines/index.html",
    imageLink: "./Art/erics0n/sliding-lines/image.gif",
    author: "erics0n",
    githubLink: "https://github.com/erics0n"
  },
  {
    artName: "Triangle",
    pageLink: "./Art/Joy/triangle/triangle.html",
    imageLink: "./Art/Joy/triangle/triangle.gif",
    author: "Joy",
    githubLink: "https://github.com/royranger"
  },
  {
    artName: "Cube",
    pageLink: "./Art/Joy/cube/cube.html",
    imageLink: "./Art/Joy/cube/cube.gif",
    author: "Joy",
    githubLink: "https://github.com/royranger"
  },
  {
    artName: "Burger Menu",
    pageLink: "./Art/mctrl/burger.html",
    imageLink: "./Art/mctrl/burger.gif",
    author: "Martina",
    githubLink: "https://github.com/mctrl"
  },
  {
    artName: "Square Loader",
    pageLink: "./Art/Hemant/index.html",
    imageLink: "./Art/Hemant/loader.gif",
    author: "Hemant Garg",
    githubLink: "https://github.com/hemant-garg"
  },
  {
    artName: "wake up, neo...",
    pageLink: "./Art/samirjouni/TributeToTheMatrix.html",
    imageLink: "./Art/samirjouni/sample.gif",
    author: "Samir Jouni",
    githubLink: "https://github.com/samirjouni"
  },
  {
    artName: "Tribute To COD4MW",
    pageLink: "./Art/samirjouni2/index.html",
    imageLink: "./Art/samirjouni2/sample.gif",
    author: "Samir Jouni",
    githubLink: "https://github.com/samirjouni"
  },
  {
    artName: "Planet",
    pageLink: "./Art/ArthurDoom/planet.html",
    imageLink: "./Art/ArthurDoom/planet.gif",
    author: "ArthurDoom",
    githubLink: "https://github.com/ArthurDoom"
  },
  {
    artName: "SquarPy",
    pageLink: "./Art/Utkarsh/index.html",
    imageLink: "./Art/Utkarsh/hack.gif",
    author: "utkarsh",
    githubLink: "https://github.com/Utkarsh2604"
  },
  {
    artName: "Circle",
    pageLink: "./Art/Oliver/Circle.html",
    imageLink: "./Art/Oliver/circle.gif",
    author: "Oliver",
    githubLink: "https://github.com/oliver-gomes"
  },
  {
    artName: "Ellipse Loader",
    pageLink: "./Art/VaibhavKhulbe/EllipseLoader.html",
    imageLink: "./Art/VaibhavKhulbe/ellipseLoader.gif",
    author: "Vaibhav Khulbe",
    githubLink: "https://github.com/Kvaibhav01"
  },
  {
    artName: "Simple Loader",
    pageLink: "./Art/soumsps/simpleload.html",
    imageLink: "./Art/soumsps/sample.gif",
    author: "Soumendu Sinha",
    githubLink: "https://github.com/soumsps"
  },
  {
    artName: "Rollodex",
    pageLink: "./Art/Shruti/rolling.html",
    imageLink: "./Art/Shruti/rolling.gif",
    author: "Shruti",
    githubLink: "https://github.com/shruti49"
  },
  {
    artName: "Cute Cat",
    pageLink: "./Art/Alghi/cat.html",
    imageLink: "./Art/Alghi/cat.gif",
    author: "Alghi",
    githubLink: "https://github.com/darklordace"
  },
  {
    artName: "ZtM Text",
    pageLink: "./Art/Di4iMoRtAl/ZtM_text_animation.html",
    imageLink: "./Art/Di4iMoRtAl/ZtM_animation.gif",
    author: "Di4iMoRtAl",
    githubLink: "https://github.com/dppeykov"
  },
  {
    artName: "Circles",
    pageLink: "./Art/Bhuvana/circles.html",
    imageLink: "./Art/Bhuvana/circles.gif",
    author: "Bhuvana",
    githubLink: "https://github.com/bhuvana-guna"
  },
  {
    artName: "Bird",
    pageLink: "./Art/Bhuvana/bird.html",
    imageLink: "./Art/Bhuvana/bird.gif",
    author: "Bhuvana",
    githubLink: "https://github.com/bhuvana-guna"
  },
  {
    artName: "Loader",
    pageLink: "./Art/Bhuvana/loader.html",
    imageLink: "./Art/Bhuvana/loader.gif",
    author: "Bhuvana",
    githubLink: "https://github.com/bhuvana-guna"
  },
  {
    artName: "Simple blinking loading circles",
    pageLink: "./Art/Rahul/index.html",
    imageLink: "./Art/Rahul/loading.gif",
    author: "Rahul",
    githubLink: "https://github.com/kohli6010"
  },
  {
    artName: "Css Pulse",
    pageLink: "./Art/Aszmel/pulse.html",
    imageLink: "./Art/Aszmel/css_pulse.gif",
    author: "Aszmel",
    githubLink: "https://github.com/Aszmel"
  },
  {
    artName: "Circle Bounce",
    pageLink: "./Art/Edmund/index.html",
    imageLink: "./Art/Edmund/circle-bounce.gif",
    author: "Edmund",
    githubLink: "https://github.com/edmund1645"
  },
  {
    artName: "Heart Beating",
    pageLink: "./Art/Regem/index.html",
    imageLink: "./Art/Regem/heart.jpg",
    author: "Regem",
    githubLink: "https://github.com/GemzBond"
  },
  {
    artName: "Fading Circles",
    pageLink: "./Art/Ankit/fadeCircle.html",
    imageLink: "./Art/Ankit/fadeCircles.png",
    author: "Ankit Srivastava",
    githubLink: "https://github.com/a18nov"
  },
  {
    artName: "Hacktoberfest 2019",
    pageLink: "./Art/jpk3lly/animation.html",
    imageLink: "./Art/jpk3lly/JPs_Animation_GIF.gif",
    author: "jpk3lly",
    githubLink: "https://github.com/jpk3lly"
  },
  {
    artName: "Name Rotator",
    pageLink: "./Art/Meet/name.html",
    imageLink: "./Art/Meet/name.gif",
    author: "Meet",
    githubLink: "https://github.com/Meet1103"
  },
  {
    artName: "Ball Rotator",
    pageLink: "./Art/Bibekpreet/index.html",
    imageLink: "./Art/Bibekpreet/ball.gif",
    author: "Bibekpreet",
    githubLink: "https://github.com/bibekpreet99"
  },
  {
    artName: "ephiphany",
    pageLink: "./Art/OctavianIlies/index.html",
    imageLink: "./Art/OctavianIlies/ephiphany.gif",
    author: "OctavianIlies",
    githubLink: "https://github.com/OctavianIlies"
  },
  {
    artName: "Loading",
    pageLink: "./Art/jh1992jh/loading.html",
    imageLink: "./Art/jh1992jh/loading.gif",
    author: "jh1992jh",
    githubLink: "https://github.com/jh1992jh"
  },
  {
    artName: "ZTM Colors",
    pageLink: "./Art/Godnon/index.html",
    imageLink: "./Art/Godnon/ZTMcAnim.gif",
    author: "Godnon",
    githubLink: "https://github.com/godnondsilva"
  },
  {
    artName: "Hover Effect",
    pageLink: "./Art/Shubhankar/index.html",
    imageLink: "./Art/Shubhankar/hackoctober.gif",
    author: "Shubhankar",
    githubLink: "https://github.com/shubhdwiv12"
  },
  {
    artName: "Bouncing Fading Circles",
    pageLink: "./Art/AyoubIssaad/index.html",
    imageLink: "./Art/AyoubIssaad/BouncingFadingCircles.gif",
    author: "AyoubIssaad",
    githubLink: "https://github.com/AyoubIssaad"
  },
  {
    artName: "5 balls preloader",
    pageLink: "./Art/Nnaji-Victor/index.html",
    imageLink: "./Art/Nnaji-Victor/5_balls.gif",
    author: "Nnaji Victor",
    githubLink: "https://github.com/Nnaji-Victor"
  },
  {
    artName: "ZTM Bouncer",
    pageLink: "./Art/Josia/bouncer.html",
    imageLink: "./Art/Josia/ztmbouncer.gif",
    author: "Josia Rodriguez",
    githubLink: "https://github.com/josiarod"
  },
  {
    artName: "Hacktober loading animation",
    pageLink: "./Art/mehul1011/index.html",
    imageLink: "./Art/mehul1011/loading.gif",
    author: "Mehul1011",
    githubLink: "https://github.com/mehul1011"
  },
  {
    artName: "Loading Dots",
    pageLink: "./Art/devSergiu/index.html",
    imageLink: "./Art/devSergiu/loading.gif",
    author: "devSergiu",
    githubLink: "https://github.com/devsergiu"
  },
  {
    artName: "TypeWriter effect",
    pageLink: "./Art/Sidharth/Typing_Text.html",
    imageLink: "./Art/Sidharth/type_writer.gif",
    author: "Sidharth",
    githubLink: "https://github.com/Sidharth98"
  },
  {
    artName: "Blue Spin",
    pageLink: "./Art/JamesW/index.html",
    imageLink: "./Art/JamesW/hacktober_spin.gif",
    author: "James Whitney",
    githubLink: "https://github.com/jameswhitney"
  },
  {
    artName: "Loading Animation",
    pageLink: "./Art/Sidharth/Loading.html",
    imageLink: "./Art/Sidharth/Loading.gif",
    author: "Sidharth",
    githubLink: "https://github.com/Sidharth98"
  },
  {
    artName: "Rotation",
    pageLink: "./Art/alenanog/index.html",
    imageLink: "./Art/alenanog/rotation.gif",
    author: "Alena A.",
    githubLink: "https://github.com/alenanog"
  },
  {
    artName: "Colors in your life",
    pageLink: "./Art/Atipahy/colors.html",
    imageLink: "./Art/Atipahy/colors.png",
    author: "Christos Chr",
    githubLink: "https://github.com/atipaHy"
  },
  {
    artName: "Orb",
    pageLink: "./Art/Jkbicbic/orb.html",
    imageLink: "./Art/Jkbicbic/orb.gif",
    author: "John Kennedy Bicbic",
    githubLink: "https://github.com/jkbicbic"
  },
  {
    artName: "Charging...",
    pageLink: "./Art/Afraz/charging.html",
    imageLink: "./Art/Afraz/charging.gif",
    author: "Afraz",
    githubLink: "https://github.com/afrazz"
  },
  {
    artName: "Charging...",
    pageLink: "./Art/DepStep/depstep.html",
    imageLink: "./Art/DepStep/depstep.gif",
    author: "DepStep",
    githubLink: "https://github.com/stephD"
  },
  {
    artName: "Dancing Ball...",
    pageLink: "./Art/DaveFres/index.html",
    imageLink: "./Art/DaveFres/ball.gif",
    author: "DaveFres",
    githubLink: "https://github.com/DaveFres"
  },
  {
    artName: "animatron",
    pageLink: "./Art/animatron/index.html",
    imageLink: "./Art/animatron/trance.gif",
    author: "jomahay",
    githubLink: "https://github.com/jomahay"
  },
  {
    artName: "Sunshine",
    pageLink: "./Art/Pavelisp/sunshine.html",
    imageLink: "./Art/Pavelisp/sunshine.gif",
    author: "Pavel Isp",
    githubLink: "https://github.com/pavelisp"
  },
  {
    artName: "SoundBoxes",
    pageLink: "./Art/Hbarang/SoundBox.html",
    imageLink: "./Art/Hbarang/SoundBoxAnimation.gif",
    author: "Hbarang",
    githubLink: "https://github.com/hbarang"
  },
  {
    artName: "Cheshire",
    pageLink: "./Art/Ckanelin/index.html",
    imageLink: "./Art/Ckanelin/Cheshire.gif",
    author: "Ckanelin",
    githubLink: "https://github.com/ckanelin"
  },
  {
    artName: "Disappear",
    pageLink: "./Art/Stacy/index.html",
    imageLink: "./Art/Stacy/disappear.gif",
    author: "Stacy",
    githubLink: "https://github.com/stacyholtz6"
  },
  {
    artName: "Ellipse Spinner",
    pageLink: "./Art/Sabina/ellipse_spinner.html",
    imageLink: "./Art/Sabina/ellipse_spinner.png",
    author: "Sabina Abbasova",
    githubLink: "https://github.com/sabina929"
  },
  {
    artName: "NightSky",
    pageLink: "./Art/AndyS/index.html",
    imageLink: "./Art/AndyS/Capture.GIF",
    author: "AndyS",
    githubLink: "https://github.com/AndyS1988"
  },
  {
    artName: "Hungry",
    pageLink: "./Art/diegchav/index.html",
    imageLink: "./Art/diegchav/hungry.gif",
    author: "Diego Chz",
    githubLink: "https://github.com/diegchav"
  },
  {
    artName: "Hover Text Animation",
    pageLink: "./Art/AyoubIssaad2/index.html",
    imageLink: "./Art/AyoubIssaad2/hoverTextAnimation.gif",
    author: "AyoubIssaad",
    githubLink: "https://github.com/AyoubIssaad"
  },
  {
    artName: "Colorize",
    pageLink: "./Art/JimBratsos/colorize.html",
    imageLink: "./Art/JimBratsos/Colorize.gif",
    author: "Jim Bratsos",
    githubLink: "https://github.com/JimBratsos"
  },
  {
    artName: "Hacktober Spooktacular",
    pageLink: "Art/Elex/index.html",
    imageLink: ["./Art/Elex/hhs.gif"],
    author: "William Poisel (LordCobra)",
    githubLink: "https://github.com/epoisel"
  },
  {
    artName: "Circley",
    pageLink: "./Art/Tranjenny/indexjenny.html",
    imageLink: "./Art/Tranjenny/zerojenny.gif",
    author: "Tranjenny",
    githubLink: "https://github.com/Tranjenny"
  },
  {
    artName: "My Vietnam",
    pageLink: "./Art/nhbduy/index.html",
    imageLink: "./Art/nhbduy/my-vietnam.gif",
    author: "Hoang-Bao-Duy NGUYEN",
    githubLink: "https://github.com/nhbduy"
  },
  {
    artName: "Hactoberfest Bus",
    pageLink: "./Art/shahpranaf/index.html",
    imageLink: "./Art/shahpranaf/hacktoberfest_bus.gif",
    author: "Pranav Shah",
    githubLink: "https://github.com/shahpranaf"
  },
  {
    artName: "Hacktoberfest",
    pageLink: "./Art/robihid/index.html",
    imageLink: "./Art/robihid/hacktoberfest.png",
    author: "robihid",
    githubLink: "https://github.com/robihid"
  },
  {
    artName: "Hi there",
    pageLink: "./Art/Aki/index.html",
    imageLink: "./Art/Aki/giphy.gif",
    author: "Aki",
    githubLink: "https://github.com/akmalist"
  },
  {
    artName: "Hacktoberfest 2019!",
    pageLink: "./Art/RedSquirrrel/index.html",
    imageLink: "./Art/RedSquirrrel/index.html/animation.PNG",
    author: "RedSquirrrel",
    githubLink: "https://github.com/RedSquirrrel"
  },
  {
    artName: "Sliding text",
    pageLink: "./Art/Flattopz/index.html",
    imageLink: "./Art/Flattopz/SlidingText.gif",
    author: "Flattopz",
    githubLink: "https://github.com/hjpunzalan"
  },
  {
    artName: "Rainbow Color Changer",
    pageLink: "./Art/mmshr/index.html",
    imageLink: "./Art/mmshr/rainbow.gif",
    author: "mmosehauer",
    githubLink: "https://github.com/mmosehauer"
  },
  {
    artName: "World of Coding",
    pageLink: "./Art/tom_kn/coding.html",
    imageLink: "./Art/tom_kn/coding.gif",
    author: "Tamas Knisz",
    githubLink: "https://github.com/TamasKn"
  },
  {
    artName: "Initial Bounce",
    pageLink: "./Art/Juwana/initial.html",
    imageLink: "./Art/Juwana/InitialBounce.gif",
    author: "Juwana",
    githubLink: "https://github.com/JZerman2018"
  },
  {
    artName: "Atom",
    pageLink: "./Art/Teva/index.html",
    imageLink: "./Art/Teva/atom.gif",
    author: "Teva",
    githubLink: "https://github.com/TevaHenry"
  },
  {
    artName: "Be Awesome",
    pageLink: "./Art/TigerAsH/index.html",
    imageLink: "./Art/TigerAsH/be-awesome.jpg",
    author: "TigerAsH",
    githubLink: "https://github.com/TigerAsH94"
  },
  {
    artName: "Rainbow Colors",
    pageLink: "./Art/Sanjeev/index.html",
    imageLink: "./Art/Sanjeev/animation.gif",
    author: "Sanjeev Panday",
    githubLink: "https://github.com/Sanjeev-Panday"
  },
  {
    artName: "ZtM",
    pageLink: "./Art/thoyvo/index.html",
    imageLink: "./Art/thoyvo/ztm.gif",
    author: "Thoyvo",
    githubLink: "https://github.com/thoyvo"
  },
  {
    artName: "Fast Fishes",
    pageLink: "./Art/4ront/index.html",
    imageLink: "./Art/4ront/fishes.gif",
    author: "4rontender",
    githubLink: "https://github.com/RinatValiullov"
  },
  {
    artName: "Loading...",
    pageLink: "./Art/RedSquirrrel2/loading.html",
    imageLink: "./Art/RedSquirrrel2/loading.gif",
    author: "RedSquirrrel",
    githubLink: "https://github.com/RedSquirrrel"
  },
  {
    artName: "Animated Cube",
    pageLink: "./Art/Animated Cube/index.html",
    imageLink: "./Art/Animated Cube/cube.gif",
    author: "RedSquirrrel",
    githubLink: "https://github.com/RedSquirrrel"
  },
  {
    artName: "Calm Ubuntu",
    pageLink: "./Art/schupat/index.html",
    imageLink: "./Art/schupat/preview.gif",
    author: "schupat",
    githubLink: "https://github.com/schupat"
  },
  {
    artName: "Solar System",
    pageLink: "./Art/DSandberg93/index.html",
    imageLink: "./Art/DSandberg93/SolarSystem.gif",
    author: "DSandberg93",
    githubLink: "https://github.com/DSandberg93"
  },
  {
    artName: "Boo",
    pageLink: "./Art/VerityB/index.html",
    imageLink: "./Art/VerityB/boo.gif",
    author: "VerityB",
    githubLink: "https://github.com/VerityB"
  },
  {
    artName: "Hacktoberfest Ghost",
    pageLink: "./Art/cTahirih/index.html",
    imageLink: "./Art/cTahirih/ghost.png",
    author: "cTahirih",
    githubLink: "https://github.com/cTahirih"
  },
  {
    artName: "Clock",
    pageLink: "./Art/Abdul/index.html",
    imageLink: "./Art/Abdul/Clock.png",
    author: "Abdul Rahman",
    githubLink: "https://github.com/abdulrahman118"
  },
  {
    artName: "Loading Cube",
    pageLink: "./Art/andrearizzello/index.html",
    imageLink: "./Art/andrearizzello/index.gif",
    author: "Andrea Rizzello",
    githubLink: "https://github.com/andrearizzello"
  },
  {
    artName: "Wall Dropping Logo",
    pageLink: "./Art/shivams136/index.html",
    imageLink: "./Art/shivams136/walldrop.gif",
    author: "Shivam Sharma",
    githubLink: "https://github.com/ShivamS136"
  },
  {
    artName: "Infinite Race",
    pageLink: "./Art/levermanx/index.html",
    imageLink: "./Art/levermanx/anim.gif",
    author: "Levermanx",
    githubLink: "https://github.com/levermanx"
  },
  {
    artName: "Hover to Rotate Text",
    pageLink: "./Art/faiz_hameed/index.html",
    imageLink: "./Art/faiz_hameed/hackto.gif",
    author: "Faiz Hameed",
    githubLink: "https://github.com/faizhameed"
  },
  {
    artName: "HalloHacktober Greeting!",
    pageLink: "./Art/lusalga/index.html",
    imageLink: "./Art/lusalga/lu.gif",
    author: "Lucieni A. Saldanha",
    githubLink: "https://github.com/lusalga/"
  },
  {
    artName: "Time goes by",
    pageLink: "./Art/WolfgangKreminger/index.html",
    imageLink: "./Art/WolfgangKreminger/showcase.gif",
    author: "Wolfgang Kreminger",
    githubLink: "https://github.com/r4pt0s"
  },
  {
    artName: "Bouncing Text!",
    pageLink: "./Art/AbdulsalamAbdulrahman/index.html",
    imageLink: "./Art/AbdulsalamAbdulrahman/Bouncingtxt.gif",
    author: "Abdulsalam Abdulrahman",
    githubLink: "https://github.com/AbdulsalamAbdulrahman/"
  },
  {
    artName: "Simple Phone Animation",
    pageLink: "./Art/Lala/index.html",
    imageLink: "./Art/Lala/phone.gif",
    author: "Olamide Aboyeji",
    githubLink: "https://github.com/aolamide"
  },
  {
    artName: "Synthwave Sunset",
    pageLink: "./Art/brunobolting/index.html",
    imageLink: "./Art/brunobolting/synthwave-sunset.gif",
    author: "Bruno Bolting",
    githubLink: "https://github.com/brunobolting/"
  },
  {
    artName: "Kawaii Penguin",
    pageLink: "./Art/Brienyll/index.html",
    imageLink: "./Art/Brienyll/kawaiiPenguin.gif",
    author: "Brienyll",
    githubLink: "https://github.com/brienyll/"
  },
  {
    artName: "Happy Halloween",
    pageLink: "./Art/MatthewS/index.html",
    imageLink: "./Art/MatthewS/Spider.gif",
    author: "MatthewS",
    githubLink: "https://github.com/matthewstoddart/"
  },
  {
    artName: "Fan Art",
    pageLink: "./Art/m-perez33/index.html",
    imageLink: "./Art/m-perez33/cylon.gif",
    author: "Marcos Perez",
    githubLink: "https://github.com/m-perez33/"
  },
  {
    artName: "Animating Pot",
    pageLink: "./Art/Somechandra/index.html",
    imageLink: "./Art/Somechandra/pot.gif",
    author: "Somechandra",
    githubLink: "https://github.com/somechandra"
  },
  {
    artName: "Circles Circling",
    pageLink: "./Art/pikktorr/index.html",
    imageLink: "./Art/pikktorr/circles.gif",
    author: "pikktorr",
    githubLink: "https://github.com/pikktorr"
  },
  {
    artName: "Glitchy Szn",
    pageLink: "./Art/premdav/index.html",
    imageLink: "./Art/premdav/screenshot.png",
    author: "premdav",
    githubLink: "https://github.com/premdav"
  },
  {
    artName: "ZeroToMastery",
    pageLink: "./Art/Vzneers/index.html",
    imageLink: "./Art/Vzneers/gifzeroloading.gif",
    author: "TrinhMinhHieu",
    githubLink: "https://github.com/trinhminhhieu"
  },
  {
    artName: "Spacecraft-landing",
    pageLink: "./Art/DDuplinszki/index.html",
    imageLink: "./Art/DDuplinszki/Spacecraft-landing.gif",
    author: "DDuplinszki",
    githubLink: "https://github.com/DDuplinszki"
  },
  {
    artName: "Paw Prints",
    pageLink: "./Art/Tia/index.html",
    imageLink: "./Art/Tia/paw-prints.gif",
    author: "Tia Esguerra",
    githubLink: "https://github.com/msksfo"
  },
  {
    artName: "Hover-Scale",
    pageLink: "./Art/echowebid/index.html",
    imageLink: "./Art/echowebid/hover.gif",
    author: "echowebid",
    githubLink: "https://github.com/echowebid"
  },
  {
    artName: "mars",
    pageLink: "./Art/Courtney_Pure/index.html",
    imageLink: "./Art/Courtney_Pure/mars_screenshot.png",
    author: "Courtney Pure",
    githubLink: "https://github.com/courtneypure"
  },
  {
    artName: "Welcome HactoberFest",
    pageLink: "./Art/Dhaval/index.html",
    imageLink: "./Art/Dhaval/Welcome-Hacktoberfest.gif",
    author: "Dhaval Mehta",
    githubLink: "https://github.com/Dhaval1403"
  },
  {
    artName: "Aynonimation",
    pageLink: "./Art/Aynorica/aynorica.html",
    imageLink: "./Art/Aynorica/Aynonimation.png",
    author: "aynorica",
    githubLink: "https://github.com/aynorica"
  },
  {
    artName: "sun-to-moon",
    pageLink: "./Art/haider/index.html",
    imageLink: "./Art/haider/sun-moon.gif",
    author: "Haider",
    githubLink: "https://github.com/hyderumer"
  },
  {
    artName: "Animatron",
    pageLink: "./Art/animatron/index.html",
    imageLink: "./Art/animatron/trance.gif",
    author: "Andrei",
    githubLink: "https://github.com/aneagoie"
  },
  {
    artName: "Loader Circle",
    pageLink: "./Art/beaps/index.html",
    imageLink: "./Art/beaps/loader-circle.gif",
    author: "beaps",
    githubLink: "https://github.com/beaps"
  },
  {
    artName: "Doors",
    pageLink: "./Art/pauliax/index.html",
    imageLink: "./Art/pauliax/doors.gif",
    author: "pauliax",
    githubLink: "https://github.com/pauliax"
  },
  {
    artName: "Clock with pendulum",
    pageLink: "./Art/Pankaj/index.html",
    imageLink: "./Art/Pankaj/Clock_with_pendulum.gif",
    author: "Pankaj",
    githubLink: "https://github.com/prime417"
  },
  {
    artName: "Animatron",
    pageLink: "./Art/animatron/index.html",
    imageLink: "./Art/animatron/trance.gif",
    author: "Andrei",
    githubLink: "https://github.com/aneagoie"
  },
  {
    artName: "Loader Circle",
    pageLink: "./Art/beaps/index.html",
    imageLink: "./Art/beaps/loader-circle.gif",
    author: "beaps",
    githubLink: "https://github.com/beaps"
  },
  {
    artName: "Open Sourcerer",
    pageLink: "./Art/4rturd13/index.html",
    imageLink: "./Art/4rturd13/openSourcerer.gif",
    author: "4rturd13",
    githubLink: "https://github.com/4rturd13"
  },
  {
    artName: "Doors",
    pageLink: "./Art/pauliax/index.html",
    imageLink: "./Art/pauliax/doors.gif",
    author: "pauliax",
    githubLink: "https://github.com/pauliax"
  },
  {
    artName: "Loader Square",
    pageLink: "./Art/beaps2/square-loader.html",
    imageLink: "./Art/beaps2/square-loader.gif",
    author: "beaps",
    githubLink: "https://github.com/beaps"
  },
  {
    artName: "Running Text",
    pageLink: "./Art/DevinEkadeni/running-text.html",
    imageLink: "./Art/DevinEkadeni/running-text.gif",
    author: "Devin Ekadeni",
    githubLink: "https://github.com/devinekadeni"
  },
  {
    artName: "Mystical-Hacktoberfest",
    pageLink: "./Art/Wayne/index.html",
    imageLink:
      "./Art/Wayne/hacktoberfest - Google Chrome 09 Oct 2019 21_12_32.png",
    author: "Wayne Mac Mavis",
    githubLink: "https://github.com/WayneMacMavis"
  },
  {
    artName: "ZTM Logo Animation",
    pageLink: "./Art/bk987/index.html",
    imageLink: "./Art/bk987/preview.gif",
    author: "Bilal Khalid",
    githubLink: "https://github.com/bk987"
  },
  {
    artName: "Pong",
    pageLink: "./Art/Carls13/index.html",
    imageLink: "./Art/Carls13/pong.jpg",
    author: "Carlos Hernandez",
    githubLink: "https://github.com/Carls13"
  },
  {
    artName: "ZTM Reveal",
    pageLink: "./Art/bk987-2/index.html",
    imageLink: "./Art/bk987-2/preview.gif",
    author: "Bilal Khalid",
    githubLink: "https://github.com/bk987"
  },
  {
    artName: "ZTM Family Animation",
    pageLink: "./Art/sballgirl11/animation.html",
    imageLink: "./Art/sballgirl11/ztm.gif",
    author: "Brittney Postma",
    githubLink: "https://github.com/sballgirl11"
  },
  {
    artName: "Phone Greetings",
    pageLink: "./Art/ann-dev/index.html",
    imageLink: "./Art/ann-dev/screenshot.png",
    author: "ann-dev",
    githubLink: "https://github.com/ann-dev"
  },
  {
    artName: "Triangle Slide",
    pageLink: "./Art/grieff/index.html",
    imageLink: "./Art/grieff/triangle-animation.gif",
    author: "Grieff",
    githubLink: "https://github.com/grieff"
  },
  {
    artName: "Neon ZTM",
    pageLink: "./Art/grieff/text.html",
    imageLink: "./Art/grieff/neonZTM.gif",
    author: "Grieff",
    githubLink: "https://github.com/grieff"
  },
  {
    artName: "Flip Card",
    pageLink: "./Art/FlipCard/index.html",
    imageLink: "./Art/FlipCard/ezgif.com-video-to-gif.gif",
    author: "Saurabh",
    githubLink: "https://github.com/Saurabh-FullStackDev"
  },
  {
    artName: "animationHalloween",
    pageLink: "./Art/mawais54013/index.html",
    imageLink: "./Art/mawais54013/Halloween.gif",
    author: "mawais54013",
    githubLink: "https://github.com/mawais54013"
  },
  {
    artName: "Hacktoberfest Letter Popups",
    pageLink: "./Art/jmt3559/index.html",
    imageLink: "https://media.giphy.com/media/RKSRPGiIsy1f3Ji3j1/giphy.gif",
    author: "Juan T.",
    githubLink: "https://github.com/jmtellez"
  },
  {
    artName: "Oscillation",
    pageLink: "./Art/Oscillation/index.html",
    imageLink: "./Art/Oscillation/oscillation.gif",
    author: "Nandhakumar",
    githubLink: "https://github.com/Nandhakumar7792"
  },
  {
    artName: "Letters flipUp",
    pageLink: "./Art/TerenceBiney/index.html",
    imageLink: "./Art/TerenceBiney/lettersanimate.gif",
    author: "Terence Biney",
    githubLink: "https://github.com/Tereflech17"
  },
  {
    artName: "Colors rectangle",
    pageLink: "./Art/beaps3/index.html",
    imageLink: "./Art/beaps3/colors-rectangle.gif",
    author: "beaps",
    githubLink: "https://github.com/beaps"
  },
  {
    artName: "Hinge",
    pageLink: "./Art/hereisfahad/index.html",
    imageLink: "./Art/hereisfahad/hinge.png",
    author: "Hereisfahad",
    githubLink: "https://github.com/hereisfahad"
  },
  {
    artName: "Animation",
    pageLink: "./Art/PaulBillings/animation.html",
    imageLink: "./Art/PaulBillings/animation.gif",
    author: "Paul Billings",
    githubLink: "https://github.com/paulbillings"
  },
  {
    artName: "Diminishing",
    pageLink: "./Art/Diminishing/index.html",
    imageLink: "./Art/Diminishing/diminishing.gif",
    author: "Nandhakumar",
    githubLink: "https://github.com/Nandhakumar7792"
  },
  {
    artName: "yin-yang",
    pageLink: "./Art/yin-yang/index.html",
    imageLink: "./Art/yin-yang/yin-yang.gif",
    author: "Nandhakumar",
    githubLink: "https://github.com/Nandhakumar7792"
  },
  {
    artName: "eggJiggle",
    pageLink: "./Art/eggJiggle/index.html",
    imageLink: "./Art/eggJiggle/eggJiggle.gif",
    author: "Nandhakumar",
    githubLink: "https://github.com/Nandhakumar7792"
  },
  {
    artName: "Aynonimation",
    pageLink: "./Art/Aynorica/aynorica.html",
    imageLink: "./Art/Aynorica/Aynonimation.png",
    author: "aynorica",
    githubLink: "https://github.com/aynorica"
  },
  {
    artName: "ZTM Family Animation",
    pageLink: "./Art/sballgirl11/index.html",
    imageLink: "./Art/sballgirl11/ztm.gif",
    author: "Brittney Postma",
    githubLink: "https://github.com/sballgirl11"
  },
  {
    artName: "Calm",
    pageLink: "./Art/TMax/index.html",
    imageLink: "./Art/TMax/Choas.gif",
    author: "Tanesha",
    githubLink: "https://github.com/Mainemirror"
  },
  {
    artName: "Eyes",
    pageLink: "./Art/Ltheory/main.html",
    imageLink: "./Art/Ltheory/eyes.gif",
    author: "Ltheory",
    githubLink: "https://github.com/Ltheory"
  },
  {
    artName: "Jelly!",
    pageLink: "./Art/Pete331/index.html",
    imageLink: "./Art/Pete331/jelly.png",
    author: "Pete331",
    githubLink: "https://github.com/Pete331"
  },
  {
    artName: "clock-animation",
    pageLink: "./Art/clock-animation/clock.html",
    imageLink: "./Art/clock-animation/clock.gif",
    author: "Alan sarluv",
    githubLink: "https://github.com/alansarluv"
  },
  {
    artName: "Slider",
    pageLink: "./Art/furqan/index.html",
    imageLink: "./Art/furqan/in.gif",
    author: "Furqan",
    githubLink: "https://github.com/furki911s"
  },
  {
    artName: "animated-birds",
    pageLink: "./Art/g-serban/animated-birds.html",
    imageLink: "./Art/g-serban/animated-birds.gif",
    author: "g-serban",
    githubLink: "https://github.com/g-serban"
  },
  {
    artName: "circle-become-square",
    pageLink: "./Art/chathura19/index.html",
    imageLink: "./Art/chathura19/chathura.gif",
    author: "Chathura Samarajeewa",
    githubLink: "https://github.com/ChathuraSam"
  },
  {
    artName: "page-flicker",
    pageLink: "./Art/neon-flights/page-flicker.html",
    imageLink: "./Art/neon-flights/page-flicker.gif",
    author: "neon-flights",
    githubLink: "https://github.com/neon-flights"
  },
  {
    artName: "Animate-Name",
    pageLink: "./Art/Natalina/index.html",
    imageLink: "./Art/Natalina/animatename.gif",
    author: "Natalina",
    githubLink: "https://github.com/Natalina13"
  },
  {
    artName: "Asteroids",
    pageLink: "./Art/hrafnkellbaldurs/index.html",
    imageLink: "./Art/hrafnkellbaldurs/asteroids.gif",
    author: "Hrafnkell Baldursson",
    githubLink: "https://github.com/hrafnkellbaldurs"
  },
  {
    artName: "Sliding-Paragraph",
    pageLink: "./Art/Prashant/index.html",
    imageLink: "./Art/Prashant/slidingparagraph.gif",
    author: "Prashant",
    githubLink: "https://github.com/Prashant2108"
  },
  {
    artName: "Rocket Ship",
    pageLink: "./Art/sdangoy/rocket-ship.html",
    imageLink: "./Art/sdangoy/Rocket-Ship-Animation.gif",
    author: "sdangoy",
    githubLink: "https://github.com/sdangoy"
  },
  {
    artName: "Spinner",
    pageLink: "./Art/Sayan/index.html",
    imageLink: "./Art/Sayan/spinner.gif",
    author: "ssayanm",
    githubLink: "https://github.com/ssayanm"
  },
  {
    artName: "swivel",
    pageLink: "./Art/tusharhanda/index.html",
    imageLink: "./Art/tusharhanda/gif.gif",
    author: "Tushar",
    githubLink: "https://github.com/tusharhanda"
  },
  {
    artName: "Hallows Eve",
    pageLink: "./Art/ShanClayton/hallowseve.html",
    imageLink: "./Art/ShanClayton/hallowhack.gif",
    author: "Shanaun Clayton",
    githubLink: "https://github.com/shanclayton"
  },
  {
    artName: "Contraption",
    pageLink: "./Art/Aravindh/contraption.html",
    imageLink: "./Art/Aravindh/contraption.gif",
    author: "Aravindh",
    githubLink: "https://github.com/Aravindh-SNR"
  },
  {
    artName: "Rings",
    pageLink: "./Art/Kuzmycz/rings.html",
    imageLink: "./Art/Kuzmycz/rings.gif",
    author: "Mark Kuzmycz",
    githubLink: "https://github.com/kuzmycz"
  },
  {
    artName: "Ghost",
    pageLink: "./Art/toserjude/index.html",
    imageLink: "./Art/toserjude/boo.JPG",
    author: "toserjude",
    githubLink: "https://github.com/toserjude"
  },
  {
    artName: "Gradient circle",
    pageLink: "./Art/brettl1991/index.html",
    imageLink: "./Art/brettl1991/animation.png",
    author: "Agnes Brettl",
    githubLink: "https://github.com/brettl1991"
  },
  {
    artName: "Bill Cipher",
    pageLink: "./Art/vitoriapena/index.html",
    imageLink: "./Art/vitoriapena/bill_cipher.gif",
    author: "Vitória Mendes",
    githubLink: "https://github.com/vitoriapena"
  },
  {
    artName: "Generate meaning",
    pageLink: "./Art/Atif4/index.html",
    imageLink: "./Art/Generate meaning.gif",
    author: "Atif Iqbal",
    githubLink: "https://github.com/atif-dev"
  },
  {
    artName: "Spooktime",
    pageLink: "./Art/AgneDJ/index.html",
    imageLink: "./Art/AgneDJ/spooktime.gif",
    author: "AgneDJ",
    githubLink: "https://github.com/AgneDJ"
  },
  {
    artName: "Gradient circle",
    pageLink: "./Art/brettl1991/index.html",
    imageLink: "./Art/brettl1991/animation.png",
    author: "Agnes Brettl",
    githubLink: "https://github.com/brettl1991"
  },
  {
    artName: "Bill Cipher",
    pageLink: "./Art/vitoriapena/index.html",
    imageLink: "./Art/vitoriapena/bill_cipher.gif",
    author: "Vitória Mendes",
    githubLink: "https://github.com/vitoriapena"
  },
  {
    artName: "Dizzy",
    pageLink: "./Art/antinomy/index.html",
    imageLink: "./Art/antinomy/logo-spin.gif",
    author: "Antinomezco",
    githubLink: "https://github.com/antinomezco"
  },
  {
    artName: "bounce",
    pageLink: "./Art/bounce/index.html",
    imageLink: "./Art/bounce/bounce.gif",
    author: "leelacanlale",
    githubLink: "https://github.com/leelacanlale"
  },
  {
    artName: "Bubbles",
    pageLink: "./Art/bubbles/Bubbles.html",
    imageLink: "./Art/bubbles/buubles.png",
    author: "michal",
    githubLink: "https://github.com/michalAim"
  },
  {
    artName: "Bar Slide",
    pageLink: "./Art/MikeVedsted/index.html",
    imageLink: "./Art/MikeVedsted/barslide.png",
    author: "Mike Vedsted",
    githubLink: "https://github.com/MikeVedsted"
  },
  {
    artName: "HacktoberFest-2019",
    pageLink: "./Art/Atif/index.html",
    imageLink: "./Art/Atif/HacktoberFest-19.gif",
    author: "Atif Iqbal",
    githubLink: "https://github.com/atif-dev"
  },
  {
    artName: "Text Animation",
    pageLink: "./Art/Divya/index.html",
    imageLink: "./Art/Divya/screenshot.png",
    author: "Divya",
    githubLink: "https://github.com/DivyaPuri25"
  },
  {
    artName: "HacktoberFest-2019-Entry",
    pageLink: "./Art/nunocpnp/index.html",
    imageLink: "./Art/nunocpnp/sample_image.jpg",
    author: "Nuno Pereira",
    githubLink: "https://github.com/nunocpnp"
  },
  {
    artName: "HacktoberFest 2019",
    pageLink: "./Art/AbdussamadYisau/index.html",
    imageLink: "./Art/AbdussamadYisau/Screenshot.png",
    author: "Abdussamad Yisau",
    githubLink: "https://github.com/AbdussamadYisau"
  },
  {
    artName: "squareMagic",
    pageLink: "./Art/Rajnish-SquareMagic/index.html",
    imageLink: "./Art/Rajnish-SquareMagic/squareMagic.png",
    author: "Rajnish Kr Singh",
    githubLink: "https://github.com/RajnishKrSingh"
  },
  {
    artName: "Blinking Hacktober",
    pageLink: "./Art/Atif2/index.html",
    imageLink: "./Art/Blinking hacktober.gif",
    author: "Atif Iqbal",
    githubLink: "https://github.com/atif-dev"
  },
  {
    artName: "Robodance",
    pageLink: "./Art/robodance/index.html",
    imageLink: "./Art/robodance/robodance.gif",
    author: "Thomas",
    githubLink: "https://github.com/mahlqvist"
  },
  {
    artName: "Sliding hacktober",
    pageLink: "./Art/Atif3/index.html",
    imageLink: "./Art/Atif3/sliding hacktober.gif",
    author: "Atif Iqbal",
    githubLink: "https://github.com/atif-dev"
  },
  {
    artName: "like-animation",
    pageLink: "./Art/gibas79/like-animation.html",
    imageLink: "./Art/gibas79/like-animation.gif",
    author: "Gilberto Guimarães",
    githubLink: "https://github.com/gibas79"
  },
  {
    artName: "ZTM animation",
    pageLink: "./Art/ZTManimation/index.html",
    author: "damniha",
    imageLink: "./Art/ZTManimation/ZTM_animation.gif",
    githubLink: "https://github.com/damniha"
  },
  {
    artName: "Double Helix",
    pageLink: "./Art/KeenanNunesVaz/index.html",
    imageLink: "./Art/KeenanNunesVaz/double-helix.gif",
    author: "KeenanNV",
    githubLink: "https://github.com/KeenanNunesVaz"
  },
  {
    artName: "October",
    pageLink: "./Art/fprokofiev/index.html",
    imageLink: "./Art/fprokofiev/october.gif",
    author: "Fyodor Prokofiev",
    githubLink: "https://github.com/fprokofiev"
  },
  {
    artName: "Circle CSS",
    pageLink: "./Art/pXxcont/index.html",
    imageLink: "./Art/pXxcont/circlecss.png",
    author: "fzpX",
    githubLink: "https://github.com/fzpX"
  },
  {
    artName: "Asterisk Formation",
    pageLink: "./Art/NorahJC/index.html",
    imageLink: "./Art/NorahJC/asterisk-formation.gif",
    author: "NorahJC",
    githubLink: "https://github.com/norahjc"
  },
  {
    artName: "Bouncing CSS",
    pageLink: "./Art/Tina-Hoang/aniframe.html",
    imageLink: "./Art/Tina-Hoang/bounce.png",
    author: "Tina",
    githubLink: "https://github.com/nnh242"
  },
  {
    artName: "Ghost Balls",
    pageLink: "./Art/ghostBalls/index.html",
    imageLink: "./Art/ghostBalls/balls.png",
    author: "Beatriz Delmiro",
    githubLink: "https://github.com/biadelmiro"
  },
  {
    artName: "Walking Guy",
    pageLink: "./Art/walking-guy/index.html",
    imageLink: "./Art/walking-guy/video_gif.gif",
    author: "Rahulkumar Jha",
    githubLink: "https://github.com/Rahul240499"
  },
  {
    artName: "Hover Neon Animation",
    pageLink: "./Art/edjunma/index.html",
    imageLink: "./Art/edjunma/ejm-neon.gif",
    author: "edjunma",
    githubLink: "https://github.com/edjunma"
  },
  {
    artName: "Last In First Out Animation",
    pageLink: "./Art/Stryker/index.html",
    imageLink: "./Art/Stryker/zero-to-mastery-lifo-animation.gif",
    author: "Stryker Stinnette",
    githubLink: "https://github.com/StrykerKent"
  },
  {
    artName: "Happy Diwali Animation",
    pageLink: "./Art/Apoorva/index.html",
    imageLink: "./Art/Apoorva/Screen.gif",
    author: "Apoorva",
    githubLink: "https://github.com/apoorvamohite"
  },
  {
    artName: "Heart Beat",
    pageLink: "./Art/naveen-ku/Heart shape.html",
    imageLink: "./Art/naveen-ku/Heart shape.gif",
    author: "naveen-ku",
    githubLink: "https://github.com/naveen-ku"
  },
  {
    artName: "Smoky Text",
    pageLink: "./Art/smoky-text/index.html",
    imageLink: "./Art/smoky-text/smoky_text_gif.gif",
    author: "Rahulkumar Jha",
    githubLink: "https://github.com/Rahul240499"
  },
  {
    artName: "Rainbow and Clouds",
    pageLink: "./Art/rainbowclouds/index.html",
    imageLink: "./Art/rainbowclouds/rainbowclouds.gif",
    author: "isasimoo",
    githubLink: "https://github.com/isasimo"
  },
  {
    artName: "Peek a boo!",
    pageLink: "./Art/Virtual1/index.html",
    imageLink: "./Art/Virtual1/HappyHalloween.gif",
    author: "Jessica Erasmus",
    githubLink: "https://github.com/Virtual1"
  },
  {
    artName: "prashantM1",
    pageLink: "./Art/prashantM1/heart.html",
    imageLink: "./Art/prashantM1/heart.gif",
    author: "Prashant Maurya",
    githubLink: "https://github.com/prashantmaurya228"
  },

  {
    artName: "prashantM2",
    pageLink: "./Art/prashantM2/block.html",
    imageLink: "./Art/prashantM2/block.gif",
    author: "Prashant Maurya",
    githubLink: "https://github.com/prashantmaurya228"
  },

  {
    artName: "prashantM3",
    pageLink: "./Art/prashantM3/ball.html",
    imageLink: "./Art/prashantM3/ball.gif",
    author: "Prashant Maurya",
    githubLink: "https://github.com/prashantmaurya228"
  },
  {
    artName: "SquareStar",
    pageLink: "./Art/shawn/index.html",
    imageLink: "./Art/shawn/square_star.gif",
    author: "shawn",
    github: "https://github.com/hk2014"
  },
  {
    artName: "prashantM4",
    pageLink: "./Art/prashantM4/boxsize.html",
    imageLink: "./Art/prashantM4/boxsize.gif",
    author: "Prashant Maurya",
    githubLink: "https://github.com/prashantmaurya228"
  },
  {
    artName: "Happy hacking",
    pageLink: "https://github.com/szulima",
    imageLink: "./Art/szulima/hacking.gif",
    author: "szulima",
    githubLink: "https://github.com/szulima"
  },
  {
    artName: "ColorBomb",
    pageLink: "./Art/ColorBomb/index.html",
    imageLink: "./Art/ColorBomb/ztm.gif",
    author: "Rahulm2310",
    github: "https://github.com/Rahulm2310"
  },
  {
    artName: "Traffic Lights",
    pageLink: "./Art/Harry/index.html",
    imageLink: "./Art/Harry/lights.gif",
    author: "Harry",
    githubLink: "https://github.com/legenhairy"
  },
  {
    artName: "Glowing Text",
    pageLink: "./Art/glowing-text/index.html",
    imageLink: "./Art/glowing-text/glowing_text_gif.gif",
    author: "Rahulkumar Jha",
    githubLink: "https://github.com/Rahul240499"
  },
  {
    artName: "Ghost Stealth Text",
    pageLink: "./Art/Alara Joel/index.html",
    imageLink: "./Art/Alara Joel/stealth ghost.png",
    author: "Alara Joel",
    githubLink: "https://github.com/stealthman22"
  },
  {
    artName: "Cactus Balloon",
    pageLink: "./Art/cactus/index.html",
    imageLink: "./Art/cactus/catus.gif",
    author: "Ana Paula Lazzarotto de Lemos",
    githubLink: "https://github.com/anapaulalemos"
  },
  {
    artName: "Random Color Change",
    pageLink: "./Art/toto-titan-developer/index.html",
    imageLink: "./Art/toto-titan-developer/RandomColorChange.png",
    author: "Wyatt Henderson",
    githubLink: "https://github.com/toto-titan-developer"
  },
  {
    artName: "Trial",
    pageLink: "./Art/dhennisCssAnimation/index.html",
    imageLink: "./Art/dhennisCssAnimation/focusOnTheGood",
    author: "Dhennis Lim",
    github: "https://github.com/DhennisDavidLim"
  },
  {
    artName: "Rectangular Butterfly",
    pageLink: "./Art/muzak-mmd/index.html",
    imageLink: "./Art/muzak-mmd/butterfly.gif",
    author: "Mbarak",
    github: "https://github.com/muzak-mmd"
  },
  {
    artName: "Simple Text Animation",
    pageLink: "./Art/LordZeF/index.html",
    imageLink: "./Art/LordZeF/Text-animation.gif",
    author: "Lord ZeF",
    github: "https://github.com/LordZeF"
  },
  {
    artName: "Spinning Japanese",
    pageLink: "./Art/nihongo/index.html",
    imageLink: "./Art/nihongo/nihongo.gif",
    author: "Mike W",
    github: "https://github.com/mikewiner"
  },
  {
    artName: "Sun",
    pageLink: "./Art/Yj/index.html",
    imageLink: "./Art/Yj/sun.gif",
    author: "Youjung",
    github: "https://github.com/rose07a"
  },
  {
    artName: "Guy's",
    pageLink: "./Art/Guy's/index.html",
    imageLink: "",
    author: "Guy",
    github: "https://github.com/Guy3890"
  },
  {
    artName: "animation-text",
    pageLink: "./Art/animation-text/index.html",
    imageLink: "./Art/",
    author: "alexzemz",
    github: "https://github.com/alexzemz"
  },
  {
    artName: "Practice",
    pageLink: "./Art/SkiingOtter/index.html",
    imageLink: "",
    author: "SkiingOtter",
    github: "https://github.com/SkiingOtter"
  },
  {
    artName: "djdougan",
    pageLink: "./Art/djdougan/index.html",
    imageLink: "./Art/djdougan/css-mouseover-effect.png",
    author: "douglas dougan",
    github: "https://github.com/djdougan"
  },
  {
    artName: "Animated Background",
    pageLink: "./Art/Xarasho-Background/index.html",
    imageLink: "",
    author: "Alex Xarasho",
    github: "https://github.com/Xarasho"
  },
  {
    artName: "CarvalhoAnimation",
    pageLink: "./Art/CarvalhoAnimation/index.html",
    imageLink: "./Art/CarvalhoAnimation/Halloween.png",
    author: "Alexandre Carvalho",
    github: "https://github.com/AlexandreCarvalho1990"
  },
  {
    artName: "Flower Animation",
    pageLink: "./Art/aimee_flowerani/index.html",
    imageLink: "./Art/aimee_flowerani/flower.gif",
    author: "Aimee Hernandez",
    githubLink: "https://github.com/aimeehg"
  },
  {
    artName: "3D Spinning Rings",
    pageLink: "./Art/frostillicus/index.html",
    imageLink: "./Art/frostillicus/spinning_rings.png",
    author: "frostillicus",
    github: "https://github.com/frostillicus"
  },
  {
    artName: "Flexible Logo",
    pageLink: "./Art/Fab1ed/index.html",
    imageLink: "./Art/Fab1ed/flex.gif",
    author: "Fab1ed",
    github: "https://github.com/Fab1ed"
  },
  {
    artName: "Blinking Eye",
    pageLink: "./Art/BlinkingEye/index.html",
    imageLink: "./Art/BlinkingEye/blinkingeye.gif",
    author: "Pavel Perevozchikov",
    github: "https://github.com/papapacksoon"
  },
  {
    artName: "Zero-to-Logo",
    pageLink: "./Art/node.hg/index.html",
    imageLink: "./Art/node.hg/ztm.gif",
    author: "Harris Gomez",
    github: "https://github.com/harrisgomez"
  },
  {
    artName: "Mushyanimation",
    pageLink: "./Art/mushyanimation/index.html",
    imageLink: "./Art/mushyanimation/mush.gif",
    author: "mushymane",
    github: "https://github.com/mushymane"
  },
  {
    artName: "Flag",
    pageLink: "./Art/Batz005/index.html",
    imageLink: "./Art/Batz005/flag.gif",
    author: "Batz005",
    github: "https://github.com/Batz005"
  },
  {
    artName: "Wave",
    pageLink: "./Art/Wave_css/index.html",
    imageLink: "./Art/Wave_css/wave.gif",
    author: "Filippe",
    github: "https://github.com/filippebr"
  },
  {
    artName: "Preloader",
    pageLink: "./Art/mshuber1981/preloader.html",
    imageLink: "./Art/mshuber1981/preloader.gif",
    author: "Michael Huber",
    github: "https://github.com/mshuber1981"
  },
  {
    artName: "Simple Animate ZTM",
    pageLink: "./Art/Kweyku/index.html",
    imageLink: "./Art/Kweyku/proudZTM.gif",
    author: "Kweyku",
    github: "https://github.com/Kweyku"
  },
  {
    artName: "Heartbeat",
    pageLink: "./Art/lysychas/index.html",
    imageLink: "./Art/lysychas/heartshot.png",
    author: "lysychas",
    github: "https://github.com/lysychas"
  },
  {
    artName: "Hydrogen",
    pageLink: "./Art/elias/my-art.html",
    imageLink: "./Art/elias/hydrogen.gif",
    author: "tesolberg",
    github: "https://github.com/tesolberg"
  },
  {
    artName: "Cool-Transition",
    pageLink: "./Art/animatomang/html",
    videolink: "./Art/animatomang/smoke.mp4",
    author: "Syam",
    github: "https://github.com/blacktomang"
  },
  {
    artName: "Spinning Square",
    pageLink: "./Art/Spinning Square/index.html",
    imageLink: "./Art/Spinning Square/square.gif",
    author: "Fumi",
    github: "https://github.com/fumiadeyemi"
  },
  {
    artName: "letters-loading",
    pageLink: "./Art/franciscomelov/index.html",
    imageLink: "./Art/franciscomelov/franciscomelov.gif",
    author: "franciscomelov",
    githubLink: "https://github.com/franciscomelov"
  },
  {
    artName: "Moving Eyeball",
    pageLink: "./Art/AnathKantonda/index.html",
    imageLink: "./Art/AnathKantonda/movingeyeball.gif",
    author: "Anath",
    github: "https://github.com/anathkantonda"
  },
  {
    artName: "Flag Animation - Colomboalemán",
    pageLink: "./Art/Matic1909/index.html",
    imageLink: "./Art/Matic1909/flag.gif",
    author: "Nils Matic",
    githubLink: "https://github.com/matic1909"
  },
  {
    artName: "Pac-Man",
    pageLink: "./Art/Pac-Man/Pac-Man.html",
    imageLink: "./Art/Pac-Man/Pac-Man.gif",
    author: "Norbert",
    githubLink: "https://github.com/Bynor"
  },
  {
    artName: "Don't follow the light",
    pageLink: "./Art/cristobal-heiss/index.html",
    imageLink: "./Art/cristobal-heiss/css_animation.gif",
    author: "Cristobal Heiss",
    githubLink: "https://github.com/ceheiss"
  },
  {
    artName: "Eenimation",
    pageLink: "./Art/Eenimation/index.html",
    imageLink: "./Art/Eenimation/trance.gif",
    author: "Eejaz ishaq",
    githubLink: "https://github.com/eejazishaq"
  },
  {
    artName: "ripple button",
    pageLink: "./Art/monika-sahay/index.html",
    imageLink: "./Art/monika-sahay/screen-capture.gif",
    author: "monika sahay",
    githubLink: "https://github.com/monika-sahay"
  },
  {
    artName: "Animation",
    pageLink: "./Art/Albertomtferreira/index.html",
    imageLink: "./Art/Albertomtferreira/animation.gif",
    author: "Alberto Ferreira",
    githubLink: "https://github.com/albertomtferreira"
  },
  {
    artName: "sliding curtains",
    pageLink: "./Art/layoayeni/index.html",
    imageLink: "./Art/layoayeni/trance.gif",
    author: "Layo",
    githubLink: "https://github.com/layoayeni"
  },
  {
    artName: "Unlocked",
    pageLink: "./Art/confusionmatrix98/unlocked.html",
    imageLink: "./Art/confusionmatrix98/unlocked.gif",
    author: "confusionmatrix98",
    githubLink: "https://github.com/confusionmatrix98"
  },
  {
    artName: "Slovenian flag",
    pageLink: "./Art/Ivan's art/index.html",
    imageLink: "./Art/Ivan's art/Ivan-art.gif",
    author: "kljuni",
    githubLink: "https://github.com/kljuni"
  },
  {
    artName: "Police Siren",
    pageLink: "./Art/ShimShon1/policia.html",
    imageLink: "./Art/ShimShon1/police.gif",
    author: "ShimShon1",
    githubLink: "https://github.com/ShimShon1"
  },
  {
    artName: "Catch The UFO",
    pageLink: "./Art/A-UFO/index.html",
    imageLink: "./Art/A-UFO/catch-the-ufo.gif",
    author: "Dibakash",
    githubLink: "https://github.com/dibakash"
  },
  {
    artName: "dk649",
    pageLink: "./Art/dk649/index.html",
    imageLink: "./Art/dk649/circle.gif",
    author: "dk649",
    githubLink: "https://github.com/dk649"
  },
  {
    artName: "Catch The UFO",
    pageLink: "./Art/A-UFO/index.html",
    imageLink: "./Art/A-UFO/catch-the-ufo.gif",
    author: "Dibakash",
    githubLink: "https://github.com/dibakash"
  },
  {
    artName: "Beer",
    pageLink: "./Art/beer/index.html",
    imageLink: "./Art/beer/beer.gif",
    author: "CamJackson",
    githubLink: "https://github.com/CamJackson-Dev"
  },
  {
    artName: "1rotate",
    pageLink: "./Art/1rotate/index.html",
    imageLink: "./Art/1rotate/rotation.gif",
    author: "Himanshu Gawari",
    githubLink: "https://github.com/himanshugawari"
  },
  {
    artName: "Moving Box",
    pageLink: "./Art/JerylDEv/index.html",
    imageLink: "./Art/JerylDEv/movingbox.gif",
    author: "JerylDEv",
    githubLink: "https://github.com/JerylDEv"
  },
  {
    artName: "New move",
    pageLink: "./Art/NewMove/index.html",
    imageLink: "./Art/NewMove/NewMove.gif",
    author: "kzhecheva",
    githubLink: "https://github.com/kzhecheva"
  },
  {
    artName: "animatron",
    pageLink: "./Art/animatron/index.html",
    imageLink: "./Art/animatron/trance.gif"
  },
  {
    artName: "Swing",
    pageLink: "./Art/evangel/index.html",
    imageLink: "./Art/evangel/swing.gif",
    githubLink: "https://github.com/devevangel"
  },
  {
    artName: "rashid",
    pageLink: "./Art/rashid/index.html",
    imageLink: "./Art/rashid/DNA.gif",
    author: "Rashid Makki",
    githubLink: "https://github.com/rashidmakki"
  },
  {
    artName: "queer quarantine",
    pageLink: "./Art/animatron/queer.html",
    imageLink: "./Art/animatron/queer.gif"
  },
  {
    artName: "Animatron",
    pageLink: "./Art/animatron/index.html",
    imageLink: "./Art/animatron/trance.gif",
    author: "Cassandre Perron",
    githubLink: "https://github.com/cassandreperron"
  },
  {
    artName: "Sun Bursts",
    pageLink: "./Art/steveSchaner/index.html",
    imageLink: "./Art/steveSchaner/sunburst.gif",
    author: "Steve Schaner",
    githubLink: "https://github.com/sschaner"
  },
  {
<<<<<<< HEAD
    artName: "Shravan",
    pageLink: "./Art/Shravan/animation_shr_page.html",
    imageLink: "./Art/Shravan/animation_shr.gif",
    author: "Shravan Kumar",
    githubLink: "https://github.com/shravan1508"
=======
    artName: "Jurassic Park",
    pageLink: "./Art/tvasari/index.html",
    imageLink: "./Art/tvasari/jurassic_park.gif",
    author: "Tommaso Vasari",
    githubLink: "https://github.com/tvasari"
  }
    ,
  {
    artName: "Bounce",
    pageLink: "./Art/samya/index.html",
    imageLink: "./Art/samya/samya.gif",
    author: "Samya Thakur",
    githubLink: "https://github.com/samyathakur"
>>>>>>> 64309449
  }
  
];

// +--------------------------------------------------------------------------------+
// +                                                                                +
// +                  YOU DO NOT NEED TO CHANGE ANYTHING BELOW THIS                 +
// +                                                                                +
// +--------------------------------------------------------------------------------+

// Creates cards from the array above
// You don't need to modify this
let contents = [];
Shuffle(cards).forEach(c => {
  contents.push([
    `<li class="card">` +
      `<a href='${c.pageLink}'>` +
      `<img class="art-image" src='${c.imageLink}' alt='${c.artName}' />` +
      `</a>` +
      `<div class="flex-content">` +
      `<a href='${c.pageLink}'><h3 class="art-title">${c.artName}</h3></a>` +
      `<p class='author'><a href="${c.githubLink}" target="_blank"><i class="fab fa-github"></i> ${c.author}</a> </p>` +
      `</div>` +
      `</li>`
  ]);
});

document.getElementById("cards").innerHTML = contents;

function Shuffle(o) {
  for (
    var j, x, i = o.length;
    i;
    j = parseInt(Math.random() * i), x = o[--i], o[i] = o[j], o[j] = x
  );
  return o;
}<|MERGE_RESOLUTION|>--- conflicted
+++ resolved
@@ -1853,27 +1853,25 @@
     githubLink: "https://github.com/sschaner"
   },
   {
-<<<<<<< HEAD
     artName: "Shravan",
     pageLink: "./Art/Shravan/animation_shr_page.html",
     imageLink: "./Art/Shravan/animation_shr.gif",
     author: "Shravan Kumar",
     githubLink: "https://github.com/shravan1508"
-=======
+  },
+  {
     artName: "Jurassic Park",
     pageLink: "./Art/tvasari/index.html",
     imageLink: "./Art/tvasari/jurassic_park.gif",
     author: "Tommaso Vasari",
     githubLink: "https://github.com/tvasari"
-  }
-    ,
+  },
   {
     artName: "Bounce",
     pageLink: "./Art/samya/index.html",
     imageLink: "./Art/samya/samya.gif",
     author: "Samya Thakur",
     githubLink: "https://github.com/samyathakur"
->>>>>>> 64309449
   }
   
 ];
