--- conflicted
+++ resolved
@@ -1299,14 +1299,12 @@
   },
   {
     artName: 'Ball-animation',
-<<<<<<< HEAD
     pageLink: './Art/RohanSalgare/index.html',
     imageLink: './Art/RohanSalgare/animation.gif',
-    author: 'Rohan', // use your name
+    author: 'Rohan',
     githubLink: 'https://github.com/RohanSalgare' 
+  },
     artName: 'Ball-animation', 
-=======
->>>>>>> 82889950
     pageLink: './Art/RohanSalgare/index.html',
     imageLink: './Art/RohanSalgare/animation.gif',
     author: 'Rohan',
@@ -1334,14 +1332,13 @@
     githubLink: 'https://github.com/aneeshd27'
   },
   {
-<<<<<<< HEAD
     artName: 'Pabitra Pal',
     pageLink: './Art/Pabitra/index.html',
     imageLink: './Art/Pabitra/face animation gif.gif',
     author: 'Pabitra',
     githubLink: 'https://github.com/pabitra0011'
-  }
-=======
+  },
+  {
     artName: 'Ping Pong',
     pageLink: './Art/patelanuj93/index.html',
     imageLink: './Art/patelanuj93/ping-pong.gif',
@@ -1349,7 +1346,6 @@
     githubLink: 'https://github.com/patelanuj93'
   },
   {
->>>>>>> 82889950
     artName: 'Sun-Earth Rotation',
     pageLink: './Art/vinay-s36/animation.html',
     imageLink: './Art/vinay-s36/Sun-Earth Rotation.gif',
