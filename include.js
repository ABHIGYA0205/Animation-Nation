--- conflicted
+++ resolved
@@ -14,7 +14,6 @@
     githubLink: 'https://github.com/royranger'
   },
   {
-<<<<<<< HEAD
     artName: 'AnimateIbaad',
     pageLink: './Art/Ibaad/animate.html',
     imageLink: './Art/Ibaad/animationimagehover.gif',
@@ -188,13 +187,13 @@
     imageLink: './Art/Sheefa/QuadroHypnoSpin.gif',
     author: 'Sheefa',
     githubLink: 'https://github.com/sheefanaaz123'
-=======
+  },
+  {
     artName: 'Walking Dog',
     pageLink: './Art/ChrisAqui/dog.html',
     imageLink: './Art/ChrisAqui/dog.gif',
     author: 'Chris Aqui',
     githubLink: 'https://github.com/christine-aqui'
->>>>>>> cfb31afa
   }
 ];
 
