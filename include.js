--- conflicted
+++ resolved
@@ -4606,103 +4606,101 @@
     githubLink: 'https://github.com/MishkaZi'
   },
   {
-<<<<<<< HEAD
+    artName: 'Bouncing Balls',
+    pageLink: './Art/Sankyeat/index.html',
+    imageLink: './Art/Sankyeat/bouncingballs.gif',
+    author: 'Sankyeat',
+    githubLink: 'https://github.com/sanks20'
+  },
+  {
+    artName: 'Sample page',
+    pageLink: './Art/Joy/triangle/index.html',
+    imageLink: './Art/Joy/triangle/my-animation.gif',
+    author: 'Mamathagowd107',
+    githubLink: 'https://github.com/Mamathagowd107'
+  },
+  {
+    artName: 'Animated',
+    pageLink: './Art/animated/triangle/index.html',
+    imageLink: './Art/Joy/triangle/triangle.gif',
+    author: 'Joy',
+    githubLink: 'https://github.com/royranger'
+  },
+  {
+    artName: 'achwell',
+    pageLink: './Art/achwell/index.html',
+    imageLink: './Art/achwell/ball.gif',
+    author: 'achwell',
+    githubLink: 'https://github.com/achwell'
+  },
+  {
+    artName: 'Robotic Circles',
+    pageLink: './Art/animation_yaniv/index.html',
+    imageLink: './Art/animation_yaniv/robot.png',
+    author: 'Yaniv Sagy',
+    githubLink: 'https://github.com/yanivsagy'
+  },
+  {
+    artName: 'Ocean Day',
+    pageLink: './Art/d-spence/index.html',
+    imageLink: './Art/d-spence/ztm-dspence-css-anim.gif',
+    author: 'd-spence',
+    githubLink: 'https://github.com/d-spence'
+  },
+  {
+    artName: 'Animation-Circle',
+    pageLink: './Art/Animation-Circle/index.html',
+    imageLink: './Art/Animation-Circle/animation-circle.gif',
+    author: 'Elid Venega',
+    githubLink: 'https://github.com/elidvenega'
+  },
+  {
+    artName: 'Sweet street',
+    pageLink: './Art/Sweet_street/mario.html',
+    imageLink: './Art/Sweet_street/animation-gif.gif',
+    author: 'meni-avitan',
+    githubLink: 'https://github.com/meniAvitan/Animation-Nation.git'
+  },
+  {
+    pageLink: './Art/Joy/nithin-animation/index.html',
+    imageLink: './Art/Joy/triangle/triangle.gif',
+    author: 'Nithin',
+    githubLink: 'https://github.com/Nithin6252-reddy'
+  },
+  {
+    artName: 'Jittery rectangles',
+    pageLink: './Art/Vaibhav/index.html',
+    author: 'Vaibhav Jain',
+    githubLink: 'https://github.com/Vaibhav-multi-dev'
+  },
+  {
+    artName: 'Pra-animate',
+    pageLink: './Art/Pra-animate/indexpra1.html',
+    //imageLink: './Art/Joy/triangle/triangle.gif',
+    author: 'Prajoth',
+    githubLink: 'https://github.com/prajoth-b'
+  },
+  {
+    artName: 'Animate Infinate',
+    pageLink: './Art/rotate-infinate/index.html',
+    imageLink: './Art/rotate-infinate/rotate.gif',
+    author: 'thucpn',
+    githubLink: 'https://github.com/thucpn'
+  },
+  {
+    artName: 'Forever',
+    pageLink: './Art/Mritunjay/index.html',
+    imageLink: './Art/Mritunjay/mj.gif',
+    author: 'Mritunjay',
+    githubLink: 'https://github.com/Mritunjay004'
+  },  
+  {
     artName: 'Floating Ball',
     pageLink: './Art/floatingBall/index.html',
     imageLink: './Art/floatingBall/thaitruong.png',
     author: 'Thai Truong',
     githubLink: 'https://github.com/akitathai94'
-  },
-=======
-    artName: 'Bouncing Balls',
-    pageLink: './Art/Sankyeat/index.html',
-    imageLink: './Art/Sankyeat/bouncingballs.gif',
-    author: 'Sankyeat',
-    githubLink: 'https://github.com/sanks20'
-  },
-  {
-    artName: 'Sample page',
-    pageLink: './Art/Joy/triangle/index.html',
-    imageLink: './Art/Joy/triangle/my-animation.gif',
-    author: 'Mamathagowd107',
-    githubLink: 'https://github.com/Mamathagowd107'
-  },
-  {
-    artName: 'Animated',
-    pageLink: './Art/animated/triangle/index.html',
-    imageLink: './Art/Joy/triangle/triangle.gif',
-    author: 'Joy',
-    githubLink: 'https://github.com/royranger'
-  },
-  {
-    artName: 'achwell',
-    pageLink: './Art/achwell/index.html',
-    imageLink: './Art/achwell/ball.gif',
-    author: 'achwell',
-    githubLink: 'https://github.com/achwell'
-  },
-  {
-    artName: 'Robotic Circles',
-    pageLink: './Art/animation_yaniv/index.html',
-    imageLink: './Art/animation_yaniv/robot.png',
-    author: 'Yaniv Sagy',
-    githubLink: 'https://github.com/yanivsagy'
-  },
-  {
-    artName: 'Ocean Day',
-    pageLink: './Art/d-spence/index.html',
-    imageLink: './Art/d-spence/ztm-dspence-css-anim.gif',
-    author: 'd-spence',
-    githubLink: 'https://github.com/d-spence'
-  },
-  {
-    artName: 'Animation-Circle',
-    pageLink: './Art/Animation-Circle/index.html',
-    imageLink: './Art/Animation-Circle/animation-circle.gif',
-    author: 'Elid Venega',
-    githubLink: 'https://github.com/elidvenega'
-  },
-  {
-    artName: 'Sweet street',
-    pageLink: './Art/Sweet_street/mario.html',
-    imageLink: './Art/Sweet_street/animation-gif.gif',
-    author: 'meni-avitan',
-    githubLink: 'https://github.com/meniAvitan/Animation-Nation.git'
-  },
-  {
-    pageLink: './Art/Joy/nithin-animation/index.html',
-    imageLink: './Art/Joy/triangle/triangle.gif',
-    author: 'Nithin',
-    githubLink: 'https://github.com/Nithin6252-reddy'
-  },
-  {
-    artName: 'Jittery rectangles',
-    pageLink: './Art/Vaibhav/index.html',
-    author: 'Vaibhav Jain',
-    githubLink: 'https://github.com/Vaibhav-multi-dev'
-  },
-  {
-    artName: 'Pra-animate',
-    pageLink: './Art/Pra-animate/indexpra1.html',
-    //imageLink: './Art/Joy/triangle/triangle.gif',
-    author: 'Prajoth',
-    githubLink: 'https://github.com/prajoth-b'
-  },
-  {
-    artName: 'Animate Infinate',
-    pageLink: './Art/rotate-infinate/index.html',
-    imageLink: './Art/rotate-infinate/rotate.gif',
-    author: 'thucpn',
-    githubLink: 'https://github.com/thucpn'
-  },
-  {
-    artName: 'Forever',
-    pageLink: './Art/Mritunjay/index.html',
-    imageLink: './Art/Mritunjay/mj.gif',
-    author: 'Mritunjay',
-    githubLink: 'https://github.com/Mritunjay004'
   }
->>>>>>> d7a1808e
 ];
 
 // +--------------------------------------------------------------------------------+
