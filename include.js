let cards = [
  {
    artName: 'Sliding Bot',
    pageLink: './Art/ProfoundlyParker/index.html',
    imageLink: './Art/ProfoundlyParker/robot.gif',
    author: 'ProfoundlyParker',
    githubLink: 'https://github.com/profoundlyparker'
  },
  {
    artName: 'Astro Acrobat',
    pageLink: './Art/DarrachBarneveld/index.html',
    imageLink: './Art/DarrachBarneveld/rocket.gif',
    author: 'Darrach Barneveld',
    githubLink: 'https://github.com/DarrachBarneveld'
  },
  {
    artName: 'Rotating Cube',
    pageLink: './Art/Rishi/cube.html',
    imageLink: './Art/Rishi/cube.gif',
    author: 'Rishi',
    githubLink: 'https://github.com/rishi17003'
  },
  {
    artName: 'Tic Tac Yo!',
    pageLink: './Art/smokeraven667/smokeraven.html',
    imageLink: './Art/smokeraven667/tic-tac-yo.gif',
    author: 'Joy',
    githubLink: 'https://github.com/smokeraven667'
  },
  {
    artName: 'Gradient Loader',
    pageLink: './Art/Kartikey Mishra/index.html',
    imageLink: './Art/Kartikey Mishra/GradientLoader.gif',
    author: 'Kartikey Mishra',
    githubLink: 'https://github.com/kartikeymish'
  },

  {
    artName: 'Animation-box',
    pageLink: './Art/Himanshu_Chauhan/index.html',
    imageLink: './Art/Himanshu_Chauhan/animation-box.gif',
    author: 'Himanshu Chauhan',
    githubLink: 'https://github.com/Himanshuch8055'
  },
  {
    artName: 'Tic Tac Yo!',
    pageLink: './Art/smokeraven667/smokeraven.html',
    imageLink: './Art/smokeraven667/tic-tac-yo.gif',
    author: 'Joy',
    githubLink: 'https://github.com/smokeraven667'
  },
  {
    artName: 'hanisntsolo',
    pageLink: './Art/hanisntsolo/hanisntsolo.html',
    imageLink: './Art/hanisntsolo/hanisntsolo.gif',
    author: 'Hanisntsolo',
    githubLink: 'https://github.com/hanisntsolo'
  },
  {
    artName: 'Orbiting-Ball',
    pageLink: './Art/Tipchan/OrbitingBall.html',
    imageLink: './Art/Tipchan/OrbitingBall.gif',
    author: 'Tipchan',
    githubLink: 'https://github.com/tsongtheng'
  },
  {
    artName: 'Simple BAAF',
    pageLink: './Art/baaf-Animation/index.html',
    imageLink: './Art/baaf-Animation/baafscreen.png',
    author: 'Farid Bass',
    githubLink: 'https://github.com/baafbass'
  },
  {
    artName: 'Animated-Biker',
    pageLink: './Art/JT-Singh/index.html',
    imageLink: './Art/JT-Singh/biker.gif',
    author: 'JT Singh',
    githubLink: 'https://github.com/JT-Singh'
  },
  {
    artName: 'Triangle',
    pageLink: './Art/Joy/triangle.html',
    imageLink: './Art/Joy/triangle.gif',
    author: 'Joy',
    githubLink: 'https://github.com/royranger'
  },
  {
    artName: 'Keyboard',
    pageLink: './Art/Alexandra2888/keyboard.html',
    imageLink: './Art/Alexandra2888/keyboard.gif',
    author: 'Alexandra2888',
    githubLink: 'https://github.com/Alexandra2888'
  },
  {
    artName: 'Jumping Balls',
    pageLink: './Art/Alexandra2888/balls.html',
    imageLink: './Art/Alexandra2888/balls.gif',
    author: 'Alexandra2888',
    githubLink: 'https://github.com/Alexandra2888'
  },
  {
    artName: 'Dancing in Space',
    pageLink: './Art/Maria/index.html',
    imageLink: './Art/Maria/style.css',
    author: 'Maria',
    githubLink: 'https://github.com/mariapetra'
  },
  {
    artName: 'Submit tick animation',
    pageLink: './Art/rajHimanshu22/index.html',
    imageLink: './Art/rajHimanshu22/animation.gif',
    author: 'Himanshu Raj',
    githubLink: 'https://github.com/rajHimanshu22'
  },
  {
    artName: 'Circle',
    pageLink: './Art/lucas/circle.html',
    imageLink: './Art/lucas/circle.gif',
    author: 'Joy',
    githubLink: 'https://github.com/LucasAlmeida-jpg'
  },
  {
    artName: 'Falling Squares',
    pageLink: './Art/migueldalberto/index.html',
    imageLink: './Art/migueldalberto/screenshot.png',
    author: 'migueldalberto',
    githubLink: 'https://github.com/migueldalberto'
  },
  {
    artName: 'Infinite Hacktober Shapes',
    pageLink: './Art/Joe_DiGioia/JoeArt.html',
    imageLink: './Art/Joe_DiGioia/Hacktober-Animate-JDiGioia.gif',
    author: 'Joe DiGioia',
    githubLink: 'https://github.com/WatchAce0'
  },
  {
    artName: 'Pumpkin Ghost',
    pageLink: './Art/Jason/pumpkin.html',
    imageLink: './Art/Jason/pumpkin.gif',
    author: 'Jason',
    githubLink: 'https://github.com/jsonsinger'
  },
  {
    artName: 'Ghost',
    pageLink: './Art/Russ/ghost.html',
    imageLink: './Art/Russ/ghost.gif',
    author: 'Russ',
    githubLink: 'https://github.com/rperry99'
  },
  {
    artName: 'Planet',
    pageLink: './Art/serhatbek/index.html',
    imageLink: './Art/serhatbek/planet.gif',
    author: 'serhatbek',
    githubLink: 'https://github.com/serhatbek'
  },
  {
    artName: 'Rocket',
    pageLink: './Art/Suryansh/rocket.html',
    imageLink: './Art/Suryansh/rocket.gif',
    author: 'Suryansh',
    githubLink: 'https://github.com/suryanshsingh2001'
  },
  {
    artName: 'AnimateIbaad',
    pageLink: './Art/Ibaad/animate.html',
    imageLink: './Art/Ibaad/animationimagehover.gif',
    author: 'Ibaad',
    githubLink: 'https://github.com/ibaaddurrani'
  },
  {
    artName: 'Animated-Panda',
    pageLink: './Art/Naina/index.html',
    imageLink: './Art/Naina/Panda.gif',
    author: 'Naina',
    githubLink: 'https://github.com/naina5602'
  },
  {
    artName: 'Circle',
    pageLink: './Art/MishC/circle.html',
    imageLink: './Art/MishC/magic_circle.gif',
    author: 'MishC',
    githubLink: 'https://github.com/MishC'
  },
  {
    artName: 'J.A.R.V.I.S',
    pageLink: './Art/rituraj-dubey/index.html',
    imageLink: './Art/rituraj-dubey/jarvis.gif',
    author: 'Rituraj Dubey',
    githubLink: 'https://github.com/rituraj-dubey'
  },
  {
    artName: 'SquBounce',
    pageLink: './Art/Sanusi/index.html',
    imageLink: './Art/Sanusi/sanusi-animation.gif',
    author: 'Sanusi',
    githubLink: 'https://github.com/sanusisusi'
  },
  {
    artName: 'RichardsAnimation',
    pageLink: './Art/Richard/animated.html',
    imageLink: './Art/Richard/bounce.gif.gif',
    author: 'Richard',
    githubLink: 'https://github.com/richardhartleydev'
  },
  {
    artName: 'Loader Animation',
    pageLink: './Art/Abhishek/animation.html',
    imageLink: './Art/Abhishek/animation.gif',
    author: 'Abhishek Kumar',
    githubLink: 'https://github.com/abhishekl1289'
  },
  {
    artName: 'Fan',
    pageLink: './Art/Samriddhi/fan.html',
    imageLink: './Art/Samriddhi/fan.png',
    author: 'Samriddhi',
    githubLink: 'https://github.com/NarayanSam'
  },
  {
    artName: 'RGB Square',
    pageLink: './Art/TCrypt/animated.html',
    imageLink: './Art/TCrypt/rgbsq-animated.gif',
    author: 'T-Crypt',
    githubLink: 'https://github.com/T-Crypt'
  },
  {
    artName: 'Loader Animation',
    pageLink: './Art/C S Sachindra/loader.html',
    imageLink: './Art/C S Sachindra/loader.gif',
    author: 'C S Sachindra',
    githubLink: 'https://github.com/sandilya27'
  },
  {
    artName: 'Seven Segment Display',
    pageLink: './Art/Ankesh/segment-display.html',
    imageLink: './Art/Ankesh/segment-display.gif',
    author: 'Ankesh',
    githubLink: 'https://github.com/ankeshp03'
  },
  {
    artName: '4 Color Loader',
    pageLink: './Art/rstallings/index.html',
    imageLink: './Art/rstallings/Animation.gif',
    author: 'Roosevelt S.',
    githubLink: 'https://github.com/rstallingsiii'
  },
  {
    artName: "Mr. A's Amimation",
    pageLink: './Art/MrA-Animation/index.html',
    imageLink: './Art/MrA-Animation/Animation.gif',
    author: 'Mr. AnkitR',
    githubLink: 'https://github.com/MrARawal'
  },
  {
    artName: 'LHV',
    pageLink: './Art/wizozheir/lhv.html',
    imageLink: './Art/wizozheir/lhv.gif',
    author: 'wizozheir',
    githubLink: 'https://github.com/wizozheir'
  },
  {
    artName: 'Falling stars',
    pageLink: './Art/ChipoJ/index.html',
    imageLink: './Art/ChipoJ/star_fall.gif',
    author: 'ChipoJ',
    githubLink: 'https://github.com/Chipoj'
  },
  {
    artName: 'Heartbeat',
    pageLink: './Art/Karol/index.html',
    imageLink: './Art/Karol/animation.gif',
    author: 'Karol',
    githubLink: 'https://github.com/karolwjck'
  },
  {
    artName: 'Bouncing Screensaver',
    pageLink: './Art/CDay-87/index.html',
    imageLink: './Art/CDay-87/Bounce_Animation.gif',
    author: 'CDay-87',
    githubLink: 'https://github.com/CDay-87'
  },
  {
    artName: 'Loader',
    pageLink: './Art/Animation_makrenko-dev/index.html',
    imageLink: './Art/Animation_makrenko-dev/logog.gif',
    author: 'makrenko-dev',
    githubLink: 'https://github.com/makrenko-dev'
  },
  {
    artName: 'Running Laps',
    pageLink: './Art/runningBars/index.html',
    imageLink: './Art/runningBars/running.gif',
    author: 'Daniel',
    githubLink: 'https://github.com/dsauce817'
  },
  {
    artName: 'Simple Mexican Flag',
    pageLink: './Art/jnovak5/index.html',
    imageLink: './Art/jnovak5/novak.gif',
    author: 'Jnovak5',
    githubLink: 'https://github.com/jnovak5'
  },
  {
    artName: 'Twist',
    pageLink: './Art/Anna/twist.html',
    imageLink: './Art/Anna/twist.gif',
    author: 'Anna',
    githubLink: 'https://github.com/anna-1980'
  },
  {
    artName: 'Shaking box',
    pageLink: './Art/alexsatalan/index.html',
    imageLink: './Art/alexsatalan/shaking.gif',
    author: 'AlexS',
    githubLink: 'https://github.com/alexsatalan'
  },
  {
    artName: 'olga_min',
    pageLink: './Art/olga_min/index.html',
    imageLink: './Art/olga_min/animation.gif',
    author: 'Olga',
    githubLink: 'https://github.com/OlgaMinaievaWebDev'
  },
  {
    artName: 'Rotating_Cube',
    pageLink: './Art/Catoos/Cube.html',
    imageLink: './Art/Catoos/Cube.gif',
    author: 'Catoos',
    githubLink: 'https://github.com/Catoos'
  },
  {
    artName: 'Moving Flag',
    pageLink: './Art/Mayank_goel/index.html',
    imageLink: './Art/Mayank_goel/moving_flag.gif',
    author: 'Yelloberard',
    githubLink: 'https://github.com/yellowberad'
  },
  {
    artName: 'Flowers',
    pageLink: './Art/Jeffrey/index.html',
    imageLink: './Art/Jeffrey/Hackflowers.png',
    author: 'Jeffrey',
    githubLink: 'https://github.com/Jeffruiz1502003'
  },
  {
    artName: 'Car',
    pageLink: './Art/Haneesh/car.html',
    imageLink: './Art/Haneesh/car.gif',
    author: 'Haneesh',
    githubLink: 'https://github.com/Haneesh000'
  },
  {
    artName: 'Sun shadow',
    pageLink: './Art/Guruprasad-Kulkarni/index.html',
    imageLink: './Art/Guruprasad-Kulkarni/sun.gif',
    author: 'Guruprasad',
    githubLink: 'https://github.com/Guruprasad846'
  },
  {
    artName: 'Circle',
    pageLink: './Art/Adithya/index.html',
    imageLink: './Art/Adithya/result.gif',
    author: 'Adithya',
    githubLink: 'https://github.com/Adithya-K-Shetty'
  },
  {
    artName: 'Cart Hover',
    pageLink: './Art/Rahul-Bhati/index.html',
    imageLink: './Art/Rahul-Bhati/Rahul-Bhati.gif',
    author: 'Rahul-Bhati',
    githubLink: 'https://github.com/Rahul-Bhati'
  },
  {
    artName: 'now.sh',
    pageLink: './Art/Tergel0820/index.html',
    imageLink: './Art/Tergel0820/animation.gif',
    author: 'Tergel0820',
    githubLink: 'https://github.com/Tergel0820'
  },
  {
    artName: 'Animated Fan',
    pageLink: './Art/Alexandra2888/fan.html',
    imageLink: './Art/Alexandra2888/fan.png',
    author: 'Alexandra2888',
    githubLink: 'https://github.com/Alexandra2888'
  },
  {
    artName: 'Coffe Cup',
    pageLink: './Art/Alexandra2888/cup.html',
    imageLink: './Art/Alexandra2888/cup.gif',
    author: 'Alexandra2888',
    githubLink: 'https://github.com/Alexandra2888'
  },
  {
    artName: 'BouncingBall',
    pageLink: './Art/Venkateeshh/BouncingBall.html',
    imageLink: './Art/Venkateeshh/BounceBall.gif',
    author: 'Venkatesh',
    githubLink: 'https://github.com/Venkateeshh'
  },
  {
    artName: 'Analog Clock',
    pageLink: './Art/Jeet/index.html',
    imageLink: './Art/Jeet/pic.png',
    author: 'Jeet Kanodia',
    githubLink: 'https://github.com/jeetkanodia'
  },
  {
    artName: 'Flower',
    pageLink: './Art/ChrRepou/flower.html',
    imageLink: './Art/ChrRepou/flower.png',
    author: 'ChrRepou',
    githubLink: 'https://github.com/ChrRepou'
  },
  {
    artName: 'Triangle',
    pageLink: './Art/KrishayNair/rectangle.html',
    imageLink: './Art/KrishayNair/circle.gif',
    author: 'KrishayNair',
    githubLink: 'https://github.com/KrishayNair'
  },
  {
    artName: 'Waving Ghost Animation',
    pageLink: './Art/AnkitaM/ghost.html',
    imageLink: './Art/AnkitaM/Waving-Ghost-Animation.gif',
    author: 'Ankita M.',
    githubLink: 'https://github.com/anki009/'
  },
  {
    artName: 'Blinking Ball',
    pageLink: './Art/Sheefa/blinking_ball.html',
    imageLink: './Art/Sheefa/blinking_ball.gif',
    author: 'Sheefa',
    githubLink: 'https://github.com/sheefanaaz123'
  },
  {
    artName: 'Quadro Hypno Spin',
    pageLink: './Art/Sheefa/QuadroHypnoSpin.html',
    imageLink: './Art/Sheefa/QuadroHypnoSpin.gif',
    author: 'Sheefa',
    githubLink: 'https://github.com/sheefanaaz123'
  },
  {
    artName: 'Walking Dog',
    pageLink: './Art/ChrisAqui/dog.html',
    imageLink: './Art/ChrisAqui/dog.gif',
    author: 'Chris Aqui',
    githubLink: 'https://github.com/christine-aqui'
  },
  {
    artName: 'Sunset',
    pageLink: './Art/timDehof/sunset.html',
    imageLink: './Art/timDehof/sunset.gif',
    author: 'Tim DeHof',
    githubLink: 'https://github.com/timDeHof'
  },
  {
    artName: 'Circle Dancing',
    pageLink: './Art/Umair/index.html',
    imageLink: './Art/Umair/Circle-dancing.gif',
    author: 'Mohammed Umair',
    githubLink: 'https://github.com/umair986'
  },
  {
    artName: 'ZTM Text Animation',
    pageLink: './Art/Chugil/index.html',
    imageLink: './Art/Chugil/Screenshot.png',
    author: 'Chugil',
    githubLink: 'https://github.com/ChugilC'
  },
  {
    artName: 'Square',
    pageLink: './Art/Shubham-Chaudhary/square_animation.html',
    imageLink: './Art/Shubham-Chaudhary/square_animation.gif',
    author: 'Shubham Chaudhary',
    githubLink: 'https://github.com/Stellar-X'
  },
  {
    artName: 'Trippy',
    pageLink: './Art/Simar/trippy.html',
    imageLink: './Art/Simar/trippy-square.gif',
    author: 'Simar',
    githubLink: 'https://github.com/SimardeepSingh-zsh'
  },
  {
    artName: 'solarsystem',
    pageLink: './Art/solarsystem/solarsystem.html',
    imageLink: './Art/solarsystem/solarsystem.gif',
    author: 'hanisntsolo',
    githubLink: 'https://github.com/hanisntsolo'
  },
  {
    artName: 'Galaxy',
    pageLink: './Art/Aldair/galaxy.html',
    imageLink: './Art/Aldair/galaxy.gif',
    author: 'Aldair Huamani',
    githubLink: 'https://github.com/Baku452'
  },
  {
    artName: 'The Initials',
    pageLink: './Art/yashviradia/index.html',
    imageLink: './Art/yashviradia/initials_yashviradia.gif',
    author: 'Yash Viradia',
    githubLink: 'https://github.com/yashviradia'
  },
  {
    artName: 'Weird Spinner',
    pageLink: './Art/lucifer510/weirdSpinner.html',
    imageLink: './Art/lucifer510/weirdSpinner.png',
    author: 'lucifer510',
    githubLink: 'https://github.com/lucifer510'
  },
  {
    artName: 'Ruby',
    pageLink: './Art/daniel-badura/ruby.html',
    imageLink: './Art/daniel-badura/ruby.gif',
    author: 'daniel-badura',
    githubLink: 'https://github.com/daniel-badura'
  },
  {
    artName: '699669',
    pageLink: './Art/Artis/699669.html',
    imageLink: './Art/Artis/699669.gif',
    author: 'Artis',
    githubLink: 'https://github.com/69966969'
  },
  {
    artName: 'spinning square',
    pageLink: './Art/dmdiamond79/spinningsquare.html',
    imageLink: './Art/dmdiamond79/spinning.gif',
    author: 'dmdiamond79',
    githubLink: 'https://github.com/dmdiamond79'
  },
  {
    artName: 'Bhaskar Sahu',
    pageLink: './Art/Bhaskarsahu23',
    imageLink: './Art/Bhaskarsahu23/imageflip.gif',
    author: 'Bhaskarsahu23',
    githubLink: 'https://github.com/Bhaskarsahu23'
  },
  {
    artName: 'Pumpkin Fight',
    pageLink: './Art/SamPalacio/index.html',
    imageLink: './Art/SamPalacio/pumpkins.gif',
    author: 'SamPalacio',
    githubLink: 'https://github.com/samuelpalacio1709'
  },
  {
    artName: 'Css eyes animation',
    pageLink: './Art/Nawaf-vp',
    imageLink: './Art/Nawaf-vp/css_eyes_animation.gif',
    author: 'Nawaf',
    githubLink: 'https://github.com/nawaf-vp'
  },
  {
    artName: 'Starry Night',
    pageLink: './Art/lucileTech/starry_night.html',
    imageLink: './Art/lucileTech/starry_night.png',
    author: 'LucileTech',
    githubLink: 'https://https://github.com/LucileTech'
  },
  {
    artName: 'Dancing in Space',
    pageLink: './Art/Maria/index.html',
    imageLink: './Art/Maria/style.css',
    author: 'Maria',
    githubLink: 'https://github.com/mariapetra'
  },
  {
    artName: 'Circle',
    pageLink: './Art/lucas/circle.html',
    imageLink: './Art/lucas/circle.gif',
    author: 'Joy',
    githubLink: 'https://github.com/LucasAlmeida-jpg'
  },
  {
    artName: 'Falling Squares',
    pageLink: './Art/migueldalberto/index.html',
    imageLink: './Art/migueldalberto/screenshot.png',
    author: 'migueldalberto',
    githubLink: 'https://github.com/migueldalberto'
  },
  {
    artName: 'Infinite Hacktober Shapes',
    pageLink: './Art/Joe_DiGioia/JoeArt.html',
    imageLink: './Art/Joe_DiGioia/Hacktober-Animate-JDiGioia.gif',
    author: 'Joe DiGioia',
    githubLink: 'https://github.com/WatchAce0'
  },
  {
    artName: 'Ghost',
    pageLink: './Art/Russ/ghost.html',
    imageLink: './Art/Russ/ghost.gif',
    author: 'Russ',
    githubLink: 'https://github.com/rperry99'
  },
  {
    artName: 'Planet',
    pageLink: './Art/serhatbek/index.html',
    imageLink: './Art/serhatbek/planet.gif',
    author: 'serhatbek',
    githubLink: 'https://github.com/serhatbek'
  },
  {
    artName: 'Rocket',
    pageLink: './Art/Suryansh/rocket.html',
    imageLink: './Art/Suryansh/rocket.gif',
    author: 'Suryansh',
    githubLink: 'https://github.com/suryanshsingh2001'
  },
  {
    artName: 'AnimateIbaad',
    pageLink: './Art/Ibaad/animate.html',
    imageLink: './Art/Ibaad/animationimagehover.gif',
    author: 'Ibaad',
    githubLink: 'https://github.com/ibaaddurrani'
  },
  {
    artName: 'Animated-Panda',
    pageLink: './Art/Naina/index.html',
    imageLink: './Art/Naina/Panda.gif',
    author: 'Naina',
    githubLink: 'https://github.com/naina5602'
  },
  {
    artName: 'Circle',
    pageLink: './Art/MishC/circle.html',
    imageLink: './Art/MishC/magic_circle.gif',
    author: 'MishC',
    githubLink: 'https://github.com/MishC'
  },
  {
    artName: 'SquBounce',
    pageLink: './Art/Sanusi/index.html',
    imageLink: './Art/Sanusi/sanusi-animation.gif',
    author: 'Sanusi',
    githubLink: 'https://github.com/sanusisusi'
  },
  {
    artName: 'RichardsAnimation',
    pageLink: './Art/Richard/animated.html',
    imageLink: './Art/Richard/bounce.gif.gif',
    author: 'Richard',
    githubLink: 'https://github.com/richardhartleydev'
  },
  {
    artName: 'Loader Animation',
    pageLink: './Art/Abhishek/animation.html',
    imageLink: './Art/Abhishek/animation.gif',
    author: 'Abhishek Kumar',
    githubLink: 'https://github.com/abhishekl1289'
  },
  {
    artName: 'Fan',
    pageLink: './Art/Samriddhi/fan.html',
    imageLink: './Art/Samriddhi/fan.png',
    author: 'Samriddhi',
    githubLink: 'https://github.com/NarayanSam'
  },
  {
    artName: 'RGB Square',
    pageLink: './Art/TCrypt/animated.html',
    imageLink: './Art/TCrypt/rgbsq-animated.gif',
    author: 'T-Crypt',
    githubLink: 'https://github.com/T-Crypt'
  },
  {
    artName: 'Loader Animation',
    pageLink: './Art/C S Sachindra/loader.html',
    imageLink: './Art/C S Sachindra/loader.gif',
    author: 'C S Sachindra',
    githubLink: 'https://github.com/sandilya27'
  },
  {
    artName: 'Seven Segment Display',
    pageLink: './Art/Ankesh/segment-display.html',
    imageLink: './Art/Ankesh/segment-display.gif',
    author: 'Ankesh',
    githubLink: 'https://github.com/ankeshp03'
  },
  {
    artName: '4 Color Loader',
    pageLink: './Art/rstallings/index.html',
    imageLink: './Art/rstallings/Animation.gif',
    author: 'Roosevelt S.',
    githubLink: 'https://github.com/rstallingsiii'
  },
  {
    artName: "Mr. A's Amimation",
    pageLink: './Art/MrA-Animation/index.html',
    imageLink: './Art/MrA-Animation/Animation.gif',
    author: 'Mr. AnkitR',
    githubLink: 'https://github.com/MrARawal'
  },
  {
    artName: 'LHV',
    pageLink: './Art/wizozheir/lhv.html',
    imageLink: './Art/wizozheir/lhv.gif',
    author: 'wizozheir',
    githubLink: 'https://github.com/wizozheir'
  },
  {
    artName: 'Falling stars',
    pageLink: './Art/ChipoJ/index.html',
    imageLink: './Art/ChipoJ/star_fall.gif',
    author: 'ChipoJ',
    githubLink: 'https://github.com/Chipoj'
  },
  {
    artName: 'Heartbeat',
    pageLink: './Art/Karol/index.html',
    imageLink: './Art/Karol/animation.gif',
    author: 'Karol',
    githubLink: 'https://github.com/karolwjck'
  },
  {
    artName: 'Bouncing Screensaver',
    pageLink: './Art/CDay-87/index.html',
    imageLink: './Art/CDay-87/Bounce_Animation.gif',
    author: 'CDay-87',
    githubLink: 'https://github.com/CDay-87'
  },
  {
    artName: 'Loader',
    pageLink: './Art/Animation_makrenko-dev/index.html',
    imageLink: './Art/Animation_makrenko-dev/logog.gif',
    author: 'makrenko-dev',
    githubLink: 'https://github.com/makrenko-dev'
  },
  {
    artName: 'Running Laps',
    pageLink: './Art/runningBars/index.html',
    imageLink: './Art/runningBars/running.gif',
    author: 'Daniel',
    githubLink: 'https://github.com/dsauce817'
  },
  {
    artName: 'Simple Mexican Flag',
    pageLink: './Art/jnovak5/index.html',
    imageLink: './Art/jnovak5/novak.gif',
    author: 'Jnovak5',
    githubLink: 'https://github.com/jnovak5'
  },
  {
    artName: 'Twist',
    pageLink: './Art/Anna/twist.html',
    imageLink: './Art/Anna/twist.gif',
    author: 'Anna',
    githubLink: 'https://github.com/anna-1980'
  },
  {
    artName: 'Shaking box',
    pageLink: './Art/alexsatalan/index.html',
    imageLink: './Art/alexsatalan/shaking.gif',
    author: 'AlexS',
    githubLink: 'https://github.com/alexsatalan'
  },
  {
    artName: 'olga_min',
    pageLink: './Art/olga_min/index.html',
    imageLink: './Art/olga_min/animation.gif',
    author: 'Olga',
    githubLink: 'https://github.com/OlgaMinaievaWebDev'
  },
  {
    artName: 'Rotating_Cube',
    pageLink: './Art/Catoos/Cube.html',
    imageLink: './Art/Catoos/Cube.gif',
    author: 'Catoos',
    githubLink: 'https://github.com/Catoos'
  },
  {
    artName: 'Moving Flag',
    pageLink: './Art/Mayank_goel/index.html',
    imageLink: './Art/Mayank_goel/moving_flag.gif',
    author: 'Yelloberard',
    githubLink: 'https://github.com/yellowberad'
  },
  {
    artName: 'Flowers',
    pageLink: './Art/Jeffrey/index.html',
    imageLink: './Art/Jeffrey/Hackflowers.png',
    author: 'Jeffrey',
    githubLink: 'https://github.com/Jeffruiz1502003'
  },
  {
    artName: 'Car',
    pageLink: './Art/Haneesh/car.html',
    imageLink: './Art/Haneesh/car.gif',
    author: 'Haneesh',
    githubLink: 'https://github.com/Haneesh000'
  },
  {
    artName: 'Sun shadow',
    pageLink: './Art/Guruprasad-Kulkarni/index.html',
    imageLink: './Art/Guruprasad-Kulkarni/sun.gif',
    author: 'Guruprasad',
    githubLink: 'https://github.com/Guruprasad846'
  },
  {
    artName: 'Circle',
    pageLink: './Art/Adithya/index.html',
    imageLink: './Art/Adithya/result.gif',
    author: 'Adithya',
    githubLink: 'https://github.com/Adithya-K-Shetty'
  },
  {
    artName: 'Cart Hover',
    pageLink: './Art/Rahul-Bhati/index.html',
    imageLink: './Art/Rahul-Bhati/Rahul-Bhati.gif',
    author: 'Rahul-Bhati',
    githubLink: 'https://github.com/Rahul-Bhati'
  },
  {
    artName: 'Animated Fan',
    pageLink: './Art/Alexandra2888/fan.html',
    imageLink: './Art/Alexandra2888/fan.png',
    author: 'Alexandra2888',
    githubLink: 'https://github.com/Alexandra2888'
  },
  {
    artName: 'Coffe Cup',
    pageLink: './Art/Alexandra2888/cup.html',
    imageLink: './Art/Alexandra2888/cup.gif',
    author: 'Alexandra2888',
    githubLink: 'https://github.com/Alexandra2888'
  },
  {
    artName: 'BouncingBall',
    pageLink: './Art/Venkateeshh/BouncingBall.html',
    imageLink: './Art/Venkateeshh/BounceBall.gif',
    author: 'Venkatesh',
    githubLink: 'https://github.com/Venkateeshh'
  },
  {
    artName: 'Analog Clock',
    pageLink: './Art/Jeet/index.html',
    imageLink: './Art/Jeet/pic.png',
    author: 'Jeet Kanodia',
    githubLink: 'https://github.com/jeetkanodia'
  },
  {
    artName: 'Flower',
    pageLink: './Art/ChrRepou/flower.html',
    imageLink: './Art/ChrRepou/flower.png',
    author: 'ChrRepou',
    githubLink: 'https://github.com/ChrRepou'
  },
  {
    artName: 'Triangle',
    pageLink: './Art/KrishayNair/rectangle.html',
    imageLink: './Art/KrishayNair/circle.gif',
    author: 'KrishayNair',
    githubLink: 'https://github.com/KrishayNair'
  },
  {
    artName: 'Waving Ghost Animation',
    pageLink: './Art/AnkitaM/ghost.html',
    imageLink: './Art/AnkitaM/Waving-Ghost-Animation.gif',
    author: 'Ankita M.',
    githubLink: 'https://github.com/anki009/'
  },
  {
    artName: 'Blinking Ball',
    pageLink: './Art/Sheefa/blinking_ball.html',
    imageLink: './Art/Sheefa/blinking_ball.gif',
    author: 'Sheefa',
    githubLink: 'https://github.com/sheefanaaz123'
  },
  {
    artName: 'Quadro Hypno Spin',
    pageLink: './Art/Sheefa/QuadroHypnoSpin.html',
    imageLink: './Art/Sheefa/QuadroHypnoSpin.gif',
    author: 'Sheefa',
    githubLink: 'https://github.com/sheefanaaz123'
  },
  {
    artName: 'Walking Dog',
    pageLink: './Art/ChrisAqui/dog.html',
    imageLink: './Art/ChrisAqui/dog.gif',
    author: 'Chris Aqui',
    githubLink: 'https://github.com/christine-aqui'
  },
  {
    artName: 'Sunset',
    pageLink: './Art/timDehof/sunset.html',
    imageLink: './Art/timDehof/sunset.gif',
    author: 'Tim DeHof',
    githubLink: 'https://github.com/timDeHof'
  },
  {
    artName: 'Circle Dancing',
    pageLink: './Art/Umair/index.html',
    imageLink: './Art/Umair/Circle-dancing.gif',
    author: 'Mohammed Umair',
    githubLink: 'https://github.com/umair986'
  },
  {
    artName: 'ZTM Text Animation',
    pageLink: './Art/Chugil/index.html',
    imageLink: './Art/Chugil/Screenshot.png',
    author: 'Chugil',
    githubLink: 'https://github.com/ChugilC'
  },
  {
    artName: 'Square',
    pageLink: './Art/Shubham-Chaudhary/square_animation.html',
    imageLink: './Art/Shubham-Chaudhary/square_animation.gif',
    author: 'Shubham Chaudhary',
    githubLink: 'https://github.com/Stellar-X'
  },
  {
    artName: 'Trippy',
    pageLink: './Art/Simar/trippy.html',
    imageLink: './Art/Simar/trippy-square.gif',
    author: 'Simar',
    githubLink: 'https://github.com/SimardeepSingh-zsh'
  },
  {
    artName: 'solarsystem',
    pageLink: './Art/solarsystem/solarsystem.html',
    imageLink: './Art/solarsystem/solarsystem.gif',
    author: 'hanisntsolo',
    githubLink: 'https://github.com/hanisntsolo'
  },
  {
    artName: 'Galaxy',
    pageLink: './Art/Aldair/galaxy.html',
    imageLink: './Art/Aldair/galaxy.gif',
    author: 'Aldair Huamani',
    githubLink: 'https://github.com/Baku452'
  },
  {
    artName: 'Weird Spinner',
    pageLink: './Art/lucifer510/weirdSpinner.html',
    imageLink: './Art/lucifer510/weirdSpinner.png',
    author: 'lucifer510',
    githubLink: 'https://github.com/lucifer510'
  },
  {
    artName: '699669',
    pageLink: './Art/Artis/699669.html',
    imageLink: './Art/Artis/699669.gif',
    author: 'Artis',
    githubLink: 'https://github.com/69966969'
  },
  {
    artName: 'spinning square',
    pageLink: './Art/dmdiamond79/spinningsquare.html',
    imageLink: './Art/dmdiamond79/spinning.gif',
    author: 'dmdiamond79',
    githubLink: 'https://github.com/dmdiamond79'
  },
  {
    artName: 'Bhaskar Sahu',
    pageLink: './Art/Bhaskarsahu23',
    imageLink: './Art/Bhaskarsahu23/imageflip.gif',
    author: 'Bhaskarsahu23',
    githubLink: 'https://github.com/Bhaskarsahu23'
  },
  {
    artName: 'Heaart',
    pageLink: './Art/Neha045/index.html',
    imageLink: './Art/Neha045/animation.gif',
    author: 'Neha045',
    githubLink: 'https://github.com/Neha045'
  },

  {
    artName: 'ColorRot Square',
    pageLink: './Art/RedHoodJT1988/index.html',
    imageLink: './Art/RedHoodJT1988/colorRotSquare.gif',
    author: 'Jonathan Reeves',
    githubLink: 'https://github.com/RedHoodJT1988'
  },
  {
    artName: 'Netflix Logo',
    pageLink: './Art/Sheefa/Netflix.html',
    imageLink: './Art/Sheefa/Netflix.gif',
    author: 'Sheefa',
    githubLink: 'https://github.com/sheefanaaz123'
  },
  {
    artName: 'Dynamic Shadow',
    pageLink: './Art/Vamshidhar/index.html',
    imageLink: './Art/Vamshidhar/dynamic-shadow.gif',
    author: 'Vamshidhar Thonti',
    githubLink: 'https://github.com/vamshidhar-thonti'
  },
  {
    artName: 'Running watch',
    pageLink: './Art/Pratyush-Dehury/index.html',
    imageLink: './Art/Pratyush-Dehury/wrist-watch.gif',
    author: 'Pratyush Dehury',
    githubLink: 'https://github.com/Pratyush-Dehury'
  },
  {
    artName: 'Move phone',
    pageLink: './Art/Teri/index.html',
    imageLink: './Art/Teri/animate.gif',
    author: 'Teri',
    githubLink: 'https://github.com/terieyenike'
  },
  {
    artName: 'Moving Car',
    pageLink: './Art/Ravkeerat02/car.html',
    imageLink: './Art/Ravkeerat02/car.gif',
    author: 'Ravkeerat Singh',
    githubLink: 'https://github.com/Ravkeerat02'
  },
  {
    artName: 'Animation Envelope',
    pageLink: './Art/Miainaus/envelope.html',
    imageLink: './Art/Miainaus/envelope.gif',
    author: 'Mia',
    githubLink: 'https://github.com/Miainaus'
  },
  {
    artName: 'Rotate Color', // change this to the name of your artwork
    pageLink: './Art/Gibso10/index.html', // change this
    imageLink: './Art/Gibso10/Box Color.gif', // change this
    author: 'Gibso10', // use your name
    githubLink: 'https://github.com/Gibso10' // change this
  },
  {
    artName: 'Against the Flow',
    pageLink: './Art/Zareck521/index.html',
    imageLink: './Art/Zareck521/otherway.gif',
    author: 'Zareck521',
    githubLink: 'https://github.com/Zareck521'
  },
  {
    artName: 'Scaling loader',
    pageLink: './Art/BatistaDev1113/index.html',
    imageLink: './Art/BatistaDev1113/scalingLoader.gif',
    author: 'BatistaDev1113',
    githubLink: 'https://github.com/batistaDev1113'
  },
  {
    artName: 'CSS Animation',
    pageLink: './Art/jayg2309/animation.html',
    imageLink: './Art/jayg2309/animation.gif',
    author: 'Jay',
    githubLink: 'https://github.com/jayg2309'
  },
  {
    artName: 'Bounceballs',
    pageLink: './Art/Titilayo/index.html',
    imageLink: './Art/Titilayo/bounceballs.png',
    author: 'Titilayo',
    githubLink: 'https://github.com/Teetee-lab'
  },
  {
    artName: 'Among Us',
    pageLink: './Art/THE-AryanKumar/index.html',
    imageLink: './Art/THE-AryanKumar/Among Us - result.gif',
    author: 'THE-AryanKumar',
    githubLink: 'https://github.com/THE-AryanKumar'
  },
  {
    artName: 'Stylish Text Animation',
    pageLink: './Art/varunrmantri23/index.html',
    imageLink: './Art/varunrmantri23/stylish_text_animation.gif',
    author: 'varunrmantri23',
    githubLink: 'https://github.com/varunrmantri23'
  },
  {
<<<<<<< HEAD
    artName: 'Moving Car',
    pageLink: './Art/Ravkeerat02/car.html',
    imageLink: './Art/Ravkeerat02/car.gif',
    author: 'Ravkeerat Singh',
    githubLink: 'https://github.com/Ravkeerat02'
  },
  {
    artName: 'Bird Animation',
    pageLink: './Art/psykatsamanta/index.html',
    imageLink: './Art/psykatsamanta/Bird_Animation.gif',
    author: 'psykatsamanta',
    githubLink: 'https://github.com/psykatsamanta'
  },
=======
    artName: 'Jack-o-lantern',
    pageLink: './Art/Kttalley/jack-o-lantern.html',
    imageLink: './Art/Kttalley/jack-o-lantern.gif',
    author: 'Kttalley',
    githubLink: 'https://github.com/kttalley'
  },
  {
    artName: 'Bear Straw hat',
    pageLink: './Art/breadmooch/index.html',
    imageLink: './Art/breadmooch/bearStrawhat.gif',
    author: 'breadmooch',
    githubLink: 'https://github.com/breadmooch'
  },
  {
    artName: 'Waving Hand',
    pageLink: './Art/Darkrider0007/waveing_hand.html',
    imageLink: './Art/Darkrider0007/waving-hand.gif',
    author: 'Darkrider0007',
    githubLink: 'https://github.com/Darkrider0007'
  },
  {
    artName: 'Rotating Cube',
    pageLink: './Art/BatistaDev1113/cube.html',
    imageLink: './Art/BatistaDev1113/rotatingCube.gif',
    author: 'batistaDev1113',
    githubLink: 'https://github.com/batistaDev1113'
  },
    {
    artName: 'SharinganMangekyou', 
    pageLink: './Art/SankN22/SharinganMangekyou.html', 
    imageLink: './Art/SankN22/SharinganMangekyou.gif', 
    author: 'SankN22', 
    githubLink: 'https://github.com/SankN22'
    },
  {
    artName: 'Stroboscopic effect',
    pageLink: './Art/Shubhamm33/index.html',
    imageLink: './Art/Shubhamm33/stroboscopic.gif',
    author: 'Shubhamm33',
    githubLink: 'https://github.com/Shubhamm33'
  },
  {
    artName: 'Bouncing Ball Animation',
    pageLink: './Art/NegativE333/bouncing.html',
    imageLink: './Art/NegativE333/bouncing.gif',
    author: 'NegativE333',
    githubLink: 'https://github.com/NegativE333'
  },
  {
    artName: 'moving box',
    pageLink: './Art/Esinnation/index.html',
    imageLink: './Art/dmdiamond79/animation.gif',
    author: 'Esinnation',
    githubLink: 'https://github.com/Esinnation'
  },
  {
    artName: 'Button Hover Animation',
    pageLink: './Art/oandev/index.html',
    imageLink: './Art/oan.gif',
    author: 'hioan-dev',
    githubLink: 'https://github.com/hioan-dev'
  },
  {
    artName: 'Wordspin',
    pageLink: './Art/trottiemcqueen/wordspin.html',
    imageLink: './Art/trottiemcqueen/wordspin.png',
    author: 'Trottie McQueen',
    githubLink: 'https://github.com/trottiemcqueen'
  },
  {
    artName: 'Road Moving Animation',
    pageLink: './Art/pabitra0011/index.html',
    imageLink: './Art/pabitra0011/RoadAnimation.gif',
    author: 'pabitra0011',
    githubLink: 'https://github.com/pabitra0011'
  },
  {
    artName: 'Sun-loader Animation', // change this to the name of your artwork
    pageLink: './Art/Groot-2001/index.html', // change this
    imageLink: './Art/Groot-2001/sun-animation.gif', // change this
    author: 'Shiva Silmawala', // use your name
    githubLink: 'https://github.com/Groot-2001' // change this
  },
  {
    artName: 'CUBE',
    pageLink: './Art/okaydivyansh/index.html',
    imageLink: './Art/okaydivyansh/cube.gif',
    author: 'Divyansh',
    githubLink: 'https://github.com/okaydivyansh'
  }
>>>>>>> 125c0eeb
];

// +--------------------------------------------------------------------------------+
// +                                                                                +
// +                  YOU DO NOT NEED TO CHANGE ANYTHING BELOW THIS                 +
// +                                                                                +
// +--------------------------------------------------------------------------------+

// Creates cards from the array above
// You don't need to modify this
let contents = [];
Shuffle(cards).forEach((c) => {
  contents.push([
    `<li class="card">` +
      `<a href='${c.pageLink}'>` +
      `<img class="art-image" src='${c.imageLink}' alt='${c.artName}' />` +
      `</a>` +
      `<div class="flex-content">` +
      `<a href='${c.pageLink}'><h3 class="art-title">${c.artName}</h3></a>` +
      `<p class='author'><a href="${c.githubLink}" target="_blank"><i class="fab fa-github"></i> ${c.author}</a> </p>` +
      `</div>` +
      `</li>`
  ]);
});

document.getElementById('cards').innerHTML = contents;

function Shuffle(o) {
  for (
    var j, x, i = o.length;
    i;
    j = parseInt(Math.random() * i), x = o[--i], o[i] = o[j], o[j] = x
  );
  return o;
}<|MERGE_RESOLUTION|>--- conflicted
+++ resolved
@@ -1066,7 +1066,6 @@
     githubLink: 'https://github.com/varunrmantri23'
   },
   {
-<<<<<<< HEAD
     artName: 'Moving Car',
     pageLink: './Art/Ravkeerat02/car.html',
     imageLink: './Art/Ravkeerat02/car.gif',
@@ -1080,7 +1079,7 @@
     author: 'psykatsamanta',
     githubLink: 'https://github.com/psykatsamanta'
   },
-=======
+  {
     artName: 'Jack-o-lantern',
     pageLink: './Art/Kttalley/jack-o-lantern.html',
     imageLink: './Art/Kttalley/jack-o-lantern.gif',
@@ -1171,7 +1170,6 @@
     author: 'Divyansh',
     githubLink: 'https://github.com/okaydivyansh'
   }
->>>>>>> 125c0eeb
 ];
 
 // +--------------------------------------------------------------------------------+
