--- conflicted
+++ resolved
@@ -1199,19 +1199,18 @@
     githubLink: 'https://github.com/varunrmantri23'
   },
   {
-<<<<<<< HEAD
     artName: 'Background line animation',
     pageLink: './Art/Hrishap/index.html',
     imageLink: './Art/Hrishap/Background line animation.gif',
     author: 'Hrishap',
     githubLink: 'https://github.com/Hrishap'
-=======
+  },
+  {
     artName: 'Background line animation', 
     pageLink: './Art/Hrishap/index.html', 
     imageLink: './Art/Hrishap/Background line animation.gif', 
     author: 'Hrishap', 
     githubLink: 'https://github.com/Hrishap' 
->>>>>>> 31252355
   },
   {
     artName: 'Diamond',
