let cards = [
	//  Add your card in this section
  {
    artName: 'Hover Button Animation',
    pageLink: './Art/Vipul/hover.html',
    imageLink: ['./Art/Vipul/Screenshot1.png', './Art/Vipul/Screenshot2.png'],
    author: 'Vipul',
    githubLink: 'https://github.com/vipuljain08'
  },
  {
    artName: 'Local Host metaphor',
    pageLink: './Art/Prateek/index.html',
    imageLink: './Art/Prateek/localhost.png',
    author: 'Prateek',
    githubLink: 'https://github.com/prateekpatrick'
  },
  {
  	artName: 'Sliding Lines',
  	pageLink: './Art/erics0n/sliding-lines/index.html',
  	imageLink: './Art/erics0n/sliding-lines/image.gif',
  	author: 'erics0n',
  	githubLink: 'https://github.com/erics0n',
  },
  {
  	artName: 'Triangle',
  	pageLink: './Art/Joy/triangle/triangle.html',
  	imageLink: './Art/Joy/triangle/triangle.gif',
  	author: 'Joy',
  	githubLink: 'https://github.com/royranger',
  },
  {
  	artName: 'Cube',
  	pageLink: './Art/Joy/cube/cube.html',
  	imageLink: './Art/Joy/cube/cube.gif',
  	author: 'Joy',
  	githubLink: 'https://github.com/royranger',
  },
  {
  	artName: 'Burger Menu',
  	pageLink: './Art/mctrl/burger.html',
  	imageLink: './Art/mctrl/burger.gif',
  	author: 'Martina',
  	githubLink: 'https://github.com/mctrl',
  },
  {
  	artName: 'Square Loader',
  	pageLink: './Art/Hemant/index.html',
  	imageLink: './Art/Hemant/loader.gif',
  	author: 'Hemant Garg',
  	githubLink: 'https://github.com/hemant-garg',
  },
  {
  	artName: 'wake up, neo...',
  	pageLink: './Art/samirjouni/TributeToTheMatrix.html',
  	imageLink: './Art/samirjouni/sample.gif',
  	author: 'Samir Jouni',
  	githubLink: 'https://github.com/samirjouni',
  },
  {
  	artName: 'Planet',
  	pageLink: './Art/ArthurDoom/planet.html',
  	imageLink: './Art/ArthurDoom/planet.gif',
  	author: 'ArthurDoom',
  	githubLink: 'https://github.com/ArthurDoom',
  },
  {
  	artName: 'SquarPy',
  	pageLink: './Art/Utkarsh/index.html',
  	imageLink: './Art/Utkarsh/hack.gif',
  	author: 'utkarsh',
  	githubLink: 'https://github.com/Utkarsh2604',
  },
  {
  	artName: 'Circle',
  	pageLink: './Art/Oliver/Circle.html',
  	imageLink: './Art/Oliver/circle.gif',
  	author: 'Oliver',
  	githubLink: 'https://github.com/oliver-gomes',
  },
  {
  	artName: 'Ellipse Loader',
  	pageLink: './Art/VaibhavKhulbe/EllipseLoader.html',
  	imageLink: './Art/VaibhavKhulbe/ellipseLoader.gif',
  	author: 'Vaibhav Khulbe',
  	githubLink: 'https://github.com/Kvaibhav01',
  },
  {
  	artName: 'Simple Loader',
  	pageLink: './Art/soumsps/simpleload.html',
  	imageLink: './Art/soumsps/sample.gif',
  	author: 'Soumendu Sinha',
  	githubLink: 'https://github.com/soumsps',
  },
  {
  	artName: 'Rollodex',
  	pageLink: './Art/Shruti/rolling.html',
  	imageLink: './Art/Shruti/rolling.gif',
  	author: 'Shruti',
  	githubLink: 'https://github.com/shruti49',
  },
  {
  	artName: 'Cute Cat',
  	pageLink: './Art/Alghi/cat.html',
  	imageLink: './Art/Alghi/cat.gif',
  	author: 'Alghi',
  	githubLink: 'https://github.com/darklordace',
  },
  {
  	artName: 'ZtM Text',
  	pageLink: './Art/Di4iMoRtAl/ZtM_text_animation.html',
  	imageLink: './Art/Di4iMoRtAl/ZtM_animation.gif',
  	author: 'Di4iMoRtAl',
  	githubLink: 'https://github.com/dppeykov',
  },
  {
  	artName: 'Circles',
  	pageLink: './Art/Bhuvana/circles.html',
  	imageLink: './Art/Bhuvana/circles.gif',
  	author: 'Bhuvana',
  	githubLink: 'https://github.com/bhuvana-guna',
  },
  {
  	artName: 'Bird',
  	pageLink: './Art/Bhuvana/bird.html',
  	imageLink: './Art/Bhuvana/bird.gif',
  	author: 'Bhuvana',
  	githubLink: 'https://github.com/bhuvana-guna',
  },
  {
  	artName: 'Loader',
  	pageLink: './Art/Bhuvana/loader.html',
  	imageLink: './Art/Bhuvana/loader.gif',
  	author: 'Bhuvana',
  	githubLink: 'https://github.com/bhuvana-guna',
  },
  {
  	artName: 'Simple blinking loading circles',
  	pageLink: './Art/Rahul/index.html',
  	imageLink: './Art/Rahul/loading.gif',
  	author: 'Rahul',
  	githubLink: 'https://github.com/kohli6010',
  },
  {
  	artName: 'Css Pulse',
  	pageLink: './Art/Aszmel/pulse.html',
  	imageLink: './Art/Aszmel/css_pulse.gif',
  	author: 'Aszmel',
  	githubLink: 'https://github.com/Aszmel',
  },
  {
  	artName: 'Circle Bounce',
  	pageLink: './Art/Edmund/index.html',
  	imageLink: './Art/Edmund/circle-bounce.gif',
  	author: 'Edmund',
  	githubLink: 'https://github.com/edmund1645',
  },
  {
  	artName: 'Heart Beating',
  	pageLink: './Art/Regem/index.html',
  	imageLink: './Art/Regem/heart.jpg',
  	author: 'Regem',
  	githubLink: 'https://github.com/GemzBond',
  },
  {
  	artName: 'Fading Circles',
  	pageLink: './Art/Ankit/fadeCircle.html',
  	imageLink: './Art/Ankit/fadeCircles.png',
  	author: 'Ankit Srivastava',
  	githubLink: 'https://github.com/a18nov',
  },
  {
  	artName: 'Hacktoberfest 2019',
  	pageLink: './Art/jpk3lly/animation.html',
  	imageLink: './Art/jpk3lly/JPs_Animation_GIF.gif',
  	author: 'jpk3lly',
  	githubLink: 'https://github.com/jpk3lly',
  },
  {
  	artName: 'Name Rotator',
  	pageLink: './Art/Meet/name.html',
  	imageLink: './Art/Meet/name.gif',
  	author: 'Meet',
  	githubLink: 'https://github.com/Meet1103',
  },
  {
  	artName: 'Ball Rotator',
  	pageLink: './Art/Bibekpreet/index.html',
  	imageLink: './Art/Bibekpreet/ball.gif',
  	author: 'Bibekpreet',
  	githubLink: 'https://github.com/bibekpreet99',
  },
  {
  	artName: 'ephiphany',
  	pageLink: './Art/OctavianIlies/index.html',
  	imageLink: './Art/OctavianIlies/ephiphany.gif',
  	author: 'OctavianIlies',
  	githubLink: 'https://github.com/OctavianIlies',
  },
  {
  	artName: 'Loading',
  	pageLink: './Art/jh1992jh/loading.html',
  	imageLink: './Art/jh1992jh/loading.gif',
  	author: 'jh1992jh',
  	githubLink: 'https://github.com/jh1992jh',
  },
  {
  	artName: 'ZTM Colors',
  	pageLink: './Art/Godnon/index.html',
  	imageLink: './Art/Godnon/ZTMcAnim.gif',
  	author: 'Godnon',
  	githubLink: 'https://github.com/godnondsilva',
  },
  {
  	artName: 'Hover Effect',
  	pageLink: './Art/Shubhankar/index.html',
  	imageLink: './Art/Shubhankar/hackoctober.gif',
  	author: 'Shubhankar',
  	githubLink: 'https://github.com/shubhdwiv12',
  },
  {
  	artName: 'Bouncing Fading Circles',
  	pageLink: './Art/AyoubIssaad/index.html',
  	imageLink: './Art/AyoubIssaad/BouncingFadingCircles.gif',
  	author: 'AyoubIssaad',
  	githubLink: 'https://github.com/AyoubIssaad',
  },
  {
  	artName: '5 balls preloader',
  	pageLink: './Art/Nnaji-Victor/index.html',
  	imageLink: './Art/Nnaji-Victor/5_balls.gif',
  	author: 'Nnaji Victor',
  	githubLink: 'https://github.com/Nnaji-Victor',
  },
  {
  	artName: 'ZTM Bouncer',
  	pageLink: './Art/Josia/bouncer.html',
  	imageLink: './Art/Josia/ztmbouncer.gif',
  	author: 'Josia Rodriguez',
  	githubLink: 'https://github.com/josiarod',
  },
  {
  	artName: 'TypeWriter effect',
  	pageLink: './Art/Sidharth/Typing_Text.html',
  	imageLink: './Art/Sidharth/type_writer.gif',
  	author: 'Sidharth',
  	githubLink: 'https://github.com/Sidharth98',
  },
  {
  	artName: 'Blue Spin',
  	pageLink: './Art/JamesW/index.html',
  	imageLink: './Art/JamesW/hacktober_spin.gif',
  	author: 'James Whitney',
  	githubLink: 'https://github.com/jameswhitney',
  },
  {
  	artName: 'Loading Animation',
  	pageLink: './Art/Sidharth/Loading.html',
  	imageLink: './Art/Sidharth/Loading.gif',
  	author: 'Sidharth',
  	githubLink: 'https://github.com/Sidharth98',
  },
  {
  	artName: 'Rotation',
  	pageLink: './Art/alenanog/index.html',
  	imageLink: './Art/alenanog/rotation.gif',
  	author: 'Alena A.',
  	githubLink: 'https://github.com/alenanog',
  },
  {
  	artName: 'Colors in your life',
  	pageLink: './Art/Atipahy/colors.html',
  	imageLink: './Art/Atipahy/colors.png',
  	author: 'Christos Chr',
  	githubLink: 'https://github.com/atipaHy',
  },
  {
  	artName: 'Orb',
  	pageLink: './Art/Jkbicbic/orb.html',
  	imageLink: './Art/Jkbicbic/orb.gif',
  	author: 'John Kennedy Bicbic',
  	githubLink: 'https://github.com/jkbicbic',
  },
  {
  	artName: 'Charging...',
  	pageLink: './Art/Afraz/charging.html',
  	imageLink: './Art/Afraz/charging.gif',
  	author: 'Afraz',
  	githubLink: 'https://github.com/afrazz',
  },
  {
  	artName: 'Charging...',
  	pageLink: './Art/DepStep/depstep.html',
  	imageLink: './Art/DepStep/depstep.gif',
  	author: 'DepStep',
  	githubLink: 'https://github.com/stephD',
  },
  {
  	artName: 'Dancing Ball...',
  	pageLink: './Art/DaveFres/index.html',
  	imageLink: './Art/DaveFres/ball.gif',
  	author: 'DaveFres',
  	githubLink: 'https://github.com/DaveFres',
  },
  {
  	artName: 'Sunshine',
  	pageLink: './Art/Pavelisp/sunshine.html',
  	imageLink: './Art/Pavelisp/sunshine.gif',
  	author: 'Pavel Isp',
  	githubLink: 'https://github.com/pavelisp'
  },
  {
    artName: 'SoundBoxes',
  	pageLink: './Art/Hbarang/SoundBox.html',
  	imageLink: './Art/Hbarang/SoundBoxAnimation.gif',
  	author: 'Hbarang',
  	githubLink: 'https://github.com/hbarang',
  },
  { artName: "Cheshire",
    pageLink: "./Art/Ckanelin/index.html",
    imageLink: "./Art/Ckanelin/Cheshire.gif",
    author: "Ckanelin",
    githubLink: "https://github.com/ckanelin"
  },
  {
  	artName: 'Disappear',
  	pageLink: './Art/Stacy/index.html',
  	imageLink: './Art/Stacy/disappear.gif',
  	author: 'Stacy',
  	githubLink: 'https://github.com/stacyholtz6'
  },
  {
    artName: "Ellipse Spinner",
    pageLink: "./Art/Sabina/ellipse_spinner.html",
    imageLink: "./Art/Sabina/ellipse_spinner.png",
    author: "Sabina Abbasova",
    githubLink: "https://github.com/sabina929"
  },
  {
    artName: "NightSky",
    pageLink: "./Art/AndyS/index.html",
    imageLink: "./Art/AndyS/Capture.GIF",
    author: "AndyS",
    githubLink: "https://github.com/AndyS1988"
	},
	{
    artName: "Hungry",
    pageLink: "./Art/diegchav/index.html",
    imageLink: "./Art/diegchav/hungry.gif",
    author: "Diego Chz",
    githubLink: "https://github.com/diegchav"
	},
<<<<<<< HEAD
	{
		artName: "Infinity",
		pageLink: "./Art/krisss/index.html",
		imageLink: "./Art/krisss/infinity.gif",
		author: "krisss",
		githubLink: "https://github.com/krisss"
	}
=======
  {
    artName: 'Hover Text Animation',
    pageLink: './Art/AyoubIssaad2/index.html',
    imageLink: './Art/AyoubIssaad2/hoverTextAnimation.gif',
    author: 'AyoubIssaad',
    githubLink: 'https://github.com/AyoubIssaad',
  }
>>>>>>> 9a31a90b
];

// +--------------------------------------------------------------------------------+
// +                                                                                +
// +                  YOU DO NOT NEED TO CHANGE ANYTHING BELOW THIS                 +
// +                                                                                +
// +--------------------------------------------------------------------------------+

// Creates cards from the array above
// You don't need to modify this
let contents = []
Shuffle(cards).forEach((c) => {
	contents.push([
		`<li class="card">` +
			`<a href='${c.pageLink}'>` +
			   `<img class="art-image" src='${c.imageLink}' alt='${c.artName}' />` +
			`</a>` +
			`<div class="flex-content">` +
			   `<a href='${c.pageLink}'><h3 class="art-title">${c.artName}</h3></a>` +
			   `<p class='author'><a href="${c.githubLink}" target="_blank"><i class="fab fa-github"></i> ${c.author}</a> </p>` +
			`</div>` +
		`</li>`,
	])
})

document.getElementById('cards').innerHTML = contents;

function Shuffle(o) {
	for (var j, x, i = o.length; i; j = parseInt(Math.random() * i), x = o[--i], o[i] = o[j], o[j] = x);
	return o;
}<|MERGE_RESOLUTION|>--- conflicted
+++ resolved
@@ -349,15 +349,13 @@
     author: "Diego Chz",
     githubLink: "https://github.com/diegchav"
 	},
-<<<<<<< HEAD
 	{
 		artName: "Infinity",
 		pageLink: "./Art/krisss/index.html",
 		imageLink: "./Art/krisss/infinity.gif",
 		author: "krisss",
 		githubLink: "https://github.com/krisss"
-	}
-=======
+	},
   {
     artName: 'Hover Text Animation',
     pageLink: './Art/AyoubIssaad2/index.html',
@@ -365,7 +363,6 @@
     author: 'AyoubIssaad',
     githubLink: 'https://github.com/AyoubIssaad',
   }
->>>>>>> 9a31a90b
 ];
 
 // +--------------------------------------------------------------------------------+
