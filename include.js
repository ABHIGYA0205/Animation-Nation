let cards = [
  {
    artName: 'Disco Bubble',
    pageLink: './Art/konstantify/index.html',
    imageLink: './Art/konstantify/konst.gif',
    author: 'Constantin',
    githubLink: 'https://github.com/konstantin0s'
  },
  {
    artName: 'Art',
    pageLink: './Art/mishra-parth/index.html',
    imageLink: './Art/mishra-parth/mishra-parth-project.gif',
    author: 'Parth',
    githubLink: 'https://github.com/mishra-parth'
  },
  {
    artName: 'Aymat',
    pageLink: './Art/aymat/index.html',
    imageLink: './Art/aymat/Capture.gif',
    author: 'aysha30',
    githubLink: 'https://github.com/aysha30'
  },
  {
    artName: 'Scissors Cutting Animation (CSS only)',
    pageLink: './Art/CoffeeAnimation/index.html',
    imageLink: './Art/CoffeeAnimation/scissors-cutting-animation.gif',
    author: 'Angelo Marcinnò',
    githubLink: 'https://github.com/angelo24782'
  },
  {
    artName: 'Cool CSS Preloader',
    pageLink: './Art/Himanshu_Kumawat/index.html',
    imageLink: './Art/Himanshu_Kumawat/preloader.gif',
    author: 'Himanshu Kumawat',
    githubLink: 'https://github.com/013himanshu'
  },
  {
    artName: 'Troll-Ball',
    pageLink: './Art/ivantbv/index.html',
    imageLink: './Art/ivantbv/troll-ball.gif',
    author: 'ivantbv',
    githubLink: 'https://github.com/ivantbv'
  },
  {
    artName: 'CSS heART',
    pageLink: './Art/Aarush/Heart.html',
    imageLink: './Art/Aarush/Heart.png',
    author: 'Aarush Bhat',
    githubLink: 'https://github.com/r-ush'
  },
  {
    artName: 'Image With Gray Scale Effect',
    pageLink: './Art/Image With Gray Scale Effect',
    imageLink:
      './Art/Image With Gray Scale Effect/Image-With-Gray-Scale-Effect.gif',
    author: 'Vikrant Kumar',
    githubLink: 'https://github.com/VikrantKu333'
  },
  {
    artname: 'Animation-Cool',
    pageLink: './Art/apilacharya/index.html',
    imageLink: './Art/apilacharya/animation-cool.gif',
    author: 'Apil Raj Acharya',
    githubLink: 'https://github.com/apilacharya'
  },

  {
    artName: 'covid-19',
    pageLink: './Art/shivam12k/index.html',
    videoLink: './Art/cell/cell.mp4',
    author: 'shivam12k',
    githubLink: 'https://github.com/shivam12k'
  },
  {
    artName: 'Bouncing Heart',
    pageLink: './Art/love2cr3ate/index.html',
    imageLink: './Art/love2cr3ate/bouncing-heart.gif',
    author: 'l0ve2cr3ate',
    githubLink: 'https://github.com/l0ve2cr3ate'
  },
  {
    artName: 'Animated-Loading',
    pageLink: './Art/Animated-Loading/index.html',
    imageLink: './Art/Animated-Loading/Animated-Loading.gif',
    author: 'Mehul1011',
    githubLink: 'https://github.com/mehul1011'
  },
  {
    artName: 'covid-19',
    pageLink: './Art/shivam12k/index.html',
    // videoLink: './Art/cell/cell.mp4',
    imageLink: '#',
    author: 'shivam12k',
    githubLink: 'https://github.com/shivam12k'
  },
  {
    artName: 'Mag-animation',
    pageLink: './Art/Mag-D-Alena/index.html',
    imageLink: './Art/Mag-D-Alena/Mag-animation.gif',
    author: 'Magdalena BenBassat-Luszczynska',
    githubLink: 'https://github.com/mag-d-alen'
  },
  {
    artName: 'ThomasTobe',
    pageLink: './Art/ThomasTobe/index.html',
    imageLink: './Art/ThomasTobe/rotation.gif',
    author: 'ThomasTobe',
    githubLink: 'https://github.com/ThomasTobe'
  },
  {
    artName: 'Life Of Coder',
    pageLink: './Art/DevarshiDoshi/index.html',
    imageLink: './Art/DevarshiDoshi/Life Of Coder.gif',
    author: 'DevarshiDoshi',
    githubLink: 'https://github.com/devarshidoshi'
  },

  {
    artName: 'That Animation',
    pageLink: './Art/MaKloudz/index.html',
    imageLink: './Art/MaKloudz/dat-animation.gif',
    author: 'Blessing Mutava',
    githubLink: 'https://github.com/MaKloudz'
  },
  {
    artName: 'animatron',
    pageLink: './Art/animatron/index.html',
    imageLink: './Art/animatron/trance.gif',
    author: 'nick981837',
    githubLink: 'https://github.com/nick981837'
  },
  {
    artName: 'ZTM Animation',
    pageLink: './Art/EricPuskas/index.html',
    imageLink: './Art/EricPuskas/index.gif',
    author: 'Eric Puskas',
    githubLink: 'https://github.com/EricPuskas'
  },
  {
    artName: 'LSD Rainbow Trip: Phase 1',
    pageLink: './Art/AbsMechanik/index.html',
    imageLink: './Art/AbsMechanik/AbsMechanik_Animation.gif',
    author: 'AbsMechanik',
    githubLink: 'https://github.com/AbsMechanik'
  },
  {
    artName: 'Christmas Lights',
    pageLink: './Art/Futuregit/index.html',
    imageLink: './Art/Futuregit/Christmas-Lights.gif',
    author: 'Futuregit',
    githubLink: 'https://github.com/Futuregit'
  },
  {
    artName: 'space zoo',
    pageLink: './Art/space_zoo/index.html',
    imageLink: './Art/space_zoo/space_zoo.gif',
    author: 'yuwenGithub',
    githubLink: 'https://github.com/yuwenGithub'
  },
  {
    artName: 'neon-text flicker glow',
    pageLink: './Art/neon-text flicker glow/neon.html',
    videoLink: './Art/neon-text flicker glow/neon-text flicker glow.gif',
    author: 'Ajay Tyagi',
    githubLink: 'https://github.com/imajaytyagi'
  },
  {
    artName: 'Dice Animation',
    pageLink: './Art/Dice-Animation/dice_animation.html',
    videoLink: './Art/Dice-Animation/dice.gif',
    author: 'Ronit DuttA',
    githubLink: 'https://github.com/RD91'
  },
  {
    artName: 'Fruit Dancing',
    pageLink: './Art/carlacentenor/index.html',
    imageLink: './Art/carlacentenor/fruit.gif',
    author: 'carlacentenor',
    githubLink: 'https://github.com/carlacentenor'
  },
  {
    artName: 'eyes',
    pageLink: './Art/eyes/index.html',
    imageLink: './Art/eyes/eyes.gif',
    author: 'yuwenGithub',
    githubLink: 'https://github.com/yuwenGithub'
  },
  {
    artName: 'Spooktober Hacktoberfest',
    pageLink: './Art/FredAmartey/index.html',
    imageLink: './Art/FredAmartey/thumbnaill.gif',
    author: 'Fred Amartey',
    githubLink: 'https://github.com/FredAmartey'
  },
  {
    artName: 'Star Wars?',
    pageLink: './Art/henryvalbuena/index.html',
    imageLink: './Art/henryvalbuena/index.gif',
    author: 'Henry Valbuena',
    githubLink: 'https://github.com/henryvalbuena'
  },
  {
    artName: 'UFO',
    pageLink: './Art/UFO/index.html',
    imageLink: './Art/UFO/UFO.png',
    author: 'Abhinav Singh @abhinav9910',
    githubLink: 'https://github.com/abhinav9910'
  },
  {
    artName: 'The Ripple',
    pageLink: './Art/Anmol2/index.html',
    imageLink: './Art/Anmol2/ripple.png',
    author: 'Anmol',
    githubLink: 'https://github.com/Anmol270900'
  },
  {
    artName: 'Rainbow loader',
    pageLink: './Art/ka-hn/rainbow.html',
    imageLink: './Art/ka-hn/rainbow.gif',
    author: 'Karim Hussain',
    githubLink: 'https://github.com/ka-hn'
  },
  {
    artName: 'Action Cam',
    pageLink: './Art/Donovan/index.html',
    imageLink: './Art/Donovan/pureCSS-animation.gif',
    author: 'Donovan Hunter',
    githubLink: 'https://github.com/dhdcode'
  },
  {
    artName: 'The Sun',
    pageLink: './Art/Anmol/index.html',
    imageLink: './Art/Anmol/sun.png',
    author: 'Anmol',
    githubLink: 'https://github.com/Anmol270900'
  },
  {
    artName: 'Flashing Pumpkin',
    pageLink: './Art/KatrinaRose14/index.html',
    imageLink: './Art/KatrinaRose14/FlashingPumpkin.gif',
    author: 'Katrina Yates',
    githubLink: 'https://github.com/KatrinaRose14'
  },
  {
    artName: 'Flipbox',
    pageLink: './Art/Prasheel/index.html',
    imageLink: './Art/Prasheel/flip.gif',
    author: 'Prasheel Soni',
    githubLink: 'https://github.com/ps011'
  },
  {
    artName: '2019 Wave',
    pageLink: './Art/chris-aqui/index.html',
    imageLink: './Art/chris-aqui/2019-jump.gif',
    author: 'Christine Aqui',
    githubLink: 'https://github.com/christine-aqui'
  },
  {
    artName: 'Hover Button Animation',
    pageLink: './Art/Vipul/hover.html',
    imageLink: './Art/Vipul/Screenshot2.png',
    author: 'Vipul',
    githubLink: 'https://github.com/vipuljain08'
  },
  {
    artName: 'Start From Zero',
    pageLink: './Art/Robihdy/index.html',
    imageLink: './Art/Robihdy/start-from-zero.png',
    author: 'Robihdy',
    githubLink: 'https://github.com/Robihdy'
  },
  {
    artName: 'Local Host metaphor',
    pageLink: './Art/Akbar-Cyber/index.html',
    imageLink: './Art/Prateek/localhost.png',
    author: 'Prateek',
    githubLink: 'https://github.com/prateekpatrick'
  },
  {
    artName: 'Akbar-Cyber',
    pageLink: './Art/Akbar-Cyber/index.html',
    imageLink: './Art/Akbar-Cyber/akbar.gif',
    author: 'Akbar',
    githubLink: 'https://github.com/Akbar-Cyber'
  },
  {
    artName: 'Sliding Lines',
    pageLink: './Art/erics0n/sliding-lines/index.html',
    imageLink: './Art/erics0n/sliding-lines/image.gif',
    author: 'erics0n',
    githubLink: 'https://github.com/erics0n'
  },
  {
    artName: 'Triangle',
    pageLink: './Art/Joy/triangle/triangle.html',
    imageLink: './Art/Joy/triangle/triangle.gif',
    author: 'Joy',
    githubLink: 'https://github.com/royranger'
  },
  {
    artName: 'Cube',
    pageLink: './Art/Joy/cube/cube.html',
    imageLink: './Art/Joy/cube/cube.gif',
    author: 'Joy',
    githubLink: 'https://github.com/royranger'
  },
  {
    artName: 'Burger Menu',
    pageLink: './Art/mctrl/burger.html',
    imageLink: './Art/mctrl/burger.gif',
    author: 'Martina',
    githubLink: 'https://github.com/mctrl'
  },
  {
    artName: 'Square Loader',
    pageLink: './Art/Hemant/index.html',
    imageLink: './Art/Hemant/loader.gif',
    author: 'Hemant Garg',
    githubLink: 'https://github.com/hemant-garg'
  },
  {
    artName: 'wake up, neo...',
    pageLink: './Art/samirjouni/TributeToTheMatrix.html',
    imageLink: './Art/samirjouni/sample.gif',
    author: 'Samir Jouni',
    githubLink: 'https://github.com/samirjouni'
  },
  {
    artName: 'Tribute To COD4MW',
    pageLink: './Art/samirjouni2/index.html',
    imageLink: './Art/samirjouni2/sample.gif',
    author: 'Samir Jouni',
    githubLink: 'https://github.com/samirjouni'
  },
  {
    artName: 'Planet',
    pageLink: './Art/ArthurDoom/planet.html',
    imageLink: './Art/ArthurDoom/planet.gif',
    author: 'ArthurDoom',
    githubLink: 'https://github.com/ArthurDoom'
  },
  {
    artName: 'SquarPy',
    pageLink: './Art/Utkarsh/index.html',
    imageLink: './Art/Utkarsh/hack.gif',
    author: 'utkarsh',
    githubLink: 'https://github.com/Utkarsh2604'
  },
  {
    artName: 'Circle',
    pageLink: './Art/Oliver/Circle.html',
    imageLink: './Art/Oliver/circle.gif',
    author: 'Oliver',
    githubLink: 'https://github.com/oliver-gomes'
  },
  {
    artName: 'Ellipse Loader',
    pageLink: './Art/VaibhavKhulbe/EllipseLoader.html',
    imageLink: './Art/VaibhavKhulbe/ellipseLoader.gif',
    author: 'Vaibhav Khulbe',
    githubLink: 'https://github.com/Kvaibhav01'
  },
  {
    artName: 'Simple Loader',
    pageLink: './Art/soumsps/simpleload.html',
    imageLink: './Art/soumsps/sample.gif',
    author: 'Soumendu Sinha',
    githubLink: 'https://github.com/soumsps'
  },
  {
    artName: 'Rollodex',
    pageLink: './Art/Shruti/rolling.html',
    imageLink: './Art/Shruti/rolling.gif',
    author: 'Shruti',
    githubLink: 'https://github.com/shruti49'
  },
  {
    artName: 'Cute Cat',
    pageLink: './Art/Alghi/cat.html',
    imageLink: './Art/Alghi/cat.gif',
    author: 'Alghi',
    githubLink: 'https://github.com/darklordace'
  },
  {
    artName: 'r2d2d starwerz',
    pageLink: './Art/izzycs/index.html',
    imageLink: './Art/izzycs/r2d2d.gif',
    author: 'Joy',
    githubLink: 'https://github.com/izzycs'
  },
  {
    artName: 'ZtM Text',
    pageLink: './Art/Di4iMoRtAl/ZtM_text_animation.html',
    imageLink: './Art/Di4iMoRtAl/ZtM_animation.gif',
    author: 'Di4iMoRtAl',
    githubLink: 'https://github.com/dppeykov'
  },
  {
    artName: 'Circles',
    pageLink: './Art/Bhuvana/circles.html',
    imageLink: './Art/Bhuvana/circles.gif',
    author: 'Bhuvana',
    githubLink: 'https://github.com/bhuvana-guna'
  },
  {
    artName: 'Bird',
    pageLink: './Art/Bhuvana/bird.html',
    imageLink: './Art/Bhuvana/bird.gif',
    author: 'Bhuvana',
    githubLink: 'https://github.com/bhuvana-guna'
  },
  {
    artName: 'Loader',
    pageLink: './Art/Bhuvana/loader.html',
    imageLink: './Art/Bhuvana/loader.gif',
    author: 'Bhuvana',
    githubLink: 'https://github.com/bhuvana-guna'
  },
  {
    artName: 'Simple blinking loading circles',
    pageLink: './Art/Rahul/index.html',
    imageLink: './Art/Rahul/loading.gif',
    author: 'Rahul',
    githubLink: 'https://github.com/kohli6010'
  },
  {
    artName: 'Css Pulse',
    pageLink: './Art/Aszmel/pulse.html',
    imageLink: './Art/Aszmel/css_pulse.gif',
    author: 'Aszmel',
    githubLink: 'https://github.com/Aszmel'
  },
  {
    artName: 'Circle Bounce',
    pageLink: './Art/Edmund/index.html',
    imageLink: './Art/Edmund/circle-bounce.gif',
    author: 'Edmund',
    githubLink: 'https://github.com/edmund1645'
  },
  {
    artName: 'Heart Beating',
    pageLink: './Art/Regem/index.html',
    imageLink: './Art/Regem/heart.jpg',
    author: 'Regem',
    githubLink: 'https://github.com/GemzBond'
  },
  {
    artName: 'Fading Circles',
    pageLink: './Art/Ankit/fadeCircle.html',
    imageLink: './Art/Ankit/fadeCircles.png',
    author: 'Ankit Srivastava',
    githubLink: 'https://github.com/a18nov'
  },
  {
    artName: 'Hacktoberfest 2019',
    pageLink: './Art/jpk3lly/animation.html',
    imageLink: './Art/jpk3lly/JPs_Animation_GIF.gif',
    author: 'jpk3lly',
    githubLink: 'https://github.com/jpk3lly'
  },
  {
    artName: 'Name Rotator',
    pageLink: './Art/Meet/name.html',
    imageLink: './Art/Meet/name.gif',
    author: 'Meet',
    githubLink: 'https://github.com/Meet1103'
  },
  {
    artName: 'Ball Rotator',
    pageLink: './Art/Bibekpreet/index.html',
    imageLink: './Art/Bibekpreet/ball.gif',
    author: 'Bibekpreet',
    githubLink: 'https://github.com/bibekpreet99'
  },
  {
    artName: 'ephiphany',
    pageLink: './Art/OctavianIlies/index.html',
    imageLink: './Art/OctavianIlies/ephiphany.gif',
    author: 'OctavianIlies',
    githubLink: 'https://github.com/OctavianIlies'
  },
  {
    artName: 'Loading',
    pageLink: './Art/jh1992jh/loading.html',
    imageLink: './Art/jh1992jh/loading.gif',
    author: 'jh1992jh',
    githubLink: 'https://github.com/jh1992jh'
  },
  {
    artName: 'ZTM Colors',
    pageLink: './Art/Godnon/index.html',
    imageLink: './Art/Godnon/ZTMcAnim.gif',
    author: 'Godnon',
    githubLink: 'https://github.com/godnondsilva'
  },
  {
    artName: 'Hover Effect',
    pageLink: './Art/Shubhankar/index.html',
    imageLink: './Art/Shubhankar/hackoctober.gif',
    author: 'Shubhankar',
    githubLink: 'https://github.com/shubhdwiv12'
  },
  {
    artName: 'Bouncing Fading Circles',
    pageLink: './Art/AyoubIssaad/index.html',
    imageLink: './Art/AyoubIssaad/BouncingFadingCircles.gif',
    author: 'AyoubIssaad',
    githubLink: 'https://github.com/AyoubIssaad'
  },
  {
    artName: '5 balls preloader',
    pageLink: './Art/Nnaji-Victor/index.html',
    imageLink: './Art/Nnaji-Victor/5_balls.gif',
    author: 'Nnaji Victor',
    githubLink: 'https://github.com/Nnaji-Victor'
  },
  {
    artName: 'ZTM Bouncer',
    pageLink: './Art/Josia/bouncer.html',
    imageLink: './Art/Josia/ztmbouncer.gif',
    author: 'Josia Rodriguez',
    githubLink: 'https://github.com/josiarod'
  },
  {
    artName: 'Hacktober loading animation',
    pageLink: './Art/mehul1011/index.html',
    imageLink: './Art/mehul1011/loading.gif',
    author: 'Mehul1011',
    githubLink: 'https://github.com/mehul1011'
  },
  {
    artName: 'Loading Dots',
    pageLink: './Art/devSergiu/index.html',
    imageLink: './Art/devSergiu/loading.gif',
    author: 'devSergiu',
    githubLink: 'https://github.com/devsergiu'
  },
  {
    artName: 'TypeWriter effect',
    pageLink: './Art/Sidharth/Typing_Text.html',
    imageLink: './Art/Sidharth/type_writer.gif',
    author: 'Sidharth',
    githubLink: 'https://github.com/Sidharth98'
  },
  {
    artName: 'Blue Spin',
    pageLink: './Art/JamesW/index.html',
    imageLink: './Art/JamesW/hacktober_spin.gif',
    author: 'James Whitney',
    githubLink: 'https://github.com/jameswhitney'
  },
  {
    artName: 'Loading Animation',
    pageLink: './Art/Sidharth/Loading.html',
    imageLink: './Art/Sidharth/Loading.gif',
    author: 'Sidharth',
    githubLink: 'https://github.com/Sidharth98'
  },
  {
    artName: 'Rotation',
    pageLink: './Art/alenanog/index.html',
    imageLink: './Art/alenanog/rotation.gif',
    author: 'Alena A.',
    githubLink: 'https://github.com/alenanog'
  },
  {
    artName: 'Colors in your life',
    pageLink: './Art/Atipahy/colors.html',
    imageLink: './Art/Atipahy/colors.png',
    author: 'Christos Chr',
    githubLink: 'https://github.com/atipaHy'
  },
  {
    artName: 'Orb',
    pageLink: './Art/Jkbicbic/orb.html',
    imageLink: './Art/Jkbicbic/orb.gif',
    author: 'John Kennedy Bicbic',
    githubLink: 'https://github.com/jkbicbic'
  },
  {
    artName: 'Charging...',
    pageLink: './Art/Afraz/charging.html',
    imageLink: './Art/Afraz/charging.gif',
    author: 'Afraz',
    githubLink: 'https://github.com/afrazz'
  },
  {
    artName: 'Charging...',
    pageLink: './Art/DepStep/depstep.html',
    imageLink: './Art/DepStep/depstep.gif',
    author: 'DepStep',
    githubLink: 'https://github.com/stephD'
  },
  {
    artName: 'Dancing Ball...',
    pageLink: './Art/DaveFres/index.html',
    imageLink: './Art/DaveFres/ball.gif',
    author: 'DaveFres',
    githubLink: 'https://github.com/DaveFres'
  },
  {
    artName: 'animatron',
    pageLink: './Art/animatron/index.html',
    imageLink: './Art/animatron/trance.gif',
    author: 'jomahay',
    githubLink: 'https://github.com/jomahay'
  },
  {
    artName: 'Sunshine',
    pageLink: './Art/Pavelisp/sunshine.html',
    imageLink: './Art/Pavelisp/sunshine.gif',
    author: 'Pavel Isp',
    githubLink: 'https://github.com/pavelisp'
  },
  {
    artName: 'SoundBoxes',
    pageLink: './Art/Hbarang/SoundBox.html',
    imageLink: './Art/Hbarang/SoundBoxAnimation.gif',
    author: 'Hbarang',
    githubLink: 'https://github.com/hbarang'
  },
  {
    artName: 'Cheshire',
    pageLink: './Art/Ckanelin/index.html',
    imageLink: './Art/Ckanelin/Cheshire.gif',
    author: 'Ckanelin',
    githubLink: 'https://github.com/ckanelin'
  },
  {
    artName: 'Disappear',
    pageLink: './Art/Stacy/index.html',
    imageLink: './Art/Stacy/disappear.gif',
    author: 'Stacy',
    githubLink: 'https://github.com/stacyholtz6'
  },
  {
    artName: 'Ellipse Spinner',
    pageLink: './Art/Sabina/ellipse_spinner.html',
    imageLink: './Art/Sabina/ellipse_spinner.png',
    author: 'Sabina Abbasova',
    githubLink: 'https://github.com/sabina929'
  },
  {
    artName: 'NightSky',
    pageLink: './Art/AndyS/index.html',
    imageLink: './Art/AndyS/Capture.GIF',
    author: 'AndyS',
    githubLink: 'https://github.com/AndyS1988'
  },
  {
    artName: 'Hungry',
    pageLink: './Art/diegchav/index.html',
    imageLink: './Art/diegchav/hungry.gif',
    author: 'Diego Chz',
    githubLink: 'https://github.com/diegchav'
  },
  {
    artName: 'Hover Text Animation',
    pageLink: './Art/AyoubIssaad2/index.html',
    imageLink: './Art/AyoubIssaad2/hoverTextAnimation.gif',
    author: 'AyoubIssaad',
    githubLink: 'https://github.com/AyoubIssaad'
  },
  {
    artName: 'Colorize',
    pageLink: './Art/JimBratsos/colorize.html',
    imageLink: './Art/JimBratsos/Colorize.gif',
    author: 'Jim Bratsos',
    githubLink: 'https://github.com/JimBratsos'
  },
  {
    artName: 'Hacktober Spooktacular',
    pageLink: 'Art/Elex/index.html',
    imageLink: ['./Art/Elex/hhs.gif'],
    author: 'William Poisel (LordCobra)',
    githubLink: 'https://github.com/epoisel'
  },
  {
    artName: 'Circley',
    pageLink: './Art/Tranjenny/indexjenny.html',
    imageLink: './Art/Tranjenny/zerojenny.gif',
    author: 'Tranjenny',
    githubLink: 'https://github.com/Tranjenny'
  },
  {
    artName: 'My Vietnam',
    pageLink: './Art/nhbduy/index.html',
    imageLink: './Art/nhbduy/my-vietnam.gif',
    author: 'Hoang-Bao-Duy NGUYEN',
    githubLink: 'https://github.com/nhbduy'
  },
  {
    artName: 'Hactoberfest Bus',
    pageLink: './Art/shahpranaf/index.html',
    imageLink: './Art/shahpranaf/hacktoberfest_bus.gif',
    author: 'Pranav Shah',
    githubLink: 'https://github.com/shahpranaf'
  },
  {
    artName: 'Hacktoberfest',
    pageLink: './Art/robihid/index.html',
    imageLink: './Art/robihid/hacktoberfest.png',
    author: 'robihid',
    githubLink: 'https://github.com/robihid'
  },
  {
    artName: 'Hi there',
    pageLink: './Art/Aki/index.html',
    imageLink: './Art/Aki/giphy.gif',
    author: 'Aki',
    githubLink: 'https://github.com/akmalist'
  },
  {
    artName: '3D css animation',
    pageLink: './Art/animationtion/index.html',
    imageLink: './Art/animation/css3drotate.gif',
    author: 'christ',
    githubLink: 'https://github.com/christ-87'
  },
  {
    artName: 'Hacktoberfest 2019!',
    pageLink: './Art/RedSquirrrel/index.html',
    imageLink: './Art/RedSquirrrel/index.html/animation.PNG',
    author: 'RedSquirrrel',
    githubLink: 'https://github.com/RedSquirrrel'
  },
  {
    artName: 'Sliding text',
    pageLink: './Art/Flattopz/index.html',
    imageLink: './Art/Flattopz/SlidingText.gif',
    author: 'Flattopz',
    githubLink: 'https://github.com/hjpunzalan'
  },
  {
    artName: 'Rainbow Color Changer',
    pageLink: './Art/mmshr/index.html',
    imageLink: './Art/mmshr/rainbow.gif',
    author: 'mmosehauer',
    githubLink: 'https://github.com/mmosehauer'
  },
  {
    artName: 'World of Coding',
    pageLink: './Art/tom_kn/coding.html',
    imageLink: './Art/tom_kn/coding.gif',
    author: 'Tamas Knisz',
    githubLink: 'https://github.com/TamasKn'
  },
  {
    artName: 'Initial Bounce',
    pageLink: './Art/Juwana/initial.html',
    imageLink: './Art/Juwana/InitialBounce.gif',
    author: 'Juwana',
    githubLink: 'https://github.com/JZerman2018'
  },
  {
    artName: 'Atom',
    pageLink: './Art/Teva/index.html',
    imageLink: './Art/Teva/atom.gif',
    author: 'Teva',
    githubLink: 'https://github.com/TevaHenry'
  },
  {
    artName: 'Be Awesome',
    pageLink: './Art/TigerAsH/index.html',
    imageLink: './Art/TigerAsH/be-awesome.jpg',
    author: 'TigerAsH',
    githubLink: 'https://github.com/TigerAsH94'
  },
  {
    artName: 'Rainbow Colors',
    pageLink: './Art/Sanjeev/index.html',
    imageLink: './Art/Sanjeev/animation.gif',
    author: 'Sanjeev Panday',
    githubLink: 'https://github.com/Sanjeev-Panday'
  },
  {
    artName: 'ZtM',
    pageLink: './Art/thoyvo/index.html',
    imageLink: './Art/thoyvo/ztm.gif',
    author: 'Thoyvo',
    githubLink: 'https://github.com/thoyvo'
  },
  {
    artName: 'Fast Fishes',
    pageLink: './Art/4ront/index.html',
    imageLink: './Art/4ront/fishes.gif',
    author: '4rontender',
    githubLink: 'https://github.com/RinatValiullov'
  },
  {
    artName: 'Loading...',
    pageLink: './Art/RedSquirrrel2/loading.html',
    imageLink: './Art/RedSquirrrel2/loading.gif',
    author: 'RedSquirrrel',
    githubLink: 'https://github.com/RedSquirrrel'
  },
  {
    artName: 'Animated Cube',
    pageLink: './Art/Animated Cube/index.html',
    imageLink: './Art/Animated Cube/cube.gif',
    author: 'RedSquirrrel',
    githubLink: 'https://github.com/RedSquirrrel'
  },
  {
    artName: 'Calm Ubuntu',
    pageLink: './Art/schupat/index.html',
    imageLink: './Art/schupat/preview.gif',
    author: 'schupat',
    githubLink: 'https://github.com/schupat'
  },
  {
    artName: 'Solar System',
    pageLink: './Art/DSandberg93/index.html',
    imageLink: './Art/DSandberg93/SolarSystem.gif',
    author: 'DSandberg93',
    githubLink: 'https://github.com/DSandberg93'
  },
  {
    artName: 'Boo',
    pageLink: './Art/VerityB/index.html',
    imageLink: './Art/VerityB/boo.gif',
    author: 'VerityB',
    githubLink: 'https://github.com/VerityB'
  },
  {
    artName: 'Hacktoberfest Ghost',
    pageLink: './Art/cTahirih/index.html',
    imageLink: './Art/cTahirih/ghost.png',
    author: 'cTahirih',
    githubLink: 'https://github.com/cTahirih'
  },
  {
    artName: 'Clock',
    pageLink: './Art/Abdul/index.html',
    imageLink: './Art/Abdul/Clock.png',
    author: 'Abdul Rahman',
    githubLink: 'https://github.com/abdulrahman118'
  },
  {
    artName: 'Loading Cube',
    pageLink: './Art/andrearizzello/index.html',
    imageLink: './Art/andrearizzello/index.gif',
    author: 'Andrea Rizzello',
    githubLink: 'https://github.com/andrearizzello'
  },
  {
    artName: 'Wall Dropping Logo',
    pageLink: './Art/shivams136/index.html',
    imageLink: './Art/shivams136/walldrop.gif',
    author: 'Shivam Sharma',
    githubLink: 'https://github.com/ShivamS136'
  },
  {
    artName: 'Infinite Race',
    pageLink: './Art/levermanx/index.html',
    imageLink: './Art/levermanx/anim.gif',
    author: 'Levermanx',
    githubLink: 'https://github.com/levermanx'
  },
  {
    artName: 'Hover to Rotate Text',
    pageLink: './Art/faiz_hameed/index.html',
    imageLink: './Art/faiz_hameed/hackto.gif',
    author: 'Faiz Hameed',
    githubLink: 'https://github.com/faizhameed'
  },
  {
    artName: 'HalloHacktober Greeting!',
    pageLink: './Art/lusalga/index.html',
    imageLink: './Art/lusalga/lu.gif',
    author: 'Lucieni A. Saldanha',
    githubLink: 'https://github.com/lusalga/'
  },
  {
    artName: 'Time goes by',
    pageLink: './Art/WolfgangKreminger/index.html',
    imageLink: './Art/WolfgangKreminger/showcase.gif',
    author: 'Wolfgang Kreminger',
    githubLink: 'https://github.com/r4pt0s'
  },
  {
    artName: 'Bouncing Text!',
    pageLink: './Art/AbdulsalamAbdulrahman/index.html',
    imageLink: './Art/AbdulsalamAbdulrahman/Bouncingtxt.gif',
    author: 'Abdulsalam Abdulrahman',
    githubLink: 'https://github.com/AbdulsalamAbdulrahman/'
  },
  {
    artName: 'Simple Phone Animation',
    pageLink: './Art/Lala/index.html',
    imageLink: './Art/Lala/phone.gif',
    author: 'Olamide Aboyeji',
    githubLink: 'https://github.com/aolamide'
  },
  {
    artName: 'Synthwave Sunset',
    pageLink: './Art/brunobolting/index.html',
    imageLink: './Art/brunobolting/synthwave-sunset.gif',
    author: 'Bruno Bolting',
    githubLink: 'https://github.com/brunobolting/'
  },
  {
    artName: 'That Animation',
    pageLink: './Art/MaKloudz/index.html',
    imageLink: './Art/MaKloudz/dat-animation.gif',
    author: 'Blessing Mutava',
    githubLink: 'https://github.com/MaKloudz'
  },
  {
    artName: 'animatron',
    pageLink: './Art/animatron/index.html',
    imageLink: './Art/animatron/trance.gif',
    author: 'nick981837',
    githubLink: 'https://github.com/nick981837'
  },
  {
    artName: 'abhishek9686',
    pageLink: './Art/abhishek9686/index.html',
    imageLink: './Art/abhishek9686/loading.gif',
    author: 'abhishek9686',
    githubLink: 'https://github.com/abhishek9686'
  },

  {
    artName: 'Animecircles',
    pageLink: './Art/Animecircles/index.html',
    imageLink: './Art/animatron/',
    author: 'Geamoding',
    githubLink: 'https://github.com/gilbertekalea'
  },
  {
    artName: 'ZTM Animation',
    pageLink: './Art/EricPuskas/index.html',
    imageLink: './Art/EricPuskas/index.gif',
    author: 'Eric Puskas',
    githubLink: 'https://github.com/EricPuskas'
  },
  {
    artName: 'LSD Rainbow Trip: Phase 1',
    pageLink: './Art/AbsMechanik/index.html',
    imageLink: './Art/AbsMechanik/AbsMechanik_Animation.gif',
    author: 'AbsMechanik',
    githubLink: 'https://github.com/AbsMechanik'
  },
  {
    artName: 'Christmas Lights',
    pageLink: './Art/Futuregit/index.html',
    imageLink: './Art/Futuregit/Christmas-Lights.gif',
    author: 'Futuregit',
    githubLink: 'https://github.com/Futuregit'
  },
  {
    artName: 'space zoo',
    pageLink: './Art/space_zoo/index.html',
    imageLink: './Art/space_zoo/space_zoo.gif',
    author: 'yuwenGithub',
    githubLink: 'https://github.com/yuwenGithub'
  },
  {
    artName: 'Fruit Dancing',
    pageLink: './Art/carlacentenor/index.html',
    imageLink: './Art/carlacentenor/fruit.gif',
    author: 'carlacentenor',
    githubLink: 'https://github.com/carlacentenor'
  },
  {
    artName: 'eyes',
    pageLink: './Art/eyes/index.html',
    imageLink: './Art/eyes/eyes.gif',
    author: 'yuwenGithub',
    githubLink: 'https://github.com/yuwenGithub'
  },
  {
    artName: 'Spooktober Hacktoberfest',
    pageLink: './Art/FredAmartey/index.html',
    imageLink: './Art/FredAmartey/thumbnaill.gif',
    author: 'Fred Amartey',
    githubLink: 'https://github.com/FredAmartey'
  },
  {
    artName: 'Star Wars?',
    pageLink: './Art/henryvalbuena/index.html',
    imageLink: './Art/henryvalbuena/index.gif',
    author: 'Henry Valbuena',
    githubLink: 'https://github.com/henryvalbuena'
  },
  {
    artName: 'UFO',
    pageLink: './Art/UFO/index.html',
    imageLink: './Art/UFO/UFO.png',
    author: 'Abhinav Singh @abhinav9910',
    githubLink: 'https://github.com/abhinav9910'
  },
  {
    artName: 'The Ripple',
    pageLink: './Art/Anmol2/index.html',
    imageLink: './Art/Anmol2/ripple.png',
    author: 'Anmol',
    githubLink: 'https://github.com/Anmol270900'
  },
  {
    artName: 'Rainbow loader',
    pageLink: './Art/ka-hn/rainbow.html',
    imageLink: './Art/ka-hn/rainbow.gif',
    author: 'Karim Hussain',
    githubLink: 'https://github.com/ka-hn'
  },
  {
    artName: 'Action Cam',
    pageLink: './Art/Donovan/index.html',
    imageLink: './Art/Donovan/pureCSS-animation.gif',
    author: 'Donovan Hunter',
    githubLink: 'https://github.com/dhdcode'
  },
  {
    artName: 'The Sun',
    pageLink: './Art/Anmol/index.html',
    imageLink: './Art/Anmol/sun.png',
    author: 'Anmol',
    githubLink: 'https://github.com/Anmol270900'
  },
  {
    artName: 'Flashing Pumpkin',
    pageLink: './Art/KatrinaRose14/index.html',
    imageLink: './Art/KatrinaRose14/FlashingPumpkin.gif',
    author: 'Katrina Yates',
    githubLink: 'https://github.com/KatrinaRose14'
  },
  {
    artName: 'Flipbox',
    pageLink: './Art/Prasheel/index.html',
    imageLink: './Art/Prasheel/flip.gif',
    author: 'Prasheel Soni',
    githubLink: 'https://github.com/ps011'
  },
  {
    artName: '2019 Wave',
    pageLink: './Art/chris-aqui/index.html',
    imageLink: './Art/chris-aqui/2019-jump.gif',
    author: 'Christine Aqui',
    githubLink: 'https://github.com/christine-aqui'
  },
  {
    artName: 'Hover Button Animation',
    pageLink: './Art/Vipul/hover.html',
    imageLink: './Art/Vipul/Screenshot2.png',
    author: 'Vipul',
    githubLink: 'https://github.com/vipuljain08'
  },
  {
    artName: 'Start From Zero',
    pageLink: './Art/Robihdy/index.html',
    imageLink: './Art/Robihdy/start-from-zero.png',
    author: 'Robihdy',
    githubLink: 'https://github.com/Robihdy'
  },
  {
    artName: 'Local Host metaphor',
    pageLink: './Art/Akbar-Cyber/index.html',
    imageLink: './Art/Prateek/localhost.png',
    author: 'Prateek',
    githubLink: 'https://github.com/prateekpatrick'
  },
  {
    artName: 'Akbar-Cyber',
    pageLink: './Art/Akbar-Cyber/index.html',
    imageLink: './Art/Akbar-Cyber/akbar.gif',
    author: 'Akbar',
    githubLink: 'https://github.com/Akbar-Cyber'
  },
  {
    artName: 'Sliding Lines',
    pageLink: './Art/erics0n/sliding-lines/index.html',
    imageLink: './Art/erics0n/sliding-lines/image.gif',
    author: 'erics0n',
    githubLink: 'https://github.com/erics0n'
  },
  {
    artName: 'Triangle',
    pageLink: './Art/Joy/triangle/triangle.html',
    imageLink: './Art/Joy/triangle/triangle.gif',
    author: 'Joy',
    githubLink: 'https://github.com/royranger'
  },
  {
    artName: 'Cube',
    pageLink: './Art/Joy/cube/cube.html',
    imageLink: './Art/Joy/cube/cube.gif',
    author: 'Joy',
    githubLink: 'https://github.com/royranger'
  },
  {
    artName: 'Burger Menu',
    pageLink: './Art/mctrl/burger.html',
    imageLink: './Art/mctrl/burger.gif',
    author: 'Martina',
    githubLink: 'https://github.com/mctrl'
  },
  {
    artName: 'Square Loader',
    pageLink: './Art/Hemant/index.html',
    imageLink: './Art/Hemant/loader.gif',
    author: 'Hemant Garg',
    githubLink: 'https://github.com/hemant-garg'
  },
  {
    artName: 'wake up, neo...',
    pageLink: './Art/samirjouni/TributeToTheMatrix.html',
    imageLink: './Art/samirjouni/sample.gif',
    author: 'Samir Jouni',
    githubLink: 'https://github.com/samirjouni'
  },
  {
    artName: 'Tribute To COD4MW',
    pageLink: './Art/samirjouni2/index.html',
    imageLink: './Art/samirjouni2/sample.gif',
    author: 'Samir Jouni',
    githubLink: 'https://github.com/samirjouni'
  },
  {
    artName: 'Planet',
    pageLink: './Art/ArthurDoom/planet.html',
    imageLink: './Art/ArthurDoom/planet.gif',
    author: 'ArthurDoom',
    githubLink: 'https://github.com/ArthurDoom'
  },
  {
    artName: 'SquarPy',
    pageLink: './Art/Utkarsh/index.html',
    imageLink: './Art/Utkarsh/hack.gif',
    author: 'utkarsh',
    githubLink: 'https://github.com/Utkarsh2604'
  },
  {
    artName: 'Circle',
    pageLink: './Art/Oliver/Circle.html',
    imageLink: './Art/Oliver/circle.gif',
    author: 'Oliver',
    githubLink: 'https://github.com/oliver-gomes'
  },
  {
    artName: 'Ellipse Loader',
    pageLink: './Art/VaibhavKhulbe/EllipseLoader.html',
    imageLink: './Art/VaibhavKhulbe/ellipseLoader.gif',
    author: 'Vaibhav Khulbe',
    githubLink: 'https://github.com/Kvaibhav01'
  },
  {
    artName: 'Simple Loader',
    pageLink: './Art/soumsps/simpleload.html',
    imageLink: './Art/soumsps/sample.gif',
    author: 'Soumendu Sinha',
    githubLink: 'https://github.com/soumsps'
  },
  {
    artName: 'Rollodex',
    pageLink: './Art/Shruti/rolling.html',
    imageLink: './Art/Shruti/rolling.gif',
    author: 'Shruti',
    githubLink: 'https://github.com/shruti49'
  },
  {
    artName: 'Cute Cat',
    pageLink: './Art/Alghi/cat.html',
    imageLink: './Art/Alghi/cat.gif',
    author: 'Alghi',
    githubLink: 'https://github.com/darklordace'
  },
  {
    artName: 'ZtM Text',
    pageLink: './Art/Di4iMoRtAl/ZtM_text_animation.html',
    imageLink: './Art/Di4iMoRtAl/ZtM_animation.gif',
    author: 'Di4iMoRtAl',
    githubLink: 'https://github.com/dppeykov'
  },
  {
    artName: 'Circles',
    pageLink: './Art/Bhuvana/circles.html',
    imageLink: './Art/Bhuvana/circles.gif',
    author: 'Bhuvana',
    githubLink: 'https://github.com/bhuvana-guna'
  },
  {
    artName: 'Bird',
    pageLink: './Art/Bhuvana/bird.html',
    imageLink: './Art/Bhuvana/bird.gif',
    author: 'Bhuvana',
    githubLink: 'https://github.com/bhuvana-guna'
  },
  {
    artName: 'Loader',
    pageLink: './Art/Bhuvana/loader.html',
    imageLink: './Art/Bhuvana/loader.gif',
    author: 'Bhuvana',
    githubLink: 'https://github.com/bhuvana-guna'
  },
  {
    artName: 'Simple blinking loading circles',
    pageLink: './Art/Rahul/index.html',
    imageLink: './Art/Rahul/loading.gif',
    author: 'Rahul',
    githubLink: 'https://github.com/kohli6010'
  },
  {
    artName: 'Css Pulse',
    pageLink: './Art/Aszmel/pulse.html',
    imageLink: './Art/Aszmel/css_pulse.gif',
    author: 'Aszmel',
    githubLink: 'https://github.com/Aszmel'
  },
  {
    artName: 'Circle Bounce',
    pageLink: './Art/Edmund/index.html',
    imageLink: './Art/Edmund/circle-bounce.gif',
    author: 'Edmund',
    githubLink: 'https://github.com/edmund1645'
  },
  {
    artName: 'Heart Beating',
    pageLink: './Art/Regem/index.html',
    imageLink: './Art/Regem/heart.jpg',
    author: 'Regem',
    githubLink: 'https://github.com/GemzBond'
  },
  {
    artName: 'Fading Circles',
    pageLink: './Art/Ankit/fadeCircle.html',
    imageLink: './Art/Ankit/fadeCircles.png',
    author: 'Ankit Srivastava',
    githubLink: 'https://github.com/a18nov'
  },
  {
    artName: 'Hacktoberfest 2019',
    pageLink: './Art/jpk3lly/animation.html',
    imageLink: './Art/jpk3lly/JPs_Animation_GIF.gif',
    author: 'jpk3lly',
    githubLink: 'https://github.com/jpk3lly'
  },
  {
    artName: 'Name Rotator',
    pageLink: './Art/Meet/name.html',
    imageLink: './Art/Meet/name.gif',
    author: 'Meet',
    githubLink: 'https://github.com/Meet1103'
  },
  {
    artName: 'Ball Rotator',
    pageLink: './Art/Bibekpreet/index.html',
    imageLink: './Art/Bibekpreet/ball.gif',
    author: 'Bibekpreet',
    githubLink: 'https://github.com/bibekpreet99'
  },
  {
    artName: 'ephiphany',
    pageLink: './Art/OctavianIlies/index.html',
    imageLink: './Art/OctavianIlies/ephiphany.gif',
    author: 'OctavianIlies',
    githubLink: 'https://github.com/OctavianIlies'
  },
  {
    artName: 'Loading',
    pageLink: './Art/jh1992jh/loading.html',
    imageLink: './Art/jh1992jh/loading.gif',
    author: 'jh1992jh',
    githubLink: 'https://github.com/jh1992jh'
  },
  {
    artName: 'ZTM Colors',
    pageLink: './Art/Godnon/index.html',
    imageLink: './Art/Godnon/ZTMcAnim.gif',
    author: 'Godnon',
    githubLink: 'https://github.com/godnondsilva'
  },
  {
    artName: 'Hover Effect',
    pageLink: './Art/Shubhankar/index.html',
    imageLink: './Art/Shubhankar/hackoctober.gif',
    author: 'Shubhankar',
    githubLink: 'https://github.com/shubhdwiv12'
  },
  {
    artName: 'Bouncing Fading Circles',
    pageLink: './Art/AyoubIssaad/index.html',
    imageLink: './Art/AyoubIssaad/BouncingFadingCircles.gif',
    author: 'AyoubIssaad',
    githubLink: 'https://github.com/AyoubIssaad'
  },
  {
    artName: '5 balls preloader',
    pageLink: './Art/Nnaji-Victor/index.html',
    imageLink: './Art/Nnaji-Victor/5_balls.gif',
    author: 'Nnaji Victor',
    githubLink: 'https://github.com/Nnaji-Victor'
  },
  {
    artName: 'ZTM Bouncer',
    pageLink: './Art/Josia/bouncer.html',
    imageLink: './Art/Josia/ztmbouncer.gif',
    author: 'Josia Rodriguez',
    githubLink: 'https://github.com/josiarod'
  },
  {
    artName: 'Hacktober loading animation',
    pageLink: './Art/mehul1011/index.html',
    imageLink: './Art/mehul1011/loading.gif',
    author: 'Mehul1011',
    githubLink: 'https://github.com/mehul1011'
  },
  {
    artName: 'Loading Dots',
    pageLink: './Art/devSergiu/index.html',
    imageLink: './Art/devSergiu/loading.gif',
    author: 'devSergiu',
    githubLink: 'https://github.com/devsergiu'
  },
  {
    artName: 'TypeWriter effect',
    pageLink: './Art/Sidharth/Typing_Text.html',
    imageLink: './Art/Sidharth/type_writer.gif',
    author: 'Sidharth',
    githubLink: 'https://github.com/Sidharth98'
  },
  {
    artName: 'Blue Spin',
    pageLink: './Art/JamesW/index.html',
    imageLink: './Art/JamesW/hacktober_spin.gif',
    author: 'James Whitney',
    githubLink: 'https://github.com/jameswhitney'
  },
  {
    artName: 'Loading Animation',
    pageLink: './Art/Sidharth/Loading.html',
    imageLink: './Art/Sidharth/Loading.gif',
    author: 'Sidharth',
    githubLink: 'https://github.com/Sidharth98'
  },
  {
    artName: 'Rotation',
    pageLink: './Art/alenanog/index.html',
    imageLink: './Art/alenanog/rotation.gif',
    author: 'Alena A.',
    githubLink: 'https://github.com/alenanog'
  },
  {
    artName: 'Colors in your life',
    pageLink: './Art/Atipahy/colors.html',
    imageLink: './Art/Atipahy/colors.png',
    author: 'Christos Chr',
    githubLink: 'https://github.com/atipaHy'
  },
  {
    artName: 'Orb',
    pageLink: './Art/Jkbicbic/orb.html',
    imageLink: './Art/Jkbicbic/orb.gif',
    author: 'John Kennedy Bicbic',
    githubLink: 'https://github.com/jkbicbic'
  },
  {
    artName: 'Charging...',
    pageLink: './Art/Afraz/charging.html',
    imageLink: './Art/Afraz/charging.gif',
    author: 'Afraz',
    githubLink: 'https://github.com/afrazz'
  },
  {
    artName: 'Charging...',
    pageLink: './Art/DepStep/depstep.html',
    imageLink: './Art/DepStep/depstep.gif',
    author: 'DepStep',
    githubLink: 'https://github.com/stephD'
  },
  {
    artName: 'Dancing Ball...',
    pageLink: './Art/DaveFres/index.html',
    imageLink: './Art/DaveFres/ball.gif',
    author: 'DaveFres',
    githubLink: 'https://github.com/DaveFres'
  },
  {
    artName: 'animatron',
    pageLink: './Art/animatron/index.html',
    imageLink: './Art/animatron/trance.gif',
    author: 'jomahay',
    githubLink: 'https://github.com/jomahay'
  },
  {
    artName: 'Sunshine',
    pageLink: './Art/Pavelisp/sunshine.html',
    imageLink: './Art/Pavelisp/sunshine.gif',
    author: 'Pavel Isp',
    githubLink: 'https://github.com/pavelisp'
  },
  {
    artName: 'SoundBoxes',
    pageLink: './Art/Hbarang/SoundBox.html',
    imageLink: './Art/Hbarang/SoundBoxAnimation.gif',
    author: 'Hbarang',
    githubLink: 'https://github.com/hbarang'
  },
  {
    artName: 'Cheshire',
    pageLink: './Art/Ckanelin/index.html',
    imageLink: './Art/Ckanelin/Cheshire.gif',
    author: 'Ckanelin',
    githubLink: 'https://github.com/ckanelin'
  },
  {
    artName: 'Disappear',
    pageLink: './Art/Stacy/index.html',
    imageLink: './Art/Stacy/disappear.gif',
    author: 'Stacy',
    githubLink: 'https://github.com/stacyholtz6'
  },
  {
    artName: 'Ellipse Spinner',
    pageLink: './Art/Sabina/ellipse_spinner.html',
    imageLink: './Art/Sabina/ellipse_spinner.png',
    author: 'Sabina Abbasova',
    githubLink: 'https://github.com/sabina929'
  },
  {
    artName: 'NightSky',
    pageLink: './Art/AndyS/index.html',
    imageLink: './Art/AndyS/Capture.GIF',
    author: 'AndyS',
    githubLink: 'https://github.com/AndyS1988'
  },
  {
    artName: 'Hungry',
    pageLink: './Art/diegchav/index.html',
    imageLink: './Art/diegchav/hungry.gif',
    author: 'Diego Chz',
    githubLink: 'https://github.com/diegchav'
  },
  {
    artName: 'Hover Text Animation',
    pageLink: './Art/AyoubIssaad2/index.html',
    imageLink: './Art/AyoubIssaad2/hoverTextAnimation.gif',
    author: 'AyoubIssaad',
    githubLink: 'https://github.com/AyoubIssaad'
  },
  {
    artName: 'Colorize',
    pageLink: './Art/JimBratsos/colorize.html',
    imageLink: './Art/JimBratsos/Colorize.gif',
    author: 'Jim Bratsos',
    githubLink: 'https://github.com/JimBratsos'
  },
  {
    artName: 'Hacktober Spooktacular',
    pageLink: 'Art/Elex/index.html',
    imageLink: ['./Art/Elex/hhs.gif'],
    author: 'William Poisel (LordCobra)',
    githubLink: 'https://github.com/epoisel'
  },
  {
    artName: 'Circley',
    pageLink: './Art/Tranjenny/indexjenny.html',
    imageLink: './Art/Tranjenny/zerojenny.gif',
    author: 'Tranjenny',
    githubLink: 'https://github.com/Tranjenny'
  },
  {
    artName: 'My Vietnam',
    pageLink: './Art/nhbduy/index.html',
    imageLink: './Art/nhbduy/my-vietnam.gif',
    author: 'Hoang-Bao-Duy NGUYEN',
    githubLink: 'https://github.com/nhbduy'
  },
  {
    artName: 'Hactoberfest Bus',
    pageLink: './Art/shahpranaf/index.html',
    imageLink: './Art/shahpranaf/hacktoberfest_bus.gif',
    author: 'Pranav Shah',
    githubLink: 'https://github.com/shahpranaf'
  },
  {
    artName: 'Hacktoberfest',
    pageLink: './Art/robihid/index.html',
    imageLink: './Art/robihid/hacktoberfest.png',
    author: 'robihid',
    githubLink: 'https://github.com/robihid'
  },
  {
    artName: 'Hi there',
    pageLink: './Art/Aki/index.html',
    imageLink: './Art/Aki/giphy.gif',
    author: 'Aki',
    githubLink: 'https://github.com/akmalist'
  },
  {
    artName: 'Hacktoberfest 2019!',
    pageLink: './Art/RedSquirrrel/index.html',
    imageLink: './Art/RedSquirrrel/index.html/animation.PNG',
    author: 'RedSquirrrel',
    githubLink: 'https://github.com/RedSquirrrel'
  },
  {
    artName: 'Sliding text',
    pageLink: './Art/Flattopz/index.html',
    imageLink: './Art/Flattopz/SlidingText.gif',
    author: 'Flattopz',
    githubLink: 'https://github.com/hjpunzalan'
  },
  {
    artName: 'Rainbow Color Changer',
    pageLink: './Art/mmshr/index.html',
    imageLink: './Art/mmshr/rainbow.gif',
    author: 'mmosehauer',
    githubLink: 'https://github.com/mmosehauer'
  },
  {
    artName: 'World of Coding',
    pageLink: './Art/tom_kn/coding.html',
    imageLink: './Art/tom_kn/coding.gif',
    author: 'Tamas Knisz',
    githubLink: 'https://github.com/TamasKn'
  },
  {
    artName: 'Initial Bounce',
    pageLink: './Art/Juwana/initial.html',
    imageLink: './Art/Juwana/InitialBounce.gif',
    author: 'Juwana',
    githubLink: 'https://github.com/JZerman2018'
  },
  {
    artName: 'Atom',
    pageLink: './Art/Teva/index.html',
    imageLink: './Art/Teva/atom.gif',
    author: 'Teva',
    githubLink: 'https://github.com/TevaHenry'
  },
  {
    artName: 'Be Awesome',
    pageLink: './Art/TigerAsH/index.html',
    imageLink: './Art/TigerAsH/be-awesome.jpg',
    author: 'TigerAsH',
    githubLink: 'https://github.com/TigerAsH94'
  },
  {
    artName: 'Rainbow Colors',
    pageLink: './Art/Sanjeev/index.html',
    imageLink: './Art/Sanjeev/animation.gif',
    author: 'Sanjeev Panday',
    githubLink: 'https://github.com/Sanjeev-Panday'
  },
  {
    artName: 'ZtM',
    pageLink: './Art/thoyvo/index.html',
    imageLink: './Art/thoyvo/ztm.gif',
    author: 'Thoyvo',
    githubLink: 'https://github.com/thoyvo'
  },
  {
    artName: 'Fast Fishes',
    pageLink: './Art/4ront/index.html',
    imageLink: './Art/4ront/fishes.gif',
    author: '4rontender',
    githubLink: 'https://github.com/RinatValiullov'
  },
  {
    artName: 'Loading...',
    pageLink: './Art/RedSquirrrel2/loading.html',
    imageLink: './Art/RedSquirrrel2/loading.gif',
    author: 'RedSquirrrel',
    githubLink: 'https://github.com/RedSquirrrel'
  },
  {
    artName: 'Animated Cube',
    pageLink: './Art/Animated Cube/index.html',
    imageLink: './Art/Animated Cube/cube.gif',
    author: 'RedSquirrrel',
    githubLink: 'https://github.com/RedSquirrrel'
  },
  {
    artName: 'Calm Ubuntu',
    pageLink: './Art/schupat/index.html',
    imageLink: './Art/schupat/preview.gif',
    author: 'schupat',
    githubLink: 'https://github.com/schupat'
  },
  {
    artName: 'Solar System',
    pageLink: './Art/DSandberg93/index.html',
    imageLink: './Art/DSandberg93/SolarSystem.gif',
    author: 'DSandberg93',
    githubLink: 'https://github.com/DSandberg93'
  },
  {
    artName: 'Boo',
    pageLink: './Art/VerityB/index.html',
    imageLink: './Art/VerityB/boo.gif',
    author: 'VerityB',
    githubLink: 'https://github.com/VerityB'
  },
  {
    artName: 'Hacktoberfest Ghost',
    pageLink: './Art/cTahirih/index.html',
    imageLink: './Art/cTahirih/ghost.png',
    author: 'cTahirih',
    githubLink: 'https://github.com/cTahirih'
  },
  {
    artName: 'Clock',
    pageLink: './Art/Abdul/index.html',
    imageLink: './Art/Abdul/Clock.png',
    author: 'Abdul Rahman',
    githubLink: 'https://github.com/abdulrahman118'
  },
  {
    artName: 'Loading Cube',
    pageLink: './Art/andrearizzello/index.html',
    imageLink: './Art/andrearizzello/index.gif',
    author: 'Andrea Rizzello',
    githubLink: 'https://github.com/andrearizzello'
  },
  {
    artName: 'Wall Dropping Logo',
    pageLink: './Art/shivams136/index.html',
    imageLink: './Art/shivams136/walldrop.gif',
    author: 'Shivam Sharma',
    githubLink: 'https://github.com/ShivamS136'
  },
  {
    artName: 'Infinite Race',
    pageLink: './Art/levermanx/index.html',
    imageLink: './Art/levermanx/anim.gif',
    author: 'Levermanx',
    githubLink: 'https://github.com/levermanx'
  },
  {
    artName: 'Hover to Rotate Text',
    pageLink: './Art/faiz_hameed/index.html',
    imageLink: './Art/faiz_hameed/hackto.gif',
    author: 'Faiz Hameed',
    githubLink: 'https://github.com/faizhameed'
  },
  {
    artName: 'HalloHacktober Greeting!',
    pageLink: './Art/lusalga/index.html',
    imageLink: './Art/lusalga/lu.gif',
    author: 'Lucieni A. Saldanha',
    githubLink: 'https://github.com/lusalga/'
  },
  {
    artName: 'Time goes by',
    pageLink: './Art/WolfgangKreminger/index.html',
    imageLink: './Art/WolfgangKreminger/showcase.gif',
    author: 'Wolfgang Kreminger',
    githubLink: 'https://github.com/r4pt0s'
  },
  {
    artName: 'Bouncing Text!',
    pageLink: './Art/AbdulsalamAbdulrahman/index.html',
    imageLink: './Art/AbdulsalamAbdulrahman/Bouncingtxt.gif',
    author: 'Abdulsalam Abdulrahman',
    githubLink: 'https://github.com/AbdulsalamAbdulrahman/'
  },
  {
    artName: 'Simple Phone Animation',
    pageLink: './Art/Lala/index.html',
    imageLink: './Art/Lala/phone.gif',
    author: 'Olamide Aboyeji',
    githubLink: 'https://github.com/aolamide'
  },
  {
    artName: 'Synthwave Sunset',
    pageLink: './Art/brunobolting/index.html',
    imageLink: './Art/brunobolting/synthwave-sunset.gif',
    author: 'Bruno Bolting',
    githubLink: 'https://github.com/brunobolting/'
  },

  {
    artName: 'Kawaii Penguin',
    pageLink: './Art/Brienyll/index.html',
    imageLink: './Art/Brienyll/kawaiiPenguin.gif',
    author: 'Brienyll',
    githubLink: 'https://github.com/brienyll/'
  },
  {
    artName: 'Happy Halloween',
    pageLink: './Art/MatthewS/index.html',
    imageLink: './Art/MatthewS/Spider.gif',
    author: 'MatthewS',
    githubLink: 'https://github.com/matthewstoddart/'
  },
  {
    artName: 'Fan Art',
    pageLink: './Art/m-perez33/index.html',
    imageLink: './Art/m-perez33/cylon.gif',
    author: 'Marcos Perez',
    githubLink: 'https://github.com/m-perez33/'
  },
  {
    artName: 'Animating Pot',
    pageLink: './Art/Somechandra/index.html',
    imageLink: './Art/Somechandra/pot.gif',
    author: 'Somechandra',
    githubLink: 'https://github.com/somechandra'
  },
  {
    artName: 'Circles Circling',
    pageLink: './Art/pikktorr/index.html',
    imageLink: './Art/pikktorr/circles.gif',
    author: 'pikktorr',
    githubLink: 'https://github.com/pikktorr'
  },
  {
    artName: 'Glitchy Szn',
    pageLink: './Art/premdav/index.html',
    imageLink: './Art/premdav/screenshot.png',
    author: 'premdav',
    githubLink: 'https://github.com/premdav'
  },
  {
    artName: 'ZeroToMastery',
    pageLink: './Art/Vzneers/index.html',
    imageLink: './Art/Vzneers/gifzeroloading.gif',
    author: 'TrinhMinhHieu',
    githubLink: 'https://github.com/trinhminhhieu'
  },
  {
    artName: 'Spacecraft-landing',
    pageLink: './Art/DDuplinszki/index.html',
    imageLink: './Art/DDuplinszki/Spacecraft-landing.gif',
    author: 'DDuplinszki',
    githubLink: 'https://github.com/DDuplinszki'
  },
  {
    artName: 'Paw Prints',
    pageLink: './Art/Tia/index.html',
    imageLink: './Art/Tia/paw-prints.gif',
    author: 'Tia Esguerra',
    githubLink: 'https://github.com/msksfo'
  },
  {
    artName: 'Hover-Scale',
    pageLink: './Art/echowebid/index.html',
    imageLink: './Art/echowebid/hover.gif',
    author: 'echowebid',
    githubLink: 'https://github.com/echowebid'
  },
  {
    artName: 'mars',
    pageLink: './Art/Courtney_Pure/index.html',
    imageLink: './Art/Courtney_Pure/mars_screenshot.png',
    author: 'Courtney Pure',
    githubLink: 'https://github.com/courtneypure'
  },
  {
    artName: 'Welcome HactoberFest',
    pageLink: './Art/Dhaval/index.html',
    imageLink: './Art/Dhaval/Welcome-Hacktoberfest.gif',
    author: 'Dhaval Mehta',
    githubLink: 'https://github.com/Dhaval1403'
  },
  {
    artName: 'Aynonimation',
    pageLink: './Art/Aynorica/aynorica.html',
    imageLink: './Art/Aynorica/Aynonimation.png',
    author: 'aynorica',
    githubLink: 'https://github.com/aynorica'
  },
  {
    artName: 'sun-to-moon',
    pageLink: './Art/haider/index.html',
    imageLink: './Art/haider/sun-moon.gif',
    author: 'Haider',
    githubLink: 'https://github.com/hyderumer'
  },
  {
    artName: 'Animatron',
    pageLink: './Art/animatron/index.html',
    imageLink: './Art/animatron/trance.gif',
    author: 'Andrei',
    githubLink: 'https://github.com/aneagoie'
  },
  {
    artName: 'Loader Circle',
    pageLink: './Art/beaps/index.html',
    imageLink: './Art/beaps/loader-circle.gif',
    author: 'beaps',
    githubLink: 'https://github.com/beaps'
  },
  {
    artName: 'Doors',
    pageLink: './Art/pauliax/index.html',
    imageLink: './Art/pauliax/doors.gif',
    author: 'pauliax',
    githubLink: 'https://github.com/pauliax'
  },
  {
    artName: 'Clock with pendulum',
    pageLink: './Art/Pankaj/index.html',
    imageLink: './Art/Pankaj/Clock_with_pendulum.gif',
    author: 'Pankaj',
    githubLink: 'https://github.com/prime417'
  },
  {
    artName: 'Animatron',
    pageLink: './Art/animatron/index.html',
    imageLink: './Art/animatron/trance.gif',
    author: 'Andrei',
    githubLink: 'https://github.com/aneagoie'
  },
  {
    artName: 'Loader Circle',
    pageLink: './Art/beaps/index.html',
    imageLink: './Art/beaps/loader-circle.gif',
    author: 'beaps',
    githubLink: 'https://github.com/beaps'
  },
  {
    artName: 'Open Sourcerer',
    pageLink: './Art/4rturd13/index.html',
    imageLink: './Art/4rturd13/openSourcerer.gif',
    author: '4rturd13',
    githubLink: 'https://github.com/4rturd13'
  },
  {
    artName: 'Doors',
    pageLink: './Art/pauliax/index.html',
    imageLink: './Art/pauliax/doors.gif',
    author: 'pauliax',
    githubLink: 'https://github.com/pauliax'
  },
  {
    artName: 'Loader Square',
    pageLink: './Art/beaps2/square-loader.html',
    imageLink: './Art/beaps2/square-loader.gif',
    author: 'beaps',
    githubLink: 'https://github.com/beaps'
  },
  {
    artName: 'Running Text',
    pageLink: './Art/DevinEkadeni/running-text.html',
    imageLink: './Art/DevinEkadeni/running-text.gif',
    author: 'Devin Ekadeni',
    githubLink: 'https://github.com/devinekadeni'
  },
  {
    artName: 'Mystical-Hacktoberfest',
    pageLink: './Art/Wayne/index.html',
    imageLink:
      './Art/Wayne/hacktoberfest - Google Chrome 09 Oct 2019 21_12_32.png',
    author: 'Wayne Mac Mavis',
    githubLink: 'https://github.com/WayneMacMavis'
  },
  {
    artName: 'ZTM Logo Animation',
    pageLink: './Art/bk987/index.html',
    imageLink: './Art/bk987/preview.gif',
    author: 'Bilal Khalid',
    githubLink: 'https://github.com/bk987'
  },
  {
    artName: 'Pong',
    pageLink: './Art/Carls13/index.html',
    imageLink: './Art/Carls13/pong.jpg',
    author: 'Carlos Hernandez',
    githubLink: 'https://github.com/Carls13'
  },
  {
    artName: 'ZTM Reveal',
    pageLink: './Art/bk987-2/index.html',
    imageLink: './Art/bk987-2/preview.gif',
    author: 'Bilal Khalid',
    githubLink: 'https://github.com/bk987'
  },
  {
    artName: 'ZTM Family Animation',
    pageLink: './Art/sballgirl11/animation.html',
    imageLink: './Art/sballgirl11/ztm.gif',
    author: 'Brittney Postma',
    githubLink: 'https://github.com/sballgirl11'
  },
  {
    artName: 'Phone Greetings',
    pageLink: './Art/ann-dev/index.html',
    imageLink: './Art/ann-dev/screenshot.png',
    author: 'ann-dev',
    githubLink: 'https://github.com/ann-dev'
  },
  {
    artName: 'Triangle Slide',
    pageLink: './Art/grieff/index.html',
    imageLink: './Art/grieff/triangle-animation.gif',
    author: 'Grieff',
    githubLink: 'https://github.com/grieff'
  },
  {
    artName: 'Neon ZTM',
    pageLink: './Art/grieff/text.html',
    imageLink: './Art/grieff/neonZTM.gif',
    author: 'Grieff',
    githubLink: 'https://github.com/grieff'
  },
  {
    artName: 'Flip Card',
    pageLink: './Art/FlipCard/index.html',
    imageLink: './Art/FlipCard/ezgif.com-video-to-gif.gif',
    author: 'Saurabh',
    githubLink: 'https://github.com/Saurabh-FullStackDev'
  },
  {
    artName: 'animationHalloween',
    pageLink: './Art/mawais54013/index.html',
    imageLink: './Art/mawais54013/Halloween.gif',
    author: 'mawais54013',
    githubLink: 'https://github.com/mawais54013'
  },
  {
    artName: 'Hacktoberfest Letter Popups',
    pageLink: './Art/jmt3559/index.html',
    imageLink: 'https://media.giphy.com/media/RKSRPGiIsy1f3Ji3j1/giphy.gif',
    author: 'Juan T.',
    githubLink: 'https://github.com/jmtellez'
  },
  {
    artName: 'Oscillation',
    pageLink: './Art/Oscillation/index.html',
    imageLink: './Art/Oscillation/oscillation.gif',
    author: 'Nandhakumar',
    githubLink: 'https://github.com/Nandhakumar7792'
  },
  {
    artName: 'Letters flipUp',
    pageLink: './Art/TerenceBiney/index.html',
    imageLink: './Art/TerenceBiney/lettersanimate.gif',
    author: 'Terence Biney',
    githubLink: 'https://github.com/Tereflech17'
  },
  {
    artName: 'Colors rectangle',
    pageLink: './Art/beaps3/index.html',
    imageLink: './Art/beaps3/colors-rectangle.gif',
    author: 'beaps',
    githubLink: 'https://github.com/beaps'
  },
  {
    artName: 'Hinge',
    pageLink: './Art/hereisfahad/index.html',
    imageLink: './Art/hereisfahad/hinge.png',
    author: 'Hereisfahad',
    githubLink: 'https://github.com/hereisfahad'
  },
  {
    artName: 'Animation',
    pageLink: './Art/PaulBillings/animation.html',
    imageLink: './Art/PaulBillings/animation.gif',
    author: 'Paul Billings',
    githubLink: 'https://github.com/paulbillings'
  },
  {
    artName: 'Diminishing',
    pageLink: './Art/Diminishing/index.html',
    imageLink: './Art/Diminishing/diminishing.gif',
    author: 'Nandhakumar',
    githubLink: 'https://github.com/Nandhakumar7792'
  },
  {
    artName: 'yin-yang',
    pageLink: './Art/yin-yang/index.html',
    imageLink: './Art/yin-yang/yin-yang.gif',
    author: 'Nandhakumar',
    githubLink: 'https://github.com/Nandhakumar7792'
  },
  {
    artName: 'eggJiggle',
    pageLink: './Art/eggJiggle/index.html',
    imageLink: './Art/eggJiggle/eggJiggle.gif',
    author: 'Nandhakumar',
    githubLink: 'https://github.com/Nandhakumar7792'
  },
  {
    artName: 'Aynonimation',
    pageLink: './Art/Aynorica/aynorica.html',
    imageLink: './Art/Aynorica/Aynonimation.png',
    author: 'aynorica',
    githubLink: 'https://github.com/aynorica'
  },
  {
    artName: 'ZTM Family Animation',
    pageLink: './Art/sballgirl11/index.html',
    imageLink: './Art/sballgirl11/ztm.gif',
    author: 'Brittney Postma',
    githubLink: 'https://github.com/sballgirl11'
  },
  {
    artName: 'Calm',
    pageLink: './Art/TMax/index.html',
    imageLink: './Art/TMax/Choas.gif',
    author: 'Tanesha',
    githubLink: 'https://github.com/Mainemirror'
  },
  {
    artName: 'Eyes',
    pageLink: './Art/Ltheory/main.html',
    imageLink: './Art/Ltheory/eyes.gif',
    author: 'Ltheory',
    githubLink: 'https://github.com/Ltheory'
  },
  {
    artName: 'Jelly!',
    pageLink: './Art/Pete331/index.html',
    imageLink: './Art/Pete331/jelly.png',
    author: 'Pete331',
    githubLink: 'https://github.com/Pete331'
  },
  {
    artName: 'clock-animation',
    pageLink: './Art/clock-animation/clock.html',
    imageLink: './Art/clock-animation/clock.gif',
    author: 'Alan sarluv',
    githubLink: 'https://github.com/alansarluv'
  },
  {
    artName: 'Slider',
    pageLink: './Art/furqan/index.html',
    imageLink: './Art/furqan/in.gif',
    author: 'Furqan',
    githubLink: 'https://github.com/furki911s'
  },
  {
    artName: 'animated-birds',
    pageLink: './Art/g-serban/animated-birds.html',
    imageLink: './Art/g-serban/animated-birds.gif',
    author: 'g-serban',
    githubLink: 'https://github.com/g-serban'
  },
  {
    artName: 'circle-become-square',
    pageLink: './Art/chathura19/index.html',
    imageLink: './Art/chathura19/chathura.gif',
    author: 'Chathura Samarajeewa',
    githubLink: 'https://github.com/ChathuraSam'
  },
  {
    artName: 'page-flicker',
    pageLink: './Art/neon-flights/page-flicker.html',
    imageLink: './Art/neon-flights/page-flicker.gif',
    author: 'neon-flights',
    githubLink: 'https://github.com/neon-flights'
  },
  {
    artName: 'Animate-Name',
    pageLink: './Art/Natalina/index.html',
    imageLink: './Art/Natalina/animatename.gif',
    author: 'Natalina',
    githubLink: 'https://github.com/Natalina13'
  },
  {
    artName: 'Asteroids',
    pageLink: './Art/hrafnkellbaldurs/index.html',
    imageLink: './Art/hrafnkellbaldurs/asteroids.gif',
    author: 'Hrafnkell Baldursson',
    githubLink: 'https://github.com/hrafnkellbaldurs'
  },
  {
    artName: 'Sliding-Paragraph',
    pageLink: './Art/Prashant/index.html',
    imageLink: './Art/Prashant/slidingparagraph.gif',
    author: 'Prashant',
    githubLink: 'https://github.com/Prashant2108'
  },
  {
    artName: 'Rocket Ship',
    pageLink: './Art/sdangoy/rocket-ship.html',
    imageLink: './Art/sdangoy/Rocket-Ship-Animation.gif',
    author: 'sdangoy',
    githubLink: 'https://github.com/sdangoy'
  },
  {
    artName: 'Spinner',
    pageLink: './Art/Sayan/index.html',
    imageLink: './Art/Sayan/spinner.gif',
    author: 'ssayanm',
    githubLink: 'https://github.com/ssayanm'
  },
  {
    artName: 'swivel',
    pageLink: './Art/tusharhanda/index.html',
    imageLink: './Art/tusharhanda/gif.gif',
    author: 'Tushar',
    githubLink: 'https://github.com/tusharhanda'
  },
  {
    artName: 'Hallows Eve',
    pageLink: './Art/ShanClayton/hallowseve.html',
    imageLink: './Art/ShanClayton/hallowhack.gif',
    author: 'Shanaun Clayton',
    githubLink: 'https://github.com/shanclayton'
  },
  {
    artName: 'Contraption',
    pageLink: './Art/Aravindh/contraption.html',
    imageLink: './Art/Aravindh/contraption.gif',
    author: 'Aravindh',
    githubLink: 'https://github.com/Aravindh-SNR'
  },
  {
    artName: 'Rings',
    pageLink: './Art/Kuzmycz/rings.html',
    imageLink: './Art/Kuzmycz/rings.gif',
    author: 'Mark Kuzmycz',
    githubLink: 'https://github.com/kuzmycz'
  },
  {
    artName: 'Ghost',
    pageLink: './Art/toserjude/index.html',
    imageLink: './Art/toserjude/boo.JPG',
    author: 'toserjude',
    githubLink: 'https://github.com/toserjude'
  },
  {
    artName: 'Gradient circle',
    pageLink: './Art/brettl1991/index.html',
    imageLink: './Art/brettl1991/animation.png',
    author: 'Agnes Brettl',
    githubLink: 'https://github.com/brettl1991'
  },
  {
    artName: 'Bill Cipher',
    pageLink: './Art/vitoriapena/index.html',
    imageLink: './Art/vitoriapena/bill_cipher.gif',
    author: 'Vitória Mendes',
    githubLink: 'https://github.com/vitoriapena'
  },
  {
    artName: 'Generate meaning',
    pageLink: './Art/Atif4/index.html',
    imageLink: './Art/Generate meaning.gif',
    author: 'Atif Iqbal',
    githubLink: 'https://github.com/atif-dev'
  },
  {
    artName: 'Spooktime',
    pageLink: './Art/AgneDJ/index.html',
    imageLink: './Art/AgneDJ/spooktime.gif',
    author: 'AgneDJ',
    githubLink: 'https://github.com/AgneDJ'
  },
  {
    artName: 'Gradient circle',
    pageLink: './Art/brettl1991/index.html',
    imageLink: './Art/brettl1991/animation.png',
    author: 'Agnes Brettl',
    githubLink: 'https://github.com/brettl1991'
  },
  {
    artName: 'Bill Cipher',
    pageLink: './Art/vitoriapena/index.html',
    imageLink: './Art/vitoriapena/bill_cipher.gif',
    author: 'Vitória Mendes',
    githubLink: 'https://github.com/vitoriapena'
  },
  {
    artName: 'Dizzy',
    pageLink: './Art/antinomy/index.html',
    imageLink: './Art/antinomy/logo-spin.gif',
    author: 'Antinomezco',
    githubLink: 'https://github.com/antinomezco'
  },
  {
    artName: 'bounce',
    pageLink: './Art/bounce/index.html',
    imageLink: './Art/bounce/bounce.gif',
    author: 'leelacanlale',
    githubLink: 'https://github.com/leelacanlale'
  },
  {
    artName: 'Bubbles',
    pageLink: './Art/bubbles/Bubbles.html',
    imageLink: './Art/bubbles/buubles.png',
    author: 'michal',
    githubLink: 'https://github.com/michalAim'
  },
  {
    artName: 'Bar Slide',
    pageLink: './Art/MikeVedsted/index.html',
    imageLink: './Art/MikeVedsted/barslide.png',
    author: 'Mike Vedsted',
    githubLink: 'https://github.com/MikeVedsted'
  },
  {
    artName: 'HacktoberFest-2019',
    pageLink: './Art/Atif/index.html',
    imageLink: './Art/Atif/HacktoberFest-19.gif',
    author: 'Atif Iqbal',
    githubLink: 'https://github.com/atif-dev'
  },
  {
    artName: 'Text Animation',
    pageLink: './Art/Divya/index.html',
    imageLink: './Art/Divya/screenshot.png',
    author: 'Divya',
    githubLink: 'https://github.com/DivyaPuri25'
  },
  {
    artName: 'HacktoberFest-2019-Entry',
    pageLink: './Art/nunocpnp/index.html',
    imageLink: './Art/nunocpnp/sample_image.jpg',
    author: 'Nuno Pereira',
    githubLink: 'https://github.com/nunocpnp'
  },
  {
    artName: 'HacktoberFest 2019',
    pageLink: './Art/AbdussamadYisau/index.html',
    imageLink: './Art/AbdussamadYisau/Screenshot.png',
    author: 'Abdussamad Yisau',
    githubLink: 'https://github.com/AbdussamadYisau'
  },
  {
    artName: 'squareMagic',
    pageLink: './Art/Rajnish-SquareMagic/index.html',
    imageLink: './Art/Rajnish-SquareMagic/squareMagic.png',
    author: 'Rajnish Kr Singh',
    githubLink: 'https://github.com/RajnishKrSingh'
  },
  {
    artName: 'Blinking Hacktober',
    pageLink: './Art/Atif2/index.html',
    imageLink: './Art/Blinking hacktober.gif',
    author: 'Atif Iqbal',
    githubLink: 'https://github.com/atif-dev'
  },
  {
    artName: 'Robodance',
    pageLink: './Art/robodance/index.html',
    imageLink: './Art/robodance/robodance.gif',
    author: 'Thomas',
    githubLink: 'https://github.com/mahlqvist'
  },
  {
    artName: 'Sliding hacktober',
    pageLink: './Art/Atif3/index.html',
    imageLink: './Art/Atif3/sliding hacktober.gif',
    author: 'Atif Iqbal',
    githubLink: 'https://github.com/atif-dev'
  },
  {
    artName: 'like-animation',
    pageLink: './Art/gibas79/like-animation.html',
    imageLink: './Art/gibas79/like-animation.gif',
    author: 'Gilberto Guimarães',
    githubLink: 'https://github.com/gibas79'
  },
  {
    artName: 'ZTM animation',
    pageLink: './Art/ZTManimation/index.html',
    author: 'damniha',
    imageLink: './Art/ZTManimation/ZTM_animation.gif',
    githubLink: 'https://github.com/damniha'
  },
  {
    artName: 'Double Helix',
    pageLink: './Art/KeenanNunesVaz/index.html',
    imageLink: './Art/KeenanNunesVaz/double-helix.gif',
    author: 'KeenanNV',
    githubLink: 'https://github.com/KeenanNunesVaz'
  },
  {
    artName: 'October',
    pageLink: './Art/fprokofiev/index.html',
    imageLink: './Art/fprokofiev/october.gif',
    author: 'Fyodor Prokofiev',
    githubLink: 'https://github.com/fprokofiev'
  },
  {
    artName: 'Circle CSS',
    pageLink: './Art/pXxcont/index.html',
    imageLink: './Art/pXxcont/circlecss.png',
    author: 'fzpX',
    githubLink: 'https://github.com/fzpX'
  },
  {
    artName: 'Asterisk Formation',
    pageLink: './Art/NorahJC/index.html',
    imageLink: './Art/NorahJC/asterisk-formation.gif',
    author: 'NorahJC',
    githubLink: 'https://github.com/norahjc'
  },
  {
    artName: 'Bouncing CSS',
    pageLink: './Art/Tina-Hoang/aniframe.html',
    imageLink: './Art/Tina-Hoang/bounce.png',
    author: 'Tina',
    githubLink: 'https://github.com/nnh242'
  },
  {
    artName: 'Ghost Balls',
    pageLink: './Art/ghostBalls/index.html',
    imageLink: './Art/ghostBalls/balls.png',
    author: 'Beatriz Delmiro',
    githubLink: 'https://github.com/biadelmiro'
  },
  {
    artName: 'Walking Guy',
    pageLink: './Art/walking-guy/index.html',
    imageLink: './Art/walking-guy/video_gif.gif',
    author: 'Rahulkumar Jha',
    githubLink: 'https://github.com/Rahul240499'
  },
  {
    artName: 'Hover Neon Animation',
    pageLink: './Art/edjunma/index.html',
    imageLink: './Art/edjunma/ejm-neon.gif',
    author: 'edjunma',
    githubLink: 'https://github.com/edjunma'
  },
  {
    artName: 'Last In First Out Animation',
    pageLink: './Art/Stryker/index.html',
    imageLink: './Art/Stryker/zero-to-mastery-lifo-animation.gif',
    author: 'Stryker Stinnette',
    githubLink: 'https://github.com/StrykerKent'
  },
  {
    artName: 'Happy Diwali Animation',
    pageLink: './Art/Apoorva/index.html',
    imageLink: './Art/Apoorva/Screen.gif',
    author: 'Apoorva',
    githubLink: 'https://github.com/apoorvamohite'
  },
  {
    artName: 'Heart Beat',
    pageLink: './Art/naveen-ku/Heart shape.html',
    imageLink: './Art/naveen-ku/Heart shape.gif',
    author: 'naveen-ku',
    githubLink: 'https://github.com/naveen-ku'
  },
  {
    artName: 'Smoky Text',
    pageLink: './Art/smoky-text/index.html',
    imageLink: './Art/smoky-text/smoky_text_gif.gif',
    author: 'Rahulkumar Jha',
    githubLink: 'https://github.com/Rahul240499'
  },
  {
    artName: 'Rainbow and Clouds',
    pageLink: './Art/rainbowclouds/index.html',
    imageLink: './Art/rainbowclouds/rainbowclouds.gif',
    author: 'isasimoo',
    githubLink: 'https://github.com/isasimo'
  },
  {
    artName: 'Peek a boo!',
    pageLink: './Art/Virtual1/index.html',
    imageLink: './Art/Virtual1/HappyHalloween.gif',
    author: 'Jessica Erasmus',
    githubLink: 'https://github.com/Virtual1'
  },
  {
    artName: 'prashantM1',
    pageLink: './Art/prashantM1/heart.html',
    imageLink: './Art/prashantM1/heart.gif',
    author: 'Prashant Maurya',
    githubLink: 'https://github.com/prashantmaurya228'
  },

  {
    artName: 'prashantM2',
    pageLink: './Art/prashantM2/block.html',
    imageLink: './Art/prashantM2/block.gif',
    author: 'Prashant Maurya',
    githubLink: 'https://github.com/prashantmaurya228'
  },

  {
    artName: 'prashantM3',
    pageLink: './Art/prashantM3/ball.html',
    imageLink: './Art/prashantM3/ball.gif',
    author: 'Prashant Maurya',
    githubLink: 'https://github.com/prashantmaurya228'
  },
  {
    artName: 'SquareStar',
    pageLink: './Art/shawn/index.html',
    imageLink: './Art/shawn/square_star.gif',
    author: 'shawn',
    github: 'https://github.com/hk2014'
  },
  {
    artName: 'prashantM4',
    pageLink: './Art/prashantM4/boxsize.html',
    imageLink: './Art/prashantM4/boxsize.gif',
    author: 'Prashant Maurya',
    githubLink: 'https://github.com/prashantmaurya228'
  },
  {
    artName: 'Happy hacking',
    pageLink: 'https://github.com/szulima',
    imageLink: './Art/szulima/hacking.gif',
    author: 'szulima',
    githubLink: 'https://github.com/szulima'
  },
  {
    artName: 'ColorBomb',
    pageLink: './Art/ColorBomb/index.html',
    imageLink: './Art/ColorBomb/ztm.gif',
    author: 'Rahulm2310',
    github: 'https://github.com/Rahulm2310'
  },
  {
    artName: 'Traffic Lights',
    pageLink: './Art/Harry/index.html',
    imageLink: './Art/Harry/lights.gif',
    author: 'Harry',
    githubLink: 'https://github.com/legenhairy'
  },
  {
    artName: 'Glowing Text',
    pageLink: './Art/glowing-text/index.html',
    imageLink: './Art/glowing-text/glowing_text_gif.gif',
    author: 'Rahulkumar Jha',
    githubLink: 'https://github.com/Rahul240499'
  },
  {
    artName: 'Ghost Stealth Text',
    pageLink: './Art/Alara Joel/index.html',
    imageLink: './Art/Alara Joel/stealth ghost.png',
    author: 'Alara Joel',
    githubLink: 'https://github.com/stealthman22'
  },
  {
    artName: 'Cactus Balloon',
    pageLink: './Art/cactus/index.html',
    imageLink: './Art/cactus/catus.gif',
    author: 'Ana Paula Lazzarotto de Lemos',
    githubLink: 'https://github.com/anapaulalemos'
  },
  {
    artName: 'Random Color Change',
    pageLink: './Art/toto-titan-developer/index.html',
    imageLink: './Art/toto-titan-developer/RandomColorChange.png',
    author: 'Wyatt Henderson',
    githubLink: 'https://github.com/toto-titan-developer'
  },
  {
    artName: 'Trial',
    pageLink: './Art/dhennisCssAnimation/index.html',
    imageLink: './Art/dhennisCssAnimation/focusOnTheGood',
    author: 'Dhennis Lim',
    github: 'https://github.com/DhennisDavidLim'
  },
  {
    artName: 'Rectangular Butterfly',
    pageLink: './Art/muzak-mmd/index.html',
    imageLink: './Art/muzak-mmd/butterfly.gif',
    author: 'Mbarak',
    github: 'https://github.com/muzak-mmd'
  },
  {
    artName: 'Simple Text Animation',
    pageLink: './Art/LordZeF/index.html',
    imageLink: './Art/LordZeF/Text-animation.gif',
    author: 'Lord ZeF',
    github: 'https://github.com/LordZeF'
  },
  {
    artName: 'Spinning Japanese',
    pageLink: './Art/nihongo/index.html',
    imageLink: './Art/nihongo/nihongo.gif',
    author: 'Mike W',
    github: 'https://github.com/mikewiner'
  },
  {
    artName: 'Sun',
    pageLink: './Art/Yj/index.html',
    imageLink: './Art/Yj/sun.gif',
    author: 'Youjung',
    github: 'https://github.com/rose07a'
  },
  {
    artName: "Guy's",
    pageLink: "./Art/Guy's/index.html",
    imageLink: '',
    author: 'Guy',
    github: 'https://github.com/Guy3890'
  },
  {
    artName: 'animation-text',
    pageLink: './Art/animation-text/index.html',
    imageLink: './Art/',
    author: 'alexzemz',
    github: 'https://github.com/alexzemz'
  },
  {
    artName: 'Practice',
    pageLink: './Art/SkiingOtter/index.html',
    imageLink: '',
    author: 'SkiingOtter',
    github: 'https://github.com/SkiingOtter'
  },
  {
    artName: 'djdougan',
    pageLink: './Art/djdougan/index.html',
    imageLink: './Art/djdougan/css-mouseover-effect.png',
    author: 'douglas dougan',
    github: 'https://github.com/djdougan'
  },
  {
    artName: 'Animated Background',
    pageLink: './Art/Xarasho-Background/index.html',
    imageLink: '',
    author: 'Alex Xarasho',
    github: 'https://github.com/Xarasho'
  },
  {
    artName: 'CarvalhoAnimation',
    pageLink: './Art/CarvalhoAnimation/index.html',
    imageLink: './Art/CarvalhoAnimation/Halloween.png',
    author: 'Alexandre Carvalho',
    github: 'https://github.com/AlexandreCarvalho1990'
  },
  {
    artName: 'Flower Animation',
    pageLink: './Art/aimee_flowerani/index.html',
    imageLink: './Art/aimee_flowerani/flower.gif',
    author: 'Aimee Hernandez',
    githubLink: 'https://github.com/aimeehg'
  },
  {
    artName: '3D Spinning Rings',
    pageLink: './Art/frostillicus/index.html',
    imageLink: './Art/frostillicus/spinning_rings.png',
    author: 'frostillicus',
    github: 'https://github.com/frostillicus'
  },
  {
    artName: 'Flexible Logo',
    pageLink: './Art/Fab1ed/index.html',
    imageLink: './Art/Fab1ed/flex.gif',
    author: 'Fab1ed',
    github: 'https://github.com/Fab1ed'
  },
  {
    artName: 'Blinking Eye',
    pageLink: './Art/BlinkingEye/index.html',
    imageLink: './Art/BlinkingEye/blinkingeye.gif',
    author: 'Pavel Perevozchikov',
    github: 'https://github.com/papapacksoon'
  },
  {
    artName: 'Zero-to-Logo',
    pageLink: './Art/node.hg/index.html',
    imageLink: './Art/node.hg/ztm.gif',
    author: 'Harris Gomez',
    github: 'https://github.com/harrisgomez'
  },
  {
    artName: 'Mushyanimation',
    pageLink: './Art/mushyanimation/index.html',
    imageLink: './Art/mushyanimation/mush.gif',
    author: 'mushymane',
    github: 'https://github.com/mushymane'
  },
  {
    artName: 'Flag',
    pageLink: './Art/Batz005/index.html',
    imageLink: './Art/Batz005/flag.gif',
    author: 'Batz005',
    github: 'https://github.com/Batz005'
  },
  {
    artName: 'Wave',
    pageLink: './Art/Wave_css/index.html',
    imageLink: './Art/Wave_css/wave.gif',
    author: 'Filippe',
    github: 'https://github.com/filippebr'
  },
  {
    artName: 'Preloader',
    pageLink: './Art/mshuber1981/preloader.html',
    imageLink: './Art/mshuber1981/preloader.gif',
    author: 'Michael Huber',
    github: 'https://github.com/mshuber1981'
  },
  {
    artName: 'Simple Animate ZTM',
    pageLink: './Art/Kweyku/index.html',
    imageLink: './Art/Kweyku/proudZTM.gif',
    author: 'Kweyku',
    github: 'https://github.com/Kweyku'
  },
  {
    artName: 'Heartbeat',
    pageLink: './Art/lysychas/index.html',
    imageLink: './Art/lysychas/heartshot.png',
    author: 'lysychas',
    github: 'https://github.com/lysychas'
  },
  {
    artName: 'Hydrogen',
    pageLink: './Art/elias/my-art.html',
    imageLink: './Art/elias/hydrogen.gif',
    author: 'tesolberg',
    github: 'https://github.com/tesolberg'
  },
  {
    artName: 'Cool-Transition',
    pageLink: './Art/animatomang/html',
    videolink: './Art/animatomang/smoke.mp4',
    author: 'Syam',
    github: 'https://github.com/blacktomang'
  },
  {
    artName: 'Spinning Square',
    pageLink: './Art/Spinning Square/index.html',
    imageLink: './Art/Spinning Square/square.gif',
    author: 'Fumi',
    github: 'https://github.com/fumiadeyemi'
  },
  {
    artName: 'letters-loading',
    pageLink: './Art/franciscomelov/index.html',
    imageLink: './Art/franciscomelov/franciscomelov.gif',
    author: 'franciscomelov',
    githubLink: 'https://github.com/franciscomelov'
  },
  {
    artName: 'Moving Eyeball',
    pageLink: './Art/AnathKantonda/index.html',
    imageLink: './Art/AnathKantonda/movingeyeball.gif',
    author: 'Anath',
    github: 'https://github.com/anathkantonda'
  },
  {
    artName: 'Flag Animation - Colomboalemán',
    pageLink: './Art/Matic1909/index.html',
    imageLink: './Art/Matic1909/flag.gif',
    author: 'Nils Matic',
    githubLink: 'https://github.com/matic1909'
  },
  {
    artName: 'Pac-Man',
    pageLink: './Art/Pac-Man/Pac-Man.html',
    imageLink: './Art/Pac-Man/Pac-Man.gif',
    author: 'Norbert',
    githubLink: 'https://github.com/Bynor'
  },
  {
    artName: "Don't follow the light",
    pageLink: './Art/cristobal-heiss/index.html',
    imageLink: './Art/cristobal-heiss/css_animation.gif',
    author: 'Cristobal Heiss',
    githubLink: 'https://github.com/ceheiss'
  },
  {
    artName: 'Eenimation',
    pageLink: './Art/Eenimation/index.html',
    imageLink: './Art/Eenimation/trance.gif',
    author: 'Eejaz ishaq',
    githubLink: 'https://github.com/eejazishaq'
  },
  {
    artName: 'ripple button',
    pageLink: './Art/monika-sahay/index.html',
    imageLink: './Art/monika-sahay/screen-capture.gif',
    author: 'monika sahay',
    githubLink: 'https://github.com/monika-sahay'
  },
  {
    artName: 'Animation',
    pageLink: './Art/Albertomtferreira/index.html',
    imageLink: './Art/Albertomtferreira/animation.gif',
    author: 'Alberto Ferreira',
    githubLink: 'https://github.com/albertomtferreira'
  },
  {
    artName: 'sliding curtains',
    pageLink: './Art/layoayeni/index.html',
    imageLink: './Art/layoayeni/trance.gif',
    author: 'Layo',
    githubLink: 'https://github.com/layoayeni'
  },
  {
    artName: 'Unlocked',
    pageLink: './Art/confusionmatrix98/unlocked.html',
    imageLink: './Art/confusionmatrix98/unlocked.gif',
    author: 'confusionmatrix98',
    githubLink: 'https://github.com/confusionmatrix98'
  },
  {
    artName: 'Slovenian flag',
    pageLink: "./Art/Ivan's art/index.html",
    imageLink: "./Art/Ivan's art/Ivan-art.gif",
    author: 'kljuni',
    githubLink: 'https://github.com/kljuni'
  },
  {
    artName: 'Police Siren',
    pageLink: './Art/ShimShon1/policia.html',
    imageLink: './Art/ShimShon1/police.gif',
    author: 'ShimShon1',
    githubLink: 'https://github.com/ShimShon1'
  },
  {
    artName: 'Catch The UFO',
    pageLink: './Art/A-UFO/index.html',
    imageLink: './Art/A-UFO/catch-the-ufo.gif',
    author: 'Dibakash',
    githubLink: 'https://github.com/dibakash'
  },
  {
    artName: 'dk649',
    pageLink: './Art/dk649/index.html',
    imageLink: './Art/dk649/circle.gif',
    author: 'dk649',
    githubLink: 'https://github.com/dk649'
  },
  {
    artName: 'Catch The UFO',
    pageLink: './Art/A-UFO/index.html',
    imageLink: './Art/A-UFO/catch-the-ufo.gif',
    author: 'Dibakash',
    githubLink: 'https://github.com/dibakash'
  },
  {
    artName: 'Beer',
    pageLink: './Art/beer/index.html',
    imageLink: './Art/beer/beer.gif',
    author: 'CamJackson',
    githubLink: 'https://github.com/CamJackson-Dev'
  },
  {
    artName: '1rotate',
    pageLink: './Art/1rotate/index.html',
    imageLink: './Art/1rotate/rotation.gif',
    author: 'Himanshu Gawari',
    githubLink: 'https://github.com/himanshugawari'
  },
  {
    artName: 'Moving Box',
    pageLink: './Art/JerylDEv/index.html',
    imageLink: './Art/JerylDEv/movingbox.gif',
    author: 'JerylDEv',
    githubLink: 'https://github.com/JerylDEv'
  },
  {
    artName: 'New move',
    pageLink: './Art/NewMove/index.html',
    imageLink: './Art/NewMove/NewMove.gif',
    author: 'kzhecheva',
    githubLink: 'https://github.com/kzhecheva'
  },
  {
    artName: 'animatron',
    pageLink: './Art/animatron/index.html',
    imageLink: './Art/animatron/trance.gif'
  },
  {
    artName: 'Swing',
    pageLink: './Art/evangel/index.html',
    imageLink: './Art/evangel/swing.gif',
    githubLink: 'https://github.com/devevangel'
  },
  {
    artName: 'rashid',
    pageLink: './Art/rashid/index.html',
    imageLink: './Art/rashid/DNA.gif',
    author: 'Rashid Makki',
    githubLink: 'https://github.com/rashidmakki'
  },
  {
    artName: 'queer quarantine',
    pageLink: './Art/animatron/queer.html',
    imageLink: './Art/animatron/queer.gif'
  },
  {
    artName: 'Animatron',
    pageLink: './Art/animatron/index.html',
    imageLink: './Art/animatron/trance.gif',
    author: 'Cassandre Perron',
    githubLink: 'https://github.com/cassandreperron'
  },
  {
    artName: 'Sun Bursts',
    pageLink: './Art/steveSchaner/index.html',
    imageLink: './Art/steveSchaner/sunburst.gif',
    author: 'Steve Schaner',
    githubLink: 'https://github.com/sschaner'
  },
  {
    artName: 'Shravan',
    pageLink: './Art/Shravan/animation_shr_page.html',
    imageLink: './Art/Shravan/animation_shr.gif',
    author: 'Shravan Kumar',
    githubLink: 'https://github.com/shravan1508'
  },
  {
    artName: 'Jurassic Park',
    pageLink: './Art/tvasari/index.html',
    imageLink: './Art/tvasari/jurassic_park.gif',
    author: 'Tommaso Vasari',
    githubLink: 'https://github.com/tvasari'
  },
  {
    artName: 'Bounce',
    pageLink: './Art/samya/index.html',
    imageLink: './Art/samya/samya.gif',
    author: 'Samya Thakur',
    githubLink: 'https://github.com/samyathakur'
  },
  {
    artName: 'Egg_Loading',
    pageLink: './Art/egg_loading/index.html',
    imageLink: './Art/samya/egg_loading.gif',
    author: 'Ulisse Dantas',
    githubLink: 'https://github.com/ulissesnew'
  },
  {
    artName: 'We stay at home to save lives',
    pageLink: './Art/Shatabdi/index.html',
    imageLink: './Art/Shatabdi/WE STAY AT HOME TO SAVE LIVES.gif',
    author: 'Shatabdi Roy',
    githubLink: 'https://github.com/RoyShatabdi'
  },
  {
    artName: 'Egg_Loading',
    pageLink: './Art/egg_loading/index.html',
    imageLink: './Art/egg_loading/egg_loading.gif',
    author: 'Ulisse Dantas',
    githubLink: 'https://github.com/ulissesnew'
  },
  {
    artName: 'We stay at home to save lives',
    pageLink: './Art/Shatabdi/index.html',
    imageLink: './Art/Shatabdi/WE STAY AT HOME TO SAVE LIVES.gif',
    author: 'Shatabdi Roy',
    githubLink: 'https://github.com/RoyShatabdi'
  },
  {
    artName: 'Animatron',
    pageLink: './Art/animatronky/index.html',
    imageLink: './Art/animatronky/trance.gif',
    author: 'kylenrich',
    githubLink: 'https://github.com/kylenrich24'
  },
  {
    artName: 'bouncing ball',
    pageLink: './Art/alexgp/index.html',
    imageLink: './Art/Alexgp/bouncegif.gif',
    author: 'AlexGP257',
    githubLink: 'https://github.com/Alexgp257'
  },
  {
    artName: 'Cool Waves',
    pageLink: './Art/RaulC/index.html',
    imageLink: './Art/RaulC/coolwaves.gif',
    author: 'Raul Contreras',
    githubLink: 'https://github.com/rcc01'
  },
  {
    artName: 'Snowfall',
    pageLink: './Art/chaitali_snowfall/index.html',
    imageLink: './Art/chaitali_snowfall/snowgif.gif',
    author: 'Chaitali',
    githubLink: 'https://github.com/chaitali-more'
  },
  {
    artName: 'Rotate Circle',
    pageLink: './Art/dimor/animation.html',
    imageLink: './Art/dimor/rotate.gif',
    author: 'dimor',
    githubLink: 'https://github.com/dimor'
  },
  {
    artName: 'Hello world',
    pageLink: './Art/warren8689/index.html',
    imageLink: './Art/warren8689/screenshot.png',
    author: 'Warren',
    githubLink: 'https://github.com/warrren8689'
  },
  {
    artName: '360 Varial Kickflip',
    pageLink: './Art/DICHAMOTO/index.html',
    imageLink: './Art/DICHAMOTO/360_Varial_Kickflip.gif',
    author: 'DICHAMOTO',
    githubLink: 'https://github.com/DICHAMOTO'
  },
  {
    artName: 'Crazy Square',
    pageLink: './Art/colorSquare/index.html',
    imageLink: './Art/colorSquare/colorsquare.gif',
    author: 'TiagoChicoo',
    githubLink: 'https://github.com/tiagochicoo'
  },
  {
    artName: 'Alexhover',
    pageLink: './Art/Alexhover/index.html',
    imageLink: './Art/Alexhover/Alexhover.gif',
    author: 'Alex',
    githubLink: 'https://github.com/alesgainza'
  },
  {
    artName: 'Imperial CSS Driod',
    pageLink: './Art/Imperial_CSS_Driod/index.html',
    imageLink: './Art/Imperial_CSS_Driod/ImperialDriod.gif',
    author: 'Captian-Rocket',
    githubLink: 'https://github.com/captian-rocket'
  },
  {
    artName: 'HamidAnime',
    pageLink: './Art/HamidAnime/index.html',
    imageLink: './Art/HamidAnime/Capture.gif',
    author: 'Hamid',
    githubLink: 'https://github.com/HamidGoudarzi1988'
  },
  {
    artName: 'Imperial CSS Driod',
    pageLink: './Art/Imperial_CSS_Driod/index.html',
    imageLink: './Art/Imperial_CSS_Driod/ImperialDriod.gif',
    author: 'Captian-Rocket',
    githubLink: 'https://github.com/captian-rocket'
  },
  {
    artName: 'Mario Game',
    pageLink: './Art/emmeiwhite/index.html',
    imageLink: './Art/emmeiwhite/mario-game.gif',
    author: 'Emmeiwhite',
    githubLink: 'https://github.com/emmeiwhite'
  },
  {
    artName: '360 Varial Kickflip',
    pageLink: './Art/DICHAMOTO/index.html',
    imageLink: './Art/DICHAMOTO/360_Varial_Kickflip.gif',
    author: 'DICHAMOTO',
    githubLink: 'https://github.com/DICHAMOTO'
  },
  {
    artName: 'Bouncer the Bouncy Box',
    pageLink: './Art/RussD/index.html',
    imageLink: './Art/RussD/bouncer-the-bouncy-box.png',
    author: 'Russell',
    githubLink: 'https://github.com/rdyer07'
  },
  {
    artName: '3D Infinite Loop Sprites Cards',
    pageLink: './Art/luiavag/index.html',
    imageLink: './Art/luiavag/luiavag_3D_Infinite_Loop.gif',
    author: 'LuVAGu',
    githubLink: 'https://github.com/luiavag'
  },
  {
    artName: 'Star Wars',
    pageLink: './Art/ChiragAgarwal/index.html',
    imageLink: './Art/ChiragAgarwal/star_wars.gif',
    author: 'Chirag Agarwal',
    githubLink: 'https://github.com/chiragragarwal'
  },
  {
    artName: 'ImageGallery',
    pageLink: './Art/Hoverimage/index.html',
    imageLink: './Art/Hoverimage/hoverimage.gif',
    author: 'Siddhant Jain',
    githubLink: 'https://github.com/Sid-web6306'
  },
  {
    artName: 'characterwalking',
    pageLink: './Art/characterwalkingChetan/index.html',
    imageLink: './Art/characterwalkingChetan/image.png',
    author: 'Chetan Muliya',
    githubLink: 'https://github.com/chetanmuliya'
  },
  {
    artName: 'Grow',
    pageLink: './Art/octavioLafourcade/index.html',
    imageLink: './Art/octavioLafourcade/animation.gif',
    author: 'Octavio Lafourcade',
    githubLink: 'https://github.com/tavolafourcade'
  },
  {
    artName: 'Slats',
    pageLink: './Art/Sagaquisces/index.html',
    imageLink: './Art/Hoverimage/slats.gif',
    author: 'Michael David Dunlap',
    githubLink: 'https://github.com/sagaquisces'
  },
  {
    artName: 'Coffee',
    pageLink: './Art/animate-coffee/index.html',
    imageLink: './Art/animate-coffee/ezgif.com-video-to-gif.gif',
    author: 'Elise Welch',
    githubLink: 'https://github.com/EliseWelch'
  },
  {
    artName: 'Blended',
    pageLink: './Art/Pro-animate/index.html',
    imageLink: './Art/Pro-animate/Blended.gif',
    author: 'Promise Nwafor',
    githubLink: 'https://github.com/emPro-source'
  },
  {
    artName: 'sproutseeds',
    pageLink: './Art/sproutseeds/index.html',
    imageLink: 'https://codepen.io/_Sabine/pen/yGGLON',
    author: '_Sabine'
  },
  {
    artName: 'aninikhil',
    pageLink: './Art/aninikhil/index.html',
    imageLink: './Art/aninikhil/nik.jpg',
    author: 'Nikhil N G',
    githubLink: 'https://github.com/nikhilng99'
  },
  {
    artName: 'Playballs',
    pageLink: './Art/playballs/index.html',
    imageLink: './Art/playballs/playballs.gif',
    author: 'Omar Jabaly',
    githubLink: 'https://github.com/Omarjabaly'
  },
  {
    artName: 'simpleAnimation',
    pageLink: './Art/cazabe/index.html',
    imageLink: './Art/cazabe/mrRobot.png',
    author: 'cazabe',
    githubLink: 'https://github.com/cazabe'
  },
  {
    artName: 'Dragon',
    pageLink: './Art/Dragon/index.html',
    imageLink: './Art/Joy/smallDragon.gif',
    author: 'nikicivan',
    githubLink: 'https://github.com/nikicivan'
  },
  {
    artName: 'TypingAnimation',
    pageLink: './Art/yogi_the_bear/index.html',
    imageLink: './Art/yogi_the_bear/my_animation.gif',
    author: 'yogev',
    githubLink: 'https://github.com/yogevHenig'
  },
  {
    artName: 'Mario Kart Animation',
    pageLink: './Art/mario2/index.html',
    imageLink: './Art/mario2/mario.png',
    author: 'Sakshi Sinha',
    githubLink: 'https://github.com/sakshi-1'
  },
  {
    artName: 'NarutoAnimation',
    pageLink: './Art/Tgoslee/index.html',
    imageLink: './Art/Tgoslee/Naruto.gif',
    author: 'Trenisha',
    githubLink: 'https://github.com/tgoslee'
  },
  {
    artName: 'Jackony',
    pageLink: './Art/Yaseen_Mohammed/index.html',
    imageLink: './Art/Yaseen_Mohammed/pichatcho.gif',
    author: 'Yaseen_Mohammed',
    githubLink: 'https://yaseenaiman.github.io/'
  },
  {
    artName: 'DVRU',
    pageLink: './Art/dvru/index.html',
    imageLink: './Art/dvru/dvru.gif',
    author: 'dvru',
    githubLink: 'https://github.com/dvru'
  },
  {
    artName: 'Coulisse',
    pageLink: './Art/Ayoubahida/index.html',
    imageLink: './Art/Ayoubahida/coulisseAnimation.gif',
    author: 'Ayoubahida',
    githubLink: 'https://github.com/Ayoubahida'
  },
  {
    artName: 'TextAnimation',
    pageLink: './Art/TextAnimation/index.html',
    imageLink: './Art/TextAnimation/welcome.gif',
    author: 'waleed',
    githubLink: 'https://github.com/waleed-1993'
  },
  {
    artName: 'Animatron',
    pageLink: './Art/Animatron/index.html',
    imageLink: './Art/Joy/trance.gif',
    author: 'farhan',
    githubLink: 'https://github.com/fnahmad'
  },
  {
    artName: 'Sky',
    pageLink: './Art/marijapanic/index.html',
    imageLink: './Art/marijapanic/clouds.gif',
    author: 'marijapanic',
    githubLink: 'https://github.com/marijapanic'
  },
  {
    artName: 'GreenFunnel',
    pageLink: './Art/GreenFunnel/index.html',
    imageLink: './Art/GreenFunnel/green-funnel.gif',
    author: 'sergiorra',
    githubLink: 'https://github.com/sergiorra'
  },
  {
    artName: 'mig',
    pageLink: './Art/mig/index.html',
    imageLink: './Art/mig/squares.gif',
    author: 'mig',
    githubLink: 'https://github.com/miguel231997'
  },
  {
    artName: 'RabbitHopping',
    pageLink: './Art/tigerlight/index.html',
    imageLink: './Art/tigerlight/RabbitHopping.gif',
    author: 'tigerlight',
    githubLink: 'https://github.com/tigerlight'
  },
  {
    artName: 'Picture Pop',
    pageLink: './Art/Ford CSS Animation/index.html',
    imageLink: './Art/Ford CSS Animation/Ford gif.gif',
    author: 'klf006',
    githubLink: 'https://github.com/klf006'
  },
  {
    artName: 'Smoke Animation',
    pageLink: './Art/smoke Animation/index.html',
    imageLink: './Art/smoke Animation/Capture.png',
    author: 'aman-cse',
    githubLink: 'https://github.com/aman-cse'
  },
  {
    artName: 'BH',
    pageLink: './Art/animationBH/index.html',
    imageLink: '',
    author: 'BH',
    githubLink: 'https://github.com/huynhcongbaotran'
  },
  {
    artName: 'bounce',
    pageLink: './Art/naina/index.html',
    imageLink: './Art/naina/bounce.gif',
    author: 'Naina',
    githubLink: 'https://github.com/naina010'
  },
  {
    artName: 'Motivation',
    pageLink: './Art/motivation/index.html',
    imageLink: './Art/motivation/motivation.gif',
    author: 'Art',
    githubLink: 'https://github.com/artbalahadia'
  },
  {
    artName: 'Doraemon-Ball',
    pageLink: './Art/DhirajKaushik/index.html',
    imageLink: './Art/DhirajKaushik/doremon.gif',
    author: 'Dhiraj Kaushik',
    githubLink: 'https://github.com/dhirajkaushik321'
  },
  {
    artName: 'EverettAnimation',
    pageLink: './Art/EverettAnimation/index.html',
    imageLink: './Art/Joy/game.jpg',
    author: 'Claudia',
    githubLink: 'https://github.com/claudiabringaseverett'
  },
  {
    artName: 'helloooo',
    pageLink: './Art/shitman0930/index.html',
    imageLink: './Art/shitman0930/eyes.gif',
    author: 'shitman0930',
    githubLink: 'https://github.com/shitman0930'
  },
  {
    artName: 'Animato',
    pageLink: './Art/panduka_karunasena_animato/index.html',
    imageLink: './Art/panduka_karunasena_animato/animato.gif',
    author: 'panduka karunasena',
    githubLink: 'https://github.com/pandukakarunasena'
  },
  {
    artName: 'anishprj',
    pageLink: './Art/anishprj/index.html',
    author: 'Anish Ghimire',
    githubLink: 'https://github.com/anishprj/'
  },
  {
    artName: 'Toshman Animation',
    pageLink: './Art/Toshman Animation/index.html',
    imageLink: './Art/Toshman Animation/animation demo.gif',
    author: 'Toshman-hub',
    githubLink: 'https://github.com/Toshman-hub'
  },
  {
    artName: 'alexandraturony87',
    pageLink: './Art/alexandraturony87/index.html',
    imageLink: './Art/alexandraturony87/ephiphany.gif',
    author: 'Alexandra Turony',
    githubLink: 'https://github.com/alexandraturony87'
  },
  {
    artName: 'Ball Crazy',
    pageLink: './Art/tanyamiranda/ballcrazy.html',
    imageLink: './Art/tanyamiranda/ballcrazy.gif',
    author: 'Tanya Miranda',
    githubLink: 'https://github.com/tanyamiranda'
  },
  {
    artName: 'Simple Animation Trick!',
    pageLink: './Art/mismail-541/index.html',
    imageLink: './Art/mismail-541/simple-animation-trick.gif',
    author: 'mismail-541',
    githubLink: 'https://github.com/mismail-541'
  },
  {
    artName: 'CORONA TOILET PAPER',
    pageLink: './Art/WissAnimation/index.html',
    imageLink: './Art/WissAnimation/Toiletpaperrun.png',
    author: 'Wiss',
    githubLink: 'https://github.com/Wissemfars'
  },
  {
    artName: 'verticalBarsAnimation',
    pageLink: './Art/verticalBarsAnimation/index.html',
    imageLink: './Art/verticalBarsAnimation/verticalBarsAnimation.gif',
    author: 'Marius Negru',
    githubLink: 'https://github.com/I3lackMarius'
  },
  {
    artName: 'Calcopod',
    pageLink: './Art/Calcopod/index.html',
    imageLink: './Art/Calcopod/giffed.gif',
    author: 'Calcopod',
    githubLink: 'https://github.com/Calcopod'
  },
  {
    artName: 'Robot Dance',
    pageLink: './Art/jnch009/index.html',
    imageLink: './Art/jnch009/robotjnch009.gif',
    author: 'Jeremy Ng',
    githubLink: 'https://github.com/jnch009'
  },
  {
    artName: 'Equalizer',
    pageLink: './Art/prathmeshgujar/index.html',
    imageLink: './Art/prathmeshgujar/equalizer.gif',
    author: 'Prathmesh Gujar',
    githubLink: 'https://github.com/prathmeshgujar'
  },
  {
    artName: 'Castle',
    pageLink: './Art/Yakraj/index.html',
    imageLink: './Art/Yakraj/castle.gif',
    author: 'Yakraj',
    githubLink: 'https://github.com/yakraj'
  },
  {
    artName: 'Shimmering Stars',
    pageLink: './Art/Pranav/index.html',
    imageLink: './Art/Pranav/shimmering-stars.gif',
    author: 'Pranav Sood',
    githubLink: 'https://github.com/prnv06'
  },
  {
    artName: 'Dancing Square',
    pageLink: './Art/chansart/index.html',
    imageLink: './Art/chansart/chansart.gif',
    author: 'Chansart',
    githubLink: 'https://github.com/chansart'
  },
  {
    artName: 'Animatron',
    pageLink: './Art/animatron/index.html',
    imageLink: './Art/animatron/trance.gif',
    author: 'Sujal',
    githubLink: 'https://github.com/Sujal7689'
  },
  {
    artName: 'fire flicker',
    pageLink: './Art/hemantrawat/index.html',
    imageLink: './Art/hemantrawat/index.gif',
    author: 'Hemant Rawat',
    githubLink: 'https://github.com/He-mantRawat'
  },
  {
    artName: 'Bouncing Ball',
    pageLink: './Art/bouncingBall/bouncing ball.html',
    imageLink: './Art/bouncingBall/bouncingball.gif',
    author: 'Pravin deva',
    githubLink: 'https://github.com/pravindeva'
  },
  {
    artName: 'Animated Landing Page',
    pageLink: './Art/animatedLandingPage01/index.html',
    imageLink: './Art/animatedLandingPage01/ezgif.com-video-to-gif',
    author: 'Aneta-s',
    githubLink: 'https://github.com/aneta-s'
  },
  {
    artName: 'Goraved',
    pageLink: './Art/goraved/index.html',
    imageLink: './Art/goraved/goraved_animation.gif',
    author: 'Roman Pobotin (Goraved)',
    githubLink: 'https://github.com/goraved'
  },
  {
    artName: 'Doraemon',
    pageLink: './Art/Ranajit/doraemon.html',
    imageLink: './Art/animatron/doraemon.gif',
    author: 'Ranajit',
    githubLink: 'https://github.com/basak-32'
  },
  {
    artName: 'Ax Dev',
    pageLink: './Art/axdev/test.html',
    imageLink: './Art/axdev/gif.gif',
    author: 'Axel Avila',
    githubLink: 'https://github.com/axavila'
  },
  {
    artName: 'Magic Circle',
    pageLink: './Art/magpiet/index.html',
    imageLink: './Art/magpiet/gif.gif',
    author: 'Magnus Cromwell',
    githubLink: 'https://github.com/magpiet'
  },
  {
    artName: 'Pulsing Circle',
    pageLink: './Art/innape/index.html',
    imageLink: './Art/innape/Pulsing Cirkle.gif',
    author: 'innape',
    githubLink: 'https://github.com/innape'
  },
  {
    artName: 'Bouncing Ball',
    pageLink: './Art/BouncingBall/index.html',
    imageLink: './Art/BouncingBall/BouncingBall.gif',
    author: 'Satish Pokala',
    githubLink: 'https://github.com/Satishpokala124'
  },
  {
    artName: 'Daredevil',
    pageLink: './Art/daredevil/index.html',
    imageLink: './Art/daredevil/daredevil.gif',
    author: 'Vivek Raj',
    githubLink: 'https://github.com/vivekrajx'
  },
  {
    artName: 'hover Me',
    pageLink: './Art/hoverMe/index.html',
    author: 'Bleron88',
    githubLink: 'https://github.com/bleron88'
  },
  {
    artName: "Adam's Animation",
    pageLink: "./Art/Adam's Animation/index.html",
    imageLink: "./Art/Adam's Animation/animation.gif",
    author: 'Adam Hills',
    githubLink: 'https://github.com/adamhills91'
  },
  {
    artName: 'Spin it',
    pageLink: './Art/b-ed/index.html',
    imageLink: './Art/b-ed/Hnet.com-image.gif',
    author: 'Edd',
    githubLink: 'https://github.com/b-ed'
  },
  {
    artName: 'playstation-anim',
    pageLink: './Art/playstation-anim/index.html',
    imageLink: './Art/playstation-anim/ps.gif',
    author: 'seif1125',
    githubLink: 'https://github.com/seif1125'
  },
  {
    artName: 'Ritika',
    pageLink: './Art/Ritika/index.html',
    imageLink: './Art/Ritika/warrior.png',
    author: 'Ritika',
    githubLink: 'https://github.com/Ritika-soni'
  },
  {
    artName: 'Animatron',
    pageLink: './Art/animatron/index.html',
    imageLink: './Art/animatron/colourpencils.png',
    author: 'jahid hasan',
    githubLink: 'https://github.com/jahidhasan299/'
  },
  {
    artName: 'Animatron2',
    pageLink: './Art/Animatron2/index.html',
    imageLink: './Art/Animatron2/trance.gif',
    author: 'PUNKLANCER',
    githubLink: 'https://github.com/PUNKLANCER/'
  },
  {
    artName: 'Text_Animation',
    pageLink: './Art/Text_Animation/index.html',
    imageLink: './Art/Text_Animation/text.gif',
    author: 'Christian',
    githubLink: 'https://github.com/mkBraga'
  },
  {
    artName: 'Practice',
    pageLink: './Art/Practice/index.html',
    imageLink: './Art/Joy/triangle.gif',
    author: 'MuGenFJ',
    githubLink: 'https://github.com/MuGenFJ/'
  },
  {
    artName: 'Tile',
    pageLink: './Art/weilincheng/index.html',
    imageLink: './Art/weilincheng/tile.gif',
    author: 'weilincheng',
    githubLink: 'https://github.com/weilincheng'
  },
  {
    artName: 'TemidoRochaSpin',
    pageLink: './Art/temido_rocha_animation/index.html',
    imageLink: './Art/temido_rocha_animation/TemidoRocha.gif',
    author: 'TemidoRocha',
    githubLink: 'https://github.com/TemidoRocha'
  },
  {
    artName: 'Tile',
    pageLink: './Art/weilincheng/index.html',
    imageLink: './Art/weilincheng/tile.gif',
    author: 'weilincheng',
    githubLink: 'https://github.com/weilincheng'
  },
  {
    artName: 'fire flicker',
    pageLink: './Art/hemantrawat/index.html',
    imageLink: './Art/hemantrawat/index.gif',
    author: 'Hemant Rawat',
    githubLink: 'https://github.com/He-mantRawat'
  },
  {
    artName: 'Bouncing Ball',
    pageLink: './Art/bouncingBall/bouncing ball.html',
    imageLink: './Art/bouncingBall/bouncingball.gif',
    author: 'Pravin deva',
    githubLink: 'https://github.com/pravindeva'
  },
  {
    artName: 'Animated Landing Page',
    pageLink: './Art/animatedLandingPage without bar/index.html',
    imageLink: './Art/animatedLandingPage without bar/ezgif.com-video-to-gif',
    author: 'Aneta-s',
    githubLink: 'https://github.com/aneta-s'
  },
  {
    artName: 'Goraved',
    pageLink: './Art/goraved/index.html',
    imageLink: './Art/goraved/goraved_animation.gif',
    author: 'Roman Pobotin (Goraved)',
    githubLink: 'https://github.com/goraved'
  },
  {
    artName: 'Doraemon',
    pageLink: './Art/Ranajit/doraemon.html',
    imageLink: './Art/animatron/doraemon.gif',
    author: 'Ranajit',
    githubLink: 'https://github.com/basak-32'
  },
  {
    artName: 'Ax Dev',
    pageLink: './Art/axdev/test.html',
    imageLink: './Art/axdev/gif.gif',
    author: 'Axel Avila',
    githubLink: 'https://github.com/axavila'
  },
  {
    artName: 'Magic Circle',
    pageLink: './Art/magpiet/index.html',
    imageLink: './Art/magpiet/gif.gif',
    author: 'Magnus Cromwell',
    githubLink: 'https://github.com/magpiet'
  },
  {
    artName: 'Bouncing Ball',
    pageLink: './Art/Bouncing Ball/index.html',
    imageLink: './Art/cazabe/Bouncing Ball.gif',
    author: 'Satish Pokala',
    githubLink: 'https://github.com/Satishpokala124'
  },
  {
    artName: 'Daredevil',
    pageLink: './Art/daredevil/index.html',
    imageLink: './Art/daredevil/daredevil.gif',
    author: 'Vivek Raj',
    githubLink: 'https://github.com/vivekrajx'
  },
  {
    artName: 'hover Me',
    pageLink: './Art/hoverMe/index.html',
    author: 'Bleron88',
    githubLink: 'https://github.com/bleron88'
  },
  {
    artName: 'Happy Balloon',
    pageLink: './Art/ztollef/index.html',
    imageLink: './Art/ztollef/balloon.gif.',
    author: 'ztollef',
    githubLink: 'https://github.com/ztollef'
  },
  {
    artName: 'playstation-anim',
    pageLink: './Art/playstation-anim/index.html',
    imageLink: './Art/playstation-anim/ps.gif',
    author: 'seif1125',
    githubLink: 'https://github.com/seif1125'
  },
  {
    artName: 'Ritika',
    pageLink: './Art/Ritika/index.html',
    imageLink: './Art/Ritika/warrior.png',
    author: 'Ritika',
    githubLink: 'https://github.com/Ritika-soni'
  },
  {
    artName: 'Animatron',
    pageLink: './Art/animatron/index.html',
    imageLink: './Art/animatron/colourpencils.png',
    author: 'jahid hasan',
    githubLink: 'https://github.com/jahidhasan299/'
  },
  {
    artName: 'Animatron2',
    pageLink: './Art/Animatron2/index.html',
    imageLink: './Art/Animatron2/trance.gif',
    author: 'PUNKLANCER',
    githubLink: 'https://github.com/PUNKLANCER/'
  },
  {
    artName: 'Text_Animation',
    pageLink: './Art/Text_Animation/index.html',
    imageLink: './Art/Text_Animation/text.gif',
    author: 'Christian',
    githubLink: 'https://github.com/mkBraga'
  },
  {
    artName: 'Practice',
    pageLink: './Art/Practice/index.html',
    imageLink: './Art/Joy/triangle.gif',
    author: 'MuGenFJ',
    githubLink: 'https://github.com/MuGenFJ/'
  },
  {
    artName: 'Tile',
    pageLink: './Art/weilincheng/index.html',
    imageLink: './Art/weilincheng/tile.gif',
    author: 'weilincheng',
    githubLink: 'https://github.com/weilincheng'
  },
  {
    artName: 'Circle Pulse',
    pageLink: './Art/circle-pulse/index.html',
    imageLink: './Art/circle-pulse/circle-pulse.gif',
    author: 'jmorr002',
    githubLink: 'https://github.com/jmorr002'
  },
  {
    artName: 'Flare Spin',
    pageLink: './Art/mykz1608/index.html',
    imageLink: '',
    author: 'mykz1608',
    githubLink: 'https://github.com/mykz1608'
  },
  {
    artName: 'MexicanMustache',
    pageLink: './Art/AnimatedMustache/index.html',
    imageLink: './Art/AnimatedMustache/MexicanMustache.gif',
    author: 'Andrés Alonso Gálvez',
    githubLink: 'https://github.com/Dondesconton/'
  },
  {
    artName: 'css',
    pageLink: './Art/2.css/index.html',
    imageLink: './Art/2.css/css.gif'
  },
  {
    artName: 'Square Color Change',
    pageLink: './Art/baesyc/index.html',
    imageLink: './Art/baesyc/square.gif',
    author: 'Baesyc',
    githubLink: 'https://github.com/baesyc'
  },
  {
    artName: 'MexicanMustache',
    pageLink: './Art/AnimatedMustache/index.html',
    imageLink: './Art/AnimatedMustache/MexicanMustache.gif',
    author: 'Andrés Alonso Gálvez',
    githubLink: 'https://github.com/Dondesconton/'
  },
  {
    artName: 'Chanimation',
    pageLink: './Art/Chanimation/index.html',
    imageLink: './Art/Chanimation/dancegif.gif',
    author: 'chandant9',
    githubLink: 'https://github.com/chandant9/'
  },
  {
    artName: 'DancingGroot',
    pageLink: './Art/m-elina/index.html',
    imageLink: './Art/m-elina/groot_animation.gif',
    author: 'Melina',
    githubLink: 'https://github.com/m-elina/'
  },
  {
    artName: 'Animatron',
    pageLink: './Art/animatron/index.html',
    imageLink: './Art/animatron/trance.gif',
    author: 'Andrew',
    githubLink: 'https://github.com/andrewbom/'
  },
  {
    artName: 'rainbows',
    pageLink: './Art/vassilchiev/index.html',
    imageLink: './Art/vassilchiev/giphy.gif',
    author: 'Vassil',
    githubLink: 'https://github.com/vassilchiev/'
  },
  {
    artName: "Zai's Orbitron",
    pageLink: './Art/zai/index.html',
    imageLink: './Art/zai/zais_orbitron.gif',
    author: '5amm5',
    githubLink: 'https://github.com/5amm5965/'
  },
  {
    artName: "404's crying baby page",
    pageLink: './Art/papfal/index.html',
    imageLink: './Art/papfal/HTML-404-Crying-Baby-Page.gif',
    author: 'papfal',
    githubLink: 'https://github.com/papfal/'
  },
  {
    artName: 'ani-3d',
    pageLink: './Art/ani-3d/ani-3d.html',
    imageLink: './Art/ani-3d/ani-3d.gif',
    author: 'clyde166',
    githubLink: 'https://github.com/clyde166/'
  },
  {
    artName: 'Boy',
    pageLink: './Art/Boy/index.html',
    imageLink: './Art/Boy/Boy with house.png',
    author: 'Gajhendran',
    githubLink: 'https://github.com/Gajhendran/'
  },
  {
    artName: 'Funimation',
    pageLink: './Art/Funimation/index.html',
    imageLink: './Art/Funimation/Funimation.gif',
    author: 'Pratik',
    githubLink: 'https://github.com/pratikrana1998/'
  },
  {
    artName: 'Jungle Monkey',
    pageLink: './Art/AMCodin/index.html',
    imageLink: './Art/AMCodin/monkey.gif',
    author: 'AMCodin',
    githubLink: 'https://github.com/amcodin'
  },
  {
    artName: 'bellow',
    pageLink: './Art/fran/index.html',
    imageLink: './Art/fran/bellow.gif',
    author: 'franzwah',
    githubLink: 'https://github.com/franzwah'
  },
  {
    artName: 'Typing Indicator',
    pageLink: './Art/jacob-bacon/index.html',
    imageLink: './Art/jacob-bacon/jacob-bacon-art.JPG',
    author: 'jacob-bacon',
    githubLink: 'https://github.com/jacob-bacon'
  },
  {
    artName: 'Colination',
    pageLink: './Art/colination/index.html',
    imageLink: './Art/colination/animation.png',
    author: 'colinJR95',
    githublink: 'https://github.com/colinJR95'
  },
  {
    artName: 'Glowing Circle by Leem Plays',
    pageLink: './Art/AliHaidar/index.html',
    imageLink: './Art/AliHaidar/giphy.gif',
    author: 'alihaidar2950',
    githubLink: 'https://github.com/alihaidar2950'
  },
  {
    artName: 'bouncy-ball',
    pageLink: './Art/bouncy-ball/ty.html',
    imageLink: './Art/bouncy-ball/bouncy-ball.gif',
    author: 'Huang Yi-Ting',
    githubLink: 'https://github.com/yiting76'
  },
  {
    artName: 'bouncy-ball',
    pageLink: './Art/bouncy-ball/ty.html',
    imageLink: './Art/bouncy-ball/bouncy-ball.gif',
    author: 'Huang Yi-Ting',
    githubLink: 'https://github.com/yiting76'
  },
  {
    artName: 'Tronix',
    pageLink: './Art/visiona/index.html',
    imageLink: './Art/visiona/tronix.gif',
    author: 'visiona',
    githubLink: 'https://github.com/visiona'
  },
  {
    artName: 'Synchronization',
    pageLink: './Art/synchronization!/synchronization',
    imageLink: './Art/synchronization/synchronized_Dots.gif',
    author: 'Pranjal',
    githublink: 'https://github.com/Pranjal705'
  },
  {
    artName: 'Random Squares',
    pageLink: './Art/Monitha/index.html',
    author: 'Monitha',
    githubLink: 'https://github.com/dmonitha'
  },
  {
    artName: 'Walking-Man-Front',
    pageLink: './Art/Akhil/index.html',
    imageLink: './Art/Akhil/Walking-man-front.gif',
    author: 'Akhil',
    githubLink: 'https://github.com/akhils95'
  },
  {
    artName: 'Cow-cat',
    pageLink: './Art/Cow-cat/index.html',
    imageLink: './Art/Cow-cat/Cow-cat.gif',
    author: 'Galia',
    githubLink: 'https://github.com/galiarudenko'
  },
  {
    artName: 'Rainb0w',
    pageLink: './Art/Duka/index.html',
    imageLink: './Art/Duka/rainbow.gif',
    author: 'Duka',
    githubLink: 'https://github.com/DusanKrcmarik'
  },
  {
    artName: 'Indian',
    pageLink: './Art/Indian/index.html',
    imageLink: './Art/Indian/Indian.gif',
    author: 'Duka',
    githubLink: 'https://github.com/ndvishruth'
  },
  {
    artName: 'Animatron',
    pageLink: './Art/sanmitra/index.html',
    imageLink: './Art/sanmitra/index.gif',
    author: 'sanmitra',

    githubLink: 'https://github.com/sanmitra1999'
  },
  {
    artName: 'Ball-clear',
    pageLink: './Art/Naok000/index.html',
    imageLink: './Art/Naok000/ball-clear.gif',
    author: 'Naok000',
    githubLink: 'https://github.com/Naok000'
  },
  {
    artName: 'Mario_Kart_Animation',
    pageLink: './Art/Mario_Kart_Animation/index.html',
    imageLink: './Art/Mario_Kart_Animation/Mario.png',
    author: 'AnsonAMS',
    githubLink: 'https://github.com/AnsonAMS'
  },
  {
    artName: 'Microsoft_animation',
    pageLink: './Art/SaumyaBhatt/index.html',
    imageLink: './Art/SaumyaBhatt/Animation.gif',
    author: 'Saumya-Bhatt',
    githubLink: 'https://github.com/Saumya-Bhatt'
  },
  {
    artName: 'Falling',
    pageLink: './Art/Sfrench5/index.html',
    imageLink: './Art/Sfrench5/Falling.gif',
    author: 'Sfrench5',
    githubLink: 'https://github.com/Sfrench5'
  },
  {
    artName: 'Dragon_Loading',
    pageLink: './Art/Dragon_Loading/index.html',
    imageLink: './Art/Dragon_Loading/DragonLoading.gif',
    author: 'Prasad',
    githubLink: 'https://github.com/PrasadM07'
  },
  {
    artName: 'Animatrix',
    pageLink: './Art/Animatrix/index.html',
    imageLink: './Art/Animatrix/Animatrix.png',
    author: 'soutog',
    githubLink: 'https://github.com/soutog'
  },
  {
    artName: 'Simple-Loading',
    pageLink: './Art/Loading/loading.html',
    imageLink: './Art/Loading/load.gif',
    author: 'Vijay',
    githubLink: 'https://github.com/VijayVjCuber'
  },
  {
    artName: 'Fiyi-Animation',
    pageLink: './Art/Fiyi-Animation/index.html',
    imageLink: './Art/Fiyi-Animation/relax_smile.gif',
    author: 'Fiyi-A',
    githubLink: 'https://github.com/Fiyi-A'
  },
  {
    artName: 'Colored Bars',
    pageLink: './Art/mleblanc94/mleblanc94_html_Animation-Nation.html',
    imageLink: './Art/mleblanc94/ColoredBars.gif',
    author: 'mleblanc94',
    githubLink: 'https://github.com/mleblanc94'
  },
  {
    artName: 'animeR',
    pageLink: './Art/animeR/index.html',
    imageLink: './Art/animeR/animeR.gif',
    author: 'Rajneesh',
    githubLink: 'https://github.com/rajneeshk94'
  },
  {
    artName: 'Sunset-City',
    pageLink: './Art/jyun9504/index.html',
    imageLink: './Art/jyun9504/sunset-city.gif',
    author: 'jyun9504',
    githubLink: 'https://github.com/jyun9504'
  },
  {
    artName: 'brianbottle',
    author: 'brian',
    pageLink: './Art/brianbottle/index.html',
    imageLink: './Art/brianbottle/bottle.gif',
    githubLink: 'https://github.com/brianabplanalp1'
  },
  {
    artName: 'Shapes',
    pageLink: './Art/mark-marchant/index.html',
    imageLink: './Art/mark-marchant/shapes.png',
    author: 'Mark Marchant',
    githubLink: 'https://github.com/jtla3/Animation-Nation'
  },
  {
    artName: 'Loading',
    pageLink: './Art/NoumanAziz/Loading.html',
    videoLink: './Art/NoumanAziz/loading.gif',
    author: 'NoumanAziz',
    githubLink: 'https://github.com/NoumanAziz'
  },
  {
    artName: `Galek's Simple Animation`,
    pageLink: './Art/GalekAnimation/index.html',
    imageLink: './Art/GalekAnimation/simpleanimation.gif',
    author: 'Adam Galek',
    githubLink: 'https://github.com/TheGalekxy'
  },
  {
    artname: 'Rainbow animation',
    pageLink: './Art/Rainbow/index.html',
    imageLink: './Art/Rainbow/rainbow.gif',
    author: 'Mohanraj',
    githubLink: 'https://github.com/chelladuraimohanraj/Animation-Nation'
  },
  {
    artName: `Cyan Loading Animation`,
    pageLink: './Art/Wannesds/index.html',
    imageLink: './Art/Wannesds/Wannesds.gif',
    author: 'Wannes Dieltiens',
    githubLink: 'https://github.com/Wannesds'
  },
  {
    artName: 'Animatron',
    pageLink: './Art/Animatron/index.html',
    imageLink: './Art/Animatron/trance.gif',
    author: 'Gihan Balasuriya',
    githubLink: 'https://github.com/gihanbalasuriya'
  },
  {
    artName: 'Light text blink',
    pageLink: './Art/Mani-textlight-blink/index.html',
    imageLink: './Art/Mani-textlight-blink/light-blink-text.gif',
    author: 'Mani Pandian',
    githubLink: 'https://github.com/Manipandian'
  },
  {
    artName: 'Circle',
    pageLink: './Art/PoKai/index.html',
    imageLink: './Art/PoKai/circle.png',
    author: 'PoKai Chang',
    githubLink: 'https://github.com/st875052018'
  },
  {
    artName: 'animatron',
    pageLink: './Art/animatron/index.html',
    imageLink: './Art/animatron/trance.gif',
    author: 'Christy',
    githubLink: 'https://github.com/ChristyLucid'
  },
  {
    artName: 'bouncing_ball',
    pageLink: './Art/bouncing_ball/bouncing_ball.html',
    imageLink: './Art/bouncing_ball/bouncing-ball.gif',
    author: 'Nirmalie',
    githubLink: 'https://github.com/nirmalieo3'
  },
  {
    artName: 'Rocket',
    pageLink: './Art/Rocket/index.html',
    imageLink: './Art/Rocket/rocket.gif',
    author: 'Jose Diaz',
    githubLink: 'https://github.com/josegerard2000'
  },
  {
    artName: 'simpleG',
    pageLink: './Art/simpleG/index.html',
    imageLink: './Art/simpleG/kitty.jpg',
    author: 'gargeper',
    githubLink: 'https://github.com/gargeper'
  },
  {
    artName: 'BounceFace',
    pageLink: './Art/ainamation/index.html',
    imageLink: './Art/ainamation/ainamation.gif',
    author: 'Ainara Saralegui',
    githubLink: 'https://github.com/asaralegui'
  },
  {
    artName: 'Text Flow',
    pageLink: './Art/ConnerCoding/index.html',
    imageLink: './Art/ConnerCoding/ztmanimation.gif',
    author: 'Conner Schiller',
    githubLink: 'https://github.com/ConnerCoding'
  },
  {
    artName: 'Glow',
    pageLink: './Art/Glow/index.html',
    imageLink: './Art/Glow/Glow.png',
    author: 'Joaquin Castillo',
    githubLink: 'https://github.com/JuakoDev'
  },
  {
    artName: 'Heart Real',
    pageLink: './Art/riddhax/index.html',
    imageLink: './Art/riddhax/index.gif',
    author: 'Riddhax',
    githubLink: 'https://github.com/riddhax'
  },

  {
    artName: 'Balls',
    pageLink: './Art/Paul - Simple Annoying Balls/index.html',
    imageLink: './Art/Paul - Simple Annoying Balls/Balls.gif',
    author: 'Paul',
    githubLink: 'https://github.com/psr83'
  },

  {
    artname: 'Square-Move',
    pageLink: './Art/Poonam/square.html',
    imageLink: './Art/Poonam/square_gif.gif',
    author: 'Poonam',
    githubLink: 'https://github.com/poonampant'
  },

  {
    artname: 'JesseEarley',
    pageLink: './Art/JesseEarley/index.html',
    imageLink: './Art/JesseEarley/index.gif',
    author: 'JesseEarley',
    githubLink: 'https://github.com/JesseEarley'
  },
  {
    artname: 'Hacktoberfest 2020',
    pageLink: './Art/taepal467/index.html',
    imageLink: './Art/taepal467/hiclipart.com (1).png',
    author: 'Chantae P.',
    githubLink: 'https://github.com/taepal467'
  },
  {
    artName: 'Animatron',
    pageLink: './Art/animatron/triangle/index.html',
    imageLink: './Art/animatron/trance.gif',
    author: 'Deborah',
    githubLink: 'https://github.com/dluckey123'
  },
  {
    artName: 'Animatron',
    pageLink: './Art/animatron/triangle/index.html',
    imageLink: './Art/animatron/trance.gif',
    author: 'Deborah',
    githubLink: 'https://github.com/dluckey123'
  },
  {
    artname: 'Animate',
    pageLink: '/codepen/animation/src/index.html',
    imageLink: 'Animation',
    author: 'Altamas khan',
    githubLink: 'https://github.com/Altamas2049'
  },
  {
    artName: 'Spin',
    pageLink: './Art/Spin/allli.html',
    imageLink: './Art/Spin/allli.gif',
    author: 'Victor Winner',
    githubLink: 'https://github.com/Vicwin13'
  },
  {
    artName: 'Spinner',
    pageLink: './Art/nishantpandey/allli.html',
    imageLink: './Art/nishantpandey/allli.gif',
    author: 'Nishant Pandey',
    githubLink: 'https://github.com/mrpandey1'
  },
  {
    artName: 'Hacktober Test',
    pageLink: './Art/bajancode/index.html',
    imageLink: './Art/BajanCode/index.gif',
    author: 'bajancode',
    githubLink: 'https://github.com/bajancode'
  },
  {
    artName: 'ZTM anim',
    pageLink: './Art/ayushi2410/index.html',
    imageLink: './Art/ayushi2410/ayushi2410.gif',
    author: 'Ayushi2410',
    githubLink: 'https://github.com/ayushi2410'
  },
  {
    artName: 'misaelsantos',
    pageLink: './Art/misaelsantos/index.html',
    imageLink: './Art/misaelsantos/neohack.gif',
    author: 'Misael Santos',
    githubLink: 'https://github.com/MisaelSantos'
  },
  {
    artName: 'I am a Developer',
    pageLink: './Art/Kuroyza/Iam-a-developer.html',
    imageLink: './Art/Kuroyza/Iam-a-developer.gif',
    author: 'Kuroyza',
    githubLink: 'https://github.com/kuroyza'
  },
  {
    artName: 'simple box',
    pageLink: './Art/Box/index.html',
    imageLink: './Art/Box/static_image.jpg',
    author: 'Abishek shah',
    githubLink: 'https://github.com/abishek-sha-256'
  },
  {
    artname: 'Starry-sky',
    pageLink: './Art/starry-night/index.html',
    imageLink: './Art/starry-night/stars',
    author: 'Taima Khawaldeh',
    githubLink: 'https://github.com/taimakh'
  },
  {
    artName: 'Project Gallery',
    pageLink: './Art/hulya/index.html',
    imageLink: './Art/hulya/gallery.gif',
    author: 'Hulya Karakaya',
    githubLink: 'https://github.com/hulyak'
  },
  {
    artName: 'animation',
    pageLink: './Art/sameer786/animation.html',
    imageLink: './Art/sameer786/radius.gif',
    author: 'sameer',
    githubLink: 'https://github.com/sameer8605'
  },
  {
    artName: 'ArrowWave',
    pageLink: './Art/ArrowWave/index.html',
    imageLink: './Art/ArrowWave/ArrowWave.gif',
    author: 'Gabriel',
    githubLink: 'https://github.com/GabrielTeixeiraC'
  },
  {
    artName: 'The 4-Ever Loop',
    pageLink: './Art/the-4ever-loop/index.html',
    imageLink: './Art/the-4ever-loop/rotate.gif',
    author: 'Luciano M.',
    githubLink: 'https://github.com/LucianoWebDev'
  },
  {
    artName: 'Running Car',
    pageLink: './Art/Running-Car/index.html',
    imageLink: './Art/Running-Car/Running-car.PNG',
    author: 'Ermias',
    githubLink: 'https://github.com/ermiaskidane'
  },
  {
    artname: 'Youssef',
    pageLink: './Art/Youssef/index.html',
    imageLink: './Art/Youssef/fd8_AX.gif',
    author: 'Youssef',
    githubLink: 'https://github.com/youssefhany96'
  },
  {
    artName: 'The 4-Ever Loop',
    pageLink: './Art/the-4ever-loop/index.html',
    imageLink: './Art/the-4ever-loop/rotate.gif',
    author: 'Luciano M.',
    githubLink: 'https://github.com/LucianoWebDev'
  },

  {
    artName: 'Itried',
    pageLink: '/Art/Itried/animation.html',
    author: 'Harsha',
    githublink: 'https://github.com/HarshaKumar23'
  },
  {
    artName: 'Snail Zoom',
    pageLink: './Art/rbhachu/index.html',
    imageLink: './Art/rbhachu/snail.gif',
    author: 'Bhachu R.',
    githubLink: 'https://github.com/rbhachu'
  },
  {
    artName: 'Mini Text Animation',
    pageLink: './Art/text-mini-animation/index.html',
    imageLink: './Art/text-mini-animation/text-anime.gif',
    author: 'Chinel',
    githubLink: 'https://github.com/chinel'
  },
  {
    artName: 'Square loader',
    pageLink: './Art/square_loading/index.html',
    imageLink: './Art/square_loading/square_loading',
    author: 'Marek Chasák',
    githubLink: 'https://github.com/mchasak'
  },
  {
    artName: 'Stairs Text',
    pageLink: './Art/StairsText/index.html',
    imageLink: './Art/StairsText/stairs-text.gif',
    author: 'Noam K.',
    githubLink: 'https://github.com/noamkanonich'
  },
  {
    artName: 'animation',
    pageLink: './Art/sameer786/animation.html',
    imageLink: './Art/sameer786/radius.gif',
    author: 'sameer',
    githubLink: 'https://github.com/sameer8605'
  },
  {
    artName: 'Spinning is a good trick',
    pageLink: './Art/garrod90/index.html',
    imageLink: './Art/garrod90/craigsGif.gif',
    author: 'Craig, G',
    githubLink: 'https://github.com/garrod90'
  },
  {
    artName: 'Snail Zoom',
    pageLink: './Art/rbhachu/index.html',
    imageLink: './Art/rbhachu/snail.gif',
    author: 'Bhachu R.',
    githubLink: 'https://github.com/rbhachu'
  },
  {
    artName: 'Mini Text Animation',
    pageLink: './Art/text-mini-animation/index.html',
    imageLink: './Art/text-mini-animation/text-anime.gif',
    author: 'Chinel',
    githubLink: 'https://github.com/chinel'
  },
  {
    artName: 'Square loader',
    pageLink: './Art/square_loading/index.html',
    imageLink: './Art/square_loading/square_loading',
    author: 'Marek Chasák',
    githubLink: 'https://github.com/mchasak'
  },
  {
    artName: 'Stairs Text',
    pageLink: './Art/StairsText/index.html',
    imageLink: './Art/StairsText/stairs-text.gif',
    author: 'Noam K.',
    githubLink: 'https://github.com/noamkanonich'
  },
  {
    artName: 'animation',
    pageLink: './Art/sameer786/animation.html',
    imageLink: './Art/sameer786/radius.gif',
    author: 'sameer',
    githubLink: 'https://github.com/sameer8605'
  },

  {
    pageLink: './Art/radar animation/index.html',
    imageLink: './Art/radar.gif',
    author: 'Anup',
    githubLink: 'https://github.com/paddybaba'
  },
  {
    pageLink: './Art/sameer786/animation.html',
    imageLink: './Art/sameer786/radius.gif',
    author: 'sameer',
    githubLink: 'https://github.com/sameer8605'
  },
  {
    pageLink: './Art/radar animation/index.html',
    imageLink: './Art/radar',
    author: 'Anup',
    githubLink: 'https://github.com/paddybaba'
  },
  {
    pageLink: './Art/sameer786/animation.html',
    imageLink: './Art/sameer786/radius.gif',
    author: 'sameer',
    githubLink: 'https://github.com/sameer8605'
  },
  {
    artName: 'Friendly Ghost',
    pageLink: './Art/ristotoldsep/index.html',
    author: 'Risto Tõldsep',
    githubLink: 'https://github.com/ristotoldsep'
  },
  {
    artName: 'Friendly Ghost',
    pageLink: './Art/ristotoldsep/index.html',
    author: 'Risto Tõldsep',
    githubLink: 'https://github.com/ristotoldsep'
  },
  {
    artName: 'sritron',
    pageLink: './Art/sritron/index.html',
    imageLink: './Art/sritron/trance.gif',
    author: 'Srinivas',
    githubLink: 'https://github.com/sri189ms'
  },
  {
    artName: 'Friendly Ghost',
    pageLink: './Art/ristotoldsep/index.html',
    author: 'Risto Tõldsep',
    githubLink: 'https://github.com/ristotoldsep'
  },
  {
    artName: 'Sun Rise Time',
    pageLink: './Art/gurprtAnim/index.html',
    imageLink: './Art/gurprtAnim/gurAnim.gif',
    author: 'Gurpreet',
    githubLink: 'https://github.com/gur-p-reet'
  },
  {
    artName: 'Personal Info',
    pageLink: './Art/Personal_info/triangle/index.html',
    imageLink: './Art/Personal_info/trance.gif',
    author: 'Naim Uddin',
    githubLink: 'https://github.com/Naim365'
  },
  {
    artName: 'Shining Text',
    pageLink: './Art/MaxieTextShineOn/index.html',
    imageLink: './Art/MaxieTextShineOn/maxie-text-shine-on.gif',
    author: 'maxie7',
    githubLink: 'https://github.com/maxie7'
  },
  {
    artName: 'Spinning Box',
    pageLink: './Art/KccbzZ/index.html',
    imageLink: './Art/KccbzZ/cover.png',
    author: 'KccbzZ',
    githubLink: 'https://github.com/KccbzZ'
  },
  {
    artName: 'Age Disgracefully',
    pageLink: './Art/ynoden/index.html',
    imageLink: './Art/ynoden/Age_Disgracefully.gif',
    author: 'yusefnoden',
    githubLink: 'https://github.com/yusefnoden'
  },
  {
    artname: 'jimanimation',
    pageLink: './Art/jimanimation/index.html',
    imageLink: './Art/jimanimation/bouncy.gif',
    author: 'Jimin',
    githubLink: 'https://github.com/jimijos'
  },

  {
    artName: 'Meme Animation',
    pageLink: './Art/just_for_fun/index.html',
    imageLink: './Art/just_for_fun/image.gif',
    author: 'Rahul Negi',
    githubLink: 'https://github.com/rahulnegi20'
  },
  {
    artName: 'Stretch ZTM',
    pageLink: './Art/animation_gn/index.html',
    imageLink: './Art/animation_gn/animation_gn.gif',
    author: 'gnyokota',
    githubLink: 'https://github.com/gnyokota'
  },
  {
    artname: 'AnimationCom',
    pageLink: './Art/Anita/AnimationCom/triangle.html',
    imageLink: './Art/AnimationCom/header.jpg',
    author: 'Anita',
    githubLink: 'https://github.com/anita-tsai'
  },
  {
    artName: 'Cards',
    pageLink: './Art/cards/index.html',
    imageLink: './Art/cards/cards.gif',
    author: 'lonecreationwastaken',
    githubLink: 'https://github.com/lonecreationwastaken'
  },
  {
    artName: "Lidor'sAnimation",
    pageLink: "./Art/Lidor's Animation/index.html",
    imageLink: "./Art/Lidor's Animation/animation.gif",
    author: 'LidorAsher',
    githubLink: 'https://github.com/lidorasher11'
  },
  {
    artName: "Shiff's Animation",
    pageLink: './Art/myAnimation/index.html',
    imageLink: './Art/myAnimation/myanimation.gif',
    author: 'Shifa',
    githubLink: 'https://github.com/ShifaShirin'
  },
  {
    artName: 'ani-1trial',
    pageLink: './Art/ani-1trial/index.html',
    imageLink: './Art/ani-1trial/ani-gif.gif',
    author: 'tru-izo',
    githubLink: 'https://github.com/tru-izo'
  },
  {
    artName: 'Air_Balloon',
    pageLink: './Art/Air_Balloon/index.html',
    imageLink: './Art/Air_Balloon/balloon.gif',
    author: 'Abha',
    githubLink: 'https://github.com/Abha-1281'
  },
  {
    artName: 'Camp Fire',
    pageLink: './Art/camp_fire/index.html',
    imageLink: './Art/camp_fire/camp_fire.gif',
    author: 'Chansoo',
    githubLink: 'https://github.com/ChansooKim316'
  },
  {
    artName: 'rubberband Red',
    pageLink: './Art/ou79/index.html',
    imageLink: './Art/rubberbandRed.gif',
    author: 'ou79',
    githubLink: 'https://github.com/ou79'
  },
  {
    artName: 'ColorChanger',
    pageLink: './Art/ColorChanger/index.html',
    imageLink: './Art/color-changer.gif',
    author: 'Atallah-Nadhir',
    githubLink: 'https://github.com/Atallah-Nadhir'
  },
  {
    artName: 'PONG Animation',
    pageLink: './Art/walkitoff/index.html',
    imageLink: './Art/walkitoff/gif.gif',
    author: 'Tyler Dollick',
    githubLink: 'https://github.com/walkitoff'
  },
  {
    artname: 'Animatron',
    pageLink: './Art/mbargaedge/index.html',
    imageLink: './Art/mbargaedge/animatron.gif',
    author: 'Mbarga',
    githubLink: 'https://github.com/marcelmbarga/'
  },
  {
    artName: 'House',
    pageLink: './Art/TTD/triangle/index.html',
    imageLink: './Art/TTD/house.gif',
    author: 'TanyaTD',
    githubLink: 'https://github.com/TTD126'
  },
  {
    artName: 'Spinning Title',
    pageLink: './Art/ljBeast21ldj/index.html',
    imageLink: './Art/ljBeast21ldj/firstGIF.gif',
    author: 'Larry',
    githubLink: 'https://github.com/ljBeast21ldj'
  },
  {
    artName: 'Heart pulsation',
    pageLink: './Art/Sallah/index.html',
    imageLink: './Art/Sallah/Heart-Pulsation.png',
    author: 'Sallah',
    githubLink: 'https://github.com/SallahTech'
  },
  {
    artName: 'MubbeAnimation',
    pageLink: './Art/Mubbe/index.html',
    imageLink: './Art/Mubbe/MubbeAnimation.gif',
    author: 'Mubarak',
    githubLink: 'https://github.com/mual5746'
  },
  {
    pageLink: './Art/neon-glowing-text/index.html',
    imageLink: './Art/neon-glowing-text/glowing-text-GIF.gif',
    author: 'Adri',
    githubLink: 'https://github.com/adrimual'
  },
  {
    artName: 'Simple Animation',
    pageLink: './Art/simple animation/transition.html',
    imageLink: './Art/simple animation/animatee.gif',
    author: 'Rudimental',
    githubLink: 'https://github.com/rudimental-again'
  },
  {
    artName: 'gbArt',
    pageLink: './Art/gbArt/index.html',
    imageLink: './Art/gbArt/shapeFlip.gif',
    author: 'Gary Bergman',
    githubLink: 'https://github.com/Gary-Bergman'
  },
  {
    artName: "Turtando's Animation",
    pageLink: './Art/turtando/animation.html',
    imageLink: './Art/Turtando/happyhalloween.gif',
    author: 'Turtando',
    githubLink: 'https://github.com/Turtando'
  },
  {
    artName: 'Bouncing Balls',
    pageLink: './Art/EyeOfAthena/index.html',
    imageLink: './Art/EyeOfAthena/cover.png',
    author: 'EyeOfAthena',
    githubLink: 'https://github.com/EyeOfAthena/bouncing-ball'
  },
  {
    artName: 'Otherside',
    pageLink: './Art/Otherside/ubi.html',
    imageLink: './Art/Otherside/recording.gif',
    author: 'Ubibimbap',
    githubLink: 'https://github.com/Ubibimbap'
  },
  {
    artName: 'Basketball God',
    pageLink: './Art/Sim-animation/index.html',
    imageLink: './Art/Sim-animation/project-screenshot.png',
    author: 'Sim',
    githubLink: 'https://github.com/sim-a-19'
  },
  {
    artName: "Ziyao's Animation",
    pageLink: './Art/robot/robot_index.html',
    imageLink: './Art/robot/robot.gif',
    author: 'Ziyao',
    githubLink: 'https://github.com/ziyaoc3'
  },
  {
    artName: 'Simplerv',
    pageLink: './Art/Aniamtion_RV/index.html',
    imageLink: './Art/Aniamtion_RV/circle.png',
    author: 'Aarush Bhat',
    githubLink: 'https://github.com/07rv'
  },
  {
    artName: 'Devtemmy_animation',
    pageLink: './Art/Devtemmy_animation/index.html',
    imageLink: './Art/Devtemmy_animation/Devtemmyanimation.gif',
    author: 'Dev-Temmy',
    githubLink: 'https://github.com/Dev-Temmy'
  },
  {
    artName: 'Fading text animation',
    pageLink: './Art/araskog/index.html',
    imageLink: './Art/araskog/animation.gif',
    author: 'Amanda Araskog',
    githubLink: 'https://github.com/araskog'
  },
  {
    artName: 'Moving Divs',
    pageLink: './Art/Razvan/RazvanFratila/index.html',
    imageLink: './Art/Razvan/RazvanFratila/first.gif',
    author: 'Razvan',
    githubLink: 'https://github.com/fratilar'
  },
  {
    artName: 'KDev Animation',
    pageLink: './Art/KDev-Animator/index.html',
    imageLink: './Art/KDev-Animator/kdev-animation.gif',
    author: 'Detmar Ruhfus',
    githubLink: 'https://github.com/kamikazid'
  },
  {
    artName: 'Square Bounce',
    pageLink: './Art/Vish/index.html',
    imageLink: './Art/Vish/SquareBounce.gif',
    author: 'Vishwam',
    githubLink: 'https://github.com/vishmagic'
  },
  {
    artName: 'Hina',
    pageLink: './Art/Hina/Hina.html',
    imageLink: './Art/Hina/Basketball.gif',
    imageLink: './Art/Hina/net.gif',
    author: 'Hina Najam',
    githubLink: 'https://github.com/hinanajam'
  },
  {
    artName: 'AmitAnimation',
    pageLink: './Art/Joy/AmitAnimation/amitanimation.html',
    imageLink: './Art/Joy/AmitAnimation/amitanimation.gif',
    author: 'Amit',
    githubLink: 'https://github.com/AmitRoy07'
  },
  {
    artName: 'Bouncing Cheems ',
    pageLink: './Art/Suddath-Gautam/index.html',
    imageLink: './Art/Suddath-Gautam/cheems.gif',
    author: 'Suddath Gautam',
    githubLink: 'https://github.com/wardaddy98'
  },
  {
    artName: 'Pop-up Confetti animation.',
    pageLink: './Art/yay-ztm-animation/index.html',
    imageLink: './Art/yay-ztm-animation/pop_animation.gif',
    author: 'Hyunji Kim',
    githubLink: 'https://github.com/creativehkim'
  },
  {
    artName: 'Monolith',
    pageLink: './Art/acphil/index.html',
    imageLink: './Art/acphil/monolith.png',
    author: 'acphil',
    githubLink: 'https://github.com/acphil2'
  },
  {
    artName: 'Smiling Doll',
    pageLink: './Art/jbermeo/index.html',
    imageLink: './Art/jbermeo/doll.gif',
    author: 'Jose Bermeo',
    githubLink: 'https://github.com/jbermeo10'
  },
  {
    artName: 'vasubhatnagar',
    pageLink: './Art/vasubhatnagar/index.html',
    imageLink: './Art/vasubhatnagar/ss.jpg',
    author: 'Vasu Bhatnagar',
    githubLink: 'https://github.com/vasubhatnagar'
  },
  {
    artName: 'JoToSmola',
    pageLink: './Art/JoToSmola/index.html',
    imageLink: './Art/JoToSmola/JoToSmola.gif',
    author: 'GrabKrab',
    githubLink: 'https://github.com/GrabKrab'
  },
  {
    artName: 'mojaanimacia',
    pageLink: './Art/mojaanimacia/stranka.html',
    author: 'Martin052',
    githubLink: 'https://github.com/martin052'
  },
  {
    artName: 'ellipsis',
    pageLink: './Art/ianhawe/index.html',
    author: 'ianhawe',
    githubLink: 'https://github.com/ianhawe'
  },
  {
    artName: 'Fun with balls!',
    pageLink: './Art/miguelDalberto/funWithBalls/index.html',
    imageLink: './Art/miguelDalberto/funWithBalls/funWithBalls_screenshot.png',
    author: 'miguelDalberto',
    githubLink: 'https://github.com/miguelDalberto'
  },
  {
    artName: 'FourFlag_Load',
    pageLink: './Art/FourFlag_Load/index.html',
    imageLink: './Art/FourFlag_Load/trance.gif',
    author: 'chungngai09',
    githubLink: 'https://github.com/chungngai09'
  },
  {
    artName: 'AnimatronJS',
    pageLink: './Art/animatronJS/index.html',
    author: 'Anna Ovechkina',
    githubLink: 'https://github.com/Annu7shka'
  },
  {
    artName: 'perfect_goal',
    pageLink: './Art/perfect_goal/index.html',
    imageLink: './Art/perfect_goal/perfect_goalscreenshot.png',
    author: 'henzbori',
    githubLink: 'https://github.com/henzbori'
  },
  {
    artName: 'Beating Heart',
    pageLink: './Art/beating-heart/index.html',
    imageLink: './Art/beating-heart/heart.gif',
    author: 'MishkaZi',
    githubLink: 'https://github.com/MishkaZi'
  },
  {
    artName: 'Bouncing Balls',
    pageLink: './Art/Sankyeat/index.html',
    imageLink: './Art/Sankyeat/bouncingballs.gif',
    author: 'Sankyeat',
    githubLink: 'https://github.com/sanks20'
  },
  {
    artName: 'Sample page',
    pageLink: './Art/Joy/triangle/index.html',
    imageLink: './Art/Joy/triangle/my-animation.gif',
    author: 'Mamathagowd107',
    githubLink: 'https://github.com/Mamathagowd107'
  },
  {
    artName: 'Animated',
    pageLink: './Art/animated/triangle/index.html',
    imageLink: './Art/Joy/triangle/triangle.gif',
    author: 'Joy',
    githubLink: 'https://github.com/royranger'
  },
  {
    artName: 'achwell',
    pageLink: './Art/achwell/index.html',
    imageLink: './Art/achwell/ball.gif',
    author: 'achwell',
    githubLink: 'https://github.com/achwell'
  },
  {
    artName: 'Robotic Circles',
    pageLink: './Art/animation_yaniv/index.html',
    imageLink: './Art/animation_yaniv/robot.png',
    author: 'Yaniv Sagy',
    githubLink: 'https://github.com/yanivsagy'
  },
  {
    artName: 'Ocean Day',
    pageLink: './Art/d-spence/index.html',
    imageLink: './Art/d-spence/ztm-dspence-css-anim.gif',
    author: 'd-spence',
    githubLink: 'https://github.com/d-spence'
  },
  {
    artName: 'Animation-Circle',
    pageLink: './Art/Animation-Circle/index.html',
    imageLink: './Art/Animation-Circle/animation-circle.gif',
    author: 'Elid Venega',
    githubLink: 'https://github.com/elidvenega'
  },
  {
    artName: 'Sweet street',
    pageLink: './Art/Sweet_street/mario.html',
    imageLink: './Art/Sweet_street/animation-gif.gif',
    author: 'meni-avitan',
    githubLink: 'https://github.com/meniAvitan/Animation-Nation.git'
  },
  {
    pageLink: './Art/Joy/nithin-animation/index.html',
    imageLink: './Art/Joy/triangle/triangle.gif',
    author: 'Nithin',
    githubLink: 'https://github.com/Nithin6252-reddy'
  },
  {
    artName: 'Jittery rectangles',
    pageLink: './Art/Vaibhav/index.html',
    author: 'Vaibhav Jain',
    githubLink: 'https://github.com/Vaibhav-multi-dev'
  },
  {
    artName: 'Pra-animate',
    pageLink: './Art/Pra-animate/indexpra1.html',
    //imageLink: './Art/Joy/triangle/triangle.gif',
    author: 'Prajoth',
    githubLink: 'https://github.com/prajoth-b'
  },
  {
<<<<<<< HEAD
    artName: 'Animate Infinate',
    pageLink: './Art/rotate-infinate/index.html',
    imageLink: './Art/rotate-infinate/rotate.gif',
    author: 'thucpn',
    githubLink: 'https://github.com/thucpn'
  },
  { 
    artName: '3D figure animation',
    pageLink: './Art/DOKL57/index.html',
    imageLink: './Art/DOKL57/DOKL57.png',
    author: 'DOKL57',
    githubLink: 'https://github.com/DOKL57'
=======
    artName: 'Forever',
    pageLink: './Art/Mritunjay/index.html',
    imageLink: './Art/Mritunjay/mj.gif',
    author: 'Mritunjay',
    githubLink: 'https://github.com/Mritunjay004'
>>>>>>> 20aa55e2
  }
];

// +--------------------------------------------------------------------------------+
// +                                                                                +
// +                  YOU DO NOT NEED TO CHANGE ANYTHING BELOW THIS                 +
// +                                                                                +
// +--------------------------------------------------------------------------------+

// Creates cards from the array above
// You don't need to modify this
let contents = [];
Shuffle(cards).forEach((c) => {
  contents.push([
    `<li class="card">` +
      `<a href='${c.pageLink}'>` +
      `<img class="art-image" src='${c.imageLink}' alt='${c.artName}' />` +
      `</a>` +
      `<div class="flex-content">` +
      `<a href='${c.pageLink}'><h3 class="art-title">${c.artName}</h3></a>` +
      `<p class='author'><a href="${c.githubLink}" target="_blank"><i class="fab fa-github"></i> ${c.author}</a> </p>` +
      `</div>` +
      `</li>`
  ]);
});

document.getElementById('cards').innerHTML = contents;

function Shuffle(o) {
  for (
    var j, x, i = o.length;
    i;
    j = parseInt(Math.random() * i), x = o[--i], o[i] = o[j], o[j] = x
  );
  return o;
}<|MERGE_RESOLUTION|>--- conflicted
+++ resolved
@@ -4681,26 +4681,18 @@
     githubLink: 'https://github.com/prajoth-b'
   },
   {
-<<<<<<< HEAD
     artName: 'Animate Infinate',
     pageLink: './Art/rotate-infinate/index.html',
     imageLink: './Art/rotate-infinate/rotate.gif',
     author: 'thucpn',
     githubLink: 'https://github.com/thucpn'
   },
-  { 
-    artName: '3D figure animation',
-    pageLink: './Art/DOKL57/index.html',
-    imageLink: './Art/DOKL57/DOKL57.png',
-    author: 'DOKL57',
-    githubLink: 'https://github.com/DOKL57'
-=======
+  {
     artName: 'Forever',
     pageLink: './Art/Mritunjay/index.html',
     imageLink: './Art/Mritunjay/mj.gif',
     author: 'Mritunjay',
     githubLink: 'https://github.com/Mritunjay004'
->>>>>>> 20aa55e2
   }
 ];
 
