--- conflicted
+++ resolved
@@ -6080,21 +6080,19 @@
     githubLink: 'https://github.com/vanessavun'
   },
   {
-<<<<<<< HEAD
+    artName: 'example animation',
+    pageLink: './Art/emanuelretamozo/index.html',
+    imageLink: './Art/emanuelretamozo/example.gif',
+    author: 'Emanuel Retamozo',
+    githubLink: 'https://github.com/emanuelretamozo'
+  },
+  {
     artName: 'Bouncy Ball',
     pageLink: './Art/Valadot/index.html',
     imageLink: './Art/Valadot/bouncy-ball.gif',
     author: 'Valadot',
     githubLink: 'https://github.com/Valadot'
-  },
-=======
-    artName: 'example animation',
-    pageLink: './Art/emanuelretamozo/index.html',
-    imageLink: './Art/emanuelretamozo/example.gif',
-    author: 'Emanuel Retamozo',
-    githubLink: 'https://github.com/emanuelretamozo'
   }
->>>>>>> 465f0d18
 ];
 
 // +--------------------------------------------------------------------------------+
