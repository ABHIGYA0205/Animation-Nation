let cards = [
	//  Add your card in this section
	{
		artName: "ZTM Animation",
		pageLink: "./Art/EricPuskas/index.html",
		imageLink: "./Art/EricPuskas/index.gif",
		author: "Eric Puskas",
		githubLink: "https://github.com/EricPuskas"
	},
	{
		artName: "Spooktober Hacktoberfest",
		pageLink: "./Art/FredAmartey/index.html",
		imageLink: "./Art/FredAmartey/thumbnaill.gif",
		author: "Fred Amartey",
		githubLink: "https://github.com/FredAmartey"
	},
	{
		artName: "Star Wars?",
		pageLink: "./Art/henryvalbuena/index.html",
		imageLink: "./Art/henryvalbuena/index.gif",
		author: "Henry Valbuena",
		githubLink: "https://github.com/henryvalbuena"
	},
	{
		artName: "The Ripple",
		pageLink: "./Art/Anmol2/index.html",
		imageLink: "./Art/Anmol2/ripple.png",
		author: "Anmol",
		githubLink: "https://github.com/Anmol270900"
	},
	{
		artName: "Rainbow loader",
		pageLink: "./Art/ka-hn/rainbow.html",
		imageLink: "./Art/ka-hn/rainbow.gif",
		author: "Karim Hussain",
		githubLink: "https://github.com/ka-hn"
	},
	{
		artName: "Action Cam",
		pageLink: "./Art/Donovan/index.html",
		imageLink: "./Art/Donovan/pureCSS-animation.gif",
		author: "Donovan Hunter",
		githubLink: "https://github.com/dhdcode"
	},
	{
		artName: "The Sun",
		pageLink: "./Art/Anmol/index.html",
		imageLink: "./Art/Anmol/sun.png",
		author: "Anmol",
		githubLink: "https://github.com/Anmol270900"
	},
	{
		artName: "Flashing Pumpkin",
		pageLink: "./Art/KatrinaRose14/index.html",
		imageLink: "./Art/KatrinaRose14/FlashingPumpkin.gif",
		author: "Katrina Yates",
		githubLink: "https://github.com/KatrinaRose14"
	},
	{
		artName: "Flipbox",
		pageLink: "./Art/Prasheel/index.html",
		imageLink: "./Art/Prasheel/flip.gif",
		author: "Prasheel Soni",
		githubLink: "https://github.com/ps011"
	},
	{
		artName: "2019 Wave",
		pageLink: "./Art/chris-aqui/index.html",
		imageLink: "./Art/chris-aqui/2019-jump.gif",
		author: "Christine Aqui",
		githubLink: "https://github.com/christine-aqui"
	},
	{
		artName: "Hover Button Animation",
		pageLink: "./Art/Vipul/hover.html",
		imageLink: "./Art/Vipul/Screenshot2.png",
		author: "Vipul",
		githubLink: "https://github.com/vipuljain08"
	},
	{
		artName: "Start From Zero",
		pageLink: "./Art/Robihdy/index.html",
		imageLink: "./Art/Robihdy/start-from-zero.png",
		author: "Robihdy",
		githubLink: "https://github.com/Robihdy"
	},
	{
		artName: "Local Host metaphor",
		pageLink: "./Art/Prateek/index.html",
		imageLink: "./Art/Prateek/localhost.png",
		author: "Prateek",
		githubLink: "https://github.com/prateekpatrick"
	},
	{
		artName: "Sliding Lines",
		pageLink: "./Art/erics0n/sliding-lines/index.html",
		imageLink: "./Art/erics0n/sliding-lines/image.gif",
		author: "erics0n",
		githubLink: "https://github.com/erics0n"
	},
	{
		artName: "Triangle",
		pageLink: "./Art/Joy/triangle/triangle.html",
		imageLink: "./Art/Joy/triangle/triangle.gif",
		author: "Joy",
		githubLink: "https://github.com/royranger"
	},
	{
		artName: "Cube",
		pageLink: "./Art/Joy/cube/cube.html",
		imageLink: "./Art/Joy/cube/cube.gif",
		author: "Joy",
		githubLink: "https://github.com/royranger"
	},
	{
		artName: "Burger Menu",
		pageLink: "./Art/mctrl/burger.html",
		imageLink: "./Art/mctrl/burger.gif",
		author: "Martina",
		githubLink: "https://github.com/mctrl"
	},
	{
		artName: "Square Loader",
		pageLink: "./Art/Hemant/index.html",
		imageLink: "./Art/Hemant/loader.gif",
		author: "Hemant Garg",
		githubLink: "https://github.com/hemant-garg"
	},
	{
		artName: "wake up, neo...",
		pageLink: "./Art/samirjouni/TributeToTheMatrix.html",
		imageLink: "./Art/samirjouni/sample.gif",
		author: "Samir Jouni",
		githubLink: "https://github.com/samirjouni"
	},
	{
		artName: "Tribute To COD4MW",
		pageLink: "./Art/samirjouni2/index.html",
		imageLink: "./Art/samirjouni2/sample.gif",
		author: "Samir Jouni",
		githubLink: "https://github.com/samirjouni"
	},
	{
		artName: "Planet",
		pageLink: "./Art/ArthurDoom/planet.html",
		imageLink: "./Art/ArthurDoom/planet.gif",
		author: "ArthurDoom",
		githubLink: "https://github.com/ArthurDoom"
	},
	{
		artName: "SquarPy",
		pageLink: "./Art/Utkarsh/index.html",
		imageLink: "./Art/Utkarsh/hack.gif",
		author: "utkarsh",
		githubLink: "https://github.com/Utkarsh2604"
	},
	{
		artName: "Circle",
		pageLink: "./Art/Oliver/Circle.html",
		imageLink: "./Art/Oliver/circle.gif",
		author: "Oliver",
		githubLink: "https://github.com/oliver-gomes"
	},
	{
		artName: "Ellipse Loader",
		pageLink: "./Art/VaibhavKhulbe/EllipseLoader.html",
		imageLink: "./Art/VaibhavKhulbe/ellipseLoader.gif",
		author: "Vaibhav Khulbe",
		githubLink: "https://github.com/Kvaibhav01"
	},
	{
		artName: "Simple Loader",
		pageLink: "./Art/soumsps/simpleload.html",
		imageLink: "./Art/soumsps/sample.gif",
		author: "Soumendu Sinha",
		githubLink: "https://github.com/soumsps"
	},
	{
		artName: "Rollodex",
		pageLink: "./Art/Shruti/rolling.html",
		imageLink: "./Art/Shruti/rolling.gif",
		author: "Shruti",
		githubLink: "https://github.com/shruti49"
	},
	{
		artName: "Cute Cat",
		pageLink: "./Art/Alghi/cat.html",
		imageLink: "./Art/Alghi/cat.gif",
		author: "Alghi",
		githubLink: "https://github.com/darklordace"
	},
	{
		artName: "ZtM Text",
		pageLink: "./Art/Di4iMoRtAl/ZtM_text_animation.html",
		imageLink: "./Art/Di4iMoRtAl/ZtM_animation.gif",
		author: "Di4iMoRtAl",
		githubLink: "https://github.com/dppeykov"
	},
	{
		artName: "Circles",
		pageLink: "./Art/Bhuvana/circles.html",
		imageLink: "./Art/Bhuvana/circles.gif",
		author: "Bhuvana",
		githubLink: "https://github.com/bhuvana-guna"
	},
	{
		artName: "Bird",
		pageLink: "./Art/Bhuvana/bird.html",
		imageLink: "./Art/Bhuvana/bird.gif",
		author: "Bhuvana",
		githubLink: "https://github.com/bhuvana-guna"
	},
	{
		artName: "Loader",
		pageLink: "./Art/Bhuvana/loader.html",
		imageLink: "./Art/Bhuvana/loader.gif",
		author: "Bhuvana",
		githubLink: "https://github.com/bhuvana-guna"
	},
	{
		artName: "Simple blinking loading circles",
		pageLink: "./Art/Rahul/index.html",
		imageLink: "./Art/Rahul/loading.gif",
		author: "Rahul",
		githubLink: "https://github.com/kohli6010"
	},
	{
		artName: "Css Pulse",
		pageLink: "./Art/Aszmel/pulse.html",
		imageLink: "./Art/Aszmel/css_pulse.gif",
		author: "Aszmel",
		githubLink: "https://github.com/Aszmel"
	},
	{
		artName: "Circle Bounce",
		pageLink: "./Art/Edmund/index.html",
		imageLink: "./Art/Edmund/circle-bounce.gif",
		author: "Edmund",
		githubLink: "https://github.com/edmund1645"
	},
	{
		artName: "Heart Beating",
		pageLink: "./Art/Regem/index.html",
		imageLink: "./Art/Regem/heart.jpg",
		author: "Regem",
		githubLink: "https://github.com/GemzBond"
	},
	{
		artName: "Fading Circles",
		pageLink: "./Art/Ankit/fadeCircle.html",
		imageLink: "./Art/Ankit/fadeCircles.png",
		author: "Ankit Srivastava",
		githubLink: "https://github.com/a18nov"
	},
	{
		artName: "Hacktoberfest 2019",
		pageLink: "./Art/jpk3lly/animation.html",
		imageLink: "./Art/jpk3lly/JPs_Animation_GIF.gif",
		author: "jpk3lly",
		githubLink: "https://github.com/jpk3lly"
	},
	{
		artName: "Name Rotator",
		pageLink: "./Art/Meet/name.html",
		imageLink: "./Art/Meet/name.gif",
		author: "Meet",
		githubLink: "https://github.com/Meet1103"
	},
	{
		artName: "Ball Rotator",
		pageLink: "./Art/Bibekpreet/index.html",
		imageLink: "./Art/Bibekpreet/ball.gif",
		author: "Bibekpreet",
		githubLink: "https://github.com/bibekpreet99"
	},
	{
		artName: "ephiphany",
		pageLink: "./Art/OctavianIlies/index.html",
		imageLink: "./Art/OctavianIlies/ephiphany.gif",
		author: "OctavianIlies",
		githubLink: "https://github.com/OctavianIlies"
	},
	{
		artName: "Loading",
		pageLink: "./Art/jh1992jh/loading.html",
		imageLink: "./Art/jh1992jh/loading.gif",
		author: "jh1992jh",
		githubLink: "https://github.com/jh1992jh"
	},
	{
		artName: "ZTM Colors",
		pageLink: "./Art/Godnon/index.html",
		imageLink: "./Art/Godnon/ZTMcAnim.gif",
		author: "Godnon",
		githubLink: "https://github.com/godnondsilva"
	},
	{
		artName: "Hover Effect",
		pageLink: "./Art/Shubhankar/index.html",
		imageLink: "./Art/Shubhankar/hackoctober.gif",
		author: "Shubhankar",
		githubLink: "https://github.com/shubhdwiv12"
	},
	{
		artName: "Bouncing Fading Circles",
		pageLink: "./Art/AyoubIssaad/index.html",
		imageLink: "./Art/AyoubIssaad/BouncingFadingCircles.gif",
		author: "AyoubIssaad",
		githubLink: "https://github.com/AyoubIssaad"
	},
	{
		artName: "5 balls preloader",
		pageLink: "./Art/Nnaji-Victor/index.html",
		imageLink: "./Art/Nnaji-Victor/5_balls.gif",
		author: "Nnaji Victor",
		githubLink: "https://github.com/Nnaji-Victor"
	},
	{
		artName: "ZTM Bouncer",
		pageLink: "./Art/Josia/bouncer.html",
		imageLink: "./Art/Josia/ztmbouncer.gif",
		author: "Josia Rodriguez",
		githubLink: "https://github.com/josiarod"
	},
	{
		artName: "Hacktober loading animation",
		pageLink: "./Art/mehul1011/index.html",
		imageLink: "./Art/mehul1011/loading.gif",
		author: "Mehul1011",
		githubLink: "https://github.com/mehul1011"
	},
	{
		artName: "Loading Dots",
		pageLink: "./Art/devSergiu/index.html",
		imageLink: "./Art/devSergiu/loading.gif",
		author: "devSergiu",
		githubLink: "https://github.com/devsergiu"
	},
	{
		artName: "TypeWriter effect",
		pageLink: "./Art/Sidharth/Typing_Text.html",
		imageLink: "./Art/Sidharth/type_writer.gif",
		author: "Sidharth",
		githubLink: "https://github.com/Sidharth98"
	},
	{
		artName: "Blue Spin",
		pageLink: "./Art/JamesW/index.html",
		imageLink: "./Art/JamesW/hacktober_spin.gif",
		author: "James Whitney",
		githubLink: "https://github.com/jameswhitney"
	},
	{
		artName: "Loading Animation",
		pageLink: "./Art/Sidharth/Loading.html",
		imageLink: "./Art/Sidharth/Loading.gif",
		author: "Sidharth",
		githubLink: "https://github.com/Sidharth98"
	},
	{
		artName: "Rotation",
		pageLink: "./Art/alenanog/index.html",
		imageLink: "./Art/alenanog/rotation.gif",
		author: "Alena A.",
		githubLink: "https://github.com/alenanog"
	},
	{
		artName: "Colors in your life",
		pageLink: "./Art/Atipahy/colors.html",
		imageLink: "./Art/Atipahy/colors.png",
		author: "Christos Chr",
		githubLink: "https://github.com/atipaHy"
	},
	{
		artName: "Orb",
		pageLink: "./Art/Jkbicbic/orb.html",
		imageLink: "./Art/Jkbicbic/orb.gif",
		author: "John Kennedy Bicbic",
		githubLink: "https://github.com/jkbicbic"
	},
	{
		artName: "Charging...",
		pageLink: "./Art/Afraz/charging.html",
		imageLink: "./Art/Afraz/charging.gif",
		author: "Afraz",
		githubLink: "https://github.com/afrazz"
	},
	{
		artName: "Charging...",
		pageLink: "./Art/DepStep/depstep.html",
		imageLink: "./Art/DepStep/depstep.gif",
		author: "DepStep",
		githubLink: "https://github.com/stephD"
	},
	{
		artName: "Dancing Ball...",
		pageLink: "./Art/DaveFres/index.html",
		imageLink: "./Art/DaveFres/ball.gif",
		author: "DaveFres",
		githubLink: "https://github.com/DaveFres"
	},
	{
		artName: "Sunshine",
		pageLink: "./Art/Pavelisp/sunshine.html",
		imageLink: "./Art/Pavelisp/sunshine.gif",
		author: "Pavel Isp",
		githubLink: "https://github.com/pavelisp"
	},
	{
		artName: "SoundBoxes",
		pageLink: "./Art/Hbarang/SoundBox.html",
		imageLink: "./Art/Hbarang/SoundBoxAnimation.gif",
		author: "Hbarang",
		githubLink: "https://github.com/hbarang"
	},
	{
		artName: "Cheshire",
		pageLink: "./Art/Ckanelin/index.html",
		imageLink: "./Art/Ckanelin/Cheshire.gif",
		author: "Ckanelin",
		githubLink: "https://github.com/ckanelin"
	},
	{
		artName: "Disappear",
		pageLink: "./Art/Stacy/index.html",
		imageLink: "./Art/Stacy/disappear.gif",
		author: "Stacy",
		githubLink: "https://github.com/stacyholtz6"
	},
	{
		artName: "Ellipse Spinner",
		pageLink: "./Art/Sabina/ellipse_spinner.html",
		imageLink: "./Art/Sabina/ellipse_spinner.png",
		author: "Sabina Abbasova",
		githubLink: "https://github.com/sabina929"
	},
	{
		artName: "NightSky",
		pageLink: "./Art/AndyS/index.html",
		imageLink: "./Art/AndyS/Capture.GIF",
		author: "AndyS",
		githubLink: "https://github.com/AndyS1988"
	},
	{
		artName: "Hungry",
		pageLink: "./Art/diegchav/index.html",
		imageLink: "./Art/diegchav/hungry.gif",
		author: "Diego Chz",
		githubLink: "https://github.com/diegchav"
	},
	{
		artName: "Hover Text Animation",
		pageLink: "./Art/AyoubIssaad2/index.html",
		imageLink: "./Art/AyoubIssaad2/hoverTextAnimation.gif",
		author: "AyoubIssaad",
		githubLink: "https://github.com/AyoubIssaad"
	},
	{
		artName: "Colorize",
		pageLink: "./Art/JimBratsos/colorize.html",
		imageLink: "./Art/JimBratsos/Colorize.gif",
		author: "Jim Bratsos",
		githubLink: "https://github.com/JimBratsos"
	},
	{
		artName: "Hacktober Spooktacular",
		pageLink: "Art/Elex/index.html",
		imageLink: ["./Art/Elex/hhs.gif"],
		author: "William Poisel (LordCobra)",
		githubLink: "https://github.com/epoisel"
	},
	{
		artName: "Circley",
		pageLink: "./Art/Tranjenny/indexjenny.html",
		imageLink: "./Art/Tranjenny/zerojenny.gif",
		author: "Tranjenny",
		githubLink: "https://github.com/Tranjenny"
	},
	{
		artName: "My Vietnam",
		pageLink: "./Art/nhbduy/index.html",
		imageLink: "./Art/nhbduy/my-vietnam.gif",
		author: "Hoang-Bao-Duy NGUYEN",
		githubLink: "https://github.com/nhbduy"
	},
	{
		artName: "Hactoberfest Bus",
		pageLink: "./Art/shahpranaf/index.html",
		imageLink: "./Art/shahpranaf/hacktoberfest_bus.gif",
		author: "Pranav Shah",
		githubLink: "https://github.com/shahpranaf"
	},
	{
		artName: "Hacktoberfest",
		pageLink: "./Art/robihid/index.html",
		imageLink: "./Art/robihid/hacktoberfest.png",
		author: "robihid",
		githubLink: "https://github.com/robihid"
	},
	{
		artName: "Hi there",
		pageLink: "./Art/Aki/index.html",
		imageLink: "./Art/Aki/giphy.gif",
		author: "Aki",
		githubLink: "https://github.com/akmalist"
	},
	{
		artName: "Hacktoberfest 2019!",
		pageLink: "./Art/RedSquirrrel/index.html",
		imageLink: "./Art/RedSquirrrel/index.html/animation.PNG",
		author: "RedSquirrrel",
		githubLink: "https://github.com/RedSquirrrel"
	},
	{
		artName: "Sliding text",
		pageLink: "./Art/Flattopz/index.html",
		imageLink: "./Art/Flattopz/SlidingText.gif",
		author: "Flattopz",
		githubLink: "https://github.com/hjpunzalan"
	},
	{
		artName: "Rainbow Color Changer",
		pageLink: "./Art/mmshr/index.html",
		imageLink: "./Art/mmshr/rainbow.gif",
		author: "mmosehauer",
		githubLink: "https://github.com/mmosehauer"
	},
	{
		artName: "World of Coding",
		pageLink: "./Art/tom_kn/coding.html",
		imageLink: "./Art/tom_kn/coding.gif",
		author: "Tamas Knisz",
		githubLink: "https://github.com/TamasKn"
	},
	{
		artName: "Initial Bounce",
		pageLink: "./Art/Juwana/initial.html",
		imageLink: "./Art/Juwana/InitialBounce.gif",
		author: "Juwana",
		githubLink: "https://github.com/JZerman2018"
	},
	{
		artName: "Atom",
		pageLink: "./Art/Teva/index.html",
		imageLink: "./Art/Teva/atom.gif",
		author: "Teva",
		githubLink: "https://github.com/TevaHenry"
	},
	{
		artName: "Be Awesome",
		pageLink: "./Art/TigerAsH/index.html",
		imageLink: "./Art/TigerAsH/be-awesome.jpg",
		author: "TigerAsH",
		githubLink: "https://github.com/TigerAsH94"
	},
	{
		artName: "Rainbow Colors",
		pageLink: "./Art/Sanjeev/index.html",
		imageLink: "./Art/Sanjeev/animation.gif",
		author: "Sanjeev Panday",
		githubLink: "https://github.com/Sanjeev-Panday"
	},
	{
		artName: "ZtM",
		pageLink: "./Art/thoyvo/index.html",
		imageLink: "./Art/thoyvo/ztm.gif",
		author: "Thoyvo",
		githubLink: "https://github.com/thoyvo"
	},
	{
		artName: "Fast Fishes",
		pageLink: "./Art/4ront/index.html",
		imageLink: "./Art/4ront/fishes.gif",
		author: "4rontender",
		githubLink: "https://github.com/RinatValiullov"
	},
	{
		artName: "Calm Ubuntu",
		pageLink: "./Art/schupat/index.html",
		imageLink: "./Art/schupat/preview.gif",
		author: "schupat",
		githubLink: "https://github.com/schupat"
	},
	{
		artName: "Solar System",
		pageLink: "./Art/DSandberg93/index.html",
		imageLink: "./Art/DSandberg93/SolarSystem.gif",
		author: "DSandberg93",
		githubLink: "https://github.com/DSandberg93"
	},
	{
		artName: "Boo",
		pageLink: "./Art/VerityB/index.html",
		imageLink: "./Art/VerityB/boo.gif",
		author: "VerityB",
		githubLink: "https://github.com/VerityB"
	},
	{
		artName: "Hacktoberfest Ghost",
		pageLink: "./Art/cTahirih/index.html",
		imageLink: "./Art/cTahirih/ghost.png",
		author: "cTahirih",
		githubLink: "https://github.com/cTahirih"
	},
	{
		artName: "Clock",
		pageLink: "./Art/Abdul/index.html",
		imageLink: "./Art/Abdul/Clock.png",
		author: "Abdul Rahman",
		githubLink: "https://github.com/abdulrahman118"
	},
	{
		artName: "Loading Cube",
		pageLink: "./Art/andrearizzello/index.html",
		imageLink: "./Art/andrearizzello/index.gif",
		author: "Andrea Rizzello",
		githubLink: "https://github.com/andrearizzello"
	},
	{
		artName: "Wall Dropping Logo",
		pageLink: "./Art/shivams136/index.html",
		imageLink: "./Art/shivams136/walldrop.gif",
		author: "Shivam Sharma",
		githubLink: "https://github.com/ShivamS136"
	},
	{
		artName: "Infinite Race",
		pageLink: "./Art/levermanx/index.html",
		imageLink: "./Art/levermanx/anim.gif",
		author: "Levermanx",
		githubLink: "https://github.com/levermanx"
	},
	{
		artName: "Hover to Rotate Text",
		pageLink: "./Art/faiz_hameed/index.html",
		imageLink: "./Art/faiz_hameed/hackto.gif",
		author: "Faiz Hameed",
		githubLink: "https://github.com/faizhameed"
	},
	{
		artName: "HalloHacktober Greeting!",
		pageLink: "./Art/lusalga/index.html",
		imageLink: "./Art/lusalga/lu.gif",
		author: "Lucieni A. Saldanha",
		githubLink: "https://github.com/lusalga/"
	},
	{
		artName: "Time goes by",
		pageLink: "./Art/WolfgangKreminger/index.html",
		imageLink: "./Art/WolfgangKreminger/showcase.gif",
		author: "Wolfgang Kreminger",
		githubLink: "https://github.com/r4pt0s"
	},
	{
		artName: "Bouncing Text!",
		pageLink: "./Art/AbdulsalamAbdulrahman/index.html",
		imageLink: "./Art/AbdulsalamAbdulrahman/Bouncingtxt.gif",
		author: "Abdulsalam Abdulrahman",
		githubLink: "https://github.com/AbdulsalamAbdulrahman/"
	},
	{
		artName: "Simple Phone Animation",
		pageLink: "./Art/Lala/index.html",
		imageLink: "./Art/Lala/phone.gif",
		author: "Olamide Aboyeji",
		githubLink: "https://github.com/aolamide"
	},
	{
		artName: "Synthwave Sunset",
		pageLink: "./Art/brunobolting/index.html",
		imageLink: "./Art/brunobolting/synthwave-sunset.gif",
		author: "Bruno Bolting",
		githubLink: "https://github.com/brunobolting/"
	},
	{
		artName: "Kawaii Penguin",
		pageLink: "./Art/Brienyll/index.html",
		imageLink: "./Art/Brienyll/kawaiiPenguin.gif",
		author: "Brienyll",
		githubLink: "https://github.com/brienyll/"
	},
	{
		artName: "Happy Halloween",
		pageLink: "./Art/MatthewS/index.html",
		imageLink: "./Art/MatthewS/Spider.gif",
		author: "MatthewS",
		githubLink: "https://github.com/matthewstoddart/"
	},
	{
		artName: "Fan Art",
		pageLink: "./Art/m-perez33/index.html",
		imageLink: "./Art/m-perez33/cylon.gif",
		author: "Marcos Perez",
		githubLink: "https://github.com/m-perez33/"
	},
	{
		artName: "Animating Pot",
		pageLink: "./Art/Somechandra/index.html",
		imageLink: "./Art/Somechandra/pot.gif",
		author: "Somechandra",
		githubLink: "https://github.com/somechandra"
	},
	{
		artName: "Circles Circling",
		pageLink: "./Art/pikktorr/index.html",
		imageLink: "./Art/pikktorr/circles.gif",
		author: "pikktorr",
		githubLink: "https://github.com/pikktorr"
	},
	{
		artName: "Glitchy Szn",
		pageLink: "./Art/premdav/index.html",
		imageLink: "./Art/premdav/screenshot.png",
		author: "premdav",
		githubLink: "https://github.com/premdav"
	},
	{
		artName: "ZeroToMastery",
		pageLink: "./Art/Vzneers/index.html",
		imageLink: "./Art/Vzneers/gifzeroloading.gif",
		author: "TrinhMinhHieu",
		githubLink: "https://github.com/trinhminhhieu"
	},
	{
		artName: "Spacecraft-landing",
		pageLink: "./Art/DDuplinszki/index.html",
		imageLink: "./Art/DDuplinszki/Spacecraft-landing.gif",
		author: "DDuplinszki",
		githubLink: "https://github.com/DDuplinszki"
	},
	{
		artName: "Paw Prints",
		pageLink: "./Art/Tia/index.html",
		imageLink: "./Art/Tia/paw-prints.gif",
		author: "Tia Esguerra",
		githubLink: "https://github.com/msksfo"
	},
	{
		artName: "Hover-Scale",
		pageLink: "./Art/echowebid/index.html",
		imageLink: "./Art/echowebid/hover.gif",
		author: "echowebid",
		githubLink: "https://github.com/echowebid"
	},
	{
		artName: "mars",
		pageLink: "./Art/Courtney_Pure/index.html",
		imageLink: "./Art/Courtney_Pure/mars_screenshot.png",
		author: "Courtney Pure",
		githubLink: "https://github.com/courtneypure"
	},
	{
		artName: "Welcome HactoberFest",
		pageLink: "./Art/Dhaval/index.html",
		imageLink: "./Art/Dhaval/Welcome-HacktoberFest.gif",
		author: "Dhaval Mehta",
		githubLink: "https://github.com/Dhaval1403"
	},
	{
		artName: "Aynonimation",
		pageLink: "./Art/Aynorica/aynorica.html",
		imageLink: "./Art/Aynorica/Aynonimation.png",
		author: "aynorica",
		githubLink: "https://github.com/aynorica"
	},
	{
		artName: "sun-to-moon",
		pageLink: "./Art/haider/index.html",
		imageLink: "./Art/haider/sun-moon.gif",
		author: "Haider",
		githubLink: "https://github.com/hyderumer"
	},
	{
		artName: "Animatron",
		pageLink: "./Art/animatron/index.html",
		imageLink: "./Art/animatron/trance.gif",
		author: "Andrei",
		githubLink: "https://github.com/aneagoie"
	},
	{
		artName: "Loader Circle",
		pageLink: "./Art/beaps/index.html",
		imageLink: "./Art/beaps/loader-circle.gif",
		author: "beaps",
		githubLink: "https://github.com/beaps"
	},
	{
		artName: "Open Sourcerer",
		pageLink: "./Art/4rturd13/index.html",
		imageLink: "./Art/4rturd13/openSourcerer.gif",
		author: "4rturd13",
		githubLink: "https://github.com/4rturd13"
	},
	{
		artName: "Doors",
		pageLink: "./Art/pauliax/index.html",
		imageLink: "./Art/pauliax/doors.gif",
		author: "pauliax",
		githubLink: "https://github.com/pauliax"
	},
	{
		artName: "Loader Square",
		pageLink: "./Art/beaps2/square-loader.html",
		imageLink: "./Art/beaps2/square-loader.gif",
		author: "beaps",
		githubLink: "https://github.com/beaps"
	},
	{
		artName: "Running Text",
		pageLink: "./Art/DevinEkadeni/running-text.html",
		imageLink: "./Art/DevinEkadeni/running-text.gif",
		author: "Devin Ekadeni",
		githubLink: "https://github.com/devinekadeni"
	},
	{
		artName: "Mystical-Hacktoberfest",
		pageLink: "./Art/Wayne/index.html",
		imageLink:
			"./Art/Wayne/hacktoberfest - Google Chrome 09 Oct 2019 21_12_32.png",
		author: "Wayne Mac Mavis",
		githubLink: "https://github.com/WayneMacMavis"
	},
	{
		artName: "ZTM Logo Animation",
		pageLink: "./Art/bk987/index.html",
		imageLink: "./Art/bk987/preview.gif",
		author: "Bilal Khalid",
		githubLink: "https://github.com/bk987"
	},
	{
		artName: "Pong",
		pageLink: "./Art/Carls13/index.html",
		imageLink: "./Art/Carls13/pong.jpg",
		author: "Carlos Hernandez",
		githubLink: "https://github.com/Carls13"
	},
	{
		artName: "ZTM Reveal",
		pageLink: "./Art/bk987-2/index.html",
		imageLink: "./Art/bk987-2/preview.gif",
		author: "Bilal Khalid",
		githubLink: "https://github.com/bk987"
	},
	{
		artName: "ZTM Family Animation",
		pageLink: "./Art/sballgirl11/animation.html",
		imageLink: "./Art/sballgirl11/ztm.gif",
		author: "Brittney Postma",
		githubLink: "https://github.com/sballgirl11"
	},
	{
		artName: "Phone Greetings",
		pageLink: "./Art/ann-dev/index.html",
		imageLink: "./Art/ann-dev/screenshot.png",
		author: "ann-dev",
		githubLink: "https://github.com/ann-dev"
	},
	{
		artName: "Triangle Slide",
		pageLink: "./Art/grieff/index.html",
		imageLink: "./Art/grieff/triangle-animation.gif",
		author: "Grieff",
		githubLink: "https://github.com/grieff"
	},
	{
		artName: "Neon ZTM",
		pageLink: "./Art/grieff/text.html",
		imageLink: "./Art/grieff/neonZTM.gif",
		author: "Grieff",
		githubLink: "https://github.com/grieff"
	},
	{
		artName: "Flip Card",
		pageLink: "./Art/FlipCard/index.html",
		imageLink: "./Art/FlipCard/ezgif.com-video-to-gif.gif",
		author: "Saurabh",
		githubLink: "https://github.com/Saurabh-FullStackDev"
	},
	{
		artName: "animationHalloween",
		pageLink: "./Art/mawais54013/index.html",
		imageLink: "./Art/mawais54013/Halloween.gif",
		author: "mawais54013",
		githubLink: "https://github.com/mawais54013"
	},
	{
		artName: "Hacktoberfest Letter Popups",
		pageLink: "./Art/jmt3559/index.html",
		imageLink: "https://media.giphy.com/media/RKSRPGiIsy1f3Ji3j1/giphy.gif",
		author: "Juan T.",
		githubLink: "https://github.com/jmtellez"
	},
	{
		artName: "Oscillation",
		pageLink: "./Art/Oscillation/index.html",
		imageLink: "./Art/Oscillation/oscillation.gif",
		author: "Nandhakumar",
		githubLink: "https://github.com/Nandhakumar7792"
	},
	{
		artName: "Letters flipUp",
		pageLink: "./Art/TerenceBiney/index.html",
		imageLink: "./Art/TerenceBiney/lettersanimate.gif",
		author: "Terence Biney",
		githubLink: "https://github.com/Tereflech17"
	},
	{
		artName: "Colors rectangle",
		pageLink: "./Art/beaps3/index.html",
		imageLink: "./Art/beaps3/colors-rectangle.gif",
		author: "beaps",
		githubLink: "https://github.com/beaps"
	},
	{
		artName: "Hinge",
		pageLink: "./Art/hereisfahad/index.html",
		imageLink: "./Art/hereisfahad/hinge.png",
		author: "Hereisfahad",
		githubLink: "https://github.com/hereisfahad"
	},
	{
		artName: "Animation",
		pageLink: "./Art/PaulBillings/animation.html",
		imageLink: "./Art/PaulBillings/animation.gif",
		author: "Paul Billings",
		githubLink: "https://github.com/paulbillings"
	},
  
    {
        artName: "Diminishing",
        pageLink: "./Art/Diminishing/index.html",
        imageLink: "./Art/Diminishing/diminishing.gif",
        author: "Nandhakumar",
        githubLink: "https://github.com/Nandhakumar7792"
      },
  {
<<<<<<< HEAD
    artName: "animationHalloween",
    pageLink: "./Art/mawais54013/index.html",
    imageLink: "./Art/mawais54013/Halloween.gif",
    author: "mawais54013",
    githubLink: "https://github.com/mawais54013"
  },
    {
    artName: "Hacktoberfest Letter Popups",
    pageLink: "./Art/jmt3559/index.html",
    imageLink: "https://media.giphy.com/media/RKSRPGiIsy1f3Ji3j1/giphy.gif",
    author: "Juan T.",
    githubLink: "https://github.com/jmtellez"
    },
    {
        artName: "yin-yang",
        pageLink: "./Art/yin-yang/index.html",
        imageLink: "./Art/yin-yang/Halloween.gif",
        author: "Nandhakumar",
        githubLink: "https://github.com/Nandhakumar7792"
      }
=======
    artName: "Eyes",
    pageLink: "./Art/Ltheory/main.html",
    imageLink: "./Art/Ltheory/eyes.gif",
    author: "Ltheory",
    githubLink: "https://github.com/Ltheory"
  }
>>>>>>> 1a3992b2
];

// +--------------------------------------------------------------------------------+
// +                                                                                +
// +                  YOU DO NOT NEED TO CHANGE ANYTHING BELOW THIS                 +
// +                                                                                +
// +--------------------------------------------------------------------------------+

// Creates cards from the array above
// You don't need to modify this
let contents = [];
Shuffle(cards).forEach(c => {
	contents.push([
		`<li class="card">` +
			`<a href='${c.pageLink}'>` +
			`<img class="art-image" src='${c.imageLink}' alt='${c.artName}' />` +
			`</a>` +
			`<div class="flex-content">` +
			`<a href='${c.pageLink}'><h3 class="art-title">${c.artName}</h3></a>` +
			`<p class='author'><a href="${c.githubLink}" target="_blank"><i class="fab fa-github"></i> ${c.author}</a> </p>` +
			`</div>` +
			`</li>`
	]);
});

document.getElementById("cards").innerHTML = contents;

function Shuffle(o) {
	for (
		var j, x, i = o.length;
		i;
		j = parseInt(Math.random() * i), x = o[--i], o[i] = o[j], o[j] = x
	);
	return o;
}<|MERGE_RESOLUTION|>--- conflicted
+++ resolved
@@ -933,36 +933,21 @@
         author: "Nandhakumar",
         githubLink: "https://github.com/Nandhakumar7792"
       },
-  {
-<<<<<<< HEAD
-    artName: "animationHalloween",
-    pageLink: "./Art/mawais54013/index.html",
-    imageLink: "./Art/mawais54013/Halloween.gif",
-    author: "mawais54013",
-    githubLink: "https://github.com/mawais54013"
-  },
-    {
-    artName: "Hacktoberfest Letter Popups",
-    pageLink: "./Art/jmt3559/index.html",
-    imageLink: "https://media.giphy.com/media/RKSRPGiIsy1f3Ji3j1/giphy.gif",
-    author: "Juan T.",
-    githubLink: "https://github.com/jmtellez"
-    },
     {
         artName: "yin-yang",
         pageLink: "./Art/yin-yang/index.html",
         imageLink: "./Art/yin-yang/Halloween.gif",
         author: "Nandhakumar",
         githubLink: "https://github.com/Nandhakumar7792"
-      }
-=======
+      },
+  {
+
     artName: "Eyes",
     pageLink: "./Art/Ltheory/main.html",
     imageLink: "./Art/Ltheory/eyes.gif",
     author: "Ltheory",
     githubLink: "https://github.com/Ltheory"
   }
->>>>>>> 1a3992b2
 ];
 
 // +--------------------------------------------------------------------------------+
