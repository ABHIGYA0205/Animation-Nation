let cards = [
  {
    artName: 'Shakerdl',
    pageLink: './Art/Joy/shakerdl/index.html',
    imageLink: './Art/Joy/shakerdl/shrinking.gif',
    author: 'Shakerdl',
    githubLink: 'https://github.com/shakerdl'
  },
  {
    artName: 'The Crane',
    pageLink: './Art/Malik-Makkes/index.html',
    imageLink: './Art/Malik-Makkes/The-Crane.png',
    author: 'Malik',
    githubLink: 'https://github.com/MalikSploit'
  },
  {
    artName: 'Goa - Beach',
    pageLink: './Art/Shailesh/index.html',
    imageLink: './Art/Shailesh/Goa - Beach.jpg',
    author: 'Shailesh',
    githubLink: 'https://github.com/shaileshkr7'
  },
  {
    artName: 'Gloomy Loading Ring',
    pageLink: './Art/kevinsana/index.html',
    imageLink: './Art/kevinsana/kevinsana.jpg',
    author: 'Krownlesskev',
    githubLink: 'https://github.com/krownlesskev'
  },
  {
    artName: 'Terminal effect',
    pageLink: './Art/DaywisonSilva/index.html',
    imageLink: './Art/DaywisonSilva/art.gif',
    author: 'DaywisonSilva',
    githubLink: 'https://github.com/DaywisonSilva'
  },
  {
    artName: 'Stephan Animation',
    pageLink: './Art/stephanduval_animatron/index.html',
    iamgeLink: './Art/stephanduval_animatron/stephanduval_animatron.gif',
    author: 'Stephan DuVal',
    githubLink: 'https://github.com/stephanduval'
  },
  {
    artName: 'DayToNight',
    pageLink: './Art/DayToNight By Arpan/index.html',
    imageLink: './Art/Joy/DayToNight By Arpan/giphy.gif',
    author: 'ArpanGyawali',
    githubLink: 'https://github.com/ArpanGyawali'
  },
  {
    artName: 'Dog animation',
    pageLink: './Art/AbhishekSingh-Animation-Contribution/index.html',
    imageLink: './Art/AbhishekSingh-Animation-Contribution/gif.png',
    author: 'Abhishek Singh',
    githubLink: 'https://github.com/Abhishek-555'
  },
  {
    artName: 'Animation square rotate',
    pageLink: './Art/Animation square rotate/index.html',
    imageLink: './Art/Animation square rotate/image.jpeg',
    author: 'Nampelly_varun',
    githubLink: 'https://github.com/nampellyvarun'
  },
  {
    artName: 'CSS Loader',
    pageLink: './Art/BenCullen/index.html',
    imageLink: './Art/BenCullen/Bens CSS Loader.gif',
    author: 'Ben Cullen',
    githubLink: 'https://github.com/BenjaminCullen1'
  },
  {
    artName: 'Flag',
    pageLink: './Art/IurianSimionDorin/index.html',
    imageLink: './Art/IurianSimionDorin/flag.gif',
    author: 'IurianSimionDorin',
    githubLink: 'https://github.com/IurianSimionDorin'
  },
  {
    artName: 'Rainbow Text Spin',
    pageLink: './Art/mallen13/index.html',
    imageLink: 'stillPic.jpg',
    author: 'mallen2013',
    githubLink: 'https://github.com/mallen2013'
  },
  {
    artName: 'Disco Bubble',
    pageLink: './Art/konstantify/index.html',
    imageLink: './Art/konstantify/konst.gif',
    author: 'Constantin',
    githubLink: 'https://github.com/konstantin0s'
  },
  {
    artName: 'Art',
    pageLink: './Art/mishra-parth/index.html',
    imageLink: './Art/mishra-parth/mishra-parth-project.gif',
    author: 'Parth',
    githubLink: 'https://github.com/mishra-parth'
  },
  {
    artName: 'Aymat',
    pageLink: './Art/aymat/index.html',
    imageLink: './Art/aymat/Capture.gif',
    author: 'aysha30',
    githubLink: 'https://github.com/aysha30'
  },
  {
    artName: 'Scissors Cutting Animation (CSS only)',
    pageLink: './Art/CoffeeAnimation/index.html',
    imageLink: './Art/CoffeeAnimation/scissors-cutting-animation.gif',
    author: 'Angelo Marcinnò',
    githubLink: 'https://github.com/angelo24782'
  },
  {
    artName: 'Cool CSS Preloader',
    pageLink: './Art/Himanshu_Kumawat/index.html',
    imageLink: './Art/Himanshu_Kumawat/preloader.gif',
    author: 'Himanshu Kumawat',
    githubLink: 'https://github.com/013himanshu'
  },
  {
    artName: 'Troll-Ball',
    pageLink: './Art/ivantbv/index.html',
    imageLink: './Art/ivantbv/troll-ball.gif',
    author: 'ivantbv',
    githubLink: 'https://github.com/ivantbv'
  },
  {
    artName: 'CSS heART',
    pageLink: './Art/Aarush/Heart.html',
    imageLink: './Art/Aarush/Heart.png',
    author: 'Aarush Bhat',
    githubLink: 'https://github.com/r-ush'
  },
  {
    artName: 'Image With Gray Scale Effect',
    pageLink: './Art/Image With Gray Scale Effect',
    imageLink:
      './Art/Image With Gray Scale Effect/Image-With-Gray-Scale-Effect.gif',
    author: 'Vikrant Kumar',
    githubLink: 'https://github.com/VikrantKu333'
  },
  {
    artname: 'Animation-Cool',
    pageLink: './Art/apilacharya/index.html',
    imageLink: './Art/apilacharya/animation-cool.gif',
    author: 'Apil Raj Acharya',
    githubLink: 'https://github.com/apilacharya'
  },

  {
    artName: 'covid-19',
    pageLink: './Art/shivam12k/index.html',
    videoLink: './Art/cell/cell.mp4',
    author: 'shivam12k',
    githubLink: 'https://github.com/shivam12k'
  },
  {
    artName: 'Bouncing Heart',
    pageLink: './Art/love2cr3ate/index.html',
    imageLink: './Art/love2cr3ate/bouncing-heart.gif',
    author: 'l0ve2cr3ate',
    githubLink: 'https://github.com/l0ve2cr3ate'
  },
  {
    artName: 'Animated-Loading',
    pageLink: './Art/Animated-Loading/index.html',
    imageLink: './Art/Animated-Loading/Animated-Loading.gif',
    author: 'Mehul1011',
    githubLink: 'https://github.com/mehul1011'
  },
  {
    artName: 'covid-19',
    pageLink: './Art/shivam12k/index.html',
    // videoLink: './Art/cell/cell.mp4',
    imageLink: '#',
    author: 'shivam12k',
    githubLink: 'https://github.com/shivam12k'
  },
  {
    artName: 'Mag-animation',
    pageLink: './Art/Mag-D-Alena/index.html',
    imageLink: './Art/Mag-D-Alena/Mag-animation.gif',
    author: 'Magdalena BenBassat-Luszczynska',
    githubLink: 'https://github.com/mag-d-alen'
  },
  {
    artName: 'ThomasTobe',
    pageLink: './Art/ThomasTobe/index.html',
    imageLink: './Art/ThomasTobe/rotation.gif',
    author: 'ThomasTobe',
    githubLink: 'https://github.com/ThomasTobe'
  },
  {
    artName: 'Life Of Coder',
    pageLink: './Art/DevarshiDoshi/index.html',
    imageLink: './Art/DevarshiDoshi/Life Of Coder.gif',
    author: 'DevarshiDoshi',
    githubLink: 'https://github.com/devarshidoshi'
  },

  {
    artName: 'That Animation',
    pageLink: './Art/MaKloudz/index.html',
    imageLink: './Art/MaKloudz/dat-animation.gif',
    author: 'Blessing Mutava',
    githubLink: 'https://github.com/MaKloudz'
  },
  {
    artName: 'animatron',
    pageLink: './Art/animatron/index.html',
    imageLink: './Art/animatron/trance.gif',
    author: 'nick981837',
    githubLink: 'https://github.com/nick981837'
  },
  {
    artName: 'ZTM Animation',
    pageLink: './Art/EricPuskas/index.html',
    imageLink: './Art/EricPuskas/index.gif',
    author: 'Eric Puskas',
    githubLink: 'https://github.com/EricPuskas'
  },
  {
    artName: 'LSD Rainbow Trip: Phase 1',
    pageLink: './Art/AbsMechanik/index.html',
    imageLink: './Art/AbsMechanik/AbsMechanik_Animation.gif',
    author: 'AbsMechanik',
    githubLink: 'https://github.com/AbsMechanik'
  },
  {
    artName: 'Christmas Lights',
    pageLink: './Art/Futuregit/index.html',
    imageLink: './Art/Futuregit/Christmas-Lights.gif',
    author: 'Futuregit',
    githubLink: 'https://github.com/Futuregit'
  },
  {
    artName: 'space zoo',
    pageLink: './Art/space_zoo/index.html',
    imageLink: './Art/space_zoo/space_zoo.gif',
    author: 'yuwen-c',
    githubLink: 'https://github.com/yuwen-c'
  },
  {
    artName: 'neon-text flicker glow',
    pageLink: './Art/neon-text flicker glow/neon.html',
    videoLink: './Art/neon-text flicker glow/neon-text flicker glow.gif',
    author: 'Ajay Tyagi',
    githubLink: 'https://github.com/imajaytyagi'
  },
  {
    artName: 'Dice Animation',
    pageLink: './Art/Dice-Animation/dice_animation.html',
    videoLink: './Art/Dice-Animation/dice.gif',
    author: 'Ronit DuttA',
    githubLink: 'https://github.com/RD91'
  },
  {
    artName: 'Fruit Dancing',
    pageLink: './Art/carlacentenor/index.html',
    imageLink: './Art/carlacentenor/fruit.gif',
    author: 'carlacentenor',
    githubLink: 'https://github.com/carlacentenor'
  },
  {
    artName: 'eyes',
    pageLink: './Art/eyes/index.html',
    imageLink: './Art/eyes/eyes.gif',
    author: 'yuwen-c',
    githubLink: 'https://github.com/yuwen-c'
  },
  {
    artName: 'Spooktober Hacktoberfest',
    pageLink: './Art/FredAmartey/index.html',
    imageLink: './Art/FredAmartey/thumbnaill.gif',
    author: 'Fred Amartey',
    githubLink: 'https://github.com/FredAmartey'
  },
  {
    artName: 'Star Wars?',
    pageLink: './Art/henryvalbuena/index.html',
    imageLink: './Art/henryvalbuena/index.gif',
    author: 'Henry Valbuena',
    githubLink: 'https://github.com/henryvalbuena'
  },
  {
    artName: 'UFO',
    pageLink: './Art/UFO/index.html',
    imageLink: './Art/UFO/UFO.png',
    author: 'Abhinav Singh @abhinav9910',
    githubLink: 'https://github.com/abhinav9910'
  },
  {
    artName: 'The Ripple',
    pageLink: './Art/Anmol2/index.html',
    imageLink: './Art/Anmol2/ripple.png',
    author: 'Anmol',
    githubLink: 'https://github.com/Anmol270900'
  },
  {
    artName: 'Rainbow loader',
    pageLink: './Art/ka-hn/rainbow.html',
    imageLink: './Art/ka-hn/rainbow.gif',
    author: 'Karim Hussain',
    githubLink: 'https://github.com/ka-hn'
  },
  {
    artName: 'Action Cam',
    pageLink: './Art/Donovan/index.html',
    imageLink: './Art/Donovan/pureCSS-animation.gif',
    author: 'Donovan Hunter',
    githubLink: 'https://github.com/dhdcode'
  },
  {
    artName: 'The Sun',
    pageLink: './Art/Anmol/index.html',
    imageLink: './Art/Anmol/sun.png',
    author: 'Anmol',
    githubLink: 'https://github.com/Anmol270900'
  },
  {
    artName: 'Flashing Pumpkin',
    pageLink: './Art/KatrinaRose14/index.html',
    imageLink: './Art/KatrinaRose14/FlashingPumpkin.gif',
    author: 'Katrina Yates',
    githubLink: 'https://github.com/KatrinaRose14'
  },
  {
    pageLink: 'firstanimate',
    imageLink: './Art/firstanimate/index.html',
    author: 'shailesh',
    githubLink: 'https://github.com/shailesh-95'
  },
  {
    artName: 'Flipbox',
    pageLink: './Art/Prasheel/index.html',
    imageLink: './Art/Prasheel/flip.gif',
    author: 'Prasheel Soni',
    githubLink: 'https://github.com/ps011'
  },
  {
    artName: '2019 Wave',
    pageLink: './Art/chris-aqui/index.html',
    imageLink: './Art/chris-aqui/2019-jump.gif',
    author: 'Christine Aqui',
    githubLink: 'https://github.com/christine-aqui'
  },
  {
    artName: 'Hover Button Animation',
    pageLink: './Art/Vipul/hover.html',
    imageLink: './Art/Vipul/Screenshot2.png',
    author: 'Vipul',
    githubLink: 'https://github.com/vipuljain08'
  },
  {
    artName: 'Start From Zero',
    pageLink: './Art/Robihdy/index.html',
    imageLink: './Art/Robihdy/start-from-zero.png',
    author: 'Robihdy',
    githubLink: 'https://github.com/Robihdy'
  },
  {
    artName: 'Local Host metaphor',
    pageLink: './Art/Akbar-Cyber/index.html',
    imageLink: './Art/Prateek/localhost.png',
    author: 'Prateek',
    githubLink: 'https://github.com/prateekpatrick'
  },
  {
    artName: 'Akbar-Cyber',
    pageLink: './Art/Akbar-Cyber/index.html',
    imageLink: './Art/Akbar-Cyber/akbar.gif',
    author: 'Akbar',
    githubLink: 'https://github.com/Akbar-Cyber'
  },
  {
    artName: 'Sliding Lines',
    pageLink: './Art/erics0n/sliding-lines/index.html',
    imageLink: './Art/erics0n/sliding-lines/image.gif',
    author: 'erics0n',
    githubLink: 'https://github.com/erics0n'
  },
  {
    artName: 'Triangle',
    pageLink: './Art/Joy/triangle/triangle.html',
    imageLink: './Art/Joy/triangle/triangle.gif',
    author: 'Joy',
    githubLink: 'https://github.com/royranger'
  },
  {
    artName: 'Cube',
    pageLink: './Art/Joy/cube/cube.html',
    imageLink: './Art/Joy/cube/cube.gif',
    author: 'Joy',
    githubLink: 'https://github.com/royranger'
  },
  {
    artName: 'Burger Menu',
    pageLink: './Art/mctrl/burger.html',
    imageLink: './Art/mctrl/burger.gif',
    author: 'Martina',
    githubLink: 'https://github.com/mctrl'
  },
  {
    artName: 'Square Loader',
    pageLink: './Art/Hemant/index.html',
    imageLink: './Art/Hemant/loader.gif',
    author: 'Hemant Garg',
    githubLink: 'https://github.com/hemant-garg'
  },
  {
    artName: 'wake up, neo...',
    pageLink: './Art/samirjouni/TributeToTheMatrix.html',
    imageLink: './Art/samirjouni/sample.gif',
    author: 'Samir Jouni',
    githubLink: 'https://github.com/samirjouni'
  },
  {
    artName: 'Tribute To COD4MW',
    pageLink: './Art/samirjouni2/index.html',
    imageLink: './Art/samirjouni2/sample.gif',
    author: 'Samir Jouni',
    githubLink: 'https://github.com/samirjouni'
  },
  {
    artName: 'Planet',
    pageLink: './Art/ArthurDoom/planet.html',
    imageLink: './Art/ArthurDoom/planet.gif',
    author: 'ArthurDoom',
    githubLink: 'https://github.com/ArthurDoom'
  },
  {
    artName: 'SquarPy',
    pageLink: './Art/Utkarsh/index.html',
    imageLink: './Art/Utkarsh/hack.gif',
    author: 'utkarsh',
    githubLink: 'https://github.com/Utkarsh2604'
  },
  {
    artName: 'Circle',
    pageLink: './Art/Oliver/Circle.html',
    imageLink: './Art/Oliver/circle.gif',
    author: 'Oliver',
    githubLink: 'https://github.com/oliver-gomes'
  },
  {
    artName: 'Ellipse Loader',
    pageLink: './Art/VaibhavKhulbe/EllipseLoader.html',
    imageLink: './Art/VaibhavKhulbe/ellipseLoader.gif',
    author: 'Vaibhav Khulbe',
    githubLink: 'https://github.com/Kvaibhav01'
  },
  {
    artName: 'Simple Loader',
    pageLink: './Art/soumsps/simpleload.html',
    imageLink: './Art/soumsps/sample.gif',
    author: 'Soumendu Sinha',
    githubLink: 'https://github.com/soumsps'
  },
  {
    artName: 'Rollodex',
    pageLink: './Art/Shruti/rolling.html',
    imageLink: './Art/Shruti/rolling.gif',
    author: 'Shruti',
    githubLink: 'https://github.com/shruti49'
  },
  {
    artName: 'Cute Cat',
    pageLink: './Art/Alghi/cat.html',
    imageLink: './Art/Alghi/cat.gif',
    author: 'Alghi',
    githubLink: 'https://github.com/darklordace'
  },
  {
    artName: 'r2d2d starwerz',
    pageLink: './Art/izzycs/index.html',
    imageLink: './Art/izzycs/r2d2d.gif',
    author: 'Joy',
    githubLink: 'https://github.com/izzycs'
  },
  {
    artName: 'ZtM Text',
    pageLink: './Art/Di4iMoRtAl/ZtM_text_animation.html',
    imageLink: './Art/Di4iMoRtAl/ZtM_animation.gif',
    author: 'Di4iMoRtAl',
    githubLink: 'https://github.com/dppeykov'
  },
  {
    artName: 'Circles',
    pageLink: './Art/Bhuvana/circles.html',
    imageLink: './Art/Bhuvana/circles.gif',
    author: 'Bhuvana',
    githubLink: 'https://github.com/bhuvana-guna'
  },
  {
    artName: 'Bird',
    pageLink: './Art/Bhuvana/bird.html',
    imageLink: './Art/Bhuvana/bird.gif',
    author: 'Bhuvana',
    githubLink: 'https://github.com/bhuvana-guna'
  },
  {
    artName: 'Loader',
    pageLink: './Art/Bhuvana/loader.html',
    imageLink: './Art/Bhuvana/loader.gif',
    author: 'Bhuvana',
    githubLink: 'https://github.com/bhuvana-guna'
  },
  {
    artName: 'Simple blinking loading circles',
    pageLink: './Art/Rahul/index.html',
    imageLink: './Art/Rahul/loading.gif',
    author: 'Rahul',
    githubLink: 'https://github.com/kohli6010'
  },
  {
    artName: 'Css Pulse',
    pageLink: './Art/Aszmel/pulse.html',
    imageLink: './Art/Aszmel/css_pulse.gif',
    author: 'Aszmel',
    githubLink: 'https://github.com/Aszmel'
  },
  {
    artName: 'Circle Bounce',
    pageLink: './Art/Edmund/index.html',
    imageLink: './Art/Edmund/circle-bounce.gif',
    author: 'Edmund',
    githubLink: 'https://github.com/edmund1645'
  },
  {
    artName: 'Heart Beating',
    pageLink: './Art/Regem/index.html',
    imageLink: './Art/Regem/heart.jpg',
    author: 'Regem',
    githubLink: 'https://github.com/GemzBond'
  },
  {
    artName: 'Fading Circles',
    pageLink: './Art/Ankit/fadeCircle.html',
    imageLink: './Art/Ankit/fadeCircles.png',
    author: 'Ankit Srivastava',
    githubLink: 'https://github.com/a18nov'
  },
  {
    artName: 'Hacktoberfest 2019',
    pageLink: './Art/jpk3lly/animation.html',
    imageLink: './Art/jpk3lly/JPs_Animation_GIF.gif',
    author: 'jpk3lly',
    githubLink: 'https://github.com/jpk3lly'
  },
  {
    artName: 'Name Rotator',
    pageLink: './Art/Meet/name.html',
    imageLink: './Art/Meet/name.gif',
    author: 'Meet',
    githubLink: 'https://github.com/Meet1103'
  },
  {
    artName: 'Ball Rotator',
    pageLink: './Art/Bibekpreet/index.html',
    imageLink: './Art/Bibekpreet/ball.gif',
    author: 'Bibekpreet',
    githubLink: 'https://github.com/bibekpreet99'
  },
  {
    artName: 'ephiphany',
    pageLink: './Art/OctavianIlies/index.html',
    imageLink: './Art/OctavianIlies/ephiphany.gif',
    author: 'OctavianIlies',
    githubLink: 'https://github.com/OctavianIlies'
  },
  {
    artName: 'Loading',
    pageLink: './Art/jh1992jh/loading.html',
    imageLink: './Art/jh1992jh/loading.gif',
    author: 'jh1992jh',
    githubLink: 'https://github.com/jh1992jh'
  },
  {
    artName: 'ZTM Colors',
    pageLink: './Art/Godnon/index.html',
    imageLink: './Art/Godnon/ZTMcAnim.gif',
    author: 'Godnon',
    githubLink: 'https://github.com/godnondsilva'
  },
  {
    artName: 'Hover Effect',
    pageLink: './Art/Shubhankar/index.html',
    imageLink: './Art/Shubhankar/hackoctober.gif',
    author: 'Shubhankar',
    githubLink: 'https://github.com/shubhdwiv12'
  },
  {
    artName: 'Bouncing Fading Circles',
    pageLink: './Art/AyoubIssaad/index.html',
    imageLink: './Art/AyoubIssaad/BouncingFadingCircles.gif',
    author: 'AyoubIssaad',
    githubLink: 'https://github.com/AyoubIssaad'
  },
  {
    artName: '5 balls preloader',
    pageLink: './Art/Nnaji-Victor/index.html',
    imageLink: './Art/Nnaji-Victor/5_balls.gif',
    author: 'Nnaji Victor',
    githubLink: 'https://github.com/Nnaji-Victor'
  },
  {
    artName: 'ZTM Bouncer',
    pageLink: './Art/Josia/bouncer.html',
    imageLink: './Art/Josia/ztmbouncer.gif',
    author: 'Josia Rodriguez',
    githubLink: 'https://github.com/josiarod'
  },
  {
    artName: 'Hacktober loading animation',
    pageLink: './Art/mehul1011/index.html',
    imageLink: './Art/mehul1011/loading.gif',
    author: 'Mehul1011',
    githubLink: 'https://github.com/mehul1011'
  },
  {
    artName: 'Loading Dots',
    pageLink: './Art/devSergiu/index.html',
    imageLink: './Art/devSergiu/loading.gif',
    author: 'devSergiu',
    githubLink: 'https://github.com/devsergiu'
  },
  {
    artName: 'TypeWriter effect',
    pageLink: './Art/Sidharth/Typing_Text.html',
    imageLink: './Art/Sidharth/type_writer.gif',
    author: 'Sidharth',
    githubLink: 'https://github.com/Sidharth98'
  },
  {
    artName: 'Blue Spin',
    pageLink: './Art/JamesW/index.html',
    imageLink: './Art/JamesW/hacktober_spin.gif',
    author: 'James Whitney',
    githubLink: 'https://github.com/jameswhitney'
  },
  {
    artName: 'Loading Animation',
    pageLink: './Art/Sidharth/Loading.html',
    imageLink: './Art/Sidharth/Loading.gif',
    author: 'Sidharth',
    githubLink: 'https://github.com/Sidharth98'
  },
  {
    artName: 'Rotation',
    pageLink: './Art/alenanog/index.html',
    imageLink: './Art/alenanog/rotation.gif',
    author: 'Alena A.',
    githubLink: 'https://github.com/alenanog'
  },
  {
    artName: 'Colors in your life',
    pageLink: './Art/Atipahy/colors.html',
    imageLink: './Art/Atipahy/colors.png',
    author: 'Christos Chr',
    githubLink: 'https://github.com/atipaHy'
  },
  {
    artName: 'Orb',
    pageLink: './Art/Jkbicbic/orb.html',
    imageLink: './Art/Jkbicbic/orb.gif',
    author: 'John Kennedy Bicbic',
    githubLink: 'https://github.com/jkbicbic'
  },
  {
    artName: 'Charging...',
    pageLink: './Art/Afraz/charging.html',
    imageLink: './Art/Afraz/charging.gif',
    author: 'Afraz',
    githubLink: 'https://github.com/afrazz'
  },
  {
    artName: 'Charging...',
    pageLink: './Art/DepStep/depstep.html',
    imageLink: './Art/DepStep/depstep.gif',
    author: 'DepStep',
    githubLink: 'https://github.com/stephD'
  },
  {
    artName: 'Dancing Ball...',
    pageLink: './Art/DaveFres/index.html',
    imageLink: './Art/DaveFres/ball.gif',
    author: 'DaveFres',
    githubLink: 'https://github.com/DaveFres'
  },
  {
    artName: 'animatron',
    pageLink: './Art/animatron/index.html',
    imageLink: './Art/animatron/trance.gif',
    author: 'jomahay',
    githubLink: 'https://github.com/jomahay'
  },
  {
    artName: 'Sunshine',
    pageLink: './Art/Pavelisp/sunshine.html',
    imageLink: './Art/Pavelisp/sunshine.gif',
    author: 'Pavel Isp',
    githubLink: 'https://github.com/pavelisp'
  },
  {
    artName: 'SoundBoxes',
    pageLink: './Art/Hbarang/SoundBox.html',
    imageLink: './Art/Hbarang/SoundBoxAnimation.gif',
    author: 'Hbarang',
    githubLink: 'https://github.com/hbarang'
  },
  {
    artName: 'Cheshire',
    pageLink: './Art/Ckanelin/index.html',
    imageLink: './Art/Ckanelin/Cheshire.gif',
    author: 'Ckanelin',
    githubLink: 'https://github.com/ckanelin'
  },
  {
    artName: 'Disappear',
    pageLink: './Art/Stacy/index.html',
    imageLink: './Art/Stacy/disappear.gif',
    author: 'Stacy',
    githubLink: 'https://github.com/stacyholtz6'
  },
  {
    artName: 'Ellipse Spinner',
    pageLink: './Art/Sabina/ellipse_spinner.html',
    imageLink: './Art/Sabina/ellipse_spinner.png',
    author: 'Sabina Abbasova',
    githubLink: 'https://github.com/sabina929'
  },
  {
    artName: 'NightSky',
    pageLink: './Art/AndyS/index.html',
    imageLink: './Art/AndyS/Capture.GIF',
    author: 'AndyS',
    githubLink: 'https://github.com/AndyS1988'
  },
  {
    artName: 'Hungry',
    pageLink: './Art/diegchav/index.html',
    imageLink: './Art/diegchav/hungry.gif',
    author: 'Diego Chz',
    githubLink: 'https://github.com/diegchav'
  },
  {
    artName: 'Hover Text Animation',
    pageLink: './Art/AyoubIssaad2/index.html',
    imageLink: './Art/AyoubIssaad2/hoverTextAnimation.gif',
    author: 'AyoubIssaad',
    githubLink: 'https://github.com/AyoubIssaad'
  },
  {
    artName: 'Colorize',
    pageLink: './Art/JimBratsos/colorize.html',
    imageLink: './Art/JimBratsos/Colorize.gif',
    author: 'Jim Bratsos',
    githubLink: 'https://github.com/JimBratsos'
  },
  {
    artName: 'Hacktober Spooktacular',
    pageLink: 'Art/Elex/index.html',
    imageLink: ['./Art/Elex/hhs.gif'],
    author: 'William Poisel (LordCobra)',
    githubLink: 'https://github.com/epoisel'
  },
  {
    artName: 'Circley',
    pageLink: './Art/Tranjenny/indexjenny.html',
    imageLink: './Art/Tranjenny/zerojenny.gif',
    author: 'Tranjenny',
    githubLink: 'https://github.com/Tranjenny'
  },
  {
    artName: 'My Vietnam',
    pageLink: './Art/nhbduy/index.html',
    imageLink: './Art/nhbduy/my-vietnam.gif',
    author: 'Hoang-Bao-Duy NGUYEN',
    githubLink: 'https://github.com/nhbduy'
  },
  {
    artName: 'Hactoberfest Bus',
    pageLink: './Art/shahpranaf/index.html',
    imageLink: './Art/shahpranaf/hacktoberfest_bus.gif',
    author: 'Pranav Shah',
    githubLink: 'https://github.com/shahpranaf'
  },
  {
    artName: 'Hacktoberfest',
    pageLink: './Art/robihid/index.html',
    imageLink: './Art/robihid/hacktoberfest.png',
    author: 'robihid',
    githubLink: 'https://github.com/robihid'
  },
  {
    artName: 'Hi there',
    pageLink: './Art/Aki/index.html',
    imageLink: './Art/Aki/giphy.gif',
    author: 'Aki',
    githubLink: 'https://github.com/akmalist'
  },
  {
    artName: '3D css animation',
    pageLink: './Art/animationtion/index.html',
    imageLink: './Art/animation/css3drotate.gif',
    author: 'christ',
    githubLink: 'https://github.com/christ-87'
  },
  {
    artName: 'Hacktoberfest 2019!',
    pageLink: './Art/RedSquirrrel/index.html',
    imageLink: './Art/RedSquirrrel/index.html/animation.PNG',
    author: 'RedSquirrrel',
    githubLink: 'https://github.com/RedSquirrrel'
  },
  {
    artName: 'Sliding text',
    pageLink: './Art/Flattopz/index.html',
    imageLink: './Art/Flattopz/SlidingText.gif',
    author: 'Flattopz',
    githubLink: 'https://github.com/hjpunzalan'
  },
  {
    artName: 'Rainbow Color Changer',
    pageLink: './Art/mmshr/index.html',
    imageLink: './Art/mmshr/rainbow.gif',
    author: 'mmosehauer',
    githubLink: 'https://github.com/mmosehauer'
  },
  {
    artName: 'World of Coding',
    pageLink: './Art/tom_kn/coding.html',
    imageLink: './Art/tom_kn/coding.gif',
    author: 'Tamas Knisz',
    githubLink: 'https://github.com/TamasKn'
  },
  {
    artName: 'Initial Bounce',
    pageLink: './Art/Juwana/initial.html',
    imageLink: './Art/Juwana/InitialBounce.gif',
    author: 'Juwana',
    githubLink: 'https://github.com/JZerman2018'
  },
  {
    artName: 'Atom',
    pageLink: './Art/Teva/index.html',
    imageLink: './Art/Teva/atom.gif',
    author: 'Teva',
    githubLink: 'https://github.com/TevaHenry'
  },
  {
    artName: 'Be Awesome',
    pageLink: './Art/TigerAsH/index.html',
    imageLink: './Art/TigerAsH/be-awesome.jpg',
    author: 'TigerAsH',
    githubLink: 'https://github.com/TigerAsH94'
  },
  {
    artName: 'Rainbow Colors',
    pageLink: './Art/Sanjeev/index.html',
    imageLink: './Art/Sanjeev/animation.gif',
    author: 'Sanjeev Panday',
    githubLink: 'https://github.com/Sanjeev-Panday'
  },
  {
    artName: 'ZtM',
    pageLink: './Art/thoyvo/index.html',
    imageLink: './Art/thoyvo/ztm.gif',
    author: 'Thoyvo',
    githubLink: 'https://github.com/thoyvo'
  },
  {
    artName: 'Fast Fishes',
    pageLink: './Art/4ront/index.html',
    imageLink: './Art/4ront/fishes.gif',
    author: '4rontender',
    githubLink: 'https://github.com/RinatValiullov'
  },
  {
    artName: 'Loading...',
    pageLink: './Art/RedSquirrrel2/loading.html',
    imageLink: './Art/RedSquirrrel2/loading.gif',
    author: 'RedSquirrrel',
    githubLink: 'https://github.com/RedSquirrrel'
  },
  {
    artName: 'Animated Cube',
    pageLink: './Art/Animated Cube/index.html',
    imageLink: './Art/Animated Cube/cube.gif',
    author: 'RedSquirrrel',
    githubLink: 'https://github.com/RedSquirrrel'
  },
  {
    artName: 'Calm Ubuntu',
    pageLink: './Art/schupat/index.html',
    imageLink: './Art/schupat/preview.gif',
    author: 'schupat',
    githubLink: 'https://github.com/schupat'
  },
  {
    artName: 'Solar System',
    pageLink: './Art/DSandberg93/index.html',
    imageLink: './Art/DSandberg93/SolarSystem.gif',
    author: 'DSandberg93',
    githubLink: 'https://github.com/DSandberg93'
  },
  {
    artName: 'Boo',
    pageLink: './Art/VerityB/index.html',
    imageLink: './Art/VerityB/boo.gif',
    author: 'VerityB',
    githubLink: 'https://github.com/VerityB'
  },
  {
    artName: 'Hacktoberfest Ghost',
    pageLink: './Art/cTahirih/index.html',
    imageLink: './Art/cTahirih/ghost.png',
    author: 'cTahirih',
    githubLink: 'https://github.com/cTahirih'
  },
  {
    artName: 'Clock',
    pageLink: './Art/Abdul/index.html',
    imageLink: './Art/Abdul/Clock.png',
    author: 'Abdul Rahman',
    githubLink: 'https://github.com/abdulrahman118'
  },
  {
    artName: 'Loading Cube',
    pageLink: './Art/andrearizzello/index.html',
    imageLink: './Art/andrearizzello/index.gif',
    author: 'Andrea Rizzello',
    githubLink: 'https://github.com/andrearizzello'
  },
  {
    artName: 'Wall Dropping Logo',
    pageLink: './Art/shivams136/index.html',
    imageLink: './Art/shivams136/walldrop.gif',
    author: 'Shivam Sharma',
    githubLink: 'https://github.com/ShivamS136'
  },
  {
    artName: 'Infinite Race',
    pageLink: './Art/levermanx/index.html',
    imageLink: './Art/levermanx/anim.gif',
    author: 'Levermanx',
    githubLink: 'https://github.com/levermanx'
  },
  {
    artName: 'Hover to Rotate Text',
    pageLink: './Art/faiz_hameed/index.html',
    imageLink: './Art/faiz_hameed/hackto.gif',
    author: 'Faiz Hameed',
    githubLink: 'https://github.com/faizhameed'
  },
  {
    artName: 'HalloHacktober Greeting!',
    pageLink: './Art/lusalga/index.html',
    imageLink: './Art/lusalga/lu.gif',
    author: 'Lucieni A. Saldanha',
    githubLink: 'https://github.com/lusalga/'
  },
  {
    artName: 'Time goes by',
    pageLink: './Art/WolfgangKreminger/index.html',
    imageLink: './Art/WolfgangKreminger/showcase.gif',
    author: 'Wolfgang Kreminger',
    githubLink: 'https://github.com/r4pt0s'
  },
  {
    artName: 'Bouncing Text!',
    pageLink: './Art/AbdulsalamAbdulrahman/index.html',
    imageLink: './Art/AbdulsalamAbdulrahman/Bouncingtxt.gif',
    author: 'Abdulsalam Abdulrahman',
    githubLink: 'https://github.com/AbdulsalamAbdulrahman/'
  },
  {
    artName: 'Simple Phone Animation',
    pageLink: './Art/Lala/index.html',
    imageLink: './Art/Lala/phone.gif',
    author: 'Olamide Aboyeji',
    githubLink: 'https://github.com/aolamide'
  },
  {
    artName: 'Synthwave Sunset',
    pageLink: './Art/brunobolting/index.html',
    imageLink: './Art/brunobolting/synthwave-sunset.gif',
    author: 'Bruno Bolting',
    githubLink: 'https://github.com/brunobolting/'
  },
  {
    artName: 'That Animation',
    pageLink: './Art/MaKloudz/index.html',
    imageLink: './Art/MaKloudz/dat-animation.gif',
    author: 'Blessing Mutava',
    githubLink: 'https://github.com/MaKloudz'
  },
  {
    artName: 'animatron',
    pageLink: './Art/animatron/index.html',
    imageLink: './Art/animatron/trance.gif',
    author: 'nick981837',
    githubLink: 'https://github.com/nick981837'
  },
  {
    artName: 'abhishek9686',
    pageLink: './Art/abhishek9686/index.html',
    imageLink: './Art/abhishek9686/loading.gif',
    author: 'abhishek9686',
    githubLink: 'https://github.com/abhishek9686'
  },

  {
    artName: 'Animecircles',
    pageLink: './Art/Animecircles/index.html',
    imageLink: './Art/animatron/',
    author: 'Geamoding',
    githubLink: 'https://github.com/gilbertekalea'
  },
  {
    artName: 'ZTM Animation',
    pageLink: './Art/EricPuskas/index.html',
    imageLink: './Art/EricPuskas/index.gif',
    author: 'Eric Puskas',
    githubLink: 'https://github.com/EricPuskas'
  },
  {
    artName: 'LSD Rainbow Trip: Phase 1',
    pageLink: './Art/AbsMechanik/index.html',
    imageLink: './Art/AbsMechanik/AbsMechanik_Animation.gif',
    author: 'AbsMechanik',
    githubLink: 'https://github.com/AbsMechanik'
  },
  {
    artName: 'Christmas Lights',
    pageLink: './Art/Futuregit/index.html',
    imageLink: './Art/Futuregit/Christmas-Lights.gif',
    author: 'Futuregit',
    githubLink: 'https://github.com/Futuregit'
  },
  {
    artName: 'Fruit Dancing',
    pageLink: './Art/carlacentenor/index.html',
    imageLink: './Art/carlacentenor/fruit.gif',
    author: 'carlacentenor',
    githubLink: 'https://github.com/carlacentenor'
  },
  {
    artName: 'Spooktober Hacktoberfest',
    pageLink: './Art/FredAmartey/index.html',
    imageLink: './Art/FredAmartey/thumbnaill.gif',
    author: 'Fred Amartey',
    githubLink: 'https://github.com/FredAmartey'
  },
  {
    artName: 'Star Wars?',
    pageLink: './Art/henryvalbuena/index.html',
    imageLink: './Art/henryvalbuena/index.gif',
    author: 'Henry Valbuena',
    githubLink: 'https://github.com/henryvalbuena'
  },
  {
    artName: 'UFO',
    pageLink: './Art/UFO/index.html',
    imageLink: './Art/UFO/UFO.png',
    author: 'Abhinav Singh @abhinav9910',
    githubLink: 'https://github.com/abhinav9910'
  },
  {
    artName: 'The Ripple',
    pageLink: './Art/Anmol2/index.html',
    imageLink: './Art/Anmol2/ripple.png',
    author: 'Anmol',
    githubLink: 'https://github.com/Anmol270900'
  },
  {
    artName: 'Rainbow loader',
    pageLink: './Art/ka-hn/rainbow.html',
    imageLink: './Art/ka-hn/rainbow.gif',
    author: 'Karim Hussain',
    githubLink: 'https://github.com/ka-hn'
  },
  {
    artName: 'Action Cam',
    pageLink: './Art/Donovan/index.html',
    imageLink: './Art/Donovan/pureCSS-animation.gif',
    author: 'Donovan Hunter',
    githubLink: 'https://github.com/dhdcode'
  },
  {
    artName: 'The Sun',
    pageLink: './Art/Anmol/index.html',
    imageLink: './Art/Anmol/sun.png',
    author: 'Anmol',
    githubLink: 'https://github.com/Anmol270900'
  },
  {
    artName: 'Flashing Pumpkin',
    pageLink: './Art/KatrinaRose14/index.html',
    imageLink: './Art/KatrinaRose14/FlashingPumpkin.gif',
    author: 'Katrina Yates',
    githubLink: 'https://github.com/KatrinaRose14'
  },
  {
    artName: 'Flipbox',
    pageLink: './Art/Prasheel/index.html',
    imageLink: './Art/Prasheel/flip.gif',
    author: 'Prasheel Soni',
    githubLink: 'https://github.com/ps011'
  },
  {
    artName: '2019 Wave',
    pageLink: './Art/chris-aqui/index.html',
    imageLink: './Art/chris-aqui/2019-jump.gif',
    author: 'Christine Aqui',
    githubLink: 'https://github.com/christine-aqui'
  },
  {
    artName: 'Hover Button Animation',
    pageLink: './Art/Vipul/hover.html',
    imageLink: './Art/Vipul/Screenshot2.png',
    author: 'Vipul',
    githubLink: 'https://github.com/vipuljain08'
  },
  {
    artName: 'Start From Zero',
    pageLink: './Art/Robihdy/index.html',
    imageLink: './Art/Robihdy/start-from-zero.png',
    author: 'Robihdy',
    githubLink: 'https://github.com/Robihdy'
  },
  {
    artName: 'Local Host metaphor',
    pageLink: './Art/Akbar-Cyber/index.html',
    imageLink: './Art/Prateek/localhost.png',
    author: 'Prateek',
    githubLink: 'https://github.com/prateekpatrick'
  },
  {
    artName: 'Akbar-Cyber',
    pageLink: './Art/Akbar-Cyber/index.html',
    imageLink: './Art/Akbar-Cyber/akbar.gif',
    author: 'Akbar',
    githubLink: 'https://github.com/Akbar-Cyber'
  },
  {
    artName: 'Sliding Lines',
    pageLink: './Art/erics0n/sliding-lines/index.html',
    imageLink: './Art/erics0n/sliding-lines/image.gif',
    author: 'erics0n',
    githubLink: 'https://github.com/erics0n'
  },
  {
    artName: 'Triangle',
    pageLink: './Art/Joy/triangle/triangle.html',
    imageLink: './Art/Joy/triangle/triangle.gif',
    author: 'Joy',
    githubLink: 'https://github.com/royranger'
  },
  {
    artName: 'Cube',
    pageLink: './Art/Joy/cube/cube.html',
    imageLink: './Art/Joy/cube/cube.gif',
    author: 'Joy',
    githubLink: 'https://github.com/royranger'
  },
  {
    artName: 'Burger Menu',
    pageLink: './Art/mctrl/burger.html',
    imageLink: './Art/mctrl/burger.gif',
    author: 'Martina',
    githubLink: 'https://github.com/mctrl'
  },
  {
    artName: 'Square Loader',
    pageLink: './Art/Hemant/index.html',
    imageLink: './Art/Hemant/loader.gif',
    author: 'Hemant Garg',
    githubLink: 'https://github.com/hemant-garg'
  },
  {
    artName: 'wake up, neo...',
    pageLink: './Art/samirjouni/TributeToTheMatrix.html',
    imageLink: './Art/samirjouni/sample.gif',
    author: 'Samir Jouni',
    githubLink: 'https://github.com/samirjouni'
  },
  {
    artName: 'Tribute To COD4MW',
    pageLink: './Art/samirjouni2/index.html',
    imageLink: './Art/samirjouni2/sample.gif',
    author: 'Samir Jouni',
    githubLink: 'https://github.com/samirjouni'
  },
  {
    artName: 'Planet',
    pageLink: './Art/ArthurDoom/planet.html',
    imageLink: './Art/ArthurDoom/planet.gif',
    author: 'ArthurDoom',
    githubLink: 'https://github.com/ArthurDoom'
  },
  {
    artName: 'SquarPy',
    pageLink: './Art/Utkarsh/index.html',
    imageLink: './Art/Utkarsh/hack.gif',
    author: 'utkarsh',
    githubLink: 'https://github.com/Utkarsh2604'
  },
  {
    artName: 'Circle',
    pageLink: './Art/Oliver/Circle.html',
    imageLink: './Art/Oliver/circle.gif',
    author: 'Oliver',
    githubLink: 'https://github.com/oliver-gomes'
  },
  {
    artName: 'Ellipse Loader',
    pageLink: './Art/VaibhavKhulbe/EllipseLoader.html',
    imageLink: './Art/VaibhavKhulbe/ellipseLoader.gif',
    author: 'Vaibhav Khulbe',
    githubLink: 'https://github.com/Kvaibhav01'
  },
  {
    artName: 'Simple Loader',
    pageLink: './Art/soumsps/simpleload.html',
    imageLink: './Art/soumsps/sample.gif',
    author: 'Soumendu Sinha',
    githubLink: 'https://github.com/soumsps'
  },
  {
    artName: 'Rollodex',
    pageLink: './Art/Shruti/rolling.html',
    imageLink: './Art/Shruti/rolling.gif',
    author: 'Shruti',
    githubLink: 'https://github.com/shruti49'
  },
  {
    artName: 'Cute Cat',
    pageLink: './Art/Alghi/cat.html',
    imageLink: './Art/Alghi/cat.gif',
    author: 'Alghi',
    githubLink: 'https://github.com/darklordace'
  },
  {
    artName: 'ZtM Text',
    pageLink: './Art/Di4iMoRtAl/ZtM_text_animation.html',
    imageLink: './Art/Di4iMoRtAl/ZtM_animation.gif',
    author: 'Di4iMoRtAl',
    githubLink: 'https://github.com/dppeykov'
  },
  {
    artName: 'Circles',
    pageLink: './Art/Bhuvana/circles.html',
    imageLink: './Art/Bhuvana/circles.gif',
    author: 'Bhuvana',
    githubLink: 'https://github.com/bhuvana-guna'
  },
  {
    artName: 'Bird',
    pageLink: './Art/Bhuvana/bird.html',
    imageLink: './Art/Bhuvana/bird.gif',
    author: 'Bhuvana',
    githubLink: 'https://github.com/bhuvana-guna'
  },
  {
    artName: 'Loader',
    pageLink: './Art/Bhuvana/loader.html',
    imageLink: './Art/Bhuvana/loader.gif',
    author: 'Bhuvana',
    githubLink: 'https://github.com/bhuvana-guna'
  },
  {
    artName: 'Simple blinking loading circles',
    pageLink: './Art/Rahul/index.html',
    imageLink: './Art/Rahul/loading.gif',
    author: 'Rahul',
    githubLink: 'https://github.com/kohli6010'
  },
  {
    artName: 'Css Pulse',
    pageLink: './Art/Aszmel/pulse.html',
    imageLink: './Art/Aszmel/css_pulse.gif',
    author: 'Aszmel',
    githubLink: 'https://github.com/Aszmel'
  },
  {
    artName: 'Circle Bounce',
    pageLink: './Art/Edmund/index.html',
    imageLink: './Art/Edmund/circle-bounce.gif',
    author: 'Edmund',
    githubLink: 'https://github.com/edmund1645'
  },
  {
    artName: 'Heart Beating',
    pageLink: './Art/Regem/index.html',
    imageLink: './Art/Regem/heart.jpg',
    author: 'Regem',
    githubLink: 'https://github.com/GemzBond'
  },
  {
    artName: 'Fading Circles',
    pageLink: './Art/Ankit/fadeCircle.html',
    imageLink: './Art/Ankit/fadeCircles.png',
    author: 'Ankit Srivastava',
    githubLink: 'https://github.com/a18nov'
  },
  {
    artName: 'Hacktoberfest 2019',
    pageLink: './Art/jpk3lly/animation.html',
    imageLink: './Art/jpk3lly/JPs_Animation_GIF.gif',
    author: 'jpk3lly',
    githubLink: 'https://github.com/jpk3lly'
  },
  {
    artName: 'Name Rotator',
    pageLink: './Art/Meet/name.html',
    imageLink: './Art/Meet/name.gif',
    author: 'Meet',
    githubLink: 'https://github.com/Meet1103'
  },
  {
    artName: 'Ball Rotator',
    pageLink: './Art/Bibekpreet/index.html',
    imageLink: './Art/Bibekpreet/ball.gif',
    author: 'Bibekpreet',
    githubLink: 'https://github.com/bibekpreet99'
  },
  {
    artName: 'ephiphany',
    pageLink: './Art/OctavianIlies/index.html',
    imageLink: './Art/OctavianIlies/ephiphany.gif',
    author: 'OctavianIlies',
    githubLink: 'https://github.com/OctavianIlies'
  },
  {
    artName: 'Loading',
    pageLink: './Art/jh1992jh/loading.html',
    imageLink: './Art/jh1992jh/loading.gif',
    author: 'jh1992jh',
    githubLink: 'https://github.com/jh1992jh'
  },
  {
    artName: 'ZTM Colors',
    pageLink: './Art/Godnon/index.html',
    imageLink: './Art/Godnon/ZTMcAnim.gif',
    author: 'Godnon',
    githubLink: 'https://github.com/godnondsilva'
  },
  {
    artName: 'Hover Effect',
    pageLink: './Art/Shubhankar/index.html',
    imageLink: './Art/Shubhankar/hackoctober.gif',
    author: 'Shubhankar',
    githubLink: 'https://github.com/shubhdwiv12'
  },
  {
    artName: 'Bouncing Fading Circles',
    pageLink: './Art/AyoubIssaad/index.html',
    imageLink: './Art/AyoubIssaad/BouncingFadingCircles.gif',
    author: 'AyoubIssaad',
    githubLink: 'https://github.com/AyoubIssaad'
  },
  {
    artName: '5 balls preloader',
    pageLink: './Art/Nnaji-Victor/index.html',
    imageLink: './Art/Nnaji-Victor/5_balls.gif',
    author: 'Nnaji Victor',
    githubLink: 'https://github.com/Nnaji-Victor'
  },
  {
    artName: 'ZTM Bouncer',
    pageLink: './Art/Josia/bouncer.html',
    imageLink: './Art/Josia/ztmbouncer.gif',
    author: 'Josia Rodriguez',
    githubLink: 'https://github.com/josiarod'
  },
  {
    artName: 'Hacktober loading animation',
    pageLink: './Art/mehul1011/index.html',
    imageLink: './Art/mehul1011/loading.gif',
    author: 'Mehul1011',
    githubLink: 'https://github.com/mehul1011'
  },
  {
    artName: 'Loading Dots',
    pageLink: './Art/devSergiu/index.html',
    imageLink: './Art/devSergiu/loading.gif',
    author: 'devSergiu',
    githubLink: 'https://github.com/devsergiu'
  },
  {
    artName: 'TypeWriter effect',
    pageLink: './Art/Sidharth/Typing_Text.html',
    imageLink: './Art/Sidharth/type_writer.gif',
    author: 'Sidharth',
    githubLink: 'https://github.com/Sidharth98'
  },
  {
    artName: 'Blue Spin',
    pageLink: './Art/JamesW/index.html',
    imageLink: './Art/JamesW/hacktober_spin.gif',
    author: 'James Whitney',
    githubLink: 'https://github.com/jameswhitney'
  },
  {
    artName: 'Loading Animation',
    pageLink: './Art/Sidharth/Loading.html',
    imageLink: './Art/Sidharth/Loading.gif',
    author: 'Sidharth',
    githubLink: 'https://github.com/Sidharth98'
  },
  {
    artName: 'Rotation',
    pageLink: './Art/alenanog/index.html',
    imageLink: './Art/alenanog/rotation.gif',
    author: 'Alena A.',
    githubLink: 'https://github.com/alenanog'
  },
  {
    artName: 'Colors in your life',
    pageLink: './Art/Atipahy/colors.html',
    imageLink: './Art/Atipahy/colors.png',
    author: 'Christos Chr',
    githubLink: 'https://github.com/atipaHy'
  },
  {
    artName: 'Orb',
    pageLink: './Art/Jkbicbic/orb.html',
    imageLink: './Art/Jkbicbic/orb.gif',
    author: 'John Kennedy Bicbic',
    githubLink: 'https://github.com/jkbicbic'
  },
  {
    artName: 'Charging...',
    pageLink: './Art/Afraz/charging.html',
    imageLink: './Art/Afraz/charging.gif',
    author: 'Afraz',
    githubLink: 'https://github.com/afrazz'
  },
  {
    artName: 'Charging...',
    pageLink: './Art/DepStep/depstep.html',
    imageLink: './Art/DepStep/depstep.gif',
    author: 'DepStep',
    githubLink: 'https://github.com/stephD'
  },
  {
    artName: 'Dancing Ball...',
    pageLink: './Art/DaveFres/index.html',
    imageLink: './Art/DaveFres/ball.gif',
    author: 'DaveFres',
    githubLink: 'https://github.com/DaveFres'
  },
  {
    artName: 'animatron',
    pageLink: './Art/animatron/index.html',
    imageLink: './Art/animatron/trance.gif',
    author: 'jomahay',
    githubLink: 'https://github.com/jomahay'
  },
  {
    artName: 'Sunshine',
    pageLink: './Art/Pavelisp/sunshine.html',
    imageLink: './Art/Pavelisp/sunshine.gif',
    author: 'Pavel Isp',
    githubLink: 'https://github.com/pavelisp'
  },
  {
    artName: 'SoundBoxes',
    pageLink: './Art/Hbarang/SoundBox.html',
    imageLink: './Art/Hbarang/SoundBoxAnimation.gif',
    author: 'Hbarang',
    githubLink: 'https://github.com/hbarang'
  },
  {
    artName: 'Cheshire',
    pageLink: './Art/Ckanelin/index.html',
    imageLink: './Art/Ckanelin/Cheshire.gif',
    author: 'Ckanelin',
    githubLink: 'https://github.com/ckanelin'
  },
  {
    artName: 'Disappear',
    pageLink: './Art/Stacy/index.html',
    imageLink: './Art/Stacy/disappear.gif',
    author: 'Stacy',
    githubLink: 'https://github.com/stacyholtz6'
  },
  {
    artName: 'Ellipse Spinner',
    pageLink: './Art/Sabina/ellipse_spinner.html',
    imageLink: './Art/Sabina/ellipse_spinner.png',
    author: 'Sabina Abbasova',
    githubLink: 'https://github.com/sabina929'
  },
  {
    artName: 'NightSky',
    pageLink: './Art/AndyS/index.html',
    imageLink: './Art/AndyS/Capture.GIF',
    author: 'AndyS',
    githubLink: 'https://github.com/AndyS1988'
  },
  {
    artName: 'Hungry',
    pageLink: './Art/diegchav/index.html',
    imageLink: './Art/diegchav/hungry.gif',
    author: 'Diego Chz',
    githubLink: 'https://github.com/diegchav'
  },
  {
    artName: 'Hover Text Animation',
    pageLink: './Art/AyoubIssaad2/index.html',
    imageLink: './Art/AyoubIssaad2/hoverTextAnimation.gif',
    author: 'AyoubIssaad',
    githubLink: 'https://github.com/AyoubIssaad'
  },
  {
    artName: 'Colorize',
    pageLink: './Art/JimBratsos/colorize.html',
    imageLink: './Art/JimBratsos/Colorize.gif',
    author: 'Jim Bratsos',
    githubLink: 'https://github.com/JimBratsos'
  },
  {
    artName: 'Hacktober Spooktacular',
    pageLink: 'Art/Elex/index.html',
    imageLink: ['./Art/Elex/hhs.gif'],
    author: 'William Poisel (LordCobra)',
    githubLink: 'https://github.com/epoisel'
  },
  {
    artName: 'Circley',
    pageLink: './Art/Tranjenny/indexjenny.html',
    imageLink: './Art/Tranjenny/zerojenny.gif',
    author: 'Tranjenny',
    githubLink: 'https://github.com/Tranjenny'
  },
  {
    artName: 'My Vietnam',
    pageLink: './Art/nhbduy/index.html',
    imageLink: './Art/nhbduy/my-vietnam.gif',
    author: 'Hoang-Bao-Duy NGUYEN',
    githubLink: 'https://github.com/nhbduy'
  },
  {
    artName: 'Hactoberfest Bus',
    pageLink: './Art/shahpranaf/index.html',
    imageLink: './Art/shahpranaf/hacktoberfest_bus.gif',
    author: 'Pranav Shah',
    githubLink: 'https://github.com/shahpranaf'
  },
  {
    artName: 'Hacktoberfest',
    pageLink: './Art/robihid/index.html',
    imageLink: './Art/robihid/hacktoberfest.png',
    author: 'robihid',
    githubLink: 'https://github.com/robihid'
  },
  {
    artName: 'Hi there',
    pageLink: './Art/Aki/index.html',
    imageLink: './Art/Aki/giphy.gif',
    author: 'Aki',
    githubLink: 'https://github.com/akmalist'
  },
  {
    artName: 'Hacktoberfest 2019!',
    pageLink: './Art/RedSquirrrel/index.html',
    imageLink: './Art/RedSquirrrel/index.html/animation.PNG',
    author: 'RedSquirrrel',
    githubLink: 'https://github.com/RedSquirrrel'
  },
  {
    artName: 'Sliding text',
    pageLink: './Art/Flattopz/index.html',
    imageLink: './Art/Flattopz/SlidingText.gif',
    author: 'Flattopz',
    githubLink: 'https://github.com/hjpunzalan'
  },
  {
    artName: 'Rainbow Color Changer',
    pageLink: './Art/mmshr/index.html',
    imageLink: './Art/mmshr/rainbow.gif',
    author: 'mmosehauer',
    githubLink: 'https://github.com/mmosehauer'
  },
  {
    artName: 'World of Coding',
    pageLink: './Art/tom_kn/coding.html',
    imageLink: './Art/tom_kn/coding.gif',
    author: 'Tamas Knisz',
    githubLink: 'https://github.com/TamasKn'
  },
  {
    artName: 'Initial Bounce',
    pageLink: './Art/Juwana/initial.html',
    imageLink: './Art/Juwana/InitialBounce.gif',
    author: 'Juwana',
    githubLink: 'https://github.com/JZerman2018'
  },
  {
    artName: 'Atom',
    pageLink: './Art/Teva/index.html',
    imageLink: './Art/Teva/atom.gif',
    author: 'Teva',
    githubLink: 'https://github.com/TevaHenry'
  },
  {
    artName: 'Be Awesome',
    pageLink: './Art/TigerAsH/index.html',
    imageLink: './Art/TigerAsH/be-awesome.jpg',
    author: 'TigerAsH',
    githubLink: 'https://github.com/TigerAsH94'
  },
  {
    artName: 'Rainbow Colors',
    pageLink: './Art/Sanjeev/index.html',
    imageLink: './Art/Sanjeev/animation.gif',
    author: 'Sanjeev Panday',
    githubLink: 'https://github.com/Sanjeev-Panday'
  },
  {
    artName: 'ZtM',
    pageLink: './Art/thoyvo/index.html',
    imageLink: './Art/thoyvo/ztm.gif',
    author: 'Thoyvo',
    githubLink: 'https://github.com/thoyvo'
  },
  {
    artName: 'Fast Fishes',
    pageLink: './Art/4ront/index.html',
    imageLink: './Art/4ront/fishes.gif',
    author: '4rontender',
    githubLink: 'https://github.com/RinatValiullov'
  },
  {
    artName: 'Loading...',
    pageLink: './Art/RedSquirrrel2/loading.html',
    imageLink: './Art/RedSquirrrel2/loading.gif',
    author: 'RedSquirrrel',
    githubLink: 'https://github.com/RedSquirrrel'
  },
  {
    artName: 'Animated Cube',
    pageLink: './Art/Animated Cube/index.html',
    imageLink: './Art/Animated Cube/cube.gif',
    author: 'RedSquirrrel',
    githubLink: 'https://github.com/RedSquirrrel'
  },
  {
    artName: 'Calm Ubuntu',
    pageLink: './Art/schupat/index.html',
    imageLink: './Art/schupat/preview.gif',
    author: 'schupat',
    githubLink: 'https://github.com/schupat'
  },
  {
    artName: 'Solar System',
    pageLink: './Art/DSandberg93/index.html',
    imageLink: './Art/DSandberg93/SolarSystem.gif',
    author: 'DSandberg93',
    githubLink: 'https://github.com/DSandberg93'
  },
  {
    artName: 'Boo',
    pageLink: './Art/VerityB/index.html',
    imageLink: './Art/VerityB/boo.gif',
    author: 'VerityB',
    githubLink: 'https://github.com/VerityB'
  },
  {
    artName: 'Hacktoberfest Ghost',
    pageLink: './Art/cTahirih/index.html',
    imageLink: './Art/cTahirih/ghost.png',
    author: 'cTahirih',
    githubLink: 'https://github.com/cTahirih'
  },
  {
    artName: 'Clock',
    pageLink: './Art/Abdul/index.html',
    imageLink: './Art/Abdul/Clock.png',
    author: 'Abdul Rahman',
    githubLink: 'https://github.com/abdulrahman118'
  },
  {
    artName: 'Loading Cube',
    pageLink: './Art/andrearizzello/index.html',
    imageLink: './Art/andrearizzello/index.gif',
    author: 'Andrea Rizzello',
    githubLink: 'https://github.com/andrearizzello'
  },
  {
    artName: 'Wall Dropping Logo',
    pageLink: './Art/shivams136/index.html',
    imageLink: './Art/shivams136/walldrop.gif',
    author: 'Shivam Sharma',
    githubLink: 'https://github.com/ShivamS136'
  },
  {
    artName: 'Infinite Race',
    pageLink: './Art/levermanx/index.html',
    imageLink: './Art/levermanx/anim.gif',
    author: 'Levermanx',
    githubLink: 'https://github.com/levermanx'
  },
  {
    artName: 'Hover to Rotate Text',
    pageLink: './Art/faiz_hameed/index.html',
    imageLink: './Art/faiz_hameed/hackto.gif',
    author: 'Faiz Hameed',
    githubLink: 'https://github.com/faizhameed'
  },
  {
    artName: 'HalloHacktober Greeting!',
    pageLink: './Art/lusalga/index.html',
    imageLink: './Art/lusalga/lu.gif',
    author: 'Lucieni A. Saldanha',
    githubLink: 'https://github.com/lusalga/'
  },
  {
    artName: 'Time goes by',
    pageLink: './Art/WolfgangKreminger/index.html',
    imageLink: './Art/WolfgangKreminger/showcase.gif',
    author: 'Wolfgang Kreminger',
    githubLink: 'https://github.com/r4pt0s'
  },
  {
    artName: 'Bouncing Text!',
    pageLink: './Art/AbdulsalamAbdulrahman/index.html',
    imageLink: './Art/AbdulsalamAbdulrahman/Bouncingtxt.gif',
    author: 'Abdulsalam Abdulrahman',
    githubLink: 'https://github.com/AbdulsalamAbdulrahman/'
  },
  {
    artName: 'Simple Phone Animation',
    pageLink: './Art/Lala/index.html',
    imageLink: './Art/Lala/phone.gif',
    author: 'Olamide Aboyeji',
    githubLink: 'https://github.com/aolamide'
  },
  {
    artName: 'Synthwave Sunset',
    pageLink: './Art/brunobolting/index.html',
    imageLink: './Art/brunobolting/synthwave-sunset.gif',
    author: 'Bruno Bolting',
    githubLink: 'https://github.com/brunobolting/'
  },

  {
    artName: 'Kawaii Penguin',
    pageLink: './Art/Brienyll/index.html',
    imageLink: './Art/Brienyll/kawaiiPenguin.gif',
    author: 'Brienyll',
    githubLink: 'https://github.com/brienyll/'
  },
  {
    artName: 'Happy Halloween',
    pageLink: './Art/MatthewS/index.html',
    imageLink: './Art/MatthewS/Spider.gif',
    author: 'MatthewS',
    githubLink: 'https://github.com/matthewstoddart/'
  },
  {
    artName: 'Fan Art',
    pageLink: './Art/m-perez33/index.html',
    imageLink: './Art/m-perez33/cylon.gif',
    author: 'Marcos Perez',
    githubLink: 'https://github.com/m-perez33/'
  },
  {
    artName: 'Animating Pot',
    pageLink: './Art/Somechandra/index.html',
    imageLink: './Art/Somechandra/pot.gif',
    author: 'Somechandra',
    githubLink: 'https://github.com/somechandra'
  },
  {
    artName: 'Circles Circling',
    pageLink: './Art/pikktorr/index.html',
    imageLink: './Art/pikktorr/circles.gif',
    author: 'pikktorr',
    githubLink: 'https://github.com/pikktorr'
  },
  {
    artName: 'Glitchy Szn',
    pageLink: './Art/premdav/index.html',
    imageLink: './Art/premdav/screenshot.png',
    author: 'premdav',
    githubLink: 'https://github.com/premdav'
  },
  {
    artName: 'ZeroToMastery',
    pageLink: './Art/Vzneers/index.html',
    imageLink: './Art/Vzneers/gifzeroloading.gif',
    author: 'TrinhMinhHieu',
    githubLink: 'https://github.com/trinhminhhieu'
  },
  {
    artName: 'Spacecraft-landing',
    pageLink: './Art/DDuplinszki/index.html',
    imageLink: './Art/DDuplinszki/Spacecraft-landing.gif',
    author: 'DDuplinszki',
    githubLink: 'https://github.com/DDuplinszki'
  },
  {
    artName: 'Paw Prints',
    pageLink: './Art/Tia/index.html',
    imageLink: './Art/Tia/paw-prints.gif',
    author: 'Tia Esguerra',
    githubLink: 'https://github.com/msksfo'
  },
  {
    artName: 'Hover-Scale',
    pageLink: './Art/echowebid/index.html',
    imageLink: './Art/echowebid/hover.gif',
    author: 'echowebid',
    githubLink: 'https://github.com/echowebid'
  },
  {
    artName: 'mars',
    pageLink: './Art/Courtney_Pure/index.html',
    imageLink: './Art/Courtney_Pure/mars_screenshot.png',
    author: 'Courtney Pure',
    githubLink: 'https://github.com/courtneypure'
  },
  {
    artName: 'Welcome HactoberFest',
    pageLink: './Art/Dhaval/index.html',
    imageLink: './Art/Dhaval/Welcome-Hacktoberfest.gif',
    author: 'Dhaval Mehta',
    githubLink: 'https://github.com/Dhaval1403'
  },
  {
    artName: 'Aynonimation',
    pageLink: './Art/Aynorica/aynorica.html',
    imageLink: './Art/Aynorica/Aynonimation.png',
    author: 'aynorica',
    githubLink: 'https://github.com/aynorica'
  },
  {
    artName: 'sun-to-moon',
    pageLink: './Art/haider/index.html',
    imageLink: './Art/haider/sun-moon.gif',
    author: 'Haider',
    githubLink: 'https://github.com/hyderumer'
  },
  {
    artName: 'Animatron',
    pageLink: './Art/animatron/index.html',
    imageLink: './Art/animatron/trance.gif',
    author: 'Andrei',
    githubLink: 'https://github.com/aneagoie'
  },
  {
    artName: 'Loader Circle',
    pageLink: './Art/beaps/index.html',
    imageLink: './Art/beaps/loader-circle.gif',
    author: 'beaps',
    githubLink: 'https://github.com/beaps'
  },
  {
    artName: 'Doors',
    pageLink: './Art/pauliax/index.html',
    imageLink: './Art/pauliax/doors.gif',
    author: 'pauliax',
    githubLink: 'https://github.com/pauliax'
  },
  {
    artName: 'Clock with pendulum',
    pageLink: './Art/Pankaj/index.html',
    imageLink: './Art/Pankaj/Clock_with_pendulum.gif',
    author: 'Pankaj',
    githubLink: 'https://github.com/prime417'
  },
  {
    artName: 'Animatron',
    pageLink: './Art/animatron/index.html',
    imageLink: './Art/animatron/trance.gif',
    author: 'Andrei',
    githubLink: 'https://github.com/aneagoie'
  },
  {
    artName: 'Loader Circle',
    pageLink: './Art/beaps/index.html',
    imageLink: './Art/beaps/loader-circle.gif',
    author: 'beaps',
    githubLink: 'https://github.com/beaps'
  },
  {
    artName: 'Open Sourcerer',
    pageLink: './Art/4rturd13/index.html',
    imageLink: './Art/4rturd13/openSourcerer.gif',
    author: '4rturd13',
    githubLink: 'https://github.com/4rturd13'
  },
  {
    artName: 'Doors',
    pageLink: './Art/pauliax/index.html',
    imageLink: './Art/pauliax/doors.gif',
    author: 'pauliax',
    githubLink: 'https://github.com/pauliax'
  },
  {
    artName: 'Loader Square',
    pageLink: './Art/beaps2/square-loader.html',
    imageLink: './Art/beaps2/square-loader.gif',
    author: 'beaps',
    githubLink: 'https://github.com/beaps'
  },
  {
    artName: 'Running Text',
    pageLink: './Art/DevinEkadeni/running-text.html',
    imageLink: './Art/DevinEkadeni/running-text.gif',
    author: 'Devin Ekadeni',
    githubLink: 'https://github.com/devinekadeni'
  },
  {
    artName: 'Mystical-Hacktoberfest',
    pageLink: './Art/Wayne/index.html',
    imageLink:
      './Art/Wayne/hacktoberfest - Google Chrome 09 Oct 2019 21_12_32.png',
    author: 'Wayne Mac Mavis',
    githubLink: 'https://github.com/WayneMacMavis'
  },
  {
    artName: 'ZTM Logo Animation',
    pageLink: './Art/bk987/index.html',
    imageLink: './Art/bk987/preview.gif',
    author: 'Bilal Khalid',
    githubLink: 'https://github.com/bk987'
  },
  {
    artName: 'Pong',
    pageLink: './Art/Carls13/index.html',
    imageLink: './Art/Carls13/pong.jpg',
    author: 'Carlos Hernandez',
    githubLink: 'https://github.com/Carls13'
  },
  {
    artName: 'ZTM Reveal',
    pageLink: './Art/bk987-2/index.html',
    imageLink: './Art/bk987-2/preview.gif',
    author: 'Bilal Khalid',
    githubLink: 'https://github.com/bk987'
  },
  {
    artName: 'ZTM Family Animation',
    pageLink: './Art/sballgirl11/animation.html',
    imageLink: './Art/sballgirl11/ztm.gif',
    author: 'Brittney Postma',
    githubLink: 'https://github.com/sballgirl11'
  },
  {
    artName: 'Phone Greetings',
    pageLink: './Art/ann-dev/index.html',
    imageLink: './Art/ann-dev/screenshot.png',
    author: 'ann-dev',
    githubLink: 'https://github.com/ann-dev'
  },
  {
    artName: 'Triangle Slide',
    pageLink: './Art/grieff/index.html',
    imageLink: './Art/grieff/triangle-animation.gif',
    author: 'Grieff',
    githubLink: 'https://github.com/grieff'
  },
  {
    artName: 'Neon ZTM',
    pageLink: './Art/grieff/text.html',
    imageLink: './Art/grieff/neonZTM.gif',
    author: 'Grieff',
    githubLink: 'https://github.com/grieff'
  },
  {
    artName: 'Flip Card',
    pageLink: './Art/FlipCard/index.html',
    imageLink: './Art/FlipCard/ezgif.com-video-to-gif.gif',
    author: 'Saurabh',
    githubLink: 'https://github.com/Saurabh-FullStackDev'
  },
  {
    artName: 'animationHalloween',
    pageLink: './Art/mawais54013/index.html',
    imageLink: './Art/mawais54013/Halloween.gif',
    author: 'mawais54013',
    githubLink: 'https://github.com/mawais54013'
  },
  {
    artName: 'Hacktoberfest Letter Popups',
    pageLink: './Art/jmt3559/index.html',
    imageLink: 'https://media.giphy.com/media/RKSRPGiIsy1f3Ji3j1/giphy.gif',
    author: 'Juan T.',
    githubLink: 'https://github.com/jmtellez'
  },
  {
    artName: 'Oscillation',
    pageLink: './Art/Oscillation/index.html',
    imageLink: './Art/Oscillation/oscillation.gif',
    author: 'Nandhakumar',
    githubLink: 'https://github.com/Nandhakumar7792'
  },
  {
    artName: 'Letters flipUp',
    pageLink: './Art/TerenceBiney/index.html',
    imageLink: './Art/TerenceBiney/lettersanimate.gif',
    author: 'Terence Biney',
    githubLink: 'https://github.com/Tereflech17'
  },
  {
    artName: 'Colors rectangle',
    pageLink: './Art/beaps3/index.html',
    imageLink: './Art/beaps3/colors-rectangle.gif',
    author: 'beaps',
    githubLink: 'https://github.com/beaps'
  },
  {
    artName: 'Hinge',
    pageLink: './Art/hereisfahad/index.html',
    imageLink: './Art/hereisfahad/hinge.png',
    author: 'Hereisfahad',
    githubLink: 'https://github.com/hereisfahad'
  },
  {
    artName: 'Animation',
    pageLink: './Art/PaulBillings/animation.html',
    imageLink: './Art/PaulBillings/animation.gif',
    author: 'Paul Billings',
    githubLink: 'https://github.com/paulbillings'
  },
  {
    artName: 'Diminishing',
    pageLink: './Art/Diminishing/index.html',
    imageLink: './Art/Diminishing/diminishing.gif',
    author: 'Nandhakumar',
    githubLink: 'https://github.com/Nandhakumar7792'
  },
  {
    artName: 'yin-yang',
    pageLink: './Art/yin-yang/index.html',
    imageLink: './Art/yin-yang/yin-yang.gif',
    author: 'Nandhakumar',
    githubLink: 'https://github.com/Nandhakumar7792'
  },
  {
    artName: 'eggJiggle',
    pageLink: './Art/eggJiggle/index.html',
    imageLink: './Art/eggJiggle/eggJiggle.gif',
    author: 'Nandhakumar',
    githubLink: 'https://github.com/Nandhakumar7792'
  },
  {
    artName: 'Aynonimation',
    pageLink: './Art/Aynorica/aynorica.html',
    imageLink: './Art/Aynorica/Aynonimation.png',
    author: 'aynorica',
    githubLink: 'https://github.com/aynorica'
  },
  {
    artName: 'ZTM Family Animation',
    pageLink: './Art/sballgirl11/index.html',
    imageLink: './Art/sballgirl11/ztm.gif',
    author: 'Brittney Postma',
    githubLink: 'https://github.com/sballgirl11'
  },
  {
    artName: 'Calm',
    pageLink: './Art/TMax/index.html',
    imageLink: './Art/TMax/Choas.gif',
    author: 'Tanesha',
    githubLink: 'https://github.com/Mainemirror'
  },
  {
    artName: 'Eyes',
    pageLink: './Art/Ltheory/main.html',
    imageLink: './Art/Ltheory/eyes.gif',
    author: 'Ltheory',
    githubLink: 'https://github.com/Ltheory'
  },
  {
    artName: 'Jelly!',
    pageLink: './Art/Pete331/index.html',
    imageLink: './Art/Pete331/jelly.png',
    author: 'Pete331',
    githubLink: 'https://github.com/Pete331'
  },
  {
    artName: 'clock-animation',
    pageLink: './Art/clock-animation/clock.html',
    imageLink: './Art/clock-animation/clock.gif',
    author: 'Alan sarluv',
    githubLink: 'https://github.com/alansarluv'
  },
  {
    artName: 'Slider',
    pageLink: './Art/furqan/index.html',
    imageLink: './Art/furqan/in.gif',
    author: 'Furqan',
    githubLink: 'https://github.com/furki911s'
  },
  {
    artName: 'animated-birds',
    pageLink: './Art/g-serban/animated-birds.html',
    imageLink: './Art/g-serban/animated-birds.gif',
    author: 'g-serban',
    githubLink: 'https://github.com/g-serban'
  },
  {
    artName: 'circle-become-square',
    pageLink: './Art/chathura19/index.html',
    imageLink: './Art/chathura19/chathura.gif',
    author: 'Chathura Samarajeewa',
    githubLink: 'https://github.com/ChathuraSam'
  },
  {
    artName: 'page-flicker',
    pageLink: './Art/neon-flights/page-flicker.html',
    imageLink: './Art/neon-flights/page-flicker.gif',
    author: 'neon-flights',
    githubLink: 'https://github.com/neon-flights'
  },
  {
    artName: 'Animate-Name',
    pageLink: './Art/Natalina/index.html',
    imageLink: './Art/Natalina/animatename.gif',
    author: 'Natalina',
    githubLink: 'https://github.com/Natalina13'
  },
  {
    artName: 'Asteroids',
    pageLink: './Art/hrafnkellbaldurs/index.html',
    imageLink: './Art/hrafnkellbaldurs/asteroids.gif',
    author: 'Hrafnkell Baldursson',
    githubLink: 'https://github.com/hrafnkellbaldurs'
  },
  {
    artName: 'Sliding-Paragraph',
    pageLink: './Art/Prashant/index.html',
    imageLink: './Art/Prashant/slidingparagraph.gif',
    author: 'Prashant',
    githubLink: 'https://github.com/Prashant2108'
  },
  {
    artName: 'Rocket Ship',
    pageLink: './Art/sdangoy/rocket-ship.html',
    imageLink: './Art/sdangoy/Rocket-Ship-Animation.gif',
    author: 'sdangoy',
    githubLink: 'https://github.com/sdangoy'
  },
  {
    artName: 'Spinner',
    pageLink: './Art/Sayan/index.html',
    imageLink: './Art/Sayan/spinner.gif',
    author: 'ssayanm',
    githubLink: 'https://github.com/ssayanm'
  },
  {
    artName: 'swivel',
    pageLink: './Art/tusharhanda/index.html',
    imageLink: './Art/tusharhanda/gif.gif',
    author: 'Tushar',
    githubLink: 'https://github.com/tusharhanda'
  },
  {
    artName: 'Hallows Eve',
    pageLink: './Art/ShanClayton/hallowseve.html',
    imageLink: './Art/ShanClayton/hallowhack.gif',
    author: 'Shanaun Clayton',
    githubLink: 'https://github.com/shanclayton'
  },
  {
    artName: 'Contraption',
    pageLink: './Art/Aravindh/contraption.html',
    imageLink: './Art/Aravindh/contraption.gif',
    author: 'Aravindh',
    githubLink: 'https://github.com/Aravindh-SNR'
  },
  {
    artName: 'Rings',
    pageLink: './Art/Kuzmycz/rings.html',
    imageLink: './Art/Kuzmycz/rings.gif',
    author: 'Mark Kuzmycz',
    githubLink: 'https://github.com/kuzmycz'
  },
  {
    artName: 'Ghost',
    pageLink: './Art/toserjude/index.html',
    imageLink: './Art/toserjude/boo.JPG',
    author: 'toserjude',
    githubLink: 'https://github.com/toserjude'
  },
  {
    artName: 'Gradient circle',
    pageLink: './Art/brettl1991/index.html',
    imageLink: './Art/brettl1991/animation.png',
    author: 'Agnes Brettl',
    githubLink: 'https://github.com/brettl1991'
  },
  {
    artName: 'Bill Cipher',
    pageLink: './Art/vitoriapena/index.html',
    imageLink: './Art/vitoriapena/bill_cipher.gif',
    author: 'Vitória Mendes',
    githubLink: 'https://github.com/vitoriapena'
  },
  {
    artName: 'Generate meaning',
    pageLink: './Art/Atif4/index.html',
    imageLink: './Art/Generate meaning.gif',
    author: 'Atif Iqbal',
    githubLink: 'https://github.com/atif-dev'
  },
  {
    artName: 'Spooktime',
    pageLink: './Art/AgneDJ/index.html',
    imageLink: './Art/AgneDJ/spooktime.gif',
    author: 'AgneDJ',
    githubLink: 'https://github.com/AgneDJ'
  },
  {
    artName: 'Gradient circle',
    pageLink: './Art/brettl1991/index.html',
    imageLink: './Art/brettl1991/animation.png',
    author: 'Agnes Brettl',
    githubLink: 'https://github.com/brettl1991'
  },
  {
    artName: 'Bill Cipher',
    pageLink: './Art/vitoriapena/index.html',
    imageLink: './Art/vitoriapena/bill_cipher.gif',
    author: 'Vitória Mendes',
    githubLink: 'https://github.com/vitoriapena'
  },
  {
    artName: 'Dizzy',
    pageLink: './Art/antinomy/index.html',
    imageLink: './Art/antinomy/logo-spin.gif',
    author: 'Antinomezco',
    githubLink: 'https://github.com/antinomezco'
  },
  {
    artName: 'bounce',
    pageLink: './Art/bounce/index.html',
    imageLink: './Art/bounce/bounce.gif',
    author: 'leelacanlale',
    githubLink: 'https://github.com/leelacanlale'
  },
  {
    artName: 'Bubbles',
    pageLink: './Art/bubbles/Bubbles.html',
    imageLink: './Art/bubbles/buubles.png',
    author: 'michal',
    githubLink: 'https://github.com/michalAim'
  },
  {
    artName: 'Bar Slide',
    pageLink: './Art/MikeVedsted/index.html',
    imageLink: './Art/MikeVedsted/barslide.png',
    author: 'Mike Vedsted',
    githubLink: 'https://github.com/MikeVedsted'
  },
  {
    artName: 'HacktoberFest-2019',
    pageLink: './Art/Atif/index.html',
    imageLink: './Art/Atif/HacktoberFest-19.gif',
    author: 'Atif Iqbal',
    githubLink: 'https://github.com/atif-dev'
  },
  {
    artName: 'Text Animation',
    pageLink: './Art/Divya/index.html',
    imageLink: './Art/Divya/screenshot.png',
    author: 'Divya',
    githubLink: 'https://github.com/DivyaPuri25'
  },
  {
    artName: 'HacktoberFest-2019-Entry',
    pageLink: './Art/nunocpnp/index.html',
    imageLink: './Art/nunocpnp/sample_image.jpg',
    author: 'Nuno Pereira',
    githubLink: 'https://github.com/nunocpnp'
  },
  {
    artName: 'HacktoberFest 2019',
    pageLink: './Art/AbdussamadYisau/index.html',
    imageLink: './Art/AbdussamadYisau/Screenshot.png',
    author: 'Abdussamad Yisau',
    githubLink: 'https://github.com/AbdussamadYisau'
  },
  {
    artName: 'squareMagic',
    pageLink: './Art/Rajnish-SquareMagic/index.html',
    imageLink: './Art/Rajnish-SquareMagic/squareMagic.png',
    author: 'Rajnish Kr Singh',
    githubLink: 'https://github.com/RajnishKrSingh'
  },
  {
    artName: 'Blinking Hacktober',
    pageLink: './Art/Atif2/index.html',
    imageLink: './Art/Blinking hacktober.gif',
    author: 'Atif Iqbal',
    githubLink: 'https://github.com/atif-dev'
  },
  {
    artName: 'Robodance',
    pageLink: './Art/robodance/index.html',
    imageLink: './Art/robodance/robodance.gif',
    author: 'Thomas',
    githubLink: 'https://github.com/mahlqvist'
  },
  {
    artName: 'Sliding hacktober',
    pageLink: './Art/Atif3/index.html',
    imageLink: './Art/Atif3/sliding hacktober.gif',
    author: 'Atif Iqbal',
    githubLink: 'https://github.com/atif-dev'
  },
  {
    artName: 'like-animation',
    pageLink: './Art/gibas79/like-animation.html',
    imageLink: './Art/gibas79/like-animation.gif',
    author: 'Gilberto Guimarães',
    githubLink: 'https://github.com/gibas79'
  },
  {
    artName: 'ZTM animation',
    pageLink: './Art/ZTManimation/index.html',
    author: 'damniha',
    imageLink: './Art/ZTManimation/ZTM_animation.gif',
    githubLink: 'https://github.com/damniha'
  },
  {
    artName: 'Double Helix',
    pageLink: './Art/KeenanNunesVaz/index.html',
    imageLink: './Art/KeenanNunesVaz/double-helix.gif',
    author: 'KeenanNV',
    githubLink: 'https://github.com/KeenanNunesVaz'
  },
  {
    artName: 'October',
    pageLink: './Art/fprokofiev/index.html',
    imageLink: './Art/fprokofiev/october.gif',
    author: 'Fyodor Prokofiev',
    githubLink: 'https://github.com/fprokofiev'
  },
  {
    artName: 'Circle CSS',
    pageLink: './Art/pXxcont/index.html',
    imageLink: './Art/pXxcont/circlecss.png',
    author: 'fzpX',
    githubLink: 'https://github.com/fzpX'
  },
  {
    artName: 'Asterisk Formation',
    pageLink: './Art/NorahJC/index.html',
    imageLink: './Art/NorahJC/asterisk-formation.gif',
    author: 'NorahJC',
    githubLink: 'https://github.com/norahjc'
  },
  {
    artName: 'Bouncing CSS',
    pageLink: './Art/Tina-Hoang/aniframe.html',
    imageLink: './Art/Tina-Hoang/bounce.png',
    author: 'Tina',
    githubLink: 'https://github.com/nnh242'
  },
  {
    artName: 'Ghost Balls',
    pageLink: './Art/ghostBalls/index.html',
    imageLink: './Art/ghostBalls/balls.png',
    author: 'Beatriz Delmiro',
    githubLink: 'https://github.com/biadelmiro'
  },
  {
    artName: 'Walking Guy',
    pageLink: './Art/walking-guy/index.html',
    imageLink: './Art/walking-guy/video_gif.gif',
    author: 'Rahulkumar Jha',
    githubLink: 'https://github.com/Rahul240499'
  },
  {
    artName: 'Hover Neon Animation',
    pageLink: './Art/edjunma/index.html',
    imageLink: './Art/edjunma/ejm-neon.gif',
    author: 'edjunma',
    githubLink: 'https://github.com/edjunma'
  },
  {
    artName: 'Last In First Out Animation',
    pageLink: './Art/Stryker/index.html',
    imageLink: './Art/Stryker/zero-to-mastery-lifo-animation.gif',
    author: 'Stryker Stinnette',
    githubLink: 'https://github.com/StrykerKent'
  },
  {
    artName: 'Happy Diwali Animation',
    pageLink: './Art/Apoorva/index.html',
    imageLink: './Art/Apoorva/Screen.gif',
    author: 'Apoorva',
    githubLink: 'https://github.com/apoorvamohite'
  },
  {
    artName: 'Heart Beat',
    pageLink: './Art/naveen-ku/Heart shape.html',
    imageLink: './Art/naveen-ku/Heart shape.gif',
    author: 'naveen-ku',
    githubLink: 'https://github.com/naveen-ku'
  },
  {
    artName: 'Smoky Text',
    pageLink: './Art/smoky-text/index.html',
    imageLink: './Art/smoky-text/smoky_text_gif.gif',
    author: 'Rahulkumar Jha',
    githubLink: 'https://github.com/Rahul240499'
  },
  {
    artName: 'Rainbow and Clouds',
    pageLink: './Art/rainbowclouds/index.html',
    imageLink: './Art/rainbowclouds/rainbowclouds.gif',
    author: 'isasimoo',
    githubLink: 'https://github.com/isasimo'
  },
  {
    artName: 'Peek a boo!',
    pageLink: './Art/Virtual1/index.html',
    imageLink: './Art/Virtual1/HappyHalloween.gif',
    author: 'Jessica Erasmus',
    githubLink: 'https://github.com/Virtual1'
  },
  {
    artName: 'prashantM1',
    pageLink: './Art/prashantM1/heart.html',
    imageLink: './Art/prashantM1/heart.gif',
    author: 'Prashant Maurya',
    githubLink: 'https://github.com/prashantmaurya228'
  },

  {
    artName: 'prashantM2',
    pageLink: './Art/prashantM2/block.html',
    imageLink: './Art/prashantM2/block.gif',
    author: 'Prashant Maurya',
    githubLink: 'https://github.com/prashantmaurya228'
  },

  {
    artName: 'prashantM3',
    pageLink: './Art/prashantM3/ball.html',
    imageLink: './Art/prashantM3/ball.gif',
    author: 'Prashant Maurya',
    githubLink: 'https://github.com/prashantmaurya228'
  },
  {
    artName: 'SquareStar',
    pageLink: './Art/shawn/index.html',
    imageLink: './Art/shawn/square_star.gif',
    author: 'shawn',
    github: 'https://github.com/hk2014'
  },
  {
    artName: 'prashantM4',
    pageLink: './Art/prashantM4/boxsize.html',
    imageLink: './Art/prashantM4/boxsize.gif',
    author: 'Prashant Maurya',
    githubLink: 'https://github.com/prashantmaurya228'
  },
  {
    artName: 'Happy hacking',
    pageLink: 'https://github.com/szulima',
    imageLink: './Art/szulima/hacking.gif',
    author: 'szulima',
    githubLink: 'https://github.com/szulima'
  },
  {
    artName: 'ColorBomb',
    pageLink: './Art/ColorBomb/index.html',
    imageLink: './Art/ColorBomb/ztm.gif',
    author: 'Rahulm2310',
    github: 'https://github.com/Rahulm2310'
  },
  {
    artName: 'Traffic Lights',
    pageLink: './Art/Harry/index.html',
    imageLink: './Art/Harry/lights.gif',
    author: 'Harry',
    githubLink: 'https://github.com/legenhairy'
  },
  {
    artName: 'Glowing Text',
    pageLink: './Art/glowing-text/index.html',
    imageLink: './Art/glowing-text/glowing_text_gif.gif',
    author: 'Rahulkumar Jha',
    githubLink: 'https://github.com/Rahul240499'
  },
  {
    artName: 'Ghost Stealth Text',
    pageLink: './Art/Alara Joel/index.html',
    imageLink: './Art/Alara Joel/stealth ghost.png',
    author: 'Alara Joel',
    githubLink: 'https://github.com/stealthman22'
  },
  {
    artName: 'Cactus Balloon',
    pageLink: './Art/cactus/index.html',
    imageLink: './Art/cactus/catus.gif',
    author: 'Ana Paula Lazzarotto de Lemos',
    githubLink: 'https://github.com/anapaulalemos'
  },
  {
    artName: 'Random Color Change',
    pageLink: './Art/toto-titan-developer/index.html',
    imageLink: './Art/toto-titan-developer/RandomColorChange.png',
    author: 'Wyatt Henderson',
    githubLink: 'https://github.com/toto-titan-developer'
  },
  {
    artName: 'Trial',
    pageLink: './Art/dhennisCssAnimation/index.html',
    imageLink: './Art/dhennisCssAnimation/focusOnTheGood',
    author: 'Dhennis Lim',
    github: 'https://github.com/DhennisDavidLim'
  },
  {
    artName: 'Rectangular Butterfly',
    pageLink: './Art/muzak-mmd/index.html',
    imageLink: './Art/muzak-mmd/butterfly.gif',
    author: 'Mbarak',
    github: 'https://github.com/muzak-mmd'
  },
  {
    artName: 'Simple Text Animation',
    pageLink: './Art/LordZeF/index.html',
    imageLink: './Art/LordZeF/Text-animation.gif',
    author: 'Lord ZeF',
    github: 'https://github.com/LordZeF'
  },
  {
    artName: 'Spinning Japanese',
    pageLink: './Art/nihongo/index.html',
    imageLink: './Art/nihongo/nihongo.gif',
    author: 'Mike W',
    github: 'https://github.com/mikewiner'
  },
  {
    artName: 'Sun',
    pageLink: './Art/Yj/index.html',
    imageLink: './Art/Yj/sun.gif',
    author: 'Youjung',
    github: 'https://github.com/rose07a'
  },
  {
    artName: "Guy's",
    pageLink: "./Art/Guy's/index.html",
    imageLink: '',
    author: 'Guy',
    github: 'https://github.com/Guy3890'
  },
  {
    artName: 'animation-text',
    pageLink: './Art/animation-text/index.html',
    imageLink: './Art/',
    author: 'alexzemz',
    github: 'https://github.com/alexzemz'
  },
  {
    artName: 'Practice',
    pageLink: './Art/SkiingOtter/index.html',
    imageLink: '',
    author: 'SkiingOtter',
    github: 'https://github.com/SkiingOtter'
  },
  {
    artName: 'djdougan',
    pageLink: './Art/djdougan/index.html',
    imageLink: './Art/djdougan/css-mouseover-effect.png',
    author: 'douglas dougan',
    github: 'https://github.com/djdougan'
  },
  {
    artName: 'Animated Background',
    pageLink: './Art/Xarasho-Background/index.html',
    imageLink: '',
    author: 'Alex Xarasho',
    github: 'https://github.com/Xarasho'
  },
  {
    artName: 'CarvalhoAnimation',
    pageLink: './Art/CarvalhoAnimation/index.html',
    imageLink: './Art/CarvalhoAnimation/Halloween.png',
    author: 'Alexandre Carvalho',
    github: 'https://github.com/AlexandreCarvalho1990'
  },
  {
    artName: 'Flower Animation',
    pageLink: './Art/aimee_flowerani/index.html',
    imageLink: './Art/aimee_flowerani/flower.gif',
    author: 'Aimee Hernandez',
    githubLink: 'https://github.com/aimeehg'
  },
  {
    artName: '3D Spinning Rings',
    pageLink: './Art/frostillicus/index.html',
    imageLink: './Art/frostillicus/spinning_rings.png',
    author: 'frostillicus',
    github: 'https://github.com/frostillicus'
  },
  {
    artName: 'Flexible Logo',
    pageLink: './Art/Fab1ed/index.html',
    imageLink: './Art/Fab1ed/flex.gif',
    author: 'Fab1ed',
    github: 'https://github.com/Fab1ed'
  },
  {
    artName: 'Blinking Eye',
    pageLink: './Art/BlinkingEye/index.html',
    imageLink: './Art/BlinkingEye/blinkingeye.gif',
    author: 'Pavel Perevozchikov',
    github: 'https://github.com/papapacksoon'
  },
  {
    artName: 'Zero-to-Logo',
    pageLink: './Art/node.hg/index.html',
    imageLink: './Art/node.hg/ztm.gif',
    author: 'Harris Gomez',
    github: 'https://github.com/harrisgomez'
  },
  {
    artName: 'Mushyanimation',
    pageLink: './Art/mushyanimation/index.html',
    imageLink: './Art/mushyanimation/mush.gif',
    author: 'mushymane',
    github: 'https://github.com/mushymane'
  },
  {
    artName: 'Flag',
    pageLink: './Art/Batz005/index.html',
    imageLink: './Art/Batz005/flag.gif',
    author: 'Batz005',
    github: 'https://github.com/Batz005'
  },
  {
    artName: 'Wave',
    pageLink: './Art/Wave_css/index.html',
    imageLink: './Art/Wave_css/wave.gif',
    author: 'Filippe',
    github: 'https://github.com/filippebr'
  },
  {
    artName: 'Preloader',
    pageLink: './Art/mshuber1981/preloader.html',
    imageLink: './Art/mshuber1981/preloader.gif',
    author: 'Michael Huber',
    github: 'https://github.com/mshuber1981'
  },
  {
    artName: 'Simple Animate ZTM',
    pageLink: './Art/Kweyku/index.html',
    imageLink: './Art/Kweyku/proudZTM.gif',
    author: 'Kweyku',
    github: 'https://github.com/Kweyku'
  },
  {
    artName: 'Heartbeat',
    pageLink: './Art/lysychas/index.html',
    imageLink: './Art/lysychas/heartshot.png',
    author: 'lysychas',
    github: 'https://github.com/lysychas'
  },
  {
    artName: 'Hydrogen',
    pageLink: './Art/elias/my-art.html',
    imageLink: './Art/elias/hydrogen.gif',
    author: 'tesolberg',
    github: 'https://github.com/tesolberg'
  },
  {
    artName: 'Cool-Transition',
    pageLink: './Art/animatomang/html',
    videolink: './Art/animatomang/smoke.mp4',
    author: 'Syam',
    github: 'https://github.com/blacktomang'
  },
  {
    artName: 'Spinning Square',
    pageLink: './Art/Spinning Square/index.html',
    imageLink: './Art/Spinning Square/square.gif',
    author: 'Fumi',
    github: 'https://github.com/fumiadeyemi'
  },
  {
    artName: 'letters-loading',
    pageLink: './Art/franciscomelov/index.html',
    imageLink: './Art/franciscomelov/franciscomelov.gif',
    author: 'franciscomelov',
    githubLink: 'https://github.com/franciscomelov'
  },
  {
    artName: 'Moving Eyeball',
    pageLink: './Art/AnathKantonda/index.html',
    imageLink: './Art/AnathKantonda/movingeyeball.gif',
    author: 'Anath',
    github: 'https://github.com/anathkantonda'
  },
  {
    artName: 'Flag Animation - Colomboalemán',
    pageLink: './Art/Matic1909/index.html',
    imageLink: './Art/Matic1909/flag.gif',
    author: 'Nils Matic',
    githubLink: 'https://github.com/matic1909'
  },
  {
    artName: 'Pac-Man',
    pageLink: './Art/Pac-Man/Pac-Man.html',
    imageLink: './Art/Pac-Man/Pac-Man.gif',
    author: 'Norbert',
    githubLink: 'https://github.com/Bynor'
  },
  {
    artName: "Don't follow the light",
    pageLink: './Art/cristobal-heiss/index.html',
    imageLink: './Art/cristobal-heiss/css_animation.gif',
    author: 'Cristobal Heiss',
    githubLink: 'https://github.com/ceheiss'
  },
  {
    artName: 'Eenimation',
    pageLink: './Art/Eenimation/index.html',
    imageLink: './Art/Eenimation/trance.gif',
    author: 'Eejaz ishaq',
    githubLink: 'https://github.com/eejazishaq'
  },
  {
    artName: 'ripple button',
    pageLink: './Art/monika-sahay/index.html',
    imageLink: './Art/monika-sahay/screen-capture.gif',
    author: 'monika sahay',
    githubLink: 'https://github.com/monika-sahay'
  },
  {
    artName: 'Animation',
    pageLink: './Art/Albertomtferreira/index.html',
    imageLink: './Art/Albertomtferreira/animation.gif',
    author: 'Alberto Ferreira',
    githubLink: 'https://github.com/albertomtferreira'
  },
  {
    artName: 'sliding curtains',
    pageLink: './Art/layoayeni/index.html',
    imageLink: './Art/layoayeni/trance.gif',
    author: 'Layo',
    githubLink: 'https://github.com/layoayeni'
  },
  {
    artName: 'Unlocked',
    pageLink: './Art/confusionmatrix98/unlocked.html',
    imageLink: './Art/confusionmatrix98/unlocked.gif',
    author: 'confusionmatrix98',
    githubLink: 'https://github.com/confusionmatrix98'
  },
  {
    artName: 'Slovenian flag',
    pageLink: "./Art/Ivan's art/index.html",
    imageLink: "./Art/Ivan's art/Ivan-art.gif",
    author: 'kljuni',
    githubLink: 'https://github.com/kljuni'
  },
  {
    artName: 'Police Siren',
    pageLink: './Art/ShimShon1/policia.html',
    imageLink: './Art/ShimShon1/police.gif',
    author: 'ShimShon1',
    githubLink: 'https://github.com/ShimShon1'
  },
  {
    artName: 'Catch The UFO',
    pageLink: './Art/A-UFO/index.html',
    imageLink: './Art/A-UFO/catch-the-ufo.gif',
    author: 'Dibakash',
    githubLink: 'https://github.com/dibakash'
  },
  {
    artName: 'dk649',
    pageLink: './Art/dk649/index.html',
    imageLink: './Art/dk649/circle.gif',
    author: 'dk649',
    githubLink: 'https://github.com/dk649'
  },
  {
    artName: 'Catch The UFO',
    pageLink: './Art/A-UFO/index.html',
    imageLink: './Art/A-UFO/catch-the-ufo.gif',
    author: 'Dibakash',
    githubLink: 'https://github.com/dibakash'
  },
  {
    artName: 'Beer',
    pageLink: './Art/beer/index.html',
    imageLink: './Art/beer/beer.gif',
    author: 'CamJackson',
    githubLink: 'https://github.com/CamJackson-Dev'
  },
  {
    artName: '1rotate',
    pageLink: './Art/1rotate/index.html',
    imageLink: './Art/1rotate/rotation.gif',
    author: 'Himanshu Gawari',
    githubLink: 'https://github.com/himanshugawari'
  },
  {
    artName: 'Moving Box',
    pageLink: './Art/JerylDEv/index.html',
    imageLink: './Art/JerylDEv/movingbox.gif',
    author: 'JerylDEv',
    githubLink: 'https://github.com/JerylDEv'
  },
  {
    artName: 'New move',
    pageLink: './Art/NewMove/index.html',
    imageLink: './Art/NewMove/NewMove.gif',
    author: 'kzhecheva',
    githubLink: 'https://github.com/kzhecheva'
  },
  {
    artName: 'animatron',
    pageLink: './Art/animatron/index.html',
    imageLink: './Art/animatron/trance.gif'
  },
  {
    artName: 'Swing',
    pageLink: './Art/evangel/index.html',
    imageLink: './Art/evangel/swing.gif',
    githubLink: 'https://github.com/devevangel'
  },
  {
    artName: 'rashid',
    pageLink: './Art/rashid/index.html',
    imageLink: './Art/rashid/DNA.gif',
    author: 'Rashid Makki',
    githubLink: 'https://github.com/rashidmakki'
  },
  {
    artName: 'queer quarantine',
    pageLink: './Art/animatron/queer.html',
    imageLink: './Art/animatron/queer.gif'
  },
  {
    artName: 'Animatron',
    pageLink: './Art/animatron/index.html',
    imageLink: './Art/animatron/trance.gif',
    author: 'Cassandre Perron',
    githubLink: 'https://github.com/cassandreperron'
  },
  {
    artName: 'Sun Bursts',
    pageLink: './Art/steveSchaner/index.html',
    imageLink: './Art/steveSchaner/sunburst.gif',
    author: 'Steve Schaner',
    githubLink: 'https://github.com/sschaner'
  },
  {
    artName: 'Shravan',
    pageLink: './Art/Shravan/animation_shr_page.html',
    imageLink: './Art/Shravan/animation_shr.gif',
    author: 'Shravan Kumar',
    githubLink: 'https://github.com/shravan1508'
  },
  {
    artName: 'Jurassic Park',
    pageLink: './Art/tvasari/index.html',
    imageLink: './Art/tvasari/jurassic_park.gif',
    author: 'Tommaso Vasari',
    githubLink: 'https://github.com/tvasari'
  },
  {
    artName: 'Bounce',
    pageLink: './Art/samya/index.html',
    imageLink: './Art/samya/samya.gif',
    author: 'Samya Thakur',
    githubLink: 'https://github.com/samyathakur'
  },
  {
    artName: 'Egg_Loading',
    pageLink: './Art/egg_loading/index.html',
    imageLink: './Art/samya/egg_loading.gif',
    author: 'Ulisse Dantas',
    githubLink: 'https://github.com/ulissesnew'
  },
  {
    artName: 'We stay at home to save lives',
    pageLink: './Art/Shatabdi/index.html',
    imageLink: './Art/Shatabdi/WE STAY AT HOME TO SAVE LIVES.gif',
    author: 'Shatabdi Roy',
    githubLink: 'https://github.com/RoyShatabdi'
  },
  {
    artName: 'Egg_Loading',
    pageLink: './Art/egg_loading/index.html',
    imageLink: './Art/egg_loading/egg_loading.gif',
    author: 'Ulisse Dantas',
    githubLink: 'https://github.com/ulissesnew'
  },
  {
    artName: 'We stay at home to save lives',
    pageLink: './Art/Shatabdi/index.html',
    imageLink: './Art/Shatabdi/WE STAY AT HOME TO SAVE LIVES.gif',
    author: 'Shatabdi Roy',
    githubLink: 'https://github.com/RoyShatabdi'
  },
  {
    artName: 'Animatron',
    pageLink: './Art/animatronky/index.html',
    imageLink: './Art/animatronky/trance.gif',
    author: 'kylenrich',
    githubLink: 'https://github.com/kylenrich24'
  },
  {
    artName: 'bouncing ball',
    pageLink: './Art/alexgp/index.html',
    imageLink: './Art/Alexgp/bouncegif.gif',
    author: 'AlexGP257',
    githubLink: 'https://github.com/Alexgp257'
  },
  {
    artName: 'Cool Waves',
    pageLink: './Art/RaulC/index.html',
    imageLink: './Art/RaulC/coolwaves.gif',
    author: 'Raul Contreras',
    githubLink: 'https://github.com/rcc01'
  },
  {
    artName: 'Snowfall',
    pageLink: './Art/chaitali_snowfall/index.html',
    imageLink: './Art/chaitali_snowfall/snowgif.gif',
    author: 'Chaitali',
    githubLink: 'https://github.com/chaitali-more'
  },
  {
    artName: 'Rotate Circle',
    pageLink: './Art/dimor/animation.html',
    imageLink: './Art/dimor/rotate.gif',
    author: 'dimor',
    githubLink: 'https://github.com/dimor'
  },
  {
    artName: 'Hello world',
    pageLink: './Art/warren8689/index.html',
    imageLink: './Art/warren8689/screenshot.png',
    author: 'Warren',
    githubLink: 'https://github.com/warrren8689'
  },
  {
    artName: '360 Varial Kickflip',
    pageLink: './Art/DICHAMOTO/index.html',
    imageLink: './Art/DICHAMOTO/360_Varial_Kickflip.gif',
    author: 'DICHAMOTO',
    githubLink: 'https://github.com/DICHAMOTO'
  },
  {
    artName: 'Crazy Square',
    pageLink: './Art/colorSquare/index.html',
    imageLink: './Art/colorSquare/colorsquare.gif',
    author: 'TiagoChicoo',
    githubLink: 'https://github.com/tiagochicoo'
  },
  {
    artName: 'Alexhover',
    pageLink: './Art/Alexhover/index.html',
    imageLink: './Art/Alexhover/Alexhover.gif',
    author: 'Alex',
    githubLink: 'https://github.com/alesgainza'
  },
  {
    artName: 'Imperial CSS Driod',
    pageLink: './Art/Imperial_CSS_Driod/index.html',
    imageLink: './Art/Imperial_CSS_Driod/ImperialDriod.gif',
    author: 'Captian-Rocket',
    githubLink: 'https://github.com/captian-rocket'
  },
  {
    artName: 'HamidAnime',
    pageLink: './Art/HamidAnime/index.html',
    imageLink: './Art/HamidAnime/Capture.gif',
    author: 'Hamid',
    githubLink: 'https://github.com/HamidGoudarzi1988'
  },
  {
    artName: 'Imperial CSS Driod',
    pageLink: './Art/Imperial_CSS_Driod/index.html',
    imageLink: './Art/Imperial_CSS_Driod/ImperialDriod.gif',
    author: 'Captian-Rocket',
    githubLink: 'https://github.com/captian-rocket'
  },
  {
    artName: 'Mario Game',
    pageLink: './Art/emmeiwhite/index.html',
    imageLink: './Art/emmeiwhite/mario-game.gif',
    author: 'Emmeiwhite',
    githubLink: 'https://github.com/emmeiwhite'
  },
  {
    artName: '360 Varial Kickflip',
    pageLink: './Art/DICHAMOTO/index.html',
    imageLink: './Art/DICHAMOTO/360_Varial_Kickflip.gif',
    author: 'DICHAMOTO',
    githubLink: 'https://github.com/DICHAMOTO'
  },
  {
    artName: 'Bouncer the Bouncy Box',
    pageLink: './Art/RussD/index.html',
    imageLink: './Art/RussD/bouncer-the-bouncy-box.png',
    author: 'Russell',
    githubLink: 'https://github.com/rdyer07'
  },
  {
    artName: '3D Infinite Loop Sprites Cards',
    pageLink: './Art/luiavag/index.html',
    imageLink: './Art/luiavag/luiavag_3D_Infinite_Loop.gif',
    author: 'LuVAGu',
    githubLink: 'https://github.com/luiavag'
  },
  {
    artName: 'Star Wars',
    pageLink: './Art/ChiragAgarwal/index.html',
    imageLink: './Art/ChiragAgarwal/star_wars.gif',
    author: 'Chirag Agarwal',
    githubLink: 'https://github.com/chiragragarwal'
  },
  {
    artName: 'ImageGallery',
    pageLink: './Art/Hoverimage/index.html',
    imageLink: './Art/Hoverimage/hoverimage.gif',
    author: 'Siddhant Jain',
    githubLink: 'https://github.com/Sid-web6306'
  },
  {
    artName: 'characterwalking',
    pageLink: './Art/characterwalkingChetan/index.html',
    imageLink: './Art/characterwalkingChetan/image.png',
    author: 'Chetan Muliya',
    githubLink: 'https://github.com/chetanmuliya'
  },
  {
    artName: 'Grow',
    pageLink: './Art/octavioLafourcade/index.html',
    imageLink: './Art/octavioLafourcade/animation.gif',
    author: 'Octavio Lafourcade',
    githubLink: 'https://github.com/tavolafourcade'
  },
  {
    artName: 'Slats',
    pageLink: './Art/Sagaquisces/index.html',
    imageLink: './Art/Hoverimage/slats.gif',
    author: 'Michael David Dunlap',
    githubLink: 'https://github.com/sagaquisces'
  },
  {
    artName: 'Coffee',
    pageLink: './Art/animate-coffee/index.html',
    imageLink: './Art/animate-coffee/ezgif.com-video-to-gif.gif',
    author: 'Elise Welch',
    githubLink: 'https://github.com/EliseWelch'
  },
  {
    artName: 'Blended',
    pageLink: './Art/Pro-animate/index.html',
    imageLink: './Art/Pro-animate/Blended.gif',
    author: 'Promise Nwafor',
    githubLink: 'https://github.com/emPro-source'
  },
  {
    artName: 'sproutseeds',
    pageLink: './Art/sproutseeds/index.html',
    imageLink: 'https://codepen.io/_Sabine/pen/yGGLON',
    author: '_Sabine'
  },
  {
    artName: 'aninikhil',
    pageLink: './Art/aninikhil/index.html',
    imageLink: './Art/aninikhil/nik.jpg',
    author: 'Nikhil N G',
    githubLink: 'https://github.com/nikhilng99'
  },
  {
    artName: 'Playballs',
    pageLink: './Art/playballs/index.html',
    imageLink: './Art/playballs/playballs.gif',
    author: 'Omar Jabaly',
    githubLink: 'https://github.com/Omarjabaly'
  },
  {
    artName: 'simpleAnimation',
    pageLink: './Art/cazabe/index.html',
    imageLink: './Art/cazabe/mrRobot.png',
    author: 'cazabe',
    githubLink: 'https://github.com/cazabe'
  },
  {
    artName: 'Dragon',
    pageLink: './Art/Dragon/index.html',
    imageLink: './Art/Joy/smallDragon.gif',
    author: 'nikicivan',
    githubLink: 'https://github.com/nikicivan'
  },
  {
    artName: 'TypingAnimation',
    pageLink: './Art/yogi_the_bear/index.html',
    imageLink: './Art/yogi_the_bear/my_animation.gif',
    author: 'yogev',
    githubLink: 'https://github.com/yogevHenig'
  },
  {
    artName: 'Mario Kart Animation',
    pageLink: './Art/mario2/index.html',
    imageLink: './Art/mario2/mario.png',
    author: 'Sakshi Sinha',
    githubLink: 'https://github.com/sakshi-1'
  },
  {
    artName: 'NarutoAnimation',
    pageLink: './Art/Tgoslee/index.html',
    imageLink: './Art/Tgoslee/Naruto.gif',
    author: 'Trenisha',
    githubLink: 'https://github.com/tgoslee'
  },
  {
    artName: 'Jackony',
    pageLink: './Art/Yaseen_Mohammed/index.html',
    imageLink: './Art/Yaseen_Mohammed/pichatcho.gif',
    author: 'Yaseen_Mohammed',
    githubLink: 'https://yaseenaiman.github.io/'
  },
  {
    artName: 'DVRU',
    pageLink: './Art/dvru/index.html',
    imageLink: './Art/dvru/dvru.gif',
    author: 'dvru',
    githubLink: 'https://github.com/dvru'
  },
  {
    artName: 'Coulisse',
    pageLink: './Art/Ayoubahida/index.html',
    imageLink: './Art/Ayoubahida/coulisseAnimation.gif',
    author: 'Ayoubahida',
    githubLink: 'https://github.com/Ayoubahida'
  },
  {
    artName: 'TextAnimation',
    pageLink: './Art/TextAnimation/index.html',
    imageLink: './Art/TextAnimation/welcome.gif',
    author: 'waleed',
    githubLink: 'https://github.com/waleed-1993'
  },
  {
    artName: 'Animatron',
    pageLink: './Art/Animatron/index.html',
    imageLink: './Art/Joy/trance.gif',
    author: 'farhan',
    githubLink: 'https://github.com/fnahmad'
  },
  {
    artName: 'Sky',
    pageLink: './Art/marijapanic/index.html',
    imageLink: './Art/marijapanic/clouds.gif',
    author: 'marijapanic',
    githubLink: 'https://github.com/marijapanic'
  },
  {
    artName: 'GreenFunnel',
    pageLink: './Art/GreenFunnel/index.html',
    imageLink: './Art/GreenFunnel/green-funnel.gif',
    author: 'sergiorra',
    githubLink: 'https://github.com/sergiorra'
  },
  {
    artName: 'mig',
    pageLink: './Art/mig/index.html',
    imageLink: './Art/mig/squares.gif',
    author: 'mig',
    githubLink: 'https://github.com/miguel231997'
  },
  {
    artName: 'RabbitHopping',
    pageLink: './Art/tigerlight/index.html',
    imageLink: './Art/tigerlight/RabbitHopping.gif',
    author: 'tigerlight',
    githubLink: 'https://github.com/tigerlight'
  },
  {
    artName: 'Picture Pop',
    pageLink: './Art/Ford CSS Animation/index.html',
    imageLink: './Art/Ford CSS Animation/Ford gif.gif',
    author: 'klf006',
    githubLink: 'https://github.com/klf006'
  },
  {
    artName: 'Smoke Animation',
    pageLink: './Art/smoke Animation/index.html',
    imageLink: './Art/smoke Animation/Capture.png',
    author: 'aman-cse',
    githubLink: 'https://github.com/aman-cse'
  },
  {
    artName: 'BH',
    pageLink: './Art/animationBH/index.html',
    imageLink: '',
    author: 'BH',
    githubLink: 'https://github.com/huynhcongbaotran'
  },
  {
    artName: 'bounce',
    pageLink: './Art/naina/index.html',
    imageLink: './Art/naina/bounce.gif',
    author: 'Naina',
    githubLink: 'https://github.com/naina010'
  },
  {
    artName: 'Motivation',
    pageLink: './Art/motivation/index.html',
    imageLink: './Art/motivation/motivation.gif',
    author: 'Art',
    githubLink: 'https://github.com/artbalahadia'
  },
  {
    artName: 'Doraemon-Ball',
    pageLink: './Art/DhirajKaushik/index.html',
    imageLink: './Art/DhirajKaushik/doremon.gif',
    author: 'Dhiraj Kaushik',
    githubLink: 'https://github.com/dhirajkaushik321'
  },
  {
    artName: 'EverettAnimation',
    pageLink: './Art/EverettAnimation/index.html',
    imageLink: './Art/Joy/game.jpg',
    author: 'Claudia',
    githubLink: 'https://github.com/claudiabringaseverett'
  },
  {
    artName: 'helloooo',
    pageLink: './Art/shitman0930/index.html',
    imageLink: './Art/shitman0930/eyes.gif',
    author: 'shitman0930',
    githubLink: 'https://github.com/shitman0930'
  },
  {
    artName: 'Animato',
    pageLink: './Art/panduka_karunasena_animato/index.html',
    imageLink: './Art/panduka_karunasena_animato/animato.gif',
    author: 'panduka karunasena',
    githubLink: 'https://github.com/pandukakarunasena'
  },
  {
    artName: 'anishprj',
    pageLink: './Art/anishprj/index.html',
    author: 'Anish Ghimire',
    githubLink: 'https://github.com/anishprj/'
  },
  {
    artName: 'Toshman Animation',
    pageLink: './Art/Toshman Animation/index.html',
    imageLink: './Art/Toshman Animation/animation demo.gif',
    author: 'Toshman-hub',
    githubLink: 'https://github.com/Toshman-hub'
  },
  {
    artName: 'alexandraturony87',
    pageLink: './Art/alexandraturony87/index.html',
    imageLink: './Art/alexandraturony87/ephiphany.gif',
    author: 'Alexandra Turony',
    githubLink: 'https://github.com/alexandraturony87'
  },
  {
    artName: 'Ball Crazy',
    pageLink: './Art/tanyamiranda/ballcrazy.html',
    imageLink: './Art/tanyamiranda/ballcrazy.gif',
    author: 'Tanya Miranda',
    githubLink: 'https://github.com/tanyamiranda'
  },
  {
    artName: 'Simple Animation Trick!',
    pageLink: './Art/mismail-541/index.html',
    imageLink: './Art/mismail-541/simple-animation-trick.gif',
    author: 'mismail-541',
    githubLink: 'https://github.com/mismail-541'
  },
  {
    artName: 'CORONA TOILET PAPER',
    pageLink: './Art/WissAnimation/index.html',
    imageLink: './Art/WissAnimation/Toiletpaperrun.png',
    author: 'Wiss',
    githubLink: 'https://github.com/Wissemfars'
  },
  {
    artName: 'verticalBarsAnimation',
    pageLink: './Art/verticalBarsAnimation/index.html',
    imageLink: './Art/verticalBarsAnimation/verticalBarsAnimation.gif',
    author: 'Marius Negru',
    githubLink: 'https://github.com/I3lackMarius'
  },
  {
    artName: 'Calcopod',
    pageLink: './Art/Calcopod/index.html',
    imageLink: './Art/Calcopod/giffed.gif',
    author: 'Calcopod',
    githubLink: 'https://github.com/Calcopod'
  },
  {
    artName: 'Robot Dance',
    pageLink: './Art/jnch009/index.html',
    imageLink: './Art/jnch009/robotjnch009.gif',
    author: 'Jeremy Ng',
    githubLink: 'https://github.com/jnch009'
  },
  {
    artName: 'Equalizer',
    pageLink: './Art/prathmeshgujar/index.html',
    imageLink: './Art/prathmeshgujar/equalizer.gif',
    author: 'Prathmesh Gujar',
    githubLink: 'https://github.com/prathmeshgujar'
  },
  {
    artName: 'Castle',
    pageLink: './Art/Yakraj/index.html',
    imageLink: './Art/Yakraj/castle.gif',
    author: 'Yakraj',
    githubLink: 'https://github.com/yakraj'
  },
  {
    artName: 'Shimmering Stars',
    pageLink: './Art/Pranav/index.html',
    imageLink: './Art/Pranav/shimmering-stars.gif',
    author: 'Pranav Sood',
    githubLink: 'https://github.com/prnv06'
  },
  {
    artName: 'Dancing Square',
    pageLink: './Art/chansart/index.html',
    imageLink: './Art/chansart/chansart.gif',
    author: 'Chansart',
    githubLink: 'https://github.com/chansart'
  },
  {
    artName: 'Animatron',
    pageLink: './Art/animatron/index.html',
    imageLink: './Art/animatron/trance.gif',
    author: 'Sujal',
    githubLink: 'https://github.com/Sujal7689'
  },
  {
    artName: 'fire flicker',
    pageLink: './Art/hemantrawat/index.html',
    imageLink: './Art/hemantrawat/index.gif',
    author: 'Hemant Rawat',
    githubLink: 'https://github.com/He-mantRawat'
  },
  {
    artName: 'Bouncing Ball',
    pageLink: './Art/bouncingBall/bouncing ball.html',
    imageLink: './Art/bouncingBall/bouncingball.gif',
    author: 'Pravin deva',
    githubLink: 'https://github.com/pravindeva'
  },
  {
    artName: 'Animated Landing Page',
    pageLink: './Art/animatedLandingPage01/index.html',
    imageLink: './Art/animatedLandingPage01/ezgif.com-video-to-gif',
    author: 'Aneta-s',
    githubLink: 'https://github.com/aneta-s'
  },
  {
    artName: 'Goraved',
    pageLink: './Art/goraved/index.html',
    imageLink: './Art/goraved/goraved_animation.gif',
    author: 'Roman Pobotin (Goraved)',
    githubLink: 'https://github.com/goraved'
  },
  {
    artName: 'Doraemon',
    pageLink: './Art/Ranajit/doraemon.html',
    imageLink: './Art/animatron/doraemon.gif',
    author: 'Ranajit',
    githubLink: 'https://github.com/basak-32'
  },
  {
    artName: 'Ax Dev',
    pageLink: './Art/axdev/test.html',
    imageLink: './Art/axdev/gif.gif',
    author: 'Axel Avila',
    githubLink: 'https://github.com/axavila'
  },
  {
    artName: 'Magic Circle',
    pageLink: './Art/magpiet/index.html',
    imageLink: './Art/magpiet/gif.gif',
    author: 'Magnus Cromwell',
    githubLink: 'https://github.com/magpiet'
  },
  {
    artName: 'Pulsing Circle',
    pageLink: './Art/innape/index.html',
    imageLink: './Art/innape/Pulsing Cirkle.gif',
    author: 'innape',
    githubLink: 'https://github.com/innape'
  },
  {
    artName: 'Bouncing Ball',
    pageLink: './Art/BouncingBall/index.html',
    imageLink: './Art/BouncingBall/BouncingBall.gif',
    author: 'Satish Pokala',
    githubLink: 'https://github.com/Satishpokala124'
  },
  {
    artName: 'Daredevil',
    pageLink: './Art/daredevil/index.html',
    imageLink: './Art/daredevil/daredevil.gif',
    author: 'Vivek Raj',
    githubLink: 'https://github.com/vivekrajx'
  },
  {
    artName: 'hover Me',
    pageLink: './Art/hoverMe/index.html',
    author: 'Bleron88',
    githubLink: 'https://github.com/bleron88'
  },
  {
    artName: "Adam's Animation",
    pageLink: "./Art/Adam's Animation/index.html",
    imageLink: "./Art/Adam's Animation/animation.gif",
    author: 'Adam Hills',
    githubLink: 'https://github.com/adamhills91'
  },
  {
    artName: 'Spin it',
    pageLink: './Art/b-ed/index.html',
    imageLink: './Art/b-ed/Hnet.com-image.gif',
    author: 'Edd',
    githubLink: 'https://github.com/b-ed'
  },
  {
    artName: 'playstation-anim',
    pageLink: './Art/playstation-anim/index.html',
    imageLink: './Art/playstation-anim/ps.gif',
    author: 'seif1125',
    githubLink: 'https://github.com/seif1125'
  },
  {
    artName: 'Ritika',
    pageLink: './Art/Ritika/index.html',
    imageLink: './Art/Ritika/warrior.png',
    author: 'Ritika',
    githubLink: 'https://github.com/Ritika-soni'
  },
  {
    artName: 'Animatron',
    pageLink: './Art/animatron/index.html',
    imageLink: './Art/animatron/colourpencils.png',
    author: 'jahid hasan',
    githubLink: 'https://github.com/jahidhasan299/'
  },
  {
    artName: 'Animatron2',
    pageLink: './Art/Animatron2/index.html',
    imageLink: './Art/Animatron2/trance.gif',
    author: 'PUNKLANCER',
    githubLink: 'https://github.com/PUNKLANCER/'
  },
  {
    artName: 'Text_Animation',
    pageLink: './Art/Text_Animation/index.html',
    imageLink: './Art/Text_Animation/text.gif',
    author: 'Christian',
    githubLink: 'https://github.com/mkBraga'
  },
  {
    artName: 'Practice',
    pageLink: './Art/Practice/index.html',
    imageLink: './Art/Joy/triangle.gif',
    author: 'MuGenFJ',
    githubLink: 'https://github.com/MuGenFJ/'
  },
  {
    artName: 'Tile',
    pageLink: './Art/weilincheng/index.html',
    imageLink: './Art/weilincheng/tile.gif',
    author: 'weilincheng',
    githubLink: 'https://github.com/weilincheng'
  },
  {
    artName: 'TemidoRochaSpin',
    pageLink: './Art/temido_rocha_animation/index.html',
    imageLink: './Art/temido_rocha_animation/TemidoRocha.gif',
    author: 'TemidoRocha',
    githubLink: 'https://github.com/TemidoRocha'
  },
  {
    artName: 'Tile',
    pageLink: './Art/weilincheng/index.html',
    imageLink: './Art/weilincheng/tile.gif',
    author: 'weilincheng',
    githubLink: 'https://github.com/weilincheng'
  },
  {
    artName: 'fire flicker',
    pageLink: './Art/hemantrawat/index.html',
    imageLink: './Art/hemantrawat/index.gif',
    author: 'Hemant Rawat',
    githubLink: 'https://github.com/He-mantRawat'
  },
  {
    artName: 'Bouncing Ball',
    pageLink: './Art/bouncingBall/bouncing ball.html',
    imageLink: './Art/bouncingBall/bouncingball.gif',
    author: 'Pravin deva',
    githubLink: 'https://github.com/pravindeva'
  },
  {
    artName: 'Animated Landing Page',
    pageLink: './Art/animatedLandingPage without bar/index.html',
    imageLink: './Art/animatedLandingPage without bar/ezgif.com-video-to-gif',
    author: 'Aneta-s',
    githubLink: 'https://github.com/aneta-s'
  },
  {
    artName: 'Goraved',
    pageLink: './Art/goraved/index.html',
    imageLink: './Art/goraved/goraved_animation.gif',
    author: 'Roman Pobotin (Goraved)',
    githubLink: 'https://github.com/goraved'
  },
  {
    artName: 'Doraemon',
    pageLink: './Art/Ranajit/doraemon.html',
    imageLink: './Art/animatron/doraemon.gif',
    author: 'Ranajit',
    githubLink: 'https://github.com/basak-32'
  },
  {
    artName: 'Ax Dev',
    pageLink: './Art/axdev/test.html',
    imageLink: './Art/axdev/gif.gif',
    author: 'Axel Avila',
    githubLink: 'https://github.com/axavila'
  },
  {
    artName: 'Magic Circle',
    pageLink: './Art/magpiet/index.html',
    imageLink: './Art/magpiet/gif.gif',
    author: 'Magnus Cromwell',
    githubLink: 'https://github.com/magpiet'
  },
  {
    artName: 'Bouncing Ball',
    pageLink: './Art/Bouncing Ball/index.html',
    imageLink: './Art/cazabe/Bouncing Ball.gif',
    author: 'Satish Pokala',
    githubLink: 'https://github.com/Satishpokala124'
  },
  {
    artName: 'Daredevil',
    pageLink: './Art/daredevil/index.html',
    imageLink: './Art/daredevil/daredevil.gif',
    author: 'Vivek Raj',
    githubLink: 'https://github.com/vivekrajx'
  },
  {
    artName: 'hover Me',
    pageLink: './Art/hoverMe/index.html',
    author: 'Bleron88',
    githubLink: 'https://github.com/bleron88'
  },
  {
    artName: 'Happy Balloon',
    pageLink: './Art/ztollef/index.html',
    imageLink: './Art/ztollef/balloon.gif.',
    author: 'ztollef',
    githubLink: 'https://github.com/ztollef'
  },
  {
    artName: 'playstation-anim',
    pageLink: './Art/playstation-anim/index.html',
    imageLink: './Art/playstation-anim/ps.gif',
    author: 'seif1125',
    githubLink: 'https://github.com/seif1125'
  },
  {
    artName: 'Ritika',
    pageLink: './Art/Ritika/index.html',
    imageLink: './Art/Ritika/warrior.png',
    author: 'Ritika',
    githubLink: 'https://github.com/Ritika-soni'
  },
  {
    artName: 'Animatron',
    pageLink: './Art/animatron/index.html',
    imageLink: './Art/animatron/colourpencils.png',
    author: 'jahid hasan',
    githubLink: 'https://github.com/jahidhasan299/'
  },
  {
    artName: 'Animatron2',
    pageLink: './Art/Animatron2/index.html',
    imageLink: './Art/Animatron2/trance.gif',
    author: 'PUNKLANCER',
    githubLink: 'https://github.com/PUNKLANCER/'
  },
  {
    artName: 'Text_Animation',
    pageLink: './Art/Text_Animation/index.html',
    imageLink: './Art/Text_Animation/text.gif',
    author: 'Christian',
    githubLink: 'https://github.com/mkBraga'
  },
  {
    artName: 'Practice',
    pageLink: './Art/Practice/index.html',
    imageLink: './Art/Joy/triangle.gif',
    author: 'MuGenFJ',
    githubLink: 'https://github.com/MuGenFJ/'
  },
  {
    artName: 'Tile',
    pageLink: './Art/weilincheng/index.html',
    imageLink: './Art/weilincheng/tile.gif',
    author: 'weilincheng',
    githubLink: 'https://github.com/weilincheng'
  },
  {
    artName: 'Circle Pulse',
    pageLink: './Art/circle-pulse/index.html',
    imageLink: './Art/circle-pulse/circle-pulse.gif',
    author: 'jmorr002',
    githubLink: 'https://github.com/jmorr002'
  },
  {
    artName: 'Flare Spin',
    pageLink: './Art/mykz1608/index.html',
    imageLink: '',
    author: 'mykz1608',
    githubLink: 'https://github.com/mykz1608'
  },
  {
    artName: 'MexicanMustache',
    pageLink: './Art/AnimatedMustache/index.html',
    imageLink: './Art/AnimatedMustache/MexicanMustache.gif',
    author: 'Andrés Alonso Gálvez',
    githubLink: 'https://github.com/Dondesconton/'
  },
  {
    artName: 'css',
    pageLink: './Art/2.css/index.html',
    imageLink: './Art/2.css/css.gif'
  },
  {
    artName: 'Square Color Change',
    pageLink: './Art/baesyc/index.html',
    imageLink: './Art/baesyc/square.gif',
    author: 'Baesyc',
    githubLink: 'https://github.com/baesyc'
  },
  {
    artName: 'MexicanMustache',
    pageLink: './Art/AnimatedMustache/index.html',
    imageLink: './Art/AnimatedMustache/MexicanMustache.gif',
    author: 'Andrés Alonso Gálvez',
    githubLink: 'https://github.com/Dondesconton/'
  },
  {
    artName: 'Chanimation',
    pageLink: './Art/Chanimation/index.html',
    imageLink: './Art/Chanimation/dancegif.gif',
    author: 'chandant9',
    githubLink: 'https://github.com/chandant9/'
  },
  {
    artName: 'DancingGroot',
    pageLink: './Art/m-elina/index.html',
    imageLink: './Art/m-elina/groot_animation.gif',
    author: 'Melina',
    githubLink: 'https://github.com/m-elina/'
  },
  {
    artName: 'Animatron',
    pageLink: './Art/animatron/index.html',
    imageLink: './Art/animatron/trance.gif',
    author: 'Andrew',
    githubLink: 'https://github.com/andrewbom/'
  },
  {
    artName: 'rainbows',
    pageLink: './Art/vassilchiev/index.html',
    imageLink: './Art/vassilchiev/giphy.gif',
    author: 'Vassil',
    githubLink: 'https://github.com/vassilchiev/'
  },
  {
    artName: "Zai's Orbitron",
    pageLink: './Art/zai/index.html',
    imageLink: './Art/zai/zais_orbitron.gif',
    author: '5amm5',
    githubLink: 'https://github.com/5amm5965/'
  },
  {
    artName: "404's crying baby page",
    pageLink: './Art/papfal/index.html',
    imageLink: './Art/papfal/HTML-404-Crying-Baby-Page.gif',
    author: 'papfal',
    githubLink: 'https://github.com/papfal/'
  },
  {
    artName: 'ani-3d',
    pageLink: './Art/ani-3d/ani-3d.html',
    imageLink: './Art/ani-3d/ani-3d.gif',
    author: 'clyde166',
    githubLink: 'https://github.com/clyde166/'
  },
  {
    artName: 'Boy',
    pageLink: './Art/Boy/index.html',
    imageLink: './Art/Boy/Boy with house.png',
    author: 'Gajhendran',
    githubLink: 'https://github.com/Gajhendran/'
  },
  {
    artName: 'Funimation',
    pageLink: './Art/Funimation/index.html',
    imageLink: './Art/Funimation/Funimation.gif',
    author: 'Pratik',
    githubLink: 'https://github.com/pratikrana1998/'
  },
  {
    artName: 'Jungle Monkey',
    pageLink: './Art/AMCodin/index.html',
    imageLink: './Art/AMCodin/monkey.gif',
    author: 'AMCodin',
    githubLink: 'https://github.com/amcodin'
  },
  {
    artName: 'bellow',
    pageLink: './Art/fran/index.html',
    imageLink: './Art/fran/bellow.gif',
    author: 'franzwah',
    githubLink: 'https://github.com/franzwah'
  },
  {
    artName: 'Typing Indicator',
    pageLink: './Art/jacob-bacon/index.html',
    imageLink: './Art/jacob-bacon/jacob-bacon-art.JPG',
    author: 'jacob-bacon',
    githubLink: 'https://github.com/jacob-bacon'
  },
  {
    artName: 'Colination',
    pageLink: './Art/colination/index.html',
    imageLink: './Art/colination/animation.png',
    author: 'colinJR95',
    githublink: 'https://github.com/colinJR95'
  },
  {
    artName: 'Glowing Circle by Leem Plays',
    pageLink: './Art/AliHaidar/index.html',
    imageLink: './Art/AliHaidar/giphy.gif',
    author: 'alihaidar2950',
    githubLink: 'https://github.com/alihaidar2950'
  },
  {
    artName: 'bouncy-ball',
    pageLink: './Art/bouncy-ball/ty.html',
    imageLink: './Art/bouncy-ball/bouncy-ball.gif',
    author: 'Huang Yi-Ting',
    githubLink: 'https://github.com/yiting76'
  },
  {
    artName: 'bouncy-ball',
    pageLink: './Art/bouncy-ball/ty.html',
    imageLink: './Art/bouncy-ball/bouncy-ball.gif',
    author: 'Huang Yi-Ting',
    githubLink: 'https://github.com/yiting76'
  },
  {
    artName: 'Tronix',
    pageLink: './Art/visiona/index.html',
    imageLink: './Art/visiona/tronix.gif',
    author: 'visiona',
    githubLink: 'https://github.com/visiona'
  },
  {
    artName: 'Synchronization',
    pageLink: './Art/synchronization!/synchronization',
    imageLink: './Art/synchronization/synchronized_Dots.gif',
    author: 'Pranjal',
    githublink: 'https://github.com/Pranjal705'
  },
  {
    artName: 'Random Squares',
    pageLink: './Art/Monitha/index.html',
    author: 'Monitha',
    githubLink: 'https://github.com/dmonitha'
  },
  {
    artName: 'Walking-Man-Front',
    pageLink: './Art/Akhil/index.html',
    imageLink: './Art/Akhil/Walking-man-front.gif',
    author: 'Akhil',
    githubLink: 'https://github.com/akhils95'
  },
  {
    artName: 'Cow-cat',
    pageLink: './Art/Cow-cat/index.html',
    imageLink: './Art/Cow-cat/Cow-cat.gif',
    author: 'Galia',
    githubLink: 'https://github.com/galiarudenko'
  },
  {
    artName: 'Rainb0w',
    pageLink: './Art/Duka/index.html',
    imageLink: './Art/Duka/rainbow.gif',
    author: 'Duka',
    githubLink: 'https://github.com/DusanKrcmarik'
  },
  {
    artName: 'Indian',
    pageLink: './Art/Indian/index.html',
    imageLink: './Art/Indian/Indian.gif',
    author: 'Duka',
    githubLink: 'https://github.com/ndvishruth'
  },
  {
    artName: 'Animatron',
    pageLink: './Art/sanmitra/index.html',
    imageLink: './Art/sanmitra/index.gif',
    author: 'sanmitra',

    githubLink: 'https://github.com/sanmitra1999'
  },
  {
    artName: 'Ball-clear',
    pageLink: './Art/Naok000/index.html',
    imageLink: './Art/Naok000/ball-clear.gif',
    author: 'Naok000',
    githubLink: 'https://github.com/Naok000'
  },
  {
    artName: 'Mario_Kart_Animation',
    pageLink: './Art/Mario_Kart_Animation/index.html',
    imageLink: './Art/Mario_Kart_Animation/Mario.png',
    author: 'AnsonAMS',
    githubLink: 'https://github.com/AnsonAMS'
  },
  {
    artName: 'Microsoft_animation',
    pageLink: './Art/SaumyaBhatt/index.html',
    imageLink: './Art/SaumyaBhatt/Animation.gif',
    author: 'Saumya-Bhatt',
    githubLink: 'https://github.com/Saumya-Bhatt'
  },
  {
    artName: 'Falling',
    pageLink: './Art/Sfrench5/index.html',
    imageLink: './Art/Sfrench5/Falling.gif',
    author: 'Sfrench5',
    githubLink: 'https://github.com/Sfrench5'
  },
  {
    artName: 'Dragon_Loading',
    pageLink: './Art/Dragon_Loading/index.html',
    imageLink: './Art/Dragon_Loading/DragonLoading.gif',
    author: 'Prasad',
    githubLink: 'https://github.com/PrasadM07'
  },
  {
    artName: 'Animatrix',
    pageLink: './Art/Animatrix/index.html',
    imageLink: './Art/Animatrix/Animatrix.png',
    author: 'soutog',
    githubLink: 'https://github.com/soutog'
  },
  {
    artName: 'Simple-Loading',
    pageLink: './Art/Loading/loading.html',
    imageLink: './Art/Loading/load.gif',
    author: 'Vijay',
    githubLink: 'https://github.com/VijayVjCuber'
  },
  {
    artName: 'Fiyi-Animation',
    pageLink: './Art/Fiyi-Animation/index.html',
    imageLink: './Art/Fiyi-Animation/relax_smile.gif',
    author: 'Fiyi-A',
    githubLink: 'https://github.com/Fiyi-A'
  },
  {
    artName: 'Colored Bars',
    pageLink: './Art/mleblanc94/mleblanc94_html_Animation-Nation.html',
    imageLink: './Art/mleblanc94/ColoredBars.gif',
    author: 'mleblanc94',
    githubLink: 'https://github.com/mleblanc94'
  },
  {
    artName: 'animeR',
    pageLink: './Art/animeR/index.html',
    imageLink: './Art/animeR/animeR.gif',
    author: 'Rajneesh',
    githubLink: 'https://github.com/rajneeshk94'
  },
  {
    artName: 'Sunset-City',
    pageLink: './Art/jyun9504/index.html',
    imageLink: './Art/jyun9504/sunset-city.gif',
    author: 'jyun9504',
    githubLink: 'https://github.com/jyun9504'
  },
  {
    artName: 'brianbottle',
    author: 'brian',
    pageLink: './Art/brianbottle/index.html',
    imageLink: './Art/brianbottle/bottle.gif',
    githubLink: 'https://github.com/brianabplanalp1'
  },
  {
    artName: 'Shapes',
    pageLink: './Art/mark-marchant/index.html',
    imageLink: './Art/mark-marchant/shapes.png',
    author: 'Mark Marchant',
    githubLink: 'https://github.com/jtla3/Animation-Nation'
  },
  {
    artName: 'Loading',
    pageLink: './Art/NoumanAziz/Loading.html',
    videoLink: './Art/NoumanAziz/loading.gif',
    author: 'NoumanAziz',
    githubLink: 'https://github.com/NoumanAziz'
  },
  {
    artName: `Galek's Simple Animation`,
    pageLink: './Art/GalekAnimation/index.html',
    imageLink: './Art/GalekAnimation/simpleanimation.gif',
    author: 'Adam Galek',
    githubLink: 'https://github.com/TheGalekxy'
  },
  {
    artname: 'Rainbow animation',
    pageLink: './Art/Rainbow/index.html',
    imageLink: './Art/Rainbow/rainbow.gif',
    author: 'Mohanraj',
    githubLink: 'https://github.com/chelladuraimohanraj/Animation-Nation'
  },
  {
    artName: `Cyan Loading Animation`,
    pageLink: './Art/Wannesds/index.html',
    imageLink: './Art/Wannesds/Wannesds.gif',
    author: 'Wannes Dieltiens',
    githubLink: 'https://github.com/Wannesds'
  },
  {
    artName: 'Animatron',
    pageLink: './Art/Animatron/index.html',
    imageLink: './Art/Animatron/trance.gif',
    author: 'Gihan Balasuriya',
    githubLink: 'https://github.com/gihanbalasuriya'
  },
  {
    artName: 'Light text blink',
    pageLink: './Art/Mani-textlight-blink/index.html',
    imageLink: './Art/Mani-textlight-blink/light-blink-text.gif',
    author: 'Mani Pandian',
    githubLink: 'https://github.com/Manipandian'
  },
  {
    artName: 'Circle',
    pageLink: './Art/PoKai/index.html',
    imageLink: './Art/PoKai/circle.png',
    author: 'PoKai Chang',
    githubLink: 'https://github.com/st875052018'
  },
  {
    artName: 'animatron',
    pageLink: './Art/animatron/index.html',
    imageLink: './Art/animatron/trance.gif',
    author: 'Christy',
    githubLink: 'https://github.com/ChristyLucid'
  },
  {
    artName: 'bouncing_ball',
    pageLink: './Art/bouncing_ball/bouncing_ball.html',
    imageLink: './Art/bouncing_ball/bouncing-ball.gif',
    author: 'Nirmalie',
    githubLink: 'https://github.com/nirmalieo3'
  },
  {
    artName: 'Rocket',
    pageLink: './Art/Rocket/index.html',
    imageLink: './Art/Rocket/rocket.gif',
    author: 'Jose Diaz',
    githubLink: 'https://github.com/josegerard2000'
  },
  {
    artName: 'simpleG',
    pageLink: './Art/simpleG/index.html',
    imageLink: './Art/simpleG/kitty.jpg',
    author: 'gargeper',
    githubLink: 'https://github.com/gargeper'
  },
  {
    artName: 'BounceFace',
    pageLink: './Art/ainamation/index.html',
    imageLink: './Art/ainamation/ainamation.gif',
    author: 'Ainara Saralegui',
    githubLink: 'https://github.com/asaralegui'
  },
  {
    artName: 'Text Flow',
    pageLink: './Art/ConnerCoding/index.html',
    imageLink: './Art/ConnerCoding/ztmanimation.gif',
    author: 'Conner Schiller',
    githubLink: 'https://github.com/ConnerCoding'
  },
  {
    artName: 'Glow',
    pageLink: './Art/Glow/index.html',
    imageLink: './Art/Glow/Glow.png',
    author: 'Joaquin Castillo',
    githubLink: 'https://github.com/JuakoDev'
  },
  {
    artName: 'Heart Real',
    pageLink: './Art/riddhax/index.html',
    imageLink: './Art/riddhax/index.gif',
    author: 'Riddhax',
    githubLink: 'https://github.com/riddhax'
  },

  {
    artName: 'Balls',
    pageLink: './Art/Paul - Simple Annoying Balls/index.html',
    imageLink: './Art/Paul - Simple Annoying Balls/Balls.gif',
    author: 'Paul',
    githubLink: 'https://github.com/psr83'
  },

  {
    artname: 'Square-Move',
    pageLink: './Art/Poonam/square.html',
    imageLink: './Art/Poonam/square_gif.gif',
    author: 'Poonam',
    githubLink: 'https://github.com/poonampant'
  },

  {
    artname: 'JesseEarley',
    pageLink: './Art/JesseEarley/index.html',
    imageLink: './Art/JesseEarley/index.gif',
    author: 'JesseEarley',
    githubLink: 'https://github.com/JesseEarley'
  },
  {
    artname: 'Hacktoberfest 2020',
    pageLink: './Art/taepal467/index.html',
    imageLink: './Art/taepal467/hiclipart.com (1).png',
    author: 'Chantae P.',
    githubLink: 'https://github.com/taepal467'
  },
  {
    artName: 'Animatron',
    pageLink: './Art/animatron/triangle/index.html',
    imageLink: './Art/animatron/trance.gif',
    author: 'Deborah',
    githubLink: 'https://github.com/dluckey123'
  },
  {
    artName: 'Animatron',
    pageLink: './Art/animatron/triangle/index.html',
    imageLink: './Art/animatron/trance.gif',
    author: 'Deborah',
    githubLink: 'https://github.com/dluckey123'
  },
  {
    artname: 'Animate',
    pageLink: '/codepen/animation/src/index.html',
    imageLink: 'Animation',
    author: 'Altamas khan',
    githubLink: 'https://github.com/Altamas2049'
  },
  {
    artName: 'Spin',
    pageLink: './Art/Spin/allli.html',
    imageLink: './Art/Spin/allli.gif',
    author: 'Victor Winner',
    githubLink: 'https://github.com/Vicwin13'
  },
  {
    artName: 'Spinner',
    pageLink: './Art/nishantpandey/allli.html',
    imageLink: './Art/nishantpandey/allli.gif',
    author: 'Nishant Pandey',
    githubLink: 'https://github.com/mrpandey1'
  },
  {
    artName: 'Hacktober Test',
    pageLink: './Art/bajancode/index.html',
    imageLink: './Art/BajanCode/index.gif',
    author: 'bajancode',
    githubLink: 'https://github.com/bajancode'
  },
  {
    artName: 'ZTM anim',
    pageLink: './Art/ayushi2410/index.html',
    imageLink: './Art/ayushi2410/ayushi2410.gif',
    author: 'Ayushi2410',
    githubLink: 'https://github.com/ayushi2410'
  },
  {
    artName: 'misaelsantos',
    pageLink: './Art/misaelsantos/index.html',
    imageLink: './Art/misaelsantos/neohack.gif',
    author: 'Misael Santos',
    githubLink: 'https://github.com/MisaelSantos'
  },
  {
    artName: 'I am a Developer',
    pageLink: './Art/Kuroyza/Iam-a-developer.html',
    imageLink: './Art/Kuroyza/Iam-a-developer.gif',
    author: 'Kuroyza',
    githubLink: 'https://github.com/kuroyza'
  },
  {
    artName: 'simple box',
    pageLink: './Art/Box/index.html',
    imageLink: './Art/Box/static_image.jpg',
    author: 'Abishek shah',
    githubLink: 'https://github.com/abishek-sha-256'
  },
  {
    artname: 'Starry-sky',
    pageLink: './Art/starry-night/index.html',
    imageLink: './Art/starry-night/stars',
    author: 'Taima Khawaldeh',
    githubLink: 'https://github.com/taimakh'
  },
  {
    artName: 'Project Gallery',
    pageLink: './Art/hulya/index.html',
    imageLink: './Art/hulya/gallery.gif',
    author: 'Hulya Karakaya',
    githubLink: 'https://github.com/hulyak'
  },
  {
    artName: 'animation',
    pageLink: './Art/sameer786/animation.html',
    imageLink: './Art/sameer786/radius.gif',
    author: 'sameer',
    githubLink: 'https://github.com/sameer8605'
  },
  {
    artName: 'ArrowWave',
    pageLink: './Art/ArrowWave/index.html',
    imageLink: './Art/ArrowWave/ArrowWave.gif',
    author: 'Gabriel',
    githubLink: 'https://github.com/GabrielTeixeiraC'
  },
  {
    artName: 'The 4-Ever Loop',
    pageLink: './Art/the-4ever-loop/index.html',
    imageLink: './Art/the-4ever-loop/rotate.gif',
    author: 'Luciano M.',
    githubLink: 'https://github.com/LucianoWebDev'
  },
  {
    artName: 'Running Car',
    pageLink: './Art/Running-Car/index.html',
    imageLink: './Art/Running-Car/Running-car.PNG',
    author: 'Ermias',
    githubLink: 'https://github.com/ermiaskidane'
  },
  {
    artname: 'Youssef',
    pageLink: './Art/Youssef/index.html',
    imageLink: './Art/Youssef/fd8_AX.gif',
    author: 'Youssef',
    githubLink: 'https://github.com/youssefhany96'
  },
  {
    artName: 'The 4-Ever Loop',
    pageLink: './Art/the-4ever-loop/index.html',
    imageLink: './Art/the-4ever-loop/rotate.gif',
    author: 'Luciano M.',
    githubLink: 'https://github.com/LucianoWebDev'
  },

  {
    artName: 'Itried',
    pageLink: '/Art/Itried/animation.html',
    author: 'Harsha',
    githublink: 'https://github.com/HarshaKumar23'
  },
  {
    artName: 'Snail Zoom',
    pageLink: './Art/rbhachu/index.html',
    imageLink: './Art/rbhachu/snail.gif',
    author: 'Bhachu R.',
    githubLink: 'https://github.com/rbhachu'
  },
  {
    artName: 'Mini Text Animation',
    pageLink: './Art/text-mini-animation/index.html',
    imageLink: './Art/text-mini-animation/text-anime.gif',
    author: 'Chinel',
    githubLink: 'https://github.com/chinel'
  },
  {
    artName: 'Square loader',
    pageLink: './Art/square_loading/index.html',
    imageLink: './Art/square_loading/square_loading',
    author: 'Marek Chasák',
    githubLink: 'https://github.com/mchasak'
  },
  {
    artName: 'Stairs Text',
    pageLink: './Art/StairsText/index.html',
    imageLink: './Art/StairsText/stairs-text.gif',
    author: 'Noam K.',
    githubLink: 'https://github.com/noamkanonich'
  },
  {
    artName: 'animation',
    pageLink: './Art/sameer786/animation.html',
    imageLink: './Art/sameer786/radius.gif',
    author: 'sameer',
    githubLink: 'https://github.com/sameer8605'
  },
  {
    artName: 'Spinning is a good trick',
    pageLink: './Art/garrod90/index.html',
    imageLink: './Art/garrod90/craigsGif.gif',
    author: 'Craig, G',
    githubLink: 'https://github.com/garrod90'
  },
  {
    artName: 'Snail Zoom',
    pageLink: './Art/rbhachu/index.html',
    imageLink: './Art/rbhachu/snail.gif',
    author: 'Bhachu R.',
    githubLink: 'https://github.com/rbhachu'
  },
  {
    artName: 'Mini Text Animation',
    pageLink: './Art/text-mini-animation/index.html',
    imageLink: './Art/text-mini-animation/text-anime.gif',
    author: 'Chinel',
    githubLink: 'https://github.com/chinel'
  },
  {
    artName: 'Square loader',
    pageLink: './Art/square_loading/index.html',
    imageLink: './Art/square_loading/square_loading',
    author: 'Marek Chasák',
    githubLink: 'https://github.com/mchasak'
  },
  {
    artName: 'Stairs Text',
    pageLink: './Art/StairsText/index.html',
    imageLink: './Art/StairsText/stairs-text.gif',
    author: 'Noam K.',
    githubLink: 'https://github.com/noamkanonich'
  },
  {
    artName: 'animation',
    pageLink: './Art/sameer786/animation.html',
    imageLink: './Art/sameer786/radius.gif',
    author: 'sameer',
    githubLink: 'https://github.com/sameer8605'
  },

  {
    pageLink: './Art/radar animation/index.html',
    imageLink: './Art/radar.gif',
    author: 'Anup',
    githubLink: 'https://github.com/paddybaba'
  },
  {
    pageLink: './Art/sameer786/animation.html',
    imageLink: './Art/sameer786/radius.gif',
    author: 'sameer',
    githubLink: 'https://github.com/sameer8605'
  },
  {
    pageLink: './Art/radar animation/index.html',
    imageLink: './Art/radar',
    author: 'Anup',
    githubLink: 'https://github.com/paddybaba'
  },
  {
    pageLink: './Art/sameer786/animation.html',
    imageLink: './Art/sameer786/radius.gif',
    author: 'sameer',
    githubLink: 'https://github.com/sameer8605'
  },
  {
    artName: 'Friendly Ghost',
    pageLink: './Art/ristotoldsep/index.html',
    author: 'Risto Tõldsep',
    githubLink: 'https://github.com/ristotoldsep'
  },
  {
    artName: 'Friendly Ghost',
    pageLink: './Art/ristotoldsep/index.html',
    author: 'Risto Tõldsep',
    githubLink: 'https://github.com/ristotoldsep'
  },
  {
    artName: 'sritron',
    pageLink: './Art/sritron/index.html',
    imageLink: './Art/sritron/trance.gif',
    author: 'Srinivas',
    githubLink: 'https://github.com/sri189ms'
  },
  {
    artName: 'Friendly Ghost',
    pageLink: './Art/ristotoldsep/index.html',
    author: 'Risto Tõldsep',
    githubLink: 'https://github.com/ristotoldsep'
  },
  {
    artName: 'Sun Rise Time',
    pageLink: './Art/gurprtAnim/index.html',
    imageLink: './Art/gurprtAnim/gurAnim.gif',
    author: 'Gurpreet',
    githubLink: 'https://github.com/gur-p-reet'
  },
  {
    artName: 'Personal Info',
    pageLink: './Art/Personal_info/triangle/index.html',
    imageLink: './Art/Personal_info/trance.gif',
    author: 'Naim Uddin',
    githubLink: 'https://github.com/Naim365'
  },
  {
    artName: 'Shining Text',
    pageLink: './Art/MaxieTextShineOn/index.html',
    imageLink: './Art/MaxieTextShineOn/maxie-text-shine-on.gif',
    author: 'maxie7',
    githubLink: 'https://github.com/maxie7'
  },
  {
    artName: 'Spinning Box',
    pageLink: './Art/KccbzZ/index.html',
    imageLink: './Art/KccbzZ/cover.png',
    author: 'KccbzZ',
    githubLink: 'https://github.com/KccbzZ'
  },
  {
    artName: 'Age Disgracefully',
    pageLink: './Art/ynoden/index.html',
    imageLink: './Art/ynoden/Age_Disgracefully.gif',
    author: 'yusefnoden',
    githubLink: 'https://github.com/yusefnoden'
  },
  {
    artname: 'jimanimation',
    pageLink: './Art/jimanimation/index.html',
    imageLink: './Art/jimanimation/bouncy.gif',
    author: 'Jimin',
    githubLink: 'https://github.com/jimijos'
  },

  {
    artName: 'Meme Animation',
    pageLink: './Art/just_for_fun/index.html',
    imageLink: './Art/just_for_fun/image.gif',
    author: 'Rahul Negi',
    githubLink: 'https://github.com/rahulnegi20'
  },
  {
    artName: 'Stretch ZTM',
    pageLink: './Art/animation_gn/index.html',
    imageLink: './Art/animation_gn/animation_gn.gif',
    author: 'gnyokota',
    githubLink: 'https://github.com/gnyokota'
  },
  {
    artname: 'AnimationCom',
    pageLink: './Art/Anita/AnimationCom/triangle.html',
    imageLink: './Art/AnimationCom/header.jpg',
    author: 'Anita',
    githubLink: 'https://github.com/anita-tsai'
  },
  {
    artName: 'Cards',
    pageLink: './Art/cards/index.html',
    imageLink: './Art/cards/cards.gif',
    author: 'networkdavit',
    githubLink: 'https://github.com/networkdavit'
  },
  {
    artName: "Lidor'sAnimation",
    pageLink: "./Art/Lidor's Animation/index.html",
    imageLink: "./Art/Lidor's Animation/animation.gif",
    author: 'LidorAsher',
    githubLink: 'https://github.com/lidorasher11'
  },
  {
    artName: "Shiff's Animation",
    pageLink: './Art/myAnimation/index.html',
    imageLink: './Art/myAnimation/myanimation.gif',
    author: 'Shifa',
    githubLink: 'https://github.com/ShifaShirin'
  },
  {
    artName: 'ani-1trial',
    pageLink: './Art/ani-1trial/index.html',
    imageLink: './Art/ani-1trial/ani-gif.gif',
    author: 'tru-izo',
    githubLink: 'https://github.com/tru-izo'
  },
  {
    artName: 'Air_Balloon',
    pageLink: './Art/Air_Balloon/index.html',
    imageLink: './Art/Air_Balloon/balloon.gif',
    author: 'Abha',
    githubLink: 'https://github.com/Abha-1281'
  },
  {
    artName: 'Camp Fire',
    pageLink: './Art/camp_fire/index.html',
    imageLink: './Art/camp_fire/camp_fire.gif',
    author: 'Chansoo',
    githubLink: 'https://github.com/ChansooKim316'
  },
  {
    artName: 'rubberband Red',
    pageLink: './Art/ou79/index.html',
    imageLink: './Art/rubberbandRed.gif',
    author: 'ou79',
    githubLink: 'https://github.com/ou79'
  },
  {
    artName: 'ColorChanger',
    pageLink: './Art/ColorChanger/index.html',
    imageLink: './Art/color-changer.gif',
    author: 'Atallah-Nadhir',
    githubLink: 'https://github.com/Atallah-Nadhir'
  },
  {
    artName: 'PONG Animation',
    pageLink: './Art/walkitoff/index.html',
    imageLink: './Art/walkitoff/gif.gif',
    author: 'Tyler Dollick',
    githubLink: 'https://github.com/walkitoff'
  },
  {
    artname: 'Animatron',
    pageLink: './Art/mbargaedge/index.html',
    imageLink: './Art/mbargaedge/animatron.gif',
    author: 'Mbarga',
    githubLink: 'https://github.com/marcelmbarga/'
  },
  {
    artName: 'House',
    pageLink: './Art/TTD/triangle/index.html',
    imageLink: './Art/TTD/house.gif',
    author: 'TanyaTD',
    githubLink: 'https://github.com/TTD126'
  },
  {
    artName: 'Spinning Title',
    pageLink: './Art/ljBeast21ldj/index.html',
    imageLink: './Art/ljBeast21ldj/firstGIF.gif',
    author: 'Larry',
    githubLink: 'https://github.com/ljBeast21ldj'
  },
  {
    artName: 'Heart pulsation',
    pageLink: './Art/Sallah/index.html',
    imageLink: './Art/Sallah/Heart-Pulsation.png',
    author: 'Sallah',
    githubLink: 'https://github.com/SallahTech'
  },
  {
    artName: 'MubbeAnimation',
    pageLink: './Art/Mubbe/index.html',
    imageLink: './Art/Mubbe/MubbeAnimation.gif',
    author: 'Mubarak',
    githubLink: 'https://github.com/mual5746'
  },
  {
    pageLink: './Art/neon-glowing-text/index.html',
    imageLink: './Art/neon-glowing-text/glowing-text-GIF.gif',
    author: 'Adri',
    githubLink: 'https://github.com/adrimual'
  },
  {
    artName: 'Simple Animation',
    pageLink: './Art/simple animation/transition.html',
    imageLink: './Art/simple animation/animatee.gif',
    author: 'Rudimental',
    githubLink: 'https://github.com/rudimental-again'
  },
  {
    artName: 'gbArt',
    pageLink: './Art/gbArt/index.html',
    imageLink: './Art/gbArt/shapeFlip.gif',
    author: 'Gary Bergman',
    githubLink: 'https://github.com/Gary-Bergman'
  },
  {
    artName: "Turtando's Animation",
    pageLink: './Art/turtando/animation.html',
    imageLink: './Art/Turtando/happyhalloween.gif',
    author: 'Turtando',
    githubLink: 'https://github.com/Turtando'
  },
  {
    artName: 'Bouncing Balls',
    pageLink: './Art/EyeOfAthena/index.html',
    imageLink: './Art/EyeOfAthena/cover.png',
    author: 'EyeOfAthena',
    githubLink: 'https://github.com/EyeOfAthena/bouncing-ball'
  },
  {
    artName: 'Otherside',
    pageLink: './Art/Otherside/ubi.html',
    imageLink: './Art/Otherside/recording.gif',
    author: 'Ubibimbap',
    githubLink: 'https://github.com/Ubibimbap'
  },
  {
    artName: 'Basketball God',
    pageLink: './Art/Sim-animation/index.html',
    imageLink: './Art/Sim-animation/project-screenshot.png',
    author: 'Sim',
    githubLink: 'https://github.com/sim-a-19'
  },
  {
    artName: "Ziyao's Animation",
    pageLink: './Art/robot/robot_index.html',
    imageLink: './Art/robot/robot.gif',
    author: 'Ziyao',
    githubLink: 'https://github.com/ziyaoc3'
  },
  {
    artName: 'Simplerv',
    pageLink: './Art/Aniamtion_RV/index.html',
    imageLink: './Art/Aniamtion_RV/circle.png',
    author: 'Aarush Bhat',
    githubLink: 'https://github.com/07rv'
  },
  {
    artName: 'Devtemmy_animation',
    pageLink: './Art/Devtemmy_animation/index.html',
    imageLink: './Art/Devtemmy_animation/Devtemmyanimation.gif',
    author: 'Dev-Temmy',
    githubLink: 'https://github.com/Dev-Temmy'
  },
  {
    artName: 'Fading text animation',
    pageLink: './Art/araskog/index.html',
    imageLink: './Art/araskog/animation.gif',
    author: 'Amanda Araskog',
    githubLink: 'https://github.com/araskog'
  },
  {
    artName: 'Moving Divs',
    pageLink: './Art/Razvan/RazvanFratila/index.html',
    imageLink: './Art/Razvan/RazvanFratila/first.gif',
    author: 'Razvan',
    githubLink: 'https://github.com/fratilar'
  },
  {
    artName: 'KDev Animation',
    pageLink: './Art/KDev-Animator/index.html',
    imageLink: './Art/KDev-Animator/kdev-animation.gif',
    author: 'Detmar Ruhfus',
    githubLink: 'https://github.com/kamikazid'
  },
  {
    artName: 'Square Bounce',
    pageLink: './Art/Vish/index.html',
    imageLink: './Art/Vish/SquareBounce.gif',
    author: 'Vishwam',
    githubLink: 'https://github.com/vishmagic'
  },
  {
    artName: 'Hina',
    pageLink: './Art/Hina/Hina.html',
    imageLink: './Art/Hina/Basketball.gif',
    imageLink: './Art/Hina/net.gif',
    author: 'Hina Najam',
    githubLink: 'https://github.com/hinanajam'
  },
  {
    artName: 'AmitAnimation',
    pageLink: './Art/Joy/AmitAnimation/amitanimation.html',
    imageLink: './Art/Joy/AmitAnimation/amitanimation.gif',
    author: 'Amit',
    githubLink: 'https://github.com/AmitRoy07'
  },
  {
    artName: 'Bouncing Cheems ',
    pageLink: './Art/Suddath-Gautam/index.html',
    imageLink: './Art/Suddath-Gautam/cheems.gif',
    author: 'Suddath Gautam',
    githubLink: 'https://github.com/wardaddy98'
  },
  {
    artName: 'Pop-up Confetti animation.',
    pageLink: './Art/yay-ztm-animation/index.html',
    imageLink: './Art/yay-ztm-animation/pop_animation.gif',
    author: 'Hyunji Kim',
    githubLink: 'https://github.com/creativehkim'
  },
  {
    artName: 'Monolith',
    pageLink: './Art/acphil/index.html',
    imageLink: './Art/acphil/monolith.png',
    author: 'acphil',
    githubLink: 'https://github.com/acphil2'
  },
  {
    artName: 'Smiling Doll',
    pageLink: './Art/jbermeo/index.html',
    imageLink: './Art/jbermeo/doll.gif',
    author: 'Jose Bermeo',
    githubLink: 'https://github.com/jbermeo10'
  },
  {
    artName: 'vasubhatnagar',
    pageLink: './Art/vasubhatnagar/index.html',
    imageLink: './Art/vasubhatnagar/ss.jpg',
    author: 'Vasu Bhatnagar',
    githubLink: 'https://github.com/vasubhatnagar'
  },
  {
    artName: 'JoToSmola',
    pageLink: './Art/JoToSmola/index.html',
    imageLink: './Art/JoToSmola/JoToSmola.gif',
    author: 'GrabKrab',
    githubLink: 'https://github.com/GrabKrab'
  },
  {
    artName: 'mojaanimacia',
    pageLink: './Art/mojaanimacia/stranka.html',
    author: 'Martin052',
    githubLink: 'https://github.com/martin052'
  },
  {
    artName: 'ellipsis',
    pageLink: './Art/ianhawe/index.html',
    author: 'ianhawe',
    githubLink: 'https://github.com/ianhawe'
  },
  {
    artName: 'iris',
    pageLink: './Art/iris/index.html',
    imageLink: './Art/iris/trance.gif',
    author: 'iriswdq0504',
    githubLink: 'https://github.com/iriswdq0504'
  },

  {
    artName: 'Fun with balls!',
    pageLink: './Art/miguelDalberto/funWithBalls/index.html',
    imageLink: './Art/miguelDalberto/funWithBalls/funWithBalls_screenshot.png',
    author: 'miguelDalberto',
    githubLink: 'https://github.com/miguelDalberto'
  },
  {
    artName: 'FourFlag_Load',
    pageLink: './Art/FourFlag_Load/index.html',
    imageLink: './Art/FourFlag_Load/trance.gif',
    author: 'chungngai09',
    githubLink: 'https://github.com/chungngai09'
  },
  {
    artName: 'AnimatronJS',
    pageLink: './Art/animatronJS/index.html',
    author: 'Anna Ovechkina',
    githubLink: 'https://github.com/Annu7shka'
  },
  {
    artName: 'perfect_goal',
    pageLink: './Art/perfect_goal/index.html',
    imageLink: './Art/perfect_goal/perfect_goalscreenshot.png',
    author: 'henzbori',
    githubLink: 'https://github.com/henzbori'
  },
  {
    artName: 'Beating Heart',
    pageLink: './Art/beating-heart/index.html',
    imageLink: './Art/beating-heart/heart.gif',
    author: 'MishkaZi',
    githubLink: 'https://github.com/MishkaZi'
  },
  {
    artName: 'Bouncing Balls',
    pageLink: './Art/Sankyeat/index.html',
    imageLink: './Art/Sankyeat/bouncingballs.gif',
    author: 'Sankyeat',
    githubLink: 'https://github.com/sanks20'
  },
  {
    artName: 'Sample page',
    pageLink: './Art/Joy/triangle/index.html',
    imageLink: './Art/Joy/triangle/my-animation.gif',
    author: 'Mamathagowd107',
    githubLink: 'https://github.com/Mamathagowd107'
  },
  {
    artName: 'Animated',
    pageLink: './Art/animated/triangle/index.html',
    imageLink: './Art/Joy/triangle/triangle.gif',
    author: 'Joy',
    githubLink: 'https://github.com/royranger'
  },
  {
    artName: 'achwell',
    pageLink: './Art/achwell/index.html',
    imageLink: './Art/achwell/ball.gif',
    author: 'achwell',
    githubLink: 'https://github.com/achwell'
  },
  {
    artName: 'Robotic Circles',
    pageLink: './Art/animation_yaniv/index.html',
    imageLink: './Art/animation_yaniv/robot.png',
    author: 'Yaniv Sagy',
    githubLink: 'https://github.com/yanivsagy'
  },
  {
    artName: 'Ocean Day',
    pageLink: './Art/d-spence/index.html',
    imageLink: './Art/d-spence/ztm-dspence-css-anim.gif',
    author: 'd-spence',
    githubLink: 'https://github.com/d-spence'
  },
  {
    artName: 'Animation-Circle',
    pageLink: './Art/Animation-Circle/index.html',
    imageLink: './Art/Animation-Circle/animation-circle.gif',
    author: 'Elid Venega',
    githubLink: 'https://github.com/elidvenega'
  },
  {
    artName: 'Sweet street',
    pageLink: './Art/Sweet_street/mario.html',
    imageLink: './Art/Sweet_street/animation-gif.gif',
    author: 'meni-avitan',
    githubLink: 'https://github.com/meniAvitan/Animation-Nation.git'
  },
  {
    pageLink: './Art/Joy/nithin-animation/index.html',
    imageLink: './Art/Joy/triangle/triangle.gif',
    author: 'Nithin',
    githubLink: 'https://github.com/Nithin6252-reddy'
  },
  {
    artName: 'Jittery rectangles',
    pageLink: './Art/Vaibhav/index.html',
    author: 'Vaibhav Jain',
    githubLink: 'https://github.com/Vaibhav-multi-dev'
  },
  {
    artName: 'Pra-animate',
    pageLink: './Art/Pra-animate/indexpra1.html',
    //imageLink: './Art/Joy/triangle/triangle.gif',
    author: 'Prajoth',
    githubLink: 'https://github.com/prajoth-b'
  },
  {
    artName: '3D figure animation',
    pageLink: './Art/DOKL57/index.html',
    imageLink: './Art/DOKL57/DOKL57.png',
    author: 'DOKL57',
    githubLink: 'https://github.com/DOKL57'
  },
  {
    artName: 'my-animation',
    pageLink: './Art/my-animation/index.html',
    imageLink: './Art/my-animation/screenv.webm',
    author: 'Brurya',
    githubLink: 'https://github.com/BruryaNadel'
  },
  {
    artName: 'Animate Infinate',
    pageLink: './Art/rotate-infinate/index.html',
    imageLink: './Art/rotate-infinate/rotate.gif',
    author: 'thucpn',
    githubLink: 'https://github.com/thucpn'
  },
  {
    artName: 'Forever',
    pageLink: './Art/Mritunjay/index.html',
    imageLink: './Art/Mritunjay/mj.gif',
    author: 'Mritunjay',
    githubLink: 'https://github.com/Mritunjay004'
  },
  {
    artName: 'Atom',
    pageLink: './Art/Atom/index.html',
    imageLink: './Art/Atom/atom.gif',
    author: 'Khalil-BM',
    githubLink: 'https://github.com/Khalil-BM'
  },
  {
    artName: 'AppleTree',
    pageLink: './Art/andreasGZ/index.html',
    imageLink: './Art/andreasGZ/apple.gif',
    author: 'AndreasGZ',
    githubLink: 'https://github.com/AndreasGZ'
  },
  {
    pageLink: './Art/Akv-animation/index.html',
    imageLink: './Art/Akv-animation/Image.png',
    author: 'Akv',
    githubLink: 'https://github.com/kushal-Ambati'
  },
  {
    artName: 'Floating Ball',
    pageLink: './Art/floatingBall/index.html',
    imageLink: './Art/floatingBall/thaitruong.png',
    author: 'Thai Truong',
    githubLink: 'https://github.com/akitathai94'
  },
  {
    artName: 'Bicycle-2D',
    pageLink: './Art/Bicycle_2D/bicycle.html',
    imageLink: './Art/Bicycle_2D/bicycle-gif.gif',
    author: 'meni-avitan',
    githubLink: 'https://github.com/meniAvitan'
  },
  {
    artName: 'catch-me',
    pageLink: './Art/catch-me/index.html',
    imageLink: './Art/catch-me/catch-me.gif',
    author: 'toobig4u',
    githubLink: 'https://github.com/toobig4u'
  },
  {
    pageLink: './Art/richard00436/index.html',
    imageLink: './Art/richard00436/richard00436.gif',
    author: 'richard00436',
    githubLink: 'https://github.com/richard00436'
  },
  {
    artName: 'bubble',
    pageLink: './Art/seenuCFL/index.html',
    imageLink: './Art/seenuCFL/dot.gif',
    author: 'seenuCFL',
    githubLink: 'https://github.com/seenuCFL'
  },
  {
    pageLink: './Art/keep_coding/index.html',
    imageLink: './Art/keep_coding/keep_coding_image.gif',
    author: 'Rawshan',
    githubLink: 'https://github.com/mrawshan'
  },
  {
    pageLink: './Art/HammadKhan/index.html',
    imageLink: './Art/HammadKhan/Animation.gif',
    author: 'HammadKhan',
    githubLink: 'https://github.com/hhkhan99'
  },
  {
    pageLink: './Art/manimation/index.html',
    imageLink: './Art/manimation/animation.gif',
    author: 'Maryam',
    githubLink: 'https://github.com/Maryyam04'
  },
  {
    pageLink: './Art/Abstractloading/index.html',
    imageLink: './Art/Abstractloading/abstractloading.gif',
    author: 'UrDesigner',
    githubLink: 'https://github.com/OluJoseph'
  },
  {
    pageLink: './Art/ElizavetaZhukova1/index.html',
    imageLink: './Art/ElizavetaZhukova1/fourSquaresEdit.gif',
    author: 'Liza',
    githubLink: 'https://github.com/ElizavetaZhukova1'
  },
  {
    pageLink: './Art/Aliedje/index.html',
    imgeLink: './Art/Aliedje/test.png',
    author: 'Alida',
    githubLink: 'https://github.com/adiphoorn'
  },
  {
    pageLink: './Art/JanRolenc/indexMyArt.html',
    imageLink: './Art/JanRolenc/myArt.gif',
    author: 'Jan_Rolenc',
    githubLink: 'https://github.com/JanRolenc'
  },
  {
    artName: 'Heartbeat',
    pageLink: './Art/CheyJax116/heartbeat.html',
    imgeLink: './Art/CheyJax116/heartbeat.gif',
    author: 'CheyJax116',
    githubLink: 'https://github.com/cheyjax116'
  },
  {
    pageLink: './Art/Aliedje/index.html',
    imgeLink: './Art/Aliedje/test.png',
    author: 'Alida',
    githubLink: 'https://github.com/adiphoorn'
  },
  {
    pageLink: './Art/bouncingMoon/index.html',
    imageLink: './Art/bouncingMoon/bouncingMoon.png',
    author: 'Radu-Stroe',
    githubLink: 'https://github.com/Radu-Stroe'
  },
  {
    artName: 'Use the Force',
    pageLink: './Art/ptreuden/index.html',
    imageLink: './Art/ptreuden/useTheForce.gif',
    author: 'ptreuden',
    githubLink: 'https://github.com/ptreuden'
  },
  {
    artName: 'css_typer',
    pageLink: './Art/Joy/css-typer/index.html',
    imageLink: './Art/Joy/css-typer/typing_animate.gif',
    author: 'Trey',
    githubLink: 'https://github.com/shanks-t'
  },
  {
    pageLink: './Art/Joy/Amiel-Art/index.html',
    imageLink: './Art/Joy/Amiel-Art/screenshot.png',
    author: 'Amiel',
    githubLink: 'https://github.com/trinidadamiel'
  },
  {
    pageLink: './Art/alnajarAnimation/index.html',
    imageLink: './Art/alnajarAnimation/animate.gif.gif',
    author: 'Mohammad',
    githubLink: 'https://github.com/mohammadalnajar'
  },
  {
    pageLink: '.Art/benji5656/index.html',
    imageLink: '',
    author: 'Benji',
    githubLink: 'https://github.com/benji5656'
  },
  {
    pageLink: './Art/AniNationSargi/index.html',
    imageLink: './Art/AniNationSargi/alienGif.gif',
    author: 'Sargsian',
    githubLink: 'https://github.com/Sargsian'
  },
  {
    pageLink: '.Art/Hekmundo/index.html',
    imageLink: '.Art/Hekmundo/revolving-circles.gif',
    author: 'Hekmundo',
    githubLink: 'https://github.com/Hekmundo'
  },
  {
    artName: 'MtBounce',
    pageLink: './Art/MtikeB/index.html',
    imageLink: './Art/MtikeB/Bouncy.gif',
    author: 'MtikeG',
    githubLink: 'https://github.com/MtikeG'
  },

  {
    artName: 'Hello World',
    pageLink: './Art/HelloWorldByEudin/index.html',
    imageLink: './Art/HelloWorldByEudin/helloworld.gif',
    author: 'Eudin',
    githubLink: 'https://github.com/Eudinson'
  },
  {
    artName: 'Color Square',
    pageLink: './Art/angelGarciaSantos/index.html',
    imageLink: './Art/angelGarciaSantos/square.png',
    author: 'Angel',
    githubLink: 'https://github.com/angelGarciaSantos'
  },
  {
    pageLink: '.Art/Szo89/index.html',
    imageLink: '.Art/Szo89/animation.png',
    author: 'Susana',
    githubLink: 'https://github.com/Szo89'
  },
  {
    pageLink: './Art/Harish/index.html',
    imageLink: './Art/Harish/gif.gif',
    author: 'Harish',
    githubLink: 'https://github.com/hkxx843'
  },
  {
    pageLink: '.Art/nb89portfolio/index.html',
    imageLink: '.Art/nb89portfolio/img.png',
    author: 'Navraj Bains',
    githubLink: 'https://github.com/nb89portfolio'
  },
  {
    artName: 'Optimistic',
    pageLink: './Art/RichKen/index.html',
    imageLink: './Art/RichKen/optimistic.gif',
    author: 'RichKen',
    githubLink: 'https://github.com/RichardKentos'
  },
  {
    pageLink: './Art/dieovitski/index.html',
    imageLink: './Art/dieovitski/def.gif',
    author: 'dieovitski',
    githubLink: 'https://github.com/dieovitski'
  },
  {
    pageLink: '.Art/Rcj1/index.html',
    imageLink: '.Art/Rcj1/animated.gif',
    author: 'Rcj1',
    githubLink: 'https://github.com/rcj1'
  },
  {
    artName: 'Infinite Loading',
    pageLink: './Art/mishhubc/index.html',
    imageLink: './Art/mishhubc/image.gif',
    author: 'Mihai Jicu',
    githubLink: 'https://github.com/mishhubc'
  },
  {
    artName: 'Loading Eggs',
    pageLink: '.Art/j-fraza/index.html',
    imageLink: '.Art/j-fraza/TJSrTcKcmf.gif',
    author: 'j-fraza',
    githubLink: 'https://github.com/j-fraza'
  },
  {
    artName: 'Taiko no Tastujin',
    pageLink: './Art/kirstymullen/index.html',
    imageLink: './Art/kirstymullen/taiko.gif',
    author: 'kirstymullen',
    githubLink: 'https://github.com/kirstymullen'
  },
  {
    artName: 'Rotate Hover Color',
    pageLink: './Art/rotateColor/index.html',
    imageLink: './Art/rotateColor/rotateColor.gif',
    author: 'Luis',
    githubLink: 'https://github.com/luigi970'
  },
  {
    artName: 'Sunset',
    pageLink: './Art/cataopriscila/index.html',
    imageLink: './Art/cataopriscila/sunset.gif',
    author: 'Catao',
    githubLink: 'https://github.com/cataopriscila'
  },
  {
    pageLink: './Art/Kwabena-Agyeman/index.html',
    imageLink: './Art/Kwabena-Agyeman/project.GIF',
    author: 'Kwabena-Agyeman',
    githubLink: 'https://github.com/Kwabena-Agyeman'
  },
  {
    pageLink: '.Art/AndyJacko/index.html',
    imageLink: '.Art/AndyJacko/yoyo.gif',
    author: 'Andy Jacko',
    githubLink: 'https://github.com/AndyJacko'
  },
  {
    pageLink: './Art/shake/index.html',
    imageLink: './Art/shake/file.gif',
    author: 'yoududecomposer',
    githubLink: 'https://github.com/yourdudecomposer'
  },

  {
    pageLink: './Art/circle-animation/index.html',
    imageLink: './Art/circle-animation/animate.gif',
    author: 'Vimal',
    githubLink: 'https://github.com/vimalraveendra'
  },
  {
    artName: 'Fade Loading',
    pageLink: './Art/HuePham/index.html',
    imageLink: './Art/HuePham/loading.gif',
    author: 'Hue Pham',
    githubLink: 'https://github.com/hue113'
  },
  {
    artName: 'Testanimation',
    pageLink: './Art/Testanimation/index.html',
    imageLink: './Art/Testanimation/cloud.gif',
    author: 'Toby',
    githubLink: 'https://github.com/tobybase'
  },
  {
    artName: 'Bouncing Ball',
    pageLink: './Art/surajondev/index.html',
    imageLink: './Art/surajondev/animation.gif',
    author: 'Suraj Vishwakarma',
    githubLink: 'https://github.com/surajondev'
  },
  {
    artName: 'ONLY CSS 3D CUBE',
    pageLink: './Art/Milind/index.html',
    imageLink: './Art/Milind/magic.gif',
    author: 'Milind Pawar',
    githubLink: 'https://github.com/milindpawar007'
  },
  {
    pageLink: './Art/circle2square/index.html',
    imageLink: './Art/circle2square/csdojo.gif',
    author: 'csdojo',
    githubLink: 'https://github.com/csdojo'
  },
  {
    artName: 'Star',
    pageLink: './Art/jh-chen/animation.html',
    imageLink: './Art/jh-chen/star.gif',
    author: 'J.H. Chen',
    githubLink: 'https://github.com/jh-chen95'
  },
  {
    artName: 'Amazing Animation',
    pageLink: './Art/Kira_Animation/index.html',
    imageLink: './Art/Kira_Animation/image.gif',
    author: 'Asad Khan',
    githubLink: 'https://github.com/kira00007'
  },
  {
    artName: 'Swizzy',
    pageLink: './Art/Uche-Azubuko/index.html',
    imageLink: './Art/Uche-Azubuko/swizzy.gif',
    author: 'Uche Azubuko',
    githubLink: 'https://github.com/UcheAzubuko'
  },
  {
    artName: 'Animated Bike Wheels',
    pageLink: './Art/Animated-Bike-Wheels/index.html',
    imageLink: './Art/Animated-Bike-Wheels/bike.gif',
    author: 'Joey Kyber',
    githubLink: 'https://github.com/jtkyber'
  },
  {
    artName: 'ZTM Title Animation',
    pageLink: './Art/JMCrawf/index.html',
    imageLink: './Art/JMCrawf/animation.gif',
    author: 'James Crawford',
    githubLink: 'https://github.com/JMCrawf/'
  },
  {
    artName: 'Bouncers',
    pageLink: './Art/Bouncers/index.html',
    imageLink: './Art/Bouncers/giphy.gif',
    author: 'Peter Rawlings',
    githubLink: 'https://github.com/Pedginald'
  },
  {
    artName: 'My-Anim.R',
    pageLink: './Art/My-Anim.R/index.html',
    imageLink: './Art/My-Anim.R/BackGround.gif',
    author: 'Roshan Amjad',
    githubLink: 'https://github.com/roshanamjad'
  },
  {
    artName: 'Robot',
    pageLink: './Art/Robot/robot.html',
    imageLink: './Art/Robot/Robot.gif',
    author: 'Yun',
    githubLink: 'https://github.com/yunjoanyu'
  },
  {
    artName: 'Animazing',
    pageLink: './Art/Animazing/skew.html',
    imageLink: './Art/Animazing/cropgif.gif',
    author: 'Arfel Ray',
    githubLink: 'https://github.com/arfelrayarriola'
  },
  {
    pageLink: './Art/Akash/smiley.html',
    imageLink: './Art/Akash/smiley.gif',
    author: 'Akash',
    githubLink: 'https://github.com/aksh-22'
  },
  {
    artName: 'ReactLogoAnimation',
    pageLink: './Art/sanketanimation/index.html',
    imageLink: './Art/sanketanimation/triangle.gif',
    author: 'sanketwakhare',
    githubLink: 'https://github.com/sanketwakhare'
  },
  {
    artName: 'Disco',
    pageLink: './Art/Disco/index.html',
    imageLink: './Art/Disco/Disco.gif',
    author: 'Anu',
    githubLink: 'https://github.com/anudesh98'
  },
  {
    pageLink: './Art/windmill/windmill.html',
    imageLink: './Art/windmill/windmill.gif',
    author: 'WindCy',
    githubLink: 'https://github.com/windycy'
  },
  {
    artName: 'Beating Speaker',
    pageLink: './Art/beating-speaker/index.html',
    imageLink: './Art/beating-speaker/BeatingSpeaker.gif',
    author: 'TheCoderJT',
    githubLink: 'https://github.com/TheCoderJT'
  },
  {
    artName: 'Mesmerizing Loader',
    pageLink: './Art/MesmerizingLoader/index.html',
    imageLink: './Art/MesmerizingLoader/mesmerizing_loader.gif',
    author: 'Gutu Galuppo',
    githubLink: 'https://github.com/gutugaluppo'
  },
  {
    artName: 'Rocket ship',
    pageLink: './Art/Rocket_ship/index.html',
    imageLink: './Art/Rocket_ship/Rocket-Ship.gif',
    author: 'Gutu Galuppo',
    githubLink: 'https://github.com/gutugaluppo'
  },
  {
    artName: 'Amatron',
    pageLink: './Art/Amatron/index.html',
    imageLink: 'https://media1.giphy.com/media/9cJE8Znq6Ghd66duIz/giphy.gif',
    author: 'John Maturan',
    githubLink: 'https://github.com/JohnMaturan97'
  },
  {
    artName: 'AnimatD',
    pageLink: './Art/dhruvm/index.html',
    author: 'dhruvhm',
    githubLink: 'https://github.com/dhruvhm'
  },
  {
    artName: 'SohaibAnimation',
    pageLink: './Art/SohaibAnimation/index.html',
    imageLink: './Art/SohaibAnimation/animatedcircle.gif',
    author: 'Sohaib',
    githubLink: 'https://github.com/SohaibAfani'
  },
  {
    artName: 'Orbit',
    pageLink: './Art/Orbit/index.html',
    imageLink: './Art/Orbit/Orbit.gif',
    author: 'Mohammed Warsame',
    githubLink: 'https://github.com/mwarsame20'
  },
  {
    artName: 'KakashiHead',
    pageLink: './Art/HamizJamil/index.html',
    imageLink: './Art/HamizJamil/kakashianimation.gif',
    author: 'Hamiz',
    githubLink: 'https://github.com/HamizJamil'
  },
  {
    artName: 'PedroHFSilva',
    pageLink: './Art/pedrohfranklin/index.html',
    imageLink: './Art/pedrohfranklin/animatedcircle.gif',
    author: 'Pedro Franklin',
    githubLink: 'https://github.com/pedrohfranklin'
  },
  {
    artName: 'K.I.T.T.',
    pageLink: './Art/GAlexandruD/index.html',
    imageLink: './Art/GAlexandruD/kitt_centered.gif',
    author: 'GAlexandruD',
    githubLink: 'https://github.com/GAlexandruD'
  },
  {
    artName: 'The Spinning Tuba',
    pageLink: './Art/dr-tuba/index.html',
    imageLink: './Art/dr-tuba/spinningtuba.gif',
    author: 'Steve Vaughn',
    githubLink: 'https://github.com/dr-tuba'
  },
  {
    artName: 'AniMc',
    pageLink: './Art/anna0mclachlan/index.html',
    imageLink: './Art/anna0mclachlan/ani2.gif',
    author: 'anna0mclachlan',
    githubLink: 'https://github.com/anna0mclachlan'
  },
  {
    artName: 'Amit',
    pageLink: './Art/amit/index.html',
    author: 'Amit',
    githubLink: 'https://github.com/amitsharmaa'
  },
  {
    artName: 'Lin',
    pageLink: './Art/Lin/index.html',
    imageLink: './Art/Lin/lin.gif',
    author: 'Lin',
    githubLink: 'https://github.com/linxz-coder'
  },
  {
    artName: 'Mouataz',
    pageLink: './Art/Mouataz/index.html',
    author: 'Mouataz',
    githubLink: 'https://github.com/MouatazKad'
  },
  {
    artName: 'Moving graph',
    pageLink: './Art/Joy/moving-graph/index.html',
    imageLink: './Art/Joy//moving-graph.gif',
    author: 'kimjusang',
    githubLink: 'https://github.com/kimjusang'
  },
  {
    artName: 'Always Be',
    pageLink: './Art/Joy/animatron-kim/index.html',
    imageLink: './Art/Joy//always.gif',
    author: 'kimjusang',
    githubLink: 'https://github.com/kimjusang'
  },
  {
    artName: 'Who could it be?',
    pageLink: './Art/pjwmascall/index.html',
    imageLink: './Art/pjwmascall/thumbnail.gif',
    author: 'pjwmascall',
    githubLink: 'https://github.com/pjwmascall'
  },
  {
    artName: 'Sparkle',
    pageLink: './Art/Sparkle/index.html',
    imageLink: './Art/Sparkle/Animation.gif',
    author: 'palak2603',
    githubLink: 'https://github.com/palak2603'
  },
  {
    artName: 'TomatoSpin',
    pageLink: './Art/tomatoSpin/index.html',
    author: 'Mateo',
    githubLink: 'https://github.com/mateodibenedetto'
  },
  {
    artName: 'Animating',
    pageLink: './Art/Animating/index.html',
    imageLink: './Art/Animating/2021-06-05_17_10_54-Greenshot.jpg',
    author: 'Sahil Shailesh Pedamkar',
    githubLink: 'https://github.com/sahilpedamkar21'
  },
  {
    artName: 'Moving Car',
    pageLink: './Art/Manali/index.html',
    imageLink: './Art/Manali/Movingcar.gif',
    author: 'Manali',
    githubLink: 'https://github.com/Mana21li'
  },
  {
    artName: 'ShibaInu',
    pageLink: './Art/Shiinoya/index.html',
    imageLink: './Art/Shiinoya/ShibaInu.gif',
    author: 'Shiinoya',
    githubLink: 'https://github.com/Shiinoya'
  },
  {
    artName: 'animatronic',
    pageLink: './Art/animatronic/index.html',
    imageLink: './Art/animatronic/style.css',
    author: 'umer381a',
    githubLink: 'https://github.com/umer381a'
  },
  {
    artName: 'I Love ZTM',
    pageLink: './Art/IloveZTM/index.html',
    imageLink: './Art/IloveZTM/style.css',
    author: 'MirshadOz',
    githubLink: 'https://github.com/mirshadoz'
  },
  {
    artName: 'Pink Bars',
    pageLink: './Art/rayleigh/rr.html',
    imageLink: './Art/rayleigh/pinkbars.gif',
    author: 'Rayleigh',
    githubLink: 'https://github.com/rayleighrozier'
  },
  {
    artName: 'Out of This World',
    pageLink: './Art/Out-of-This-World/index.html',
    imageLink: './Art/Out-of-This-World/ootw.gif',
    author: 'Xenark',
    githubLink: 'https://github.com/xenark'
  },
  {
    artName: 'circular motion',
    pageLink: './Art/Aliraza Lalani Animation/index.html',
    imageLink: './Art/Aliraza Lalani Animation/aa.gif',
    author: 'Aliraza Lalani',
    githubLink: 'https://github.com/alirazalalani'
  },
  {
    artName: 'Home',
    pageLink: './Art/rez4president/index.html',
    imageLink: './Art/rez4president/home.gif',
    author: 'Raza Ul Kareem',
    githubLink: 'https://github.com/rez4president'
  },
  {
    artName: 'VtekAnimation',
    pageLink: './Art/vtekanimation/index.html',
    imageLink: './Art/VtekAnimation/track.gif',
    author: 'corleone0007',
    githubLink: 'https://github.com/corleone0007'
  },
  {
    artName: 'Box',
    pageLink: './Art/Sagun/index.html',
    imageLink: './Art/Sagun/ezgif.com-gif-maker.gif',
    author: 'Sagun',
    githubLink: 'https://github.com/Sagun-png'
  },
  {
    artName: 'animator_css',
    pageLink: './Art/animator_css/index.html',
    imageLink: './Art/animator_css/animator.gif',
    author: 'Benji',
    githubLink: 'https://github.com/benjaminpeto'
  },
  {
    artName: '1jump',
    pageLink: './Art/1jump/index.html',
    imageLink: './Art/1jump/1jump.gif',
    author: 'Leutamommx',
    githubLink: 'https://github.com/leutamommx'
  },
  {
    artName: 'bubbles',
    pageLink: './Art/ghogoo/index.html',
    imageLink: './Art/ghogoo/bubbles.gif',
    author: 'ghogoo',
    githubLink: 'https://github.com/ghogoo'
  },
  {
    artName: 'Floating Words',
    pageLink: './Art/floatingWords/index.html',
    imageLink: './Art/floatingWords/floatingWords.gif',
    author: 'ScoobyDooDoo',
    githubLink: 'https://github.com/ScoobyDooDoo'
  },
  {
    artName: 'Happy Hacktoberfest',
    pageLink: './Art/DavidEdmondson/index.html',
    imageLink: './Art/DavidEdmondson/HappyHacktoberfestWithJack-o-lantern.gif',
    author: 'David Edmondson',
    githubLink: 'https://github.com/davidedmondson'
  },
  {
    artName: 'ExtendIt',
    pageLink: './Art/Mahi/index.html',
    imageLink: './Art/Mahi/screenshot.JPG',
    author: 'Mahi',
    githubLink: 'https://github.com/NineNintyNine'
  },
  {
    artName: 'Big-Eye',
    pageLink: './Art/Big-Eye/index.html',
    author: 'Charly-Crypton',
    githubLink: 'https://github.com/Charly-Crypton'
  },
  {
    artName: 'Wavy',
    pageLink: './Art/wavy/index.html',
    imageLink: './Art/wavy/wavy.gif',
    author: 'AnastasiosPas',
    githubLink: 'https://github.com/AnastasiosPas'
  },
  {
    artName: 'dynamic-background',
    pageLink: './Art/dynamic-background/index.html',
    imageLink: './Art/dynamic-background/animation.PNG',
    author: 'SpBhalani',
    githubLink: 'https://github.com/SpBhalani'
  },
  {
    artName: 'jjAnimation',
    pageLink: './Art/jjAnimation/index.html',
    imageLink: './Art/',
    author: 'Janna',
    githubLink: 'https://github.com/john29sab'
  },
  {
    artName: 'Evolution',
    pageLink: './Art/sayanroy11/index.html',
    imageLink: './Art/sayanroy11/human.gif',
    author: 'Sayan Roy',
    githubLink: 'https://github.com/sayanroy11'
  },
  {
    artName: 'Dancing-boxes',
    pageLink: './Art/Arham/index.html',
    imageLink: './Art/Arham/Dancing-boxes.gif',
    author: 'Arham',
    githubLink: 'https://github.com/arham2002'
  },
  {
    artName: 'Piano',
    pageLink: './Art/Piano/index.html',
    imageLink: './Art/Piano/piano.gif',
    author: 'Ali Akhavan',
    githubLink: 'https://github.com/aliakhavanrad'
  },
  {
    artName: 'Ocean Bubbles and Fish-Animation',
    pageLink: './Art/Nice1Rach/index.html',
    iamgeLink: './Art/Nice1Rach/Images/Ocean_Bubbles_and_Fish-Animation.gif',
    author: 'Rachel Heke',
    githubLink: 'https://github.com/Nice1Rach'
  },
  {
    artName: 'Switching flags',
    pageLink: './Art/ErikAvet/index.html',
    imageLink: './Art/ErikAvet/flag.gif',
    author: 'Erik Avetisyan',
    githubLink: 'https://github.com/ErikAvetisyan'
  },
  {
    artName: 'Black Hole Vortex',
    pageLink: './Art/black-hole-vortex/index.html',
    imageLink: './Art/black-hole-vortex/black-hole-vortex.gif',
    author: 'Bo-wei Chen',
    githubLink: 'https://github.com/Rayologist'
  },
  {
    artName: 'Dimensional Palace',
    pageLink: './Art/Paulo Tasso/index.html',
    imageLink: './Art/Paulo Tasso/triangle/animacaopaulo.gif',
    author: 'Paulo Tasso',
    githubLink: 'https://github.com/paulotasso7'
  },

  {
    artName: 'Ruan_Animation_Clock',
    pageLink: './Art/Ruan_Animation_Clock/index.html',
    imageLink: './Art/Ruan_Animation_Clock/Animation_Clock.gif',
    author: 'Ruan',
    githubLink: 'https://github.com/RuanEsterhuyse'
  },
  {
    artName: 'EvaCtion',
    pageLink: './Art/EvaCtion/index.html',
    author: 'Gawbb',
    githubLink: 'https://github.com/royranger'
  },
  {
    artName: 'cheeky face',
    pageLink: './Art/bluck/index.html',
    imageLink: './Art/bluck/img.gif',
    author: 'kxmom',
    githubLink: 'https://github.com/kxmom'
  },
  {
    pageLink: './Art/pragya-sharma11/index.html',
    imageLink: './Art/pragya-sharma11/animation.gif',
    author: 'Pragya Sharma',
    githubLink: 'https://github.com/pragya-sharma11'
  },
  {
    pageLink: './Art/chrisg/index.html',
    imageLink: './Art/chrisg/redwhiteblue.gif',
    author: 'ChrisG',
    githubLink: 'https://github.com/chrisgithubok'
  },
  {
    pageLink: '.Art/yash2003/index.html',
    imageLink: '.Art/yash2003/animation.gif',
    author: 'Yashraj',
    githubLink: 'https://github.com/yashraj2003e'
  },
  {
    artName: 'segunOsiki',
    pageLink: './Art/segunOsiki/index.html',
    imageLink: './Art/segunOsiki/segunOsiki.gif',
    author: 'Segun',
    githubLink: 'https://github.com/Danny4life'
  },

  {
    pageLink: '.Art/Yang/index.html',
    imageLink: '.Art/Yang/Screenshot.blink.png',
    author: 'Yang',
    githubLink: 'https://github.com/yangcodes'
  },
  {
    pageLink: './Art/VinWare/index.html',
    imageLink: './Art/VinWare/risingsun.gif',
    author: 'VinWare',
    githubLink: 'https://github.com/VinWare'
  },
  {
    pageLink: './Art/AnimationLoader/index.html',
    imageLink: './Art/AnimationLoader/Animation.gif',
    author: 'Pragya Sharma',
    githubLink: 'https://github.com/pragya-sharma11'
  },
  {
    pageLink: './Art/complementaryColors/index.html',
    imageLink: './Art/complementaryColors/complementaryColors.gif',
    author: 'Hilary',
    githubLink: 'https://github.com/hwilson2563'
  },
  {
    pageLink: './Art/Mansvini/index.html',
    imageLink: './Art/Mansvini/magic.gif',
    author: 'Mansvini',
    githubLink: 'https://github.com/Mansvini'
  },
  {
    artName: 'Rainbow Spinner',
    pageLink: './Art/joesayat/index.html',
    imageLink: './Art/joesayat/joe-animation.gif',
    author: 'Joe Sayat',
    githubLink: 'https://github.com/joesayat'
  },
  {
    artName: 'Random',
    pageLink: './Art/animation/index.html',
    imageLink: './Art/animation/random.gif',
    author: 'DTPsykko',
    githubLink: 'https://github.com/DTPsykko'
  },
  {
    artName: 'Funky Alien',
    pageLink: './Art/Funky Alien/index.html',
    iamgeLink: './Art/Funky Alien/Domcake-Dancing-Alien.gif',
    author: 'Jenique Knoesen',
    githubLink: 'https://github.com/jenique22'
  },
  {
    artName: 'Dracula Colors',
    pageLink: './Art/cspencernd/index.html',
    imageLink: './Art/cspencernd/dracula-colors.gif',
    author: 'Christopher Spencer',
    githubLink: 'https://github.com/cspencernd'
  },
  {
    pageLink: './Art/GabrielArt/GabrielArt.html',
    imageLink: './Art/GabrielArt/ZTM.jpg',
    author: 'GabrielAvramescu',
    githubLink: 'https://github.com/GabrielAvramescu'
  },
  {
    artName: 'Pong',
    pageLink: './Art/danielalanholmes/index.html',
    imageLink: './Art/danielalanholmes/index.gif',
    author: 'Daniel Holmes',
    githubLink: 'https://github.com/danielalanholmes'
  },
  {
    artName: 'Wigglers',
    pageLink: './Art/kv/wiggle.html',
    imageLink: './Art/kv/wiggle.gif',
    author: 'khaivern',
    githubLink: 'https://github.com/khaivern'
  },
  {
    artName: 'Round360',
    pageLink: './Art/MHShayek/index.html',
    imageLink: './Art/MHShayek/round360.gif',
    author: 'MHShayek',
    githubLink: 'https://github.com/MHShayek'
  },
  {
    artName: 'animatoris',
    pageLink: './Art/animatoris/index.html',
    imageLink: './Art/animatoris/circle.gif',
    author: 'Mark Heathcliff',
    githubLink: 'https://github.com/saimark123'
  },
  {
    artName: 'EyeStrain',
    pageLink: './Art/MattRuetz/index.html',
    imageLink: './Art/MattRuetz/eyestrain.gif',
    author: 'MattRuetz',
    githubLink: 'https://github.com/MattRuetz'
  },
  {
    artName: 'Sun',
    pageLink: './Art/DaniM/sun.html',
    imageLink: './Art/DaniM/sun.gif',
    author: 'DaniMash',
    githubLink: 'https://github.com/dani-mashasha'
  },
  {
    artName: 'Modern Clock',
    pageLink: './Art/Tiziano/index.html',
    imageLink: './Art/Tiziano/clock.gif',
    author: 'Tiziano',
    githubLink: 'https://github.com/tizspagno'
  },
  {
    artName: 'Work of art',
    pageLink: './Art/Romano/index.html',
    imageLink: './Art/Romano/index.gif',
    author: 'Romano',
    githubLink: 'https://github.com/Mrschabs'
  },
  {
    pageLink: './Art/sanation/index.html',
    imageLink: './Art/sanation/trial.gif',
    author: 'Sajal',
    githubLink: 'https://github.com/sajalnayansingh'
  },
  {
    artName: 'Jo Ngono',
    pageLink: './Art/jongono/index.html',
    imageLink: './Art/jongono/jongono.png',
    author: 'inazrabuu',
    githubLink: 'https://github.com/inazrabuu'
  },
  {
    artName: 'poorly drawn pikachu',
    pageLink: "./Art/Sayed's Pikachu/Sayed's Pikachu.html",
    imageLink: "./Art/Sayed's Pikachu/img.gif",
    author: 'Sayed Husain',
    githubLink: 'https://github.com/Sayed-Husain'
  },
  {
    artName: 'colorful flower',
    pageLink: './Art/shai/index.html',
    imageLink: './Art/shai/animation.gif',
    author: 'Shytech1',
    githubLink: 'https://github.com/ShyTech1'
  },
  {
    artName: 'Pulse',
    pageLink: './Art/ogutu/index.html',
    imageLink: './Art/ogutu/giphy.gif',
    author: 'kennedy',
    githubLink: 'https://github.com/kennedy-ogutu'
  },
  {
    artName: 'ZTM Animation',
    pageLink: './Art/TC/index.html',
    imageLink: './Art/TC/ztm.gif',
    author: 'Terence',
    githubLink: 'https://github.com/TerenceChew'
  },
  {
    artName: 'Serene Animation',
    pageLink: './Art/sereneanimation/index.html',
    imageLink: './Art/sereneanimation/trance.gif',
    author: 'Serene',
    githubLink: 'https://github.com/meikuan23'
  },
  {
    artName: 'Slow_Bounce',
    pageLink: './Art/Slow_Bounce/index.html',
    imageLink: './Art/Slow_Bounce/Slow_Bounce.gif',
    author: 'MichaelClautice',
    githubLink: 'https://github.com/MichaelClautice'
  },
  {
    artName: 'Icymation',
    pagelink: './Art/icymation/icymation.html',
    imageLink: './Art/icymation/icymation.gif',
    author: 'Isai',
    githublink: 'https://github.com/isaicastro1'
  },
  {
    artName: 'boxslide',
    pageLink: './Art/AK47/anima.html',
    imageLink: './Art/AK47/boxslide.png',
    author: 'Anurag Kanungo',
    githubLink: 'https://github.com/Anuragcr'
  },
  {
    artName: 'letz ani',
    pageLink: './Art/letz/index.html',
    imageLink: './Art/letz/trans.gif',
    author: 'letz0703',
    githubLink: 'https://github.com/letz0703'
  },
  {
    artName: 'My Full-Stack Animation',
    pageLink: './Art/BrandonNSangma/index.html',
    imageLink: './Art/BrandonNSangma/fullstack.gif',
    author: 'Brandon N. Sangma',
    githubLink: 'https://github.com/brancore87'
  },
  {
    artName: 'radar-animation',
    pageLink: './Art/radar-animation/index.html',
    imageLink: './Art/radar-animation/radar.gif',
    author: 'Angel Orellana',
    githubLink: 'https://github.com/luisangel2895'
  },
  {
    artName: 'Parachute Guy',
    pageLink: './Art/barretoga/index.html',
    imageLink: './Art/barretoga/animation.gif',
    author: 'Gabriel Barreto',
    githubLink: 'https://github.com/barretoga'
  },
  {
    artName: 'Animated Bird',
    pageLink: './Art/sampConrad/index.html',
    imageLink: './Art/sampConrad/bird.gif',
    author: 'Conrado Sampaio',
    githubLink: 'https://github.com/sampconrad'
  },
  {
    artName: 'U-turn',
    pageLink: './Art/baraksArt.index.html',
    imageLink: './Art/baraksArt/U-turn.gif',
    author: 'Barak',
    githubLink: 'https://github.com/bcolovas'
  },
  {
    artName: 'Bouncing Balls DF',
    pageLink: './Art/bouncingdf/index.html',
    imageLink: './Art/bouncingdf/bouncingdf.gif',
    author: 'David Flores',
    githubLink: 'https://github.com/dflo55'
  },
  {
    artName: 'WAnimation',
    pageLink: './Art/WAnimation/index.html',
    imageLink: './Art/WAnimation/Animation.gif',
    author: 'WDevelopsWebApps',
    githubLink: 'https://github.com/WDevelopsWebApps'
  },
  {
    artName: 'textSlide',
    pageLink: './Art/textSlide/index.html',
    imageLink: './Art/textSlide/textSliding.gif',
    author: 'Lucas GM',
    githubLink: 'https://github.com/LucasGM17'
  },
  {
    artName: 'Loading Logo',
    pageLink: './Art/magedmohammed/index.html',
    author: 'Maged Mohammed',
    githubLink: 'https://github.com/magedmohammed834'
  },
  {
    artName: 'Green Loading',
    pageLink: './Art/KevinMaida/index.html',
    imageLink: './Art/KevinMaida/loadingGif.gif',
    author: 'Kevin Maida',
    githubLink: 'https://github.com/KevinMaida'
  },
  {
    artName: 'Simple Bounce',
    pageLink: './Art/ardiandharminto/index.html',
    imageLink: './Art/ardiandharminto/simple-bounce.gif',
    author: 'Ardian Dharminto',
    githubLink: 'https://github.com/ardiandharminto'
  },
  {
    pageLink: './Art/ZTM-Academy/index.html',
    imageLink: './Art/ZTM-Academy/ztm.gif',
    author: 'Denis',
    githubLink: 'https://github.com/denis11m'
  },
  {
    pageLink: './Art/evropa/index.html',
    imageLink: './Art/evropa/drift.gif',
    author: 'evropa',
    githubLink: 'https://github.com/evropa'
  },
  {
    artName: 'animatron_av',
    pageLink: './Art/animatron_av/index.html',
    imageLink: './Art/Joy/triangle/trance.gif',
    author: 'Alex',
    githubLink: 'https://github.com/averde1973'
  },
  {
    artName: 'animationzone',
    pageLink: './Art/animationzone/index.html',
    imageLink: './Art/animationzone/ezgif.com-gif-maker',
    author: 'Erez',
    githubLink: 'https://github.com/ErezAvni9'
  },
  {
    artName: 'Rolling Cat',
    pageLink: './Art/ssoppet1/index.html',
    imageLink: './Art/ssoppet1/cat.gif',
    author: 'Stacy',
    githubLink: 'https://github.com/ssoppet1'
  },
  {
    artName: 'brotation',
    pageLink: './Art/box-rotate-animation/index.html',
    imageLink: './Art/box-rotate-animation/brotation.gif',
    author: 'Andrey',
    githubLink: 'https://github.com/Life1sOk'
  },
  {
    artName: 'Loading animation',
    pageLink: './Art/graphitexhd/index.html',
    imageLink: './Art/graphitexhd/animation.gif',
    author: 'Graphitexhd',
    githubLink: 'https://github.com/graphitexhd'
  },
  {
    artName: 'Our Solar System',
    pageLink: './Art/bryanRillstone/index.html',
    imageLink: './Art/bryanRillstone/Solar-System.gif',
    author: 'Bryan Rillstone',
    githubLink: 'https://github.com/bryanrillstone'
  },
  {
    artName: 'viskarra',
    pageLink: './Art/viskarra/index.html',
    imageLink: './Art/viskarra/imgif.gif',
    author: 'Viskarra',
    githubLink: 'https://github.com/viskarra'
  },
  {
    artName: 'Chess Board Dance Floor',
    pageLink: './Art/Robin/index.html',
    imageLink: './Art/Robin/chessBoardDanceFloor.gif',
    author: 'Robin',
    githubLink: 'https://github.com/robinpunn'
  },
  {
    artName: 'Fishy',
    pageLink: './Art/Mayorman/index.html',
    imageLink: './Art/Mayorman/Fishy-Screen-Rec.gif',
    author: 'Mayowa',
    githubLink: 'https://github.com/Mayorman07'
  },
  {
    artName: 'The Beach',
    pageLink: './Art/Jon-Bull/index.html',
    imageLink: './Art/Jon-Bull/beach.gif',
    author: 'Jon',
    githubLink: 'https://github.com/Jon-Bull'
  },
  {
    artName: 'Loading screen',
    pageLink: './Art/ShueiYang/index.html',
    imageLink: './Art/ShueiYang/Loading.gif',
    author: 'ShueiYang',
    githubLink: 'https://github.com/ShueiYang'
  },
  {
    artName: 'Get Started',
    pageLink: './Art/imaadfakier/index.html',
    imageLink: './Art/imaadfakier/Loading.gif',
    author: 'Imaad Fakier',
    githubLink: 'https://github.com/imaadfakier'
  },
  {
    artName: 'BoxPM',
    pageLink: './Art/BoxPM/index.html',
    imageLink: './Art/BoxPM/trance2.gif',
    author: 'Pradeep',
    githubLink: 'https://github.com/Pmakaju'
  },
  {
    artName: 'Pendulam',
    pageLink: './Art/Pendulam/index.html',
    imageLink: './Art/Pendulam/swinging_pendulam.gif',
    author: 'Dinesh',
    githubLink: 'https://github.com/dinesh-729'
  },
  {
    artName: 'Wave Ring',
    pageLink: './Art/JinalPatel/Wavering/wavering.html',
    imageLink: './Art/JinalPatel/Wavering/wavering.gif',
    author: 'Jinal Patel',
    githubLink: 'https://github.com/JinalPatel17'
  },
  {
    artName: 'Samination',
    pageLink: './Art/Samination/index.html',
    imageLink: './Art/Samination/samination.gif',
    author: 'Sami',
    githubLink: 'https://github.com/samialmaradni97'
  },
  {
    artName: 'Esinnaton',
    pageLink: './Art/Esinnaton/index.html',
    imageLink: './Art/Esinnaton/transition.gif',
    author: 'Esinnation',
    githubLink: 'https://github.com/esinnation'
  },
  {
    artName: 'Spining Numbers',
    pageLink: './Art/jamesnjovu/index.html',
    imageLink: './Art/jamesnjovu/number.gif',
    author: 'Joy',
    githubLink: 'https://github.com/jamesnjovu'
  },
  {
    artName: 'CrazyBalls',
    pageLink: './Art/CrazyBalls/index.html',
    imageLink: './Art/CrazyBalls/balls.gif',
    author: 'Rohan Bobby',
    githubLink: 'https://github.com/rohanbobby01'
  },
  {
    artName: 'Simple Circle Animation',
    pageLink: './Art/simple_Circle_Animation/index.html',
    imageLink: './Art/Joy/simple_Circle_Animation/circle_animation.gif',
    author: 'dw',
    githubLink: 'https://github.com/dwthefirst'
  },
  {
    artName: 'Matrix Animation',
    pageLink: './Art/TenmaChinen/index.html',
    imageLink: './Art/TenmaChinen/matrix_animation.gif',
    author: 'Tenma Chinen',
    githubLink: 'https://github.com/TenmaChinen'
  },
  {
    artName: 'Crazy Cat',
    pageLink: './Art/sikumiku/index.html',
    imageLink: './Art/sikumiku/crazy_cat.gif',
    author: 'Sigrid',
    githubLink: 'https://github.com/sikumiku'
  },
  {
    artName: 'Magic',
    pageLink: './Art/dmwspace/index.html',
    imageLink: './Art/dmwspace/magic.gif',
    author: 'Dean',
    githubLink: 'https://github.com/dmwspace'
  },
  {
    artName: 'Button Effect',
    pageLink: './Art/Jatin-7/index.html',
    imageLink: './Art/Jatin-7/btn.gif',
    author: 'Jatin-7',
    githubLink: 'https://github.com/Jatin-7'
  },
  {
    artName: 'Bird Animation',
    pageLink: './Art/bird_animation/index.html',
    imageLink: './Art/bird_animation/bird-animation.gif',
    author: 'Tarun Mankar',
    githubLink: 'https://github.com/tarunmankar'
  },
  {
    artName: 'Rainbow Circle',
    pageLink: './Art/Mengnan_Wang/rainbow_circle.html',
    imageLink: './Art/Mengnan_Wang/rainbow_circle.gif',
    author: 'Mengnan Wang',
    githubLink: 'https://github.com/Mengnan-Wang'
  },
  {
    artName: 'Phillys Animation',
    pageLink: './Art/phillysrevenge/index.html',
    imageLink: './Art/phillysrevenge/web.gif',
    author: 'phillysrevenge',
    githubLink: 'https://github.com/phillysrevenge'
  },
  {
    artName: 'largebox',
    pageLink: './Art/largebox/index.html',
    imageLink: './Art/largebox/box.gif',
    author: 'rajmishra-47',
    githubLink: 'https://github.com/rajmishra-47'
  },
  {
    artName: 'Robot-2.0',
    pageLink: './Art/Robot-2.0/index.html',
    imageLink: './Art/Robot-2.0/robo.gif',
    author: 'Nabil Ahmed',
    githubLink: 'https://github.com/nabil-github0'
  },
  {
    artName: 'Damian Box',
    pageLink: './Art/DamiAnim/index.html',
    imageLink: './Art/DamiAnim/giphy.gif',
    author: 'Damian Padilla',
    githubLink: 'https://github.com/Damianpad'
  },
  {
    artName: 'Pretty-Simple',
    pageLink: './Art/Asier/index.html',
    imageLink: './Art/Asier/Pretty-Simple.gif',
    author: 'Asier-D-Reveire',
    githubLink: 'https://github.com/Asier-D-Reveire'
  },
  {
    artName: 'Can You Feel My Heartbeat',
    pageLink: './Art/can-you-feel-my-heartbeat/index.html',
    imageLink: './Art/can-you-feel-my-heartbeat/heartbeat.png',
    author: 'Vanessa Vun',
    githubLink: 'https://github.com/vanessavun'
  },
  {
    artName: "That's rotating!!",
    pageLink: './Art/Rotating/index.html',
    imageLink: './Art/Rotating/Rotation.gif',
    author: 'Vito Chu',
    githubLink: 'https://github.com/VitoChuChu'
  },
  {

    artName: 'example animation',
    pageLink: './Art/emanuelretamozo/index.html',
    imageLink: './Art/emanuelretamozo/example.gif',
    author: 'Emanuel Retamozo',
    githubLink: 'https://github.com/emanuelretamozo'
  },
  {
    artName: 'Bouncy Ball',
    pageLink: './Art/Valadot/index.html',
    imageLink: './Art/Valadot/bouncy-ball.gif',
    author: 'Valadot',
    githubLink: 'https://github.com/Valadot'
  },
  {
    artName: 'Snow Fall',
    pageLink: './Art/snow-fall/index.html',
    imageLink: './Art/snow-fall/snow-fall.gif',
    author: 'MAHA Labs',
    githubLink: 'https://github.com/mahalabs'
  },
  {
    artName: 'css_anishape-1.0',
    pageLink: './Art/css_anishape-1.0/index.html',
    imageLink: './Art/css_anishape-1.0/css-anishape-s1.jpg',
    author: 'Dwight',
    githubLink: 'https://github.com/DwightMckenzie'
  },
  {
    artName: 'Simple Hover Rotaton Animation',
    pageLink: './Art/jaReaps/index.html',
    imageLink: './Art/Joy/jaReaps/Rotation Animation.gif',
    author: 'Jon',
    githubLink: 'https://github.com/jonreapsome'
  },
  {
<<<<<<< HEAD
    artName: 'CSS_Magic',
    pageLink: './Art/CSS_Magic/index.html',
    imageLink: './Art/CSS_Magic/Move.gif',
    author: 'Subhadip',
    githubLink: 'https://github.com/SubhadipMaji'
=======
    artName: 'Color Flip Cards',
    pageLink: './Art/Flipping/index.html',
    imageLink: './Art/Flipping/gif.gif',
    author: 'AspiringMay2022',
    githubLink: 'https://github.com/AspiringMay2022'
  },
  {
    artName: 'Square',
    pageLink: './Art/Square/square.html',
    imageLink: './Art/Square/square.gif',
    author: 'Nico',
    githubLink: 'https://github.com/nsherban1'
  },
  {
    artName: 'Sun Rise and Set',
    pageLink: './Art/mikerobards/index.html',
    imageLink: './Art/mikerobards/sunrise-set.gif',
    author: 'mikerobards',
    githubLink: 'https://github.com/mikerobards'
  }
  {
    artName: 'GeminiSpace',
    pageLink: './Art/GeminiSpace/index.html',
    imageLink: './Art/GeminiSpace/space.gif',
    author: 'Saviour',
    githubLink: 'https://github.com/GeminiSpace'
>>>>>>> 0efefabe
  }
];

// +--------------------------------------------------------------------------------+
// +                                                                                +
// +                  YOU DO NOT NEED TO CHANGE ANYTHING BELOW THIS                 +
// +                                                                                +
// +--------------------------------------------------------------------------------+

// Creates cards from the array above
// You don't need to modify this
let contents = [];
Shuffle(cards).forEach((c) => {
  contents.push([
    `<li class="card">` +
    `<a href='${c.pageLink}'>` +
    `<img class="art-image" src='${c.imageLink}' alt='${c.artName}' />` +
    `</a>` +
    `<div class="flex-content">` +
    `<a href='${c.pageLink}'><h3 class="art-title">${c.artName}</h3></a>` +
    `<p class='author'><a href="${c.githubLink}" target="_blank"><i class="fab fa-github"></i> ${c.author}</a> </p>` +
    `</div>` +
    `</li>`
  ]);
});

document.getElementById('cards').innerHTML = contents;

function Shuffle(o) {
  for (
    var j, x, i = o.length;
    i;
    j = parseInt(Math.random() * i), x = o[--i], o[i] = o[j], o[j] = x
  );
  return o;
}<|MERGE_RESOLUTION|>--- conflicted
+++ resolved
@@ -6123,13 +6123,12 @@
     githubLink: 'https://github.com/jonreapsome'
   },
   {
-<<<<<<< HEAD
     artName: 'CSS_Magic',
     pageLink: './Art/CSS_Magic/index.html',
     imageLink: './Art/CSS_Magic/Move.gif',
     author: 'Subhadip',
     githubLink: 'https://github.com/SubhadipMaji'
-=======
+},
     artName: 'Color Flip Cards',
     pageLink: './Art/Flipping/index.html',
     imageLink: './Art/Flipping/gif.gif',
@@ -6156,7 +6155,7 @@
     imageLink: './Art/GeminiSpace/space.gif',
     author: 'Saviour',
     githubLink: 'https://github.com/GeminiSpace'
->>>>>>> 0efefabe
+
   }
 ];
 
