--- conflicted
+++ resolved
@@ -7,8 +7,5 @@
 This is a list showing the GitHub usernames of all who have contributed to this open-source project! **Make sure to add yourself and submit a pull request if you've contributed.**
 
 - [@mehul1011](https://github.com/mehul1011)
-<<<<<<< HEAD
 - [@RedSquirrrel](https://github.com/RedSquirrrel) 
-=======
-- [@ps011](https://github.com/ps011)
->>>>>>> 90049122
+- [@ps011](https://github.com/ps011)