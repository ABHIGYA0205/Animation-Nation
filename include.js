let cards = [
  {
    artName: 'DayToNight',
    pageLink: './Art/DayToNight By Arpan/index.html',
    imageLink: './Art/Joy/DayToNight By Arpan/giphy.gif',
    author: 'ArpanGyawali',
    githubLink: 'https://github.com/ArpanGyawali'
  },
  {
    artName: 'Dog animation',
    pageLink: './Art/AbhishekSingh-Animation-Contribution/index.html',
    imageLink: './Art/AbhishekSingh-Animation-Contribution/gif.png',
    author: 'Abhishek Singh',
    githubLink: 'https://github.com/Abhishek-555'
  },
  {
    artName: 'CSS Loader',
    pageLink: './Art/BenCullen/index.html',
    imageLink: './Art/BenCullen/Bens CSS Loader.gif',
    author: 'Ben Cullen',
    githubLink: 'https://github.com/BenjaminCullen1'
  },
  {
    artName: 'Flag',
    pageLink: './Art/IurianSimionDorin/index.html',
    imageLink: './Art/IurianSimionDorin/flag.gif',
    author: 'IurianSimionDorin',
    githubLink: 'https://github.com/IurianSimionDorin'
  },
  {
    artName: 'Rainbow Text Spin',
    pageLink: './Art/mallen13/index.html',
    imageLink: 'stillPic.jpg',
    author: 'mallen2013',
    githubLink: 'https://github.com/mallen2013'
  },
  {
    artName: 'Disco Bubble',
    pageLink: './Art/konstantify/index.html',
    imageLink: './Art/konstantify/konst.gif',
    author: 'Constantin',
    githubLink: 'https://github.com/konstantin0s'
  },
  {
    artName: 'Art',
    pageLink: './Art/mishra-parth/index.html',
    imageLink: './Art/mishra-parth/mishra-parth-project.gif',
    author: 'Parth',
    githubLink: 'https://github.com/mishra-parth'
  },
  {
    artName: 'Aymat',
    pageLink: './Art/aymat/index.html',
    imageLink: './Art/aymat/Capture.gif',
    author: 'aysha30',
    githubLink: 'https://github.com/aysha30'
  },
  {
    artName: 'Scissors Cutting Animation (CSS only)',
    pageLink: './Art/CoffeeAnimation/index.html',
    imageLink: './Art/CoffeeAnimation/scissors-cutting-animation.gif',
    author: 'Angelo Marcinnò',
    githubLink: 'https://github.com/angelo24782'
  },
  {
    artName: 'Cool CSS Preloader',
    pageLink: './Art/Himanshu_Kumawat/index.html',
    imageLink: './Art/Himanshu_Kumawat/preloader.gif',
    author: 'Himanshu Kumawat',
    githubLink: 'https://github.com/013himanshu'
  },
  {
    artName: 'Troll-Ball',
    pageLink: './Art/ivantbv/index.html',
    imageLink: './Art/ivantbv/troll-ball.gif',
    author: 'ivantbv',
    githubLink: 'https://github.com/ivantbv'
  },
  {
    artName: 'CSS heART',
    pageLink: './Art/Aarush/Heart.html',
    imageLink: './Art/Aarush/Heart.png',
    author: 'Aarush Bhat',
    githubLink: 'https://github.com/r-ush'
  },
  {
    artName: 'Image With Gray Scale Effect',
    pageLink: './Art/Image With Gray Scale Effect',
    imageLink:
      './Art/Image With Gray Scale Effect/Image-With-Gray-Scale-Effect.gif',
    author: 'Vikrant Kumar',
    githubLink: 'https://github.com/VikrantKu333'
  },
  {
    artname: 'Animation-Cool',
    pageLink: './Art/apilacharya/index.html',
    imageLink: './Art/apilacharya/animation-cool.gif',
    author: 'Apil Raj Acharya',
    githubLink: 'https://github.com/apilacharya'
  },

  {
    artName: 'covid-19',
    pageLink: './Art/shivam12k/index.html',
    videoLink: './Art/cell/cell.mp4',
    author: 'shivam12k',
    githubLink: 'https://github.com/shivam12k'
  },
  {
    artName: 'Bouncing Heart',
    pageLink: './Art/love2cr3ate/index.html',
    imageLink: './Art/love2cr3ate/bouncing-heart.gif',
    author: 'l0ve2cr3ate',
    githubLink: 'https://github.com/l0ve2cr3ate'
  },
  {
    artName: 'Animated-Loading',
    pageLink: './Art/Animated-Loading/index.html',
    imageLink: './Art/Animated-Loading/Animated-Loading.gif',
    author: 'Mehul1011',
    githubLink: 'https://github.com/mehul1011'
  },
  {
    artName: 'covid-19',
    pageLink: './Art/shivam12k/index.html',
    // videoLink: './Art/cell/cell.mp4',
    imageLink: '#',
    author: 'shivam12k',
    githubLink: 'https://github.com/shivam12k'
  },
  {
    artName: 'Mag-animation',
    pageLink: './Art/Mag-D-Alena/index.html',
    imageLink: './Art/Mag-D-Alena/Mag-animation.gif',
    author: 'Magdalena BenBassat-Luszczynska',
    githubLink: 'https://github.com/mag-d-alen'
  },
  {
    artName: 'ThomasTobe',
    pageLink: './Art/ThomasTobe/index.html',
    imageLink: './Art/ThomasTobe/rotation.gif',
    author: 'ThomasTobe',
    githubLink: 'https://github.com/ThomasTobe'
  },
  {
    artName: 'Life Of Coder',
    pageLink: './Art/DevarshiDoshi/index.html',
    imageLink: './Art/DevarshiDoshi/Life Of Coder.gif',
    author: 'DevarshiDoshi',
    githubLink: 'https://github.com/devarshidoshi'
  },

  {
    artName: 'That Animation',
    pageLink: './Art/MaKloudz/index.html',
    imageLink: './Art/MaKloudz/dat-animation.gif',
    author: 'Blessing Mutava',
    githubLink: 'https://github.com/MaKloudz'
  },
  {
    artName: 'animatron',
    pageLink: './Art/animatron/index.html',
    imageLink: './Art/animatron/trance.gif',
    author: 'nick981837',
    githubLink: 'https://github.com/nick981837'
  },
  {
    artName: 'ZTM Animation',
    pageLink: './Art/EricPuskas/index.html',
    imageLink: './Art/EricPuskas/index.gif',
    author: 'Eric Puskas',
    githubLink: 'https://github.com/EricPuskas'
  },
  {
    artName: 'LSD Rainbow Trip: Phase 1',
    pageLink: './Art/AbsMechanik/index.html',
    imageLink: './Art/AbsMechanik/AbsMechanik_Animation.gif',
    author: 'AbsMechanik',
    githubLink: 'https://github.com/AbsMechanik'
  },
  {
    artName: 'Christmas Lights',
    pageLink: './Art/Futuregit/index.html',
    imageLink: './Art/Futuregit/Christmas-Lights.gif',
    author: 'Futuregit',
    githubLink: 'https://github.com/Futuregit'
  },
  {
    artName: 'space zoo',
    pageLink: './Art/space_zoo/index.html',
    imageLink: './Art/space_zoo/space_zoo.gif',
    author: 'yuwen-c',
    githubLink: 'https://github.com/yuwen-c'
  },
  {
    artName: 'neon-text flicker glow',
    pageLink: './Art/neon-text flicker glow/neon.html',
    videoLink: './Art/neon-text flicker glow/neon-text flicker glow.gif',
    author: 'Ajay Tyagi',
    githubLink: 'https://github.com/imajaytyagi'
  },
  {
    artName: 'Dice Animation',
    pageLink: './Art/Dice-Animation/dice_animation.html',
    videoLink: './Art/Dice-Animation/dice.gif',
    author: 'Ronit DuttA',
    githubLink: 'https://github.com/RD91'
  },
  {
    artName: 'Fruit Dancing',
    pageLink: './Art/carlacentenor/index.html',
    imageLink: './Art/carlacentenor/fruit.gif',
    author: 'carlacentenor',
    githubLink: 'https://github.com/carlacentenor'
  },
  {
    artName: 'eyes',
    pageLink: './Art/eyes/index.html',
    imageLink: './Art/eyes/eyes.gif',
    author: 'yuwen-c',
    githubLink: 'https://github.com/yuwen-c'
  },
  {
    artName: 'Spooktober Hacktoberfest',
    pageLink: './Art/FredAmartey/index.html',
    imageLink: './Art/FredAmartey/thumbnaill.gif',
    author: 'Fred Amartey',
    githubLink: 'https://github.com/FredAmartey'
  },
  {
    artName: 'Star Wars?',
    pageLink: './Art/henryvalbuena/index.html',
    imageLink: './Art/henryvalbuena/index.gif',
    author: 'Henry Valbuena',
    githubLink: 'https://github.com/henryvalbuena'
  },
  {
    artName: 'UFO',
    pageLink: './Art/UFO/index.html',
    imageLink: './Art/UFO/UFO.png',
    author: 'Abhinav Singh @abhinav9910',
    githubLink: 'https://github.com/abhinav9910'
  },
  {
    artName: 'The Ripple',
    pageLink: './Art/Anmol2/index.html',
    imageLink: './Art/Anmol2/ripple.png',
    author: 'Anmol',
    githubLink: 'https://github.com/Anmol270900'
  },
  {
    artName: 'Rainbow loader',
    pageLink: './Art/ka-hn/rainbow.html',
    imageLink: './Art/ka-hn/rainbow.gif',
    author: 'Karim Hussain',
    githubLink: 'https://github.com/ka-hn'
  },
  {
    artName: 'Action Cam',
    pageLink: './Art/Donovan/index.html',
    imageLink: './Art/Donovan/pureCSS-animation.gif',
    author: 'Donovan Hunter',
    githubLink: 'https://github.com/dhdcode'
  },
  {
    artName: 'The Sun',
    pageLink: './Art/Anmol/index.html',
    imageLink: './Art/Anmol/sun.png',
    author: 'Anmol',
    githubLink: 'https://github.com/Anmol270900'
  },
  {
    artName: 'Flashing Pumpkin',
    pageLink: './Art/KatrinaRose14/index.html',
    imageLink: './Art/KatrinaRose14/FlashingPumpkin.gif',
    author: 'Katrina Yates',
    githubLink: 'https://github.com/KatrinaRose14'
  },
  {
    artName: 'Flipbox',
    pageLink: './Art/Prasheel/index.html',
    imageLink: './Art/Prasheel/flip.gif',
    author: 'Prasheel Soni',
    githubLink: 'https://github.com/ps011'
  },
  {
    artName: '2019 Wave',
    pageLink: './Art/chris-aqui/index.html',
    imageLink: './Art/chris-aqui/2019-jump.gif',
    author: 'Christine Aqui',
    githubLink: 'https://github.com/christine-aqui'
  },
  {
    artName: 'Hover Button Animation',
    pageLink: './Art/Vipul/hover.html',
    imageLink: './Art/Vipul/Screenshot2.png',
    author: 'Vipul',
    githubLink: 'https://github.com/vipuljain08'
  },
  {
    artName: 'Start From Zero',
    pageLink: './Art/Robihdy/index.html',
    imageLink: './Art/Robihdy/start-from-zero.png',
    author: 'Robihdy',
    githubLink: 'https://github.com/Robihdy'
  },
  {
    artName: 'Local Host metaphor',
    pageLink: './Art/Akbar-Cyber/index.html',
    imageLink: './Art/Prateek/localhost.png',
    author: 'Prateek',
    githubLink: 'https://github.com/prateekpatrick'
  },
  {
    artName: 'Akbar-Cyber',
    pageLink: './Art/Akbar-Cyber/index.html',
    imageLink: './Art/Akbar-Cyber/akbar.gif',
    author: 'Akbar',
    githubLink: 'https://github.com/Akbar-Cyber'
  },
  {
    artName: 'Sliding Lines',
    pageLink: './Art/erics0n/sliding-lines/index.html',
    imageLink: './Art/erics0n/sliding-lines/image.gif',
    author: 'erics0n',
    githubLink: 'https://github.com/erics0n'
  },
  {
    artName: 'Triangle',
    pageLink: './Art/Joy/triangle/triangle.html',
    imageLink: './Art/Joy/triangle/triangle.gif',
    author: 'Joy',
    githubLink: 'https://github.com/royranger'
  },
  {
    artName: 'Cube',
    pageLink: './Art/Joy/cube/cube.html',
    imageLink: './Art/Joy/cube/cube.gif',
    author: 'Joy',
    githubLink: 'https://github.com/royranger'
  },
  {
    artName: 'Burger Menu',
    pageLink: './Art/mctrl/burger.html',
    imageLink: './Art/mctrl/burger.gif',
    author: 'Martina',
    githubLink: 'https://github.com/mctrl'
  },
  {
    artName: 'Square Loader',
    pageLink: './Art/Hemant/index.html',
    imageLink: './Art/Hemant/loader.gif',
    author: 'Hemant Garg',
    githubLink: 'https://github.com/hemant-garg'
  },
  {
    artName: 'wake up, neo...',
    pageLink: './Art/samirjouni/TributeToTheMatrix.html',
    imageLink: './Art/samirjouni/sample.gif',
    author: 'Samir Jouni',
    githubLink: 'https://github.com/samirjouni'
  },
  {
    artName: 'Tribute To COD4MW',
    pageLink: './Art/samirjouni2/index.html',
    imageLink: './Art/samirjouni2/sample.gif',
    author: 'Samir Jouni',
    githubLink: 'https://github.com/samirjouni'
  },
  {
    artName: 'Planet',
    pageLink: './Art/ArthurDoom/planet.html',
    imageLink: './Art/ArthurDoom/planet.gif',
    author: 'ArthurDoom',
    githubLink: 'https://github.com/ArthurDoom'
  },
  {
    artName: 'SquarPy',
    pageLink: './Art/Utkarsh/index.html',
    imageLink: './Art/Utkarsh/hack.gif',
    author: 'utkarsh',
    githubLink: 'https://github.com/Utkarsh2604'
  },
  {
    artName: 'Circle',
    pageLink: './Art/Oliver/Circle.html',
    imageLink: './Art/Oliver/circle.gif',
    author: 'Oliver',
    githubLink: 'https://github.com/oliver-gomes'
  },
  {
    artName: 'Ellipse Loader',
    pageLink: './Art/VaibhavKhulbe/EllipseLoader.html',
    imageLink: './Art/VaibhavKhulbe/ellipseLoader.gif',
    author: 'Vaibhav Khulbe',
    githubLink: 'https://github.com/Kvaibhav01'
  },
  {
    artName: 'Simple Loader',
    pageLink: './Art/soumsps/simpleload.html',
    imageLink: './Art/soumsps/sample.gif',
    author: 'Soumendu Sinha',
    githubLink: 'https://github.com/soumsps'
  },
  {
    artName: 'Rollodex',
    pageLink: './Art/Shruti/rolling.html',
    imageLink: './Art/Shruti/rolling.gif',
    author: 'Shruti',
    githubLink: 'https://github.com/shruti49'
  },
  {
    artName: 'Cute Cat',
    pageLink: './Art/Alghi/cat.html',
    imageLink: './Art/Alghi/cat.gif',
    author: 'Alghi',
    githubLink: 'https://github.com/darklordace'
  },
  {
    artName: 'r2d2d starwerz',
    pageLink: './Art/izzycs/index.html',
    imageLink: './Art/izzycs/r2d2d.gif',
    author: 'Joy',
    githubLink: 'https://github.com/izzycs'
  },
  {
    artName: 'ZtM Text',
    pageLink: './Art/Di4iMoRtAl/ZtM_text_animation.html',
    imageLink: './Art/Di4iMoRtAl/ZtM_animation.gif',
    author: 'Di4iMoRtAl',
    githubLink: 'https://github.com/dppeykov'
  },
  {
    artName: 'Circles',
    pageLink: './Art/Bhuvana/circles.html',
    imageLink: './Art/Bhuvana/circles.gif',
    author: 'Bhuvana',
    githubLink: 'https://github.com/bhuvana-guna'
  },
  {
    artName: 'Bird',
    pageLink: './Art/Bhuvana/bird.html',
    imageLink: './Art/Bhuvana/bird.gif',
    author: 'Bhuvana',
    githubLink: 'https://github.com/bhuvana-guna'
  },
  {
    artName: 'Loader',
    pageLink: './Art/Bhuvana/loader.html',
    imageLink: './Art/Bhuvana/loader.gif',
    author: 'Bhuvana',
    githubLink: 'https://github.com/bhuvana-guna'
  },
  {
    artName: 'Simple blinking loading circles',
    pageLink: './Art/Rahul/index.html',
    imageLink: './Art/Rahul/loading.gif',
    author: 'Rahul',
    githubLink: 'https://github.com/kohli6010'
  },
  {
    artName: 'Css Pulse',
    pageLink: './Art/Aszmel/pulse.html',
    imageLink: './Art/Aszmel/css_pulse.gif',
    author: 'Aszmel',
    githubLink: 'https://github.com/Aszmel'
  },
  {
    artName: 'Circle Bounce',
    pageLink: './Art/Edmund/index.html',
    imageLink: './Art/Edmund/circle-bounce.gif',
    author: 'Edmund',
    githubLink: 'https://github.com/edmund1645'
  },
  {
    artName: 'Heart Beating',
    pageLink: './Art/Regem/index.html',
    imageLink: './Art/Regem/heart.jpg',
    author: 'Regem',
    githubLink: 'https://github.com/GemzBond'
  },
  {
    artName: 'Fading Circles',
    pageLink: './Art/Ankit/fadeCircle.html',
    imageLink: './Art/Ankit/fadeCircles.png',
    author: 'Ankit Srivastava',
    githubLink: 'https://github.com/a18nov'
  },
  {
    artName: 'Hacktoberfest 2019',
    pageLink: './Art/jpk3lly/animation.html',
    imageLink: './Art/jpk3lly/JPs_Animation_GIF.gif',
    author: 'jpk3lly',
    githubLink: 'https://github.com/jpk3lly'
  },
  {
    artName: 'Name Rotator',
    pageLink: './Art/Meet/name.html',
    imageLink: './Art/Meet/name.gif',
    author: 'Meet',
    githubLink: 'https://github.com/Meet1103'
  },
  {
    artName: 'Ball Rotator',
    pageLink: './Art/Bibekpreet/index.html',
    imageLink: './Art/Bibekpreet/ball.gif',
    author: 'Bibekpreet',
    githubLink: 'https://github.com/bibekpreet99'
  },
  {
    artName: 'ephiphany',
    pageLink: './Art/OctavianIlies/index.html',
    imageLink: './Art/OctavianIlies/ephiphany.gif',
    author: 'OctavianIlies',
    githubLink: 'https://github.com/OctavianIlies'
  },
  {
    artName: 'Loading',
    pageLink: './Art/jh1992jh/loading.html',
    imageLink: './Art/jh1992jh/loading.gif',
    author: 'jh1992jh',
    githubLink: 'https://github.com/jh1992jh'
  },
  {
    artName: 'ZTM Colors',
    pageLink: './Art/Godnon/index.html',
    imageLink: './Art/Godnon/ZTMcAnim.gif',
    author: 'Godnon',
    githubLink: 'https://github.com/godnondsilva'
  },
  {
    artName: 'Hover Effect',
    pageLink: './Art/Shubhankar/index.html',
    imageLink: './Art/Shubhankar/hackoctober.gif',
    author: 'Shubhankar',
    githubLink: 'https://github.com/shubhdwiv12'
  },
  {
    artName: 'Bouncing Fading Circles',
    pageLink: './Art/AyoubIssaad/index.html',
    imageLink: './Art/AyoubIssaad/BouncingFadingCircles.gif',
    author: 'AyoubIssaad',
    githubLink: 'https://github.com/AyoubIssaad'
  },
  {
    artName: '5 balls preloader',
    pageLink: './Art/Nnaji-Victor/index.html',
    imageLink: './Art/Nnaji-Victor/5_balls.gif',
    author: 'Nnaji Victor',
    githubLink: 'https://github.com/Nnaji-Victor'
  },
  {
    artName: 'ZTM Bouncer',
    pageLink: './Art/Josia/bouncer.html',
    imageLink: './Art/Josia/ztmbouncer.gif',
    author: 'Josia Rodriguez',
    githubLink: 'https://github.com/josiarod'
  },
  {
    artName: 'Hacktober loading animation',
    pageLink: './Art/mehul1011/index.html',
    imageLink: './Art/mehul1011/loading.gif',
    author: 'Mehul1011',
    githubLink: 'https://github.com/mehul1011'
  },
  {
    artName: 'Loading Dots',
    pageLink: './Art/devSergiu/index.html',
    imageLink: './Art/devSergiu/loading.gif',
    author: 'devSergiu',
    githubLink: 'https://github.com/devsergiu'
  },
  {
    artName: 'TypeWriter effect',
    pageLink: './Art/Sidharth/Typing_Text.html',
    imageLink: './Art/Sidharth/type_writer.gif',
    author: 'Sidharth',
    githubLink: 'https://github.com/Sidharth98'
  },
  {
    artName: 'Blue Spin',
    pageLink: './Art/JamesW/index.html',
    imageLink: './Art/JamesW/hacktober_spin.gif',
    author: 'James Whitney',
    githubLink: 'https://github.com/jameswhitney'
  },
  {
    artName: 'Loading Animation',
    pageLink: './Art/Sidharth/Loading.html',
    imageLink: './Art/Sidharth/Loading.gif',
    author: 'Sidharth',
    githubLink: 'https://github.com/Sidharth98'
  },
  {
    artName: 'Rotation',
    pageLink: './Art/alenanog/index.html',
    imageLink: './Art/alenanog/rotation.gif',
    author: 'Alena A.',
    githubLink: 'https://github.com/alenanog'
  },
  {
    artName: 'Colors in your life',
    pageLink: './Art/Atipahy/colors.html',
    imageLink: './Art/Atipahy/colors.png',
    author: 'Christos Chr',
    githubLink: 'https://github.com/atipaHy'
  },
  {
    artName: 'Orb',
    pageLink: './Art/Jkbicbic/orb.html',
    imageLink: './Art/Jkbicbic/orb.gif',
    author: 'John Kennedy Bicbic',
    githubLink: 'https://github.com/jkbicbic'
  },
  {
    artName: 'Charging...',
    pageLink: './Art/Afraz/charging.html',
    imageLink: './Art/Afraz/charging.gif',
    author: 'Afraz',
    githubLink: 'https://github.com/afrazz'
  },
  {
    artName: 'Charging...',
    pageLink: './Art/DepStep/depstep.html',
    imageLink: './Art/DepStep/depstep.gif',
    author: 'DepStep',
    githubLink: 'https://github.com/stephD'
  },
  {
    artName: 'Dancing Ball...',
    pageLink: './Art/DaveFres/index.html',
    imageLink: './Art/DaveFres/ball.gif',
    author: 'DaveFres',
    githubLink: 'https://github.com/DaveFres'
  },
  {
    artName: 'animatron',
    pageLink: './Art/animatron/index.html',
    imageLink: './Art/animatron/trance.gif',
    author: 'jomahay',
    githubLink: 'https://github.com/jomahay'
  },
  {
    artName: 'Sunshine',
    pageLink: './Art/Pavelisp/sunshine.html',
    imageLink: './Art/Pavelisp/sunshine.gif',
    author: 'Pavel Isp',
    githubLink: 'https://github.com/pavelisp'
  },
  {
    artName: 'SoundBoxes',
    pageLink: './Art/Hbarang/SoundBox.html',
    imageLink: './Art/Hbarang/SoundBoxAnimation.gif',
    author: 'Hbarang',
    githubLink: 'https://github.com/hbarang'
  },
  {
    artName: 'Cheshire',
    pageLink: './Art/Ckanelin/index.html',
    imageLink: './Art/Ckanelin/Cheshire.gif',
    author: 'Ckanelin',
    githubLink: 'https://github.com/ckanelin'
  },
  {
    artName: 'Disappear',
    pageLink: './Art/Stacy/index.html',
    imageLink: './Art/Stacy/disappear.gif',
    author: 'Stacy',
    githubLink: 'https://github.com/stacyholtz6'
  },
  {
    artName: 'Ellipse Spinner',
    pageLink: './Art/Sabina/ellipse_spinner.html',
    imageLink: './Art/Sabina/ellipse_spinner.png',
    author: 'Sabina Abbasova',
    githubLink: 'https://github.com/sabina929'
  },
  {
    artName: 'NightSky',
    pageLink: './Art/AndyS/index.html',
    imageLink: './Art/AndyS/Capture.GIF',
    author: 'AndyS',
    githubLink: 'https://github.com/AndyS1988'
  },
  {
    artName: 'Hungry',
    pageLink: './Art/diegchav/index.html',
    imageLink: './Art/diegchav/hungry.gif',
    author: 'Diego Chz',
    githubLink: 'https://github.com/diegchav'
  },
  {
    artName: 'Hover Text Animation',
    pageLink: './Art/AyoubIssaad2/index.html',
    imageLink: './Art/AyoubIssaad2/hoverTextAnimation.gif',
    author: 'AyoubIssaad',
    githubLink: 'https://github.com/AyoubIssaad'
  },
  {
    artName: 'Colorize',
    pageLink: './Art/JimBratsos/colorize.html',
    imageLink: './Art/JimBratsos/Colorize.gif',
    author: 'Jim Bratsos',
    githubLink: 'https://github.com/JimBratsos'
  },
  {
    artName: 'Hacktober Spooktacular',
    pageLink: 'Art/Elex/index.html',
    imageLink: ['./Art/Elex/hhs.gif'],
    author: 'William Poisel (LordCobra)',
    githubLink: 'https://github.com/epoisel'
  },
  {
    artName: 'Circley',
    pageLink: './Art/Tranjenny/indexjenny.html',
    imageLink: './Art/Tranjenny/zerojenny.gif',
    author: 'Tranjenny',
    githubLink: 'https://github.com/Tranjenny'
  },
  {
    artName: 'My Vietnam',
    pageLink: './Art/nhbduy/index.html',
    imageLink: './Art/nhbduy/my-vietnam.gif',
    author: 'Hoang-Bao-Duy NGUYEN',
    githubLink: 'https://github.com/nhbduy'
  },
  {
    artName: 'Hactoberfest Bus',
    pageLink: './Art/shahpranaf/index.html',
    imageLink: './Art/shahpranaf/hacktoberfest_bus.gif',
    author: 'Pranav Shah',
    githubLink: 'https://github.com/shahpranaf'
  },
  {
    artName: 'Hacktoberfest',
    pageLink: './Art/robihid/index.html',
    imageLink: './Art/robihid/hacktoberfest.png',
    author: 'robihid',
    githubLink: 'https://github.com/robihid'
  },
  {
    artName: 'Hi there',
    pageLink: './Art/Aki/index.html',
    imageLink: './Art/Aki/giphy.gif',
    author: 'Aki',
    githubLink: 'https://github.com/akmalist'
  },
  {
    artName: '3D css animation',
    pageLink: './Art/animationtion/index.html',
    imageLink: './Art/animation/css3drotate.gif',
    author: 'christ',
    githubLink: 'https://github.com/christ-87'
  },
  {
    artName: 'Hacktoberfest 2019!',
    pageLink: './Art/RedSquirrrel/index.html',
    imageLink: './Art/RedSquirrrel/index.html/animation.PNG',
    author: 'RedSquirrrel',
    githubLink: 'https://github.com/RedSquirrrel'
  },
  {
    artName: 'Sliding text',
    pageLink: './Art/Flattopz/index.html',
    imageLink: './Art/Flattopz/SlidingText.gif',
    author: 'Flattopz',
    githubLink: 'https://github.com/hjpunzalan'
  },
  {
    artName: 'Rainbow Color Changer',
    pageLink: './Art/mmshr/index.html',
    imageLink: './Art/mmshr/rainbow.gif',
    author: 'mmosehauer',
    githubLink: 'https://github.com/mmosehauer'
  },
  {
    artName: 'World of Coding',
    pageLink: './Art/tom_kn/coding.html',
    imageLink: './Art/tom_kn/coding.gif',
    author: 'Tamas Knisz',
    githubLink: 'https://github.com/TamasKn'
  },
  {
    artName: 'Initial Bounce',
    pageLink: './Art/Juwana/initial.html',
    imageLink: './Art/Juwana/InitialBounce.gif',
    author: 'Juwana',
    githubLink: 'https://github.com/JZerman2018'
  },
  {
    artName: 'Atom',
    pageLink: './Art/Teva/index.html',
    imageLink: './Art/Teva/atom.gif',
    author: 'Teva',
    githubLink: 'https://github.com/TevaHenry'
  },
  {
    artName: 'Be Awesome',
    pageLink: './Art/TigerAsH/index.html',
    imageLink: './Art/TigerAsH/be-awesome.jpg',
    author: 'TigerAsH',
    githubLink: 'https://github.com/TigerAsH94'
  },
  {
    artName: 'Rainbow Colors',
    pageLink: './Art/Sanjeev/index.html',
    imageLink: './Art/Sanjeev/animation.gif',
    author: 'Sanjeev Panday',
    githubLink: 'https://github.com/Sanjeev-Panday'
  },
  {
    artName: 'ZtM',
    pageLink: './Art/thoyvo/index.html',
    imageLink: './Art/thoyvo/ztm.gif',
    author: 'Thoyvo',
    githubLink: 'https://github.com/thoyvo'
  },
  {
    artName: 'Fast Fishes',
    pageLink: './Art/4ront/index.html',
    imageLink: './Art/4ront/fishes.gif',
    author: '4rontender',
    githubLink: 'https://github.com/RinatValiullov'
  },
  {
    artName: 'Loading...',
    pageLink: './Art/RedSquirrrel2/loading.html',
    imageLink: './Art/RedSquirrrel2/loading.gif',
    author: 'RedSquirrrel',
    githubLink: 'https://github.com/RedSquirrrel'
  },
  {
    artName: 'Animated Cube',
    pageLink: './Art/Animated Cube/index.html',
    imageLink: './Art/Animated Cube/cube.gif',
    author: 'RedSquirrrel',
    githubLink: 'https://github.com/RedSquirrrel'
  },
  {
    artName: 'Calm Ubuntu',
    pageLink: './Art/schupat/index.html',
    imageLink: './Art/schupat/preview.gif',
    author: 'schupat',
    githubLink: 'https://github.com/schupat'
  },
  {
    artName: 'Solar System',
    pageLink: './Art/DSandberg93/index.html',
    imageLink: './Art/DSandberg93/SolarSystem.gif',
    author: 'DSandberg93',
    githubLink: 'https://github.com/DSandberg93'
  },
  {
    artName: 'Boo',
    pageLink: './Art/VerityB/index.html',
    imageLink: './Art/VerityB/boo.gif',
    author: 'VerityB',
    githubLink: 'https://github.com/VerityB'
  },
  {
    artName: 'Hacktoberfest Ghost',
    pageLink: './Art/cTahirih/index.html',
    imageLink: './Art/cTahirih/ghost.png',
    author: 'cTahirih',
    githubLink: 'https://github.com/cTahirih'
  },
  {
    artName: 'Clock',
    pageLink: './Art/Abdul/index.html',
    imageLink: './Art/Abdul/Clock.png',
    author: 'Abdul Rahman',
    githubLink: 'https://github.com/abdulrahman118'
  },
  {
    artName: 'Loading Cube',
    pageLink: './Art/andrearizzello/index.html',
    imageLink: './Art/andrearizzello/index.gif',
    author: 'Andrea Rizzello',
    githubLink: 'https://github.com/andrearizzello'
  },
  {
    artName: 'Wall Dropping Logo',
    pageLink: './Art/shivams136/index.html',
    imageLink: './Art/shivams136/walldrop.gif',
    author: 'Shivam Sharma',
    githubLink: 'https://github.com/ShivamS136'
  },
  {
    artName: 'Infinite Race',
    pageLink: './Art/levermanx/index.html',
    imageLink: './Art/levermanx/anim.gif',
    author: 'Levermanx',
    githubLink: 'https://github.com/levermanx'
  },
  {
    artName: 'Hover to Rotate Text',
    pageLink: './Art/faiz_hameed/index.html',
    imageLink: './Art/faiz_hameed/hackto.gif',
    author: 'Faiz Hameed',
    githubLink: 'https://github.com/faizhameed'
  },
  {
    artName: 'HalloHacktober Greeting!',
    pageLink: './Art/lusalga/index.html',
    imageLink: './Art/lusalga/lu.gif',
    author: 'Lucieni A. Saldanha',
    githubLink: 'https://github.com/lusalga/'
  },
  {
    artName: 'Time goes by',
    pageLink: './Art/WolfgangKreminger/index.html',
    imageLink: './Art/WolfgangKreminger/showcase.gif',
    author: 'Wolfgang Kreminger',
    githubLink: 'https://github.com/r4pt0s'
  },
  {
    artName: 'Bouncing Text!',
    pageLink: './Art/AbdulsalamAbdulrahman/index.html',
    imageLink: './Art/AbdulsalamAbdulrahman/Bouncingtxt.gif',
    author: 'Abdulsalam Abdulrahman',
    githubLink: 'https://github.com/AbdulsalamAbdulrahman/'
  },
  {
    artName: 'Simple Phone Animation',
    pageLink: './Art/Lala/index.html',
    imageLink: './Art/Lala/phone.gif',
    author: 'Olamide Aboyeji',
    githubLink: 'https://github.com/aolamide'
  },
  {
    artName: 'Synthwave Sunset',
    pageLink: './Art/brunobolting/index.html',
    imageLink: './Art/brunobolting/synthwave-sunset.gif',
    author: 'Bruno Bolting',
    githubLink: 'https://github.com/brunobolting/'
  },
  {
    artName: 'That Animation',
    pageLink: './Art/MaKloudz/index.html',
    imageLink: './Art/MaKloudz/dat-animation.gif',
    author: 'Blessing Mutava',
    githubLink: 'https://github.com/MaKloudz'
  },
  {
    artName: 'animatron',
    pageLink: './Art/animatron/index.html',
    imageLink: './Art/animatron/trance.gif',
    author: 'nick981837',
    githubLink: 'https://github.com/nick981837'
  },
  {
    artName: 'abhishek9686',
    pageLink: './Art/abhishek9686/index.html',
    imageLink: './Art/abhishek9686/loading.gif',
    author: 'abhishek9686',
    githubLink: 'https://github.com/abhishek9686'
  },

  {
    artName: 'Animecircles',
    pageLink: './Art/Animecircles/index.html',
    imageLink: './Art/animatron/',
    author: 'Geamoding',
    githubLink: 'https://github.com/gilbertekalea'
  },
  {
    artName: 'ZTM Animation',
    pageLink: './Art/EricPuskas/index.html',
    imageLink: './Art/EricPuskas/index.gif',
    author: 'Eric Puskas',
    githubLink: 'https://github.com/EricPuskas'
  },
  {
    artName: 'LSD Rainbow Trip: Phase 1',
    pageLink: './Art/AbsMechanik/index.html',
    imageLink: './Art/AbsMechanik/AbsMechanik_Animation.gif',
    author: 'AbsMechanik',
    githubLink: 'https://github.com/AbsMechanik'
  },
  {
    artName: 'Christmas Lights',
    pageLink: './Art/Futuregit/index.html',
    imageLink: './Art/Futuregit/Christmas-Lights.gif',
    author: 'Futuregit',
    githubLink: 'https://github.com/Futuregit'
  },
  {
    artName: 'Fruit Dancing',
    pageLink: './Art/carlacentenor/index.html',
    imageLink: './Art/carlacentenor/fruit.gif',
    author: 'carlacentenor',
    githubLink: 'https://github.com/carlacentenor'
  },
  {
    artName: 'Spooktober Hacktoberfest',
    pageLink: './Art/FredAmartey/index.html',
    imageLink: './Art/FredAmartey/thumbnaill.gif',
    author: 'Fred Amartey',
    githubLink: 'https://github.com/FredAmartey'
  },
  {
    artName: 'Star Wars?',
    pageLink: './Art/henryvalbuena/index.html',
    imageLink: './Art/henryvalbuena/index.gif',
    author: 'Henry Valbuena',
    githubLink: 'https://github.com/henryvalbuena'
  },
  {
    artName: 'UFO',
    pageLink: './Art/UFO/index.html',
    imageLink: './Art/UFO/UFO.png',
    author: 'Abhinav Singh @abhinav9910',
    githubLink: 'https://github.com/abhinav9910'
  },
  {
    artName: 'The Ripple',
    pageLink: './Art/Anmol2/index.html',
    imageLink: './Art/Anmol2/ripple.png',
    author: 'Anmol',
    githubLink: 'https://github.com/Anmol270900'
  },
  {
    artName: 'Rainbow loader',
    pageLink: './Art/ka-hn/rainbow.html',
    imageLink: './Art/ka-hn/rainbow.gif',
    author: 'Karim Hussain',
    githubLink: 'https://github.com/ka-hn'
  },
  {
    artName: 'Action Cam',
    pageLink: './Art/Donovan/index.html',
    imageLink: './Art/Donovan/pureCSS-animation.gif',
    author: 'Donovan Hunter',
    githubLink: 'https://github.com/dhdcode'
  },
  {
    artName: 'The Sun',
    pageLink: './Art/Anmol/index.html',
    imageLink: './Art/Anmol/sun.png',
    author: 'Anmol',
    githubLink: 'https://github.com/Anmol270900'
  },
  {
    artName: 'Flashing Pumpkin',
    pageLink: './Art/KatrinaRose14/index.html',
    imageLink: './Art/KatrinaRose14/FlashingPumpkin.gif',
    author: 'Katrina Yates',
    githubLink: 'https://github.com/KatrinaRose14'
  },
  {
    artName: 'Flipbox',
    pageLink: './Art/Prasheel/index.html',
    imageLink: './Art/Prasheel/flip.gif',
    author: 'Prasheel Soni',
    githubLink: 'https://github.com/ps011'
  },
  {
    artName: '2019 Wave',
    pageLink: './Art/chris-aqui/index.html',
    imageLink: './Art/chris-aqui/2019-jump.gif',
    author: 'Christine Aqui',
    githubLink: 'https://github.com/christine-aqui'
  },
  {
    artName: 'Hover Button Animation',
    pageLink: './Art/Vipul/hover.html',
    imageLink: './Art/Vipul/Screenshot2.png',
    author: 'Vipul',
    githubLink: 'https://github.com/vipuljain08'
  },
  {
    artName: 'Start From Zero',
    pageLink: './Art/Robihdy/index.html',
    imageLink: './Art/Robihdy/start-from-zero.png',
    author: 'Robihdy',
    githubLink: 'https://github.com/Robihdy'
  },
  {
    artName: 'Local Host metaphor',
    pageLink: './Art/Akbar-Cyber/index.html',
    imageLink: './Art/Prateek/localhost.png',
    author: 'Prateek',
    githubLink: 'https://github.com/prateekpatrick'
  },
  {
    artName: 'Akbar-Cyber',
    pageLink: './Art/Akbar-Cyber/index.html',
    imageLink: './Art/Akbar-Cyber/akbar.gif',
    author: 'Akbar',
    githubLink: 'https://github.com/Akbar-Cyber'
  },
  {
    artName: 'Sliding Lines',
    pageLink: './Art/erics0n/sliding-lines/index.html',
    imageLink: './Art/erics0n/sliding-lines/image.gif',
    author: 'erics0n',
    githubLink: 'https://github.com/erics0n'
  },
  {
    artName: 'Triangle',
    pageLink: './Art/Joy/triangle/triangle.html',
    imageLink: './Art/Joy/triangle/triangle.gif',
    author: 'Joy',
    githubLink: 'https://github.com/royranger'
  },
  {
    artName: 'Cube',
    pageLink: './Art/Joy/cube/cube.html',
    imageLink: './Art/Joy/cube/cube.gif',
    author: 'Joy',
    githubLink: 'https://github.com/royranger'
  },
  {
    artName: 'Burger Menu',
    pageLink: './Art/mctrl/burger.html',
    imageLink: './Art/mctrl/burger.gif',
    author: 'Martina',
    githubLink: 'https://github.com/mctrl'
  },
  {
    artName: 'Square Loader',
    pageLink: './Art/Hemant/index.html',
    imageLink: './Art/Hemant/loader.gif',
    author: 'Hemant Garg',
    githubLink: 'https://github.com/hemant-garg'
  },
  {
    artName: 'wake up, neo...',
    pageLink: './Art/samirjouni/TributeToTheMatrix.html',
    imageLink: './Art/samirjouni/sample.gif',
    author: 'Samir Jouni',
    githubLink: 'https://github.com/samirjouni'
  },
  {
    artName: 'Tribute To COD4MW',
    pageLink: './Art/samirjouni2/index.html',
    imageLink: './Art/samirjouni2/sample.gif',
    author: 'Samir Jouni',
    githubLink: 'https://github.com/samirjouni'
  },
  {
    artName: 'Planet',
    pageLink: './Art/ArthurDoom/planet.html',
    imageLink: './Art/ArthurDoom/planet.gif',
    author: 'ArthurDoom',
    githubLink: 'https://github.com/ArthurDoom'
  },
  {
    artName: 'SquarPy',
    pageLink: './Art/Utkarsh/index.html',
    imageLink: './Art/Utkarsh/hack.gif',
    author: 'utkarsh',
    githubLink: 'https://github.com/Utkarsh2604'
  },
  {
    artName: 'Circle',
    pageLink: './Art/Oliver/Circle.html',
    imageLink: './Art/Oliver/circle.gif',
    author: 'Oliver',
    githubLink: 'https://github.com/oliver-gomes'
  },
  {
    artName: 'Ellipse Loader',
    pageLink: './Art/VaibhavKhulbe/EllipseLoader.html',
    imageLink: './Art/VaibhavKhulbe/ellipseLoader.gif',
    author: 'Vaibhav Khulbe',
    githubLink: 'https://github.com/Kvaibhav01'
  },
  {
    artName: 'Simple Loader',
    pageLink: './Art/soumsps/simpleload.html',
    imageLink: './Art/soumsps/sample.gif',
    author: 'Soumendu Sinha',
    githubLink: 'https://github.com/soumsps'
  },
  {
    artName: 'Rollodex',
    pageLink: './Art/Shruti/rolling.html',
    imageLink: './Art/Shruti/rolling.gif',
    author: 'Shruti',
    githubLink: 'https://github.com/shruti49'
  },
  {
    artName: 'Cute Cat',
    pageLink: './Art/Alghi/cat.html',
    imageLink: './Art/Alghi/cat.gif',
    author: 'Alghi',
    githubLink: 'https://github.com/darklordace'
  },
  {
    artName: 'ZtM Text',
    pageLink: './Art/Di4iMoRtAl/ZtM_text_animation.html',
    imageLink: './Art/Di4iMoRtAl/ZtM_animation.gif',
    author: 'Di4iMoRtAl',
    githubLink: 'https://github.com/dppeykov'
  },
  {
    artName: 'Circles',
    pageLink: './Art/Bhuvana/circles.html',
    imageLink: './Art/Bhuvana/circles.gif',
    author: 'Bhuvana',
    githubLink: 'https://github.com/bhuvana-guna'
  },
  {
    artName: 'Bird',
    pageLink: './Art/Bhuvana/bird.html',
    imageLink: './Art/Bhuvana/bird.gif',
    author: 'Bhuvana',
    githubLink: 'https://github.com/bhuvana-guna'
  },
  {
    artName: 'Loader',
    pageLink: './Art/Bhuvana/loader.html',
    imageLink: './Art/Bhuvana/loader.gif',
    author: 'Bhuvana',
    githubLink: 'https://github.com/bhuvana-guna'
  },
  {
    artName: 'Simple blinking loading circles',
    pageLink: './Art/Rahul/index.html',
    imageLink: './Art/Rahul/loading.gif',
    author: 'Rahul',
    githubLink: 'https://github.com/kohli6010'
  },
  {
    artName: 'Css Pulse',
    pageLink: './Art/Aszmel/pulse.html',
    imageLink: './Art/Aszmel/css_pulse.gif',
    author: 'Aszmel',
    githubLink: 'https://github.com/Aszmel'
  },
  {
    artName: 'Circle Bounce',
    pageLink: './Art/Edmund/index.html',
    imageLink: './Art/Edmund/circle-bounce.gif',
    author: 'Edmund',
    githubLink: 'https://github.com/edmund1645'
  },
  {
    artName: 'Heart Beating',
    pageLink: './Art/Regem/index.html',
    imageLink: './Art/Regem/heart.jpg',
    author: 'Regem',
    githubLink: 'https://github.com/GemzBond'
  },
  {
    artName: 'Fading Circles',
    pageLink: './Art/Ankit/fadeCircle.html',
    imageLink: './Art/Ankit/fadeCircles.png',
    author: 'Ankit Srivastava',
    githubLink: 'https://github.com/a18nov'
  },
  {
    artName: 'Hacktoberfest 2019',
    pageLink: './Art/jpk3lly/animation.html',
    imageLink: './Art/jpk3lly/JPs_Animation_GIF.gif',
    author: 'jpk3lly',
    githubLink: 'https://github.com/jpk3lly'
  },
  {
    artName: 'Name Rotator',
    pageLink: './Art/Meet/name.html',
    imageLink: './Art/Meet/name.gif',
    author: 'Meet',
    githubLink: 'https://github.com/Meet1103'
  },
  {
    artName: 'Ball Rotator',
    pageLink: './Art/Bibekpreet/index.html',
    imageLink: './Art/Bibekpreet/ball.gif',
    author: 'Bibekpreet',
    githubLink: 'https://github.com/bibekpreet99'
  },
  {
    artName: 'ephiphany',
    pageLink: './Art/OctavianIlies/index.html',
    imageLink: './Art/OctavianIlies/ephiphany.gif',
    author: 'OctavianIlies',
    githubLink: 'https://github.com/OctavianIlies'
  },
  {
    artName: 'Loading',
    pageLink: './Art/jh1992jh/loading.html',
    imageLink: './Art/jh1992jh/loading.gif',
    author: 'jh1992jh',
    githubLink: 'https://github.com/jh1992jh'
  },
  {
    artName: 'ZTM Colors',
    pageLink: './Art/Godnon/index.html',
    imageLink: './Art/Godnon/ZTMcAnim.gif',
    author: 'Godnon',
    githubLink: 'https://github.com/godnondsilva'
  },
  {
    artName: 'Hover Effect',
    pageLink: './Art/Shubhankar/index.html',
    imageLink: './Art/Shubhankar/hackoctober.gif',
    author: 'Shubhankar',
    githubLink: 'https://github.com/shubhdwiv12'
  },
  {
    artName: 'Bouncing Fading Circles',
    pageLink: './Art/AyoubIssaad/index.html',
    imageLink: './Art/AyoubIssaad/BouncingFadingCircles.gif',
    author: 'AyoubIssaad',
    githubLink: 'https://github.com/AyoubIssaad'
  },
  {
    artName: '5 balls preloader',
    pageLink: './Art/Nnaji-Victor/index.html',
    imageLink: './Art/Nnaji-Victor/5_balls.gif',
    author: 'Nnaji Victor',
    githubLink: 'https://github.com/Nnaji-Victor'
  },
  {
    artName: 'ZTM Bouncer',
    pageLink: './Art/Josia/bouncer.html',
    imageLink: './Art/Josia/ztmbouncer.gif',
    author: 'Josia Rodriguez',
    githubLink: 'https://github.com/josiarod'
  },
  {
    artName: 'Hacktober loading animation',
    pageLink: './Art/mehul1011/index.html',
    imageLink: './Art/mehul1011/loading.gif',
    author: 'Mehul1011',
    githubLink: 'https://github.com/mehul1011'
  },
  {
    artName: 'Loading Dots',
    pageLink: './Art/devSergiu/index.html',
    imageLink: './Art/devSergiu/loading.gif',
    author: 'devSergiu',
    githubLink: 'https://github.com/devsergiu'
  },
  {
    artName: 'TypeWriter effect',
    pageLink: './Art/Sidharth/Typing_Text.html',
    imageLink: './Art/Sidharth/type_writer.gif',
    author: 'Sidharth',
    githubLink: 'https://github.com/Sidharth98'
  },
  {
    artName: 'Blue Spin',
    pageLink: './Art/JamesW/index.html',
    imageLink: './Art/JamesW/hacktober_spin.gif',
    author: 'James Whitney',
    githubLink: 'https://github.com/jameswhitney'
  },
  {
    artName: 'Loading Animation',
    pageLink: './Art/Sidharth/Loading.html',
    imageLink: './Art/Sidharth/Loading.gif',
    author: 'Sidharth',
    githubLink: 'https://github.com/Sidharth98'
  },
  {
    artName: 'Rotation',
    pageLink: './Art/alenanog/index.html',
    imageLink: './Art/alenanog/rotation.gif',
    author: 'Alena A.',
    githubLink: 'https://github.com/alenanog'
  },
  {
    artName: 'Colors in your life',
    pageLink: './Art/Atipahy/colors.html',
    imageLink: './Art/Atipahy/colors.png',
    author: 'Christos Chr',
    githubLink: 'https://github.com/atipaHy'
  },
  {
    artName: 'Orb',
    pageLink: './Art/Jkbicbic/orb.html',
    imageLink: './Art/Jkbicbic/orb.gif',
    author: 'John Kennedy Bicbic',
    githubLink: 'https://github.com/jkbicbic'
  },
  {
    artName: 'Charging...',
    pageLink: './Art/Afraz/charging.html',
    imageLink: './Art/Afraz/charging.gif',
    author: 'Afraz',
    githubLink: 'https://github.com/afrazz'
  },
  {
    artName: 'Charging...',
    pageLink: './Art/DepStep/depstep.html',
    imageLink: './Art/DepStep/depstep.gif',
    author: 'DepStep',
    githubLink: 'https://github.com/stephD'
  },
  {
    artName: 'Dancing Ball...',
    pageLink: './Art/DaveFres/index.html',
    imageLink: './Art/DaveFres/ball.gif',
    author: 'DaveFres',
    githubLink: 'https://github.com/DaveFres'
  },
  {
    artName: 'animatron',
    pageLink: './Art/animatron/index.html',
    imageLink: './Art/animatron/trance.gif',
    author: 'jomahay',
    githubLink: 'https://github.com/jomahay'
  },
  {
    artName: 'Sunshine',
    pageLink: './Art/Pavelisp/sunshine.html',
    imageLink: './Art/Pavelisp/sunshine.gif',
    author: 'Pavel Isp',
    githubLink: 'https://github.com/pavelisp'
  },
  {
    artName: 'SoundBoxes',
    pageLink: './Art/Hbarang/SoundBox.html',
    imageLink: './Art/Hbarang/SoundBoxAnimation.gif',
    author: 'Hbarang',
    githubLink: 'https://github.com/hbarang'
  },
  {
    artName: 'Cheshire',
    pageLink: './Art/Ckanelin/index.html',
    imageLink: './Art/Ckanelin/Cheshire.gif',
    author: 'Ckanelin',
    githubLink: 'https://github.com/ckanelin'
  },
  {
    artName: 'Disappear',
    pageLink: './Art/Stacy/index.html',
    imageLink: './Art/Stacy/disappear.gif',
    author: 'Stacy',
    githubLink: 'https://github.com/stacyholtz6'
  },
  {
    artName: 'Ellipse Spinner',
    pageLink: './Art/Sabina/ellipse_spinner.html',
    imageLink: './Art/Sabina/ellipse_spinner.png',
    author: 'Sabina Abbasova',
    githubLink: 'https://github.com/sabina929'
  },
  {
    artName: 'NightSky',
    pageLink: './Art/AndyS/index.html',
    imageLink: './Art/AndyS/Capture.GIF',
    author: 'AndyS',
    githubLink: 'https://github.com/AndyS1988'
  },
  {
    artName: 'Hungry',
    pageLink: './Art/diegchav/index.html',
    imageLink: './Art/diegchav/hungry.gif',
    author: 'Diego Chz',
    githubLink: 'https://github.com/diegchav'
  },
  {
    artName: 'Hover Text Animation',
    pageLink: './Art/AyoubIssaad2/index.html',
    imageLink: './Art/AyoubIssaad2/hoverTextAnimation.gif',
    author: 'AyoubIssaad',
    githubLink: 'https://github.com/AyoubIssaad'
  },
  {
    artName: 'Colorize',
    pageLink: './Art/JimBratsos/colorize.html',
    imageLink: './Art/JimBratsos/Colorize.gif',
    author: 'Jim Bratsos',
    githubLink: 'https://github.com/JimBratsos'
  },
  {
    artName: 'Hacktober Spooktacular',
    pageLink: 'Art/Elex/index.html',
    imageLink: ['./Art/Elex/hhs.gif'],
    author: 'William Poisel (LordCobra)',
    githubLink: 'https://github.com/epoisel'
  },
  {
    artName: 'Circley',
    pageLink: './Art/Tranjenny/indexjenny.html',
    imageLink: './Art/Tranjenny/zerojenny.gif',
    author: 'Tranjenny',
    githubLink: 'https://github.com/Tranjenny'
  },
  {
    artName: 'My Vietnam',
    pageLink: './Art/nhbduy/index.html',
    imageLink: './Art/nhbduy/my-vietnam.gif',
    author: 'Hoang-Bao-Duy NGUYEN',
    githubLink: 'https://github.com/nhbduy'
  },
  {
    artName: 'Hactoberfest Bus',
    pageLink: './Art/shahpranaf/index.html',
    imageLink: './Art/shahpranaf/hacktoberfest_bus.gif',
    author: 'Pranav Shah',
    githubLink: 'https://github.com/shahpranaf'
  },
  {
    artName: 'Hacktoberfest',
    pageLink: './Art/robihid/index.html',
    imageLink: './Art/robihid/hacktoberfest.png',
    author: 'robihid',
    githubLink: 'https://github.com/robihid'
  },
  {
    artName: 'Hi there',
    pageLink: './Art/Aki/index.html',
    imageLink: './Art/Aki/giphy.gif',
    author: 'Aki',
    githubLink: 'https://github.com/akmalist'
  },
  {
    artName: 'Hacktoberfest 2019!',
    pageLink: './Art/RedSquirrrel/index.html',
    imageLink: './Art/RedSquirrrel/index.html/animation.PNG',
    author: 'RedSquirrrel',
    githubLink: 'https://github.com/RedSquirrrel'
  },
  {
    artName: 'Sliding text',
    pageLink: './Art/Flattopz/index.html',
    imageLink: './Art/Flattopz/SlidingText.gif',
    author: 'Flattopz',
    githubLink: 'https://github.com/hjpunzalan'
  },
  {
    artName: 'Rainbow Color Changer',
    pageLink: './Art/mmshr/index.html',
    imageLink: './Art/mmshr/rainbow.gif',
    author: 'mmosehauer',
    githubLink: 'https://github.com/mmosehauer'
  },
  {
    artName: 'World of Coding',
    pageLink: './Art/tom_kn/coding.html',
    imageLink: './Art/tom_kn/coding.gif',
    author: 'Tamas Knisz',
    githubLink: 'https://github.com/TamasKn'
  },
  {
    artName: 'Initial Bounce',
    pageLink: './Art/Juwana/initial.html',
    imageLink: './Art/Juwana/InitialBounce.gif',
    author: 'Juwana',
    githubLink: 'https://github.com/JZerman2018'
  },
  {
    artName: 'Atom',
    pageLink: './Art/Teva/index.html',
    imageLink: './Art/Teva/atom.gif',
    author: 'Teva',
    githubLink: 'https://github.com/TevaHenry'
  },
  {
    artName: 'Be Awesome',
    pageLink: './Art/TigerAsH/index.html',
    imageLink: './Art/TigerAsH/be-awesome.jpg',
    author: 'TigerAsH',
    githubLink: 'https://github.com/TigerAsH94'
  },
  {
    artName: 'Rainbow Colors',
    pageLink: './Art/Sanjeev/index.html',
    imageLink: './Art/Sanjeev/animation.gif',
    author: 'Sanjeev Panday',
    githubLink: 'https://github.com/Sanjeev-Panday'
  },
  {
    artName: 'ZtM',
    pageLink: './Art/thoyvo/index.html',
    imageLink: './Art/thoyvo/ztm.gif',
    author: 'Thoyvo',
    githubLink: 'https://github.com/thoyvo'
  },
  {
    artName: 'Fast Fishes',
    pageLink: './Art/4ront/index.html',
    imageLink: './Art/4ront/fishes.gif',
    author: '4rontender',
    githubLink: 'https://github.com/RinatValiullov'
  },
  {
    artName: 'Loading...',
    pageLink: './Art/RedSquirrrel2/loading.html',
    imageLink: './Art/RedSquirrrel2/loading.gif',
    author: 'RedSquirrrel',
    githubLink: 'https://github.com/RedSquirrrel'
  },
  {
    artName: 'Animated Cube',
    pageLink: './Art/Animated Cube/index.html',
    imageLink: './Art/Animated Cube/cube.gif',
    author: 'RedSquirrrel',
    githubLink: 'https://github.com/RedSquirrrel'
  },
  {
    artName: 'Calm Ubuntu',
    pageLink: './Art/schupat/index.html',
    imageLink: './Art/schupat/preview.gif',
    author: 'schupat',
    githubLink: 'https://github.com/schupat'
  },
  {
    artName: 'Solar System',
    pageLink: './Art/DSandberg93/index.html',
    imageLink: './Art/DSandberg93/SolarSystem.gif',
    author: 'DSandberg93',
    githubLink: 'https://github.com/DSandberg93'
  },
  {
    artName: 'Boo',
    pageLink: './Art/VerityB/index.html',
    imageLink: './Art/VerityB/boo.gif',
    author: 'VerityB',
    githubLink: 'https://github.com/VerityB'
  },
  {
    artName: 'Hacktoberfest Ghost',
    pageLink: './Art/cTahirih/index.html',
    imageLink: './Art/cTahirih/ghost.png',
    author: 'cTahirih',
    githubLink: 'https://github.com/cTahirih'
  },
  {
    artName: 'Clock',
    pageLink: './Art/Abdul/index.html',
    imageLink: './Art/Abdul/Clock.png',
    author: 'Abdul Rahman',
    githubLink: 'https://github.com/abdulrahman118'
  },
  {
    artName: 'Loading Cube',
    pageLink: './Art/andrearizzello/index.html',
    imageLink: './Art/andrearizzello/index.gif',
    author: 'Andrea Rizzello',
    githubLink: 'https://github.com/andrearizzello'
  },
  {
    artName: 'Wall Dropping Logo',
    pageLink: './Art/shivams136/index.html',
    imageLink: './Art/shivams136/walldrop.gif',
    author: 'Shivam Sharma',
    githubLink: 'https://github.com/ShivamS136'
  },
  {
    artName: 'Infinite Race',
    pageLink: './Art/levermanx/index.html',
    imageLink: './Art/levermanx/anim.gif',
    author: 'Levermanx',
    githubLink: 'https://github.com/levermanx'
  },
  {
    artName: 'Hover to Rotate Text',
    pageLink: './Art/faiz_hameed/index.html',
    imageLink: './Art/faiz_hameed/hackto.gif',
    author: 'Faiz Hameed',
    githubLink: 'https://github.com/faizhameed'
  },
  {
    artName: 'HalloHacktober Greeting!',
    pageLink: './Art/lusalga/index.html',
    imageLink: './Art/lusalga/lu.gif',
    author: 'Lucieni A. Saldanha',
    githubLink: 'https://github.com/lusalga/'
  },
  {
    artName: 'Time goes by',
    pageLink: './Art/WolfgangKreminger/index.html',
    imageLink: './Art/WolfgangKreminger/showcase.gif',
    author: 'Wolfgang Kreminger',
    githubLink: 'https://github.com/r4pt0s'
  },
  {
    artName: 'Bouncing Text!',
    pageLink: './Art/AbdulsalamAbdulrahman/index.html',
    imageLink: './Art/AbdulsalamAbdulrahman/Bouncingtxt.gif',
    author: 'Abdulsalam Abdulrahman',
    githubLink: 'https://github.com/AbdulsalamAbdulrahman/'
  },
  {
    artName: 'Simple Phone Animation',
    pageLink: './Art/Lala/index.html',
    imageLink: './Art/Lala/phone.gif',
    author: 'Olamide Aboyeji',
    githubLink: 'https://github.com/aolamide'
  },
  {
    artName: 'Synthwave Sunset',
    pageLink: './Art/brunobolting/index.html',
    imageLink: './Art/brunobolting/synthwave-sunset.gif',
    author: 'Bruno Bolting',
    githubLink: 'https://github.com/brunobolting/'
  },

  {
    artName: 'Kawaii Penguin',
    pageLink: './Art/Brienyll/index.html',
    imageLink: './Art/Brienyll/kawaiiPenguin.gif',
    author: 'Brienyll',
    githubLink: 'https://github.com/brienyll/'
  },
  {
    artName: 'Happy Halloween',
    pageLink: './Art/MatthewS/index.html',
    imageLink: './Art/MatthewS/Spider.gif',
    author: 'MatthewS',
    githubLink: 'https://github.com/matthewstoddart/'
  },
  {
    artName: 'Fan Art',
    pageLink: './Art/m-perez33/index.html',
    imageLink: './Art/m-perez33/cylon.gif',
    author: 'Marcos Perez',
    githubLink: 'https://github.com/m-perez33/'
  },
  {
    artName: 'Animating Pot',
    pageLink: './Art/Somechandra/index.html',
    imageLink: './Art/Somechandra/pot.gif',
    author: 'Somechandra',
    githubLink: 'https://github.com/somechandra'
  },
  {
    artName: 'Circles Circling',
    pageLink: './Art/pikktorr/index.html',
    imageLink: './Art/pikktorr/circles.gif',
    author: 'pikktorr',
    githubLink: 'https://github.com/pikktorr'
  },
  {
    artName: 'Glitchy Szn',
    pageLink: './Art/premdav/index.html',
    imageLink: './Art/premdav/screenshot.png',
    author: 'premdav',
    githubLink: 'https://github.com/premdav'
  },
  {
    artName: 'ZeroToMastery',
    pageLink: './Art/Vzneers/index.html',
    imageLink: './Art/Vzneers/gifzeroloading.gif',
    author: 'TrinhMinhHieu',
    githubLink: 'https://github.com/trinhminhhieu'
  },
  {
    artName: 'Spacecraft-landing',
    pageLink: './Art/DDuplinszki/index.html',
    imageLink: './Art/DDuplinszki/Spacecraft-landing.gif',
    author: 'DDuplinszki',
    githubLink: 'https://github.com/DDuplinszki'
  },
  {
    artName: 'Paw Prints',
    pageLink: './Art/Tia/index.html',
    imageLink: './Art/Tia/paw-prints.gif',
    author: 'Tia Esguerra',
    githubLink: 'https://github.com/msksfo'
  },
  {
    artName: 'Hover-Scale',
    pageLink: './Art/echowebid/index.html',
    imageLink: './Art/echowebid/hover.gif',
    author: 'echowebid',
    githubLink: 'https://github.com/echowebid'
  },
  {
    artName: 'mars',
    pageLink: './Art/Courtney_Pure/index.html',
    imageLink: './Art/Courtney_Pure/mars_screenshot.png',
    author: 'Courtney Pure',
    githubLink: 'https://github.com/courtneypure'
  },
  {
    artName: 'Welcome HactoberFest',
    pageLink: './Art/Dhaval/index.html',
    imageLink: './Art/Dhaval/Welcome-Hacktoberfest.gif',
    author: 'Dhaval Mehta',
    githubLink: 'https://github.com/Dhaval1403'
  },
  {
    artName: 'Aynonimation',
    pageLink: './Art/Aynorica/aynorica.html',
    imageLink: './Art/Aynorica/Aynonimation.png',
    author: 'aynorica',
    githubLink: 'https://github.com/aynorica'
  },
  {
    artName: 'sun-to-moon',
    pageLink: './Art/haider/index.html',
    imageLink: './Art/haider/sun-moon.gif',
    author: 'Haider',
    githubLink: 'https://github.com/hyderumer'
  },
  {
    artName: 'Animatron',
    pageLink: './Art/animatron/index.html',
    imageLink: './Art/animatron/trance.gif',
    author: 'Andrei',
    githubLink: 'https://github.com/aneagoie'
  },
  {
    artName: 'Loader Circle',
    pageLink: './Art/beaps/index.html',
    imageLink: './Art/beaps/loader-circle.gif',
    author: 'beaps',
    githubLink: 'https://github.com/beaps'
  },
  {
    artName: 'Doors',
    pageLink: './Art/pauliax/index.html',
    imageLink: './Art/pauliax/doors.gif',
    author: 'pauliax',
    githubLink: 'https://github.com/pauliax'
  },
  {
    artName: 'Clock with pendulum',
    pageLink: './Art/Pankaj/index.html',
    imageLink: './Art/Pankaj/Clock_with_pendulum.gif',
    author: 'Pankaj',
    githubLink: 'https://github.com/prime417'
  },
  {
    artName: 'Animatron',
    pageLink: './Art/animatron/index.html',
    imageLink: './Art/animatron/trance.gif',
    author: 'Andrei',
    githubLink: 'https://github.com/aneagoie'
  },
  {
    artName: 'Loader Circle',
    pageLink: './Art/beaps/index.html',
    imageLink: './Art/beaps/loader-circle.gif',
    author: 'beaps',
    githubLink: 'https://github.com/beaps'
  },
  {
    artName: 'Open Sourcerer',
    pageLink: './Art/4rturd13/index.html',
    imageLink: './Art/4rturd13/openSourcerer.gif',
    author: '4rturd13',
    githubLink: 'https://github.com/4rturd13'
  },
  {
    artName: 'Doors',
    pageLink: './Art/pauliax/index.html',
    imageLink: './Art/pauliax/doors.gif',
    author: 'pauliax',
    githubLink: 'https://github.com/pauliax'
  },
  {
    artName: 'Loader Square',
    pageLink: './Art/beaps2/square-loader.html',
    imageLink: './Art/beaps2/square-loader.gif',
    author: 'beaps',
    githubLink: 'https://github.com/beaps'
  },
  {
    artName: 'Running Text',
    pageLink: './Art/DevinEkadeni/running-text.html',
    imageLink: './Art/DevinEkadeni/running-text.gif',
    author: 'Devin Ekadeni',
    githubLink: 'https://github.com/devinekadeni'
  },
  {
    artName: 'Mystical-Hacktoberfest',
    pageLink: './Art/Wayne/index.html',
    imageLink:
      './Art/Wayne/hacktoberfest - Google Chrome 09 Oct 2019 21_12_32.png',
    author: 'Wayne Mac Mavis',
    githubLink: 'https://github.com/WayneMacMavis'
  },
  {
    artName: 'ZTM Logo Animation',
    pageLink: './Art/bk987/index.html',
    imageLink: './Art/bk987/preview.gif',
    author: 'Bilal Khalid',
    githubLink: 'https://github.com/bk987'
  },
  {
    artName: 'Pong',
    pageLink: './Art/Carls13/index.html',
    imageLink: './Art/Carls13/pong.jpg',
    author: 'Carlos Hernandez',
    githubLink: 'https://github.com/Carls13'
  },
  {
    artName: 'ZTM Reveal',
    pageLink: './Art/bk987-2/index.html',
    imageLink: './Art/bk987-2/preview.gif',
    author: 'Bilal Khalid',
    githubLink: 'https://github.com/bk987'
  },
  {
    artName: 'ZTM Family Animation',
    pageLink: './Art/sballgirl11/animation.html',
    imageLink: './Art/sballgirl11/ztm.gif',
    author: 'Brittney Postma',
    githubLink: 'https://github.com/sballgirl11'
  },
  {
    artName: 'Phone Greetings',
    pageLink: './Art/ann-dev/index.html',
    imageLink: './Art/ann-dev/screenshot.png',
    author: 'ann-dev',
    githubLink: 'https://github.com/ann-dev'
  },
  {
    artName: 'Triangle Slide',
    pageLink: './Art/grieff/index.html',
    imageLink: './Art/grieff/triangle-animation.gif',
    author: 'Grieff',
    githubLink: 'https://github.com/grieff'
  },
  {
    artName: 'Neon ZTM',
    pageLink: './Art/grieff/text.html',
    imageLink: './Art/grieff/neonZTM.gif',
    author: 'Grieff',
    githubLink: 'https://github.com/grieff'
  },
  {
    artName: 'Flip Card',
    pageLink: './Art/FlipCard/index.html',
    imageLink: './Art/FlipCard/ezgif.com-video-to-gif.gif',
    author: 'Saurabh',
    githubLink: 'https://github.com/Saurabh-FullStackDev'
  },
  {
    artName: 'animationHalloween',
    pageLink: './Art/mawais54013/index.html',
    imageLink: './Art/mawais54013/Halloween.gif',
    author: 'mawais54013',
    githubLink: 'https://github.com/mawais54013'
  },
  {
    artName: 'Hacktoberfest Letter Popups',
    pageLink: './Art/jmt3559/index.html',
    imageLink: 'https://media.giphy.com/media/RKSRPGiIsy1f3Ji3j1/giphy.gif',
    author: 'Juan T.',
    githubLink: 'https://github.com/jmtellez'
  },
  {
    artName: 'Oscillation',
    pageLink: './Art/Oscillation/index.html',
    imageLink: './Art/Oscillation/oscillation.gif',
    author: 'Nandhakumar',
    githubLink: 'https://github.com/Nandhakumar7792'
  },
  {
    artName: 'Letters flipUp',
    pageLink: './Art/TerenceBiney/index.html',
    imageLink: './Art/TerenceBiney/lettersanimate.gif',
    author: 'Terence Biney',
    githubLink: 'https://github.com/Tereflech17'
  },
  {
    artName: 'Colors rectangle',
    pageLink: './Art/beaps3/index.html',
    imageLink: './Art/beaps3/colors-rectangle.gif',
    author: 'beaps',
    githubLink: 'https://github.com/beaps'
  },
  {
    artName: 'Hinge',
    pageLink: './Art/hereisfahad/index.html',
    imageLink: './Art/hereisfahad/hinge.png',
    author: 'Hereisfahad',
    githubLink: 'https://github.com/hereisfahad'
  },
  {
    artName: 'Animation',
    pageLink: './Art/PaulBillings/animation.html',
    imageLink: './Art/PaulBillings/animation.gif',
    author: 'Paul Billings',
    githubLink: 'https://github.com/paulbillings'
  },
  {
    artName: 'Diminishing',
    pageLink: './Art/Diminishing/index.html',
    imageLink: './Art/Diminishing/diminishing.gif',
    author: 'Nandhakumar',
    githubLink: 'https://github.com/Nandhakumar7792'
  },
  {
    artName: 'yin-yang',
    pageLink: './Art/yin-yang/index.html',
    imageLink: './Art/yin-yang/yin-yang.gif',
    author: 'Nandhakumar',
    githubLink: 'https://github.com/Nandhakumar7792'
  },
  {
    artName: 'eggJiggle',
    pageLink: './Art/eggJiggle/index.html',
    imageLink: './Art/eggJiggle/eggJiggle.gif',
    author: 'Nandhakumar',
    githubLink: 'https://github.com/Nandhakumar7792'
  },
  {
    artName: 'Aynonimation',
    pageLink: './Art/Aynorica/aynorica.html',
    imageLink: './Art/Aynorica/Aynonimation.png',
    author: 'aynorica',
    githubLink: 'https://github.com/aynorica'
  },
  {
    artName: 'ZTM Family Animation',
    pageLink: './Art/sballgirl11/index.html',
    imageLink: './Art/sballgirl11/ztm.gif',
    author: 'Brittney Postma',
    githubLink: 'https://github.com/sballgirl11'
  },
  {
    artName: 'Calm',
    pageLink: './Art/TMax/index.html',
    imageLink: './Art/TMax/Choas.gif',
    author: 'Tanesha',
    githubLink: 'https://github.com/Mainemirror'
  },
  {
    artName: 'Eyes',
    pageLink: './Art/Ltheory/main.html',
    imageLink: './Art/Ltheory/eyes.gif',
    author: 'Ltheory',
    githubLink: 'https://github.com/Ltheory'
  },
  {
    artName: 'Jelly!',
    pageLink: './Art/Pete331/index.html',
    imageLink: './Art/Pete331/jelly.png',
    author: 'Pete331',
    githubLink: 'https://github.com/Pete331'
  },
  {
    artName: 'clock-animation',
    pageLink: './Art/clock-animation/clock.html',
    imageLink: './Art/clock-animation/clock.gif',
    author: 'Alan sarluv',
    githubLink: 'https://github.com/alansarluv'
  },
  {
    artName: 'Slider',
    pageLink: './Art/furqan/index.html',
    imageLink: './Art/furqan/in.gif',
    author: 'Furqan',
    githubLink: 'https://github.com/furki911s'
  },
  {
    artName: 'animated-birds',
    pageLink: './Art/g-serban/animated-birds.html',
    imageLink: './Art/g-serban/animated-birds.gif',
    author: 'g-serban',
    githubLink: 'https://github.com/g-serban'
  },
  {
    artName: 'circle-become-square',
    pageLink: './Art/chathura19/index.html',
    imageLink: './Art/chathura19/chathura.gif',
    author: 'Chathura Samarajeewa',
    githubLink: 'https://github.com/ChathuraSam'
  },
  {
    artName: 'page-flicker',
    pageLink: './Art/neon-flights/page-flicker.html',
    imageLink: './Art/neon-flights/page-flicker.gif',
    author: 'neon-flights',
    githubLink: 'https://github.com/neon-flights'
  },
  {
    artName: 'Animate-Name',
    pageLink: './Art/Natalina/index.html',
    imageLink: './Art/Natalina/animatename.gif',
    author: 'Natalina',
    githubLink: 'https://github.com/Natalina13'
  },
  {
    artName: 'Asteroids',
    pageLink: './Art/hrafnkellbaldurs/index.html',
    imageLink: './Art/hrafnkellbaldurs/asteroids.gif',
    author: 'Hrafnkell Baldursson',
    githubLink: 'https://github.com/hrafnkellbaldurs'
  },
  {
    artName: 'Sliding-Paragraph',
    pageLink: './Art/Prashant/index.html',
    imageLink: './Art/Prashant/slidingparagraph.gif',
    author: 'Prashant',
    githubLink: 'https://github.com/Prashant2108'
  },
  {
    artName: 'Rocket Ship',
    pageLink: './Art/sdangoy/rocket-ship.html',
    imageLink: './Art/sdangoy/Rocket-Ship-Animation.gif',
    author: 'sdangoy',
    githubLink: 'https://github.com/sdangoy'
  },
  {
    artName: 'Spinner',
    pageLink: './Art/Sayan/index.html',
    imageLink: './Art/Sayan/spinner.gif',
    author: 'ssayanm',
    githubLink: 'https://github.com/ssayanm'
  },
  {
    artName: 'swivel',
    pageLink: './Art/tusharhanda/index.html',
    imageLink: './Art/tusharhanda/gif.gif',
    author: 'Tushar',
    githubLink: 'https://github.com/tusharhanda'
  },
  {
    artName: 'Hallows Eve',
    pageLink: './Art/ShanClayton/hallowseve.html',
    imageLink: './Art/ShanClayton/hallowhack.gif',
    author: 'Shanaun Clayton',
    githubLink: 'https://github.com/shanclayton'
  },
  {
    artName: 'Contraption',
    pageLink: './Art/Aravindh/contraption.html',
    imageLink: './Art/Aravindh/contraption.gif',
    author: 'Aravindh',
    githubLink: 'https://github.com/Aravindh-SNR'
  },
  {
    artName: 'Rings',
    pageLink: './Art/Kuzmycz/rings.html',
    imageLink: './Art/Kuzmycz/rings.gif',
    author: 'Mark Kuzmycz',
    githubLink: 'https://github.com/kuzmycz'
  },
  {
    artName: 'Ghost',
    pageLink: './Art/toserjude/index.html',
    imageLink: './Art/toserjude/boo.JPG',
    author: 'toserjude',
    githubLink: 'https://github.com/toserjude'
  },
  {
    artName: 'Gradient circle',
    pageLink: './Art/brettl1991/index.html',
    imageLink: './Art/brettl1991/animation.png',
    author: 'Agnes Brettl',
    githubLink: 'https://github.com/brettl1991'
  },
  {
    artName: 'Bill Cipher',
    pageLink: './Art/vitoriapena/index.html',
    imageLink: './Art/vitoriapena/bill_cipher.gif',
    author: 'Vitória Mendes',
    githubLink: 'https://github.com/vitoriapena'
  },
  {
    artName: 'Generate meaning',
    pageLink: './Art/Atif4/index.html',
    imageLink: './Art/Generate meaning.gif',
    author: 'Atif Iqbal',
    githubLink: 'https://github.com/atif-dev'
  },
  {
    artName: 'Spooktime',
    pageLink: './Art/AgneDJ/index.html',
    imageLink: './Art/AgneDJ/spooktime.gif',
    author: 'AgneDJ',
    githubLink: 'https://github.com/AgneDJ'
  },
  {
    artName: 'Gradient circle',
    pageLink: './Art/brettl1991/index.html',
    imageLink: './Art/brettl1991/animation.png',
    author: 'Agnes Brettl',
    githubLink: 'https://github.com/brettl1991'
  },
  {
    artName: 'Bill Cipher',
    pageLink: './Art/vitoriapena/index.html',
    imageLink: './Art/vitoriapena/bill_cipher.gif',
    author: 'Vitória Mendes',
    githubLink: 'https://github.com/vitoriapena'
  },
  {
    artName: 'Dizzy',
    pageLink: './Art/antinomy/index.html',
    imageLink: './Art/antinomy/logo-spin.gif',
    author: 'Antinomezco',
    githubLink: 'https://github.com/antinomezco'
  },
  {
    artName: 'bounce',
    pageLink: './Art/bounce/index.html',
    imageLink: './Art/bounce/bounce.gif',
    author: 'leelacanlale',
    githubLink: 'https://github.com/leelacanlale'
  },
  {
    artName: 'Bubbles',
    pageLink: './Art/bubbles/Bubbles.html',
    imageLink: './Art/bubbles/buubles.png',
    author: 'michal',
    githubLink: 'https://github.com/michalAim'
  },
  {
    artName: 'Bar Slide',
    pageLink: './Art/MikeVedsted/index.html',
    imageLink: './Art/MikeVedsted/barslide.png',
    author: 'Mike Vedsted',
    githubLink: 'https://github.com/MikeVedsted'
  },
  {
    artName: 'HacktoberFest-2019',
    pageLink: './Art/Atif/index.html',
    imageLink: './Art/Atif/HacktoberFest-19.gif',
    author: 'Atif Iqbal',
    githubLink: 'https://github.com/atif-dev'
  },
  {
    artName: 'Text Animation',
    pageLink: './Art/Divya/index.html',
    imageLink: './Art/Divya/screenshot.png',
    author: 'Divya',
    githubLink: 'https://github.com/DivyaPuri25'
  },
  {
    artName: 'HacktoberFest-2019-Entry',
    pageLink: './Art/nunocpnp/index.html',
    imageLink: './Art/nunocpnp/sample_image.jpg',
    author: 'Nuno Pereira',
    githubLink: 'https://github.com/nunocpnp'
  },
  {
    artName: 'HacktoberFest 2019',
    pageLink: './Art/AbdussamadYisau/index.html',
    imageLink: './Art/AbdussamadYisau/Screenshot.png',
    author: 'Abdussamad Yisau',
    githubLink: 'https://github.com/AbdussamadYisau'
  },
  {
    artName: 'squareMagic',
    pageLink: './Art/Rajnish-SquareMagic/index.html',
    imageLink: './Art/Rajnish-SquareMagic/squareMagic.png',
    author: 'Rajnish Kr Singh',
    githubLink: 'https://github.com/RajnishKrSingh'
  },
  {
    artName: 'Blinking Hacktober',
    pageLink: './Art/Atif2/index.html',
    imageLink: './Art/Blinking hacktober.gif',
    author: 'Atif Iqbal',
    githubLink: 'https://github.com/atif-dev'
  },
  {
    artName: 'Robodance',
    pageLink: './Art/robodance/index.html',
    imageLink: './Art/robodance/robodance.gif',
    author: 'Thomas',
    githubLink: 'https://github.com/mahlqvist'
  },
  {
    artName: 'Sliding hacktober',
    pageLink: './Art/Atif3/index.html',
    imageLink: './Art/Atif3/sliding hacktober.gif',
    author: 'Atif Iqbal',
    githubLink: 'https://github.com/atif-dev'
  },
  {
    artName: 'like-animation',
    pageLink: './Art/gibas79/like-animation.html',
    imageLink: './Art/gibas79/like-animation.gif',
    author: 'Gilberto Guimarães',
    githubLink: 'https://github.com/gibas79'
  },
  {
    artName: 'ZTM animation',
    pageLink: './Art/ZTManimation/index.html',
    author: 'damniha',
    imageLink: './Art/ZTManimation/ZTM_animation.gif',
    githubLink: 'https://github.com/damniha'
  },
  {
    artName: 'Double Helix',
    pageLink: './Art/KeenanNunesVaz/index.html',
    imageLink: './Art/KeenanNunesVaz/double-helix.gif',
    author: 'KeenanNV',
    githubLink: 'https://github.com/KeenanNunesVaz'
  },
  {
    artName: 'October',
    pageLink: './Art/fprokofiev/index.html',
    imageLink: './Art/fprokofiev/october.gif',
    author: 'Fyodor Prokofiev',
    githubLink: 'https://github.com/fprokofiev'
  },
  {
    artName: 'Circle CSS',
    pageLink: './Art/pXxcont/index.html',
    imageLink: './Art/pXxcont/circlecss.png',
    author: 'fzpX',
    githubLink: 'https://github.com/fzpX'
  },
  {
    artName: 'Asterisk Formation',
    pageLink: './Art/NorahJC/index.html',
    imageLink: './Art/NorahJC/asterisk-formation.gif',
    author: 'NorahJC',
    githubLink: 'https://github.com/norahjc'
  },
  {
    artName: 'Bouncing CSS',
    pageLink: './Art/Tina-Hoang/aniframe.html',
    imageLink: './Art/Tina-Hoang/bounce.png',
    author: 'Tina',
    githubLink: 'https://github.com/nnh242'
  },
  {
    artName: 'Ghost Balls',
    pageLink: './Art/ghostBalls/index.html',
    imageLink: './Art/ghostBalls/balls.png',
    author: 'Beatriz Delmiro',
    githubLink: 'https://github.com/biadelmiro'
  },
  {
    artName: 'Walking Guy',
    pageLink: './Art/walking-guy/index.html',
    imageLink: './Art/walking-guy/video_gif.gif',
    author: 'Rahulkumar Jha',
    githubLink: 'https://github.com/Rahul240499'
  },
  {
    artName: 'Hover Neon Animation',
    pageLink: './Art/edjunma/index.html',
    imageLink: './Art/edjunma/ejm-neon.gif',
    author: 'edjunma',
    githubLink: 'https://github.com/edjunma'
  },
  {
    artName: 'Last In First Out Animation',
    pageLink: './Art/Stryker/index.html',
    imageLink: './Art/Stryker/zero-to-mastery-lifo-animation.gif',
    author: 'Stryker Stinnette',
    githubLink: 'https://github.com/StrykerKent'
  },
  {
    artName: 'Happy Diwali Animation',
    pageLink: './Art/Apoorva/index.html',
    imageLink: './Art/Apoorva/Screen.gif',
    author: 'Apoorva',
    githubLink: 'https://github.com/apoorvamohite'
  },
  {
    artName: 'Heart Beat',
    pageLink: './Art/naveen-ku/Heart shape.html',
    imageLink: './Art/naveen-ku/Heart shape.gif',
    author: 'naveen-ku',
    githubLink: 'https://github.com/naveen-ku'
  },
  {
    artName: 'Smoky Text',
    pageLink: './Art/smoky-text/index.html',
    imageLink: './Art/smoky-text/smoky_text_gif.gif',
    author: 'Rahulkumar Jha',
    githubLink: 'https://github.com/Rahul240499'
  },
  {
    artName: 'Rainbow and Clouds',
    pageLink: './Art/rainbowclouds/index.html',
    imageLink: './Art/rainbowclouds/rainbowclouds.gif',
    author: 'isasimoo',
    githubLink: 'https://github.com/isasimo'
  },
  {
    artName: 'Peek a boo!',
    pageLink: './Art/Virtual1/index.html',
    imageLink: './Art/Virtual1/HappyHalloween.gif',
    author: 'Jessica Erasmus',
    githubLink: 'https://github.com/Virtual1'
  },
  {
    artName: 'prashantM1',
    pageLink: './Art/prashantM1/heart.html',
    imageLink: './Art/prashantM1/heart.gif',
    author: 'Prashant Maurya',
    githubLink: 'https://github.com/prashantmaurya228'
  },

  {
    artName: 'prashantM2',
    pageLink: './Art/prashantM2/block.html',
    imageLink: './Art/prashantM2/block.gif',
    author: 'Prashant Maurya',
    githubLink: 'https://github.com/prashantmaurya228'
  },

  {
    artName: 'prashantM3',
    pageLink: './Art/prashantM3/ball.html',
    imageLink: './Art/prashantM3/ball.gif',
    author: 'Prashant Maurya',
    githubLink: 'https://github.com/prashantmaurya228'
  },
  {
    artName: 'SquareStar',
    pageLink: './Art/shawn/index.html',
    imageLink: './Art/shawn/square_star.gif',
    author: 'shawn',
    github: 'https://github.com/hk2014'
  },
  {
    artName: 'prashantM4',
    pageLink: './Art/prashantM4/boxsize.html',
    imageLink: './Art/prashantM4/boxsize.gif',
    author: 'Prashant Maurya',
    githubLink: 'https://github.com/prashantmaurya228'
  },
  {
    artName: 'Happy hacking',
    pageLink: 'https://github.com/szulima',
    imageLink: './Art/szulima/hacking.gif',
    author: 'szulima',
    githubLink: 'https://github.com/szulima'
  },
  {
    artName: 'ColorBomb',
    pageLink: './Art/ColorBomb/index.html',
    imageLink: './Art/ColorBomb/ztm.gif',
    author: 'Rahulm2310',
    github: 'https://github.com/Rahulm2310'
  },
  {
    artName: 'Traffic Lights',
    pageLink: './Art/Harry/index.html',
    imageLink: './Art/Harry/lights.gif',
    author: 'Harry',
    githubLink: 'https://github.com/legenhairy'
  },
  {
    artName: 'Glowing Text',
    pageLink: './Art/glowing-text/index.html',
    imageLink: './Art/glowing-text/glowing_text_gif.gif',
    author: 'Rahulkumar Jha',
    githubLink: 'https://github.com/Rahul240499'
  },
  {
    artName: 'Ghost Stealth Text',
    pageLink: './Art/Alara Joel/index.html',
    imageLink: './Art/Alara Joel/stealth ghost.png',
    author: 'Alara Joel',
    githubLink: 'https://github.com/stealthman22'
  },
  {
    artName: 'Cactus Balloon',
    pageLink: './Art/cactus/index.html',
    imageLink: './Art/cactus/catus.gif',
    author: 'Ana Paula Lazzarotto de Lemos',
    githubLink: 'https://github.com/anapaulalemos'
  },
  {
    artName: 'Random Color Change',
    pageLink: './Art/toto-titan-developer/index.html',
    imageLink: './Art/toto-titan-developer/RandomColorChange.png',
    author: 'Wyatt Henderson',
    githubLink: 'https://github.com/toto-titan-developer'
  },
  {
    artName: 'Trial',
    pageLink: './Art/dhennisCssAnimation/index.html',
    imageLink: './Art/dhennisCssAnimation/focusOnTheGood',
    author: 'Dhennis Lim',
    github: 'https://github.com/DhennisDavidLim'
  },
  {
    artName: 'Rectangular Butterfly',
    pageLink: './Art/muzak-mmd/index.html',
    imageLink: './Art/muzak-mmd/butterfly.gif',
    author: 'Mbarak',
    github: 'https://github.com/muzak-mmd'
  },
  {
    artName: 'Simple Text Animation',
    pageLink: './Art/LordZeF/index.html',
    imageLink: './Art/LordZeF/Text-animation.gif',
    author: 'Lord ZeF',
    github: 'https://github.com/LordZeF'
  },
  {
    artName: 'Spinning Japanese',
    pageLink: './Art/nihongo/index.html',
    imageLink: './Art/nihongo/nihongo.gif',
    author: 'Mike W',
    github: 'https://github.com/mikewiner'
  },
  {
    artName: 'Sun',
    pageLink: './Art/Yj/index.html',
    imageLink: './Art/Yj/sun.gif',
    author: 'Youjung',
    github: 'https://github.com/rose07a'
  },
  {
    artName: "Guy's",
    pageLink: "./Art/Guy's/index.html",
    imageLink: '',
    author: 'Guy',
    github: 'https://github.com/Guy3890'
  },
  {
    artName: 'animation-text',
    pageLink: './Art/animation-text/index.html',
    imageLink: './Art/',
    author: 'alexzemz',
    github: 'https://github.com/alexzemz'
  },
  {
    artName: 'Practice',
    pageLink: './Art/SkiingOtter/index.html',
    imageLink: '',
    author: 'SkiingOtter',
    github: 'https://github.com/SkiingOtter'
  },
  {
    artName: 'djdougan',
    pageLink: './Art/djdougan/index.html',
    imageLink: './Art/djdougan/css-mouseover-effect.png',
    author: 'douglas dougan',
    github: 'https://github.com/djdougan'
  },
  {
    artName: 'Animated Background',
    pageLink: './Art/Xarasho-Background/index.html',
    imageLink: '',
    author: 'Alex Xarasho',
    github: 'https://github.com/Xarasho'
  },
  {
    artName: 'CarvalhoAnimation',
    pageLink: './Art/CarvalhoAnimation/index.html',
    imageLink: './Art/CarvalhoAnimation/Halloween.png',
    author: 'Alexandre Carvalho',
    github: 'https://github.com/AlexandreCarvalho1990'
  },
  {
    artName: 'Flower Animation',
    pageLink: './Art/aimee_flowerani/index.html',
    imageLink: './Art/aimee_flowerani/flower.gif',
    author: 'Aimee Hernandez',
    githubLink: 'https://github.com/aimeehg'
  },
  {
    artName: '3D Spinning Rings',
    pageLink: './Art/frostillicus/index.html',
    imageLink: './Art/frostillicus/spinning_rings.png',
    author: 'frostillicus',
    github: 'https://github.com/frostillicus'
  },
  {
    artName: 'Flexible Logo',
    pageLink: './Art/Fab1ed/index.html',
    imageLink: './Art/Fab1ed/flex.gif',
    author: 'Fab1ed',
    github: 'https://github.com/Fab1ed'
  },
  {
    artName: 'Blinking Eye',
    pageLink: './Art/BlinkingEye/index.html',
    imageLink: './Art/BlinkingEye/blinkingeye.gif',
    author: 'Pavel Perevozchikov',
    github: 'https://github.com/papapacksoon'
  },
  {
    artName: 'Zero-to-Logo',
    pageLink: './Art/node.hg/index.html',
    imageLink: './Art/node.hg/ztm.gif',
    author: 'Harris Gomez',
    github: 'https://github.com/harrisgomez'
  },
  {
    artName: 'Mushyanimation',
    pageLink: './Art/mushyanimation/index.html',
    imageLink: './Art/mushyanimation/mush.gif',
    author: 'mushymane',
    github: 'https://github.com/mushymane'
  },
  {
    artName: 'Flag',
    pageLink: './Art/Batz005/index.html',
    imageLink: './Art/Batz005/flag.gif',
    author: 'Batz005',
    github: 'https://github.com/Batz005'
  },
  {
    artName: 'Wave',
    pageLink: './Art/Wave_css/index.html',
    imageLink: './Art/Wave_css/wave.gif',
    author: 'Filippe',
    github: 'https://github.com/filippebr'
  },
  {
    artName: 'Preloader',
    pageLink: './Art/mshuber1981/preloader.html',
    imageLink: './Art/mshuber1981/preloader.gif',
    author: 'Michael Huber',
    github: 'https://github.com/mshuber1981'
  },
  {
    artName: 'Simple Animate ZTM',
    pageLink: './Art/Kweyku/index.html',
    imageLink: './Art/Kweyku/proudZTM.gif',
    author: 'Kweyku',
    github: 'https://github.com/Kweyku'
  },
  {
    artName: 'Heartbeat',
    pageLink: './Art/lysychas/index.html',
    imageLink: './Art/lysychas/heartshot.png',
    author: 'lysychas',
    github: 'https://github.com/lysychas'
  },
  {
    artName: 'Hydrogen',
    pageLink: './Art/elias/my-art.html',
    imageLink: './Art/elias/hydrogen.gif',
    author: 'tesolberg',
    github: 'https://github.com/tesolberg'
  },
  {
    artName: 'Cool-Transition',
    pageLink: './Art/animatomang/html',
    videolink: './Art/animatomang/smoke.mp4',
    author: 'Syam',
    github: 'https://github.com/blacktomang'
  },
  {
    artName: 'Spinning Square',
    pageLink: './Art/Spinning Square/index.html',
    imageLink: './Art/Spinning Square/square.gif',
    author: 'Fumi',
    github: 'https://github.com/fumiadeyemi'
  },
  {
    artName: 'letters-loading',
    pageLink: './Art/franciscomelov/index.html',
    imageLink: './Art/franciscomelov/franciscomelov.gif',
    author: 'franciscomelov',
    githubLink: 'https://github.com/franciscomelov'
  },
  {
    artName: 'Moving Eyeball',
    pageLink: './Art/AnathKantonda/index.html',
    imageLink: './Art/AnathKantonda/movingeyeball.gif',
    author: 'Anath',
    github: 'https://github.com/anathkantonda'
  },
  {
    artName: 'Flag Animation - Colomboalemán',
    pageLink: './Art/Matic1909/index.html',
    imageLink: './Art/Matic1909/flag.gif',
    author: 'Nils Matic',
    githubLink: 'https://github.com/matic1909'
  },
  {
    artName: 'Pac-Man',
    pageLink: './Art/Pac-Man/Pac-Man.html',
    imageLink: './Art/Pac-Man/Pac-Man.gif',
    author: 'Norbert',
    githubLink: 'https://github.com/Bynor'
  },
  {
    artName: "Don't follow the light",
    pageLink: './Art/cristobal-heiss/index.html',
    imageLink: './Art/cristobal-heiss/css_animation.gif',
    author: 'Cristobal Heiss',
    githubLink: 'https://github.com/ceheiss'
  },
  {
    artName: 'Eenimation',
    pageLink: './Art/Eenimation/index.html',
    imageLink: './Art/Eenimation/trance.gif',
    author: 'Eejaz ishaq',
    githubLink: 'https://github.com/eejazishaq'
  },
  {
    artName: 'ripple button',
    pageLink: './Art/monika-sahay/index.html',
    imageLink: './Art/monika-sahay/screen-capture.gif',
    author: 'monika sahay',
    githubLink: 'https://github.com/monika-sahay'
  },
  {
    artName: 'Animation',
    pageLink: './Art/Albertomtferreira/index.html',
    imageLink: './Art/Albertomtferreira/animation.gif',
    author: 'Alberto Ferreira',
    githubLink: 'https://github.com/albertomtferreira'
  },
  {
    artName: 'sliding curtains',
    pageLink: './Art/layoayeni/index.html',
    imageLink: './Art/layoayeni/trance.gif',
    author: 'Layo',
    githubLink: 'https://github.com/layoayeni'
  },
  {
    artName: 'Unlocked',
    pageLink: './Art/confusionmatrix98/unlocked.html',
    imageLink: './Art/confusionmatrix98/unlocked.gif',
    author: 'confusionmatrix98',
    githubLink: 'https://github.com/confusionmatrix98'
  },
  {
    artName: 'Slovenian flag',
    pageLink: "./Art/Ivan's art/index.html",
    imageLink: "./Art/Ivan's art/Ivan-art.gif",
    author: 'kljuni',
    githubLink: 'https://github.com/kljuni'
  },
  {
    artName: 'Police Siren',
    pageLink: './Art/ShimShon1/policia.html',
    imageLink: './Art/ShimShon1/police.gif',
    author: 'ShimShon1',
    githubLink: 'https://github.com/ShimShon1'
  },
  {
    artName: 'Catch The UFO',
    pageLink: './Art/A-UFO/index.html',
    imageLink: './Art/A-UFO/catch-the-ufo.gif',
    author: 'Dibakash',
    githubLink: 'https://github.com/dibakash'
  },
  {
    artName: 'dk649',
    pageLink: './Art/dk649/index.html',
    imageLink: './Art/dk649/circle.gif',
    author: 'dk649',
    githubLink: 'https://github.com/dk649'
  },
  {
    artName: 'Catch The UFO',
    pageLink: './Art/A-UFO/index.html',
    imageLink: './Art/A-UFO/catch-the-ufo.gif',
    author: 'Dibakash',
    githubLink: 'https://github.com/dibakash'
  },
  {
    artName: 'Beer',
    pageLink: './Art/beer/index.html',
    imageLink: './Art/beer/beer.gif',
    author: 'CamJackson',
    githubLink: 'https://github.com/CamJackson-Dev'
  },
  {
    artName: '1rotate',
    pageLink: './Art/1rotate/index.html',
    imageLink: './Art/1rotate/rotation.gif',
    author: 'Himanshu Gawari',
    githubLink: 'https://github.com/himanshugawari'
  },
  {
    artName: 'Moving Box',
    pageLink: './Art/JerylDEv/index.html',
    imageLink: './Art/JerylDEv/movingbox.gif',
    author: 'JerylDEv',
    githubLink: 'https://github.com/JerylDEv'
  },
  {
    artName: 'New move',
    pageLink: './Art/NewMove/index.html',
    imageLink: './Art/NewMove/NewMove.gif',
    author: 'kzhecheva',
    githubLink: 'https://github.com/kzhecheva'
  },
  {
    artName: 'animatron',
    pageLink: './Art/animatron/index.html',
    imageLink: './Art/animatron/trance.gif'
  },
  {
    artName: 'Swing',
    pageLink: './Art/evangel/index.html',
    imageLink: './Art/evangel/swing.gif',
    githubLink: 'https://github.com/devevangel'
  },
  {
    artName: 'rashid',
    pageLink: './Art/rashid/index.html',
    imageLink: './Art/rashid/DNA.gif',
    author: 'Rashid Makki',
    githubLink: 'https://github.com/rashidmakki'
  },
  {
    artName: 'queer quarantine',
    pageLink: './Art/animatron/queer.html',
    imageLink: './Art/animatron/queer.gif'
  },
  {
    artName: 'Animatron',
    pageLink: './Art/animatron/index.html',
    imageLink: './Art/animatron/trance.gif',
    author: 'Cassandre Perron',
    githubLink: 'https://github.com/cassandreperron'
  },
  {
    artName: 'Sun Bursts',
    pageLink: './Art/steveSchaner/index.html',
    imageLink: './Art/steveSchaner/sunburst.gif',
    author: 'Steve Schaner',
    githubLink: 'https://github.com/sschaner'
  },
  {
    artName: 'Shravan',
    pageLink: './Art/Shravan/animation_shr_page.html',
    imageLink: './Art/Shravan/animation_shr.gif',
    author: 'Shravan Kumar',
    githubLink: 'https://github.com/shravan1508'
  },
  {
    artName: 'Jurassic Park',
    pageLink: './Art/tvasari/index.html',
    imageLink: './Art/tvasari/jurassic_park.gif',
    author: 'Tommaso Vasari',
    githubLink: 'https://github.com/tvasari'
  },
  {
    artName: 'Bounce',
    pageLink: './Art/samya/index.html',
    imageLink: './Art/samya/samya.gif',
    author: 'Samya Thakur',
    githubLink: 'https://github.com/samyathakur'
  },
  {
    artName: 'Egg_Loading',
    pageLink: './Art/egg_loading/index.html',
    imageLink: './Art/samya/egg_loading.gif',
    author: 'Ulisse Dantas',
    githubLink: 'https://github.com/ulissesnew'
  },
  {
    artName: 'We stay at home to save lives',
    pageLink: './Art/Shatabdi/index.html',
    imageLink: './Art/Shatabdi/WE STAY AT HOME TO SAVE LIVES.gif',
    author: 'Shatabdi Roy',
    githubLink: 'https://github.com/RoyShatabdi'
  },
  {
    artName: 'Egg_Loading',
    pageLink: './Art/egg_loading/index.html',
    imageLink: './Art/egg_loading/egg_loading.gif',
    author: 'Ulisse Dantas',
    githubLink: 'https://github.com/ulissesnew'
  },
  {
    artName: 'We stay at home to save lives',
    pageLink: './Art/Shatabdi/index.html',
    imageLink: './Art/Shatabdi/WE STAY AT HOME TO SAVE LIVES.gif',
    author: 'Shatabdi Roy',
    githubLink: 'https://github.com/RoyShatabdi'
  },
  {
    artName: 'Animatron',
    pageLink: './Art/animatronky/index.html',
    imageLink: './Art/animatronky/trance.gif',
    author: 'kylenrich',
    githubLink: 'https://github.com/kylenrich24'
  },
  {
    artName: 'bouncing ball',
    pageLink: './Art/alexgp/index.html',
    imageLink: './Art/Alexgp/bouncegif.gif',
    author: 'AlexGP257',
    githubLink: 'https://github.com/Alexgp257'
  },
  {
    artName: 'Cool Waves',
    pageLink: './Art/RaulC/index.html',
    imageLink: './Art/RaulC/coolwaves.gif',
    author: 'Raul Contreras',
    githubLink: 'https://github.com/rcc01'
  },
  {
    artName: 'Snowfall',
    pageLink: './Art/chaitali_snowfall/index.html',
    imageLink: './Art/chaitali_snowfall/snowgif.gif',
    author: 'Chaitali',
    githubLink: 'https://github.com/chaitali-more'
  },
  {
    artName: 'Rotate Circle',
    pageLink: './Art/dimor/animation.html',
    imageLink: './Art/dimor/rotate.gif',
    author: 'dimor',
    githubLink: 'https://github.com/dimor'
  },
  {
    artName: 'Hello world',
    pageLink: './Art/warren8689/index.html',
    imageLink: './Art/warren8689/screenshot.png',
    author: 'Warren',
    githubLink: 'https://github.com/warrren8689'
  },
  {
    artName: '360 Varial Kickflip',
    pageLink: './Art/DICHAMOTO/index.html',
    imageLink: './Art/DICHAMOTO/360_Varial_Kickflip.gif',
    author: 'DICHAMOTO',
    githubLink: 'https://github.com/DICHAMOTO'
  },
  {
    artName: 'Crazy Square',
    pageLink: './Art/colorSquare/index.html',
    imageLink: './Art/colorSquare/colorsquare.gif',
    author: 'TiagoChicoo',
    githubLink: 'https://github.com/tiagochicoo'
  },
  {
    artName: 'Alexhover',
    pageLink: './Art/Alexhover/index.html',
    imageLink: './Art/Alexhover/Alexhover.gif',
    author: 'Alex',
    githubLink: 'https://github.com/alesgainza'
  },
  {
    artName: 'Imperial CSS Driod',
    pageLink: './Art/Imperial_CSS_Driod/index.html',
    imageLink: './Art/Imperial_CSS_Driod/ImperialDriod.gif',
    author: 'Captian-Rocket',
    githubLink: 'https://github.com/captian-rocket'
  },
  {
    artName: 'HamidAnime',
    pageLink: './Art/HamidAnime/index.html',
    imageLink: './Art/HamidAnime/Capture.gif',
    author: 'Hamid',
    githubLink: 'https://github.com/HamidGoudarzi1988'
  },
  {
    artName: 'Imperial CSS Driod',
    pageLink: './Art/Imperial_CSS_Driod/index.html',
    imageLink: './Art/Imperial_CSS_Driod/ImperialDriod.gif',
    author: 'Captian-Rocket',
    githubLink: 'https://github.com/captian-rocket'
  },
  {
    artName: 'Mario Game',
    pageLink: './Art/emmeiwhite/index.html',
    imageLink: './Art/emmeiwhite/mario-game.gif',
    author: 'Emmeiwhite',
    githubLink: 'https://github.com/emmeiwhite'
  },
  {
    artName: '360 Varial Kickflip',
    pageLink: './Art/DICHAMOTO/index.html',
    imageLink: './Art/DICHAMOTO/360_Varial_Kickflip.gif',
    author: 'DICHAMOTO',
    githubLink: 'https://github.com/DICHAMOTO'
  },
  {
    artName: 'Bouncer the Bouncy Box',
    pageLink: './Art/RussD/index.html',
    imageLink: './Art/RussD/bouncer-the-bouncy-box.png',
    author: 'Russell',
    githubLink: 'https://github.com/rdyer07'
  },
  {
    artName: '3D Infinite Loop Sprites Cards',
    pageLink: './Art/luiavag/index.html',
    imageLink: './Art/luiavag/luiavag_3D_Infinite_Loop.gif',
    author: 'LuVAGu',
    githubLink: 'https://github.com/luiavag'
  },
  {
    artName: 'Star Wars',
    pageLink: './Art/ChiragAgarwal/index.html',
    imageLink: './Art/ChiragAgarwal/star_wars.gif',
    author: 'Chirag Agarwal',
    githubLink: 'https://github.com/chiragragarwal'
  },
  {
    artName: 'ImageGallery',
    pageLink: './Art/Hoverimage/index.html',
    imageLink: './Art/Hoverimage/hoverimage.gif',
    author: 'Siddhant Jain',
    githubLink: 'https://github.com/Sid-web6306'
  },
  {
    artName: 'characterwalking',
    pageLink: './Art/characterwalkingChetan/index.html',
    imageLink: './Art/characterwalkingChetan/image.png',
    author: 'Chetan Muliya',
    githubLink: 'https://github.com/chetanmuliya'
  },
  {
    artName: 'Grow',
    pageLink: './Art/octavioLafourcade/index.html',
    imageLink: './Art/octavioLafourcade/animation.gif',
    author: 'Octavio Lafourcade',
    githubLink: 'https://github.com/tavolafourcade'
  },
  {
    artName: 'Slats',
    pageLink: './Art/Sagaquisces/index.html',
    imageLink: './Art/Hoverimage/slats.gif',
    author: 'Michael David Dunlap',
    githubLink: 'https://github.com/sagaquisces'
  },
  {
    artName: 'Coffee',
    pageLink: './Art/animate-coffee/index.html',
    imageLink: './Art/animate-coffee/ezgif.com-video-to-gif.gif',
    author: 'Elise Welch',
    githubLink: 'https://github.com/EliseWelch'
  },
  {
    artName: 'Blended',
    pageLink: './Art/Pro-animate/index.html',
    imageLink: './Art/Pro-animate/Blended.gif',
    author: 'Promise Nwafor',
    githubLink: 'https://github.com/emPro-source'
  },
  {
    artName: 'sproutseeds',
    pageLink: './Art/sproutseeds/index.html',
    imageLink: 'https://codepen.io/_Sabine/pen/yGGLON',
    author: '_Sabine'
  },
  {
    artName: 'aninikhil',
    pageLink: './Art/aninikhil/index.html',
    imageLink: './Art/aninikhil/nik.jpg',
    author: 'Nikhil N G',
    githubLink: 'https://github.com/nikhilng99'
  },
  {
    artName: 'Playballs',
    pageLink: './Art/playballs/index.html',
    imageLink: './Art/playballs/playballs.gif',
    author: 'Omar Jabaly',
    githubLink: 'https://github.com/Omarjabaly'
  },
  {
    artName: 'simpleAnimation',
    pageLink: './Art/cazabe/index.html',
    imageLink: './Art/cazabe/mrRobot.png',
    author: 'cazabe',
    githubLink: 'https://github.com/cazabe'
  },
  {
    artName: 'Dragon',
    pageLink: './Art/Dragon/index.html',
    imageLink: './Art/Joy/smallDragon.gif',
    author: 'nikicivan',
    githubLink: 'https://github.com/nikicivan'
  },
  {
    artName: 'TypingAnimation',
    pageLink: './Art/yogi_the_bear/index.html',
    imageLink: './Art/yogi_the_bear/my_animation.gif',
    author: 'yogev',
    githubLink: 'https://github.com/yogevHenig'
  },
  {
    artName: 'Mario Kart Animation',
    pageLink: './Art/mario2/index.html',
    imageLink: './Art/mario2/mario.png',
    author: 'Sakshi Sinha',
    githubLink: 'https://github.com/sakshi-1'
  },
  {
    artName: 'NarutoAnimation',
    pageLink: './Art/Tgoslee/index.html',
    imageLink: './Art/Tgoslee/Naruto.gif',
    author: 'Trenisha',
    githubLink: 'https://github.com/tgoslee'
  },
  {
    artName: 'Jackony',
    pageLink: './Art/Yaseen_Mohammed/index.html',
    imageLink: './Art/Yaseen_Mohammed/pichatcho.gif',
    author: 'Yaseen_Mohammed',
    githubLink: 'https://yaseenaiman.github.io/'
  },
  {
    artName: 'DVRU',
    pageLink: './Art/dvru/index.html',
    imageLink: './Art/dvru/dvru.gif',
    author: 'dvru',
    githubLink: 'https://github.com/dvru'
  },
  {
    artName: 'Coulisse',
    pageLink: './Art/Ayoubahida/index.html',
    imageLink: './Art/Ayoubahida/coulisseAnimation.gif',
    author: 'Ayoubahida',
    githubLink: 'https://github.com/Ayoubahida'
  },
  {
    artName: 'TextAnimation',
    pageLink: './Art/TextAnimation/index.html',
    imageLink: './Art/TextAnimation/welcome.gif',
    author: 'waleed',
    githubLink: 'https://github.com/waleed-1993'
  },
  {
    artName: 'Animatron',
    pageLink: './Art/Animatron/index.html',
    imageLink: './Art/Joy/trance.gif',
    author: 'farhan',
    githubLink: 'https://github.com/fnahmad'
  },
  {
    artName: 'Sky',
    pageLink: './Art/marijapanic/index.html',
    imageLink: './Art/marijapanic/clouds.gif',
    author: 'marijapanic',
    githubLink: 'https://github.com/marijapanic'
  },
  {
    artName: 'GreenFunnel',
    pageLink: './Art/GreenFunnel/index.html',
    imageLink: './Art/GreenFunnel/green-funnel.gif',
    author: 'sergiorra',
    githubLink: 'https://github.com/sergiorra'
  },
  {
    artName: 'mig',
    pageLink: './Art/mig/index.html',
    imageLink: './Art/mig/squares.gif',
    author: 'mig',
    githubLink: 'https://github.com/miguel231997'
  },
  {
    artName: 'RabbitHopping',
    pageLink: './Art/tigerlight/index.html',
    imageLink: './Art/tigerlight/RabbitHopping.gif',
    author: 'tigerlight',
    githubLink: 'https://github.com/tigerlight'
  },
  {
    artName: 'Picture Pop',
    pageLink: './Art/Ford CSS Animation/index.html',
    imageLink: './Art/Ford CSS Animation/Ford gif.gif',
    author: 'klf006',
    githubLink: 'https://github.com/klf006'
  },
  {
    artName: 'Smoke Animation',
    pageLink: './Art/smoke Animation/index.html',
    imageLink: './Art/smoke Animation/Capture.png',
    author: 'aman-cse',
    githubLink: 'https://github.com/aman-cse'
  },
  {
    artName: 'BH',
    pageLink: './Art/animationBH/index.html',
    imageLink: '',
    author: 'BH',
    githubLink: 'https://github.com/huynhcongbaotran'
  },
  {
    artName: 'bounce',
    pageLink: './Art/naina/index.html',
    imageLink: './Art/naina/bounce.gif',
    author: 'Naina',
    githubLink: 'https://github.com/naina010'
  },
  {
    artName: 'Motivation',
    pageLink: './Art/motivation/index.html',
    imageLink: './Art/motivation/motivation.gif',
    author: 'Art',
    githubLink: 'https://github.com/artbalahadia'
  },
  {
    artName: 'Doraemon-Ball',
    pageLink: './Art/DhirajKaushik/index.html',
    imageLink: './Art/DhirajKaushik/doremon.gif',
    author: 'Dhiraj Kaushik',
    githubLink: 'https://github.com/dhirajkaushik321'
  },
  {
    artName: 'EverettAnimation',
    pageLink: './Art/EverettAnimation/index.html',
    imageLink: './Art/Joy/game.jpg',
    author: 'Claudia',
    githubLink: 'https://github.com/claudiabringaseverett'
  },
  {
    artName: 'helloooo',
    pageLink: './Art/shitman0930/index.html',
    imageLink: './Art/shitman0930/eyes.gif',
    author: 'shitman0930',
    githubLink: 'https://github.com/shitman0930'
  },
  {
    artName: 'Animato',
    pageLink: './Art/panduka_karunasena_animato/index.html',
    imageLink: './Art/panduka_karunasena_animato/animato.gif',
    author: 'panduka karunasena',
    githubLink: 'https://github.com/pandukakarunasena'
  },
  {
    artName: 'anishprj',
    pageLink: './Art/anishprj/index.html',
    author: 'Anish Ghimire',
    githubLink: 'https://github.com/anishprj/'
  },
  {
    artName: 'Toshman Animation',
    pageLink: './Art/Toshman Animation/index.html',
    imageLink: './Art/Toshman Animation/animation demo.gif',
    author: 'Toshman-hub',
    githubLink: 'https://github.com/Toshman-hub'
  },
  {
    artName: 'alexandraturony87',
    pageLink: './Art/alexandraturony87/index.html',
    imageLink: './Art/alexandraturony87/ephiphany.gif',
    author: 'Alexandra Turony',
    githubLink: 'https://github.com/alexandraturony87'
  },
  {
    artName: 'Ball Crazy',
    pageLink: './Art/tanyamiranda/ballcrazy.html',
    imageLink: './Art/tanyamiranda/ballcrazy.gif',
    author: 'Tanya Miranda',
    githubLink: 'https://github.com/tanyamiranda'
  },
  {
    artName: 'Simple Animation Trick!',
    pageLink: './Art/mismail-541/index.html',
    imageLink: './Art/mismail-541/simple-animation-trick.gif',
    author: 'mismail-541',
    githubLink: 'https://github.com/mismail-541'
  },
  {
    artName: 'CORONA TOILET PAPER',
    pageLink: './Art/WissAnimation/index.html',
    imageLink: './Art/WissAnimation/Toiletpaperrun.png',
    author: 'Wiss',
    githubLink: 'https://github.com/Wissemfars'
  },
  {
    artName: 'verticalBarsAnimation',
    pageLink: './Art/verticalBarsAnimation/index.html',
    imageLink: './Art/verticalBarsAnimation/verticalBarsAnimation.gif',
    author: 'Marius Negru',
    githubLink: 'https://github.com/I3lackMarius'
  },
  {
    artName: 'Calcopod',
    pageLink: './Art/Calcopod/index.html',
    imageLink: './Art/Calcopod/giffed.gif',
    author: 'Calcopod',
    githubLink: 'https://github.com/Calcopod'
  },
  {
    artName: 'Robot Dance',
    pageLink: './Art/jnch009/index.html',
    imageLink: './Art/jnch009/robotjnch009.gif',
    author: 'Jeremy Ng',
    githubLink: 'https://github.com/jnch009'
  },
  {
    artName: 'Equalizer',
    pageLink: './Art/prathmeshgujar/index.html',
    imageLink: './Art/prathmeshgujar/equalizer.gif',
    author: 'Prathmesh Gujar',
    githubLink: 'https://github.com/prathmeshgujar'
  },
  {
    artName: 'Castle',
    pageLink: './Art/Yakraj/index.html',
    imageLink: './Art/Yakraj/castle.gif',
    author: 'Yakraj',
    githubLink: 'https://github.com/yakraj'
  },
  {
    artName: 'Shimmering Stars',
    pageLink: './Art/Pranav/index.html',
    imageLink: './Art/Pranav/shimmering-stars.gif',
    author: 'Pranav Sood',
    githubLink: 'https://github.com/prnv06'
  },
  {
    artName: 'Dancing Square',
    pageLink: './Art/chansart/index.html',
    imageLink: './Art/chansart/chansart.gif',
    author: 'Chansart',
    githubLink: 'https://github.com/chansart'
  },
  {
    artName: 'Animatron',
    pageLink: './Art/animatron/index.html',
    imageLink: './Art/animatron/trance.gif',
    author: 'Sujal',
    githubLink: 'https://github.com/Sujal7689'
  },
  {
    artName: 'fire flicker',
    pageLink: './Art/hemantrawat/index.html',
    imageLink: './Art/hemantrawat/index.gif',
    author: 'Hemant Rawat',
    githubLink: 'https://github.com/He-mantRawat'
  },
  {
    artName: 'Bouncing Ball',
    pageLink: './Art/bouncingBall/bouncing ball.html',
    imageLink: './Art/bouncingBall/bouncingball.gif',
    author: 'Pravin deva',
    githubLink: 'https://github.com/pravindeva'
  },
  {
    artName: 'Animated Landing Page',
    pageLink: './Art/animatedLandingPage01/index.html',
    imageLink: './Art/animatedLandingPage01/ezgif.com-video-to-gif',
    author: 'Aneta-s',
    githubLink: 'https://github.com/aneta-s'
  },
  {
    artName: 'Goraved',
    pageLink: './Art/goraved/index.html',
    imageLink: './Art/goraved/goraved_animation.gif',
    author: 'Roman Pobotin (Goraved)',
    githubLink: 'https://github.com/goraved'
  },
  {
    artName: 'Doraemon',
    pageLink: './Art/Ranajit/doraemon.html',
    imageLink: './Art/animatron/doraemon.gif',
    author: 'Ranajit',
    githubLink: 'https://github.com/basak-32'
  },
  {
    artName: 'Ax Dev',
    pageLink: './Art/axdev/test.html',
    imageLink: './Art/axdev/gif.gif',
    author: 'Axel Avila',
    githubLink: 'https://github.com/axavila'
  },
  {
    artName: 'Magic Circle',
    pageLink: './Art/magpiet/index.html',
    imageLink: './Art/magpiet/gif.gif',
    author: 'Magnus Cromwell',
    githubLink: 'https://github.com/magpiet'
  },
  {
    artName: 'Pulsing Circle',
    pageLink: './Art/innape/index.html',
    imageLink: './Art/innape/Pulsing Cirkle.gif',
    author: 'innape',
    githubLink: 'https://github.com/innape'
  },
  {
    artName: 'Bouncing Ball',
    pageLink: './Art/BouncingBall/index.html',
    imageLink: './Art/BouncingBall/BouncingBall.gif',
    author: 'Satish Pokala',
    githubLink: 'https://github.com/Satishpokala124'
  },
  {
    artName: 'Daredevil',
    pageLink: './Art/daredevil/index.html',
    imageLink: './Art/daredevil/daredevil.gif',
    author: 'Vivek Raj',
    githubLink: 'https://github.com/vivekrajx'
  },
  {
    artName: 'hover Me',
    pageLink: './Art/hoverMe/index.html',
    author: 'Bleron88',
    githubLink: 'https://github.com/bleron88'
  },
  {
    artName: "Adam's Animation",
    pageLink: "./Art/Adam's Animation/index.html",
    imageLink: "./Art/Adam's Animation/animation.gif",
    author: 'Adam Hills',
    githubLink: 'https://github.com/adamhills91'
  },
  {
    artName: 'Spin it',
    pageLink: './Art/b-ed/index.html',
    imageLink: './Art/b-ed/Hnet.com-image.gif',
    author: 'Edd',
    githubLink: 'https://github.com/b-ed'
  },
  {
    artName: 'playstation-anim',
    pageLink: './Art/playstation-anim/index.html',
    imageLink: './Art/playstation-anim/ps.gif',
    author: 'seif1125',
    githubLink: 'https://github.com/seif1125'
  },
  {
    artName: 'Ritika',
    pageLink: './Art/Ritika/index.html',
    imageLink: './Art/Ritika/warrior.png',
    author: 'Ritika',
    githubLink: 'https://github.com/Ritika-soni'
  },
  {
    artName: 'Animatron',
    pageLink: './Art/animatron/index.html',
    imageLink: './Art/animatron/colourpencils.png',
    author: 'jahid hasan',
    githubLink: 'https://github.com/jahidhasan299/'
  },
  {
    artName: 'Animatron2',
    pageLink: './Art/Animatron2/index.html',
    imageLink: './Art/Animatron2/trance.gif',
    author: 'PUNKLANCER',
    githubLink: 'https://github.com/PUNKLANCER/'
  },
  {
    artName: 'Text_Animation',
    pageLink: './Art/Text_Animation/index.html',
    imageLink: './Art/Text_Animation/text.gif',
    author: 'Christian',
    githubLink: 'https://github.com/mkBraga'
  },
  {
    artName: 'Practice',
    pageLink: './Art/Practice/index.html',
    imageLink: './Art/Joy/triangle.gif',
    author: 'MuGenFJ',
    githubLink: 'https://github.com/MuGenFJ/'
  },
  {
    artName: 'Tile',
    pageLink: './Art/weilincheng/index.html',
    imageLink: './Art/weilincheng/tile.gif',
    author: 'weilincheng',
    githubLink: 'https://github.com/weilincheng'
  },
  {
    artName: 'TemidoRochaSpin',
    pageLink: './Art/temido_rocha_animation/index.html',
    imageLink: './Art/temido_rocha_animation/TemidoRocha.gif',
    author: 'TemidoRocha',
    githubLink: 'https://github.com/TemidoRocha'
  },
  {
    artName: 'Tile',
    pageLink: './Art/weilincheng/index.html',
    imageLink: './Art/weilincheng/tile.gif',
    author: 'weilincheng',
    githubLink: 'https://github.com/weilincheng'
  },
  {
    artName: 'fire flicker',
    pageLink: './Art/hemantrawat/index.html',
    imageLink: './Art/hemantrawat/index.gif',
    author: 'Hemant Rawat',
    githubLink: 'https://github.com/He-mantRawat'
  },
  {
    artName: 'Bouncing Ball',
    pageLink: './Art/bouncingBall/bouncing ball.html',
    imageLink: './Art/bouncingBall/bouncingball.gif',
    author: 'Pravin deva',
    githubLink: 'https://github.com/pravindeva'
  },
  {
    artName: 'Animated Landing Page',
    pageLink: './Art/animatedLandingPage without bar/index.html',
    imageLink: './Art/animatedLandingPage without bar/ezgif.com-video-to-gif',
    author: 'Aneta-s',
    githubLink: 'https://github.com/aneta-s'
  },
  {
    artName: 'Goraved',
    pageLink: './Art/goraved/index.html',
    imageLink: './Art/goraved/goraved_animation.gif',
    author: 'Roman Pobotin (Goraved)',
    githubLink: 'https://github.com/goraved'
  },
  {
    artName: 'Doraemon',
    pageLink: './Art/Ranajit/doraemon.html',
    imageLink: './Art/animatron/doraemon.gif',
    author: 'Ranajit',
    githubLink: 'https://github.com/basak-32'
  },
  {
    artName: 'Ax Dev',
    pageLink: './Art/axdev/test.html',
    imageLink: './Art/axdev/gif.gif',
    author: 'Axel Avila',
    githubLink: 'https://github.com/axavila'
  },
  {
    artName: 'Magic Circle',
    pageLink: './Art/magpiet/index.html',
    imageLink: './Art/magpiet/gif.gif',
    author: 'Magnus Cromwell',
    githubLink: 'https://github.com/magpiet'
  },
  {
    artName: 'Bouncing Ball',
    pageLink: './Art/Bouncing Ball/index.html',
    imageLink: './Art/cazabe/Bouncing Ball.gif',
    author: 'Satish Pokala',
    githubLink: 'https://github.com/Satishpokala124'
  },
  {
    artName: 'Daredevil',
    pageLink: './Art/daredevil/index.html',
    imageLink: './Art/daredevil/daredevil.gif',
    author: 'Vivek Raj',
    githubLink: 'https://github.com/vivekrajx'
  },
  {
    artName: 'hover Me',
    pageLink: './Art/hoverMe/index.html',
    author: 'Bleron88',
    githubLink: 'https://github.com/bleron88'
  },
  {
    artName: 'Happy Balloon',
    pageLink: './Art/ztollef/index.html',
    imageLink: './Art/ztollef/balloon.gif.',
    author: 'ztollef',
    githubLink: 'https://github.com/ztollef'
  },
  {
    artName: 'playstation-anim',
    pageLink: './Art/playstation-anim/index.html',
    imageLink: './Art/playstation-anim/ps.gif',
    author: 'seif1125',
    githubLink: 'https://github.com/seif1125'
  },
  {
    artName: 'Ritika',
    pageLink: './Art/Ritika/index.html',
    imageLink: './Art/Ritika/warrior.png',
    author: 'Ritika',
    githubLink: 'https://github.com/Ritika-soni'
  },
  {
    artName: 'Animatron',
    pageLink: './Art/animatron/index.html',
    imageLink: './Art/animatron/colourpencils.png',
    author: 'jahid hasan',
    githubLink: 'https://github.com/jahidhasan299/'
  },
  {
    artName: 'Animatron2',
    pageLink: './Art/Animatron2/index.html',
    imageLink: './Art/Animatron2/trance.gif',
    author: 'PUNKLANCER',
    githubLink: 'https://github.com/PUNKLANCER/'
  },
  {
    artName: 'Text_Animation',
    pageLink: './Art/Text_Animation/index.html',
    imageLink: './Art/Text_Animation/text.gif',
    author: 'Christian',
    githubLink: 'https://github.com/mkBraga'
  },
  {
    artName: 'Practice',
    pageLink: './Art/Practice/index.html',
    imageLink: './Art/Joy/triangle.gif',
    author: 'MuGenFJ',
    githubLink: 'https://github.com/MuGenFJ/'
  },
  {
    artName: 'Tile',
    pageLink: './Art/weilincheng/index.html',
    imageLink: './Art/weilincheng/tile.gif',
    author: 'weilincheng',
    githubLink: 'https://github.com/weilincheng'
  },
  {
    artName: 'Circle Pulse',
    pageLink: './Art/circle-pulse/index.html',
    imageLink: './Art/circle-pulse/circle-pulse.gif',
    author: 'jmorr002',
    githubLink: 'https://github.com/jmorr002'
  },
  {
    artName: 'Flare Spin',
    pageLink: './Art/mykz1608/index.html',
    imageLink: '',
    author: 'mykz1608',
    githubLink: 'https://github.com/mykz1608'
  },
  {
    artName: 'MexicanMustache',
    pageLink: './Art/AnimatedMustache/index.html',
    imageLink: './Art/AnimatedMustache/MexicanMustache.gif',
    author: 'Andrés Alonso Gálvez',
    githubLink: 'https://github.com/Dondesconton/'
  },
  {
    artName: 'css',
    pageLink: './Art/2.css/index.html',
    imageLink: './Art/2.css/css.gif'
  },
  {
    artName: 'Square Color Change',
    pageLink: './Art/baesyc/index.html',
    imageLink: './Art/baesyc/square.gif',
    author: 'Baesyc',
    githubLink: 'https://github.com/baesyc'
  },
  {
    artName: 'MexicanMustache',
    pageLink: './Art/AnimatedMustache/index.html',
    imageLink: './Art/AnimatedMustache/MexicanMustache.gif',
    author: 'Andrés Alonso Gálvez',
    githubLink: 'https://github.com/Dondesconton/'
  },
  {
    artName: 'Chanimation',
    pageLink: './Art/Chanimation/index.html',
    imageLink: './Art/Chanimation/dancegif.gif',
    author: 'chandant9',
    githubLink: 'https://github.com/chandant9/'
  },
  {
    artName: 'DancingGroot',
    pageLink: './Art/m-elina/index.html',
    imageLink: './Art/m-elina/groot_animation.gif',
    author: 'Melina',
    githubLink: 'https://github.com/m-elina/'
  },
  {
    artName: 'Animatron',
    pageLink: './Art/animatron/index.html',
    imageLink: './Art/animatron/trance.gif',
    author: 'Andrew',
    githubLink: 'https://github.com/andrewbom/'
  },
  {
    artName: 'rainbows',
    pageLink: './Art/vassilchiev/index.html',
    imageLink: './Art/vassilchiev/giphy.gif',
    author: 'Vassil',
    githubLink: 'https://github.com/vassilchiev/'
  },
  {
    artName: "Zai's Orbitron",
    pageLink: './Art/zai/index.html',
    imageLink: './Art/zai/zais_orbitron.gif',
    author: '5amm5',
    githubLink: 'https://github.com/5amm5965/'
  },
  {
    artName: "404's crying baby page",
    pageLink: './Art/papfal/index.html',
    imageLink: './Art/papfal/HTML-404-Crying-Baby-Page.gif',
    author: 'papfal',
    githubLink: 'https://github.com/papfal/'
  },
  {
    artName: 'ani-3d',
    pageLink: './Art/ani-3d/ani-3d.html',
    imageLink: './Art/ani-3d/ani-3d.gif',
    author: 'clyde166',
    githubLink: 'https://github.com/clyde166/'
  },
  {
    artName: 'Boy',
    pageLink: './Art/Boy/index.html',
    imageLink: './Art/Boy/Boy with house.png',
    author: 'Gajhendran',
    githubLink: 'https://github.com/Gajhendran/'
  },
  {
    artName: 'Funimation',
    pageLink: './Art/Funimation/index.html',
    imageLink: './Art/Funimation/Funimation.gif',
    author: 'Pratik',
    githubLink: 'https://github.com/pratikrana1998/'
  },
  {
    artName: 'Jungle Monkey',
    pageLink: './Art/AMCodin/index.html',
    imageLink: './Art/AMCodin/monkey.gif',
    author: 'AMCodin',
    githubLink: 'https://github.com/amcodin'
  },
  {
    artName: 'bellow',
    pageLink: './Art/fran/index.html',
    imageLink: './Art/fran/bellow.gif',
    author: 'franzwah',
    githubLink: 'https://github.com/franzwah'
  },
  {
    artName: 'Typing Indicator',
    pageLink: './Art/jacob-bacon/index.html',
    imageLink: './Art/jacob-bacon/jacob-bacon-art.JPG',
    author: 'jacob-bacon',
    githubLink: 'https://github.com/jacob-bacon'
  },
  {
    artName: 'Colination',
    pageLink: './Art/colination/index.html',
    imageLink: './Art/colination/animation.png',
    author: 'colinJR95',
    githublink: 'https://github.com/colinJR95'
  },
  {
    artName: 'Glowing Circle by Leem Plays',
    pageLink: './Art/AliHaidar/index.html',
    imageLink: './Art/AliHaidar/giphy.gif',
    author: 'alihaidar2950',
    githubLink: 'https://github.com/alihaidar2950'
  },
  {
    artName: 'bouncy-ball',
    pageLink: './Art/bouncy-ball/ty.html',
    imageLink: './Art/bouncy-ball/bouncy-ball.gif',
    author: 'Huang Yi-Ting',
    githubLink: 'https://github.com/yiting76'
  },
  {
    artName: 'bouncy-ball',
    pageLink: './Art/bouncy-ball/ty.html',
    imageLink: './Art/bouncy-ball/bouncy-ball.gif',
    author: 'Huang Yi-Ting',
    githubLink: 'https://github.com/yiting76'
  },
  {
    artName: 'Tronix',
    pageLink: './Art/visiona/index.html',
    imageLink: './Art/visiona/tronix.gif',
    author: 'visiona',
    githubLink: 'https://github.com/visiona'
  },
  {
    artName: 'Synchronization',
    pageLink: './Art/synchronization!/synchronization',
    imageLink: './Art/synchronization/synchronized_Dots.gif',
    author: 'Pranjal',
    githublink: 'https://github.com/Pranjal705'
  },
  {
    artName: 'Random Squares',
    pageLink: './Art/Monitha/index.html',
    author: 'Monitha',
    githubLink: 'https://github.com/dmonitha'
  },
  {
    artName: 'Walking-Man-Front',
    pageLink: './Art/Akhil/index.html',
    imageLink: './Art/Akhil/Walking-man-front.gif',
    author: 'Akhil',
    githubLink: 'https://github.com/akhils95'
  },
  {
    artName: 'Cow-cat',
    pageLink: './Art/Cow-cat/index.html',
    imageLink: './Art/Cow-cat/Cow-cat.gif',
    author: 'Galia',
    githubLink: 'https://github.com/galiarudenko'
  },
  {
    artName: 'Rainb0w',
    pageLink: './Art/Duka/index.html',
    imageLink: './Art/Duka/rainbow.gif',
    author: 'Duka',
    githubLink: 'https://github.com/DusanKrcmarik'
  },
  {
    artName: 'Indian',
    pageLink: './Art/Indian/index.html',
    imageLink: './Art/Indian/Indian.gif',
    author: 'Duka',
    githubLink: 'https://github.com/ndvishruth'
  },
  {
    artName: 'Animatron',
    pageLink: './Art/sanmitra/index.html',
    imageLink: './Art/sanmitra/index.gif',
    author: 'sanmitra',

    githubLink: 'https://github.com/sanmitra1999'
  },
  {
    artName: 'Ball-clear',
    pageLink: './Art/Naok000/index.html',
    imageLink: './Art/Naok000/ball-clear.gif',
    author: 'Naok000',
    githubLink: 'https://github.com/Naok000'
  },
  {
    artName: 'Mario_Kart_Animation',
    pageLink: './Art/Mario_Kart_Animation/index.html',
    imageLink: './Art/Mario_Kart_Animation/Mario.png',
    author: 'AnsonAMS',
    githubLink: 'https://github.com/AnsonAMS'
  },
  {
    artName: 'Microsoft_animation',
    pageLink: './Art/SaumyaBhatt/index.html',
    imageLink: './Art/SaumyaBhatt/Animation.gif',
    author: 'Saumya-Bhatt',
    githubLink: 'https://github.com/Saumya-Bhatt'
  },
  {
    artName: 'Falling',
    pageLink: './Art/Sfrench5/index.html',
    imageLink: './Art/Sfrench5/Falling.gif',
    author: 'Sfrench5',
    githubLink: 'https://github.com/Sfrench5'
  },
  {
    artName: 'Dragon_Loading',
    pageLink: './Art/Dragon_Loading/index.html',
    imageLink: './Art/Dragon_Loading/DragonLoading.gif',
    author: 'Prasad',
    githubLink: 'https://github.com/PrasadM07'
  },
  {
    artName: 'Animatrix',
    pageLink: './Art/Animatrix/index.html',
    imageLink: './Art/Animatrix/Animatrix.png',
    author: 'soutog',
    githubLink: 'https://github.com/soutog'
  },
  {
    artName: 'Simple-Loading',
    pageLink: './Art/Loading/loading.html',
    imageLink: './Art/Loading/load.gif',
    author: 'Vijay',
    githubLink: 'https://github.com/VijayVjCuber'
  },
  {
    artName: 'Fiyi-Animation',
    pageLink: './Art/Fiyi-Animation/index.html',
    imageLink: './Art/Fiyi-Animation/relax_smile.gif',
    author: 'Fiyi-A',
    githubLink: 'https://github.com/Fiyi-A'
  },
  {
    artName: 'Colored Bars',
    pageLink: './Art/mleblanc94/mleblanc94_html_Animation-Nation.html',
    imageLink: './Art/mleblanc94/ColoredBars.gif',
    author: 'mleblanc94',
    githubLink: 'https://github.com/mleblanc94'
  },
  {
    artName: 'animeR',
    pageLink: './Art/animeR/index.html',
    imageLink: './Art/animeR/animeR.gif',
    author: 'Rajneesh',
    githubLink: 'https://github.com/rajneeshk94'
  },
  {
    artName: 'Sunset-City',
    pageLink: './Art/jyun9504/index.html',
    imageLink: './Art/jyun9504/sunset-city.gif',
    author: 'jyun9504',
    githubLink: 'https://github.com/jyun9504'
  },
  {
    artName: 'brianbottle',
    author: 'brian',
    pageLink: './Art/brianbottle/index.html',
    imageLink: './Art/brianbottle/bottle.gif',
    githubLink: 'https://github.com/brianabplanalp1'
  },
  {
    artName: 'Shapes',
    pageLink: './Art/mark-marchant/index.html',
    imageLink: './Art/mark-marchant/shapes.png',
    author: 'Mark Marchant',
    githubLink: 'https://github.com/jtla3/Animation-Nation'
  },
  {
    artName: 'Loading',
    pageLink: './Art/NoumanAziz/Loading.html',
    videoLink: './Art/NoumanAziz/loading.gif',
    author: 'NoumanAziz',
    githubLink: 'https://github.com/NoumanAziz'
  },
  {
    artName: `Galek's Simple Animation`,
    pageLink: './Art/GalekAnimation/index.html',
    imageLink: './Art/GalekAnimation/simpleanimation.gif',
    author: 'Adam Galek',
    githubLink: 'https://github.com/TheGalekxy'
  },
  {
    artname: 'Rainbow animation',
    pageLink: './Art/Rainbow/index.html',
    imageLink: './Art/Rainbow/rainbow.gif',
    author: 'Mohanraj',
    githubLink: 'https://github.com/chelladuraimohanraj/Animation-Nation'
  },
  {
    artName: `Cyan Loading Animation`,
    pageLink: './Art/Wannesds/index.html',
    imageLink: './Art/Wannesds/Wannesds.gif',
    author: 'Wannes Dieltiens',
    githubLink: 'https://github.com/Wannesds'
  },
  {
    artName: 'Animatron',
    pageLink: './Art/Animatron/index.html',
    imageLink: './Art/Animatron/trance.gif',
    author: 'Gihan Balasuriya',
    githubLink: 'https://github.com/gihanbalasuriya'
  },
  {
    artName: 'Light text blink',
    pageLink: './Art/Mani-textlight-blink/index.html',
    imageLink: './Art/Mani-textlight-blink/light-blink-text.gif',
    author: 'Mani Pandian',
    githubLink: 'https://github.com/Manipandian'
  },
  {
    artName: 'Circle',
    pageLink: './Art/PoKai/index.html',
    imageLink: './Art/PoKai/circle.png',
    author: 'PoKai Chang',
    githubLink: 'https://github.com/st875052018'
  },
  {
    artName: 'animatron',
    pageLink: './Art/animatron/index.html',
    imageLink: './Art/animatron/trance.gif',
    author: 'Christy',
    githubLink: 'https://github.com/ChristyLucid'
  },
  {
    artName: 'bouncing_ball',
    pageLink: './Art/bouncing_ball/bouncing_ball.html',
    imageLink: './Art/bouncing_ball/bouncing-ball.gif',
    author: 'Nirmalie',
    githubLink: 'https://github.com/nirmalieo3'
  },
  {
    artName: 'Rocket',
    pageLink: './Art/Rocket/index.html',
    imageLink: './Art/Rocket/rocket.gif',
    author: 'Jose Diaz',
    githubLink: 'https://github.com/josegerard2000'
  },
  {
    artName: 'simpleG',
    pageLink: './Art/simpleG/index.html',
    imageLink: './Art/simpleG/kitty.jpg',
    author: 'gargeper',
    githubLink: 'https://github.com/gargeper'
  },
  {
    artName: 'BounceFace',
    pageLink: './Art/ainamation/index.html',
    imageLink: './Art/ainamation/ainamation.gif',
    author: 'Ainara Saralegui',
    githubLink: 'https://github.com/asaralegui'
  },
  {
    artName: 'Text Flow',
    pageLink: './Art/ConnerCoding/index.html',
    imageLink: './Art/ConnerCoding/ztmanimation.gif',
    author: 'Conner Schiller',
    githubLink: 'https://github.com/ConnerCoding'
  },
  {
    artName: 'Glow',
    pageLink: './Art/Glow/index.html',
    imageLink: './Art/Glow/Glow.png',
    author: 'Joaquin Castillo',
    githubLink: 'https://github.com/JuakoDev'
  },
  {
    artName: 'Heart Real',
    pageLink: './Art/riddhax/index.html',
    imageLink: './Art/riddhax/index.gif',
    author: 'Riddhax',
    githubLink: 'https://github.com/riddhax'
  },

  {
    artName: 'Balls',
    pageLink: './Art/Paul - Simple Annoying Balls/index.html',
    imageLink: './Art/Paul - Simple Annoying Balls/Balls.gif',
    author: 'Paul',
    githubLink: 'https://github.com/psr83'
  },

  {
    artname: 'Square-Move',
    pageLink: './Art/Poonam/square.html',
    imageLink: './Art/Poonam/square_gif.gif',
    author: 'Poonam',
    githubLink: 'https://github.com/poonampant'
  },

  {
    artname: 'JesseEarley',
    pageLink: './Art/JesseEarley/index.html',
    imageLink: './Art/JesseEarley/index.gif',
    author: 'JesseEarley',
    githubLink: 'https://github.com/JesseEarley'
  },
  {
    artname: 'Hacktoberfest 2020',
    pageLink: './Art/taepal467/index.html',
    imageLink: './Art/taepal467/hiclipart.com (1).png',
    author: 'Chantae P.',
    githubLink: 'https://github.com/taepal467'
  },
  {
    artName: 'Animatron',
    pageLink: './Art/animatron/triangle/index.html',
    imageLink: './Art/animatron/trance.gif',
    author: 'Deborah',
    githubLink: 'https://github.com/dluckey123'
  },
  {
    artName: 'Animatron',
    pageLink: './Art/animatron/triangle/index.html',
    imageLink: './Art/animatron/trance.gif',
    author: 'Deborah',
    githubLink: 'https://github.com/dluckey123'
  },
  {
    artname: 'Animate',
    pageLink: '/codepen/animation/src/index.html',
    imageLink: 'Animation',
    author: 'Altamas khan',
    githubLink: 'https://github.com/Altamas2049'
  },
  {
    artName: 'Spin',
    pageLink: './Art/Spin/allli.html',
    imageLink: './Art/Spin/allli.gif',
    author: 'Victor Winner',
    githubLink: 'https://github.com/Vicwin13'
  },
  {
    artName: 'Spinner',
    pageLink: './Art/nishantpandey/allli.html',
    imageLink: './Art/nishantpandey/allli.gif',
    author: 'Nishant Pandey',
    githubLink: 'https://github.com/mrpandey1'
  },
  {
    artName: 'Hacktober Test',
    pageLink: './Art/bajancode/index.html',
    imageLink: './Art/BajanCode/index.gif',
    author: 'bajancode',
    githubLink: 'https://github.com/bajancode'
  },
  {
    artName: 'ZTM anim',
    pageLink: './Art/ayushi2410/index.html',
    imageLink: './Art/ayushi2410/ayushi2410.gif',
    author: 'Ayushi2410',
    githubLink: 'https://github.com/ayushi2410'
  },
  {
    artName: 'misaelsantos',
    pageLink: './Art/misaelsantos/index.html',
    imageLink: './Art/misaelsantos/neohack.gif',
    author: 'Misael Santos',
    githubLink: 'https://github.com/MisaelSantos'
  },
  {
    artName: 'I am a Developer',
    pageLink: './Art/Kuroyza/Iam-a-developer.html',
    imageLink: './Art/Kuroyza/Iam-a-developer.gif',
    author: 'Kuroyza',
    githubLink: 'https://github.com/kuroyza'
  },
  {
    artName: 'simple box',
    pageLink: './Art/Box/index.html',
    imageLink: './Art/Box/static_image.jpg',
    author: 'Abishek shah',
    githubLink: 'https://github.com/abishek-sha-256'
  },
  {
    artname: 'Starry-sky',
    pageLink: './Art/starry-night/index.html',
    imageLink: './Art/starry-night/stars',
    author: 'Taima Khawaldeh',
    githubLink: 'https://github.com/taimakh'
  },
  {
    artName: 'Project Gallery',
    pageLink: './Art/hulya/index.html',
    imageLink: './Art/hulya/gallery.gif',
    author: 'Hulya Karakaya',
    githubLink: 'https://github.com/hulyak'
  },
  {
    artName: 'animation',
    pageLink: './Art/sameer786/animation.html',
    imageLink: './Art/sameer786/radius.gif',
    author: 'sameer',
    githubLink: 'https://github.com/sameer8605'
  },
  {
    artName: 'ArrowWave',
    pageLink: './Art/ArrowWave/index.html',
    imageLink: './Art/ArrowWave/ArrowWave.gif',
    author: 'Gabriel',
    githubLink: 'https://github.com/GabrielTeixeiraC'
  },
  {
    artName: 'The 4-Ever Loop',
    pageLink: './Art/the-4ever-loop/index.html',
    imageLink: './Art/the-4ever-loop/rotate.gif',
    author: 'Luciano M.',
    githubLink: 'https://github.com/LucianoWebDev'
  },
  {
    artName: 'Running Car',
    pageLink: './Art/Running-Car/index.html',
    imageLink: './Art/Running-Car/Running-car.PNG',
    author: 'Ermias',
    githubLink: 'https://github.com/ermiaskidane'
  },
  {
    artname: 'Youssef',
    pageLink: './Art/Youssef/index.html',
    imageLink: './Art/Youssef/fd8_AX.gif',
    author: 'Youssef',
    githubLink: 'https://github.com/youssefhany96'
  },
  {
    artName: 'The 4-Ever Loop',
    pageLink: './Art/the-4ever-loop/index.html',
    imageLink: './Art/the-4ever-loop/rotate.gif',
    author: 'Luciano M.',
    githubLink: 'https://github.com/LucianoWebDev'
  },

  {
    artName: 'Itried',
    pageLink: '/Art/Itried/animation.html',
    author: 'Harsha',
    githublink: 'https://github.com/HarshaKumar23'
  },
  {
    artName: 'Snail Zoom',
    pageLink: './Art/rbhachu/index.html',
    imageLink: './Art/rbhachu/snail.gif',
    author: 'Bhachu R.',
    githubLink: 'https://github.com/rbhachu'
  },
  {
    artName: 'Mini Text Animation',
    pageLink: './Art/text-mini-animation/index.html',
    imageLink: './Art/text-mini-animation/text-anime.gif',
    author: 'Chinel',
    githubLink: 'https://github.com/chinel'
  },
  {
    artName: 'Square loader',
    pageLink: './Art/square_loading/index.html',
    imageLink: './Art/square_loading/square_loading',
    author: 'Marek Chasák',
    githubLink: 'https://github.com/mchasak'
  },
  {
    artName: 'Stairs Text',
    pageLink: './Art/StairsText/index.html',
    imageLink: './Art/StairsText/stairs-text.gif',
    author: 'Noam K.',
    githubLink: 'https://github.com/noamkanonich'
  },
  {
    artName: 'animation',
    pageLink: './Art/sameer786/animation.html',
    imageLink: './Art/sameer786/radius.gif',
    author: 'sameer',
    githubLink: 'https://github.com/sameer8605'
  },
  {
    artName: 'Spinning is a good trick',
    pageLink: './Art/garrod90/index.html',
    imageLink: './Art/garrod90/craigsGif.gif',
    author: 'Craig, G',
    githubLink: 'https://github.com/garrod90'
  },
  {
    artName: 'Snail Zoom',
    pageLink: './Art/rbhachu/index.html',
    imageLink: './Art/rbhachu/snail.gif',
    author: 'Bhachu R.',
    githubLink: 'https://github.com/rbhachu'
  },
  {
    artName: 'Mini Text Animation',
    pageLink: './Art/text-mini-animation/index.html',
    imageLink: './Art/text-mini-animation/text-anime.gif',
    author: 'Chinel',
    githubLink: 'https://github.com/chinel'
  },
  {
    artName: 'Square loader',
    pageLink: './Art/square_loading/index.html',
    imageLink: './Art/square_loading/square_loading',
    author: 'Marek Chasák',
    githubLink: 'https://github.com/mchasak'
  },
  {
    artName: 'Stairs Text',
    pageLink: './Art/StairsText/index.html',
    imageLink: './Art/StairsText/stairs-text.gif',
    author: 'Noam K.',
    githubLink: 'https://github.com/noamkanonich'
  },
  {
    artName: 'animation',
    pageLink: './Art/sameer786/animation.html',
    imageLink: './Art/sameer786/radius.gif',
    author: 'sameer',
    githubLink: 'https://github.com/sameer8605'
  },

  {
    pageLink: './Art/radar animation/index.html',
    imageLink: './Art/radar.gif',
    author: 'Anup',
    githubLink: 'https://github.com/paddybaba'
  },
  {
    pageLink: './Art/sameer786/animation.html',
    imageLink: './Art/sameer786/radius.gif',
    author: 'sameer',
    githubLink: 'https://github.com/sameer8605'
  },
  {
    pageLink: './Art/radar animation/index.html',
    imageLink: './Art/radar',
    author: 'Anup',
    githubLink: 'https://github.com/paddybaba'
  },
  {
    pageLink: './Art/sameer786/animation.html',
    imageLink: './Art/sameer786/radius.gif',
    author: 'sameer',
    githubLink: 'https://github.com/sameer8605'
  },
  {
    artName: 'Friendly Ghost',
    pageLink: './Art/ristotoldsep/index.html',
    author: 'Risto Tõldsep',
    githubLink: 'https://github.com/ristotoldsep'
  },
  {
    artName: 'Friendly Ghost',
    pageLink: './Art/ristotoldsep/index.html',
    author: 'Risto Tõldsep',
    githubLink: 'https://github.com/ristotoldsep'
  },
  {
    artName: 'sritron',
    pageLink: './Art/sritron/index.html',
    imageLink: './Art/sritron/trance.gif',
    author: 'Srinivas',
    githubLink: 'https://github.com/sri189ms'
  },
  {
    artName: 'Friendly Ghost',
    pageLink: './Art/ristotoldsep/index.html',
    author: 'Risto Tõldsep',
    githubLink: 'https://github.com/ristotoldsep'
  },
  {
    artName: 'Sun Rise Time',
    pageLink: './Art/gurprtAnim/index.html',
    imageLink: './Art/gurprtAnim/gurAnim.gif',
    author: 'Gurpreet',
    githubLink: 'https://github.com/gur-p-reet'
  },
  {
    artName: 'Personal Info',
    pageLink: './Art/Personal_info/triangle/index.html',
    imageLink: './Art/Personal_info/trance.gif',
    author: 'Naim Uddin',
    githubLink: 'https://github.com/Naim365'
  },
  {
    artName: 'Shining Text',
    pageLink: './Art/MaxieTextShineOn/index.html',
    imageLink: './Art/MaxieTextShineOn/maxie-text-shine-on.gif',
    author: 'maxie7',
    githubLink: 'https://github.com/maxie7'
  },
  {
    artName: 'Spinning Box',
    pageLink: './Art/KccbzZ/index.html',
    imageLink: './Art/KccbzZ/cover.png',
    author: 'KccbzZ',
    githubLink: 'https://github.com/KccbzZ'
  },
  {
    artName: 'Age Disgracefully',
    pageLink: './Art/ynoden/index.html',
    imageLink: './Art/ynoden/Age_Disgracefully.gif',
    author: 'yusefnoden',
    githubLink: 'https://github.com/yusefnoden'
  },
  {
    artname: 'jimanimation',
    pageLink: './Art/jimanimation/index.html',
    imageLink: './Art/jimanimation/bouncy.gif',
    author: 'Jimin',
    githubLink: 'https://github.com/jimijos'
  },

  {
    artName: 'Meme Animation',
    pageLink: './Art/just_for_fun/index.html',
    imageLink: './Art/just_for_fun/image.gif',
    author: 'Rahul Negi',
    githubLink: 'https://github.com/rahulnegi20'
  },
  {
    artName: 'Stretch ZTM',
    pageLink: './Art/animation_gn/index.html',
    imageLink: './Art/animation_gn/animation_gn.gif',
    author: 'gnyokota',
    githubLink: 'https://github.com/gnyokota'
  },
  {
    artname: 'AnimationCom',
    pageLink: './Art/Anita/AnimationCom/triangle.html',
    imageLink: './Art/AnimationCom/header.jpg',
    author: 'Anita',
    githubLink: 'https://github.com/anita-tsai'
  },
  {
    artName: 'Cards',
    pageLink: './Art/cards/index.html',
    imageLink: './Art/cards/cards.gif',
    author: 'networkdavit',
    githubLink: 'https://github.com/networkdavit'
  },
  {
    artName: "Lidor'sAnimation",
    pageLink: "./Art/Lidor's Animation/index.html",
    imageLink: "./Art/Lidor's Animation/animation.gif",
    author: 'LidorAsher',
    githubLink: 'https://github.com/lidorasher11'
  },
  {
    artName: "Shiff's Animation",
    pageLink: './Art/myAnimation/index.html',
    imageLink: './Art/myAnimation/myanimation.gif',
    author: 'Shifa',
    githubLink: 'https://github.com/ShifaShirin'
  },
  {
    artName: 'ani-1trial',
    pageLink: './Art/ani-1trial/index.html',
    imageLink: './Art/ani-1trial/ani-gif.gif',
    author: 'tru-izo',
    githubLink: 'https://github.com/tru-izo'
  },
  {
    artName: 'Air_Balloon',
    pageLink: './Art/Air_Balloon/index.html',
    imageLink: './Art/Air_Balloon/balloon.gif',
    author: 'Abha',
    githubLink: 'https://github.com/Abha-1281'
  },
  {
    artName: 'Camp Fire',
    pageLink: './Art/camp_fire/index.html',
    imageLink: './Art/camp_fire/camp_fire.gif',
    author: 'Chansoo',
    githubLink: 'https://github.com/ChansooKim316'
  },
  {
    artName: 'rubberband Red',
    pageLink: './Art/ou79/index.html',
    imageLink: './Art/rubberbandRed.gif',
    author: 'ou79',
    githubLink: 'https://github.com/ou79'
  },
  {
    artName: 'ColorChanger',
    pageLink: './Art/ColorChanger/index.html',
    imageLink: './Art/color-changer.gif',
    author: 'Atallah-Nadhir',
    githubLink: 'https://github.com/Atallah-Nadhir'
  },
  {
    artName: 'PONG Animation',
    pageLink: './Art/walkitoff/index.html',
    imageLink: './Art/walkitoff/gif.gif',
    author: 'Tyler Dollick',
    githubLink: 'https://github.com/walkitoff'
  },
  {
    artname: 'Animatron',
    pageLink: './Art/mbargaedge/index.html',
    imageLink: './Art/mbargaedge/animatron.gif',
    author: 'Mbarga',
    githubLink: 'https://github.com/marcelmbarga/'
  },
  {
    artName: 'House',
    pageLink: './Art/TTD/triangle/index.html',
    imageLink: './Art/TTD/house.gif',
    author: 'TanyaTD',
    githubLink: 'https://github.com/TTD126'
  },
  {
    artName: 'Spinning Title',
    pageLink: './Art/ljBeast21ldj/index.html',
    imageLink: './Art/ljBeast21ldj/firstGIF.gif',
    author: 'Larry',
    githubLink: 'https://github.com/ljBeast21ldj'
  },
  {
    artName: 'Heart pulsation',
    pageLink: './Art/Sallah/index.html',
    imageLink: './Art/Sallah/Heart-Pulsation.png',
    author: 'Sallah',
    githubLink: 'https://github.com/SallahTech'
  },
  {
    artName: 'MubbeAnimation',
    pageLink: './Art/Mubbe/index.html',
    imageLink: './Art/Mubbe/MubbeAnimation.gif',
    author: 'Mubarak',
    githubLink: 'https://github.com/mual5746'
  },
  {
    pageLink: './Art/neon-glowing-text/index.html',
    imageLink: './Art/neon-glowing-text/glowing-text-GIF.gif',
    author: 'Adri',
    githubLink: 'https://github.com/adrimual'
  },
  {
    artName: 'Simple Animation',
    pageLink: './Art/simple animation/transition.html',
    imageLink: './Art/simple animation/animatee.gif',
    author: 'Rudimental',
    githubLink: 'https://github.com/rudimental-again'
  },
  {
    artName: 'gbArt',
    pageLink: './Art/gbArt/index.html',
    imageLink: './Art/gbArt/shapeFlip.gif',
    author: 'Gary Bergman',
    githubLink: 'https://github.com/Gary-Bergman'
  },
  {
    artName: "Turtando's Animation",
    pageLink: './Art/turtando/animation.html',
    imageLink: './Art/Turtando/happyhalloween.gif',
    author: 'Turtando',
    githubLink: 'https://github.com/Turtando'
  },
  {
    artName: 'Bouncing Balls',
    pageLink: './Art/EyeOfAthena/index.html',
    imageLink: './Art/EyeOfAthena/cover.png',
    author: 'EyeOfAthena',
    githubLink: 'https://github.com/EyeOfAthena/bouncing-ball'
  },
  {
    artName: 'Otherside',
    pageLink: './Art/Otherside/ubi.html',
    imageLink: './Art/Otherside/recording.gif',
    author: 'Ubibimbap',
    githubLink: 'https://github.com/Ubibimbap'
  },
  {
    artName: 'Basketball God',
    pageLink: './Art/Sim-animation/index.html',
    imageLink: './Art/Sim-animation/project-screenshot.png',
    author: 'Sim',
    githubLink: 'https://github.com/sim-a-19'
  },
  {
    artName: "Ziyao's Animation",
    pageLink: './Art/robot/robot_index.html',
    imageLink: './Art/robot/robot.gif',
    author: 'Ziyao',
    githubLink: 'https://github.com/ziyaoc3'
  },
  {
    artName: 'Simplerv',
    pageLink: './Art/Aniamtion_RV/index.html',
    imageLink: './Art/Aniamtion_RV/circle.png',
    author: 'Aarush Bhat',
    githubLink: 'https://github.com/07rv'
  },
  {
    artName: 'Devtemmy_animation',
    pageLink: './Art/Devtemmy_animation/index.html',
    imageLink: './Art/Devtemmy_animation/Devtemmyanimation.gif',
    author: 'Dev-Temmy',
    githubLink: 'https://github.com/Dev-Temmy'
  },
  {
    artName: 'Fading text animation',
    pageLink: './Art/araskog/index.html',
    imageLink: './Art/araskog/animation.gif',
    author: 'Amanda Araskog',
    githubLink: 'https://github.com/araskog'
  },
  {
    artName: 'Moving Divs',
    pageLink: './Art/Razvan/RazvanFratila/index.html',
    imageLink: './Art/Razvan/RazvanFratila/first.gif',
    author: 'Razvan',
    githubLink: 'https://github.com/fratilar'
  },
  {
    artName: 'KDev Animation',
    pageLink: './Art/KDev-Animator/index.html',
    imageLink: './Art/KDev-Animator/kdev-animation.gif',
    author: 'Detmar Ruhfus',
    githubLink: 'https://github.com/kamikazid'
  },
  {
    artName: 'Square Bounce',
    pageLink: './Art/Vish/index.html',
    imageLink: './Art/Vish/SquareBounce.gif',
    author: 'Vishwam',
    githubLink: 'https://github.com/vishmagic'
  },
  {
    artName: 'Hina',
    pageLink: './Art/Hina/Hina.html',
    imageLink: './Art/Hina/Basketball.gif',
    imageLink: './Art/Hina/net.gif',
    author: 'Hina Najam',
    githubLink: 'https://github.com/hinanajam'
  },
  {
    artName: 'AmitAnimation',
    pageLink: './Art/Joy/AmitAnimation/amitanimation.html',
    imageLink: './Art/Joy/AmitAnimation/amitanimation.gif',
    author: 'Amit',
    githubLink: 'https://github.com/AmitRoy07'
  },
  {
    artName: 'Bouncing Cheems ',
    pageLink: './Art/Suddath-Gautam/index.html',
    imageLink: './Art/Suddath-Gautam/cheems.gif',
    author: 'Suddath Gautam',
    githubLink: 'https://github.com/wardaddy98'
  },
  {
    artName: 'Pop-up Confetti animation.',
    pageLink: './Art/yay-ztm-animation/index.html',
    imageLink: './Art/yay-ztm-animation/pop_animation.gif',
    author: 'Hyunji Kim',
    githubLink: 'https://github.com/creativehkim'
  },
  {
    artName: 'Monolith',
    pageLink: './Art/acphil/index.html',
    imageLink: './Art/acphil/monolith.png',
    author: 'acphil',
    githubLink: 'https://github.com/acphil2'
  },
  {
    artName: 'Smiling Doll',
    pageLink: './Art/jbermeo/index.html',
    imageLink: './Art/jbermeo/doll.gif',
    author: 'Jose Bermeo',
    githubLink: 'https://github.com/jbermeo10'
  },
  {
    artName: 'vasubhatnagar',
    pageLink: './Art/vasubhatnagar/index.html',
    imageLink: './Art/vasubhatnagar/ss.jpg',
    author: 'Vasu Bhatnagar',
    githubLink: 'https://github.com/vasubhatnagar'
  },
  {
    artName: 'JoToSmola',
    pageLink: './Art/JoToSmola/index.html',
    imageLink: './Art/JoToSmola/JoToSmola.gif',
    author: 'GrabKrab',
    githubLink: 'https://github.com/GrabKrab'
  },
  {
    artName: 'mojaanimacia',
    pageLink: './Art/mojaanimacia/stranka.html',
    author: 'Martin052',
    githubLink: 'https://github.com/martin052'
  },
  {
    artName: 'ellipsis',
    pageLink: './Art/ianhawe/index.html',
    author: 'ianhawe',
    githubLink: 'https://github.com/ianhawe'
  },
  {
    artName: 'iris',
    pageLink: './Art/iris/index.html',
    imageLink: './Art/iris/trance.gif',
    author: 'iriswdq0504',
    githubLink: 'https://github.com/iriswdq0504'
  },

  {
    artName: 'Fun with balls!',
    pageLink: './Art/miguelDalberto/funWithBalls/index.html',
    imageLink: './Art/miguelDalberto/funWithBalls/funWithBalls_screenshot.png',
    author: 'miguelDalberto',
    githubLink: 'https://github.com/miguelDalberto'
  },
  {
    artName: 'FourFlag_Load',
    pageLink: './Art/FourFlag_Load/index.html',
    imageLink: './Art/FourFlag_Load/trance.gif',
    author: 'chungngai09',
    githubLink: 'https://github.com/chungngai09'
  },
  {
    artName: 'AnimatronJS',
    pageLink: './Art/animatronJS/index.html',
    author: 'Anna Ovechkina',
    githubLink: 'https://github.com/Annu7shka'
  },
  {
    artName: 'perfect_goal',
    pageLink: './Art/perfect_goal/index.html',
    imageLink: './Art/perfect_goal/perfect_goalscreenshot.png',
    author: 'henzbori',
    githubLink: 'https://github.com/henzbori'
  },
  {
    artName: 'Beating Heart',
    pageLink: './Art/beating-heart/index.html',
    imageLink: './Art/beating-heart/heart.gif',
    author: 'MishkaZi',
    githubLink: 'https://github.com/MishkaZi'
  },
  {
    artName: 'Bouncing Balls',
    pageLink: './Art/Sankyeat/index.html',
    imageLink: './Art/Sankyeat/bouncingballs.gif',
    author: 'Sankyeat',
    githubLink: 'https://github.com/sanks20'
  },
  {
    artName: 'Sample page',
    pageLink: './Art/Joy/triangle/index.html',
    imageLink: './Art/Joy/triangle/my-animation.gif',
    author: 'Mamathagowd107',
    githubLink: 'https://github.com/Mamathagowd107'
  },
  {
    artName: 'Animated',
    pageLink: './Art/animated/triangle/index.html',
    imageLink: './Art/Joy/triangle/triangle.gif',
    author: 'Joy',
    githubLink: 'https://github.com/royranger'
  },
  {
    artName: 'achwell',
    pageLink: './Art/achwell/index.html',
    imageLink: './Art/achwell/ball.gif',
    author: 'achwell',
    githubLink: 'https://github.com/achwell'
  },
  {
    artName: 'Robotic Circles',
    pageLink: './Art/animation_yaniv/index.html',
    imageLink: './Art/animation_yaniv/robot.png',
    author: 'Yaniv Sagy',
    githubLink: 'https://github.com/yanivsagy'
  },
  {
    artName: 'Ocean Day',
    pageLink: './Art/d-spence/index.html',
    imageLink: './Art/d-spence/ztm-dspence-css-anim.gif',
    author: 'd-spence',
    githubLink: 'https://github.com/d-spence'
  },
  {
    artName: 'Animation-Circle',
    pageLink: './Art/Animation-Circle/index.html',
    imageLink: './Art/Animation-Circle/animation-circle.gif',
    author: 'Elid Venega',
    githubLink: 'https://github.com/elidvenega'
  },
  {
    artName: 'Sweet street',
    pageLink: './Art/Sweet_street/mario.html',
    imageLink: './Art/Sweet_street/animation-gif.gif',
    author: 'meni-avitan',
    githubLink: 'https://github.com/meniAvitan/Animation-Nation.git'
  },
  {
    pageLink: './Art/Joy/nithin-animation/index.html',
    imageLink: './Art/Joy/triangle/triangle.gif',
    author: 'Nithin',
    githubLink: 'https://github.com/Nithin6252-reddy'
  },
  {
    artName: 'Jittery rectangles',
    pageLink: './Art/Vaibhav/index.html',
    author: 'Vaibhav Jain',
    githubLink: 'https://github.com/Vaibhav-multi-dev'
  },
  {
    artName: 'Pra-animate',
    pageLink: './Art/Pra-animate/indexpra1.html',
    //imageLink: './Art/Joy/triangle/triangle.gif',
    author: 'Prajoth',
    githubLink: 'https://github.com/prajoth-b'
  },
  {
    artName: '3D figure animation',
    pageLink: './Art/DOKL57/index.html',
    imageLink: './Art/DOKL57/DOKL57.png',
    author: 'DOKL57',
    githubLink: 'https://github.com/DOKL57'
  },
  {
    artName: 'my-animation',
    pageLink: './Art/my-animation/index.html',
    imageLink: './Art/my-animation/screenv.webm',
    author: 'Brurya',
    githubLink: 'https://github.com/BruryaNadel'
  },
  {
    artName: 'Animate Infinate',
    pageLink: './Art/rotate-infinate/index.html',
    imageLink: './Art/rotate-infinate/rotate.gif',
    author: 'thucpn',
    githubLink: 'https://github.com/thucpn'
  },
  {
    artName: 'Forever',
    pageLink: './Art/Mritunjay/index.html',
    imageLink: './Art/Mritunjay/mj.gif',
    author: 'Mritunjay',
    githubLink: 'https://github.com/Mritunjay004'
  },
  {
    artName: 'Atom',
    pageLink: './Art/Atom/index.html',
    imageLink: './Art/Atom/atom.gif',
    author: 'Khalil-BM',
    githubLink: 'https://github.com/Khalil-BM'
  },
  {
    artName: 'AppleTree',
    pageLink: './Art/andreasGZ/index.html',
    imageLink: './Art/andreasGZ/apple.gif',
    author: 'AndreasGZ',
    githubLink: 'https://github.com/AndreasGZ'
  },
  {
    pageLink: './Art/Akv-animation/index.html',
    imageLink: './Art/Akv-animation/Image.png',
    author: 'Akv',
    githubLink: 'https://github.com/kushal-Ambati'
  },
  {
    artName: 'Floating Ball',
    pageLink: './Art/floatingBall/index.html',
    imageLink: './Art/floatingBall/thaitruong.png',
    author: 'Thai Truong',
    githubLink: 'https://github.com/akitathai94'
  },
  {
    artName: 'Bicycle-2D',
    pageLink: './Art/Bicycle_2D/bicycle.html',
    imageLink: './Art/Bicycle_2D/bicycle-gif.gif',
    author: 'meni-avitan',
    githubLink: 'https://github.com/meniAvitan'
  },
  {
    artName: 'catch-me',
    pageLink: './Art/catch-me/index.html',
    imageLink: './Art/catch-me/catch-me.gif',
    author: 'toobig4u',
    githubLink: 'https://github.com/toobig4u'
  },
  {
    pageLink: './Art/richard00436/index.html',
    imageLink: './Art/richard00436/richard00436.gif',
    author: 'richard00436',
    githubLink: 'https://github.com/richard00436'
  },
  {
    artName: 'bubble',
    pageLink: './Art/seenuCFL/index.html',
    imageLink: './Art/seenuCFL/dot.gif',
    author: 'seenuCFL',
    githubLink: 'https://github.com/seenuCFL'
  },
  {
    pageLink: './Art/keep_coding/index.html',
    imageLink: './Art/keep_coding/keep_coding_image.gif',
    author: 'Rawshan',
    githubLink: 'https://github.com/mrawshan'
  },
  {
    pageLink: './Art/HammadKhan/index.html',
    imageLink: './Art/HammadKhan/Animation.gif',
    author: 'HammadKhan',
    githubLink: 'https://github.com/hhkhan99'
  },
  {
    pageLink: './Art/manimation/index.html',
    imageLink: './Art/manimation/animation.gif',
    author: 'Maryam',
    githubLink: 'https://github.com/Maryyam04'
  },
  {
    pageLink: './Art/ElizavetaZhukova1/index.html',
    imageLink: './Art/ElizavetaZhukova1/fourSquaresEdit.gif',
    author: 'Liza',
    githubLink: 'https://github.com/ElizavetaZhukova1'
  },
  {
    pageLink: './Art/Aliedje/index.html',
    imgeLink: './Art/Aliedje/test.png',
    author: 'Alida',
    githubLink: 'https://github.com/adiphoorn'
  },
  {
    pageLink: './Art/JanRolenc/indexMyArt.html',
    imageLink: './Art/JanRolenc/myArt.gif',
    author: 'Jan_Rolenc',
    githubLink: 'https://github.com/JanRolenc'
  },
  {
    artName: 'Heartbeat',
    pageLink: './Art/CheyJax116/heartbeat.html',
    imgeLink: './Art/CheyJax116/heartbeat.gif',
    author: 'CheyJax116',
    githubLink: 'https://github.com/cheyjax116'
  },
  {
    pageLink: './Art/Aliedje/index.html',
    imgeLink: './Art/Aliedje/test.png',
    author: 'Alida',
    githubLink: 'https://github.com/adiphoorn'
  },
  {
    pageLink: './Art/bouncingMoon/index.html',
    imageLink: './Art/bouncingMoon/bouncingMoon.png',
    author: 'Radu-Stroe',
    githubLink: 'https://github.com/Radu-Stroe'
  },
  {
    artName: 'Use the Force',
    pageLink: './Art/ptreuden/index.html',
    imageLink: './Art/ptreuden/useTheForce.gif',
    author: 'ptreuden',
    githubLink: 'https://github.com/ptreuden'
  },
  {
    artName: 'css_typer',
    pageLink: './Art/Joy/css-typer/index.html',
    imageLink: './Art/Joy/css-typer/typing_animate.gif',
    author: 'Trey',
    githubLink: 'https://github.com/shanks-t'
  },
  {
    pageLink: './Art/Joy/Amiel-Art/index.html',
    imageLink: './Art/Joy/Amiel-Art/screenshot.png',
    author: 'Amiel',
    githubLink: 'https://github.com/trinidadamiel'
  },
  {
    pageLink: './Art/alnajarAnimation/index.html',
    imageLink: './Art/alnajarAnimation/animate.gif.gif',
    author: 'Mohammad',
    githubLink: 'https://github.com/mohammadalnajar'
  },
  {
    pageLink: '.Art/benji5656/index.html',
    imageLink: '',
    author: 'Benji',
    githubLink: 'https://github.com/benji5656'
  },
  {
    pageLink: './Art/AniNationSargi/index.html',
    imageLink: './Art/AniNationSargi/alienGif.gif',
    author: 'Sargsian',
    githubLink: 'https://github.com/Sargsian'
  },
  {
    pageLink: '.Art/Hekmundo/index.html',
    imageLink: '.Art/Hekmundo/revolving-circles.gif',
    author: 'Hekmundo',
    githubLink: 'https://github.com/Hekmundo'
  },
  {
    artName: 'MtBounce',
    pageLink: './Art/MtikeB/index.html',
    imageLink: './Art/MtikeB/Bouncy.gif',
    author: 'MtikeG',
    githubLink: 'https://github.com/MtikeG'
  },

  {
    artName: 'Hello World',
    pageLink: './Art/HelloWorldByEudin/index.html',
    imageLink: './Art/HelloWorldByEudin/helloworld.gif',
    author: 'Eudin',
    githubLink: 'https://github.com/Eudinson'
  },
  {
    artName: 'Color Square',
    pageLink: './Art/angelGarciaSantos/index.html',
    imageLink: './Art/angelGarciaSantos/square.png',
    author: 'Angel',
    githubLink: 'https://github.com/angelGarciaSantos'
  },
  {
    pageLink: '.Art/Szo89/index.html',
    imageLink: '.Art/Szo89/animation.png',
    author: 'Susana',
    githubLink: 'https://github.com/Szo89'
  },
  {
    pageLink: './Art/Harish/index.html',
    imageLink: './Art/Harish/gif.gif',
    author: 'Harish',
    githubLink: 'https://github.com/hkxx843'
  },
  {
    pageLink: '.Art/nb89portfolio/index.html',
    imageLink: '.Art/nb89portfolio/img.png',
    author: 'Navraj Bains',
    githubLink: 'https://github.com/nb89portfolio'
  },
  {
    artName: 'Optimistic',
    pageLink: './Art/RichKen/index.html',
    imageLink: './Art/RichKen/optimistic.gif',
    author: 'RichKen',
    githubLink: 'https://github.com/RichardKentos'
  },
  {
    pageLink: './Art/dieovitski/index.html',
    imageLink: './Art/dieovitski/def.gif',
    author: 'dieovitski',
    githubLink: 'https://github.com/dieovitski'
  },
  {
    pageLink: '.Art/Rcj1/index.html',
    imageLink: '.Art/Rcj1/animated.gif',
    author: 'Rcj1',
    githubLink: 'https://github.com/rcj1'
  },
  {
    artName: 'Infinite Loading',
    pageLink: './Art/mishhubc/index.html',
    imageLink: './Art/mishhubc/image.gif',
    author: 'Mihai Jicu',
    githubLink: 'https://github.com/mishhubc'
  },
  {
    artName: 'Loading Eggs',
    pageLink: '.Art/j-fraza/index.html',
    imageLink: '.Art/j-fraza/TJSrTcKcmf.gif',
    author: 'j-fraza',
    githubLink: 'https://github.com/j-fraza'
  },
  {
    artName: 'Taiko no Tastujin',
    pageLink: './Art/kirstymullen/index.html',
    imageLink: './Art/kirstymullen/taiko.gif',
    author: 'kirstymullen',
    githubLink: 'https://github.com/kirstymullen'
  },
  {
    artName: 'Rotate Hover Color',
    pageLink: './Art/rotateColor/index.html',
    imageLink: './Art/rotateColor/rotateColor.gif',
    author: 'Luis',
    githubLink: 'https://github.com/luigi970'
  },
  {
    artName: 'Sunset',
    pageLink: './Art/cataopriscila/index.html',
    imageLink: './Art/cataopriscila/sunset.gif',
    author: 'Catao',
    githubLink: 'https://github.com/cataopriscila'
  },
  {
    pageLink: './Art/Kwabena-Agyeman/index.html',
    imageLink: './Art/Kwabena-Agyeman/project.GIF',
    author: 'Kwabena-Agyeman',
    githubLink: 'https://github.com/Kwabena-Agyeman'
  },
  {
    pageLink: '.Art/AndyJacko/index.html',
    imageLink: '.Art/AndyJacko/yoyo.gif',
    author: 'Andy Jacko',
    githubLink: 'https://github.com/AndyJacko'
  },
  {
    pageLink: './Art/shake/index.html',
    imageLink: './Art/shake/file.gif',
    author: 'yoududecomposer',
    githubLink: 'https://github.com/yourdudecomposer'
  },

  {
    pageLink: './Art/circle-animation/index.html',
    imageLink: './Art/circle-animation/animate.gif',
    author: 'Vimal',
    githubLink: 'https://github.com/vimalraveendra'
  },
  {
    artName: 'Fade Loading',
    pageLink: './Art/HuePham/index.html',
    imageLink: './Art/HuePham/loading.gif',
    author: 'Hue Pham',
    githubLink: 'https://github.com/hue113'
  },
  {
    artName: 'Testanimation',
    pageLink: './Art/Testanimation/index.html',
    imageLink: './Art/Testanimation/cloud.gif',
    author: 'Toby',
    githubLink: 'https://github.com/tobybase'
  },
  {
    artName: 'Bouncing Ball',
    pageLink: './Art/surajondev/index.html',
    imageLink: './Art/surajondev/animation.gif',
    author: 'Suraj Vishwakarma',
    githubLink: 'https://github.com/surajondev'
  },
  {
    artName: 'ONLY CSS 3D CUBE',
    pageLink: './Art/Milind/index.html',
    imageLink: './Art/Milind/magic.gif',
    author: 'Milind Pawar',
    githubLink: 'https://github.com/milindpawar007'
  },
  {
    pageLink: './Art/circle2square/index.html',
    imageLink: './Art/circle2square/csdojo.gif',
    author: 'csdojo',
    githubLink: 'https://github.com/csdojo'
  },
  {
    artName: 'Star',
    pageLink: './Art/jh-chen/animation.html',
    imageLink: './Art/jh-chen/star.gif',
    author: 'J.H. Chen',
    githubLink: 'https://github.com/jh-chen95'
  },
  {
    artName: 'Amazing Animation',
    pageLink: './Art/Kira_Animation/index.html',
    imageLink: './Art/Kira_Animation/image.gif',
    author: 'Asad Khan',
    githubLink: 'https://github.com/kira00007'
  },
  {
    artName: 'Swizzy',
    pageLink: './Art/Uche-Azubuko/index.html',
    imageLink: './Art/Uche-Azubuko/swizzy.gif',
    author: 'Uche Azubuko',
    githubLink: 'https://github.com/UcheAzubuko'
  },
  {
    artName: 'Animated Bike Wheels',
    pageLink: './Art/Animated-Bike-Wheels/index.html',
    imageLink: './Art/Animated-Bike-Wheels/bike.gif',
    author: 'Joey Kyber',
    githubLink: 'https://github.com/jtkyber'
  },
  {
    artName: 'ZTM Title Animation',
    pageLink: './Art/JMCrawf/index.html',
    imageLink: './Art/JMCrawf/animation.gif',
    author: 'James Crawford',
    githubLink: 'https://github.com/JMCrawf/'
  },
  {
    artName: 'Bouncers',
    pageLink: './Art/Bouncers/index.html',
    imageLink: './Art/Bouncers/giphy.gif',
    author: 'Peter Rawlings',
    githubLink: 'https://github.com/Pedginald'
  },
  {
    artName: 'My-Anim.R',
    pageLink: './Art/My-Anim.R/index.html',
    imageLink: './Art/My-Anim.R/BackGround.gif',
    author: 'Roshan Amjad',
    githubLink: 'https://github.com/roshanamjad'
  },
  {
    artName: 'Robot',
    pageLink: './Art/Robot/robot.html',
    imageLink: './Art/Robot/Robot.gif',
    author: 'Yun',
    githubLink: 'https://github.com/yunjoanyu'
  },
  {
<<<<<<< HEAD

    artName: 'Animazing',
    pageLink: './Art/Animazing/skew.html',
    imageLink: './Art/Animazing/cropgif.gif',
    author: 'Arfel Ray',
    githubLink: 'https://github.com/arfelrayarriola'
  },
  {

=======
    pageLink: './Art/Akash/smiley.html',
    imageLink: './Art/Akash/smiley.gif',
    author: 'Akash',
    githubLink: 'https://github.com/aksh-22'
  },
  {
>>>>>>> 73cf7163
    artName: 'ReactLogoAnimation',
    pageLink: './Art/sanketanimation/index.html',
    imageLink: './Art/sanketanimation/triangle.gif',
    author: 'sanketwakhare',
    githubLink: 'https://github.com/sanketwakhare'
  },
  {
    artName: 'Disco',
    pageLink: './Art/Disco/index.html',
    imageLink: './Art/Disco/Disco.gif',
    author: 'Anu',
    githubLink: 'https://github.com/anudesh98'
  },
  {
    pageLink: './Art/windmill/windmill.html',
    imageLink: './Art/windmill/windmill.gif',
    author: 'WindCy',
    githubLink: 'https://github.com/windycy'
  },
  {
    artName: 'Beating Speaker',
    pageLink: './Art/beating-speaker/index.html',
    imageLink: './Art/beating-speaker/BeatingSpeaker.gif',
    author: 'TheCoderJT',
    githubLink: 'https://github.com/TheCoderJT'
  },
  {
    artName: 'Mesmerizing Loader',
    pageLink: './Art/MesmerizingLoader/index.html',
    imageLink: './Art/MesmerizingLoader/mesmerizing_loader.gif',
    author: 'Gutu Galuppo',
    githubLink: 'https://github.com/gutugaluppo'
  },
  {
    artName: 'Rocket ship',
    pageLink: './Art/Rocket_ship/index.html',
    imageLink: './Art/Rocket_ship/Rocket-Ship.gif',
    author: 'Gutu Galuppo',
    githubLink: 'https://github.com/gutugaluppo'
  },
  {
    artName: 'Amatron',
    pageLink: './Art/Amatron/index.html',
    imageLink: 'https://media1.giphy.com/media/9cJE8Znq6Ghd66duIz/giphy.gif',
    author: 'John Maturan',
    githubLink: 'https://github.com/JohnMaturan97'
  },
  {
    artName: 'AnimatD',
    pageLink: './Art/dhruvm/index.html',
    author: 'dhruvhm',
    githubLink: 'https://github.com/dhruvhm'
  },
  {
    artName: 'SohaibAnimation',
    pageLink: './Art/SohaibAnimation/index.html',
    imageLink: './Art/SohaibAnimation/animatedcircle.gif',
    author: 'Sohaib',
    githubLink: 'https://github.com/SohaibAfani'

  }
];

// +--------------------------------------------------------------------------------+
// +                                                                                +
// +                  YOU DO NOT NEED TO CHANGE ANYTHING BELOW THIS                 +
// +                                                                                +
// +--------------------------------------------------------------------------------+

// Creates cards from the array above
// You don't need to modify this
let contents = [];
Shuffle(cards).forEach((c) => {
  contents.push([
    `<li class="card">` +
      `<a href='${c.pageLink}'>` +
      `<img class="art-image" src='${c.imageLink}' alt='${c.artName}' />` +
      `</a>` +
      `<div class="flex-content">` +
      `<a href='${c.pageLink}'><h3 class="art-title">${c.artName}</h3></a>` +
      `<p class='author'><a href="${c.githubLink}" target="_blank"><i class="fab fa-github"></i> ${c.author}</a> </p>` +
      `</div>` +
      `</li>`
  ]);
});

document.getElementById('cards').innerHTML = contents;

function Shuffle(o) {
  for (
    var j, x, i = o.length;
    i;
    j = parseInt(Math.random() * i), x = o[--i], o[i] = o[j], o[j] = x
  );
  return o;
}<|MERGE_RESOLUTION|>--- conflicted
+++ resolved
@@ -5100,8 +5100,6 @@
     githubLink: 'https://github.com/yunjoanyu'
   },
   {
-<<<<<<< HEAD
-
     artName: 'Animazing',
     pageLink: './Art/Animazing/skew.html',
     imageLink: './Art/Animazing/cropgif.gif',
@@ -5109,15 +5107,12 @@
     githubLink: 'https://github.com/arfelrayarriola'
   },
   {
-
-=======
     pageLink: './Art/Akash/smiley.html',
     imageLink: './Art/Akash/smiley.gif',
     author: 'Akash',
     githubLink: 'https://github.com/aksh-22'
   },
   {
->>>>>>> 73cf7163
     artName: 'ReactLogoAnimation',
     pageLink: './Art/sanketanimation/index.html',
     imageLink: './Art/sanketanimation/triangle.gif',
@@ -5177,7 +5172,6 @@
     imageLink: './Art/SohaibAnimation/animatedcircle.gif',
     author: 'Sohaib',
     githubLink: 'https://github.com/SohaibAfani'
-
   }
 ];
 
