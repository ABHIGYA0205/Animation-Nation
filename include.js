let cards = [
  {
    artName: 'DayToNight',
    pageLink: './Art/DayToNight By Arpan/index.html',
    imageLink: './Art/Joy/DayToNight By Arpan/giphy.gif',
    author: 'ArpanGyawali',
    githubLink: 'https://github.com/ArpanGyawali'
  },
  {
    artName: 'Dog animation',
    pageLink: './Art/AbhishekSingh-Animation-Contribution/index.html',
    imageLink: './Art/AbhishekSingh-Animation-Contribution/gif.png',
    author: 'Abhishek Singh',
    githubLink: 'https://github.com/Abhishek-555'
  },
  {
    artName: 'CSS Loader',
    pageLink: './Art/BenCullen/index.html',
    imageLink: './Art/BenCullen/Bens CSS Loader.gif',
    author: 'Ben Cullen',
    githubLink: 'https://github.com/BenjaminCullen1'
  },
  {
    artName: 'Flag',
    pageLink: './Art/IurianSimionDorin/index.html',
    imageLink: './Art/IurianSimionDorin/flag.gif',
    author: 'IurianSimionDorin',
    githubLink: 'https://github.com/IurianSimionDorin'
  },
  {
    artName: 'Rainbow Text Spin',
    pageLink: './Art/mallen13/index.html',
    imageLink: 'stillPic.jpg',
    author: 'mallen2013',
    githubLink: 'https://github.com/mallen2013'
  },
  {
    artName: 'Disco Bubble',
    pageLink: './Art/konstantify/index.html',
    imageLink: './Art/konstantify/konst.gif',
    author: 'Constantin',
    githubLink: 'https://github.com/konstantin0s'
  },
  {
    artName: 'Art',
    pageLink: './Art/mishra-parth/index.html',
    imageLink: './Art/mishra-parth/mishra-parth-project.gif',
    author: 'Parth',
    githubLink: 'https://github.com/mishra-parth'
  },
  {
    artName: 'Aymat',
    pageLink: './Art/aymat/index.html',
    imageLink: './Art/aymat/Capture.gif',
    author: 'aysha30',
    githubLink: 'https://github.com/aysha30'
  },
  {
    artName: 'Scissors Cutting Animation (CSS only)',
    pageLink: './Art/CoffeeAnimation/index.html',
    imageLink: './Art/CoffeeAnimation/scissors-cutting-animation.gif',
    author: 'Angelo Marcinnò',
    githubLink: 'https://github.com/angelo24782'
  },
  {
    artName: 'Cool CSS Preloader',
    pageLink: './Art/Himanshu_Kumawat/index.html',
    imageLink: './Art/Himanshu_Kumawat/preloader.gif',
    author: 'Himanshu Kumawat',
    githubLink: 'https://github.com/013himanshu'
  },
  {
    artName: 'Troll-Ball',
    pageLink: './Art/ivantbv/index.html',
    imageLink: './Art/ivantbv/troll-ball.gif',
    author: 'ivantbv',
    githubLink: 'https://github.com/ivantbv'
  },
  {
    artName: 'CSS heART',
    pageLink: './Art/Aarush/Heart.html',
    imageLink: './Art/Aarush/Heart.png',
    author: 'Aarush Bhat',
    githubLink: 'https://github.com/r-ush'
  },
  {
    artName: 'Image With Gray Scale Effect',
    pageLink: './Art/Image With Gray Scale Effect',
    imageLink:
      './Art/Image With Gray Scale Effect/Image-With-Gray-Scale-Effect.gif',
    author: 'Vikrant Kumar',
    githubLink: 'https://github.com/VikrantKu333'
  },
  {
    artname: 'Animation-Cool',
    pageLink: './Art/apilacharya/index.html',
    imageLink: './Art/apilacharya/animation-cool.gif',
    author: 'Apil Raj Acharya',
    githubLink: 'https://github.com/apilacharya'
  },

  {
    artName: 'covid-19',
    pageLink: './Art/shivam12k/index.html',
    videoLink: './Art/cell/cell.mp4',
    author: 'shivam12k',
    githubLink: 'https://github.com/shivam12k'
  },
  {
    artName: 'Bouncing Heart',
    pageLink: './Art/love2cr3ate/index.html',
    imageLink: './Art/love2cr3ate/bouncing-heart.gif',
    author: 'l0ve2cr3ate',
    githubLink: 'https://github.com/l0ve2cr3ate'
  },
  {
    artName: 'Animated-Loading',
    pageLink: './Art/Animated-Loading/index.html',
    imageLink: './Art/Animated-Loading/Animated-Loading.gif',
    author: 'Mehul1011',
    githubLink: 'https://github.com/mehul1011'
  },
  {
    artName: 'covid-19',
    pageLink: './Art/shivam12k/index.html',
    // videoLink: './Art/cell/cell.mp4',
    imageLink: '#',
    author: 'shivam12k',
    githubLink: 'https://github.com/shivam12k'
  },
  {
    artName: 'Mag-animation',
    pageLink: './Art/Mag-D-Alena/index.html',
    imageLink: './Art/Mag-D-Alena/Mag-animation.gif',
    author: 'Magdalena BenBassat-Luszczynska',
    githubLink: 'https://github.com/mag-d-alen'
  },
  {
    artName: 'ThomasTobe',
    pageLink: './Art/ThomasTobe/index.html',
    imageLink: './Art/ThomasTobe/rotation.gif',
    author: 'ThomasTobe',
    githubLink: 'https://github.com/ThomasTobe'
  },
  {
    artName: 'Life Of Coder',
    pageLink: './Art/DevarshiDoshi/index.html',
    imageLink: './Art/DevarshiDoshi/Life Of Coder.gif',
    author: 'DevarshiDoshi',
    githubLink: 'https://github.com/devarshidoshi'
  },

  {
    artName: 'That Animation',
    pageLink: './Art/MaKloudz/index.html',
    imageLink: './Art/MaKloudz/dat-animation.gif',
    author: 'Blessing Mutava',
    githubLink: 'https://github.com/MaKloudz'
  },
  {
    artName: 'animatron',
    pageLink: './Art/animatron/index.html',
    imageLink: './Art/animatron/trance.gif',
    author: 'nick981837',
    githubLink: 'https://github.com/nick981837'
  },
  {
    artName: 'ZTM Animation',
    pageLink: './Art/EricPuskas/index.html',
    imageLink: './Art/EricPuskas/index.gif',
    author: 'Eric Puskas',
    githubLink: 'https://github.com/EricPuskas'
  },
  {
    artName: 'LSD Rainbow Trip: Phase 1',
    pageLink: './Art/AbsMechanik/index.html',
    imageLink: './Art/AbsMechanik/AbsMechanik_Animation.gif',
    author: 'AbsMechanik',
    githubLink: 'https://github.com/AbsMechanik'
  },
  {
    artName: 'Christmas Lights',
    pageLink: './Art/Futuregit/index.html',
    imageLink: './Art/Futuregit/Christmas-Lights.gif',
    author: 'Futuregit',
    githubLink: 'https://github.com/Futuregit'
  },
  {
    artName: 'space zoo',
    pageLink: './Art/space_zoo/index.html',
    imageLink: './Art/space_zoo/space_zoo.gif',
    author: 'yuwen-c',
    githubLink: 'https://github.com/yuwen-c'
  },
  {
    artName: 'neon-text flicker glow',
    pageLink: './Art/neon-text flicker glow/neon.html',
    videoLink: './Art/neon-text flicker glow/neon-text flicker glow.gif',
    author: 'Ajay Tyagi',
    githubLink: 'https://github.com/imajaytyagi'
  },
  {
    artName: 'Dice Animation',
    pageLink: './Art/Dice-Animation/dice_animation.html',
    videoLink: './Art/Dice-Animation/dice.gif',
    author: 'Ronit DuttA',
    githubLink: 'https://github.com/RD91'
  },
  {
    artName: 'Fruit Dancing',
    pageLink: './Art/carlacentenor/index.html',
    imageLink: './Art/carlacentenor/fruit.gif',
    author: 'carlacentenor',
    githubLink: 'https://github.com/carlacentenor'
  },
  {
    artName: 'eyes',
    pageLink: './Art/eyes/index.html',
    imageLink: './Art/eyes/eyes.gif',
    author: 'yuwen-c',
    githubLink: 'https://github.com/yuwen-c'
  },
  {
    artName: 'Spooktober Hacktoberfest',
    pageLink: './Art/FredAmartey/index.html',
    imageLink: './Art/FredAmartey/thumbnaill.gif',
    author: 'Fred Amartey',
    githubLink: 'https://github.com/FredAmartey'
  },
  {
    artName: 'Star Wars?',
    pageLink: './Art/henryvalbuena/index.html',
    imageLink: './Art/henryvalbuena/index.gif',
    author: 'Henry Valbuena',
    githubLink: 'https://github.com/henryvalbuena'
  },
  {
    artName: 'UFO',
    pageLink: './Art/UFO/index.html',
    imageLink: './Art/UFO/UFO.png',
    author: 'Abhinav Singh @abhinav9910',
    githubLink: 'https://github.com/abhinav9910'
  },
  {
    artName: 'The Ripple',
    pageLink: './Art/Anmol2/index.html',
    imageLink: './Art/Anmol2/ripple.png',
    author: 'Anmol',
    githubLink: 'https://github.com/Anmol270900'
  },
  {
    artName: 'Rainbow loader',
    pageLink: './Art/ka-hn/rainbow.html',
    imageLink: './Art/ka-hn/rainbow.gif',
    author: 'Karim Hussain',
    githubLink: 'https://github.com/ka-hn'
  },
  {
    artName: 'Action Cam',
    pageLink: './Art/Donovan/index.html',
    imageLink: './Art/Donovan/pureCSS-animation.gif',
    author: 'Donovan Hunter',
    githubLink: 'https://github.com/dhdcode'
  },
  {
    artName: 'The Sun',
    pageLink: './Art/Anmol/index.html',
    imageLink: './Art/Anmol/sun.png',
    author: 'Anmol',
    githubLink: 'https://github.com/Anmol270900'
  },
  {
    artName: 'Flashing Pumpkin',
    pageLink: './Art/KatrinaRose14/index.html',
    imageLink: './Art/KatrinaRose14/FlashingPumpkin.gif',
    author: 'Katrina Yates',
    githubLink: 'https://github.com/KatrinaRose14'
  },
  {
    artName: 'Flipbox',
    pageLink: './Art/Prasheel/index.html',
    imageLink: './Art/Prasheel/flip.gif',
    author: 'Prasheel Soni',
    githubLink: 'https://github.com/ps011'
  },
  {
    artName: '2019 Wave',
    pageLink: './Art/chris-aqui/index.html',
    imageLink: './Art/chris-aqui/2019-jump.gif',
    author: 'Christine Aqui',
    githubLink: 'https://github.com/christine-aqui'
  },
  {
    artName: 'Hover Button Animation',
    pageLink: './Art/Vipul/hover.html',
    imageLink: './Art/Vipul/Screenshot2.png',
    author: 'Vipul',
    githubLink: 'https://github.com/vipuljain08'
  },
  {
    artName: 'Start From Zero',
    pageLink: './Art/Robihdy/index.html',
    imageLink: './Art/Robihdy/start-from-zero.png',
    author: 'Robihdy',
    githubLink: 'https://github.com/Robihdy'
  },
  {
    artName: 'Local Host metaphor',
    pageLink: './Art/Akbar-Cyber/index.html',
    imageLink: './Art/Prateek/localhost.png',
    author: 'Prateek',
    githubLink: 'https://github.com/prateekpatrick'
  },
  {
    artName: 'Akbar-Cyber',
    pageLink: './Art/Akbar-Cyber/index.html',
    imageLink: './Art/Akbar-Cyber/akbar.gif',
    author: 'Akbar',
    githubLink: 'https://github.com/Akbar-Cyber'
  },
  {
    artName: 'Sliding Lines',
    pageLink: './Art/erics0n/sliding-lines/index.html',
    imageLink: './Art/erics0n/sliding-lines/image.gif',
    author: 'erics0n',
    githubLink: 'https://github.com/erics0n'
  },
  {
    artName: 'Triangle',
    pageLink: './Art/Joy/triangle/triangle.html',
    imageLink: './Art/Joy/triangle/triangle.gif',
    author: 'Joy',
    githubLink: 'https://github.com/royranger'
  },
  {
    artName: 'Cube',
    pageLink: './Art/Joy/cube/cube.html',
    imageLink: './Art/Joy/cube/cube.gif',
    author: 'Joy',
    githubLink: 'https://github.com/royranger'
  },
  {
    artName: 'Burger Menu',
    pageLink: './Art/mctrl/burger.html',
    imageLink: './Art/mctrl/burger.gif',
    author: 'Martina',
    githubLink: 'https://github.com/mctrl'
  },
  {
    artName: 'Square Loader',
    pageLink: './Art/Hemant/index.html',
    imageLink: './Art/Hemant/loader.gif',
    author: 'Hemant Garg',
    githubLink: 'https://github.com/hemant-garg'
  },
  {
    artName: 'wake up, neo...',
    pageLink: './Art/samirjouni/TributeToTheMatrix.html',
    imageLink: './Art/samirjouni/sample.gif',
    author: 'Samir Jouni',
    githubLink: 'https://github.com/samirjouni'
  },
  {
    artName: 'Tribute To COD4MW',
    pageLink: './Art/samirjouni2/index.html',
    imageLink: './Art/samirjouni2/sample.gif',
    author: 'Samir Jouni',
    githubLink: 'https://github.com/samirjouni'
  },
  {
    artName: 'Planet',
    pageLink: './Art/ArthurDoom/planet.html',
    imageLink: './Art/ArthurDoom/planet.gif',
    author: 'ArthurDoom',
    githubLink: 'https://github.com/ArthurDoom'
  },
  {
    artName: 'SquarPy',
    pageLink: './Art/Utkarsh/index.html',
    imageLink: './Art/Utkarsh/hack.gif',
    author: 'utkarsh',
    githubLink: 'https://github.com/Utkarsh2604'
  },
  {
    artName: 'Circle',
    pageLink: './Art/Oliver/Circle.html',
    imageLink: './Art/Oliver/circle.gif',
    author: 'Oliver',
    githubLink: 'https://github.com/oliver-gomes'
  },
  {
    artName: 'Ellipse Loader',
    pageLink: './Art/VaibhavKhulbe/EllipseLoader.html',
    imageLink: './Art/VaibhavKhulbe/ellipseLoader.gif',
    author: 'Vaibhav Khulbe',
    githubLink: 'https://github.com/Kvaibhav01'
  },
  {
    artName: 'Simple Loader',
    pageLink: './Art/soumsps/simpleload.html',
    imageLink: './Art/soumsps/sample.gif',
    author: 'Soumendu Sinha',
    githubLink: 'https://github.com/soumsps'
  },
  {
    artName: 'Rollodex',
    pageLink: './Art/Shruti/rolling.html',
    imageLink: './Art/Shruti/rolling.gif',
    author: 'Shruti',
    githubLink: 'https://github.com/shruti49'
  },
  {
    artName: 'Cute Cat',
    pageLink: './Art/Alghi/cat.html',
    imageLink: './Art/Alghi/cat.gif',
    author: 'Alghi',
    githubLink: 'https://github.com/darklordace'
  },
  {
    artName: 'r2d2d starwerz',
    pageLink: './Art/izzycs/index.html',
    imageLink: './Art/izzycs/r2d2d.gif',
    author: 'Joy',
    githubLink: 'https://github.com/izzycs'
  },
  {
    artName: 'ZtM Text',
    pageLink: './Art/Di4iMoRtAl/ZtM_text_animation.html',
    imageLink: './Art/Di4iMoRtAl/ZtM_animation.gif',
    author: 'Di4iMoRtAl',
    githubLink: 'https://github.com/dppeykov'
  },
  {
    artName: 'Circles',
    pageLink: './Art/Bhuvana/circles.html',
    imageLink: './Art/Bhuvana/circles.gif',
    author: 'Bhuvana',
    githubLink: 'https://github.com/bhuvana-guna'
  },
  {
    artName: 'Bird',
    pageLink: './Art/Bhuvana/bird.html',
    imageLink: './Art/Bhuvana/bird.gif',
    author: 'Bhuvana',
    githubLink: 'https://github.com/bhuvana-guna'
  },
  {
    artName: 'Loader',
    pageLink: './Art/Bhuvana/loader.html',
    imageLink: './Art/Bhuvana/loader.gif',
    author: 'Bhuvana',
    githubLink: 'https://github.com/bhuvana-guna'
  },
  {
    artName: 'Simple blinking loading circles',
    pageLink: './Art/Rahul/index.html',
    imageLink: './Art/Rahul/loading.gif',
    author: 'Rahul',
    githubLink: 'https://github.com/kohli6010'
  },
  {
    artName: 'Css Pulse',
    pageLink: './Art/Aszmel/pulse.html',
    imageLink: './Art/Aszmel/css_pulse.gif',
    author: 'Aszmel',
    githubLink: 'https://github.com/Aszmel'
  },
  {
    artName: 'Circle Bounce',
    pageLink: './Art/Edmund/index.html',
    imageLink: './Art/Edmund/circle-bounce.gif',
    author: 'Edmund',
    githubLink: 'https://github.com/edmund1645'
  },
  {
    artName: 'Heart Beating',
    pageLink: './Art/Regem/index.html',
    imageLink: './Art/Regem/heart.jpg',
    author: 'Regem',
    githubLink: 'https://github.com/GemzBond'
  },
  {
    artName: 'Fading Circles',
    pageLink: './Art/Ankit/fadeCircle.html',
    imageLink: './Art/Ankit/fadeCircles.png',
    author: 'Ankit Srivastava',
    githubLink: 'https://github.com/a18nov'
  },
  {
    artName: 'Hacktoberfest 2019',
    pageLink: './Art/jpk3lly/animation.html',
    imageLink: './Art/jpk3lly/JPs_Animation_GIF.gif',
    author: 'jpk3lly',
    githubLink: 'https://github.com/jpk3lly'
  },
  {
    artName: 'Name Rotator',
    pageLink: './Art/Meet/name.html',
    imageLink: './Art/Meet/name.gif',
    author: 'Meet',
    githubLink: 'https://github.com/Meet1103'
  },
  {
    artName: 'Ball Rotator',
    pageLink: './Art/Bibekpreet/index.html',
    imageLink: './Art/Bibekpreet/ball.gif',
    author: 'Bibekpreet',
    githubLink: 'https://github.com/bibekpreet99'
  },
  {
    artName: 'ephiphany',
    pageLink: './Art/OctavianIlies/index.html',
    imageLink: './Art/OctavianIlies/ephiphany.gif',
    author: 'OctavianIlies',
    githubLink: 'https://github.com/OctavianIlies'
  },
  {
    artName: 'Loading',
    pageLink: './Art/jh1992jh/loading.html',
    imageLink: './Art/jh1992jh/loading.gif',
    author: 'jh1992jh',
    githubLink: 'https://github.com/jh1992jh'
  },
  {
    artName: 'ZTM Colors',
    pageLink: './Art/Godnon/index.html',
    imageLink: './Art/Godnon/ZTMcAnim.gif',
    author: 'Godnon',
    githubLink: 'https://github.com/godnondsilva'
  },
  {
    artName: 'Hover Effect',
    pageLink: './Art/Shubhankar/index.html',
    imageLink: './Art/Shubhankar/hackoctober.gif',
    author: 'Shubhankar',
    githubLink: 'https://github.com/shubhdwiv12'
  },
  {
    artName: 'Bouncing Fading Circles',
    pageLink: './Art/AyoubIssaad/index.html',
    imageLink: './Art/AyoubIssaad/BouncingFadingCircles.gif',
    author: 'AyoubIssaad',
    githubLink: 'https://github.com/AyoubIssaad'
  },
  {
    artName: '5 balls preloader',
    pageLink: './Art/Nnaji-Victor/index.html',
    imageLink: './Art/Nnaji-Victor/5_balls.gif',
    author: 'Nnaji Victor',
    githubLink: 'https://github.com/Nnaji-Victor'
  },
  {
    artName: 'ZTM Bouncer',
    pageLink: './Art/Josia/bouncer.html',
    imageLink: './Art/Josia/ztmbouncer.gif',
    author: 'Josia Rodriguez',
    githubLink: 'https://github.com/josiarod'
  },
  {
    artName: 'Hacktober loading animation',
    pageLink: './Art/mehul1011/index.html',
    imageLink: './Art/mehul1011/loading.gif',
    author: 'Mehul1011',
    githubLink: 'https://github.com/mehul1011'
  },
  {
    artName: 'Loading Dots',
    pageLink: './Art/devSergiu/index.html',
    imageLink: './Art/devSergiu/loading.gif',
    author: 'devSergiu',
    githubLink: 'https://github.com/devsergiu'
  },
  {
    artName: 'TypeWriter effect',
    pageLink: './Art/Sidharth/Typing_Text.html',
    imageLink: './Art/Sidharth/type_writer.gif',
    author: 'Sidharth',
    githubLink: 'https://github.com/Sidharth98'
  },
  {
    artName: 'Blue Spin',
    pageLink: './Art/JamesW/index.html',
    imageLink: './Art/JamesW/hacktober_spin.gif',
    author: 'James Whitney',
    githubLink: 'https://github.com/jameswhitney'
  },
  {
    artName: 'Loading Animation',
    pageLink: './Art/Sidharth/Loading.html',
    imageLink: './Art/Sidharth/Loading.gif',
    author: 'Sidharth',
    githubLink: 'https://github.com/Sidharth98'
  },
  {
    artName: 'Rotation',
    pageLink: './Art/alenanog/index.html',
    imageLink: './Art/alenanog/rotation.gif',
    author: 'Alena A.',
    githubLink: 'https://github.com/alenanog'
  },
  {
    artName: 'Colors in your life',
    pageLink: './Art/Atipahy/colors.html',
    imageLink: './Art/Atipahy/colors.png',
    author: 'Christos Chr',
    githubLink: 'https://github.com/atipaHy'
  },
  {
    artName: 'Orb',
    pageLink: './Art/Jkbicbic/orb.html',
    imageLink: './Art/Jkbicbic/orb.gif',
    author: 'John Kennedy Bicbic',
    githubLink: 'https://github.com/jkbicbic'
  },
  {
    artName: 'Charging...',
    pageLink: './Art/Afraz/charging.html',
    imageLink: './Art/Afraz/charging.gif',
    author: 'Afraz',
    githubLink: 'https://github.com/afrazz'
  },
  {
    artName: 'Charging...',
    pageLink: './Art/DepStep/depstep.html',
    imageLink: './Art/DepStep/depstep.gif',
    author: 'DepStep',
    githubLink: 'https://github.com/stephD'
  },
  {
    artName: 'Dancing Ball...',
    pageLink: './Art/DaveFres/index.html',
    imageLink: './Art/DaveFres/ball.gif',
    author: 'DaveFres',
    githubLink: 'https://github.com/DaveFres'
  },
  {
    artName: 'animatron',
    pageLink: './Art/animatron/index.html',
    imageLink: './Art/animatron/trance.gif',
    author: 'jomahay',
    githubLink: 'https://github.com/jomahay'
  },
  {
    artName: 'Sunshine',
    pageLink: './Art/Pavelisp/sunshine.html',
    imageLink: './Art/Pavelisp/sunshine.gif',
    author: 'Pavel Isp',
    githubLink: 'https://github.com/pavelisp'
  },
  {
    artName: 'SoundBoxes',
    pageLink: './Art/Hbarang/SoundBox.html',
    imageLink: './Art/Hbarang/SoundBoxAnimation.gif',
    author: 'Hbarang',
    githubLink: 'https://github.com/hbarang'
  },
  {
    artName: 'Cheshire',
    pageLink: './Art/Ckanelin/index.html',
    imageLink: './Art/Ckanelin/Cheshire.gif',
    author: 'Ckanelin',
    githubLink: 'https://github.com/ckanelin'
  },
  {
    artName: 'Disappear',
    pageLink: './Art/Stacy/index.html',
    imageLink: './Art/Stacy/disappear.gif',
    author: 'Stacy',
    githubLink: 'https://github.com/stacyholtz6'
  },
  {
    artName: 'Ellipse Spinner',
    pageLink: './Art/Sabina/ellipse_spinner.html',
    imageLink: './Art/Sabina/ellipse_spinner.png',
    author: 'Sabina Abbasova',
    githubLink: 'https://github.com/sabina929'
  },
  {
    artName: 'NightSky',
    pageLink: './Art/AndyS/index.html',
    imageLink: './Art/AndyS/Capture.GIF',
    author: 'AndyS',
    githubLink: 'https://github.com/AndyS1988'
  },
  {
    artName: 'Hungry',
    pageLink: './Art/diegchav/index.html',
    imageLink: './Art/diegchav/hungry.gif',
    author: 'Diego Chz',
    githubLink: 'https://github.com/diegchav'
  },
  {
    artName: 'Hover Text Animation',
    pageLink: './Art/AyoubIssaad2/index.html',
    imageLink: './Art/AyoubIssaad2/hoverTextAnimation.gif',
    author: 'AyoubIssaad',
    githubLink: 'https://github.com/AyoubIssaad'
  },
  {
    artName: 'Colorize',
    pageLink: './Art/JimBratsos/colorize.html',
    imageLink: './Art/JimBratsos/Colorize.gif',
    author: 'Jim Bratsos',
    githubLink: 'https://github.com/JimBratsos'
  },
  {
    artName: 'Hacktober Spooktacular',
    pageLink: 'Art/Elex/index.html',
    imageLink: ['./Art/Elex/hhs.gif'],
    author: 'William Poisel (LordCobra)',
    githubLink: 'https://github.com/epoisel'
  },
  {
    artName: 'Circley',
    pageLink: './Art/Tranjenny/indexjenny.html',
    imageLink: './Art/Tranjenny/zerojenny.gif',
    author: 'Tranjenny',
    githubLink: 'https://github.com/Tranjenny'
  },
  {
    artName: 'My Vietnam',
    pageLink: './Art/nhbduy/index.html',
    imageLink: './Art/nhbduy/my-vietnam.gif',
    author: 'Hoang-Bao-Duy NGUYEN',
    githubLink: 'https://github.com/nhbduy'
  },
  {
    artName: 'Hactoberfest Bus',
    pageLink: './Art/shahpranaf/index.html',
    imageLink: './Art/shahpranaf/hacktoberfest_bus.gif',
    author: 'Pranav Shah',
    githubLink: 'https://github.com/shahpranaf'
  },
  {
    artName: 'Hacktoberfest',
    pageLink: './Art/robihid/index.html',
    imageLink: './Art/robihid/hacktoberfest.png',
    author: 'robihid',
    githubLink: 'https://github.com/robihid'
  },
  {
    artName: 'Hi there',
    pageLink: './Art/Aki/index.html',
    imageLink: './Art/Aki/giphy.gif',
    author: 'Aki',
    githubLink: 'https://github.com/akmalist'
  },
  {
    artName: '3D css animation',
    pageLink: './Art/animationtion/index.html',
    imageLink: './Art/animation/css3drotate.gif',
    author: 'christ',
    githubLink: 'https://github.com/christ-87'
  },
  {
    artName: 'Hacktoberfest 2019!',
    pageLink: './Art/RedSquirrrel/index.html',
    imageLink: './Art/RedSquirrrel/index.html/animation.PNG',
    author: 'RedSquirrrel',
    githubLink: 'https://github.com/RedSquirrrel'
  },
  {
    artName: 'Sliding text',
    pageLink: './Art/Flattopz/index.html',
    imageLink: './Art/Flattopz/SlidingText.gif',
    author: 'Flattopz',
    githubLink: 'https://github.com/hjpunzalan'
  },
  {
    artName: 'Rainbow Color Changer',
    pageLink: './Art/mmshr/index.html',
    imageLink: './Art/mmshr/rainbow.gif',
    author: 'mmosehauer',
    githubLink: 'https://github.com/mmosehauer'
  },
  {
    artName: 'World of Coding',
    pageLink: './Art/tom_kn/coding.html',
    imageLink: './Art/tom_kn/coding.gif',
    author: 'Tamas Knisz',
    githubLink: 'https://github.com/TamasKn'
  },
  {
    artName: 'Initial Bounce',
    pageLink: './Art/Juwana/initial.html',
    imageLink: './Art/Juwana/InitialBounce.gif',
    author: 'Juwana',
    githubLink: 'https://github.com/JZerman2018'
  },
  {
    artName: 'Atom',
    pageLink: './Art/Teva/index.html',
    imageLink: './Art/Teva/atom.gif',
    author: 'Teva',
    githubLink: 'https://github.com/TevaHenry'
  },
  {
    artName: 'Be Awesome',
    pageLink: './Art/TigerAsH/index.html',
    imageLink: './Art/TigerAsH/be-awesome.jpg',
    author: 'TigerAsH',
    githubLink: 'https://github.com/TigerAsH94'
  },
  {
    artName: 'Rainbow Colors',
    pageLink: './Art/Sanjeev/index.html',
    imageLink: './Art/Sanjeev/animation.gif',
    author: 'Sanjeev Panday',
    githubLink: 'https://github.com/Sanjeev-Panday'
  },
  {
    artName: 'ZtM',
    pageLink: './Art/thoyvo/index.html',
    imageLink: './Art/thoyvo/ztm.gif',
    author: 'Thoyvo',
    githubLink: 'https://github.com/thoyvo'
  },
  {
    artName: 'Fast Fishes',
    pageLink: './Art/4ront/index.html',
    imageLink: './Art/4ront/fishes.gif',
    author: '4rontender',
    githubLink: 'https://github.com/RinatValiullov'
  },
  {
    artName: 'Loading...',
    pageLink: './Art/RedSquirrrel2/loading.html',
    imageLink: './Art/RedSquirrrel2/loading.gif',
    author: 'RedSquirrrel',
    githubLink: 'https://github.com/RedSquirrrel'
  },
  {
    artName: 'Animated Cube',
    pageLink: './Art/Animated Cube/index.html',
    imageLink: './Art/Animated Cube/cube.gif',
    author: 'RedSquirrrel',
    githubLink: 'https://github.com/RedSquirrrel'
  },
  {
    artName: 'Calm Ubuntu',
    pageLink: './Art/schupat/index.html',
    imageLink: './Art/schupat/preview.gif',
    author: 'schupat',
    githubLink: 'https://github.com/schupat'
  },
  {
    artName: 'Solar System',
    pageLink: './Art/DSandberg93/index.html',
    imageLink: './Art/DSandberg93/SolarSystem.gif',
    author: 'DSandberg93',
    githubLink: 'https://github.com/DSandberg93'
  },
  {
    artName: 'Boo',
    pageLink: './Art/VerityB/index.html',
    imageLink: './Art/VerityB/boo.gif',
    author: 'VerityB',
    githubLink: 'https://github.com/VerityB'
  },
  {
    artName: 'Hacktoberfest Ghost',
    pageLink: './Art/cTahirih/index.html',
    imageLink: './Art/cTahirih/ghost.png',
    author: 'cTahirih',
    githubLink: 'https://github.com/cTahirih'
  },
  {
    artName: 'Clock',
    pageLink: './Art/Abdul/index.html',
    imageLink: './Art/Abdul/Clock.png',
    author: 'Abdul Rahman',
    githubLink: 'https://github.com/abdulrahman118'
  },
  {
    artName: 'Loading Cube',
    pageLink: './Art/andrearizzello/index.html',
    imageLink: './Art/andrearizzello/index.gif',
    author: 'Andrea Rizzello',
    githubLink: 'https://github.com/andrearizzello'
  },
  {
    artName: 'Wall Dropping Logo',
    pageLink: './Art/shivams136/index.html',
    imageLink: './Art/shivams136/walldrop.gif',
    author: 'Shivam Sharma',
    githubLink: 'https://github.com/ShivamS136'
  },
  {
    artName: 'Infinite Race',
    pageLink: './Art/levermanx/index.html',
    imageLink: './Art/levermanx/anim.gif',
    author: 'Levermanx',
    githubLink: 'https://github.com/levermanx'
  },
  {
    artName: 'Hover to Rotate Text',
    pageLink: './Art/faiz_hameed/index.html',
    imageLink: './Art/faiz_hameed/hackto.gif',
    author: 'Faiz Hameed',
    githubLink: 'https://github.com/faizhameed'
  },
  {
    artName: 'HalloHacktober Greeting!',
    pageLink: './Art/lusalga/index.html',
    imageLink: './Art/lusalga/lu.gif',
    author: 'Lucieni A. Saldanha',
    githubLink: 'https://github.com/lusalga/'
  },
  {
    artName: 'Time goes by',
    pageLink: './Art/WolfgangKreminger/index.html',
    imageLink: './Art/WolfgangKreminger/showcase.gif',
    author: 'Wolfgang Kreminger',
    githubLink: 'https://github.com/r4pt0s'
  },
  {
    artName: 'Bouncing Text!',
    pageLink: './Art/AbdulsalamAbdulrahman/index.html',
    imageLink: './Art/AbdulsalamAbdulrahman/Bouncingtxt.gif',
    author: 'Abdulsalam Abdulrahman',
    githubLink: 'https://github.com/AbdulsalamAbdulrahman/'
  },
  {
    artName: 'Simple Phone Animation',
    pageLink: './Art/Lala/index.html',
    imageLink: './Art/Lala/phone.gif',
    author: 'Olamide Aboyeji',
    githubLink: 'https://github.com/aolamide'
  },
  {
    artName: 'Synthwave Sunset',
    pageLink: './Art/brunobolting/index.html',
    imageLink: './Art/brunobolting/synthwave-sunset.gif',
    author: 'Bruno Bolting',
    githubLink: 'https://github.com/brunobolting/'
  },
  {
    artName: 'That Animation',
    pageLink: './Art/MaKloudz/index.html',
    imageLink: './Art/MaKloudz/dat-animation.gif',
    author: 'Blessing Mutava',
    githubLink: 'https://github.com/MaKloudz'
  },
  {
    artName: 'animatron',
    pageLink: './Art/animatron/index.html',
    imageLink: './Art/animatron/trance.gif',
    author: 'nick981837',
    githubLink: 'https://github.com/nick981837'
  },
  {
    artName: 'abhishek9686',
    pageLink: './Art/abhishek9686/index.html',
    imageLink: './Art/abhishek9686/loading.gif',
    author: 'abhishek9686',
    githubLink: 'https://github.com/abhishek9686'
  },

  {
    artName: 'Animecircles',
    pageLink: './Art/Animecircles/index.html',
    imageLink: './Art/animatron/',
    author: 'Geamoding',
    githubLink: 'https://github.com/gilbertekalea'
  },
  {
    artName: 'ZTM Animation',
    pageLink: './Art/EricPuskas/index.html',
    imageLink: './Art/EricPuskas/index.gif',
    author: 'Eric Puskas',
    githubLink: 'https://github.com/EricPuskas'
  },
  {
    artName: 'LSD Rainbow Trip: Phase 1',
    pageLink: './Art/AbsMechanik/index.html',
    imageLink: './Art/AbsMechanik/AbsMechanik_Animation.gif',
    author: 'AbsMechanik',
    githubLink: 'https://github.com/AbsMechanik'
  },
  {
    artName: 'Christmas Lights',
    pageLink: './Art/Futuregit/index.html',
    imageLink: './Art/Futuregit/Christmas-Lights.gif',
    author: 'Futuregit',
    githubLink: 'https://github.com/Futuregit'
  },
  {
    artName: 'Fruit Dancing',
    pageLink: './Art/carlacentenor/index.html',
    imageLink: './Art/carlacentenor/fruit.gif',
    author: 'carlacentenor',
    githubLink: 'https://github.com/carlacentenor'
  },
  {
    artName: 'Spooktober Hacktoberfest',
    pageLink: './Art/FredAmartey/index.html',
    imageLink: './Art/FredAmartey/thumbnaill.gif',
    author: 'Fred Amartey',
    githubLink: 'https://github.com/FredAmartey'
  },
  {
    artName: 'Star Wars?',
    pageLink: './Art/henryvalbuena/index.html',
    imageLink: './Art/henryvalbuena/index.gif',
    author: 'Henry Valbuena',
    githubLink: 'https://github.com/henryvalbuena'
  },
  {
    artName: 'UFO',
    pageLink: './Art/UFO/index.html',
    imageLink: './Art/UFO/UFO.png',
    author: 'Abhinav Singh @abhinav9910',
    githubLink: 'https://github.com/abhinav9910'
  },
  {
    artName: 'The Ripple',
    pageLink: './Art/Anmol2/index.html',
    imageLink: './Art/Anmol2/ripple.png',
    author: 'Anmol',
    githubLink: 'https://github.com/Anmol270900'
  },
  {
    artName: 'Rainbow loader',
    pageLink: './Art/ka-hn/rainbow.html',
    imageLink: './Art/ka-hn/rainbow.gif',
    author: 'Karim Hussain',
    githubLink: 'https://github.com/ka-hn'
  },
  {
    artName: 'Action Cam',
    pageLink: './Art/Donovan/index.html',
    imageLink: './Art/Donovan/pureCSS-animation.gif',
    author: 'Donovan Hunter',
    githubLink: 'https://github.com/dhdcode'
  },
  {
    artName: 'The Sun',
    pageLink: './Art/Anmol/index.html',
    imageLink: './Art/Anmol/sun.png',
    author: 'Anmol',
    githubLink: 'https://github.com/Anmol270900'
  },
  {
    artName: 'Flashing Pumpkin',
    pageLink: './Art/KatrinaRose14/index.html',
    imageLink: './Art/KatrinaRose14/FlashingPumpkin.gif',
    author: 'Katrina Yates',
    githubLink: 'https://github.com/KatrinaRose14'
  },
  {
    artName: 'Flipbox',
    pageLink: './Art/Prasheel/index.html',
    imageLink: './Art/Prasheel/flip.gif',
    author: 'Prasheel Soni',
    githubLink: 'https://github.com/ps011'
  },
  {
    artName: '2019 Wave',
    pageLink: './Art/chris-aqui/index.html',
    imageLink: './Art/chris-aqui/2019-jump.gif',
    author: 'Christine Aqui',
    githubLink: 'https://github.com/christine-aqui'
  },
  {
    artName: 'Hover Button Animation',
    pageLink: './Art/Vipul/hover.html',
    imageLink: './Art/Vipul/Screenshot2.png',
    author: 'Vipul',
    githubLink: 'https://github.com/vipuljain08'
  },
  {
    artName: 'Start From Zero',
    pageLink: './Art/Robihdy/index.html',
    imageLink: './Art/Robihdy/start-from-zero.png',
    author: 'Robihdy',
    githubLink: 'https://github.com/Robihdy'
  },
  {
    artName: 'Local Host metaphor',
    pageLink: './Art/Akbar-Cyber/index.html',
    imageLink: './Art/Prateek/localhost.png',
    author: 'Prateek',
    githubLink: 'https://github.com/prateekpatrick'
  },
  {
    artName: 'Akbar-Cyber',
    pageLink: './Art/Akbar-Cyber/index.html',
    imageLink: './Art/Akbar-Cyber/akbar.gif',
    author: 'Akbar',
    githubLink: 'https://github.com/Akbar-Cyber'
  },
  {
    artName: 'Sliding Lines',
    pageLink: './Art/erics0n/sliding-lines/index.html',
    imageLink: './Art/erics0n/sliding-lines/image.gif',
    author: 'erics0n',
    githubLink: 'https://github.com/erics0n'
  },
  {
    artName: 'Triangle',
    pageLink: './Art/Joy/triangle/triangle.html',
    imageLink: './Art/Joy/triangle/triangle.gif',
    author: 'Joy',
    githubLink: 'https://github.com/royranger'
  },
  {
    artName: 'Cube',
    pageLink: './Art/Joy/cube/cube.html',
    imageLink: './Art/Joy/cube/cube.gif',
    author: 'Joy',
    githubLink: 'https://github.com/royranger'
  },
  {
    artName: 'Burger Menu',
    pageLink: './Art/mctrl/burger.html',
    imageLink: './Art/mctrl/burger.gif',
    author: 'Martina',
    githubLink: 'https://github.com/mctrl'
  },
  {
    artName: 'Square Loader',
    pageLink: './Art/Hemant/index.html',
    imageLink: './Art/Hemant/loader.gif',
    author: 'Hemant Garg',
    githubLink: 'https://github.com/hemant-garg'
  },
  {
    artName: 'wake up, neo...',
    pageLink: './Art/samirjouni/TributeToTheMatrix.html',
    imageLink: './Art/samirjouni/sample.gif',
    author: 'Samir Jouni',
    githubLink: 'https://github.com/samirjouni'
  },
  {
    artName: 'Tribute To COD4MW',
    pageLink: './Art/samirjouni2/index.html',
    imageLink: './Art/samirjouni2/sample.gif',
    author: 'Samir Jouni',
    githubLink: 'https://github.com/samirjouni'
  },
  {
    artName: 'Planet',
    pageLink: './Art/ArthurDoom/planet.html',
    imageLink: './Art/ArthurDoom/planet.gif',
    author: 'ArthurDoom',
    githubLink: 'https://github.com/ArthurDoom'
  },
  {
    artName: 'SquarPy',
    pageLink: './Art/Utkarsh/index.html',
    imageLink: './Art/Utkarsh/hack.gif',
    author: 'utkarsh',
    githubLink: 'https://github.com/Utkarsh2604'
  },
  {
    artName: 'Circle',
    pageLink: './Art/Oliver/Circle.html',
    imageLink: './Art/Oliver/circle.gif',
    author: 'Oliver',
    githubLink: 'https://github.com/oliver-gomes'
  },
  {
    artName: 'Ellipse Loader',
    pageLink: './Art/VaibhavKhulbe/EllipseLoader.html',
    imageLink: './Art/VaibhavKhulbe/ellipseLoader.gif',
    author: 'Vaibhav Khulbe',
    githubLink: 'https://github.com/Kvaibhav01'
  },
  {
    artName: 'Simple Loader',
    pageLink: './Art/soumsps/simpleload.html',
    imageLink: './Art/soumsps/sample.gif',
    author: 'Soumendu Sinha',
    githubLink: 'https://github.com/soumsps'
  },
  {
    artName: 'Rollodex',
    pageLink: './Art/Shruti/rolling.html',
    imageLink: './Art/Shruti/rolling.gif',
    author: 'Shruti',
    githubLink: 'https://github.com/shruti49'
  },
  {
    artName: 'Cute Cat',
    pageLink: './Art/Alghi/cat.html',
    imageLink: './Art/Alghi/cat.gif',
    author: 'Alghi',
    githubLink: 'https://github.com/darklordace'
  },
  {
    artName: 'ZtM Text',
    pageLink: './Art/Di4iMoRtAl/ZtM_text_animation.html',
    imageLink: './Art/Di4iMoRtAl/ZtM_animation.gif',
    author: 'Di4iMoRtAl',
    githubLink: 'https://github.com/dppeykov'
  },
  {
    artName: 'Circles',
    pageLink: './Art/Bhuvana/circles.html',
    imageLink: './Art/Bhuvana/circles.gif',
    author: 'Bhuvana',
    githubLink: 'https://github.com/bhuvana-guna'
  },
  {
    artName: 'Bird',
    pageLink: './Art/Bhuvana/bird.html',
    imageLink: './Art/Bhuvana/bird.gif',
    author: 'Bhuvana',
    githubLink: 'https://github.com/bhuvana-guna'
  },
  {
    artName: 'Loader',
    pageLink: './Art/Bhuvana/loader.html',
    imageLink: './Art/Bhuvana/loader.gif',
    author: 'Bhuvana',
    githubLink: 'https://github.com/bhuvana-guna'
  },
  {
    artName: 'Simple blinking loading circles',
    pageLink: './Art/Rahul/index.html',
    imageLink: './Art/Rahul/loading.gif',
    author: 'Rahul',
    githubLink: 'https://github.com/kohli6010'
  },
  {
    artName: 'Css Pulse',
    pageLink: './Art/Aszmel/pulse.html',
    imageLink: './Art/Aszmel/css_pulse.gif',
    author: 'Aszmel',
    githubLink: 'https://github.com/Aszmel'
  },
  {
    artName: 'Circle Bounce',
    pageLink: './Art/Edmund/index.html',
    imageLink: './Art/Edmund/circle-bounce.gif',
    author: 'Edmund',
    githubLink: 'https://github.com/edmund1645'
  },
  {
    artName: 'Heart Beating',
    pageLink: './Art/Regem/index.html',
    imageLink: './Art/Regem/heart.jpg',
    author: 'Regem',
    githubLink: 'https://github.com/GemzBond'
  },
  {
    artName: 'Fading Circles',
    pageLink: './Art/Ankit/fadeCircle.html',
    imageLink: './Art/Ankit/fadeCircles.png',
    author: 'Ankit Srivastava',
    githubLink: 'https://github.com/a18nov'
  },
  {
    artName: 'Hacktoberfest 2019',
    pageLink: './Art/jpk3lly/animation.html',
    imageLink: './Art/jpk3lly/JPs_Animation_GIF.gif',
    author: 'jpk3lly',
    githubLink: 'https://github.com/jpk3lly'
  },
  {
    artName: 'Name Rotator',
    pageLink: './Art/Meet/name.html',
    imageLink: './Art/Meet/name.gif',
    author: 'Meet',
    githubLink: 'https://github.com/Meet1103'
  },
  {
    artName: 'Ball Rotator',
    pageLink: './Art/Bibekpreet/index.html',
    imageLink: './Art/Bibekpreet/ball.gif',
    author: 'Bibekpreet',
    githubLink: 'https://github.com/bibekpreet99'
  },
  {
    artName: 'ephiphany',
    pageLink: './Art/OctavianIlies/index.html',
    imageLink: './Art/OctavianIlies/ephiphany.gif',
    author: 'OctavianIlies',
    githubLink: 'https://github.com/OctavianIlies'
  },
  {
    artName: 'Loading',
    pageLink: './Art/jh1992jh/loading.html',
    imageLink: './Art/jh1992jh/loading.gif',
    author: 'jh1992jh',
    githubLink: 'https://github.com/jh1992jh'
  },
  {
    artName: 'ZTM Colors',
    pageLink: './Art/Godnon/index.html',
    imageLink: './Art/Godnon/ZTMcAnim.gif',
    author: 'Godnon',
    githubLink: 'https://github.com/godnondsilva'
  },
  {
    artName: 'Hover Effect',
    pageLink: './Art/Shubhankar/index.html',
    imageLink: './Art/Shubhankar/hackoctober.gif',
    author: 'Shubhankar',
    githubLink: 'https://github.com/shubhdwiv12'
  },
  {
    artName: 'Bouncing Fading Circles',
    pageLink: './Art/AyoubIssaad/index.html',
    imageLink: './Art/AyoubIssaad/BouncingFadingCircles.gif',
    author: 'AyoubIssaad',
    githubLink: 'https://github.com/AyoubIssaad'
  },
  {
    artName: '5 balls preloader',
    pageLink: './Art/Nnaji-Victor/index.html',
    imageLink: './Art/Nnaji-Victor/5_balls.gif',
    author: 'Nnaji Victor',
    githubLink: 'https://github.com/Nnaji-Victor'
  },
  {
    artName: 'ZTM Bouncer',
    pageLink: './Art/Josia/bouncer.html',
    imageLink: './Art/Josia/ztmbouncer.gif',
    author: 'Josia Rodriguez',
    githubLink: 'https://github.com/josiarod'
  },
  {
    artName: 'Hacktober loading animation',
    pageLink: './Art/mehul1011/index.html',
    imageLink: './Art/mehul1011/loading.gif',
    author: 'Mehul1011',
    githubLink: 'https://github.com/mehul1011'
  },
  {
    artName: 'Loading Dots',
    pageLink: './Art/devSergiu/index.html',
    imageLink: './Art/devSergiu/loading.gif',
    author: 'devSergiu',
    githubLink: 'https://github.com/devsergiu'
  },
  {
    artName: 'TypeWriter effect',
    pageLink: './Art/Sidharth/Typing_Text.html',
    imageLink: './Art/Sidharth/type_writer.gif',
    author: 'Sidharth',
    githubLink: 'https://github.com/Sidharth98'
  },
  {
    artName: 'Blue Spin',
    pageLink: './Art/JamesW/index.html',
    imageLink: './Art/JamesW/hacktober_spin.gif',
    author: 'James Whitney',
    githubLink: 'https://github.com/jameswhitney'
  },
  {
    artName: 'Loading Animation',
    pageLink: './Art/Sidharth/Loading.html',
    imageLink: './Art/Sidharth/Loading.gif',
    author: 'Sidharth',
    githubLink: 'https://github.com/Sidharth98'
  },
  {
    artName: 'Rotation',
    pageLink: './Art/alenanog/index.html',
    imageLink: './Art/alenanog/rotation.gif',
    author: 'Alena A.',
    githubLink: 'https://github.com/alenanog'
  },
  {
    artName: 'Colors in your life',
    pageLink: './Art/Atipahy/colors.html',
    imageLink: './Art/Atipahy/colors.png',
    author: 'Christos Chr',
    githubLink: 'https://github.com/atipaHy'
  },
  {
    artName: 'Orb',
    pageLink: './Art/Jkbicbic/orb.html',
    imageLink: './Art/Jkbicbic/orb.gif',
    author: 'John Kennedy Bicbic',
    githubLink: 'https://github.com/jkbicbic'
  },
  {
    artName: 'Charging...',
    pageLink: './Art/Afraz/charging.html',
    imageLink: './Art/Afraz/charging.gif',
    author: 'Afraz',
    githubLink: 'https://github.com/afrazz'
  },
  {
    artName: 'Charging...',
    pageLink: './Art/DepStep/depstep.html',
    imageLink: './Art/DepStep/depstep.gif',
    author: 'DepStep',
    githubLink: 'https://github.com/stephD'
  },
  {
    artName: 'Dancing Ball...',
    pageLink: './Art/DaveFres/index.html',
    imageLink: './Art/DaveFres/ball.gif',
    author: 'DaveFres',
    githubLink: 'https://github.com/DaveFres'
  },
  {
    artName: 'animatron',
    pageLink: './Art/animatron/index.html',
    imageLink: './Art/animatron/trance.gif',
    author: 'jomahay',
    githubLink: 'https://github.com/jomahay'
  },
  {
    artName: 'Sunshine',
    pageLink: './Art/Pavelisp/sunshine.html',
    imageLink: './Art/Pavelisp/sunshine.gif',
    author: 'Pavel Isp',
    githubLink: 'https://github.com/pavelisp'
  },
  {
    artName: 'SoundBoxes',
    pageLink: './Art/Hbarang/SoundBox.html',
    imageLink: './Art/Hbarang/SoundBoxAnimation.gif',
    author: 'Hbarang',
    githubLink: 'https://github.com/hbarang'
  },
  {
    artName: 'Cheshire',
    pageLink: './Art/Ckanelin/index.html',
    imageLink: './Art/Ckanelin/Cheshire.gif',
    author: 'Ckanelin',
    githubLink: 'https://github.com/ckanelin'
  },
  {
    artName: 'Disappear',
    pageLink: './Art/Stacy/index.html',
    imageLink: './Art/Stacy/disappear.gif',
    author: 'Stacy',
    githubLink: 'https://github.com/stacyholtz6'
  },
  {
    artName: 'Ellipse Spinner',
    pageLink: './Art/Sabina/ellipse_spinner.html',
    imageLink: './Art/Sabina/ellipse_spinner.png',
    author: 'Sabina Abbasova',
    githubLink: 'https://github.com/sabina929'
  },
  {
    artName: 'NightSky',
    pageLink: './Art/AndyS/index.html',
    imageLink: './Art/AndyS/Capture.GIF',
    author: 'AndyS',
    githubLink: 'https://github.com/AndyS1988'
  },
  {
    artName: 'Hungry',
    pageLink: './Art/diegchav/index.html',
    imageLink: './Art/diegchav/hungry.gif',
    author: 'Diego Chz',
    githubLink: 'https://github.com/diegchav'
  },
  {
    artName: 'Hover Text Animation',
    pageLink: './Art/AyoubIssaad2/index.html',
    imageLink: './Art/AyoubIssaad2/hoverTextAnimation.gif',
    author: 'AyoubIssaad',
    githubLink: 'https://github.com/AyoubIssaad'
  },
  {
    artName: 'Colorize',
    pageLink: './Art/JimBratsos/colorize.html',
    imageLink: './Art/JimBratsos/Colorize.gif',
    author: 'Jim Bratsos',
    githubLink: 'https://github.com/JimBratsos'
  },
  {
    artName: 'Hacktober Spooktacular',
    pageLink: 'Art/Elex/index.html',
    imageLink: ['./Art/Elex/hhs.gif'],
    author: 'William Poisel (LordCobra)',
    githubLink: 'https://github.com/epoisel'
  },
  {
    artName: 'Circley',
    pageLink: './Art/Tranjenny/indexjenny.html',
    imageLink: './Art/Tranjenny/zerojenny.gif',
    author: 'Tranjenny',
    githubLink: 'https://github.com/Tranjenny'
  },
  {
    artName: 'My Vietnam',
    pageLink: './Art/nhbduy/index.html',
    imageLink: './Art/nhbduy/my-vietnam.gif',
    author: 'Hoang-Bao-Duy NGUYEN',
    githubLink: 'https://github.com/nhbduy'
  },
  {
    artName: 'Hactoberfest Bus',
    pageLink: './Art/shahpranaf/index.html',
    imageLink: './Art/shahpranaf/hacktoberfest_bus.gif',
    author: 'Pranav Shah',
    githubLink: 'https://github.com/shahpranaf'
  },
  {
    artName: 'Hacktoberfest',
    pageLink: './Art/robihid/index.html',
    imageLink: './Art/robihid/hacktoberfest.png',
    author: 'robihid',
    githubLink: 'https://github.com/robihid'
  },
  {
    artName: 'Hi there',
    pageLink: './Art/Aki/index.html',
    imageLink: './Art/Aki/giphy.gif',
    author: 'Aki',
    githubLink: 'https://github.com/akmalist'
  },
  {
    artName: 'Hacktoberfest 2019!',
    pageLink: './Art/RedSquirrrel/index.html',
    imageLink: './Art/RedSquirrrel/index.html/animation.PNG',
    author: 'RedSquirrrel',
    githubLink: 'https://github.com/RedSquirrrel'
  },
  {
    artName: 'Sliding text',
    pageLink: './Art/Flattopz/index.html',
    imageLink: './Art/Flattopz/SlidingText.gif',
    author: 'Flattopz',
    githubLink: 'https://github.com/hjpunzalan'
  },
  {
    artName: 'Rainbow Color Changer',
    pageLink: './Art/mmshr/index.html',
    imageLink: './Art/mmshr/rainbow.gif',
    author: 'mmosehauer',
    githubLink: 'https://github.com/mmosehauer'
  },
  {
    artName: 'World of Coding',
    pageLink: './Art/tom_kn/coding.html',
    imageLink: './Art/tom_kn/coding.gif',
    author: 'Tamas Knisz',
    githubLink: 'https://github.com/TamasKn'
  },
  {
    artName: 'Initial Bounce',
    pageLink: './Art/Juwana/initial.html',
    imageLink: './Art/Juwana/InitialBounce.gif',
    author: 'Juwana',
    githubLink: 'https://github.com/JZerman2018'
  },
  {
    artName: 'Atom',
    pageLink: './Art/Teva/index.html',
    imageLink: './Art/Teva/atom.gif',
    author: 'Teva',
    githubLink: 'https://github.com/TevaHenry'
  },
  {
    artName: 'Be Awesome',
    pageLink: './Art/TigerAsH/index.html',
    imageLink: './Art/TigerAsH/be-awesome.jpg',
    author: 'TigerAsH',
    githubLink: 'https://github.com/TigerAsH94'
  },
  {
    artName: 'Rainbow Colors',
    pageLink: './Art/Sanjeev/index.html',
    imageLink: './Art/Sanjeev/animation.gif',
    author: 'Sanjeev Panday',
    githubLink: 'https://github.com/Sanjeev-Panday'
  },
  {
    artName: 'ZtM',
    pageLink: './Art/thoyvo/index.html',
    imageLink: './Art/thoyvo/ztm.gif',
    author: 'Thoyvo',
    githubLink: 'https://github.com/thoyvo'
  },
  {
    artName: 'Fast Fishes',
    pageLink: './Art/4ront/index.html',
    imageLink: './Art/4ront/fishes.gif',
    author: '4rontender',
    githubLink: 'https://github.com/RinatValiullov'
  },
  {
    artName: 'Loading...',
    pageLink: './Art/RedSquirrrel2/loading.html',
    imageLink: './Art/RedSquirrrel2/loading.gif',
    author: 'RedSquirrrel',
    githubLink: 'https://github.com/RedSquirrrel'
  },
  {
    artName: 'Animated Cube',
    pageLink: './Art/Animated Cube/index.html',
    imageLink: './Art/Animated Cube/cube.gif',
    author: 'RedSquirrrel',
    githubLink: 'https://github.com/RedSquirrrel'
  },
  {
    artName: 'Calm Ubuntu',
    pageLink: './Art/schupat/index.html',
    imageLink: './Art/schupat/preview.gif',
    author: 'schupat',
    githubLink: 'https://github.com/schupat'
  },
  {
    artName: 'Solar System',
    pageLink: './Art/DSandberg93/index.html',
    imageLink: './Art/DSandberg93/SolarSystem.gif',
    author: 'DSandberg93',
    githubLink: 'https://github.com/DSandberg93'
  },
  {
    artName: 'Boo',
    pageLink: './Art/VerityB/index.html',
    imageLink: './Art/VerityB/boo.gif',
    author: 'VerityB',
    githubLink: 'https://github.com/VerityB'
  },
  {
    artName: 'Hacktoberfest Ghost',
    pageLink: './Art/cTahirih/index.html',
    imageLink: './Art/cTahirih/ghost.png',
    author: 'cTahirih',
    githubLink: 'https://github.com/cTahirih'
  },
  {
    artName: 'Clock',
    pageLink: './Art/Abdul/index.html',
    imageLink: './Art/Abdul/Clock.png',
    author: 'Abdul Rahman',
    githubLink: 'https://github.com/abdulrahman118'
  },
  {
    artName: 'Loading Cube',
    pageLink: './Art/andrearizzello/index.html',
    imageLink: './Art/andrearizzello/index.gif',
    author: 'Andrea Rizzello',
    githubLink: 'https://github.com/andrearizzello'
  },
  {
    artName: 'Wall Dropping Logo',
    pageLink: './Art/shivams136/index.html',
    imageLink: './Art/shivams136/walldrop.gif',
    author: 'Shivam Sharma',
    githubLink: 'https://github.com/ShivamS136'
  },
  {
    artName: 'Infinite Race',
    pageLink: './Art/levermanx/index.html',
    imageLink: './Art/levermanx/anim.gif',
    author: 'Levermanx',
    githubLink: 'https://github.com/levermanx'
  },
  {
    artName: 'Hover to Rotate Text',
    pageLink: './Art/faiz_hameed/index.html',
    imageLink: './Art/faiz_hameed/hackto.gif',
    author: 'Faiz Hameed',
    githubLink: 'https://github.com/faizhameed'
  },
  {
    artName: 'HalloHacktober Greeting!',
    pageLink: './Art/lusalga/index.html',
    imageLink: './Art/lusalga/lu.gif',
    author: 'Lucieni A. Saldanha',
    githubLink: 'https://github.com/lusalga/'
  },
  {
    artName: 'Time goes by',
    pageLink: './Art/WolfgangKreminger/index.html',
    imageLink: './Art/WolfgangKreminger/showcase.gif',
    author: 'Wolfgang Kreminger',
    githubLink: 'https://github.com/r4pt0s'
  },
  {
    artName: 'Bouncing Text!',
    pageLink: './Art/AbdulsalamAbdulrahman/index.html',
    imageLink: './Art/AbdulsalamAbdulrahman/Bouncingtxt.gif',
    author: 'Abdulsalam Abdulrahman',
    githubLink: 'https://github.com/AbdulsalamAbdulrahman/'
  },
  {
    artName: 'Simple Phone Animation',
    pageLink: './Art/Lala/index.html',
    imageLink: './Art/Lala/phone.gif',
    author: 'Olamide Aboyeji',
    githubLink: 'https://github.com/aolamide'
  },
  {
    artName: 'Synthwave Sunset',
    pageLink: './Art/brunobolting/index.html',
    imageLink: './Art/brunobolting/synthwave-sunset.gif',
    author: 'Bruno Bolting',
    githubLink: 'https://github.com/brunobolting/'
  },

  {
    artName: 'Kawaii Penguin',
    pageLink: './Art/Brienyll/index.html',
    imageLink: './Art/Brienyll/kawaiiPenguin.gif',
    author: 'Brienyll',
    githubLink: 'https://github.com/brienyll/'
  },
  {
    artName: 'Happy Halloween',
    pageLink: './Art/MatthewS/index.html',
    imageLink: './Art/MatthewS/Spider.gif',
    author: 'MatthewS',
    githubLink: 'https://github.com/matthewstoddart/'
  },
  {
    artName: 'Fan Art',
    pageLink: './Art/m-perez33/index.html',
    imageLink: './Art/m-perez33/cylon.gif',
    author: 'Marcos Perez',
    githubLink: 'https://github.com/m-perez33/'
  },
  {
    artName: 'Animating Pot',
    pageLink: './Art/Somechandra/index.html',
    imageLink: './Art/Somechandra/pot.gif',
    author: 'Somechandra',
    githubLink: 'https://github.com/somechandra'
  },
  {
    artName: 'Circles Circling',
    pageLink: './Art/pikktorr/index.html',
    imageLink: './Art/pikktorr/circles.gif',
    author: 'pikktorr',
    githubLink: 'https://github.com/pikktorr'
  },
  {
    artName: 'Glitchy Szn',
    pageLink: './Art/premdav/index.html',
    imageLink: './Art/premdav/screenshot.png',
    author: 'premdav',
    githubLink: 'https://github.com/premdav'
  },
  {
    artName: 'ZeroToMastery',
    pageLink: './Art/Vzneers/index.html',
    imageLink: './Art/Vzneers/gifzeroloading.gif',
    author: 'TrinhMinhHieu',
    githubLink: 'https://github.com/trinhminhhieu'
  },
  {
    artName: 'Spacecraft-landing',
    pageLink: './Art/DDuplinszki/index.html',
    imageLink: './Art/DDuplinszki/Spacecraft-landing.gif',
    author: 'DDuplinszki',
    githubLink: 'https://github.com/DDuplinszki'
  },
  {
    artName: 'Paw Prints',
    pageLink: './Art/Tia/index.html',
    imageLink: './Art/Tia/paw-prints.gif',
    author: 'Tia Esguerra',
    githubLink: 'https://github.com/msksfo'
  },
  {
    artName: 'Hover-Scale',
    pageLink: './Art/echowebid/index.html',
    imageLink: './Art/echowebid/hover.gif',
    author: 'echowebid',
    githubLink: 'https://github.com/echowebid'
  },
  {
    artName: 'mars',
    pageLink: './Art/Courtney_Pure/index.html',
    imageLink: './Art/Courtney_Pure/mars_screenshot.png',
    author: 'Courtney Pure',
    githubLink: 'https://github.com/courtneypure'
  },
  {
    artName: 'Welcome HactoberFest',
    pageLink: './Art/Dhaval/index.html',
    imageLink: './Art/Dhaval/Welcome-Hacktoberfest.gif',
    author: 'Dhaval Mehta',
    githubLink: 'https://github.com/Dhaval1403'
  },
  {
    artName: 'Aynonimation',
    pageLink: './Art/Aynorica/aynorica.html',
    imageLink: './Art/Aynorica/Aynonimation.png',
    author: 'aynorica',
    githubLink: 'https://github.com/aynorica'
  },
  {
    artName: 'sun-to-moon',
    pageLink: './Art/haider/index.html',
    imageLink: './Art/haider/sun-moon.gif',
    author: 'Haider',
    githubLink: 'https://github.com/hyderumer'
  },
  {
    artName: 'Animatron',
    pageLink: './Art/animatron/index.html',
    imageLink: './Art/animatron/trance.gif',
    author: 'Andrei',
    githubLink: 'https://github.com/aneagoie'
  },
  {
    artName: 'Loader Circle',
    pageLink: './Art/beaps/index.html',
    imageLink: './Art/beaps/loader-circle.gif',
    author: 'beaps',
    githubLink: 'https://github.com/beaps'
  },
  {
    artName: 'Doors',
    pageLink: './Art/pauliax/index.html',
    imageLink: './Art/pauliax/doors.gif',
    author: 'pauliax',
    githubLink: 'https://github.com/pauliax'
  },
  {
    artName: 'Clock with pendulum',
    pageLink: './Art/Pankaj/index.html',
    imageLink: './Art/Pankaj/Clock_with_pendulum.gif',
    author: 'Pankaj',
    githubLink: 'https://github.com/prime417'
  },
  {
    artName: 'Animatron',
    pageLink: './Art/animatron/index.html',
    imageLink: './Art/animatron/trance.gif',
    author: 'Andrei',
    githubLink: 'https://github.com/aneagoie'
  },
  {
    artName: 'Loader Circle',
    pageLink: './Art/beaps/index.html',
    imageLink: './Art/beaps/loader-circle.gif',
    author: 'beaps',
    githubLink: 'https://github.com/beaps'
  },
  {
    artName: 'Open Sourcerer',
    pageLink: './Art/4rturd13/index.html',
    imageLink: './Art/4rturd13/openSourcerer.gif',
    author: '4rturd13',
    githubLink: 'https://github.com/4rturd13'
  },
  {
    artName: 'Doors',
    pageLink: './Art/pauliax/index.html',
    imageLink: './Art/pauliax/doors.gif',
    author: 'pauliax',
    githubLink: 'https://github.com/pauliax'
  },
  {
    artName: 'Loader Square',
    pageLink: './Art/beaps2/square-loader.html',
    imageLink: './Art/beaps2/square-loader.gif',
    author: 'beaps',
    githubLink: 'https://github.com/beaps'
  },
  {
    artName: 'Running Text',
    pageLink: './Art/DevinEkadeni/running-text.html',
    imageLink: './Art/DevinEkadeni/running-text.gif',
    author: 'Devin Ekadeni',
    githubLink: 'https://github.com/devinekadeni'
  },
  {
    artName: 'Mystical-Hacktoberfest',
    pageLink: './Art/Wayne/index.html',
    imageLink:
      './Art/Wayne/hacktoberfest - Google Chrome 09 Oct 2019 21_12_32.png',
    author: 'Wayne Mac Mavis',
    githubLink: 'https://github.com/WayneMacMavis'
  },
  {
    artName: 'ZTM Logo Animation',
    pageLink: './Art/bk987/index.html',
    imageLink: './Art/bk987/preview.gif',
    author: 'Bilal Khalid',
    githubLink: 'https://github.com/bk987'
  },
  {
    artName: 'Pong',
    pageLink: './Art/Carls13/index.html',
    imageLink: './Art/Carls13/pong.jpg',
    author: 'Carlos Hernandez',
    githubLink: 'https://github.com/Carls13'
  },
  {
    artName: 'ZTM Reveal',
    pageLink: './Art/bk987-2/index.html',
    imageLink: './Art/bk987-2/preview.gif',
    author: 'Bilal Khalid',
    githubLink: 'https://github.com/bk987'
  },
  {
    artName: 'ZTM Family Animation',
    pageLink: './Art/sballgirl11/animation.html',
    imageLink: './Art/sballgirl11/ztm.gif',
    author: 'Brittney Postma',
    githubLink: 'https://github.com/sballgirl11'
  },
  {
    artName: 'Phone Greetings',
    pageLink: './Art/ann-dev/index.html',
    imageLink: './Art/ann-dev/screenshot.png',
    author: 'ann-dev',
    githubLink: 'https://github.com/ann-dev'
  },
  {
    artName: 'Triangle Slide',
    pageLink: './Art/grieff/index.html',
    imageLink: './Art/grieff/triangle-animation.gif',
    author: 'Grieff',
    githubLink: 'https://github.com/grieff'
  },
  {
    artName: 'Neon ZTM',
    pageLink: './Art/grieff/text.html',
    imageLink: './Art/grieff/neonZTM.gif',
    author: 'Grieff',
    githubLink: 'https://github.com/grieff'
  },
  {
    artName: 'Flip Card',
    pageLink: './Art/FlipCard/index.html',
    imageLink: './Art/FlipCard/ezgif.com-video-to-gif.gif',
    author: 'Saurabh',
    githubLink: 'https://github.com/Saurabh-FullStackDev'
  },
  {
    artName: 'animationHalloween',
    pageLink: './Art/mawais54013/index.html',
    imageLink: './Art/mawais54013/Halloween.gif',
    author: 'mawais54013',
    githubLink: 'https://github.com/mawais54013'
  },
  {
    artName: 'Hacktoberfest Letter Popups',
    pageLink: './Art/jmt3559/index.html',
    imageLink: 'https://media.giphy.com/media/RKSRPGiIsy1f3Ji3j1/giphy.gif',
    author: 'Juan T.',
    githubLink: 'https://github.com/jmtellez'
  },
  {
    artName: 'Oscillation',
    pageLink: './Art/Oscillation/index.html',
    imageLink: './Art/Oscillation/oscillation.gif',
    author: 'Nandhakumar',
    githubLink: 'https://github.com/Nandhakumar7792'
  },
  {
    artName: 'Letters flipUp',
    pageLink: './Art/TerenceBiney/index.html',
    imageLink: './Art/TerenceBiney/lettersanimate.gif',
    author: 'Terence Biney',
    githubLink: 'https://github.com/Tereflech17'
  },
  {
    artName: 'Colors rectangle',
    pageLink: './Art/beaps3/index.html',
    imageLink: './Art/beaps3/colors-rectangle.gif',
    author: 'beaps',
    githubLink: 'https://github.com/beaps'
  },
  {
    artName: 'Hinge',
    pageLink: './Art/hereisfahad/index.html',
    imageLink: './Art/hereisfahad/hinge.png',
    author: 'Hereisfahad',
    githubLink: 'https://github.com/hereisfahad'
  },
  {
    artName: 'Animation',
    pageLink: './Art/PaulBillings/animation.html',
    imageLink: './Art/PaulBillings/animation.gif',
    author: 'Paul Billings',
    githubLink: 'https://github.com/paulbillings'
  },
  {
    artName: 'Diminishing',
    pageLink: './Art/Diminishing/index.html',
    imageLink: './Art/Diminishing/diminishing.gif',
    author: 'Nandhakumar',
    githubLink: 'https://github.com/Nandhakumar7792'
  },
  {
    artName: 'yin-yang',
    pageLink: './Art/yin-yang/index.html',
    imageLink: './Art/yin-yang/yin-yang.gif',
    author: 'Nandhakumar',
    githubLink: 'https://github.com/Nandhakumar7792'
  },
  {
    artName: 'eggJiggle',
    pageLink: './Art/eggJiggle/index.html',
    imageLink: './Art/eggJiggle/eggJiggle.gif',
    author: 'Nandhakumar',
    githubLink: 'https://github.com/Nandhakumar7792'
  },
  {
    artName: 'Aynonimation',
    pageLink: './Art/Aynorica/aynorica.html',
    imageLink: './Art/Aynorica/Aynonimation.png',
    author: 'aynorica',
    githubLink: 'https://github.com/aynorica'
  },
  {
    artName: 'ZTM Family Animation',
    pageLink: './Art/sballgirl11/index.html',
    imageLink: './Art/sballgirl11/ztm.gif',
    author: 'Brittney Postma',
    githubLink: 'https://github.com/sballgirl11'
  },
  {
    artName: 'Calm',
    pageLink: './Art/TMax/index.html',
    imageLink: './Art/TMax/Choas.gif',
    author: 'Tanesha',
    githubLink: 'https://github.com/Mainemirror'
  },
  {
    artName: 'Eyes',
    pageLink: './Art/Ltheory/main.html',
    imageLink: './Art/Ltheory/eyes.gif',
    author: 'Ltheory',
    githubLink: 'https://github.com/Ltheory'
  },
  {
    artName: 'Jelly!',
    pageLink: './Art/Pete331/index.html',
    imageLink: './Art/Pete331/jelly.png',
    author: 'Pete331',
    githubLink: 'https://github.com/Pete331'
  },
  {
    artName: 'clock-animation',
    pageLink: './Art/clock-animation/clock.html',
    imageLink: './Art/clock-animation/clock.gif',
    author: 'Alan sarluv',
    githubLink: 'https://github.com/alansarluv'
  },
  {
    artName: 'Slider',
    pageLink: './Art/furqan/index.html',
    imageLink: './Art/furqan/in.gif',
    author: 'Furqan',
    githubLink: 'https://github.com/furki911s'
  },
  {
    artName: 'animated-birds',
    pageLink: './Art/g-serban/animated-birds.html',
    imageLink: './Art/g-serban/animated-birds.gif',
    author: 'g-serban',
    githubLink: 'https://github.com/g-serban'
  },
  {
    artName: 'circle-become-square',
    pageLink: './Art/chathura19/index.html',
    imageLink: './Art/chathura19/chathura.gif',
    author: 'Chathura Samarajeewa',
    githubLink: 'https://github.com/ChathuraSam'
  },
  {
    artName: 'page-flicker',
    pageLink: './Art/neon-flights/page-flicker.html',
    imageLink: './Art/neon-flights/page-flicker.gif',
    author: 'neon-flights',
    githubLink: 'https://github.com/neon-flights'
  },
  {
    artName: 'Animate-Name',
    pageLink: './Art/Natalina/index.html',
    imageLink: './Art/Natalina/animatename.gif',
    author: 'Natalina',
    githubLink: 'https://github.com/Natalina13'
  },
  {
    artName: 'Asteroids',
    pageLink: './Art/hrafnkellbaldurs/index.html',
    imageLink: './Art/hrafnkellbaldurs/asteroids.gif',
    author: 'Hrafnkell Baldursson',
    githubLink: 'https://github.com/hrafnkellbaldurs'
  },
  {
    artName: 'Sliding-Paragraph',
    pageLink: './Art/Prashant/index.html',
    imageLink: './Art/Prashant/slidingparagraph.gif',
    author: 'Prashant',
    githubLink: 'https://github.com/Prashant2108'
  },
  {
    artName: 'Rocket Ship',
    pageLink: './Art/sdangoy/rocket-ship.html',
    imageLink: './Art/sdangoy/Rocket-Ship-Animation.gif',
    author: 'sdangoy',
    githubLink: 'https://github.com/sdangoy'
  },
  {
    artName: 'Spinner',
    pageLink: './Art/Sayan/index.html',
    imageLink: './Art/Sayan/spinner.gif',
    author: 'ssayanm',
    githubLink: 'https://github.com/ssayanm'
  },
  {
    artName: 'swivel',
    pageLink: './Art/tusharhanda/index.html',
    imageLink: './Art/tusharhanda/gif.gif',
    author: 'Tushar',
    githubLink: 'https://github.com/tusharhanda'
  },
  {
    artName: 'Hallows Eve',
    pageLink: './Art/ShanClayton/hallowseve.html',
    imageLink: './Art/ShanClayton/hallowhack.gif',
    author: 'Shanaun Clayton',
    githubLink: 'https://github.com/shanclayton'
  },
  {
    artName: 'Contraption',
    pageLink: './Art/Aravindh/contraption.html',
    imageLink: './Art/Aravindh/contraption.gif',
    author: 'Aravindh',
    githubLink: 'https://github.com/Aravindh-SNR'
  },
  {
    artName: 'Rings',
    pageLink: './Art/Kuzmycz/rings.html',
    imageLink: './Art/Kuzmycz/rings.gif',
    author: 'Mark Kuzmycz',
    githubLink: 'https://github.com/kuzmycz'
  },
  {
    artName: 'Ghost',
    pageLink: './Art/toserjude/index.html',
    imageLink: './Art/toserjude/boo.JPG',
    author: 'toserjude',
    githubLink: 'https://github.com/toserjude'
  },
  {
    artName: 'Gradient circle',
    pageLink: './Art/brettl1991/index.html',
    imageLink: './Art/brettl1991/animation.png',
    author: 'Agnes Brettl',
    githubLink: 'https://github.com/brettl1991'
  },
  {
    artName: 'Bill Cipher',
    pageLink: './Art/vitoriapena/index.html',
    imageLink: './Art/vitoriapena/bill_cipher.gif',
    author: 'Vitória Mendes',
    githubLink: 'https://github.com/vitoriapena'
  },
  {
    artName: 'Generate meaning',
    pageLink: './Art/Atif4/index.html',
    imageLink: './Art/Generate meaning.gif',
    author: 'Atif Iqbal',
    githubLink: 'https://github.com/atif-dev'
  },
  {
    artName: 'Spooktime',
    pageLink: './Art/AgneDJ/index.html',
    imageLink: './Art/AgneDJ/spooktime.gif',
    author: 'AgneDJ',
    githubLink: 'https://github.com/AgneDJ'
  },
  {
    artName: 'Gradient circle',
    pageLink: './Art/brettl1991/index.html',
    imageLink: './Art/brettl1991/animation.png',
    author: 'Agnes Brettl',
    githubLink: 'https://github.com/brettl1991'
  },
  {
    artName: 'Bill Cipher',
    pageLink: './Art/vitoriapena/index.html',
    imageLink: './Art/vitoriapena/bill_cipher.gif',
    author: 'Vitória Mendes',
    githubLink: 'https://github.com/vitoriapena'
  },
  {
    artName: 'Dizzy',
    pageLink: './Art/antinomy/index.html',
    imageLink: './Art/antinomy/logo-spin.gif',
    author: 'Antinomezco',
    githubLink: 'https://github.com/antinomezco'
  },
  {
    artName: 'bounce',
    pageLink: './Art/bounce/index.html',
    imageLink: './Art/bounce/bounce.gif',
    author: 'leelacanlale',
    githubLink: 'https://github.com/leelacanlale'
  },
  {
    artName: 'Bubbles',
    pageLink: './Art/bubbles/Bubbles.html',
    imageLink: './Art/bubbles/buubles.png',
    author: 'michal',
    githubLink: 'https://github.com/michalAim'
  },
  {
    artName: 'Bar Slide',
    pageLink: './Art/MikeVedsted/index.html',
    imageLink: './Art/MikeVedsted/barslide.png',
    author: 'Mike Vedsted',
    githubLink: 'https://github.com/MikeVedsted'
  },
  {
    artName: 'HacktoberFest-2019',
    pageLink: './Art/Atif/index.html',
    imageLink: './Art/Atif/HacktoberFest-19.gif',
    author: 'Atif Iqbal',
    githubLink: 'https://github.com/atif-dev'
  },
  {
    artName: 'Text Animation',
    pageLink: './Art/Divya/index.html',
    imageLink: './Art/Divya/screenshot.png',
    author: 'Divya',
    githubLink: 'https://github.com/DivyaPuri25'
  },
  {
    artName: 'HacktoberFest-2019-Entry',
    pageLink: './Art/nunocpnp/index.html',
    imageLink: './Art/nunocpnp/sample_image.jpg',
    author: 'Nuno Pereira',
    githubLink: 'https://github.com/nunocpnp'
  },
  {
    artName: 'HacktoberFest 2019',
    pageLink: './Art/AbdussamadYisau/index.html',
    imageLink: './Art/AbdussamadYisau/Screenshot.png',
    author: 'Abdussamad Yisau',
    githubLink: 'https://github.com/AbdussamadYisau'
  },
  {
    artName: 'squareMagic',
    pageLink: './Art/Rajnish-SquareMagic/index.html',
    imageLink: './Art/Rajnish-SquareMagic/squareMagic.png',
    author: 'Rajnish Kr Singh',
    githubLink: 'https://github.com/RajnishKrSingh'
  },
  {
    artName: 'Blinking Hacktober',
    pageLink: './Art/Atif2/index.html',
    imageLink: './Art/Blinking hacktober.gif',
    author: 'Atif Iqbal',
    githubLink: 'https://github.com/atif-dev'
  },
  {
    artName: 'Robodance',
    pageLink: './Art/robodance/index.html',
    imageLink: './Art/robodance/robodance.gif',
    author: 'Thomas',
    githubLink: 'https://github.com/mahlqvist'
  },
  {
    artName: 'Sliding hacktober',
    pageLink: './Art/Atif3/index.html',
    imageLink: './Art/Atif3/sliding hacktober.gif',
    author: 'Atif Iqbal',
    githubLink: 'https://github.com/atif-dev'
  },
  {
    artName: 'like-animation',
    pageLink: './Art/gibas79/like-animation.html',
    imageLink: './Art/gibas79/like-animation.gif',
    author: 'Gilberto Guimarães',
    githubLink: 'https://github.com/gibas79'
  },
  {
    artName: 'ZTM animation',
    pageLink: './Art/ZTManimation/index.html',
    author: 'damniha',
    imageLink: './Art/ZTManimation/ZTM_animation.gif',
    githubLink: 'https://github.com/damniha'
  },
  {
    artName: 'Double Helix',
    pageLink: './Art/KeenanNunesVaz/index.html',
    imageLink: './Art/KeenanNunesVaz/double-helix.gif',
    author: 'KeenanNV',
    githubLink: 'https://github.com/KeenanNunesVaz'
  },
  {
    artName: 'October',
    pageLink: './Art/fprokofiev/index.html',
    imageLink: './Art/fprokofiev/october.gif',
    author: 'Fyodor Prokofiev',
    githubLink: 'https://github.com/fprokofiev'
  },
  {
    artName: 'Circle CSS',
    pageLink: './Art/pXxcont/index.html',
    imageLink: './Art/pXxcont/circlecss.png',
    author: 'fzpX',
    githubLink: 'https://github.com/fzpX'
  },
  {
    artName: 'Asterisk Formation',
    pageLink: './Art/NorahJC/index.html',
    imageLink: './Art/NorahJC/asterisk-formation.gif',
    author: 'NorahJC',
    githubLink: 'https://github.com/norahjc'
  },
  {
    artName: 'Bouncing CSS',
    pageLink: './Art/Tina-Hoang/aniframe.html',
    imageLink: './Art/Tina-Hoang/bounce.png',
    author: 'Tina',
    githubLink: 'https://github.com/nnh242'
  },
  {
    artName: 'Ghost Balls',
    pageLink: './Art/ghostBalls/index.html',
    imageLink: './Art/ghostBalls/balls.png',
    author: 'Beatriz Delmiro',
    githubLink: 'https://github.com/biadelmiro'
  },
  {
    artName: 'Walking Guy',
    pageLink: './Art/walking-guy/index.html',
    imageLink: './Art/walking-guy/video_gif.gif',
    author: 'Rahulkumar Jha',
    githubLink: 'https://github.com/Rahul240499'
  },
  {
    artName: 'Hover Neon Animation',
    pageLink: './Art/edjunma/index.html',
    imageLink: './Art/edjunma/ejm-neon.gif',
    author: 'edjunma',
    githubLink: 'https://github.com/edjunma'
  },
  {
    artName: 'Last In First Out Animation',
    pageLink: './Art/Stryker/index.html',
    imageLink: './Art/Stryker/zero-to-mastery-lifo-animation.gif',
    author: 'Stryker Stinnette',
    githubLink: 'https://github.com/StrykerKent'
  },
  {
    artName: 'Happy Diwali Animation',
    pageLink: './Art/Apoorva/index.html',
    imageLink: './Art/Apoorva/Screen.gif',
    author: 'Apoorva',
    githubLink: 'https://github.com/apoorvamohite'
  },
  {
    artName: 'Heart Beat',
    pageLink: './Art/naveen-ku/Heart shape.html',
    imageLink: './Art/naveen-ku/Heart shape.gif',
    author: 'naveen-ku',
    githubLink: 'https://github.com/naveen-ku'
  },
  {
    artName: 'Smoky Text',
    pageLink: './Art/smoky-text/index.html',
    imageLink: './Art/smoky-text/smoky_text_gif.gif',
    author: 'Rahulkumar Jha',
    githubLink: 'https://github.com/Rahul240499'
  },
  {
    artName: 'Rainbow and Clouds',
    pageLink: './Art/rainbowclouds/index.html',
    imageLink: './Art/rainbowclouds/rainbowclouds.gif',
    author: 'isasimoo',
    githubLink: 'https://github.com/isasimo'
  },
  {
    artName: 'Peek a boo!',
    pageLink: './Art/Virtual1/index.html',
    imageLink: './Art/Virtual1/HappyHalloween.gif',
    author: 'Jessica Erasmus',
    githubLink: 'https://github.com/Virtual1'
  },
  {
    artName: 'prashantM1',
    pageLink: './Art/prashantM1/heart.html',
    imageLink: './Art/prashantM1/heart.gif',
    author: 'Prashant Maurya',
    githubLink: 'https://github.com/prashantmaurya228'
  },

  {
    artName: 'prashantM2',
    pageLink: './Art/prashantM2/block.html',
    imageLink: './Art/prashantM2/block.gif',
    author: 'Prashant Maurya',
    githubLink: 'https://github.com/prashantmaurya228'
  },

  {
    artName: 'prashantM3',
    pageLink: './Art/prashantM3/ball.html',
    imageLink: './Art/prashantM3/ball.gif',
    author: 'Prashant Maurya',
    githubLink: 'https://github.com/prashantmaurya228'
  },
  {
    artName: 'SquareStar',
    pageLink: './Art/shawn/index.html',
    imageLink: './Art/shawn/square_star.gif',
    author: 'shawn',
    github: 'https://github.com/hk2014'
  },
  {
    artName: 'prashantM4',
    pageLink: './Art/prashantM4/boxsize.html',
    imageLink: './Art/prashantM4/boxsize.gif',
    author: 'Prashant Maurya',
    githubLink: 'https://github.com/prashantmaurya228'
  },
  {
    artName: 'Happy hacking',
    pageLink: 'https://github.com/szulima',
    imageLink: './Art/szulima/hacking.gif',
    author: 'szulima',
    githubLink: 'https://github.com/szulima'
  },
  {
    artName: 'ColorBomb',
    pageLink: './Art/ColorBomb/index.html',
    imageLink: './Art/ColorBomb/ztm.gif',
    author: 'Rahulm2310',
    github: 'https://github.com/Rahulm2310'
  },
  {
    artName: 'Traffic Lights',
    pageLink: './Art/Harry/index.html',
    imageLink: './Art/Harry/lights.gif',
    author: 'Harry',
    githubLink: 'https://github.com/legenhairy'
  },
  {
    artName: 'Glowing Text',
    pageLink: './Art/glowing-text/index.html',
    imageLink: './Art/glowing-text/glowing_text_gif.gif',
    author: 'Rahulkumar Jha',
    githubLink: 'https://github.com/Rahul240499'
  },
  {
    artName: 'Ghost Stealth Text',
    pageLink: './Art/Alara Joel/index.html',
    imageLink: './Art/Alara Joel/stealth ghost.png',
    author: 'Alara Joel',
    githubLink: 'https://github.com/stealthman22'
  },
  {
    artName: 'Cactus Balloon',
    pageLink: './Art/cactus/index.html',
    imageLink: './Art/cactus/catus.gif',
    author: 'Ana Paula Lazzarotto de Lemos',
    githubLink: 'https://github.com/anapaulalemos'
  },
  {
    artName: 'Random Color Change',
    pageLink: './Art/toto-titan-developer/index.html',
    imageLink: './Art/toto-titan-developer/RandomColorChange.png',
    author: 'Wyatt Henderson',
    githubLink: 'https://github.com/toto-titan-developer'
  },
  {
    artName: 'Trial',
    pageLink: './Art/dhennisCssAnimation/index.html',
    imageLink: './Art/dhennisCssAnimation/focusOnTheGood',
    author: 'Dhennis Lim',
    github: 'https://github.com/DhennisDavidLim'
  },
  {
    artName: 'Rectangular Butterfly',
    pageLink: './Art/muzak-mmd/index.html',
    imageLink: './Art/muzak-mmd/butterfly.gif',
    author: 'Mbarak',
    github: 'https://github.com/muzak-mmd'
  },
  {
    artName: 'Simple Text Animation',
    pageLink: './Art/LordZeF/index.html',
    imageLink: './Art/LordZeF/Text-animation.gif',
    author: 'Lord ZeF',
    github: 'https://github.com/LordZeF'
  },
  {
    artName: 'Spinning Japanese',
    pageLink: './Art/nihongo/index.html',
    imageLink: './Art/nihongo/nihongo.gif',
    author: 'Mike W',
    github: 'https://github.com/mikewiner'
  },
  {
    artName: 'Sun',
    pageLink: './Art/Yj/index.html',
    imageLink: './Art/Yj/sun.gif',
    author: 'Youjung',
    github: 'https://github.com/rose07a'
  },
  {
    artName: "Guy's",
    pageLink: "./Art/Guy's/index.html",
    imageLink: '',
    author: 'Guy',
    github: 'https://github.com/Guy3890'
  },
  {
    artName: 'animation-text',
    pageLink: './Art/animation-text/index.html',
    imageLink: './Art/',
    author: 'alexzemz',
    github: 'https://github.com/alexzemz'
  },
  {
    artName: 'Practice',
    pageLink: './Art/SkiingOtter/index.html',
    imageLink: '',
    author: 'SkiingOtter',
    github: 'https://github.com/SkiingOtter'
  },
  {
    artName: 'djdougan',
    pageLink: './Art/djdougan/index.html',
    imageLink: './Art/djdougan/css-mouseover-effect.png',
    author: 'douglas dougan',
    github: 'https://github.com/djdougan'
  },
  {
    artName: 'Animated Background',
    pageLink: './Art/Xarasho-Background/index.html',
    imageLink: '',
    author: 'Alex Xarasho',
    github: 'https://github.com/Xarasho'
  },
  {
    artName: 'CarvalhoAnimation',
    pageLink: './Art/CarvalhoAnimation/index.html',
    imageLink: './Art/CarvalhoAnimation/Halloween.png',
    author: 'Alexandre Carvalho',
    github: 'https://github.com/AlexandreCarvalho1990'
  },
  {
    artName: 'Flower Animation',
    pageLink: './Art/aimee_flowerani/index.html',
    imageLink: './Art/aimee_flowerani/flower.gif',
    author: 'Aimee Hernandez',
    githubLink: 'https://github.com/aimeehg'
  },
  {
    artName: '3D Spinning Rings',
    pageLink: './Art/frostillicus/index.html',
    imageLink: './Art/frostillicus/spinning_rings.png',
    author: 'frostillicus',
    github: 'https://github.com/frostillicus'
  },
  {
    artName: 'Flexible Logo',
    pageLink: './Art/Fab1ed/index.html',
    imageLink: './Art/Fab1ed/flex.gif',
    author: 'Fab1ed',
    github: 'https://github.com/Fab1ed'
  },
  {
    artName: 'Blinking Eye',
    pageLink: './Art/BlinkingEye/index.html',
    imageLink: './Art/BlinkingEye/blinkingeye.gif',
    author: 'Pavel Perevozchikov',
    github: 'https://github.com/papapacksoon'
  },
  {
    artName: 'Zero-to-Logo',
    pageLink: './Art/node.hg/index.html',
    imageLink: './Art/node.hg/ztm.gif',
    author: 'Harris Gomez',
    github: 'https://github.com/harrisgomez'
  },
  {
    artName: 'Mushyanimation',
    pageLink: './Art/mushyanimation/index.html',
    imageLink: './Art/mushyanimation/mush.gif',
    author: 'mushymane',
    github: 'https://github.com/mushymane'
  },
  {
    artName: 'Flag',
    pageLink: './Art/Batz005/index.html',
    imageLink: './Art/Batz005/flag.gif',
    author: 'Batz005',
    github: 'https://github.com/Batz005'
  },
  {
    artName: 'Wave',
    pageLink: './Art/Wave_css/index.html',
    imageLink: './Art/Wave_css/wave.gif',
    author: 'Filippe',
    github: 'https://github.com/filippebr'
  },
  {
    artName: 'Preloader',
    pageLink: './Art/mshuber1981/preloader.html',
    imageLink: './Art/mshuber1981/preloader.gif',
    author: 'Michael Huber',
    github: 'https://github.com/mshuber1981'
  },
  {
    artName: 'Simple Animate ZTM',
    pageLink: './Art/Kweyku/index.html',
    imageLink: './Art/Kweyku/proudZTM.gif',
    author: 'Kweyku',
    github: 'https://github.com/Kweyku'
  },
  {
    artName: 'Heartbeat',
    pageLink: './Art/lysychas/index.html',
    imageLink: './Art/lysychas/heartshot.png',
    author: 'lysychas',
    github: 'https://github.com/lysychas'
  },
  {
    artName: 'Hydrogen',
    pageLink: './Art/elias/my-art.html',
    imageLink: './Art/elias/hydrogen.gif',
    author: 'tesolberg',
    github: 'https://github.com/tesolberg'
  },
  {
    artName: 'Cool-Transition',
    pageLink: './Art/animatomang/html',
    videolink: './Art/animatomang/smoke.mp4',
    author: 'Syam',
    github: 'https://github.com/blacktomang'
  },
  {
    artName: 'Spinning Square',
    pageLink: './Art/Spinning Square/index.html',
    imageLink: './Art/Spinning Square/square.gif',
    author: 'Fumi',
    github: 'https://github.com/fumiadeyemi'
  },
  {
    artName: 'letters-loading',
    pageLink: './Art/franciscomelov/index.html',
    imageLink: './Art/franciscomelov/franciscomelov.gif',
    author: 'franciscomelov',
    githubLink: 'https://github.com/franciscomelov'
  },
  {
    artName: 'Moving Eyeball',
    pageLink: './Art/AnathKantonda/index.html',
    imageLink: './Art/AnathKantonda/movingeyeball.gif',
    author: 'Anath',
    github: 'https://github.com/anathkantonda'
  },
  {
    artName: 'Flag Animation - Colomboalemán',
    pageLink: './Art/Matic1909/index.html',
    imageLink: './Art/Matic1909/flag.gif',
    author: 'Nils Matic',
    githubLink: 'https://github.com/matic1909'
  },
  {
    artName: 'Pac-Man',
    pageLink: './Art/Pac-Man/Pac-Man.html',
    imageLink: './Art/Pac-Man/Pac-Man.gif',
    author: 'Norbert',
    githubLink: 'https://github.com/Bynor'
  },
  {
    artName: "Don't follow the light",
    pageLink: './Art/cristobal-heiss/index.html',
    imageLink: './Art/cristobal-heiss/css_animation.gif',
    author: 'Cristobal Heiss',
    githubLink: 'https://github.com/ceheiss'
  },
  {
    artName: 'Eenimation',
    pageLink: './Art/Eenimation/index.html',
    imageLink: './Art/Eenimation/trance.gif',
    author: 'Eejaz ishaq',
    githubLink: 'https://github.com/eejazishaq'
  },
  {
    artName: 'ripple button',
    pageLink: './Art/monika-sahay/index.html',
    imageLink: './Art/monika-sahay/screen-capture.gif',
    author: 'monika sahay',
    githubLink: 'https://github.com/monika-sahay'
  },
  {
    artName: 'Animation',
    pageLink: './Art/Albertomtferreira/index.html',
    imageLink: './Art/Albertomtferreira/animation.gif',
    author: 'Alberto Ferreira',
    githubLink: 'https://github.com/albertomtferreira'
  },
  {
    artName: 'sliding curtains',
    pageLink: './Art/layoayeni/index.html',
    imageLink: './Art/layoayeni/trance.gif',
    author: 'Layo',
    githubLink: 'https://github.com/layoayeni'
  },
  {
    artName: 'Unlocked',
    pageLink: './Art/confusionmatrix98/unlocked.html',
    imageLink: './Art/confusionmatrix98/unlocked.gif',
    author: 'confusionmatrix98',
    githubLink: 'https://github.com/confusionmatrix98'
  },
  {
    artName: 'Slovenian flag',
    pageLink: "./Art/Ivan's art/index.html",
    imageLink: "./Art/Ivan's art/Ivan-art.gif",
    author: 'kljuni',
    githubLink: 'https://github.com/kljuni'
  },
  {
    artName: 'Police Siren',
    pageLink: './Art/ShimShon1/policia.html',
    imageLink: './Art/ShimShon1/police.gif',
    author: 'ShimShon1',
    githubLink: 'https://github.com/ShimShon1'
  },
  {
    artName: 'Catch The UFO',
    pageLink: './Art/A-UFO/index.html',
    imageLink: './Art/A-UFO/catch-the-ufo.gif',
    author: 'Dibakash',
    githubLink: 'https://github.com/dibakash'
  },
  {
    artName: 'dk649',
    pageLink: './Art/dk649/index.html',
    imageLink: './Art/dk649/circle.gif',
    author: 'dk649',
    githubLink: 'https://github.com/dk649'
  },
  {
    artName: 'Catch The UFO',
    pageLink: './Art/A-UFO/index.html',
    imageLink: './Art/A-UFO/catch-the-ufo.gif',
    author: 'Dibakash',
    githubLink: 'https://github.com/dibakash'
  },
  {
    artName: 'Beer',
    pageLink: './Art/beer/index.html',
    imageLink: './Art/beer/beer.gif',
    author: 'CamJackson',
    githubLink: 'https://github.com/CamJackson-Dev'
  },
  {
    artName: '1rotate',
    pageLink: './Art/1rotate/index.html',
    imageLink: './Art/1rotate/rotation.gif',
    author: 'Himanshu Gawari',
    githubLink: 'https://github.com/himanshugawari'
  },
  {
    artName: 'Moving Box',
    pageLink: './Art/JerylDEv/index.html',
    imageLink: './Art/JerylDEv/movingbox.gif',
    author: 'JerylDEv',
    githubLink: 'https://github.com/JerylDEv'
  },
  {
    artName: 'New move',
    pageLink: './Art/NewMove/index.html',
    imageLink: './Art/NewMove/NewMove.gif',
    author: 'kzhecheva',
    githubLink: 'https://github.com/kzhecheva'
  },
  {
    artName: 'animatron',
    pageLink: './Art/animatron/index.html',
    imageLink: './Art/animatron/trance.gif'
  },
  {
    artName: 'Swing',
    pageLink: './Art/evangel/index.html',
    imageLink: './Art/evangel/swing.gif',
    githubLink: 'https://github.com/devevangel'
  },
  {
    artName: 'rashid',
    pageLink: './Art/rashid/index.html',
    imageLink: './Art/rashid/DNA.gif',
    author: 'Rashid Makki',
    githubLink: 'https://github.com/rashidmakki'
  },
  {
    artName: 'queer quarantine',
    pageLink: './Art/animatron/queer.html',
    imageLink: './Art/animatron/queer.gif'
  },
  {
    artName: 'Animatron',
    pageLink: './Art/animatron/index.html',
    imageLink: './Art/animatron/trance.gif',
    author: 'Cassandre Perron',
    githubLink: 'https://github.com/cassandreperron'
  },
  {
    artName: 'Sun Bursts',
    pageLink: './Art/steveSchaner/index.html',
    imageLink: './Art/steveSchaner/sunburst.gif',
    author: 'Steve Schaner',
    githubLink: 'https://github.com/sschaner'
  },
  {
    artName: 'Shravan',
    pageLink: './Art/Shravan/animation_shr_page.html',
    imageLink: './Art/Shravan/animation_shr.gif',
    author: 'Shravan Kumar',
    githubLink: 'https://github.com/shravan1508'
  },
  {
    artName: 'Jurassic Park',
    pageLink: './Art/tvasari/index.html',
    imageLink: './Art/tvasari/jurassic_park.gif',
    author: 'Tommaso Vasari',
    githubLink: 'https://github.com/tvasari'
  },
  {
    artName: 'Bounce',
    pageLink: './Art/samya/index.html',
    imageLink: './Art/samya/samya.gif',
    author: 'Samya Thakur',
    githubLink: 'https://github.com/samyathakur'
  },
  {
    artName: 'Egg_Loading',
    pageLink: './Art/egg_loading/index.html',
    imageLink: './Art/samya/egg_loading.gif',
    author: 'Ulisse Dantas',
    githubLink: 'https://github.com/ulissesnew'
  },
  {
    artName: 'We stay at home to save lives',
    pageLink: './Art/Shatabdi/index.html',
    imageLink: './Art/Shatabdi/WE STAY AT HOME TO SAVE LIVES.gif',
    author: 'Shatabdi Roy',
    githubLink: 'https://github.com/RoyShatabdi'
  },
  {
    artName: 'Egg_Loading',
    pageLink: './Art/egg_loading/index.html',
    imageLink: './Art/egg_loading/egg_loading.gif',
    author: 'Ulisse Dantas',
    githubLink: 'https://github.com/ulissesnew'
  },
  {
    artName: 'We stay at home to save lives',
    pageLink: './Art/Shatabdi/index.html',
    imageLink: './Art/Shatabdi/WE STAY AT HOME TO SAVE LIVES.gif',
    author: 'Shatabdi Roy',
    githubLink: 'https://github.com/RoyShatabdi'
  },
  {
    artName: 'Animatron',
    pageLink: './Art/animatronky/index.html',
    imageLink: './Art/animatronky/trance.gif',
    author: 'kylenrich',
    githubLink: 'https://github.com/kylenrich24'
  },
  {
    artName: 'bouncing ball',
    pageLink: './Art/alexgp/index.html',
    imageLink: './Art/Alexgp/bouncegif.gif',
    author: 'AlexGP257',
    githubLink: 'https://github.com/Alexgp257'
  },
  {
    artName: 'Cool Waves',
    pageLink: './Art/RaulC/index.html',
    imageLink: './Art/RaulC/coolwaves.gif',
    author: 'Raul Contreras',
    githubLink: 'https://github.com/rcc01'
  },
  {
    artName: 'Snowfall',
    pageLink: './Art/chaitali_snowfall/index.html',
    imageLink: './Art/chaitali_snowfall/snowgif.gif',
    author: 'Chaitali',
    githubLink: 'https://github.com/chaitali-more'
  },
  {
    artName: 'Rotate Circle',
    pageLink: './Art/dimor/animation.html',
    imageLink: './Art/dimor/rotate.gif',
    author: 'dimor',
    githubLink: 'https://github.com/dimor'
  },
  {
    artName: 'Hello world',
    pageLink: './Art/warren8689/index.html',
    imageLink: './Art/warren8689/screenshot.png',
    author: 'Warren',
    githubLink: 'https://github.com/warrren8689'
  },
  {
    artName: '360 Varial Kickflip',
    pageLink: './Art/DICHAMOTO/index.html',
    imageLink: './Art/DICHAMOTO/360_Varial_Kickflip.gif',
    author: 'DICHAMOTO',
    githubLink: 'https://github.com/DICHAMOTO'
  },
  {
    artName: 'Crazy Square',
    pageLink: './Art/colorSquare/index.html',
    imageLink: './Art/colorSquare/colorsquare.gif',
    author: 'TiagoChicoo',
    githubLink: 'https://github.com/tiagochicoo'
  },
  {
    artName: 'Alexhover',
    pageLink: './Art/Alexhover/index.html',
    imageLink: './Art/Alexhover/Alexhover.gif',
    author: 'Alex',
    githubLink: 'https://github.com/alesgainza'
  },
  {
    artName: 'Imperial CSS Driod',
    pageLink: './Art/Imperial_CSS_Driod/index.html',
    imageLink: './Art/Imperial_CSS_Driod/ImperialDriod.gif',
    author: 'Captian-Rocket',
    githubLink: 'https://github.com/captian-rocket'
  },
  {
    artName: 'HamidAnime',
    pageLink: './Art/HamidAnime/index.html',
    imageLink: './Art/HamidAnime/Capture.gif',
    author: 'Hamid',
    githubLink: 'https://github.com/HamidGoudarzi1988'
  },
  {
    artName: 'Imperial CSS Driod',
    pageLink: './Art/Imperial_CSS_Driod/index.html',
    imageLink: './Art/Imperial_CSS_Driod/ImperialDriod.gif',
    author: 'Captian-Rocket',
    githubLink: 'https://github.com/captian-rocket'
  },
  {
    artName: 'Mario Game',
    pageLink: './Art/emmeiwhite/index.html',
    imageLink: './Art/emmeiwhite/mario-game.gif',
    author: 'Emmeiwhite',
    githubLink: 'https://github.com/emmeiwhite'
  },
  {
    artName: '360 Varial Kickflip',
    pageLink: './Art/DICHAMOTO/index.html',
    imageLink: './Art/DICHAMOTO/360_Varial_Kickflip.gif',
    author: 'DICHAMOTO',
    githubLink: 'https://github.com/DICHAMOTO'
  },
  {
    artName: 'Bouncer the Bouncy Box',
    pageLink: './Art/RussD/index.html',
    imageLink: './Art/RussD/bouncer-the-bouncy-box.png',
    author: 'Russell',
    githubLink: 'https://github.com/rdyer07'
  },
  {
    artName: '3D Infinite Loop Sprites Cards',
    pageLink: './Art/luiavag/index.html',
    imageLink: './Art/luiavag/luiavag_3D_Infinite_Loop.gif',
    author: 'LuVAGu',
    githubLink: 'https://github.com/luiavag'
  },
  {
    artName: 'Star Wars',
    pageLink: './Art/ChiragAgarwal/index.html',
    imageLink: './Art/ChiragAgarwal/star_wars.gif',
    author: 'Chirag Agarwal',
    githubLink: 'https://github.com/chiragragarwal'
  },
  {
    artName: 'ImageGallery',
    pageLink: './Art/Hoverimage/index.html',
    imageLink: './Art/Hoverimage/hoverimage.gif',
    author: 'Siddhant Jain',
    githubLink: 'https://github.com/Sid-web6306'
  },
  {
    artName: 'characterwalking',
    pageLink: './Art/characterwalkingChetan/index.html',
    imageLink: './Art/characterwalkingChetan/image.png',
    author: 'Chetan Muliya',
    githubLink: 'https://github.com/chetanmuliya'
  },
  {
    artName: 'Grow',
    pageLink: './Art/octavioLafourcade/index.html',
    imageLink: './Art/octavioLafourcade/animation.gif',
    author: 'Octavio Lafourcade',
    githubLink: 'https://github.com/tavolafourcade'
  },
  {
    artName: 'Slats',
    pageLink: './Art/Sagaquisces/index.html',
    imageLink: './Art/Hoverimage/slats.gif',
    author: 'Michael David Dunlap',
    githubLink: 'https://github.com/sagaquisces'
  },
  {
    artName: 'Coffee',
    pageLink: './Art/animate-coffee/index.html',
    imageLink: './Art/animate-coffee/ezgif.com-video-to-gif.gif',
    author: 'Elise Welch',
    githubLink: 'https://github.com/EliseWelch'
  },
  {
    artName: 'Blended',
    pageLink: './Art/Pro-animate/index.html',
    imageLink: './Art/Pro-animate/Blended.gif',
    author: 'Promise Nwafor',
    githubLink: 'https://github.com/emPro-source'
  },
  {
    artName: 'sproutseeds',
    pageLink: './Art/sproutseeds/index.html',
    imageLink: 'https://codepen.io/_Sabine/pen/yGGLON',
    author: '_Sabine'
  },
  {
    artName: 'aninikhil',
    pageLink: './Art/aninikhil/index.html',
    imageLink: './Art/aninikhil/nik.jpg',
    author: 'Nikhil N G',
    githubLink: 'https://github.com/nikhilng99'
  },
  {
    artName: 'Playballs',
    pageLink: './Art/playballs/index.html',
    imageLink: './Art/playballs/playballs.gif',
    author: 'Omar Jabaly',
    githubLink: 'https://github.com/Omarjabaly'
  },
  {
    artName: 'simpleAnimation',
    pageLink: './Art/cazabe/index.html',
    imageLink: './Art/cazabe/mrRobot.png',
    author: 'cazabe',
    githubLink: 'https://github.com/cazabe'
  },
  {
    artName: 'Dragon',
    pageLink: './Art/Dragon/index.html',
    imageLink: './Art/Joy/smallDragon.gif',
    author: 'nikicivan',
    githubLink: 'https://github.com/nikicivan'
  },
  {
    artName: 'TypingAnimation',
    pageLink: './Art/yogi_the_bear/index.html',
    imageLink: './Art/yogi_the_bear/my_animation.gif',
    author: 'yogev',
    githubLink: 'https://github.com/yogevHenig'
  },
  {
    artName: 'Mario Kart Animation',
    pageLink: './Art/mario2/index.html',
    imageLink: './Art/mario2/mario.png',
    author: 'Sakshi Sinha',
    githubLink: 'https://github.com/sakshi-1'
  },
  {
    artName: 'NarutoAnimation',
    pageLink: './Art/Tgoslee/index.html',
    imageLink: './Art/Tgoslee/Naruto.gif',
    author: 'Trenisha',
    githubLink: 'https://github.com/tgoslee'
  },
  {
    artName: 'Jackony',
    pageLink: './Art/Yaseen_Mohammed/index.html',
    imageLink: './Art/Yaseen_Mohammed/pichatcho.gif',
    author: 'Yaseen_Mohammed',
    githubLink: 'https://yaseenaiman.github.io/'
  },
  {
    artName: 'DVRU',
    pageLink: './Art/dvru/index.html',
    imageLink: './Art/dvru/dvru.gif',
    author: 'dvru',
    githubLink: 'https://github.com/dvru'
  },
  {
    artName: 'Coulisse',
    pageLink: './Art/Ayoubahida/index.html',
    imageLink: './Art/Ayoubahida/coulisseAnimation.gif',
    author: 'Ayoubahida',
    githubLink: 'https://github.com/Ayoubahida'
  },
  {
    artName: 'TextAnimation',
    pageLink: './Art/TextAnimation/index.html',
    imageLink: './Art/TextAnimation/welcome.gif',
    author: 'waleed',
    githubLink: 'https://github.com/waleed-1993'
  },
  {
    artName: 'Animatron',
    pageLink: './Art/Animatron/index.html',
    imageLink: './Art/Joy/trance.gif',
    author: 'farhan',
    githubLink: 'https://github.com/fnahmad'
  },
  {
    artName: 'Sky',
    pageLink: './Art/marijapanic/index.html',
    imageLink: './Art/marijapanic/clouds.gif',
    author: 'marijapanic',
    githubLink: 'https://github.com/marijapanic'
  },
  {
    artName: 'GreenFunnel',
    pageLink: './Art/GreenFunnel/index.html',
    imageLink: './Art/GreenFunnel/green-funnel.gif',
    author: 'sergiorra',
    githubLink: 'https://github.com/sergiorra'
  },
  {
    artName: 'mig',
    pageLink: './Art/mig/index.html',
    imageLink: './Art/mig/squares.gif',
    author: 'mig',
    githubLink: 'https://github.com/miguel231997'
  },
  {
    artName: 'RabbitHopping',
    pageLink: './Art/tigerlight/index.html',
    imageLink: './Art/tigerlight/RabbitHopping.gif',
    author: 'tigerlight',
    githubLink: 'https://github.com/tigerlight'
  },
  {
    artName: 'Picture Pop',
    pageLink: './Art/Ford CSS Animation/index.html',
    imageLink: './Art/Ford CSS Animation/Ford gif.gif',
    author: 'klf006',
    githubLink: 'https://github.com/klf006'
  },
  {
    artName: 'Smoke Animation',
    pageLink: './Art/smoke Animation/index.html',
    imageLink: './Art/smoke Animation/Capture.png',
    author: 'aman-cse',
    githubLink: 'https://github.com/aman-cse'
  },
  {
    artName: 'BH',
    pageLink: './Art/animationBH/index.html',
    imageLink: '',
    author: 'BH',
    githubLink: 'https://github.com/huynhcongbaotran'
  },
  {
    artName: 'bounce',
    pageLink: './Art/naina/index.html',
    imageLink: './Art/naina/bounce.gif',
    author: 'Naina',
    githubLink: 'https://github.com/naina010'
  },
  {
    artName: 'Motivation',
    pageLink: './Art/motivation/index.html',
    imageLink: './Art/motivation/motivation.gif',
    author: 'Art',
    githubLink: 'https://github.com/artbalahadia'
  },
  {
    artName: 'Doraemon-Ball',
    pageLink: './Art/DhirajKaushik/index.html',
    imageLink: './Art/DhirajKaushik/doremon.gif',
    author: 'Dhiraj Kaushik',
    githubLink: 'https://github.com/dhirajkaushik321'
  },
  {
    artName: 'EverettAnimation',
    pageLink: './Art/EverettAnimation/index.html',
    imageLink: './Art/Joy/game.jpg',
    author: 'Claudia',
    githubLink: 'https://github.com/claudiabringaseverett'
  },
  {
    artName: 'helloooo',
    pageLink: './Art/shitman0930/index.html',
    imageLink: './Art/shitman0930/eyes.gif',
    author: 'shitman0930',
    githubLink: 'https://github.com/shitman0930'
  },
  {
    artName: 'Animato',
    pageLink: './Art/panduka_karunasena_animato/index.html',
    imageLink: './Art/panduka_karunasena_animato/animato.gif',
    author: 'panduka karunasena',
    githubLink: 'https://github.com/pandukakarunasena'
  },
  {
    artName: 'anishprj',
    pageLink: './Art/anishprj/index.html',
    author: 'Anish Ghimire',
    githubLink: 'https://github.com/anishprj/'
  },
  {
    artName: 'Toshman Animation',
    pageLink: './Art/Toshman Animation/index.html',
    imageLink: './Art/Toshman Animation/animation demo.gif',
    author: 'Toshman-hub',
    githubLink: 'https://github.com/Toshman-hub'
  },
  {
    artName: 'alexandraturony87',
    pageLink: './Art/alexandraturony87/index.html',
    imageLink: './Art/alexandraturony87/ephiphany.gif',
    author: 'Alexandra Turony',
    githubLink: 'https://github.com/alexandraturony87'
  },
  {
    artName: 'Ball Crazy',
    pageLink: './Art/tanyamiranda/ballcrazy.html',
    imageLink: './Art/tanyamiranda/ballcrazy.gif',
    author: 'Tanya Miranda',
    githubLink: 'https://github.com/tanyamiranda'
  },
  {
    artName: 'Simple Animation Trick!',
    pageLink: './Art/mismail-541/index.html',
    imageLink: './Art/mismail-541/simple-animation-trick.gif',
    author: 'mismail-541',
    githubLink: 'https://github.com/mismail-541'
  },
  {
    artName: 'CORONA TOILET PAPER',
    pageLink: './Art/WissAnimation/index.html',
    imageLink: './Art/WissAnimation/Toiletpaperrun.png',
    author: 'Wiss',
    githubLink: 'https://github.com/Wissemfars'
  },
  {
    artName: 'verticalBarsAnimation',
    pageLink: './Art/verticalBarsAnimation/index.html',
    imageLink: './Art/verticalBarsAnimation/verticalBarsAnimation.gif',
    author: 'Marius Negru',
    githubLink: 'https://github.com/I3lackMarius'
  },
  {
    artName: 'Calcopod',
    pageLink: './Art/Calcopod/index.html',
    imageLink: './Art/Calcopod/giffed.gif',
    author: 'Calcopod',
    githubLink: 'https://github.com/Calcopod'
  },
  {
    artName: 'Robot Dance',
    pageLink: './Art/jnch009/index.html',
    imageLink: './Art/jnch009/robotjnch009.gif',
    author: 'Jeremy Ng',
    githubLink: 'https://github.com/jnch009'
  },
  {
    artName: 'Equalizer',
    pageLink: './Art/prathmeshgujar/index.html',
    imageLink: './Art/prathmeshgujar/equalizer.gif',
    author: 'Prathmesh Gujar',
    githubLink: 'https://github.com/prathmeshgujar'
  },
  {
    artName: 'Castle',
    pageLink: './Art/Yakraj/index.html',
    imageLink: './Art/Yakraj/castle.gif',
    author: 'Yakraj',
    githubLink: 'https://github.com/yakraj'
  },
  {
    artName: 'Shimmering Stars',
    pageLink: './Art/Pranav/index.html',
    imageLink: './Art/Pranav/shimmering-stars.gif',
    author: 'Pranav Sood',
    githubLink: 'https://github.com/prnv06'
  },
  {
    artName: 'Dancing Square',
    pageLink: './Art/chansart/index.html',
    imageLink: './Art/chansart/chansart.gif',
    author: 'Chansart',
    githubLink: 'https://github.com/chansart'
  },
  {
    artName: 'Animatron',
    pageLink: './Art/animatron/index.html',
    imageLink: './Art/animatron/trance.gif',
    author: 'Sujal',
    githubLink: 'https://github.com/Sujal7689'
  },
  {
    artName: 'fire flicker',
    pageLink: './Art/hemantrawat/index.html',
    imageLink: './Art/hemantrawat/index.gif',
    author: 'Hemant Rawat',
    githubLink: 'https://github.com/He-mantRawat'
  },
  {
    artName: 'Bouncing Ball',
    pageLink: './Art/bouncingBall/bouncing ball.html',
    imageLink: './Art/bouncingBall/bouncingball.gif',
    author: 'Pravin deva',
    githubLink: 'https://github.com/pravindeva'
  },
  {
    artName: 'Animated Landing Page',
    pageLink: './Art/animatedLandingPage01/index.html',
    imageLink: './Art/animatedLandingPage01/ezgif.com-video-to-gif',
    author: 'Aneta-s',
    githubLink: 'https://github.com/aneta-s'
  },
  {
    artName: 'Goraved',
    pageLink: './Art/goraved/index.html',
    imageLink: './Art/goraved/goraved_animation.gif',
    author: 'Roman Pobotin (Goraved)',
    githubLink: 'https://github.com/goraved'
  },
  {
    artName: 'Doraemon',
    pageLink: './Art/Ranajit/doraemon.html',
    imageLink: './Art/animatron/doraemon.gif',
    author: 'Ranajit',
    githubLink: 'https://github.com/basak-32'
  },
  {
    artName: 'Ax Dev',
    pageLink: './Art/axdev/test.html',
    imageLink: './Art/axdev/gif.gif',
    author: 'Axel Avila',
    githubLink: 'https://github.com/axavila'
  },
  {
    artName: 'Magic Circle',
    pageLink: './Art/magpiet/index.html',
    imageLink: './Art/magpiet/gif.gif',
    author: 'Magnus Cromwell',
    githubLink: 'https://github.com/magpiet'
  },
  {
    artName: 'Pulsing Circle',
    pageLink: './Art/innape/index.html',
    imageLink: './Art/innape/Pulsing Cirkle.gif',
    author: 'innape',
    githubLink: 'https://github.com/innape'
  },
  {
    artName: 'Bouncing Ball',
    pageLink: './Art/BouncingBall/index.html',
    imageLink: './Art/BouncingBall/BouncingBall.gif',
    author: 'Satish Pokala',
    githubLink: 'https://github.com/Satishpokala124'
  },
  {
    artName: 'Daredevil',
    pageLink: './Art/daredevil/index.html',
    imageLink: './Art/daredevil/daredevil.gif',
    author: 'Vivek Raj',
    githubLink: 'https://github.com/vivekrajx'
  },
  {
    artName: 'hover Me',
    pageLink: './Art/hoverMe/index.html',
    author: 'Bleron88',
    githubLink: 'https://github.com/bleron88'
  },
  {
    artName: "Adam's Animation",
    pageLink: "./Art/Adam's Animation/index.html",
    imageLink: "./Art/Adam's Animation/animation.gif",
    author: 'Adam Hills',
    githubLink: 'https://github.com/adamhills91'
  },
  {
    artName: 'Spin it',
    pageLink: './Art/b-ed/index.html',
    imageLink: './Art/b-ed/Hnet.com-image.gif',
    author: 'Edd',
    githubLink: 'https://github.com/b-ed'
  },
  {
    artName: 'playstation-anim',
    pageLink: './Art/playstation-anim/index.html',
    imageLink: './Art/playstation-anim/ps.gif',
    author: 'seif1125',
    githubLink: 'https://github.com/seif1125'
  },
  {
    artName: 'Ritika',
    pageLink: './Art/Ritika/index.html',
    imageLink: './Art/Ritika/warrior.png',
    author: 'Ritika',
    githubLink: 'https://github.com/Ritika-soni'
  },
  {
    artName: 'Animatron',
    pageLink: './Art/animatron/index.html',
    imageLink: './Art/animatron/colourpencils.png',
    author: 'jahid hasan',
    githubLink: 'https://github.com/jahidhasan299/'
  },
  {
    artName: 'Animatron2',
    pageLink: './Art/Animatron2/index.html',
    imageLink: './Art/Animatron2/trance.gif',
    author: 'PUNKLANCER',
    githubLink: 'https://github.com/PUNKLANCER/'
  },
  {
    artName: 'Text_Animation',
    pageLink: './Art/Text_Animation/index.html',
    imageLink: './Art/Text_Animation/text.gif',
    author: 'Christian',
    githubLink: 'https://github.com/mkBraga'
  },
  {
    artName: 'Practice',
    pageLink: './Art/Practice/index.html',
    imageLink: './Art/Joy/triangle.gif',
    author: 'MuGenFJ',
    githubLink: 'https://github.com/MuGenFJ/'
  },
  {
    artName: 'Tile',
    pageLink: './Art/weilincheng/index.html',
    imageLink: './Art/weilincheng/tile.gif',
    author: 'weilincheng',
    githubLink: 'https://github.com/weilincheng'
  },
  {
    artName: 'TemidoRochaSpin',
    pageLink: './Art/temido_rocha_animation/index.html',
    imageLink: './Art/temido_rocha_animation/TemidoRocha.gif',
    author: 'TemidoRocha',
    githubLink: 'https://github.com/TemidoRocha'
  },
  {
    artName: 'Tile',
    pageLink: './Art/weilincheng/index.html',
    imageLink: './Art/weilincheng/tile.gif',
    author: 'weilincheng',
    githubLink: 'https://github.com/weilincheng'
  },
  {
    artName: 'fire flicker',
    pageLink: './Art/hemantrawat/index.html',
    imageLink: './Art/hemantrawat/index.gif',
    author: 'Hemant Rawat',
    githubLink: 'https://github.com/He-mantRawat'
  },
  {
    artName: 'Bouncing Ball',
    pageLink: './Art/bouncingBall/bouncing ball.html',
    imageLink: './Art/bouncingBall/bouncingball.gif',
    author: 'Pravin deva',
    githubLink: 'https://github.com/pravindeva'
  },
  {
    artName: 'Animated Landing Page',
    pageLink: './Art/animatedLandingPage without bar/index.html',
    imageLink: './Art/animatedLandingPage without bar/ezgif.com-video-to-gif',
    author: 'Aneta-s',
    githubLink: 'https://github.com/aneta-s'
  },
  {
    artName: 'Goraved',
    pageLink: './Art/goraved/index.html',
    imageLink: './Art/goraved/goraved_animation.gif',
    author: 'Roman Pobotin (Goraved)',
    githubLink: 'https://github.com/goraved'
  },
  {
    artName: 'Doraemon',
    pageLink: './Art/Ranajit/doraemon.html',
    imageLink: './Art/animatron/doraemon.gif',
    author: 'Ranajit',
    githubLink: 'https://github.com/basak-32'
  },
  {
    artName: 'Ax Dev',
    pageLink: './Art/axdev/test.html',
    imageLink: './Art/axdev/gif.gif',
    author: 'Axel Avila',
    githubLink: 'https://github.com/axavila'
  },
  {
    artName: 'Magic Circle',
    pageLink: './Art/magpiet/index.html',
    imageLink: './Art/magpiet/gif.gif',
    author: 'Magnus Cromwell',
    githubLink: 'https://github.com/magpiet'
  },
  {
    artName: 'Bouncing Ball',
    pageLink: './Art/Bouncing Ball/index.html',
    imageLink: './Art/cazabe/Bouncing Ball.gif',
    author: 'Satish Pokala',
    githubLink: 'https://github.com/Satishpokala124'
  },
  {
    artName: 'Daredevil',
    pageLink: './Art/daredevil/index.html',
    imageLink: './Art/daredevil/daredevil.gif',
    author: 'Vivek Raj',
    githubLink: 'https://github.com/vivekrajx'
  },
  {
    artName: 'hover Me',
    pageLink: './Art/hoverMe/index.html',
    author: 'Bleron88',
    githubLink: 'https://github.com/bleron88'
  },
  {
    artName: 'Happy Balloon',
    pageLink: './Art/ztollef/index.html',
    imageLink: './Art/ztollef/balloon.gif.',
    author: 'ztollef',
    githubLink: 'https://github.com/ztollef'
  },
  {
    artName: 'playstation-anim',
    pageLink: './Art/playstation-anim/index.html',
    imageLink: './Art/playstation-anim/ps.gif',
    author: 'seif1125',
    githubLink: 'https://github.com/seif1125'
  },
  {
    artName: 'Ritika',
    pageLink: './Art/Ritika/index.html',
    imageLink: './Art/Ritika/warrior.png',
    author: 'Ritika',
    githubLink: 'https://github.com/Ritika-soni'
  },
  {
    artName: 'Animatron',
    pageLink: './Art/animatron/index.html',
    imageLink: './Art/animatron/colourpencils.png',
    author: 'jahid hasan',
    githubLink: 'https://github.com/jahidhasan299/'
  },
  {
    artName: 'Animatron2',
    pageLink: './Art/Animatron2/index.html',
    imageLink: './Art/Animatron2/trance.gif',
    author: 'PUNKLANCER',
    githubLink: 'https://github.com/PUNKLANCER/'
  },
  {
    artName: 'Text_Animation',
    pageLink: './Art/Text_Animation/index.html',
    imageLink: './Art/Text_Animation/text.gif',
    author: 'Christian',
    githubLink: 'https://github.com/mkBraga'
  },
  {
    artName: 'Practice',
    pageLink: './Art/Practice/index.html',
    imageLink: './Art/Joy/triangle.gif',
    author: 'MuGenFJ',
    githubLink: 'https://github.com/MuGenFJ/'
  },
  {
    artName: 'Tile',
    pageLink: './Art/weilincheng/index.html',
    imageLink: './Art/weilincheng/tile.gif',
    author: 'weilincheng',
    githubLink: 'https://github.com/weilincheng'
  },
  {
    artName: 'Circle Pulse',
    pageLink: './Art/circle-pulse/index.html',
    imageLink: './Art/circle-pulse/circle-pulse.gif',
    author: 'jmorr002',
    githubLink: 'https://github.com/jmorr002'
  },
  {
    artName: 'Flare Spin',
    pageLink: './Art/mykz1608/index.html',
    imageLink: '',
    author: 'mykz1608',
    githubLink: 'https://github.com/mykz1608'
  },
  {
    artName: 'MexicanMustache',
    pageLink: './Art/AnimatedMustache/index.html',
    imageLink: './Art/AnimatedMustache/MexicanMustache.gif',
    author: 'Andrés Alonso Gálvez',
    githubLink: 'https://github.com/Dondesconton/'
  },
  {
    artName: 'css',
    pageLink: './Art/2.css/index.html',
    imageLink: './Art/2.css/css.gif'
  },
  {
    artName: 'Square Color Change',
    pageLink: './Art/baesyc/index.html',
    imageLink: './Art/baesyc/square.gif',
    author: 'Baesyc',
    githubLink: 'https://github.com/baesyc'
  },
  {
    artName: 'MexicanMustache',
    pageLink: './Art/AnimatedMustache/index.html',
    imageLink: './Art/AnimatedMustache/MexicanMustache.gif',
    author: 'Andrés Alonso Gálvez',
    githubLink: 'https://github.com/Dondesconton/'
  },
  {
    artName: 'Chanimation',
    pageLink: './Art/Chanimation/index.html',
    imageLink: './Art/Chanimation/dancegif.gif',
    author: 'chandant9',
    githubLink: 'https://github.com/chandant9/'
  },
  {
    artName: 'DancingGroot',
    pageLink: './Art/m-elina/index.html',
    imageLink: './Art/m-elina/groot_animation.gif',
    author: 'Melina',
    githubLink: 'https://github.com/m-elina/'
  },
  {
    artName: 'Animatron',
    pageLink: './Art/animatron/index.html',
    imageLink: './Art/animatron/trance.gif',
    author: 'Andrew',
    githubLink: 'https://github.com/andrewbom/'
  },
  {
    artName: 'rainbows',
    pageLink: './Art/vassilchiev/index.html',
    imageLink: './Art/vassilchiev/giphy.gif',
    author: 'Vassil',
    githubLink: 'https://github.com/vassilchiev/'
  },
  {
    artName: "Zai's Orbitron",
    pageLink: './Art/zai/index.html',
    imageLink: './Art/zai/zais_orbitron.gif',
    author: '5amm5',
    githubLink: 'https://github.com/5amm5965/'
  },
  {
    artName: "404's crying baby page",
    pageLink: './Art/papfal/index.html',
    imageLink: './Art/papfal/HTML-404-Crying-Baby-Page.gif',
    author: 'papfal',
    githubLink: 'https://github.com/papfal/'
  },
  {
    artName: 'ani-3d',
    pageLink: './Art/ani-3d/ani-3d.html',
    imageLink: './Art/ani-3d/ani-3d.gif',
    author: 'clyde166',
    githubLink: 'https://github.com/clyde166/'
  },
  {
    artName: 'Boy',
    pageLink: './Art/Boy/index.html',
    imageLink: './Art/Boy/Boy with house.png',
    author: 'Gajhendran',
    githubLink: 'https://github.com/Gajhendran/'
  },
  {
    artName: 'Funimation',
    pageLink: './Art/Funimation/index.html',
    imageLink: './Art/Funimation/Funimation.gif',
    author: 'Pratik',
    githubLink: 'https://github.com/pratikrana1998/'
  },
  {
    artName: 'Jungle Monkey',
    pageLink: './Art/AMCodin/index.html',
    imageLink: './Art/AMCodin/monkey.gif',
    author: 'AMCodin',
    githubLink: 'https://github.com/amcodin'
  },
  {
    artName: 'bellow',
    pageLink: './Art/fran/index.html',
    imageLink: './Art/fran/bellow.gif',
    author: 'franzwah',
    githubLink: 'https://github.com/franzwah'
  },
  {
    artName: 'Typing Indicator',
    pageLink: './Art/jacob-bacon/index.html',
    imageLink: './Art/jacob-bacon/jacob-bacon-art.JPG',
    author: 'jacob-bacon',
    githubLink: 'https://github.com/jacob-bacon'
  },
  {
    artName: 'Colination',
    pageLink: './Art/colination/index.html',
    imageLink: './Art/colination/animation.png',
    author: 'colinJR95',
    githublink: 'https://github.com/colinJR95'
  },
  {
    artName: 'Glowing Circle by Leem Plays',
    pageLink: './Art/AliHaidar/index.html',
    imageLink: './Art/AliHaidar/giphy.gif',
    author: 'alihaidar2950',
    githubLink: 'https://github.com/alihaidar2950'
  },
  {
    artName: 'bouncy-ball',
    pageLink: './Art/bouncy-ball/ty.html',
    imageLink: './Art/bouncy-ball/bouncy-ball.gif',
    author: 'Huang Yi-Ting',
    githubLink: 'https://github.com/yiting76'
  },
  {
    artName: 'bouncy-ball',
    pageLink: './Art/bouncy-ball/ty.html',
    imageLink: './Art/bouncy-ball/bouncy-ball.gif',
    author: 'Huang Yi-Ting',
    githubLink: 'https://github.com/yiting76'
  },
  {
    artName: 'Tronix',
    pageLink: './Art/visiona/index.html',
    imageLink: './Art/visiona/tronix.gif',
    author: 'visiona',
    githubLink: 'https://github.com/visiona'
  },
  {
    artName: 'Synchronization',
    pageLink: './Art/synchronization!/synchronization',
    imageLink: './Art/synchronization/synchronized_Dots.gif',
    author: 'Pranjal',
    githublink: 'https://github.com/Pranjal705'
  },
  {
    artName: 'Random Squares',
    pageLink: './Art/Monitha/index.html',
    author: 'Monitha',
    githubLink: 'https://github.com/dmonitha'
  },
  {
    artName: 'Walking-Man-Front',
    pageLink: './Art/Akhil/index.html',
    imageLink: './Art/Akhil/Walking-man-front.gif',
    author: 'Akhil',
    githubLink: 'https://github.com/akhils95'
  },
  {
    artName: 'Cow-cat',
    pageLink: './Art/Cow-cat/index.html',
    imageLink: './Art/Cow-cat/Cow-cat.gif',
    author: 'Galia',
    githubLink: 'https://github.com/galiarudenko'
  },
  {
    artName: 'Rainb0w',
    pageLink: './Art/Duka/index.html',
    imageLink: './Art/Duka/rainbow.gif',
    author: 'Duka',
    githubLink: 'https://github.com/DusanKrcmarik'
  },
  {
    artName: 'Indian',
    pageLink: './Art/Indian/index.html',
    imageLink: './Art/Indian/Indian.gif',
    author: 'Duka',
    githubLink: 'https://github.com/ndvishruth'
  },
  {
    artName: 'Animatron',
    pageLink: './Art/sanmitra/index.html',
    imageLink: './Art/sanmitra/index.gif',
    author: 'sanmitra',

    githubLink: 'https://github.com/sanmitra1999'
  },
  {
    artName: 'Ball-clear',
    pageLink: './Art/Naok000/index.html',
    imageLink: './Art/Naok000/ball-clear.gif',
    author: 'Naok000',
    githubLink: 'https://github.com/Naok000'
  },
  {
    artName: 'Mario_Kart_Animation',
    pageLink: './Art/Mario_Kart_Animation/index.html',
    imageLink: './Art/Mario_Kart_Animation/Mario.png',
    author: 'AnsonAMS',
    githubLink: 'https://github.com/AnsonAMS'
  },
  {
    artName: 'Microsoft_animation',
    pageLink: './Art/SaumyaBhatt/index.html',
    imageLink: './Art/SaumyaBhatt/Animation.gif',
    author: 'Saumya-Bhatt',
    githubLink: 'https://github.com/Saumya-Bhatt'
  },
  {
    artName: 'Falling',
    pageLink: './Art/Sfrench5/index.html',
    imageLink: './Art/Sfrench5/Falling.gif',
    author: 'Sfrench5',
    githubLink: 'https://github.com/Sfrench5'
  },
  {
    artName: 'Dragon_Loading',
    pageLink: './Art/Dragon_Loading/index.html',
    imageLink: './Art/Dragon_Loading/DragonLoading.gif',
    author: 'Prasad',
    githubLink: 'https://github.com/PrasadM07'
  },
  {
    artName: 'Animatrix',
    pageLink: './Art/Animatrix/index.html',
    imageLink: './Art/Animatrix/Animatrix.png',
    author: 'soutog',
    githubLink: 'https://github.com/soutog'
  },
  {
    artName: 'Simple-Loading',
    pageLink: './Art/Loading/loading.html',
    imageLink: './Art/Loading/load.gif',
    author: 'Vijay',
    githubLink: 'https://github.com/VijayVjCuber'
  },
  {
    artName: 'Fiyi-Animation',
    pageLink: './Art/Fiyi-Animation/index.html',
    imageLink: './Art/Fiyi-Animation/relax_smile.gif',
    author: 'Fiyi-A',
    githubLink: 'https://github.com/Fiyi-A'
  },
  {
    artName: 'Colored Bars',
    pageLink: './Art/mleblanc94/mleblanc94_html_Animation-Nation.html',
    imageLink: './Art/mleblanc94/ColoredBars.gif',
    author: 'mleblanc94',
    githubLink: 'https://github.com/mleblanc94'
  },
  {
    artName: 'animeR',
    pageLink: './Art/animeR/index.html',
    imageLink: './Art/animeR/animeR.gif',
    author: 'Rajneesh',
    githubLink: 'https://github.com/rajneeshk94'
  },
  {
    artName: 'Sunset-City',
    pageLink: './Art/jyun9504/index.html',
    imageLink: './Art/jyun9504/sunset-city.gif',
    author: 'jyun9504',
    githubLink: 'https://github.com/jyun9504'
  },
  {
    artName: 'brianbottle',
    author: 'brian',
    pageLink: './Art/brianbottle/index.html',
    imageLink: './Art/brianbottle/bottle.gif',
    githubLink: 'https://github.com/brianabplanalp1'
  },
  {
    artName: 'Shapes',
    pageLink: './Art/mark-marchant/index.html',
    imageLink: './Art/mark-marchant/shapes.png',
    author: 'Mark Marchant',
    githubLink: 'https://github.com/jtla3/Animation-Nation'
  },
  {
    artName: 'Loading',
    pageLink: './Art/NoumanAziz/Loading.html',
    videoLink: './Art/NoumanAziz/loading.gif',
    author: 'NoumanAziz',
    githubLink: 'https://github.com/NoumanAziz'
  },
  {
    artName: `Galek's Simple Animation`,
    pageLink: './Art/GalekAnimation/index.html',
    imageLink: './Art/GalekAnimation/simpleanimation.gif',
    author: 'Adam Galek',
    githubLink: 'https://github.com/TheGalekxy'
  },
  {
    artname: 'Rainbow animation',
    pageLink: './Art/Rainbow/index.html',
    imageLink: './Art/Rainbow/rainbow.gif',
    author: 'Mohanraj',
    githubLink: 'https://github.com/chelladuraimohanraj/Animation-Nation'
  },
  {
    artName: `Cyan Loading Animation`,
    pageLink: './Art/Wannesds/index.html',
    imageLink: './Art/Wannesds/Wannesds.gif',
    author: 'Wannes Dieltiens',
    githubLink: 'https://github.com/Wannesds'
  },
  {
    artName: 'Animatron',
    pageLink: './Art/Animatron/index.html',
    imageLink: './Art/Animatron/trance.gif',
    author: 'Gihan Balasuriya',
    githubLink: 'https://github.com/gihanbalasuriya'
  },
  {
    artName: 'Light text blink',
    pageLink: './Art/Mani-textlight-blink/index.html',
    imageLink: './Art/Mani-textlight-blink/light-blink-text.gif',
    author: 'Mani Pandian',
    githubLink: 'https://github.com/Manipandian'
  },
  {
    artName: 'Circle',
    pageLink: './Art/PoKai/index.html',
    imageLink: './Art/PoKai/circle.png',
    author: 'PoKai Chang',
    githubLink: 'https://github.com/st875052018'
  },
  {
    artName: 'animatron',
    pageLink: './Art/animatron/index.html',
    imageLink: './Art/animatron/trance.gif',
    author: 'Christy',
    githubLink: 'https://github.com/ChristyLucid'
  },
  {
    artName: 'bouncing_ball',
    pageLink: './Art/bouncing_ball/bouncing_ball.html',
    imageLink: './Art/bouncing_ball/bouncing-ball.gif',
    author: 'Nirmalie',
    githubLink: 'https://github.com/nirmalieo3'
  },
  {
    artName: 'Rocket',
    pageLink: './Art/Rocket/index.html',
    imageLink: './Art/Rocket/rocket.gif',
    author: 'Jose Diaz',
    githubLink: 'https://github.com/josegerard2000'
  },
  {
    artName: 'simpleG',
    pageLink: './Art/simpleG/index.html',
    imageLink: './Art/simpleG/kitty.jpg',
    author: 'gargeper',
    githubLink: 'https://github.com/gargeper'
  },
  {
    artName: 'BounceFace',
    pageLink: './Art/ainamation/index.html',
    imageLink: './Art/ainamation/ainamation.gif',
    author: 'Ainara Saralegui',
    githubLink: 'https://github.com/asaralegui'
  },
  {
    artName: 'Text Flow',
    pageLink: './Art/ConnerCoding/index.html',
    imageLink: './Art/ConnerCoding/ztmanimation.gif',
    author: 'Conner Schiller',
    githubLink: 'https://github.com/ConnerCoding'
  },
  {
    artName: 'Glow',
    pageLink: './Art/Glow/index.html',
    imageLink: './Art/Glow/Glow.png',
    author: 'Joaquin Castillo',
    githubLink: 'https://github.com/JuakoDev'
  },
  {
    artName: 'Heart Real',
    pageLink: './Art/riddhax/index.html',
    imageLink: './Art/riddhax/index.gif',
    author: 'Riddhax',
    githubLink: 'https://github.com/riddhax'
  },

  {
    artName: 'Balls',
    pageLink: './Art/Paul - Simple Annoying Balls/index.html',
    imageLink: './Art/Paul - Simple Annoying Balls/Balls.gif',
    author: 'Paul',
    githubLink: 'https://github.com/psr83'
  },

  {
    artname: 'Square-Move',
    pageLink: './Art/Poonam/square.html',
    imageLink: './Art/Poonam/square_gif.gif',
    author: 'Poonam',
    githubLink: 'https://github.com/poonampant'
  },

  {
    artname: 'JesseEarley',
    pageLink: './Art/JesseEarley/index.html',
    imageLink: './Art/JesseEarley/index.gif',
    author: 'JesseEarley',
    githubLink: 'https://github.com/JesseEarley'
  },
  {
    artname: 'Hacktoberfest 2020',
    pageLink: './Art/taepal467/index.html',
    imageLink: './Art/taepal467/hiclipart.com (1).png',
    author: 'Chantae P.',
    githubLink: 'https://github.com/taepal467'
  },
  {
    artName: 'Animatron',
    pageLink: './Art/animatron/triangle/index.html',
    imageLink: './Art/animatron/trance.gif',
    author: 'Deborah',
    githubLink: 'https://github.com/dluckey123'
  },
  {
    artName: 'Animatron',
    pageLink: './Art/animatron/triangle/index.html',
    imageLink: './Art/animatron/trance.gif',
    author: 'Deborah',
    githubLink: 'https://github.com/dluckey123'
  },
  {
    artname: 'Animate',
    pageLink: '/codepen/animation/src/index.html',
    imageLink: 'Animation',
    author: 'Altamas khan',
    githubLink: 'https://github.com/Altamas2049'
  },
  {
    artName: 'Spin',
    pageLink: './Art/Spin/allli.html',
    imageLink: './Art/Spin/allli.gif',
    author: 'Victor Winner',
    githubLink: 'https://github.com/Vicwin13'
  },
  {
    artName: 'Spinner',
    pageLink: './Art/nishantpandey/allli.html',
    imageLink: './Art/nishantpandey/allli.gif',
    author: 'Nishant Pandey',
    githubLink: 'https://github.com/mrpandey1'
  },
  {
    artName: 'Hacktober Test',
    pageLink: './Art/bajancode/index.html',
    imageLink: './Art/BajanCode/index.gif',
    author: 'bajancode',
    githubLink: 'https://github.com/bajancode'
  },
  {
    artName: 'ZTM anim',
    pageLink: './Art/ayushi2410/index.html',
    imageLink: './Art/ayushi2410/ayushi2410.gif',
    author: 'Ayushi2410',
    githubLink: 'https://github.com/ayushi2410'
  },
  {
    artName: 'misaelsantos',
    pageLink: './Art/misaelsantos/index.html',
    imageLink: './Art/misaelsantos/neohack.gif',
    author: 'Misael Santos',
    githubLink: 'https://github.com/MisaelSantos'
  },
  {
    artName: 'I am a Developer',
    pageLink: './Art/Kuroyza/Iam-a-developer.html',
    imageLink: './Art/Kuroyza/Iam-a-developer.gif',
    author: 'Kuroyza',
    githubLink: 'https://github.com/kuroyza'
  },
  {
    artName: 'simple box',
    pageLink: './Art/Box/index.html',
    imageLink: './Art/Box/static_image.jpg',
    author: 'Abishek shah',
    githubLink: 'https://github.com/abishek-sha-256'
  },
  {
    artname: 'Starry-sky',
    pageLink: './Art/starry-night/index.html',
    imageLink: './Art/starry-night/stars',
    author: 'Taima Khawaldeh',
    githubLink: 'https://github.com/taimakh'
  },
  {
    artName: 'Project Gallery',
    pageLink: './Art/hulya/index.html',
    imageLink: './Art/hulya/gallery.gif',
    author: 'Hulya Karakaya',
    githubLink: 'https://github.com/hulyak'
  },
  {
    artName: 'animation',
    pageLink: './Art/sameer786/animation.html',
    imageLink: './Art/sameer786/radius.gif',
    author: 'sameer',
    githubLink: 'https://github.com/sameer8605'
  },
  {
    artName: 'ArrowWave',
    pageLink: './Art/ArrowWave/index.html',
    imageLink: './Art/ArrowWave/ArrowWave.gif',
    author: 'Gabriel',
    githubLink: 'https://github.com/GabrielTeixeiraC'
  },
  {
    artName: 'The 4-Ever Loop',
    pageLink: './Art/the-4ever-loop/index.html',
    imageLink: './Art/the-4ever-loop/rotate.gif',
    author: 'Luciano M.',
    githubLink: 'https://github.com/LucianoWebDev'
  },
  {
    artName: 'Running Car',
    pageLink: './Art/Running-Car/index.html',
    imageLink: './Art/Running-Car/Running-car.PNG',
    author: 'Ermias',
    githubLink: 'https://github.com/ermiaskidane'
  },
  {
    artname: 'Youssef',
    pageLink: './Art/Youssef/index.html',
    imageLink: './Art/Youssef/fd8_AX.gif',
    author: 'Youssef',
    githubLink: 'https://github.com/youssefhany96'
  },
  {
    artName: 'The 4-Ever Loop',
    pageLink: './Art/the-4ever-loop/index.html',
    imageLink: './Art/the-4ever-loop/rotate.gif',
    author: 'Luciano M.',
    githubLink: 'https://github.com/LucianoWebDev'
  },

  {
    artName: 'Itried',
    pageLink: '/Art/Itried/animation.html',
    author: 'Harsha',
    githublink: 'https://github.com/HarshaKumar23'
  },
  {
    artName: 'Snail Zoom',
    pageLink: './Art/rbhachu/index.html',
    imageLink: './Art/rbhachu/snail.gif',
    author: 'Bhachu R.',
    githubLink: 'https://github.com/rbhachu'
  },
  {
    artName: 'Mini Text Animation',
    pageLink: './Art/text-mini-animation/index.html',
    imageLink: './Art/text-mini-animation/text-anime.gif',
    author: 'Chinel',
    githubLink: 'https://github.com/chinel'
  },
  {
    artName: 'Square loader',
    pageLink: './Art/square_loading/index.html',
    imageLink: './Art/square_loading/square_loading',
    author: 'Marek Chasák',
    githubLink: 'https://github.com/mchasak'
  },
  {
    artName: 'Stairs Text',
    pageLink: './Art/StairsText/index.html',
    imageLink: './Art/StairsText/stairs-text.gif',
    author: 'Noam K.',
    githubLink: 'https://github.com/noamkanonich'
  },
  {
    artName: 'animation',
    pageLink: './Art/sameer786/animation.html',
    imageLink: './Art/sameer786/radius.gif',
    author: 'sameer',
    githubLink: 'https://github.com/sameer8605'
  },
  {
    artName: 'Spinning is a good trick',
    pageLink: './Art/garrod90/index.html',
    imageLink: './Art/garrod90/craigsGif.gif',
    author: 'Craig, G',
    githubLink: 'https://github.com/garrod90'
  },
  {
    artName: 'Snail Zoom',
    pageLink: './Art/rbhachu/index.html',
    imageLink: './Art/rbhachu/snail.gif',
    author: 'Bhachu R.',
    githubLink: 'https://github.com/rbhachu'
  },
  {
    artName: 'Mini Text Animation',
    pageLink: './Art/text-mini-animation/index.html',
    imageLink: './Art/text-mini-animation/text-anime.gif',
    author: 'Chinel',
    githubLink: 'https://github.com/chinel'
  },
  {
    artName: 'Square loader',
    pageLink: './Art/square_loading/index.html',
    imageLink: './Art/square_loading/square_loading',
    author: 'Marek Chasák',
    githubLink: 'https://github.com/mchasak'
  },
  {
    artName: 'Stairs Text',
    pageLink: './Art/StairsText/index.html',
    imageLink: './Art/StairsText/stairs-text.gif',
    author: 'Noam K.',
    githubLink: 'https://github.com/noamkanonich'
  },
  {
    artName: 'animation',
    pageLink: './Art/sameer786/animation.html',
    imageLink: './Art/sameer786/radius.gif',
    author: 'sameer',
    githubLink: 'https://github.com/sameer8605'
  },

  {
    pageLink: './Art/radar animation/index.html',
    imageLink: './Art/radar.gif',
    author: 'Anup',
    githubLink: 'https://github.com/paddybaba'
  },
  {
    pageLink: './Art/sameer786/animation.html',
    imageLink: './Art/sameer786/radius.gif',
    author: 'sameer',
    githubLink: 'https://github.com/sameer8605'
  },
  {
    pageLink: './Art/radar animation/index.html',
    imageLink: './Art/radar',
    author: 'Anup',
    githubLink: 'https://github.com/paddybaba'
  },
  {
    pageLink: './Art/sameer786/animation.html',
    imageLink: './Art/sameer786/radius.gif',
    author: 'sameer',
    githubLink: 'https://github.com/sameer8605'
  },
  {
    artName: 'Friendly Ghost',
    pageLink: './Art/ristotoldsep/index.html',
    author: 'Risto Tõldsep',
    githubLink: 'https://github.com/ristotoldsep'
  },
  {
    artName: 'Friendly Ghost',
    pageLink: './Art/ristotoldsep/index.html',
    author: 'Risto Tõldsep',
    githubLink: 'https://github.com/ristotoldsep'
  },
  {
    artName: 'sritron',
    pageLink: './Art/sritron/index.html',
    imageLink: './Art/sritron/trance.gif',
    author: 'Srinivas',
    githubLink: 'https://github.com/sri189ms'
  },
  {
    artName: 'Friendly Ghost',
    pageLink: './Art/ristotoldsep/index.html',
    author: 'Risto Tõldsep',
    githubLink: 'https://github.com/ristotoldsep'
  },
  {
    artName: 'Sun Rise Time',
    pageLink: './Art/gurprtAnim/index.html',
    imageLink: './Art/gurprtAnim/gurAnim.gif',
    author: 'Gurpreet',
    githubLink: 'https://github.com/gur-p-reet'
  },
  {
    artName: 'Personal Info',
    pageLink: './Art/Personal_info/triangle/index.html',
    imageLink: './Art/Personal_info/trance.gif',
    author: 'Naim Uddin',
    githubLink: 'https://github.com/Naim365'
  },
  {
    artName: 'Shining Text',
    pageLink: './Art/MaxieTextShineOn/index.html',
    imageLink: './Art/MaxieTextShineOn/maxie-text-shine-on.gif',
    author: 'maxie7',
    githubLink: 'https://github.com/maxie7'
  },
  {
    artName: 'Spinning Box',
    pageLink: './Art/KccbzZ/index.html',
    imageLink: './Art/KccbzZ/cover.png',
    author: 'KccbzZ',
    githubLink: 'https://github.com/KccbzZ'
  },
  {
    artName: 'Age Disgracefully',
    pageLink: './Art/ynoden/index.html',
    imageLink: './Art/ynoden/Age_Disgracefully.gif',
    author: 'yusefnoden',
    githubLink: 'https://github.com/yusefnoden'
  },
  {
    artname: 'jimanimation',
    pageLink: './Art/jimanimation/index.html',
    imageLink: './Art/jimanimation/bouncy.gif',
    author: 'Jimin',
    githubLink: 'https://github.com/jimijos'
  },

  {
    artName: 'Meme Animation',
    pageLink: './Art/just_for_fun/index.html',
    imageLink: './Art/just_for_fun/image.gif',
    author: 'Rahul Negi',
    githubLink: 'https://github.com/rahulnegi20'
  },
  {
    artName: 'Stretch ZTM',
    pageLink: './Art/animation_gn/index.html',
    imageLink: './Art/animation_gn/animation_gn.gif',
    author: 'gnyokota',
    githubLink: 'https://github.com/gnyokota'
  },
  {
    artname: 'AnimationCom',
    pageLink: './Art/Anita/AnimationCom/triangle.html',
    imageLink: './Art/AnimationCom/header.jpg',
    author: 'Anita',
    githubLink: 'https://github.com/anita-tsai'
  },
  {
    artName: 'Cards',
    pageLink: './Art/cards/index.html',
    imageLink: './Art/cards/cards.gif',
    author: 'networkdavit',
    githubLink: 'https://github.com/networkdavit'
  },
  {
    artName: "Lidor'sAnimation",
    pageLink: "./Art/Lidor's Animation/index.html",
    imageLink: "./Art/Lidor's Animation/animation.gif",
    author: 'LidorAsher',
    githubLink: 'https://github.com/lidorasher11'
  },
  {
    artName: "Shiff's Animation",
    pageLink: './Art/myAnimation/index.html',
    imageLink: './Art/myAnimation/myanimation.gif',
    author: 'Shifa',
    githubLink: 'https://github.com/ShifaShirin'
  },
  {
    artName: 'ani-1trial',
    pageLink: './Art/ani-1trial/index.html',
    imageLink: './Art/ani-1trial/ani-gif.gif',
    author: 'tru-izo',
    githubLink: 'https://github.com/tru-izo'
  },
  {
    artName: 'Air_Balloon',
    pageLink: './Art/Air_Balloon/index.html',
    imageLink: './Art/Air_Balloon/balloon.gif',
    author: 'Abha',
    githubLink: 'https://github.com/Abha-1281'
  },
  {
    artName: 'Camp Fire',
    pageLink: './Art/camp_fire/index.html',
    imageLink: './Art/camp_fire/camp_fire.gif',
    author: 'Chansoo',
    githubLink: 'https://github.com/ChansooKim316'
  },
  {
    artName: 'rubberband Red',
    pageLink: './Art/ou79/index.html',
    imageLink: './Art/rubberbandRed.gif',
    author: 'ou79',
    githubLink: 'https://github.com/ou79'
  },
  {
    artName: 'ColorChanger',
    pageLink: './Art/ColorChanger/index.html',
    imageLink: './Art/color-changer.gif',
    author: 'Atallah-Nadhir',
    githubLink: 'https://github.com/Atallah-Nadhir'
  },
  {
    artName: 'PONG Animation',
    pageLink: './Art/walkitoff/index.html',
    imageLink: './Art/walkitoff/gif.gif',
    author: 'Tyler Dollick',
    githubLink: 'https://github.com/walkitoff'
  },
  {
    artname: 'Animatron',
    pageLink: './Art/mbargaedge/index.html',
    imageLink: './Art/mbargaedge/animatron.gif',
    author: 'Mbarga',
    githubLink: 'https://github.com/marcelmbarga/'
  },
  {
    artName: 'House',
    pageLink: './Art/TTD/triangle/index.html',
    imageLink: './Art/TTD/house.gif',
    author: 'TanyaTD',
    githubLink: 'https://github.com/TTD126'
  },
  {
    artName: 'Spinning Title',
    pageLink: './Art/ljBeast21ldj/index.html',
    imageLink: './Art/ljBeast21ldj/firstGIF.gif',
    author: 'Larry',
    githubLink: 'https://github.com/ljBeast21ldj'
  },
  {
    artName: 'Heart pulsation',
    pageLink: './Art/Sallah/index.html',
    imageLink: './Art/Sallah/Heart-Pulsation.png',
    author: 'Sallah',
    githubLink: 'https://github.com/SallahTech'
  },
  {
    artName: 'MubbeAnimation',
    pageLink: './Art/Mubbe/index.html',
    imageLink: './Art/Mubbe/MubbeAnimation.gif',
    author: 'Mubarak',
    githubLink: 'https://github.com/mual5746'
  },
  {
    pageLink: './Art/neon-glowing-text/index.html',
    imageLink: './Art/neon-glowing-text/glowing-text-GIF.gif',
    author: 'Adri',
    githubLink: 'https://github.com/adrimual'
  },
  {
    artName: 'Simple Animation',
    pageLink: './Art/simple animation/transition.html',
    imageLink: './Art/simple animation/animatee.gif',
    author: 'Rudimental',
    githubLink: 'https://github.com/rudimental-again'
  },
  {
    artName: 'gbArt',
    pageLink: './Art/gbArt/index.html',
    imageLink: './Art/gbArt/shapeFlip.gif',
    author: 'Gary Bergman',
    githubLink: 'https://github.com/Gary-Bergman'
  },
  {
    artName: "Turtando's Animation",
    pageLink: './Art/turtando/animation.html',
    imageLink: './Art/Turtando/happyhalloween.gif',
    author: 'Turtando',
    githubLink: 'https://github.com/Turtando'
  },
  {
    artName: 'Bouncing Balls',
    pageLink: './Art/EyeOfAthena/index.html',
    imageLink: './Art/EyeOfAthena/cover.png',
    author: 'EyeOfAthena',
    githubLink: 'https://github.com/EyeOfAthena/bouncing-ball'
  },
  {
    artName: 'Otherside',
    pageLink: './Art/Otherside/ubi.html',
    imageLink: './Art/Otherside/recording.gif',
    author: 'Ubibimbap',
    githubLink: 'https://github.com/Ubibimbap'
  },
  {
    artName: 'Basketball God',
    pageLink: './Art/Sim-animation/index.html',
    imageLink: './Art/Sim-animation/project-screenshot.png',
    author: 'Sim',
    githubLink: 'https://github.com/sim-a-19'
  },
  {
    artName: "Ziyao's Animation",
    pageLink: './Art/robot/robot_index.html',
    imageLink: './Art/robot/robot.gif',
    author: 'Ziyao',
    githubLink: 'https://github.com/ziyaoc3'
  },
  {
    artName: 'Simplerv',
    pageLink: './Art/Aniamtion_RV/index.html',
    imageLink: './Art/Aniamtion_RV/circle.png',
    author: 'Aarush Bhat',
    githubLink: 'https://github.com/07rv'
  },
  {
    artName: 'Devtemmy_animation',
    pageLink: './Art/Devtemmy_animation/index.html',
    imageLink: './Art/Devtemmy_animation/Devtemmyanimation.gif',
    author: 'Dev-Temmy',
    githubLink: 'https://github.com/Dev-Temmy'
  },
  {
    artName: 'Fading text animation',
    pageLink: './Art/araskog/index.html',
    imageLink: './Art/araskog/animation.gif',
    author: 'Amanda Araskog',
    githubLink: 'https://github.com/araskog'
  },
  {
    artName: 'Moving Divs',
    pageLink: './Art/Razvan/RazvanFratila/index.html',
    imageLink: './Art/Razvan/RazvanFratila/first.gif',
    author: 'Razvan',
    githubLink: 'https://github.com/fratilar'
  },
  {
    artName: 'KDev Animation',
    pageLink: './Art/KDev-Animator/index.html',
    imageLink: './Art/KDev-Animator/kdev-animation.gif',
    author: 'Detmar Ruhfus',
    githubLink: 'https://github.com/kamikazid'
  },
  {
    artName: 'Square Bounce',
    pageLink: './Art/Vish/index.html',
    imageLink: './Art/Vish/SquareBounce.gif',
    author: 'Vishwam',
    githubLink: 'https://github.com/vishmagic'
  },
  {
    artName: 'Hina',
    pageLink: './Art/Hina/Hina.html',
    imageLink: './Art/Hina/Basketball.gif',
    imageLink: './Art/Hina/net.gif',
    author: 'Hina Najam',
    githubLink: 'https://github.com/hinanajam'
  },
  {
    artName: 'AmitAnimation',
    pageLink: './Art/Joy/AmitAnimation/amitanimation.html',
    imageLink: './Art/Joy/AmitAnimation/amitanimation.gif',
    author: 'Amit',
    githubLink: 'https://github.com/AmitRoy07'
  },
  {
    artName: 'Bouncing Cheems ',
    pageLink: './Art/Suddath-Gautam/index.html',
    imageLink: './Art/Suddath-Gautam/cheems.gif',
    author: 'Suddath Gautam',
    githubLink: 'https://github.com/wardaddy98'
  },
  {
    artName: 'Pop-up Confetti animation.',
    pageLink: './Art/yay-ztm-animation/index.html',
    imageLink: './Art/yay-ztm-animation/pop_animation.gif',
    author: 'Hyunji Kim',
    githubLink: 'https://github.com/creativehkim'
  },
  {
    artName: 'Monolith',
    pageLink: './Art/acphil/index.html',
    imageLink: './Art/acphil/monolith.png',
    author: 'acphil',
    githubLink: 'https://github.com/acphil2'
  },
  {
    artName: 'Smiling Doll',
    pageLink: './Art/jbermeo/index.html',
    imageLink: './Art/jbermeo/doll.gif',
    author: 'Jose Bermeo',
    githubLink: 'https://github.com/jbermeo10'
  },
  {
    artName: 'vasubhatnagar',
    pageLink: './Art/vasubhatnagar/index.html',
    imageLink: './Art/vasubhatnagar/ss.jpg',
    author: 'Vasu Bhatnagar',
    githubLink: 'https://github.com/vasubhatnagar'
  },
  {
    artName: 'JoToSmola',
    pageLink: './Art/JoToSmola/index.html',
    imageLink: './Art/JoToSmola/JoToSmola.gif',
    author: 'GrabKrab',
    githubLink: 'https://github.com/GrabKrab'
  },
  {
    artName: 'mojaanimacia',
    pageLink: './Art/mojaanimacia/stranka.html',
    author: 'Martin052',
    githubLink: 'https://github.com/martin052'
  },
  {
    artName: 'ellipsis',
    pageLink: './Art/ianhawe/index.html',
    author: 'ianhawe',
    githubLink: 'https://github.com/ianhawe'
  },
  {
    artName: 'iris',
    pageLink: './Art/iris/index.html',
    imageLink: './Art/iris/trance.gif',
    author: 'iriswdq0504',
    githubLink: 'https://github.com/iriswdq0504'
  },

  {
    artName: 'Fun with balls!',
    pageLink: './Art/miguelDalberto/funWithBalls/index.html',
    imageLink: './Art/miguelDalberto/funWithBalls/funWithBalls_screenshot.png',
    author: 'miguelDalberto',
    githubLink: 'https://github.com/miguelDalberto'
  },
  {
    artName: 'FourFlag_Load',
    pageLink: './Art/FourFlag_Load/index.html',
    imageLink: './Art/FourFlag_Load/trance.gif',
    author: 'chungngai09',
    githubLink: 'https://github.com/chungngai09'
  },
  {
    artName: 'AnimatronJS',
    pageLink: './Art/animatronJS/index.html',
    author: 'Anna Ovechkina',
    githubLink: 'https://github.com/Annu7shka'
  },
  {
    artName: 'perfect_goal',
    pageLink: './Art/perfect_goal/index.html',
    imageLink: './Art/perfect_goal/perfect_goalscreenshot.png',
    author: 'henzbori',
    githubLink: 'https://github.com/henzbori'
  },
  {
    artName: 'Beating Heart',
    pageLink: './Art/beating-heart/index.html',
    imageLink: './Art/beating-heart/heart.gif',
    author: 'MishkaZi',
    githubLink: 'https://github.com/MishkaZi'
  },
  {
    artName: 'Bouncing Balls',
    pageLink: './Art/Sankyeat/index.html',
    imageLink: './Art/Sankyeat/bouncingballs.gif',
    author: 'Sankyeat',
    githubLink: 'https://github.com/sanks20'
  },
  {
    artName: 'Sample page',
    pageLink: './Art/Joy/triangle/index.html',
    imageLink: './Art/Joy/triangle/my-animation.gif',
    author: 'Mamathagowd107',
    githubLink: 'https://github.com/Mamathagowd107'
  },
  {
    artName: 'Animated',
    pageLink: './Art/animated/triangle/index.html',
    imageLink: './Art/Joy/triangle/triangle.gif',
    author: 'Joy',
    githubLink: 'https://github.com/royranger'
  },
  {
    artName: 'achwell',
    pageLink: './Art/achwell/index.html',
    imageLink: './Art/achwell/ball.gif',
    author: 'achwell',
    githubLink: 'https://github.com/achwell'
  },
  {
    artName: 'Robotic Circles',
    pageLink: './Art/animation_yaniv/index.html',
    imageLink: './Art/animation_yaniv/robot.png',
    author: 'Yaniv Sagy',
    githubLink: 'https://github.com/yanivsagy'
  },
  {
    artName: 'Ocean Day',
    pageLink: './Art/d-spence/index.html',
    imageLink: './Art/d-spence/ztm-dspence-css-anim.gif',
    author: 'd-spence',
    githubLink: 'https://github.com/d-spence'
  },
  {
    artName: 'Animation-Circle',
    pageLink: './Art/Animation-Circle/index.html',
    imageLink: './Art/Animation-Circle/animation-circle.gif',
    author: 'Elid Venega',
    githubLink: 'https://github.com/elidvenega'
  },
  {
    artName: 'Sweet street',
    pageLink: './Art/Sweet_street/mario.html',
    imageLink: './Art/Sweet_street/animation-gif.gif',
    author: 'meni-avitan',
    githubLink: 'https://github.com/meniAvitan/Animation-Nation.git'
  },
  {
    pageLink: './Art/Joy/nithin-animation/index.html',
    imageLink: './Art/Joy/triangle/triangle.gif',
    author: 'Nithin',
    githubLink: 'https://github.com/Nithin6252-reddy'
  },
  {
    artName: 'Jittery rectangles',
    pageLink: './Art/Vaibhav/index.html',
    author: 'Vaibhav Jain',
    githubLink: 'https://github.com/Vaibhav-multi-dev'
  },
  {
    artName: 'Pra-animate',
    pageLink: './Art/Pra-animate/indexpra1.html',
    //imageLink: './Art/Joy/triangle/triangle.gif',
    author: 'Prajoth',
    githubLink: 'https://github.com/prajoth-b'
  },
  {
    artName: '3D figure animation',
    pageLink: './Art/DOKL57/index.html',
    imageLink: './Art/DOKL57/DOKL57.png',
    author: 'DOKL57',
    githubLink: 'https://github.com/DOKL57'
  },
  {
    artName: 'my-animation',
    pageLink: './Art/my-animation/index.html',
    imageLink: './Art/my-animation/screenv.webm',
    author: 'Brurya',
    githubLink: 'https://github.com/BruryaNadel'
  },
  {
    artName: 'Animate Infinate',
    pageLink: './Art/rotate-infinate/index.html',
    imageLink: './Art/rotate-infinate/rotate.gif',
    author: 'thucpn',
    githubLink: 'https://github.com/thucpn'
  },
  {
    artName: 'Forever',
    pageLink: './Art/Mritunjay/index.html',
    imageLink: './Art/Mritunjay/mj.gif',
    author: 'Mritunjay',
    githubLink: 'https://github.com/Mritunjay004'
  },
  {
    artName: 'Atom',
    pageLink: './Art/Atom/index.html',
    imageLink: './Art/Atom/atom.gif',
    author: 'Khalil-BM',
    githubLink: 'https://github.com/Khalil-BM'
  },
  {
    artName: 'AppleTree',
    pageLink: './Art/andreasGZ/index.html',
    imageLink: './Art/andreasGZ/apple.gif',
    author: 'AndreasGZ',
    githubLink: 'https://github.com/AndreasGZ'
  },
  {
    pageLink: './Art/Akv-animation/index.html',
    imageLink: './Art/Akv-animation/Image.png',
    author: 'Akv',
    githubLink: 'https://github.com/kushal-Ambati'
  },
  {
    artName: 'Floating Ball',
    pageLink: './Art/floatingBall/index.html',
    imageLink: './Art/floatingBall/thaitruong.png',
    author: 'Thai Truong',
    githubLink: 'https://github.com/akitathai94'
  },
  {
    artName: 'Bicycle-2D',
    pageLink: './Art/Bicycle_2D/bicycle.html',
    imageLink: './Art/Bicycle_2D/bicycle-gif.gif',
    author: 'meni-avitan',
    githubLink: 'https://github.com/meniAvitan'
  },
  {
    artName: 'catch-me',
    pageLink: './Art/catch-me/index.html',
    imageLink: './Art/catch-me/catch-me.gif',
    author: 'toobig4u',
    githubLink: 'https://github.com/toobig4u'
  },
  {
    pageLink: './Art/richard00436/index.html',
    imageLink: './Art/richard00436/richard00436.gif',
    author: 'richard00436',
    githubLink: 'https://github.com/richard00436'
  },
  {
    artName: 'bubble',
    pageLink: './Art/seenuCFL/index.html',
    imageLink: './Art/seenuCFL/dot.gif',
    author: 'seenuCFL',
    githubLink: 'https://github.com/seenuCFL'
  },
  {
    pageLink: './Art/keep_coding/index.html',
    imageLink: './Art/keep_coding/keep_coding_image.gif',
    author: 'Rawshan',
    githubLink: 'https://github.com/mrawshan'
  },
  {
    pageLink: './Art/HammadKhan/index.html',
    imageLink: './Art/HammadKhan/Animation.gif',
    author: 'HammadKhan',
    githubLink: 'https://github.com/hhkhan99'
  },
  {
    pageLink: './Art/manimation/index.html',
    imageLink: './Art/manimation/animation.gif',
    author: 'Maryam',
    githubLink: 'https://github.com/Maryyam04'
  },
  {
    pageLink: './Art/ElizavetaZhukova1/index.html',
    imageLink: './Art/ElizavetaZhukova1/fourSquaresEdit.gif',
    author: 'Liza',
    githubLink: 'https://github.com/ElizavetaZhukova1'
  },
  {
    pageLink: './Art/Aliedje/index.html',
    imgeLink: './Art/Aliedje/test.png',
    author: 'Alida',
    githubLink: 'https://github.com/adiphoorn'
  },
  {
    pageLink: './Art/JanRolenc/indexMyArt.html',
    imageLink: './Art/JanRolenc/myArt.gif',
    author: 'Jan_Rolenc',
    githubLink: 'https://github.com/JanRolenc'
  },
  {
    artName: 'Heartbeat',
    pageLink: './Art/CheyJax116/heartbeat.html',
    imgeLink: './Art/CheyJax116/heartbeat.gif',
    author: 'CheyJax116',
    githubLink: 'https://github.com/cheyjax116'
  },
  {
    pageLink: './Art/Aliedje/index.html',
    imgeLink: './Art/Aliedje/test.png',
    author: 'Alida',
    githubLink: 'https://github.com/adiphoorn'
  },
  {
    pageLink: './Art/bouncingMoon/index.html',
    imageLink: './Art/bouncingMoon/bouncingMoon.png',
    author: 'Radu-Stroe',
    githubLink: 'https://github.com/Radu-Stroe'
  },
  {
    artName: 'Use the Force',
    pageLink: './Art/ptreuden/index.html',
    imageLink: './Art/ptreuden/useTheForce.gif',
    author: 'ptreuden',
    githubLink: 'https://github.com/ptreuden'
  },
  {
    artName: 'css_typer',
    pageLink: './Art/Joy/css-typer/index.html',
    imageLink: './Art/Joy/css-typer/typing_animate.gif',
    author: 'Trey',
    githubLink: 'https://github.com/shanks-t'
  },
  {
    pageLink: './Art/Joy/Amiel-Art/index.html',
    imageLink: './Art/Joy/Amiel-Art/screenshot.png',
    author: 'Amiel',
    githubLink: 'https://github.com/trinidadamiel'
  },
  {
    pageLink: './Art/alnajarAnimation/index.html',
    imageLink: './Art/alnajarAnimation/animate.gif.gif',
    author: 'Mohammad',
    githubLink: 'https://github.com/mohammadalnajar'
  },
  {
    pageLink: '.Art/benji5656/index.html',
    imageLink: '',
    author: 'Benji',
    githubLink: 'https://github.com/benji5656'
  },
  {
    pageLink: './Art/AniNationSargi/index.html',
    imageLink: './Art/AniNationSargi/alienGif.gif',
    author: 'Sargsian',
    githubLink: 'https://github.com/Sargsian'
  },
  {
    pageLink: '.Art/Hekmundo/index.html',
    imageLink: '.Art/Hekmundo/revolving-circles.gif',
    author: 'Hekmundo',
    githubLink: 'https://github.com/Hekmundo'
  },
  {
    artName: 'MtBounce',
    pageLink: './Art/MtikeB/index.html',
    imageLink: './Art/MtikeB/Bouncy.gif',
    author: 'MtikeG',
    githubLink: 'https://github.com/MtikeG'
  },

  {
    artName: 'Hello World',
    pageLink: './Art/HelloWorldByEudin/index.html',
    imageLink: './Art/HelloWorldByEudin/helloworld.gif',
    author: 'Eudin',
    githubLink: 'https://github.com/Eudinson'
  },
  {
    artName: 'Color Square',
    pageLink: './Art/angelGarciaSantos/index.html',
    imageLink: './Art/angelGarciaSantos/square.png',
    author: 'Angel',
    githubLink: 'https://github.com/angelGarciaSantos'
  },
  {
    pageLink: '.Art/Szo89/index.html',
    imageLink: '.Art/Szo89/animation.png',
    author: 'Susana',
    githubLink: 'https://github.com/Szo89'
  },
  {
    pageLink: './Art/Harish/index.html',
    imageLink: './Art/Harish/gif.gif',
    author: 'Harish',
    githubLink: 'https://github.com/hkxx843'
  },
  {
    pageLink: '.Art/nb89portfolio/index.html',
    imageLink: '.Art/nb89portfolio/img.png',
    author: 'Navraj Bains',
    githubLink: 'https://github.com/nb89portfolio'
  },
  {
    artName: 'Optimistic',
    pageLink: './Art/RichKen/index.html',
    imageLink: './Art/RichKen/optimistic.gif',
    author: 'RichKen',
    githubLink: 'https://github.com/RichardKentos'
  },
  {
    pageLink: './Art/dieovitski/index.html',
    imageLink: './Art/dieovitski/def.gif',
    author: 'dieovitski',
    githubLink: 'https://github.com/dieovitski'
  },
  {
    pageLink: '.Art/Rcj1/index.html',
    imageLink: '.Art/Rcj1/animated.gif',
    author: 'Rcj1',
    githubLink: 'https://github.com/rcj1'
  },
  {
    artName: 'Infinite Loading',
    pageLink: './Art/mishhubc/index.html',
    imageLink: './Art/mishhubc/image.gif',
    author: 'Mihai Jicu',
    githubLink: 'https://github.com/mishhubc'
  },
  {
    artName: 'Loading Eggs',
    pageLink: '.Art/j-fraza/index.html',
    imageLink: '.Art/j-fraza/TJSrTcKcmf.gif',
    author: 'j-fraza',
    githubLink: 'https://github.com/j-fraza'
  },
  {
    artName: 'Taiko no Tastujin',
    pageLink: './Art/kirstymullen/index.html',
    imageLink: './Art/kirstymullen/taiko.gif',
    author: 'kirstymullen',
    githubLink: 'https://github.com/kirstymullen'
  },
  {
    artName: 'Rotate Hover Color',
    pageLink: './Art/rotateColor/index.html',
    imageLink: './Art/rotateColor/rotateColor.gif',
    author: 'Luis',
    githubLink: 'https://github.com/luigi970'
  },
  {
    artName: 'Sunset',
    pageLink: './Art/cataopriscila/index.html',
    imageLink: './Art/cataopriscila/sunset.gif',
    author: 'Catao',
    githubLink: 'https://github.com/cataopriscila'
  },
  {
    pageLink: './Art/Kwabena-Agyeman/index.html',
    imageLink: './Art/Kwabena-Agyeman/project.GIF',
    author: 'Kwabena-Agyeman',
    githubLink: 'https://github.com/Kwabena-Agyeman'
  },
  {
    pageLink: '.Art/AndyJacko/index.html',
    imageLink: '.Art/AndyJacko/yoyo.gif',
    author: 'Andy Jacko',
    githubLink: 'https://github.com/AndyJacko'
  },
  {
    pageLink: './Art/shake/index.html',
    imageLink: './Art/shake/file.gif',
    author: 'yoududecomposer',
    githubLink: 'https://github.com/yourdudecomposer'
  },

  {
    pageLink: './Art/circle-animation/index.html',
    imageLink: './Art/circle-animation/animate.gif',
    author: 'Vimal',
    githubLink: 'https://github.com/vimalraveendra'
  },
  {
    artName: 'Fade Loading',
    pageLink: './Art/HuePham/index.html',
    imageLink: './Art/HuePham/loading.gif',
    author: 'Hue Pham',
    githubLink: 'https://github.com/hue113'
  },
  {
    artName: 'Testanimation',
    pageLink: './Art/Testanimation/index.html',
    imageLink: './Art/Testanimation/cloud.gif',
    author: 'Toby',
    githubLink: 'https://github.com/tobybase'
  },
  {
    artName: 'Bouncing Ball',
    pageLink: './Art/surajondev/index.html',
    imageLink: './Art/surajondev/animation.gif',
    author: 'Suraj Vishwakarma',
    githubLink: 'https://github.com/surajondev'
  },
  {
    artName: 'ONLY CSS 3D CUBE',
    pageLink: './Art/Milind/index.html',
    imageLink: './Art/Milind/magic.gif',
    author: 'Milind Pawar',
    githubLink: 'https://github.com/milindpawar007'
  },
  {
    pageLink: './Art/circle2square/index.html',
    imageLink: './Art/circle2square/csdojo.gif',
    author: 'csdojo',
    githubLink: 'https://github.com/csdojo'
  },
  {
    artName: 'Star',
    pageLink: './Art/jh-chen/animation.html',
    imageLink: './Art/jh-chen/star.gif',
    author: 'J.H. Chen',
    githubLink: 'https://github.com/jh-chen95'
  },
  {
    artName: 'Amazing Animation',
    pageLink: './Art/Kira_Animation/index.html',
    imageLink: './Art/Kira_Animation/image.gif',
    author: 'Asad Khan',
    githubLink: 'https://github.com/kira00007'
  },
  {
    artName: 'Swizzy',
    pageLink: './Art/Uche-Azubuko/index.html',
    imageLink: './Art/Uche-Azubuko/swizzy.gif',
    author: 'Uche Azubuko',
    githubLink: 'https://github.com/UcheAzubuko'
  },
  {
    artName: 'Animated Bike Wheels',
    pageLink: './Art/Animated-Bike-Wheels/index.html',
    imageLink: './Art/Animated-Bike-Wheels/bike.gif',
    author: 'Joey Kyber',
    githubLink: 'https://github.com/jtkyber'
  },
  {
    artName: 'ZTM Title Animation',
    pageLink: './Art/JMCrawf/index.html',
    imageLink: './Art/JMCrawf/animation.gif',
    author: 'James Crawford',
    githubLink: 'https://github.com/JMCrawf/'
  },
  {
    artName: 'Bouncers',
    pageLink: './Art/Bouncers/index.html',
    imageLink: './Art/Bouncers/giphy.gif',
    author: 'Peter Rawlings',
    githubLink: 'https://github.com/Pedginald'
  },
  {
    artName: 'My-Anim.R',
    pageLink: './Art/My-Anim.R/index.html',
    imageLink: './Art/My-Anim.R/BackGround.gif',
    author: 'Roshan Amjad',
    githubLink: 'https://github.com/roshanamjad'
  },
  {
    artName: 'Robot',
    pageLink: './Art/Robot/robot.html',
    imageLink: './Art/Robot/Robot.gif',
    author: 'Yun',
    githubLink: 'https://github.com/yunjoanyu'
  },
  {
    artName: 'Animazing',
    pageLink: './Art/Animazing/skew.html',
    imageLink: './Art/Animazing/cropgif.gif',
    author: 'Arfel Ray',
    githubLink: 'https://github.com/arfelrayarriola'
  },
  {
    pageLink: './Art/Akash/smiley.html',
    imageLink: './Art/Akash/smiley.gif',
    author: 'Akash',
    githubLink: 'https://github.com/aksh-22'
  },
  {
    artName: 'ReactLogoAnimation',
    pageLink: './Art/sanketanimation/index.html',
    imageLink: './Art/sanketanimation/triangle.gif',
    author: 'sanketwakhare',
    githubLink: 'https://github.com/sanketwakhare'
  },
  {
    artName: 'Disco',
    pageLink: './Art/Disco/index.html',
    imageLink: './Art/Disco/Disco.gif',
    author: 'Anu',
    githubLink: 'https://github.com/anudesh98'
  },
  {
    pageLink: './Art/windmill/windmill.html',
    imageLink: './Art/windmill/windmill.gif',
    author: 'WindCy',
    githubLink: 'https://github.com/windycy'
  },
  {
    artName: 'Beating Speaker',
    pageLink: './Art/beating-speaker/index.html',
    imageLink: './Art/beating-speaker/BeatingSpeaker.gif',
    author: 'TheCoderJT',
    githubLink: 'https://github.com/TheCoderJT'
  },
  {
    artName: 'Mesmerizing Loader',
    pageLink: './Art/MesmerizingLoader/index.html',
    imageLink: './Art/MesmerizingLoader/mesmerizing_loader.gif',
    author: 'Gutu Galuppo',
    githubLink: 'https://github.com/gutugaluppo'
  },
  {
    artName: 'Rocket ship',
    pageLink: './Art/Rocket_ship/index.html',
    imageLink: './Art/Rocket_ship/Rocket-Ship.gif',
    author: 'Gutu Galuppo',
    githubLink: 'https://github.com/gutugaluppo'
  },
  {
    artName: 'Amatron',
    pageLink: './Art/Amatron/index.html',
    imageLink: 'https://media1.giphy.com/media/9cJE8Znq6Ghd66duIz/giphy.gif',
    author: 'John Maturan',
    githubLink: 'https://github.com/JohnMaturan97'
  },
  {
    artName: 'AnimatD',
    pageLink: './Art/dhruvm/index.html',
    author: 'dhruvhm',
    githubLink: 'https://github.com/dhruvhm'
  },
  {
    artName: 'SohaibAnimation',
    pageLink: './Art/SohaibAnimation/index.html',
    imageLink: './Art/SohaibAnimation/animatedcircle.gif',
    author: 'Sohaib',
    githubLink: 'https://github.com/SohaibAfani'
  },
  {
    artName: 'KakashiHead',
    pageLink: './Art/HamizJamil/index.html',
    imageLink: './Art/HamizJamil/kakashianimation.gif',
    author: 'Hamiz',
    githubLink: 'https://github.com/HamizJamil'
  },
  {
    artName: 'PedroHFSilva',
    pageLink: './Art/pedrohfranklin/index.html',
    imageLink: './Art/pedrohfranklin/animatedcircle.gif',
    author: 'Pedro Franklin',
    githubLink: 'https://github.com/pedrohfranklin'
  },
  {
    artName: 'K.I.T.T.',
    pageLink: './Art/GAlexandruD/index.html',
    imageLink: './Art/GAlexandruD/kitt_centered.gif',
    author: 'GAlexandruD',
    githubLink: 'https://github.com/GAlexandruD'
  },
  {
    artName: 'The Spinning Tuba',
    pageLink: './Art/dr-tuba/index.html',
    imageLink: './Art/dr-tuba/spinningtuba.gif',
    author: 'Steve Vaughn',
    githubLink: 'https://github.com/dr-tuba'
  },
  {
    artName: 'AniMc',
    pageLink: './Art/anna0mclachlan/index.html',
    imageLink: './Art/anna0mclachlan/ani2.gif',
    author: 'anna0mclachlan',
    githubLink: 'https://github.com/anna0mclachlan'
  },
  {
    artName: 'Mouataz',
    pageLink: './Art/Mouataz/index.html',
    author: 'Mouataz',
    githubLink: 'https://github.com/MouatazKad'
  },
  {
<<<<<<< HEAD
    artName: 'Who could it be?',
    pageLink: './Art/pjwmascall/index.html',
    imageLink: './Art/pjwmascall/thumbnail.gif',
    author: 'pjwmascall',
    githubLink: 'https://github.com/pjwmascall'
=======
    artName: 'Sparkle',
    pageLink: './Art/Sparkle/index.html',
    imageLink: './Art/Sparkle/Animation.gif',
    author: 'palak2603',
    githubLink: 'https://github.com/palak2603'
  },{
    artName: 'TomatoSpin',
    pageLink: './Art/tomatoSpin/index.html',
    author: 'Mateo',
    githubLink: 'https://github.com/mateodibenedetto'  
  },
  {
    artName: "Animating",
    pageLink: './Art/Animating/index.html',
    imageLink: './Art/Animating/2021-06-05_17_10_54-Greenshot.jpg',
    author: 'Sahil Shailesh Pedamkar',
    githubLink: 'https://github.com/sahilpedamkar21'
  },
  {
    artName: 'Moving Car',
    pageLink: './Art/Manali/index.html',
    imageLink: './Art/Manali/Movingcar.gif',
    author: 'Manali',
    githubLink: 'https://github.com/Mana21li'
  },
  {
    artName: 'ShibaInu',
    pageLink: './Art/Shiinoya/index.html',
    imageLink: './Art/Shiinoya/ShibaInu.gif',
    author: 'Shiinoya',
    githubLink: 'https://github.com/Shiinoya'
  },
  {
    artName: 'animatronic',
    pageLink: './Art/animatronic/index.html',
    imageLink: './Art/animatronic/style.css',
    author: 'umer381a',
    githubLink: 'https://github.com/umer381a'
  },
  { artName: 'Pink Bars',
    pageLink: './Art/rayleigh/rr.html',
    imageLink: './Art/rayleigh/pinkbars.gif',
    author: 'Rayleigh',
    githubLink: 'https://github.com/rayleighrozier'
  },
  {
    artName: 'Out of This World',
    pageLink: './Art/Out-of-This-World/index.html',
    imageLink: './Art/Out-of-This-World/ootw.gif',
    author: 'Xenark',
    githubLink: 'https://github.com/xenark'
  },{
    artName: 'circular motion',
    pageLink: './Art/Aliraza Lalani Animation/index.html',
    imageLink: './Art/Aliraza Lalani Animation/aa.gif',
    author: 'Aliraza Lalani',
    githubLink: 'https://github.com/alirazalalani'
>>>>>>> d558c750
  }
  ];
// +--------------------------------------------------------------------------------+
// +                                                                                +
// +                  YOU DO NOT NEED TO CHANGE ANYTHING BELOW THIS                 +
// +                                                                                +
// +--------------------------------------------------------------------------------+

// Creates cards from the array above
// You don't need to modify this
let contents = [];
Shuffle(cards).forEach((c) => {
  contents.push([
    `<li class="card">` +
      `<a href='${c.pageLink}'>` +
      `<img class="art-image" src='${c.imageLink}' alt='${c.artName}' />` +
      `</a>` +
      `<div class="flex-content">` +
      `<a href='${c.pageLink}'><h3 class="art-title">${c.artName}</h3></a>` +
      `<p class='author'><a href="${c.githubLink}" target="_blank"><i class="fab fa-github"></i> ${c.author}</a> </p>` +
      `</div>` +
      `</li>`
  ]);
});

document.getElementById('cards').innerHTML = contents;

function Shuffle(o) {
  for (
    var j, x, i = o.length;
    i;
    j = parseInt(Math.random() * i), x = o[--i], o[i] = o[j], o[j] = x
  );
  return o;
}<|MERGE_RESOLUTION|>--- conflicted
+++ resolved
@@ -5215,13 +5215,12 @@
     githubLink: 'https://github.com/MouatazKad'
   },
   {
-<<<<<<< HEAD
     artName: 'Who could it be?',
     pageLink: './Art/pjwmascall/index.html',
     imageLink: './Art/pjwmascall/thumbnail.gif',
     author: 'pjwmascall',
     githubLink: 'https://github.com/pjwmascall'
-=======
+  },{
     artName: 'Sparkle',
     pageLink: './Art/Sparkle/index.html',
     imageLink: './Art/Sparkle/Animation.gif',
@@ -5279,7 +5278,6 @@
     imageLink: './Art/Aliraza Lalani Animation/aa.gif',
     author: 'Aliraza Lalani',
     githubLink: 'https://github.com/alirazalalani'
->>>>>>> d558c750
   }
   ];
 // +--------------------------------------------------------------------------------+
