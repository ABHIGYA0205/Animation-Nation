let cards = [
  {
    artName: 'Chromatic Movement',
    pageLink: './Art/Talim/index.html',
    imageLink: './Art/Talim/animation.gif',
    author: 'Mohammad Talim',
    githubLink: 'https://github.com/md-talim'
  },
  {
    artName: 'Sliding Bot',
    pageLink: './Art/ProfoundlyParker/index.html',
    imageLink: './Art/ProfoundlyParker/robot.gif',
    author: 'ProfoundlyParker',
    githubLink: 'https://github.com/profoundlyparker'
  },
  {
    artName: 'Astro Acrobat',
    pageLink: './Art/DarrachBarneveld/index.html',
    imageLink: './Art/DarrachBarneveld/rocket.gif',
    author: 'Darrach Barneveld',
    githubLink: 'https://github.com/DarrachBarneveld'
  },
  {
    artName: 'Rotating Cube',
    pageLink: './Art/Rishi/cube.html',
    imageLink: './Art/Rishi/cube.gif',
    author: 'Rishi',
    githubLink: 'https://github.com/rishi17003'
  },
  {
    artName: 'Tic Tac Yo!',
    pageLink: './Art/smokeraven667/smokeraven.html',
    imageLink: './Art/smokeraven667/tic-tac-yo.gif',
    author: 'Joy',
    githubLink: 'https://github.com/smokeraven667'
  },
  {
    artName: 'Gradient Loader',
    pageLink: './Art/Kartikey Mishra/index.html',
    imageLink: './Art/Kartikey Mishra/GradientLoader.gif',
    author: 'Kartikey Mishra',
    githubLink: 'https://github.com/kartikeymish'
  },

  {
    artName: 'Animation-box',
    pageLink: './Art/Himanshu_Chauhan/index.html',
    imageLink: './Art/Himanshu_Chauhan/animation-box.gif',
    author: 'Himanshu Chauhan',
    githubLink: 'https://github.com/Himanshuch8055'
  },
  {
    artName: 'Circles',
    pageLink: './Art/AmanRawat/index.html',
    imageLink: './Art/AmanRawat/circles.gif',
    author: 'Aman Rawat',
    githubLink: 'https://github.com/amanr-dev'
  },
  {
    artName: 'Tic Tac Yo!',
    pageLink: './Art/smokeraven667/smokeraven.html',
    imageLink: './Art/smokeraven667/tic-tac-yo.gif',
    author: 'Joy',
    githubLink: 'https://github.com/smokeraven667'
  },
  {
    artName: 'hanisntsolo',
    pageLink: './Art/hanisntsolo/hanisntsolo.html',
    imageLink: './Art/hanisntsolo/hanisntsolo.gif',
    author: 'Hanisntsolo',
    githubLink: 'https://github.com/hanisntsolo'
  },
  {
    artName: 'Hamburger to Close',
    pageLink: './Art/jatanassian/index.html',
    imageLink: './Art/jatanassian/hamburger-close.gif',
    author: 'Joy',
    githubLink: 'https://github.com/jatanassian'
  },
  {
    artName: 'Orbiting-Ball',
    pageLink: './Art/Tipchan/OrbitingBall.html',
    imageLink: './Art/Tipchan/OrbitingBall.gif',
    author: 'Tipchan',
    githubLink: 'https://github.com/tsongtheng'
  },
  {
    artName: 'Simple BAAF',
    pageLink: './Art/baaf-Animation/index.html',
    imageLink: './Art/baaf-Animation/baafscreen.png',
    author: 'Farid Bass',
    githubLink: 'https://github.com/baafbass'
  },
  {
    artName: 'Animated-Biker',
    pageLink: './Art/JT-Singh/index.html',
    imageLink: './Art/JT-Singh/biker.gif',
    author: 'JT Singh',
    githubLink: 'https://github.com/JT-Singh'
  },
  {
    artName: 'Triangle',
    pageLink: './Art/Joy/triangle.html',
    imageLink: './Art/Joy/triangle.gif',
    author: 'Joy',
    githubLink: 'https://github.com/royranger'
  },
  {
    artName: 'Rocket Orbit',
    pageLink: './Art/thomasravetto/index.html',
    imageLink: './Art/thomasravetto/loader_gif.gif',
    author: 'thomasravetto',
    githubLink: 'https://github.com/thomasravetto'
  },
  {
    artName: 'Keyboard',
    pageLink: './Art/Alexandra2888/keyboard.html',
    imageLink: './Art/Alexandra2888/keyboard.gif',
    author: 'Alexandra2888',
    githubLink: 'https://github.com/Alexandra2888'
  },
  {
    artName: 'Jumping Balls',
    pageLink: './Art/Alexandra2888/balls.html',
    imageLink: './Art/Alexandra2888/balls.gif',
    author: 'Alexandra2888',
    githubLink: 'https://github.com/Alexandra2888'
  },
  {
    artName: 'Dancing in Space',
    pageLink: './Art/Maria/index.html',
    imageLink: './Art/Maria/style.css',
    author: 'Maria',
    githubLink: 'https://github.com/mariapetra'
  },
  {
    artName: 'Submit tick animation',
    pageLink: './Art/rajHimanshu22/index.html',
    imageLink: './Art/rajHimanshu22/animation.gif',
    author: 'Himanshu Raj',
    githubLink: 'https://github.com/rajHimanshu22'
  },
  {
    artName: 'Circle',
    pageLink: './Art/lucas/circle.html',
    imageLink: './Art/lucas/circle.gif',
    author: 'Joy',
    githubLink: 'https://github.com/LucasAlmeida-jpg'
  },
  {
    artName: 'Falling Squares',
    pageLink: './Art/migueldalberto/index.html',
    imageLink: './Art/migueldalberto/screenshot.png',
    author: 'migueldalberto',
    githubLink: 'https://github.com/migueldalberto'
  },
  {
    artName: 'Infinite Hacktober Shapes',
    pageLink: './Art/Joe_DiGioia/JoeArt.html',
    imageLink: './Art/Joe_DiGioia/Hacktober-Animate-JDiGioia.gif',
    author: 'Joe DiGioia',
    githubLink: 'https://github.com/WatchAce0'
  },
  {
    artName: 'Pumpkin Ghost',
    pageLink: './Art/Jason/pumpkin.html',
    imageLink: './Art/Jason/pumpkin.gif',
    author: 'Jason',
    githubLink: 'https://github.com/jsonsinger'
  },
  {
    artName: 'Ghost',
    pageLink: './Art/Russ/ghost.html',
    imageLink: './Art/Russ/ghost.gif',
    author: 'Russ',
    githubLink: 'https://github.com/rperry99'
  },
  {
    artName: 'Planet',
    pageLink: './Art/serhatbek/index.html',
    imageLink: './Art/serhatbek/planet.gif',
    author: 'serhatbek',
    githubLink: 'https://github.com/serhatbek'
  },
  {
    artName: 'Rocket',
    pageLink: './Art/Suryansh/rocket.html',
    imageLink: './Art/Suryansh/rocket.gif',
    author: 'Suryansh',
    githubLink: 'https://github.com/suryanshsingh2001'
  },
  {
    artName: 'AnimateIbaad',
    pageLink: './Art/Ibaad/animate.html',
    imageLink: './Art/Ibaad/animationimagehover.gif',
    author: 'Ibaad',
    githubLink: 'https://github.com/ibaaddurrani'
  },
  {
    artName: 'Animated-Panda',
    pageLink: './Art/Naina/index.html',
    imageLink: './Art/Naina/Panda.gif',
    author: 'Naina',
    githubLink: 'https://github.com/naina5602'
  },
  {
    artName: 'Circle',
    pageLink: './Art/MishC/circle.html',
    imageLink: './Art/MishC/magic_circle.gif',
    author: 'MishC',
    githubLink: 'https://github.com/MishC'
  },
  {
    artName: 'J.A.R.V.I.S',
    pageLink: './Art/rituraj-dubey/index.html',
    imageLink: './Art/rituraj-dubey/jarvis.gif',
    author: 'Rituraj Dubey',
    githubLink: 'https://github.com/rituraj-dubey'
  },
  {
    artName: 'SquBounce',
    pageLink: './Art/Sanusi/index.html',
    imageLink: './Art/Sanusi/sanusi-animation.gif',
    author: 'Sanusi',
    githubLink: 'https://github.com/sanusisusi'
  },
  {
    artName: 'RichardsAnimation',
    pageLink: './Art/Richard/animated.html',
    imageLink: './Art/Richard/bounce.gif.gif',
    author: 'Richard',
    githubLink: 'https://github.com/richardhartleydev'
  },
  {
    artName: 'Loader Animation',
    pageLink: './Art/Abhishek/animation.html',
    imageLink: './Art/Abhishek/animation.gif',
    author: 'Abhishek Kumar',
    githubLink: 'https://github.com/abhishekl1289'
  },
  {
    artName: 'Fan',
    pageLink: './Art/Samriddhi/fan.html',
    imageLink: './Art/Samriddhi/fan.png',
    author: 'Samriddhi',
    githubLink: 'https://github.com/NarayanSam'
  },
  {
    artName: 'RGB Square',
    pageLink: './Art/TCrypt/animated.html',
    imageLink: './Art/TCrypt/rgbsq-animated.gif',
    author: 'T-Crypt',
    githubLink: 'https://github.com/T-Crypt'
  },
  {
    artName: 'Loader Animation',
    pageLink: './Art/C S Sachindra/loader.html',
    imageLink: './Art/C S Sachindra/loader.gif',
    author: 'C S Sachindra',
    githubLink: 'https://github.com/sandilya27'
  },
  {
    artName: 'Seven Segment Display',
    pageLink: './Art/Ankesh/segment-display.html',
    imageLink: './Art/Ankesh/segment-display.gif',
    author: 'Ankesh',
    githubLink: 'https://github.com/ankeshp03'
  },
  {
    artName: '4 Color Loader',
    pageLink: './Art/rstallings/index.html',
    imageLink: './Art/rstallings/Animation.gif',
    author: 'Roosevelt S.',
    githubLink: 'https://github.com/rstallingsiii'
  },
  {
    artName: "Mr. A's Amimation",
    pageLink: './Art/MrA-Animation/index.html',
    imageLink: './Art/MrA-Animation/Animation.gif',
    author: 'Mr. AnkitR',
    githubLink: 'https://github.com/MrARawal'
  },
  {
    artName: 'LHV',
    pageLink: './Art/wizozheir/lhv.html',
    imageLink: './Art/wizozheir/lhv.gif',
    author: 'wizozheir',
    githubLink: 'https://github.com/wizozheir'
  },
  {
    artName: 'Falling stars',
    pageLink: './Art/ChipoJ/index.html',
    imageLink: './Art/ChipoJ/star_fall.gif',
    author: 'ChipoJ',
    githubLink: 'https://github.com/Chipoj'
  },
  {
    artName: 'Heartbeat',
    pageLink: './Art/Karol/index.html',
    imageLink: './Art/Karol/animation.gif',
    author: 'Karol',
    githubLink: 'https://github.com/karolwjck'
  },
  {
    artName: 'Bouncing Screensaver',
    pageLink: './Art/CDay-87/index.html',
    imageLink: './Art/CDay-87/Bounce_Animation.gif',
    author: 'CDay-87',
    githubLink: 'https://github.com/CDay-87'
  },
  {
    artName: 'Loader',
    pageLink: './Art/Animation_makrenko-dev/index.html',
    imageLink: './Art/Animation_makrenko-dev/logog.gif',
    author: 'makrenko-dev',
    githubLink: 'https://github.com/makrenko-dev'
  },
  {
    artName: 'Running Laps',
    pageLink: './Art/runningBars/index.html',
    imageLink: './Art/runningBars/running.gif',
    author: 'Daniel',
    githubLink: 'https://github.com/dsauce817'
  },
  {
    artName: 'Simple Mexican Flag',
    pageLink: './Art/jnovak5/index.html',
    imageLink: './Art/jnovak5/novak.gif',
    author: 'Jnovak5',
    githubLink: 'https://github.com/jnovak5'
  },
  {
    artName: 'Twist',
    pageLink: './Art/Anna/twist.html',
    imageLink: './Art/Anna/twist.gif',
    author: 'Anna',
    githubLink: 'https://github.com/anna-1980'
  },
  {
    artName: 'Shaking box',
    pageLink: './Art/alexsatalan/index.html',
    imageLink: './Art/alexsatalan/shaking.gif',
    author: 'AlexS',
    githubLink: 'https://github.com/alexsatalan'
  },
  {
    artName: 'olga_min',
    pageLink: './Art/olga_min/index.html',
    imageLink: './Art/olga_min/animation.gif',
    author: 'Olga',
    githubLink: 'https://github.com/OlgaMinaievaWebDev'
  },
  {
    artName: 'Rotating_Cube',
    pageLink: './Art/Catoos/Cube.html',
    imageLink: './Art/Catoos/Cube.gif',
    author: 'Catoos',
    githubLink: 'https://github.com/Catoos'
  },
  {
    artName: 'Moving Flag',
    pageLink: './Art/Mayank_goel/index.html',
    imageLink: './Art/Mayank_goel/moving_flag.gif',
    author: 'Yelloberard',
    githubLink: 'https://github.com/yellowberad'
  },
  {
    artName: 'Flowers',
    pageLink: './Art/Jeffrey/index.html',
    imageLink: './Art/Jeffrey/Hackflowers.png',
    author: 'Jeffrey',
    githubLink: 'https://github.com/Jeffruiz1502003'
  },
  {
    artName: 'Car',
    pageLink: './Art/Haneesh/car.html',
    imageLink: './Art/Haneesh/car.gif',
    author: 'Haneesh',
    githubLink: 'https://github.com/Haneesh000'
  },
  {
    artName: 'Sun shadow',
    pageLink: './Art/Guruprasad-Kulkarni/index.html',
    imageLink: './Art/Guruprasad-Kulkarni/sun.gif',
    author: 'Guruprasad',
    githubLink: 'https://github.com/Guruprasad846'
  },
  {
    artName: 'Circle',
    pageLink: './Art/Adithya/index.html',
    imageLink: './Art/Adithya/result.gif',
    author: 'Adithya',
    githubLink: 'https://github.com/Adithya-K-Shetty'
  },
  {
    artName: 'Cart Hover',
    pageLink: './Art/Rahul-Bhati/index.html',
    imageLink: './Art/Rahul-Bhati/Rahul-Bhati.gif',
    author: 'Rahul-Bhati',
    githubLink: 'https://github.com/Rahul-Bhati'
  },
  {
    artName: 'now.sh',
    pageLink: './Art/Tergel0820/index.html',
    imageLink: './Art/Tergel0820/animation.gif',
    author: 'Tergel0820',
    githubLink: 'https://github.com/Tergel0820'
  },
  {
    artName: 'Animated Fan',
    pageLink: './Art/Alexandra2888/fan.html',
    imageLink: './Art/Alexandra2888/fan.png',
    author: 'Alexandra2888',
    githubLink: 'https://github.com/Alexandra2888'
  },
  {
    artName: 'Coffe Cup',
    pageLink: './Art/Alexandra2888/cup.html',
    imageLink: './Art/Alexandra2888/cup.gif',
    author: 'Alexandra2888',
    githubLink: 'https://github.com/Alexandra2888'
  },
  {
    artName: 'BouncingBall',
    pageLink: './Art/Venkateeshh/BouncingBall.html',
    imageLink: './Art/Venkateeshh/BounceBall.gif',
    author: 'Venkatesh',
    githubLink: 'https://github.com/Venkateeshh'
  },
  {
    artName: 'Analog Clock',
    pageLink: './Art/Jeet/index.html',
    imageLink: './Art/Jeet/pic.png',
    author: 'Jeet Kanodia',
    githubLink: 'https://github.com/jeetkanodia'
  },
  {
    artName: 'Flower',
    pageLink: './Art/ChrRepou/flower.html',
    imageLink: './Art/ChrRepou/flower.png',
    author: 'ChrRepou',
    githubLink: 'https://github.com/ChrRepou'
  },
  {
    artName: 'Triangle',
    pageLink: './Art/KrishayNair/rectangle.html',
    imageLink: './Art/KrishayNair/circle.gif',
    author: 'KrishayNair',
    githubLink: 'https://github.com/KrishayNair'
  },
  {
    artName: 'Waving Ghost Animation',
    pageLink: './Art/AnkitaM/ghost.html',
    imageLink: './Art/AnkitaM/Waving-Ghost-Animation.gif',
    author: 'Ankita M.',
    githubLink: 'https://github.com/anki009/'
  },
  {
    artName: 'Blinking Ball',
    pageLink: './Art/Sheefa/blinking_ball.html',
    imageLink: './Art/Sheefa/blinking_ball.gif',
    author: 'Sheefa',
    githubLink: 'https://github.com/sheefanaaz123'
  },
  {
    artName: 'Quadro Hypno Spin',
    pageLink: './Art/Sheefa/QuadroHypnoSpin.html',
    imageLink: './Art/Sheefa/QuadroHypnoSpin.gif',
    author: 'Sheefa',
    githubLink: 'https://github.com/sheefanaaz123'
  },
  {
    artName: 'Walking Dog',
    pageLink: './Art/ChrisAqui/dog.html',
    imageLink: './Art/ChrisAqui/dog.gif',
    author: 'Chris Aqui',
    githubLink: 'https://github.com/christine-aqui'
  },
  {
    artName: 'Sunset',
    pageLink: './Art/timDehof/sunset.html',
    imageLink: './Art/timDehof/sunset.gif',
    author: 'Tim DeHof',
    githubLink: 'https://github.com/timDeHof'
  },
  {
    artName: 'Circle Dancing',
    pageLink: './Art/Umair/index.html',
    imageLink: './Art/Umair/Circle-dancing.gif',
    author: 'Mohammed Umair',
    githubLink: 'https://github.com/umair986'
  },
  {
    artName: 'ZTM Text Animation',
    pageLink: './Art/Chugil/index.html',
    imageLink: './Art/Chugil/Screenshot.png',
    author: 'Chugil',
    githubLink: 'https://github.com/ChugilC'
  },
  {
    artName: 'Square',
    pageLink: './Art/Shubham-Chaudhary/square_animation.html',
    imageLink: './Art/Shubham-Chaudhary/square_animation.gif',
    author: 'Shubham Chaudhary',
    githubLink: 'https://github.com/Stellar-X'
  },
  {
    artName: 'Trippy',
    pageLink: './Art/Simar/trippy.html',
    imageLink: './Art/Simar/trippy-square.gif',
    author: 'Simar',
    githubLink: 'https://github.com/SimardeepSingh-zsh'
  },
  {
    artName: 'solarsystem',
    pageLink: './Art/solarsystem/solarsystem.html',
    imageLink: './Art/solarsystem/solarsystem.gif',
    author: 'hanisntsolo',
    githubLink: 'https://github.com/hanisntsolo'
  },
  {
    artName: 'Galaxy',
    pageLink: './Art/Aldair/galaxy.html',
    imageLink: './Art/Aldair/galaxy.gif',
    author: 'Aldair Huamani',
    githubLink: 'https://github.com/Baku452'
  },
  {
    artName: 'The Initials',
    pageLink: './Art/yashviradia/index.html',
    imageLink: './Art/yashviradia/initials_yashviradia.gif',
    author: 'Yash Viradia',
    githubLink: 'https://github.com/yashviradia'
  },
  {
    artName: 'Weird Spinner',
    pageLink: './Art/lucifer510/weirdSpinner.html',
    imageLink: './Art/lucifer510/weirdSpinner.png',
    author: 'lucifer510',
    githubLink: 'https://github.com/lucifer510'
  },
  {
    artName: 'Ruby',
    pageLink: './Art/daniel-badura/ruby.html',
    imageLink: './Art/daniel-badura/ruby.gif',
    author: 'daniel-badura',
    githubLink: 'https://github.com/daniel-badura'
  },
  {
    artName: '699669',
    pageLink: './Art/Artis/699669.html',
    imageLink: './Art/Artis/699669.gif',
    author: 'Artis',
    githubLink: 'https://github.com/69966969'
  },
  {
    artName: 'spinning square',
    pageLink: './Art/dmdiamond79/spinningsquare.html',
    imageLink: './Art/dmdiamond79/spinning.gif',
    author: 'dmdiamond79',
    githubLink: 'https://github.com/dmdiamond79'
  },
  {
    artName: 'Bhaskar Sahu',
    pageLink: './Art/Bhaskarsahu23',
    imageLink: './Art/Bhaskarsahu23/imageflip.gif',
    author: 'Bhaskarsahu23',
    githubLink: 'https://github.com/Bhaskarsahu23'
  },
  {
    artName: 'Pumpkin Fight',
    pageLink: './Art/SamPalacio/index.html',
    imageLink: './Art/SamPalacio/pumpkins.gif',
    author: 'SamPalacio',
    githubLink: 'https://github.com/samuelpalacio1709'
  },
  {
    artName: 'Css eyes animation',
    pageLink: './Art/Nawaf-vp',
    imageLink: './Art/Nawaf-vp/css_eyes_animation.gif',
    author: 'Nawaf',
    githubLink: 'https://github.com/nawaf-vp'
  },
  {
    artName: 'Starry Night',
    pageLink: './Art/lucileTech/starry_night.html',
    imageLink: './Art/lucileTech/starry_night.png',
    author: 'LucileTech',
    githubLink: 'https://https://github.com/LucileTech'
  },
  {
    artName: 'Dancing in Space',
    pageLink: './Art/Maria/index.html',
    imageLink: './Art/Maria/style.css',
    author: 'Maria',
    githubLink: 'https://github.com/mariapetra'
  },
  {
    artName: 'Circle',
    pageLink: './Art/lucas/circle.html',
    imageLink: './Art/lucas/circle.gif',
    author: 'Joy',
    githubLink: 'https://github.com/LucasAlmeida-jpg'
  },
  {
    artName: 'Falling Squares',
    pageLink: './Art/migueldalberto/index.html',
    imageLink: './Art/migueldalberto/screenshot.png',
    author: 'migueldalberto',
    githubLink: 'https://github.com/migueldalberto'
  },
  {
    artName: 'Infinite Hacktober Shapes',
    pageLink: './Art/Joe_DiGioia/JoeArt.html',
    imageLink: './Art/Joe_DiGioia/Hacktober-Animate-JDiGioia.gif',
    author: 'Joe DiGioia',
    githubLink: 'https://github.com/WatchAce0'
  },
  {
    artName: 'Ghost',
    pageLink: './Art/Russ/ghost.html',
    imageLink: './Art/Russ/ghost.gif',
    author: 'Russ',
    githubLink: 'https://github.com/rperry99'
  },
  {
    artName: 'Planet',
    pageLink: './Art/serhatbek/index.html',
    imageLink: './Art/serhatbek/planet.gif',
    author: 'serhatbek',
    githubLink: 'https://github.com/serhatbek'
  },
  {
    artName: 'Rocket',
    pageLink: './Art/Suryansh/rocket.html',
    imageLink: './Art/Suryansh/rocket.gif',
    author: 'Suryansh',
    githubLink: 'https://github.com/suryanshsingh2001'
  },
  {
    artName: 'AnimateIbaad',
    pageLink: './Art/Ibaad/animate.html',
    imageLink: './Art/Ibaad/animationimagehover.gif',
    author: 'Ibaad',
    githubLink: 'https://github.com/ibaaddurrani'
  },
  {
    artName: 'Animated-Panda',
    pageLink: './Art/Naina/index.html',
    imageLink: './Art/Naina/Panda.gif',
    author: 'Naina',
    githubLink: 'https://github.com/naina5602'
  },
  {
    artName: 'Circle',
    pageLink: './Art/MishC/circle.html',
    imageLink: './Art/MishC/magic_circle.gif',
    author: 'MishC',
    githubLink: 'https://github.com/MishC'
  },
  {
    artName: 'SquBounce',
    pageLink: './Art/Sanusi/index.html',
    imageLink: './Art/Sanusi/sanusi-animation.gif',
    author: 'Sanusi',
    githubLink: 'https://github.com/sanusisusi'
  },
  {
    artName: 'RichardsAnimation',
    pageLink: './Art/Richard/animated.html',
    imageLink: './Art/Richard/bounce.gif.gif',
    author: 'Richard',
    githubLink: 'https://github.com/richardhartleydev'
  },
  {
    artName: 'Loader Animation',
    pageLink: './Art/Abhishek/animation.html',
    imageLink: './Art/Abhishek/animation.gif',
    author: 'Abhishek Kumar',
    githubLink: 'https://github.com/abhishekl1289'
  },
  {
    artName: 'Fan',
    pageLink: './Art/Samriddhi/fan.html',
    imageLink: './Art/Samriddhi/fan.png',
    author: 'Samriddhi',
    githubLink: 'https://github.com/NarayanSam'
  },
  {
    artName: 'RGB Square',
    pageLink: './Art/TCrypt/animated.html',
    imageLink: './Art/TCrypt/rgbsq-animated.gif',
    author: 'T-Crypt',
    githubLink: 'https://github.com/T-Crypt'
  },
  {
    artName: 'Loader Animation',
    pageLink: './Art/C S Sachindra/loader.html',
    imageLink: './Art/C S Sachindra/loader.gif',
    author: 'C S Sachindra',
    githubLink: 'https://github.com/sandilya27'
  },
  {
    artName: 'Seven Segment Display',
    pageLink: './Art/Ankesh/segment-display.html',
    imageLink: './Art/Ankesh/segment-display.gif',
    author: 'Ankesh',
    githubLink: 'https://github.com/ankeshp03'
  },
  {
    artName: '4 Color Loader',
    pageLink: './Art/rstallings/index.html',
    imageLink: './Art/rstallings/Animation.gif',
    author: 'Roosevelt S.',
    githubLink: 'https://github.com/rstallingsiii'
  },
  {
    artName: "Mr. A's Amimation",
    pageLink: './Art/MrA-Animation/index.html',
    imageLink: './Art/MrA-Animation/Animation.gif',
    author: 'Mr. AnkitR',
    githubLink: 'https://github.com/MrARawal'
  },
  {
    artName: 'LHV',
    pageLink: './Art/wizozheir/lhv.html',
    imageLink: './Art/wizozheir/lhv.gif',
    author: 'wizozheir',
    githubLink: 'https://github.com/wizozheir'
  },
  {
    artName: 'Falling stars',
    pageLink: './Art/ChipoJ/index.html',
    imageLink: './Art/ChipoJ/star_fall.gif',
    author: 'ChipoJ',
    githubLink: 'https://github.com/Chipoj'
  },
  {
    artName: 'Heartbeat',
    pageLink: './Art/Karol/index.html',
    imageLink: './Art/Karol/animation.gif',
    author: 'Karol',
    githubLink: 'https://github.com/karolwjck'
  },
  {
    artName: 'Bouncing Screensaver',
    pageLink: './Art/CDay-87/index.html',
    imageLink: './Art/CDay-87/Bounce_Animation.gif',
    author: 'CDay-87',
    githubLink: 'https://github.com/CDay-87'
  },
  {
    artName: 'Loader',
    pageLink: './Art/Animation_makrenko-dev/index.html',
    imageLink: './Art/Animation_makrenko-dev/logog.gif',
    author: 'makrenko-dev',
    githubLink: 'https://github.com/makrenko-dev'
  },
  {
    artName: 'Running Laps',
    pageLink: './Art/runningBars/index.html',
    imageLink: './Art/runningBars/running.gif',
    author: 'Daniel',
    githubLink: 'https://github.com/dsauce817'
  },
  {
    artName: 'Simple Mexican Flag',
    pageLink: './Art/jnovak5/index.html',
    imageLink: './Art/jnovak5/novak.gif',
    author: 'Jnovak5',
    githubLink: 'https://github.com/jnovak5'
  },
  {
    artName: 'Twist',
    pageLink: './Art/Anna/twist.html',
    imageLink: './Art/Anna/twist.gif',
    author: 'Anna',
    githubLink: 'https://github.com/anna-1980'
  },
  {
    artName: 'Shaking box',
    pageLink: './Art/alexsatalan/index.html',
    imageLink: './Art/alexsatalan/shaking.gif',
    author: 'AlexS',
    githubLink: 'https://github.com/alexsatalan'
  },
  {
    artName: 'olga_min',
    pageLink: './Art/olga_min/index.html',
    imageLink: './Art/olga_min/animation.gif',
    author: 'Olga',
    githubLink: 'https://github.com/OlgaMinaievaWebDev'
  },
  {
    artName: 'Rotating_Cube',
    pageLink: './Art/Catoos/Cube.html',
    imageLink: './Art/Catoos/Cube.gif',
    author: 'Catoos',
    githubLink: 'https://github.com/Catoos'
  },
  {
    artName: 'Moving Flag',
    pageLink: './Art/Mayank_goel/index.html',
    imageLink: './Art/Mayank_goel/moving_flag.gif',
    author: 'Yelloberard',
    githubLink: 'https://github.com/yellowberad'
  },
  {
    artName: 'Flowers',
    pageLink: './Art/Jeffrey/index.html',
    imageLink: './Art/Jeffrey/Hackflowers.png',
    author: 'Jeffrey',
    githubLink: 'https://github.com/Jeffruiz1502003'
  },
  {
    artName: 'Car',
    pageLink: './Art/Haneesh/car.html',
    imageLink: './Art/Haneesh/car.gif',
    author: 'Haneesh',
    githubLink: 'https://github.com/Haneesh000'
  },
  {
    artName: 'Sun shadow',
    pageLink: './Art/Guruprasad-Kulkarni/index.html',
    imageLink: './Art/Guruprasad-Kulkarni/sun.gif',
    author: 'Guruprasad',
    githubLink: 'https://github.com/Guruprasad846'
  },
  {
    artName: 'Circle',
    pageLink: './Art/Adithya/index.html',
    imageLink: './Art/Adithya/result.gif',
    author: 'Adithya',
    githubLink: 'https://github.com/Adithya-K-Shetty'
  },
  {
    artName: 'Cart Hover',
    pageLink: './Art/Rahul-Bhati/index.html',
    imageLink: './Art/Rahul-Bhati/Rahul-Bhati.gif',
    author: 'Rahul-Bhati',
    githubLink: 'https://github.com/Rahul-Bhati'
  },
  {
    artName: 'Animated Fan',
    pageLink: './Art/Alexandra2888/fan.html',
    imageLink: './Art/Alexandra2888/fan.png',
    author: 'Alexandra2888',
    githubLink: 'https://github.com/Alexandra2888'
  },
  {
    artName: 'Coffe Cup',
    pageLink: './Art/Alexandra2888/cup.html',
    imageLink: './Art/Alexandra2888/cup.gif',
    author: 'Alexandra2888',
    githubLink: 'https://github.com/Alexandra2888'
  },
  {
    artName: 'BouncingBall',
    pageLink: './Art/Venkateeshh/BouncingBall.html',
    imageLink: './Art/Venkateeshh/BounceBall.gif',
    author: 'Venkatesh',
    githubLink: 'https://github.com/Venkateeshh'
  },
  {
    artName: 'Analog Clock',
    pageLink: './Art/Jeet/index.html',
    imageLink: './Art/Jeet/pic.png',
    author: 'Jeet Kanodia',
    githubLink: 'https://github.com/jeetkanodia'
  },
  {
    artName: 'Flower',
    pageLink: './Art/ChrRepou/flower.html',
    imageLink: './Art/ChrRepou/flower.png',
    author: 'ChrRepou',
    githubLink: 'https://github.com/ChrRepou'
  },
  {
    artName: 'Triangle',
    pageLink: './Art/KrishayNair/rectangle.html',
    imageLink: './Art/KrishayNair/circle.gif',
    author: 'KrishayNair',
    githubLink: 'https://github.com/KrishayNair'
  },
  {
    artName: 'Waving Ghost Animation',
    pageLink: './Art/AnkitaM/ghost.html',
    imageLink: './Art/AnkitaM/Waving-Ghost-Animation.gif',
    author: 'Ankita M.',
    githubLink: 'https://github.com/anki009/'
  },
  {
    artName: 'Blinking Ball',
    pageLink: './Art/Sheefa/blinking_ball.html',
    imageLink: './Art/Sheefa/blinking_ball.gif',
    author: 'Sheefa',
    githubLink: 'https://github.com/sheefanaaz123'
  },
  {
    artName: 'Quadro Hypno Spin',
    pageLink: './Art/Sheefa/QuadroHypnoSpin.html',
    imageLink: './Art/Sheefa/QuadroHypnoSpin.gif',
    author: 'Sheefa',
    githubLink: 'https://github.com/sheefanaaz123'
  },
  {
    artName: 'Walking Dog',
    pageLink: './Art/ChrisAqui/dog.html',
    imageLink: './Art/ChrisAqui/dog.gif',
    author: 'Chris Aqui',
    githubLink: 'https://github.com/christine-aqui'
  },
  {
    artName: 'Bus Animation',
    pageLink: './Art/stesel/bus.html',
    imageLink: './Art/stesel/bus.gif',
    author: 'Leonid Trofymchuk',
    githubLink: 'https://github.com/stesel'
  },
  {
    artName: 'Sunset',
    pageLink: './Art/timDehof/sunset.html',
    imageLink: './Art/timDehof/sunset.gif',
    author: 'Tim DeHof',
    githubLink: 'https://github.com/timDeHof'
  },
  {
    artName: 'Circle Dancing',
    pageLink: './Art/Umair/index.html',
    imageLink: './Art/Umair/Circle-dancing.gif',
    author: 'Mohammed Umair',
    githubLink: 'https://github.com/umair986'
  },
  {
    artName: 'ZTM Text Animation',
    pageLink: './Art/Chugil/index.html',
    imageLink: './Art/Chugil/Screenshot.png',
    author: 'Chugil',
    githubLink: 'https://github.com/ChugilC'
  },
  {
    artName: 'Square',
    pageLink: './Art/Shubham-Chaudhary/square_animation.html',
    imageLink: './Art/Shubham-Chaudhary/square_animation.gif',
    author: 'Shubham Chaudhary',
    githubLink: 'https://github.com/Stellar-X'
  },
  {
    artName: 'Trippy',
    pageLink: './Art/Simar/trippy.html',
    imageLink: './Art/Simar/trippy-square.gif',
    author: 'Simar',
    githubLink: 'https://github.com/SimardeepSingh-zsh'
  },
  {
    artName: 'solarsystem',
    pageLink: './Art/solarsystem/solarsystem.html',
    imageLink: './Art/solarsystem/solarsystem.gif',
    author: 'hanisntsolo',
    githubLink: 'https://github.com/hanisntsolo'
  },
  {
    artName: 'Galaxy',
    pageLink: './Art/Aldair/galaxy.html',
    imageLink: './Art/Aldair/galaxy.gif',
    author: 'Aldair Huamani',
    githubLink: 'https://github.com/Baku452'
  },
  {
    artName: 'Weird Spinner',
    pageLink: './Art/lucifer510/weirdSpinner.html',
    imageLink: './Art/lucifer510/weirdSpinner.png',
    author: 'lucifer510',
    githubLink: 'https://github.com/lucifer510'
  },
  {
    artName: '699669',
    pageLink: './Art/Artis/699669.html',
    imageLink: './Art/Artis/699669.gif',
    author: 'Artis',
    githubLink: 'https://github.com/69966969'
  },
  {
    artName: 'spinning square',
    pageLink: './Art/dmdiamond79/spinningsquare.html',
    imageLink: './Art/dmdiamond79/spinning.gif',
    author: 'dmdiamond79',
    githubLink: 'https://github.com/dmdiamond79'
  },
  {
    artName: 'Bhaskar Sahu',
    pageLink: './Art/Bhaskarsahu23',
    imageLink: './Art/Bhaskarsahu23/imageflip.gif',
    author: 'Bhaskarsahu23',
    githubLink: 'https://github.com/Bhaskarsahu23'
  },
  {
    artName: 'Heaart',
    pageLink: './Art/Neha045/index.html',
    imageLink: './Art/Neha045/animation.gif',
    author: 'Neha045',
    githubLink: 'https://github.com/Neha045'
  },
  {
    artName: 'ZTM Cube',
    pageLink: './Art/williamstophef/index.html',
    imageLink: './Art/williamstophef/CubeArt.gif',
    author: 'Christopher Williams',
    githubLink: 'https://github.com/williamstophef'
  },
  {
    artName: 'Button-Animation',
    pageLink: './Art/Raghavan-B/index.html',
    imageLink: './Art/Raghavan-B/button.gif',
    author: 'Raghavan-B',
    githubLink: 'https://github.com/Raghavan-B'
  },
  {
    artName: 'Beach Loading Bar with Waves and Sun',
    pageLink: './Art/Javier1019/index.html',
    imageLink: './Art/Javier1019/beachloadingbar.gif',
    author: 'Javier',
    githubLink: 'https://github.com/Javier1019'
  },
  {
    artName: 'ColorRot Square',
    pageLink: './Art/RedHoodJT1988/index.html',
    imageLink: './Art/RedHoodJT1988/colorRotSquare.gif',
    author: 'Jonathan Reeves',
    githubLink: 'https://github.com/RedHoodJT1988'
  },
  {
    artName: 'Netflix Logo',
    pageLink: './Art/Sheefa/Netflix.html',
    imageLink: './Art/Sheefa/Netflix.gif',
    author: 'Sheefa',
    githubLink: 'https://github.com/sheefanaaz123'
  },
  {
    artName: 'Dynamic Shadow',
    pageLink: './Art/Vamshidhar/index.html',
    imageLink: './Art/Vamshidhar/dynamic-shadow.gif',
    author: 'Vamshidhar Thonti',
    githubLink: 'https://github.com/vamshidhar-thonti'
  },
  {
    artName: 'Running watch',
    pageLink: './Art/Pratyush-Dehury/index.html',
    imageLink: './Art/Pratyush-Dehury/wrist-watch.gif',
    author: 'Pratyush Dehury',
    githubLink: 'https://github.com/Pratyush-Dehury'
  },
  {
    artName: 'Move phone',
    pageLink: './Art/Teri/index.html',
    imageLink: './Art/Teri/animate.gif',
    author: 'Teri',
    githubLink: 'https://github.com/terieyenike'
  },
  {
    artName: 'Moving Car',
    pageLink: './Art/Ravkeerat02/car.html',
    imageLink: './Art/Ravkeerat02/car.gif',
    author: 'Ravkeerat Singh',
    githubLink: 'https://github.com/Ravkeerat02'
  },
  {
    artName: 'Animation Envelope',
    pageLink: './Art/Miainaus/envelope.html',
    imageLink: './Art/Miainaus/envelope.gif',
    author: 'Mia',
    githubLink: 'https://github.com/Miainaus'
  },
  {
    artName: 'Rotate Color', // change this to the name of your artwork
    pageLink: './Art/Gibso10/index.html', // change this
    imageLink: './Art/Gibso10/Box Color.gif', // change this
    author: 'Gibso10', // use your name
    githubLink: 'https://github.com/Gibso10' // change this
  },
  {
    artName: 'Against the Flow',
    pageLink: './Art/Zareck521/index.html',
    imageLink: './Art/Zareck521/otherway.gif',
    author: 'Zareck521',
    githubLink: 'https://github.com/Zareck521'
  },
  {
    artName: 'Scaling loader',
    pageLink: './Art/BatistaDev1113/index.html',
    imageLink: './Art/BatistaDev1113/scalingLoader.gif',
    author: 'BatistaDev1113',
    githubLink: 'https://github.com/batistaDev1113'
  },
  {
    artName: 'CSS Animation',
    pageLink: './Art/jayg2309/animation.html',
    imageLink: './Art/jayg2309/animation.gif',
    author: 'Jay',
    githubLink: 'https://github.com/jayg2309'
  },
  {
    artName: 'Bounceballs',
    pageLink: './Art/Titilayo/index.html',
    imageLink: './Art/Titilayo/bounceballs.png',
    author: 'Titilayo',
    githubLink: 'https://github.com/Teetee-lab'
  },
  {
    artName: 'Among Us',
    pageLink: './Art/THE-AryanKumar/index.html',
    imageLink: './Art/THE-AryanKumar/Among Us - result.gif',
    author: 'THE-AryanKumar',
    githubLink: 'https://github.com/THE-AryanKumar'
  },
  {
    artName: 'Stylish Text Animation',
    pageLink: './Art/varunrmantri23/index.html',
    imageLink: './Art/varunrmantri23/stylish_text_animation.gif',
    author: 'varunrmantri23',
    githubLink: 'https://github.com/varunrmantri23'
  },

  {
    artName: 'Diamond',
    pageLink: './Art/daniel-badura/diamond.html',
    imageLink: './Art/daniel-badura/diamond.gif',
    author: 'daniel-badura',
    githubLink: 'https://github.com/daniel-badura'
  },
  {
    artName: 'Hire Me Button Animation',
    pageLink: './Art/techfreakSahil/index.html',
    imageLink: './Art/techfreakSahil/animation(hireBtn).png',
    author: 'techfreakSahil',
    githubLink: 'https://github.com/techfreakSahil'
  },
  {
    artName: 'Typewriter Text Animation',
    pageLink: './Art/haitruong-tech/index.html',
    imageLink: './Art/haitruong-tech/typewriter-animation.gif',
    author: 'haitruong-tech',
    githubLink: 'https://github.com/haitruong-tech'
  },
  {
    artName: 'Ramen Bowl',
    pageLink: './Art/dan-chui/index.html',
    imageLink: './Art/dan-chui/ramen_bowl.gif',
    author: 'dan-chui',
    githubLink: 'https://github.com/dan-chui'
  },
  {
    artName: '👻Spooky Coffee☕',
    pageLink: './Art/archeana/index.html',
    imageLink: './Art/archeana/coffee boo.gif',
    author: 'archeana',
    githubLink: 'https://github.com/archeana'
  },
  {
    artName: 'Moving Car',
    pageLink: './Art/Ravkeerat02/car.html',
    imageLink: './Art/Ravkeerat02/car.gif',
    author: 'Ravkeerat Singh',
    githubLink: 'https://github.com/Ravkeerat02'
  },
  {
    artName: 'Bird Animation',
    pageLink: './Art/psykatsamanta/index.html',
    imageLink: './Art/psykatsamanta/Bird_Animation.gif',
    author: 'psykatsamanta',
    githubLink: 'https://github.com/psykatsamanta'
  },
  {
    artName: 'Jack-o-lantern',
    pageLink: './Art/Kttalley/jack-o-lantern.html',
    imageLink: './Art/Kttalley/jack-o-lantern.gif',
    author: 'Kttalley',
    githubLink: 'https://github.com/kttalley'
  },
  {
    artName: 'Bear Straw hat',
    pageLink: './Art/breadmooch/index.html',
    imageLink: './Art/breadmooch/bearStrawhat.gif',
    author: 'breadmooch',
    githubLink: 'https://github.com/breadmooch'
  },
  {
    artName: 'Waving Hand',
    pageLink: './Art/Darkrider0007/waveing_hand.html',
    imageLink: './Art/Darkrider0007/waving-hand.gif',
    author: 'Darkrider0007',
    githubLink: 'https://github.com/Darkrider0007'
  },
  {
    artName: 'Rotating Cube',
    pageLink: './Art/BatistaDev1113/cube.html',
    imageLink: './Art/BatistaDev1113/rotatingCube.gif',
    author: 'batistaDev1113',
    githubLink: 'https://github.com/batistaDev1113'
  },
  {
    artName: 'SharinganMangekyou',
    pageLink: './Art/SankN22/SharinganMangekyou.html',
    imageLink: './Art/SankN22/SharinganMangekyou.gif',
    author: 'SankN22',
    githubLink: 'https://github.com/SankN22'
  },
  {
    artName: 'Stroboscopic effect',
    pageLink: './Art/Shubhamm33/index.html',
    imageLink: './Art/Shubhamm33/stroboscopic.gif',
    author: 'Shubhamm33',
    githubLink: 'https://github.com/Shubhamm33'
  },
  {
    artName: 'Bouncing Ball Animation',
    pageLink: './Art/NegativE333/bouncing.html',
    imageLink: './Art/NegativE333/bouncing.gif',
    author: 'NegativE333',
    githubLink: 'https://github.com/NegativE333'
  },
  {
    artName: 'moving box',
    pageLink: './Art/Esinnation/index.html',
    imageLink: './Art/dmdiamond79/animation.gif',
    author: 'Esinnation',
    githubLink: 'https://github.com/Esinnation'
  },
  {
    artName: 'Button Hover Animation',
    pageLink: './Art/oandev/index.html',
    imageLink: './Art/oan.gif',
    author: 'hioan-dev',
    githubLink: 'https://github.com/hioan-dev'
  },
  {
    artName: 'Wordspin',
    pageLink: './Art/trottiemcqueen/wordspin.html',
    imageLink: './Art/trottiemcqueen/wordspin.png',
    author: 'Trottie McQueen',
    githubLink: 'https://github.com/trottiemcqueen'
  },
  {
    artName: 'Road Moving Animation',
    pageLink: './Art/pabitra0011/index.html',
    imageLink: './Art/pabitra0011/RoadAnimation.gif',
    author: 'pabitra0011',
    githubLink: 'https://github.com/pabitra0011'
  },
  {
    artName: 'Sun-loader Animation', // change this to the name of your artwork
    pageLink: './Art/Groot-2001/index.html', // change this
    imageLink: './Art/Groot-2001/sun-animation.gif', // change this
    author: 'Shiva Silmawala', // use your name
    githubLink: 'https://github.com/Groot-2001' // change this
  },
  {
    artName: 'CUBE',
    pageLink: './Art/okaydivyansh/index.html',
    imageLink: './Art/okaydivyansh/cube.gif',
    author: 'Divyansh',
    githubLink: 'https://github.com/okaydivyansh'
  },

  {
    artName: 'wheel', 
    pageLink: './Art/mohdUsman-6508/wheel.html', 
    imageLink: './Art/mohdUsman-6508/wheel.gif',
    author: 'Mohd Usman', 
    githubLink: 'https://github.com/mohdUsman-6508' 
  },

  {
<<<<<<< HEAD
    artName: 'Ball-animation',
    pageLink: './Art/RohanSalgare/index.html', // change this
    imageLink: './Art/RohanSalgare/animation.gif', // change this
    author: 'Rohan', // use your name
    githubLink: 'https://github.com/RohanSalgare' // change this
=======
    artName: 'Ball-animation', 
    pageLink: './Art/RohanSalgare/index.html',
    imageLink: './Art/RohanSalgare/animation.gif', 
    author: 'Rohan',
    githubLink: 'https://github.com/RohanSalgare'
>>>>>>> c3434082

  },
  {
    artName: 'CircleChase',
    pageLink: './Art/MathDevWeb/CircleChase.html',
    imageLink: './Art/MathDevWeb/CircleChase.gif',
    author: 'MathDevWeb',
    githubLink: 'https://github.com/MathDevWeb'
  },
  {
    artName: 'Waves',
    pageLink: './Art/vivek/index.html',
    imageLink: './Art/vivek/waves.gif',
    author: 'Vivek Boii',
    githubLink: 'https://github.com/vivekBoii'
  },
  {
    artName: 'Optimus Prime',
    pageLink: './Art/Aneesh/optimusprime.html',
    imageLink: './Art/Aneesh/optimusprime.gif',
    author: 'Aneesh',
    githubLink: 'https://github.com/aneeshd27'
  },
  {
<<<<<<< HEAD
    artName: 'Pabitra Pal',
    pageLink: './Art/Pabitra/index.html',
    imageLink: './Art/Pabitra/face animation gif.gif',
    author: 'Pabitra',
    githubLink: 'https://github.com/pabitra0011'
=======
    artName: 'Sun-Earth Rotation',
    pageLink: './Art/vinay-s36/animation.html',
    imageLink: './Art/vinay-s36/Sun-Earth Rotation.gif',
    author: 'Vinay',
    githubLink: 'https://github.com/vinay-s36'
>>>>>>> c3434082
  }
];

// +--------------------------------------------------------------------------------+
// +                                                                                +
// +                  YOU DO NOT NEED TO CHANGE ANYTHING BELOW THIS                 +
// +                                                                                +
// +--------------------------------------------------------------------------------+

// Creates cards from the array above
// You don't need to modify this
let contents = [];
Shuffle(cards).forEach((c) => {
  contents.push([
    `<li class="card">` +
    `<a href='${c.pageLink}'>` +
    `<img class="art-image" src='${c.imageLink}' alt='${c.artName}' />` +
    `</a>` +
    `<div class="flex-content">` +
    `<a href='${c.pageLink}'><h3 class="art-title">${c.artName}</h3></a>` +
    `<p class='author'><a href="${c.githubLink}" target="_blank"><i class="fab fa-github"></i> ${c.author}</a> </p>` +
    `</div>` +
    `</li>`
  ]);
});

document.getElementById('cards').innerHTML = contents;

function Shuffle(o) {
  for (
    var j, x, i = o.length;
    i;
    j = parseInt(Math.random() * i), x = o[--i], o[i] = o[j], o[j] = x
  );
  return o;
}<|MERGE_RESOLUTION|>--- conflicted
+++ resolved
@@ -1269,22 +1269,17 @@
     author: 'Mohd Usman', 
     githubLink: 'https://github.com/mohdUsman-6508' 
   },
-
-  {
-<<<<<<< HEAD
+  {
     artName: 'Ball-animation',
-    pageLink: './Art/RohanSalgare/index.html', // change this
-    imageLink: './Art/RohanSalgare/animation.gif', // change this
+    pageLink: './Art/RohanSalgare/index.html',
+    imageLink: './Art/RohanSalgare/animation.gif',
     author: 'Rohan', // use your name
-    githubLink: 'https://github.com/RohanSalgare' // change this
-=======
+    githubLink: 'https://github.com/RohanSalgare' 
     artName: 'Ball-animation', 
     pageLink: './Art/RohanSalgare/index.html',
     imageLink: './Art/RohanSalgare/animation.gif', 
     author: 'Rohan',
     githubLink: 'https://github.com/RohanSalgare'
->>>>>>> c3434082
-
   },
   {
     artName: 'CircleChase',
@@ -1308,19 +1303,17 @@
     githubLink: 'https://github.com/aneeshd27'
   },
   {
-<<<<<<< HEAD
     artName: 'Pabitra Pal',
     pageLink: './Art/Pabitra/index.html',
     imageLink: './Art/Pabitra/face animation gif.gif',
     author: 'Pabitra',
     githubLink: 'https://github.com/pabitra0011'
-=======
+  }
     artName: 'Sun-Earth Rotation',
     pageLink: './Art/vinay-s36/animation.html',
     imageLink: './Art/vinay-s36/Sun-Earth Rotation.gif',
     author: 'Vinay',
     githubLink: 'https://github.com/vinay-s36'
->>>>>>> c3434082
   }
 ];
 
