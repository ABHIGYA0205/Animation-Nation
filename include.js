--- conflicted
+++ resolved
@@ -1879,10 +1879,7 @@
     imageLink: "./Art/samya/egg_loading.gif",
     author: "Ulisse Dantas",
     githubLink: "https://github.com/ulissesnew"
-<<<<<<< HEAD
-  },
-=======
-  }
+  },
   {
     artName: "We stay at home to save lives",
     pageLink: "./Art/Shatabdi/index.html",
@@ -1890,8 +1887,6 @@
     author: "Shatabdi Roy",
     githubLink: "https://github.com/RoyShatabdi"
   }
-  
->>>>>>> ef52a818
 ];
 
 // +--------------------------------------------------------------------------------+
