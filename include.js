--- conflicted
+++ resolved
@@ -43,19 +43,18 @@
     githubLink: 'https://github.com/Himanshuch8055'
   },
   {
-<<<<<<< HEAD
     artName: 'Circles',
     pageLink: './Art/AmanRawat/index.html',
     imageLink: './Art/AmanRawat/circles.gif',
     author: 'Aman Rawat',
     githubLink: 'https://github.com/amanr-dev'
-=======
+  },
+  {
     artName: 'Tic Tac Yo!',
     pageLink: './Art/smokeraven667/smokeraven.html',
     imageLink: './Art/smokeraven667/tic-tac-yo.gif',
     author: 'Joy',
     githubLink: 'https://github.com/smokeraven667'
->>>>>>> 13d83015
   },
   {
     artName: 'hanisntsolo',
