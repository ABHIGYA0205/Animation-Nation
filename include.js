--- conflicted
+++ resolved
@@ -1010,8 +1010,6 @@
     githubLink: 'https://github.com/Pratyush-Dehury'
   },
   {
-<<<<<<< HEAD
-=======
     artName: 'Move phone',
     pageLink: './Art/Teri/index.html',
     imageLink: './Art/Teri/animate.gif',
@@ -1033,7 +1031,6 @@
     githubLink: 'https://github.com/Miainaus'
   },
   {
->>>>>>> 5f8e548e
     artName: 'Rotate Color', // change this to the name of your artwork
     pageLink: './Art/Gibso10/index.html', // change this
     imageLink: './Art/Gibso10/Box Color.gif', // change this
