let cards = [
  {
    artName: 'Stephan Animation',
    pageLink: './Art/stephanduval_animatron/index.html',
    iamgeLink: './Art/stephanduval_animatron/stephanduval_animatron.gif',
    author: 'Stephan DuVal',
    githubLink: 'https://github.com/stephanduval'
  },
  {
    artName: 'DayToNight',
    pageLink: './Art/DayToNight By Arpan/index.html',
    imageLink: './Art/Joy/DayToNight By Arpan/giphy.gif',
    author: 'ArpanGyawali',
    githubLink: 'https://github.com/ArpanGyawali'
  },
  {
    artName: 'Dog animation',
    pageLink: './Art/AbhishekSingh-Animation-Contribution/index.html',
    imageLink: './Art/AbhishekSingh-Animation-Contribution/gif.png',
    author: 'Abhishek Singh',
    githubLink: 'https://github.com/Abhishek-555'
  },
  {
    artName: 'Animation square rotate',
    pageLink: './Art/Animation square rotate/index.html',
    imageLink: './Art/Animation square rotate/image.jpeg',
    author: 'Nampelly_varun',
    githubLink: 'https://github.com/nampellyvarun'
  },
  {
    artName: 'CSS Loader',
    pageLink: './Art/BenCullen/index.html',
    imageLink: './Art/BenCullen/Bens CSS Loader.gif',
    author: 'Ben Cullen',
    githubLink: 'https://github.com/BenjaminCullen1'
  },
  {
    artName: 'Flag',
    pageLink: './Art/IurianSimionDorin/index.html',
    imageLink: './Art/IurianSimionDorin/flag.gif',
    author: 'IurianSimionDorin',
    githubLink: 'https://github.com/IurianSimionDorin'
  },
  {
    artName: 'Rainbow Text Spin',
    pageLink: './Art/mallen13/index.html',
    imageLink: 'stillPic.jpg',
    author: 'mallen2013',
    githubLink: 'https://github.com/mallen2013'
  },
  {
    artName: 'Disco Bubble',
    pageLink: './Art/konstantify/index.html',
    imageLink: './Art/konstantify/konst.gif',
    author: 'Constantin',
    githubLink: 'https://github.com/konstantin0s'
  },
  {
    artName: 'Art',
    pageLink: './Art/mishra-parth/index.html',
    imageLink: './Art/mishra-parth/mishra-parth-project.gif',
    author: 'Parth',
    githubLink: 'https://github.com/mishra-parth'
  },
  {
    artName: 'Aymat',
    pageLink: './Art/aymat/index.html',
    imageLink: './Art/aymat/Capture.gif',
    author: 'aysha30',
    githubLink: 'https://github.com/aysha30'
  },
  {
    artName: 'Scissors Cutting Animation (CSS only)',
    pageLink: './Art/CoffeeAnimation/index.html',
    imageLink: './Art/CoffeeAnimation/scissors-cutting-animation.gif',
    author: 'Angelo Marcinnò',
    githubLink: 'https://github.com/angelo24782'
  },
  {
    artName: 'Cool CSS Preloader',
    pageLink: './Art/Himanshu_Kumawat/index.html',
    imageLink: './Art/Himanshu_Kumawat/preloader.gif',
    author: 'Himanshu Kumawat',
    githubLink: 'https://github.com/013himanshu'
  },
  {
    artName: 'Troll-Ball',
    pageLink: './Art/ivantbv/index.html',
    imageLink: './Art/ivantbv/troll-ball.gif',
    author: 'ivantbv',
    githubLink: 'https://github.com/ivantbv'
  },
  {
    artName: 'CSS heART',
    pageLink: './Art/Aarush/Heart.html',
    imageLink: './Art/Aarush/Heart.png',
    author: 'Aarush Bhat',
    githubLink: 'https://github.com/r-ush'
  },
  {
    artName: 'Image With Gray Scale Effect',
    pageLink: './Art/Image With Gray Scale Effect',
    imageLink:
      './Art/Image With Gray Scale Effect/Image-With-Gray-Scale-Effect.gif',
    author: 'Vikrant Kumar',
    githubLink: 'https://github.com/VikrantKu333'
  },
  {
    artname: 'Animation-Cool',
    pageLink: './Art/apilacharya/index.html',
    imageLink: './Art/apilacharya/animation-cool.gif',
    author: 'Apil Raj Acharya',
    githubLink: 'https://github.com/apilacharya'
  },

  {
    artName: 'covid-19',
    pageLink: './Art/shivam12k/index.html',
    videoLink: './Art/cell/cell.mp4',
    author: 'shivam12k',
    githubLink: 'https://github.com/shivam12k'
  },
  {
    artName: 'Bouncing Heart',
    pageLink: './Art/love2cr3ate/index.html',
    imageLink: './Art/love2cr3ate/bouncing-heart.gif',
    author: 'l0ve2cr3ate',
    githubLink: 'https://github.com/l0ve2cr3ate'
  },
  {
    artName: 'Animated-Loading',
    pageLink: './Art/Animated-Loading/index.html',
    imageLink: './Art/Animated-Loading/Animated-Loading.gif',
    author: 'Mehul1011',
    githubLink: 'https://github.com/mehul1011'
  },
  {
    artName: 'covid-19',
    pageLink: './Art/shivam12k/index.html',
    // videoLink: './Art/cell/cell.mp4',
    imageLink: '#',
    author: 'shivam12k',
    githubLink: 'https://github.com/shivam12k'
  },
  {
    artName: 'Mag-animation',
    pageLink: './Art/Mag-D-Alena/index.html',
    imageLink: './Art/Mag-D-Alena/Mag-animation.gif',
    author: 'Magdalena BenBassat-Luszczynska',
    githubLink: 'https://github.com/mag-d-alen'
  },
  {
    artName: 'ThomasTobe',
    pageLink: './Art/ThomasTobe/index.html',
    imageLink: './Art/ThomasTobe/rotation.gif',
    author: 'ThomasTobe',
    githubLink: 'https://github.com/ThomasTobe'
  },
  {
    artName: 'Life Of Coder',
    pageLink: './Art/DevarshiDoshi/index.html',
    imageLink: './Art/DevarshiDoshi/Life Of Coder.gif',
    author: 'DevarshiDoshi',
    githubLink: 'https://github.com/devarshidoshi'
  },

  {
    artName: 'That Animation',
    pageLink: './Art/MaKloudz/index.html',
    imageLink: './Art/MaKloudz/dat-animation.gif',
    author: 'Blessing Mutava',
    githubLink: 'https://github.com/MaKloudz'
  },
  {
    artName: 'animatron',
    pageLink: './Art/animatron/index.html',
    imageLink: './Art/animatron/trance.gif',
    author: 'nick981837',
    githubLink: 'https://github.com/nick981837'
  },
  {
    artName: 'ZTM Animation',
    pageLink: './Art/EricPuskas/index.html',
    imageLink: './Art/EricPuskas/index.gif',
    author: 'Eric Puskas',
    githubLink: 'https://github.com/EricPuskas'
  },
  {
    artName: 'LSD Rainbow Trip: Phase 1',
    pageLink: './Art/AbsMechanik/index.html',
    imageLink: './Art/AbsMechanik/AbsMechanik_Animation.gif',
    author: 'AbsMechanik',
    githubLink: 'https://github.com/AbsMechanik'
  },
  {
    artName: 'Christmas Lights',
    pageLink: './Art/Futuregit/index.html',
    imageLink: './Art/Futuregit/Christmas-Lights.gif',
    author: 'Futuregit',
    githubLink: 'https://github.com/Futuregit'
  },
  {
    artName: 'space zoo',
    pageLink: './Art/space_zoo/index.html',
    imageLink: './Art/space_zoo/space_zoo.gif',
    author: 'yuwen-c',
    githubLink: 'https://github.com/yuwen-c'
  },
  {
    artName: 'neon-text flicker glow',
    pageLink: './Art/neon-text flicker glow/neon.html',
    videoLink: './Art/neon-text flicker glow/neon-text flicker glow.gif',
    author: 'Ajay Tyagi',
    githubLink: 'https://github.com/imajaytyagi'
  },
  {
    artName: 'Dice Animation',
    pageLink: './Art/Dice-Animation/dice_animation.html',
    videoLink: './Art/Dice-Animation/dice.gif',
    author: 'Ronit DuttA',
    githubLink: 'https://github.com/RD91'
  },
  {
    artName: 'Fruit Dancing',
    pageLink: './Art/carlacentenor/index.html',
    imageLink: './Art/carlacentenor/fruit.gif',
    author: 'carlacentenor',
    githubLink: 'https://github.com/carlacentenor'
  },
  {
    artName: 'eyes',
    pageLink: './Art/eyes/index.html',
    imageLink: './Art/eyes/eyes.gif',
    author: 'yuwen-c',
    githubLink: 'https://github.com/yuwen-c'
  },
  {
    artName: 'Spooktober Hacktoberfest',
    pageLink: './Art/FredAmartey/index.html',
    imageLink: './Art/FredAmartey/thumbnaill.gif',
    author: 'Fred Amartey',
    githubLink: 'https://github.com/FredAmartey'
  },
  {
    artName: 'Star Wars?',
    pageLink: './Art/henryvalbuena/index.html',
    imageLink: './Art/henryvalbuena/index.gif',
    author: 'Henry Valbuena',
    githubLink: 'https://github.com/henryvalbuena'
  },
  {
    artName: 'UFO',
    pageLink: './Art/UFO/index.html',
    imageLink: './Art/UFO/UFO.png',
    author: 'Abhinav Singh @abhinav9910',
    githubLink: 'https://github.com/abhinav9910'
  },
  {
    artName: 'The Ripple',
    pageLink: './Art/Anmol2/index.html',
    imageLink: './Art/Anmol2/ripple.png',
    author: 'Anmol',
    githubLink: 'https://github.com/Anmol270900'
  },
  {
    artName: 'Rainbow loader',
    pageLink: './Art/ka-hn/rainbow.html',
    imageLink: './Art/ka-hn/rainbow.gif',
    author: 'Karim Hussain',
    githubLink: 'https://github.com/ka-hn'
  },
  {
    artName: 'Action Cam',
    pageLink: './Art/Donovan/index.html',
    imageLink: './Art/Donovan/pureCSS-animation.gif',
    author: 'Donovan Hunter',
    githubLink: 'https://github.com/dhdcode'
  },
  {
    artName: 'The Sun',
    pageLink: './Art/Anmol/index.html',
    imageLink: './Art/Anmol/sun.png',
    author: 'Anmol',
    githubLink: 'https://github.com/Anmol270900'
  },
  {
    artName: 'Flashing Pumpkin',
    pageLink: './Art/KatrinaRose14/index.html',
    imageLink: './Art/KatrinaRose14/FlashingPumpkin.gif',
    author: 'Katrina Yates',
    githubLink: 'https://github.com/KatrinaRose14'
  },
  {
    artName: 'Flipbox',
    pageLink: './Art/Prasheel/index.html',
    imageLink: './Art/Prasheel/flip.gif',
    author: 'Prasheel Soni',
    githubLink: 'https://github.com/ps011'
  },
  {
    artName: '2019 Wave',
    pageLink: './Art/chris-aqui/index.html',
    imageLink: './Art/chris-aqui/2019-jump.gif',
    author: 'Christine Aqui',
    githubLink: 'https://github.com/christine-aqui'
  },
  {
    artName: 'Hover Button Animation',
    pageLink: './Art/Vipul/hover.html',
    imageLink: './Art/Vipul/Screenshot2.png',
    author: 'Vipul',
    githubLink: 'https://github.com/vipuljain08'
  },
  {
    artName: 'Start From Zero',
    pageLink: './Art/Robihdy/index.html',
    imageLink: './Art/Robihdy/start-from-zero.png',
    author: 'Robihdy',
    githubLink: 'https://github.com/Robihdy'
  },
  {
    artName: 'Local Host metaphor',
    pageLink: './Art/Akbar-Cyber/index.html',
    imageLink: './Art/Prateek/localhost.png',
    author: 'Prateek',
    githubLink: 'https://github.com/prateekpatrick'
  },
  {
    artName: 'Akbar-Cyber',
    pageLink: './Art/Akbar-Cyber/index.html',
    imageLink: './Art/Akbar-Cyber/akbar.gif',
    author: 'Akbar',
    githubLink: 'https://github.com/Akbar-Cyber'
  },
  {
    artName: 'Sliding Lines',
    pageLink: './Art/erics0n/sliding-lines/index.html',
    imageLink: './Art/erics0n/sliding-lines/image.gif',
    author: 'erics0n',
    githubLink: 'https://github.com/erics0n'
  },
  {
    artName: 'Triangle',
    pageLink: './Art/Joy/triangle/triangle.html',
    imageLink: './Art/Joy/triangle/triangle.gif',
    author: 'Joy',
    githubLink: 'https://github.com/royranger'
  },
  {
    artName: 'Cube',
    pageLink: './Art/Joy/cube/cube.html',
    imageLink: './Art/Joy/cube/cube.gif',
    author: 'Joy',
    githubLink: 'https://github.com/royranger'
  },
  {
    artName: 'Burger Menu',
    pageLink: './Art/mctrl/burger.html',
    imageLink: './Art/mctrl/burger.gif',
    author: 'Martina',
    githubLink: 'https://github.com/mctrl'
  },
  {
    artName: 'Square Loader',
    pageLink: './Art/Hemant/index.html',
    imageLink: './Art/Hemant/loader.gif',
    author: 'Hemant Garg',
    githubLink: 'https://github.com/hemant-garg'
  },
  {
    artName: 'wake up, neo...',
    pageLink: './Art/samirjouni/TributeToTheMatrix.html',
    imageLink: './Art/samirjouni/sample.gif',
    author: 'Samir Jouni',
    githubLink: 'https://github.com/samirjouni'
  },
  {
    artName: 'Tribute To COD4MW',
    pageLink: './Art/samirjouni2/index.html',
    imageLink: './Art/samirjouni2/sample.gif',
    author: 'Samir Jouni',
    githubLink: 'https://github.com/samirjouni'
  },
  {
    artName: 'Planet',
    pageLink: './Art/ArthurDoom/planet.html',
    imageLink: './Art/ArthurDoom/planet.gif',
    author: 'ArthurDoom',
    githubLink: 'https://github.com/ArthurDoom'
  },
  {
    artName: 'SquarPy',
    pageLink: './Art/Utkarsh/index.html',
    imageLink: './Art/Utkarsh/hack.gif',
    author: 'utkarsh',
    githubLink: 'https://github.com/Utkarsh2604'
  },
  {
    artName: 'Circle',
    pageLink: './Art/Oliver/Circle.html',
    imageLink: './Art/Oliver/circle.gif',
    author: 'Oliver',
    githubLink: 'https://github.com/oliver-gomes'
  },
  {
    artName: 'Ellipse Loader',
    pageLink: './Art/VaibhavKhulbe/EllipseLoader.html',
    imageLink: './Art/VaibhavKhulbe/ellipseLoader.gif',
    author: 'Vaibhav Khulbe',
    githubLink: 'https://github.com/Kvaibhav01'
  },
  {
    artName: 'Simple Loader',
    pageLink: './Art/soumsps/simpleload.html',
    imageLink: './Art/soumsps/sample.gif',
    author: 'Soumendu Sinha',
    githubLink: 'https://github.com/soumsps'
  },
  {
    artName: 'Rollodex',
    pageLink: './Art/Shruti/rolling.html',
    imageLink: './Art/Shruti/rolling.gif',
    author: 'Shruti',
    githubLink: 'https://github.com/shruti49'
  },
  {
    artName: 'Cute Cat',
    pageLink: './Art/Alghi/cat.html',
    imageLink: './Art/Alghi/cat.gif',
    author: 'Alghi',
    githubLink: 'https://github.com/darklordace'
  },
  {
    artName: 'r2d2d starwerz',
    pageLink: './Art/izzycs/index.html',
    imageLink: './Art/izzycs/r2d2d.gif',
    author: 'Joy',
    githubLink: 'https://github.com/izzycs'
  },
  {
    artName: 'ZtM Text',
    pageLink: './Art/Di4iMoRtAl/ZtM_text_animation.html',
    imageLink: './Art/Di4iMoRtAl/ZtM_animation.gif',
    author: 'Di4iMoRtAl',
    githubLink: 'https://github.com/dppeykov'
  },
  {
    artName: 'Circles',
    pageLink: './Art/Bhuvana/circles.html',
    imageLink: './Art/Bhuvana/circles.gif',
    author: 'Bhuvana',
    githubLink: 'https://github.com/bhuvana-guna'
  },
  {
    artName: 'Bird',
    pageLink: './Art/Bhuvana/bird.html',
    imageLink: './Art/Bhuvana/bird.gif',
    author: 'Bhuvana',
    githubLink: 'https://github.com/bhuvana-guna'
  },
  {
    artName: 'Loader',
    pageLink: './Art/Bhuvana/loader.html',
    imageLink: './Art/Bhuvana/loader.gif',
    author: 'Bhuvana',
    githubLink: 'https://github.com/bhuvana-guna'
  },
  {
    artName: 'Simple blinking loading circles',
    pageLink: './Art/Rahul/index.html',
    imageLink: './Art/Rahul/loading.gif',
    author: 'Rahul',
    githubLink: 'https://github.com/kohli6010'
  },
  {
    artName: 'Css Pulse',
    pageLink: './Art/Aszmel/pulse.html',
    imageLink: './Art/Aszmel/css_pulse.gif',
    author: 'Aszmel',
    githubLink: 'https://github.com/Aszmel'
  },
  {
    artName: 'Circle Bounce',
    pageLink: './Art/Edmund/index.html',
    imageLink: './Art/Edmund/circle-bounce.gif',
    author: 'Edmund',
    githubLink: 'https://github.com/edmund1645'
  },
  {
    artName: 'Heart Beating',
    pageLink: './Art/Regem/index.html',
    imageLink: './Art/Regem/heart.jpg',
    author: 'Regem',
    githubLink: 'https://github.com/GemzBond'
  },
  {
    artName: 'Fading Circles',
    pageLink: './Art/Ankit/fadeCircle.html',
    imageLink: './Art/Ankit/fadeCircles.png',
    author: 'Ankit Srivastava',
    githubLink: 'https://github.com/a18nov'
  },
  {
    artName: 'Hacktoberfest 2019',
    pageLink: './Art/jpk3lly/animation.html',
    imageLink: './Art/jpk3lly/JPs_Animation_GIF.gif',
    author: 'jpk3lly',
    githubLink: 'https://github.com/jpk3lly'
  },
  {
    artName: 'Name Rotator',
    pageLink: './Art/Meet/name.html',
    imageLink: './Art/Meet/name.gif',
    author: 'Meet',
    githubLink: 'https://github.com/Meet1103'
  },
  {
    artName: 'Ball Rotator',
    pageLink: './Art/Bibekpreet/index.html',
    imageLink: './Art/Bibekpreet/ball.gif',
    author: 'Bibekpreet',
    githubLink: 'https://github.com/bibekpreet99'
  },
  {
    artName: 'ephiphany',
    pageLink: './Art/OctavianIlies/index.html',
    imageLink: './Art/OctavianIlies/ephiphany.gif',
    author: 'OctavianIlies',
    githubLink: 'https://github.com/OctavianIlies'
  },
  {
    artName: 'Loading',
    pageLink: './Art/jh1992jh/loading.html',
    imageLink: './Art/jh1992jh/loading.gif',
    author: 'jh1992jh',
    githubLink: 'https://github.com/jh1992jh'
  },
  {
    artName: 'ZTM Colors',
    pageLink: './Art/Godnon/index.html',
    imageLink: './Art/Godnon/ZTMcAnim.gif',
    author: 'Godnon',
    githubLink: 'https://github.com/godnondsilva'
  },
  {
    artName: 'Hover Effect',
    pageLink: './Art/Shubhankar/index.html',
    imageLink: './Art/Shubhankar/hackoctober.gif',
    author: 'Shubhankar',
    githubLink: 'https://github.com/shubhdwiv12'
  },
  {
    artName: 'Bouncing Fading Circles',
    pageLink: './Art/AyoubIssaad/index.html',
    imageLink: './Art/AyoubIssaad/BouncingFadingCircles.gif',
    author: 'AyoubIssaad',
    githubLink: 'https://github.com/AyoubIssaad'
  },
  {
    artName: '5 balls preloader',
    pageLink: './Art/Nnaji-Victor/index.html',
    imageLink: './Art/Nnaji-Victor/5_balls.gif',
    author: 'Nnaji Victor',
    githubLink: 'https://github.com/Nnaji-Victor'
  },
  {
    artName: 'ZTM Bouncer',
    pageLink: './Art/Josia/bouncer.html',
    imageLink: './Art/Josia/ztmbouncer.gif',
    author: 'Josia Rodriguez',
    githubLink: 'https://github.com/josiarod'
  },
  {
    artName: 'Hacktober loading animation',
    pageLink: './Art/mehul1011/index.html',
    imageLink: './Art/mehul1011/loading.gif',
    author: 'Mehul1011',
    githubLink: 'https://github.com/mehul1011'
  },
  {
    artName: 'Loading Dots',
    pageLink: './Art/devSergiu/index.html',
    imageLink: './Art/devSergiu/loading.gif',
    author: 'devSergiu',
    githubLink: 'https://github.com/devsergiu'
  },
  {
    artName: 'TypeWriter effect',
    pageLink: './Art/Sidharth/Typing_Text.html',
    imageLink: './Art/Sidharth/type_writer.gif',
    author: 'Sidharth',
    githubLink: 'https://github.com/Sidharth98'
  },
  {
    artName: 'Blue Spin',
    pageLink: './Art/JamesW/index.html',
    imageLink: './Art/JamesW/hacktober_spin.gif',
    author: 'James Whitney',
    githubLink: 'https://github.com/jameswhitney'
  },
  {
    artName: 'Loading Animation',
    pageLink: './Art/Sidharth/Loading.html',
    imageLink: './Art/Sidharth/Loading.gif',
    author: 'Sidharth',
    githubLink: 'https://github.com/Sidharth98'
  },
  {
    artName: 'Rotation',
    pageLink: './Art/alenanog/index.html',
    imageLink: './Art/alenanog/rotation.gif',
    author: 'Alena A.',
    githubLink: 'https://github.com/alenanog'
  },
  {
    artName: 'Colors in your life',
    pageLink: './Art/Atipahy/colors.html',
    imageLink: './Art/Atipahy/colors.png',
    author: 'Christos Chr',
    githubLink: 'https://github.com/atipaHy'
  },
  {
    artName: 'Orb',
    pageLink: './Art/Jkbicbic/orb.html',
    imageLink: './Art/Jkbicbic/orb.gif',
    author: 'John Kennedy Bicbic',
    githubLink: 'https://github.com/jkbicbic'
  },
  {
    artName: 'Charging...',
    pageLink: './Art/Afraz/charging.html',
    imageLink: './Art/Afraz/charging.gif',
    author: 'Afraz',
    githubLink: 'https://github.com/afrazz'
  },
  {
    artName: 'Charging...',
    pageLink: './Art/DepStep/depstep.html',
    imageLink: './Art/DepStep/depstep.gif',
    author: 'DepStep',
    githubLink: 'https://github.com/stephD'
  },
  {
    artName: 'Dancing Ball...',
    pageLink: './Art/DaveFres/index.html',
    imageLink: './Art/DaveFres/ball.gif',
    author: 'DaveFres',
    githubLink: 'https://github.com/DaveFres'
  },
  {
    artName: 'animatron',
    pageLink: './Art/animatron/index.html',
    imageLink: './Art/animatron/trance.gif',
    author: 'jomahay',
    githubLink: 'https://github.com/jomahay'
  },
  {
    artName: 'Sunshine',
    pageLink: './Art/Pavelisp/sunshine.html',
    imageLink: './Art/Pavelisp/sunshine.gif',
    author: 'Pavel Isp',
    githubLink: 'https://github.com/pavelisp'
  },
  {
    artName: 'SoundBoxes',
    pageLink: './Art/Hbarang/SoundBox.html',
    imageLink: './Art/Hbarang/SoundBoxAnimation.gif',
    author: 'Hbarang',
    githubLink: 'https://github.com/hbarang'
  },
  {
    artName: 'Cheshire',
    pageLink: './Art/Ckanelin/index.html',
    imageLink: './Art/Ckanelin/Cheshire.gif',
    author: 'Ckanelin',
    githubLink: 'https://github.com/ckanelin'
  },
  {
    artName: 'Disappear',
    pageLink: './Art/Stacy/index.html',
    imageLink: './Art/Stacy/disappear.gif',
    author: 'Stacy',
    githubLink: 'https://github.com/stacyholtz6'
  },
  {
    artName: 'Ellipse Spinner',
    pageLink: './Art/Sabina/ellipse_spinner.html',
    imageLink: './Art/Sabina/ellipse_spinner.png',
    author: 'Sabina Abbasova',
    githubLink: 'https://github.com/sabina929'
  },
  {
    artName: 'NightSky',
    pageLink: './Art/AndyS/index.html',
    imageLink: './Art/AndyS/Capture.GIF',
    author: 'AndyS',
    githubLink: 'https://github.com/AndyS1988'
  },
  {
    artName: 'Hungry',
    pageLink: './Art/diegchav/index.html',
    imageLink: './Art/diegchav/hungry.gif',
    author: 'Diego Chz',
    githubLink: 'https://github.com/diegchav'
  },
  {
    artName: 'Hover Text Animation',
    pageLink: './Art/AyoubIssaad2/index.html',
    imageLink: './Art/AyoubIssaad2/hoverTextAnimation.gif',
    author: 'AyoubIssaad',
    githubLink: 'https://github.com/AyoubIssaad'
  },
  {
    artName: 'Colorize',
    pageLink: './Art/JimBratsos/colorize.html',
    imageLink: './Art/JimBratsos/Colorize.gif',
    author: 'Jim Bratsos',
    githubLink: 'https://github.com/JimBratsos'
  },
  {
    artName: 'Hacktober Spooktacular',
    pageLink: 'Art/Elex/index.html',
    imageLink: ['./Art/Elex/hhs.gif'],
    author: 'William Poisel (LordCobra)',
    githubLink: 'https://github.com/epoisel'
  },
  {
    artName: 'Circley',
    pageLink: './Art/Tranjenny/indexjenny.html',
    imageLink: './Art/Tranjenny/zerojenny.gif',
    author: 'Tranjenny',
    githubLink: 'https://github.com/Tranjenny'
  },
  {
    artName: 'My Vietnam',
    pageLink: './Art/nhbduy/index.html',
    imageLink: './Art/nhbduy/my-vietnam.gif',
    author: 'Hoang-Bao-Duy NGUYEN',
    githubLink: 'https://github.com/nhbduy'
  },
  {
    artName: 'Hactoberfest Bus',
    pageLink: './Art/shahpranaf/index.html',
    imageLink: './Art/shahpranaf/hacktoberfest_bus.gif',
    author: 'Pranav Shah',
    githubLink: 'https://github.com/shahpranaf'
  },
  {
    artName: 'Hacktoberfest',
    pageLink: './Art/robihid/index.html',
    imageLink: './Art/robihid/hacktoberfest.png',
    author: 'robihid',
    githubLink: 'https://github.com/robihid'
  },
  {
    artName: 'Hi there',
    pageLink: './Art/Aki/index.html',
    imageLink: './Art/Aki/giphy.gif',
    author: 'Aki',
    githubLink: 'https://github.com/akmalist'
  },
  {
    artName: '3D css animation',
    pageLink: './Art/animationtion/index.html',
    imageLink: './Art/animation/css3drotate.gif',
    author: 'christ',
    githubLink: 'https://github.com/christ-87'
  },
  {
    artName: 'Hacktoberfest 2019!',
    pageLink: './Art/RedSquirrrel/index.html',
    imageLink: './Art/RedSquirrrel/index.html/animation.PNG',
    author: 'RedSquirrrel',
    githubLink: 'https://github.com/RedSquirrrel'
  },
  {
    artName: 'Sliding text',
    pageLink: './Art/Flattopz/index.html',
    imageLink: './Art/Flattopz/SlidingText.gif',
    author: 'Flattopz',
    githubLink: 'https://github.com/hjpunzalan'
  },
  {
    artName: 'Rainbow Color Changer',
    pageLink: './Art/mmshr/index.html',
    imageLink: './Art/mmshr/rainbow.gif',
    author: 'mmosehauer',
    githubLink: 'https://github.com/mmosehauer'
  },
  {
    artName: 'World of Coding',
    pageLink: './Art/tom_kn/coding.html',
    imageLink: './Art/tom_kn/coding.gif',
    author: 'Tamas Knisz',
    githubLink: 'https://github.com/TamasKn'
  },
  {
    artName: 'Initial Bounce',
    pageLink: './Art/Juwana/initial.html',
    imageLink: './Art/Juwana/InitialBounce.gif',
    author: 'Juwana',
    githubLink: 'https://github.com/JZerman2018'
  },
  {
    artName: 'Atom',
    pageLink: './Art/Teva/index.html',
    imageLink: './Art/Teva/atom.gif',
    author: 'Teva',
    githubLink: 'https://github.com/TevaHenry'
  },
  {
    artName: 'Be Awesome',
    pageLink: './Art/TigerAsH/index.html',
    imageLink: './Art/TigerAsH/be-awesome.jpg',
    author: 'TigerAsH',
    githubLink: 'https://github.com/TigerAsH94'
  },
  {
    artName: 'Rainbow Colors',
    pageLink: './Art/Sanjeev/index.html',
    imageLink: './Art/Sanjeev/animation.gif',
    author: 'Sanjeev Panday',
    githubLink: 'https://github.com/Sanjeev-Panday'
  },
  {
    artName: 'ZtM',
    pageLink: './Art/thoyvo/index.html',
    imageLink: './Art/thoyvo/ztm.gif',
    author: 'Thoyvo',
    githubLink: 'https://github.com/thoyvo'
  },
  {
    artName: 'Fast Fishes',
    pageLink: './Art/4ront/index.html',
    imageLink: './Art/4ront/fishes.gif',
    author: '4rontender',
    githubLink: 'https://github.com/RinatValiullov'
  },
  {
    artName: 'Loading...',
    pageLink: './Art/RedSquirrrel2/loading.html',
    imageLink: './Art/RedSquirrrel2/loading.gif',
    author: 'RedSquirrrel',
    githubLink: 'https://github.com/RedSquirrrel'
  },
  {
    artName: 'Animated Cube',
    pageLink: './Art/Animated Cube/index.html',
    imageLink: './Art/Animated Cube/cube.gif',
    author: 'RedSquirrrel',
    githubLink: 'https://github.com/RedSquirrrel'
  },
  {
    artName: 'Calm Ubuntu',
    pageLink: './Art/schupat/index.html',
    imageLink: './Art/schupat/preview.gif',
    author: 'schupat',
    githubLink: 'https://github.com/schupat'
  },
  {
    artName: 'Solar System',
    pageLink: './Art/DSandberg93/index.html',
    imageLink: './Art/DSandberg93/SolarSystem.gif',
    author: 'DSandberg93',
    githubLink: 'https://github.com/DSandberg93'
  },
  {
    artName: 'Boo',
    pageLink: './Art/VerityB/index.html',
    imageLink: './Art/VerityB/boo.gif',
    author: 'VerityB',
    githubLink: 'https://github.com/VerityB'
  },
  {
    artName: 'Hacktoberfest Ghost',
    pageLink: './Art/cTahirih/index.html',
    imageLink: './Art/cTahirih/ghost.png',
    author: 'cTahirih',
    githubLink: 'https://github.com/cTahirih'
  },
  {
    artName: 'Clock',
    pageLink: './Art/Abdul/index.html',
    imageLink: './Art/Abdul/Clock.png',
    author: 'Abdul Rahman',
    githubLink: 'https://github.com/abdulrahman118'
  },
  {
    artName: 'Loading Cube',
    pageLink: './Art/andrearizzello/index.html',
    imageLink: './Art/andrearizzello/index.gif',
    author: 'Andrea Rizzello',
    githubLink: 'https://github.com/andrearizzello'
  },
  {
    artName: 'Wall Dropping Logo',
    pageLink: './Art/shivams136/index.html',
    imageLink: './Art/shivams136/walldrop.gif',
    author: 'Shivam Sharma',
    githubLink: 'https://github.com/ShivamS136'
  },
  {
    artName: 'Infinite Race',
    pageLink: './Art/levermanx/index.html',
    imageLink: './Art/levermanx/anim.gif',
    author: 'Levermanx',
    githubLink: 'https://github.com/levermanx'
  },
  {
    artName: 'Hover to Rotate Text',
    pageLink: './Art/faiz_hameed/index.html',
    imageLink: './Art/faiz_hameed/hackto.gif',
    author: 'Faiz Hameed',
    githubLink: 'https://github.com/faizhameed'
  },
  {
    artName: 'HalloHacktober Greeting!',
    pageLink: './Art/lusalga/index.html',
    imageLink: './Art/lusalga/lu.gif',
    author: 'Lucieni A. Saldanha',
    githubLink: 'https://github.com/lusalga/'
  },
  {
    artName: 'Time goes by',
    pageLink: './Art/WolfgangKreminger/index.html',
    imageLink: './Art/WolfgangKreminger/showcase.gif',
    author: 'Wolfgang Kreminger',
    githubLink: 'https://github.com/r4pt0s'
  },
  {
    artName: 'Bouncing Text!',
    pageLink: './Art/AbdulsalamAbdulrahman/index.html',
    imageLink: './Art/AbdulsalamAbdulrahman/Bouncingtxt.gif',
    author: 'Abdulsalam Abdulrahman',
    githubLink: 'https://github.com/AbdulsalamAbdulrahman/'
  },
  {
    artName: 'Simple Phone Animation',
    pageLink: './Art/Lala/index.html',
    imageLink: './Art/Lala/phone.gif',
    author: 'Olamide Aboyeji',
    githubLink: 'https://github.com/aolamide'
  },
  {
    artName: 'Synthwave Sunset',
    pageLink: './Art/brunobolting/index.html',
    imageLink: './Art/brunobolting/synthwave-sunset.gif',
    author: 'Bruno Bolting',
    githubLink: 'https://github.com/brunobolting/'
  },
  {
    artName: 'That Animation',
    pageLink: './Art/MaKloudz/index.html',
    imageLink: './Art/MaKloudz/dat-animation.gif',
    author: 'Blessing Mutava',
    githubLink: 'https://github.com/MaKloudz'
  },
  {
    artName: 'animatron',
    pageLink: './Art/animatron/index.html',
    imageLink: './Art/animatron/trance.gif',
    author: 'nick981837',
    githubLink: 'https://github.com/nick981837'
  },
  {
    artName: 'abhishek9686',
    pageLink: './Art/abhishek9686/index.html',
    imageLink: './Art/abhishek9686/loading.gif',
    author: 'abhishek9686',
    githubLink: 'https://github.com/abhishek9686'
  },

  {
    artName: 'Animecircles',
    pageLink: './Art/Animecircles/index.html',
    imageLink: './Art/animatron/',
    author: 'Geamoding',
    githubLink: 'https://github.com/gilbertekalea'
  },
  {
    artName: 'ZTM Animation',
    pageLink: './Art/EricPuskas/index.html',
    imageLink: './Art/EricPuskas/index.gif',
    author: 'Eric Puskas',
    githubLink: 'https://github.com/EricPuskas'
  },
  {
    artName: 'LSD Rainbow Trip: Phase 1',
    pageLink: './Art/AbsMechanik/index.html',
    imageLink: './Art/AbsMechanik/AbsMechanik_Animation.gif',
    author: 'AbsMechanik',
    githubLink: 'https://github.com/AbsMechanik'
  },
  {
    artName: 'Christmas Lights',
    pageLink: './Art/Futuregit/index.html',
    imageLink: './Art/Futuregit/Christmas-Lights.gif',
    author: 'Futuregit',
    githubLink: 'https://github.com/Futuregit'
  },
  {
    artName: 'Fruit Dancing',
    pageLink: './Art/carlacentenor/index.html',
    imageLink: './Art/carlacentenor/fruit.gif',
    author: 'carlacentenor',
    githubLink: 'https://github.com/carlacentenor'
  },
  {
    artName: 'Spooktober Hacktoberfest',
    pageLink: './Art/FredAmartey/index.html',
    imageLink: './Art/FredAmartey/thumbnaill.gif',
    author: 'Fred Amartey',
    githubLink: 'https://github.com/FredAmartey'
  },
  {
    artName: 'Star Wars?',
    pageLink: './Art/henryvalbuena/index.html',
    imageLink: './Art/henryvalbuena/index.gif',
    author: 'Henry Valbuena',
    githubLink: 'https://github.com/henryvalbuena'
  },
  {
    artName: 'UFO',
    pageLink: './Art/UFO/index.html',
    imageLink: './Art/UFO/UFO.png',
    author: 'Abhinav Singh @abhinav9910',
    githubLink: 'https://github.com/abhinav9910'
  },
  {
    artName: 'The Ripple',
    pageLink: './Art/Anmol2/index.html',
    imageLink: './Art/Anmol2/ripple.png',
    author: 'Anmol',
    githubLink: 'https://github.com/Anmol270900'
  },
  {
    artName: 'Rainbow loader',
    pageLink: './Art/ka-hn/rainbow.html',
    imageLink: './Art/ka-hn/rainbow.gif',
    author: 'Karim Hussain',
    githubLink: 'https://github.com/ka-hn'
  },
  {
    artName: 'Action Cam',
    pageLink: './Art/Donovan/index.html',
    imageLink: './Art/Donovan/pureCSS-animation.gif',
    author: 'Donovan Hunter',
    githubLink: 'https://github.com/dhdcode'
  },
  {
    artName: 'The Sun',
    pageLink: './Art/Anmol/index.html',
    imageLink: './Art/Anmol/sun.png',
    author: 'Anmol',
    githubLink: 'https://github.com/Anmol270900'
  },
  {
    artName: 'Flashing Pumpkin',
    pageLink: './Art/KatrinaRose14/index.html',
    imageLink: './Art/KatrinaRose14/FlashingPumpkin.gif',
    author: 'Katrina Yates',
    githubLink: 'https://github.com/KatrinaRose14'
  },
  {
    artName: 'Flipbox',
    pageLink: './Art/Prasheel/index.html',
    imageLink: './Art/Prasheel/flip.gif',
    author: 'Prasheel Soni',
    githubLink: 'https://github.com/ps011'
  },
  {
    artName: '2019 Wave',
    pageLink: './Art/chris-aqui/index.html',
    imageLink: './Art/chris-aqui/2019-jump.gif',
    author: 'Christine Aqui',
    githubLink: 'https://github.com/christine-aqui'
  },
  {
    artName: 'Hover Button Animation',
    pageLink: './Art/Vipul/hover.html',
    imageLink: './Art/Vipul/Screenshot2.png',
    author: 'Vipul',
    githubLink: 'https://github.com/vipuljain08'
  },
  {
    artName: 'Start From Zero',
    pageLink: './Art/Robihdy/index.html',
    imageLink: './Art/Robihdy/start-from-zero.png',
    author: 'Robihdy',
    githubLink: 'https://github.com/Robihdy'
  },
  {
    artName: 'Local Host metaphor',
    pageLink: './Art/Akbar-Cyber/index.html',
    imageLink: './Art/Prateek/localhost.png',
    author: 'Prateek',
    githubLink: 'https://github.com/prateekpatrick'
  },
  {
    artName: 'Akbar-Cyber',
    pageLink: './Art/Akbar-Cyber/index.html',
    imageLink: './Art/Akbar-Cyber/akbar.gif',
    author: 'Akbar',
    githubLink: 'https://github.com/Akbar-Cyber'
  },
  {
    artName: 'Sliding Lines',
    pageLink: './Art/erics0n/sliding-lines/index.html',
    imageLink: './Art/erics0n/sliding-lines/image.gif',
    author: 'erics0n',
    githubLink: 'https://github.com/erics0n'
  },
  {
    artName: 'Triangle',
    pageLink: './Art/Joy/triangle/triangle.html',
    imageLink: './Art/Joy/triangle/triangle.gif',
    author: 'Joy',
    githubLink: 'https://github.com/royranger'
  },
  {
    artName: 'Cube',
    pageLink: './Art/Joy/cube/cube.html',
    imageLink: './Art/Joy/cube/cube.gif',
    author: 'Joy',
    githubLink: 'https://github.com/royranger'
  },
  {
    artName: 'Burger Menu',
    pageLink: './Art/mctrl/burger.html',
    imageLink: './Art/mctrl/burger.gif',
    author: 'Martina',
    githubLink: 'https://github.com/mctrl'
  },
  {
    artName: 'Square Loader',
    pageLink: './Art/Hemant/index.html',
    imageLink: './Art/Hemant/loader.gif',
    author: 'Hemant Garg',
    githubLink: 'https://github.com/hemant-garg'
  },
  {
    artName: 'wake up, neo...',
    pageLink: './Art/samirjouni/TributeToTheMatrix.html',
    imageLink: './Art/samirjouni/sample.gif',
    author: 'Samir Jouni',
    githubLink: 'https://github.com/samirjouni'
  },
  {
    artName: 'Tribute To COD4MW',
    pageLink: './Art/samirjouni2/index.html',
    imageLink: './Art/samirjouni2/sample.gif',
    author: 'Samir Jouni',
    githubLink: 'https://github.com/samirjouni'
  },
  {
    artName: 'Planet',
    pageLink: './Art/ArthurDoom/planet.html',
    imageLink: './Art/ArthurDoom/planet.gif',
    author: 'ArthurDoom',
    githubLink: 'https://github.com/ArthurDoom'
  },
  {
    artName: 'SquarPy',
    pageLink: './Art/Utkarsh/index.html',
    imageLink: './Art/Utkarsh/hack.gif',
    author: 'utkarsh',
    githubLink: 'https://github.com/Utkarsh2604'
  },
  {
    artName: 'Circle',
    pageLink: './Art/Oliver/Circle.html',
    imageLink: './Art/Oliver/circle.gif',
    author: 'Oliver',
    githubLink: 'https://github.com/oliver-gomes'
  },
  {
    artName: 'Ellipse Loader',
    pageLink: './Art/VaibhavKhulbe/EllipseLoader.html',
    imageLink: './Art/VaibhavKhulbe/ellipseLoader.gif',
    author: 'Vaibhav Khulbe',
    githubLink: 'https://github.com/Kvaibhav01'
  },
  {
    artName: 'Simple Loader',
    pageLink: './Art/soumsps/simpleload.html',
    imageLink: './Art/soumsps/sample.gif',
    author: 'Soumendu Sinha',
    githubLink: 'https://github.com/soumsps'
  },
  {
    artName: 'Rollodex',
    pageLink: './Art/Shruti/rolling.html',
    imageLink: './Art/Shruti/rolling.gif',
    author: 'Shruti',
    githubLink: 'https://github.com/shruti49'
  },
  {
    artName: 'Cute Cat',
    pageLink: './Art/Alghi/cat.html',
    imageLink: './Art/Alghi/cat.gif',
    author: 'Alghi',
    githubLink: 'https://github.com/darklordace'
  },
  {
    artName: 'ZtM Text',
    pageLink: './Art/Di4iMoRtAl/ZtM_text_animation.html',
    imageLink: './Art/Di4iMoRtAl/ZtM_animation.gif',
    author: 'Di4iMoRtAl',
    githubLink: 'https://github.com/dppeykov'
  },
  {
    artName: 'Circles',
    pageLink: './Art/Bhuvana/circles.html',
    imageLink: './Art/Bhuvana/circles.gif',
    author: 'Bhuvana',
    githubLink: 'https://github.com/bhuvana-guna'
  },
  {
    artName: 'Bird',
    pageLink: './Art/Bhuvana/bird.html',
    imageLink: './Art/Bhuvana/bird.gif',
    author: 'Bhuvana',
    githubLink: 'https://github.com/bhuvana-guna'
  },
  {
    artName: 'Loader',
    pageLink: './Art/Bhuvana/loader.html',
    imageLink: './Art/Bhuvana/loader.gif',
    author: 'Bhuvana',
    githubLink: 'https://github.com/bhuvana-guna'
  },
  {
    artName: 'Simple blinking loading circles',
    pageLink: './Art/Rahul/index.html',
    imageLink: './Art/Rahul/loading.gif',
    author: 'Rahul',
    githubLink: 'https://github.com/kohli6010'
  },
  {
    artName: 'Css Pulse',
    pageLink: './Art/Aszmel/pulse.html',
    imageLink: './Art/Aszmel/css_pulse.gif',
    author: 'Aszmel',
    githubLink: 'https://github.com/Aszmel'
  },
  {
    artName: 'Circle Bounce',
    pageLink: './Art/Edmund/index.html',
    imageLink: './Art/Edmund/circle-bounce.gif',
    author: 'Edmund',
    githubLink: 'https://github.com/edmund1645'
  },
  {
    artName: 'Heart Beating',
    pageLink: './Art/Regem/index.html',
    imageLink: './Art/Regem/heart.jpg',
    author: 'Regem',
    githubLink: 'https://github.com/GemzBond'
  },
  {
    artName: 'Fading Circles',
    pageLink: './Art/Ankit/fadeCircle.html',
    imageLink: './Art/Ankit/fadeCircles.png',
    author: 'Ankit Srivastava',
    githubLink: 'https://github.com/a18nov'
  },
  {
    artName: 'Hacktoberfest 2019',
    pageLink: './Art/jpk3lly/animation.html',
    imageLink: './Art/jpk3lly/JPs_Animation_GIF.gif',
    author: 'jpk3lly',
    githubLink: 'https://github.com/jpk3lly'
  },
  {
    artName: 'Name Rotator',
    pageLink: './Art/Meet/name.html',
    imageLink: './Art/Meet/name.gif',
    author: 'Meet',
    githubLink: 'https://github.com/Meet1103'
  },
  {
    artName: 'Ball Rotator',
    pageLink: './Art/Bibekpreet/index.html',
    imageLink: './Art/Bibekpreet/ball.gif',
    author: 'Bibekpreet',
    githubLink: 'https://github.com/bibekpreet99'
  },
  {
    artName: 'ephiphany',
    pageLink: './Art/OctavianIlies/index.html',
    imageLink: './Art/OctavianIlies/ephiphany.gif',
    author: 'OctavianIlies',
    githubLink: 'https://github.com/OctavianIlies'
  },
  {
    artName: 'Loading',
    pageLink: './Art/jh1992jh/loading.html',
    imageLink: './Art/jh1992jh/loading.gif',
    author: 'jh1992jh',
    githubLink: 'https://github.com/jh1992jh'
  },
  {
    artName: 'ZTM Colors',
    pageLink: './Art/Godnon/index.html',
    imageLink: './Art/Godnon/ZTMcAnim.gif',
    author: 'Godnon',
    githubLink: 'https://github.com/godnondsilva'
  },
  {
    artName: 'Hover Effect',
    pageLink: './Art/Shubhankar/index.html',
    imageLink: './Art/Shubhankar/hackoctober.gif',
    author: 'Shubhankar',
    githubLink: 'https://github.com/shubhdwiv12'
  },
  {
    artName: 'Bouncing Fading Circles',
    pageLink: './Art/AyoubIssaad/index.html',
    imageLink: './Art/AyoubIssaad/BouncingFadingCircles.gif',
    author: 'AyoubIssaad',
    githubLink: 'https://github.com/AyoubIssaad'
  },
  {
    artName: '5 balls preloader',
    pageLink: './Art/Nnaji-Victor/index.html',
    imageLink: './Art/Nnaji-Victor/5_balls.gif',
    author: 'Nnaji Victor',
    githubLink: 'https://github.com/Nnaji-Victor'
  },
  {
    artName: 'ZTM Bouncer',
    pageLink: './Art/Josia/bouncer.html',
    imageLink: './Art/Josia/ztmbouncer.gif',
    author: 'Josia Rodriguez',
    githubLink: 'https://github.com/josiarod'
  },
  {
    artName: 'Hacktober loading animation',
    pageLink: './Art/mehul1011/index.html',
    imageLink: './Art/mehul1011/loading.gif',
    author: 'Mehul1011',
    githubLink: 'https://github.com/mehul1011'
  },
  {
    artName: 'Loading Dots',
    pageLink: './Art/devSergiu/index.html',
    imageLink: './Art/devSergiu/loading.gif',
    author: 'devSergiu',
    githubLink: 'https://github.com/devsergiu'
  },
  {
    artName: 'TypeWriter effect',
    pageLink: './Art/Sidharth/Typing_Text.html',
    imageLink: './Art/Sidharth/type_writer.gif',
    author: 'Sidharth',
    githubLink: 'https://github.com/Sidharth98'
  },
  {
    artName: 'Blue Spin',
    pageLink: './Art/JamesW/index.html',
    imageLink: './Art/JamesW/hacktober_spin.gif',
    author: 'James Whitney',
    githubLink: 'https://github.com/jameswhitney'
  },
  {
    artName: 'Loading Animation',
    pageLink: './Art/Sidharth/Loading.html',
    imageLink: './Art/Sidharth/Loading.gif',
    author: 'Sidharth',
    githubLink: 'https://github.com/Sidharth98'
  },
  {
    artName: 'Rotation',
    pageLink: './Art/alenanog/index.html',
    imageLink: './Art/alenanog/rotation.gif',
    author: 'Alena A.',
    githubLink: 'https://github.com/alenanog'
  },
  {
    artName: 'Colors in your life',
    pageLink: './Art/Atipahy/colors.html',
    imageLink: './Art/Atipahy/colors.png',
    author: 'Christos Chr',
    githubLink: 'https://github.com/atipaHy'
  },
  {
    artName: 'Orb',
    pageLink: './Art/Jkbicbic/orb.html',
    imageLink: './Art/Jkbicbic/orb.gif',
    author: 'John Kennedy Bicbic',
    githubLink: 'https://github.com/jkbicbic'
  },
  {
    artName: 'Charging...',
    pageLink: './Art/Afraz/charging.html',
    imageLink: './Art/Afraz/charging.gif',
    author: 'Afraz',
    githubLink: 'https://github.com/afrazz'
  },
  {
    artName: 'Charging...',
    pageLink: './Art/DepStep/depstep.html',
    imageLink: './Art/DepStep/depstep.gif',
    author: 'DepStep',
    githubLink: 'https://github.com/stephD'
  },
  {
    artName: 'Dancing Ball...',
    pageLink: './Art/DaveFres/index.html',
    imageLink: './Art/DaveFres/ball.gif',
    author: 'DaveFres',
    githubLink: 'https://github.com/DaveFres'
  },
  {
    artName: 'animatron',
    pageLink: './Art/animatron/index.html',
    imageLink: './Art/animatron/trance.gif',
    author: 'jomahay',
    githubLink: 'https://github.com/jomahay'
  },
  {
    artName: 'Sunshine',
    pageLink: './Art/Pavelisp/sunshine.html',
    imageLink: './Art/Pavelisp/sunshine.gif',
    author: 'Pavel Isp',
    githubLink: 'https://github.com/pavelisp'
  },
  {
    artName: 'SoundBoxes',
    pageLink: './Art/Hbarang/SoundBox.html',
    imageLink: './Art/Hbarang/SoundBoxAnimation.gif',
    author: 'Hbarang',
    githubLink: 'https://github.com/hbarang'
  },
  {
    artName: 'Cheshire',
    pageLink: './Art/Ckanelin/index.html',
    imageLink: './Art/Ckanelin/Cheshire.gif',
    author: 'Ckanelin',
    githubLink: 'https://github.com/ckanelin'
  },
  {
    artName: 'Disappear',
    pageLink: './Art/Stacy/index.html',
    imageLink: './Art/Stacy/disappear.gif',
    author: 'Stacy',
    githubLink: 'https://github.com/stacyholtz6'
  },
  {
    artName: 'Ellipse Spinner',
    pageLink: './Art/Sabina/ellipse_spinner.html',
    imageLink: './Art/Sabina/ellipse_spinner.png',
    author: 'Sabina Abbasova',
    githubLink: 'https://github.com/sabina929'
  },
  {
    artName: 'NightSky',
    pageLink: './Art/AndyS/index.html',
    imageLink: './Art/AndyS/Capture.GIF',
    author: 'AndyS',
    githubLink: 'https://github.com/AndyS1988'
  },
  {
    artName: 'Hungry',
    pageLink: './Art/diegchav/index.html',
    imageLink: './Art/diegchav/hungry.gif',
    author: 'Diego Chz',
    githubLink: 'https://github.com/diegchav'
  },
  {
    artName: 'Hover Text Animation',
    pageLink: './Art/AyoubIssaad2/index.html',
    imageLink: './Art/AyoubIssaad2/hoverTextAnimation.gif',
    author: 'AyoubIssaad',
    githubLink: 'https://github.com/AyoubIssaad'
  },
  {
    artName: 'Colorize',
    pageLink: './Art/JimBratsos/colorize.html',
    imageLink: './Art/JimBratsos/Colorize.gif',
    author: 'Jim Bratsos',
    githubLink: 'https://github.com/JimBratsos'
  },
  {
    artName: 'Hacktober Spooktacular',
    pageLink: 'Art/Elex/index.html',
    imageLink: ['./Art/Elex/hhs.gif'],
    author: 'William Poisel (LordCobra)',
    githubLink: 'https://github.com/epoisel'
  },
  {
    artName: 'Circley',
    pageLink: './Art/Tranjenny/indexjenny.html',
    imageLink: './Art/Tranjenny/zerojenny.gif',
    author: 'Tranjenny',
    githubLink: 'https://github.com/Tranjenny'
  },
  {
    artName: 'My Vietnam',
    pageLink: './Art/nhbduy/index.html',
    imageLink: './Art/nhbduy/my-vietnam.gif',
    author: 'Hoang-Bao-Duy NGUYEN',
    githubLink: 'https://github.com/nhbduy'
  },
  {
    artName: 'Hactoberfest Bus',
    pageLink: './Art/shahpranaf/index.html',
    imageLink: './Art/shahpranaf/hacktoberfest_bus.gif',
    author: 'Pranav Shah',
    githubLink: 'https://github.com/shahpranaf'
  },
  {
    artName: 'Hacktoberfest',
    pageLink: './Art/robihid/index.html',
    imageLink: './Art/robihid/hacktoberfest.png',
    author: 'robihid',
    githubLink: 'https://github.com/robihid'
  },
  {
    artName: 'Hi there',
    pageLink: './Art/Aki/index.html',
    imageLink: './Art/Aki/giphy.gif',
    author: 'Aki',
    githubLink: 'https://github.com/akmalist'
  },
  {
    artName: 'Hacktoberfest 2019!',
    pageLink: './Art/RedSquirrrel/index.html',
    imageLink: './Art/RedSquirrrel/index.html/animation.PNG',
    author: 'RedSquirrrel',
    githubLink: 'https://github.com/RedSquirrrel'
  },
  {
    artName: 'Sliding text',
    pageLink: './Art/Flattopz/index.html',
    imageLink: './Art/Flattopz/SlidingText.gif',
    author: 'Flattopz',
    githubLink: 'https://github.com/hjpunzalan'
  },
  {
    artName: 'Rainbow Color Changer',
    pageLink: './Art/mmshr/index.html',
    imageLink: './Art/mmshr/rainbow.gif',
    author: 'mmosehauer',
    githubLink: 'https://github.com/mmosehauer'
  },
  {
    artName: 'World of Coding',
    pageLink: './Art/tom_kn/coding.html',
    imageLink: './Art/tom_kn/coding.gif',
    author: 'Tamas Knisz',
    githubLink: 'https://github.com/TamasKn'
  },
  {
    artName: 'Initial Bounce',
    pageLink: './Art/Juwana/initial.html',
    imageLink: './Art/Juwana/InitialBounce.gif',
    author: 'Juwana',
    githubLink: 'https://github.com/JZerman2018'
  },
  {
    artName: 'Atom',
    pageLink: './Art/Teva/index.html',
    imageLink: './Art/Teva/atom.gif',
    author: 'Teva',
    githubLink: 'https://github.com/TevaHenry'
  },
  {
    artName: 'Be Awesome',
    pageLink: './Art/TigerAsH/index.html',
    imageLink: './Art/TigerAsH/be-awesome.jpg',
    author: 'TigerAsH',
    githubLink: 'https://github.com/TigerAsH94'
  },
  {
    artName: 'Rainbow Colors',
    pageLink: './Art/Sanjeev/index.html',
    imageLink: './Art/Sanjeev/animation.gif',
    author: 'Sanjeev Panday',
    githubLink: 'https://github.com/Sanjeev-Panday'
  },
  {
    artName: 'ZtM',
    pageLink: './Art/thoyvo/index.html',
    imageLink: './Art/thoyvo/ztm.gif',
    author: 'Thoyvo',
    githubLink: 'https://github.com/thoyvo'
  },
  {
    artName: 'Fast Fishes',
    pageLink: './Art/4ront/index.html',
    imageLink: './Art/4ront/fishes.gif',
    author: '4rontender',
    githubLink: 'https://github.com/RinatValiullov'
  },
  {
    artName: 'Loading...',
    pageLink: './Art/RedSquirrrel2/loading.html',
    imageLink: './Art/RedSquirrrel2/loading.gif',
    author: 'RedSquirrrel',
    githubLink: 'https://github.com/RedSquirrrel'
  },
  {
    artName: 'Animated Cube',
    pageLink: './Art/Animated Cube/index.html',
    imageLink: './Art/Animated Cube/cube.gif',
    author: 'RedSquirrrel',
    githubLink: 'https://github.com/RedSquirrrel'
  },
  {
    artName: 'Calm Ubuntu',
    pageLink: './Art/schupat/index.html',
    imageLink: './Art/schupat/preview.gif',
    author: 'schupat',
    githubLink: 'https://github.com/schupat'
  },
  {
    artName: 'Solar System',
    pageLink: './Art/DSandberg93/index.html',
    imageLink: './Art/DSandberg93/SolarSystem.gif',
    author: 'DSandberg93',
    githubLink: 'https://github.com/DSandberg93'
  },
  {
    artName: 'Boo',
    pageLink: './Art/VerityB/index.html',
    imageLink: './Art/VerityB/boo.gif',
    author: 'VerityB',
    githubLink: 'https://github.com/VerityB'
  },
  {
    artName: 'Hacktoberfest Ghost',
    pageLink: './Art/cTahirih/index.html',
    imageLink: './Art/cTahirih/ghost.png',
    author: 'cTahirih',
    githubLink: 'https://github.com/cTahirih'
  },
  {
    artName: 'Clock',
    pageLink: './Art/Abdul/index.html',
    imageLink: './Art/Abdul/Clock.png',
    author: 'Abdul Rahman',
    githubLink: 'https://github.com/abdulrahman118'
  },
  {
    artName: 'Loading Cube',
    pageLink: './Art/andrearizzello/index.html',
    imageLink: './Art/andrearizzello/index.gif',
    author: 'Andrea Rizzello',
    githubLink: 'https://github.com/andrearizzello'
  },
  {
    artName: 'Wall Dropping Logo',
    pageLink: './Art/shivams136/index.html',
    imageLink: './Art/shivams136/walldrop.gif',
    author: 'Shivam Sharma',
    githubLink: 'https://github.com/ShivamS136'
  },
  {
    artName: 'Infinite Race',
    pageLink: './Art/levermanx/index.html',
    imageLink: './Art/levermanx/anim.gif',
    author: 'Levermanx',
    githubLink: 'https://github.com/levermanx'
  },
  {
    artName: 'Hover to Rotate Text',
    pageLink: './Art/faiz_hameed/index.html',
    imageLink: './Art/faiz_hameed/hackto.gif',
    author: 'Faiz Hameed',
    githubLink: 'https://github.com/faizhameed'
  },
  {
    artName: 'HalloHacktober Greeting!',
    pageLink: './Art/lusalga/index.html',
    imageLink: './Art/lusalga/lu.gif',
    author: 'Lucieni A. Saldanha',
    githubLink: 'https://github.com/lusalga/'
  },
  {
    artName: 'Time goes by',
    pageLink: './Art/WolfgangKreminger/index.html',
    imageLink: './Art/WolfgangKreminger/showcase.gif',
    author: 'Wolfgang Kreminger',
    githubLink: 'https://github.com/r4pt0s'
  },
  {
    artName: 'Bouncing Text!',
    pageLink: './Art/AbdulsalamAbdulrahman/index.html',
    imageLink: './Art/AbdulsalamAbdulrahman/Bouncingtxt.gif',
    author: 'Abdulsalam Abdulrahman',
    githubLink: 'https://github.com/AbdulsalamAbdulrahman/'
  },
  {
    artName: 'Simple Phone Animation',
    pageLink: './Art/Lala/index.html',
    imageLink: './Art/Lala/phone.gif',
    author: 'Olamide Aboyeji',
    githubLink: 'https://github.com/aolamide'
  },
  {
    artName: 'Synthwave Sunset',
    pageLink: './Art/brunobolting/index.html',
    imageLink: './Art/brunobolting/synthwave-sunset.gif',
    author: 'Bruno Bolting',
    githubLink: 'https://github.com/brunobolting/'
  },

  {
    artName: 'Kawaii Penguin',
    pageLink: './Art/Brienyll/index.html',
    imageLink: './Art/Brienyll/kawaiiPenguin.gif',
    author: 'Brienyll',
    githubLink: 'https://github.com/brienyll/'
  },
  {
    artName: 'Happy Halloween',
    pageLink: './Art/MatthewS/index.html',
    imageLink: './Art/MatthewS/Spider.gif',
    author: 'MatthewS',
    githubLink: 'https://github.com/matthewstoddart/'
  },
  {
    artName: 'Fan Art',
    pageLink: './Art/m-perez33/index.html',
    imageLink: './Art/m-perez33/cylon.gif',
    author: 'Marcos Perez',
    githubLink: 'https://github.com/m-perez33/'
  },
  {
    artName: 'Animating Pot',
    pageLink: './Art/Somechandra/index.html',
    imageLink: './Art/Somechandra/pot.gif',
    author: 'Somechandra',
    githubLink: 'https://github.com/somechandra'
  },
  {
    artName: 'Circles Circling',
    pageLink: './Art/pikktorr/index.html',
    imageLink: './Art/pikktorr/circles.gif',
    author: 'pikktorr',
    githubLink: 'https://github.com/pikktorr'
  },
  {
    artName: 'Glitchy Szn',
    pageLink: './Art/premdav/index.html',
    imageLink: './Art/premdav/screenshot.png',
    author: 'premdav',
    githubLink: 'https://github.com/premdav'
  },
  {
    artName: 'ZeroToMastery',
    pageLink: './Art/Vzneers/index.html',
    imageLink: './Art/Vzneers/gifzeroloading.gif',
    author: 'TrinhMinhHieu',
    githubLink: 'https://github.com/trinhminhhieu'
  },
  {
    artName: 'Spacecraft-landing',
    pageLink: './Art/DDuplinszki/index.html',
    imageLink: './Art/DDuplinszki/Spacecraft-landing.gif',
    author: 'DDuplinszki',
    githubLink: 'https://github.com/DDuplinszki'
  },
  {
    artName: 'Paw Prints',
    pageLink: './Art/Tia/index.html',
    imageLink: './Art/Tia/paw-prints.gif',
    author: 'Tia Esguerra',
    githubLink: 'https://github.com/msksfo'
  },
  {
    artName: 'Hover-Scale',
    pageLink: './Art/echowebid/index.html',
    imageLink: './Art/echowebid/hover.gif',
    author: 'echowebid',
    githubLink: 'https://github.com/echowebid'
  },
  {
    artName: 'mars',
    pageLink: './Art/Courtney_Pure/index.html',
    imageLink: './Art/Courtney_Pure/mars_screenshot.png',
    author: 'Courtney Pure',
    githubLink: 'https://github.com/courtneypure'
  },
  {
    artName: 'Welcome HactoberFest',
    pageLink: './Art/Dhaval/index.html',
    imageLink: './Art/Dhaval/Welcome-Hacktoberfest.gif',
    author: 'Dhaval Mehta',
    githubLink: 'https://github.com/Dhaval1403'
  },
  {
    artName: 'Aynonimation',
    pageLink: './Art/Aynorica/aynorica.html',
    imageLink: './Art/Aynorica/Aynonimation.png',
    author: 'aynorica',
    githubLink: 'https://github.com/aynorica'
  },
  {
    artName: 'sun-to-moon',
    pageLink: './Art/haider/index.html',
    imageLink: './Art/haider/sun-moon.gif',
    author: 'Haider',
    githubLink: 'https://github.com/hyderumer'
  },
  {
    artName: 'Animatron',
    pageLink: './Art/animatron/index.html',
    imageLink: './Art/animatron/trance.gif',
    author: 'Andrei',
    githubLink: 'https://github.com/aneagoie'
  },
  {
    artName: 'Loader Circle',
    pageLink: './Art/beaps/index.html',
    imageLink: './Art/beaps/loader-circle.gif',
    author: 'beaps',
    githubLink: 'https://github.com/beaps'
  },
  {
    artName: 'Doors',
    pageLink: './Art/pauliax/index.html',
    imageLink: './Art/pauliax/doors.gif',
    author: 'pauliax',
    githubLink: 'https://github.com/pauliax'
  },
  {
    artName: 'Clock with pendulum',
    pageLink: './Art/Pankaj/index.html',
    imageLink: './Art/Pankaj/Clock_with_pendulum.gif',
    author: 'Pankaj',
    githubLink: 'https://github.com/prime417'
  },
  {
    artName: 'Animatron',
    pageLink: './Art/animatron/index.html',
    imageLink: './Art/animatron/trance.gif',
    author: 'Andrei',
    githubLink: 'https://github.com/aneagoie'
  },
  {
    artName: 'Loader Circle',
    pageLink: './Art/beaps/index.html',
    imageLink: './Art/beaps/loader-circle.gif',
    author: 'beaps',
    githubLink: 'https://github.com/beaps'
  },
  {
    artName: 'Open Sourcerer',
    pageLink: './Art/4rturd13/index.html',
    imageLink: './Art/4rturd13/openSourcerer.gif',
    author: '4rturd13',
    githubLink: 'https://github.com/4rturd13'
  },
  {
    artName: 'Doors',
    pageLink: './Art/pauliax/index.html',
    imageLink: './Art/pauliax/doors.gif',
    author: 'pauliax',
    githubLink: 'https://github.com/pauliax'
  },
  {
    artName: 'Loader Square',
    pageLink: './Art/beaps2/square-loader.html',
    imageLink: './Art/beaps2/square-loader.gif',
    author: 'beaps',
    githubLink: 'https://github.com/beaps'
  },
  {
    artName: 'Running Text',
    pageLink: './Art/DevinEkadeni/running-text.html',
    imageLink: './Art/DevinEkadeni/running-text.gif',
    author: 'Devin Ekadeni',
    githubLink: 'https://github.com/devinekadeni'
  },
  {
    artName: 'Mystical-Hacktoberfest',
    pageLink: './Art/Wayne/index.html',
    imageLink:
      './Art/Wayne/hacktoberfest - Google Chrome 09 Oct 2019 21_12_32.png',
    author: 'Wayne Mac Mavis',
    githubLink: 'https://github.com/WayneMacMavis'
  },
  {
    artName: 'ZTM Logo Animation',
    pageLink: './Art/bk987/index.html',
    imageLink: './Art/bk987/preview.gif',
    author: 'Bilal Khalid',
    githubLink: 'https://github.com/bk987'
  },
  {
    artName: 'Pong',
    pageLink: './Art/Carls13/index.html',
    imageLink: './Art/Carls13/pong.jpg',
    author: 'Carlos Hernandez',
    githubLink: 'https://github.com/Carls13'
  },
  {
    artName: 'ZTM Reveal',
    pageLink: './Art/bk987-2/index.html',
    imageLink: './Art/bk987-2/preview.gif',
    author: 'Bilal Khalid',
    githubLink: 'https://github.com/bk987'
  },
  {
    artName: 'ZTM Family Animation',
    pageLink: './Art/sballgirl11/animation.html',
    imageLink: './Art/sballgirl11/ztm.gif',
    author: 'Brittney Postma',
    githubLink: 'https://github.com/sballgirl11'
  },
  {
    artName: 'Phone Greetings',
    pageLink: './Art/ann-dev/index.html',
    imageLink: './Art/ann-dev/screenshot.png',
    author: 'ann-dev',
    githubLink: 'https://github.com/ann-dev'
  },
  {
    artName: 'Triangle Slide',
    pageLink: './Art/grieff/index.html',
    imageLink: './Art/grieff/triangle-animation.gif',
    author: 'Grieff',
    githubLink: 'https://github.com/grieff'
  },
  {
    artName: 'Neon ZTM',
    pageLink: './Art/grieff/text.html',
    imageLink: './Art/grieff/neonZTM.gif',
    author: 'Grieff',
    githubLink: 'https://github.com/grieff'
  },
  {
    artName: 'Flip Card',
    pageLink: './Art/FlipCard/index.html',
    imageLink: './Art/FlipCard/ezgif.com-video-to-gif.gif',
    author: 'Saurabh',
    githubLink: 'https://github.com/Saurabh-FullStackDev'
  },
  {
    artName: 'animationHalloween',
    pageLink: './Art/mawais54013/index.html',
    imageLink: './Art/mawais54013/Halloween.gif',
    author: 'mawais54013',
    githubLink: 'https://github.com/mawais54013'
  },
  {
    artName: 'Hacktoberfest Letter Popups',
    pageLink: './Art/jmt3559/index.html',
    imageLink: 'https://media.giphy.com/media/RKSRPGiIsy1f3Ji3j1/giphy.gif',
    author: 'Juan T.',
    githubLink: 'https://github.com/jmtellez'
  },
  {
    artName: 'Oscillation',
    pageLink: './Art/Oscillation/index.html',
    imageLink: './Art/Oscillation/oscillation.gif',
    author: 'Nandhakumar',
    githubLink: 'https://github.com/Nandhakumar7792'
  },
  {
    artName: 'Letters flipUp',
    pageLink: './Art/TerenceBiney/index.html',
    imageLink: './Art/TerenceBiney/lettersanimate.gif',
    author: 'Terence Biney',
    githubLink: 'https://github.com/Tereflech17'
  },
  {
    artName: 'Colors rectangle',
    pageLink: './Art/beaps3/index.html',
    imageLink: './Art/beaps3/colors-rectangle.gif',
    author: 'beaps',
    githubLink: 'https://github.com/beaps'
  },
  {
    artName: 'Hinge',
    pageLink: './Art/hereisfahad/index.html',
    imageLink: './Art/hereisfahad/hinge.png',
    author: 'Hereisfahad',
    githubLink: 'https://github.com/hereisfahad'
  },
  {
    artName: 'Animation',
    pageLink: './Art/PaulBillings/animation.html',
    imageLink: './Art/PaulBillings/animation.gif',
    author: 'Paul Billings',
    githubLink: 'https://github.com/paulbillings'
  },
  {
    artName: 'Diminishing',
    pageLink: './Art/Diminishing/index.html',
    imageLink: './Art/Diminishing/diminishing.gif',
    author: 'Nandhakumar',
    githubLink: 'https://github.com/Nandhakumar7792'
  },
  {
    artName: 'yin-yang',
    pageLink: './Art/yin-yang/index.html',
    imageLink: './Art/yin-yang/yin-yang.gif',
    author: 'Nandhakumar',
    githubLink: 'https://github.com/Nandhakumar7792'
  },
  {
    artName: 'eggJiggle',
    pageLink: './Art/eggJiggle/index.html',
    imageLink: './Art/eggJiggle/eggJiggle.gif',
    author: 'Nandhakumar',
    githubLink: 'https://github.com/Nandhakumar7792'
  },
  {
    artName: 'Aynonimation',
    pageLink: './Art/Aynorica/aynorica.html',
    imageLink: './Art/Aynorica/Aynonimation.png',
    author: 'aynorica',
    githubLink: 'https://github.com/aynorica'
  },
  {
    artName: 'ZTM Family Animation',
    pageLink: './Art/sballgirl11/index.html',
    imageLink: './Art/sballgirl11/ztm.gif',
    author: 'Brittney Postma',
    githubLink: 'https://github.com/sballgirl11'
  },
  {
    artName: 'Calm',
    pageLink: './Art/TMax/index.html',
    imageLink: './Art/TMax/Choas.gif',
    author: 'Tanesha',
    githubLink: 'https://github.com/Mainemirror'
  },
  {
    artName: 'Eyes',
    pageLink: './Art/Ltheory/main.html',
    imageLink: './Art/Ltheory/eyes.gif',
    author: 'Ltheory',
    githubLink: 'https://github.com/Ltheory'
  },
  {
    artName: 'Jelly!',
    pageLink: './Art/Pete331/index.html',
    imageLink: './Art/Pete331/jelly.png',
    author: 'Pete331',
    githubLink: 'https://github.com/Pete331'
  },
  {
    artName: 'clock-animation',
    pageLink: './Art/clock-animation/clock.html',
    imageLink: './Art/clock-animation/clock.gif',
    author: 'Alan sarluv',
    githubLink: 'https://github.com/alansarluv'
  },
  {
    artName: 'Slider',
    pageLink: './Art/furqan/index.html',
    imageLink: './Art/furqan/in.gif',
    author: 'Furqan',
    githubLink: 'https://github.com/furki911s'
  },
  {
    artName: 'animated-birds',
    pageLink: './Art/g-serban/animated-birds.html',
    imageLink: './Art/g-serban/animated-birds.gif',
    author: 'g-serban',
    githubLink: 'https://github.com/g-serban'
  },
  {
    artName: 'circle-become-square',
    pageLink: './Art/chathura19/index.html',
    imageLink: './Art/chathura19/chathura.gif',
    author: 'Chathura Samarajeewa',
    githubLink: 'https://github.com/ChathuraSam'
  },
  {
    artName: 'page-flicker',
    pageLink: './Art/neon-flights/page-flicker.html',
    imageLink: './Art/neon-flights/page-flicker.gif',
    author: 'neon-flights',
    githubLink: 'https://github.com/neon-flights'
  },
  {
    artName: 'Animate-Name',
    pageLink: './Art/Natalina/index.html',
    imageLink: './Art/Natalina/animatename.gif',
    author: 'Natalina',
    githubLink: 'https://github.com/Natalina13'
  },
  {
    artName: 'Asteroids',
    pageLink: './Art/hrafnkellbaldurs/index.html',
    imageLink: './Art/hrafnkellbaldurs/asteroids.gif',
    author: 'Hrafnkell Baldursson',
    githubLink: 'https://github.com/hrafnkellbaldurs'
  },
  {
    artName: 'Sliding-Paragraph',
    pageLink: './Art/Prashant/index.html',
    imageLink: './Art/Prashant/slidingparagraph.gif',
    author: 'Prashant',
    githubLink: 'https://github.com/Prashant2108'
  },
  {
    artName: 'Rocket Ship',
    pageLink: './Art/sdangoy/rocket-ship.html',
    imageLink: './Art/sdangoy/Rocket-Ship-Animation.gif',
    author: 'sdangoy',
    githubLink: 'https://github.com/sdangoy'
  },
  {
    artName: 'Spinner',
    pageLink: './Art/Sayan/index.html',
    imageLink: './Art/Sayan/spinner.gif',
    author: 'ssayanm',
    githubLink: 'https://github.com/ssayanm'
  },
  {
    artName: 'swivel',
    pageLink: './Art/tusharhanda/index.html',
    imageLink: './Art/tusharhanda/gif.gif',
    author: 'Tushar',
    githubLink: 'https://github.com/tusharhanda'
  },
  {
    artName: 'Hallows Eve',
    pageLink: './Art/ShanClayton/hallowseve.html',
    imageLink: './Art/ShanClayton/hallowhack.gif',
    author: 'Shanaun Clayton',
    githubLink: 'https://github.com/shanclayton'
  },
  {
    artName: 'Contraption',
    pageLink: './Art/Aravindh/contraption.html',
    imageLink: './Art/Aravindh/contraption.gif',
    author: 'Aravindh',
    githubLink: 'https://github.com/Aravindh-SNR'
  },
  {
    artName: 'Rings',
    pageLink: './Art/Kuzmycz/rings.html',
    imageLink: './Art/Kuzmycz/rings.gif',
    author: 'Mark Kuzmycz',
    githubLink: 'https://github.com/kuzmycz'
  },
  {
    artName: 'Ghost',
    pageLink: './Art/toserjude/index.html',
    imageLink: './Art/toserjude/boo.JPG',
    author: 'toserjude',
    githubLink: 'https://github.com/toserjude'
  },
  {
    artName: 'Gradient circle',
    pageLink: './Art/brettl1991/index.html',
    imageLink: './Art/brettl1991/animation.png',
    author: 'Agnes Brettl',
    githubLink: 'https://github.com/brettl1991'
  },
  {
    artName: 'Bill Cipher',
    pageLink: './Art/vitoriapena/index.html',
    imageLink: './Art/vitoriapena/bill_cipher.gif',
    author: 'Vitória Mendes',
    githubLink: 'https://github.com/vitoriapena'
  },
  {
    artName: 'Generate meaning',
    pageLink: './Art/Atif4/index.html',
    imageLink: './Art/Generate meaning.gif',
    author: 'Atif Iqbal',
    githubLink: 'https://github.com/atif-dev'
  },
  {
    artName: 'Spooktime',
    pageLink: './Art/AgneDJ/index.html',
    imageLink: './Art/AgneDJ/spooktime.gif',
    author: 'AgneDJ',
    githubLink: 'https://github.com/AgneDJ'
  },
  {
    artName: 'Gradient circle',
    pageLink: './Art/brettl1991/index.html',
    imageLink: './Art/brettl1991/animation.png',
    author: 'Agnes Brettl',
    githubLink: 'https://github.com/brettl1991'
  },
  {
    artName: 'Bill Cipher',
    pageLink: './Art/vitoriapena/index.html',
    imageLink: './Art/vitoriapena/bill_cipher.gif',
    author: 'Vitória Mendes',
    githubLink: 'https://github.com/vitoriapena'
  },
  {
    artName: 'Dizzy',
    pageLink: './Art/antinomy/index.html',
    imageLink: './Art/antinomy/logo-spin.gif',
    author: 'Antinomezco',
    githubLink: 'https://github.com/antinomezco'
  },
  {
    artName: 'bounce',
    pageLink: './Art/bounce/index.html',
    imageLink: './Art/bounce/bounce.gif',
    author: 'leelacanlale',
    githubLink: 'https://github.com/leelacanlale'
  },
  {
    artName: 'Bubbles',
    pageLink: './Art/bubbles/Bubbles.html',
    imageLink: './Art/bubbles/buubles.png',
    author: 'michal',
    githubLink: 'https://github.com/michalAim'
  },
  {
    artName: 'Bar Slide',
    pageLink: './Art/MikeVedsted/index.html',
    imageLink: './Art/MikeVedsted/barslide.png',
    author: 'Mike Vedsted',
    githubLink: 'https://github.com/MikeVedsted'
  },
  {
    artName: 'HacktoberFest-2019',
    pageLink: './Art/Atif/index.html',
    imageLink: './Art/Atif/HacktoberFest-19.gif',
    author: 'Atif Iqbal',
    githubLink: 'https://github.com/atif-dev'
  },
  {
    artName: 'Text Animation',
    pageLink: './Art/Divya/index.html',
    imageLink: './Art/Divya/screenshot.png',
    author: 'Divya',
    githubLink: 'https://github.com/DivyaPuri25'
  },
  {
    artName: 'HacktoberFest-2019-Entry',
    pageLink: './Art/nunocpnp/index.html',
    imageLink: './Art/nunocpnp/sample_image.jpg',
    author: 'Nuno Pereira',
    githubLink: 'https://github.com/nunocpnp'
  },
  {
    artName: 'HacktoberFest 2019',
    pageLink: './Art/AbdussamadYisau/index.html',
    imageLink: './Art/AbdussamadYisau/Screenshot.png',
    author: 'Abdussamad Yisau',
    githubLink: 'https://github.com/AbdussamadYisau'
  },
  {
    artName: 'squareMagic',
    pageLink: './Art/Rajnish-SquareMagic/index.html',
    imageLink: './Art/Rajnish-SquareMagic/squareMagic.png',
    author: 'Rajnish Kr Singh',
    githubLink: 'https://github.com/RajnishKrSingh'
  },
  {
    artName: 'Blinking Hacktober',
    pageLink: './Art/Atif2/index.html',
    imageLink: './Art/Blinking hacktober.gif',
    author: 'Atif Iqbal',
    githubLink: 'https://github.com/atif-dev'
  },
  {
    artName: 'Robodance',
    pageLink: './Art/robodance/index.html',
    imageLink: './Art/robodance/robodance.gif',
    author: 'Thomas',
    githubLink: 'https://github.com/mahlqvist'
  },
  {
    artName: 'Sliding hacktober',
    pageLink: './Art/Atif3/index.html',
    imageLink: './Art/Atif3/sliding hacktober.gif',
    author: 'Atif Iqbal',
    githubLink: 'https://github.com/atif-dev'
  },
  {
    artName: 'like-animation',
    pageLink: './Art/gibas79/like-animation.html',
    imageLink: './Art/gibas79/like-animation.gif',
    author: 'Gilberto Guimarães',
    githubLink: 'https://github.com/gibas79'
  },
  {
    artName: 'ZTM animation',
    pageLink: './Art/ZTManimation/index.html',
    author: 'damniha',
    imageLink: './Art/ZTManimation/ZTM_animation.gif',
    githubLink: 'https://github.com/damniha'
  },
  {
    artName: 'Double Helix',
    pageLink: './Art/KeenanNunesVaz/index.html',
    imageLink: './Art/KeenanNunesVaz/double-helix.gif',
    author: 'KeenanNV',
    githubLink: 'https://github.com/KeenanNunesVaz'
  },
  {
    artName: 'October',
    pageLink: './Art/fprokofiev/index.html',
    imageLink: './Art/fprokofiev/october.gif',
    author: 'Fyodor Prokofiev',
    githubLink: 'https://github.com/fprokofiev'
  },
  {
    artName: 'Circle CSS',
    pageLink: './Art/pXxcont/index.html',
    imageLink: './Art/pXxcont/circlecss.png',
    author: 'fzpX',
    githubLink: 'https://github.com/fzpX'
  },
  {
    artName: 'Asterisk Formation',
    pageLink: './Art/NorahJC/index.html',
    imageLink: './Art/NorahJC/asterisk-formation.gif',
    author: 'NorahJC',
    githubLink: 'https://github.com/norahjc'
  },
  {
    artName: 'Bouncing CSS',
    pageLink: './Art/Tina-Hoang/aniframe.html',
    imageLink: './Art/Tina-Hoang/bounce.png',
    author: 'Tina',
    githubLink: 'https://github.com/nnh242'
  },
  {
    artName: 'Ghost Balls',
    pageLink: './Art/ghostBalls/index.html',
    imageLink: './Art/ghostBalls/balls.png',
    author: 'Beatriz Delmiro',
    githubLink: 'https://github.com/biadelmiro'
  },
  {
    artName: 'Walking Guy',
    pageLink: './Art/walking-guy/index.html',
    imageLink: './Art/walking-guy/video_gif.gif',
    author: 'Rahulkumar Jha',
    githubLink: 'https://github.com/Rahul240499'
  },
  {
    artName: 'Hover Neon Animation',
    pageLink: './Art/edjunma/index.html',
    imageLink: './Art/edjunma/ejm-neon.gif',
    author: 'edjunma',
    githubLink: 'https://github.com/edjunma'
  },
  {
    artName: 'Last In First Out Animation',
    pageLink: './Art/Stryker/index.html',
    imageLink: './Art/Stryker/zero-to-mastery-lifo-animation.gif',
    author: 'Stryker Stinnette',
    githubLink: 'https://github.com/StrykerKent'
  },
  {
    artName: 'Happy Diwali Animation',
    pageLink: './Art/Apoorva/index.html',
    imageLink: './Art/Apoorva/Screen.gif',
    author: 'Apoorva',
    githubLink: 'https://github.com/apoorvamohite'
  },
  {
    artName: 'Heart Beat',
    pageLink: './Art/naveen-ku/Heart shape.html',
    imageLink: './Art/naveen-ku/Heart shape.gif',
    author: 'naveen-ku',
    githubLink: 'https://github.com/naveen-ku'
  },
  {
    artName: 'Smoky Text',
    pageLink: './Art/smoky-text/index.html',
    imageLink: './Art/smoky-text/smoky_text_gif.gif',
    author: 'Rahulkumar Jha',
    githubLink: 'https://github.com/Rahul240499'
  },
  {
    artName: 'Rainbow and Clouds',
    pageLink: './Art/rainbowclouds/index.html',
    imageLink: './Art/rainbowclouds/rainbowclouds.gif',
    author: 'isasimoo',
    githubLink: 'https://github.com/isasimo'
  },
  {
    artName: 'Peek a boo!',
    pageLink: './Art/Virtual1/index.html',
    imageLink: './Art/Virtual1/HappyHalloween.gif',
    author: 'Jessica Erasmus',
    githubLink: 'https://github.com/Virtual1'
  },
  {
    artName: 'prashantM1',
    pageLink: './Art/prashantM1/heart.html',
    imageLink: './Art/prashantM1/heart.gif',
    author: 'Prashant Maurya',
    githubLink: 'https://github.com/prashantmaurya228'
  },

  {
    artName: 'prashantM2',
    pageLink: './Art/prashantM2/block.html',
    imageLink: './Art/prashantM2/block.gif',
    author: 'Prashant Maurya',
    githubLink: 'https://github.com/prashantmaurya228'
  },

  {
    artName: 'prashantM3',
    pageLink: './Art/prashantM3/ball.html',
    imageLink: './Art/prashantM3/ball.gif',
    author: 'Prashant Maurya',
    githubLink: 'https://github.com/prashantmaurya228'
  },
  {
    artName: 'SquareStar',
    pageLink: './Art/shawn/index.html',
    imageLink: './Art/shawn/square_star.gif',
    author: 'shawn',
    github: 'https://github.com/hk2014'
  },
  {
    artName: 'prashantM4',
    pageLink: './Art/prashantM4/boxsize.html',
    imageLink: './Art/prashantM4/boxsize.gif',
    author: 'Prashant Maurya',
    githubLink: 'https://github.com/prashantmaurya228'
  },
  {
    artName: 'Happy hacking',
    pageLink: 'https://github.com/szulima',
    imageLink: './Art/szulima/hacking.gif',
    author: 'szulima',
    githubLink: 'https://github.com/szulima'
  },
  {
    artName: 'ColorBomb',
    pageLink: './Art/ColorBomb/index.html',
    imageLink: './Art/ColorBomb/ztm.gif',
    author: 'Rahulm2310',
    github: 'https://github.com/Rahulm2310'
  },
  {
    artName: 'Traffic Lights',
    pageLink: './Art/Harry/index.html',
    imageLink: './Art/Harry/lights.gif',
    author: 'Harry',
    githubLink: 'https://github.com/legenhairy'
  },
  {
    artName: 'Glowing Text',
    pageLink: './Art/glowing-text/index.html',
    imageLink: './Art/glowing-text/glowing_text_gif.gif',
    author: 'Rahulkumar Jha',
    githubLink: 'https://github.com/Rahul240499'
  },
  {
    artName: 'Ghost Stealth Text',
    pageLink: './Art/Alara Joel/index.html',
    imageLink: './Art/Alara Joel/stealth ghost.png',
    author: 'Alara Joel',
    githubLink: 'https://github.com/stealthman22'
  },
  {
    artName: 'Cactus Balloon',
    pageLink: './Art/cactus/index.html',
    imageLink: './Art/cactus/catus.gif',
    author: 'Ana Paula Lazzarotto de Lemos',
    githubLink: 'https://github.com/anapaulalemos'
  },
  {
    artName: 'Random Color Change',
    pageLink: './Art/toto-titan-developer/index.html',
    imageLink: './Art/toto-titan-developer/RandomColorChange.png',
    author: 'Wyatt Henderson',
    githubLink: 'https://github.com/toto-titan-developer'
  },
  {
    artName: 'Trial',
    pageLink: './Art/dhennisCssAnimation/index.html',
    imageLink: './Art/dhennisCssAnimation/focusOnTheGood',
    author: 'Dhennis Lim',
    github: 'https://github.com/DhennisDavidLim'
  },
  {
    artName: 'Rectangular Butterfly',
    pageLink: './Art/muzak-mmd/index.html',
    imageLink: './Art/muzak-mmd/butterfly.gif',
    author: 'Mbarak',
    github: 'https://github.com/muzak-mmd'
  },
  {
    artName: 'Simple Text Animation',
    pageLink: './Art/LordZeF/index.html',
    imageLink: './Art/LordZeF/Text-animation.gif',
    author: 'Lord ZeF',
    github: 'https://github.com/LordZeF'
  },
  {
    artName: 'Spinning Japanese',
    pageLink: './Art/nihongo/index.html',
    imageLink: './Art/nihongo/nihongo.gif',
    author: 'Mike W',
    github: 'https://github.com/mikewiner'
  },
  {
    artName: 'Sun',
    pageLink: './Art/Yj/index.html',
    imageLink: './Art/Yj/sun.gif',
    author: 'Youjung',
    github: 'https://github.com/rose07a'
  },
  {
    artName: "Guy's",
    pageLink: "./Art/Guy's/index.html",
    imageLink: '',
    author: 'Guy',
    github: 'https://github.com/Guy3890'
  },
  {
    artName: 'animation-text',
    pageLink: './Art/animation-text/index.html',
    imageLink: './Art/',
    author: 'alexzemz',
    github: 'https://github.com/alexzemz'
  },
  {
    artName: 'Practice',
    pageLink: './Art/SkiingOtter/index.html',
    imageLink: '',
    author: 'SkiingOtter',
    github: 'https://github.com/SkiingOtter'
  },
  {
    artName: 'djdougan',
    pageLink: './Art/djdougan/index.html',
    imageLink: './Art/djdougan/css-mouseover-effect.png',
    author: 'douglas dougan',
    github: 'https://github.com/djdougan'
  },
  {
    artName: 'Animated Background',
    pageLink: './Art/Xarasho-Background/index.html',
    imageLink: '',
    author: 'Alex Xarasho',
    github: 'https://github.com/Xarasho'
  },
  {
    artName: 'CarvalhoAnimation',
    pageLink: './Art/CarvalhoAnimation/index.html',
    imageLink: './Art/CarvalhoAnimation/Halloween.png',
    author: 'Alexandre Carvalho',
    github: 'https://github.com/AlexandreCarvalho1990'
  },
  {
    artName: 'Flower Animation',
    pageLink: './Art/aimee_flowerani/index.html',
    imageLink: './Art/aimee_flowerani/flower.gif',
    author: 'Aimee Hernandez',
    githubLink: 'https://github.com/aimeehg'
  },
  {
    artName: '3D Spinning Rings',
    pageLink: './Art/frostillicus/index.html',
    imageLink: './Art/frostillicus/spinning_rings.png',
    author: 'frostillicus',
    github: 'https://github.com/frostillicus'
  },
  {
    artName: 'Flexible Logo',
    pageLink: './Art/Fab1ed/index.html',
    imageLink: './Art/Fab1ed/flex.gif',
    author: 'Fab1ed',
    github: 'https://github.com/Fab1ed'
  },
  {
    artName: 'Blinking Eye',
    pageLink: './Art/BlinkingEye/index.html',
    imageLink: './Art/BlinkingEye/blinkingeye.gif',
    author: 'Pavel Perevozchikov',
    github: 'https://github.com/papapacksoon'
  },
  {
    artName: 'Zero-to-Logo',
    pageLink: './Art/node.hg/index.html',
    imageLink: './Art/node.hg/ztm.gif',
    author: 'Harris Gomez',
    github: 'https://github.com/harrisgomez'
  },
  {
    artName: 'Mushyanimation',
    pageLink: './Art/mushyanimation/index.html',
    imageLink: './Art/mushyanimation/mush.gif',
    author: 'mushymane',
    github: 'https://github.com/mushymane'
  },
  {
    artName: 'Flag',
    pageLink: './Art/Batz005/index.html',
    imageLink: './Art/Batz005/flag.gif',
    author: 'Batz005',
    github: 'https://github.com/Batz005'
  },
  {
    artName: 'Wave',
    pageLink: './Art/Wave_css/index.html',
    imageLink: './Art/Wave_css/wave.gif',
    author: 'Filippe',
    github: 'https://github.com/filippebr'
  },
  {
    artName: 'Preloader',
    pageLink: './Art/mshuber1981/preloader.html',
    imageLink: './Art/mshuber1981/preloader.gif',
    author: 'Michael Huber',
    github: 'https://github.com/mshuber1981'
  },
  {
    artName: 'Simple Animate ZTM',
    pageLink: './Art/Kweyku/index.html',
    imageLink: './Art/Kweyku/proudZTM.gif',
    author: 'Kweyku',
    github: 'https://github.com/Kweyku'
  },
  {
    artName: 'Heartbeat',
    pageLink: './Art/lysychas/index.html',
    imageLink: './Art/lysychas/heartshot.png',
    author: 'lysychas',
    github: 'https://github.com/lysychas'
  },
  {
    artName: 'Hydrogen',
    pageLink: './Art/elias/my-art.html',
    imageLink: './Art/elias/hydrogen.gif',
    author: 'tesolberg',
    github: 'https://github.com/tesolberg'
  },
  {
    artName: 'Cool-Transition',
    pageLink: './Art/animatomang/html',
    videolink: './Art/animatomang/smoke.mp4',
    author: 'Syam',
    github: 'https://github.com/blacktomang'
  },
  {
    artName: 'Spinning Square',
    pageLink: './Art/Spinning Square/index.html',
    imageLink: './Art/Spinning Square/square.gif',
    author: 'Fumi',
    github: 'https://github.com/fumiadeyemi'
  },
  {
    artName: 'letters-loading',
    pageLink: './Art/franciscomelov/index.html',
    imageLink: './Art/franciscomelov/franciscomelov.gif',
    author: 'franciscomelov',
    githubLink: 'https://github.com/franciscomelov'
  },
  {
    artName: 'Moving Eyeball',
    pageLink: './Art/AnathKantonda/index.html',
    imageLink: './Art/AnathKantonda/movingeyeball.gif',
    author: 'Anath',
    github: 'https://github.com/anathkantonda'
  },
  {
    artName: 'Flag Animation - Colomboalemán',
    pageLink: './Art/Matic1909/index.html',
    imageLink: './Art/Matic1909/flag.gif',
    author: 'Nils Matic',
    githubLink: 'https://github.com/matic1909'
  },
  {
    artName: 'Pac-Man',
    pageLink: './Art/Pac-Man/Pac-Man.html',
    imageLink: './Art/Pac-Man/Pac-Man.gif',
    author: 'Norbert',
    githubLink: 'https://github.com/Bynor'
  },
  {
    artName: "Don't follow the light",
    pageLink: './Art/cristobal-heiss/index.html',
    imageLink: './Art/cristobal-heiss/css_animation.gif',
    author: 'Cristobal Heiss',
    githubLink: 'https://github.com/ceheiss'
  },
  {
    artName: 'Eenimation',
    pageLink: './Art/Eenimation/index.html',
    imageLink: './Art/Eenimation/trance.gif',
    author: 'Eejaz ishaq',
    githubLink: 'https://github.com/eejazishaq'
  },
  {
    artName: 'ripple button',
    pageLink: './Art/monika-sahay/index.html',
    imageLink: './Art/monika-sahay/screen-capture.gif',
    author: 'monika sahay',
    githubLink: 'https://github.com/monika-sahay'
  },
  {
    artName: 'Animation',
    pageLink: './Art/Albertomtferreira/index.html',
    imageLink: './Art/Albertomtferreira/animation.gif',
    author: 'Alberto Ferreira',
    githubLink: 'https://github.com/albertomtferreira'
  },
  {
    artName: 'sliding curtains',
    pageLink: './Art/layoayeni/index.html',
    imageLink: './Art/layoayeni/trance.gif',
    author: 'Layo',
    githubLink: 'https://github.com/layoayeni'
  },
  {
    artName: 'Unlocked',
    pageLink: './Art/confusionmatrix98/unlocked.html',
    imageLink: './Art/confusionmatrix98/unlocked.gif',
    author: 'confusionmatrix98',
    githubLink: 'https://github.com/confusionmatrix98'
  },
  {
    artName: 'Slovenian flag',
    pageLink: "./Art/Ivan's art/index.html",
    imageLink: "./Art/Ivan's art/Ivan-art.gif",
    author: 'kljuni',
    githubLink: 'https://github.com/kljuni'
  },
  {
    artName: 'Police Siren',
    pageLink: './Art/ShimShon1/policia.html',
    imageLink: './Art/ShimShon1/police.gif',
    author: 'ShimShon1',
    githubLink: 'https://github.com/ShimShon1'
  },
  {
    artName: 'Catch The UFO',
    pageLink: './Art/A-UFO/index.html',
    imageLink: './Art/A-UFO/catch-the-ufo.gif',
    author: 'Dibakash',
    githubLink: 'https://github.com/dibakash'
  },
  {
    artName: 'dk649',
    pageLink: './Art/dk649/index.html',
    imageLink: './Art/dk649/circle.gif',
    author: 'dk649',
    githubLink: 'https://github.com/dk649'
  },
  {
    artName: 'Catch The UFO',
    pageLink: './Art/A-UFO/index.html',
    imageLink: './Art/A-UFO/catch-the-ufo.gif',
    author: 'Dibakash',
    githubLink: 'https://github.com/dibakash'
  },
  {
    artName: 'Beer',
    pageLink: './Art/beer/index.html',
    imageLink: './Art/beer/beer.gif',
    author: 'CamJackson',
    githubLink: 'https://github.com/CamJackson-Dev'
  },
  {
    artName: '1rotate',
    pageLink: './Art/1rotate/index.html',
    imageLink: './Art/1rotate/rotation.gif',
    author: 'Himanshu Gawari',
    githubLink: 'https://github.com/himanshugawari'
  },
  {
    artName: 'Moving Box',
    pageLink: './Art/JerylDEv/index.html',
    imageLink: './Art/JerylDEv/movingbox.gif',
    author: 'JerylDEv',
    githubLink: 'https://github.com/JerylDEv'
  },
  {
    artName: 'New move',
    pageLink: './Art/NewMove/index.html',
    imageLink: './Art/NewMove/NewMove.gif',
    author: 'kzhecheva',
    githubLink: 'https://github.com/kzhecheva'
  },
  {
    artName: 'animatron',
    pageLink: './Art/animatron/index.html',
    imageLink: './Art/animatron/trance.gif'
  },
  {
    artName: 'Swing',
    pageLink: './Art/evangel/index.html',
    imageLink: './Art/evangel/swing.gif',
    githubLink: 'https://github.com/devevangel'
  },
  {
    artName: 'rashid',
    pageLink: './Art/rashid/index.html',
    imageLink: './Art/rashid/DNA.gif',
    author: 'Rashid Makki',
    githubLink: 'https://github.com/rashidmakki'
  },
  {
    artName: 'queer quarantine',
    pageLink: './Art/animatron/queer.html',
    imageLink: './Art/animatron/queer.gif'
  },
  {
    artName: 'Animatron',
    pageLink: './Art/animatron/index.html',
    imageLink: './Art/animatron/trance.gif',
    author: 'Cassandre Perron',
    githubLink: 'https://github.com/cassandreperron'
  },
  {
    artName: 'Sun Bursts',
    pageLink: './Art/steveSchaner/index.html',
    imageLink: './Art/steveSchaner/sunburst.gif',
    author: 'Steve Schaner',
    githubLink: 'https://github.com/sschaner'
  },
  {
    artName: 'Shravan',
    pageLink: './Art/Shravan/animation_shr_page.html',
    imageLink: './Art/Shravan/animation_shr.gif',
    author: 'Shravan Kumar',
    githubLink: 'https://github.com/shravan1508'
  },
  {
    artName: 'Jurassic Park',
    pageLink: './Art/tvasari/index.html',
    imageLink: './Art/tvasari/jurassic_park.gif',
    author: 'Tommaso Vasari',
    githubLink: 'https://github.com/tvasari'
  },
  {
    artName: 'Bounce',
    pageLink: './Art/samya/index.html',
    imageLink: './Art/samya/samya.gif',
    author: 'Samya Thakur',
    githubLink: 'https://github.com/samyathakur'
  },
  {
    artName: 'Egg_Loading',
    pageLink: './Art/egg_loading/index.html',
    imageLink: './Art/samya/egg_loading.gif',
    author: 'Ulisse Dantas',
    githubLink: 'https://github.com/ulissesnew'
  },
  {
    artName: 'We stay at home to save lives',
    pageLink: './Art/Shatabdi/index.html',
    imageLink: './Art/Shatabdi/WE STAY AT HOME TO SAVE LIVES.gif',
    author: 'Shatabdi Roy',
    githubLink: 'https://github.com/RoyShatabdi'
  },
  {
    artName: 'Egg_Loading',
    pageLink: './Art/egg_loading/index.html',
    imageLink: './Art/egg_loading/egg_loading.gif',
    author: 'Ulisse Dantas',
    githubLink: 'https://github.com/ulissesnew'
  },
  {
    artName: 'We stay at home to save lives',
    pageLink: './Art/Shatabdi/index.html',
    imageLink: './Art/Shatabdi/WE STAY AT HOME TO SAVE LIVES.gif',
    author: 'Shatabdi Roy',
    githubLink: 'https://github.com/RoyShatabdi'
  },
  {
    artName: 'Animatron',
    pageLink: './Art/animatronky/index.html',
    imageLink: './Art/animatronky/trance.gif',
    author: 'kylenrich',
    githubLink: 'https://github.com/kylenrich24'
  },
  {
    artName: 'bouncing ball',
    pageLink: './Art/alexgp/index.html',
    imageLink: './Art/Alexgp/bouncegif.gif',
    author: 'AlexGP257',
    githubLink: 'https://github.com/Alexgp257'
  },
  {
    artName: 'Cool Waves',
    pageLink: './Art/RaulC/index.html',
    imageLink: './Art/RaulC/coolwaves.gif',
    author: 'Raul Contreras',
    githubLink: 'https://github.com/rcc01'
  },
  {
    artName: 'Snowfall',
    pageLink: './Art/chaitali_snowfall/index.html',
    imageLink: './Art/chaitali_snowfall/snowgif.gif',
    author: 'Chaitali',
    githubLink: 'https://github.com/chaitali-more'
  },
  {
    artName: 'Rotate Circle',
    pageLink: './Art/dimor/animation.html',
    imageLink: './Art/dimor/rotate.gif',
    author: 'dimor',
    githubLink: 'https://github.com/dimor'
  },
  {
    artName: 'Hello world',
    pageLink: './Art/warren8689/index.html',
    imageLink: './Art/warren8689/screenshot.png',
    author: 'Warren',
    githubLink: 'https://github.com/warrren8689'
  },
  {
    artName: '360 Varial Kickflip',
    pageLink: './Art/DICHAMOTO/index.html',
    imageLink: './Art/DICHAMOTO/360_Varial_Kickflip.gif',
    author: 'DICHAMOTO',
    githubLink: 'https://github.com/DICHAMOTO'
  },
  {
    artName: 'Crazy Square',
    pageLink: './Art/colorSquare/index.html',
    imageLink: './Art/colorSquare/colorsquare.gif',
    author: 'TiagoChicoo',
    githubLink: 'https://github.com/tiagochicoo'
  },
  {
    artName: 'Alexhover',
    pageLink: './Art/Alexhover/index.html',
    imageLink: './Art/Alexhover/Alexhover.gif',
    author: 'Alex',
    githubLink: 'https://github.com/alesgainza'
  },
  {
    artName: 'Imperial CSS Driod',
    pageLink: './Art/Imperial_CSS_Driod/index.html',
    imageLink: './Art/Imperial_CSS_Driod/ImperialDriod.gif',
    author: 'Captian-Rocket',
    githubLink: 'https://github.com/captian-rocket'
  },
  {
    artName: 'HamidAnime',
    pageLink: './Art/HamidAnime/index.html',
    imageLink: './Art/HamidAnime/Capture.gif',
    author: 'Hamid',
    githubLink: 'https://github.com/HamidGoudarzi1988'
  },
  {
    artName: 'Imperial CSS Driod',
    pageLink: './Art/Imperial_CSS_Driod/index.html',
    imageLink: './Art/Imperial_CSS_Driod/ImperialDriod.gif',
    author: 'Captian-Rocket',
    githubLink: 'https://github.com/captian-rocket'
  },
  {
    artName: 'Mario Game',
    pageLink: './Art/emmeiwhite/index.html',
    imageLink: './Art/emmeiwhite/mario-game.gif',
    author: 'Emmeiwhite',
    githubLink: 'https://github.com/emmeiwhite'
  },
  {
    artName: '360 Varial Kickflip',
    pageLink: './Art/DICHAMOTO/index.html',
    imageLink: './Art/DICHAMOTO/360_Varial_Kickflip.gif',
    author: 'DICHAMOTO',
    githubLink: 'https://github.com/DICHAMOTO'
  },
  {
    artName: 'Bouncer the Bouncy Box',
    pageLink: './Art/RussD/index.html',
    imageLink: './Art/RussD/bouncer-the-bouncy-box.png',
    author: 'Russell',
    githubLink: 'https://github.com/rdyer07'
  },
  {
    artName: '3D Infinite Loop Sprites Cards',
    pageLink: './Art/luiavag/index.html',
    imageLink: './Art/luiavag/luiavag_3D_Infinite_Loop.gif',
    author: 'LuVAGu',
    githubLink: 'https://github.com/luiavag'
  },
  {
    artName: 'Star Wars',
    pageLink: './Art/ChiragAgarwal/index.html',
    imageLink: './Art/ChiragAgarwal/star_wars.gif',
    author: 'Chirag Agarwal',
    githubLink: 'https://github.com/chiragragarwal'
  },
  {
    artName: 'ImageGallery',
    pageLink: './Art/Hoverimage/index.html',
    imageLink: './Art/Hoverimage/hoverimage.gif',
    author: 'Siddhant Jain',
    githubLink: 'https://github.com/Sid-web6306'
  },
  {
    artName: 'characterwalking',
    pageLink: './Art/characterwalkingChetan/index.html',
    imageLink: './Art/characterwalkingChetan/image.png',
    author: 'Chetan Muliya',
    githubLink: 'https://github.com/chetanmuliya'
  },
  {
    artName: 'Grow',
    pageLink: './Art/octavioLafourcade/index.html',
    imageLink: './Art/octavioLafourcade/animation.gif',
    author: 'Octavio Lafourcade',
    githubLink: 'https://github.com/tavolafourcade'
  },
  {
    artName: 'Slats',
    pageLink: './Art/Sagaquisces/index.html',
    imageLink: './Art/Hoverimage/slats.gif',
    author: 'Michael David Dunlap',
    githubLink: 'https://github.com/sagaquisces'
  },
  {
    artName: 'Coffee',
    pageLink: './Art/animate-coffee/index.html',
    imageLink: './Art/animate-coffee/ezgif.com-video-to-gif.gif',
    author: 'Elise Welch',
    githubLink: 'https://github.com/EliseWelch'
  },
  {
    artName: 'Blended',
    pageLink: './Art/Pro-animate/index.html',
    imageLink: './Art/Pro-animate/Blended.gif',
    author: 'Promise Nwafor',
    githubLink: 'https://github.com/emPro-source'
  },
  {
    artName: 'sproutseeds',
    pageLink: './Art/sproutseeds/index.html',
    imageLink: 'https://codepen.io/_Sabine/pen/yGGLON',
    author: '_Sabine'
  },
  {
    artName: 'aninikhil',
    pageLink: './Art/aninikhil/index.html',
    imageLink: './Art/aninikhil/nik.jpg',
    author: 'Nikhil N G',
    githubLink: 'https://github.com/nikhilng99'
  },
  {
    artName: 'Playballs',
    pageLink: './Art/playballs/index.html',
    imageLink: './Art/playballs/playballs.gif',
    author: 'Omar Jabaly',
    githubLink: 'https://github.com/Omarjabaly'
  },
  {
    artName: 'simpleAnimation',
    pageLink: './Art/cazabe/index.html',
    imageLink: './Art/cazabe/mrRobot.png',
    author: 'cazabe',
    githubLink: 'https://github.com/cazabe'
  },
  {
    artName: 'Dragon',
    pageLink: './Art/Dragon/index.html',
    imageLink: './Art/Joy/smallDragon.gif',
    author: 'nikicivan',
    githubLink: 'https://github.com/nikicivan'
  },
  {
    artName: 'TypingAnimation',
    pageLink: './Art/yogi_the_bear/index.html',
    imageLink: './Art/yogi_the_bear/my_animation.gif',
    author: 'yogev',
    githubLink: 'https://github.com/yogevHenig'
  },
  {
    artName: 'Mario Kart Animation',
    pageLink: './Art/mario2/index.html',
    imageLink: './Art/mario2/mario.png',
    author: 'Sakshi Sinha',
    githubLink: 'https://github.com/sakshi-1'
  },
  {
    artName: 'NarutoAnimation',
    pageLink: './Art/Tgoslee/index.html',
    imageLink: './Art/Tgoslee/Naruto.gif',
    author: 'Trenisha',
    githubLink: 'https://github.com/tgoslee'
  },
  {
    artName: 'Jackony',
    pageLink: './Art/Yaseen_Mohammed/index.html',
    imageLink: './Art/Yaseen_Mohammed/pichatcho.gif',
    author: 'Yaseen_Mohammed',
    githubLink: 'https://yaseenaiman.github.io/'
  },
  {
    artName: 'DVRU',
    pageLink: './Art/dvru/index.html',
    imageLink: './Art/dvru/dvru.gif',
    author: 'dvru',
    githubLink: 'https://github.com/dvru'
  },
  {
    artName: 'Coulisse',
    pageLink: './Art/Ayoubahida/index.html',
    imageLink: './Art/Ayoubahida/coulisseAnimation.gif',
    author: 'Ayoubahida',
    githubLink: 'https://github.com/Ayoubahida'
  },
  {
    artName: 'TextAnimation',
    pageLink: './Art/TextAnimation/index.html',
    imageLink: './Art/TextAnimation/welcome.gif',
    author: 'waleed',
    githubLink: 'https://github.com/waleed-1993'
  },
  {
    artName: 'Animatron',
    pageLink: './Art/Animatron/index.html',
    imageLink: './Art/Joy/trance.gif',
    author: 'farhan',
    githubLink: 'https://github.com/fnahmad'
  },
  {
    artName: 'Sky',
    pageLink: './Art/marijapanic/index.html',
    imageLink: './Art/marijapanic/clouds.gif',
    author: 'marijapanic',
    githubLink: 'https://github.com/marijapanic'
  },
  {
    artName: 'GreenFunnel',
    pageLink: './Art/GreenFunnel/index.html',
    imageLink: './Art/GreenFunnel/green-funnel.gif',
    author: 'sergiorra',
    githubLink: 'https://github.com/sergiorra'
  },
  {
    artName: 'mig',
    pageLink: './Art/mig/index.html',
    imageLink: './Art/mig/squares.gif',
    author: 'mig',
    githubLink: 'https://github.com/miguel231997'
  },
  {
    artName: 'RabbitHopping',
    pageLink: './Art/tigerlight/index.html',
    imageLink: './Art/tigerlight/RabbitHopping.gif',
    author: 'tigerlight',
    githubLink: 'https://github.com/tigerlight'
  },
  {
    artName: 'Picture Pop',
    pageLink: './Art/Ford CSS Animation/index.html',
    imageLink: './Art/Ford CSS Animation/Ford gif.gif',
    author: 'klf006',
    githubLink: 'https://github.com/klf006'
  },
  {
    artName: 'Smoke Animation',
    pageLink: './Art/smoke Animation/index.html',
    imageLink: './Art/smoke Animation/Capture.png',
    author: 'aman-cse',
    githubLink: 'https://github.com/aman-cse'
  },
  {
    artName: 'BH',
    pageLink: './Art/animationBH/index.html',
    imageLink: '',
    author: 'BH',
    githubLink: 'https://github.com/huynhcongbaotran'
  },
  {
    artName: 'bounce',
    pageLink: './Art/naina/index.html',
    imageLink: './Art/naina/bounce.gif',
    author: 'Naina',
    githubLink: 'https://github.com/naina010'
  },
  {
    artName: 'Motivation',
    pageLink: './Art/motivation/index.html',
    imageLink: './Art/motivation/motivation.gif',
    author: 'Art',
    githubLink: 'https://github.com/artbalahadia'
  },
  {
    artName: 'Doraemon-Ball',
    pageLink: './Art/DhirajKaushik/index.html',
    imageLink: './Art/DhirajKaushik/doremon.gif',
    author: 'Dhiraj Kaushik',
    githubLink: 'https://github.com/dhirajkaushik321'
  },
  {
    artName: 'EverettAnimation',
    pageLink: './Art/EverettAnimation/index.html',
    imageLink: './Art/Joy/game.jpg',
    author: 'Claudia',
    githubLink: 'https://github.com/claudiabringaseverett'
  },
  {
    artName: 'helloooo',
    pageLink: './Art/shitman0930/index.html',
    imageLink: './Art/shitman0930/eyes.gif',
    author: 'shitman0930',
    githubLink: 'https://github.com/shitman0930'
  },
  {
    artName: 'Animato',
    pageLink: './Art/panduka_karunasena_animato/index.html',
    imageLink: './Art/panduka_karunasena_animato/animato.gif',
    author: 'panduka karunasena',
    githubLink: 'https://github.com/pandukakarunasena'
  },
  {
    artName: 'anishprj',
    pageLink: './Art/anishprj/index.html',
    author: 'Anish Ghimire',
    githubLink: 'https://github.com/anishprj/'
  },
  {
    artName: 'Toshman Animation',
    pageLink: './Art/Toshman Animation/index.html',
    imageLink: './Art/Toshman Animation/animation demo.gif',
    author: 'Toshman-hub',
    githubLink: 'https://github.com/Toshman-hub'
  },
  {
    artName: 'alexandraturony87',
    pageLink: './Art/alexandraturony87/index.html',
    imageLink: './Art/alexandraturony87/ephiphany.gif',
    author: 'Alexandra Turony',
    githubLink: 'https://github.com/alexandraturony87'
  },
  {
    artName: 'Ball Crazy',
    pageLink: './Art/tanyamiranda/ballcrazy.html',
    imageLink: './Art/tanyamiranda/ballcrazy.gif',
    author: 'Tanya Miranda',
    githubLink: 'https://github.com/tanyamiranda'
  },
  {
    artName: 'Simple Animation Trick!',
    pageLink: './Art/mismail-541/index.html',
    imageLink: './Art/mismail-541/simple-animation-trick.gif',
    author: 'mismail-541',
    githubLink: 'https://github.com/mismail-541'
  },
  {
    artName: 'CORONA TOILET PAPER',
    pageLink: './Art/WissAnimation/index.html',
    imageLink: './Art/WissAnimation/Toiletpaperrun.png',
    author: 'Wiss',
    githubLink: 'https://github.com/Wissemfars'
  },
  {
    artName: 'verticalBarsAnimation',
    pageLink: './Art/verticalBarsAnimation/index.html',
    imageLink: './Art/verticalBarsAnimation/verticalBarsAnimation.gif',
    author: 'Marius Negru',
    githubLink: 'https://github.com/I3lackMarius'
  },
  {
    artName: 'Calcopod',
    pageLink: './Art/Calcopod/index.html',
    imageLink: './Art/Calcopod/giffed.gif',
    author: 'Calcopod',
    githubLink: 'https://github.com/Calcopod'
  },
  {
    artName: 'Robot Dance',
    pageLink: './Art/jnch009/index.html',
    imageLink: './Art/jnch009/robotjnch009.gif',
    author: 'Jeremy Ng',
    githubLink: 'https://github.com/jnch009'
  },
  {
    artName: 'Equalizer',
    pageLink: './Art/prathmeshgujar/index.html',
    imageLink: './Art/prathmeshgujar/equalizer.gif',
    author: 'Prathmesh Gujar',
    githubLink: 'https://github.com/prathmeshgujar'
  },
  {
    artName: 'Castle',
    pageLink: './Art/Yakraj/index.html',
    imageLink: './Art/Yakraj/castle.gif',
    author: 'Yakraj',
    githubLink: 'https://github.com/yakraj'
  },
  {
    artName: 'Shimmering Stars',
    pageLink: './Art/Pranav/index.html',
    imageLink: './Art/Pranav/shimmering-stars.gif',
    author: 'Pranav Sood',
    githubLink: 'https://github.com/prnv06'
  },
  {
    artName: 'Dancing Square',
    pageLink: './Art/chansart/index.html',
    imageLink: './Art/chansart/chansart.gif',
    author: 'Chansart',
    githubLink: 'https://github.com/chansart'
  },
  {
    artName: 'Animatron',
    pageLink: './Art/animatron/index.html',
    imageLink: './Art/animatron/trance.gif',
    author: 'Sujal',
    githubLink: 'https://github.com/Sujal7689'
  },
  {
    artName: 'fire flicker',
    pageLink: './Art/hemantrawat/index.html',
    imageLink: './Art/hemantrawat/index.gif',
    author: 'Hemant Rawat',
    githubLink: 'https://github.com/He-mantRawat'
  },
  {
    artName: 'Bouncing Ball',
    pageLink: './Art/bouncingBall/bouncing ball.html',
    imageLink: './Art/bouncingBall/bouncingball.gif',
    author: 'Pravin deva',
    githubLink: 'https://github.com/pravindeva'
  },
  {
    artName: 'Animated Landing Page',
    pageLink: './Art/animatedLandingPage01/index.html',
    imageLink: './Art/animatedLandingPage01/ezgif.com-video-to-gif',
    author: 'Aneta-s',
    githubLink: 'https://github.com/aneta-s'
  },
  {
    artName: 'Goraved',
    pageLink: './Art/goraved/index.html',
    imageLink: './Art/goraved/goraved_animation.gif',
    author: 'Roman Pobotin (Goraved)',
    githubLink: 'https://github.com/goraved'
  },
  {
    artName: 'Doraemon',
    pageLink: './Art/Ranajit/doraemon.html',
    imageLink: './Art/animatron/doraemon.gif',
    author: 'Ranajit',
    githubLink: 'https://github.com/basak-32'
  },
  {
    artName: 'Ax Dev',
    pageLink: './Art/axdev/test.html',
    imageLink: './Art/axdev/gif.gif',
    author: 'Axel Avila',
    githubLink: 'https://github.com/axavila'
  },
  {
    artName: 'Magic Circle',
    pageLink: './Art/magpiet/index.html',
    imageLink: './Art/magpiet/gif.gif',
    author: 'Magnus Cromwell',
    githubLink: 'https://github.com/magpiet'
  },
  {
    artName: 'Pulsing Circle',
    pageLink: './Art/innape/index.html',
    imageLink: './Art/innape/Pulsing Cirkle.gif',
    author: 'innape',
    githubLink: 'https://github.com/innape'
  },
  {
    artName: 'Bouncing Ball',
    pageLink: './Art/BouncingBall/index.html',
    imageLink: './Art/BouncingBall/BouncingBall.gif',
    author: 'Satish Pokala',
    githubLink: 'https://github.com/Satishpokala124'
  },
  {
    artName: 'Daredevil',
    pageLink: './Art/daredevil/index.html',
    imageLink: './Art/daredevil/daredevil.gif',
    author: 'Vivek Raj',
    githubLink: 'https://github.com/vivekrajx'
  },
  {
    artName: 'hover Me',
    pageLink: './Art/hoverMe/index.html',
    author: 'Bleron88',
    githubLink: 'https://github.com/bleron88'
  },
  {
    artName: "Adam's Animation",
    pageLink: "./Art/Adam's Animation/index.html",
    imageLink: "./Art/Adam's Animation/animation.gif",
    author: 'Adam Hills',
    githubLink: 'https://github.com/adamhills91'
  },
  {
    artName: 'Spin it',
    pageLink: './Art/b-ed/index.html',
    imageLink: './Art/b-ed/Hnet.com-image.gif',
    author: 'Edd',
    githubLink: 'https://github.com/b-ed'
  },
  {
    artName: 'playstation-anim',
    pageLink: './Art/playstation-anim/index.html',
    imageLink: './Art/playstation-anim/ps.gif',
    author: 'seif1125',
    githubLink: 'https://github.com/seif1125'
  },
  {
    artName: 'Ritika',
    pageLink: './Art/Ritika/index.html',
    imageLink: './Art/Ritika/warrior.png',
    author: 'Ritika',
    githubLink: 'https://github.com/Ritika-soni'
  },
  {
    artName: 'Animatron',
    pageLink: './Art/animatron/index.html',
    imageLink: './Art/animatron/colourpencils.png',
    author: 'jahid hasan',
    githubLink: 'https://github.com/jahidhasan299/'
  },
  {
    artName: 'Animatron2',
    pageLink: './Art/Animatron2/index.html',
    imageLink: './Art/Animatron2/trance.gif',
    author: 'PUNKLANCER',
    githubLink: 'https://github.com/PUNKLANCER/'
  },
  {
    artName: 'Text_Animation',
    pageLink: './Art/Text_Animation/index.html',
    imageLink: './Art/Text_Animation/text.gif',
    author: 'Christian',
    githubLink: 'https://github.com/mkBraga'
  },
  {
    artName: 'Practice',
    pageLink: './Art/Practice/index.html',
    imageLink: './Art/Joy/triangle.gif',
    author: 'MuGenFJ',
    githubLink: 'https://github.com/MuGenFJ/'
  },
  {
    artName: 'Tile',
    pageLink: './Art/weilincheng/index.html',
    imageLink: './Art/weilincheng/tile.gif',
    author: 'weilincheng',
    githubLink: 'https://github.com/weilincheng'
  },
  {
    artName: 'TemidoRochaSpin',
    pageLink: './Art/temido_rocha_animation/index.html',
    imageLink: './Art/temido_rocha_animation/TemidoRocha.gif',
    author: 'TemidoRocha',
    githubLink: 'https://github.com/TemidoRocha'
  },
  {
    artName: 'Tile',
    pageLink: './Art/weilincheng/index.html',
    imageLink: './Art/weilincheng/tile.gif',
    author: 'weilincheng',
    githubLink: 'https://github.com/weilincheng'
  },
  {
    artName: 'fire flicker',
    pageLink: './Art/hemantrawat/index.html',
    imageLink: './Art/hemantrawat/index.gif',
    author: 'Hemant Rawat',
    githubLink: 'https://github.com/He-mantRawat'
  },
  {
    artName: 'Bouncing Ball',
    pageLink: './Art/bouncingBall/bouncing ball.html',
    imageLink: './Art/bouncingBall/bouncingball.gif',
    author: 'Pravin deva',
    githubLink: 'https://github.com/pravindeva'
  },
  {
    artName: 'Animated Landing Page',
    pageLink: './Art/animatedLandingPage without bar/index.html',
    imageLink: './Art/animatedLandingPage without bar/ezgif.com-video-to-gif',
    author: 'Aneta-s',
    githubLink: 'https://github.com/aneta-s'
  },
  {
    artName: 'Goraved',
    pageLink: './Art/goraved/index.html',
    imageLink: './Art/goraved/goraved_animation.gif',
    author: 'Roman Pobotin (Goraved)',
    githubLink: 'https://github.com/goraved'
  },
  {
    artName: 'Doraemon',
    pageLink: './Art/Ranajit/doraemon.html',
    imageLink: './Art/animatron/doraemon.gif',
    author: 'Ranajit',
    githubLink: 'https://github.com/basak-32'
  },
  {
    artName: 'Ax Dev',
    pageLink: './Art/axdev/test.html',
    imageLink: './Art/axdev/gif.gif',
    author: 'Axel Avila',
    githubLink: 'https://github.com/axavila'
  },
  {
    artName: 'Magic Circle',
    pageLink: './Art/magpiet/index.html',
    imageLink: './Art/magpiet/gif.gif',
    author: 'Magnus Cromwell',
    githubLink: 'https://github.com/magpiet'
  },
  {
    artName: 'Bouncing Ball',
    pageLink: './Art/Bouncing Ball/index.html',
    imageLink: './Art/cazabe/Bouncing Ball.gif',
    author: 'Satish Pokala',
    githubLink: 'https://github.com/Satishpokala124'
  },
  {
    artName: 'Daredevil',
    pageLink: './Art/daredevil/index.html',
    imageLink: './Art/daredevil/daredevil.gif',
    author: 'Vivek Raj',
    githubLink: 'https://github.com/vivekrajx'
  },
  {
    artName: 'hover Me',
    pageLink: './Art/hoverMe/index.html',
    author: 'Bleron88',
    githubLink: 'https://github.com/bleron88'
  },
  {
    artName: 'Happy Balloon',
    pageLink: './Art/ztollef/index.html',
    imageLink: './Art/ztollef/balloon.gif.',
    author: 'ztollef',
    githubLink: 'https://github.com/ztollef'
  },
  {
    artName: 'playstation-anim',
    pageLink: './Art/playstation-anim/index.html',
    imageLink: './Art/playstation-anim/ps.gif',
    author: 'seif1125',
    githubLink: 'https://github.com/seif1125'
  },
  {
    artName: 'Ritika',
    pageLink: './Art/Ritika/index.html',
    imageLink: './Art/Ritika/warrior.png',
    author: 'Ritika',
    githubLink: 'https://github.com/Ritika-soni'
  },
  {
    artName: 'Animatron',
    pageLink: './Art/animatron/index.html',
    imageLink: './Art/animatron/colourpencils.png',
    author: 'jahid hasan',
    githubLink: 'https://github.com/jahidhasan299/'
  },
  {
    artName: 'Animatron2',
    pageLink: './Art/Animatron2/index.html',
    imageLink: './Art/Animatron2/trance.gif',
    author: 'PUNKLANCER',
    githubLink: 'https://github.com/PUNKLANCER/'
  },
  {
    artName: 'Text_Animation',
    pageLink: './Art/Text_Animation/index.html',
    imageLink: './Art/Text_Animation/text.gif',
    author: 'Christian',
    githubLink: 'https://github.com/mkBraga'
  },
  {
    artName: 'Practice',
    pageLink: './Art/Practice/index.html',
    imageLink: './Art/Joy/triangle.gif',
    author: 'MuGenFJ',
    githubLink: 'https://github.com/MuGenFJ/'
  },
  {
    artName: 'Tile',
    pageLink: './Art/weilincheng/index.html',
    imageLink: './Art/weilincheng/tile.gif',
    author: 'weilincheng',
    githubLink: 'https://github.com/weilincheng'
  },
  {
    artName: 'Circle Pulse',
    pageLink: './Art/circle-pulse/index.html',
    imageLink: './Art/circle-pulse/circle-pulse.gif',
    author: 'jmorr002',
    githubLink: 'https://github.com/jmorr002'
  },
  {
    artName: 'Flare Spin',
    pageLink: './Art/mykz1608/index.html',
    imageLink: '',
    author: 'mykz1608',
    githubLink: 'https://github.com/mykz1608'
  },
  {
    artName: 'MexicanMustache',
    pageLink: './Art/AnimatedMustache/index.html',
    imageLink: './Art/AnimatedMustache/MexicanMustache.gif',
    author: 'Andrés Alonso Gálvez',
    githubLink: 'https://github.com/Dondesconton/'
  },
  {
    artName: 'css',
    pageLink: './Art/2.css/index.html',
    imageLink: './Art/2.css/css.gif'
  },
  {
    artName: 'Square Color Change',
    pageLink: './Art/baesyc/index.html',
    imageLink: './Art/baesyc/square.gif',
    author: 'Baesyc',
    githubLink: 'https://github.com/baesyc'
  },
  {
    artName: 'MexicanMustache',
    pageLink: './Art/AnimatedMustache/index.html',
    imageLink: './Art/AnimatedMustache/MexicanMustache.gif',
    author: 'Andrés Alonso Gálvez',
    githubLink: 'https://github.com/Dondesconton/'
  },
  {
    artName: 'Chanimation',
    pageLink: './Art/Chanimation/index.html',
    imageLink: './Art/Chanimation/dancegif.gif',
    author: 'chandant9',
    githubLink: 'https://github.com/chandant9/'
  },
  {
    artName: 'DancingGroot',
    pageLink: './Art/m-elina/index.html',
    imageLink: './Art/m-elina/groot_animation.gif',
    author: 'Melina',
    githubLink: 'https://github.com/m-elina/'
  },
  {
    artName: 'Animatron',
    pageLink: './Art/animatron/index.html',
    imageLink: './Art/animatron/trance.gif',
    author: 'Andrew',
    githubLink: 'https://github.com/andrewbom/'
  },
  {
    artName: 'rainbows',
    pageLink: './Art/vassilchiev/index.html',
    imageLink: './Art/vassilchiev/giphy.gif',
    author: 'Vassil',
    githubLink: 'https://github.com/vassilchiev/'
  },
  {
    artName: "Zai's Orbitron",
    pageLink: './Art/zai/index.html',
    imageLink: './Art/zai/zais_orbitron.gif',
    author: '5amm5',
    githubLink: 'https://github.com/5amm5965/'
  },
  {
    artName: "404's crying baby page",
    pageLink: './Art/papfal/index.html',
    imageLink: './Art/papfal/HTML-404-Crying-Baby-Page.gif',
    author: 'papfal',
    githubLink: 'https://github.com/papfal/'
  },
  {
    artName: 'ani-3d',
    pageLink: './Art/ani-3d/ani-3d.html',
    imageLink: './Art/ani-3d/ani-3d.gif',
    author: 'clyde166',
    githubLink: 'https://github.com/clyde166/'
  },
  {
    artName: 'Boy',
    pageLink: './Art/Boy/index.html',
    imageLink: './Art/Boy/Boy with house.png',
    author: 'Gajhendran',
    githubLink: 'https://github.com/Gajhendran/'
  },
  {
    artName: 'Funimation',
    pageLink: './Art/Funimation/index.html',
    imageLink: './Art/Funimation/Funimation.gif',
    author: 'Pratik',
    githubLink: 'https://github.com/pratikrana1998/'
  },
  {
    artName: 'Jungle Monkey',
    pageLink: './Art/AMCodin/index.html',
    imageLink: './Art/AMCodin/monkey.gif',
    author: 'AMCodin',
    githubLink: 'https://github.com/amcodin'
  },
  {
    artName: 'bellow',
    pageLink: './Art/fran/index.html',
    imageLink: './Art/fran/bellow.gif',
    author: 'franzwah',
    githubLink: 'https://github.com/franzwah'
  },
  {
    artName: 'Typing Indicator',
    pageLink: './Art/jacob-bacon/index.html',
    imageLink: './Art/jacob-bacon/jacob-bacon-art.JPG',
    author: 'jacob-bacon',
    githubLink: 'https://github.com/jacob-bacon'
  },
  {
    artName: 'Colination',
    pageLink: './Art/colination/index.html',
    imageLink: './Art/colination/animation.png',
    author: 'colinJR95',
    githublink: 'https://github.com/colinJR95'
  },
  {
    artName: 'Glowing Circle by Leem Plays',
    pageLink: './Art/AliHaidar/index.html',
    imageLink: './Art/AliHaidar/giphy.gif',
    author: 'alihaidar2950',
    githubLink: 'https://github.com/alihaidar2950'
  },
  {
    artName: 'bouncy-ball',
    pageLink: './Art/bouncy-ball/ty.html',
    imageLink: './Art/bouncy-ball/bouncy-ball.gif',
    author: 'Huang Yi-Ting',
    githubLink: 'https://github.com/yiting76'
  },
  {
    artName: 'bouncy-ball',
    pageLink: './Art/bouncy-ball/ty.html',
    imageLink: './Art/bouncy-ball/bouncy-ball.gif',
    author: 'Huang Yi-Ting',
    githubLink: 'https://github.com/yiting76'
  },
  {
    artName: 'Tronix',
    pageLink: './Art/visiona/index.html',
    imageLink: './Art/visiona/tronix.gif',
    author: 'visiona',
    githubLink: 'https://github.com/visiona'
  },
  {
    artName: 'Synchronization',
    pageLink: './Art/synchronization!/synchronization',
    imageLink: './Art/synchronization/synchronized_Dots.gif',
    author: 'Pranjal',
    githublink: 'https://github.com/Pranjal705'
  },
  {
    artName: 'Random Squares',
    pageLink: './Art/Monitha/index.html',
    author: 'Monitha',
    githubLink: 'https://github.com/dmonitha'
  },
  {
    artName: 'Walking-Man-Front',
    pageLink: './Art/Akhil/index.html',
    imageLink: './Art/Akhil/Walking-man-front.gif',
    author: 'Akhil',
    githubLink: 'https://github.com/akhils95'
  },
  {
    artName: 'Cow-cat',
    pageLink: './Art/Cow-cat/index.html',
    imageLink: './Art/Cow-cat/Cow-cat.gif',
    author: 'Galia',
    githubLink: 'https://github.com/galiarudenko'
  },
  {
    artName: 'Rainb0w',
    pageLink: './Art/Duka/index.html',
    imageLink: './Art/Duka/rainbow.gif',
    author: 'Duka',
    githubLink: 'https://github.com/DusanKrcmarik'
  },
  {
    artName: 'Indian',
    pageLink: './Art/Indian/index.html',
    imageLink: './Art/Indian/Indian.gif',
    author: 'Duka',
    githubLink: 'https://github.com/ndvishruth'
  },
  {
    artName: 'Animatron',
    pageLink: './Art/sanmitra/index.html',
    imageLink: './Art/sanmitra/index.gif',
    author: 'sanmitra',

    githubLink: 'https://github.com/sanmitra1999'
  },
  {
    artName: 'Ball-clear',
    pageLink: './Art/Naok000/index.html',
    imageLink: './Art/Naok000/ball-clear.gif',
    author: 'Naok000',
    githubLink: 'https://github.com/Naok000'
  },
  {
    artName: 'Mario_Kart_Animation',
    pageLink: './Art/Mario_Kart_Animation/index.html',
    imageLink: './Art/Mario_Kart_Animation/Mario.png',
    author: 'AnsonAMS',
    githubLink: 'https://github.com/AnsonAMS'
  },
  {
    artName: 'Microsoft_animation',
    pageLink: './Art/SaumyaBhatt/index.html',
    imageLink: './Art/SaumyaBhatt/Animation.gif',
    author: 'Saumya-Bhatt',
    githubLink: 'https://github.com/Saumya-Bhatt'
  },
  {
    artName: 'Falling',
    pageLink: './Art/Sfrench5/index.html',
    imageLink: './Art/Sfrench5/Falling.gif',
    author: 'Sfrench5',
    githubLink: 'https://github.com/Sfrench5'
  },
  {
    artName: 'Dragon_Loading',
    pageLink: './Art/Dragon_Loading/index.html',
    imageLink: './Art/Dragon_Loading/DragonLoading.gif',
    author: 'Prasad',
    githubLink: 'https://github.com/PrasadM07'
  },
  {
    artName: 'Animatrix',
    pageLink: './Art/Animatrix/index.html',
    imageLink: './Art/Animatrix/Animatrix.png',
    author: 'soutog',
    githubLink: 'https://github.com/soutog'
  },
  {
    artName: 'Simple-Loading',
    pageLink: './Art/Loading/loading.html',
    imageLink: './Art/Loading/load.gif',
    author: 'Vijay',
    githubLink: 'https://github.com/VijayVjCuber'
  },
  {
    artName: 'Fiyi-Animation',
    pageLink: './Art/Fiyi-Animation/index.html',
    imageLink: './Art/Fiyi-Animation/relax_smile.gif',
    author: 'Fiyi-A',
    githubLink: 'https://github.com/Fiyi-A'
  },
  {
    artName: 'Colored Bars',
    pageLink: './Art/mleblanc94/mleblanc94_html_Animation-Nation.html',
    imageLink: './Art/mleblanc94/ColoredBars.gif',
    author: 'mleblanc94',
    githubLink: 'https://github.com/mleblanc94'
  },
  {
    artName: 'animeR',
    pageLink: './Art/animeR/index.html',
    imageLink: './Art/animeR/animeR.gif',
    author: 'Rajneesh',
    githubLink: 'https://github.com/rajneeshk94'
  },
  {
    artName: 'Sunset-City',
    pageLink: './Art/jyun9504/index.html',
    imageLink: './Art/jyun9504/sunset-city.gif',
    author: 'jyun9504',
    githubLink: 'https://github.com/jyun9504'
  },
  {
    artName: 'brianbottle',
    author: 'brian',
    pageLink: './Art/brianbottle/index.html',
    imageLink: './Art/brianbottle/bottle.gif',
    githubLink: 'https://github.com/brianabplanalp1'
  },
  {
    artName: 'Shapes',
    pageLink: './Art/mark-marchant/index.html',
    imageLink: './Art/mark-marchant/shapes.png',
    author: 'Mark Marchant',
    githubLink: 'https://github.com/jtla3/Animation-Nation'
  },
  {
    artName: 'Loading',
    pageLink: './Art/NoumanAziz/Loading.html',
    videoLink: './Art/NoumanAziz/loading.gif',
    author: 'NoumanAziz',
    githubLink: 'https://github.com/NoumanAziz'
  },
  {
    artName: `Galek's Simple Animation`,
    pageLink: './Art/GalekAnimation/index.html',
    imageLink: './Art/GalekAnimation/simpleanimation.gif',
    author: 'Adam Galek',
    githubLink: 'https://github.com/TheGalekxy'
  },
  {
    artname: 'Rainbow animation',
    pageLink: './Art/Rainbow/index.html',
    imageLink: './Art/Rainbow/rainbow.gif',
    author: 'Mohanraj',
    githubLink: 'https://github.com/chelladuraimohanraj/Animation-Nation'
  },
  {
    artName: `Cyan Loading Animation`,
    pageLink: './Art/Wannesds/index.html',
    imageLink: './Art/Wannesds/Wannesds.gif',
    author: 'Wannes Dieltiens',
    githubLink: 'https://github.com/Wannesds'
  },
  {
    artName: 'Animatron',
    pageLink: './Art/Animatron/index.html',
    imageLink: './Art/Animatron/trance.gif',
    author: 'Gihan Balasuriya',
    githubLink: 'https://github.com/gihanbalasuriya'
  },
  {
    artName: 'Light text blink',
    pageLink: './Art/Mani-textlight-blink/index.html',
    imageLink: './Art/Mani-textlight-blink/light-blink-text.gif',
    author: 'Mani Pandian',
    githubLink: 'https://github.com/Manipandian'
  },
  {
    artName: 'Circle',
    pageLink: './Art/PoKai/index.html',
    imageLink: './Art/PoKai/circle.png',
    author: 'PoKai Chang',
    githubLink: 'https://github.com/st875052018'
  },
  {
    artName: 'animatron',
    pageLink: './Art/animatron/index.html',
    imageLink: './Art/animatron/trance.gif',
    author: 'Christy',
    githubLink: 'https://github.com/ChristyLucid'
  },
  {
    artName: 'bouncing_ball',
    pageLink: './Art/bouncing_ball/bouncing_ball.html',
    imageLink: './Art/bouncing_ball/bouncing-ball.gif',
    author: 'Nirmalie',
    githubLink: 'https://github.com/nirmalieo3'
  },
  {
    artName: 'Rocket',
    pageLink: './Art/Rocket/index.html',
    imageLink: './Art/Rocket/rocket.gif',
    author: 'Jose Diaz',
    githubLink: 'https://github.com/josegerard2000'
  },
  {
    artName: 'simpleG',
    pageLink: './Art/simpleG/index.html',
    imageLink: './Art/simpleG/kitty.jpg',
    author: 'gargeper',
    githubLink: 'https://github.com/gargeper'
  },
  {
    artName: 'BounceFace',
    pageLink: './Art/ainamation/index.html',
    imageLink: './Art/ainamation/ainamation.gif',
    author: 'Ainara Saralegui',
    githubLink: 'https://github.com/asaralegui'
  },
  {
    artName: 'Text Flow',
    pageLink: './Art/ConnerCoding/index.html',
    imageLink: './Art/ConnerCoding/ztmanimation.gif',
    author: 'Conner Schiller',
    githubLink: 'https://github.com/ConnerCoding'
  },
  {
    artName: 'Glow',
    pageLink: './Art/Glow/index.html',
    imageLink: './Art/Glow/Glow.png',
    author: 'Joaquin Castillo',
    githubLink: 'https://github.com/JuakoDev'
  },
  {
    artName: 'Heart Real',
    pageLink: './Art/riddhax/index.html',
    imageLink: './Art/riddhax/index.gif',
    author: 'Riddhax',
    githubLink: 'https://github.com/riddhax'
  },

  {
    artName: 'Balls',
    pageLink: './Art/Paul - Simple Annoying Balls/index.html',
    imageLink: './Art/Paul - Simple Annoying Balls/Balls.gif',
    author: 'Paul',
    githubLink: 'https://github.com/psr83'
  },

  {
    artname: 'Square-Move',
    pageLink: './Art/Poonam/square.html',
    imageLink: './Art/Poonam/square_gif.gif',
    author: 'Poonam',
    githubLink: 'https://github.com/poonampant'
  },

  {
    artname: 'JesseEarley',
    pageLink: './Art/JesseEarley/index.html',
    imageLink: './Art/JesseEarley/index.gif',
    author: 'JesseEarley',
    githubLink: 'https://github.com/JesseEarley'
  },
  {
    artname: 'Hacktoberfest 2020',
    pageLink: './Art/taepal467/index.html',
    imageLink: './Art/taepal467/hiclipart.com (1).png',
    author: 'Chantae P.',
    githubLink: 'https://github.com/taepal467'
  },
  {
    artName: 'Animatron',
    pageLink: './Art/animatron/triangle/index.html',
    imageLink: './Art/animatron/trance.gif',
    author: 'Deborah',
    githubLink: 'https://github.com/dluckey123'
  },
  {
    artName: 'Animatron',
    pageLink: './Art/animatron/triangle/index.html',
    imageLink: './Art/animatron/trance.gif',
    author: 'Deborah',
    githubLink: 'https://github.com/dluckey123'
  },
  {
    artname: 'Animate',
    pageLink: '/codepen/animation/src/index.html',
    imageLink: 'Animation',
    author: 'Altamas khan',
    githubLink: 'https://github.com/Altamas2049'
  },
  {
    artName: 'Spin',
    pageLink: './Art/Spin/allli.html',
    imageLink: './Art/Spin/allli.gif',
    author: 'Victor Winner',
    githubLink: 'https://github.com/Vicwin13'
  },
  {
    artName: 'Spinner',
    pageLink: './Art/nishantpandey/allli.html',
    imageLink: './Art/nishantpandey/allli.gif',
    author: 'Nishant Pandey',
    githubLink: 'https://github.com/mrpandey1'
  },
  {
    artName: 'Hacktober Test',
    pageLink: './Art/bajancode/index.html',
    imageLink: './Art/BajanCode/index.gif',
    author: 'bajancode',
    githubLink: 'https://github.com/bajancode'
  },
  {
    artName: 'ZTM anim',
    pageLink: './Art/ayushi2410/index.html',
    imageLink: './Art/ayushi2410/ayushi2410.gif',
    author: 'Ayushi2410',
    githubLink: 'https://github.com/ayushi2410'
  },
  {
    artName: 'misaelsantos',
    pageLink: './Art/misaelsantos/index.html',
    imageLink: './Art/misaelsantos/neohack.gif',
    author: 'Misael Santos',
    githubLink: 'https://github.com/MisaelSantos'
  },
  {
    artName: 'I am a Developer',
    pageLink: './Art/Kuroyza/Iam-a-developer.html',
    imageLink: './Art/Kuroyza/Iam-a-developer.gif',
    author: 'Kuroyza',
    githubLink: 'https://github.com/kuroyza'
  },
  {
    artName: 'simple box',
    pageLink: './Art/Box/index.html',
    imageLink: './Art/Box/static_image.jpg',
    author: 'Abishek shah',
    githubLink: 'https://github.com/abishek-sha-256'
  },
  {
    artname: 'Starry-sky',
    pageLink: './Art/starry-night/index.html',
    imageLink: './Art/starry-night/stars',
    author: 'Taima Khawaldeh',
    githubLink: 'https://github.com/taimakh'
  },
  {
    artName: 'Project Gallery',
    pageLink: './Art/hulya/index.html',
    imageLink: './Art/hulya/gallery.gif',
    author: 'Hulya Karakaya',
    githubLink: 'https://github.com/hulyak'
  },
  {
    artName: 'animation',
    pageLink: './Art/sameer786/animation.html',
    imageLink: './Art/sameer786/radius.gif',
    author: 'sameer',
    githubLink: 'https://github.com/sameer8605'
  },
  {
    artName: 'ArrowWave',
    pageLink: './Art/ArrowWave/index.html',
    imageLink: './Art/ArrowWave/ArrowWave.gif',
    author: 'Gabriel',
    githubLink: 'https://github.com/GabrielTeixeiraC'
  },
  {
    artName: 'The 4-Ever Loop',
    pageLink: './Art/the-4ever-loop/index.html',
    imageLink: './Art/the-4ever-loop/rotate.gif',
    author: 'Luciano M.',
    githubLink: 'https://github.com/LucianoWebDev'
  },
  {
    artName: 'Running Car',
    pageLink: './Art/Running-Car/index.html',
    imageLink: './Art/Running-Car/Running-car.PNG',
    author: 'Ermias',
    githubLink: 'https://github.com/ermiaskidane'
  },
  {
    artname: 'Youssef',
    pageLink: './Art/Youssef/index.html',
    imageLink: './Art/Youssef/fd8_AX.gif',
    author: 'Youssef',
    githubLink: 'https://github.com/youssefhany96'
  },
  {
    artName: 'The 4-Ever Loop',
    pageLink: './Art/the-4ever-loop/index.html',
    imageLink: './Art/the-4ever-loop/rotate.gif',
    author: 'Luciano M.',
    githubLink: 'https://github.com/LucianoWebDev'
  },

  {
    artName: 'Itried',
    pageLink: '/Art/Itried/animation.html',
    author: 'Harsha',
    githublink: 'https://github.com/HarshaKumar23'
  },
  {
    artName: 'Snail Zoom',
    pageLink: './Art/rbhachu/index.html',
    imageLink: './Art/rbhachu/snail.gif',
    author: 'Bhachu R.',
    githubLink: 'https://github.com/rbhachu'
  },
  {
    artName: 'Mini Text Animation',
    pageLink: './Art/text-mini-animation/index.html',
    imageLink: './Art/text-mini-animation/text-anime.gif',
    author: 'Chinel',
    githubLink: 'https://github.com/chinel'
  },
  {
    artName: 'Square loader',
    pageLink: './Art/square_loading/index.html',
    imageLink: './Art/square_loading/square_loading',
    author: 'Marek Chasák',
    githubLink: 'https://github.com/mchasak'
  },
  {
    artName: 'Stairs Text',
    pageLink: './Art/StairsText/index.html',
    imageLink: './Art/StairsText/stairs-text.gif',
    author: 'Noam K.',
    githubLink: 'https://github.com/noamkanonich'
  },
  {
    artName: 'animation',
    pageLink: './Art/sameer786/animation.html',
    imageLink: './Art/sameer786/radius.gif',
    author: 'sameer',
    githubLink: 'https://github.com/sameer8605'
  },
  {
    artName: 'Spinning is a good trick',
    pageLink: './Art/garrod90/index.html',
    imageLink: './Art/garrod90/craigsGif.gif',
    author: 'Craig, G',
    githubLink: 'https://github.com/garrod90'
  },
  {
    artName: 'Snail Zoom',
    pageLink: './Art/rbhachu/index.html',
    imageLink: './Art/rbhachu/snail.gif',
    author: 'Bhachu R.',
    githubLink: 'https://github.com/rbhachu'
  },
  {
    artName: 'Mini Text Animation',
    pageLink: './Art/text-mini-animation/index.html',
    imageLink: './Art/text-mini-animation/text-anime.gif',
    author: 'Chinel',
    githubLink: 'https://github.com/chinel'
  },
  {
    artName: 'Square loader',
    pageLink: './Art/square_loading/index.html',
    imageLink: './Art/square_loading/square_loading',
    author: 'Marek Chasák',
    githubLink: 'https://github.com/mchasak'
  },
  {
    artName: 'Stairs Text',
    pageLink: './Art/StairsText/index.html',
    imageLink: './Art/StairsText/stairs-text.gif',
    author: 'Noam K.',
    githubLink: 'https://github.com/noamkanonich'
  },
  {
    artName: 'animation',
    pageLink: './Art/sameer786/animation.html',
    imageLink: './Art/sameer786/radius.gif',
    author: 'sameer',
    githubLink: 'https://github.com/sameer8605'
  },

  {
    pageLink: './Art/radar animation/index.html',
    imageLink: './Art/radar.gif',
    author: 'Anup',
    githubLink: 'https://github.com/paddybaba'
  },
  {
    pageLink: './Art/sameer786/animation.html',
    imageLink: './Art/sameer786/radius.gif',
    author: 'sameer',
    githubLink: 'https://github.com/sameer8605'
  },
  {
    pageLink: './Art/radar animation/index.html',
    imageLink: './Art/radar',
    author: 'Anup',
    githubLink: 'https://github.com/paddybaba'
  },
  {
    pageLink: './Art/sameer786/animation.html',
    imageLink: './Art/sameer786/radius.gif',
    author: 'sameer',
    githubLink: 'https://github.com/sameer8605'
  },
  {
    artName: 'Friendly Ghost',
    pageLink: './Art/ristotoldsep/index.html',
    author: 'Risto Tõldsep',
    githubLink: 'https://github.com/ristotoldsep'
  },
  {
    artName: 'Friendly Ghost',
    pageLink: './Art/ristotoldsep/index.html',
    author: 'Risto Tõldsep',
    githubLink: 'https://github.com/ristotoldsep'
  },
  {
    artName: 'sritron',
    pageLink: './Art/sritron/index.html',
    imageLink: './Art/sritron/trance.gif',
    author: 'Srinivas',
    githubLink: 'https://github.com/sri189ms'
  },
  {
    artName: 'Friendly Ghost',
    pageLink: './Art/ristotoldsep/index.html',
    author: 'Risto Tõldsep',
    githubLink: 'https://github.com/ristotoldsep'
  },
  {
    artName: 'Sun Rise Time',
    pageLink: './Art/gurprtAnim/index.html',
    imageLink: './Art/gurprtAnim/gurAnim.gif',
    author: 'Gurpreet',
    githubLink: 'https://github.com/gur-p-reet'
  },
  {
    artName: 'Personal Info',
    pageLink: './Art/Personal_info/triangle/index.html',
    imageLink: './Art/Personal_info/trance.gif',
    author: 'Naim Uddin',
    githubLink: 'https://github.com/Naim365'
  },
  {
    artName: 'Shining Text',
    pageLink: './Art/MaxieTextShineOn/index.html',
    imageLink: './Art/MaxieTextShineOn/maxie-text-shine-on.gif',
    author: 'maxie7',
    githubLink: 'https://github.com/maxie7'
  },
  {
    artName: 'Spinning Box',
    pageLink: './Art/KccbzZ/index.html',
    imageLink: './Art/KccbzZ/cover.png',
    author: 'KccbzZ',
    githubLink: 'https://github.com/KccbzZ'
  },
  {
    artName: 'Age Disgracefully',
    pageLink: './Art/ynoden/index.html',
    imageLink: './Art/ynoden/Age_Disgracefully.gif',
    author: 'yusefnoden',
    githubLink: 'https://github.com/yusefnoden'
  },
  {
    artname: 'jimanimation',
    pageLink: './Art/jimanimation/index.html',
    imageLink: './Art/jimanimation/bouncy.gif',
    author: 'Jimin',
    githubLink: 'https://github.com/jimijos'
  },

  {
    artName: 'Meme Animation',
    pageLink: './Art/just_for_fun/index.html',
    imageLink: './Art/just_for_fun/image.gif',
    author: 'Rahul Negi',
    githubLink: 'https://github.com/rahulnegi20'
  },
  {
    artName: 'Stretch ZTM',
    pageLink: './Art/animation_gn/index.html',
    imageLink: './Art/animation_gn/animation_gn.gif',
    author: 'gnyokota',
    githubLink: 'https://github.com/gnyokota'
  },
  {
    artname: 'AnimationCom',
    pageLink: './Art/Anita/AnimationCom/triangle.html',
    imageLink: './Art/AnimationCom/header.jpg',
    author: 'Anita',
    githubLink: 'https://github.com/anita-tsai'
  },
  {
    artName: 'Cards',
    pageLink: './Art/cards/index.html',
    imageLink: './Art/cards/cards.gif',
    author: 'networkdavit',
    githubLink: 'https://github.com/networkdavit'
  },
  {
    artName: "Lidor'sAnimation",
    pageLink: "./Art/Lidor's Animation/index.html",
    imageLink: "./Art/Lidor's Animation/animation.gif",
    author: 'LidorAsher',
    githubLink: 'https://github.com/lidorasher11'
  },
  {
    artName: "Shiff's Animation",
    pageLink: './Art/myAnimation/index.html',
    imageLink: './Art/myAnimation/myanimation.gif',
    author: 'Shifa',
    githubLink: 'https://github.com/ShifaShirin'
  },
  {
    artName: 'ani-1trial',
    pageLink: './Art/ani-1trial/index.html',
    imageLink: './Art/ani-1trial/ani-gif.gif',
    author: 'tru-izo',
    githubLink: 'https://github.com/tru-izo'
  },
  {
    artName: 'Air_Balloon',
    pageLink: './Art/Air_Balloon/index.html',
    imageLink: './Art/Air_Balloon/balloon.gif',
    author: 'Abha',
    githubLink: 'https://github.com/Abha-1281'
  },
  {
    artName: 'Camp Fire',
    pageLink: './Art/camp_fire/index.html',
    imageLink: './Art/camp_fire/camp_fire.gif',
    author: 'Chansoo',
    githubLink: 'https://github.com/ChansooKim316'
  },
  {
    artName: 'rubberband Red',
    pageLink: './Art/ou79/index.html',
    imageLink: './Art/rubberbandRed.gif',
    author: 'ou79',
    githubLink: 'https://github.com/ou79'
  },
  {
    artName: 'ColorChanger',
    pageLink: './Art/ColorChanger/index.html',
    imageLink: './Art/color-changer.gif',
    author: 'Atallah-Nadhir',
    githubLink: 'https://github.com/Atallah-Nadhir'
  },
  {
    artName: 'PONG Animation',
    pageLink: './Art/walkitoff/index.html',
    imageLink: './Art/walkitoff/gif.gif',
    author: 'Tyler Dollick',
    githubLink: 'https://github.com/walkitoff'
  },
  {
    artname: 'Animatron',
    pageLink: './Art/mbargaedge/index.html',
    imageLink: './Art/mbargaedge/animatron.gif',
    author: 'Mbarga',
    githubLink: 'https://github.com/marcelmbarga/'
  },
  {
    artName: 'House',
    pageLink: './Art/TTD/triangle/index.html',
    imageLink: './Art/TTD/house.gif',
    author: 'TanyaTD',
    githubLink: 'https://github.com/TTD126'
  },
  {
    artName: 'Spinning Title',
    pageLink: './Art/ljBeast21ldj/index.html',
    imageLink: './Art/ljBeast21ldj/firstGIF.gif',
    author: 'Larry',
    githubLink: 'https://github.com/ljBeast21ldj'
  },
  {
    artName: 'Heart pulsation',
    pageLink: './Art/Sallah/index.html',
    imageLink: './Art/Sallah/Heart-Pulsation.png',
    author: 'Sallah',
    githubLink: 'https://github.com/SallahTech'
  },
  {
    artName: 'MubbeAnimation',
    pageLink: './Art/Mubbe/index.html',
    imageLink: './Art/Mubbe/MubbeAnimation.gif',
    author: 'Mubarak',
    githubLink: 'https://github.com/mual5746'
  },
  {
    pageLink: './Art/neon-glowing-text/index.html',
    imageLink: './Art/neon-glowing-text/glowing-text-GIF.gif',
    author: 'Adri',
    githubLink: 'https://github.com/adrimual'
  },
  {
    artName: 'Simple Animation',
    pageLink: './Art/simple animation/transition.html',
    imageLink: './Art/simple animation/animatee.gif',
    author: 'Rudimental',
    githubLink: 'https://github.com/rudimental-again'
  },
  {
    artName: 'gbArt',
    pageLink: './Art/gbArt/index.html',
    imageLink: './Art/gbArt/shapeFlip.gif',
    author: 'Gary Bergman',
    githubLink: 'https://github.com/Gary-Bergman'
  },
  {
    artName: "Turtando's Animation",
    pageLink: './Art/turtando/animation.html',
    imageLink: './Art/Turtando/happyhalloween.gif',
    author: 'Turtando',
    githubLink: 'https://github.com/Turtando'
  },
  {
    artName: 'Bouncing Balls',
    pageLink: './Art/EyeOfAthena/index.html',
    imageLink: './Art/EyeOfAthena/cover.png',
    author: 'EyeOfAthena',
    githubLink: 'https://github.com/EyeOfAthena/bouncing-ball'
  },
  {
    artName: 'Otherside',
    pageLink: './Art/Otherside/ubi.html',
    imageLink: './Art/Otherside/recording.gif',
    author: 'Ubibimbap',
    githubLink: 'https://github.com/Ubibimbap'
  },
  {
    artName: 'Basketball God',
    pageLink: './Art/Sim-animation/index.html',
    imageLink: './Art/Sim-animation/project-screenshot.png',
    author: 'Sim',
    githubLink: 'https://github.com/sim-a-19'
  },
  {
    artName: "Ziyao's Animation",
    pageLink: './Art/robot/robot_index.html',
    imageLink: './Art/robot/robot.gif',
    author: 'Ziyao',
    githubLink: 'https://github.com/ziyaoc3'
  },
  {
    artName: 'Simplerv',
    pageLink: './Art/Aniamtion_RV/index.html',
    imageLink: './Art/Aniamtion_RV/circle.png',
    author: 'Aarush Bhat',
    githubLink: 'https://github.com/07rv'
  },
  {
    artName: 'Devtemmy_animation',
    pageLink: './Art/Devtemmy_animation/index.html',
    imageLink: './Art/Devtemmy_animation/Devtemmyanimation.gif',
    author: 'Dev-Temmy',
    githubLink: 'https://github.com/Dev-Temmy'
  },
  {
    artName: 'Fading text animation',
    pageLink: './Art/araskog/index.html',
    imageLink: './Art/araskog/animation.gif',
    author: 'Amanda Araskog',
    githubLink: 'https://github.com/araskog'
  },
  {
    artName: 'Moving Divs',
    pageLink: './Art/Razvan/RazvanFratila/index.html',
    imageLink: './Art/Razvan/RazvanFratila/first.gif',
    author: 'Razvan',
    githubLink: 'https://github.com/fratilar'
  },
  {
    artName: 'KDev Animation',
    pageLink: './Art/KDev-Animator/index.html',
    imageLink: './Art/KDev-Animator/kdev-animation.gif',
    author: 'Detmar Ruhfus',
    githubLink: 'https://github.com/kamikazid'
  },
  {
    artName: 'Square Bounce',
    pageLink: './Art/Vish/index.html',
    imageLink: './Art/Vish/SquareBounce.gif',
    author: 'Vishwam',
    githubLink: 'https://github.com/vishmagic'
  },
  {
    artName: 'Hina',
    pageLink: './Art/Hina/Hina.html',
    imageLink: './Art/Hina/Basketball.gif',
    imageLink: './Art/Hina/net.gif',
    author: 'Hina Najam',
    githubLink: 'https://github.com/hinanajam'
  },
  {
    artName: 'AmitAnimation',
    pageLink: './Art/Joy/AmitAnimation/amitanimation.html',
    imageLink: './Art/Joy/AmitAnimation/amitanimation.gif',
    author: 'Amit',
    githubLink: 'https://github.com/AmitRoy07'
  },
  {
    artName: 'Bouncing Cheems ',
    pageLink: './Art/Suddath-Gautam/index.html',
    imageLink: './Art/Suddath-Gautam/cheems.gif',
    author: 'Suddath Gautam',
    githubLink: 'https://github.com/wardaddy98'
  },
  {
    artName: 'Pop-up Confetti animation.',
    pageLink: './Art/yay-ztm-animation/index.html',
    imageLink: './Art/yay-ztm-animation/pop_animation.gif',
    author: 'Hyunji Kim',
    githubLink: 'https://github.com/creativehkim'
  },
  {
    artName: 'Monolith',
    pageLink: './Art/acphil/index.html',
    imageLink: './Art/acphil/monolith.png',
    author: 'acphil',
    githubLink: 'https://github.com/acphil2'
  },
  {
    artName: 'Smiling Doll',
    pageLink: './Art/jbermeo/index.html',
    imageLink: './Art/jbermeo/doll.gif',
    author: 'Jose Bermeo',
    githubLink: 'https://github.com/jbermeo10'
  },
  {
    artName: 'vasubhatnagar',
    pageLink: './Art/vasubhatnagar/index.html',
    imageLink: './Art/vasubhatnagar/ss.jpg',
    author: 'Vasu Bhatnagar',
    githubLink: 'https://github.com/vasubhatnagar'
  },
  {
    artName: 'JoToSmola',
    pageLink: './Art/JoToSmola/index.html',
    imageLink: './Art/JoToSmola/JoToSmola.gif',
    author: 'GrabKrab',
    githubLink: 'https://github.com/GrabKrab'
  },
  {
    artName: 'mojaanimacia',
    pageLink: './Art/mojaanimacia/stranka.html',
    author: 'Martin052',
    githubLink: 'https://github.com/martin052'
  },
  {
    artName: 'ellipsis',
    pageLink: './Art/ianhawe/index.html',
    author: 'ianhawe',
    githubLink: 'https://github.com/ianhawe'
  },
  {
    artName: 'iris',
    pageLink: './Art/iris/index.html',
    imageLink: './Art/iris/trance.gif',
    author: 'iriswdq0504',
    githubLink: 'https://github.com/iriswdq0504'
  },

  {
    artName: 'Fun with balls!',
    pageLink: './Art/miguelDalberto/funWithBalls/index.html',
    imageLink: './Art/miguelDalberto/funWithBalls/funWithBalls_screenshot.png',
    author: 'miguelDalberto',
    githubLink: 'https://github.com/miguelDalberto'
  },
  {
    artName: 'FourFlag_Load',
    pageLink: './Art/FourFlag_Load/index.html',
    imageLink: './Art/FourFlag_Load/trance.gif',
    author: 'chungngai09',
    githubLink: 'https://github.com/chungngai09'
  },
  {
    artName: 'AnimatronJS',
    pageLink: './Art/animatronJS/index.html',
    author: 'Anna Ovechkina',
    githubLink: 'https://github.com/Annu7shka'
  },
  {
    artName: 'perfect_goal',
    pageLink: './Art/perfect_goal/index.html',
    imageLink: './Art/perfect_goal/perfect_goalscreenshot.png',
    author: 'henzbori',
    githubLink: 'https://github.com/henzbori'
  },
  {
    artName: 'Beating Heart',
    pageLink: './Art/beating-heart/index.html',
    imageLink: './Art/beating-heart/heart.gif',
    author: 'MishkaZi',
    githubLink: 'https://github.com/MishkaZi'
  },
  {
    artName: 'Bouncing Balls',
    pageLink: './Art/Sankyeat/index.html',
    imageLink: './Art/Sankyeat/bouncingballs.gif',
    author: 'Sankyeat',
    githubLink: 'https://github.com/sanks20'
  },
  {
    artName: 'Sample page',
    pageLink: './Art/Joy/triangle/index.html',
    imageLink: './Art/Joy/triangle/my-animation.gif',
    author: 'Mamathagowd107',
    githubLink: 'https://github.com/Mamathagowd107'
  },
  {
    artName: 'Animated',
    pageLink: './Art/animated/triangle/index.html',
    imageLink: './Art/Joy/triangle/triangle.gif',
    author: 'Joy',
    githubLink: 'https://github.com/royranger'
  },
  {
    artName: 'achwell',
    pageLink: './Art/achwell/index.html',
    imageLink: './Art/achwell/ball.gif',
    author: 'achwell',
    githubLink: 'https://github.com/achwell'
  },
  {
    artName: 'Robotic Circles',
    pageLink: './Art/animation_yaniv/index.html',
    imageLink: './Art/animation_yaniv/robot.png',
    author: 'Yaniv Sagy',
    githubLink: 'https://github.com/yanivsagy'
  },
  {
    artName: 'Ocean Day',
    pageLink: './Art/d-spence/index.html',
    imageLink: './Art/d-spence/ztm-dspence-css-anim.gif',
    author: 'd-spence',
    githubLink: 'https://github.com/d-spence'
  },
  {
    artName: 'Animation-Circle',
    pageLink: './Art/Animation-Circle/index.html',
    imageLink: './Art/Animation-Circle/animation-circle.gif',
    author: 'Elid Venega',
    githubLink: 'https://github.com/elidvenega'
  },
  {
    artName: 'Sweet street',
    pageLink: './Art/Sweet_street/mario.html',
    imageLink: './Art/Sweet_street/animation-gif.gif',
    author: 'meni-avitan',
    githubLink: 'https://github.com/meniAvitan/Animation-Nation.git'
  },
  {
    pageLink: './Art/Joy/nithin-animation/index.html',
    imageLink: './Art/Joy/triangle/triangle.gif',
    author: 'Nithin',
    githubLink: 'https://github.com/Nithin6252-reddy'
  },
  {
    artName: 'Jittery rectangles',
    pageLink: './Art/Vaibhav/index.html',
    author: 'Vaibhav Jain',
    githubLink: 'https://github.com/Vaibhav-multi-dev'
  },
  {
    artName: 'Pra-animate',
    pageLink: './Art/Pra-animate/indexpra1.html',
    //imageLink: './Art/Joy/triangle/triangle.gif',
    author: 'Prajoth',
    githubLink: 'https://github.com/prajoth-b'
  },
  {
    artName: '3D figure animation',
    pageLink: './Art/DOKL57/index.html',
    imageLink: './Art/DOKL57/DOKL57.png',
    author: 'DOKL57',
    githubLink: 'https://github.com/DOKL57'
  },
  {
    artName: 'my-animation',
    pageLink: './Art/my-animation/index.html',
    imageLink: './Art/my-animation/screenv.webm',
    author: 'Brurya',
    githubLink: 'https://github.com/BruryaNadel'
  },
  {
    artName: 'Animate Infinate',
    pageLink: './Art/rotate-infinate/index.html',
    imageLink: './Art/rotate-infinate/rotate.gif',
    author: 'thucpn',
    githubLink: 'https://github.com/thucpn'
  },
  {
    artName: 'Forever',
    pageLink: './Art/Mritunjay/index.html',
    imageLink: './Art/Mritunjay/mj.gif',
    author: 'Mritunjay',
    githubLink: 'https://github.com/Mritunjay004'
  },
  {
    artName: 'Atom',
    pageLink: './Art/Atom/index.html',
    imageLink: './Art/Atom/atom.gif',
    author: 'Khalil-BM',
    githubLink: 'https://github.com/Khalil-BM'
  },
  {
    artName: 'AppleTree',
    pageLink: './Art/andreasGZ/index.html',
    imageLink: './Art/andreasGZ/apple.gif',
    author: 'AndreasGZ',
    githubLink: 'https://github.com/AndreasGZ'
  },
  {
    pageLink: './Art/Akv-animation/index.html',
    imageLink: './Art/Akv-animation/Image.png',
    author: 'Akv',
    githubLink: 'https://github.com/kushal-Ambati'
  },
  {
    artName: 'Floating Ball',
    pageLink: './Art/floatingBall/index.html',
    imageLink: './Art/floatingBall/thaitruong.png',
    author: 'Thai Truong',
    githubLink: 'https://github.com/akitathai94'
  },
  {
    artName: 'Bicycle-2D',
    pageLink: './Art/Bicycle_2D/bicycle.html',
    imageLink: './Art/Bicycle_2D/bicycle-gif.gif',
    author: 'meni-avitan',
    githubLink: 'https://github.com/meniAvitan'
  },
  {
    artName: 'catch-me',
    pageLink: './Art/catch-me/index.html',
    imageLink: './Art/catch-me/catch-me.gif',
    author: 'toobig4u',
    githubLink: 'https://github.com/toobig4u'
  },
  {
    pageLink: './Art/richard00436/index.html',
    imageLink: './Art/richard00436/richard00436.gif',
    author: 'richard00436',
    githubLink: 'https://github.com/richard00436'
  },
  {
    artName: 'bubble',
    pageLink: './Art/seenuCFL/index.html',
    imageLink: './Art/seenuCFL/dot.gif',
    author: 'seenuCFL',
    githubLink: 'https://github.com/seenuCFL'
  },
  {
    pageLink: './Art/keep_coding/index.html',
    imageLink: './Art/keep_coding/keep_coding_image.gif',
    author: 'Rawshan',
    githubLink: 'https://github.com/mrawshan'
  },
  {
    pageLink: './Art/HammadKhan/index.html',
    imageLink: './Art/HammadKhan/Animation.gif',
    author: 'HammadKhan',
    githubLink: 'https://github.com/hhkhan99'
  },
  {
    pageLink: './Art/manimation/index.html',
    imageLink: './Art/manimation/animation.gif',
    author: 'Maryam',
    githubLink: 'https://github.com/Maryyam04'
  },
  {
    pageLink: './Art/ElizavetaZhukova1/index.html',
    imageLink: './Art/ElizavetaZhukova1/fourSquaresEdit.gif',
    author: 'Liza',
    githubLink: 'https://github.com/ElizavetaZhukova1'
  },
  {
    pageLink: './Art/Aliedje/index.html',
    imgeLink: './Art/Aliedje/test.png',
    author: 'Alida',
    githubLink: 'https://github.com/adiphoorn'
  },
  {
    pageLink: './Art/JanRolenc/indexMyArt.html',
    imageLink: './Art/JanRolenc/myArt.gif',
    author: 'Jan_Rolenc',
    githubLink: 'https://github.com/JanRolenc'
  },
  {
    artName: 'Heartbeat',
    pageLink: './Art/CheyJax116/heartbeat.html',
    imgeLink: './Art/CheyJax116/heartbeat.gif',
    author: 'CheyJax116',
    githubLink: 'https://github.com/cheyjax116'
  },
  {
    pageLink: './Art/Aliedje/index.html',
    imgeLink: './Art/Aliedje/test.png',
    author: 'Alida',
    githubLink: 'https://github.com/adiphoorn'
  },
  {
    pageLink: './Art/bouncingMoon/index.html',
    imageLink: './Art/bouncingMoon/bouncingMoon.png',
    author: 'Radu-Stroe',
    githubLink: 'https://github.com/Radu-Stroe'
  },
  {
    artName: 'Use the Force',
    pageLink: './Art/ptreuden/index.html',
    imageLink: './Art/ptreuden/useTheForce.gif',
    author: 'ptreuden',
    githubLink: 'https://github.com/ptreuden'
  },
  {
    artName: 'css_typer',
    pageLink: './Art/Joy/css-typer/index.html',
    imageLink: './Art/Joy/css-typer/typing_animate.gif',
    author: 'Trey',
    githubLink: 'https://github.com/shanks-t'
  },
  {
    pageLink: './Art/Joy/Amiel-Art/index.html',
    imageLink: './Art/Joy/Amiel-Art/screenshot.png',
    author: 'Amiel',
    githubLink: 'https://github.com/trinidadamiel'
  },
  {
    pageLink: './Art/alnajarAnimation/index.html',
    imageLink: './Art/alnajarAnimation/animate.gif.gif',
    author: 'Mohammad',
    githubLink: 'https://github.com/mohammadalnajar'
  },
  {
    pageLink: '.Art/benji5656/index.html',
    imageLink: '',
    author: 'Benji',
    githubLink: 'https://github.com/benji5656'
  },
  {
    pageLink: './Art/AniNationSargi/index.html',
    imageLink: './Art/AniNationSargi/alienGif.gif',
    author: 'Sargsian',
    githubLink: 'https://github.com/Sargsian'
  },
  {
    pageLink: '.Art/Hekmundo/index.html',
    imageLink: '.Art/Hekmundo/revolving-circles.gif',
    author: 'Hekmundo',
    githubLink: 'https://github.com/Hekmundo'
  },
  {
    artName: 'MtBounce',
    pageLink: './Art/MtikeB/index.html',
    imageLink: './Art/MtikeB/Bouncy.gif',
    author: 'MtikeG',
    githubLink: 'https://github.com/MtikeG'
  },

  {
    artName: 'Hello World',
    pageLink: './Art/HelloWorldByEudin/index.html',
    imageLink: './Art/HelloWorldByEudin/helloworld.gif',
    author: 'Eudin',
    githubLink: 'https://github.com/Eudinson'
  },
  {
    artName: 'Color Square',
    pageLink: './Art/angelGarciaSantos/index.html',
    imageLink: './Art/angelGarciaSantos/square.png',
    author: 'Angel',
    githubLink: 'https://github.com/angelGarciaSantos'
  },
  {
    pageLink: '.Art/Szo89/index.html',
    imageLink: '.Art/Szo89/animation.png',
    author: 'Susana',
    githubLink: 'https://github.com/Szo89'
  },
  {
    pageLink: './Art/Harish/index.html',
    imageLink: './Art/Harish/gif.gif',
    author: 'Harish',
    githubLink: 'https://github.com/hkxx843'
  },
  {
    pageLink: '.Art/nb89portfolio/index.html',
    imageLink: '.Art/nb89portfolio/img.png',
    author: 'Navraj Bains',
    githubLink: 'https://github.com/nb89portfolio'
  },
  {
    artName: 'Optimistic',
    pageLink: './Art/RichKen/index.html',
    imageLink: './Art/RichKen/optimistic.gif',
    author: 'RichKen',
    githubLink: 'https://github.com/RichardKentos'
  },
  {
    pageLink: './Art/dieovitski/index.html',
    imageLink: './Art/dieovitski/def.gif',
    author: 'dieovitski',
    githubLink: 'https://github.com/dieovitski'
  },
  {
    pageLink: '.Art/Rcj1/index.html',
    imageLink: '.Art/Rcj1/animated.gif',
    author: 'Rcj1',
    githubLink: 'https://github.com/rcj1'
  },
  {
    artName: 'Infinite Loading',
    pageLink: './Art/mishhubc/index.html',
    imageLink: './Art/mishhubc/image.gif',
    author: 'Mihai Jicu',
    githubLink: 'https://github.com/mishhubc'
  },
  {
    artName: 'Loading Eggs',
    pageLink: '.Art/j-fraza/index.html',
    imageLink: '.Art/j-fraza/TJSrTcKcmf.gif',
    author: 'j-fraza',
    githubLink: 'https://github.com/j-fraza'
  },
  {
    artName: 'Taiko no Tastujin',
    pageLink: './Art/kirstymullen/index.html',
    imageLink: './Art/kirstymullen/taiko.gif',
    author: 'kirstymullen',
    githubLink: 'https://github.com/kirstymullen'
  },
  {
    artName: 'Rotate Hover Color',
    pageLink: './Art/rotateColor/index.html',
    imageLink: './Art/rotateColor/rotateColor.gif',
    author: 'Luis',
    githubLink: 'https://github.com/luigi970'
  },
  {
    artName: 'Sunset',
    pageLink: './Art/cataopriscila/index.html',
    imageLink: './Art/cataopriscila/sunset.gif',
    author: 'Catao',
    githubLink: 'https://github.com/cataopriscila'
  },
  {
    pageLink: './Art/Kwabena-Agyeman/index.html',
    imageLink: './Art/Kwabena-Agyeman/project.GIF',
    author: 'Kwabena-Agyeman',
    githubLink: 'https://github.com/Kwabena-Agyeman'
  },
  {
    pageLink: '.Art/AndyJacko/index.html',
    imageLink: '.Art/AndyJacko/yoyo.gif',
    author: 'Andy Jacko',
    githubLink: 'https://github.com/AndyJacko'
  },
  {
    pageLink: './Art/shake/index.html',
    imageLink: './Art/shake/file.gif',
    author: 'yoududecomposer',
    githubLink: 'https://github.com/yourdudecomposer'
  },

  {
    pageLink: './Art/circle-animation/index.html',
    imageLink: './Art/circle-animation/animate.gif',
    author: 'Vimal',
    githubLink: 'https://github.com/vimalraveendra'
  },
  {
    artName: 'Fade Loading',
    pageLink: './Art/HuePham/index.html',
    imageLink: './Art/HuePham/loading.gif',
    author: 'Hue Pham',
    githubLink: 'https://github.com/hue113'
  },
  {
    artName: 'Testanimation',
    pageLink: './Art/Testanimation/index.html',
    imageLink: './Art/Testanimation/cloud.gif',
    author: 'Toby',
    githubLink: 'https://github.com/tobybase'
  },
  {
    artName: 'Bouncing Ball',
    pageLink: './Art/surajondev/index.html',
    imageLink: './Art/surajondev/animation.gif',
    author: 'Suraj Vishwakarma',
    githubLink: 'https://github.com/surajondev'
  },
  {
    artName: 'ONLY CSS 3D CUBE',
    pageLink: './Art/Milind/index.html',
    imageLink: './Art/Milind/magic.gif',
    author: 'Milind Pawar',
    githubLink: 'https://github.com/milindpawar007'
  },
  {
    pageLink: './Art/circle2square/index.html',
    imageLink: './Art/circle2square/csdojo.gif',
    author: 'csdojo',
    githubLink: 'https://github.com/csdojo'
  },
  {
    artName: 'Star',
    pageLink: './Art/jh-chen/animation.html',
    imageLink: './Art/jh-chen/star.gif',
    author: 'J.H. Chen',
    githubLink: 'https://github.com/jh-chen95'
  },
  {
    artName: 'Amazing Animation',
    pageLink: './Art/Kira_Animation/index.html',
    imageLink: './Art/Kira_Animation/image.gif',
    author: 'Asad Khan',
    githubLink: 'https://github.com/kira00007'
  },
  {
    artName: 'Swizzy',
    pageLink: './Art/Uche-Azubuko/index.html',
    imageLink: './Art/Uche-Azubuko/swizzy.gif',
    author: 'Uche Azubuko',
    githubLink: 'https://github.com/UcheAzubuko'
  },
  {
    artName: 'Animated Bike Wheels',
    pageLink: './Art/Animated-Bike-Wheels/index.html',
    imageLink: './Art/Animated-Bike-Wheels/bike.gif',
    author: 'Joey Kyber',
    githubLink: 'https://github.com/jtkyber'
  },
  {
    artName: 'ZTM Title Animation',
    pageLink: './Art/JMCrawf/index.html',
    imageLink: './Art/JMCrawf/animation.gif',
    author: 'James Crawford',
    githubLink: 'https://github.com/JMCrawf/'
  },
  {
    artName: 'Bouncers',
    pageLink: './Art/Bouncers/index.html',
    imageLink: './Art/Bouncers/giphy.gif',
    author: 'Peter Rawlings',
    githubLink: 'https://github.com/Pedginald'
  },
  {
    artName: 'My-Anim.R',
    pageLink: './Art/My-Anim.R/index.html',
    imageLink: './Art/My-Anim.R/BackGround.gif',
    author: 'Roshan Amjad',
    githubLink: 'https://github.com/roshanamjad'
  },
  {
    artName: 'Robot',
    pageLink: './Art/Robot/robot.html',
    imageLink: './Art/Robot/Robot.gif',
    author: 'Yun',
    githubLink: 'https://github.com/yunjoanyu'
  },
  {
    artName: 'Animazing',
    pageLink: './Art/Animazing/skew.html',
    imageLink: './Art/Animazing/cropgif.gif',
    author: 'Arfel Ray',
    githubLink: 'https://github.com/arfelrayarriola'
  },
  {
    pageLink: './Art/Akash/smiley.html',
    imageLink: './Art/Akash/smiley.gif',
    author: 'Akash',
    githubLink: 'https://github.com/aksh-22'
  },
  {
    artName: 'ReactLogoAnimation',
    pageLink: './Art/sanketanimation/index.html',
    imageLink: './Art/sanketanimation/triangle.gif',
    author: 'sanketwakhare',
    githubLink: 'https://github.com/sanketwakhare'
  },
  {
    artName: 'Disco',
    pageLink: './Art/Disco/index.html',
    imageLink: './Art/Disco/Disco.gif',
    author: 'Anu',
    githubLink: 'https://github.com/anudesh98'
  },
  {
    pageLink: './Art/windmill/windmill.html',
    imageLink: './Art/windmill/windmill.gif',
    author: 'WindCy',
    githubLink: 'https://github.com/windycy'
  },
  {
    artName: 'Beating Speaker',
    pageLink: './Art/beating-speaker/index.html',
    imageLink: './Art/beating-speaker/BeatingSpeaker.gif',
    author: 'TheCoderJT',
    githubLink: 'https://github.com/TheCoderJT'
  },
  {
    artName: 'Mesmerizing Loader',
    pageLink: './Art/MesmerizingLoader/index.html',
    imageLink: './Art/MesmerizingLoader/mesmerizing_loader.gif',
    author: 'Gutu Galuppo',
    githubLink: 'https://github.com/gutugaluppo'
  },
  {
    artName: 'Rocket ship',
    pageLink: './Art/Rocket_ship/index.html',
    imageLink: './Art/Rocket_ship/Rocket-Ship.gif',
    author: 'Gutu Galuppo',
    githubLink: 'https://github.com/gutugaluppo'
  },
  {
    artName: 'Amatron',
    pageLink: './Art/Amatron/index.html',
    imageLink: 'https://media1.giphy.com/media/9cJE8Znq6Ghd66duIz/giphy.gif',
    author: 'John Maturan',
    githubLink: 'https://github.com/JohnMaturan97'
  },
  {
    artName: 'AnimatD',
    pageLink: './Art/dhruvm/index.html',
    author: 'dhruvhm',
    githubLink: 'https://github.com/dhruvhm'
  },
  {
    artName: 'SohaibAnimation',
    pageLink: './Art/SohaibAnimation/index.html',
    imageLink: './Art/SohaibAnimation/animatedcircle.gif',
    author: 'Sohaib',
    githubLink: 'https://github.com/SohaibAfani'
  },
  {
    artName: 'Orbit',
    pageLink: './Art/Orbit/index.html',
    imageLink: './Art/Orbit/Orbit.gif',
    author: 'Mohammed Warsame',
    githubLink: 'https://github.com/mwarsame20'
  },
  {
    artName: 'KakashiHead',
    pageLink: './Art/HamizJamil/index.html',
    imageLink: './Art/HamizJamil/kakashianimation.gif',
    author: 'Hamiz',
    githubLink: 'https://github.com/HamizJamil'
  },
  {
    artName: 'PedroHFSilva',
    pageLink: './Art/pedrohfranklin/index.html',
    imageLink: './Art/pedrohfranklin/animatedcircle.gif',
    author: 'Pedro Franklin',
    githubLink: 'https://github.com/pedrohfranklin'
  },
  {
    artName: 'K.I.T.T.',
    pageLink: './Art/GAlexandruD/index.html',
    imageLink: './Art/GAlexandruD/kitt_centered.gif',
    author: 'GAlexandruD',
    githubLink: 'https://github.com/GAlexandruD'
  },
  {
    artName: 'The Spinning Tuba',
    pageLink: './Art/dr-tuba/index.html',
    imageLink: './Art/dr-tuba/spinningtuba.gif',
    author: 'Steve Vaughn',
    githubLink: 'https://github.com/dr-tuba'
  },
  {
    artName: 'AniMc',
    pageLink: './Art/anna0mclachlan/index.html',
    imageLink: './Art/anna0mclachlan/ani2.gif',
    author: 'anna0mclachlan',
    githubLink: 'https://github.com/anna0mclachlan'
  },
  {
    artName: 'Amit',
    pageLink: './Art/amit/index.html',
    author: 'Amit',
    githubLink: 'https://github.com/amitsharmaa'
  },
  {
    artName: 'Lin',
    pageLink: './Art/Lin/index.html',
    imageLink: './Art/Lin/lin.gif',
    author: 'Lin',
    githubLink: 'https://github.com/linxz-coder'
  },
  {
    artName: 'Mouataz',
    pageLink: './Art/Mouataz/index.html',
    author: 'Mouataz',
    githubLink: 'https://github.com/MouatazKad'
  },
  {
    artName: 'Moving graph',
    pageLink: './Art/Joy/moving-graph/index.html',
    imageLink: './Art/Joy//moving-graph.gif',
    author: 'kimjusang',
    githubLink: 'https://github.com/kimjusang'
  },
  {
    artName: 'Always Be',
    pageLink: './Art/Joy/animatron-kim/index.html',
    imageLink: './Art/Joy//always.gif',
    author: 'kimjusang',
    githubLink: 'https://github.com/kimjusang'
  },
  {
    artName: 'Who could it be?',
    pageLink: './Art/pjwmascall/index.html',
    imageLink: './Art/pjwmascall/thumbnail.gif',
    author: 'pjwmascall',
    githubLink: 'https://github.com/pjwmascall'
  },
  {
    artName: 'Sparkle',
    pageLink: './Art/Sparkle/index.html',
    imageLink: './Art/Sparkle/Animation.gif',
    author: 'palak2603',
    githubLink: 'https://github.com/palak2603'
  },
  {
    artName: 'TomatoSpin',
    pageLink: './Art/tomatoSpin/index.html',
    author: 'Mateo',
    githubLink: 'https://github.com/mateodibenedetto'
  },
  {
    artName: 'Animating',
    pageLink: './Art/Animating/index.html',
    imageLink: './Art/Animating/2021-06-05_17_10_54-Greenshot.jpg',
    author: 'Sahil Shailesh Pedamkar',
    githubLink: 'https://github.com/sahilpedamkar21'
  },
  {
    artName: 'Moving Car',
    pageLink: './Art/Manali/index.html',
    imageLink: './Art/Manali/Movingcar.gif',
    author: 'Manali',
    githubLink: 'https://github.com/Mana21li'
  },
  {
    artName: 'ShibaInu',
    pageLink: './Art/Shiinoya/index.html',
    imageLink: './Art/Shiinoya/ShibaInu.gif',
    author: 'Shiinoya',
    githubLink: 'https://github.com/Shiinoya'
  },
  {
    artName: 'animatronic',
    pageLink: './Art/animatronic/index.html',
    imageLink: './Art/animatronic/style.css',
    author: 'umer381a',
    githubLink: 'https://github.com/umer381a'
  },
  {
    artName: 'I Love ZTM',
    pageLink: './Art/IloveZTM/index.html',
    imageLink: './Art/IloveZTM/style.css',
    author: 'MirshadOz',
    githubLink: 'https://github.com/mirshadoz'
  },
  {
    artName: 'Pink Bars',
    pageLink: './Art/rayleigh/rr.html',
    imageLink: './Art/rayleigh/pinkbars.gif',
    author: 'Rayleigh',
    githubLink: 'https://github.com/rayleighrozier'
  },
  {
    artName: 'Out of This World',
    pageLink: './Art/Out-of-This-World/index.html',
    imageLink: './Art/Out-of-This-World/ootw.gif',
    author: 'Xenark',
    githubLink: 'https://github.com/xenark'
  },
  {
    artName: 'circular motion',
    pageLink: './Art/Aliraza Lalani Animation/index.html',
    imageLink: './Art/Aliraza Lalani Animation/aa.gif',
    author: 'Aliraza Lalani',
    githubLink: 'https://github.com/alirazalalani'
  },
  {
    artName: 'Home',
    pageLink: './Art/rez4president/index.html',
    imageLink: './Art/rez4president/home.gif',
    author: 'Raza Ul Kareem',
    githubLink: 'https://github.com/rez4president'
  },
  {
    artName: 'VtekAnimation',
    pageLink: './Art/vtekanimation/index.html',
    imageLink: './Art/VtekAnimation/track.gif',
    author: 'corleone0007',
    githubLink: 'https://github.com/corleone0007'
  },
  {
    artName: 'Box',
    pageLink: './Art/Sagun/index.html',
    imageLink: './Art/Sagun/ezgif.com-gif-maker.gif',
    author: 'Sagun',
    githubLink: 'https://github.com/Sagun-png'
  },
  {
    artName: 'animator_css',
    pageLink: './Art/animator_css/index.html',
    imageLink: './Art/animator_css/animator.gif',
    author: 'Benji',
    githubLink: 'https://github.com/benjaminpeto'
  },
  {
    artName: '1jump',
    pageLink: './Art/1jump/index.html',
    imageLink: './Art/1jump/1jump.gif',
    author: 'Leutamommx',
    githubLink: 'https://github.com/leutamommx'
  },
  {
    artName: 'bubbles',
    pageLink: './Art/ghogoo/index.html',
    imageLink: './Art/ghogoo/bubbles.gif',
    author: 'ghogoo',
    githubLink: 'https://github.com/ghogoo'
  },
  {
    artName: 'Floating Words',
    pageLink: './Art/floatingWords/index.html',
    imageLink: './Art/floatingWords/floatingWords.gif',
    author: 'ScoobyDooDoo',
    githubLink: 'https://github.com/ScoobyDooDoo'
  },
  {
    artName: 'Happy Hacktoberfest',
    pageLink: './Art/DavidEdmondson/index.html',
    imageLink: './Art/DavidEdmondson/HappyHacktoberfestWithJack-o-lantern.gif',
    author: 'David Edmondson',
    githubLink: 'https://github.com/davidedmondson'
  },
  {
    artName: 'ExtendIt',
    pageLink: './Art/Mahi/index.html',
    imageLink: './Art/Mahi/screenshot.JPG',
    author: 'Mahi',
    githubLink: 'https://github.com/NineNintyNine'
  },
  {
    artName: 'Big-Eye',
    pageLink: './Art/Big-Eye/index.html',
    author: 'Charly-Crypton',
    githubLink: 'https://github.com/Charly-Crypton'
  },
  {
    artName: 'Wavy',
    pageLink: './Art/wavy/index.html',
    imageLink: './Art/wavy/wavy.gif',
    author: 'AnastasiosPas',
    githubLink: 'https://github.com/AnastasiosPas'
  },
  {
<<<<<<< HEAD
    artName: 'jjAnimation',
    pageLink: './Art/jjAnimation/index.html',
    imageLink: './Art/',
    author: 'Janna',
    githubLink: 'https://github.com/john29sab'
=======
    artName: 'Evolution',
    pageLink: './Art/sayanroy11/index.html',
    imageLink: './Art/sayanroy11/human.gif',
    author: 'Sayan Roy',
    githubLink: 'https://github.com/sayanroy11'
  },
  {
    artName: 'Dancing-boxes',
    pageLink: './Art/Arham/index.html',
    imageLink: './Art/Arham/Dancing-boxes.gif',
    author: 'Arham',
    githubLink: 'https://github.com/arham2002'
>>>>>>> 1dbb2ce4
  }


];
// +--------------------------------------------------------------------------------+
// +                                                                                +
// +                  YOU DO NOT NEED TO CHANGE ANYTHING BELOW THIS                 +
// +                                                                                +
// +--------------------------------------------------------------------------------+

// Creates cards from the array above
// You don't need to modify this
let contents = [];
Shuffle(cards).forEach((c) => {
  contents.push([
    `<li class="card">` +
    `<a href='${c.pageLink}'>` +
    `<img class="art-image" src='${c.imageLink}' alt='${c.artName}' />` +
    `</a>` +
    `<div class="flex-content">` +
    `<a href='${c.pageLink}'><h3 class="art-title">${c.artName}</h3></a>` +
    `<p class='author'><a href="${c.githubLink}" target="_blank"><i class="fab fa-github"></i> ${c.author}</a> </p>` +
    `</div>` +
    `</li>`
  ]);
});

document.getElementById('cards').innerHTML = contents;

function Shuffle(o) {
  for (
    var j, x, i = o.length;
    i;
    j = parseInt(Math.random() * i), x = o[--i], o[i] = o[j], o[j] = x
  );
  return o;
}<|MERGE_RESOLUTION|>--- conflicted
+++ resolved
@@ -5415,13 +5415,13 @@
     githubLink: 'https://github.com/AnastasiosPas'
   },
   {
-<<<<<<< HEAD
     artName: 'jjAnimation',
     pageLink: './Art/jjAnimation/index.html',
     imageLink: './Art/',
     author: 'Janna',
     githubLink: 'https://github.com/john29sab'
-=======
+  },
+  {
     artName: 'Evolution',
     pageLink: './Art/sayanroy11/index.html',
     imageLink: './Art/sayanroy11/human.gif',
@@ -5434,10 +5434,7 @@
     imageLink: './Art/Arham/Dancing-boxes.gif',
     author: 'Arham',
     githubLink: 'https://github.com/arham2002'
->>>>>>> 1dbb2ce4
   }
-
-
 ];
 // +--------------------------------------------------------------------------------+
 // +                                                                                +
@@ -5451,14 +5448,14 @@
 Shuffle(cards).forEach((c) => {
   contents.push([
     `<li class="card">` +
-    `<a href='${c.pageLink}'>` +
-    `<img class="art-image" src='${c.imageLink}' alt='${c.artName}' />` +
-    `</a>` +
-    `<div class="flex-content">` +
-    `<a href='${c.pageLink}'><h3 class="art-title">${c.artName}</h3></a>` +
-    `<p class='author'><a href="${c.githubLink}" target="_blank"><i class="fab fa-github"></i> ${c.author}</a> </p>` +
-    `</div>` +
-    `</li>`
+      `<a href='${c.pageLink}'>` +
+      `<img class="art-image" src='${c.imageLink}' alt='${c.artName}' />` +
+      `</a>` +
+      `<div class="flex-content">` +
+      `<a href='${c.pageLink}'><h3 class="art-title">${c.artName}</h3></a>` +
+      `<p class='author'><a href="${c.githubLink}" target="_blank"><i class="fab fa-github"></i> ${c.author}</a> </p>` +
+      `</div>` +
+      `</li>`
   ]);
 });
 
