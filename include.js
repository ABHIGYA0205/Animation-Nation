let cards = [
	{
		artName: 'ZTM Animation',
		pageLink: './Art/EricPuskas/index.html',
		imageLink: './Art/EricPuskas/index.gif',
		author: 'Eric Puskas',
		githubLink: 'https://github.com/EricPuskas'
	},
	{
		artName: "LSD Rainbow Trip: Phase 1",
		pageLink: "./Art/AbsMechanik/index.html",
		imageLink: "./Art/AbsMechanik/AbsMechanik_Animation.gif",
		author: "AbsMechanik",
		githubLink: "https://github.com/AbsMechanik"
	},
	{
		artName: "Christmas Lights",
		pageLink: "./Art/Futuregit/index.html",
		imageLink: "./Art/Futuregit/Christmas-Lights.gif",
		author: "Futuregit",
		githubLink: "https://github.com/Futuregit"
	},
	{
		artName: "space zoo",
		pageLink: "./Art/space_zoo/index.html",
		imageLink: "./Art/space_zoo/space_zoo.gif",
		author: "yuwenGithub",
		githubLink: "https://github.com/yuwenGithub"
	},
	{
		artName: "Fruit Dancing",
		pageLink: "./Art/carlacentenor/index.html",
		imageLink: "./Art/carlacentenor/fruit.gif",
		author: "carlacentenor",
		githubLink: "https://github.com/carlacentenor"
	},
	{
		artName: "eyes",
		pageLink: "./Art/eyes/index.html",
		imageLink: "./Art/eyes/eyes.gif",
		author: "yuwenGithub",
		githubLink: "https://github.com/yuwenGithub"
	},
	{
		artName: "Spooktober Hacktoberfest",
		pageLink: "./Art/FredAmartey/index.html",
		imageLink: "./Art/FredAmartey/thumbnaill.gif",
		author: "Fred Amartey",
		githubLink: "https://github.com/FredAmartey"
	},
	{
		artName: 'Star Wars?',
		pageLink: './Art/henryvalbuena/index.html',
		imageLink: './Art/henryvalbuena/index.gif',
		author: 'Henry Valbuena',
		githubLink: 'https://github.com/henryvalbuena'
	},
	{
		artName: 'The Ripple',
		pageLink: './Art/Anmol2/index.html',
		imageLink: './Art/Anmol2/ripple.png',
		author: 'Anmol',
		githubLink: 'https://github.com/Anmol270900'
	},
	{
		artName: 'Rainbow loader',
		pageLink: './Art/ka-hn/rainbow.html',
		imageLink: './Art/ka-hn/rainbow.gif',
		author: 'Karim Hussain',
		githubLink: 'https://github.com/ka-hn'
	},
	{
		artName: 'Action Cam',
		pageLink: './Art/Donovan/index.html',
		imageLink: './Art/Donovan/pureCSS-animation.gif',
		author: 'Donovan Hunter',
		githubLink: 'https://github.com/dhdcode'
	},
	{
		artName: 'The Sun',
		pageLink: './Art/Anmol/index.html',
		imageLink: './Art/Anmol/sun.png',
		author: 'Anmol',
		githubLink: 'https://github.com/Anmol270900'
	},
	{
		artName: 'Flashing Pumpkin',
		pageLink: './Art/KatrinaRose14/index.html',
		imageLink: './Art/KatrinaRose14/FlashingPumpkin.gif',
		author: 'Katrina Yates',
		githubLink: 'https://github.com/KatrinaRose14'
	},
	{
		artName: 'Flipbox',
		pageLink: './Art/Prasheel/index.html',
		imageLink: './Art/Prasheel/flip.gif',
		author: 'Prasheel Soni',
		githubLink: 'https://github.com/ps011'
	},
	{
		artName: '2019 Wave',
		pageLink: './Art/chris-aqui/index.html',
		imageLink: './Art/chris-aqui/2019-jump.gif',
		author: 'Christine Aqui',
		githubLink: 'https://github.com/christine-aqui'
	},
	{
		artName: 'Hover Button Animation',
		pageLink: './Art/Vipul/hover.html',
		imageLink: './Art/Vipul/Screenshot2.png',
		author: 'Vipul',
		githubLink: 'https://github.com/vipuljain08'
	},
	{
		artName: 'Start From Zero',
		pageLink: './Art/Robihdy/index.html',
		imageLink: './Art/Robihdy/start-from-zero.png',
		author: 'Robihdy',
		githubLink: 'https://github.com/Robihdy'
	},
	{
		artName: 'Local Host metaphor',
		pageLink: './Art/Prateek/index.html',
		imageLink: './Art/Prateek/localhost.png',
		author: 'Prateek',
		githubLink: 'https://github.com/prateekpatrick'
	},
	{
		artName: 'Sliding Lines',
		pageLink: './Art/erics0n/sliding-lines/index.html',
		imageLink: './Art/erics0n/sliding-lines/image.gif',
		author: 'erics0n',
		githubLink: 'https://github.com/erics0n'
	},
	{
		artName: 'Triangle',
		pageLink: './Art/Joy/triangle/triangle.html',
		imageLink: './Art/Joy/triangle/triangle.gif',
		author: 'Joy',
		githubLink: 'https://github.com/royranger'
	},
	{
		artName: 'Cube',
		pageLink: './Art/Joy/cube/cube.html',
		imageLink: './Art/Joy/cube/cube.gif',
		author: 'Joy',
		githubLink: 'https://github.com/royranger'
	},
	{
		artName: 'Burger Menu',
		pageLink: './Art/mctrl/burger.html',
		imageLink: './Art/mctrl/burger.gif',
		author: 'Martina',
		githubLink: 'https://github.com/mctrl'
	},
	{
		artName: 'Square Loader',
		pageLink: './Art/Hemant/index.html',
		imageLink: './Art/Hemant/loader.gif',
		author: 'Hemant Garg',
		githubLink: 'https://github.com/hemant-garg'
	},
	{
		artName: 'wake up, neo...',
		pageLink: './Art/samirjouni/TributeToTheMatrix.html',
		imageLink: './Art/samirjouni/sample.gif',
		author: 'Samir Jouni',
		githubLink: 'https://github.com/samirjouni'
	},
	{
		artName: 'Tribute To COD4MW',
		pageLink: './Art/samirjouni2/index.html',
		imageLink: './Art/samirjouni2/sample.gif',
		author: 'Samir Jouni',
		githubLink: 'https://github.com/samirjouni'
	},
	{
		artName: 'Planet',
		pageLink: './Art/ArthurDoom/planet.html',
		imageLink: './Art/ArthurDoom/planet.gif',
		author: 'ArthurDoom',
		githubLink: 'https://github.com/ArthurDoom'
	},
	{
		artName: 'SquarPy',
		pageLink: './Art/Utkarsh/index.html',
		imageLink: './Art/Utkarsh/hack.gif',
		author: 'utkarsh',
		githubLink: 'https://github.com/Utkarsh2604'
	},
	{
		artName: 'Circle',
		pageLink: './Art/Oliver/Circle.html',
		imageLink: './Art/Oliver/circle.gif',
		author: 'Oliver',
		githubLink: 'https://github.com/oliver-gomes'
	},
	{
		artName: 'Ellipse Loader',
		pageLink: './Art/VaibhavKhulbe/EllipseLoader.html',
		imageLink: './Art/VaibhavKhulbe/ellipseLoader.gif',
		author: 'Vaibhav Khulbe',
		githubLink: 'https://github.com/Kvaibhav01'
	},
	{
		artName: 'Simple Loader',
		pageLink: './Art/soumsps/simpleload.html',
		imageLink: './Art/soumsps/sample.gif',
		author: 'Soumendu Sinha',
		githubLink: 'https://github.com/soumsps'
	},
	{
		artName: 'Rollodex',
		pageLink: './Art/Shruti/rolling.html',
		imageLink: './Art/Shruti/rolling.gif',
		author: 'Shruti',
		githubLink: 'https://github.com/shruti49'
	},
	{
		artName: 'Cute Cat',
		pageLink: './Art/Alghi/cat.html',
		imageLink: './Art/Alghi/cat.gif',
		author: 'Alghi',
		githubLink: 'https://github.com/darklordace'
	},
	{
		artName: 'ZtM Text',
		pageLink: './Art/Di4iMoRtAl/ZtM_text_animation.html',
		imageLink: './Art/Di4iMoRtAl/ZtM_animation.gif',
		author: 'Di4iMoRtAl',
		githubLink: 'https://github.com/dppeykov'
	},
	{
		artName: 'Circles',
		pageLink: './Art/Bhuvana/circles.html',
		imageLink: './Art/Bhuvana/circles.gif',
		author: 'Bhuvana',
		githubLink: 'https://github.com/bhuvana-guna'
	},
	{
		artName: 'Bird',
		pageLink: './Art/Bhuvana/bird.html',
		imageLink: './Art/Bhuvana/bird.gif',
		author: 'Bhuvana',
		githubLink: 'https://github.com/bhuvana-guna'
	},
	{
		artName: 'Loader',
		pageLink: './Art/Bhuvana/loader.html',
		imageLink: './Art/Bhuvana/loader.gif',
		author: 'Bhuvana',
		githubLink: 'https://github.com/bhuvana-guna'
	},
	{
		artName: 'Simple blinking loading circles',
		pageLink: './Art/Rahul/index.html',
		imageLink: './Art/Rahul/loading.gif',
		author: 'Rahul',
		githubLink: 'https://github.com/kohli6010'
	},
	{
		artName: 'Css Pulse',
		pageLink: './Art/Aszmel/pulse.html',
		imageLink: './Art/Aszmel/css_pulse.gif',
		author: 'Aszmel',
		githubLink: 'https://github.com/Aszmel'
	},
	{
		artName: 'Circle Bounce',
		pageLink: './Art/Edmund/index.html',
		imageLink: './Art/Edmund/circle-bounce.gif',
		author: 'Edmund',
		githubLink: 'https://github.com/edmund1645'
	},
	{
		artName: 'Heart Beating',
		pageLink: './Art/Regem/index.html',
		imageLink: './Art/Regem/heart.jpg',
		author: 'Regem',
		githubLink: 'https://github.com/GemzBond'
	},
	{
		artName: 'Fading Circles',
		pageLink: './Art/Ankit/fadeCircle.html',
		imageLink: './Art/Ankit/fadeCircles.png',
		author: 'Ankit Srivastava',
		githubLink: 'https://github.com/a18nov'
	},
	{
		artName: 'Hacktoberfest 2019',
		pageLink: './Art/jpk3lly/animation.html',
		imageLink: './Art/jpk3lly/JPs_Animation_GIF.gif',
		author: 'jpk3lly',
		githubLink: 'https://github.com/jpk3lly'
	},
	{
		artName: 'Name Rotator',
		pageLink: './Art/Meet/name.html',
		imageLink: './Art/Meet/name.gif',
		author: 'Meet',
		githubLink: 'https://github.com/Meet1103'
	},
	{
		artName: 'Ball Rotator',
		pageLink: './Art/Bibekpreet/index.html',
		imageLink: './Art/Bibekpreet/ball.gif',
		author: 'Bibekpreet',
		githubLink: 'https://github.com/bibekpreet99'
	},
	{
		artName: 'ephiphany',
		pageLink: './Art/OctavianIlies/index.html',
		imageLink: './Art/OctavianIlies/ephiphany.gif',
		author: 'OctavianIlies',
		githubLink: 'https://github.com/OctavianIlies'
	},
	{
		artName: 'Loading',
		pageLink: './Art/jh1992jh/loading.html',
		imageLink: './Art/jh1992jh/loading.gif',
		author: 'jh1992jh',
		githubLink: 'https://github.com/jh1992jh'
	},
	{
		artName: 'ZTM Colors',
		pageLink: './Art/Godnon/index.html',
		imageLink: './Art/Godnon/ZTMcAnim.gif',
		author: 'Godnon',
		githubLink: 'https://github.com/godnondsilva'
	},
	{
		artName: 'Hover Effect',
		pageLink: './Art/Shubhankar/index.html',
		imageLink: './Art/Shubhankar/hackoctober.gif',
		author: 'Shubhankar',
		githubLink: 'https://github.com/shubhdwiv12'
	},
	{
		artName: 'Bouncing Fading Circles',
		pageLink: './Art/AyoubIssaad/index.html',
		imageLink: './Art/AyoubIssaad/BouncingFadingCircles.gif',
		author: 'AyoubIssaad',
		githubLink: 'https://github.com/AyoubIssaad'
	},
	{
		artName: '5 balls preloader',
		pageLink: './Art/Nnaji-Victor/index.html',
		imageLink: './Art/Nnaji-Victor/5_balls.gif',
		author: 'Nnaji Victor',
		githubLink: 'https://github.com/Nnaji-Victor'
	},
	{
		artName: 'ZTM Bouncer',
		pageLink: './Art/Josia/bouncer.html',
		imageLink: './Art/Josia/ztmbouncer.gif',
		author: 'Josia Rodriguez',
		githubLink: 'https://github.com/josiarod'
	},
	{
		artName: 'Hacktober loading animation',
		pageLink: './Art/mehul1011/index.html',
		imageLink: './Art/mehul1011/loading.gif',
		author: 'Mehul1011',
		githubLink: 'https://github.com/mehul1011'
	},
	{
		artName: 'Loading Dots',
		pageLink: './Art/devSergiu/index.html',
		imageLink: './Art/devSergiu/loading.gif',
		author: 'devSergiu',
		githubLink: 'https://github.com/devsergiu'
	},
	{
		artName: 'TypeWriter effect',
		pageLink: './Art/Sidharth/Typing_Text.html',
		imageLink: './Art/Sidharth/type_writer.gif',
		author: 'Sidharth',
		githubLink: 'https://github.com/Sidharth98'
	},
	{
		artName: 'Blue Spin',
		pageLink: './Art/JamesW/index.html',
		imageLink: './Art/JamesW/hacktober_spin.gif',
		author: 'James Whitney',
		githubLink: 'https://github.com/jameswhitney'
	},
	{
		artName: 'Loading Animation',
		pageLink: './Art/Sidharth/Loading.html',
		imageLink: './Art/Sidharth/Loading.gif',
		author: 'Sidharth',
		githubLink: 'https://github.com/Sidharth98'
	},
	{
		artName: 'Rotation',
		pageLink: './Art/alenanog/index.html',
		imageLink: './Art/alenanog/rotation.gif',
		author: 'Alena A.',
		githubLink: 'https://github.com/alenanog'
	},
	{
		artName: 'Colors in your life',
		pageLink: './Art/Atipahy/colors.html',
		imageLink: './Art/Atipahy/colors.png',
		author: 'Christos Chr',
		githubLink: 'https://github.com/atipaHy'
	},
	{
		artName: 'Orb',
		pageLink: './Art/Jkbicbic/orb.html',
		imageLink: './Art/Jkbicbic/orb.gif',
		author: 'John Kennedy Bicbic',
		githubLink: 'https://github.com/jkbicbic'
	},
	{
		artName: 'Charging...',
		pageLink: './Art/Afraz/charging.html',
		imageLink: './Art/Afraz/charging.gif',
		author: 'Afraz',
		githubLink: 'https://github.com/afrazz'
	},
	{
		artName: 'Charging...',
		pageLink: './Art/DepStep/depstep.html',
		imageLink: './Art/DepStep/depstep.gif',
		author: 'DepStep',
		githubLink: 'https://github.com/stephD'
	},
	{
		artName: 'Dancing Ball...',
		pageLink: './Art/DaveFres/index.html',
		imageLink: './Art/DaveFres/ball.gif',
		author: 'DaveFres',
		githubLink: 'https://github.com/DaveFres'
	},
	{
		artName: 'Sunshine',
		pageLink: './Art/Pavelisp/sunshine.html',
		imageLink: './Art/Pavelisp/sunshine.gif',
		author: 'Pavel Isp',
		githubLink: 'https://github.com/pavelisp'
	},
	{
		artName: 'SoundBoxes',
		pageLink: './Art/Hbarang/SoundBox.html',
		imageLink: './Art/Hbarang/SoundBoxAnimation.gif',
		author: 'Hbarang',
		githubLink: 'https://github.com/hbarang'
	},
	{
		artName: 'Cheshire',
		pageLink: './Art/Ckanelin/index.html',
		imageLink: './Art/Ckanelin/Cheshire.gif',
		author: 'Ckanelin',
		githubLink: 'https://github.com/ckanelin'
	},
	{
		artName: 'Disappear',
		pageLink: './Art/Stacy/index.html',
		imageLink: './Art/Stacy/disappear.gif',
		author: 'Stacy',
		githubLink: 'https://github.com/stacyholtz6'
	},
	{
		artName: 'Ellipse Spinner',
		pageLink: './Art/Sabina/ellipse_spinner.html',
		imageLink: './Art/Sabina/ellipse_spinner.png',
		author: 'Sabina Abbasova',
		githubLink: 'https://github.com/sabina929'
	},
	{
		artName: 'NightSky',
		pageLink: './Art/AndyS/index.html',
		imageLink: './Art/AndyS/Capture.GIF',
		author: 'AndyS',
		githubLink: 'https://github.com/AndyS1988'
	},
	{
		artName: 'Hungry',
		pageLink: './Art/diegchav/index.html',
		imageLink: './Art/diegchav/hungry.gif',
		author: 'Diego Chz',
		githubLink: 'https://github.com/diegchav'
	},
	{
		artName: 'Hover Text Animation',
		pageLink: './Art/AyoubIssaad2/index.html',
		imageLink: './Art/AyoubIssaad2/hoverTextAnimation.gif',
		author: 'AyoubIssaad',
		githubLink: 'https://github.com/AyoubIssaad'
	},
	{
		artName: 'Colorize',
		pageLink: './Art/JimBratsos/colorize.html',
		imageLink: './Art/JimBratsos/Colorize.gif',
		author: 'Jim Bratsos',
		githubLink: 'https://github.com/JimBratsos'
	},
	{
		artName: 'Hacktober Spooktacular',
		pageLink: 'Art/Elex/index.html',
		imageLink: ['./Art/Elex/hhs.gif'],
		author: 'William Poisel (LordCobra)',
		githubLink: 'https://github.com/epoisel'
	},
	{
		artName: 'Circley',
		pageLink: './Art/Tranjenny/indexjenny.html',
		imageLink: './Art/Tranjenny/zerojenny.gif',
		author: 'Tranjenny',
		githubLink: 'https://github.com/Tranjenny'
	},
	{
		artName: 'My Vietnam',
		pageLink: './Art/nhbduy/index.html',
		imageLink: './Art/nhbduy/my-vietnam.gif',
		author: 'Hoang-Bao-Duy NGUYEN',
		githubLink: 'https://github.com/nhbduy'
	},
	{
		artName: 'Hactoberfest Bus',
		pageLink: './Art/shahpranaf/index.html',
		imageLink: './Art/shahpranaf/hacktoberfest_bus.gif',
		author: 'Pranav Shah',
		githubLink: 'https://github.com/shahpranaf'
	},
	{
		artName: 'Hacktoberfest',
		pageLink: './Art/robihid/index.html',
		imageLink: './Art/robihid/hacktoberfest.png',
		author: 'robihid',
		githubLink: 'https://github.com/robihid'
	},
	{
		artName: 'Hi there',
		pageLink: './Art/Aki/index.html',
		imageLink: './Art/Aki/giphy.gif',
		author: 'Aki',
		githubLink: 'https://github.com/akmalist'
	},
	{
		artName: 'Hacktoberfest 2019!',
		pageLink: './Art/RedSquirrrel/index.html',
		imageLink: './Art/RedSquirrrel/index.html/animation.PNG',
		author: 'RedSquirrrel',
		githubLink: 'https://github.com/RedSquirrrel'
	},
	{
		artName: 'Sliding text',
		pageLink: './Art/Flattopz/index.html',
		imageLink: './Art/Flattopz/SlidingText.gif',
		author: 'Flattopz',
		githubLink: 'https://github.com/hjpunzalan'
	},
	{
		artName: 'Rainbow Color Changer',
		pageLink: './Art/mmshr/index.html',
		imageLink: './Art/mmshr/rainbow.gif',
		author: 'mmosehauer',
		githubLink: 'https://github.com/mmosehauer'
	},
	{
		artName: 'World of Coding',
		pageLink: './Art/tom_kn/coding.html',
		imageLink: './Art/tom_kn/coding.gif',
		author: 'Tamas Knisz',
		githubLink: 'https://github.com/TamasKn'
	},
	{
		artName: 'Initial Bounce',
		pageLink: './Art/Juwana/initial.html',
		imageLink: './Art/Juwana/InitialBounce.gif',
		author: 'Juwana',
		githubLink: 'https://github.com/JZerman2018'
	},
	{
		artName: 'Atom',
		pageLink: './Art/Teva/index.html',
		imageLink: './Art/Teva/atom.gif',
		author: 'Teva',
		githubLink: 'https://github.com/TevaHenry'
	},
	{
		artName: 'Be Awesome',
		pageLink: './Art/TigerAsH/index.html',
		imageLink: './Art/TigerAsH/be-awesome.jpg',
		author: 'TigerAsH',
		githubLink: 'https://github.com/TigerAsH94'
	},
	{
		artName: 'Rainbow Colors',
		pageLink: './Art/Sanjeev/index.html',
		imageLink: './Art/Sanjeev/animation.gif',
		author: 'Sanjeev Panday',
		githubLink: 'https://github.com/Sanjeev-Panday'
	},
	{
		artName: 'ZtM',
		pageLink: './Art/thoyvo/index.html',
		imageLink: './Art/thoyvo/ztm.gif',
		author: 'Thoyvo',
		githubLink: 'https://github.com/thoyvo'
	},
	{
		artName: 'Fast Fishes',
		pageLink: './Art/4ront/index.html',
		imageLink: './Art/4ront/fishes.gif',
		author: '4rontender',
		githubLink: 'https://github.com/RinatValiullov'
	},
	{
		artName: 'Loading...',
		pageLink: './Art/RedSquirrrel2/loading.html',
		imageLink: './Art/RedSquirrrel2/loading.gif',
		author: 'RedSquirrrel',
		githubLink: 'https://github.com/RedSquirrrel'
	},
	{
		artName: 'Animated Cube',
		pageLink: './Art/Animated Cube/index.html',
		imageLink: './Art/Animated Cube/cube.gif',
		author: 'RedSquirrrel',
		githubLink: 'https://github.com/RedSquirrrel'
	},
	{
		artName: 'Calm Ubuntu',
		pageLink: './Art/schupat/index.html',
		imageLink: './Art/schupat/preview.gif',
		author: 'schupat',
		githubLink: 'https://github.com/schupat'
	},
	{
		artName: 'Solar System',
		pageLink: './Art/DSandberg93/index.html',
		imageLink: './Art/DSandberg93/SolarSystem.gif',
		author: 'DSandberg93',
		githubLink: 'https://github.com/DSandberg93'
	},
	{
		artName: 'Boo',
		pageLink: './Art/VerityB/index.html',
		imageLink: './Art/VerityB/boo.gif',
		author: 'VerityB',
		githubLink: 'https://github.com/VerityB'
	},
	{
		artName: 'Hacktoberfest Ghost',
		pageLink: './Art/cTahirih/index.html',
		imageLink: './Art/cTahirih/ghost.png',
		author: 'cTahirih',
		githubLink: 'https://github.com/cTahirih'
	},
	{
		artName: 'Clock',
		pageLink: './Art/Abdul/index.html',
		imageLink: './Art/Abdul/Clock.png',
		author: 'Abdul Rahman',
		githubLink: 'https://github.com/abdulrahman118'
	},
	{
		artName: 'Loading Cube',
		pageLink: './Art/andrearizzello/index.html',
		imageLink: './Art/andrearizzello/index.gif',
		author: 'Andrea Rizzello',
		githubLink: 'https://github.com/andrearizzello'
	},
	{
		artName: 'Wall Dropping Logo',
		pageLink: './Art/shivams136/index.html',
		imageLink: './Art/shivams136/walldrop.gif',
		author: 'Shivam Sharma',
		githubLink: 'https://github.com/ShivamS136'
	},
	{
		artName: 'Infinite Race',
		pageLink: './Art/levermanx/index.html',
		imageLink: './Art/levermanx/anim.gif',
		author: 'Levermanx',
		githubLink: 'https://github.com/levermanx'
	},
	{
		artName: 'Hover to Rotate Text',
		pageLink: './Art/faiz_hameed/index.html',
		imageLink: './Art/faiz_hameed/hackto.gif',
		author: 'Faiz Hameed',
		githubLink: 'https://github.com/faizhameed'
	},
	{
		artName: 'HalloHacktober Greeting!',
		pageLink: './Art/lusalga/index.html',
		imageLink: './Art/lusalga/lu.gif',
		author: 'Lucieni A. Saldanha',
		githubLink: 'https://github.com/lusalga/'
	},
	{
		artName: 'Time goes by',
		pageLink: './Art/WolfgangKreminger/index.html',
		imageLink: './Art/WolfgangKreminger/showcase.gif',
		author: 'Wolfgang Kreminger',
		githubLink: 'https://github.com/r4pt0s'
	},
	{
		artName: 'Bouncing Text!',
		pageLink: './Art/AbdulsalamAbdulrahman/index.html',
		imageLink: './Art/AbdulsalamAbdulrahman/Bouncingtxt.gif',
		author: 'Abdulsalam Abdulrahman',
		githubLink: 'https://github.com/AbdulsalamAbdulrahman/'
	},
	{
		artName: 'Simple Phone Animation',
		pageLink: './Art/Lala/index.html',
		imageLink: './Art/Lala/phone.gif',
		author: 'Olamide Aboyeji',
		githubLink: 'https://github.com/aolamide'
	},
	{
		artName: 'Synthwave Sunset',
		pageLink: './Art/brunobolting/index.html',
		imageLink: './Art/brunobolting/synthwave-sunset.gif',
		author: 'Bruno Bolting',
		githubLink: 'https://github.com/brunobolting/'
	},
	{
		artName: 'Kawaii Penguin',
		pageLink: './Art/Brienyll/index.html',
		imageLink: './Art/Brienyll/kawaiiPenguin.gif',
		author: 'Brienyll',
		githubLink: 'https://github.com/brienyll/'
	},
	{
		artName: 'Happy Halloween',
		pageLink: './Art/MatthewS/index.html',
		imageLink: './Art/MatthewS/Spider.gif',
		author: 'MatthewS',
		githubLink: 'https://github.com/matthewstoddart/'
	},
	{
		artName: 'Fan Art',
		pageLink: './Art/m-perez33/index.html',
		imageLink: './Art/m-perez33/cylon.gif',
		author: 'Marcos Perez',
		githubLink: 'https://github.com/m-perez33/'
	},
	{
		artName: 'Animating Pot',
		pageLink: './Art/Somechandra/index.html',
		imageLink: './Art/Somechandra/pot.gif',
		author: 'Somechandra',
		githubLink: 'https://github.com/somechandra'
	},
	{
		artName: 'Circles Circling',
		pageLink: './Art/pikktorr/index.html',
		imageLink: './Art/pikktorr/circles.gif',
		author: 'pikktorr',
		githubLink: 'https://github.com/pikktorr'
	},
	{
		artName: 'Glitchy Szn',
		pageLink: './Art/premdav/index.html',
		imageLink: './Art/premdav/screenshot.png',
		author: 'premdav',
		githubLink: 'https://github.com/premdav'
	},
	{
		artName: 'ZeroToMastery',
		pageLink: './Art/Vzneers/index.html',
		imageLink: './Art/Vzneers/gifzeroloading.gif',
		author: 'TrinhMinhHieu',
		githubLink: 'https://github.com/trinhminhhieu'
	},
	{
		artName: 'Spacecraft-landing',
		pageLink: './Art/DDuplinszki/index.html',
		imageLink: './Art/DDuplinszki/Spacecraft-landing.gif',
		author: 'DDuplinszki',
		githubLink: 'https://github.com/DDuplinszki'
	},
	{
		artName: 'Paw Prints',
		pageLink: './Art/Tia/index.html',
		imageLink: './Art/Tia/paw-prints.gif',
		author: 'Tia Esguerra',
		githubLink: 'https://github.com/msksfo'
	},
	{
		artName: 'Hover-Scale',
		pageLink: './Art/echowebid/index.html',
		imageLink: './Art/echowebid/hover.gif',
		author: 'echowebid',
		githubLink: 'https://github.com/echowebid'
	},
	{
		artName: 'mars',
		pageLink: './Art/Courtney_Pure/index.html',
		imageLink: './Art/Courtney_Pure/mars_screenshot.png',
		author: 'Courtney Pure',
		githubLink: 'https://github.com/courtneypure'
	},
	{
		artName: 'Welcome HactoberFest',
		pageLink: './Art/Dhaval/index.html',
		imageLink: './Art/Dhaval/Welcome-Hacktoberfest.gif',
		author: 'Dhaval Mehta',
		githubLink: 'https://github.com/Dhaval1403'
	},
	{
		artName: 'Aynonimation',
		pageLink: './Art/Aynorica/aynorica.html',
		imageLink: './Art/Aynorica/Aynonimation.png',
		author: 'aynorica',
		githubLink: 'https://github.com/aynorica'
	},
	{
		artName: "sun-to-moon",
		pageLink: "./Art/haider/index.html",
		imageLink: "./Art/haider/sun-moon.gif",
		author: "Haider",
		githubLink: "https://github.com/hyderumer"
  },
  {
    artName: "Animatron",
    pageLink: "./Art/animatron/index.html",
    imageLink: "./Art/animatron/trance.gif",
    author: "Andrei",
    githubLink: "https://github.com/aneagoie"
  },
  {
    artName: "Loader Circle",
    pageLink: "./Art/beaps/index.html",
    imageLink: "./Art/beaps/loader-circle.gif",
    author: "beaps",
    githubLink: "https://github.com/beaps"
  },
  {
    artName: "Doors",
    pageLink: "./Art/pauliax/index.html",
    imageLink: "./Art/pauliax/doors.gif",
    author: "pauliax",
    githubLink: "https://github.com/pauliax"
  },
  {
    artName: "Clock with pendulum",
    pageLink: "./Art/Pankaj/index.html",
    imageLink: "./Art/Pankaj/Clock_with_pendulum.gif",
    author: "Pankaj",
    githubLink: "https://github.com/prime417"
	},
	{
		artName: 'Animatron',
		pageLink: './Art/animatron/index.html',
		imageLink: './Art/animatron/trance.gif',
		author: 'Andrei',
		githubLink: 'https://github.com/aneagoie'
	},
	{
		artName: 'Loader Circle',
		pageLink: './Art/beaps/index.html',
		imageLink: './Art/beaps/loader-circle.gif',
		author: 'beaps',
		githubLink: 'https://github.com/beaps'
	},
	{
		artName: 'Open Sourcerer',
		pageLink: './Art/4rturd13/index.html',
		imageLink: './Art/4rturd13/openSourcerer.gif',
		author: '4rturd13',
		githubLink: 'https://github.com/4rturd13'
	},
	{
		artName: 'Doors',
		pageLink: './Art/pauliax/index.html',
		imageLink: './Art/pauliax/doors.gif',
		author: 'pauliax',
		githubLink: 'https://github.com/pauliax'
	},
	{
		artName: 'Loader Square',
		pageLink: './Art/beaps2/square-loader.html',
		imageLink: './Art/beaps2/square-loader.gif',
		author: 'beaps',
		githubLink: 'https://github.com/beaps'
	},
	{
		artName: 'Running Text',
		pageLink: './Art/DevinEkadeni/running-text.html',
		imageLink: './Art/DevinEkadeni/running-text.gif',
		author: 'Devin Ekadeni',
		githubLink: 'https://github.com/devinekadeni'
	},
	{
		artName: 'Mystical-Hacktoberfest',
		pageLink: './Art/Wayne/index.html',
		imageLink: './Art/Wayne/hacktoberfest - Google Chrome 09 Oct 2019 21_12_32.png',
		author: 'Wayne Mac Mavis',
		githubLink: 'https://github.com/WayneMacMavis'
	},
	{
		artName: 'ZTM Logo Animation',
		pageLink: './Art/bk987/index.html',
		imageLink: './Art/bk987/preview.gif',
		author: 'Bilal Khalid',
		githubLink: 'https://github.com/bk987'
	},
	{
		artName: 'Pong',
		pageLink: './Art/Carls13/index.html',
		imageLink: './Art/Carls13/pong.jpg',
		author: 'Carlos Hernandez',
		githubLink: 'https://github.com/Carls13'
	},
	{
		artName: 'ZTM Reveal',
		pageLink: './Art/bk987-2/index.html',
		imageLink: './Art/bk987-2/preview.gif',
		author: 'Bilal Khalid',
		githubLink: 'https://github.com/bk987'
	},
	{
		artName: 'ZTM Family Animation',
		pageLink: './Art/sballgirl11/animation.html',
		imageLink: './Art/sballgirl11/ztm.gif',
		author: 'Brittney Postma',
		githubLink: 'https://github.com/sballgirl11'
	},
	{
		artName: 'Phone Greetings',
		pageLink: './Art/ann-dev/index.html',
		imageLink: './Art/ann-dev/screenshot.png',
		author: 'ann-dev',
		githubLink: 'https://github.com/ann-dev'
	},
	{
		artName: 'Triangle Slide',
		pageLink: './Art/grieff/index.html',
		imageLink: './Art/grieff/triangle-animation.gif',
		author: 'Grieff',
		githubLink: 'https://github.com/grieff'
	},
	{
		artName: 'Neon ZTM',
		pageLink: './Art/grieff/text.html',
		imageLink: './Art/grieff/neonZTM.gif',
		author: 'Grieff',
		githubLink: 'https://github.com/grieff'
	},
	{
		artName: 'Flip Card',
		pageLink: './Art/FlipCard/index.html',
		imageLink: './Art/FlipCard/ezgif.com-video-to-gif.gif',
		author: 'Saurabh',
		githubLink: 'https://github.com/Saurabh-FullStackDev'
	},
	{
		artName: 'animationHalloween',
		pageLink: './Art/mawais54013/index.html',
		imageLink: './Art/mawais54013/Halloween.gif',
		author: 'mawais54013',
		githubLink: 'https://github.com/mawais54013'
	},
	{
		artName: 'Hacktoberfest Letter Popups',
		pageLink: './Art/jmt3559/index.html',
		imageLink: 'https://media.giphy.com/media/RKSRPGiIsy1f3Ji3j1/giphy.gif',
		author: 'Juan T.',
		githubLink: 'https://github.com/jmtellez'
	},
	{
		artName: 'Oscillation',
		pageLink: './Art/Oscillation/index.html',
		imageLink: './Art/Oscillation/oscillation.gif',
		author: 'Nandhakumar',
		githubLink: 'https://github.com/Nandhakumar7792'
	},
	{
		artName: 'Letters flipUp',
		pageLink: './Art/TerenceBiney/index.html',
		imageLink: './Art/TerenceBiney/lettersanimate.gif',
		author: 'Terence Biney',
		githubLink: 'https://github.com/Tereflech17'
	},
	{
		artName: 'Colors rectangle',
		pageLink: './Art/beaps3/index.html',
		imageLink: './Art/beaps3/colors-rectangle.gif',
		author: 'beaps',
		githubLink: 'https://github.com/beaps'
	},
	{
		artName: 'Hinge',
		pageLink: './Art/hereisfahad/index.html',
		imageLink: './Art/hereisfahad/hinge.png',
		author: 'Hereisfahad',
		githubLink: 'https://github.com/hereisfahad'
	},
	{
		artName: 'Animation',
		pageLink: './Art/PaulBillings/animation.html',
		imageLink: './Art/PaulBillings/animation.gif',
		author: 'Paul Billings',
		githubLink: 'https://github.com/paulbillings'
	},
	{
		artName: 'Diminishing',
		pageLink: './Art/Diminishing/index.html',
		imageLink: './Art/Diminishing/diminishing.gif',
		author: 'Nandhakumar',
		githubLink: 'https://github.com/Nandhakumar7792'
	},
	{
		artName: 'yin-yang',
		pageLink: './Art/yin-yang/index.html',
		imageLink: './Art/yin-yang/yin-yang.gif',
		author: 'Nandhakumar',
		githubLink: 'https://github.com/Nandhakumar7792'
	},
	{
		artName: 'eggJiggle',
		pageLink: './Art/eggJiggle/index.html',
		imageLink: './Art/eggJiggle/eggJiggle.gif',
		author: 'Nandhakumar',
		githubLink: 'https://github.com/Nandhakumar7792'
	},
	{
		artName: 'Aynonimation',
		pageLink: './Art/Aynorica/aynorica.html',
		imageLink: './Art/Aynorica/Aynonimation.png',
		author: 'aynorica',
		githubLink: 'https://github.com/aynorica'
	},
	{
		artName: 'ZTM Family Animation',
		pageLink: './Art/sballgirl11/index.html',
		imageLink: './Art/sballgirl11/ztm.gif',
		author: 'Brittney Postma',
		githubLink: 'https://github.com/sballgirl11'
	},
	{
		artName: 'Calm',
		pageLink: './Art/TMax/index.html',
		imageLink: './Art/TMax/Choas.gif',
		author: 'Tanesha',
		githubLink: 'https://github.com/Mainemirror'
	},
	{
		artName: 'Eyes',
		pageLink: './Art/Ltheory/main.html',
		imageLink: './Art/Ltheory/eyes.gif',
		author: 'Ltheory',
		githubLink: 'https://github.com/Ltheory'
	},
	{
		artName: 'Jelly!',
		pageLink: './Art/Pete331/index.html',
		imageLink: './Art/Pete331/jelly.png',
		author: 'Pete331',
		githubLink: 'https://github.com/Pete331'
	},
	{
		artName: 'clock-animation',
		pageLink: './Art/clock-animation/clock.html',
		imageLink: './Art/clock-animation/clock.gif',
		author: 'Alan sarluv',
		githubLink: 'https://github.com/alansarluv'
	},
	{
		artName: 'Slider',
		pageLink: './Art/furqan/index.html',
		imageLink: './Art/furqan/in.gif',
		author: 'Furqan',
		githubLink: 'https://github.com/furki911s'
	},
	{
		artName: 'animated-birds',
		pageLink: './Art/g-serban/animated-birds.html',
		imageLink: './Art/g-serban/animated-birds.gif',
		author: 'g-serban',
		githubLink: 'https://github.com/g-serban'
	},
	{
		artName: 'circle-become-square',
		pageLink: './Art/chathura19/index.html',
		imageLink: './Art/chathura19/chathura.gif',
		author: 'Chathura Samarajeewa',
		githubLink: 'https://github.com/ChathuraSam'
	},
	{
		artName: 'page-flicker',
		pageLink: './Art/neon-flights/page-flicker.html',
		imageLink: './Art/neon-flights/page-flicker.gif',
		author: 'neon-flights',
		githubLink: 'https://github.com/neon-flights'
	},
	{
		artName: 'Animate-Name',
		pageLink: './Art/Natalina/index.html',
		imageLink: './Art/Natalina/animatename.gif',
		author: 'Natalina',
		githubLink: 'https://github.com/Natalina13'
	},
	{
		artName: 'Asteroids',
		pageLink: './Art/hrafnkellbaldurs/index.html',
		imageLink: './Art/hrafnkellbaldurs/asteroids.gif',
		author: 'Hrafnkell Baldursson',
		githubLink: 'https://github.com/hrafnkellbaldurs'
	},
	{
		artName: 'Sliding-Paragraph',
		pageLink: './Art/Prashant/index.html',
		imageLink: './Art/Prashant/slidingparagraph.gif',
		author: 'Prashant',
		githubLink: 'https://github.com/Prashant2108'
	},
	{
		artName: 'Rocket Ship',
		pageLink: './Art/sdangoy/rocket-ship.html',
		imageLink: './Art/sdangoy/Rocket-Ship-Animation.gif',
		author: 'sdangoy',
		githubLink: 'https://github.com/sdangoy'
	},
	{
		artName: 'Spinner',
		pageLink: './Art/Sayan/index.html',
		imageLink: './Art/Sayan/spinner.gif',
		author: 'ssayanm',
		githubLink: 'https://github.com/ssayanm'
	},
	{
		artName: 'swivel',
		pageLink: './Art/tusharhanda/index.html',
		imageLink: './Art/tusharhanda/gif.gif',
		author: 'Tushar',
		githubLink: 'https://github.com/tusharhanda'
	},
	{
		artName: 'Hallows Eve',
		pageLink: './Art/ShanClayton/hallowseve.html',
		imageLink: './Art/ShanClayton/hallowhack.gif',
		author: 'Shanaun Clayton',
		githubLink: 'https://github.com/shanclayton'
	},
	{
		artName: 'Contraption',
		pageLink: './Art/Aravindh/contraption.html',
		imageLink: './Art/Aravindh/contraption.gif',
		author: 'Aravindh',
		githubLink: 'https://github.com/Aravindh-SNR'
	},
	{
		artName: 'Rings',
		pageLink: './Art/Kuzmycz/rings.html',
		imageLink: './Art/Kuzmycz/rings.gif',
		author: 'Mark Kuzmycz',
		githubLink: 'https://github.com/kuzmycz'
	},
	{
		artName: 'Ghost',
		pageLink: './Art/toserjude/index.html',
		imageLink: './Art/toserjude/boo.JPG',
		author: 'toserjude',
		githubLink: 'https://github.com/toserjude'
	},
	{
		artName: 'Gradient circle',
		pageLink: './Art/brettl1991/index.html',
		imageLink: './Art/brettl1991/animation.png',
		author: 'Agnes Brettl',
		githubLink: 'https://github.com/brettl1991'
	},
	{
		artName: 'Bill Cipher',
		pageLink: './Art/vitoriapena/index.html',
		imageLink: './Art/vitoriapena/bill_cipher.gif',
		author: 'Vitória Mendes',
		githubLink: 'https://github.com/vitoriapena'
	},
	{
		artName: 'Generate meaning',
		pageLink: './Art/Atif4/index.html',
		imageLink: './Art/Generate meaning.gif',
		author: 'Atif Iqbal',
		githubLink: 'https://github.com/atif-dev'
	},
  {
		artName: 'Spooktime',
		pageLink: './Art/AgneDJ/index.html',
		imageLink: './Art/AgneDJ/spooktime.gif',
		author: 'AgneDJ',
		githubLink: 'https://github.com/AgneDJ'
	},
	{
		artName: 'Gradient circle',
		pageLink: './Art/brettl1991/index.html',
		imageLink: './Art/brettl1991/animation.png',
		author: 'Agnes Brettl',
		githubLink: 'https://github.com/brettl1991'
	},
	{
		artName: 'Bill Cipher',
		pageLink: './Art/vitoriapena/index.html',
		imageLink: './Art/vitoriapena/bill_cipher.gif',
		author: 'Vitória Mendes',
		githubLink: 'https://github.com/vitoriapena'
	},
	{
		artName: 'Dizzy',
		pageLink: './Art/antinomy/index.html',
		imageLink: './Art/antinomy/logo-spin.gif',
		author: 'Antinomezco',
		githubLink: 'https://github.com/antinomezco'
	},
	{
		artName: 'bounce',
		pageLink: './Art/bounce/index.html',
		imageLink: './Art/bounce/bounce.gif',
		author: 'leelacanlale',
		githubLink: 'https://github.com/leelacanlale'
	},
	{
		artName: 'Bubbles',
		pageLink: './Art/bubbles/Bubbles.html',
		imageLink: './Art/bubbles/buubles.png',
		author: 'michal',
		githubLink: 'https://github.com/michalAim'
	},
	{
		artName: 'Bar Slide',
		pageLink: './Art/MikeVedsted/index.html',
		imageLink: './Art/MikeVedsted/barslide.png',
		author: 'Mike Vedsted',
		githubLink: 'https://github.com/MikeVedsted'
	},
	{
		artName: 'HacktoberFest-2019',
		pageLink: './Art/Atif/index.html',
		imageLink: './Art/Atif/HacktoberFest-19.gif',
		author: 'Atif Iqbal',
		githubLink: 'https://github.com/atif-dev'
	},
	{
		artName: 'Text Animation',
		pageLink: './Art/Divya/index.html',
		imageLink: './Art/Divya/screenshot.png',
		author: 'Divya',
		githubLink: 'https://github.com/DivyaPuri25'
	},
	{
		artName: 'HacktoberFest-2019-Entry',
		pageLink: './Art/nunocpnp/index.html',
		imageLink: './Art/nunocpnp/sample_image.jpg',
		author: 'Nuno Pereira',
		githubLink: 'https://github.com/nunocpnp'
	},
	{
		artName: 'HacktoberFest 2019',
		pageLink: './Art/AbdussamadYisau/index.html',
		imageLink: './Art/AbdussamadYisau/Screenshot.png',
		author: 'Abdussamad Yisau',
		githubLink: 'https://github.com/AbdussamadYisau'
	},
	{
		artName: 'squareMagic',
		pageLink: './Art/Rajnish-SquareMagic/index.html',
		imageLink: './Art/Rajnish-SquareMagic/squareMagic.png',
		author: 'Rajnish Kr Singh',
		githubLink: 'https://github.com/RajnishKrSingh'
	},
	{
		artName: 'Blinking Hacktober',
		pageLink: './Art/Atif2/index.html',
		imageLink: './Art/Blinking hacktober.gif',
		author: 'Atif Iqbal',
		githubLink: 'https://github.com/atif-dev'
	},
	{
		artName: 'Robodance',
		pageLink: './Art/robodance/index.html',
		imageLink: './Art/robodance/robodance.gif',
		author: 'Thomas',
		githubLink: 'https://github.com/mahlqvist'
	},
	{
		artName: 'Sliding hacktober',
		pageLink: './Art/Atif3/index.html',
		imageLink: './Art/Atif3/sliding hacktober.gif',
		author: 'Atif Iqbal',
		githubLink: 'https://github.com/atif-dev'
	},
	{
		artName: 'like-animation',
		pageLink: './Art/gibas79/like-animation.html',
		imageLink: './Art/gibas79/like-animation.gif',
		author: 'Gilberto Guimarães',
		githubLink: 'https://github.com/gibas79'
	},
  {
      artName: "ZTM animation",
      pageLink: "./Art/ZTManimation/index.html",
      author: "damniha",
      imageLink: "./Art/ZTManimation/ZTM_animation.gif",
      githubLink: "https://github.com/damniha"
  },
	{
		artName: "Double Helix",
		pageLink: "./Art/KeenanNunesVaz/index.html",
		imageLink: "./Art/KeenanNunesVaz/double-helix.gif",
		author: "KeenanNV",
		githubLink: "https://github.com/KeenanNunesVaz"
	},
	{
		artName: "October",
		pageLink: "./Art/fprokofiev/index.html",
		imageLink: "./Art/fprokofiev/october.gif",
		author: "Fyodor Prokofiev",
		githubLink: "https://github.com/fprokofiev"
  },
  {
		artName: "Circle CSS",
		pageLink: "./Art/pXxcont/index.html",
		imageLink: "./Art/pXxcont/circlecss.png",
		author: "fzpX",
		githubLink: "https://github.com/fzpX"
	},
	{
		artName: "Asterisk Formation",
		pageLink: "./Art/NorahJC/index.html",
		imageLink: "./Art/NorahJC/asterisk-formation.gif",
		author: "NorahJC",
		githubLink: "https://github.com/norahjc"
	},
  {
		artName: "Bouncing CSS",
		pageLink: "./Art/Tina-Hoang/aniframe.html",
		imageLink: "./Art/Tina-Hoang/bounce.png",
		author: "Tina",
		githubLink: "https://github.com/nnh242"
	},
  {
		artName: "Ghost Balls",
		pageLink: "./Art/ghostBalls/index.html",
		imageLink: "./Art/ghostBalls/balls.png",
		author: "Beatriz Delmiro",
		githubLink: "https://github.com/biadelmiro"
	},
  {
	      artName: "Walking Guy",
	      pageLink: "./Art/walking-guy/index.html",
	      imageLink: "./Art/walking-guy/video_gif.gif",
	      author: "Rahulkumar Jha",
	      githubLink: "https://github.com/Rahul240499"
  },
	{
		artName: 'Hover Neon Animation',
		pageLink: './Art/edjunma/index.html',
		imageLink: './Art/edjunma/ejm-neon.gif',
		author: 'edjunma',
		githubLink: 'https://github.com/edjunma'
  },
  {
		artName: 'Last In First Out Animation',
		pageLink: './Art/Stryker/index.html',
		imageLink: './Art/Stryker/zero-to-mastery-lifo-animation.gif',
		author: 'Stryker Stinnette',
		githubLink: 'https://github.com/StrykerKent'
	},
	{
		artName: 'Happy Diwali Animation',
		pageLink: './Art/Apoorva/index.html',
		imageLink: './Art/Apoorva/Screen.gif',
		author: 'Apoorva',
		githubLink: 'https://github.com/apoorvamohite'
	},
		{
		artName: "Heart Beat",
		pageLink: "./Art/naveen-ku/Heart shape.html",
		imageLink: "./Art/naveen-ku/Heart shape.gif",
		author: "naveen-ku",
		githubLink: "https://github.com/naveen-ku"
	},
	{
	      artName: "Smoky Text",
	      pageLink: "./Art/smoky-text/index.html",
	      imageLink: "./Art/smoky-text/smoky_text_gif.gif",
	      author: "Rahulkumar Jha",
	      githubLink: "https://github.com/Rahul240499"
<<<<<<< HEAD
    },
		{
		 artName: "Rainbow and Clouds",
		 pageLink: "./Art/rainbowclouds/index.html",
		 imageLink: "./Art/rainbowclouds/rainbowclouds.gif",
		 author: "isasimoo",
		 githubLink: "https://github.com/isasimo"
	 }
=======
     },
	{
	      artName: "Peek a boo!",
	      pageLink: "./Art/Virtual1/index.html",
	      imageLink: "./Art/Virtual1/HappyHalloween.gif",
	      author: "Jessica Erasmus",
	      githubLink: "https://github.com/Virtual1"
     },

     {
		 artName: 'prashantM1',
		 pageLink: './Art/prashantM1/heart.html',
		 imageLink: './Art/prashantM1/heart.gif',
		 author: 'Prashant Maurya',
		 githubLink: 'https://github.com/prashantmaurya228'
	},

	{
		 artName: 'prashantM2',
		 pageLink: './Art/prashantM2/block.html',
		 imageLink: './Art/prashantM2/block.gif',
		 author: 'Prashant Maurya',
		 githubLink: 'https://github.com/prashantmaurya228'
	},

	{
		 artName: 'prashantM3',
		 pageLink: './Art/prashantM3/ball.html',
		 imageLink: './Art/prashantM3/ball.gif',
		 author: 'Prashant Maurya',
		 githubLink: 'https://github.com/prashantmaurya228'
	},

	{
		 artName: 'prashantM4',
		 pageLink: './Art/prashantM4/boxsize.html',
		 imageLink: './Art/prashantM4/boxsize.gif',
		 author: 'Prashant Maurya',
		 githubLink: 'https://github.com/prashantmaurya228'
	},
    {
    	artName: "Traffic Lights",
      	pageLink: "./Art/Harry/index.html",
      	imageLink: "./Art/Harry/lights.gif",
      	author: "Harry",
      	githubLink: "https://github.com/legenhairy"
    }
>>>>>>> 2b78406a
];

// +--------------------------------------------------------------------------------+
// +                                                                                +
// +                  YOU DO NOT NEED TO CHANGE ANYTHING BELOW THIS                 +
// +                                                                                +
// +--------------------------------------------------------------------------------+

// Creates cards from the array above
// You don't need to modify this
let contents = [];
Shuffle(cards).forEach(c => {
	contents.push([
		`<li class="card">` +
			`<a href='${c.pageLink}'>` +
			`<img class="art-image" src='${c.imageLink}' alt='${c.artName}' />` +
			`</a>` +
			`<div class="flex-content">` +
			`<a href='${c.pageLink}'><h3 class="art-title">${c.artName}</h3></a>` +
			`<p class='author'><a href="${c.githubLink}" target="_blank"><i class="fab fa-github"></i> ${c.author}</a> </p>` +
			`</div>` +
			`</li>`
	]);
});

document.getElementById('cards').innerHTML = contents;

function Shuffle(o) {
	for (
		var j, x, i = o.length;
		i;
		j = parseInt(Math.random() * i), x = o[--i], o[i] = o[j], o[j] = x
	);
	return o;
}<|MERGE_RESOLUTION|>--- conflicted
+++ resolved
@@ -1384,17 +1384,14 @@
 	      imageLink: "./Art/smoky-text/smoky_text_gif.gif",
 	      author: "Rahulkumar Jha",
 	      githubLink: "https://github.com/Rahul240499"
-<<<<<<< HEAD
     },
-		{
+	{
 		 artName: "Rainbow and Clouds",
 		 pageLink: "./Art/rainbowclouds/index.html",
 		 imageLink: "./Art/rainbowclouds/rainbowclouds.gif",
 		 author: "isasimoo",
 		 githubLink: "https://github.com/isasimo"
-	 }
-=======
-     },
+  },
 	{
 	      artName: "Peek a boo!",
 	      pageLink: "./Art/Virtual1/index.html",
@@ -1441,7 +1438,6 @@
       	author: "Harry",
       	githubLink: "https://github.com/legenhairy"
     }
->>>>>>> 2b78406a
 ];
 
 // +--------------------------------------------------------------------------------+
