--- conflicted
+++ resolved
@@ -4272,13 +4272,13 @@
     githubLink: 'https://github.com/lidorasher11'
   },
   {
-<<<<<<< HEAD
     artName: "gbArt",
     pageLink: "./Art/gbArt/index.html",
     imageLink: "./Art/gbArt/shapeFlip.gif",
     author: 'Gary Bergman',
     githubLink: 'https://github.com/Gary-Bergman'
-=======
+  },
+  {
     artName: 'Bouncing Balls',
     pageLink: './Art/EyeOfAthena/index.html',
     imageLink: './Art/EyeOfAthena/cover.png',
@@ -4305,7 +4305,6 @@
     imageLink: './Art/robot/robot.gif',
     author: 'Ziyao',
     githubLink: 'https://github.com/ziyaoc3'
->>>>>>> 1e00193a
   }
 ];
 
