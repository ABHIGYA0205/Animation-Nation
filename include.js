let cards = [
	//  Add your card in this section
	{
		artName: 'sun-moon',
		pageLink: './Art/shinelikeasmile/h.html',
		imageLink: './Art/shinelikeasmile/g.gif',
		author: 'shinelikeasmile',
		githubLink: 'https://github.com/shinelikeasmile'
	},
	{
		artName: '3D Perspective',
		pageLink: './Art/prathu9/3dPerspectiveHTML.html',
		imageLink: './Art/prathu9/3dPerspective.gif',
		author: 'Prathamesh Sawant',
		githubLink: 'https://github.com/prathu9'
	},
	{
		pageLink: './Art/Xebec19.html',
		author: 'Xebec19',
		githubLink: 'https://github.com/Xebec19'
	},
	{
		pageLink: './Art/solarsytem/index.html',
		imageLink: './Art/solarsytem/solar-sytem.gif',
		author: 'Suba',
		githubLink: 'https://github.com/Suba-Sah'
	},
	{
		artName: 'covid-19',
		pageLink: './Art/shivam12k/index.html',
		videoLink: './Art/cell/cell.mp4',
		author: 'shivam12k',
		githubLink: 'https://github.com/shivam12k'
	},
	{
		artName: 'PrimaryColors',
		pageLink: './Art/primarycolors/index.html',
		videoLink: './Art/primarycolors/primarycolors.gif',
		author: 'stthall',
		githubLink: 'https://github.com/stthall'
	},
	{
		artName: '3D Series',
		pageLink: './Art/AdityaRathore/index.html',
		videoLink: './Art/AdityaRathore/rat.gif',
		author: 'Rathore-Aditya',
		githubLink: 'https://github.com/Rathore-Aditya'
	},
	{
		artName: 'Mag-animation',
		pageLink: './Art/Mag-D-Alena/index.html',
		videoLink: './Art/Mag-D-Alena/Mag-animation.gif',
		author: 'Magdalena BenBassat-Luszczynska',
		githubLink: 'https://github.com/mag-d-alen'
	},
	{
		artName: 'That Animation',
		pageLink: './Art/MaKloudz/index.html',
		imageLink: './Art/MaKloudz/dat-animation.gif',
		author: 'Blessing Mutava',
		githubLink: 'https://github.com/MaKloudz'
	},
	{
		artName: 'That Animation',
		pageLink: './Art/MaKloudz/index.html',
		imageLink: './Art/MaKloudz/dat-animation.gif',
		author: 'Blessing Mutava',
		githubLink: 'https://github.com/MaKloudz'
	},
	{
		artName: 'spirals',
		pageLink: './Art/Krishna/index.html',
		imageLink: './Art/Krishna/spiral.png',
		author: 'Krishna Kant Hati',
		githubLink: 'https://github.com/krishnakanthati'
	},
	{
		artName: 'animatron',
		pageLink: './Art/animatron/index.html',
		imageLink: './Art/animatron/trance.gif',
		author: 'nick981837',
		githubLink: 'https://github.com/nick981837'
	},
	{
		artName: 'ZTM Animation',
		pageLink: './Art/EricPuskas/index.html',
		imageLink: './Art/EricPuskas/index.gif',
		author: 'Eric Puskas',
		githubLink: 'https://github.com/EricPuskas'
	},
	{
		artName: 'LSD Rainbow Trip: Phase 1',
		pageLink: './Art/AbsMechanik/index.html',
		imageLink: './Art/AbsMechanik/AbsMechanik_Animation.gif',
		author: 'AbsMechanik',
		githubLink: 'https://github.com/AbsMechanik'
	},
	{
		artName: 'Christmas Lights',
		pageLink: './Art/Futuregit/index.html',
		imageLink: './Art/Futuregit/Christmas-Lights.gif',
		author: 'Futuregit',
		githubLink: 'https://github.com/Futuregit'
	},
	{
		artName: 'space zoo',
		pageLink: './Art/space_zoo/index.html',
		imageLink: './Art/space_zoo/space_zoo.gif',
		author: 'yuwenGithub',
		githubLink: 'https://github.com/yuwenGithub'
	},
	{
		artName: 'ZTM Animation',
		pageLink: './Art/EricPuskas/index.html',
		imageLink: './Art/EricPuskas/index.gif',
		author: 'Eric Puskas',
		githubLink: 'https://github.com/EricPuskas'
	},
	{
		artName: 'LSD Rainbow Trip: Phase 1',
		pageLink: './Art/AbsMechanik/index.html',
		imageLink: './Art/AbsMechanik/AbsMechanik_Animation.gif',
		author: 'AbsMechanik',
		githubLink: 'https://github.com/AbsMechanik'
	},
	{
		artName: 'Christmas Lights',
		pageLink: './Art/Futuregit/index.html',
		imageLink: './Art/Futuregit/Christmas-Lights.gif',
		author: 'Futuregit',
		githubLink: 'https://github.com/Futuregit'
	},
	{
		artName: 'space zoo',
		pageLink: './Art/space_zoo/index.html',
		imageLink: './Art/space_zoo/space_zoo.gif',
		author: 'yuwenGithub',
		githubLink: 'https://github.com/yuwenGithub'
	},
	{
		artName: 'neon-text flicker glow',
		pageLink: './Art/neon-text flicker glow/neon.html',
		videoLink: './Art/neon-text flicker glow/neon-text flicker glow.gif',
		author: 'Ajay Tyagi',
		githubLink: 'https://github.com/imajaytyagi'
	},
	{
		artName: 'Fruit Dancing',
		pageLink: './Art/carlacentenor/index.html',
		imageLink: './Art/carlacentenor/fruit.gif',
		author: 'carlacentenor',
		githubLink: 'https://github.com/carlacentenor'
	},
	{
		artName: 'eyes',
		pageLink: './Art/eyes/index.html',
		imageLink: './Art/eyes/eyes.gif',
		author: 'yuwenGithub',
		githubLink: 'https://github.com/yuwenGithub'
	},
	{
		artName: 'Spooktober Hacktoberfest',
		pageLink: './Art/FredAmartey/index.html',
		imageLink: './Art/FredAmartey/thumbnaill.gif',
		author: 'Fred Amartey',
		githubLink: 'https://github.com/FredAmartey'
	},
	{
		artName: 'Star Wars?',
		pageLink: './Art/henryvalbuena/index.html',
		imageLink: './Art/henryvalbuena/index.gif',
		author: 'Henry Valbuena',
		githubLink: 'https://github.com/henryvalbuena'
	},
	{
		artName: 'UFO',
		pageLink: './Art/UFO/index.html',
		imageLink: './Art/UFO/UFO.png',
		author: 'Abhinav Singh @abhinav9910',
		githubLink: 'https://github.com/abhinav9910'
	},
	{
		artName: 'The Ripple',
		pageLink: './Art/Anmol2/index.html',
		imageLink: './Art/Anmol2/ripple.png',
		author: 'Anmol',
		githubLink: 'https://github.com/Anmol270900'
	},
	{
		artName: 'Rainbow loader',
		pageLink: './Art/ka-hn/rainbow.html',
		imageLink: './Art/ka-hn/rainbow.gif',
		author: 'Karim Hussain',
		githubLink: 'https://github.com/ka-hn'
	},
	{
		artName: 'Action Cam',
		pageLink: './Art/Donovan/index.html',
		imageLink: './Art/Donovan/pureCSS-animation.gif',
		author: 'Donovan Hunter',
		githubLink: 'https://github.com/dhdcode'
	},
	{
		artName: 'The Sun',
		pageLink: './Art/Anmol/index.html',
		imageLink: './Art/Anmol/sun.png',
		author: 'Anmol',
		githubLink: 'https://github.com/Anmol270900'
	},
	{
		artName: 'Flashing Pumpkin',
		pageLink: './Art/KatrinaRose14/index.html',
		imageLink: './Art/KatrinaRose14/FlashingPumpkin.gif',
		author: 'Katrina Yates',
		githubLink: 'https://github.com/KatrinaRose14'
	},
	{
		artName: 'Flipbox',
		pageLink: './Art/Prasheel/index.html',
		imageLink: './Art/Prasheel/flip.gif',
		author: 'Prasheel Soni',
		githubLink: 'https://github.com/ps011'
	},
	{
		artName: '2019 Wave',
		pageLink: './Art/chris-aqui/index.html',
		imageLink: './Art/chris-aqui/2019-jump.gif',
		author: 'Christine Aqui',
		githubLink: 'https://github.com/christine-aqui'
	},
	{
		artName: 'Hover Button Animation',
		pageLink: './Art/Vipul/hover.html',
		imageLink: './Art/Vipul/Screenshot2.png',
		author: 'Vipul',
		githubLink: 'https://github.com/vipuljain08'
	},
	{
		artName: 'Start From Zero',
		pageLink: './Art/Robihdy/index.html',
		imageLink: './Art/Robihdy/start-from-zero.png',
		author: 'Robihdy',
		githubLink: 'https://github.com/Robihdy'
	},
	{
		artName: 'Local Host metaphor',
		pageLink: './Art/Akbar-Cyber/index.html',
		imageLink: './Art/Prateek/localhost.png',
		author: 'Prateek',
		githubLink: 'https://github.com/prateekpatrick'
	},
	{
		artName: 'Akbar-Cyber',
		pageLink: './Art/Akbar-Cyber/index.html',
		imageLink: './Art/Akbar-Cyber/akbar.gif',
		author: 'Akbar',
		githubLink: 'https://github.com/Akbar-Cyber'
	},
	{
		artName: 'Sliding Lines',
		pageLink: './Art/erics0n/sliding-lines/index.html',
		imageLink: './Art/erics0n/sliding-lines/image.gif',
		author: 'erics0n',
		githubLink: 'https://github.com/erics0n'
	},
	{
		artName: 'Triangle',
		pageLink: './Art/Joy/triangle/triangle.html',
		imageLink: './Art/Joy/triangle/triangle.gif',
		author: 'Joy',
		githubLink: 'https://github.com/royranger'
	},
	{
		artName: 'Cube',
		pageLink: './Art/Joy/cube/cube.html',
		imageLink: './Art/Joy/cube/cube.gif',
		author: 'Joy',
		githubLink: 'https://github.com/royranger'
	},
	{
		artName: 'Burger Menu',
		pageLink: './Art/mctrl/burger.html',
		imageLink: './Art/mctrl/burger.gif',
		author: 'Martina',
		githubLink: 'https://github.com/mctrl'
	},
	{
		artName: 'diksha2808',
		pageLink: './Art/diksha2808/triangle/diksha.html',
		imageLink: './Art/Joy/diksha2808/diksha.gif',
		author: 'Diksha',
		githubLink: 'https://github.com/diksha2808'
	},

	{
		artName: 'Square Loader',
		pageLink: './Art/Hemant/index.html',
		imageLink: './Art/Hemant/loader.gif',
		author: 'Hemant Garg',
		githubLink: 'https://github.com/hemant-garg'
	},
	{
		artName: 'wake up, neo...',
		pageLink: './Art/samirjouni/TributeToTheMatrix.html',
		imageLink: './Art/samirjouni/sample.gif',
		author: 'Samir Jouni',
		githubLink: 'https://github.com/samirjouni'
	},
	{
		artName: 'Tribute To COD4MW',
		pageLink: './Art/samirjouni2/index.html',
		imageLink: './Art/samirjouni2/sample.gif',
		author: 'Samir Jouni',
		githubLink: 'https://github.com/samirjouni'
	},
	{
		artName: 'Planet',
		pageLink: './Art/ArthurDoom/planet.html',
		imageLink: './Art/ArthurDoom/planet.gif',
		author: 'ArthurDoom',
		githubLink: 'https://github.com/ArthurDoom'
	},
	{
		artName: 'SquarPy',
		pageLink: './Art/Utkarsh/index.html',
		imageLink: './Art/Utkarsh/hack.gif',
		author: 'utkarsh',
		githubLink: 'https://github.com/Utkarsh2604'
	},
	{
		artName: 'Circle',
		pageLink: './Art/Oliver/Circle.html',
		imageLink: './Art/Oliver/circle.gif',
		author: 'Oliver',
		githubLink: 'https://github.com/oliver-gomes'
	},
	{
		artName: 'Ellipse Loader',
		pageLink: './Art/VaibhavKhulbe/EllipseLoader.html',
		imageLink: './Art/VaibhavKhulbe/ellipseLoader.gif',
		author: 'Vaibhav Khulbe',
		githubLink: 'https://github.com/Kvaibhav01'
	},
	{
		artName: 'Simple Loader',
		pageLink: './Art/soumsps/simpleload.html',
		imageLink: './Art/soumsps/sample.gif',
		author: 'Soumendu Sinha',
		githubLink: 'https://github.com/soumsps'
	},
	{
		artName: 'Rollodex',
		pageLink: './Art/Shruti/rolling.html',
		imageLink: './Art/Shruti/rolling.gif',
		author: 'Shruti',
		githubLink: 'https://github.com/shruti49'
	},
	{
		artName: 'Cute Cat',
		pageLink: './Art/Alghi/cat.html',
		imageLink: './Art/Alghi/cat.gif',
		author: 'Alghi',
		githubLink: 'https://github.com/darklordace'
	},
	{
		artName: 'ZtM Text',
		pageLink: './Art/Di4iMoRtAl/ZtM_text_animation.html',
		imageLink: './Art/Di4iMoRtAl/ZtM_animation.gif',
		author: 'Di4iMoRtAl',
		githubLink: 'https://github.com/dppeykov'
	},
	{
		artName: 'Circles',
		pageLink: './Art/Bhuvana/circles.html',
		imageLink: './Art/Bhuvana/circles.gif',
		author: 'Bhuvana',
		githubLink: 'https://github.com/bhuvana-guna'
	},
	{
		artName: 'Bird',
		pageLink: './Art/Bhuvana/bird.html',
		imageLink: './Art/Bhuvana/bird.gif',
		author: 'Bhuvana',
		githubLink: 'https://github.com/bhuvana-guna'
	},
	{
		artName: 'Loader',
		pageLink: './Art/Bhuvana/loader.html',
		imageLink: './Art/Bhuvana/loader.gif',
		author: 'Bhuvana',
		githubLink: 'https://github.com/bhuvana-guna'
	},
	{
		artName: 'Simple blinking loading circles',
		pageLink: './Art/Rahul/index.html',
		imageLink: './Art/Rahul/loading.gif',
		author: 'Rahul',
		githubLink: 'https://github.com/kohli6010'
	},
	{
		artName: 'Css Pulse',
		pageLink: './Art/Aszmel/pulse.html',
		imageLink: './Art/Aszmel/css_pulse.gif',
		author: 'Aszmel',
		githubLink: 'https://github.com/Aszmel'
	},
	{
		artName: 'Circle Bounce',
		pageLink: './Art/Edmund/index.html',
		imageLink: './Art/Edmund/circle-bounce.gif',
		author: 'Edmund',
		githubLink: 'https://github.com/edmund1645'
	},
	{
		artName: 'Heart Beating',
		pageLink: './Art/Regem/index.html',
		imageLink: './Art/Regem/heart.jpg',
		author: 'Regem',
		githubLink: 'https://github.com/GemzBond'
	},
	{
		artName: 'Fading Circles',
		pageLink: './Art/Ankit/fadeCircle.html',
		imageLink: './Art/Ankit/fadeCircles.png',
		author: 'Ankit Srivastava',
		githubLink: 'https://github.com/a18nov'
	},
	{
		artName: 'Hacktoberfest 2019',
		pageLink: './Art/jpk3lly/animation.html',
		imageLink: './Art/jpk3lly/JPs_Animation_GIF.gif',
		author: 'jpk3lly',
		githubLink: 'https://github.com/jpk3lly'
	},
	{
		artName: 'Name Rotator',
		pageLink: './Art/Meet/name.html',
		imageLink: './Art/Meet/name.gif',
		author: 'Meet',
		githubLink: 'https://github.com/Meet1103'
	},
	{
		artName: 'Ball Rotator',
		pageLink: './Art/Bibekpreet/index.html',
		imageLink: './Art/Bibekpreet/ball.gif',
		author: 'Bibekpreet',
		githubLink: 'https://github.com/bibekpreet99'
	},
	{
		artName: 'ephiphany',
		pageLink: './Art/OctavianIlies/index.html',
		imageLink: './Art/OctavianIlies/ephiphany.gif',
		author: 'OctavianIlies',
		githubLink: 'https://github.com/OctavianIlies'
	},
	{
		artName: 'Loading',
		pageLink: './Art/jh1992jh/loading.html',
		imageLink: './Art/jh1992jh/loading.gif',
		author: 'jh1992jh',
		githubLink: 'https://github.com/jh1992jh'
	},
	{
		artName: 'ZTM Colors',
		pageLink: './Art/Godnon/index.html',
		imageLink: './Art/Godnon/ZTMcAnim.gif',
		author: 'Godnon',
		githubLink: 'https://github.com/godnondsilva'
	},
	{
		artName: 'Hover Effect',
		pageLink: './Art/Shubhankar/index.html',
		imageLink: './Art/Shubhankar/hackoctober.gif',
		author: 'Shubhankar',
		githubLink: 'https://github.com/shubhdwiv12'
	},
	{
		artName: 'Bouncing Fading Circles',
		pageLink: './Art/AyoubIssaad/index.html',
		imageLink: './Art/AyoubIssaad/BouncingFadingCircles.gif',
		author: 'AyoubIssaad',
		githubLink: 'https://github.com/AyoubIssaad'
	},
	{
		artName: '5 balls preloader',
		pageLink: './Art/Nnaji-Victor/index.html',
		imageLink: './Art/Nnaji-Victor/5_balls.gif',
		author: 'Nnaji Victor',
		githubLink: 'https://github.com/Nnaji-Victor'
	},

	{
		artName: 'ZTM Bouncer',
		pageLink: './Art/Josia/bouncer.html',
		imageLink: './Art/Josia/ztmbouncer.gif',
		author: 'Josia Rodriguez',
		githubLink: 'https://github.com/josiarod'
	},
	{
		artName: 'Hacktober loading animation',
		pageLink: './Art/mehul1011/index.html',
		imageLink: './Art/mehul1011/loading.gif',
		author: 'Mehul1011',
		githubLink: 'https://github.com/mehul1011'
	},
	{
		artName: 'Loading Dots',
		pageLink: './Art/devSergiu/index.html',
		imageLink: './Art/devSergiu/loading.gif',
		author: 'devSergiu',
		githubLink: 'https://github.com/devsergiu'
	},
	{
		artName: 'TypeWriter effect',
		pageLink: './Art/Sidharth/Typing_Text.html',
		imageLink: './Art/Sidharth/type_writer.gif',
		author: 'Sidharth',
		githubLink: 'https://github.com/Sidharth98'
	},
	{
		artName: 'Blue Spin',
		pageLink: './Art/JamesW/index.html',
		imageLink: './Art/JamesW/hacktober_spin.gif',
		author: 'James Whitney',
		githubLink: 'https://github.com/jameswhitney'
	},
	{
		artName: 'Loading Animation',
		pageLink: './Art/Sidharth/Loading.html',
		imageLink: './Art/Sidharth/Loading.gif',
		author: 'Sidharth',
		githubLink: 'https://github.com/Sidharth98'
	},
	{
		artName: 'Rotation',
		pageLink: './Art/alenanog/index.html',
		imageLink: './Art/alenanog/rotation.gif',
		author: 'Alena A.',
		githubLink: 'https://github.com/alenanog'
	},
	{
		artName: 'Colors in your life',
		pageLink: './Art/Atipahy/colors.html',
		imageLink: './Art/Atipahy/colors.png',
		author: 'Christos Chr',
		githubLink: 'https://github.com/atipaHy'
	},
	{
		artName: 'Orb',
		pageLink: './Art/Jkbicbic/orb.html',
		imageLink: './Art/Jkbicbic/orb.gif',
		author: 'John Kennedy Bicbic',
		githubLink: 'https://github.com/jkbicbic'
	},
	{
		artName: 'Charging...',
		pageLink: './Art/Afraz/charging.html',
		imageLink: './Art/Afraz/charging.gif',
		author: 'Afraz',
		githubLink: 'https://github.com/afrazz'
	},
	{
		artName: 'Charging...',
		pageLink: './Art/DepStep/depstep.html',
		imageLink: './Art/DepStep/depstep.gif',
		author: 'DepStep',
		githubLink: 'https://github.com/stephD'
	},
	{
		artName: 'Dancing Ball...',
		pageLink: './Art/DaveFres/index.html',
		imageLink: './Art/DaveFres/ball.gif',
		author: 'DaveFres',
		githubLink: 'https://github.com/DaveFres'
	},
	{
		artName: 'animatron',
		pageLink: './Art/animatron/index.html',
		imageLink: './Art/animatron/trance.gif',
		author: 'jomahay',
		githubLink: 'https://github.com/jomahay'
	},
	{
		artName: 'Sunshine',
		pageLink: './Art/Pavelisp/sunshine.html',
		imageLink: './Art/Pavelisp/sunshine.gif',
		author: 'Pavel Isp',
		githubLink: 'https://github.com/pavelisp'
	},
	{
		artName: 'SoundBoxes',
		pageLink: './Art/Hbarang/SoundBox.html',
		imageLink: './Art/Hbarang/SoundBoxAnimation.gif',
		author: 'Hbarang',
		githubLink: 'https://github.com/hbarang'
	},
	{
		artName: 'Cheshire',
		pageLink: './Art/Ckanelin/index.html',
		imageLink: './Art/Ckanelin/Cheshire.gif',
		author: 'Ckanelin',
		githubLink: 'https://github.com/ckanelin'
	},
	{
		artName: 'Disappear',
		pageLink: './Art/Stacy/index.html',
		imageLink: './Art/Stacy/disappear.gif',
		author: 'Stacy',
		githubLink: 'https://github.com/stacyholtz6'
	},
	{
		artName: 'Ellipse Spinner',
		pageLink: './Art/Sabina/ellipse_spinner.html',
		imageLink: './Art/Sabina/ellipse_spinner.png',
		author: 'Sabina Abbasova',
		githubLink: 'https://github.com/sabina929'
	},
	{
		artName: 'NightSky',
		pageLink: './Art/AndyS/index.html',
		imageLink: './Art/AndyS/Capture.GIF',
		author: 'AndyS',
		githubLink: 'https://github.com/AndyS1988'
	},
	{
		artName: 'Hungry',
		pageLink: './Art/diegchav/index.html',
		imageLink: './Art/diegchav/hungry.gif',
		author: 'Diego Chz',
		githubLink: 'https://github.com/diegchav'
	},
	{
		artName: 'Hover Text Animation',
		pageLink: './Art/AyoubIssaad2/index.html',
		imageLink: './Art/AyoubIssaad2/hoverTextAnimation.gif',
		author: 'AyoubIssaad',
		githubLink: 'https://github.com/AyoubIssaad'
	},
	{
		artName: 'Colorize',
		pageLink: './Art/JimBratsos/colorize.html',
		imageLink: './Art/JimBratsos/Colorize.gif',
		author: 'Jim Bratsos',
		githubLink: 'https://github.com/JimBratsos'
	},
	{
		artName: 'Hacktober Spooktacular',
		pageLink: 'Art/Elex/index.html',
		imageLink: [ './Art/Elex/hhs.gif' ],
		author: 'William Poisel (LordCobra)',
		githubLink: 'https://github.com/epoisel'
	},
	{
		artName: 'Circley',
		pageLink: './Art/Tranjenny/indexjenny.html',
		imageLink: './Art/Tranjenny/zerojenny.gif',
		author: 'Tranjenny',
		githubLink: 'https://github.com/Tranjenny'
	},
	{
		artName: 'My Vietnam',
		pageLink: './Art/nhbduy/index.html',
		imageLink: './Art/nhbduy/my-vietnam.gif',
		author: 'Hoang-Bao-Duy NGUYEN',
		githubLink: 'https://github.com/nhbduy'
	},
	{
		artName: 'Hactoberfest Bus',
		pageLink: './Art/shahpranaf/index.html',
		imageLink: './Art/shahpranaf/hacktoberfest_bus.gif',
		author: 'Pranav Shah',
		githubLink: 'https://github.com/shahpranaf'
	},
	{
		artName: 'Hacktoberfest',
		pageLink: './Art/robihid/index.html',
		imageLink: './Art/robihid/hacktoberfest.png',
		author: 'robihid',
		githubLink: 'https://github.com/robihid'
	},
	{
		artName: 'Hi there',
		pageLink: './Art/Aki/index.html',
		imageLink: './Art/Aki/giphy.gif',
		author: 'Aki',
		githubLink: 'https://github.com/akmalist'
	},
	{
		artName: '3D css animation',
		pageLink: './Art/animationtion/index.html',
		imageLink: './Art/animation/css3drotate.gif',
		author: 'christ',
		githubLink: 'https://github.com/christ-87'
	},
	{
		artName: 'Hacktoberfest 2019!',
		pageLink: './Art/RedSquirrrel/index.html',
		imageLink: './Art/RedSquirrrel/index.html/animation.PNG',
		author: 'RedSquirrrel',
		githubLink: 'https://github.com/RedSquirrrel'
	},
	{
		artName: 'Sliding text',
		pageLink: './Art/Flattopz/index.html',
		imageLink: './Art/Flattopz/SlidingText.gif',
		author: 'Flattopz',
		githubLink: 'https://github.com/hjpunzalan'
	},
	{
		artName: 'Rainbow Color Changer',
		pageLink: './Art/mmshr/index.html',
		imageLink: './Art/mmshr/rainbow.gif',
		author: 'mmosehauer',
		githubLink: 'https://github.com/mmosehauer'
	},
	{
		artName: 'World of Coding',
		pageLink: './Art/tom_kn/coding.html',
		imageLink: './Art/tom_kn/coding.gif',
		author: 'Tamas Knisz',
		githubLink: 'https://github.com/TamasKn'
	},
	{
		artName: 'Initial Bounce',
		pageLink: './Art/Juwana/initial.html',
		imageLink: './Art/Juwana/InitialBounce.gif',
		author: 'Juwana',
		githubLink: 'https://github.com/JZerman2018'
	},
	{
		artName: 'Atom',
		pageLink: './Art/Teva/index.html',
		imageLink: './Art/Teva/atom.gif',
		author: 'Teva',
		githubLink: 'https://github.com/TevaHenry'
	},
	{
		artName: 'Be Awesome',
		pageLink: './Art/TigerAsH/index.html',
		imageLink: './Art/TigerAsH/be-awesome.jpg',
		author: 'TigerAsH',
		githubLink: 'https://github.com/TigerAsH94'
	},
	{
		artName: 'Rainbow Colors',
		pageLink: './Art/Sanjeev/index.html',
		imageLink: './Art/Sanjeev/animation.gif',
		author: 'Sanjeev Panday',
		githubLink: 'https://github.com/Sanjeev-Panday'
	},
	{
		artName: 'ZtM',
		pageLink: './Art/thoyvo/index.html',
		imageLink: './Art/thoyvo/ztm.gif',
		author: 'Thoyvo',
		githubLink: 'https://github.com/thoyvo'
	},
	{
		artName: 'Fast Fishes',
		pageLink: './Art/4ront/index.html',
		imageLink: './Art/4ront/fishes.gif',
		author: '4rontender',
		githubLink: 'https://github.com/RinatValiullov'
	},
	{
		artName: 'Loading...',
		pageLink: './Art/RedSquirrrel2/loading.html',
		imageLink: './Art/RedSquirrrel2/loading.gif',
		author: 'RedSquirrrel',
		githubLink: 'https://github.com/RedSquirrrel'
	},
	{
		artName: 'Animated Cube',
		pageLink: './Art/Animated Cube/index.html',
		imageLink: './Art/Animated Cube/cube.gif',
		author: 'RedSquirrrel',
		githubLink: 'https://github.com/RedSquirrrel'
	},
	{
		artName: 'Calm Ubuntu',
		pageLink: './Art/schupat/index.html',
		imageLink: './Art/schupat/preview.gif',
		author: 'schupat',
		githubLink: 'https://github.com/schupat'
	},
	{
		artName: 'Solar System',
		pageLink: './Art/DSandberg93/index.html',
		imageLink: './Art/DSandberg93/SolarSystem.gif',
		author: 'DSandberg93',
		githubLink: 'https://github.com/DSandberg93'
	},
	{
		artName: 'Boo',
		pageLink: './Art/VerityB/index.html',
		imageLink: './Art/VerityB/boo.gif',
		author: 'VerityB',
		githubLink: 'https://github.com/VerityB'
	},
	{
		artName: 'Hacktoberfest Ghost',
		pageLink: './Art/cTahirih/index.html',
		imageLink: './Art/cTahirih/ghost.png',
		author: 'cTahirih',
		githubLink: 'https://github.com/cTahirih'
	},
	{
		artName: 'Clock',
		pageLink: './Art/Abdul/index.html',
		imageLink: './Art/Abdul/Clock.png',
		author: 'Abdul Rahman',
		githubLink: 'https://github.com/abdulrahman118'
	},
	{
		artName: 'Loading Cube',
		pageLink: './Art/andrearizzello/index.html',
		imageLink: './Art/andrearizzello/index.gif',
		author: 'Andrea Rizzello',
		githubLink: 'https://github.com/andrearizzello'
	},
	{
		artName: 'Wall Dropping Logo',
		pageLink: './Art/shivams136/index.html',
		imageLink: './Art/shivams136/walldrop.gif',
		author: 'Shivam Sharma',
		githubLink: 'https://github.com/ShivamS136'
	},
	{
		artName: 'Infinite Race',
		pageLink: './Art/levermanx/index.html',
		imageLink: './Art/levermanx/anim.gif',
		author: 'Levermanx',
		githubLink: 'https://github.com/levermanx'
	},
	{
		artName: 'Hover to Rotate Text',
		pageLink: './Art/faiz_hameed/index.html',
		imageLink: './Art/faiz_hameed/hackto.gif',
		author: 'Faiz Hameed',
		githubLink: 'https://github.com/faizhameed'
	},
	{
		artName: 'HalloHacktober Greeting!',
		pageLink: './Art/lusalga/index.html',
		imageLink: './Art/lusalga/lu.gif',
		author: 'Lucieni A. Saldanha',
		githubLink: 'https://github.com/lusalga/'
	},
	{
		artName: 'Time goes by',
		pageLink: './Art/WolfgangKreminger/index.html',
		imageLink: './Art/WolfgangKreminger/showcase.gif',
		author: 'Wolfgang Kreminger',
		githubLink: 'https://github.com/r4pt0s'
	},
	{
		artName: 'Bouncing Text!',
		pageLink: './Art/AbdulsalamAbdulrahman/index.html',
		imageLink: './Art/AbdulsalamAbdulrahman/Bouncingtxt.gif',
		author: 'Abdulsalam Abdulrahman',
		githubLink: 'https://github.com/AbdulsalamAbdulrahman/'
	},
	{
		artName: 'Simple Phone Animation',
		pageLink: './Art/Lala/index.html',
		imageLink: './Art/Lala/phone.gif',
		author: 'Olamide Aboyeji',
		githubLink: 'https://github.com/aolamide'
	},
	{
		artName: 'Synthwave Sunset',
		pageLink: './Art/brunobolting/index.html',
		imageLink: './Art/brunobolting/synthwave-sunset.gif',
		author: 'Bruno Bolting',
		githubLink: 'https://github.com/brunobolting/'
	},
	{
		artName: 'Kawaii Penguin',
		pageLink: './Art/Brienyll/index.html',
		imageLink: './Art/Brienyll/kawaiiPenguin.gif',
		author: 'Brienyll',
		githubLink: 'https://github.com/brienyll/'
	},
	{
		artName: 'Happy Halloween',
		pageLink: './Art/MatthewS/index.html',
		imageLink: './Art/MatthewS/Spider.gif',
		author: 'MatthewS',
		githubLink: 'https://github.com/matthewstoddart/'
	},
	{
		artName: 'Fan Art',
		pageLink: './Art/m-perez33/index.html',
		imageLink: './Art/m-perez33/cylon.gif',
		author: 'Marcos Perez',
		githubLink: 'https://github.com/m-perez33/'
	},
	{
		artName: 'That Animation',
		pageLink: './Art/MaKloudz/index.html',
		imageLink: './Art/MaKloudz/dat-animation.gif',
		author: 'Blessing Mutava',
		githubLink: 'https://github.com/MaKloudz'
	},
	{
		artName: 'animatron',
		pageLink: './Art/animatron/index.html',
		imageLink: './Art/animatron/trance.gif',
		author: 'nick981837',
		githubLink: 'https://github.com/nick981837'
	},
	{
		artName: 'abhishek9686',
		pageLink: './Art/abhishek9686/index.html',
		imageLink: './Art/abhishek9686/loading.gif',
		author: 'abhishek9686',
		githubLink: 'https://github.com/abhishek9686'
	},
	{
		artName: 'Animating Pot',
		pageLink: './Art/Somechandra/index.html',
		imageLink: './Art/Somechandra/pot.gif',
		author: 'Somechandra',
		githubLink: 'https://github.com/somechandra'
	},
	{
		artName: 'Circles Circling',
		pageLink: './Art/pikktorr/index.html',
		imageLink: './Art/pikktorr/circles.gif',
		author: 'pikktorr',
		githubLink: 'https://github.com/pikktorr'
	},
	{
		artName: 'Glitchy Szn',
		pageLink: './Art/premdav/index.html',
		imageLink: './Art/premdav/screenshot.png',
		author: 'premdav',
		githubLink: 'https://github.com/premdav'
	},
	{
		artName: 'ZeroToMastery',
		pageLink: './Art/Vzneers/index.html',
		imageLink: './Art/Vzneers/gifzeroloading.gif',
		author: 'TrinhMinhHieu',
		githubLink: 'https://github.com/trinhminhhieu'
	},
	{
		artName: 'Spacecraft-landing',
		pageLink: './Art/DDuplinszki/index.html',
		imageLink: './Art/DDuplinszki/Spacecraft-landing.gif',
		author: 'DDuplinszki',
		githubLink: 'https://github.com/DDuplinszki'
	},
	{
		artName: 'Paw Prints',
		pageLink: './Art/Tia/index.html',
		imageLink: './Art/Tia/paw-prints.gif',
		author: 'Tia Esguerra',
		githubLink: 'https://github.com/msksfo'
	},
	{
		artName: 'Hover-Scale',
		pageLink: './Art/echowebid/index.html',
		imageLink: './Art/echowebid/hover.gif',
		author: 'echowebid',
		githubLink: 'https://github.com/echowebid'
	},
	{
		artName: 'mars',
		pageLink: './Art/Courtney_Pure/index.html',
		imageLink: './Art/Courtney_Pure/mars_screenshot.png',
		author: 'Courtney Pure',
		githubLink: 'https://github.com/courtneypure'
	},
	{
		artName: 'Welcome HactoberFest',
		pageLink: './Art/Dhaval/index.html',
		imageLink: './Art/Dhaval/Welcome-Hacktoberfest.gif',
		author: 'Dhaval Mehta',
		githubLink: 'https://github.com/Dhaval1403'
	},
	{
		artName: 'Aynonimation',
		pageLink: './Art/Aynorica/aynorica.html',
		imageLink: './Art/Aynorica/Aynonimation.png',
		author: 'aynorica',
		githubLink: 'https://github.com/aynorica'
	},
	{
		artName: 'sun-to-moon',
		pageLink: './Art/haider/index.html',
		imageLink: './Art/haider/sun-moon.gif',
		author: 'Haider',
		githubLink: 'https://github.com/hyderumer'
	},
	{
		artName: 'Animatron',
		pageLink: './Art/animatron/index.html',
		imageLink: './Art/animatron/trance.gif',
		author: 'Andrei',
		githubLink: 'https://github.com/aneagoie'
	},
	{
		artName: 'Loader Circle',
		pageLink: './Art/beaps/index.html',
		imageLink: './Art/beaps/loader-circle.gif',
		author: 'beaps',
		githubLink: 'https://github.com/beaps'
	},
	{
		artName: 'Doors',
		pageLink: './Art/pauliax/index.html',
		imageLink: './Art/pauliax/doors.gif',
		author: 'pauliax',
		githubLink: 'https://github.com/pauliax'
	},
	{
		artName: 'Clock with pendulum',
		pageLink: './Art/Pankaj/index.html',
		imageLink: './Art/Pankaj/Clock_with_pendulum.gif',
		author: 'Pankaj',
		githubLink: 'https://github.com/prime417'
	},
	{
		artName: 'Animatron',
		pageLink: './Art/animatron/index.html',
		imageLink: './Art/animatron/trance.gif',
		author: 'Andrei',
		githubLink: 'https://github.com/aneagoie'
	},
	{
		artName: 'Loader Circle',
		pageLink: './Art/beaps/index.html',
		imageLink: './Art/beaps/loader-circle.gif',
		author: 'beaps',
		githubLink: 'https://github.com/beaps'
	},
	{
		artName: 'Open Sourcerer',
		pageLink: './Art/4rturd13/index.html',
		imageLink: './Art/4rturd13/openSourcerer.gif',
		author: '4rturd13',
		githubLink: 'https://github.com/4rturd13'
	},
	{
		artName: 'Doors',
		pageLink: './Art/pauliax/index.html',
		imageLink: './Art/pauliax/doors.gif',
		author: 'pauliax',
		githubLink: 'https://github.com/pauliax'
	},
	{
		artName: 'Loader Square',
		pageLink: './Art/beaps2/square-loader.html',
		imageLink: './Art/beaps2/square-loader.gif',
		author: 'beaps',
		githubLink: 'https://github.com/beaps'
	},
	{
		artName: 'Running Text',
		pageLink: './Art/DevinEkadeni/running-text.html',
		imageLink: './Art/DevinEkadeni/running-text.gif',
		author: 'Devin Ekadeni',
		githubLink: 'https://github.com/devinekadeni'
	},
	{
		artName: 'Mystical-Hacktoberfest',
		pageLink: './Art/Wayne/index.html',
		imageLink: './Art/Wayne/hacktoberfest - Google Chrome 09 Oct 2019 21_12_32.png',
		author: 'Wayne Mac Mavis',
		githubLink: 'https://github.com/WayneMacMavis'
	},
	{
		artName: 'ZTM Logo Animation',
		pageLink: './Art/bk987/index.html',
		imageLink: './Art/bk987/preview.gif',
		author: 'Bilal Khalid',
		githubLink: 'https://github.com/bk987'
	},
	{
		artName: 'Pong',
		pageLink: './Art/Carls13/index.html',
		imageLink: './Art/Carls13/pong.jpg',
		author: 'Carlos Hernandez',
		githubLink: 'https://github.com/Carls13'
	},
	{
		artName: 'Animecircles',
		pageLink: './Art/Animecircles/index.html',
		imageLink: './Art/animatron/',
		author: 'Geamoding',
		githubLink: 'https://github.com/gilbertekalea'
	},
	{
		artName: 'ZTM Animation',
		pageLink: './Art/EricPuskas/index.html',
		imageLink: './Art/EricPuskas/index.gif',
		author: 'Eric Puskas',
		githubLink: 'https://github.com/EricPuskas'
	},
	{
		artName: 'LSD Rainbow Trip: Phase 1',
		pageLink: './Art/AbsMechanik/index.html',
		imageLink: './Art/AbsMechanik/AbsMechanik_Animation.gif',
		author: 'AbsMechanik',
		githubLink: 'https://github.com/AbsMechanik'
	},
	{
		artName: 'Christmas Lights',
		pageLink: './Art/Futuregit/index.html',
		imageLink: './Art/Futuregit/Christmas-Lights.gif',
		author: 'Futuregit',
		githubLink: 'https://github.com/Futuregit'
	},
	{
		artName: 'space zoo',
		pageLink: './Art/space_zoo/index.html',
		imageLink: './Art/space_zoo/space_zoo.gif',
		author: 'yuwenGithub',
		githubLink: 'https://github.com/yuwenGithub'
	},
	{
		artName: 'Fruit Dancing',
		pageLink: './Art/carlacentenor/index.html',
		imageLink: './Art/carlacentenor/fruit.gif',
		author: 'carlacentenor',
		githubLink: 'https://github.com/carlacentenor'
	},
	{
		artName: 'eyes',
		pageLink: './Art/eyes/index.html',
		imageLink: './Art/eyes/eyes.gif',
		author: 'yuwenGithub',
		githubLink: 'https://github.com/yuwenGithub'
	},
	{
		artName: 'Spooktober Hacktoberfest',
		pageLink: './Art/FredAmartey/index.html',
		imageLink: './Art/FredAmartey/thumbnaill.gif',
		author: 'Fred Amartey',
		githubLink: 'https://github.com/FredAmartey'
	},
	{
		artName: 'Star Wars?',
		pageLink: './Art/henryvalbuena/index.html',
		imageLink: './Art/henryvalbuena/index.gif',
		author: 'Henry Valbuena',
		githubLink: 'https://github.com/henryvalbuena'
	},
	{
		artName: 'UFO',
		pageLink: './Art/UFO/index.html',
		imageLink: './Art/UFO/UFO.png',
		author: 'Abhinav Singh @abhinav9910',
		githubLink: 'https://github.com/abhinav9910'
	},
	{
		artName: 'The Ripple',
		pageLink: './Art/Anmol2/index.html',
		imageLink: './Art/Anmol2/ripple.png',
		author: 'Anmol',
		githubLink: 'https://github.com/Anmol270900'
	},
	{
		artName: 'Rainbow loader',
		pageLink: './Art/ka-hn/rainbow.html',
		imageLink: './Art/ka-hn/rainbow.gif',
		author: 'Karim Hussain',
		githubLink: 'https://github.com/ka-hn'
	},
	{
		artName: 'Action Cam',
		pageLink: './Art/Donovan/index.html',
		imageLink: './Art/Donovan/pureCSS-animation.gif',
		author: 'Donovan Hunter',
		githubLink: 'https://github.com/dhdcode'
	},
	{
		artName: 'The Sun',
		pageLink: './Art/Anmol/index.html',
		imageLink: './Art/Anmol/sun.png',
		author: 'Anmol',
		githubLink: 'https://github.com/Anmol270900'
	},
	{
		artName: 'Flashing Pumpkin',
		pageLink: './Art/KatrinaRose14/index.html',
		imageLink: './Art/KatrinaRose14/FlashingPumpkin.gif',
		author: 'Katrina Yates',
		githubLink: 'https://github.com/KatrinaRose14'
	},
	{
		artName: 'Flipbox',
		pageLink: './Art/Prasheel/index.html',
		imageLink: './Art/Prasheel/flip.gif',
		author: 'Prasheel Soni',
		githubLink: 'https://github.com/ps011'
	},
	{
		artName: '2019 Wave',
		pageLink: './Art/chris-aqui/index.html',
		imageLink: './Art/chris-aqui/2019-jump.gif',
		author: 'Christine Aqui',
		githubLink: 'https://github.com/christine-aqui'
	},
	{
		artName: 'Hover Button Animation',
		pageLink: './Art/Vipul/hover.html',
		imageLink: './Art/Vipul/Screenshot2.png',
		author: 'Vipul',
		githubLink: 'https://github.com/vipuljain08'
	},
	{
		artName: 'Start From Zero',
		pageLink: './Art/Robihdy/index.html',
		imageLink: './Art/Robihdy/start-from-zero.png',
		author: 'Robihdy',
		githubLink: 'https://github.com/Robihdy'
	},
	{
		artName: 'Local Host metaphor',
		pageLink: './Art/Akbar-Cyber/index.html',
		imageLink: './Art/Prateek/localhost.png',
		author: 'Prateek',
		githubLink: 'https://github.com/prateekpatrick'
	},
	{
		artName: 'Akbar-Cyber',
		pageLink: './Art/Akbar-Cyber/index.html',
		imageLink: './Art/Akbar-Cyber/akbar.gif',
		author: 'Akbar',
		githubLink: 'https://github.com/Akbar-Cyber'
	},
	{
		artName: 'Sliding Lines',
		pageLink: './Art/erics0n/sliding-lines/index.html',
		imageLink: './Art/erics0n/sliding-lines/image.gif',
		author: 'erics0n',
		githubLink: 'https://github.com/erics0n'
	},
	{
		artName: 'Triangle',
		pageLink: './Art/Joy/triangle/triangle.html',
		imageLink: './Art/Joy/triangle/triangle.gif',
		author: 'Joy',
		githubLink: 'https://github.com/royranger'
	},
	{
		artName: 'Cube',
		pageLink: './Art/Joy/cube/cube.html',
		imageLink: './Art/Joy/cube/cube.gif',
		author: 'Joy',
		githubLink: 'https://github.com/royranger'
	},
	{
		artName: 'Burger Menu',
		pageLink: './Art/mctrl/burger.html',
		imageLink: './Art/mctrl/burger.gif',
		author: 'Martina',
		githubLink: 'https://github.com/mctrl'
	},
	{
		artName: 'Square Loader',
		pageLink: './Art/Hemant/index.html',
		imageLink: './Art/Hemant/loader.gif',
		author: 'Hemant Garg',
		githubLink: 'https://github.com/hemant-garg'
	},
	{
		artName: 'wake up, neo...',
		pageLink: './Art/samirjouni/TributeToTheMatrix.html',
		imageLink: './Art/samirjouni/sample.gif',
		author: 'Samir Jouni',
		githubLink: 'https://github.com/samirjouni'
	},
	{
		artName: 'Tribute To COD4MW',
		pageLink: './Art/samirjouni2/index.html',
		imageLink: './Art/samirjouni2/sample.gif',
		author: 'Samir Jouni',
		githubLink: 'https://github.com/samirjouni'
	},
	{
		artName: 'Planet',
		pageLink: './Art/ArthurDoom/planet.html',
		imageLink: './Art/ArthurDoom/planet.gif',
		author: 'ArthurDoom',
		githubLink: 'https://github.com/ArthurDoom'
	},
	{
		artName: 'SquarPy',
		pageLink: './Art/Utkarsh/index.html',
		imageLink: './Art/Utkarsh/hack.gif',
		author: 'utkarsh',
		githubLink: 'https://github.com/Utkarsh2604'
	},
	{
		artName: 'Circle',
		pageLink: './Art/Oliver/Circle.html',
		imageLink: './Art/Oliver/circle.gif',
		author: 'Oliver',
		githubLink: 'https://github.com/oliver-gomes'
	},
	{
		artName: 'Ellipse Loader',
		pageLink: './Art/VaibhavKhulbe/EllipseLoader.html',
		imageLink: './Art/VaibhavKhulbe/ellipseLoader.gif',
		author: 'Vaibhav Khulbe',
		githubLink: 'https://github.com/Kvaibhav01'
	},
	{
		artName: 'Simple Loader',
		pageLink: './Art/soumsps/simpleload.html',
		imageLink: './Art/soumsps/sample.gif',
		author: 'Soumendu Sinha',
		githubLink: 'https://github.com/soumsps'
	},
	{
		artName: 'Rollodex',
		pageLink: './Art/Shruti/rolling.html',
		imageLink: './Art/Shruti/rolling.gif',
		author: 'Shruti',
		githubLink: 'https://github.com/shruti49'
	},
	{
		artName: 'Cute Cat',
		pageLink: './Art/Alghi/cat.html',
		imageLink: './Art/Alghi/cat.gif',
		author: 'Alghi',
		githubLink: 'https://github.com/darklordace'
	},
	{
		artName: 'ZtM Text',
		pageLink: './Art/Di4iMoRtAl/ZtM_text_animation.html',
		imageLink: './Art/Di4iMoRtAl/ZtM_animation.gif',
		author: 'Di4iMoRtAl',
		githubLink: 'https://github.com/dppeykov'
	},
	{
		artName: 'Circles',
		pageLink: './Art/Bhuvana/circles.html',
		imageLink: './Art/Bhuvana/circles.gif',
		author: 'Bhuvana',
		githubLink: 'https://github.com/bhuvana-guna'
	},
	{
		artName: 'Bird',
		pageLink: './Art/Bhuvana/bird.html',
		imageLink: './Art/Bhuvana/bird.gif',
		author: 'Bhuvana',
		githubLink: 'https://github.com/bhuvana-guna'
	},
	{
		artName: 'Loader',
		pageLink: './Art/Bhuvana/loader.html',
		imageLink: './Art/Bhuvana/loader.gif',
		author: 'Bhuvana',
		githubLink: 'https://github.com/bhuvana-guna'
	},
	{
		artName: 'Simple blinking loading circles',
		pageLink: './Art/Rahul/index.html',
		imageLink: './Art/Rahul/loading.gif',
		author: 'Rahul',
		githubLink: 'https://github.com/kohli6010'
	},
	{
		artName: 'Css Pulse',
		pageLink: './Art/Aszmel/pulse.html',
		imageLink: './Art/Aszmel/css_pulse.gif',
		author: 'Aszmel',
		githubLink: 'https://github.com/Aszmel'
	},
	{
		artName: 'Circle Bounce',
		pageLink: './Art/Edmund/index.html',
		imageLink: './Art/Edmund/circle-bounce.gif',
		author: 'Edmund',
		githubLink: 'https://github.com/edmund1645'
	},
	{
		artName: 'Heart Beating',
		pageLink: './Art/Regem/index.html',
		imageLink: './Art/Regem/heart.jpg',
		author: 'Regem',
		githubLink: 'https://github.com/GemzBond'
	},
	{
		artName: 'Fading Circles',
		pageLink: './Art/Ankit/fadeCircle.html',
		imageLink: './Art/Ankit/fadeCircles.png',
		author: 'Ankit Srivastava',
		githubLink: 'https://github.com/a18nov'
	},
	{
		artName: 'Hacktoberfest 2019',
		pageLink: './Art/jpk3lly/animation.html',
		imageLink: './Art/jpk3lly/JPs_Animation_GIF.gif',
		author: 'jpk3lly',
		githubLink: 'https://github.com/jpk3lly'
	},
	{
		artName: 'Name Rotator',
		pageLink: './Art/Meet/name.html',
		imageLink: './Art/Meet/name.gif',
		author: 'Meet',
		githubLink: 'https://github.com/Meet1103'
	},
	{
		artName: 'Ball Rotator',
		pageLink: './Art/Bibekpreet/index.html',
		imageLink: './Art/Bibekpreet/ball.gif',
		author: 'Bibekpreet',
		githubLink: 'https://github.com/bibekpreet99'
	},
	{
		artName: 'ephiphany',
		pageLink: './Art/OctavianIlies/index.html',
		imageLink: './Art/OctavianIlies/ephiphany.gif',
		author: 'OctavianIlies',
		githubLink: 'https://github.com/OctavianIlies'
	},
	{
		artName: 'Loading',
		pageLink: './Art/jh1992jh/loading.html',
		imageLink: './Art/jh1992jh/loading.gif',
		author: 'jh1992jh',
		githubLink: 'https://github.com/jh1992jh'
	},
	{
		artName: 'ZTM Colors',
		pageLink: './Art/Godnon/index.html',
		imageLink: './Art/Godnon/ZTMcAnim.gif',
		author: 'Godnon',
		githubLink: 'https://github.com/godnondsilva'
	},
	{
		artName: 'Hover Effect',
		pageLink: './Art/Shubhankar/index.html',
		imageLink: './Art/Shubhankar/hackoctober.gif',
		author: 'Shubhankar',
		githubLink: 'https://github.com/shubhdwiv12'
	},
	{
		artName: 'Bouncing Fading Circles',
		pageLink: './Art/AyoubIssaad/index.html',
		imageLink: './Art/AyoubIssaad/BouncingFadingCircles.gif',
		author: 'AyoubIssaad',
		githubLink: 'https://github.com/AyoubIssaad'
	},
	{
		artName: '5 balls preloader',
		pageLink: './Art/Nnaji-Victor/index.html',
		imageLink: './Art/Nnaji-Victor/5_balls.gif',
		author: 'Nnaji Victor',
		githubLink: 'https://github.com/Nnaji-Victor'
	},
	{
		artName: 'ZTM Bouncer',
		pageLink: './Art/Josia/bouncer.html',
		imageLink: './Art/Josia/ztmbouncer.gif',
		author: 'Josia Rodriguez',
		githubLink: 'https://github.com/josiarod'
	},
	{
		artName: 'Hacktober loading animation',
		pageLink: './Art/mehul1011/index.html',
		imageLink: './Art/mehul1011/loading.gif',
		author: 'Mehul1011',
		githubLink: 'https://github.com/mehul1011'
	},
	{
		artName: 'Loading Dots',
		pageLink: './Art/devSergiu/index.html',
		imageLink: './Art/devSergiu/loading.gif',
		author: 'devSergiu',
		githubLink: 'https://github.com/devsergiu'
	},
	{
		artName: 'TypeWriter effect',
		pageLink: './Art/Sidharth/Typing_Text.html',
		imageLink: './Art/Sidharth/type_writer.gif',
		author: 'Sidharth',
		githubLink: 'https://github.com/Sidharth98'
	},
	{
		artName: 'Blue Spin',
		pageLink: './Art/JamesW/index.html',
		imageLink: './Art/JamesW/hacktober_spin.gif',
		author: 'James Whitney',
		githubLink: 'https://github.com/jameswhitney'
	},
	{
		artName: 'Loading Animation',
		pageLink: './Art/Sidharth/Loading.html',
		imageLink: './Art/Sidharth/Loading.gif',
		author: 'Sidharth',
		githubLink: 'https://github.com/Sidharth98'
	},
	{
		artName: 'Rotation',
		pageLink: './Art/alenanog/index.html',
		imageLink: './Art/alenanog/rotation.gif',
		author: 'Alena A.',
		githubLink: 'https://github.com/alenanog'
	},
	{
		artName: 'Colors in your life',
		pageLink: './Art/Atipahy/colors.html',
		imageLink: './Art/Atipahy/colors.png',
		author: 'Christos Chr',
		githubLink: 'https://github.com/atipaHy'
	},
	{
		artName: 'Orb',
		pageLink: './Art/Jkbicbic/orb.html',
		imageLink: './Art/Jkbicbic/orb.gif',
		author: 'John Kennedy Bicbic',
		githubLink: 'https://github.com/jkbicbic'
	},
	{
		artName: 'Charging...',
		pageLink: './Art/Afraz/charging.html',
		imageLink: './Art/Afraz/charging.gif',
		author: 'Afraz',
		githubLink: 'https://github.com/afrazz'
	},
	{
		artName: 'Charging...',
		pageLink: './Art/DepStep/depstep.html',
		imageLink: './Art/DepStep/depstep.gif',
		author: 'DepStep',
		githubLink: 'https://github.com/stephD'
	},
	{
		artName: 'Dancing Ball...',
		pageLink: './Art/DaveFres/index.html',
		imageLink: './Art/DaveFres/ball.gif',
		author: 'DaveFres',
		githubLink: 'https://github.com/DaveFres'
	},
	{
		artName: 'animatron',
		pageLink: './Art/animatron/index.html',
		imageLink: './Art/animatron/trance.gif',
		author: 'jomahay',
		githubLink: 'https://github.com/jomahay'
	},
	{
		artName: 'Sunshine',
		pageLink: './Art/Pavelisp/sunshine.html',
		imageLink: './Art/Pavelisp/sunshine.gif',
		author: 'Pavel Isp',
		githubLink: 'https://github.com/pavelisp'
	},
	{
		artName: 'SoundBoxes',
		pageLink: './Art/Hbarang/SoundBox.html',
		imageLink: './Art/Hbarang/SoundBoxAnimation.gif',
		author: 'Hbarang',
		githubLink: 'https://github.com/hbarang'
	},
	{
		artName: 'Cheshire',
		pageLink: './Art/Ckanelin/index.html',
		imageLink: './Art/Ckanelin/Cheshire.gif',
		author: 'Ckanelin',
		githubLink: 'https://github.com/ckanelin'
	},
	{
		artName: 'Disappear',
		pageLink: './Art/Stacy/index.html',
		imageLink: './Art/Stacy/disappear.gif',
		author: 'Stacy',
		githubLink: 'https://github.com/stacyholtz6'
	},
	{
		artName: 'Ellipse Spinner',
		pageLink: './Art/Sabina/ellipse_spinner.html',
		imageLink: './Art/Sabina/ellipse_spinner.png',
		author: 'Sabina Abbasova',
		githubLink: 'https://github.com/sabina929'
	},
	{
		artName: 'NightSky',
		pageLink: './Art/AndyS/index.html',
		imageLink: './Art/AndyS/Capture.GIF',
		author: 'AndyS',
		githubLink: 'https://github.com/AndyS1988'
	},
	{
		artName: 'Hungry',
		pageLink: './Art/diegchav/index.html',
		imageLink: './Art/diegchav/hungry.gif',
		author: 'Diego Chz',
		githubLink: 'https://github.com/diegchav'
	},
	{
		artName: 'Hover Text Animation',
		pageLink: './Art/AyoubIssaad2/index.html',
		imageLink: './Art/AyoubIssaad2/hoverTextAnimation.gif',
		author: 'AyoubIssaad',
		githubLink: 'https://github.com/AyoubIssaad'
	},
	{
		artName: 'Colorize',
		pageLink: './Art/JimBratsos/colorize.html',
		imageLink: './Art/JimBratsos/Colorize.gif',
		author: 'Jim Bratsos',
		githubLink: 'https://github.com/JimBratsos'
	},
	{
		artName: 'Hacktober Spooktacular',
		pageLink: 'Art/Elex/index.html',
		imageLink: [ './Art/Elex/hhs.gif' ],
		author: 'William Poisel (LordCobra)',
		githubLink: 'https://github.com/epoisel'
	},
	{
		artName: 'Circley',
		pageLink: './Art/Tranjenny/indexjenny.html',
		imageLink: './Art/Tranjenny/zerojenny.gif',
		author: 'Tranjenny',
		githubLink: 'https://github.com/Tranjenny'
	},
	{
		artName: 'My Vietnam',
		pageLink: './Art/nhbduy/index.html',
		imageLink: './Art/nhbduy/my-vietnam.gif',
		author: 'Hoang-Bao-Duy NGUYEN',
		githubLink: 'https://github.com/nhbduy'
	},
	{
		artName: 'Hactoberfest Bus',
		pageLink: './Art/shahpranaf/index.html',
		imageLink: './Art/shahpranaf/hacktoberfest_bus.gif',
		author: 'Pranav Shah',
		githubLink: 'https://github.com/shahpranaf'
	},
	{
		artName: 'Hacktoberfest',
		pageLink: './Art/robihid/index.html',
		imageLink: './Art/robihid/hacktoberfest.png',
		author: 'robihid',
		githubLink: 'https://github.com/robihid'
	},
	{
		artName: 'Hi there',
		pageLink: './Art/Aki/index.html',
		imageLink: './Art/Aki/giphy.gif',
		author: 'Aki',
		githubLink: 'https://github.com/akmalist'
	},
	{
		artName: 'Hacktoberfest 2019!',
		pageLink: './Art/RedSquirrrel/index.html',
		imageLink: './Art/RedSquirrrel/index.html/animation.PNG',
		author: 'RedSquirrrel',
		githubLink: 'https://github.com/RedSquirrrel'
	},
	{
		artName: 'Sliding text',
		pageLink: './Art/Flattopz/index.html',
		imageLink: './Art/Flattopz/SlidingText.gif',
		author: 'Flattopz',
		githubLink: 'https://github.com/hjpunzalan'
	},
	{
		artName: 'Rainbow Color Changer',
		pageLink: './Art/mmshr/index.html',
		imageLink: './Art/mmshr/rainbow.gif',
		author: 'mmosehauer',
		githubLink: 'https://github.com/mmosehauer'
	},
	{
		artName: 'World of Coding',
		pageLink: './Art/tom_kn/coding.html',
		imageLink: './Art/tom_kn/coding.gif',
		author: 'Tamas Knisz',
		githubLink: 'https://github.com/TamasKn'
	},
	{
		artName: 'Initial Bounce',
		pageLink: './Art/Juwana/initial.html',
		imageLink: './Art/Juwana/InitialBounce.gif',
		author: 'Juwana',
		githubLink: 'https://github.com/JZerman2018'
	},
	{
		artName: 'Atom',
		pageLink: './Art/Teva/index.html',
		imageLink: './Art/Teva/atom.gif',
		author: 'Teva',
		githubLink: 'https://github.com/TevaHenry'
	},
	{
		artName: 'Be Awesome',
		pageLink: './Art/TigerAsH/index.html',
		imageLink: './Art/TigerAsH/be-awesome.jpg',
		author: 'TigerAsH',
		githubLink: 'https://github.com/TigerAsH94'
	},
	{
		artName: 'Rainbow Colors',
		pageLink: './Art/Sanjeev/index.html',
		imageLink: './Art/Sanjeev/animation.gif',
		author: 'Sanjeev Panday',
		githubLink: 'https://github.com/Sanjeev-Panday'
	},
	{
		artName: 'ZtM',
		pageLink: './Art/thoyvo/index.html',
		imageLink: './Art/thoyvo/ztm.gif',
		author: 'Thoyvo',
		githubLink: 'https://github.com/thoyvo'
	},
	{
		artName: 'Fast Fishes',
		pageLink: './Art/4ront/index.html',
		imageLink: './Art/4ront/fishes.gif',
		author: '4rontender',
		githubLink: 'https://github.com/RinatValiullov'
	},
	{
		artName: 'Loading...',
		pageLink: './Art/RedSquirrrel2/loading.html',
		imageLink: './Art/RedSquirrrel2/loading.gif',
		author: 'RedSquirrrel',
		githubLink: 'https://github.com/RedSquirrrel'
	},
	{
		artName: 'Animated Cube',
		pageLink: './Art/Animated Cube/index.html',
		imageLink: './Art/Animated Cube/cube.gif',
		author: 'RedSquirrrel',
		githubLink: 'https://github.com/RedSquirrrel'
	},
	{
		artName: 'Calm Ubuntu',
		pageLink: './Art/schupat/index.html',
		imageLink: './Art/schupat/preview.gif',
		author: 'schupat',
		githubLink: 'https://github.com/schupat'
	},
	{
		artName: 'Solar System',
		pageLink: './Art/DSandberg93/index.html',
		imageLink: './Art/DSandberg93/SolarSystem.gif',
		author: 'DSandberg93',
		githubLink: 'https://github.com/DSandberg93'
	},
	{
		artName: 'Boo',
		pageLink: './Art/VerityB/index.html',
		imageLink: './Art/VerityB/boo.gif',
		author: 'VerityB',
		githubLink: 'https://github.com/VerityB'
	},
	{
		artName: 'Hacktoberfest Ghost',
		pageLink: './Art/cTahirih/index.html',
		imageLink: './Art/cTahirih/ghost.png',
		author: 'cTahirih',
		githubLink: 'https://github.com/cTahirih'
	},
	{
		artName: 'Clock',
		pageLink: './Art/Abdul/index.html',
		imageLink: './Art/Abdul/Clock.png',
		author: 'Abdul Rahman',
		githubLink: 'https://github.com/abdulrahman118'
	},
	{
		artName: 'Loading Cube',
		pageLink: './Art/andrearizzello/index.html',
		imageLink: './Art/andrearizzello/index.gif',
		author: 'Andrea Rizzello',
		githubLink: 'https://github.com/andrearizzello'
	},
	{
		artName: 'Wall Dropping Logo',
		pageLink: './Art/shivams136/index.html',
		imageLink: './Art/shivams136/walldrop.gif',
		author: 'Shivam Sharma',
		githubLink: 'https://github.com/ShivamS136'
	},
	{
		artName: 'Infinite Race',
		pageLink: './Art/levermanx/index.html',
		imageLink: './Art/levermanx/anim.gif',
		author: 'Levermanx',
		githubLink: 'https://github.com/levermanx'
	},
	{
		artName: 'Hover to Rotate Text',
		pageLink: './Art/faiz_hameed/index.html',
		imageLink: './Art/faiz_hameed/hackto.gif',
		author: 'Faiz Hameed',
		githubLink: 'https://github.com/faizhameed'
	},
	{
		artName: 'HalloHacktober Greeting!',
		pageLink: './Art/lusalga/index.html',
		imageLink: './Art/lusalga/lu.gif',
		author: 'Lucieni A. Saldanha',
		githubLink: 'https://github.com/lusalga/'
	},
	{
		artName: 'Time goes by',
		pageLink: './Art/WolfgangKreminger/index.html',
		imageLink: './Art/WolfgangKreminger/showcase.gif',
		author: 'Wolfgang Kreminger',
		githubLink: 'https://github.com/r4pt0s'
	},
	{
		artName: 'Bouncing Text!',
		pageLink: './Art/AbdulsalamAbdulrahman/index.html',
		imageLink: './Art/AbdulsalamAbdulrahman/Bouncingtxt.gif',
		author: 'Abdulsalam Abdulrahman',
		githubLink: 'https://github.com/AbdulsalamAbdulrahman/'
	},
	{
		artName: 'Simple Phone Animation',
		pageLink: './Art/Lala/index.html',
		imageLink: './Art/Lala/phone.gif',
		author: 'Olamide Aboyeji',
		githubLink: 'https://github.com/aolamide'
	},
	{
		artName: 'Synthwave Sunset',
		pageLink: './Art/brunobolting/index.html',
		imageLink: './Art/brunobolting/synthwave-sunset.gif',
		author: 'Bruno Bolting',
		githubLink: 'https://github.com/brunobolting/'
	},

	{
		artName: 'Kawaii Penguin',
		pageLink: './Art/Brienyll/index.html',
		imageLink: './Art/Brienyll/kawaiiPenguin.gif',
		author: 'Brienyll',
		githubLink: 'https://github.com/brienyll/'
	},
	{
		artName: 'Happy Halloween',
		pageLink: './Art/MatthewS/index.html',
		imageLink: './Art/MatthewS/Spider.gif',
		author: 'MatthewS',
		githubLink: 'https://github.com/matthewstoddart/'
	},
	{
		artName: 'Fan Art',
		pageLink: './Art/m-perez33/index.html',
		imageLink: './Art/m-perez33/cylon.gif',
		author: 'Marcos Perez',
		githubLink: 'https://github.com/m-perez33/'
	},
	{
		artName: 'Animating Pot',
		pageLink: './Art/Somechandra/index.html',
		imageLink: './Art/Somechandra/pot.gif',
		author: 'Somechandra',
		githubLink: 'https://github.com/somechandra'
	},
	{
		artName: 'Circles Circling',
		pageLink: './Art/pikktorr/index.html',
		imageLink: './Art/pikktorr/circles.gif',
		author: 'pikktorr',
		githubLink: 'https://github.com/pikktorr'
	},
	{
		artName: 'Glitchy Szn',
		pageLink: './Art/premdav/index.html',
		imageLink: './Art/premdav/screenshot.png',
		author: 'premdav',
		githubLink: 'https://github.com/premdav'
	},
	{
		artName: 'ZeroToMastery',
		pageLink: './Art/Vzneers/index.html',
		imageLink: './Art/Vzneers/gifzeroloading.gif',
		author: 'TrinhMinhHieu',
		githubLink: 'https://github.com/trinhminhhieu'
	},
	{
		artName: 'Spacecraft-landing',
		pageLink: './Art/DDuplinszki/index.html',
		imageLink: './Art/DDuplinszki/Spacecraft-landing.gif',
		author: 'DDuplinszki',
		githubLink: 'https://github.com/DDuplinszki'
	},
	{
		artName: 'Paw Prints',
		pageLink: './Art/Tia/index.html',
		imageLink: './Art/Tia/paw-prints.gif',
		author: 'Tia Esguerra',
		githubLink: 'https://github.com/msksfo'
	},
	{
		artName: 'Hover-Scale',
		pageLink: './Art/echowebid/index.html',
		imageLink: './Art/echowebid/hover.gif',
		author: 'echowebid',
		githubLink: 'https://github.com/echowebid'
	},
	{
		artName: 'mars',
		pageLink: './Art/Courtney_Pure/index.html',
		imageLink: './Art/Courtney_Pure/mars_screenshot.png',
		author: 'Courtney Pure',
		githubLink: 'https://github.com/courtneypure'
	},
	{
		artName: 'Welcome HactoberFest',
		pageLink: './Art/Dhaval/index.html',
		imageLink: './Art/Dhaval/Welcome-Hacktoberfest.gif',
		author: 'Dhaval Mehta',
		githubLink: 'https://github.com/Dhaval1403'
	},
	{
		artName: 'Aynonimation',
		pageLink: './Art/Aynorica/aynorica.html',
		imageLink: './Art/Aynorica/Aynonimation.png',
		author: 'aynorica',
		githubLink: 'https://github.com/aynorica'
	},
	{
		artName: 'sun-to-moon',
		pageLink: './Art/haider/index.html',
		imageLink: './Art/haider/sun-moon.gif',
		author: 'Haider',
		githubLink: 'https://github.com/hyderumer'
	},
	{
		artName: 'Animatron',
		pageLink: './Art/animatron/index.html',
		imageLink: './Art/animatron/trance.gif',
		author: 'Andrei',
		githubLink: 'https://github.com/aneagoie'
	},
	{
		artName: 'Loader Circle',
		pageLink: './Art/beaps/index.html',
		imageLink: './Art/beaps/loader-circle.gif',
		author: 'beaps',
		githubLink: 'https://github.com/beaps'
	},
	{
		artName: 'Doors',
		pageLink: './Art/pauliax/index.html',
		imageLink: './Art/pauliax/doors.gif',
		author: 'pauliax',
		githubLink: 'https://github.com/pauliax'
	},
	{
		artName: 'Clock with pendulum',
		pageLink: './Art/Pankaj/index.html',
		imageLink: './Art/Pankaj/Clock_with_pendulum.gif',
		author: 'Pankaj',
		githubLink: 'https://github.com/prime417'
	},
	{
		artName: 'Animatron',
		pageLink: './Art/animatron/index.html',
		imageLink: './Art/animatron/trance.gif',
		author: 'Andrei',
		githubLink: 'https://github.com/aneagoie'
	},
	{
		artName: 'Loader Circle',
		pageLink: './Art/beaps/index.html',
		imageLink: './Art/beaps/loader-circle.gif',
		author: 'beaps',
		githubLink: 'https://github.com/beaps'
	},
	{
		artName: 'Open Sourcerer',
		pageLink: './Art/4rturd13/index.html',
		imageLink: './Art/4rturd13/openSourcerer.gif',
		author: '4rturd13',
		githubLink: 'https://github.com/4rturd13'
	},
	{
		artName: 'Doors',
		pageLink: './Art/pauliax/index.html',
		imageLink: './Art/pauliax/doors.gif',
		author: 'pauliax',
		githubLink: 'https://github.com/pauliax'
	},
	{
		artName: 'Loader Square',
		pageLink: './Art/beaps2/square-loader.html',
		imageLink: './Art/beaps2/square-loader.gif',
		author: 'beaps',
		githubLink: 'https://github.com/beaps'
	},
	{
		artName: 'Running Text',
		pageLink: './Art/DevinEkadeni/running-text.html',
		imageLink: './Art/DevinEkadeni/running-text.gif',
		author: 'Devin Ekadeni',
		githubLink: 'https://github.com/devinekadeni'
	},
	{
		artName: 'Mystical-Hacktoberfest',
		pageLink: './Art/Wayne/index.html',
		imageLink: './Art/Wayne/hacktoberfest - Google Chrome 09 Oct 2019 21_12_32.png',
		author: 'Wayne Mac Mavis',
		githubLink: 'https://github.com/WayneMacMavis'
	},
	{
		artName: 'ZTM Logo Animation',
		pageLink: './Art/bk987/index.html',
		imageLink: './Art/bk987/preview.gif',
		author: 'Bilal Khalid',
		githubLink: 'https://github.com/bk987'
	},
	{
		artName: 'Pong',
		pageLink: './Art/Carls13/index.html',
		imageLink: './Art/Carls13/pong.jpg',
		author: 'Carlos Hernandez',
		githubLink: 'https://github.com/Carls13'
	},
	{
		artName: 'ZTM Reveal',
		pageLink: './Art/bk987-2/index.html',
		imageLink: './Art/bk987-2/preview.gif',
		author: 'Bilal Khalid',
		githubLink: 'https://github.com/bk987'
	},
	{
		artName: 'ZTM Family Animation',
		pageLink: './Art/sballgirl11/animation.html',
		imageLink: './Art/sballgirl11/ztm.gif',
		author: 'Brittney Postma',
		githubLink: 'https://github.com/sballgirl11'
	},
	{
		artName: 'Phone Greetings',
		pageLink: './Art/ann-dev/index.html',
		imageLink: './Art/ann-dev/screenshot.png',
		author: 'ann-dev',
		githubLink: 'https://github.com/ann-dev'
	},
	{
		artName: 'Triangle Slide',
		pageLink: './Art/grieff/index.html',
		imageLink: './Art/grieff/triangle-animation.gif',
		author: 'Grieff',
		githubLink: 'https://github.com/grieff'
	},
	{
		artName: 'Neon ZTM',
		pageLink: './Art/grieff/text.html',
		imageLink: './Art/grieff/neonZTM.gif',
		author: 'Grieff',
		githubLink: 'https://github.com/grieff'
	},
	{
		artName: 'Flip Card',
		pageLink: './Art/FlipCard/index.html',
		imageLink: './Art/FlipCard/ezgif.com-video-to-gif.gif',
		author: 'Saurabh',
		githubLink: 'https://github.com/Saurabh-FullStackDev'
	},
	{
		artName: 'animationHalloween',
		pageLink: './Art/mawais54013/index.html',
		imageLink: './Art/mawais54013/Halloween.gif',
		author: 'mawais54013',
		githubLink: 'https://github.com/mawais54013'
	},
	{
		artName: 'Hacktoberfest Letter Popups',
		pageLink: './Art/jmt3559/index.html',
		imageLink: 'https://media.giphy.com/media/RKSRPGiIsy1f3Ji3j1/giphy.gif',
		author: 'Juan T.',
		githubLink: 'https://github.com/jmtellez'
	},
	{
		artName: 'Oscillation',
		pageLink: './Art/Oscillation/index.html',
		imageLink: './Art/Oscillation/oscillation.gif',
		author: 'Nandhakumar',
		githubLink: 'https://github.com/Nandhakumar7792'
	},
	{
		artName: 'Letters flipUp',
		pageLink: './Art/TerenceBiney/index.html',
		imageLink: './Art/TerenceBiney/lettersanimate.gif',
		author: 'Terence Biney',
		githubLink: 'https://github.com/Tereflech17'
	},
	{
		artName: 'Colors rectangle',
		pageLink: './Art/beaps3/index.html',
		imageLink: './Art/beaps3/colors-rectangle.gif',
		author: 'beaps',
		githubLink: 'https://github.com/beaps'
	},
	{
		artName: 'Hinge',
		pageLink: './Art/hereisfahad/index.html',
		imageLink: './Art/hereisfahad/hinge.png',
		author: 'Hereisfahad',
		githubLink: 'https://github.com/hereisfahad'
	},
	{
		artName: 'Animation',
		pageLink: './Art/PaulBillings/animation.html',
		imageLink: './Art/PaulBillings/animation.gif',
		author: 'Paul Billings',
		githubLink: 'https://github.com/paulbillings'
	},
	{
		artName: 'Diminishing',
		pageLink: './Art/Diminishing/index.html',
		imageLink: './Art/Diminishing/diminishing.gif',
		author: 'Nandhakumar',
		githubLink: 'https://github.com/Nandhakumar7792'
	},
	{
		artName: 'yin-yang',
		pageLink: './Art/yin-yang/index.html',
		imageLink: './Art/yin-yang/yin-yang.gif',
		author: 'Nandhakumar',
		githubLink: 'https://github.com/Nandhakumar7792'
	},
	{
		artName: 'eggJiggle',
		pageLink: './Art/eggJiggle/index.html',
		imageLink: './Art/eggJiggle/eggJiggle.gif',
		author: 'Nandhakumar',
		githubLink: 'https://github.com/Nandhakumar7792'
	},
	{
		artName: 'Aynonimation',
		pageLink: './Art/Aynorica/aynorica.html',
		imageLink: './Art/Aynorica/Aynonimation.png',
		author: 'aynorica',
		githubLink: 'https://github.com/aynorica'
	},
	{
		artName: 'ZTM Family Animation',
		pageLink: './Art/sballgirl11/index.html',
		imageLink: './Art/sballgirl11/ztm.gif',
		author: 'Brittney Postma',
		githubLink: 'https://github.com/sballgirl11'
	},
	{
		artName: 'Calm',
		pageLink: './Art/TMax/index.html',
		imageLink: './Art/TMax/Choas.gif',
		author: 'Tanesha',
		githubLink: 'https://github.com/Mainemirror'
	},
	{
		artName: 'Eyes',
		pageLink: './Art/Ltheory/main.html',
		imageLink: './Art/Ltheory/eyes.gif',
		author: 'Ltheory',
		githubLink: 'https://github.com/Ltheory'
	},
	{
		artName: 'Jelly!',
		pageLink: './Art/Pete331/index.html',
		imageLink: './Art/Pete331/jelly.png',
		author: 'Pete331',
		githubLink: 'https://github.com/Pete331'
	},
	{
		artName: 'clock-animation',
		pageLink: './Art/clock-animation/clock.html',
		imageLink: './Art/clock-animation/clock.gif',
		author: 'Alan sarluv',
		githubLink: 'https://github.com/alansarluv'
	},
	{
		artName: 'Slider',
		pageLink: './Art/furqan/index.html',
		imageLink: './Art/furqan/in.gif',
		author: 'Furqan',
		githubLink: 'https://github.com/furki911s'
	},
	{
		artName: 'animated-birds',
		pageLink: './Art/g-serban/animated-birds.html',
		imageLink: './Art/g-serban/animated-birds.gif',
		author: 'g-serban',
		githubLink: 'https://github.com/g-serban'
	},
	{
		artName: 'circle-become-square',
		pageLink: './Art/chathura19/index.html',
		imageLink: './Art/chathura19/chathura.gif',
		author: 'Chathura Samarajeewa',
		githubLink: 'https://github.com/ChathuraSam'
	},
	{
		artName: 'page-flicker',
		pageLink: './Art/neon-flights/page-flicker.html',
		imageLink: './Art/neon-flights/page-flicker.gif',
		author: 'neon-flights',
		githubLink: 'https://github.com/neon-flights'
	},
	{
		artName: 'Animate-Name',
		pageLink: './Art/Natalina/index.html',
		imageLink: './Art/Natalina/animatename.gif',
		author: 'Natalina',
		githubLink: 'https://github.com/Natalina13'
	},
	{
		artName: 'Asteroids',
		pageLink: './Art/hrafnkellbaldurs/index.html',
		imageLink: './Art/hrafnkellbaldurs/asteroids.gif',
		author: 'Hrafnkell Baldursson',
		githubLink: 'https://github.com/hrafnkellbaldurs'
	},
	{
		artName: 'Sliding-Paragraph',
		pageLink: './Art/Prashant/index.html',
		imageLink: './Art/Prashant/slidingparagraph.gif',
		author: 'Prashant',
		githubLink: 'https://github.com/Prashant2108'
	},
	{
		artName: 'Rocket Ship',
		pageLink: './Art/sdangoy/rocket-ship.html',
		imageLink: './Art/sdangoy/Rocket-Ship-Animation.gif',
		author: 'sdangoy',
		githubLink: 'https://github.com/sdangoy'
	},
	{
		artName: 'Spinner',
		pageLink: './Art/Sayan/index.html',
		imageLink: './Art/Sayan/spinner.gif',
		author: 'ssayanm',
		githubLink: 'https://github.com/ssayanm'
	},
	{
		artName: 'swivel',
		pageLink: './Art/tusharhanda/index.html',
		imageLink: './Art/tusharhanda/gif.gif',
		author: 'Tushar',
		githubLink: 'https://github.com/tusharhanda'
	},
	{
		artName: 'Hallows Eve',
		pageLink: './Art/ShanClayton/hallowseve.html',
		imageLink: './Art/ShanClayton/hallowhack.gif',
		author: 'Shanaun Clayton',
		githubLink: 'https://github.com/shanclayton'
	},
	{
		artName: 'Contraption',
		pageLink: './Art/Aravindh/contraption.html',
		imageLink: './Art/Aravindh/contraption.gif',
		author: 'Aravindh',
		githubLink: 'https://github.com/Aravindh-SNR'
	},
	{
		artName: 'Rings',
		pageLink: './Art/Kuzmycz/rings.html',
		imageLink: './Art/Kuzmycz/rings.gif',
		author: 'Mark Kuzmycz',
		githubLink: 'https://github.com/kuzmycz'
	},
	{
		artName: 'Ghost',
		pageLink: './Art/toserjude/index.html',
		imageLink: './Art/toserjude/boo.JPG',
		author: 'toserjude',
		githubLink: 'https://github.com/toserjude'
	},
	{
		artName: 'Gradient circle',
		pageLink: './Art/brettl1991/index.html',
		imageLink: './Art/brettl1991/animation.png',
		author: 'Agnes Brettl',
		githubLink: 'https://github.com/brettl1991'
	},
	{
		artName: 'Bill Cipher',
		pageLink: './Art/vitoriapena/index.html',
		imageLink: './Art/vitoriapena/bill_cipher.gif',
		author: 'Vitória Mendes',
		githubLink: 'https://github.com/vitoriapena'
	},
	{
		artName: 'Generate meaning',
		pageLink: './Art/Atif4/index.html',
		imageLink: './Art/Generate meaning.gif',
		author: 'Atif Iqbal',
		githubLink: 'https://github.com/atif-dev'
	},
	{
		artName: 'Spooktime',
		pageLink: './Art/AgneDJ/index.html',
		imageLink: './Art/AgneDJ/spooktime.gif',
		author: 'AgneDJ',
		githubLink: 'https://github.com/AgneDJ'
	},
	{
		artName: 'Gradient circle',
		pageLink: './Art/brettl1991/index.html',
		imageLink: './Art/brettl1991/animation.png',
		author: 'Agnes Brettl',
		githubLink: 'https://github.com/brettl1991'
	},
	{
		artName: 'Bill Cipher',
		pageLink: './Art/vitoriapena/index.html',
		imageLink: './Art/vitoriapena/bill_cipher.gif',
		author: 'Vitória Mendes',
		githubLink: 'https://github.com/vitoriapena'
	},
	{
		artName: 'Dizzy',
		pageLink: './Art/antinomy/index.html',
		imageLink: './Art/antinomy/logo-spin.gif',
		author: 'Antinomezco',
		githubLink: 'https://github.com/antinomezco'
	},
	{
		artName: 'bounce',
		pageLink: './Art/bounce/index.html',
		imageLink: './Art/bounce/bounce.gif',
		author: 'leelacanlale',
		githubLink: 'https://github.com/leelacanlale'
	},
	{
		artName: 'Bubbles',
		pageLink: './Art/bubbles/Bubbles.html',
		imageLink: './Art/bubbles/buubles.png',
		author: 'michal',
		githubLink: 'https://github.com/michalAim'
	},
	{
		artName: 'Bar Slide',
		pageLink: './Art/MikeVedsted/index.html',
		imageLink: './Art/MikeVedsted/barslide.png',
		author: 'Mike Vedsted',
		githubLink: 'https://github.com/MikeVedsted'
	},
	{
		artName: 'HacktoberFest-2019',
		pageLink: './Art/Atif/index.html',
		imageLink: './Art/Atif/HacktoberFest-19.gif',
		author: 'Atif Iqbal',
		githubLink: 'https://github.com/atif-dev'
	},
	{
		artName: 'Text Animation',
		pageLink: './Art/Divya/index.html',
		imageLink: './Art/Divya/screenshot.png',
		author: 'Divya',
		githubLink: 'https://github.com/DivyaPuri25'
	},
	{
		artName: 'HacktoberFest-2019-Entry',
		pageLink: './Art/nunocpnp/index.html',
		imageLink: './Art/nunocpnp/sample_image.jpg',
		author: 'Nuno Pereira',
		githubLink: 'https://github.com/nunocpnp'
	},
	{
		artName: 'HacktoberFest 2019',
		pageLink: './Art/AbdussamadYisau/index.html',
		imageLink: './Art/AbdussamadYisau/Screenshot.png',
		author: 'Abdussamad Yisau',
		githubLink: 'https://github.com/AbdussamadYisau'
	},
	{
		artName: 'squareMagic',
		pageLink: './Art/Rajnish-SquareMagic/index.html',
		imageLink: './Art/Rajnish-SquareMagic/squareMagic.png',
		author: 'Rajnish Kr Singh',
		githubLink: 'https://github.com/RajnishKrSingh'
	},
	{
		artName: 'Blinking Hacktober',
		pageLink: './Art/Atif2/index.html',
		imageLink: './Art/Blinking hacktober.gif',
		author: 'Atif Iqbal',
		githubLink: 'https://github.com/atif-dev'
	},
	{
		artName: 'Robodance',
		pageLink: './Art/robodance/index.html',
		imageLink: './Art/robodance/robodance.gif',
		author: 'Thomas',
		githubLink: 'https://github.com/mahlqvist'
	},
	{
		artName: 'Sliding hacktober',
		pageLink: './Art/Atif3/index.html',
		imageLink: './Art/Atif3/sliding hacktober.gif',
		author: 'Atif Iqbal',
		githubLink: 'https://github.com/atif-dev'
	},
	{
		artName: 'like-animation',
		pageLink: './Art/gibas79/like-animation.html',
		imageLink: './Art/gibas79/like-animation.gif',
		author: 'Gilberto Guimarães',
		githubLink: 'https://github.com/gibas79'
	},
	{
		artName: 'ZTM animation',
		pageLink: './Art/ZTManimation/index.html',
		author: 'damniha',
		imageLink: './Art/ZTManimation/ZTM_animation.gif',
		githubLink: 'https://github.com/damniha'
	},
	{
		artName: 'Double Helix',
		pageLink: './Art/KeenanNunesVaz/index.html',
		imageLink: './Art/KeenanNunesVaz/double-helix.gif',
		author: 'KeenanNV',
		githubLink: 'https://github.com/KeenanNunesVaz'
	},
	{
		artName: 'October',
		pageLink: './Art/fprokofiev/index.html',
		imageLink: './Art/fprokofiev/october.gif',
		author: 'Fyodor Prokofiev',
		githubLink: 'https://github.com/fprokofiev'
	},
	{
		artName: 'Circle CSS',
		pageLink: './Art/pXxcont/index.html',
		imageLink: './Art/pXxcont/circlecss.png',
		author: 'fzpX',
		githubLink: 'https://github.com/fzpX'
	},
	{
		artName: 'Asterisk Formation',
		pageLink: './Art/NorahJC/index.html',
		imageLink: './Art/NorahJC/asterisk-formation.gif',
		author: 'NorahJC',
		githubLink: 'https://github.com/norahjc'
	},
	{
		artName: 'Bouncing CSS',
		pageLink: './Art/Tina-Hoang/aniframe.html',
		imageLink: './Art/Tina-Hoang/bounce.png',
		author: 'Tina',
		githubLink: 'https://github.com/nnh242'
	},
	{
		artName: 'Ghost Balls',
		pageLink: './Art/ghostBalls/index.html',
		imageLink: './Art/ghostBalls/balls.png',
		author: 'Beatriz Delmiro',
		githubLink: 'https://github.com/biadelmiro'
	},
	{
		artName: 'Walking Guy',
		pageLink: './Art/walking-guy/index.html',
		imageLink: './Art/walking-guy/video_gif.gif',
		author: 'Rahulkumar Jha',
		githubLink: 'https://github.com/Rahul240499'
	},
	{
		artName: 'Hover Neon Animation',
		pageLink: './Art/edjunma/index.html',
		imageLink: './Art/edjunma/ejm-neon.gif',
		author: 'edjunma',
		githubLink: 'https://github.com/edjunma'
	},
	{
		artName: 'Last In First Out Animation',
		pageLink: './Art/Stryker/index.html',
		imageLink: './Art/Stryker/zero-to-mastery-lifo-animation.gif',
		author: 'Stryker Stinnette',
		githubLink: 'https://github.com/StrykerKent'
	},
	{
		artName: 'Happy Diwali Animation',
		pageLink: './Art/Apoorva/index.html',
		imageLink: './Art/Apoorva/Screen.gif',
		author: 'Apoorva',
		githubLink: 'https://github.com/apoorvamohite'
	},
	{
		artName: 'Heart Beat',
		pageLink: './Art/naveen-ku/Heart shape.html',
		imageLink: './Art/naveen-ku/Heart shape.gif',
		author: 'naveen-ku',
		githubLink: 'https://github.com/naveen-ku'
	},
	{
		artName: 'Smoky Text',
		pageLink: './Art/smoky-text/index.html',
		imageLink: './Art/smoky-text/smoky_text_gif.gif',
		author: 'Rahulkumar Jha',
		githubLink: 'https://github.com/Rahul240499'
	},
	{
		artName: 'Rainbow and Clouds',
		pageLink: './Art/rainbowclouds/index.html',
		imageLink: './Art/rainbowclouds/rainbowclouds.gif',
		author: 'isasimoo',
		githubLink: 'https://github.com/isasimo'
	},
	{
		artName: 'Peek a boo!',
		pageLink: './Art/Virtual1/index.html',
		imageLink: './Art/Virtual1/HappyHalloween.gif',
		author: 'Jessica Erasmus',
		githubLink: 'https://github.com/Virtual1'
	},
	{
		artName: 'prashantM1',
		pageLink: './Art/prashantM1/heart.html',
		imageLink: './Art/prashantM1/heart.gif',
		author: 'Prashant Maurya',
		githubLink: 'https://github.com/prashantmaurya228'
	},
	{
		artName: 'ZTM Family Animation',
		pageLink: './Art/sballgirl11/animation.html',
		imageLink: './Art/sballgirl11/ztm.gif',
		author: 'Brittney Postma',
		githubLink: 'https://github.com/sballgirl11'
	},
	{
		artName: 'Phone Greetings',
		pageLink: './Art/ann-dev/index.html',
		imageLink: './Art/ann-dev/screenshot.png',
		author: 'ann-dev',
		githubLink: 'https://github.com/ann-dev'
	},
	{
		artName: 'Triangle Slide',
		pageLink: './Art/grieff/index.html',
		imageLink: './Art/grieff/triangle-animation.gif',
		author: 'Grieff',
		githubLink: 'https://github.com/grieff'
	},
	{
		artName: 'Neon ZTM',
		pageLink: './Art/grieff/text.html',
		imageLink: './Art/grieff/neonZTM.gif',
		author: 'Grieff',
		githubLink: 'https://github.com/grieff'
	},
	{
		artName: 'Flip Card',
		pageLink: './Art/FlipCard/index.html',
		imageLink: './Art/FlipCard/ezgif.com-video-to-gif.gif',
		author: 'Saurabh',
		githubLink: 'https://github.com/Saurabh-FullStackDev'
	},
	{
		artName: 'animationHalloween',
		pageLink: './Art/mawais54013/index.html',
		imageLink: './Art/mawais54013/Halloween.gif',
		author: 'mawais54013',
		githubLink: 'https://github.com/mawais54013'
	},
	{
		artName: 'Hacktoberfest Letter Popups',
		pageLink: './Art/jmt3559/index.html',
		imageLink: 'https://media.giphy.com/media/RKSRPGiIsy1f3Ji3j1/giphy.gif',
		author: 'Juan T.',
		githubLink: 'https://github.com/jmtellez'
	},
	{
		artName: 'Oscillation',
		pageLink: './Art/Oscillation/index.html',
		imageLink: './Art/Oscillation/oscillation.gif',
		author: 'Nandhakumar',
		githubLink: 'https://github.com/Nandhakumar7792'
	},
	{
		artName: 'Letters flipUp',
		pageLink: './Art/TerenceBiney/index.html',
		imageLink: './Art/TerenceBiney/lettersanimate.gif',
		author: 'Terence Biney',
		githubLink: 'https://github.com/Tereflech17'
	},
	{
		artName: 'Colors rectangle',
		pageLink: './Art/beaps3/index.html',
		imageLink: './Art/beaps3/colors-rectangle.gif',
		author: 'beaps',
		githubLink: 'https://github.com/beaps'
	},
	{
		artName: 'Hinge',
		pageLink: './Art/hereisfahad/index.html',
		imageLink: './Art/hereisfahad/hinge.png',
		author: 'Hereisfahad',
		githubLink: 'https://github.com/hereisfahad'
	},
	{
		artName: 'Animation',
		pageLink: './Art/PaulBillings/animation.html',
		imageLink: './Art/PaulBillings/animation.gif',
		author: 'Paul Billings',
		githubLink: 'https://github.com/paulbillings'
	},
	{
		artName: 'Diminishing',
		pageLink: './Art/Diminishing/index.html',
		imageLink: './Art/Diminishing/diminishing.gif',
		author: 'Nandhakumar',
		githubLink: 'https://github.com/Nandhakumar7792'
	},
	{
		artName: 'yin-yang',
		pageLink: './Art/yin-yang/index.html',
		imageLink: './Art/yin-yang/yin-yang.gif',
		author: 'Nandhakumar',
		githubLink: 'https://github.com/Nandhakumar7792'
	},
	{
		artName: 'eggJiggle',
		pageLink: './Art/eggJiggle/index.html',
		imageLink: './Art/eggJiggle/eggJiggle.gif',
		author: 'Nandhakumar',
		githubLink: 'https://github.com/Nandhakumar7792'
	},
	{
		artName: 'Aynonimation',
		pageLink: './Art/Aynorica/aynorica.html',
		imageLink: './Art/Aynorica/Aynonimation.png',
		author: 'aynorica',
		githubLink: 'https://github.com/aynorica'
	},
	{
		artName: 'ZTM Family Animation',
		pageLink: './Art/sballgirl11/index.html',
		imageLink: './Art/sballgirl11/ztm.gif',
		author: 'Brittney Postma',
		githubLink: 'https://github.com/sballgirl11'
	},
	{
		artName: 'Calm',
		pageLink: './Art/TMax/index.html',
		imageLink: './Art/TMax/Choas.gif',
		author: 'Tanesha',
		githubLink: 'https://github.com/Mainemirror'
	},
	{
		artName: 'Eyes',
		pageLink: './Art/Ltheory/main.html',
		imageLink: './Art/Ltheory/eyes.gif',
		author: 'Ltheory',
		githubLink: 'https://github.com/Ltheory'
	},
	{
		artName: 'Jelly!',
		pageLink: './Art/Pete331/index.html',
		imageLink: './Art/Pete331/jelly.png',
		author: 'Pete331',
		githubLink: 'https://github.com/Pete331'
	},
	{
		artName: 'clock-animation',
		pageLink: './Art/clock-animation/clock.html',
		imageLink: './Art/clock-animation/clock.gif',
		author: 'Alan sarluv',
		githubLink: 'https://github.com/alansarluv'
	},
	{
		artName: 'Slider',
		pageLink: './Art/furqan/index.html',
		imageLink: './Art/furqan/in.gif',
		author: 'Furqan',
		githubLink: 'https://github.com/furki911s'
	},
	{
		artName: 'animated-birds',
		pageLink: './Art/g-serban/animated-birds.html',
		imageLink: './Art/g-serban/animated-birds.gif',
		author: 'g-serban',
		githubLink: 'https://github.com/g-serban'
	},
	{
		artName: 'circle-become-square',
		pageLink: './Art/chathura19/index.html',
		imageLink: './Art/chathura19/chathura.gif',
		author: 'Chathura Samarajeewa',
		githubLink: 'https://github.com/ChathuraSam'
	},
	{
		artName: 'page-flicker',
		pageLink: './Art/neon-flights/page-flicker.html',
		imageLink: './Art/neon-flights/page-flicker.gif',
		author: 'neon-flights',
		githubLink: 'https://github.com/neon-flights'
	},
	{
		artName: 'Animate-Name',
		pageLink: './Art/Natalina/index.html',
		imageLink: './Art/Natalina/animatename.gif',
		author: 'Natalina',
		githubLink: 'https://github.com/Natalina13'
	},
	{
		artName: 'Asteroids',
		pageLink: './Art/hrafnkellbaldurs/index.html',
		imageLink: './Art/hrafnkellbaldurs/asteroids.gif',
		author: 'Hrafnkell Baldursson',
		githubLink: 'https://github.com/hrafnkellbaldurs'
	},
	{
		artName: 'Sliding-Paragraph',
		pageLink: './Art/Prashant/index.html',
		imageLink: './Art/Prashant/slidingparagraph.gif',
		author: 'Prashant',
		githubLink: 'https://github.com/Prashant2108'
	},
	{
		artName: 'Rocket Ship',
		pageLink: './Art/sdangoy/rocket-ship.html',
		imageLink: './Art/sdangoy/Rocket-Ship-Animation.gif',
		author: 'sdangoy',
		githubLink: 'https://github.com/sdangoy'
	},
	{
		artName: 'Spinner',
		pageLink: './Art/Sayan/index.html',
		imageLink: './Art/Sayan/spinner.gif',
		author: 'ssayanm',
		githubLink: 'https://github.com/ssayanm'
	},
	{
		artName: 'swivel',
		pageLink: './Art/tusharhanda/index.html',
		imageLink: './Art/tusharhanda/gif.gif',
		author: 'Tushar',
		githubLink: 'https://github.com/tusharhanda'
	},
	{
		artName: 'Hallows Eve',
		pageLink: './Art/ShanClayton/hallowseve.html',
		imageLink: './Art/ShanClayton/hallowhack.gif',
		author: 'Shanaun Clayton',
		githubLink: 'https://github.com/shanclayton'
	},
	{
		artName: 'Contraption',
		pageLink: './Art/Aravindh/contraption.html',
		imageLink: './Art/Aravindh/contraption.gif',
		author: 'Aravindh',
		githubLink: 'https://github.com/Aravindh-SNR'
	},
	{
		artName: 'Rings',
		pageLink: './Art/Kuzmycz/rings.html',
		imageLink: './Art/Kuzmycz/rings.gif',
		author: 'Mark Kuzmycz',
		githubLink: 'https://github.com/kuzmycz'
	},
	{
		artName: 'Ghost',
		pageLink: './Art/toserjude/index.html',
		imageLink: './Art/toserjude/boo.JPG',
		author: 'toserjude',
		githubLink: 'https://github.com/toserjude'
	},
	{
		artName: 'Gradient circle',
		pageLink: './Art/brettl1991/index.html',
		imageLink: './Art/brettl1991/animation.png',
		author: 'Agnes Brettl',
		githubLink: 'https://github.com/brettl1991'
	},
	{
		artName: 'Bill Cipher',
		pageLink: './Art/vitoriapena/index.html',
		imageLink: './Art/vitoriapena/bill_cipher.gif',
		author: 'Vitória Mendes',
		githubLink: 'https://github.com/vitoriapena'
	},
	{
		artName: 'Generate meaning',
		pageLink: './Art/Atif4/index.html',
		imageLink: './Art/Generate meaning.gif',
		author: 'Atif Iqbal',
		githubLink: 'https://github.com/atif-dev'
	},
	{
		artName: 'Spooktime',
		pageLink: './Art/AgneDJ/index.html',
		imageLink: './Art/AgneDJ/spooktime.gif',
		author: 'AgneDJ',
		githubLink: 'https://github.com/AgneDJ'
	},
	{
		artName: 'Gradient circle',
		pageLink: './Art/brettl1991/index.html',
		imageLink: './Art/brettl1991/animation.png',
		author: 'Agnes Brettl',
		githubLink: 'https://github.com/brettl1991'
	},
	{
		artName: 'Bill Cipher',
		pageLink: './Art/vitoriapena/index.html',
		imageLink: './Art/vitoriapena/bill_cipher.gif',
		author: 'Vitória Mendes',
		githubLink: 'https://github.com/vitoriapena'
	},
	{
		artName: 'Dizzy',
		pageLink: './Art/antinomy/index.html',
		imageLink: './Art/antinomy/logo-spin.gif',
		author: 'Antinomezco',
		githubLink: 'https://github.com/antinomezco'
	},
	{
		artName: 'bounce',
		pageLink: './Art/bounce/index.html',
		imageLink: './Art/bounce/bounce.gif',
		author: 'leelacanlale',
		githubLink: 'https://github.com/leelacanlale'
	},
	{
		artName: 'Bubbles',
		pageLink: './Art/bubbles/Bubbles.html',
		imageLink: './Art/bubbles/buubles.png',
		author: 'michal',
		githubLink: 'https://github.com/michalAim'
	},
	{
		artName: 'Bar Slide',
		pageLink: './Art/MikeVedsted/index.html',
		imageLink: './Art/MikeVedsted/barslide.png',
		author: 'Mike Vedsted',
		githubLink: 'https://github.com/MikeVedsted'
	},
	{
		artName: 'HacktoberFest-2019',
		pageLink: './Art/Atif/index.html',
		imageLink: './Art/Atif/HacktoberFest-19.gif',
		author: 'Atif Iqbal',
		githubLink: 'https://github.com/atif-dev'
	},
	{
		artName: 'Text Animation',
		pageLink: './Art/Divya/index.html',
		imageLink: './Art/Divya/screenshot.png',
		author: 'Divya',
		githubLink: 'https://github.com/DivyaPuri25'
	},
	{
		artName: 'HacktoberFest-2019-Entry',
		pageLink: './Art/nunocpnp/index.html',
		imageLink: './Art/nunocpnp/sample_image.jpg',
		author: 'Nuno Pereira',
		githubLink: 'https://github.com/nunocpnp'
	},
	{
		artName: 'HacktoberFest 2019',
		pageLink: './Art/AbdussamadYisau/index.html',
		imageLink: './Art/AbdussamadYisau/Screenshot.png',
		author: 'Abdussamad Yisau',
		githubLink: 'https://github.com/AbdussamadYisau'
	},
	{
		artName: 'squareMagic',
		pageLink: './Art/Rajnish-SquareMagic/index.html',
		imageLink: './Art/Rajnish-SquareMagic/squareMagic.png',
		author: 'Rajnish Kr Singh',
		githubLink: 'https://github.com/RajnishKrSingh'
	},
	{
		artName: 'Blinking Hacktober',
		pageLink: './Art/Atif2/index.html',
		imageLink: './Art/Blinking hacktober.gif',
		author: 'Atif Iqbal',
		githubLink: 'https://github.com/atif-dev'
	},
	{
		artName: 'Robodance',
		pageLink: './Art/robodance/index.html',
		imageLink: './Art/robodance/robodance.gif',
		author: 'Thomas',
		githubLink: 'https://github.com/mahlqvist'
	},
	{
		artName: 'Sliding hacktober',
		pageLink: './Art/Atif3/index.html',
		imageLink: './Art/Atif3/sliding hacktober.gif',
		author: 'Atif Iqbal',
		githubLink: 'https://github.com/atif-dev'
	},
	{
		artName: 'like-animation',
		pageLink: './Art/gibas79/like-animation.html',
		imageLink: './Art/gibas79/like-animation.gif',
		author: 'Gilberto Guimarães',
		githubLink: 'https://github.com/gibas79'
	},
	{
		artName: 'ZTM animation',
		pageLink: './Art/ZTManimation/index.html',
		author: 'damniha',
		imageLink: './Art/ZTManimation/ZTM_animation.gif',
		githubLink: 'https://github.com/damniha'
	},
	{
		artName: 'Double Helix',
		pageLink: './Art/KeenanNunesVaz/index.html',
		imageLink: './Art/KeenanNunesVaz/double-helix.gif',
		author: 'KeenanNV',
		githubLink: 'https://github.com/KeenanNunesVaz'
	},
	{
		artName: 'October',
		pageLink: './Art/fprokofiev/index.html',
		imageLink: './Art/fprokofiev/october.gif',
		author: 'Fyodor Prokofiev',
		githubLink: 'https://github.com/fprokofiev'
	},
	{
		artName: 'Circle CSS',
		pageLink: './Art/pXxcont/index.html',
		imageLink: './Art/pXxcont/circlecss.png',
		author: 'fzpX',
		githubLink: 'https://github.com/fzpX'
	},
	{
		artName: 'Asterisk Formation',
		pageLink: './Art/NorahJC/index.html',
		imageLink: './Art/NorahJC/asterisk-formation.gif',
		author: 'NorahJC',
		githubLink: 'https://github.com/norahjc'
	},
	{
		artName: 'Bouncing CSS',
		pageLink: './Art/Tina-Hoang/aniframe.html',
		imageLink: './Art/Tina-Hoang/bounce.png',
		author: 'Tina',
		githubLink: 'https://github.com/nnh242'
	},
	{
		artName: 'Ghost Balls',
		pageLink: './Art/ghostBalls/index.html',
		imageLink: './Art/ghostBalls/balls.png',
		author: 'Beatriz Delmiro',
		githubLink: 'https://github.com/biadelmiro'
	},
	{
		artName: 'Walking Guy',
		pageLink: './Art/walking-guy/index.html',
		imageLink: './Art/walking-guy/video_gif.gif',
		author: 'Rahulkumar Jha',
		githubLink: 'https://github.com/Rahul240499'
	},
	{
		artName: 'Hover Neon Animation',
		pageLink: './Art/edjunma/index.html',
		imageLink: './Art/edjunma/ejm-neon.gif',
		author: 'edjunma',
		githubLink: 'https://github.com/edjunma'
	},
	{
		artName: 'Last In First Out Animation',
		pageLink: './Art/Stryker/index.html',
		imageLink: './Art/Stryker/zero-to-mastery-lifo-animation.gif',
		author: 'Stryker Stinnette',
		githubLink: 'https://github.com/StrykerKent'
	},
	{
		artName: 'Happy Diwali Animation',
		pageLink: './Art/Apoorva/index.html',
		imageLink: './Art/Apoorva/Screen.gif',
		author: 'Apoorva',
		githubLink: 'https://github.com/apoorvamohite'
	},
	{
		artName: 'Heart Beat',
		pageLink: './Art/naveen-ku/Heart shape.html',
		imageLink: './Art/naveen-ku/Heart shape.gif',
		author: 'naveen-ku',
		githubLink: 'https://github.com/naveen-ku'
	},
	{
		artName: 'Smoky Text',
		pageLink: './Art/smoky-text/index.html',
		imageLink: './Art/smoky-text/smoky_text_gif.gif',
		author: 'Rahulkumar Jha',
		githubLink: 'https://github.com/Rahul240499'
	},
	{
		artName: 'Rainbow and Clouds',
		pageLink: './Art/rainbowclouds/index.html',
		imageLink: './Art/rainbowclouds/rainbowclouds.gif',
		author: 'isasimoo',
		githubLink: 'https://github.com/isasimo'
	},
	{
		artName: 'Peek a boo!',
		pageLink: './Art/Virtual1/index.html',
		imageLink: './Art/Virtual1/HappyHalloween.gif',
		author: 'Jessica Erasmus',
		githubLink: 'https://github.com/Virtual1'
	},
	{
		artName: 'prashantM1',
		pageLink: './Art/prashantM1/heart.html',
		imageLink: './Art/prashantM1/heart.gif',
		author: 'Prashant Maurya',
		githubLink: 'https://github.com/prashantmaurya228'
	},

	{
		artName: 'prashantM2',
		pageLink: './Art/prashantM2/block.html',
		imageLink: './Art/prashantM2/block.gif',
		author: 'Prashant Maurya',
		githubLink: 'https://github.com/prashantmaurya228'
	},

	{
		artName: 'prashantM3',
		pageLink: './Art/prashantM3/ball.html',
		imageLink: './Art/prashantM3/ball.gif',
		author: 'Prashant Maurya',
		githubLink: 'https://github.com/prashantmaurya228'
	},
	{
		artName: 'SquareStar',
		pageLink: './Art/shawn/index.html',
		imageLink: './Art/shawn/square_star.gif',
		author: 'shawn',
		github: 'https://github.com/hk2014'
	},
	{
		artName: 'prashantM4',
		pageLink: './Art/prashantM4/boxsize.html',
		imageLink: './Art/prashantM4/boxsize.gif',
		author: 'Prashant Maurya',
		githubLink: 'https://github.com/prashantmaurya228'
	},
	{
		artName: 'Happy hacking',
		pageLink: 'https://github.com/szulima',
		imageLink: './Art/szulima/hacking.gif',
		author: 'szulima',
		githubLink: 'https://github.com/szulima'
	},
	{
		artName: 'ColorBomb',
		pageLink: './Art/ColorBomb/index.html',
		imageLink: './Art/ColorBomb/ztm.gif',
		author: 'Rahulm2310',
		github: 'https://github.com/Rahulm2310'
	},
	{
		artName: 'Traffic Lights',
		pageLink: './Art/Harry/index.html',
		imageLink: './Art/Harry/lights.gif',
		author: 'Harry',
		githubLink: 'https://github.com/legenhairy'
	},
	{
		artName: 'Glowing Text',
		pageLink: './Art/glowing-text/index.html',
		imageLink: './Art/glowing-text/glowing_text_gif.gif',
		author: 'Rahulkumar Jha',
		githubLink: 'https://github.com/Rahul240499'
	},
	{
		artName: 'Ghost Stealth Text',
		pageLink: './Art/Alara Joel/index.html',
		imageLink: './Art/Alara Joel/stealth ghost.png',
		author: 'Alara Joel',
		githubLink: 'https://github.com/stealthman22'
	},
	{
		artName: 'Cactus Balloon',
		pageLink: './Art/cactus/index.html',
		imageLink: './Art/cactus/catus.gif',
		author: 'Ana Paula Lazzarotto de Lemos',
		githubLink: 'https://github.com/anapaulalemos'
	},
	{
		artName: 'Random Color Change',
		pageLink: './Art/toto-titan-developer/index.html',
		imageLink: './Art/toto-titan-developer/RandomColorChange.png',
		author: 'Wyatt Henderson',
		githubLink: 'https://github.com/toto-titan-developer'
	},
	{
		artName: 'Trial',
		pageLink: './Art/dhennisCssAnimation/index.html',
		imageLink: './Art/dhennisCssAnimation/focusOnTheGood',
		author: 'Dhennis Lim',
		github: 'https://github.com/DhennisDavidLim'
	},
	{
		artName: 'Rectangular Butterfly',
		pageLink: './Art/muzak-mmd/index.html',
		imageLink: './Art/muzak-mmd/butterfly.gif',
		author: 'Mbarak',
		github: 'https://github.com/muzak-mmd'
	},
	{
		artName: 'Simple Text Animation',
		pageLink: './Art/LordZeF/index.html',
		imageLink: './Art/LordZeF/Text-animation.gif',
		author: 'Lord ZeF',
		github: 'https://github.com/LordZeF'
	},
	{
		artName: 'Spinning Japanese',
		pageLink: './Art/nihongo/index.html',
		imageLink: './Art/nihongo/nihongo.gif',
		author: 'Mike W',
		github: 'https://github.com/mikewiner'
	},
	{
		artName: 'Sun',
		pageLink: './Art/Yj/index.html',
		imageLink: './Art/Yj/sun.gif',
		author: 'Youjung',
		github: 'https://github.com/rose07a'
	},
	{
		artName: "Guy's",
		pageLink: "./Art/Guy's/index.html",
		imageLink: '',
		author: 'Guy',
		github: 'https://github.com/Guy3890'
	},
	{
		artName: 'animation-text',
		pageLink: './Art/animation-text/index.html',
		imageLink: './Art/',
		author: 'alexzemz',
		github: 'https://github.com/alexzemz'
	},
	{
		artName: 'Practice',
		pageLink: './Art/SkiingOtter/index.html',
		imageLink: '',
		author: 'SkiingOtter',
		github: 'https://github.com/SkiingOtter'
	},
	{
		artName: 'djdougan',
		pageLink: './Art/djdougan/index.html',
		imageLink: './Art/djdougan/css-mouseover-effect.png',
		author: 'douglas dougan',
		github: 'https://github.com/djdougan'
	},
	{
		artName: 'Animated Background',
		pageLink: './Art/Xarasho-Background/index.html',
		imageLink: '',
		author: 'Alex Xarasho',
		github: 'https://github.com/Xarasho'
	},
	{
		artName: 'CarvalhoAnimation',
		pageLink: './Art/CarvalhoAnimation/index.html',
		imageLink: './Art/CarvalhoAnimation/Halloween.png',
		author: 'Alexandre Carvalho',
		github: 'https://github.com/AlexandreCarvalho1990'
	},
	{
		artName: 'Flower Animation',
		pageLink: './Art/aimee_flowerani/index.html',
		imageLink: './Art/aimee_flowerani/flower.gif',
		author: 'Aimee Hernandez',
		githubLink: 'https://github.com/aimeehg'
	},
	{
		artName: '3D Spinning Rings',
		pageLink: './Art/frostillicus/index.html',
		imageLink: './Art/frostillicus/spinning_rings.png',
		author: 'frostillicus',
		github: 'https://github.com/frostillicus'
	},
	{
		artName: 'Flexible Logo',
		pageLink: './Art/Fab1ed/index.html',
		imageLink: './Art/Fab1ed/flex.gif',
		author: 'Fab1ed',
		github: 'https://github.com/Fab1ed'
	},
	{
		artName: 'Blinking Eye',
		pageLink: './Art/BlinkingEye/index.html',
		imageLink: './Art/BlinkingEye/blinkingeye.gif',
		author: 'Pavel Perevozchikov',
		github: 'https://github.com/papapacksoon'
	},
	{
		artName: 'Zero-to-Logo',
		pageLink: './Art/node.hg/index.html',
		imageLink: './Art/node.hg/ztm.gif',
		author: 'Harris Gomez',
		github: 'https://github.com/harrisgomez'
	},
	{
		artName: 'Mushyanimation',
		pageLink: './Art/mushyanimation/index.html',
		imageLink: './Art/mushyanimation/mush.gif',
		author: 'mushymane',
		github: 'https://github.com/mushymane'
	},
	{
		artName: 'Flag',
		pageLink: './Art/Batz005/index.html',
		imageLink: './Art/Batz005/flag.gif',
		author: 'Batz005',
		github: 'https://github.com/Batz005'
	},
	{
		artName: 'Wave',
		pageLink: './Art/Wave_css/index.html',
		imageLink: './Art/Wave_css/wave.gif',
		author: 'Filippe',
		github: 'https://github.com/filippebr'
	},
	{
		artName: 'Preloader',
		pageLink: './Art/mshuber1981/preloader.html',
		imageLink: './Art/mshuber1981/preloader.gif',
		author: 'Michael Huber',
		github: 'https://github.com/mshuber1981'
	},
	{
		artName: 'Simple Animate ZTM',
		pageLink: './Art/Kweyku/index.html',
		imageLink: './Art/Kweyku/proudZTM.gif',
		author: 'Kweyku',
		github: 'https://github.com/Kweyku'
	},
	{
		artName: 'Heartbeat',
		pageLink: './Art/lysychas/index.html',
		imageLink: './Art/lysychas/heartshot.png',
		author: 'lysychas',
		github: 'https://github.com/lysychas'
	},
	{
		artName: 'Hydrogen',
		pageLink: './Art/elias/my-art.html',
		imageLink: './Art/elias/hydrogen.gif',
		author: 'tesolberg',
		github: 'https://github.com/tesolberg'
	},
	{
		artName: 'Cool-Transition',
		pageLink: './Art/animatomang/html',
		videolink: './Art/animatomang/smoke.mp4',
		author: 'Syam',
		github: 'https://github.com/blacktomang'
	},
	{
		artName: 'Spinning Square',
		pageLink: './Art/Spinning Square/index.html',
		imageLink: './Art/Spinning Square/square.gif',
		author: 'Fumi',
		github: 'https://github.com/fumiadeyemi'
	},
	{
		artName: 'letters-loading',
		pageLink: './Art/franciscomelov/index.html',
		imageLink: './Art/franciscomelov/franciscomelov.gif',
		author: 'franciscomelov',
		githubLink: 'https://github.com/franciscomelov'
	},
	{
		artName: 'Moving Eyeball',
		pageLink: './Art/AnathKantonda/index.html',
		imageLink: './Art/AnathKantonda/movingeyeball.gif',
		author: 'Anath',
		github: 'https://github.com/anathkantonda'
	},
	{
		artName: 'Flag Animation - Colomboalemán',
		pageLink: './Art/Matic1909/index.html',
		imageLink: './Art/Matic1909/flag.gif',
		author: 'Nils Matic',
		githubLink: 'https://github.com/matic1909'
	},
	{
		artName: 'Pac-Man',
		pageLink: './Art/Pac-Man/Pac-Man.html',
		imageLink: './Art/Pac-Man/Pac-Man.gif',
		author: 'Norbert',
		githubLink: 'https://github.com/Bynor'
	},
	{
		artName: "Don't follow the light",
		pageLink: './Art/cristobal-heiss/index.html',
		imageLink: './Art/cristobal-heiss/css_animation.gif',
		author: 'Cristobal Heiss',
		githubLink: 'https://github.com/ceheiss'
	},
	{
		artName: 'Eenimation',
		pageLink: './Art/Eenimation/index.html',
		imageLink: './Art/Eenimation/trance.gif',
		author: 'Eejaz ishaq',
		githubLink: 'https://github.com/eejazishaq'
	},
	{
		artName: 'ripple button',
		pageLink: './Art/monika-sahay/index.html',
		imageLink: './Art/monika-sahay/screen-capture.gif',
		author: 'monika sahay',
		githubLink: 'https://github.com/monika-sahay'
	},
	{
		artName: 'Animation',
		pageLink: './Art/Albertomtferreira/index.html',
		imageLink: './Art/Albertomtferreira/animation.gif',
		author: 'Alberto Ferreira',
		githubLink: 'https://github.com/albertomtferreira'
	},
	{
		artName: 'sliding curtains',
		pageLink: './Art/layoayeni/index.html',
		imageLink: './Art/layoayeni/trance.gif',
		author: 'Layo',
		githubLink: 'https://github.com/layoayeni'
	},
	{
		artName: 'Unlocked',
		pageLink: './Art/confusionmatrix98/unlocked.html',
		imageLink: './Art/confusionmatrix98/unlocked.gif',
		author: 'confusionmatrix98',
		githubLink: 'https://github.com/confusionmatrix98'
	},
	{
		artName: 'Slovenian flag',
		pageLink: "./Art/Ivan's art/index.html",
		imageLink: "./Art/Ivan's art/Ivan-art.gif",
		author: 'kljuni',
		githubLink: 'https://github.com/kljuni'
	},
	{
		artName: 'Police Siren',
		pageLink: './Art/ShimShon1/policia.html',
		imageLink: './Art/ShimShon1/police.gif',
		author: 'ShimShon1',
		githubLink: 'https://github.com/ShimShon1'
	},
	{
		artName: 'Catch The UFO',
		pageLink: './Art/A-UFO/index.html',
		imageLink: './Art/A-UFO/catch-the-ufo.gif',
		author: 'Dibakash',
		githubLink: 'https://github.com/dibakash'
	},
	{
		artName: 'dk649',
		pageLink: './Art/dk649/index.html',
		imageLink: './Art/dk649/circle.gif',
		author: 'dk649',
		githubLink: 'https://github.com/dk649'
	},
	{
		artName: 'Catch The UFO',
		pageLink: './Art/A-UFO/index.html',
		imageLink: './Art/A-UFO/catch-the-ufo.gif',
		author: 'Dibakash',
		githubLink: 'https://github.com/dibakash'
	},
	{
		artName: 'Beer',
		pageLink: './Art/beer/index.html',
		imageLink: './Art/beer/beer.gif',
		author: 'CamJackson',
		githubLink: 'https://github.com/CamJackson-Dev'
	},
	{
		artName: '1rotate',
		pageLink: './Art/1rotate/index.html',
		imageLink: './Art/1rotate/rotation.gif',
		author: 'Himanshu Gawari',
		githubLink: 'https://github.com/himanshugawari'
	},
	{
		artName: 'Moving Box',
		pageLink: './Art/JerylDEv/index.html',
		imageLink: './Art/JerylDEv/movingbox.gif',
		author: 'JerylDEv',
		githubLink: 'https://github.com/JerylDEv'
	},
	{
		artName: 'New move',
		pageLink: './Art/NewMove/index.html',
		imageLink: './Art/NewMove/NewMove.gif',
		author: 'kzhecheva',
		githubLink: 'https://github.com/kzhecheva'
	},
	{
		artName: 'animatron',
		pageLink: './Art/animatron/index.html',
		imageLink: './Art/animatron/trance.gif'
	},
	{
		artName: 'Swing',
		pageLink: './Art/evangel/index.html',
		imageLink: './Art/evangel/swing.gif',
		githubLink: 'https://github.com/devevangel'
	},
	{
		artName: 'rashid',
		pageLink: './Art/rashid/index.html',
		imageLink: './Art/rashid/DNA.gif',
		author: 'Rashid Makki',
		githubLink: 'https://github.com/rashidmakki'
	},
	{
		artName: 'queer quarantine',
		pageLink: './Art/animatron/queer.html',
		imageLink: './Art/animatron/queer.gif'
	},
	{
		artName: 'Animatron',
		pageLink: './Art/animatron/index.html',
		imageLink: './Art/animatron/trance.gif',
		author: 'Cassandre Perron',
		githubLink: 'https://github.com/cassandreperron'
	},
	{
		artName: 'Sun Bursts',
		pageLink: './Art/steveSchaner/index.html',
		imageLink: './Art/steveSchaner/sunburst.gif',
		author: 'Steve Schaner',
		githubLink: 'https://github.com/sschaner'
	},
	{
		artName: 'Shravan',
		pageLink: './Art/Shravan/animation_shr_page.html',
		imageLink: './Art/Shravan/animation_shr.gif',
		author: 'Shravan Kumar',
		githubLink: 'https://github.com/shravan1508'
	},
	{
		artName: 'Jurassic Park',
		pageLink: './Art/tvasari/index.html',
		imageLink: './Art/tvasari/jurassic_park.gif',
		author: 'Tommaso Vasari',
		githubLink: 'https://github.com/tvasari'
	},
	{
		artName: 'Bounce',
		pageLink: './Art/samya/index.html',
		imageLink: './Art/samya/samya.gif',
		author: 'Samya Thakur',
		githubLink: 'https://github.com/samyathakur'
	},
	{
		artName: 'Egg_Loading',
		pageLink: './Art/egg_loading/index.html',
		imageLink: './Art/samya/egg_loading.gif',
		author: 'Ulisse Dantas',
		githubLink: 'https://github.com/ulissesnew'
	},
	{
		artName: 'We stay at home to save lives',
		pageLink: './Art/Shatabdi/index.html',
		imageLink: './Art/Shatabdi/WE STAY AT HOME TO SAVE LIVES.gif',
		author: 'Shatabdi Roy',
		githubLink: 'https://github.com/RoyShatabdi'
	},
	{
		artName: 'Egg_Loading',
		pageLink: './Art/egg_loading/index.html',
		imageLink: './Art/egg_loading/egg_loading.gif',
		author: 'Ulisse Dantas',
		githubLink: 'https://github.com/ulissesnew'
	},
	{
		artName: 'We stay at home to save lives',
		pageLink: './Art/Shatabdi/index.html',
		imageLink: './Art/Shatabdi/WE STAY AT HOME TO SAVE LIVES.gif',
		author: 'Shatabdi Roy',
		githubLink: 'https://github.com/RoyShatabdi'
	},
	{
		artName: 'Animatron',
		pageLink: './Art/animatronky/index.html',
		imageLink: './Art/animatronky/trance.gif',
		author: 'kylenrich',
		githubLink: 'https://github.com/kylenrich24'
	},
	{
		artName: 'bouncing ball',
		pageLink: './Art/alexgp/index.html',
		imageLink: './Art/Alexgp/bouncegif.gif',
		author: 'AlexGP257',
		githubLink: 'https://github.com/Alexgp257'
	},
	{
		artName: 'Cool Waves',
		pageLink: './Art/RaulC/index.html',
		imageLink: './Art/RaulC/coolwaves.gif',
		author: 'Raul Contreras',
		githubLink: 'https://github.com/rcc01'
	},
	{
		artName: 'Snowfall',
		pageLink: './Art/chaitali_snowfall/index.html',
		imageLink: './Art/chaitali_snowfall/snowgif.gif',
		author: 'Chaitali',
		githubLink: 'https://github.com/chaitali-more'
	},
	{
		artName: 'Rotate Circle',
		pageLink: './Art/dimor/animation.html',
		imageLink: './Art/dimor/rotate.gif',
		author: 'dimor',
		githubLink: 'https://github.com/dimor'
	},
	{
		artName: 'Hello world',
		pageLink: './Art/warren8689/index.html',
		imageLink: './Art/warren8689/screenshot.png',
		author: 'Warren',
		githubLink: 'https://github.com/warrren8689'
	},
	{
		artName: '360 Varial Kickflip',
		pageLink: './Art/DICHAMOTO/index.html',
		imageLink: './Art/DICHAMOTO/360_Varial_Kickflip.gif',
		author: 'DICHAMOTO',
		githubLink: 'https://github.com/DICHAMOTO'
	},
	{
		artName: 'Crazy Square',
		pageLink: './Art/colorSquare/index.html',
		imageLink: './Art/colorSquare/colorsquare.gif',
		author: 'TiagoChicoo',
		githubLink: 'https://github.com/tiagochicoo'
	},
	{
		artName: 'Alexhover',
		pageLink: './Art/Alexhover/index.html',
		imageLink: './Art/Alexhover/Alexhover.gif',
		author: 'Alex',
		githubLink: 'https://github.com/alesgainza'
	},
	{
		artName: 'Imperial CSS Driod',
		pageLink: './Art/Imperial_CSS_Driod/index.html',
		imageLink: './Art/Imperial_CSS_Driod/ImperialDriod.gif',
		author: 'Captian-Rocket',
		githubLink: 'https://github.com/captian-rocket'
	},
	{
		artName: 'HamidAnime',
		pageLink: './Art/HamidAnime/index.html',
		imageLink: './Art/HamidAnime/Capture.gif',
		author: 'Hamid',
		githubLink: 'https://github.com/HamidGoudarzi1988'
	},
	{
		artName: 'Imperial CSS Driod',
		pageLink: './Art/Imperial_CSS_Driod/index.html',
		imageLink: './Art/Imperial_CSS_Driod/ImperialDriod.gif',
		author: 'Captian-Rocket',
		githubLink: 'https://github.com/captian-rocket'
	},
	{
		artName: 'Mario Game',
		pageLink: './Art/emmeiwhite/index.html',
		imageLink: './Art/emmeiwhite/mario-game.gif',
		author: 'Emmeiwhite',
		githubLink: 'https://github.com/emmeiwhite'
	},
	{
		artName: '360 Varial Kickflip',
		pageLink: './Art/DICHAMOTO/index.html',
		imageLink: './Art/DICHAMOTO/360_Varial_Kickflip.gif',
		author: 'DICHAMOTO',
		githubLink: 'https://github.com/DICHAMOTO'
	},
	{
		artName: 'Bouncer the Bouncy Box',
		pageLink: './Art/RussD/index.html',
		imageLink: './Art/RussD/bouncer-the-bouncy-box.png',
		author: 'Russell',
		githubLink: 'https://github.com/rdyer07'
	},
	{
		artName: '3D Infinite Loop Sprites Cards',
		pageLink: './Art/luiavag/index.html',
		imageLink: './Art/luiavag/luiavag_3D_Infinite_Loop.gif',
		author: 'LuVAGu',
		githubLink: 'https://github.com/luiavag'
	},
	{
		artName: 'Star Wars',
		pageLink: './Art/ChiragAgarwal/index.html',
		imageLink: './Art/ChiragAgarwal/star_wars.gif',
		author: 'Chirag Agarwal',
		githubLink: 'https://github.com/chiragragarwal'
	},
	{
		artName: 'ImageGallery',
		pageLink: './Art/Hoverimage/index.html',
		imageLink: './Art/Hoverimage/hoverimage.gif',
		author: 'Siddhant Jain',
		githubLink: 'https://github.com/Sid-web6306'
	},
	{
		artName: 'characterwalking',
		pageLink: './Art/characterwalkingChetan/index.html',
		imageLink: './Art/characterwalkingChetan/image.png',
		author: 'Chetan Muliya',
		githubLink: 'https://github.com/chetanmuliya'
	},
	{
		artName: 'Grow',
		pageLink: './Art/octavioLafourcade/index.html',
		imageLink: './Art/octavioLafourcade/animation.gif',
		author: 'Octavio Lafourcade',
		githubLink: 'https://github.com/tavolafourcade'
	},
	{
		artName: 'Slats',
		pageLink: './Art/Sagaquisces/index.html',
		imageLink: './Art/Hoverimage/slats.gif',
		author: 'Michael David Dunlap',
		githubLink: 'https://github.com/sagaquisces'
	},
	{
		artName: 'Coffee',
		pageLink: './Art/animate-coffee/index.html',
		imageLink: './Art/animate-coffee/ezgif.com-video-to-gif.gif',
		author: 'Elise Welch',
		githubLink: 'https://github.com/EliseWelch'
	},
	{
		artName: 'Blended',
		pageLink: './Art/Pro-animate/index.html',
		imageLink: './Art/Pro-animate/Blended.gif',
		author: 'Promise Nwafor',
		githubLink: 'https://github.com/emPro-source'
	},
	{
		artName: 'sproutseeds',
		pageLink: './Art/sproutseeds/index.html',
		imageLink: 'https://codepen.io/_Sabine/pen/yGGLON',
		author: '_Sabine'
	},
	{
		artName: 'aninikhil',
		pageLink: './Art/aninikhil/index.html',
		imageLink: './Art/aninikhil/nik.jpg',
		author: 'Nikhil N G',
		githubLink: 'https://github.com/nikhilng99'
	},
	{
		artName: 'Playballs',
		pageLink: './Art/playballs/index.html',
		imageLink: './Art/playballs/playballs.gif',
		author: 'Omar Jabaly',
		githubLink: 'https://github.com/Omarjabaly'
	},
	{
		artName: 'simpleAnimation',
		pageLink: './Art/cazabe/index.html',
		imageLink: './Art/cazabe/mrRobot.png',
		author: 'cazabe',
		githubLink: 'https://github.com/cazabe'
	},
	{
		artName: 'Dragon',
		pageLink: './Art/Dragon/index.html',
		imageLink: './Art/Joy/smallDragon.gif',
		author: 'nikicivan',
		githubLink: 'https://github.com/nikicivan'
	},
	{
		artName: 'TypingAnimation',
		pageLink: './Art/yogi_the_bear/index.html',
		imageLink: './Art/yogi_the_bear/my_animation.gif',
		author: 'yogev',
		githubLink: 'https://github.com/yogevHenig'
	},
	{
		artName: 'Mario Kart Animation',
		pageLink: './Art/mario2/index.html',
		imageLink: './Art/mario2/mario.png',
		author: 'Sakshi Sinha',
		githubLink: 'https://github.com/sakshi-1'
	},
	{
		artName: 'NarutoAnimation',
		pageLink: './Art/Tgoslee/index.html',
		imageLink: './Art/Tgoslee/Naruto.gif',
		author: 'Trenisha',
		githubLink: 'https://github.com/tgoslee'
	},
	{
		artName: 'Jackony',
		pageLink: './Art/Yaseen_Mohammed/index.html',
		imageLink: './Art/Yaseen_Mohammed/pichatcho.gif',
		author: 'Yaseen_Mohammed',
		githubLink: 'https://yaseenaiman.github.io/'
	},
	{
		artName: 'DVRU',
		pageLink: './Art/dvru/index.html',
		imageLink: './Art/dvru/dvru.gif',
		author: 'dvru',
		githubLink: 'https://github.com/dvru'
	},
	{
		artName: 'Coulisse',
		pageLink: './Art/Ayoubahida/index.html',
		imageLink: './Art/Ayoubahida/coulisseAnimation.gif',
		author: 'Ayoubahida',
		githubLink: 'https://github.com/Ayoubahida'
	},
	{
		artName: 'TextAnimation',
		pageLink: './Art/TextAnimation/index.html',
		imageLink: './Art/TextAnimation/welcome.gif',
		author: 'waleed',
		githubLink: 'https://github.com/waleed-1993'
	},
	{
		artName: 'Animatron',
		pageLink: './Art/Animatron/index.html',
		imageLink: './Art/Joy/trance.gif',
		author: 'farhan',
		githubLink: 'https://github.com/fnahmad'
	},
	{
		artName: 'Sky',
		pageLink: './Art/marijapanic/index.html',
		imageLink: './Art/marijapanic/clouds.gif',
		author: 'marijapanic',
		githubLink: 'https://github.com/marijapanic'
	},
	{
		artName: 'GreenFunnel',
		pageLink: './Art/GreenFunnel/index.html',
		imageLink: './Art/GreenFunnel/green-funnel.gif',
		author: 'sergiorra',
		githubLink: 'https://github.com/sergiorra'
	},
	{
		artName: 'mig',
		pageLink: './Art/mig/index.html',
		imageLink: './Art/mig/squares.gif',
		author: 'mig',
		githubLink: 'https://github.com/miguel231997'
	},
	{
		artName: 'RabbitHopping',
		pageLink: './Art/tigerlight/index.html',
		imageLink: './Art/tigerlight/RabbitHopping.gif',
		author: 'tigerlight',
		githubLink: 'https://github.com/tigerlight'
	},
	{
		artName: 'Picture Pop',
		pageLink: './Art/Ford CSS Animation/index.html',
		imageLink: './Art/Ford CSS Animation/Ford gif.gif',
		author: 'klf006',
		githubLink: 'https://github.com/klf006'
	},
	{
		artName: 'Smoke Animation',
		pageLink: './Art/smoke Animation/index.html',
		imageLink: './Art/smoke Animation/Capture.png',
		author: 'aman-cse',
		githubLink: 'https://github.com/aman-cse'
	},
	{
		artName: 'BH',
		pageLink: './Art/animationBH/index.html',
		imageLink: '',
		author: 'BH',
		githubLink: 'https://github.com/huynhcongbaotran'
	},
	{
		artName: 'bounce',
		pageLink: './Art/naina/index.html',
		imageLink: './Art/naina/bounce.gif',
		author: 'Naina',
		githubLink: 'https://github.com/naina010'
	},
	{
		artName: 'Motivation',
		pageLink: './Art/motivation/index.html',
		imageLink: './Art/motivation/motivation.gif',
		author: 'Art',
		githubLink: 'https://github.com/artbalahadia'
	},
	{
		artName: 'Doraemon-Ball',
		pageLink: './Art/DhirajKaushik/index.html',
		imageLink: './Art/DhirajKaushik/doremon.gif',
		author: 'Dhiraj Kaushik',
		githubLink: 'https://github.com/dhirajkaushik321'
	},
	{
		artName: 'EverettAnimation',
		pageLink: './Art/EverettAnimation/index.html',
		imageLink: './Art/Joy/game.jpg',
		author: 'Claudia',
		githubLink: 'https://github.com/claudiabringaseverett'
	},
	{
		artName: 'helloooo',
		pageLink: './Art/shitman0930/index.html',
		imageLink: './Art/shitman0930/eyes.gif',
		author: 'shitman0930',
		githubLink: 'https://github.com/shitman0930'
	},
	{
		artName: 'Animato',
		pageLink: './Art/panduka_karunasena_animato/index.html',
		imageLink: './Art/panduka_karunasena_animato/animato.gif',
		author: 'panduka karunasena',
		githubLink: 'https://github.com/pandukakarunasena'
	},
	{
		artName: 'anishprj',
		pageLink: './Art/anishprj/index.html',
		author: 'Anish Ghimire',
		githubLink: 'https://github.com/anishprj/'
	},
	{
		artName: 'Toshman Animation',
		pageLink: './Art/Toshman Animation/index.html',
		imageLink: './Art/Toshman Animation/animation demo.gif',
		author: 'Toshman-hub',
		githubLink: 'https://github.com/Toshman-hub'
	},
	{
		artName: 'alexandraturony87',
		pageLink: './Art/alexandraturony87/index.html',
		imageLink: './Art/alexandraturony87/ephiphany.gif',
		author: 'Alexandra Turony',
		githubLink: 'https://github.com/alexandraturony87'
	},
	{
		artName: 'Ball Crazy',
		pageLink: './Art/tanyamiranda/ballcrazy.html',
		imageLink: './Art/tanyamiranda/ballcrazy.gif',
		author: 'Tanya Miranda',
		githubLink: 'https://github.com/tanyamiranda'
	},
	{
		artName: 'Simple Animation Trick!',
		pageLink: './Art/mismail-541/index.html',
		imageLink: './Art/mismail-541/simple-animation-trick.gif',
		author: 'mismail-541',
		githubLink: 'https://github.com/mismail-541'
	},
	{
		artName: 'CORONA TOILET PAPER',
		pageLink: './Art/WissAnimation/index.html',
		imageLink: './Art/WissAnimation/Toiletpaperrun.png',
		author: 'Wiss',
		githubLink: 'https://github.com/Wissemfars'
	},
	{
		artName: 'verticalBarsAnimation',
		pageLink: './Art/verticalBarsAnimation/index.html',
		imageLink: './Art/verticalBarsAnimation/verticalBarsAnimation.gif',
		author: 'Marius Negru',
		githubLink: 'https://github.com/I3lackMarius'
	},
	{
		artName: 'Calcopod',
		pageLink: './Art/Calcopod/index.html',
		imageLink: './Art/Calcopod/giffed.gif',
		author: 'Calcopod',
		githubLink: 'https://github.com/Calcopod'
	},
	{
		artName: 'Robot Dance',
		pageLink: './Art/jnch009/index.html',
		imageLink: './Art/jnch009/robotjnch009.gif',
		author: 'Jeremy Ng',
		githubLink: 'https://github.com/jnch009'
	},
	{
		artName: 'Equalizer',
		pageLink: './Art/prathmeshgujar/index.html',
		imageLink: './Art/prathmeshgujar/equalizer.gif',
		author: 'Prathmesh Gujar',
		githubLink: 'https://github.com/prathmeshgujar'
	},
	{
		artName: 'Castle',
		pageLink: './Art/Yakraj/index.html',
		imageLink: './Art/Yakraj/castle.gif',
		author: 'Yakraj',
		githubLink: 'https://github.com/yakraj'
	},
	{
		artName: 'Shimmering Stars',
		pageLink: './Art/Pranav/index.html',
		imageLink: './Art/Pranav/shimmering-stars.gif',
		author: 'Pranav Sood',
		githubLink: 'https://github.com/prnv06'
	},
	{
		artName: 'Dancing Square',
		pageLink: './Art/chansart/index.html',
		imageLink: './Art/chansart/chansart.gif',
		author: 'Chansart',
		githubLink: 'https://github.com/chansart'
	},
	{
		artName: 'Animatron',
		pageLink: './Art/animatron/index.html',
		imageLink: './Art/animatron/trance.gif',
		author: 'Sujal',
		githubLink: 'https://github.com/Sujal7689'
	},
	{
		artName: 'fire flicker',
		pageLink: './Art/hemantrawat/index.html',
		imageLink: './Art/hemantrawat/index.gif',
		author: 'Hemant Rawat',
		githubLink: 'https://github.com/He-mantRawat'
	},
	{
		artName: 'Bouncing Ball',
		pageLink: './Art/bouncingBall/bouncing ball.html',
		imageLink: './Art/bouncingBall/bouncingball.gif',
		author: 'Pravin deva',
		githubLink: 'https://github.com/pravindeva'
	},
	{
		artName: 'Animated Landing Page',
		pageLink: './Art/animatedLandingPage01/index.html',
		imageLink: './Art/animatedLandingPage01/ezgif.com-video-to-gif',
		author: 'Aneta-s',
		githubLink: 'https://github.com/aneta-s'
	},
	{
		artName: 'Goraved',
		pageLink: './Art/goraved/index.html',
		imageLink: './Art/goraved/goraved_animation.gif',
		author: 'Roman Pobotin (Goraved)',
		githubLink: 'https://github.com/goraved'
	},
	{
		artName: 'Doraemon',
		pageLink: './Art/Ranajit/doraemon.html',
		imageLink: './Art/animatron/doraemon.gif',
		author: 'Ranajit',
		githubLink: 'https://github.com/basak-32'
	},
	{
		artName: 'Ax Dev',
		pageLink: './Art/axdev/test.html',
		imageLink: './Art/axdev/gif.gif',
		author: 'Axel Avila',
		githubLink: 'https://github.com/axavila'
	},
	{
		artName: 'Magic Circle',
		pageLink: './Art/magpiet/index.html',
		imageLink: './Art/magpiet/gif.gif',
		author: 'Magnus Cromwell',
		githubLink: 'https://github.com/magpiet'
	},
	{
		artName: 'Pulsing Circle',
		pageLink: './Art/innape/index.html',
		imageLink: './Art/innape/Pulsing Cirkle.gif',
		author: 'innape',
		githubLink: 'https://github.com/innape'
	},
	{
		artName: 'Bouncing Ball',
		pageLink: './Art/BouncingBall/index.html',
		imageLink: './Art/BouncingBall/BouncingBall.gif',
		author: 'Satish Pokala',
		githubLink: 'https://github.com/Satishpokala124'
	},
	{
		artName: 'Daredevil',
		pageLink: './Art/daredevil/index.html',
		imageLink: './Art/daredevil/daredevil.gif',
		author: 'Vivek Raj',
		githubLink: 'https://github.com/vivekrajx'
	},
	{
		artName: 'hover Me',
		pageLink: './Art/hoverMe/index.html',
		author: 'Bleron88',
		githubLink: 'https://github.com/bleron88'
	},
	{
		artName: "Adam's Animation",
		pageLink: "./Art/Adam's Animation/index.html",
		imageLink: "./Art/Adam's Animation/animation.gif",
		author: 'Adam Hills',
		githubLink: 'https://github.com/adamhills91'
	},
	{
		artName: 'Spin it',
		pageLink: './Art/b-ed/index.html',
		imageLink: './Art/b-ed/Hnet.com-image.gif',
		author: 'Edd',
		githubLink: 'https://github.com/b-ed'
	},
	{
		artName: 'playstation-anim',
		pageLink: './Art/playstation-anim/index.html',
		imageLink: './Art/playstation-anim/ps.gif',
		author: 'seif1125',
		githubLink: 'https://github.com/seif1125'
	},
	{
		artName: 'Ritika',
		pageLink: './Art/Ritika/index.html',
		imageLink: './Art/Ritika/warrior.png',
		author: 'Ritika',
		githubLink: 'https://github.com/Ritika-soni'
	},
	{
		artName: 'Animatron',
		pageLink: './Art/animatron/index.html',
		imageLink: './Art/animatron/colourpencils.png',
		author: 'jahid hasan',
		githubLink: 'https://github.com/jahidhasan299/'
	},
	{
		artName: 'Animatron2',
		pageLink: './Art/Animatron2/index.html',
		imageLink: './Art/Animatron2/trance.gif',
		author: 'PUNKLANCER',
		githubLink: 'https://github.com/PUNKLANCER/'
	},
	{
		artName: 'Text_Animation',
		pageLink: './Art/Text_Animation/index.html',
		imageLink: './Art/Text_Animation/text.gif',
		author: 'Christian',
		githubLink: 'https://github.com/mkBraga'
	},
	{
		artName: 'Practice',
		pageLink: './Art/Practice/index.html',
		imageLink: './Art/Joy/triangle.gif',
		author: 'MuGenFJ',
		githubLink: 'https://github.com/MuGenFJ/'
	},
	{
		artName: 'Tile',
		pageLink: './Art/weilincheng/index.html',
		imageLink: './Art/weilincheng/tile.gif',
		author: 'weilincheng',
		githubLink: 'https://github.com/weilincheng'
	},
	{
		artName: 'TemidoRochaSpin',
		pageLink: './Art/temido_rocha_animation/index.html',
		imageLink: './Art/temido_rocha_animation/TemidoRocha.gif',
		author: 'TemidoRocha',
		githubLink: 'https://github.com/TemidoRocha'
	},
	{
		artName: 'Tile',
		pageLink: './Art/weilincheng/index.html',
		imageLink: './Art/weilincheng/tile.gif',
		author: 'weilincheng',
		githubLink: 'https://github.com/weilincheng'
	},
	{
		artName: 'fire flicker',
		pageLink: './Art/hemantrawat/index.html',
		imageLink: './Art/hemantrawat/index.gif',
		author: 'Hemant Rawat',
		githubLink: 'https://github.com/He-mantRawat'
	},
	{
		artName: 'Bouncing Ball',
		pageLink: './Art/bouncingBall/bouncing ball.html',
		imageLink: './Art/bouncingBall/bouncingball.gif',
		author: 'Pravin deva',
		githubLink: 'https://github.com/pravindeva'
	},
	{
		artName: 'Animated Landing Page',
		pageLink: './Art/animatedLandingPage without bar/index.html',
		imageLink: './Art/animatedLandingPage without bar/ezgif.com-video-to-gif',
		author: 'Aneta-s',
		githubLink: 'https://github.com/aneta-s'
	},
	{
		artName: 'Goraved',
		pageLink: './Art/goraved/index.html',
		imageLink: './Art/goraved/goraved_animation.gif',
		author: 'Roman Pobotin (Goraved)',
		githubLink: 'https://github.com/goraved'
	},
	{
		artName: 'Doraemon',
		pageLink: './Art/Ranajit/doraemon.html',
		imageLink: './Art/animatron/doraemon.gif',
		author: 'Ranajit',
		githubLink: 'https://github.com/basak-32'
	},
	{
		artName: 'Ax Dev',
		pageLink: './Art/axdev/test.html',
		imageLink: './Art/axdev/gif.gif',
		author: 'Axel Avila',
		githubLink: 'https://github.com/axavila'
	},
	{
		artName: 'Magic Circle',
		pageLink: './Art/magpiet/index.html',
		imageLink: './Art/magpiet/gif.gif',
		author: 'Magnus Cromwell',
		githubLink: 'https://github.com/magpiet'
	},
	{
		artName: 'Bouncing Ball',
		pageLink: './Art/Bouncing Ball/index.html',
		imageLink: './Art/cazabe/Bouncing Ball.gif',
		author: 'Satish Pokala',
		githubLink: 'https://github.com/Satishpokala124'
	},
	{
		artName: 'Daredevil',
		pageLink: './Art/daredevil/index.html',
		imageLink: './Art/daredevil/daredevil.gif',
		author: 'Vivek Raj',
		githubLink: 'https://github.com/vivekrajx'
	},
	{
		artName: 'hover Me',
		pageLink: './Art/hoverMe/index.html',
		author: 'Bleron88',
		githubLink: 'https://github.com/bleron88'
	},
	{
		artName: 'Happy Balloon',
		pageLink: './Art/ztollef/index.html',
		imageLink: './Art/ztollef/balloon.gif.',
		author: 'ztollef',
		githubLink: 'https://github.com/ztollef'
	},
	{
		artName: 'playstation-anim',
		pageLink: './Art/playstation-anim/index.html',
		imageLink: './Art/playstation-anim/ps.gif',
		author: 'seif1125',
		githubLink: 'https://github.com/seif1125'
	},
	{
		artName: 'Ritika',
		pageLink: './Art/Ritika/index.html',
		imageLink: './Art/Ritika/warrior.png',
		author: 'Ritika',
		githubLink: 'https://github.com/Ritika-soni'
	},
	{
		artName: 'Animatron',
		pageLink: './Art/animatron/index.html',
		imageLink: './Art/animatron/colourpencils.png',
		author: 'jahid hasan',
		githubLink: 'https://github.com/jahidhasan299/'
	},
	{
		artName: 'Animatron2',
		pageLink: './Art/Animatron2/index.html',
		imageLink: './Art/Animatron2/trance.gif',
		author: 'PUNKLANCER',
		githubLink: 'https://github.com/PUNKLANCER/'
	},
	{
		artName: 'Text_Animation',
		pageLink: './Art/Text_Animation/index.html',
		imageLink: './Art/Text_Animation/text.gif',
		author: 'Christian',
		githubLink: 'https://github.com/mkBraga'
	},
	{
		artName: 'Practice',
		pageLink: './Art/Practice/index.html',
		imageLink: './Art/Joy/triangle.gif',
		author: 'MuGenFJ',
		githubLink: 'https://github.com/MuGenFJ/'
	},
	{
		artName: 'Tile',
		pageLink: './Art/weilincheng/index.html',
		imageLink: './Art/weilincheng/tile.gif',
		author: 'weilincheng',
		githubLink: 'https://github.com/weilincheng'
	},
	{
		artName: 'Circle Pulse',
		pageLink: './Art/circle-pulse/index.html',
		imageLink: './Art/circle-pulse/circle-pulse.gif',
		author: 'jmorr002',
		githubLink: 'https://github.com/jmorr002'
	},
	{
		artName: 'Flare Spin',
		pageLink: './Art/mykz1608/index.html',
		imageLink: '',
		author: 'mykz1608',
		githubLink: 'https://github.com/mykz1608'
	},
	{
		artName: 'MexicanMustache',
		pageLink: './Art/AnimatedMustache/index.html',
		imageLink: './Art/AnimatedMustache/MexicanMustache.gif',
		author: 'Andrés Alonso Gálvez',
		githubLink: 'https://github.com/Dondesconton/'
	},
	{
		artName: 'css',
		pageLink: './Art/2.css/index.html',
		imageLink: './Art/2.css/css.gif'
	},
	{
		artName: 'Square Color Change',
		pageLink: './Art/baesyc/index.html',
		imageLink: './Art/baesyc/square.gif',
		author: 'Baesyc',
		githubLink: 'https://github.com/baesyc'
	},
	{
		artName: 'MexicanMustache',
		pageLink: './Art/AnimatedMustache/index.html',
		imageLink: './Art/AnimatedMustache/MexicanMustache.gif',
		author: 'Andrés Alonso Gálvez',
		githubLink: 'https://github.com/Dondesconton/'
	},
	{
		artName: 'Chanimation',
		pageLink: './Art/Chanimation/index.html',
		imageLink: './Art/Chanimation/dancegif.gif',
		author: 'chandant9',
		githubLink: 'https://github.com/chandant9/'
	},
	{
		artName: 'DancingGroot',
		pageLink: './Art/m-elina/index.html',
		imageLink: './Art/m-elina/groot_animation.gif',
		author: 'Melina',
		githubLink: 'https://github.com/m-elina/'
	},
	{
		artName: 'Animatron',
		pageLink: './Art/animatron/index.html',
		imageLink: './Art/animatron/trance.gif',
		author: 'Andrew',
		githubLink: 'https://github.com/andrewbom/'
	},
	{
		artName: 'rainbows',
		pageLink: './Art/vassilchiev/index.html',
		imageLink: './Art/vassilchiev/giphy.gif',
		author: 'Vassil',
		githubLink: 'https://github.com/vassilchiev/'
	},
	{
		artName: "Zai's Orbitron",
		pageLink: './Art/zai/index.html',
		imageLink: './Art/zai/zais_orbitron.gif',
		author: '5amm5',
		githubLink: 'https://github.com/5amm5965/'
	},
	{
		artName: "404's crying baby page",
		pageLink: './Art/papfal/index.html',
		imageLink: './Art/papfal/HTML-404-Crying-Baby-Page.gif',
		author: 'papfal',
		githubLink: 'https://github.com/papfal/'
	},
	{
		artName: 'ani-3d',
		pageLink: './Art/ani-3d/ani-3d.html',
		imageLink: './Art/ani-3d/ani-3d.gif',
		author: 'clyde166',
		githubLink: 'https://github.com/clyde166/'
	},
	{
		artName: 'Boy',
		pageLink: './Art/Boy/index.html',
		imageLink: './Art/Boy/Boy with house.png',
		author: 'Gajhendran',
		githubLink: 'https://github.com/Gajhendran/'
	},
	{
		artName: 'Funimation',
		pageLink: './Art/Funimation/index.html',
		imageLink: './Art/Funimation/Funimation.gif',
		author: 'Pratik',
		githubLink: 'https://github.com/pratikrana1998/'
	},
	{
		artName: 'Jungle Monkey',
		pageLink: './Art/AMCodin/index.html',
		imageLink: './Art/AMCodin/monkey.gif',
		author: 'AMCodin',
		githubLink: 'https://github.com/amcodin'
	},
	{
		artName: 'bellow',
		pageLink: './Art/fran/index.html',
		imageLink: './Art/fran/bellow.gif',
		author: 'franzwah',
		githubLink: 'https://github.com/franzwah'
	},
	{
		artName: 'Typing Indicator',
		pageLink: './Art/jacob-bacon/index.html',
		imageLink: './Art/jacob-bacon/jacob-bacon-art.JPG',
		author: 'jacob-bacon',
		githubLink: 'https://github.com/jacob-bacon'
	},
	{
		artName: 'TranslateX',
		pageLink: './Art/translate/index.html',
		imageLink: './Art/translate/translate.jpg',
		author: 'Alessandro-Mosca',
		githubLink: 'https://github.com/greghowe79'
	},
	{
		artName: 'Jerry the Minion',
		pageLink: './Art/baisch91/index.html',
		imageLink: './Art/baisch91/jerry.GIF',
		author: 'Chuck Baisch',
		githubLink: 'https://github.com/Baisch91'
	},
	{
		artName: 'Colination',
		pageLink: './Art/colination/index.html',
		imageLink: './Art/colination/animation.png',
		author: 'colinJR95',
		githublink: 'https://github.com/colinJR95'
	},
	{
		artName: 'Glowing Circle by Leem Plays',
		pageLink: './Art/AliHaidar/index.html',
		imageLink: './Art/AliHaidar/giphy.gif',
		author: 'alihaidar2950',
		githubLink: 'https://github.com/alihaidar2950'
	},
	{
		artName: 'bouncy-ball',
		pageLink: './Art/bouncy-ball/ty.html',
		imageLink: './Art/bouncy-ball/bouncy-ball.gif',
		author: 'Huang Yi-Ting',
		githubLink: 'https://github.com/yiting76'
	},
	{
		artName: 'Tronix',
		pageLink: './Art/visiona/index.html',
		imageLink: './Art/visiona/tronix.gif',
		author: 'visiona',
		githubLink: 'https://github.com/visiona'
	},
	{
		artName: 'Synchronization',
		pageLink: './Art/synchronization!/synchronization',
		imageLink: './Art/synchronization/synchronized_Dots.gif',
		author: 'Pranjal',
		githublink: 'https://github.com/Pranjal705'
	},
	{
		artName: 'Random Squares',
		pageLink: './Art/Monitha/index.html',
		author: 'Monitha',
		githubLink: 'https://github.com/dmonitha'
	},
	{
		artName: 'Walking-Man-Front',
		pageLink: './Art/Akhil/index.html',
		imageLink: './Art/Akhil/Walking-man-front.gif',
		author: 'Akhil',
		githubLink: 'https://github.com/akhils95'
	},
	{
		artName: 'Cow-cat',
		pageLink: './Art/Cow-cat/index.html',
		imageLink: './Art/Cow-cat/Cow-cat.gif',
		author: 'Galia',
		githubLink: 'https://github.com/galiarudenko'
	},
	{
		artName: 'Rainb0w',
		pageLink: './Art/Duka/index.html',
		imageLink: './Art/Duka/rainbow.gif',
		author: 'Duka',
		githubLink: 'https://github.com/DusanKrcmarik'
	},
	{
		artName: 'Indian',
		pageLink: './Art/Indian/index.html',
		imageLink: './Art/Indian/Indian.gif',
		author: 'Duka',
		githubLink: 'https://github.com/ndvishruth'
	},
	{
		artName: 'Knight Rider Leds',
		pageLink: './Art/pdr-clv/index.html',
		imageLink: './Art/pdr-clv/presentation-pic.jpg',
		author: 'Pedro Clv',
		githubLink: 'https://github.com/pdr-clv'
	},
	{
		artName: 'Animatron',
		pageLink: './Art/sanmitra/index.html',
		imageLink: './Art/sanmitra/index.gif',
		author: 'sanmitra',
		githubLink: 'https://github.com/sanmitra1999'
	},
	{
		artName: 'SmokyName',
		pageLink: './Art/priyankaw/index.html',
		videoLink: './Art/priyankaw/smoke.mp4',
		author: 'priyanka wankhade',
		githubLink: 'https://github.com/pgwankhade'
	},
	{
		artName: 'Animation-Ghost',
		pageLink: './Art/Animation-Ghost/index.html',
		imageLink: './Art/Animation-Ghost/ghost.gif',
		author: 'FH',
		githubLink: 'https://github.com/fhansmann'
	},
	{
		artName: 'Moving Ball',
		pageLink: './Art/Alaa_Ball/index.html',
		imageLink: './Art/Alaa_Ball/Icon_Ball.gif',
		author: 'Alaa Shaker',
		githubLink: 'https://github.com/Alaa-Shaker'
	},
	{
		artName: 'Simple-animation',
		pageLink: './Art/Votech/index.html',
		imageLink: './Art/Votech/simple-animation.gif',
		author: 'Votech',
		githubLink: 'https://github.com/Votech'
	},
	{
		artName: 'Nick',
		pageLink: './Art/Nick/index.html',
		imageLink: './Art/Nick/nick.gif',
		author: 'Nicholas',
		githubLink: 'https://github.com/nicxzmiller'
	},
	{
		artName: 'Square Dance',
		pageLink: './Art/EdwardRoberson/index.html',
		imageLink: './Art/EdwardRoberson/squaredance.png',
		author: 'Ed',
		githublink: 'https://github.com/greedy17'
	},
	{
		artName: 'Supercool',
		pageLink: './Art/supercool/index.html',
		imageLink: './Art/supercool/cool.gif',
		author: 'Alisha',
		githubLink: 'https://github.com/Alishadaswebdev'
	},
	{
		artName: 'Smile',
		pageLink: './Art/Smile/index.html',
		imageLink: './Art/Smile/Capture.gif',
		author: 'Pooja',
		githubLink: 'https://github.com/cs2pooja'
	},
	{
		artName: 'eyes winking',
		pageLink: './Art/eyesonly1965/index.html',
		imageLink: './Art/eyesonly1965/screenshot.png',
		author: 'eyesonly1965',
		githubLink: 'https://github.com/eyesonly1965'
	},
	{
		artName: 'Hannahmation Nation',
		pageLink: './Art/Hannahmation-Nation/index.html',
		imageLink: './Art/Hannahmation-Nation/recording.gif',
		author: 'Hannah',
		githubLink: 'https://github.com/hannahfk'
	},
	{
		artName: 'Ghost',
		pageLink: './Art/arcadekuro/index.html',
		imageLink: './Art/arcadekuro/floating-ghost.gif',
		githubLink: 'https://github.com/arcadekuro'
	},
	{
		artName: 'Ball-clear',
		pageLink: './Art/Naok000/index.html',
		imageLink: './Art/Naok000/ball-clear.gif',
		author: 'Naok000',
		githubLink: 'https://github.com/Naok000'
	},
	{
		artName: 'Mario_Kart_Animation',
		pageLink: './Art/Mario_Kart_Animation/index.html',
		imageLink: './Art/Mario_Kart_Animation/Mario.png',
		author: 'AnsonAMS',
		githubLink: 'https://github.com/AnsonAMS'
	},
	{
		artName: 'Microsoft_animation',
		pageLink: './Art/SaumyaBhatt/index.html',
		imageLink: './Art/SaumyaBhatt/Animation.gif',
		author: 'Saumya-Bhatt',
		githubLink: 'https://github.com/Saumya-Bhatt'
	},
	{
		artName: 'Falling',
		pageLink: './Art/Sfrench5/index.html',
		imageLink: './Art/Sfrench5/Falling.gif',
		author: 'Sfrench5',
		githubLink: 'https://github.com/Sfrench5'
	},
	{
		artName: 'Dragon_Loading',
		pageLink: './Art/Dragon_Loading/index.html',
		imageLink: './Art/Dragon_Loading/DragonLoading.gif',
		author: 'Prasad',
		githubLink: 'https://github.com/PrasadM07'
	},
	{
		artName: 'Animatrix',
		pageLink: './Art/Animatrix/index.html',
		imageLink: './Art/Animatrix/Animatrix.png',
		author: 'soutog',
		githubLink: 'https://github.com/soutog'
	},
	{
		artName: 'Simple-Loading',
		pageLink: './Art/Loading/loading.html',
		imageLink: './Art/Loading/load.gif',
		author: 'Vijay',
		githubLink: 'https://github.com/VijayVjCuber'
	},
	{
		artName: 'Fiyi-Animation',
		pageLink: './Art/Fiyi-Animation/index.html',
		imageLink: './Art/Fiyi-Animation/relax_smile.gif',
		author: 'Fiyi-A',
		githubLink: 'https://github.com/Fiyi-A'
	},
	{
		artName: 'Colored Bars',
		pageLink: './Art/mleblanc94/mleblanc94_html_Animation-Nation.html',
		imageLink: './Art/mleblanc94/ColoredBars.gif',
		author: 'mleblanc94',
		githubLink: 'https://github.com/mleblanc94'
	},
	{
		artName: 'animeR',
		pageLink: './Art/animeR/index.html',
		imageLink: './Art/animeR/animeR.gif',
		author: 'Rajneesh',
		githubLink: 'https://github.com/rajneeshk94'
	},
	{
		artName: 'Sunset-City',
		pageLink: './Art/jyun9504/index.html',
		imageLink: './Art/jyun9504/sunset-city.gif',
		author: 'jyun9504',
		githubLink: 'https://github.com/jyun9504'
	},
	{
		artName: 'brianbottle',
		author: 'brian',
		pageLink: './Art/brianbottle/index.html',
		imageLink: './Art/brianbottle/bottle.gif',
		githubLink: 'https://github.com/brianabplanalp1'
	},
	{
		artName: 'Shapes',
		pageLink: './Art/mark-marchant/index.html',
		imageLink: './Art/mark-marchant/shapes.png',
		author: 'Mark Marchant',
		githubLink: 'https://github.com/jtla3/Animation-Nation'
	},
	{
		artName: 'Loading',
		pageLink: './Art/NoumanAziz/Loading.html',
		videoLink: './Art/NoumanAziz/loading.gif',
		author: 'NoumanAziz',
		githubLink: 'https://github.com/NoumanAziz'
	},
	{
		artName: "Galek's Simple Animation",
		pageLink: './Art/GalekAnimation/index.html',
		imageLink: './Art/GalekAnimation/simpleanimation.gif',
		author: 'Adam Galek',
		githubLink: 'https://github.com/TheGalekxy'
	},
	{
		artname: 'Rainbow animation',
		pageLink: './Art/Rainbow/index.html',
		imageLink: './Art/Rainbow/rainbow.gif',
		author: 'Mohanraj',
		githubLink: 'https://github.com/chelladuraimohanraj/Animation-Nation'
	},
	{
		artName: 'Cyan Loading Animation',
		pageLink: './Art/Wannesds/index.html',
		imageLink: './Art/Wannesds/Wannesds.gif',
		author: 'Wannes Dieltiens',
		githubLink: 'https://github.com/Wannesds'
	},
	{
		artName: 'Animatron',
		pageLink: './Art/Animatron/index.html',
		imageLink: './Art/Animatron/trance.gif',
		author: 'Gihan Balasuriya',
		githubLink: 'https://github.com/gihanbalasuriya'
	},
	{
		artName: 'Light text blink',
		pageLink: './Art/Mani-textlight-blink/index.html',
		imageLink: './Art/Mani-textlight-blink/light-blink-text.gif',
		author: 'Mani Pandian',
		githubLink: 'https://github.com/Manipandian'
	},
	{
		artName: 'Circle',
		pageLink: './Art/PoKai/index.html',
		imageLink: './Art/PoKai/circle.png',
		author: 'PoKai Chang',
		githubLink: 'https://github.com/st875052018'
	},
	{
		artName: 'animatron',
		pageLink: './Art/animatron/index.html',
		imageLink: './Art/animatron/trance.gif',
		author: 'Christy',
		githubLink: 'https://github.com/ChristyLucid'
	},
	{
		artName: 'bouncing_ball',
		pageLink: './Art/bouncing_ball/bouncing_ball.html',
		imageLink: './Art/bouncing_ball/bouncing-ball.gif',
		author: 'Nirmalie',
		githubLink: 'https://github.com/nirmalieo3'
	},
	{
		artName: 'Vishnu',
		pageLink: './Art/Vishnu/index.html',
		imageLink: './Art/vishnu/vishnu.gif',
		author: 'Vishnu',
		githubLink: 'https://github.com/fiveCubes'
	},
	{
		artName: 'Rocket',
		pageLink: './Art/Rocket/index.html',
		imageLink: './Art/Rocket/rocket.gif',
		author: 'Jose Diaz',
		githubLink: 'https://github.com/josegerard2000'
	},
	{
		artName: 'simpleG',
		pageLink: './Art/simpleG/index.html',
		imageLink: './Art/simpleG/kitty.jpg',
		author: 'gargeper',
		githubLink: 'https://github.com/gargeper'
	},
	{
		artName: 'BounceFace',
		pageLink: './Art/ainamation/index.html',
		imageLink: './Art/ainamation/ainamation.gif',
		author: 'Ainara Saralegui',
		githubLink: 'https://github.com/asaralegui'
	},
	{
		artName: 'Text Flow',
		pageLink: './Art/ConnerCoding/index.html',
		imageLink: './Art/ConnerCoding/ztmanimation.gif',
		author: 'Conner Schiller',
		githubLink: 'https://github.com/ConnerCoding'
	},
	{
		artName: 'Glow',
		pageLink: './Art/Glow/index.html',
		imageLink: './Art/Glow/Glow.png',
		author: 'Joaquin Castillo',
		githubLink: 'https://github.com/JuakoDev'
	},
	{
		artName: 'Heart Real',
		pageLink: './Art/riddhax/index.html',
		imageLink: './Art/riddhax/index.gif',
		author: 'Riddhax',
		githubLink: 'https://github.com/riddhax'
	},
	{
		artName: 'vinny023',
		pageLink: './Art/vinny023/index.html',
		videoLink: './Art/vinny023/video.mp4',
		author: 'vinny023',
		githubLink: 'https://github.com/vinny023'
	},
	{
		artName: 'Balls',
		pageLink: './Art/Paul - Simple Annoying Balls/index.html',
		imageLink: './Art/Paul - Simple Annoying Balls/Balls.gif',
		author: 'Paul',
		githubLink: 'https://github.com/psr83'
	},
	{
		artName: 'Spin',
		pageLink: './Art/Spin/allli.html',
		imageLink: './Art/Spin/allli.gif',
		author: 'Victor Winner',
		githubLink: 'https://github.com/Vicwin13'
	},
	{
		artName: 'Moving piper',
		pageLink: './Art/nishant/index.html',
		imageLink: './Art/nishant/nishant.gif',
		author: 'Nishant Pandey',
		githubLink: 'https://github.com/mrpandey1'
	},
	{
		artName: 'brose55-heartbeat',
		pageLink: './Art/brose55/heartbeat.html',
		imageLink: './Art/brose55/heartbeat.gif',
		author: 'brose55',
		githubLink: 'https://github.com/brose55'
	},
	{
		artName: 'Ghost',
		pageLink: './Art/Solardeath/index.html',
		imageLink: './Art/Solardeath/animation.jpg',
		author: 'Solardeath',
		githubLink: 'https://github.com/solardeath'
	},
	{
		artName: 'Equalizer',
		pageLink: './Art/Equalizer/index.html',
		imageLink: './Art/Equalizer/equalizer.gif',
		author: 'WiLLiaM-noD',
		githubLink: 'https://github.com/WiLLiaM-noD'
	},
	{
		artName: 'Kanimootion',
		pageLink: './kanimootion/TextAnimation/index.html',
		imageLink: './Art/moon.png',
		author: 'R3alpapi',
		githubLink: 'https://github.com/R3alpapi'
	},
	{
		artName: 'Annoying Box',
		pageLink: './Art/Annoying_Box/index.html',
		imageLink: './Art/Annoying_Box/annoying_box.gif',
		author: 'Chengyan Pan',
		githubLink: 'https://github.com/Currygobig30'
	},
	{
		artName: 'FoxUnderStars',
		pageLink: './Art/kdhenderson/index_fox.html',
		imageLink: './Art/kdhenderson/foxUnderStars.gif',
		author: 'kdhenderson',
		githubLink: 'https://github.com/kdhenderson'
	},
	{
		artName: 'SimColor Change',
		pageLink: './Art/SimColor/index.html',
		imageLink: './Art/SimColor/ColorChanging.gif',
		author: 'beforethunder',
		githubLink: 'https://github.com/beforethunderr'
	},
	{
		artName: 'Testing',
		pageLink: './Art/pramit/index.html',
		imageLink: '',
		author: 'Pramit',
		githubLink: 'https://github.com/pramit94'
	},
	{
		artName: 'Orangimation',
		pageLink: './Art/Orangimation/index.html',
		videoLink: './Art/Orangimation/Orangimation.gif',
		author: 'Gurvinderj',
		githubLink: 'https://github.com/Gurvinderj'
	},
	{
		artName: 'Clock',
		pageLink: './Art/AlenB/index.html',
		videoLink: './Art/AlenB/ezgif.com-optimize.gif',
		author: 'alenb12',
		githubLink: 'https://github.com/alenb12'
	},
	{
		artName: 'Balloon',
		pageLink: './Art/liamxdillon/index.html',
		imageLink: './Art/liamxdillon/balloon.gif',
		author: 'liamxdillon',
		githubLink: 'https://github.com/liamxdillon'
	},
	{
		artName: 'Blinking-Emoji',
		pageLink: './Art/Blinking-Emoji/index.html',
		imageLink: './Art/Joy/img.png',
		author: 'Monika',
		githubLink: 'https://github.com/Monika39-maker'
	},
	{
		artName: 'Rotating 3D CUBE',
		pageLink: './Art/prakash901/index.html',
		imageLink: './Art/prakash901/rotatingcube.gif',
		author: 'Prakash Tiwari',
		githubLink: 'https://github.com/prakash901'
	},
	{
		artName: '16BEC035',
		pageLink: './Art/16BEC035/index.html',
		pageLink: './Art/16BEC035/style.css',
		author: 'Gobinath24',
		githubLink: 'https://github.com/Gobinath24/'
	},
	{
		artName: 'MukeshAnimation',
		pageLink: './Art/MukeshAnimation/animation.html',
		pageLink: './Art/MukeshAnimation/style3.css',
		imageLink: './Art/MukeshAnimation/animationbg.jpg',
		author: 'Mukesh',
		githubLink: 'https://github.com/Mukesh2810/'
	},
	{
		artName: 'WalkingtotheFuture',
		pageLink: './Art/ashik/index.html',
		pageLink: './Art/ashik/style3.css',
		imageLink: './Art/ashik/trance.gif',
		imageLink: './Art/ashik/walkingtofuture.gif',
		author: 'Ashik',
		githubLink: 'https://github.com/ashikta2001'
	},
	{
		artName: 'Heart Animation',
		pageLink: './Art/RemigiuszKolanko/index.html',
		pageLink: './Art/RemigiuszKolanko/style.css',
		imageLink: './Art/RemigiuszKolanko/heart.png',
		author: 'Remigiusz Kolanko',
		githubLink: 'https://github.com/RemigiuszKolanko/'
	},
	{
		artName: '3D Image Flip',
		pageLink: './Art/3D Image Flip/index.html',
		imageLink: './Art/3D Image Flip/MonaLisa.jpg',
		author: 'Cris Manrique',
		githubLink: 'https://github.com/CrisManrique'
	},
	{
		artName: 'Smoke Animation',
		pageLink: './Art/smoke Animation/index.html',
		imageLink: './Art/smoke Animation/Capture.png',
		author: 'aman-cse',
		githubLink: 'https://github.com/aman-cse'
	},
	{
		artName: 'prashantM2',
		pageLink: './Art/prashantM2/block.html',
		imageLink: './Art/prashantM2/block.gif',
		author: 'Prashant Maurya',
		githubLink: 'https://github.com/prashantmaurya228'
	},
	{
		artName: 'BH',
		pageLink: './Art/animationBH/index.html',
		imageLink: '',
		author: 'BH',
		githubLink: 'https://github.com/huynhcongbaotran'
	},
	{
		artName: 'prashantM3',
		pageLink: './Art/prashantM3/ball.html',
		imageLink: './Art/prashantM3/ball.gif',
		author: 'Prashant Maurya',
		githubLink: 'https://github.com/prashantmaurya228'
	},
	{
		artName: 'SquareStar',
		pageLink: './Art/shawn/index.html',
		imageLink: './Art/shawn/square_star.gif',
		author: 'shawn',
		github: 'https://github.com/hk2014'
	},
	{
		artName: 'prashantM4',
		pageLink: './Art/prashantM4/boxsize.html',
		imageLink: './Art/prashantM4/boxsize.gif',
		author: 'Prashant Maurya',
		githubLink: 'https://github.com/prashantmaurya228'
	},
	{
		artName: 'Happy hacking',
		pageLink: 'https://github.com/szulima',
		imageLink: './Art/szulima/hacking.gif',
		author: 'szulima',
		githubLink: 'https://github.com/szulima'
	},
	{
		artName: 'ColorBomb',
		pageLink: './Art/ColorBomb/index.html',
		imageLink: './Art/ColorBomb/ztm.gif',
		author: 'Rahulm2310',
		github: 'https://github.com/Rahulm2310'
	},
	{
		artName: 'Traffic Lights',
		pageLink: './Art/Harry/index.html',
		imageLink: './Art/Harry/lights.gif',
		author: 'Harry',
		githubLink: 'https://github.com/legenhairy'
	},
	{
		artName: 'Glowing Text',
		pageLink: './Art/glowing-text/index.html',
		imageLink: './Art/glowing-text/glowing_text_gif.gif',
		author: 'Rahulkumar Jha',
		githubLink: 'https://github.com/Rahul240499'
	},
	{
		artName: 'Ghost Stealth Text',
		pageLink: './Art/Alara Joel/index.html',
		imageLink: './Art/Alara Joel/stealth ghost.png',
		author: 'Alara Joel',
		githubLink: 'https://github.com/stealthman22'
	},
	{
		artName: 'Cactus Balloon',
		pageLink: './Art/cactus/index.html',
		imageLink: './Art/cactus/catus.gif',
		author: 'Ana Paula Lazzarotto de Lemos',
		githubLink: 'https://github.com/anapaulalemos'
	},
	{
		artName: 'Random Color Change',
		pageLink: './Art/toto-titan-developer/index.html',
		imageLink: './Art/toto-titan-developer/RandomColorChange.png',
		author: 'Wyatt Henderson',
		githubLink: 'https://github.com/toto-titan-developer'
	},
	{
		artName: 'Trial',
		pageLink: './Art/dhennisCssAnimation/index.html',
		imageLink: './Art/dhennisCssAnimation/focusOnTheGood',
		author: 'Dhennis Lim',
		github: 'https://github.com/DhennisDavidLim'
	},
	{
		artName: 'Rectangular Butterfly',
		pageLink: './Art/muzak-mmd/index.html',
		imageLink: './Art/muzak-mmd/butterfly.gif',
		author: 'Mbarak',
		github: 'https://github.com/muzak-mmd'
	},
	{
		artName: 'Simple Text Animation',
		pageLink: './Art/LordZeF/index.html',
		imageLink: './Art/LordZeF/Text-animation.gif',
		author: 'Lord ZeF',
		github: 'https://github.com/LordZeF'
	},
	{
		artName: 'Spinning Japanese',
		pageLink: './Art/nihongo/index.html',
		imageLink: './Art/nihongo/nihongo.gif',
		author: 'Mike W',
		github: 'https://github.com/mikewiner'
	},
	{
		artName: 'Sun',
		pageLink: './Art/Yj/index.html',
		imageLink: './Art/Yj/sun.gif',
		author: 'Youjung',
		github: 'https://github.com/rose07a'
	},
	{
		artName: "Guy's",
		pageLink: "./Art/Guy's/index.html",
		imageLink: '',
		author: 'Guy',
		github: 'https://github.com/Guy3890'
	},
	{
		artName: 'animation-text',
		pageLink: './Art/animation-text/index.html',
		imageLink: './Art/',
		author: 'alexzemz',
		github: 'https://github.com/alexzemz'
	},
	{
		artName: 'Practice',
		pageLink: './Art/SkiingOtter/index.html',
		imageLink: '',
		author: 'SkiingOtter',
		github: 'https://github.com/SkiingOtter'
	},
	{
		artName: 'djdougan',
		pageLink: './Art/djdougan/index.html',
		imageLink: './Art/djdougan/css-mouseover-effect.png',
		author: 'douglas dougan',
		github: 'https://github.com/djdougan'
	},
	{
		artName: 'Animated Background',
		pageLink: './Art/Xarasho-Background/index.html',
		imageLink: '',
		author: 'Alex Xarasho',
		github: 'https://github.com/Xarasho'
	},
	{
		artName: 'CarvalhoAnimation',
		pageLink: './Art/CarvalhoAnimation/index.html',
		imageLink: './Art/CarvalhoAnimation/Halloween.png',
		author: 'Alexandre Carvalho',
		github: 'https://github.com/AlexandreCarvalho1990'
	},
	{
		artName: 'Flower Animation',
		pageLink: './Art/aimee_flowerani/index.html',
		imageLink: './Art/aimee_flowerani/flower.gif',
		author: 'Aimee Hernandez',
		githubLink: 'https://github.com/aimeehg'
	},
	{
		artName: '3D Spinning Rings',
		pageLink: './Art/frostillicus/index.html',
		imageLink: './Art/frostillicus/spinning_rings.png',
		author: 'frostillicus',
		github: 'https://github.com/frostillicus'
	},
	{
		artName: 'Flexible Logo',
		pageLink: './Art/Fab1ed/index.html',
		imageLink: './Art/Fab1ed/flex.gif',
		author: 'Fab1ed',
		github: 'https://github.com/Fab1ed'
	},
	{
		artName: 'Blinking Eye',
		pageLink: './Art/BlinkingEye/index.html',
		imageLink: './Art/BlinkingEye/blinkingeye.gif',
		author: 'Pavel Perevozchikov',
		github: 'https://github.com/papapacksoon'
	},
	{
		artName: 'Zero-to-Logo',
		pageLink: './Art/node.hg/index.html',
		imageLink: './Art/node.hg/ztm.gif',
		author: 'Harris Gomez',
		github: 'https://github.com/harrisgomez'
	},
	{
		artName: 'Mushyanimation',
		pageLink: './Art/mushyanimation/index.html',
		imageLink: './Art/mushyanimation/mush.gif',
		author: 'mushymane',
		github: 'https://github.com/mushymane'
	},
	{
		artName: 'Flag',
		pageLink: './Art/Batz005/index.html',
		imageLink: './Art/Batz005/flag.gif',
		author: 'Batz005',
		github: 'https://github.com/Batz005'
	},
	{
		artName: 'Wave',
		pageLink: './Art/Wave_css/index.html',
		imageLink: './Art/Wave_css/wave.gif',
		author: 'Filippe',
		github: 'https://github.com/filippebr'
	},
	{
		artName: 'Preloader',
		pageLink: './Art/mshuber1981/preloader.html',
		imageLink: './Art/mshuber1981/preloader.gif',
		author: 'Michael Huber',
		github: 'https://github.com/mshuber1981'
	},
	{
		artName: 'Simple Animate ZTM',
		pageLink: './Art/Kweyku/index.html',
		imageLink: './Art/Kweyku/proudZTM.gif',
		author: 'Kweyku',
		github: 'https://github.com/Kweyku'
	},
	{
		artName: 'Heartbeat',
		pageLink: './Art/lysychas/index.html',
		imageLink: './Art/lysychas/heartshot.png',
		author: 'lysychas',
		github: 'https://github.com/lysychas'
	},
	{
		artName: 'Hydrogen',
		pageLink: './Art/elias/my-art.html',
		imageLink: './Art/elias/hydrogen.gif',
		author: 'tesolberg',
		github: 'https://github.com/tesolberg'
	},
	{
		artName: 'Cool-Transition',
		pageLink: './Art/animatomang/html',
		videolink: './Art/animatomang/smoke.mp4',
		author: 'Syam',
		github: 'https://github.com/blacktomang'
	},
	{
		artName: 'Spinning Square',
		pageLink: './Art/Spinning Square/index.html',
		imageLink: './Art/Spinning Square/square.gif',
		author: 'Fumi',
		github: 'https://github.com/fumiadeyemi'
	},
	{
		artName: 'letters-loading',
		pageLink: './Art/franciscomelov/index.html',
		imageLink: './Art/franciscomelov/franciscomelov.gif',
		author: 'franciscomelov',
		githubLink: 'https://github.com/franciscomelov'
	},
	{
		artName: 'Moving Eyeball',
		pageLink: './Art/AnathKantonda/index.html',
		imageLink: './Art/AnathKantonda/movingeyeball.gif',
		author: 'Anath',
		github: 'https://github.com/anathkantonda'
	},
	{
		artName: 'Flag Animation - Colomboalemán',
		pageLink: './Art/Matic1909/index.html',
		imageLink: './Art/Matic1909/flag.gif',
		author: 'Nils Matic',
		githubLink: 'https://github.com/matic1909'
	},
	{
		artName: 'Pac-Man',
		pageLink: './Art/Pac-Man/Pac-Man.html',
		imageLink: './Art/Pac-Man/Pac-Man.gif',
		author: 'Norbert',
		githubLink: 'https://github.com/Bynor'
	},
	{
		artName: "Don't follow the light",
		pageLink: './Art/cristobal-heiss/index.html',
		imageLink: './Art/cristobal-heiss/css_animation.gif',
		author: 'Cristobal Heiss',
		githubLink: 'https://github.com/ceheiss'
	},
	{
		artName: 'Eenimation',
		pageLink: './Art/Eenimation/index.html',
		imageLink: './Art/Eenimation/trance.gif',
		author: 'Eejaz ishaq',
		githubLink: 'https://github.com/eejazishaq'
	},
	{
		artName: 'ripple button',
		pageLink: './Art/monika-sahay/index.html',
		imageLink: './Art/monika-sahay/screen-capture.gif',
		author: 'monika sahay',
		githubLink: 'https://github.com/monika-sahay'
	},
	{
		artName: 'Animation',
		pageLink: './Art/Albertomtferreira/index.html',
		imageLink: './Art/Albertomtferreira/animation.gif',
		author: 'Alberto Ferreira',
		githubLink: 'https://github.com/albertomtferreira'
	},
	{
		artName: 'sliding curtains',
		pageLink: './Art/layoayeni/index.html',
		imageLink: './Art/layoayeni/trance.gif',
		author: 'Layo',
		githubLink: 'https://github.com/layoayeni'
	},
	{
		artName: 'Unlocked',
		pageLink: './Art/confusionmatrix98/unlocked.html',
		imageLink: './Art/confusionmatrix98/unlocked.gif',
		author: 'confusionmatrix98',
		githubLink: 'https://github.com/confusionmatrix98'
	},
	{
		artName: 'Slovenian flag',
		pageLink: "./Art/Ivan's art/index.html",
		imageLink: "./Art/Ivan's art/Ivan-art.gif",
		author: 'kljuni',
		githubLink: 'https://github.com/kljuni'
	},
	{
		artName: 'Police Siren',
		pageLink: './Art/ShimShon1/policia.html',
		imageLink: './Art/ShimShon1/police.gif',
		author: 'ShimShon1',
		githubLink: 'https://github.com/ShimShon1'
	},
	{
		artName: 'Catch The UFO',
		pageLink: './Art/A-UFO/index.html',
		imageLink: './Art/A-UFO/catch-the-ufo.gif',
		author: 'Dibakash',
		githubLink: 'https://github.com/dibakash'
	},
	{
		artName: 'dk649',
		pageLink: './Art/dk649/index.html',
		imageLink: './Art/dk649/circle.gif',
		author: 'dk649',
		githubLink: 'https://github.com/dk649'
	},
	{
		artName: 'Catch The UFO',
		pageLink: './Art/A-UFO/index.html',
		imageLink: './Art/A-UFO/catch-the-ufo.gif',
		author: 'Dibakash',
		githubLink: 'https://github.com/dibakash'
	},
	{
		artName: 'Beer',
		pageLink: './Art/beer/index.html',
		imageLink: './Art/beer/beer.gif',
		author: 'CamJackson',
		githubLink: 'https://github.com/CamJackson-Dev'
	},
	{
		artName: '1rotate',
		pageLink: './Art/1rotate/index.html',
		imageLink: './Art/1rotate/rotation.gif',
		author: 'Himanshu Gawari',
		githubLink: 'https://github.com/himanshugawari'
	},
	{
		artName: 'Moving Box',
		pageLink: './Art/JerylDEv/index.html',
		imageLink: './Art/JerylDEv/movingbox.gif',
		author: 'JerylDEv',
		githubLink: 'https://github.com/JerylDEv'
	},
	{
		artName: 'New move',
		pageLink: './Art/NewMove/index.html',
		imageLink: './Art/NewMove/NewMove.gif',
		author: 'kzhecheva',
		githubLink: 'https://github.com/kzhecheva'
	},
	{
		artName: 'animatron',
		pageLink: './Art/animatron/index.html',
		imageLink: './Art/animatron/trance.gif'
	},
	{
		artName: 'Swing',
		pageLink: './Art/evangel/index.html',
		imageLink: './Art/evangel/swing.gif',
		githubLink: 'https://github.com/devevangel'
	},
	{
		artName: 'rashid',
		pageLink: './Art/rashid/index.html',
		imageLink: './Art/rashid/DNA.gif',
		author: 'Rashid Makki',
		githubLink: 'https://github.com/rashidmakki'
	},
	{
		artName: 'queer quarantine',
		pageLink: './Art/animatron/queer.html',
		imageLink: './Art/animatron/queer.gif'
	},
	{
		artName: 'Animatron',
		pageLink: './Art/animatron/index.html',
		imageLink: './Art/animatron/trance.gif',
		author: 'Cassandre Perron',
		githubLink: 'https://github.com/cassandreperron'
	},
	{
		artName: 'Sun Bursts',
		pageLink: './Art/steveSchaner/index.html',
		imageLink: './Art/steveSchaner/sunburst.gif',
		author: 'Steve Schaner',
		githubLink: 'https://github.com/sschaner'
	},
	{
		artName: 'Shravan',
		pageLink: './Art/Shravan/animation_shr_page.html',
		imageLink: './Art/Shravan/animation_shr.gif',
		author: 'Shravan Kumar',
		githubLink: 'https://github.com/shravan1508'
	},
	{
		artName: 'Jurassic Park',
		pageLink: './Art/tvasari/index.html',
		imageLink: './Art/tvasari/jurassic_park.gif',
		author: 'Tommaso Vasari',
		githubLink: 'https://github.com/tvasari'
	},
	{
		artName: 'Bounce',
		pageLink: './Art/samya/index.html',
		imageLink: './Art/samya/samya.gif',
		author: 'Samya Thakur',
		githubLink: 'https://github.com/samyathakur'
	},
	{
		artName: 'Mountain Sky',
		pageLink: './Art/steviesocks/index.html',
		imageLink: './Art/steviesocks/css-mountain-animation.gif',
		author: 'steviesocks',
		githubLink: 'https://github.com/steviesocks'
	},
	{
		artName: "Zai's Orbitron",
		pageLink: './Art/zai/index.html',
		imageLink: './Art/zai/zais_orbitron.gif',
		author: '5amm5',
		githubLink: 'https://github.com/5amm5965/'
	},
	{
		artName: 'boxes',
		pageLink: './Art/Squares/index.html',
		imageLink: './Art/Squares/boxes.gif',
		author: 'Sara',
		githubLink: 'https://github.com/sara-ghiorzi'
	},
	{
		artName: 'AnimateButton',
		pageLink: './Art/CL_animation/index.html',
		imageLink: './Art/CL_animation/CL_animation.gif',
		author: 'CL',
		githubLink: 'https://github.com/clairehq'
	},
	{
		artName: 'Alien',
		pageLink: './Art/propelahed/alien.html',
		imageLink: './Art/propelahed/alien.png',
		author: 'propelahed',
		githubLink: 'https://github.com/propelahed'
	},
	{
		artName: 'Fan Animation',
		pageLink: './Art/Tushar-jain/index.html',
		imageLink: './Art/Tushar-jain/fan2.gif',
		author: 'Tushar jain',
		githubLink: 'https://github.com/Tusjain28'
	},
	{
		artName: 'circling circle',
		pageLink: './Art/circlingcircle/index.html',
		videoLink: './Art/circlingcircle/circlespin.mp4',
		author: 'Alvin',
		githubLink: 'https://github.com/AlvinJackson'
	},
	{
		artName: 'squareanimation',
		pageLink: './Art/squareanimation/index.html',
		videoLink: './Art/circlingcircle/ezgif.com-crop.gif',
		author: 'Joey',
		githubLink: 'https://github.com/chenj061'
	},
	{
		artName: 'Moving Gradient',
		pageLink: './Art/logimix/index.html',
		imageLink: './Art/logimix/move.gif',
		author: 'Logimix',
		githubLink: 'https://github.com/logimix'
	},
	{
		artName: 'The Leaking Teapot',
		pageLink: './Art/alpayhassan/project.html',
		imageLink: './Art/alpayhassan/squareImageOfArt.png',
		author: 'Alpay Hassan',
		githubLink: 'https://github.com/alpayhassan'
	},
	{
		artName: 'ZtM animation',
		pageLink: './Art/ztm animation/index.html',
		imageLink: './Art/ztm animation/circle.gif',
		author: 'Nedim Karcic',
		githubLink: 'https://github.com/nedimkarcic'
	},
	{
		artName: 'Intro',
		pageLink: './Art/Intro/index.html',
		imageLink: './Art/Intro/gamed.gif',
		author: 'Sameh',
		githubLink: 'https://github.com/ahmed9sameh'
	},
	{
		artName: 'Text Animation',
		pageLink: './Art/JRoman/index.html',
		imageLink: './Art/JRoman/textanimation.gif',
		author: 'Jose Roman',
		githubLink: 'https://github.com/ahmed9sameh'
	},
	{
		artName: 'catch me',
		pageLink: './Art/isik1/index.html',
		githubLink: 'https://github.com/isik-tech'
	},
	{
		artName: 'Buttonimation',
		pageLink: './Art/Buttonimation/index.html',
		imageLink: './Art/Buttonimation/buttongif.gif',
		author: 'Atharva Maid',
		githubLink: 'https://github.com/atharv-123-wq'
	},
	{
		artName: 'BennAnimation',
		pageLink: './Art/BennAnimation/index.html',
		imageLink: './Art/BennAnimation/img.gif',
		author: 'Bennaim Youness',
		githubLink: 'https://github.com/bennaimyounes'
	},
	{
		artName: 'Distortion Text Animation',
		pageLink: './Art/Distortion Text Animation/index.html',
		imageLink: './Art/Distortion Text Animation/particles.gif',
		author: 'Partha Sarathi Muduli',
		githubLink: 'https://github.com/partha7978'
	},
	{
		artName: 'CarAnimation',
		pageLink: './Art/car_animate/index18.html',
		imageLink: './Art/car_animate/car.png',
		author: 'Muskan',
		githubLink: 'https://github.com/Muskan40'
	},
	{
		artName: 'John',
		pageLink: './Art/John/index.html',
		imageLink: './Art/John/trance.gif',
		author: 'John',
		githubLink: 'https://github.com/jonattar23'
	},
	{
		artName: 'HappyPenguin',
		pageLink: './Art//happyPenguin/index.html',
		imageLink: './Art/happyPenguin/tux2.png',
		author: 'Sushavan',
		githubLink: 'https://github.com/sushavanP'
	},
	{
		artName: 'Colors',
		pageLink: './Art/Margarida/index.html',
		imageLink: './Art/Margarida/Colors.gif',
		author: 'Margarida',
		githubLink: 'https://github.com/MargaridaMoreira'
	},
	{
		artName: 'Black Hole',
		pageLink: './Art/Black Hole/index.html',
		imageLink: './Art/Black Hole/space.gif',
		author: 'Elijah',
		githubLink: 'https://github.com/Prophet369'
	},
	{
		artName: 'Driller',
		pageLink: './Art/AbduMurad/index.html',
		imageLink: './Art/AbduMurad/Driller.gif',
		author: 'Abdu',
		githubLink: 'https://github.com/AbduMurad'
	},
	{
		artName: 'Loading Animation',
		pageLink: './Art/loading animation/index.html',
		imageLink: './Art/loading animation/loadingGIF.gif',
		author: 'Yash Jadhav',
		githubLink: 'https://github.com/yashjadhav07'
	},
	{
		artName: 'Candle Animation',
		pageLink: './Art/Fredie/index.html',
		imageLink: './Art/Fredie/candle-animation.gif',
		author: 'Fredie Auditor',
		githubLink: 'https://github.com/fredators88'
	},
	{
		artName: 'Shubhamu68',
		pageLink: './Art/Shubhamu68/index.html',
		imageLink: './Art/Shubhamu68/tenor.gif',
		author: 'Shubham',
		githubLink: 'https://github.com/Shubhamu68'
	},
	{
		artName: 'Party Man',
		pageLink: './Art/damiencarson/index.html',
		imageLink: './Art/damiencarson/party_man.gif',
		author: 'Damien Carson',
		githubLink: 'https://github.com/damiencarson'
	},
	{
		artName: 'Lotus Blooming',
		pageLink: './Art/lotus/index.html',
		imageLink: './Art/lotus/lotus.gif',
		author: 'Thong Kun',
		githubLink: 'https://github.com/ThongKun'
	},
	{
		artName: 'Heart-Loader',
		pageLink: './Art/Neha/index.html',
		imageLink: './Art/Neha/Heart_Loader.gif',
		author: 'Neha',
		githubLink: 'https://github.com/Neha045'
	},
	{
		artName: 'Es-animator',
		pageLink: './Art/antinomy/index.html',
		imageLink: './Art/antinomy/logo-spin.gif',
		author: 'EsraaMHelmy',
		githubLink: 'https://github.com/EsraaMHelmy'
	},
	{
		artName: 'Muscardinus94 Test',
		pageLink: './Art/Muscardinus94/index.html',
		imageLink: './Art/Muscardinus94/trance.gif',
		author: 'Muscardinus',
		githubLink: 'https://github.com/Muscardinus94'
	},
	{
		artName: 'Holiday Vibe',
		pageLink: './Art/HolidayVibe/index.html',
		imageLink: './Art/HolidayVibe/holiday_vibe.gif',
		author: 'Nikola',
		githubLink: 'https://github.com/NikolaOndrikova'
	},
	{
		artName: "Fred's Car",
		pageLink: './Art/freds-car/index.html',
		imageLink: './Art/freds-car/freds-car.gif',
		author: 'Maaz Ahmad Khan',
		githubLink: 'https://github.com/MAK947'
	},
	{
		artName: 'BlinkingEye2',
		pageLink: './Art//BlinkinEye2/index.html',
		imageLink: './Art/BlinkingEye2/blinkingeye2.gif',
		author: 'Manishankar04',
		githubLink: 'https://github.com/Manishankar04'
	},
	{
		pageLink: './Art/wrecket/index.html',
		imageLink: './Art/Joy/wrecket.gif',
		author: 'Wrecket',
		githubLink: 'https://github.com/Wrecket'
	},
	{
		artName: 'Hot',
		pageLink: './Art/Manos0/index.html',
		imageLink: './Art/Manos0/Hot.gif',
		author: 'Manos0',
		githubLink: 'https://github.com/Manos0'
	},
	{
		artName: 'Typewriter',
		pageLink: './Art/Typewriter-anim/index.html',
		imageLink: './Art/Typewriter-anim/type-write.gif',
		author: 'Chandan C Bagan',
		githubLink: 'https://github.com/ChandanCBagan'
	},
	{
		artName: 'Gangnam Style',
		pageLink: './Art/Gangnam Style/index.html',
		imageLink: './Art/Gangnam Style/gangnamstyle.gif',
		author: 'salongajudy27',
		githubLink: 'https://github.com/salongajudy27'
	},
	{
		artName: 'Ahmed khodier',
		pageLink: './Art/Joy/triangle/triangle.html',
		imageLink: './Art/Joy/triangle/triangle.gif',
		author: 'Joy',
		githubLink: 'https://github.com/akhodier'
	},
	{
		artName: 'Shape-Shifter LED',
		pageLink: './Art/Mikasa/index.html',
		imageLink: './Art/Mikasa/shape-shifterLEDTrip.gif',
		author: 'MikasaaLevi',
		githubLink: 'https://github.com/MikasaaLevi'
	},
	{
		artName: 'bike in mountain',
		pageLink: './Art/has1234513/mountain.html',
		imageLink: './Art/has1234513//bike.jpg',
		author: 'has1234513',
		githubLink: 'https://github.com/has1234513'
	},
	{
		artName: 'possible',
		pageLink: './Art/possible/index.html',
		imageLink: './Art/possible/SKshbr_animation.gif',
		author: 'SKshbr',
		githubLink: 'https://github.com/SKshbr'
	},
	{
		artName: 'Hachi_chan',
		pageLink: './Art/Hachi_chan/index.html',
		imageLink: './Art/Hachi_chan/Hachi.gif',
		author: 'pystupp',
		githubLink: 'https://github.com/pystupp'
	},
	{
		artName: 'Edinburgh View',
		pageLink: './Art/Rob/index.html',
		imageLink: './Art/Rob//Arthur.gif',
		author: 'Rob',
		githubLink: 'https://github.com/RobTheWorld'
	},
	{
		artName: 'Real Time Solar System',
		pageLink: './Art/Joy/AnimateStation/index.html',
		imageLink: './Art/Joy//AnimateStation/gulla.jpg',
		author: 'Arsh Nigam',
		githubLink: 'https://github.com/Arshcreation'
	},
	{
		artName: 'SquaresMoving',
		pageLink: './Art/JJamesie/index.html',
		imageLink: './Art/JJamesie/jamesie.gif',
		author: 'James',
		githubLink: 'https://github.com/James96kelly'
	},
	{
		artName: 'My Animation',
		pageLink: './Art/Kfriden/index.html',
		imageLink: './Art/Kfriden/.gif',
		author: 'Kaitlyn Friden',
		githubLink: 'https://github.com/kfriden'
	},
	{
		artName: 'A Pong Or So',
		pageLink: './Art/Manny/index.html',
		imageLink: './Art/Manny/myPong.gif',
		author: 'Manny Mayorga',
		githubLink: 'https://github.com/emayorgasu'
	},
	{
		pageLink: './Art/hrvoje/index.html',
		imageLink: './Art/hrvoje/hrvoje.gif',
		author: 'hrvoje-rama',
		githubLink: 'https://github.com/hrvoje-rama'
	},
	{
		artName: 'Geometron',
		pageLink: './Art/yogesh-singh-thakur/index.html',
		imageLink: './Art/yogesh-singh-thakur/my-animation.gif',
		author: 'Yogesh Thakur',
		githubLink: 'https://github.com/thakur-yogesh'
	},
	{
		artName: 'pacman',
		pageLink: './Art/pacman/index.html',
		imageLink: 'C/Users/good boy/Animation-Nation/Art/pacman.gif',
		author: 'Abhijeet Kumar',
		githubLink: 'https://github.com/Mabhijeet'
	},
	{
		artName: 'roboHi',
		pageLink: './Art/roboHi/index.html',
		imageLink: './Art/roboHi/robo.gif',
		author: 'Radhika',
		githubLink: 'https://github.com/rohan123454'
	},
	{
		artName: 'ajsAnimation',
		pageLink: './Art/ajsaenz1091/index.html',
		imageLink: './Art/ajsaenz1091/animation.gif',
		author: 'Alberto Gonzalez',
		githubLink: 'https://github.com/ajsaenz1091'
	},
	{
		artName: 'WVanimation',
		pageLink: './Art/wvonberg/index.html',
		imageLink: './Art/wvonberg/reveal.gif',
		author: 'William Vonberg',
		githubLink: 'https://github.com/wvonberg'
	},
	{
		artName: 'roboHi',
		pageLink: './Art/roboHi/index.html',
		imageLink: './Art/roboHi/robo.gif',
		author: 'Radhika',
		githubLink: 'https://github.com/rohan123454'
	},
	{
		artName: 'ajsAnimation',
		pageLink: './Art/ajsaenz1091/index.html',
		imageLink: './Art/ajsaenz1091/animation.gif',
		author: 'Alberto Gonzalez',
		githubLink: 'https://github.com/ajsaenz1091'
	},
	{
		artName: 'cube_animation',
		pageLink: './Art/cube_animation/index.html',
		imageLink: './Art/cube_animation/cube.gif',
		author: 'DAMAN SHARMA',
		githubLink: 'https://github.com/damansharma006'
	},
	{
		pageLink: './Art/CSSAnimation/index.html',
		imageLink: './Art/CSSAnimation/img.gif',
		author: 'Saumya',
		githubLink: 'https://github.com/miamathews'
	},
	{
		artName: 'Flying Circle',
		pageLink: './Art/AnimationSava/index.html',
		imageLink: './Art/AnimationSava/flyimgcircle.gif',
		author: 'SavaSava1209',
		githubLink: 'https://github.com/SavaSava1209'
	},
	{
		artName: 'Satya-ZTM-animation',
		pageLink: './Art/Satya/index.html',
		videoLink: './Art/Satya/ztmsatya.gif',
		author: 'Satya Das',
		githubLink: 'https://github.com/satya-1210'
	},
	{
		artName: 'Race to Win',
		pageLink: './Art/SamilAbud/Race/index.html',
		imageLink: './Art/SamilAbud/Race/SamRace.gif',
		author: 'Samil Abud',
		githubLink: 'https://github.com/samilabud'
	},
	{
		artName: 'Circle grow',
		pageLink: './Art/roryh/index.html',
		imageLink: './Art/roryh/circle-grow.gif',
		author: 'Rory',
		githubLink: 'https://github.com/roryhoulding'
	},
	{
		pageLink: './Art/TanmayPhadnis/index.html',
		imageLink: './Art/TanmayPhadnis/trance.gif',
		author: 'Tanmay Surendra Phadnis',
		githubLink: 'https://github.com/TanmayPhadnis-rgb'
	},
	{
		pageLink: './Art/ablossomhead/index.html',
		imageLink: './Art/ablossomhead/happyballs.gif',
		author: 'ablossomhead',
		githubLink: 'https://github.com/ablossomhead'
	},
	{
		artName: 'Name Animator',
		pageLink: './Art/sohail-anim/index.html',
		author: 'Sohail',
		githubLink: 'https://github.com/sohail019'
	},
	{
		artName: 'BlockyTime',
		pageLink: './Art/BlockyTime/index.html',
		imageLink: './Art/triangle/blocky.gif',
		author: 'Emily',
		githubLink: 'https://github.com/emilyjayelr'
	},
	{
		artName: 'Solar System',
		pageLink: './Art/vraoblr/index.html',
		imageLink: './Art/vraoblr/solarsystem.gif',
		author: 'Vinay',
		githubLink: 'https://github.com/vraoblr'
	},
	{
		artName: 'Fly Mario!',
		pageLink: './Art/mario_3_flying/index.html',
		imageLink: './Art/mario_3_flying/fly.gif',
		author: 'Oliver',
		githubLink: 'https://github.com/oakus'
	},
	{
		artName: 'Colors! By Erick',
		pageLink: './Art/colorsbyerick/index.html',
		imageLink: './Art/colorsbyerick/ColorsByErick.gif',
		author: 'Erick',
		githubLink: 'https://github.com/erickpoblete'
	},
	{
		pageLink: './Art/DayoOped/index.html',
		imageLink: './Art/DayoOped/bouncing.gif',
		author: 'Dayo',
		githubLink: 'https://github.com/iopedare'
	},
	{
		artName: 'Minion',
		pageLink: './Art/Minion/index.html',
		imageLink: './Art/Minion/Minion.png',
		author: 'KhaledKhalil',
		githubLink: 'https://github.com/kh-khalil'
	},
	{
		artName: 'Aleksa',
		pageLink: './Art/Aleksa/index.html',
		imageLink: './Art/Aleksa/ludnica.gif',
		author: 'Aleksa',
		githubLink: 'https://github.com/aleksamitrovic91'
	},
	{
		artName: 'Close blinds',
		pageLink: './Art/close_blinds/index.html',
		imageLink: './Art/close_blinds/close-blinds.png',
		author: 'Yousef',
		githubLink: 'https://github.com/Yousefdoleh'
	},
	{
		pageLink: './Art/Charles-Ameyaw/index.html',
		imageLink: './Art/Charles-Ameyaw/Cow.gif',
		author: 'Charles Ameyaw',
		githubLink: 'https://github.com/Charles-Ameyaw'
	},
	{
		artName: 'CarlODE',
		pageLink: './Art/CarlODE/index.html',
		imageLink: './Art/CarlODE/trance.gif',
		author: 'Damjan Karlovski',
		githubLink: 'https://github.com/DamjanKarlovski'
	},
	{
		artName: 'Sweligant',
		pageLink: './Art/Charlytron/index.html',
		author: 'charlytron',
		githubLink: 'https://github.com/charlytron'
	},
	{
		artName: 'AJanimate',
		pageLink: './Art/alvi animate/index.html',
		imageLink: './Art/alvi animate/aj.jpg',
		author: 'Alvin Joy',
		githubLink: 'https://github.com/alvinjoy93'
	},
	{
		artName: 'Camp Fire',
		pageLink: './Art/camp_fire/index.html',
		imageLink: './Art/camp_fire/camp_fire.gif',
		author: 'Chansoo',
		githubLink: 'https://github.com/ChansooKim316'
	},
	{
		artName: 'PleaBanshee',
		pageLink: './Art/PleaBanshee/banshee.html',
		author: 'Llewellyn',
		githubLink: 'https://github.com/PleaBanshee'
	},

	{
		artName: 'Rotating Circle',
		pageLink: './Art/Rahulkumar/circle.html',
		author: 'Rahul',
		githubLink: 'https://github.com/AlloneWolff'
	},

	{
		artname: 'ImAnimation',
		pageLink: './Art/ImAnimation/index.html',
		imageLink: './Art/Joy/triangle/triangle.gif',
		author: 'Imran',
		githubLink: 'https://github.com/imranmidday'
	},
	{
		artName: 'Global usage share of web browsers in 2010',
		pageLink: './Art/Vasile-Hij/index.html',
		imageLink: './Art/Vasile-Hij/screenshots/screenshot1.png',
		author: 'Sean Oh, ohsiwon@gmail.com, http://www.ohsean.net',
		githubLink: ''
	},
	{
		artName: 'Simple Animated Profile Card',
		pageLink: './Art/profile-card/index.html',
		imageLink: './Art/seycileli/screenshots/huntx.png',
		author: 'Seyhan Cileli, https://seycileli.com',
		githubLink: 'https://github.com/seycileli'
	},
	{
		artName: 'Vaporwave Vibing',
		pageLink: './Art/tylermoroz/index.html',
		imageLink: './Art/tylermoroz/vaporwavevibing.gif',
		author: 'Tyler',
		githubLink: 'https://github.com/tylermoroz'
	},
	{
		artName: 'Animatron',
		pageLink: './Art/animatron/index.html',
		imageLink: './Art/animatron/trance.gif',
		author: 'sk',
		githubLink: 'https://github.com/soheilk1'
	},
	{
		artName: 'Btrix',
		pageLink: './Art/Btrix/index.html',
		imageLink: './Art/Btrix/Btrix.gif',
		author: 'Bea',
		githubLink: 'https://github.com/Bealln'
	},
	{
		artName: 'someStuff',
		pageLink: './Art/Saumya/someStuff/index.html',
		imageLink: './Art/Saumya/someStuff/gif.gif',
		author: 'Saumya',
		githubLink: 'https://github.com/qw04'
	},
	{
		artName: 'Reveal Name',
		pageLink: './Art/RevealName/index.html',
		imageLink: './Art/RevealName/Name.gif',
		author: 'Dani',
		githubLink: 'https://github.com/dani1012'
	},
	{
		artName: 'Animboul',
		pageLink: './Art/Animboul/index.html',
		imageLink: './Art/Animboul/dat.gif',
		author: 'Thierno',
		githubLink: 'https://github.com/Thiernoad'
	},
	{
		artName: 'justcode',
		pageLink: './Art/apopey/index.html',
		imageLink: './Art/apopey/justcode.gif',
		author: 'apopey',
		githubLink: 'https://github.com/apopey'
	},
	{
		artName: 'AnimatioNicholas',
		pageLink: './Art/AnimatioNicholas/index.html',
		imageLink: './Art/Joy/AnimatioNicholas/screenshot',
		author: 'Nicholas W.',
		githubLink: 'https://github.com/nicholaslywong'
	},
	{
		artName: 'blink',
		pageLink: './Art/giorgossideris/index.html',
		imageLink: './Art/giorgossideris/blink.png',
		author: 'giorgossideris',
		githubLink: 'https://github.com/giorgossideris'
	},
	{
		artName: 'shuriken',
		pageLink: './Art/furuikeya/index.html',
		imageLink: './Art/furuikeya/furi.gif',
		author: 'furuikeya',
		githubLink: 'https://github.com/furuikeya'
	},
	{
		artName: 'M-LNedelea',
		pageLink: './Art/M-LNedelea/index.html',
		imageLink: './Art/M-LNedelea/animation-ss.png',
		author: 'M-LNedelea',
		githubLink: 'https://github.com/M-LNedelea'
	},
	{
		artName: 'Glowing',
		pageLink: './Art/Glowing-Suichi/index.html',
		imageLink: './Art/Glowing-Suichi/Animated GIF-downsized.gif',
		author: 'Suichi',
		githubLink: 'https://github.com/SuichiNagi'
	},
	{
		artName: 'Title-Anime',
		pageLink: './Art/Likith Chandan/index.html',
		imageLink: './Art/M-LNedelea/sample.gif',
		author: 'Likith Chandan ',
		githubLink: 'https://github.com/LikithChandan'
	},
	{
		artName: 'CSS transformation',
		pageLink: './Art/benhsieh-dev/index.html',
		imageLink: './Art/benhsieh-dev/triangle/CSS animation.png',
		author: 'Ben Hsieh',
		githubLink: 'https://github.com/benhsieh-dev'
	},
	{
		artName: 'NationFlicker',
		pageLink: './Art/NationFlicker/index.html',
		imageLink: './Art/NationFlicker/NeonLetters.gif',
		author: 'Vinay',
		githubLink: 'https://github.com/vinayden1'
	},
	{
		pageLink: './Art/Joy/jumping_ball/index.html',
		imageLink: './Art/Joy/jumping_ball/pic.gif',
		author: 'H@rshit',
		githubLink: 'https://github.com/harshit-kumar-78'
	},

<<<<<<< HEAD
  {
    pageLink: "./Art/shyam-sai/Animator1/index.html",
    imageLink: "./Art/shyam-sai/Animator1/stale.gif",
    author: "shyam-sai",
    githubLink: "https://github.com/shyam-sai",
  },
  {
    pageLink: "./Art/tfernandez2017/index.html",
    imageLink: "./Art/tfernandez2017/tfernandez2017.gif",
    author: "tfernandez2017",
    githubLink: "https://github.com/tfernandez2017",
  },
  {
    pageLink: "./Art/diarmOd/index.html",
    imageLink: "./Art/diarmOd/index.gif",
    author: "diarmOd",
    githubLink: "https://github.com/diarmOd",
  },
  {
    artName: "FlipSwap",
    pageLink: "./Art/Dadpops/index.html",
    imageLink: "./Art/Dadpops/anima.gif",
    author: "Chris",
    githubLink: "https://github.com/dadpops",
  },
  {
    artName: "homanseto",
    pageLink: "./Art/homanseto/index.html",
    imageLink: "./Art/homanseto/public/even_bobby_despises_you.gif",
    author: "homanseto",
    githubLink: "https://github.com/homanseto",
  },
  {
    artName: "NanoLoader",
    pageLink: "./Art/ysherqawi/index.html",
    imageLink: "./Art/ysherqawi/loader.gif",
    author: "Yasser",
    githubLink: "https://github.com/ysherqawi",
  },
  {
    artName: "happiness",
    pageLink: "./Art/happiness/index.html",
    author: "fathimaanudha",
    githubLink: "https://github.com/fathimaanudha",
  },
  {
    artName: "Falling dots",
    pageLink: "./Art/Trustin/index.html",
    videoLink: "./Art/Tristom/cell.mp4",
    author: "Trustin",
    githubLink: "https://github.com/trustinsimpson",
  },
  {
    artName: "Robot Heart",
    pageLink: "./Art/robot_heart/index.html",
    imageLink: "./Art/robot_heart/robot_heart.gif",
    author: "Sugus",
    githubLink: "https://github.com/sugugrassi",
  },
  {
    artName: "pam",
    pageLink: "./Art/pam/h.html",
    imageLink: "./Art/pam/g.gif",
    author: "pam",
    githubLink: "https://github.com/pam",
  },
  {
    artname: "Hai Romania",
    pageLink: "./Art/CAndrei1601/index.html",
    author: "ChioreanAndrei",
    githubLink: "https://github.com/CAndrei1601",
  },
  {
    artname: "Three Nicely Rotating Squares",
    pageLink: "./Art/onemesa/index.html",
    imageLink: "./Art/onemesa/squares.gif",
    author: "onemesa",
    githubLink: "https://github.com/onemesa",
  },
  {
    artname: "Moving Box",
    pageLink: "./Art/animations-movingBox/index.html",
    imageLink: "./Art/animations-movingBox/movingbox.gif",
    author: "Alisha",
    githubLink: "https://github.com/andreabadinas",
  },
    //  Add your card in this section
    {
      artname:"Washed clean",
      pageLink: "./Art/animenako/index.html",
      imageLink: "",
      author: "Joy",
      githubLink: "https://github.com/royranger",
    },
  {
    artname: "3d Shadow",
    pageLink: "./Art/JoonJ/index.html",
    author: "JoonJ",
    githubLink: "https://github.com/joonjcode",
  },
  {
    artname: "side flow",
    pageLink: "./Art/samar/index.html",
    imageLink: "./Art/animations-movingBox/movingbox.gif",
    author: "Samar",
    githubLink: "https://github.com/samarijaz",
  },
  {
    pageLink: "./Art/sameer786/animation.html",
    imageLink: "./Art/sameer786/gif.gif",
    author: "sameer",
    githubLink: "https://github.com/sameer8605",
  },
  {
=======
	{
		pageLink: './Art/AnimationPandey/Index.html',
		imageLink: './Art/AnimationPandey/Card.png',
		author: 'Anish',
		githubLink: 'https://github.com/apandey208'
	},

	{
		pageLink: './Art/shyam-sai/Animator1/index.html',
		imageLink: './Art/shyam-sai/Animator1/stale.gif',
		author: 'shyam-sai',
		githubLink: 'https://github.com/shyam-sai'
	},
	{
		pageLink: './Art/tfernandez2017/index.html',
		imageLink: './Art/tfernandez2017/tfernandez2017.gif',
		author: 'tfernandez2017',
		githubLink: 'https://github.com/tfernandez2017'
	},
	{
		pageLink: './Art/diarmOd/index.html',
		imageLink: './Art/diarmOd/index.gif',
		author: 'diarmOd',
		githubLink: 'https://github.com/diarmOd'
	},
	{
		artName: 'FlipSwap',
		pageLink: './Art/Dadpops/index.html',
		imageLink: './Art/Dadpops/anima.gif',
		author: 'Chris',
		githubLink: 'https://github.com/dadpops'
	},
	{
		artName: 'homanseto',
		pageLink: './Art/homanseto/index.html',
		imageLink: './Art/homanseto/public/even_bobby_despises_you.gif',
		author: 'homanseto',
		githubLink: 'https://github.com/homanseto'
	},
	{
		artName: 'NanoLoader',
		pageLink: './Art/ysherqawi/index.html',
		imageLink: './Art/ysherqawi/loader.gif',
		author: 'Yasser',
		githubLink: 'https://github.com/ysherqawi'
	},
	{
		artName: 'happiness',
		pageLink: './Art/happiness/index.html',
		author: 'fathimaanudha',
		githubLink: 'https://github.com/fathimaanudha'
	},
	{
		artName: 'Falling dots',
		pageLink: './Art/Trustin/index.html',
		videoLink: './Art/Tristom/cell.mp4',
		author: 'Trustin',
		githubLink: 'https://github.com/trustinsimpson'
	},
	{
		artName: 'Robot Heart',
		pageLink: './Art/robot_heart/index.html',
		imageLink: './Art/robot_heart/robot_heart.gif',
		author: 'Sugus',
		githubLink: 'https://github.com/sugugrassi'
	},
	{
		artName: 'pam',
		pageLink: './Art/pam/h.html',
		imageLink: './Art/pam/g.gif',
		author: 'pam',
		githubLink: 'https://github.com/pam'
	},
	{
		artname: 'Hai Romania',
		pageLink: './Art/CAndrei1601/index.html',
		author: 'ChioreanAndrei',
		githubLink: 'https://github.com/CAndrei1601'
	},
	{
		artname: 'Three Nicely Rotating Squares',
		pageLink: './Art/onemesa/index.html',
		imageLink: './Art/onemesa/squares.gif',
		author: 'onemesa',
		githubLink: 'https://github.com/onemesa'
	},
	{
		artname: 'Moving Box',
		pageLink: './Art/animations-movingBox/index.html',
		imageLink: './Art/animations-movingBox/movingbox.gif',
		author: 'Alisha',
		githubLink: 'https://github.com/andreabadinas'
	},
	//  Add your card in this section
	{
		artname: 'Washed clean',
		pageLink: './Art/animenako/index.html',
		imageLink: '',
		author: 'Joy',
		githubLink: 'https://github.com/royranger'
	},
	{
		artname: '3d Shadow',
		pageLink: './Art/JoonJ/index.html',
		author: 'JoonJ',
		githubLink: 'https://github.com/joonjcode'
	},
	{
		artname: 'side flow',
		pageLink: './Art/samar/index.html',
		imageLink: './Art/animations-movingBox/movingbox.gif',
		author: 'Samar',
		githubLink: 'https://github.com/samarijaz'
	},
	{
		pageLink: './Art/sameer786/animation.html',
		imageLink: './Art/sameer786/gif.gif',
		author: 'sameer',
		githubLink: 'https://github.com/sameer8605'
	},
	{
>>>>>>> ab021e62
		pageLink: './Art/GTiberi/index.html',
		imageLink: './Art/GTiberi/Fox-gif.gif',
		author: 'GTiberi',
		githubLink: 'https://github.com/GTiberi'
	},
	{
    pageLink:'./Art/Bouncy/index.html',
    imageLink: './Art/Bouncy/Bouncy.png',
    author: 'tjsrm',
    githubLink: 'https://github.com/tjsrm',
   }
<<<<<<< HEAD
  ,{
    artname: "Concentric",
    pageLink: "./Art/Concentric/Concentric.html",
    imageLink: "./Art/Concentric/concentric.gif",
    author: "AlexTriece",
    githubLink: "https://github.com/atrieceeph289",
  },

=======
>>>>>>> ab021e62
];

// +--------------------------------------------------------------------------------+
// +                                                                                +
// +                  YOU DO NOT NEED TO CHANGE ANYTHING BELOW THIS                 +
// +                                                                                +
// +--------------------------------------------------------------------------------+

// Creates cards from the array above
// You don't need to modify this
let contents = [];
Shuffle(cards).forEach((c) => {
	contents.push([
		`<li class="card">` +
			`<a href='${c.pageLink}'>` +
			`<img class="art-image" src='${c.imageLink}' alt='${c.artName}' />` +
			`</a>` +
			`<div class="flex-content">` +
			`<a href='${c.pageLink}'><h3 class="art-title">${c.artName}</h3></a>` +
			`<p class='author'><a href="${c.githubLink}" target="_blank"><i class="fab fa-github"></i> ${c.author}</a> </p>` +
			`</div>` +
			`</li>`
	]);
});

document.getElementById('cards').innerHTML = contents;

function Shuffle(o) {
	for (var j, x, i = o.length; i; j = parseInt(Math.random() * i), x = o[--i], o[i] = o[j], o[j] = x);
	return o;
}<|MERGE_RESOLUTION|>--- conflicted
+++ resolved
@@ -5996,245 +5996,6 @@
 		author: 'H@rshit',
 		githubLink: 'https://github.com/harshit-kumar-78'
 	},
-
-<<<<<<< HEAD
-  {
-    pageLink: "./Art/shyam-sai/Animator1/index.html",
-    imageLink: "./Art/shyam-sai/Animator1/stale.gif",
-    author: "shyam-sai",
-    githubLink: "https://github.com/shyam-sai",
-  },
-  {
-    pageLink: "./Art/tfernandez2017/index.html",
-    imageLink: "./Art/tfernandez2017/tfernandez2017.gif",
-    author: "tfernandez2017",
-    githubLink: "https://github.com/tfernandez2017",
-  },
-  {
-    pageLink: "./Art/diarmOd/index.html",
-    imageLink: "./Art/diarmOd/index.gif",
-    author: "diarmOd",
-    githubLink: "https://github.com/diarmOd",
-  },
-  {
-    artName: "FlipSwap",
-    pageLink: "./Art/Dadpops/index.html",
-    imageLink: "./Art/Dadpops/anima.gif",
-    author: "Chris",
-    githubLink: "https://github.com/dadpops",
-  },
-  {
-    artName: "homanseto",
-    pageLink: "./Art/homanseto/index.html",
-    imageLink: "./Art/homanseto/public/even_bobby_despises_you.gif",
-    author: "homanseto",
-    githubLink: "https://github.com/homanseto",
-  },
-  {
-    artName: "NanoLoader",
-    pageLink: "./Art/ysherqawi/index.html",
-    imageLink: "./Art/ysherqawi/loader.gif",
-    author: "Yasser",
-    githubLink: "https://github.com/ysherqawi",
-  },
-  {
-    artName: "happiness",
-    pageLink: "./Art/happiness/index.html",
-    author: "fathimaanudha",
-    githubLink: "https://github.com/fathimaanudha",
-  },
-  {
-    artName: "Falling dots",
-    pageLink: "./Art/Trustin/index.html",
-    videoLink: "./Art/Tristom/cell.mp4",
-    author: "Trustin",
-    githubLink: "https://github.com/trustinsimpson",
-  },
-  {
-    artName: "Robot Heart",
-    pageLink: "./Art/robot_heart/index.html",
-    imageLink: "./Art/robot_heart/robot_heart.gif",
-    author: "Sugus",
-    githubLink: "https://github.com/sugugrassi",
-  },
-  {
-    artName: "pam",
-    pageLink: "./Art/pam/h.html",
-    imageLink: "./Art/pam/g.gif",
-    author: "pam",
-    githubLink: "https://github.com/pam",
-  },
-  {
-    artname: "Hai Romania",
-    pageLink: "./Art/CAndrei1601/index.html",
-    author: "ChioreanAndrei",
-    githubLink: "https://github.com/CAndrei1601",
-  },
-  {
-    artname: "Three Nicely Rotating Squares",
-    pageLink: "./Art/onemesa/index.html",
-    imageLink: "./Art/onemesa/squares.gif",
-    author: "onemesa",
-    githubLink: "https://github.com/onemesa",
-  },
-  {
-    artname: "Moving Box",
-    pageLink: "./Art/animations-movingBox/index.html",
-    imageLink: "./Art/animations-movingBox/movingbox.gif",
-    author: "Alisha",
-    githubLink: "https://github.com/andreabadinas",
-  },
-    //  Add your card in this section
-    {
-      artname:"Washed clean",
-      pageLink: "./Art/animenako/index.html",
-      imageLink: "",
-      author: "Joy",
-      githubLink: "https://github.com/royranger",
-    },
-  {
-    artname: "3d Shadow",
-    pageLink: "./Art/JoonJ/index.html",
-    author: "JoonJ",
-    githubLink: "https://github.com/joonjcode",
-  },
-  {
-    artname: "side flow",
-    pageLink: "./Art/samar/index.html",
-    imageLink: "./Art/animations-movingBox/movingbox.gif",
-    author: "Samar",
-    githubLink: "https://github.com/samarijaz",
-  },
-  {
-    pageLink: "./Art/sameer786/animation.html",
-    imageLink: "./Art/sameer786/gif.gif",
-    author: "sameer",
-    githubLink: "https://github.com/sameer8605",
-  },
-  {
-=======
-	{
-		pageLink: './Art/AnimationPandey/Index.html',
-		imageLink: './Art/AnimationPandey/Card.png',
-		author: 'Anish',
-		githubLink: 'https://github.com/apandey208'
-	},
-
-	{
-		pageLink: './Art/shyam-sai/Animator1/index.html',
-		imageLink: './Art/shyam-sai/Animator1/stale.gif',
-		author: 'shyam-sai',
-		githubLink: 'https://github.com/shyam-sai'
-	},
-	{
-		pageLink: './Art/tfernandez2017/index.html',
-		imageLink: './Art/tfernandez2017/tfernandez2017.gif',
-		author: 'tfernandez2017',
-		githubLink: 'https://github.com/tfernandez2017'
-	},
-	{
-		pageLink: './Art/diarmOd/index.html',
-		imageLink: './Art/diarmOd/index.gif',
-		author: 'diarmOd',
-		githubLink: 'https://github.com/diarmOd'
-	},
-	{
-		artName: 'FlipSwap',
-		pageLink: './Art/Dadpops/index.html',
-		imageLink: './Art/Dadpops/anima.gif',
-		author: 'Chris',
-		githubLink: 'https://github.com/dadpops'
-	},
-	{
-		artName: 'homanseto',
-		pageLink: './Art/homanseto/index.html',
-		imageLink: './Art/homanseto/public/even_bobby_despises_you.gif',
-		author: 'homanseto',
-		githubLink: 'https://github.com/homanseto'
-	},
-	{
-		artName: 'NanoLoader',
-		pageLink: './Art/ysherqawi/index.html',
-		imageLink: './Art/ysherqawi/loader.gif',
-		author: 'Yasser',
-		githubLink: 'https://github.com/ysherqawi'
-	},
-	{
-		artName: 'happiness',
-		pageLink: './Art/happiness/index.html',
-		author: 'fathimaanudha',
-		githubLink: 'https://github.com/fathimaanudha'
-	},
-	{
-		artName: 'Falling dots',
-		pageLink: './Art/Trustin/index.html',
-		videoLink: './Art/Tristom/cell.mp4',
-		author: 'Trustin',
-		githubLink: 'https://github.com/trustinsimpson'
-	},
-	{
-		artName: 'Robot Heart',
-		pageLink: './Art/robot_heart/index.html',
-		imageLink: './Art/robot_heart/robot_heart.gif',
-		author: 'Sugus',
-		githubLink: 'https://github.com/sugugrassi'
-	},
-	{
-		artName: 'pam',
-		pageLink: './Art/pam/h.html',
-		imageLink: './Art/pam/g.gif',
-		author: 'pam',
-		githubLink: 'https://github.com/pam'
-	},
-	{
-		artname: 'Hai Romania',
-		pageLink: './Art/CAndrei1601/index.html',
-		author: 'ChioreanAndrei',
-		githubLink: 'https://github.com/CAndrei1601'
-	},
-	{
-		artname: 'Three Nicely Rotating Squares',
-		pageLink: './Art/onemesa/index.html',
-		imageLink: './Art/onemesa/squares.gif',
-		author: 'onemesa',
-		githubLink: 'https://github.com/onemesa'
-	},
-	{
-		artname: 'Moving Box',
-		pageLink: './Art/animations-movingBox/index.html',
-		imageLink: './Art/animations-movingBox/movingbox.gif',
-		author: 'Alisha',
-		githubLink: 'https://github.com/andreabadinas'
-	},
-	//  Add your card in this section
-	{
-		artname: 'Washed clean',
-		pageLink: './Art/animenako/index.html',
-		imageLink: '',
-		author: 'Joy',
-		githubLink: 'https://github.com/royranger'
-	},
-	{
-		artname: '3d Shadow',
-		pageLink: './Art/JoonJ/index.html',
-		author: 'JoonJ',
-		githubLink: 'https://github.com/joonjcode'
-	},
-	{
-		artname: 'side flow',
-		pageLink: './Art/samar/index.html',
-		imageLink: './Art/animations-movingBox/movingbox.gif',
-		author: 'Samar',
-		githubLink: 'https://github.com/samarijaz'
-	},
-	{
-		pageLink: './Art/sameer786/animation.html',
-		imageLink: './Art/sameer786/gif.gif',
-		author: 'sameer',
-		githubLink: 'https://github.com/sameer8605'
-	},
-	{
->>>>>>> ab021e62
 		pageLink: './Art/GTiberi/index.html',
 		imageLink: './Art/GTiberi/Fox-gif.gif',
 		author: 'GTiberi',
@@ -6246,7 +6007,6 @@
     author: 'tjsrm',
     githubLink: 'https://github.com/tjsrm',
    }
-<<<<<<< HEAD
   ,{
     artname: "Concentric",
     pageLink: "./Art/Concentric/Concentric.html",
@@ -6254,9 +6014,6 @@
     author: "AlexTriece",
     githubLink: "https://github.com/atrieceeph289",
   },
-
-=======
->>>>>>> ab021e62
 ];
 
 // +--------------------------------------------------------------------------------+
