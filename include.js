--- conflicted
+++ resolved
@@ -581,20 +581,19 @@
     githubLink: 'https://github.com/varunrmantri23'
   },
   {
-<<<<<<< HEAD
     artName: 'Bird Animation',
     pageLink: './Art/psykatsamanta/index.html',
     imageLink: './Art/psykatsamanta/Bird_Animation.gif',
     author: 'psykatsamanta',
     githubLink: 'https://github.com/psykatsamanta'
-=======
+  },
+  {
     artName: 'Moving Car',
     pageLink: './Art/Ravkeerat02/car.html',
     imageLink: './Art/Ravkeerat02/car.gif',
     author: 'Ravkeerat Singh',
     githubLink: 'https://github.com/Ravkeerat02'
->>>>>>> b9af2c30
-  }
+  },
 ];
 
 // +--------------------------------------------------------------------------------+
