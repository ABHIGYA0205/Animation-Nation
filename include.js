﻿let cards = [
  {
    artName: 'Scissors Cutting Animation (CSS only)',
    pageLink: './Art/CoffeeAnimation/index.html',
    imageLink: './Art/CoffeeAnimation/scissors-cutting-animation.gif',
    author: 'Angelo Marcinnò',
    githubLink: 'https://github.com/angelo24782'
  },
  {
    artName: 'Cool CSS Preloader',
    pageLink: './Art/Himanshu_Kumawat/index.html',
    imageLink: './Art/Himanshu_Kumawat/preloader.gif',
    author: 'Himanshu Kumawat',
    githubLink: 'https://github.com/013himanshu'
  },
  {
    artName: 'Troll-Ball',
    pageLink: './Art/ivantbv/index.html',
    imageLink: './Art/ivantbv/troll-ball.gif',
    author: 'ivantbv',
    githubLink: 'https://github.com/ivantbv'
  },
  {
    artName: 'CSS heART',
    pageLink: './Art/Aarush/Heart.html',
    imageLink: './Art/Aarush/Heart.png',
    author: 'Aarush Bhat',
    githubLink: 'https://github.com/r-ush'
  },
  {
    artName: 'Image With Gray Scale Effect',
    pageLink: './Art/Image With Gray Scale Effect',
    imageLink:
      './Art/Image With Gray Scale Effect/Image-With-Gray-Scale-Effect.gif',
    author: 'Vikrant Kumar',
    githubLink: 'https://github.com/VikrantKu333'
  },
  {
    artName: 'covid-19',
    pageLink: './Art/shivam12k/index.html',
    videoLink: './Art/cell/cell.mp4',
    author: 'shivam12k',
    githubLink: 'https://github.com/shivam12k'
  },
  {
    artName: 'Bouncing Heart',
    pageLink: './Art/love2cr3ate/index.html',
    imageLink: './Art/love2cr3ate/bouncing-heart.gif',
    author: 'l0ve2cr3ate',
    githubLink: 'https://github.com/l0ve2cr3ate'
  },
  {
    artName: 'Animated-Loading',
    pageLink: './Art/Animated-Loading/index.html',
    imageLink: './Art/Animated-Loading/Animated-Loading.gif',
    author: 'Mehul1011',
    githubLink: 'https://github.com/mehul1011'
  },
  {
    artName: 'covid-19',
    pageLink: './Art/shivam12k/index.html',
    // videoLink: './Art/cell/cell.mp4',
    imageLink: '#',
    author: 'shivam12k',
    githubLink: 'https://github.com/shivam12k'
  },
  {
    artName: 'Mag-animation',
    pageLink: './Art/Mag-D-Alena/index.html',
    imageLink: './Art/Mag-D-Alena/Mag-animation.gif',
    author: 'Magdalena BenBassat-Luszczynska',
    githubLink: 'https://github.com/mag-d-alen'
  },
  {
    artName: 'ThomasTobe',
    pageLink: './Art/ThomasTobe/index.html',
    imageLink: './Art/ThomasTobe/rotation.gif',
    author: 'ThomasTobe',
    githubLink: 'https://github.com/ThomasTobe'
  },
  {
    artName: 'Life Of Coder',
    pageLink: './Art/DevarshiDoshi/index.html',
    imageLink: './Art/DevarshiDoshi/Life Of Coder.gif',
    author: 'DevarshiDoshi',
    githubLink: 'https://github.com/devarshidoshi'
  },

  {
    artName: 'That Animation',
    pageLink: './Art/MaKloudz/index.html',
    imageLink: './Art/MaKloudz/dat-animation.gif',
    author: 'Blessing Mutava',
    githubLink: 'https://github.com/MaKloudz'
  },
  {
    artName: 'animatron',
    pageLink: './Art/animatron/index.html',
    imageLink: './Art/animatron/trance.gif',
    author: 'nick981837',
    githubLink: 'https://github.com/nick981837'
  },
  {
    artName: 'ZTM Animation',
    pageLink: './Art/EricPuskas/index.html',
    imageLink: './Art/EricPuskas/index.gif',
    author: 'Eric Puskas',
    githubLink: 'https://github.com/EricPuskas'
  },
  {
    artName: 'LSD Rainbow Trip: Phase 1',
    pageLink: './Art/AbsMechanik/index.html',
    imageLink: './Art/AbsMechanik/AbsMechanik_Animation.gif',
    author: 'AbsMechanik',
    githubLink: 'https://github.com/AbsMechanik'
  },
  {
    artName: 'Christmas Lights',
    pageLink: './Art/Futuregit/index.html',
    imageLink: './Art/Futuregit/Christmas-Lights.gif',
    author: 'Futuregit',
    githubLink: 'https://github.com/Futuregit'
  },
  {
    artName: 'space zoo',
    pageLink: './Art/space_zoo/index.html',
    imageLink: './Art/space_zoo/space_zoo.gif',
    author: 'yuwenGithub',
    githubLink: 'https://github.com/yuwenGithub'
  },
  {
    artName: 'neon-text flicker glow',
    pageLink: './Art/neon-text flicker glow/neon.html',
    videoLink: './Art/neon-text flicker glow/neon-text flicker glow.gif',
    author: 'Ajay Tyagi',
    githubLink: 'https://github.com/imajaytyagi'
  },
  {
    artName: 'Dice Animation',
    pageLink: './Art/Dice-Animation/dice_animation.html',
    videoLink: './Art/Dice-Animation/dice.gif',
    author: 'Ronit DuttA',
    githubLink: 'https://github.com/RD91'
  },
  {
    artName: 'Fruit Dancing',
    pageLink: './Art/carlacentenor/index.html',
    imageLink: './Art/carlacentenor/fruit.gif',
    author: 'carlacentenor',
    githubLink: 'https://github.com/carlacentenor'
  },
  {
    artName: 'eyes',
    pageLink: './Art/eyes/index.html',
    imageLink: './Art/eyes/eyes.gif',
    author: 'yuwenGithub',
    githubLink: 'https://github.com/yuwenGithub'
  },
  {
    artName: 'Spooktober Hacktoberfest',
    pageLink: './Art/FredAmartey/index.html',
    imageLink: './Art/FredAmartey/thumbnaill.gif',
    author: 'Fred Amartey',
    githubLink: 'https://github.com/FredAmartey'
  },
  {
    artName: 'Star Wars?',
    pageLink: './Art/henryvalbuena/index.html',
    imageLink: './Art/henryvalbuena/index.gif',
    author: 'Henry Valbuena',
    githubLink: 'https://github.com/henryvalbuena'
  },
  {
    artName: 'UFO',
    pageLink: './Art/UFO/index.html',
    imageLink: './Art/UFO/UFO.png',
    author: 'Abhinav Singh @abhinav9910',
    githubLink: 'https://github.com/abhinav9910'
  },
  {
    artName: 'The Ripple',
    pageLink: './Art/Anmol2/index.html',
    imageLink: './Art/Anmol2/ripple.png',
    author: 'Anmol',
    githubLink: 'https://github.com/Anmol270900'
  },
  {
    artName: 'Rainbow loader',
    pageLink: './Art/ka-hn/rainbow.html',
    imageLink: './Art/ka-hn/rainbow.gif',
    author: 'Karim Hussain',
    githubLink: 'https://github.com/ka-hn'
  },
  {
    artName: 'Action Cam',
    pageLink: './Art/Donovan/index.html',
    imageLink: './Art/Donovan/pureCSS-animation.gif',
    author: 'Donovan Hunter',
    githubLink: 'https://github.com/dhdcode'
  },
  {
    artName: 'The Sun',
    pageLink: './Art/Anmol/index.html',
    imageLink: './Art/Anmol/sun.png',
    author: 'Anmol',
    githubLink: 'https://github.com/Anmol270900'
  },
  {
    artName: 'Flashing Pumpkin',
    pageLink: './Art/KatrinaRose14/index.html',
    imageLink: './Art/KatrinaRose14/FlashingPumpkin.gif',
    author: 'Katrina Yates',
    githubLink: 'https://github.com/KatrinaRose14'
  },
  {
    artName: 'Flipbox',
    pageLink: './Art/Prasheel/index.html',
    imageLink: './Art/Prasheel/flip.gif',
    author: 'Prasheel Soni',
    githubLink: 'https://github.com/ps011'
  },
  {
    artName: '2019 Wave',
    pageLink: './Art/chris-aqui/index.html',
    imageLink: './Art/chris-aqui/2019-jump.gif',
    author: 'Christine Aqui',
    githubLink: 'https://github.com/christine-aqui'
  },
  {
    artName: 'Hover Button Animation',
    pageLink: './Art/Vipul/hover.html',
    imageLink: './Art/Vipul/Screenshot2.png',
    author: 'Vipul',
    githubLink: 'https://github.com/vipuljain08'
  },
  {
    artName: 'Start From Zero',
    pageLink: './Art/Robihdy/index.html',
    imageLink: './Art/Robihdy/start-from-zero.png',
    author: 'Robihdy',
    githubLink: 'https://github.com/Robihdy'
  },
  {
    artName: 'Local Host metaphor',
    pageLink: './Art/Akbar-Cyber/index.html',
    imageLink: './Art/Prateek/localhost.png',
    author: 'Prateek',
    githubLink: 'https://github.com/prateekpatrick'
  },
  {
    artName: 'Akbar-Cyber',
    pageLink: './Art/Akbar-Cyber/index.html',
    imageLink: './Art/Akbar-Cyber/akbar.gif',
    author: 'Akbar',
    githubLink: 'https://github.com/Akbar-Cyber'
  },
  {
    artName: 'Sliding Lines',
    pageLink: './Art/erics0n/sliding-lines/index.html',
    imageLink: './Art/erics0n/sliding-lines/image.gif',
    author: 'erics0n',
    githubLink: 'https://github.com/erics0n'
  },
  {
    artName: 'Triangle',
    pageLink: './Art/Joy/triangle/triangle.html',
    imageLink: './Art/Joy/triangle/triangle.gif',
    author: 'Joy',
    githubLink: 'https://github.com/royranger'
  },
  {
    artName: 'Cube',
    pageLink: './Art/Joy/cube/cube.html',
    imageLink: './Art/Joy/cube/cube.gif',
    author: 'Joy',
    githubLink: 'https://github.com/royranger'
  },
  {
    artName: 'Burger Menu',
    pageLink: './Art/mctrl/burger.html',
    imageLink: './Art/mctrl/burger.gif',
    author: 'Martina',
    githubLink: 'https://github.com/mctrl'
  },
  {
    artName: 'Square Loader',
    pageLink: './Art/Hemant/index.html',
    imageLink: './Art/Hemant/loader.gif',
    author: 'Hemant Garg',
    githubLink: 'https://github.com/hemant-garg'
  },
  {
    artName: 'wake up, neo...',
    pageLink: './Art/samirjouni/TributeToTheMatrix.html',
    imageLink: './Art/samirjouni/sample.gif',
    author: 'Samir Jouni',
    githubLink: 'https://github.com/samirjouni'
  },
  {
    artName: 'Tribute To COD4MW',
    pageLink: './Art/samirjouni2/index.html',
    imageLink: './Art/samirjouni2/sample.gif',
    author: 'Samir Jouni',
    githubLink: 'https://github.com/samirjouni'
  },
  {
    artName: 'Planet',
    pageLink: './Art/ArthurDoom/planet.html',
    imageLink: './Art/ArthurDoom/planet.gif',
    author: 'ArthurDoom',
    githubLink: 'https://github.com/ArthurDoom'
  },
  {
    artName: 'SquarPy',
    pageLink: './Art/Utkarsh/index.html',
    imageLink: './Art/Utkarsh/hack.gif',
    author: 'utkarsh',
    githubLink: 'https://github.com/Utkarsh2604'
  },
  {
    artName: 'Circle',
    pageLink: './Art/Oliver/Circle.html',
    imageLink: './Art/Oliver/circle.gif',
    author: 'Oliver',
    githubLink: 'https://github.com/oliver-gomes'
  },
  {
    artName: 'Ellipse Loader',
    pageLink: './Art/VaibhavKhulbe/EllipseLoader.html',
    imageLink: './Art/VaibhavKhulbe/ellipseLoader.gif',
    author: 'Vaibhav Khulbe',
    githubLink: 'https://github.com/Kvaibhav01'
  },
  {
    artName: 'Simple Loader',
    pageLink: './Art/soumsps/simpleload.html',
    imageLink: './Art/soumsps/sample.gif',
    author: 'Soumendu Sinha',
    githubLink: 'https://github.com/soumsps'
  },
  {
    artName: 'Rollodex',
    pageLink: './Art/Shruti/rolling.html',
    imageLink: './Art/Shruti/rolling.gif',
    author: 'Shruti',
    githubLink: 'https://github.com/shruti49'
  },
  {
    artName: 'Cute Cat',
    pageLink: './Art/Alghi/cat.html',
    imageLink: './Art/Alghi/cat.gif',
    author: 'Alghi',
    githubLink: 'https://github.com/darklordace'
  },
  {
    artName: 'r2d2d starwerz'
    pageLink: './Art/izzycs/index.html',
    imageLink: './Art/izzycs/r2d2d.gif',
    author: 'Joy',
    githubLink: 'https://github.com/izzycs'
  }
  {
    artName: 'ZtM Text',
    pageLink: './Art/Di4iMoRtAl/ZtM_text_animation.html',
    imageLink: './Art/Di4iMoRtAl/ZtM_animation.gif',
    author: 'Di4iMoRtAl',
    githubLink: 'https://github.com/dppeykov'
  },
  {
    artName: 'Circles',
    pageLink: './Art/Bhuvana/circles.html',
    imageLink: './Art/Bhuvana/circles.gif',
    author: 'Bhuvana',
    githubLink: 'https://github.com/bhuvana-guna'
  },
  {
    artName: 'Bird',
    pageLink: './Art/Bhuvana/bird.html',
    imageLink: './Art/Bhuvana/bird.gif',
    author: 'Bhuvana',
    githubLink: 'https://github.com/bhuvana-guna'
  },
  {
    artName: 'Loader',
    pageLink: './Art/Bhuvana/loader.html',
    imageLink: './Art/Bhuvana/loader.gif',
    author: 'Bhuvana',
    githubLink: 'https://github.com/bhuvana-guna'
  },
  {
    artName: 'Simple blinking loading circles',
    pageLink: './Art/Rahul/index.html',
    imageLink: './Art/Rahul/loading.gif',
    author: 'Rahul',
    githubLink: 'https://github.com/kohli6010'
  },
  {
    artName: 'Css Pulse',
    pageLink: './Art/Aszmel/pulse.html',
    imageLink: './Art/Aszmel/css_pulse.gif',
    author: 'Aszmel',
    githubLink: 'https://github.com/Aszmel'
  },
  {
    artName: 'Circle Bounce',
    pageLink: './Art/Edmund/index.html',
    imageLink: './Art/Edmund/circle-bounce.gif',
    author: 'Edmund',
    githubLink: 'https://github.com/edmund1645'
  },
  {
    artName: 'Heart Beating',
    pageLink: './Art/Regem/index.html',
    imageLink: './Art/Regem/heart.jpg',
    author: 'Regem',
    githubLink: 'https://github.com/GemzBond'
  },
  {
    artName: 'Fading Circles',
    pageLink: './Art/Ankit/fadeCircle.html',
    imageLink: './Art/Ankit/fadeCircles.png',
    author: 'Ankit Srivastava',
    githubLink: 'https://github.com/a18nov'
  },
  {
    artName: 'Hacktoberfest 2019',
    pageLink: './Art/jpk3lly/animation.html',
    imageLink: './Art/jpk3lly/JPs_Animation_GIF.gif',
    author: 'jpk3lly',
    githubLink: 'https://github.com/jpk3lly'
  },
  {
    artName: 'Name Rotator',
    pageLink: './Art/Meet/name.html',
    imageLink: './Art/Meet/name.gif',
    author: 'Meet',
    githubLink: 'https://github.com/Meet1103'
  },
  {
    artName: 'Ball Rotator',
    pageLink: './Art/Bibekpreet/index.html',
    imageLink: './Art/Bibekpreet/ball.gif',
    author: 'Bibekpreet',
    githubLink: 'https://github.com/bibekpreet99'
  },
  {
    artName: 'ephiphany',
    pageLink: './Art/OctavianIlies/index.html',
    imageLink: './Art/OctavianIlies/ephiphany.gif',
    author: 'OctavianIlies',
    githubLink: 'https://github.com/OctavianIlies'
  },
  {
    artName: 'Loading',
    pageLink: './Art/jh1992jh/loading.html',
    imageLink: './Art/jh1992jh/loading.gif',
    author: 'jh1992jh',
    githubLink: 'https://github.com/jh1992jh'
  },
  {
    artName: 'ZTM Colors',
    pageLink: './Art/Godnon/index.html',
    imageLink: './Art/Godnon/ZTMcAnim.gif',
    author: 'Godnon',
    githubLink: 'https://github.com/godnondsilva'
  },
  {
    artName: 'Hover Effect',
    pageLink: './Art/Shubhankar/index.html',
    imageLink: './Art/Shubhankar/hackoctober.gif',
    author: 'Shubhankar',
    githubLink: 'https://github.com/shubhdwiv12'
  },
  {
    artName: 'Bouncing Fading Circles',
    pageLink: './Art/AyoubIssaad/index.html',
    imageLink: './Art/AyoubIssaad/BouncingFadingCircles.gif',
    author: 'AyoubIssaad',
    githubLink: 'https://github.com/AyoubIssaad'
  },
  {
    artName: '5 balls preloader',
    pageLink: './Art/Nnaji-Victor/index.html',
    imageLink: './Art/Nnaji-Victor/5_balls.gif',
    author: 'Nnaji Victor',
    githubLink: 'https://github.com/Nnaji-Victor'
  },
  {
    artName: 'ZTM Bouncer',
    pageLink: './Art/Josia/bouncer.html',
    imageLink: './Art/Josia/ztmbouncer.gif',
    author: 'Josia Rodriguez',
    githubLink: 'https://github.com/josiarod'
  },
  {
    artName: 'Hacktober loading animation',
    pageLink: './Art/mehul1011/index.html',
    imageLink: './Art/mehul1011/loading.gif',
    author: 'Mehul1011',
    githubLink: 'https://github.com/mehul1011'
  },
  {
    artName: 'Loading Dots',
    pageLink: './Art/devSergiu/index.html',
    imageLink: './Art/devSergiu/loading.gif',
    author: 'devSergiu',
    githubLink: 'https://github.com/devsergiu'
  },
  {
    artName: 'TypeWriter effect',
    pageLink: './Art/Sidharth/Typing_Text.html',
    imageLink: './Art/Sidharth/type_writer.gif',
    author: 'Sidharth',
    githubLink: 'https://github.com/Sidharth98'
  },
  {
    artName: 'Blue Spin',
    pageLink: './Art/JamesW/index.html',
    imageLink: './Art/JamesW/hacktober_spin.gif',
    author: 'James Whitney',
    githubLink: 'https://github.com/jameswhitney'
  },
  {
    artName: 'Loading Animation',
    pageLink: './Art/Sidharth/Loading.html',
    imageLink: './Art/Sidharth/Loading.gif',
    author: 'Sidharth',
    githubLink: 'https://github.com/Sidharth98'
  },
  {
    artName: 'Rotation',
    pageLink: './Art/alenanog/index.html',
    imageLink: './Art/alenanog/rotation.gif',
    author: 'Alena A.',
    githubLink: 'https://github.com/alenanog'
  },
  {
    artName: 'Colors in your life',
    pageLink: './Art/Atipahy/colors.html',
    imageLink: './Art/Atipahy/colors.png',
    author: 'Christos Chr',
    githubLink: 'https://github.com/atipaHy'
  },
  {
    artName: 'Orb',
    pageLink: './Art/Jkbicbic/orb.html',
    imageLink: './Art/Jkbicbic/orb.gif',
    author: 'John Kennedy Bicbic',
    githubLink: 'https://github.com/jkbicbic'
  },
  {
    artName: 'Charging...',
    pageLink: './Art/Afraz/charging.html',
    imageLink: './Art/Afraz/charging.gif',
    author: 'Afraz',
    githubLink: 'https://github.com/afrazz'
  },
  {
    artName: 'Charging...',
    pageLink: './Art/DepStep/depstep.html',
    imageLink: './Art/DepStep/depstep.gif',
    author: 'DepStep',
    githubLink: 'https://github.com/stephD'
  },
  {
    artName: 'Dancing Ball...',
    pageLink: './Art/DaveFres/index.html',
    imageLink: './Art/DaveFres/ball.gif',
    author: 'DaveFres',
    githubLink: 'https://github.com/DaveFres'
  },
  {
    artName: 'animatron',
    pageLink: './Art/animatron/index.html',
    imageLink: './Art/animatron/trance.gif',
    author: 'jomahay',
    githubLink: 'https://github.com/jomahay'
  },
  {
    artName: 'Sunshine',
    pageLink: './Art/Pavelisp/sunshine.html',
    imageLink: './Art/Pavelisp/sunshine.gif',
    author: 'Pavel Isp',
    githubLink: 'https://github.com/pavelisp'
  },
  {
    artName: 'SoundBoxes',
    pageLink: './Art/Hbarang/SoundBox.html',
    imageLink: './Art/Hbarang/SoundBoxAnimation.gif',
    author: 'Hbarang',
    githubLink: 'https://github.com/hbarang'
  },
  {
    artName: 'Cheshire',
    pageLink: './Art/Ckanelin/index.html',
    imageLink: './Art/Ckanelin/Cheshire.gif',
    author: 'Ckanelin',
    githubLink: 'https://github.com/ckanelin'
  },
  {
    artName: 'Disappear',
    pageLink: './Art/Stacy/index.html',
    imageLink: './Art/Stacy/disappear.gif',
    author: 'Stacy',
    githubLink: 'https://github.com/stacyholtz6'
  },
  {
    artName: 'Ellipse Spinner',
    pageLink: './Art/Sabina/ellipse_spinner.html',
    imageLink: './Art/Sabina/ellipse_spinner.png',
    author: 'Sabina Abbasova',
    githubLink: 'https://github.com/sabina929'
  },
  {
    artName: 'NightSky',
    pageLink: './Art/AndyS/index.html',
    imageLink: './Art/AndyS/Capture.GIF',
    author: 'AndyS',
    githubLink: 'https://github.com/AndyS1988'
  },
  {
    artName: 'Hungry',
    pageLink: './Art/diegchav/index.html',
    imageLink: './Art/diegchav/hungry.gif',
    author: 'Diego Chz',
    githubLink: 'https://github.com/diegchav'
  },
  {
    artName: 'Hover Text Animation',
    pageLink: './Art/AyoubIssaad2/index.html',
    imageLink: './Art/AyoubIssaad2/hoverTextAnimation.gif',
    author: 'AyoubIssaad',
    githubLink: 'https://github.com/AyoubIssaad'
  },
  {
    artName: 'Colorize',
    pageLink: './Art/JimBratsos/colorize.html',
    imageLink: './Art/JimBratsos/Colorize.gif',
    author: 'Jim Bratsos',
    githubLink: 'https://github.com/JimBratsos'
  },
  {
    artName: 'Hacktober Spooktacular',
    pageLink: 'Art/Elex/index.html',
    imageLink: ['./Art/Elex/hhs.gif'],
    author: 'William Poisel (LordCobra)',
    githubLink: 'https://github.com/epoisel'
  },
  {
    artName: 'Circley',
    pageLink: './Art/Tranjenny/indexjenny.html',
    imageLink: './Art/Tranjenny/zerojenny.gif',
    author: 'Tranjenny',
    githubLink: 'https://github.com/Tranjenny'
  },
  {
    artName: 'My Vietnam',
    pageLink: './Art/nhbduy/index.html',
    imageLink: './Art/nhbduy/my-vietnam.gif',
    author: 'Hoang-Bao-Duy NGUYEN',
    githubLink: 'https://github.com/nhbduy'
  },
  {
    artName: 'Hactoberfest Bus',
    pageLink: './Art/shahpranaf/index.html',
    imageLink: './Art/shahpranaf/hacktoberfest_bus.gif',
    author: 'Pranav Shah',
    githubLink: 'https://github.com/shahpranaf'
  },
  {
    artName: 'Hacktoberfest',
    pageLink: './Art/robihid/index.html',
    imageLink: './Art/robihid/hacktoberfest.png',
    author: 'robihid',
    githubLink: 'https://github.com/robihid'
  },
  {
    artName: 'Hi there',
    pageLink: './Art/Aki/index.html',
    imageLink: './Art/Aki/giphy.gif',
    author: 'Aki',
    githubLink: 'https://github.com/akmalist'
  },
  {
    artName: '3D css animation',
    pageLink: './Art/animationtion/index.html',
    imageLink: './Art/animation/css3drotate.gif',
    author: 'christ',
    githubLink: 'https://github.com/christ-87'
  },
  {
    artName: 'Hacktoberfest 2019!',
    pageLink: './Art/RedSquirrrel/index.html',
    imageLink: './Art/RedSquirrrel/index.html/animation.PNG',
    author: 'RedSquirrrel',
    githubLink: 'https://github.com/RedSquirrrel'
  },
  {
    artName: 'Sliding text',
    pageLink: './Art/Flattopz/index.html',
    imageLink: './Art/Flattopz/SlidingText.gif',
    author: 'Flattopz',
    githubLink: 'https://github.com/hjpunzalan'
  },
  {
    artName: 'Rainbow Color Changer',
    pageLink: './Art/mmshr/index.html',
    imageLink: './Art/mmshr/rainbow.gif',
    author: 'mmosehauer',
    githubLink: 'https://github.com/mmosehauer'
  },
  {
    artName: 'World of Coding',
    pageLink: './Art/tom_kn/coding.html',
    imageLink: './Art/tom_kn/coding.gif',
    author: 'Tamas Knisz',
    githubLink: 'https://github.com/TamasKn'
  },
  {
    artName: 'Initial Bounce',
    pageLink: './Art/Juwana/initial.html',
    imageLink: './Art/Juwana/InitialBounce.gif',
    author: 'Juwana',
    githubLink: 'https://github.com/JZerman2018'
  },
  {
    artName: 'Atom',
    pageLink: './Art/Teva/index.html',
    imageLink: './Art/Teva/atom.gif',
    author: 'Teva',
    githubLink: 'https://github.com/TevaHenry'
  },
  {
    artName: 'Be Awesome',
    pageLink: './Art/TigerAsH/index.html',
    imageLink: './Art/TigerAsH/be-awesome.jpg',
    author: 'TigerAsH',
    githubLink: 'https://github.com/TigerAsH94'
  },
  {
    artName: 'Rainbow Colors',
    pageLink: './Art/Sanjeev/index.html',
    imageLink: './Art/Sanjeev/animation.gif',
    author: 'Sanjeev Panday',
    githubLink: 'https://github.com/Sanjeev-Panday'
  },
  {
    artName: 'ZtM',
    pageLink: './Art/thoyvo/index.html',
    imageLink: './Art/thoyvo/ztm.gif',
    author: 'Thoyvo',
    githubLink: 'https://github.com/thoyvo'
  },
  {
    artName: 'Fast Fishes',
    pageLink: './Art/4ront/index.html',
    imageLink: './Art/4ront/fishes.gif',
    author: '4rontender',
    githubLink: 'https://github.com/RinatValiullov'
  },
  {
    artName: 'Loading...',
    pageLink: './Art/RedSquirrrel2/loading.html',
    imageLink: './Art/RedSquirrrel2/loading.gif',
    author: 'RedSquirrrel',
    githubLink: 'https://github.com/RedSquirrrel'
  },
  {
    artName: 'Animated Cube',
    pageLink: './Art/Animated Cube/index.html',
    imageLink: './Art/Animated Cube/cube.gif',
    author: 'RedSquirrrel',
    githubLink: 'https://github.com/RedSquirrrel'
  },
  {
    artName: 'Calm Ubuntu',
    pageLink: './Art/schupat/index.html',
    imageLink: './Art/schupat/preview.gif',
    author: 'schupat',
    githubLink: 'https://github.com/schupat'
  },
  {
    artName: 'Solar System',
    pageLink: './Art/DSandberg93/index.html',
    imageLink: './Art/DSandberg93/SolarSystem.gif',
    author: 'DSandberg93',
    githubLink: 'https://github.com/DSandberg93'
  },
  {
    artName: 'Boo',
    pageLink: './Art/VerityB/index.html',
    imageLink: './Art/VerityB/boo.gif',
    author: 'VerityB',
    githubLink: 'https://github.com/VerityB'
  },
  {
    artName: 'Hacktoberfest Ghost',
    pageLink: './Art/cTahirih/index.html',
    imageLink: './Art/cTahirih/ghost.png',
    author: 'cTahirih',
    githubLink: 'https://github.com/cTahirih'
  },
  {
    artName: 'Clock',
    pageLink: './Art/Abdul/index.html',
    imageLink: './Art/Abdul/Clock.png',
    author: 'Abdul Rahman',
    githubLink: 'https://github.com/abdulrahman118'
  },
  {
    artName: 'Loading Cube',
    pageLink: './Art/andrearizzello/index.html',
    imageLink: './Art/andrearizzello/index.gif',
    author: 'Andrea Rizzello',
    githubLink: 'https://github.com/andrearizzello'
  },
  {
    artName: 'Wall Dropping Logo',
    pageLink: './Art/shivams136/index.html',
    imageLink: './Art/shivams136/walldrop.gif',
    author: 'Shivam Sharma',
    githubLink: 'https://github.com/ShivamS136'
  },
  {
    artName: 'Infinite Race',
    pageLink: './Art/levermanx/index.html',
    imageLink: './Art/levermanx/anim.gif',
    author: 'Levermanx',
    githubLink: 'https://github.com/levermanx'
  },
  {
    artName: 'Hover to Rotate Text',
    pageLink: './Art/faiz_hameed/index.html',
    imageLink: './Art/faiz_hameed/hackto.gif',
    author: 'Faiz Hameed',
    githubLink: 'https://github.com/faizhameed'
  },
  {
    artName: 'HalloHacktober Greeting!',
    pageLink: './Art/lusalga/index.html',
    imageLink: './Art/lusalga/lu.gif',
    author: 'Lucieni A. Saldanha',
    githubLink: 'https://github.com/lusalga/'
  },
  {
    artName: 'Time goes by',
    pageLink: './Art/WolfgangKreminger/index.html',
    imageLink: './Art/WolfgangKreminger/showcase.gif',
    author: 'Wolfgang Kreminger',
    githubLink: 'https://github.com/r4pt0s'
  },
  {
    artName: 'Bouncing Text!',
    pageLink: './Art/AbdulsalamAbdulrahman/index.html',
    imageLink: './Art/AbdulsalamAbdulrahman/Bouncingtxt.gif',
    author: 'Abdulsalam Abdulrahman',
    githubLink: 'https://github.com/AbdulsalamAbdulrahman/'
  },
  {
    artName: 'Simple Phone Animation',
    pageLink: './Art/Lala/index.html',
    imageLink: './Art/Lala/phone.gif',
    author: 'Olamide Aboyeji',
    githubLink: 'https://github.com/aolamide'
  },
  {
    artName: 'Synthwave Sunset',
    pageLink: './Art/brunobolting/index.html',
    imageLink: './Art/brunobolting/synthwave-sunset.gif',
    author: 'Bruno Bolting',
    githubLink: 'https://github.com/brunobolting/'
  },
  {
    artName: 'That Animation',
    pageLink: './Art/MaKloudz/index.html',
    imageLink: './Art/MaKloudz/dat-animation.gif',
    author: 'Blessing Mutava',
    githubLink: 'https://github.com/MaKloudz'
  },
  {
    artName: 'animatron',
    pageLink: './Art/animatron/index.html',
    imageLink: './Art/animatron/trance.gif',
    author: 'nick981837',
    githubLink: 'https://github.com/nick981837'
  },
  {
    artName: 'abhishek9686',
    pageLink: './Art/abhishek9686/index.html',
    imageLink: './Art/abhishek9686/loading.gif',
    author: 'abhishek9686',
    githubLink: 'https://github.com/abhishek9686'
  },

  {
    artName: 'Animecircles',
    pageLink: './Art/Animecircles/index.html',
    imageLink: './Art/animatron/',
    author: 'Geamoding',
    githubLink: 'https://github.com/gilbertekalea'
  },
  {
    artName: 'ZTM Animation',
    pageLink: './Art/EricPuskas/index.html',
    imageLink: './Art/EricPuskas/index.gif',
    author: 'Eric Puskas',
    githubLink: 'https://github.com/EricPuskas'
  },
  {
    artName: 'LSD Rainbow Trip: Phase 1',
    pageLink: './Art/AbsMechanik/index.html',
    imageLink: './Art/AbsMechanik/AbsMechanik_Animation.gif',
    author: 'AbsMechanik',
    githubLink: 'https://github.com/AbsMechanik'
  },
  {
    artName: 'Christmas Lights',
    pageLink: './Art/Futuregit/index.html',
    imageLink: './Art/Futuregit/Christmas-Lights.gif',
    author: 'Futuregit',
    githubLink: 'https://github.com/Futuregit'
  },
  {
    artName: 'space zoo',
    pageLink: './Art/space_zoo/index.html',
    imageLink: './Art/space_zoo/space_zoo.gif',
    author: 'yuwenGithub',
    githubLink: 'https://github.com/yuwenGithub'
  },
  {
    artName: 'Fruit Dancing',
    pageLink: './Art/carlacentenor/index.html',
    imageLink: './Art/carlacentenor/fruit.gif',
    author: 'carlacentenor',
    githubLink: 'https://github.com/carlacentenor'
  },
  {
    artName: 'eyes',
    pageLink: './Art/eyes/index.html',
    imageLink: './Art/eyes/eyes.gif',
    author: 'yuwenGithub',
    githubLink: 'https://github.com/yuwenGithub'
  },
  {
    artName: 'Spooktober Hacktoberfest',
    pageLink: './Art/FredAmartey/index.html',
    imageLink: './Art/FredAmartey/thumbnaill.gif',
    author: 'Fred Amartey',
    githubLink: 'https://github.com/FredAmartey'
  },
  {
    artName: 'Star Wars?',
    pageLink: './Art/henryvalbuena/index.html',
    imageLink: './Art/henryvalbuena/index.gif',
    author: 'Henry Valbuena',
    githubLink: 'https://github.com/henryvalbuena'
  },
  {
    artName: 'UFO',
    pageLink: './Art/UFO/index.html',
    imageLink: './Art/UFO/UFO.png',
    author: 'Abhinav Singh @abhinav9910',
    githubLink: 'https://github.com/abhinav9910'
  },
  {
    artName: 'The Ripple',
    pageLink: './Art/Anmol2/index.html',
    imageLink: './Art/Anmol2/ripple.png',
    author: 'Anmol',
    githubLink: 'https://github.com/Anmol270900'
  },
  {
    artName: 'Rainbow loader',
    pageLink: './Art/ka-hn/rainbow.html',
    imageLink: './Art/ka-hn/rainbow.gif',
    author: 'Karim Hussain',
    githubLink: 'https://github.com/ka-hn'
  },
  {
    artName: 'Action Cam',
    pageLink: './Art/Donovan/index.html',
    imageLink: './Art/Donovan/pureCSS-animation.gif',
    author: 'Donovan Hunter',
    githubLink: 'https://github.com/dhdcode'
  },
  {
    artName: 'The Sun',
    pageLink: './Art/Anmol/index.html',
    imageLink: './Art/Anmol/sun.png',
    author: 'Anmol',
    githubLink: 'https://github.com/Anmol270900'
  },
  {
    artName: 'Flashing Pumpkin',
    pageLink: './Art/KatrinaRose14/index.html',
    imageLink: './Art/KatrinaRose14/FlashingPumpkin.gif',
    author: 'Katrina Yates',
    githubLink: 'https://github.com/KatrinaRose14'
  },
  {
    artName: 'Flipbox',
    pageLink: './Art/Prasheel/index.html',
    imageLink: './Art/Prasheel/flip.gif',
    author: 'Prasheel Soni',
    githubLink: 'https://github.com/ps011'
  },
  {
    artName: '2019 Wave',
    pageLink: './Art/chris-aqui/index.html',
    imageLink: './Art/chris-aqui/2019-jump.gif',
    author: 'Christine Aqui',
    githubLink: 'https://github.com/christine-aqui'
  },
  {
    artName: 'Hover Button Animation',
    pageLink: './Art/Vipul/hover.html',
    imageLink: './Art/Vipul/Screenshot2.png',
    author: 'Vipul',
    githubLink: 'https://github.com/vipuljain08'
  },
  {
    artName: 'Start From Zero',
    pageLink: './Art/Robihdy/index.html',
    imageLink: './Art/Robihdy/start-from-zero.png',
    author: 'Robihdy',
    githubLink: 'https://github.com/Robihdy'
  },
  {
    artName: 'Local Host metaphor',
    pageLink: './Art/Akbar-Cyber/index.html',
    imageLink: './Art/Prateek/localhost.png',
    author: 'Prateek',
    githubLink: 'https://github.com/prateekpatrick'
  },
  {
    artName: 'Akbar-Cyber',
    pageLink: './Art/Akbar-Cyber/index.html',
    imageLink: './Art/Akbar-Cyber/akbar.gif',
    author: 'Akbar',
    githubLink: 'https://github.com/Akbar-Cyber'
  },
  {
    artName: 'Sliding Lines',
    pageLink: './Art/erics0n/sliding-lines/index.html',
    imageLink: './Art/erics0n/sliding-lines/image.gif',
    author: 'erics0n',
    githubLink: 'https://github.com/erics0n'
  },
  {
    artName: 'Triangle',
    pageLink: './Art/Joy/triangle/triangle.html',
    imageLink: './Art/Joy/triangle/triangle.gif',
    author: 'Joy',
    githubLink: 'https://github.com/royranger'
  },
  {
    artName: 'Cube',
    pageLink: './Art/Joy/cube/cube.html',
    imageLink: './Art/Joy/cube/cube.gif',
    author: 'Joy',
    githubLink: 'https://github.com/royranger'
  },
  {
    artName: 'Burger Menu',
    pageLink: './Art/mctrl/burger.html',
    imageLink: './Art/mctrl/burger.gif',
    author: 'Martina',
    githubLink: 'https://github.com/mctrl'
  },
  {
    artName: 'Square Loader',
    pageLink: './Art/Hemant/index.html',
    imageLink: './Art/Hemant/loader.gif',
    author: 'Hemant Garg',
    githubLink: 'https://github.com/hemant-garg'
  },
  {
    artName: 'wake up, neo...',
    pageLink: './Art/samirjouni/TributeToTheMatrix.html',
    imageLink: './Art/samirjouni/sample.gif',
    author: 'Samir Jouni',
    githubLink: 'https://github.com/samirjouni'
  },
  {
    artName: 'Tribute To COD4MW',
    pageLink: './Art/samirjouni2/index.html',
    imageLink: './Art/samirjouni2/sample.gif',
    author: 'Samir Jouni',
    githubLink: 'https://github.com/samirjouni'
  },
  {
    artName: 'Planet',
    pageLink: './Art/ArthurDoom/planet.html',
    imageLink: './Art/ArthurDoom/planet.gif',
    author: 'ArthurDoom',
    githubLink: 'https://github.com/ArthurDoom'
  },
  {
    artName: 'SquarPy',
    pageLink: './Art/Utkarsh/index.html',
    imageLink: './Art/Utkarsh/hack.gif',
    author: 'utkarsh',
    githubLink: 'https://github.com/Utkarsh2604'
  },
  {
    artName: 'Circle',
    pageLink: './Art/Oliver/Circle.html',
    imageLink: './Art/Oliver/circle.gif',
    author: 'Oliver',
    githubLink: 'https://github.com/oliver-gomes'
  },
  {
    artName: 'Ellipse Loader',
    pageLink: './Art/VaibhavKhulbe/EllipseLoader.html',
    imageLink: './Art/VaibhavKhulbe/ellipseLoader.gif',
    author: 'Vaibhav Khulbe',
    githubLink: 'https://github.com/Kvaibhav01'
  },
  {
    artName: 'Simple Loader',
    pageLink: './Art/soumsps/simpleload.html',
    imageLink: './Art/soumsps/sample.gif',
    author: 'Soumendu Sinha',
    githubLink: 'https://github.com/soumsps'
  },
  {
    artName: 'Rollodex',
    pageLink: './Art/Shruti/rolling.html',
    imageLink: './Art/Shruti/rolling.gif',
    author: 'Shruti',
    githubLink: 'https://github.com/shruti49'
  },
  {
    artName: 'Cute Cat',
    pageLink: './Art/Alghi/cat.html',
    imageLink: './Art/Alghi/cat.gif',
    author: 'Alghi',
    githubLink: 'https://github.com/darklordace'
  },
  {
    artName: 'ZtM Text',
    pageLink: './Art/Di4iMoRtAl/ZtM_text_animation.html',
    imageLink: './Art/Di4iMoRtAl/ZtM_animation.gif',
    author: 'Di4iMoRtAl',
    githubLink: 'https://github.com/dppeykov'
  },
  {
    artName: 'Circles',
    pageLink: './Art/Bhuvana/circles.html',
    imageLink: './Art/Bhuvana/circles.gif',
    author: 'Bhuvana',
    githubLink: 'https://github.com/bhuvana-guna'
  },
  {
    artName: 'Bird',
    pageLink: './Art/Bhuvana/bird.html',
    imageLink: './Art/Bhuvana/bird.gif',
    author: 'Bhuvana',
    githubLink: 'https://github.com/bhuvana-guna'
  },
  {
    artName: 'Loader',
    pageLink: './Art/Bhuvana/loader.html',
    imageLink: './Art/Bhuvana/loader.gif',
    author: 'Bhuvana',
    githubLink: 'https://github.com/bhuvana-guna'
  },
  {
    artName: 'Simple blinking loading circles',
    pageLink: './Art/Rahul/index.html',
    imageLink: './Art/Rahul/loading.gif',
    author: 'Rahul',
    githubLink: 'https://github.com/kohli6010'
  },
  {
    artName: 'Css Pulse',
    pageLink: './Art/Aszmel/pulse.html',
    imageLink: './Art/Aszmel/css_pulse.gif',
    author: 'Aszmel',
    githubLink: 'https://github.com/Aszmel'
  },
  {
    artName: 'Circle Bounce',
    pageLink: './Art/Edmund/index.html',
    imageLink: './Art/Edmund/circle-bounce.gif',
    author: 'Edmund',
    githubLink: 'https://github.com/edmund1645'
  },
  {
    artName: 'Heart Beating',
    pageLink: './Art/Regem/index.html',
    imageLink: './Art/Regem/heart.jpg',
    author: 'Regem',
    githubLink: 'https://github.com/GemzBond'
  },
  {
    artName: 'Fading Circles',
    pageLink: './Art/Ankit/fadeCircle.html',
    imageLink: './Art/Ankit/fadeCircles.png',
    author: 'Ankit Srivastava',
    githubLink: 'https://github.com/a18nov'
  },
  {
    artName: 'Hacktoberfest 2019',
    pageLink: './Art/jpk3lly/animation.html',
    imageLink: './Art/jpk3lly/JPs_Animation_GIF.gif',
    author: 'jpk3lly',
    githubLink: 'https://github.com/jpk3lly'
  },
  {
    artName: 'Name Rotator',
    pageLink: './Art/Meet/name.html',
    imageLink: './Art/Meet/name.gif',
    author: 'Meet',
    githubLink: 'https://github.com/Meet1103'
  },
  {
    artName: 'Ball Rotator',
    pageLink: './Art/Bibekpreet/index.html',
    imageLink: './Art/Bibekpreet/ball.gif',
    author: 'Bibekpreet',
    githubLink: 'https://github.com/bibekpreet99'
  },
  {
    artName: 'ephiphany',
    pageLink: './Art/OctavianIlies/index.html',
    imageLink: './Art/OctavianIlies/ephiphany.gif',
    author: 'OctavianIlies',
    githubLink: 'https://github.com/OctavianIlies'
  },
  {
    artName: 'Loading',
    pageLink: './Art/jh1992jh/loading.html',
    imageLink: './Art/jh1992jh/loading.gif',
    author: 'jh1992jh',
    githubLink: 'https://github.com/jh1992jh'
  },
  {
    artName: 'ZTM Colors',
    pageLink: './Art/Godnon/index.html',
    imageLink: './Art/Godnon/ZTMcAnim.gif',
    author: 'Godnon',
    githubLink: 'https://github.com/godnondsilva'
  },
  {
    artName: 'Hover Effect',
    pageLink: './Art/Shubhankar/index.html',
    imageLink: './Art/Shubhankar/hackoctober.gif',
    author: 'Shubhankar',
    githubLink: 'https://github.com/shubhdwiv12'
  },
  {
    artName: 'Bouncing Fading Circles',
    pageLink: './Art/AyoubIssaad/index.html',
    imageLink: './Art/AyoubIssaad/BouncingFadingCircles.gif',
    author: 'AyoubIssaad',
    githubLink: 'https://github.com/AyoubIssaad'
  },
  {
    artName: '5 balls preloader',
    pageLink: './Art/Nnaji-Victor/index.html',
    imageLink: './Art/Nnaji-Victor/5_balls.gif',
    author: 'Nnaji Victor',
    githubLink: 'https://github.com/Nnaji-Victor'
  },
  {
    artName: 'ZTM Bouncer',
    pageLink: './Art/Josia/bouncer.html',
    imageLink: './Art/Josia/ztmbouncer.gif',
    author: 'Josia Rodriguez',
    githubLink: 'https://github.com/josiarod'
  },
  {
    artName: 'Hacktober loading animation',
    pageLink: './Art/mehul1011/index.html',
    imageLink: './Art/mehul1011/loading.gif',
    author: 'Mehul1011',
    githubLink: 'https://github.com/mehul1011'
  },
  {
    artName: 'Loading Dots',
    pageLink: './Art/devSergiu/index.html',
    imageLink: './Art/devSergiu/loading.gif',
    author: 'devSergiu',
    githubLink: 'https://github.com/devsergiu'
  },
  {
    artName: 'TypeWriter effect',
    pageLink: './Art/Sidharth/Typing_Text.html',
    imageLink: './Art/Sidharth/type_writer.gif',
    author: 'Sidharth',
    githubLink: 'https://github.com/Sidharth98'
  },
  {
    artName: 'Blue Spin',
    pageLink: './Art/JamesW/index.html',
    imageLink: './Art/JamesW/hacktober_spin.gif',
    author: 'James Whitney',
    githubLink: 'https://github.com/jameswhitney'
  },
  {
    artName: 'Loading Animation',
    pageLink: './Art/Sidharth/Loading.html',
    imageLink: './Art/Sidharth/Loading.gif',
    author: 'Sidharth',
    githubLink: 'https://github.com/Sidharth98'
  },
  {
    artName: 'Rotation',
    pageLink: './Art/alenanog/index.html',
    imageLink: './Art/alenanog/rotation.gif',
    author: 'Alena A.',
    githubLink: 'https://github.com/alenanog'
  },
  {
    artName: 'Colors in your life',
    pageLink: './Art/Atipahy/colors.html',
    imageLink: './Art/Atipahy/colors.png',
    author: 'Christos Chr',
    githubLink: 'https://github.com/atipaHy'
  },
  {
    artName: 'Orb',
    pageLink: './Art/Jkbicbic/orb.html',
    imageLink: './Art/Jkbicbic/orb.gif',
    author: 'John Kennedy Bicbic',
    githubLink: 'https://github.com/jkbicbic'
  },
  {
    artName: 'Charging...',
    pageLink: './Art/Afraz/charging.html',
    imageLink: './Art/Afraz/charging.gif',
    author: 'Afraz',
    githubLink: 'https://github.com/afrazz'
  },
  {
    artName: 'Charging...',
    pageLink: './Art/DepStep/depstep.html',
    imageLink: './Art/DepStep/depstep.gif',
    author: 'DepStep',
    githubLink: 'https://github.com/stephD'
  },
  {
    artName: 'Dancing Ball...',
    pageLink: './Art/DaveFres/index.html',
    imageLink: './Art/DaveFres/ball.gif',
    author: 'DaveFres',
    githubLink: 'https://github.com/DaveFres'
  },
  {
    artName: 'animatron',
    pageLink: './Art/animatron/index.html',
    imageLink: './Art/animatron/trance.gif',
    author: 'jomahay',
    githubLink: 'https://github.com/jomahay'
  },
  {
    artName: 'Sunshine',
    pageLink: './Art/Pavelisp/sunshine.html',
    imageLink: './Art/Pavelisp/sunshine.gif',
    author: 'Pavel Isp',
    githubLink: 'https://github.com/pavelisp'
  },
  {
    artName: 'SoundBoxes',
    pageLink: './Art/Hbarang/SoundBox.html',
    imageLink: './Art/Hbarang/SoundBoxAnimation.gif',
    author: 'Hbarang',
    githubLink: 'https://github.com/hbarang'
  },
  {
    artName: 'Cheshire',
    pageLink: './Art/Ckanelin/index.html',
    imageLink: './Art/Ckanelin/Cheshire.gif',
    author: 'Ckanelin',
    githubLink: 'https://github.com/ckanelin'
  },
  {
    artName: 'Disappear',
    pageLink: './Art/Stacy/index.html',
    imageLink: './Art/Stacy/disappear.gif',
    author: 'Stacy',
    githubLink: 'https://github.com/stacyholtz6'
  },
  {
    artName: 'Ellipse Spinner',
    pageLink: './Art/Sabina/ellipse_spinner.html',
    imageLink: './Art/Sabina/ellipse_spinner.png',
    author: 'Sabina Abbasova',
    githubLink: 'https://github.com/sabina929'
  },
  {
    artName: 'NightSky',
    pageLink: './Art/AndyS/index.html',
    imageLink: './Art/AndyS/Capture.GIF',
    author: 'AndyS',
    githubLink: 'https://github.com/AndyS1988'
  },
  {
    artName: 'Hungry',
    pageLink: './Art/diegchav/index.html',
    imageLink: './Art/diegchav/hungry.gif',
    author: 'Diego Chz',
    githubLink: 'https://github.com/diegchav'
  },
  {
    artName: 'Hover Text Animation',
    pageLink: './Art/AyoubIssaad2/index.html',
    imageLink: './Art/AyoubIssaad2/hoverTextAnimation.gif',
    author: 'AyoubIssaad',
    githubLink: 'https://github.com/AyoubIssaad'
  },
  {
    artName: 'Colorize',
    pageLink: './Art/JimBratsos/colorize.html',
    imageLink: './Art/JimBratsos/Colorize.gif',
    author: 'Jim Bratsos',
    githubLink: 'https://github.com/JimBratsos'
  },
  {
    artName: 'Hacktober Spooktacular',
    pageLink: 'Art/Elex/index.html',
    imageLink: ['./Art/Elex/hhs.gif'],
    author: 'William Poisel (LordCobra)',
    githubLink: 'https://github.com/epoisel'
  },
  {
    artName: 'Circley',
    pageLink: './Art/Tranjenny/indexjenny.html',
    imageLink: './Art/Tranjenny/zerojenny.gif',
    author: 'Tranjenny',
    githubLink: 'https://github.com/Tranjenny'
  },
  {
    artName: 'My Vietnam',
    pageLink: './Art/nhbduy/index.html',
    imageLink: './Art/nhbduy/my-vietnam.gif',
    author: 'Hoang-Bao-Duy NGUYEN',
    githubLink: 'https://github.com/nhbduy'
  },
  {
    artName: 'Hactoberfest Bus',
    pageLink: './Art/shahpranaf/index.html',
    imageLink: './Art/shahpranaf/hacktoberfest_bus.gif',
    author: 'Pranav Shah',
    githubLink: 'https://github.com/shahpranaf'
  },
  {
    artName: 'Hacktoberfest',
    pageLink: './Art/robihid/index.html',
    imageLink: './Art/robihid/hacktoberfest.png',
    author: 'robihid',
    githubLink: 'https://github.com/robihid'
  },
  {
    artName: 'Hi there',
    pageLink: './Art/Aki/index.html',
    imageLink: './Art/Aki/giphy.gif',
    author: 'Aki',
    githubLink: 'https://github.com/akmalist'
  },
  {
    artName: 'Hacktoberfest 2019!',
    pageLink: './Art/RedSquirrrel/index.html',
    imageLink: './Art/RedSquirrrel/index.html/animation.PNG',
    author: 'RedSquirrrel',
    githubLink: 'https://github.com/RedSquirrrel'
  },
  {
    artName: 'Sliding text',
    pageLink: './Art/Flattopz/index.html',
    imageLink: './Art/Flattopz/SlidingText.gif',
    author: 'Flattopz',
    githubLink: 'https://github.com/hjpunzalan'
  },
  {
    artName: 'Rainbow Color Changer',
    pageLink: './Art/mmshr/index.html',
    imageLink: './Art/mmshr/rainbow.gif',
    author: 'mmosehauer',
    githubLink: 'https://github.com/mmosehauer'
  },
  {
    artName: 'World of Coding',
    pageLink: './Art/tom_kn/coding.html',
    imageLink: './Art/tom_kn/coding.gif',
    author: 'Tamas Knisz',
    githubLink: 'https://github.com/TamasKn'
  },
  {
    artName: 'Initial Bounce',
    pageLink: './Art/Juwana/initial.html',
    imageLink: './Art/Juwana/InitialBounce.gif',
    author: 'Juwana',
    githubLink: 'https://github.com/JZerman2018'
  },
  {
    artName: 'Atom',
    pageLink: './Art/Teva/index.html',
    imageLink: './Art/Teva/atom.gif',
    author: 'Teva',
    githubLink: 'https://github.com/TevaHenry'
  },
  {
    artName: 'Be Awesome',
    pageLink: './Art/TigerAsH/index.html',
    imageLink: './Art/TigerAsH/be-awesome.jpg',
    author: 'TigerAsH',
    githubLink: 'https://github.com/TigerAsH94'
  },
  {
    artName: 'Rainbow Colors',
    pageLink: './Art/Sanjeev/index.html',
    imageLink: './Art/Sanjeev/animation.gif',
    author: 'Sanjeev Panday',
    githubLink: 'https://github.com/Sanjeev-Panday'
  },
  {
    artName: 'ZtM',
    pageLink: './Art/thoyvo/index.html',
    imageLink: './Art/thoyvo/ztm.gif',
    author: 'Thoyvo',
    githubLink: 'https://github.com/thoyvo'
  },
  {
    artName: 'Fast Fishes',
    pageLink: './Art/4ront/index.html',
    imageLink: './Art/4ront/fishes.gif',
    author: '4rontender',
    githubLink: 'https://github.com/RinatValiullov'
  },
  {
    artName: 'Loading...',
    pageLink: './Art/RedSquirrrel2/loading.html',
    imageLink: './Art/RedSquirrrel2/loading.gif',
    author: 'RedSquirrrel',
    githubLink: 'https://github.com/RedSquirrrel'
  },
  {
    artName: 'Animated Cube',
    pageLink: './Art/Animated Cube/index.html',
    imageLink: './Art/Animated Cube/cube.gif',
    author: 'RedSquirrrel',
    githubLink: 'https://github.com/RedSquirrrel'
  },
  {
    artName: 'Calm Ubuntu',
    pageLink: './Art/schupat/index.html',
    imageLink: './Art/schupat/preview.gif',
    author: 'schupat',
    githubLink: 'https://github.com/schupat'
  },
  {
    artName: 'Solar System',
    pageLink: './Art/DSandberg93/index.html',
    imageLink: './Art/DSandberg93/SolarSystem.gif',
    author: 'DSandberg93',
    githubLink: 'https://github.com/DSandberg93'
  },
  {
    artName: 'Boo',
    pageLink: './Art/VerityB/index.html',
    imageLink: './Art/VerityB/boo.gif',
    author: 'VerityB',
    githubLink: 'https://github.com/VerityB'
  },
  {
    artName: 'Hacktoberfest Ghost',
    pageLink: './Art/cTahirih/index.html',
    imageLink: './Art/cTahirih/ghost.png',
    author: 'cTahirih',
    githubLink: 'https://github.com/cTahirih'
  },
  {
    artName: 'Clock',
    pageLink: './Art/Abdul/index.html',
    imageLink: './Art/Abdul/Clock.png',
    author: 'Abdul Rahman',
    githubLink: 'https://github.com/abdulrahman118'
  },
  {
    artName: 'Loading Cube',
    pageLink: './Art/andrearizzello/index.html',
    imageLink: './Art/andrearizzello/index.gif',
    author: 'Andrea Rizzello',
    githubLink: 'https://github.com/andrearizzello'
  },
  {
    artName: 'Wall Dropping Logo',
    pageLink: './Art/shivams136/index.html',
    imageLink: './Art/shivams136/walldrop.gif',
    author: 'Shivam Sharma',
    githubLink: 'https://github.com/ShivamS136'
  },
  {
    artName: 'Infinite Race',
    pageLink: './Art/levermanx/index.html',
    imageLink: './Art/levermanx/anim.gif',
    author: 'Levermanx',
    githubLink: 'https://github.com/levermanx'
  },
  {
    artName: 'Hover to Rotate Text',
    pageLink: './Art/faiz_hameed/index.html',
    imageLink: './Art/faiz_hameed/hackto.gif',
    author: 'Faiz Hameed',
    githubLink: 'https://github.com/faizhameed'
  },
  {
    artName: 'HalloHacktober Greeting!',
    pageLink: './Art/lusalga/index.html',
    imageLink: './Art/lusalga/lu.gif',
    author: 'Lucieni A. Saldanha',
    githubLink: 'https://github.com/lusalga/'
  },
  {
    artName: 'Time goes by',
    pageLink: './Art/WolfgangKreminger/index.html',
    imageLink: './Art/WolfgangKreminger/showcase.gif',
    author: 'Wolfgang Kreminger',
    githubLink: 'https://github.com/r4pt0s'
  },
  {
    artName: 'Bouncing Text!',
    pageLink: './Art/AbdulsalamAbdulrahman/index.html',
    imageLink: './Art/AbdulsalamAbdulrahman/Bouncingtxt.gif',
    author: 'Abdulsalam Abdulrahman',
    githubLink: 'https://github.com/AbdulsalamAbdulrahman/'
  },
  {
    artName: 'Simple Phone Animation',
    pageLink: './Art/Lala/index.html',
    imageLink: './Art/Lala/phone.gif',
    author: 'Olamide Aboyeji',
    githubLink: 'https://github.com/aolamide'
  },
  {
    artName: 'Synthwave Sunset',
    pageLink: './Art/brunobolting/index.html',
    imageLink: './Art/brunobolting/synthwave-sunset.gif',
    author: 'Bruno Bolting',
    githubLink: 'https://github.com/brunobolting/'
  },

  {
    artName: 'Kawaii Penguin',
    pageLink: './Art/Brienyll/index.html',
    imageLink: './Art/Brienyll/kawaiiPenguin.gif',
    author: 'Brienyll',
    githubLink: 'https://github.com/brienyll/'
  },
  {
    artName: 'Happy Halloween',
    pageLink: './Art/MatthewS/index.html',
    imageLink: './Art/MatthewS/Spider.gif',
    author: 'MatthewS',
    githubLink: 'https://github.com/matthewstoddart/'
  },
  {
    artName: 'Fan Art',
    pageLink: './Art/m-perez33/index.html',
    imageLink: './Art/m-perez33/cylon.gif',
    author: 'Marcos Perez',
    githubLink: 'https://github.com/m-perez33/'
  },
  {
    artName: 'Animating Pot',
    pageLink: './Art/Somechandra/index.html',
    imageLink: './Art/Somechandra/pot.gif',
    author: 'Somechandra',
    githubLink: 'https://github.com/somechandra'
  },
  {
    artName: 'Circles Circling',
    pageLink: './Art/pikktorr/index.html',
    imageLink: './Art/pikktorr/circles.gif',
    author: 'pikktorr',
    githubLink: 'https://github.com/pikktorr'
  },
  {
    artName: 'Glitchy Szn',
    pageLink: './Art/premdav/index.html',
    imageLink: './Art/premdav/screenshot.png',
    author: 'premdav',
    githubLink: 'https://github.com/premdav'
  },
  {
    artName: 'ZeroToMastery',
    pageLink: './Art/Vzneers/index.html',
    imageLink: './Art/Vzneers/gifzeroloading.gif',
    author: 'TrinhMinhHieu',
    githubLink: 'https://github.com/trinhminhhieu'
  },
  {
    artName: 'Spacecraft-landing',
    pageLink: './Art/DDuplinszki/index.html',
    imageLink: './Art/DDuplinszki/Spacecraft-landing.gif',
    author: 'DDuplinszki',
    githubLink: 'https://github.com/DDuplinszki'
  },
  {
    artName: 'Paw Prints',
    pageLink: './Art/Tia/index.html',
    imageLink: './Art/Tia/paw-prints.gif',
    author: 'Tia Esguerra',
    githubLink: 'https://github.com/msksfo'
  },
  {
    artName: 'Hover-Scale',
    pageLink: './Art/echowebid/index.html',
    imageLink: './Art/echowebid/hover.gif',
    author: 'echowebid',
    githubLink: 'https://github.com/echowebid'
  },
  {
    artName: 'mars',
    pageLink: './Art/Courtney_Pure/index.html',
    imageLink: './Art/Courtney_Pure/mars_screenshot.png',
    author: 'Courtney Pure',
    githubLink: 'https://github.com/courtneypure'
  },
  {
    artName: 'Welcome HactoberFest',
    pageLink: './Art/Dhaval/index.html',
    imageLink: './Art/Dhaval/Welcome-Hacktoberfest.gif',
    author: 'Dhaval Mehta',
    githubLink: 'https://github.com/Dhaval1403'
  },
  {
    artName: 'Aynonimation',
    pageLink: './Art/Aynorica/aynorica.html',
    imageLink: './Art/Aynorica/Aynonimation.png',
    author: 'aynorica',
    githubLink: 'https://github.com/aynorica'
  },
  {
    artName: 'sun-to-moon',
    pageLink: './Art/haider/index.html',
    imageLink: './Art/haider/sun-moon.gif',
    author: 'Haider',
    githubLink: 'https://github.com/hyderumer'
  },
  {
    artName: 'Animatron',
    pageLink: './Art/animatron/index.html',
    imageLink: './Art/animatron/trance.gif',
    author: 'Andrei',
    githubLink: 'https://github.com/aneagoie'
  },
  {
    artName: 'Loader Circle',
    pageLink: './Art/beaps/index.html',
    imageLink: './Art/beaps/loader-circle.gif',
    author: 'beaps',
    githubLink: 'https://github.com/beaps'
  },
  {
    artName: 'Doors',
    pageLink: './Art/pauliax/index.html',
    imageLink: './Art/pauliax/doors.gif',
    author: 'pauliax',
    githubLink: 'https://github.com/pauliax'
  },
  {
    artName: 'Clock with pendulum',
    pageLink: './Art/Pankaj/index.html',
    imageLink: './Art/Pankaj/Clock_with_pendulum.gif',
    author: 'Pankaj',
    githubLink: 'https://github.com/prime417'
  },
  {
    artName: 'Animatron',
    pageLink: './Art/animatron/index.html',
    imageLink: './Art/animatron/trance.gif',
    author: 'Andrei',
    githubLink: 'https://github.com/aneagoie'
  },
  {
    artName: 'Loader Circle',
    pageLink: './Art/beaps/index.html',
    imageLink: './Art/beaps/loader-circle.gif',
    author: 'beaps',
    githubLink: 'https://github.com/beaps'
  },
  {
    artName: 'Open Sourcerer',
    pageLink: './Art/4rturd13/index.html',
    imageLink: './Art/4rturd13/openSourcerer.gif',
    author: '4rturd13',
    githubLink: 'https://github.com/4rturd13'
  },
  {
    artName: 'Doors',
    pageLink: './Art/pauliax/index.html',
    imageLink: './Art/pauliax/doors.gif',
    author: 'pauliax',
    githubLink: 'https://github.com/pauliax'
  },
  {
    artName: 'Loader Square',
    pageLink: './Art/beaps2/square-loader.html',
    imageLink: './Art/beaps2/square-loader.gif',
    author: 'beaps',
    githubLink: 'https://github.com/beaps'
  },
  {
    artName: 'Running Text',
    pageLink: './Art/DevinEkadeni/running-text.html',
    imageLink: './Art/DevinEkadeni/running-text.gif',
    author: 'Devin Ekadeni',
    githubLink: 'https://github.com/devinekadeni'
  },
  {
    artName: 'Mystical-Hacktoberfest',
    pageLink: './Art/Wayne/index.html',
    imageLink:
      './Art/Wayne/hacktoberfest - Google Chrome 09 Oct 2019 21_12_32.png',
    author: 'Wayne Mac Mavis',
    githubLink: 'https://github.com/WayneMacMavis'
  },
  {
    artName: 'ZTM Logo Animation',
    pageLink: './Art/bk987/index.html',
    imageLink: './Art/bk987/preview.gif',
    author: 'Bilal Khalid',
    githubLink: 'https://github.com/bk987'
  },
  {
    artName: 'Pong',
    pageLink: './Art/Carls13/index.html',
    imageLink: './Art/Carls13/pong.jpg',
    author: 'Carlos Hernandez',
    githubLink: 'https://github.com/Carls13'
  },
  {
    artName: 'ZTM Reveal',
    pageLink: './Art/bk987-2/index.html',
    imageLink: './Art/bk987-2/preview.gif',
    author: 'Bilal Khalid',
    githubLink: 'https://github.com/bk987'
  },
  {
    artName: 'ZTM Family Animation',
    pageLink: './Art/sballgirl11/animation.html',
    imageLink: './Art/sballgirl11/ztm.gif',
    author: 'Brittney Postma',
    githubLink: 'https://github.com/sballgirl11'
  },
  {
    artName: 'Phone Greetings',
    pageLink: './Art/ann-dev/index.html',
    imageLink: './Art/ann-dev/screenshot.png',
    author: 'ann-dev',
    githubLink: 'https://github.com/ann-dev'
  },
  {
    artName: 'Triangle Slide',
    pageLink: './Art/grieff/index.html',
    imageLink: './Art/grieff/triangle-animation.gif',
    author: 'Grieff',
    githubLink: 'https://github.com/grieff'
  },
  {
    artName: 'Neon ZTM',
    pageLink: './Art/grieff/text.html',
    imageLink: './Art/grieff/neonZTM.gif',
    author: 'Grieff',
    githubLink: 'https://github.com/grieff'
  },
  {
    artName: 'Flip Card',
    pageLink: './Art/FlipCard/index.html',
    imageLink: './Art/FlipCard/ezgif.com-video-to-gif.gif',
    author: 'Saurabh',
    githubLink: 'https://github.com/Saurabh-FullStackDev'
  },
  {
    artName: 'animationHalloween',
    pageLink: './Art/mawais54013/index.html',
    imageLink: './Art/mawais54013/Halloween.gif',
    author: 'mawais54013',
    githubLink: 'https://github.com/mawais54013'
  },
  {
    artName: 'Hacktoberfest Letter Popups',
    pageLink: './Art/jmt3559/index.html',
    imageLink: 'https://media.giphy.com/media/RKSRPGiIsy1f3Ji3j1/giphy.gif',
    author: 'Juan T.',
    githubLink: 'https://github.com/jmtellez'
  },
  {
    artName: 'Oscillation',
    pageLink: './Art/Oscillation/index.html',
    imageLink: './Art/Oscillation/oscillation.gif',
    author: 'Nandhakumar',
    githubLink: 'https://github.com/Nandhakumar7792'
  },
  {
    artName: 'Letters flipUp',
    pageLink: './Art/TerenceBiney/index.html',
    imageLink: './Art/TerenceBiney/lettersanimate.gif',
    author: 'Terence Biney',
    githubLink: 'https://github.com/Tereflech17'
  },
  {
    artName: 'Colors rectangle',
    pageLink: './Art/beaps3/index.html',
    imageLink: './Art/beaps3/colors-rectangle.gif',
    author: 'beaps',
    githubLink: 'https://github.com/beaps'
  },
  {
    artName: 'Hinge',
    pageLink: './Art/hereisfahad/index.html',
    imageLink: './Art/hereisfahad/hinge.png',
    author: 'Hereisfahad',
    githubLink: 'https://github.com/hereisfahad'
  },
  {
    artName: 'Animation',
    pageLink: './Art/PaulBillings/animation.html',
    imageLink: './Art/PaulBillings/animation.gif',
    author: 'Paul Billings',
    githubLink: 'https://github.com/paulbillings'
  },
  {
    artName: 'Diminishing',
    pageLink: './Art/Diminishing/index.html',
    imageLink: './Art/Diminishing/diminishing.gif',
    author: 'Nandhakumar',
    githubLink: 'https://github.com/Nandhakumar7792'
  },
  {
    artName: 'yin-yang',
    pageLink: './Art/yin-yang/index.html',
    imageLink: './Art/yin-yang/yin-yang.gif',
    author: 'Nandhakumar',
    githubLink: 'https://github.com/Nandhakumar7792'
  },
  {
    artName: 'eggJiggle',
    pageLink: './Art/eggJiggle/index.html',
    imageLink: './Art/eggJiggle/eggJiggle.gif',
    author: 'Nandhakumar',
    githubLink: 'https://github.com/Nandhakumar7792'
  },
  {
    artName: 'Aynonimation',
    pageLink: './Art/Aynorica/aynorica.html',
    imageLink: './Art/Aynorica/Aynonimation.png',
    author: 'aynorica',
    githubLink: 'https://github.com/aynorica'
  },
  {
    artName: 'ZTM Family Animation',
    pageLink: './Art/sballgirl11/index.html',
    imageLink: './Art/sballgirl11/ztm.gif',
    author: 'Brittney Postma',
    githubLink: 'https://github.com/sballgirl11'
  },
  {
    artName: 'Calm',
    pageLink: './Art/TMax/index.html',
    imageLink: './Art/TMax/Choas.gif',
    author: 'Tanesha',
    githubLink: 'https://github.com/Mainemirror'
  },
  {
    artName: 'Eyes',
    pageLink: './Art/Ltheory/main.html',
    imageLink: './Art/Ltheory/eyes.gif',
    author: 'Ltheory',
    githubLink: 'https://github.com/Ltheory'
  },
  {
    artName: 'Jelly!',
    pageLink: './Art/Pete331/index.html',
    imageLink: './Art/Pete331/jelly.png',
    author: 'Pete331',
    githubLink: 'https://github.com/Pete331'
  },
  {
    artName: 'clock-animation',
    pageLink: './Art/clock-animation/clock.html',
    imageLink: './Art/clock-animation/clock.gif',
    author: 'Alan sarluv',
    githubLink: 'https://github.com/alansarluv'
  },
  {
    artName: 'Slider',
    pageLink: './Art/furqan/index.html',
    imageLink: './Art/furqan/in.gif',
    author: 'Furqan',
    githubLink: 'https://github.com/furki911s'
  },
  {
    artName: 'animated-birds',
    pageLink: './Art/g-serban/animated-birds.html',
    imageLink: './Art/g-serban/animated-birds.gif',
    author: 'g-serban',
    githubLink: 'https://github.com/g-serban'
  },
  {
    artName: 'circle-become-square',
    pageLink: './Art/chathura19/index.html',
    imageLink: './Art/chathura19/chathura.gif',
    author: 'Chathura Samarajeewa',
    githubLink: 'https://github.com/ChathuraSam'
  },
  {
    artName: 'page-flicker',
    pageLink: './Art/neon-flights/page-flicker.html',
    imageLink: './Art/neon-flights/page-flicker.gif',
    author: 'neon-flights',
    githubLink: 'https://github.com/neon-flights'
  },
  {
    artName: 'Animate-Name',
    pageLink: './Art/Natalina/index.html',
    imageLink: './Art/Natalina/animatename.gif',
    author: 'Natalina',
    githubLink: 'https://github.com/Natalina13'
  },
  {
    artName: 'Asteroids',
    pageLink: './Art/hrafnkellbaldurs/index.html',
    imageLink: './Art/hrafnkellbaldurs/asteroids.gif',
    author: 'Hrafnkell Baldursson',
    githubLink: 'https://github.com/hrafnkellbaldurs'
  },
  {
    artName: 'Sliding-Paragraph',
    pageLink: './Art/Prashant/index.html',
    imageLink: './Art/Prashant/slidingparagraph.gif',
    author: 'Prashant',
    githubLink: 'https://github.com/Prashant2108'
  },
  {
    artName: 'Rocket Ship',
    pageLink: './Art/sdangoy/rocket-ship.html',
    imageLink: './Art/sdangoy/Rocket-Ship-Animation.gif',
    author: 'sdangoy',
    githubLink: 'https://github.com/sdangoy'
  },
  {
    artName: 'Spinner',
    pageLink: './Art/Sayan/index.html',
    imageLink: './Art/Sayan/spinner.gif',
    author: 'ssayanm',
    githubLink: 'https://github.com/ssayanm'
  },
  {
    artName: 'swivel',
    pageLink: './Art/tusharhanda/index.html',
    imageLink: './Art/tusharhanda/gif.gif',
    author: 'Tushar',
    githubLink: 'https://github.com/tusharhanda'
  },
  {
    artName: 'Hallows Eve',
    pageLink: './Art/ShanClayton/hallowseve.html',
    imageLink: './Art/ShanClayton/hallowhack.gif',
    author: 'Shanaun Clayton',
    githubLink: 'https://github.com/shanclayton'
  },
  {
    artName: 'Contraption',
    pageLink: './Art/Aravindh/contraption.html',
    imageLink: './Art/Aravindh/contraption.gif',
    author: 'Aravindh',
    githubLink: 'https://github.com/Aravindh-SNR'
  },
  {
    artName: 'Rings',
    pageLink: './Art/Kuzmycz/rings.html',
    imageLink: './Art/Kuzmycz/rings.gif',
    author: 'Mark Kuzmycz',
    githubLink: 'https://github.com/kuzmycz'
  },
  {
    artName: 'Ghost',
    pageLink: './Art/toserjude/index.html',
    imageLink: './Art/toserjude/boo.JPG',
    author: 'toserjude',
    githubLink: 'https://github.com/toserjude'
  },
  {
    artName: 'Gradient circle',
    pageLink: './Art/brettl1991/index.html',
    imageLink: './Art/brettl1991/animation.png',
    author: 'Agnes Brettl',
    githubLink: 'https://github.com/brettl1991'
  },
  {
    artName: 'Bill Cipher',
    pageLink: './Art/vitoriapena/index.html',
    imageLink: './Art/vitoriapena/bill_cipher.gif',
    author: 'Vitória Mendes',
    githubLink: 'https://github.com/vitoriapena'
  },
  {
    artName: 'Generate meaning',
    pageLink: './Art/Atif4/index.html',
    imageLink: './Art/Generate meaning.gif',
    author: 'Atif Iqbal',
    githubLink: 'https://github.com/atif-dev'
  },
  {
    artName: 'Spooktime',
    pageLink: './Art/AgneDJ/index.html',
    imageLink: './Art/AgneDJ/spooktime.gif',
    author: 'AgneDJ',
    githubLink: 'https://github.com/AgneDJ'
  },
  {
    artName: 'Gradient circle',
    pageLink: './Art/brettl1991/index.html',
    imageLink: './Art/brettl1991/animation.png',
    author: 'Agnes Brettl',
    githubLink: 'https://github.com/brettl1991'
  },
  {
    artName: 'Bill Cipher',
    pageLink: './Art/vitoriapena/index.html',
    imageLink: './Art/vitoriapena/bill_cipher.gif',
    author: 'Vitória Mendes',
    githubLink: 'https://github.com/vitoriapena'
  },
  {
    artName: 'Dizzy',
    pageLink: './Art/antinomy/index.html',
    imageLink: './Art/antinomy/logo-spin.gif',
    author: 'Antinomezco',
    githubLink: 'https://github.com/antinomezco'
  },
  {
    artName: 'bounce',
    pageLink: './Art/bounce/index.html',
    imageLink: './Art/bounce/bounce.gif',
    author: 'leelacanlale',
    githubLink: 'https://github.com/leelacanlale'
  },
  {
    artName: 'Bubbles',
    pageLink: './Art/bubbles/Bubbles.html',
    imageLink: './Art/bubbles/buubles.png',
    author: 'michal',
    githubLink: 'https://github.com/michalAim'
  },
  {
    artName: 'Bar Slide',
    pageLink: './Art/MikeVedsted/index.html',
    imageLink: './Art/MikeVedsted/barslide.png',
    author: 'Mike Vedsted',
    githubLink: 'https://github.com/MikeVedsted'
  },
  {
    artName: 'HacktoberFest-2019',
    pageLink: './Art/Atif/index.html',
    imageLink: './Art/Atif/HacktoberFest-19.gif',
    author: 'Atif Iqbal',
    githubLink: 'https://github.com/atif-dev'
  },
  {
    artName: 'Text Animation',
    pageLink: './Art/Divya/index.html',
    imageLink: './Art/Divya/screenshot.png',
    author: 'Divya',
    githubLink: 'https://github.com/DivyaPuri25'
  },
  {
    artName: 'HacktoberFest-2019-Entry',
    pageLink: './Art/nunocpnp/index.html',
    imageLink: './Art/nunocpnp/sample_image.jpg',
    author: 'Nuno Pereira',
    githubLink: 'https://github.com/nunocpnp'
  },
  {
    artName: 'HacktoberFest 2019',
    pageLink: './Art/AbdussamadYisau/index.html',
    imageLink: './Art/AbdussamadYisau/Screenshot.png',
    author: 'Abdussamad Yisau',
    githubLink: 'https://github.com/AbdussamadYisau'
  },
  {
    artName: 'squareMagic',
    pageLink: './Art/Rajnish-SquareMagic/index.html',
    imageLink: './Art/Rajnish-SquareMagic/squareMagic.png',
    author: 'Rajnish Kr Singh',
    githubLink: 'https://github.com/RajnishKrSingh'
  },
  {
    artName: 'Blinking Hacktober',
    pageLink: './Art/Atif2/index.html',
    imageLink: './Art/Blinking hacktober.gif',
    author: 'Atif Iqbal',
    githubLink: 'https://github.com/atif-dev'
  },
  {
    artName: 'Robodance',
    pageLink: './Art/robodance/index.html',
    imageLink: './Art/robodance/robodance.gif',
    author: 'Thomas',
    githubLink: 'https://github.com/mahlqvist'
  },
  {
    artName: 'Sliding hacktober',
    pageLink: './Art/Atif3/index.html',
    imageLink: './Art/Atif3/sliding hacktober.gif',
    author: 'Atif Iqbal',
    githubLink: 'https://github.com/atif-dev'
  },
  {
    artName: 'like-animation',
    pageLink: './Art/gibas79/like-animation.html',
    imageLink: './Art/gibas79/like-animation.gif',
    author: 'Gilberto Guimarães',
    githubLink: 'https://github.com/gibas79'
  },
  {
    artName: 'ZTM animation',
    pageLink: './Art/ZTManimation/index.html',
    author: 'damniha',
    imageLink: './Art/ZTManimation/ZTM_animation.gif',
    githubLink: 'https://github.com/damniha'
  },
  {
    artName: 'Double Helix',
    pageLink: './Art/KeenanNunesVaz/index.html',
    imageLink: './Art/KeenanNunesVaz/double-helix.gif',
    author: 'KeenanNV',
    githubLink: 'https://github.com/KeenanNunesVaz'
  },
  {
    artName: 'October',
    pageLink: './Art/fprokofiev/index.html',
    imageLink: './Art/fprokofiev/october.gif',
    author: 'Fyodor Prokofiev',
    githubLink: 'https://github.com/fprokofiev'
  },
  {
    artName: 'Circle CSS',
    pageLink: './Art/pXxcont/index.html',
    imageLink: './Art/pXxcont/circlecss.png',
    author: 'fzpX',
    githubLink: 'https://github.com/fzpX'
  },
  {
    artName: 'Asterisk Formation',
    pageLink: './Art/NorahJC/index.html',
    imageLink: './Art/NorahJC/asterisk-formation.gif',
    author: 'NorahJC',
    githubLink: 'https://github.com/norahjc'
  },
  {
    artName: 'Bouncing CSS',
    pageLink: './Art/Tina-Hoang/aniframe.html',
    imageLink: './Art/Tina-Hoang/bounce.png',
    author: 'Tina',
    githubLink: 'https://github.com/nnh242'
  },
  {
    artName: 'Ghost Balls',
    pageLink: './Art/ghostBalls/index.html',
    imageLink: './Art/ghostBalls/balls.png',
    author: 'Beatriz Delmiro',
    githubLink: 'https://github.com/biadelmiro'
  },
  {
    artName: 'Walking Guy',
    pageLink: './Art/walking-guy/index.html',
    imageLink: './Art/walking-guy/video_gif.gif',
    author: 'Rahulkumar Jha',
    githubLink: 'https://github.com/Rahul240499'
  },
  {
    artName: 'Hover Neon Animation',
    pageLink: './Art/edjunma/index.html',
    imageLink: './Art/edjunma/ejm-neon.gif',
    author: 'edjunma',
    githubLink: 'https://github.com/edjunma'
  },
  {
    artName: 'Last In First Out Animation',
    pageLink: './Art/Stryker/index.html',
    imageLink: './Art/Stryker/zero-to-mastery-lifo-animation.gif',
    author: 'Stryker Stinnette',
    githubLink: 'https://github.com/StrykerKent'
  },
  {
    artName: 'Happy Diwali Animation',
    pageLink: './Art/Apoorva/index.html',
    imageLink: './Art/Apoorva/Screen.gif',
    author: 'Apoorva',
    githubLink: 'https://github.com/apoorvamohite'
  },
  {
    artName: 'Heart Beat',
    pageLink: './Art/naveen-ku/Heart shape.html',
    imageLink: './Art/naveen-ku/Heart shape.gif',
    author: 'naveen-ku',
    githubLink: 'https://github.com/naveen-ku'
  },
  {
    artName: 'Smoky Text',
    pageLink: './Art/smoky-text/index.html',
    imageLink: './Art/smoky-text/smoky_text_gif.gif',
    author: 'Rahulkumar Jha',
    githubLink: 'https://github.com/Rahul240499'
  },
  {
    artName: 'Rainbow and Clouds',
    pageLink: './Art/rainbowclouds/index.html',
    imageLink: './Art/rainbowclouds/rainbowclouds.gif',
    author: 'isasimoo',
    githubLink: 'https://github.com/isasimo'
  },
  {
    artName: 'Peek a boo!',
    pageLink: './Art/Virtual1/index.html',
    imageLink: './Art/Virtual1/HappyHalloween.gif',
    author: 'Jessica Erasmus',
    githubLink: 'https://github.com/Virtual1'
  },
  {
    artName: 'prashantM1',
    pageLink: './Art/prashantM1/heart.html',
    imageLink: './Art/prashantM1/heart.gif',
    author: 'Prashant Maurya',
    githubLink: 'https://github.com/prashantmaurya228'
  },

  {
    artName: 'prashantM2',
    pageLink: './Art/prashantM2/block.html',
    imageLink: './Art/prashantM2/block.gif',
    author: 'Prashant Maurya',
    githubLink: 'https://github.com/prashantmaurya228'
  },

  {
    artName: 'prashantM3',
    pageLink: './Art/prashantM3/ball.html',
    imageLink: './Art/prashantM3/ball.gif',
    author: 'Prashant Maurya',
    githubLink: 'https://github.com/prashantmaurya228'
  },
  {
    artName: 'SquareStar',
    pageLink: './Art/shawn/index.html',
    imageLink: './Art/shawn/square_star.gif',
    author: 'shawn',
    github: 'https://github.com/hk2014'
  },
  {
    artName: 'prashantM4',
    pageLink: './Art/prashantM4/boxsize.html',
    imageLink: './Art/prashantM4/boxsize.gif',
    author: 'Prashant Maurya',
    githubLink: 'https://github.com/prashantmaurya228'
  },
  {
    artName: 'Happy hacking',
    pageLink: 'https://github.com/szulima',
    imageLink: './Art/szulima/hacking.gif',
    author: 'szulima',
    githubLink: 'https://github.com/szulima'
  },
  {
    artName: 'ColorBomb',
    pageLink: './Art/ColorBomb/index.html',
    imageLink: './Art/ColorBomb/ztm.gif',
    author: 'Rahulm2310',
    github: 'https://github.com/Rahulm2310'
  },
  {
    artName: 'Traffic Lights',
    pageLink: './Art/Harry/index.html',
    imageLink: './Art/Harry/lights.gif',
    author: 'Harry',
    githubLink: 'https://github.com/legenhairy'
  },
  {
    artName: 'Glowing Text',
    pageLink: './Art/glowing-text/index.html',
    imageLink: './Art/glowing-text/glowing_text_gif.gif',
    author: 'Rahulkumar Jha',
    githubLink: 'https://github.com/Rahul240499'
  },
  {
    artName: 'Ghost Stealth Text',
    pageLink: './Art/Alara Joel/index.html',
    imageLink: './Art/Alara Joel/stealth ghost.png',
    author: 'Alara Joel',
    githubLink: 'https://github.com/stealthman22'
  },
  {
    artName: 'Cactus Balloon',
    pageLink: './Art/cactus/index.html',
    imageLink: './Art/cactus/catus.gif',
    author: 'Ana Paula Lazzarotto de Lemos',
    githubLink: 'https://github.com/anapaulalemos'
  },
  {
    artName: 'Random Color Change',
    pageLink: './Art/toto-titan-developer/index.html',
    imageLink: './Art/toto-titan-developer/RandomColorChange.png',
    author: 'Wyatt Henderson',
    githubLink: 'https://github.com/toto-titan-developer'
  },
  {
    artName: 'Trial',
    pageLink: './Art/dhennisCssAnimation/index.html',
    imageLink: './Art/dhennisCssAnimation/focusOnTheGood',
    author: 'Dhennis Lim',
    github: 'https://github.com/DhennisDavidLim'
  },
  {
    artName: 'Rectangular Butterfly',
    pageLink: './Art/muzak-mmd/index.html',
    imageLink: './Art/muzak-mmd/butterfly.gif',
    author: 'Mbarak',
    github: 'https://github.com/muzak-mmd'
  },
  {
    artName: 'Simple Text Animation',
    pageLink: './Art/LordZeF/index.html',
    imageLink: './Art/LordZeF/Text-animation.gif',
    author: 'Lord ZeF',
    github: 'https://github.com/LordZeF'
  },
  {
    artName: 'Spinning Japanese',
    pageLink: './Art/nihongo/index.html',
    imageLink: './Art/nihongo/nihongo.gif',
    author: 'Mike W',
    github: 'https://github.com/mikewiner'
  },
  {
    artName: 'Sun',
    pageLink: './Art/Yj/index.html',
    imageLink: './Art/Yj/sun.gif',
    author: 'Youjung',
    github: 'https://github.com/rose07a'
  },
  {
    artName: "Guy's",
    pageLink: "./Art/Guy's/index.html",
    imageLink: '',
    author: 'Guy',
    github: 'https://github.com/Guy3890'
  },
  {
    artName: 'animation-text',
    pageLink: './Art/animation-text/index.html',
    imageLink: './Art/',
    author: 'alexzemz',
    github: 'https://github.com/alexzemz'
  },
  {
    artName: 'Practice',
    pageLink: './Art/SkiingOtter/index.html',
    imageLink: '',
    author: 'SkiingOtter',
    github: 'https://github.com/SkiingOtter'
  },
  {
    artName: 'djdougan',
    pageLink: './Art/djdougan/index.html',
    imageLink: './Art/djdougan/css-mouseover-effect.png',
    author: 'douglas dougan',
    github: 'https://github.com/djdougan'
  },
  {
    artName: 'Animated Background',
    pageLink: './Art/Xarasho-Background/index.html',
    imageLink: '',
    author: 'Alex Xarasho',
    github: 'https://github.com/Xarasho'
  },
  {
    artName: 'CarvalhoAnimation',
    pageLink: './Art/CarvalhoAnimation/index.html',
    imageLink: './Art/CarvalhoAnimation/Halloween.png',
    author: 'Alexandre Carvalho',
    github: 'https://github.com/AlexandreCarvalho1990'
  },
  {
    artName: 'Flower Animation',
    pageLink: './Art/aimee_flowerani/index.html',
    imageLink: './Art/aimee_flowerani/flower.gif',
    author: 'Aimee Hernandez',
    githubLink: 'https://github.com/aimeehg'
  },
  {
    artName: '3D Spinning Rings',
    pageLink: './Art/frostillicus/index.html',
    imageLink: './Art/frostillicus/spinning_rings.png',
    author: 'frostillicus',
    github: 'https://github.com/frostillicus'
  },
  {
    artName: 'Flexible Logo',
    pageLink: './Art/Fab1ed/index.html',
    imageLink: './Art/Fab1ed/flex.gif',
    author: 'Fab1ed',
    github: 'https://github.com/Fab1ed'
  },
  {
    artName: 'Blinking Eye',
    pageLink: './Art/BlinkingEye/index.html',
    imageLink: './Art/BlinkingEye/blinkingeye.gif',
    author: 'Pavel Perevozchikov',
    github: 'https://github.com/papapacksoon'
  },
  {
    artName: 'Zero-to-Logo',
    pageLink: './Art/node.hg/index.html',
    imageLink: './Art/node.hg/ztm.gif',
    author: 'Harris Gomez',
    github: 'https://github.com/harrisgomez'
  },
  {
    artName: 'Mushyanimation',
    pageLink: './Art/mushyanimation/index.html',
    imageLink: './Art/mushyanimation/mush.gif',
    author: 'mushymane',
    github: 'https://github.com/mushymane'
  },
  {
    artName: 'Flag',
    pageLink: './Art/Batz005/index.html',
    imageLink: './Art/Batz005/flag.gif',
    author: 'Batz005',
    github: 'https://github.com/Batz005'
  },
  {
    artName: 'Wave',
    pageLink: './Art/Wave_css/index.html',
    imageLink: './Art/Wave_css/wave.gif',
    author: 'Filippe',
    github: 'https://github.com/filippebr'
  },
  {
    artName: 'Preloader',
    pageLink: './Art/mshuber1981/preloader.html',
    imageLink: './Art/mshuber1981/preloader.gif',
    author: 'Michael Huber',
    github: 'https://github.com/mshuber1981'
  },
  {
    artName: 'Simple Animate ZTM',
    pageLink: './Art/Kweyku/index.html',
    imageLink: './Art/Kweyku/proudZTM.gif',
    author: 'Kweyku',
    github: 'https://github.com/Kweyku'
  },
  {
    artName: 'Heartbeat',
    pageLink: './Art/lysychas/index.html',
    imageLink: './Art/lysychas/heartshot.png',
    author: 'lysychas',
    github: 'https://github.com/lysychas'
  },
  {
    artName: 'Hydrogen',
    pageLink: './Art/elias/my-art.html',
    imageLink: './Art/elias/hydrogen.gif',
    author: 'tesolberg',
    github: 'https://github.com/tesolberg'
  },
  {
    artName: 'Cool-Transition',
    pageLink: './Art/animatomang/html',
    videolink: './Art/animatomang/smoke.mp4',
    author: 'Syam',
    github: 'https://github.com/blacktomang'
  },
  {
    artName: 'Spinning Square',
    pageLink: './Art/Spinning Square/index.html',
    imageLink: './Art/Spinning Square/square.gif',
    author: 'Fumi',
    github: 'https://github.com/fumiadeyemi'
  },
  {
    artName: 'letters-loading',
    pageLink: './Art/franciscomelov/index.html',
    imageLink: './Art/franciscomelov/franciscomelov.gif',
    author: 'franciscomelov',
    githubLink: 'https://github.com/franciscomelov'
  },
  {
    artName: 'Moving Eyeball',
    pageLink: './Art/AnathKantonda/index.html',
    imageLink: './Art/AnathKantonda/movingeyeball.gif',
    author: 'Anath',
    github: 'https://github.com/anathkantonda'
  },
  {
    artName: 'Flag Animation - Colomboalemán',
    pageLink: './Art/Matic1909/index.html',
    imageLink: './Art/Matic1909/flag.gif',
    author: 'Nils Matic',
    githubLink: 'https://github.com/matic1909'
  },
  {
    artName: 'Pac-Man',
    pageLink: './Art/Pac-Man/Pac-Man.html',
    imageLink: './Art/Pac-Man/Pac-Man.gif',
    author: 'Norbert',
    githubLink: 'https://github.com/Bynor'
  },
  {
    artName: "Don't follow the light",
    pageLink: './Art/cristobal-heiss/index.html',
    imageLink: './Art/cristobal-heiss/css_animation.gif',
    author: 'Cristobal Heiss',
    githubLink: 'https://github.com/ceheiss'
  },
  {
    artName: 'Eenimation',
    pageLink: './Art/Eenimation/index.html',
    imageLink: './Art/Eenimation/trance.gif',
    author: 'Eejaz ishaq',
    githubLink: 'https://github.com/eejazishaq'
  },
  {
    artName: 'ripple button',
    pageLink: './Art/monika-sahay/index.html',
    imageLink: './Art/monika-sahay/screen-capture.gif',
    author: 'monika sahay',
    githubLink: 'https://github.com/monika-sahay'
  },
  {
    artName: 'Animation',
    pageLink: './Art/Albertomtferreira/index.html',
    imageLink: './Art/Albertomtferreira/animation.gif',
    author: 'Alberto Ferreira',
    githubLink: 'https://github.com/albertomtferreira'
  },
  {
    artName: 'sliding curtains',
    pageLink: './Art/layoayeni/index.html',
    imageLink: './Art/layoayeni/trance.gif',
    author: 'Layo',
    githubLink: 'https://github.com/layoayeni'
  },
  {
    artName: 'Unlocked',
    pageLink: './Art/confusionmatrix98/unlocked.html',
    imageLink: './Art/confusionmatrix98/unlocked.gif',
    author: 'confusionmatrix98',
    githubLink: 'https://github.com/confusionmatrix98'
  },
  {
    artName: 'Slovenian flag',
    pageLink: "./Art/Ivan's art/index.html",
    imageLink: "./Art/Ivan's art/Ivan-art.gif",
    author: 'kljuni',
    githubLink: 'https://github.com/kljuni'
  },
  {
    artName: 'Police Siren',
    pageLink: './Art/ShimShon1/policia.html',
    imageLink: './Art/ShimShon1/police.gif',
    author: 'ShimShon1',
    githubLink: 'https://github.com/ShimShon1'
  },
  {
    artName: 'Catch The UFO',
    pageLink: './Art/A-UFO/index.html',
    imageLink: './Art/A-UFO/catch-the-ufo.gif',
    author: 'Dibakash',
    githubLink: 'https://github.com/dibakash'
  },
  {
    artName: 'dk649',
    pageLink: './Art/dk649/index.html',
    imageLink: './Art/dk649/circle.gif',
    author: 'dk649',
    githubLink: 'https://github.com/dk649'
  },
  {
    artName: 'Catch The UFO',
    pageLink: './Art/A-UFO/index.html',
    imageLink: './Art/A-UFO/catch-the-ufo.gif',
    author: 'Dibakash',
    githubLink: 'https://github.com/dibakash'
  },
  {
    artName: 'Beer',
    pageLink: './Art/beer/index.html',
    imageLink: './Art/beer/beer.gif',
    author: 'CamJackson',
    githubLink: 'https://github.com/CamJackson-Dev'
  },
  {
    artName: '1rotate',
    pageLink: './Art/1rotate/index.html',
    imageLink: './Art/1rotate/rotation.gif',
    author: 'Himanshu Gawari',
    githubLink: 'https://github.com/himanshugawari'
  },
  {
    artName: 'Moving Box',
    pageLink: './Art/JerylDEv/index.html',
    imageLink: './Art/JerylDEv/movingbox.gif',
    author: 'JerylDEv',
    githubLink: 'https://github.com/JerylDEv'
  },
  {
    artName: 'New move',
    pageLink: './Art/NewMove/index.html',
    imageLink: './Art/NewMove/NewMove.gif',
    author: 'kzhecheva',
    githubLink: 'https://github.com/kzhecheva'
  },
  {
    artName: 'animatron',
    pageLink: './Art/animatron/index.html',
    imageLink: './Art/animatron/trance.gif'
  },
  {
    artName: 'Swing',
    pageLink: './Art/evangel/index.html',
    imageLink: './Art/evangel/swing.gif',
    githubLink: 'https://github.com/devevangel'
  },
  {
    artName: 'rashid',
    pageLink: './Art/rashid/index.html',
    imageLink: './Art/rashid/DNA.gif',
    author: 'Rashid Makki',
    githubLink: 'https://github.com/rashidmakki'
  },
  {
    artName: 'queer quarantine',
    pageLink: './Art/animatron/queer.html',
    imageLink: './Art/animatron/queer.gif'
  },
  {
    artName: 'Animatron',
    pageLink: './Art/animatron/index.html',
    imageLink: './Art/animatron/trance.gif',
    author: 'Cassandre Perron',
    githubLink: 'https://github.com/cassandreperron'
  },
  {
    artName: 'Sun Bursts',
    pageLink: './Art/steveSchaner/index.html',
    imageLink: './Art/steveSchaner/sunburst.gif',
    author: 'Steve Schaner',
    githubLink: 'https://github.com/sschaner'
  },
  {
    artName: 'Shravan',
    pageLink: './Art/Shravan/animation_shr_page.html',
    imageLink: './Art/Shravan/animation_shr.gif',
    author: 'Shravan Kumar',
    githubLink: 'https://github.com/shravan1508'
  },
  {
    artName: 'Jurassic Park',
    pageLink: './Art/tvasari/index.html',
    imageLink: './Art/tvasari/jurassic_park.gif',
    author: 'Tommaso Vasari',
    githubLink: 'https://github.com/tvasari'
  },
  {
    artName: 'Bounce',
    pageLink: './Art/samya/index.html',
    imageLink: './Art/samya/samya.gif',
    author: 'Samya Thakur',
    githubLink: 'https://github.com/samyathakur'
  },
  {
    artName: 'Egg_Loading',
    pageLink: './Art/egg_loading/index.html',
    imageLink: './Art/samya/egg_loading.gif',
    author: 'Ulisse Dantas',
    githubLink: 'https://github.com/ulissesnew'
  },
  {
    artName: 'We stay at home to save lives',
    pageLink: './Art/Shatabdi/index.html',
    imageLink: './Art/Shatabdi/WE STAY AT HOME TO SAVE LIVES.gif',
    author: 'Shatabdi Roy',
    githubLink: 'https://github.com/RoyShatabdi'
  },
  {
    artName: 'Egg_Loading',
    pageLink: './Art/egg_loading/index.html',
    imageLink: './Art/egg_loading/egg_loading.gif',
    author: 'Ulisse Dantas',
    githubLink: 'https://github.com/ulissesnew'
  },
  {
    artName: 'We stay at home to save lives',
    pageLink: './Art/Shatabdi/index.html',
    imageLink: './Art/Shatabdi/WE STAY AT HOME TO SAVE LIVES.gif',
    author: 'Shatabdi Roy',
    githubLink: 'https://github.com/RoyShatabdi'
  },
  {
    artName: 'Animatron',
    pageLink: './Art/animatronky/index.html',
    imageLink: './Art/animatronky/trance.gif',
    author: 'kylenrich',
    githubLink: 'https://github.com/kylenrich24'
  },
  {
    artName: 'bouncing ball',
    pageLink: './Art/alexgp/index.html',
    imageLink: './Art/Alexgp/bouncegif.gif',
    author: 'AlexGP257',
    githubLink: 'https://github.com/Alexgp257'
  },
  {
    artName: 'Cool Waves',
    pageLink: './Art/RaulC/index.html',
    imageLink: './Art/RaulC/coolwaves.gif',
    author: 'Raul Contreras',
    githubLink: 'https://github.com/rcc01'
  },
  {
    artName: 'Snowfall',
    pageLink: './Art/chaitali_snowfall/index.html',
    imageLink: './Art/chaitali_snowfall/snowgif.gif',
    author: 'Chaitali',
    githubLink: 'https://github.com/chaitali-more'
  },
  {
    artName: 'Rotate Circle',
    pageLink: './Art/dimor/animation.html',
    imageLink: './Art/dimor/rotate.gif',
    author: 'dimor',
    githubLink: 'https://github.com/dimor'
  },
  {
    artName: 'Hello world',
    pageLink: './Art/warren8689/index.html',
    imageLink: './Art/warren8689/screenshot.png',
    author: 'Warren',
    githubLink: 'https://github.com/warrren8689'
  },
  {
    artName: '360 Varial Kickflip',
    pageLink: './Art/DICHAMOTO/index.html',
    imageLink: './Art/DICHAMOTO/360_Varial_Kickflip.gif',
    author: 'DICHAMOTO',
    githubLink: 'https://github.com/DICHAMOTO'
  },
  {
    artName: 'Crazy Square',
    pageLink: './Art/colorSquare/index.html',
    imageLink: './Art/colorSquare/colorsquare.gif',
    author: 'TiagoChicoo',
    githubLink: 'https://github.com/tiagochicoo'
  },
  {
    artName: 'Alexhover',
    pageLink: './Art/Alexhover/index.html',
    imageLink: './Art/Alexhover/Alexhover.gif',
    author: 'Alex',
    githubLink: 'https://github.com/alesgainza'
  },
  {
    artName: 'Imperial CSS Driod',
    pageLink: './Art/Imperial_CSS_Driod/index.html',
    imageLink: './Art/Imperial_CSS_Driod/ImperialDriod.gif',
    author: 'Captian-Rocket',
    githubLink: 'https://github.com/captian-rocket'
  },
  {
    artName: 'HamidAnime',
    pageLink: './Art/HamidAnime/index.html',
    imageLink: './Art/HamidAnime/Capture.gif',
    author: 'Hamid',
    githubLink: 'https://github.com/HamidGoudarzi1988'
  },
  {
    artName: 'Imperial CSS Driod',
    pageLink: './Art/Imperial_CSS_Driod/index.html',
    imageLink: './Art/Imperial_CSS_Driod/ImperialDriod.gif',
    author: 'Captian-Rocket',
    githubLink: 'https://github.com/captian-rocket'
  },
  {
    artName: 'Mario Game',
    pageLink: './Art/emmeiwhite/index.html',
    imageLink: './Art/emmeiwhite/mario-game.gif',
    author: 'Emmeiwhite',
    githubLink: 'https://github.com/emmeiwhite'
  },
  {
    artName: '360 Varial Kickflip',
    pageLink: './Art/DICHAMOTO/index.html',
    imageLink: './Art/DICHAMOTO/360_Varial_Kickflip.gif',
    author: 'DICHAMOTO',
    githubLink: 'https://github.com/DICHAMOTO'
  },
  {
    artName: 'Bouncer the Bouncy Box',
    pageLink: './Art/RussD/index.html',
    imageLink: './Art/RussD/bouncer-the-bouncy-box.png',
    author: 'Russell',
    githubLink: 'https://github.com/rdyer07'
  },
  {
    artName: '3D Infinite Loop Sprites Cards',
    pageLink: './Art/luiavag/index.html',
    imageLink: './Art/luiavag/luiavag_3D_Infinite_Loop.gif',
    author: 'LuVAGu',
    githubLink: 'https://github.com/luiavag'
  },
  {
    artName: 'Star Wars',
    pageLink: './Art/ChiragAgarwal/index.html',
    imageLink: './Art/ChiragAgarwal/star_wars.gif',
    author: 'Chirag Agarwal',
    githubLink: 'https://github.com/chiragragarwal'
  },
  {
    artName: 'ImageGallery',
    pageLink: './Art/Hoverimage/index.html',
    imageLink: './Art/Hoverimage/hoverimage.gif',
    author: 'Siddhant Jain',
    githubLink: 'https://github.com/Sid-web6306'
  },
  {
    artName: 'characterwalking',
    pageLink: './Art/characterwalkingChetan/index.html',
    imageLink: './Art/characterwalkingChetan/image.png',
    author: 'Chetan Muliya',
    githubLink: 'https://github.com/chetanmuliya'
  },
  {
    artName: 'Grow',
    pageLink: './Art/octavioLafourcade/index.html',
    imageLink: './Art/octavioLafourcade/animation.gif',
    author: 'Octavio Lafourcade',
    githubLink: 'https://github.com/tavolafourcade'
  },
  {
    artName: 'Slats',
    pageLink: './Art/Sagaquisces/index.html',
    imageLink: './Art/Hoverimage/slats.gif',
    author: 'Michael David Dunlap',
    githubLink: 'https://github.com/sagaquisces'
  },
  {
    artName: 'Coffee',
    pageLink: './Art/animate-coffee/index.html',
    imageLink: './Art/animate-coffee/ezgif.com-video-to-gif.gif',
    author: 'Elise Welch',
    githubLink: 'https://github.com/EliseWelch'
  },
  {
    artName: 'Blended',
    pageLink: './Art/Pro-animate/index.html',
    imageLink: './Art/Pro-animate/Blended.gif',
    author: 'Promise Nwafor',
    githubLink: 'https://github.com/emPro-source'
  },
  {
    artName: 'sproutseeds',
    pageLink: './Art/sproutseeds/index.html',
    imageLink: 'https://codepen.io/_Sabine/pen/yGGLON',
    author: '_Sabine'
  },
  {
    artName: 'aninikhil',
    pageLink: './Art/aninikhil/index.html',
    imageLink: './Art/aninikhil/nik.jpg',
    author: 'Nikhil N G',
    githubLink: 'https://github.com/nikhilng99'
  },
  {
    artName: 'Playballs',
    pageLink: './Art/playballs/index.html',
    imageLink: './Art/playballs/playballs.gif',
    author: 'Omar Jabaly',
    githubLink: 'https://github.com/Omarjabaly'
  },
  {
    artName: 'simpleAnimation',
    pageLink: './Art/cazabe/index.html',
    imageLink: './Art/cazabe/mrRobot.png',
    author: 'cazabe',
    githubLink: 'https://github.com/cazabe'
  },
  {
    artName: 'Dragon',
    pageLink: './Art/Dragon/index.html',
    imageLink: './Art/Joy/smallDragon.gif',
    author: 'nikicivan',
    githubLink: 'https://github.com/nikicivan'
  },
  {
    artName: 'TypingAnimation',
    pageLink: './Art/yogi_the_bear/index.html',
    imageLink: './Art/yogi_the_bear/my_animation.gif',
    author: 'yogev',
    githubLink: 'https://github.com/yogevHenig'
  },
  {
    artName: 'Mario Kart Animation',
    pageLink: './Art/mario2/index.html',
    imageLink: './Art/mario2/mario.png',
    author: 'Sakshi Sinha',
    githubLink: 'https://github.com/sakshi-1'
  },
  {
    artName: 'NarutoAnimation',
    pageLink: './Art/Tgoslee/index.html',
    imageLink: './Art/Tgoslee/Naruto.gif',
    author: 'Trenisha',
    githubLink: 'https://github.com/tgoslee'
  },
  {
    artName: 'Jackony',
    pageLink: './Art/Yaseen_Mohammed/index.html',
    imageLink: './Art/Yaseen_Mohammed/pichatcho.gif',
    author: 'Yaseen_Mohammed',
    githubLink: 'https://yaseenaiman.github.io/'
  },
  {
    artName: 'DVRU',
    pageLink: './Art/dvru/index.html',
    imageLink: './Art/dvru/dvru.gif',
    author: 'dvru',
    githubLink: 'https://github.com/dvru'
  },
  {
    artName: 'Coulisse',
    pageLink: './Art/Ayoubahida/index.html',
    imageLink: './Art/Ayoubahida/coulisseAnimation.gif',
    author: 'Ayoubahida',
    githubLink: 'https://github.com/Ayoubahida'
  },
  {
    artName: 'TextAnimation',
    pageLink: './Art/TextAnimation/index.html',
    imageLink: './Art/TextAnimation/welcome.gif',
    author: 'waleed',
    githubLink: 'https://github.com/waleed-1993'
  },
  {
    artName: 'Animatron',
    pageLink: './Art/Animatron/index.html',
    imageLink: './Art/Joy/trance.gif',
    author: 'farhan',
    githubLink: 'https://github.com/fnahmad'
  },
  {
    artName: 'Sky',
    pageLink: './Art/marijapanic/index.html',
    imageLink: './Art/marijapanic/clouds.gif',
    author: 'marijapanic',
    githubLink: 'https://github.com/marijapanic'
  },
  {
    artName: 'GreenFunnel',
    pageLink: './Art/GreenFunnel/index.html',
    imageLink: './Art/GreenFunnel/green-funnel.gif',
    author: 'sergiorra',
    githubLink: 'https://github.com/sergiorra'
  },
  {
    artName: 'mig',
    pageLink: './Art/mig/index.html',
    imageLink: './Art/mig/squares.gif',
    author: 'mig',
    githubLink: 'https://github.com/miguel231997'
  },
  {
    artName: 'RabbitHopping',
    pageLink: './Art/tigerlight/index.html',
    imageLink: './Art/tigerlight/RabbitHopping.gif',
    author: 'tigerlight',
    githubLink: 'https://github.com/tigerlight'
  },
  {
    artName: 'Picture Pop',
    pageLink: './Art/Ford CSS Animation/index.html',
    imageLink: './Art/Ford CSS Animation/Ford gif.gif',
    author: 'klf006',
    githubLink: 'https://github.com/klf006'
  },
  {
    artName: 'Smoke Animation',
    pageLink: './Art/smoke Animation/index.html',
    imageLink: './Art/smoke Animation/Capture.png',
    author: 'aman-cse',
    githubLink: 'https://github.com/aman-cse'
  },
  {
    artName: 'BH',
    pageLink: './Art/animationBH/index.html',
    imageLink: '',
    author: 'BH',
    githubLink: 'https://github.com/huynhcongbaotran'
  },
  {
    artName: 'bounce',
    pageLink: './Art/naina/index.html',
    imageLink: './Art/naina/bounce.gif',
    author: 'Naina',
    githubLink: 'https://github.com/naina010'
  },
  {
    artName: 'Motivation',
    pageLink: './Art/motivation/index.html',
    imageLink: './Art/motivation/motivation.gif',
    author: 'Art',
    githubLink: 'https://github.com/artbalahadia'
  },
  {
    artName: 'Doraemon-Ball',
    pageLink: './Art/DhirajKaushik/index.html',
    imageLink: './Art/DhirajKaushik/doremon.gif',
    author: 'Dhiraj Kaushik',
    githubLink: 'https://github.com/dhirajkaushik321'
  },
  {
    artName: 'EverettAnimation',
    pageLink: './Art/EverettAnimation/index.html',
    imageLink: './Art/Joy/game.jpg',
    author: 'Claudia',
    githubLink: 'https://github.com/claudiabringaseverett'
  },
  {
    artName: 'helloooo',
    pageLink: './Art/shitman0930/index.html',
    imageLink: './Art/shitman0930/eyes.gif',
    author: 'shitman0930',
    githubLink: 'https://github.com/shitman0930'
  },
  {
    artName: 'Animato',
    pageLink: './Art/panduka_karunasena_animato/index.html',
    imageLink: './Art/panduka_karunasena_animato/animato.gif',
    author: 'panduka karunasena',
    githubLink: 'https://github.com/pandukakarunasena'
  },
  {
    artName: 'anishprj',
    pageLink: './Art/anishprj/index.html',
    author: 'Anish Ghimire',
    githubLink: 'https://github.com/anishprj/'
  },
  {
    artName: 'Toshman Animation',
    pageLink: './Art/Toshman Animation/index.html',
    imageLink: './Art/Toshman Animation/animation demo.gif',
    author: 'Toshman-hub',
    githubLink: 'https://github.com/Toshman-hub'
  },
  {
    artName: 'alexandraturony87',
    pageLink: './Art/alexandraturony87/index.html',
    imageLink: './Art/alexandraturony87/ephiphany.gif',
    author: 'Alexandra Turony',
    githubLink: 'https://github.com/alexandraturony87'
  },
  {
    artName: 'Ball Crazy',
    pageLink: './Art/tanyamiranda/ballcrazy.html',
    imageLink: './Art/tanyamiranda/ballcrazy.gif',
    author: 'Tanya Miranda',
    githubLink: 'https://github.com/tanyamiranda'
  },
  {
    artName: 'Simple Animation Trick!',
    pageLink: './Art/mismail-541/index.html',
    imageLink: './Art/mismail-541/simple-animation-trick.gif',
    author: 'mismail-541',
    githubLink: 'https://github.com/mismail-541'
  },
  {
    artName: 'CORONA TOILET PAPER',
    pageLink: './Art/WissAnimation/index.html',
    imageLink: './Art/WissAnimation/Toiletpaperrun.png',
    author: 'Wiss',
    githubLink: 'https://github.com/Wissemfars'
  },
  {
    artName: 'verticalBarsAnimation',
    pageLink: './Art/verticalBarsAnimation/index.html',
    imageLink: './Art/verticalBarsAnimation/verticalBarsAnimation.gif',
    author: 'Marius Negru',
    githubLink: 'https://github.com/I3lackMarius'
  },
  {
    artName: 'Calcopod',
    pageLink: './Art/Calcopod/index.html',
    imageLink: './Art/Calcopod/giffed.gif',
    author: 'Calcopod',
    githubLink: 'https://github.com/Calcopod'
  },
  {
    artName: 'Robot Dance',
    pageLink: './Art/jnch009/index.html',
    imageLink: './Art/jnch009/robotjnch009.gif',
    author: 'Jeremy Ng',
    githubLink: 'https://github.com/jnch009'
  },
  {
    artName: 'Equalizer',
    pageLink: './Art/prathmeshgujar/index.html',
    imageLink: './Art/prathmeshgujar/equalizer.gif',
    author: 'Prathmesh Gujar',
    githubLink: 'https://github.com/prathmeshgujar'
  },
  {
    artName: 'Castle',
    pageLink: './Art/Yakraj/index.html',
    imageLink: './Art/Yakraj/castle.gif',
    author: 'Yakraj',
    githubLink: 'https://github.com/yakraj'
  },
  {
    artName: 'Shimmering Stars',
    pageLink: './Art/Pranav/index.html',
    imageLink: './Art/Pranav/shimmering-stars.gif',
    author: 'Pranav Sood',
    githubLink: 'https://github.com/prnv06'
  },
  {
    artName: 'Dancing Square',
    pageLink: './Art/chansart/index.html',
    imageLink: './Art/chansart/chansart.gif',
    author: 'Chansart',
    githubLink: 'https://github.com/chansart'
  },
  {
    artName: 'Animatron',
    pageLink: './Art/animatron/index.html',
    imageLink: './Art/animatron/trance.gif',
    author: 'Sujal',
    githubLink: 'https://github.com/Sujal7689'
  },
  {
    artName: 'fire flicker',
    pageLink: './Art/hemantrawat/index.html',
    imageLink: './Art/hemantrawat/index.gif',
    author: 'Hemant Rawat',
    githubLink: 'https://github.com/He-mantRawat'
  },
  {
    artName: 'Bouncing Ball',
    pageLink: './Art/bouncingBall/bouncing ball.html',
    imageLink: './Art/bouncingBall/bouncingball.gif',
    author: 'Pravin deva',
    githubLink: 'https://github.com/pravindeva'
  },
  {
    artName: 'Animated Landing Page',
    pageLink: './Art/animatedLandingPage01/index.html',
    imageLink: './Art/animatedLandingPage01/ezgif.com-video-to-gif',
    author: 'Aneta-s',
    githubLink: 'https://github.com/aneta-s'
  },
  {
    artName: 'Goraved',
    pageLink: './Art/goraved/index.html',
    imageLink: './Art/goraved/goraved_animation.gif',
    author: 'Roman Pobotin (Goraved)',
    githubLink: 'https://github.com/goraved'
  },
  {
    artName: 'Doraemon',
    pageLink: './Art/Ranajit/doraemon.html',
    imageLink: './Art/animatron/doraemon.gif',
    author: 'Ranajit',
    githubLink: 'https://github.com/basak-32'
  },
  {
    artName: 'Ax Dev',
    pageLink: './Art/axdev/test.html',
    imageLink: './Art/axdev/gif.gif',
    author: 'Axel Avila',
    githubLink: 'https://github.com/axavila'
  },
  {
    artName: 'Magic Circle',
    pageLink: './Art/magpiet/index.html',
    imageLink: './Art/magpiet/gif.gif',
    author: 'Magnus Cromwell',
    githubLink: 'https://github.com/magpiet'
  },
  {
    artName: 'Pulsing Circle',
    pageLink: './Art/innape/index.html',
    imageLink: './Art/innape/Pulsing Cirkle.gif',
    author: 'innape',
    githubLink: 'https://github.com/innape'
  },
  {
    artName: 'Bouncing Ball',
    pageLink: './Art/BouncingBall/index.html',
    imageLink: './Art/BouncingBall/BouncingBall.gif',
    author: 'Satish Pokala',
    githubLink: 'https://github.com/Satishpokala124'
  },
  {
    artName: 'Daredevil',
    pageLink: './Art/daredevil/index.html',
    imageLink: './Art/daredevil/daredevil.gif',
    author: 'Vivek Raj',
    githubLink: 'https://github.com/vivekrajx'
  },
  {
    artName: 'hover Me',
    pageLink: './Art/hoverMe/index.html',
    author: 'Bleron88',
    githubLink: 'https://github.com/bleron88'
  },
  {
    artName: "Adam's Animation",
    pageLink: "./Art/Adam's Animation/index.html",
    imageLink: "./Art/Adam's Animation/animation.gif",
    author: 'Adam Hills',
    githubLink: 'https://github.com/adamhills91'
  },
  {
    artName: 'Spin it',
    pageLink: './Art/b-ed/index.html',
    imageLink: './Art/b-ed/Hnet.com-image.gif',
    author: 'Edd',
    githubLink: 'https://github.com/b-ed'
  },
  {
    artName: 'playstation-anim',
    pageLink: './Art/playstation-anim/index.html',
    imageLink: './Art/playstation-anim/ps.gif',
    author: 'seif1125',
    githubLink: 'https://github.com/seif1125'
  },
  {
    artName: 'Ritika',
    pageLink: './Art/Ritika/index.html',
    imageLink: './Art/Ritika/warrior.png',
    author: 'Ritika',
    githubLink: 'https://github.com/Ritika-soni'
  },
  {
    artName: 'Animatron',
    pageLink: './Art/animatron/index.html',
    imageLink: './Art/animatron/colourpencils.png',
    author: 'jahid hasan',
    githubLink: 'https://github.com/jahidhasan299/'
  },
  {
    artName: 'Animatron2',
    pageLink: './Art/Animatron2/index.html',
    imageLink: './Art/Animatron2/trance.gif',
    author: 'PUNKLANCER',
    githubLink: 'https://github.com/PUNKLANCER/'
  },
  {
    artName: 'Text_Animation',
    pageLink: './Art/Text_Animation/index.html',
    imageLink: './Art/Text_Animation/text.gif',
    author: 'Christian',
    githubLink: 'https://github.com/mkBraga'
  },
  {
    artName: 'Practice',
    pageLink: './Art/Practice/index.html',
    imageLink: './Art/Joy/triangle.gif',
    author: 'MuGenFJ',
    githubLink: 'https://github.com/MuGenFJ/'
  },
  {
    artName: 'Tile',
    pageLink: './Art/weilincheng/index.html',
    imageLink: './Art/weilincheng/tile.gif',
    author: 'weilincheng',
    githubLink: 'https://github.com/weilincheng'
  },
  {
    artName: 'TemidoRochaSpin',
    pageLink: './Art/temido_rocha_animation/index.html',
    imageLink: './Art/temido_rocha_animation/TemidoRocha.gif',
    author: 'TemidoRocha',
    githubLink: 'https://github.com/TemidoRocha'
  },
  {
    artName: 'Tile',
    pageLink: './Art/weilincheng/index.html',
    imageLink: './Art/weilincheng/tile.gif',
    author: 'weilincheng',
    githubLink: 'https://github.com/weilincheng'
  },
  {
    artName: 'fire flicker',
    pageLink: './Art/hemantrawat/index.html',
    imageLink: './Art/hemantrawat/index.gif',
    author: 'Hemant Rawat',
    githubLink: 'https://github.com/He-mantRawat'
  },
  {
    artName: 'Bouncing Ball',
    pageLink: './Art/bouncingBall/bouncing ball.html',
    imageLink: './Art/bouncingBall/bouncingball.gif',
    author: 'Pravin deva',
    githubLink: 'https://github.com/pravindeva'
  },
  {
    artName: 'Animated Landing Page',
    pageLink: './Art/animatedLandingPage without bar/index.html',
    imageLink: './Art/animatedLandingPage without bar/ezgif.com-video-to-gif',
    author: 'Aneta-s',
    githubLink: 'https://github.com/aneta-s'
  },
  {
    artName: 'Goraved',
    pageLink: './Art/goraved/index.html',
    imageLink: './Art/goraved/goraved_animation.gif',
    author: 'Roman Pobotin (Goraved)',
    githubLink: 'https://github.com/goraved'
  },
  {
    artName: 'Doraemon',
    pageLink: './Art/Ranajit/doraemon.html',
    imageLink: './Art/animatron/doraemon.gif',
    author: 'Ranajit',
    githubLink: 'https://github.com/basak-32'
  },
  {
    artName: 'Ax Dev',
    pageLink: './Art/axdev/test.html',
    imageLink: './Art/axdev/gif.gif',
    author: 'Axel Avila',
    githubLink: 'https://github.com/axavila'
  },
  {
    artName: 'Magic Circle',
    pageLink: './Art/magpiet/index.html',
    imageLink: './Art/magpiet/gif.gif',
    author: 'Magnus Cromwell',
    githubLink: 'https://github.com/magpiet'
  },
  {
    artName: 'Bouncing Ball',
    pageLink: './Art/Bouncing Ball/index.html',
    imageLink: './Art/cazabe/Bouncing Ball.gif',
    author: 'Satish Pokala',
    githubLink: 'https://github.com/Satishpokala124'
  },
  {
    artName: 'Daredevil',
    pageLink: './Art/daredevil/index.html',
    imageLink: './Art/daredevil/daredevil.gif',
    author: 'Vivek Raj',
    githubLink: 'https://github.com/vivekrajx'
  },
  {
    artName: 'hover Me',
    pageLink: './Art/hoverMe/index.html',
    author: 'Bleron88',
    githubLink: 'https://github.com/bleron88'
  },
  {
    artName: 'Happy Balloon',
    pageLink: './Art/ztollef/index.html',
    imageLink: './Art/ztollef/balloon.gif.',
    author: 'ztollef',
    githubLink: 'https://github.com/ztollef'
  },
  {
    artName: 'playstation-anim',
    pageLink: './Art/playstation-anim/index.html',
    imageLink: './Art/playstation-anim/ps.gif',
    author: 'seif1125',
    githubLink: 'https://github.com/seif1125'
  },
  {
    artName: 'Ritika',
    pageLink: './Art/Ritika/index.html',
    imageLink: './Art/Ritika/warrior.png',
    author: 'Ritika',
    githubLink: 'https://github.com/Ritika-soni'
  },
  {
    artName: 'Animatron',
    pageLink: './Art/animatron/index.html',
    imageLink: './Art/animatron/colourpencils.png',
    author: 'jahid hasan',
    githubLink: 'https://github.com/jahidhasan299/'
  },
  {
    artName: 'Animatron2',
    pageLink: './Art/Animatron2/index.html',
    imageLink: './Art/Animatron2/trance.gif',
    author: 'PUNKLANCER',
    githubLink: 'https://github.com/PUNKLANCER/'
  },
  {
    artName: 'Text_Animation',
    pageLink: './Art/Text_Animation/index.html',
    imageLink: './Art/Text_Animation/text.gif',
    author: 'Christian',
    githubLink: 'https://github.com/mkBraga'
  },
  {
    artName: 'Practice',
    pageLink: './Art/Practice/index.html',
    imageLink: './Art/Joy/triangle.gif',
    author: 'MuGenFJ',
    githubLink: 'https://github.com/MuGenFJ/'
  },
  {
    artName: 'Tile',
    pageLink: './Art/weilincheng/index.html',
    imageLink: './Art/weilincheng/tile.gif',
    author: 'weilincheng',
    githubLink: 'https://github.com/weilincheng'
  },
  {
    artName: 'Circle Pulse',
    pageLink: './Art/circle-pulse/index.html',
    imageLink: './Art/circle-pulse/circle-pulse.gif',
    author: 'jmorr002',
    githubLink: 'https://github.com/jmorr002'
  },
  {
    artName: 'Flare Spin',
    pageLink: './Art/mykz1608/index.html',
    imageLink: '',
    author: 'mykz1608',
    githubLink: 'https://github.com/mykz1608'
  },
  {
    artName: 'MexicanMustache',
    pageLink: './Art/AnimatedMustache/index.html',
    imageLink: './Art/AnimatedMustache/MexicanMustache.gif',
    author: 'Andrés Alonso Gálvez',
    githubLink: 'https://github.com/Dondesconton/'
  },
  {
    artName: 'css',
    pageLink: './Art/2.css/index.html',
    imageLink: './Art/2.css/css.gif'
  },
  {
    artName: 'Square Color Change',
    pageLink: './Art/baesyc/index.html',
    imageLink: './Art/baesyc/square.gif',
    author: 'Baesyc',
    githubLink: 'https://github.com/baesyc'
  },
  {
    artName: 'MexicanMustache',
    pageLink: './Art/AnimatedMustache/index.html',
    imageLink: './Art/AnimatedMustache/MexicanMustache.gif',
    author: 'Andrés Alonso Gálvez',
    githubLink: 'https://github.com/Dondesconton/'
  },
  {
    artName: 'Chanimation',
    pageLink: './Art/Chanimation/index.html',
    imageLink: './Art/Chanimation/dancegif.gif',
    author: 'chandant9',
    githubLink: 'https://github.com/chandant9/'
  },
  {
    artName: 'DancingGroot',
    pageLink: './Art/m-elina/index.html',
    imageLink: './Art/m-elina/groot_animation.gif',
    author: 'Melina',
    githubLink: 'https://github.com/m-elina/'
  },
  {
    artName: 'Animatron',
    pageLink: './Art/animatron/index.html',
    imageLink: './Art/animatron/trance.gif',
    author: 'Andrew',
    githubLink: 'https://github.com/andrewbom/'
  },
  {
    artName: 'rainbows',
    pageLink: './Art/vassilchiev/index.html',
    imageLink: './Art/vassilchiev/giphy.gif',
    author: 'Vassil',
    githubLink: 'https://github.com/vassilchiev/'
  },
  {
    artName: "Zai's Orbitron",
    pageLink: './Art/zai/index.html',
    imageLink: './Art/zai/zais_orbitron.gif',
    author: '5amm5',
    githubLink: 'https://github.com/5amm5965/'
  },
  {
    artName: "404's crying baby page",
    pageLink: './Art/papfal/index.html',
    imageLink: './Art/papfal/HTML-404-Crying-Baby-Page.gif',
    author: 'papfal',
    githubLink: 'https://github.com/papfal/'
  },
  {
    artName: 'ani-3d',
    pageLink: './Art/ani-3d/ani-3d.html',
    imageLink: './Art/ani-3d/ani-3d.gif',
    author: 'clyde166',
    githubLink: 'https://github.com/clyde166/'
  },
  {
    artName: 'Boy',
    pageLink: './Art/Boy/index.html',
    imageLink: './Art/Boy/Boy with house.png',
    author: 'Gajhendran',
    githubLink: 'https://github.com/Gajhendran/'
  },
  {
    artName: 'Funimation',
    pageLink: './Art/Funimation/index.html',
    imageLink: './Art/Funimation/Funimation.gif',
    author: 'Pratik',
    githubLink: 'https://github.com/pratikrana1998/'
  },
  {
    artName: 'Jungle Monkey',
    pageLink: './Art/AMCodin/index.html',
    imageLink: './Art/AMCodin/monkey.gif',
    author: 'AMCodin',
    githubLink: 'https://github.com/amcodin'
  },
  {
    artName: 'bellow',
    pageLink: './Art/fran/index.html',
    imageLink: './Art/fran/bellow.gif',
    author: 'franzwah',
    githubLink: 'https://github.com/franzwah'
  },
  {
    artName: 'Typing Indicator',
    pageLink: './Art/jacob-bacon/index.html',
    imageLink: './Art/jacob-bacon/jacob-bacon-art.JPG',
    author: 'jacob-bacon',
    githubLink: 'https://github.com/jacob-bacon'
  },
  {
    artName: 'Colination',
    pageLink: './Art/colination/index.html',
    imageLink: './Art/colination/animation.png',
    author: 'colinJR95',
    githublink: 'https://github.com/colinJR95'
  },
  {
    artName: 'Glowing Circle by Leem Plays',
    pageLink: './Art/AliHaidar/index.html',
    imageLink: './Art/AliHaidar/giphy.gif',
    author: 'alihaidar2950',
    githubLink: 'https://github.com/alihaidar2950'
  },
  {
    artName: 'bouncy-ball',
    pageLink: './Art/bouncy-ball/ty.html',
    imageLink: './Art/bouncy-ball/bouncy-ball.gif',
    author: 'Huang Yi-Ting',
    githubLink: 'https://github.com/yiting76'
  },
  {
    artName: 'bouncy-ball',
    pageLink: './Art/bouncy-ball/ty.html',
    imageLink: './Art/bouncy-ball/bouncy-ball.gif',
    author: 'Huang Yi-Ting',
    githubLink: 'https://github.com/yiting76'
  },
  {
    artName: 'Tronix',
    pageLink: './Art/visiona/index.html',
    imageLink: './Art/visiona/tronix.gif',
    author: 'visiona',
    githubLink: 'https://github.com/visiona'
  },
  {
    artName: 'Synchronization',
    pageLink: './Art/synchronization!/synchronization',
    imageLink: './Art/synchronization/synchronized_Dots.gif',
    author: 'Pranjal',
    githublink: 'https://github.com/Pranjal705'
  },
  {
    artName: 'Random Squares',
    pageLink: './Art/Monitha/index.html',
    author: 'Monitha',
    githubLink: 'https://github.com/dmonitha'
  },
  {
    artName: 'Walking-Man-Front',
    pageLink: './Art/Akhil/index.html',
    imageLink: './Art/Akhil/Walking-man-front.gif',
    author: 'Akhil',
    githubLink: 'https://github.com/akhils95'
  },
  {
    artName: 'Cow-cat',
    pageLink: './Art/Cow-cat/index.html',
    imageLink: './Art/Cow-cat/Cow-cat.gif',
    author: 'Galia',
    githubLink: 'https://github.com/galiarudenko'
  },
  {
    artName: 'Rainb0w',
    pageLink: './Art/Duka/index.html',
    imageLink: './Art/Duka/rainbow.gif',
    author: 'Duka',
    githubLink: 'https://github.com/DusanKrcmarik'
  },
  {
    artName: 'Indian',
    pageLink: './Art/Indian/index.html',
    imageLink: './Art/Indian/Indian.gif',
    author: 'Duka',
    githubLink: 'https://github.com/ndvishruth'
  },
  {
    artName: 'Animatron',
    pageLink: './Art/sanmitra/index.html',
    imageLink: './Art/sanmitra/index.gif',
    author: 'sanmitra',

    githubLink: 'https://github.com/sanmitra1999'
  },
  {
    artName: 'Ball-clear',
    pageLink: './Art/Naok000/index.html',
    imageLink: './Art/Naok000/ball-clear.gif',
    author: 'Naok000',
    githubLink: 'https://github.com/Naok000'
  },
  {
    artName: 'Mario_Kart_Animation',
    pageLink: './Art/Mario_Kart_Animation/index.html',
    imageLink: './Art/Mario_Kart_Animation/Mario.png',
    author: 'AnsonAMS',
    githubLink: 'https://github.com/AnsonAMS'
  },
  {
    artName: 'Microsoft_animation',
    pageLink: './Art/SaumyaBhatt/index.html',
    imageLink: './Art/SaumyaBhatt/Animation.gif',
    author: 'Saumya-Bhatt',
    githubLink: 'https://github.com/Saumya-Bhatt'
  },
  {
    artName: 'Falling',
    pageLink: './Art/Sfrench5/index.html',
    imageLink: './Art/Sfrench5/Falling.gif',
    author: 'Sfrench5',
    githubLink: 'https://github.com/Sfrench5'
  },
  {
    artName: 'Dragon_Loading',
    pageLink: './Art/Dragon_Loading/index.html',
    imageLink: './Art/Dragon_Loading/DragonLoading.gif',
    author: 'Prasad',
    githubLink: 'https://github.com/PrasadM07'
  },
  {
    artName: 'Animatrix',
    pageLink: './Art/Animatrix/index.html',
    imageLink: './Art/Animatrix/Animatrix.png',
    author: 'soutog',
    githubLink: 'https://github.com/soutog'
  },
  {
    artName: 'Simple-Loading',
    pageLink: './Art/Loading/loading.html',
    imageLink: './Art/Loading/load.gif',
    author: 'Vijay',
    githubLink: 'https://github.com/VijayVjCuber'
  },
  {
    artName: 'Fiyi-Animation',
    pageLink: './Art/Fiyi-Animation/index.html',
    imageLink: './Art/Fiyi-Animation/relax_smile.gif',
    author: 'Fiyi-A',
    githubLink: 'https://github.com/Fiyi-A'
  },
  {
    artName: 'Colored Bars',
    pageLink: './Art/mleblanc94/mleblanc94_html_Animation-Nation.html',
    imageLink: './Art/mleblanc94/ColoredBars.gif',
    author: 'mleblanc94',
    githubLink: 'https://github.com/mleblanc94'
  },
  {
    artName: 'animeR',
    pageLink: './Art/animeR/index.html',
    imageLink: './Art/animeR/animeR.gif',
    author: 'Rajneesh',
    githubLink: 'https://github.com/rajneeshk94'
  },
  {
    artName: 'Sunset-City',
    pageLink: './Art/jyun9504/index.html',
    imageLink: './Art/jyun9504/sunset-city.gif',
    author: 'jyun9504',
    githubLink: 'https://github.com/jyun9504'
  },
  {
    artName: 'brianbottle',
    author: 'brian',
    pageLink: './Art/brianbottle/index.html',
    imageLink: './Art/brianbottle/bottle.gif',
    githubLink: 'https://github.com/brianabplanalp1'
  },
  {
    artName: 'Shapes',
    pageLink: './Art/mark-marchant/index.html',
    imageLink: './Art/mark-marchant/shapes.png',
    author: 'Mark Marchant',
    githubLink: 'https://github.com/jtla3/Animation-Nation'
  },
  {
    artName: 'Loading',
    pageLink: './Art/NoumanAziz/Loading.html',
    videoLink: './Art/NoumanAziz/loading.gif',
    author: 'NoumanAziz',
    githubLink: 'https://github.com/NoumanAziz'
  },
  {
    artName: `Galek's Simple Animation`,
    pageLink: './Art/GalekAnimation/index.html',
    imageLink: './Art/GalekAnimation/simpleanimation.gif',
    author: 'Adam Galek',
    githubLink: 'https://github.com/TheGalekxy'
  },
  {
    artname: 'Rainbow animation',
    pageLink: './Art/Rainbow/index.html',
    imageLink: './Art/Rainbow/rainbow.gif',
    author: 'Mohanraj',
    githubLink: 'https://github.com/chelladuraimohanraj/Animation-Nation'
  },
  {
    artName: `Cyan Loading Animation`,
    pageLink: './Art/Wannesds/index.html',
    imageLink: './Art/Wannesds/Wannesds.gif',
    author: 'Wannes Dieltiens',
    githubLink: 'https://github.com/Wannesds'
  },
  {
    artName: 'Animatron',
    pageLink: './Art/Animatron/index.html',
    imageLink: './Art/Animatron/trance.gif',
    author: 'Gihan Balasuriya',
    githubLink: 'https://github.com/gihanbalasuriya'
  },
  {
    artName: 'Light text blink',
    pageLink: './Art/Mani-textlight-blink/index.html',
    imageLink: './Art/Mani-textlight-blink/light-blink-text.gif',
    author: 'Mani Pandian',
    githubLink: 'https://github.com/Manipandian'
  },
  {
    artName: 'Circle',
    pageLink: './Art/PoKai/index.html',
    imageLink: './Art/PoKai/circle.png',
    author: 'PoKai Chang',
    githubLink: 'https://github.com/st875052018'
  },
  {
    artName: 'animatron',
    pageLink: './Art/animatron/index.html',
    imageLink: './Art/animatron/trance.gif',
    author: 'Christy',
    githubLink: 'https://github.com/ChristyLucid'
  },
  {
    artName: 'bouncing_ball',
    pageLink: './Art/bouncing_ball/bouncing_ball.html',
    imageLink: './Art/bouncing_ball/bouncing-ball.gif',
    author: 'Nirmalie',
    githubLink: 'https://github.com/nirmalieo3'
  },
  {
    artName: 'Rocket',
    pageLink: './Art/Rocket/index.html',
    imageLink: './Art/Rocket/rocket.gif',
    author: 'Jose Diaz',
    githubLink: 'https://github.com/josegerard2000'
  },
  {
    artName: 'simpleG',
    pageLink: './Art/simpleG/index.html',
    imageLink: './Art/simpleG/kitty.jpg',
    author: 'gargeper',
    githubLink: 'https://github.com/gargeper'
  },
  {
    artName: 'BounceFace',
    pageLink: './Art/ainamation/index.html',
    imageLink: './Art/ainamation/ainamation.gif',
    author: 'Ainara Saralegui',
    githubLink: 'https://github.com/asaralegui'
  },
  {
    artName: 'Text Flow',
    pageLink: './Art/ConnerCoding/index.html',
    imageLink: './Art/ConnerCoding/ztmanimation.gif',
    author: 'Conner Schiller',
    githubLink: 'https://github.com/ConnerCoding'
  },
  {
    artName: 'Glow',
    pageLink: './Art/Glow/index.html',
    imageLink: './Art/Glow/Glow.png',
    author: 'Joaquin Castillo',
    githubLink: 'https://github.com/JuakoDev'
  },
  {
    artName: 'Heart Real',
    pageLink: './Art/riddhax/index.html',
    imageLink: './Art/riddhax/index.gif',
    author: 'Riddhax',
    githubLink: 'https://github.com/riddhax'
  },

  {
    artName: 'Balls',
    pageLink: './Art/Paul - Simple Annoying Balls/index.html',
    imageLink: './Art/Paul - Simple Annoying Balls/Balls.gif',
    author: 'Paul',
    githubLink: 'https://github.com/psr83'
  },

  {
    artname: 'Square-Move',
    pageLink: './Art/Poonam/square.html',
    imageLink: './Art/Poonam/square_gif.gif',
    author: 'Poonam',
    githubLink: 'https://github.com/poonampant'
  },

  {
    artname: 'JesseEarley',
    pageLink: './Art/JesseEarley/index.html',
    imageLink: './Art/JesseEarley/index.gif',
    author: 'JesseEarley',
    githubLink: 'https://github.com/JesseEarley'
  },
  {
    artname: 'Hacktoberfest 2020',
    pageLink: './Art/taepal467/index.html',
    imageLink: './Art/taepal467/hiclipart.com (1).png',
    author: 'Chantae P.',
    githubLink: 'https://github.com/taepal467'
  },
  {
    artName: 'Animatron',
    pageLink: './Art/animatron/triangle/index.html',
    imageLink: './Art/animatron/trance.gif',
    author: 'Deborah',
    githubLink: 'https://github.com/dluckey123'
  },
  {
    artName: 'Animatron',
    pageLink: './Art/animatron/triangle/index.html',
    imageLink: './Art/animatron/trance.gif',
    author: 'Deborah',
    githubLink: 'https://github.com/dluckey123'
  },
  {
    artname: 'Animate',
    pageLink: '/codepen/animation/src/index.html',
    imageLink: 'Animation',
    author: 'Altamas khan',
    githubLink: 'https://github.com/Altamas2049'
  },
  {
    artName: 'Spin',
    pageLink: './Art/Spin/allli.html',
    imageLink: './Art/Spin/allli.gif',
    author: 'Victor Winner',
    githubLink: 'https://github.com/Vicwin13'
  },
  {
    artName: 'Spinner',
    pageLink: './Art/nishantpandey/allli.html',
    imageLink: './Art/nishantpandey/allli.gif',
    author: 'Nishant Pandey',
    githubLink: 'https://github.com/mrpandey1'
  },
  {
    artName: 'Hacktober Test',
    pageLink: './Art/bajancode/index.html',
    imageLink: './Art/BajanCode/index.gif',
    author: 'bajancode',
    githubLink: 'https://github.com/bajancode'
  },
  {
    artName: 'ZTM anim',
    pageLink: './Art/ayushi2410/index.html',
    imageLink: './Art/ayushi2410/ayushi2410.gif',
    author: 'Ayushi2410',
    githubLink: 'https://github.com/ayushi2410'
  },
  {
    artName: 'misaelsantos',
    pageLink: './Art/misaelsantos/index.html',
    imageLink: './Art/misaelsantos/neohack.gif',
    author: 'Misael Santos',
    githubLink: 'https://github.com/MisaelSantos'
  },
  {
    artName: 'I am a Developer',
    pageLink: './Art/Kuroyza/Iam-a-developer.html',
    imageLink: './Art/Kuroyza/Iam-a-developer.gif',
    author: 'Kuroyza',
    githubLink: 'https://github.com/kuroyza'
  },
  {
    artName: 'simple box',
    pageLink: './Art/Box/index.html',
    imageLink: './Art/Box/static_image.jpg',
    author: 'Abishek shah',
    githubLink: 'https://github.com/abishek-sha-256'
  },
  {
    artname: 'Starry-sky',
    pageLink: './Art/starry-night/index.html',
    imageLink: './Art/starry-night/stars',
    author: 'Taima Khawaldeh',
    githubLink: 'https://github.com/taimakh'
  },
  {
    artName: 'Project Gallery',
    pageLink: './Art/hulya/index.html',
    imageLink: './Art/hulya/gallery.gif',
    author: 'Hulya Karakaya',
    githubLink: 'https://github.com/hulyak'
  },
  {
    artName: 'animation',
    pageLink: './Art/sameer786/animation.html',
    imageLink: './Art/sameer786/radius.gif',
    author: 'sameer',
    githubLink: 'https://github.com/sameer8605'
  },
  {
    artName: 'ArrowWave',
    pageLink: './Art/ArrowWave/index.html',
    imageLink: './Art/ArrowWave/ArrowWave.gif',
    author: 'Gabriel',
    githubLink: 'https://github.com/GabrielTeixeiraC'
  },
  {
    artName: 'The 4-Ever Loop',
    pageLink: './Art/the-4ever-loop/index.html',
    imageLink: './Art/the-4ever-loop/rotate.gif',
    author: 'Luciano M.',
    githubLink: 'https://github.com/LucianoWebDev'
  },
  {
    artName: 'Running Car',
    pageLink: './Art/Running-Car/index.html',
    imageLink: './Art/Running-Car/Running-car.PNG',
    author: 'Ermias',
    githubLink: 'https://github.com/ermiaskidane'
  },
  {
    artname: 'Youssef',
    pageLink: './Art/Youssef/index.html',
    imageLink: './Art/Youssef/fd8_AX.gif',
    author: 'Youssef',
    githubLink: 'https://github.com/youssefhany96'
  },
  {
    artName: 'The 4-Ever Loop',
    pageLink: './Art/the-4ever-loop/index.html',
    imageLink: './Art/the-4ever-loop/rotate.gif',
    author: 'Luciano M.',
    githubLink: 'https://github.com/LucianoWebDev'
  },

  {
    artName: 'Itried',
    pageLink: '/Art/Itried/animation.html',
    author: 'Harsha',
    githublink: 'https://github.com/HarshaKumar23'
  },
  {
    artName: 'Snail Zoom',
    pageLink: './Art/rbhachu/index.html',
    imageLink: './Art/rbhachu/snail.gif',
    author: 'Bhachu R.',
    githubLink: 'https://github.com/rbhachu'
  },
  {
    artName: 'Mini Text Animation',
    pageLink: './Art/text-mini-animation/index.html',
    imageLink: './Art/text-mini-animation/text-anime.gif',
    author: 'Chinel',
    githubLink: 'https://github.com/chinel'
  },
  {
    artName: 'Square loader',
    pageLink: './Art/square_loading/index.html',
    imageLink: './Art/square_loading/square_loading',
    author: 'Marek Chasák',
    githubLink: 'https://github.com/mchasak'
  },
  {
    artName: 'Stairs Text',
    pageLink: './Art/StairsText/index.html',
    imageLink: './Art/StairsText/stairs-text.gif',
    author: 'Noam K.',
    githubLink: 'https://github.com/noamkanonich'
  },
  {
    artName: 'animation',
    pageLink: './Art/sameer786/animation.html',
    imageLink: './Art/sameer786/radius.gif',
    author: 'sameer',
    githubLink: 'https://github.com/sameer8605'
  },
  {
    artName: 'Spinning is a good trick',
    pageLink: './Art/garrod90/index.html',
    imageLink: './Art/garrod90/craigsGif.gif',
    author: 'Craig, G',
    githubLink: 'https://github.com/garrod90'
  },
  {
    artName: 'Snail Zoom',
    pageLink: './Art/rbhachu/index.html',
    imageLink: './Art/rbhachu/snail.gif',
    author: 'Bhachu R.',
    githubLink: 'https://github.com/rbhachu'
  },
  {
    artName: 'Mini Text Animation',
    pageLink: './Art/text-mini-animation/index.html',
    imageLink: './Art/text-mini-animation/text-anime.gif',
    author: 'Chinel',
    githubLink: 'https://github.com/chinel'
  },
  {
    artName: 'Square loader',
    pageLink: './Art/square_loading/index.html',
    imageLink: './Art/square_loading/square_loading',
    author: 'Marek Chasák',
    githubLink: 'https://github.com/mchasak'
  },
  {
    artName: 'Stairs Text',
    pageLink: './Art/StairsText/index.html',
    imageLink: './Art/StairsText/stairs-text.gif',
    author: 'Noam K.',
    githubLink: 'https://github.com/noamkanonich'
  },
  {
    artName: 'animation',
    pageLink: './Art/sameer786/animation.html',
    imageLink: './Art/sameer786/radius.gif',
    author: 'sameer',
    githubLink: 'https://github.com/sameer8605'
  },

  {
    pageLink: './Art/radar animation/index.html',
    imageLink: './Art/radar.gif',
    author: 'Anup',
    githubLink: 'https://github.com/paddybaba'
  },
  {
    pageLink: './Art/sameer786/animation.html',
    imageLink: './Art/sameer786/radius.gif',
    author: 'sameer',
    githubLink: 'https://github.com/sameer8605'
  },
  {
    pageLink: './Art/radar animation/index.html',
    imageLink: './Art/radar',
    author: 'Anup',
    githubLink: 'https://github.com/paddybaba'
  },
  {
    pageLink: './Art/sameer786/animation.html',
    imageLink: './Art/sameer786/radius.gif',
    author: 'sameer',
    githubLink: 'https://github.com/sameer8605'
  },
  {
    artName: 'Friendly Ghost',
    pageLink: './Art/ristotoldsep/index.html',
    author: 'Risto Tõldsep',
    githubLink: 'https://github.com/ristotoldsep'
  },
  {
    artName: 'Friendly Ghost',
    pageLink: './Art/ristotoldsep/index.html',
    author: 'Risto Tõldsep',
    githubLink: 'https://github.com/ristotoldsep'
  },
  {
    artName: 'sritron',
    pageLink: './Art/sritron/index.html',
    imageLink: './Art/sritron/trance.gif',
    author: 'Srinivas',
    githubLink: 'https://github.com/sri189ms'
  },
  {
    artName: 'Friendly Ghost',
    pageLink: './Art/ristotoldsep/index.html',
    author: 'Risto Tõldsep',
    githubLink: 'https://github.com/ristotoldsep'
  },
  {
    artName: 'Sun Rise Time',
    pageLink: './Art/gurprtAnim/index.html',
    imageLink: './Art/gurprtAnim/gurAnim.gif',
    author: 'Gurpreet',
    githubLink: 'https://github.com/gur-p-reet'
  },
  {
    artName: 'Personal Info',
    pageLink: './Art/Personal_info/triangle/index.html',
    imageLink: './Art/Personal_info/trance.gif',
    author: 'Naim Uddin',
    githubLink: 'https://github.com/Naim365'
  },
  {
    artName: 'Shining Text',
    pageLink: './Art/MaxieTextShineOn/index.html',
    imageLink: './Art/MaxieTextShineOn/maxie-text-shine-on.gif',
    author: 'maxie7',
    githubLink: 'https://github.com/maxie7'
  },
  {
    artName: 'Spinning Box',
    pageLink: './Art/KccbzZ/index.html',
    imageLink: './Art/KccbzZ/cover.png',
    author: 'KccbzZ',
    githubLink: 'https://github.com/KccbzZ'
  },
  {
    artName: 'Age Disgracefully',
    pageLink: './Art/ynoden/index.html',
    imageLink: './Art/ynoden/Age_Disgracefully.gif',
    author: 'yusefnoden',
    githubLink: 'https://github.com/yusefnoden'
  },
  {
    artname: 'jimanimation',
    pageLink: './Art/jimanimation/index.html',
    imageLink: './Art/jimanimation/bouncy.gif',
    author: 'Jimin',
    githubLink: 'https://github.com/jimijos'
  },

  {
    artName: 'Meme Animation',
    pageLink: './Art/just_for_fun/index.html',
    imageLink: './Art/just_for_fun/image.gif',
    author: 'Rahul Negi',
    githubLink: 'https://github.com/rahulnegi20'
  },
  {
    artName: 'Stretch ZTM',
    pageLink: './Art/animation_gn/index.html',
    imageLink: './Art/animation_gn/animation_gn.gif',
    author: 'gnyokota',
    githubLink: 'https://github.com/gnyokota'
  },
  {
    artname: 'AnimationCom',
    pageLink: './Art/Anita/AnimationCom/triangle.html',
    imageLink: './Art/AnimationCom/header.jpg',
    author: 'Anita',
    githubLink: 'https://github.com/anita-tsai'
  },
    {
    artName: 'Cards',
    pageLink: './Art/cards/index.html',
    imageLink: './Art/cards/cards.gif',
    author: 'lonecreationwastaken',
    githubLink: 'https://github.com/lonecreationwastaken'
  },
  {
    artName: "Lidor'sAnimation",
    pageLink: "./Art/Lidor's Animation/index.html",
    imageLink: "./Art/Lidor's Animation/animation.gif",
    author: 'LidorAsher',
    githubLink: 'https://github.com/lidorasher11'
  },
  {
<<<<<<< HEAD
    artName: 'ani-1trial',
    pageLink: './Art/ani-1trial/index.html',
    imageLink: './Art/ani-1trial/ani-gif.gif',
    author: 'tru-izo',
    githubLink: 'https://github.com/tru-izo'
=======
    artName: "Air_Balloon",
    pageLink: './Art/Air_Balloon/index.html',
    imageLink: './Art/Air_Balloon/balloon.gif',
    author: 'Abha',
    githubLink: 'https://github.com/Abha-1281'
  },{
    artName: "Camp Fire",
    pageLink: "./Art/camp_fire/index.html",
    imageLink: "./Art/camp_fire/camp_fire.gif",
    author: "Chansoo",
    githubLink: "https://github.com/ChansooKim316",
  },{
    artName: "rubberband Red",
    pageLink: "./Art/ou79/index.html",
    imageLink: "./Art/rubberbandRed.gif",
    author: 'ou79',
    githubLink: 'https://github.com/ou79'
  },{
    artName: "ColorChanger",
    pageLink: "./Art/ColorChanger/index.html",
    imageLink: "./Art/color-changer.gif",
    author: 'Atallah-Nadhir',
    githubLink: 'https://github.com/Atallah-Nadhir'
  },
   {
    artName: "PONG Animation",
    pageLink: "./Art/walkitoff/index.html",
    imageLink: "./Art/walkitoff/gif.gif",
    author: 'Tyler Dollick',
    githubLink: 'https://github.com/walkitoff'
  },
  {
    artname: "Animatron"
    pageLink: './Art/mbargaedge/index.html',
    imageLink: './Art/mbargaedge/animatron.gif',
    author: 'Mbarga',
    githubLink: 'https://github.com/marcelmbarga/'
  },
    {
    artName: "House",
    pageLink: './Art/TTD/triangle/index.html',
    imageLink: './Art/TTD/house.gif',
    author: 'TanyaTD',
    githubLink: 'https://github.com/TTD126'
  },
  {
    artName: "Spinning Title",
    pageLink: "./Art/ljBeast21ldj/index.html",
    imageLink: "./Art/ljBeast21ldj/firstGIF.gif",
    author: "Larry",
    githubLink: "https://github.com/ljBeast21ldj"
  },
   {
    artName: 'Heart pulsation',
    pageLink: './Art/Sallah/index.html',
    imageLink: './Art/Sallah/Heart-Pulsation.png',
    author: 'Sallah',
    githubLink: 'https://github.com/SallahTech'
  } ,
  {
    artName: "MubbeAnimation",
    pageLink: "./Art/Mubbe/index.html",
    imageLink: './Art/Mubbe/MubbeAnimation.gif',
    author: 'Mubarak',
    githubLink: 'https://github.com/mual5746'
  },
  {
    pageLink: './Art/neon-glowing-text/index.html',
    imageLink: './Art/neon-glowing-text/glowing-text-GIF.gif',
    author: 'Adri',
    githubLink: 'https://github.com/adrimual'
  },
  {
    artName: "Simple Animation",
    pageLink: "./Art/simple animation/transition.html",
    imageLink: "./Art/simple animation/animatee.gif",
    author: 'Rudimental',
    githubLink: 'https://github.com/rudimental-again'
  },
  {
    artName: "gbArt",
    pageLink: "./Art/gbArt/index.html",
    imageLink: "./Art/gbArt/shapeFlip.gif",
    author: 'Gary Bergman',
    githubLink: 'https://github.com/Gary-Bergman'
  },
  {
    artName: "Turtando's Animation",
    pageLink: './Art/turtando/animation.html',
    imageLink: './Art/Turtando/happyhalloween.gif',
    author: 'Turtando',
    githubLink: 'https://github.com/Turtando'
  },
  {
    artName: 'Bouncing Balls',
    pageLink: './Art/EyeOfAthena/index.html',
    imageLink: './Art/EyeOfAthena/cover.png',
    author: 'EyeOfAthena',
    githubLink: 'https://github.com/EyeOfAthena/bouncing-ball'
  },
  {
    artName: 'Otherside',
    pageLink: './Art/Otherside/ubi.html',
    imageLink: './Art/Otherside/recording.gif',
    author: 'Ubibimbap',
    githubLink: 'https://github.com/Ubibimbap'
  },
  {
    artName: 'Basketball God',
    pageLink: './Art/Sim-animation/index.html',
    imageLink: './Art/Sim-animation/project-screenshot.png',
    author: 'Sim',
    githubLink: 'https://github.com/sim-a-19'
  },
  {
    artName: "Ziyao's Animation",
    pageLink: './Art/robot/robot_index.html',
    imageLink: './Art/robot/robot.gif',
    author: 'Ziyao',
    githubLink: 'https://github.com/ziyaoc3'
  },
  {
    artName: 'Simplerv',
    pageLink: './Art/Aniamtion_RV/index.html',
    imageLink: './Art/Aniamtion_RV/circle.png',
    author: 'Aarush Bhat',
    githubLink: 'https://github.com/07rv'
  },
  {
    artName: "Devtemmy_animation",
    pageLink: './Art/Devtemmy_animation/index.html',
    imageLink: './Art/Devtemmy_animation/Devtemmyanimation.gif',
    author: 'Dev-Temmy',
    githubLink: 'https://github.com/Dev-Temmy'
  },
  {
    artName: "Fading text animation",
    pageLink: "./Art/araskog/index.html",
    imageLink: "./Art/araskog/animation.gif",
    author: 'Amanda Araskog',
    githubLink: 'https://github.com/araskog'
>>>>>>> ea1d3add
  }
];

// +--------------------------------------------------------------------------------+
// +                                                                                +
// +                  YOU DO NOT NEED TO CHANGE ANYTHING BELOW THIS                 +
// +                                                                                +
// +--------------------------------------------------------------------------------+

// Creates cards from the array above
// You don't need to modify this
let contents = [];
Shuffle(cards).forEach((c) => {
  contents.push([
    `<li class="card">` +
      `<a href='${c.pageLink}'>` +
      `<img class="art-image" src='${c.imageLink}' alt='${c.artName}' />` +
      `</a>` +
      `<div class="flex-content">` +
      `<a href='${c.pageLink}'><h3 class="art-title">${c.artName}</h3></a>` +
      `<p class='author'><a href="${c.githubLink}" target="_blank"><i class="fab fa-github"></i> ${c.author}</a> </p>` +
      `</div>` +
      `</li>`
  ]);
});

document.getElementById('cards').innerHTML = contents;

function Shuffle(o) {
  for (
    var j, x, i = o.length;
    i;
    j = parseInt(Math.random() * i), x = o[--i], o[i] = o[j], o[j] = x
  );
  return o;
}<|MERGE_RESOLUTION|>--- conflicted
+++ resolved
@@ -4293,13 +4293,12 @@
     githubLink: 'https://github.com/lidorasher11'
   },
   {
-<<<<<<< HEAD
     artName: 'ani-1trial',
     pageLink: './Art/ani-1trial/index.html',
     imageLink: './Art/ani-1trial/ani-gif.gif',
     author: 'tru-izo',
     githubLink: 'https://github.com/tru-izo'
-=======
+  },{
     artName: "Air_Balloon",
     pageLink: './Art/Air_Balloon/index.html',
     imageLink: './Art/Air_Balloon/balloon.gif',
@@ -4441,7 +4440,6 @@
     imageLink: "./Art/araskog/animation.gif",
     author: 'Amanda Araskog',
     githubLink: 'https://github.com/araskog'
->>>>>>> ea1d3add
   }
 ];
 
