--- conflicted
+++ resolved
@@ -13,7 +13,6 @@
     author: 'Joy',
     githubLink: 'https://github.com/royranger'
   },
-<<<<<<< HEAD
   {
     artName: 'AnimateIbaad',
     pageLink: './Art/Ibaad/animate.html',
@@ -216,15 +215,13 @@
     imageLink: './Art/Shubham-Chaudhary/square_animation.gif',
     author: 'Shubham Chaudhary',
     githubLink: 'https://github.com/Stellar-X'
-=======
-
+  },
   {
     artName: 'Trippy',
     pageLink: './Art/Simar/trippy.html',
     imageLink: './Art/Simar/trippy-square.gif',
     author: 'Simar',
     githubLink: 'https://github.com/SimardeepSingh-zsh'
->>>>>>> f497e6fd
   }
 ];
 
