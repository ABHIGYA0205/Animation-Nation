--- conflicted
+++ resolved
@@ -4402,8 +4402,7 @@
     imageLink: './Art/Devtemmy_animation/Devtemmyanimation.gif',
     author: 'Dev-Temmy',
     githubLink: 'https://github.com/Dev-Temmy'
-  }
-<<<<<<< HEAD
+  },
   {
     artName: "Fading text animation",
     pageLink: "./Art/araskog/index.html",
@@ -4411,9 +4410,6 @@
     author: 'Amanda Araskog',
     githubLink: 'https://github.com/araskog'
   }
-=======
->>>>>>> c221335d
-
 ];
 
 // +--------------------------------------------------------------------------------+
