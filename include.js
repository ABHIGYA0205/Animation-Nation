--- conflicted
+++ resolved
@@ -364,19 +364,18 @@
     githubLink: 'https://github.com/AyoubIssaad',
   },
   {
-<<<<<<< HEAD
     artName: 'Hamburger Menu Animation',
     pageLink: './Art/AyoubIssaad3/index.html',
     imageLink: './Art/AyoubIssaad3/HamburgerMenuAnimation.gif',
     author: 'AyoubIssaad',
     githubLink: 'https://github.com/AyoubIssaad',
-=======
+  },
+  {
     artName: 'Ready to Fight',
     pageLink: './Art/Sanidhya_Samadhiya/index.html',
     imageLink: './Art/Sanidhya_Samadhiya/snip.png',
     author: 'Sanidhya Samadhiya',
     githubLink: 'https://github.com/sanidhya2000'
->>>>>>> 2137339a
   }
 ];
 
