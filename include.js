let cards = [{
		artName: "ZTM Animation",
		pageLink: "./Art/EricPuskas/index.html",
		imageLink: "./Art/EricPuskas/index.gif",
		author: "Eric Puskas",
		githubLink: "https://github.com/EricPuskas"
	},
	{
		artName: "LSD Rainbow Trip: Phase 1",
		pageLink: "./Art/AbsMechanik/index.html",
		imageLink: "./Art/AbsMechanik/AbsMechanik_Animation.gif",
		author: "AbsMechanik",
		githubLink: "https://github.com/AbsMechanik"
	},
	{
		artName: "Christmas Lights",
		pageLink: "./Art/Futuregit/index.html",
		imageLink: "./Art/Futuregit/Christmas-Lights.gif",
		author: "Futuregit",
		githubLink: "https://github.com/Futuregit"
	},
	{
		artName: "Fruit Dancing",
		pageLink: "./Art/carlacentenor/index.html",
		imageLink: "./Art/carlacentenor/fruit.gif",
		author: "carlacentenor",
		githubLink: "https://github.com/carlacentenor"
	},
	{
		artName: "Spooktober Hacktoberfest",
		pageLink: "./Art/FredAmartey/index.html",
		imageLink: "./Art/FredAmartey/thumbnaill.gif",
		author: "Fred Amartey",
		githubLink: "https://github.com/FredAmartey"
	},
	{
		artName: "Star Wars?",
		pageLink: "./Art/henryvalbuena/index.html",
		imageLink: "./Art/henryvalbuena/index.gif",
		author: "Henry Valbuena",
		githubLink: "https://github.com/henryvalbuena"
	},
	{
		artName: "The Ripple",
		pageLink: "./Art/Anmol2/index.html",
		imageLink: "./Art/Anmol2/ripple.png",
		author: "Anmol",
		githubLink: "https://github.com/Anmol270900"
	},
	{
		artName: "Rainbow loader",
		pageLink: "./Art/ka-hn/rainbow.html",
		imageLink: "./Art/ka-hn/rainbow.gif",
		author: "Karim Hussain",
		githubLink: "https://github.com/ka-hn"
	},
	{
		artName: "Action Cam",
		pageLink: "./Art/Donovan/index.html",
		imageLink: "./Art/Donovan/pureCSS-animation.gif",
		author: "Donovan Hunter",
		githubLink: "https://github.com/dhdcode"
	},
	{
		artName: "The Sun",
		pageLink: "./Art/Anmol/index.html",
		imageLink: "./Art/Anmol/sun.png",
		author: "Anmol",
		githubLink: "https://github.com/Anmol270900"
	},
	{
		artName: "Flashing Pumpkin",
		pageLink: "./Art/KatrinaRose14/index.html",
		imageLink: "./Art/KatrinaRose14/FlashingPumpkin.gif",
		author: "Katrina Yates",
		githubLink: "https://github.com/KatrinaRose14"
	},
	{
		artName: "Flipbox",
		pageLink: "./Art/Prasheel/index.html",
		imageLink: "./Art/Prasheel/flip.gif",
		author: "Prasheel Soni",
		githubLink: "https://github.com/ps011"
	},
	{
		artName: "2019 Wave",
		pageLink: "./Art/chris-aqui/index.html",
		imageLink: "./Art/chris-aqui/2019-jump.gif",
		author: "Christine Aqui",
		githubLink: "https://github.com/christine-aqui"
	},
	{
		artName: "Hover Button Animation",
		pageLink: "./Art/Vipul/hover.html",
		imageLink: "./Art/Vipul/Screenshot2.png",
		author: "Vipul",
		githubLink: "https://github.com/vipuljain08"
	},
	{
		artName: "Start From Zero",
		pageLink: "./Art/Robihdy/index.html",
		imageLink: "./Art/Robihdy/start-from-zero.png",
		author: "Robihdy",
		githubLink: "https://github.com/Robihdy"
	},
	{
		artName: "Local Host metaphor",
		pageLink: "./Art/Prateek/index.html",
		imageLink: "./Art/Prateek/localhost.png",
		author: "Prateek",
		githubLink: "https://github.com/prateekpatrick"
	},
	{
		artName: "Sliding Lines",
		pageLink: "./Art/erics0n/sliding-lines/index.html",
		imageLink: "./Art/erics0n/sliding-lines/image.gif",
		author: "erics0n",
		githubLink: "https://github.com/erics0n"
	},
	{
		artName: "Triangle",
		pageLink: "./Art/Joy/triangle/triangle.html",
		imageLink: "./Art/Joy/triangle/triangle.gif",
		author: "Joy",
		githubLink: "https://github.com/royranger"
	},
	{
		artName: "Cube",
		pageLink: "./Art/Joy/cube/cube.html",
		imageLink: "./Art/Joy/cube/cube.gif",
		author: "Joy",
		githubLink: "https://github.com/royranger"
	},
	{
		artName: "Burger Menu",
		pageLink: "./Art/mctrl/burger.html",
		imageLink: "./Art/mctrl/burger.gif",
		author: "Martina",
		githubLink: "https://github.com/mctrl"
	},
	{
		artName: "Square Loader",
		pageLink: "./Art/Hemant/index.html",
		imageLink: "./Art/Hemant/loader.gif",
		author: "Hemant Garg",
		githubLink: "https://github.com/hemant-garg"
	},
	{
		artName: "wake up, neo...",
		pageLink: "./Art/samirjouni/TributeToTheMatrix.html",
		imageLink: "./Art/samirjouni/sample.gif",
		author: "Samir Jouni",
		githubLink: "https://github.com/samirjouni"
	},
	{
		artName: "Tribute To COD4MW",
		pageLink: "./Art/samirjouni2/index.html",
		imageLink: "./Art/samirjouni2/sample.gif",
		author: "Samir Jouni",
		githubLink: "https://github.com/samirjouni"
	},
	{
		artName: "Planet",
		pageLink: "./Art/ArthurDoom/planet.html",
		imageLink: "./Art/ArthurDoom/planet.gif",
		author: "ArthurDoom",
		githubLink: "https://github.com/ArthurDoom"
	},
	{
		artName: "SquarPy",
		pageLink: "./Art/Utkarsh/index.html",
		imageLink: "./Art/Utkarsh/hack.gif",
		author: "utkarsh",
		githubLink: "https://github.com/Utkarsh2604"
	},
	{
		artName: "Circle",
		pageLink: "./Art/Oliver/Circle.html",
		imageLink: "./Art/Oliver/circle.gif",
		author: "Oliver",
		githubLink: "https://github.com/oliver-gomes"
	},
	{
		artName: "Ellipse Loader",
		pageLink: "./Art/VaibhavKhulbe/EllipseLoader.html",
		imageLink: "./Art/VaibhavKhulbe/ellipseLoader.gif",
		author: "Vaibhav Khulbe",
		githubLink: "https://github.com/Kvaibhav01"
	},
	{
		artName: "Simple Loader",
		pageLink: "./Art/soumsps/simpleload.html",
		imageLink: "./Art/soumsps/sample.gif",
		author: "Soumendu Sinha",
		githubLink: "https://github.com/soumsps"
	},
	{
		artName: "Rollodex",
		pageLink: "./Art/Shruti/rolling.html",
		imageLink: "./Art/Shruti/rolling.gif",
		author: "Shruti",
		githubLink: "https://github.com/shruti49"
	},
	{
		artName: "Cute Cat",
		pageLink: "./Art/Alghi/cat.html",
		imageLink: "./Art/Alghi/cat.gif",
		author: "Alghi",
		githubLink: "https://github.com/darklordace"
	},
	{
		artName: "ZtM Text",
		pageLink: "./Art/Di4iMoRtAl/ZtM_text_animation.html",
		imageLink: "./Art/Di4iMoRtAl/ZtM_animation.gif",
		author: "Di4iMoRtAl",
		githubLink: "https://github.com/dppeykov"
	},
	{
		artName: "Circles",
		pageLink: "./Art/Bhuvana/circles.html",
		imageLink: "./Art/Bhuvana/circles.gif",
		author: "Bhuvana",
		githubLink: "https://github.com/bhuvana-guna"
	},
	{
		artName: "Bird",
		pageLink: "./Art/Bhuvana/bird.html",
		imageLink: "./Art/Bhuvana/bird.gif",
		author: "Bhuvana",
		githubLink: "https://github.com/bhuvana-guna"
	},
	{
		artName: "Loader",
		pageLink: "./Art/Bhuvana/loader.html",
		imageLink: "./Art/Bhuvana/loader.gif",
		author: "Bhuvana",
		githubLink: "https://github.com/bhuvana-guna"
	},
	{
		artName: "Simple blinking loading circles",
		pageLink: "./Art/Rahul/index.html",
		imageLink: "./Art/Rahul/loading.gif",
		author: "Rahul",
		githubLink: "https://github.com/kohli6010"
	},
	{
		artName: "Css Pulse",
		pageLink: "./Art/Aszmel/pulse.html",
		imageLink: "./Art/Aszmel/css_pulse.gif",
		author: "Aszmel",
		githubLink: "https://github.com/Aszmel"
	},
	{
		artName: "Circle Bounce",
		pageLink: "./Art/Edmund/index.html",
		imageLink: "./Art/Edmund/circle-bounce.gif",
		author: "Edmund",
		githubLink: "https://github.com/edmund1645"
	},
	{
		artName: "Heart Beating",
		pageLink: "./Art/Regem/index.html",
		imageLink: "./Art/Regem/heart.jpg",
		author: "Regem",
		githubLink: "https://github.com/GemzBond"
	},
	{
		artName: "Fading Circles",
		pageLink: "./Art/Ankit/fadeCircle.html",
		imageLink: "./Art/Ankit/fadeCircles.png",
		author: "Ankit Srivastava",
		githubLink: "https://github.com/a18nov"
	},
	{
		artName: "Hacktoberfest 2019",
		pageLink: "./Art/jpk3lly/animation.html",
		imageLink: "./Art/jpk3lly/JPs_Animation_GIF.gif",
		author: "jpk3lly",
		githubLink: "https://github.com/jpk3lly"
	},
	{
		artName: "Name Rotator",
		pageLink: "./Art/Meet/name.html",
		imageLink: "./Art/Meet/name.gif",
		author: "Meet",
		githubLink: "https://github.com/Meet1103"
	},
	{
		artName: "Ball Rotator",
		pageLink: "./Art/Bibekpreet/index.html",
		imageLink: "./Art/Bibekpreet/ball.gif",
		author: "Bibekpreet",
		githubLink: "https://github.com/bibekpreet99"
	},
	{
		artName: "ephiphany",
		pageLink: "./Art/OctavianIlies/index.html",
		imageLink: "./Art/OctavianIlies/ephiphany.gif",
		author: "OctavianIlies",
		githubLink: "https://github.com/OctavianIlies"
	},
	{
		artName: "Loading",
		pageLink: "./Art/jh1992jh/loading.html",
		imageLink: "./Art/jh1992jh/loading.gif",
		author: "jh1992jh",
		githubLink: "https://github.com/jh1992jh"
	},
	{
		artName: "ZTM Colors",
		pageLink: "./Art/Godnon/index.html",
		imageLink: "./Art/Godnon/ZTMcAnim.gif",
		author: "Godnon",
		githubLink: "https://github.com/godnondsilva"
	},
	{
		artName: "Hover Effect",
		pageLink: "./Art/Shubhankar/index.html",
		imageLink: "./Art/Shubhankar/hackoctober.gif",
		author: "Shubhankar",
		githubLink: "https://github.com/shubhdwiv12"
	},
	{
		artName: "Bouncing Fading Circles",
		pageLink: "./Art/AyoubIssaad/index.html",
		imageLink: "./Art/AyoubIssaad/BouncingFadingCircles.gif",
		author: "AyoubIssaad",
		githubLink: "https://github.com/AyoubIssaad"
	},
	{
		artName: "5 balls preloader",
		pageLink: "./Art/Nnaji-Victor/index.html",
		imageLink: "./Art/Nnaji-Victor/5_balls.gif",
		author: "Nnaji Victor",
		githubLink: "https://github.com/Nnaji-Victor"
	},
	{
		artName: "ZTM Bouncer",
		pageLink: "./Art/Josia/bouncer.html",
		imageLink: "./Art/Josia/ztmbouncer.gif",
		author: "Josia Rodriguez",
		githubLink: "https://github.com/josiarod"
	},
	{
		artName: "Hacktober loading animation",
		pageLink: "./Art/mehul1011/index.html",
		imageLink: "./Art/mehul1011/loading.gif",
		author: "Mehul1011",
		githubLink: "https://github.com/mehul1011"
	},
	{
		artName: "Loading Dots",
		pageLink: "./Art/devSergiu/index.html",
		imageLink: "./Art/devSergiu/loading.gif",
		author: "devSergiu",
		githubLink: "https://github.com/devsergiu"
	},
	{
		artName: "TypeWriter effect",
		pageLink: "./Art/Sidharth/Typing_Text.html",
		imageLink: "./Art/Sidharth/type_writer.gif",
		author: "Sidharth",
		githubLink: "https://github.com/Sidharth98"
	},
	{
		artName: "Blue Spin",
		pageLink: "./Art/JamesW/index.html",
		imageLink: "./Art/JamesW/hacktober_spin.gif",
		author: "James Whitney",
		githubLink: "https://github.com/jameswhitney"
	},
	{
		artName: "Loading Animation",
		pageLink: "./Art/Sidharth/Loading.html",
		imageLink: "./Art/Sidharth/Loading.gif",
		author: "Sidharth",
		githubLink: "https://github.com/Sidharth98"
	},
	{
		artName: "Rotation",
		pageLink: "./Art/alenanog/index.html",
		imageLink: "./Art/alenanog/rotation.gif",
		author: "Alena A.",
		githubLink: "https://github.com/alenanog"
	},
	{
		artName: "Colors in your life",
		pageLink: "./Art/Atipahy/colors.html",
		imageLink: "./Art/Atipahy/colors.png",
		author: "Christos Chr",
		githubLink: "https://github.com/atipaHy"
	},
	{
		artName: "Orb",
		pageLink: "./Art/Jkbicbic/orb.html",
		imageLink: "./Art/Jkbicbic/orb.gif",
		author: "John Kennedy Bicbic",
		githubLink: "https://github.com/jkbicbic"
	},
	{
		artName: "Charging...",
		pageLink: "./Art/Afraz/charging.html",
		imageLink: "./Art/Afraz/charging.gif",
		author: "Afraz",
		githubLink: "https://github.com/afrazz"
	},
	{
		artName: "Charging...",
		pageLink: "./Art/DepStep/depstep.html",
		imageLink: "./Art/DepStep/depstep.gif",
		author: "DepStep",
		githubLink: "https://github.com/stephD"
	},
	{
		artName: "Dancing Ball...",
		pageLink: "./Art/DaveFres/index.html",
		imageLink: "./Art/DaveFres/ball.gif",
		author: "DaveFres",
		githubLink: "https://github.com/DaveFres"
	},
	{
		artName: "Sunshine",
		pageLink: "./Art/Pavelisp/sunshine.html",
		imageLink: "./Art/Pavelisp/sunshine.gif",
		author: "Pavel Isp",
		githubLink: "https://github.com/pavelisp"
	},
	{
		artName: "SoundBoxes",
		pageLink: "./Art/Hbarang/SoundBox.html",
		imageLink: "./Art/Hbarang/SoundBoxAnimation.gif",
		author: "Hbarang",
		githubLink: "https://github.com/hbarang"
	},
	{
		artName: "Cheshire",
		pageLink: "./Art/Ckanelin/index.html",
		imageLink: "./Art/Ckanelin/Cheshire.gif",
		author: "Ckanelin",
		githubLink: "https://github.com/ckanelin"
	},
	{
		artName: "Disappear",
		pageLink: "./Art/Stacy/index.html",
		imageLink: "./Art/Stacy/disappear.gif",
		author: "Stacy",
		githubLink: "https://github.com/stacyholtz6"
	},
	{
		artName: "Ellipse Spinner",
		pageLink: "./Art/Sabina/ellipse_spinner.html",
		imageLink: "./Art/Sabina/ellipse_spinner.png",
		author: "Sabina Abbasova",
		githubLink: "https://github.com/sabina929"
	},
	{
		artName: "NightSky",
		pageLink: "./Art/AndyS/index.html",
		imageLink: "./Art/AndyS/Capture.GIF",
		author: "AndyS",
		githubLink: "https://github.com/AndyS1988"
	},
	{
		artName: "Hungry",
		pageLink: "./Art/diegchav/index.html",
		imageLink: "./Art/diegchav/hungry.gif",
		author: "Diego Chz",
		githubLink: "https://github.com/diegchav"
	},
	{
		artName: "Hover Text Animation",
		pageLink: "./Art/AyoubIssaad2/index.html",
		imageLink: "./Art/AyoubIssaad2/hoverTextAnimation.gif",
		author: "AyoubIssaad",
		githubLink: "https://github.com/AyoubIssaad"
	},
	{
		artName: "Colorize",
		pageLink: "./Art/JimBratsos/colorize.html",
		imageLink: "./Art/JimBratsos/Colorize.gif",
		author: "Jim Bratsos",
		githubLink: "https://github.com/JimBratsos"
	},
	{
		artName: "Hacktober Spooktacular",
		pageLink: "Art/Elex/index.html",
		imageLink: ["./Art/Elex/hhs.gif"],
		author: "William Poisel (LordCobra)",
		githubLink: "https://github.com/epoisel"
	},
	{
		artName: "Circley",
		pageLink: "./Art/Tranjenny/indexjenny.html",
		imageLink: "./Art/Tranjenny/zerojenny.gif",
		author: "Tranjenny",
		githubLink: "https://github.com/Tranjenny"
	},
	{
		artName: "My Vietnam",
		pageLink: "./Art/nhbduy/index.html",
		imageLink: "./Art/nhbduy/my-vietnam.gif",
		author: "Hoang-Bao-Duy NGUYEN",
		githubLink: "https://github.com/nhbduy"
	},
	{
		artName: "Hactoberfest Bus",
		pageLink: "./Art/shahpranaf/index.html",
		imageLink: "./Art/shahpranaf/hacktoberfest_bus.gif",
		author: "Pranav Shah",
		githubLink: "https://github.com/shahpranaf"
	},
	{
		artName: "Hacktoberfest",
		pageLink: "./Art/robihid/index.html",
		imageLink: "./Art/robihid/hacktoberfest.png",
		author: "robihid",
		githubLink: "https://github.com/robihid"
	},
	{
		artName: "Hi there",
		pageLink: "./Art/Aki/index.html",
		imageLink: "./Art/Aki/giphy.gif",
		author: "Aki",
		githubLink: "https://github.com/akmalist"
	},
	{
		artName: "Hacktoberfest 2019!",
		pageLink: "./Art/RedSquirrrel/index.html",
		imageLink: "./Art/RedSquirrrel/index.html/animation.PNG",
		author: "RedSquirrrel",
		githubLink: "https://github.com/RedSquirrrel"
	},
	{
		artName: "Sliding text",
		pageLink: "./Art/Flattopz/index.html",
		imageLink: "./Art/Flattopz/SlidingText.gif",
		author: "Flattopz",
		githubLink: "https://github.com/hjpunzalan"
	},
	{
		artName: "Rainbow Color Changer",
		pageLink: "./Art/mmshr/index.html",
		imageLink: "./Art/mmshr/rainbow.gif",
		author: "mmosehauer",
		githubLink: "https://github.com/mmosehauer"
	},
	{
		artName: "World of Coding",
		pageLink: "./Art/tom_kn/coding.html",
		imageLink: "./Art/tom_kn/coding.gif",
		author: "Tamas Knisz",
		githubLink: "https://github.com/TamasKn"
	},
	{
		artName: "Initial Bounce",
		pageLink: "./Art/Juwana/initial.html",
		imageLink: "./Art/Juwana/InitialBounce.gif",
		author: "Juwana",
		githubLink: "https://github.com/JZerman2018"
	},
	{
		artName: "Atom",
		pageLink: "./Art/Teva/index.html",
		imageLink: "./Art/Teva/atom.gif",
		author: "Teva",
		githubLink: "https://github.com/TevaHenry"
	},
	{
		artName: "Be Awesome",
		pageLink: "./Art/TigerAsH/index.html",
		imageLink: "./Art/TigerAsH/be-awesome.jpg",
		author: "TigerAsH",
		githubLink: "https://github.com/TigerAsH94"
	},
	{
		artName: "Rainbow Colors",
		pageLink: "./Art/Sanjeev/index.html",
		imageLink: "./Art/Sanjeev/animation.gif",
		author: "Sanjeev Panday",
		githubLink: "https://github.com/Sanjeev-Panday"
	},
	{
		artName: "ZtM",
		pageLink: "./Art/thoyvo/index.html",
		imageLink: "./Art/thoyvo/ztm.gif",
		author: "Thoyvo",
		githubLink: "https://github.com/thoyvo"
	},
	{
		artName: "Fast Fishes",
		pageLink: "./Art/4ront/index.html",
		imageLink: "./Art/4ront/fishes.gif",
		author: "4rontender",
		githubLink: "https://github.com/RinatValiullov"
	},
	{
		artName: "Loading...",
		pageLink: "./Art/RedSquirrrel2/loading.html",
		imageLink: "./Art/RedSquirrrel2/loading.gif",
		author: "RedSquirrrel",
		githubLink: "https://github.com/RedSquirrrel"
	},
	{
		artName: "Animated Cube",
		pageLink: "./Art/Animated Cube/index.html",
		imageLink: "./Art/Animated Cube/cube.gif",
		author: "RedSquirrrel",
		githubLink: "https://github.com/RedSquirrrel"
	},
	{
		artName: "Calm Ubuntu",
		pageLink: "./Art/schupat/index.html",
		imageLink: "./Art/schupat/preview.gif",
		author: "schupat",
		githubLink: "https://github.com/schupat"
	},
	{
		artName: "Solar System",
		pageLink: "./Art/DSandberg93/index.html",
		imageLink: "./Art/DSandberg93/SolarSystem.gif",
		author: "DSandberg93",
		githubLink: "https://github.com/DSandberg93"
	},
	{
		artName: "Boo",
		pageLink: "./Art/VerityB/index.html",
		imageLink: "./Art/VerityB/boo.gif",
		author: "VerityB",
		githubLink: "https://github.com/VerityB"
	},
	{
		artName: "Hacktoberfest Ghost",
		pageLink: "./Art/cTahirih/index.html",
		imageLink: "./Art/cTahirih/ghost.png",
		author: "cTahirih",
		githubLink: "https://github.com/cTahirih"
	},
	{
		artName: "Clock",
		pageLink: "./Art/Abdul/index.html",
		imageLink: "./Art/Abdul/Clock.png",
		author: "Abdul Rahman",
		githubLink: "https://github.com/abdulrahman118"
	},
	{
		artName: "Loading Cube",
		pageLink: "./Art/andrearizzello/index.html",
		imageLink: "./Art/andrearizzello/index.gif",
		author: "Andrea Rizzello",
		githubLink: "https://github.com/andrearizzello"
	},
	{
		artName: "Wall Dropping Logo",
		pageLink: "./Art/shivams136/index.html",
		imageLink: "./Art/shivams136/walldrop.gif",
		author: "Shivam Sharma",
		githubLink: "https://github.com/ShivamS136"
	},
	{
		artName: "Infinite Race",
		pageLink: "./Art/levermanx/index.html",
		imageLink: "./Art/levermanx/anim.gif",
		author: "Levermanx",
		githubLink: "https://github.com/levermanx"
	},
	{
		artName: "Hover to Rotate Text",
		pageLink: "./Art/faiz_hameed/index.html",
		imageLink: "./Art/faiz_hameed/hackto.gif",
		author: "Faiz Hameed",
		githubLink: "https://github.com/faizhameed"
	},
	{
		artName: "HalloHacktober Greeting!",
		pageLink: "./Art/lusalga/index.html",
		imageLink: "./Art/lusalga/lu.gif",
		author: "Lucieni A. Saldanha",
		githubLink: "https://github.com/lusalga/"
	},
	{
		artName: "Time goes by",
		pageLink: "./Art/WolfgangKreminger/index.html",
		imageLink: "./Art/WolfgangKreminger/showcase.gif",
		author: "Wolfgang Kreminger",
		githubLink: "https://github.com/r4pt0s"
	},
	{
		artName: "Bouncing Text!",
		pageLink: "./Art/AbdulsalamAbdulrahman/index.html",
		imageLink: "./Art/AbdulsalamAbdulrahman/Bouncingtxt.gif",
		author: "Abdulsalam Abdulrahman",
		githubLink: "https://github.com/AbdulsalamAbdulrahman/"
	},
	{
		artName: "Simple Phone Animation",
		pageLink: "./Art/Lala/index.html",
		imageLink: "./Art/Lala/phone.gif",
		author: "Olamide Aboyeji",
		githubLink: "https://github.com/aolamide"
	},
	{
		artName: "Synthwave Sunset",
		pageLink: "./Art/brunobolting/index.html",
		imageLink: "./Art/brunobolting/synthwave-sunset.gif",
		author: "Bruno Bolting",
		githubLink: "https://github.com/brunobolting/"
	},
	{
		artName: "Kawaii Penguin",
		pageLink: "./Art/Brienyll/index.html",
		imageLink: "./Art/Brienyll/kawaiiPenguin.gif",
		author: "Brienyll",
		githubLink: "https://github.com/brienyll/"
	},
	{
		artName: "Happy Halloween",
		pageLink: "./Art/MatthewS/index.html",
		imageLink: "./Art/MatthewS/Spider.gif",
		author: "MatthewS",
		githubLink: "https://github.com/matthewstoddart/"
	},
	{
		artName: "Fan Art",
		pageLink: "./Art/m-perez33/index.html",
		imageLink: "./Art/m-perez33/cylon.gif",
		author: "Marcos Perez",
		githubLink: "https://github.com/m-perez33/"
	},
	{
		artName: "Animating Pot",
		pageLink: "./Art/Somechandra/index.html",
		imageLink: "./Art/Somechandra/pot.gif",
		author: "Somechandra",
		githubLink: "https://github.com/somechandra"
	},
	{
		artName: "Circles Circling",
		pageLink: "./Art/pikktorr/index.html",
		imageLink: "./Art/pikktorr/circles.gif",
		author: "pikktorr",
		githubLink: "https://github.com/pikktorr"
	},
	{
		artName: "Glitchy Szn",
		pageLink: "./Art/premdav/index.html",
		imageLink: "./Art/premdav/screenshot.png",
		author: "premdav",
		githubLink: "https://github.com/premdav"
	},
	{
		artName: "ZeroToMastery",
		pageLink: "./Art/Vzneers/index.html",
		imageLink: "./Art/Vzneers/gifzeroloading.gif",
		author: "TrinhMinhHieu",
		githubLink: "https://github.com/trinhminhhieu"
	},
	{
		artName: "Spacecraft-landing",
		pageLink: "./Art/DDuplinszki/index.html",
		imageLink: "./Art/DDuplinszki/Spacecraft-landing.gif",
		author: "DDuplinszki",
		githubLink: "https://github.com/DDuplinszki"
	},
	{
		artName: "Paw Prints",
		pageLink: "./Art/Tia/index.html",
		imageLink: "./Art/Tia/paw-prints.gif",
		author: "Tia Esguerra",
		githubLink: "https://github.com/msksfo"
	},
	{
		artName: "Hover-Scale",
		pageLink: "./Art/echowebid/index.html",
		imageLink: "./Art/echowebid/hover.gif",
		author: "echowebid",
		githubLink: "https://github.com/echowebid"
	},
	{
		artName: "mars",
		pageLink: "./Art/Courtney_Pure/index.html",
		imageLink: "./Art/Courtney_Pure/mars_screenshot.png",
		author: "Courtney Pure",
		githubLink: "https://github.com/courtneypure"
	},
	{
		artName: "Welcome HactoberFest",
		pageLink: "./Art/Dhaval/index.html",
		imageLink: "./Art/Dhaval/Welcome-Hacktoberfest.gif",
		author: "Dhaval Mehta",
		githubLink: "https://github.com/Dhaval1403"
	},
	{
		artName: "Aynonimation",
		pageLink: "./Art/Aynorica/aynorica.html",
		imageLink: "./Art/Aynorica/Aynonimation.png",
		author: "aynorica",
		githubLink: "https://github.com/aynorica"
	},
	{
		artName: "sun-to-moon",
		pageLink: "./Art/haider/index.html",
		imageLink: "./Art/haider/sun-moon.gif",
		author: "Haider",
		githubLink: "https://github.com/hyderumer"
	},
	{
		artName: "Animatron",
		pageLink: "./Art/animatron/index.html",
		imageLink: "./Art/animatron/trance.gif",
		author: "Andrei",
		githubLink: "https://github.com/aneagoie"
	},
	{
		artName: "Loader Circle",
		pageLink: "./Art/beaps/index.html",
		imageLink: "./Art/beaps/loader-circle.gif",
		author: "beaps",
		githubLink: "https://github.com/beaps"
	},
	{
		artName: "Open Sourcerer",
		pageLink: "./Art/4rturd13/index.html",
		imageLink: "./Art/4rturd13/openSourcerer.gif",
		author: "4rturd13",
		githubLink: "https://github.com/4rturd13"
	},
	{
		artName: "Doors",
		pageLink: "./Art/pauliax/index.html",
		imageLink: "./Art/pauliax/doors.gif",
		author: "pauliax",
		githubLink: "https://github.com/pauliax"
	},
	{
		artName: "Loader Square",
		pageLink: "./Art/beaps2/square-loader.html",
		imageLink: "./Art/beaps2/square-loader.gif",
		author: "beaps",
		githubLink: "https://github.com/beaps"
	},
	{
		artName: "Running Text",
		pageLink: "./Art/DevinEkadeni/running-text.html",
		imageLink: "./Art/DevinEkadeni/running-text.gif",
		author: "Devin Ekadeni",
		githubLink: "https://github.com/devinekadeni"
	},
	{
		artName: "Mystical-Hacktoberfest",
		pageLink: "./Art/Wayne/index.html",
		imageLink: "./Art/Wayne/hacktoberfest - Google Chrome 09 Oct 2019 21_12_32.png",
		author: "Wayne Mac Mavis",
		githubLink: "https://github.com/WayneMacMavis"
	},
	{
		artName: "ZTM Logo Animation",
		pageLink: "./Art/bk987/index.html",
		imageLink: "./Art/bk987/preview.gif",
		author: "Bilal Khalid",
		githubLink: "https://github.com/bk987"
	},
	{
		artName: "Pong",
		pageLink: "./Art/Carls13/index.html",
		imageLink: "./Art/Carls13/pong.jpg",
		author: "Carlos Hernandez",
		githubLink: "https://github.com/Carls13"
	},
	{
		artName: "ZTM Reveal",
		pageLink: "./Art/bk987-2/index.html",
		imageLink: "./Art/bk987-2/preview.gif",
		author: "Bilal Khalid",
		githubLink: "https://github.com/bk987"
	},
	{
		artName: "ZTM Family Animation",
		pageLink: "./Art/sballgirl11/animation.html",
		imageLink: "./Art/sballgirl11/ztm.gif",
		author: "Brittney Postma",
		githubLink: "https://github.com/sballgirl11"
	},
	{
		artName: "Phone Greetings",
		pageLink: "./Art/ann-dev/index.html",
		imageLink: "./Art/ann-dev/screenshot.png",
		author: "ann-dev",
		githubLink: "https://github.com/ann-dev"
	},
	{
		artName: "Triangle Slide",
		pageLink: "./Art/grieff/index.html",
		imageLink: "./Art/grieff/triangle-animation.gif",
		author: "Grieff",
		githubLink: "https://github.com/grieff"
	},
	{
		artName: "Neon ZTM",
		pageLink: "./Art/grieff/text.html",
		imageLink: "./Art/grieff/neonZTM.gif",
		author: "Grieff",
		githubLink: "https://github.com/grieff"
	},
	{
		artName: "Flip Card",
		pageLink: "./Art/FlipCard/index.html",
		imageLink: "./Art/FlipCard/ezgif.com-video-to-gif.gif",
		author: "Saurabh",
		githubLink: "https://github.com/Saurabh-FullStackDev"
	},
	{
		artName: "animationHalloween",
		pageLink: "./Art/mawais54013/index.html",
		imageLink: "./Art/mawais54013/Halloween.gif",
		author: "mawais54013",
		githubLink: "https://github.com/mawais54013"
	},
	{
		artName: "Hacktoberfest Letter Popups",
		pageLink: "./Art/jmt3559/index.html",
		imageLink: "https://media.giphy.com/media/RKSRPGiIsy1f3Ji3j1/giphy.gif",
		author: "Juan T.",
		githubLink: "https://github.com/jmtellez"
	},
	{
		artName: "Oscillation",
		pageLink: "./Art/Oscillation/index.html",
		imageLink: "./Art/Oscillation/oscillation.gif",
		author: "Nandhakumar",
		githubLink: "https://github.com/Nandhakumar7792"
	},
	{
		artName: "Letters flipUp",
		pageLink: "./Art/TerenceBiney/index.html",
		imageLink: "./Art/TerenceBiney/lettersanimate.gif",
		author: "Terence Biney",
		githubLink: "https://github.com/Tereflech17"
	},
	{
		artName: "Colors rectangle",
		pageLink: "./Art/beaps3/index.html",
		imageLink: "./Art/beaps3/colors-rectangle.gif",
		author: "beaps",
		githubLink: "https://github.com/beaps"
	},
	{
		artName: "Hinge",
		pageLink: "./Art/hereisfahad/index.html",
		imageLink: "./Art/hereisfahad/hinge.png",
		author: "Hereisfahad",
		githubLink: "https://github.com/hereisfahad"
	},
	{
		artName: "Animation",
		pageLink: "./Art/PaulBillings/animation.html",
		imageLink: "./Art/PaulBillings/animation.gif",
		author: "Paul Billings",
		githubLink: "https://github.com/paulbillings"
	},
	{
		artName: "Diminishing",
		pageLink: "./Art/Diminishing/index.html",
		imageLink: "./Art/Diminishing/diminishing.gif",
		author: "Nandhakumar",
		githubLink: "https://github.com/Nandhakumar7792"
	},
	{
		artName: "yin-yang",
		pageLink: "./Art/yin-yang/index.html",
		imageLink: "./Art/yin-yang/yin-yang.gif",
		author: "Nandhakumar",
		githubLink: "https://github.com/Nandhakumar7792"
	},
	{
		artName: "eggJiggle",
		pageLink: "./Art/eggJiggle/index.html",
		imageLink: "./Art/eggJiggle/eggJiggle.gif",
		author: "Nandhakumar",
		githubLink: "https://github.com/Nandhakumar7792"
	},
	{
		artName: "Aynonimation",
		pageLink: "./Art/Aynorica/aynorica.html",
		imageLink: "./Art/Aynorica/Aynonimation.png",
		author: "aynorica",
		githubLink: "https://github.com/aynorica"
	},
	{
		artName: "ZTM Family Animation",
		pageLink: "./Art/sballgirl11/index.html",
		imageLink: "./Art/sballgirl11/ztm.gif",
		author: "Brittney Postma",
		githubLink: "https://github.com/sballgirl11"
	},
	{
		artName: "Calm",
		pageLink: "./Art/TMax/index.html",
		imageLink: "./Art/TMax/Choas.gif",
		author: "Tanesha",
		githubLink: "https://github.com/Mainemirror"
	},
	{
		artName: "Eyes",
		pageLink: "./Art/Ltheory/main.html",
		imageLink: "./Art/Ltheory/eyes.gif",
		author: "Ltheory",
		githubLink: "https://github.com/Ltheory"
	},
	{
		artName: "Jelly!",
		pageLink: "./Art/Pete331/index.html",
		imageLink: "./Art/Pete331/jelly.png",
		author: "Pete331",
		githubLink: "https://github.com/Pete331"
	},
	{
		artName: "clock-animation",
		pageLink: "./Art/clock-animation/clock.html",
		imageLink: "./Art/clock-animation/clock.gif",
		author: "Alan sarluv",
		githubLink: "https://github.com/alansarluv"
	},
	{
		artName: "Slider",
		pageLink: "./Art/furqan/index.html",
		imageLink: "./Art/furqan/in.gif",
		author: "Furqan",
		githubLink: "https://github.com/furki911s"
	},
	{
		artName: "animated-birds",
		pageLink: "./Art/g-serban/animated-birds.html",
		imageLink: "./Art/g-serban/animated-birds.gif",
		author: "g-serban",
		githubLink: "https://github.com/g-serban"
	},
	{
		artName: "circle-become-square",
		pageLink: "./Art/chathura19/index.html",
		imageLink: "./Art/chathura19/chathura.gif",
		author: "Chathura Samarajeewa",
		githubLink: "https://github.com/ChathuraSam"
	},
	{
		artName: "page-flicker",
		pageLink: "./Art/neon-flights/page-flicker.html",
		imageLink: "./Art/neon-flights/page-flicker.gif",
		author: "neon-flights",
		githubLink: "https://github.com/neon-flights"
	},
	{
		artName: "Animate-Name",
		pageLink: "./Art/Natalina/index.html",
		imageLink: "./Art/Natalina/animatename.gif",
		author: "Natalina",
		githubLink: "https://github.com/Natalina13"
	},
	{
		artName: "Asteroids",
		pageLink: "./Art/hrafnkellbaldurs/index.html",
		imageLink: "./Art/hrafnkellbaldurs/asteroids.gif",
		author: "Hrafnkell Baldursson",
		githubLink: "https://github.com/hrafnkellbaldurs"
	},
	{
		artName: "Sliding-Paragraph",
		pageLink: "./Art/Prashant/index.html",
		imageLink: "./Art/Prashant/slidingparagraph.gif",
		author: "Prashant",
		githubLink: "https://github.com/Prashant2108"
	},
	{
		artName: "Rocket Ship",
		pageLink: "./Art/sdangoy/rocket-ship.html",
		imageLink: "./Art/sdangoy/Rocket-Ship-Animation.gif",
		author: "sdangoy",
		githubLink: "https://github.com/sdangoy"
	},
	{
		artName: "Spinner",
		pageLink: "./Art/Sayan/index.html",
		imageLink: "./Art/Sayan/spinner.gif",
		author: "ssayanm",
		githubLink: "https://github.com/ssayanm"
	},
	{
		artName: "swivel",
		pageLink: "./Art/tusharhanda/index.html",
		imageLink: "./Art/tusharhanda/gif.gif",
		author: "Tushar",
		githubLink: "https://github.com/tusharhanda"
	},
	{
		artName: "Hallows Eve",
		pageLink: "./Art/ShanClayton/hallowseve.html",
		imageLink: "./Art/ShanClayton/hallowhack.gif",
		author: "Shanaun Clayton",
		githubLink: "https://github.com/shanclayton"
	},
	{
		artName: "Contraption",
		pageLink: "./Art/Aravindh/contraption.html",
		imageLink: "./Art/Aravindh/contraption.gif",
		author: "Aravindh",
		githubLink: "https://github.com/Aravindh-SNR"
	},
	{
		artName: "Rings",
		pageLink: "./Art/Kuzmycz/rings.html",
		imageLink: "./Art/Kuzmycz/rings.gif",
		author: "Mark Kuzmycz",
		githubLink: "https://github.com/kuzmycz"
	},
	{
		artName: "Ghost",
		pageLink: "./Art/toserjude/index.html",
		imageLink: "./Art/toserjude/boo.JPG",
		author: "toserjude",
		githubLink: "https://github.com/toserjude"
	},
	{
		artName: 'Gradient circle',
		pageLink: './Art/brettl1991/index.html',
		imageLink: './Art/brettl1991/animation.png',
		author: 'Agnes Brettl',
		githubLink: 'https://github.com/brettl1991'
	},
	{
		artName: 'Spooktime',
		pageLink: './Art/AgneDJ/index.html',
		imageLink: './Art/AgneDJ/spooktime.gif',
		author: 'AgneDJ',
		githubLink: 'https://github.com/AgneDJ'
	},
	{
		artName: "Gradient circle",
		pageLink: "./Art/brettl1991/index.html",
		imageLink: "./Art/brettl1991/animation.png",
		author: "Agnes Brettl",
		githubLink: "https://github.com/brettl1991"
	},
	{
		artName: "Bill Cipher",
		pageLink: "./Art/vitoriapena/index.html",
		imageLink: "./Art/vitoriapena/bill_cipher.gif",
		author: "Vitória Mendes",
		githubLink: "https://github.com/vitoriapena"
	},
	{
		artName: "Dizzy",
		pageLink: "./Art/antinomy/index.html",
		imageLink: "./Art/antinomy/logo-spin.gif",
		author: "Antinomezco",
		githubLink: "https://github.com/antinomezco"
	},
	{
		artName: "bounce",
		pageLink: "./Art/bounce/index.html",
		imageLink: "./Art/bounce/bounce.gif",
		author: "leelacanlale",
		githubLink: "https://github.com/leelacanlale"
	},
	{
		artName: "Bubbles",
		pageLink: "./Art/bubbles/Bubbles.html",
		imageLink: "./Art/bubbles/buubles.png",
		author: "michal",
		githubLink: "https://github.com/michalAim"
	},
	{
		artName: "Bar Slide",
		pageLink: "./Art/MikeVedsted/index.html",
		imageLink: "./Art/MikeVedsted/barslide.png",
		author: "Mike Vedsted",
		githubLink: "https://github.com/MikeVedsted"
	},
	{
		artName: 'HacktoberFest-2019',
		pageLink: './Art/Atif/index.html',
		imageLink: './Art/Atif/HacktoberFest-19.gif',
		author: 'Atif Iqbal',
		githubLink: 'https://github.com/atif-dev'
	},
	{
		artName: "Text Animation",
		pageLink: "./Art/Divya/index.html",
		imageLink: "./Art/Divya/screenshot.png",
		author: "Divya",
		githubLink: "https://github.com/DivyaPuri25"
	},
	{
		artName: "HacktoberFest-2019-Entry",
		pageLink: "./Art/nunocpnp/index.html",
		imageLink: "./Art/nunocpnp/sample_image.jpg",
		author: "Nuno Pereira",
		githubLink: "https://github.com/nunocpnp"
	},
	{
		artName: 'HacktoberFest 2019',
		pageLink: './Art/AbdussamadYisau/index.html',
		imageLink: './Art/AbdussamadYisau/Screenshot.png',
		author: 'Abdussamad Yisau',
		githubLink: 'https://github.com/AbdussamadYisau'
	},
	{
		artName: 'squareMagic',
		pageLink: './Art/Rajnish-SquareMagic/index.html',
		imageLink: './Art/Rajnish-SquareMagic/squareMagic.png',
		author: 'Rajnish Kr Singh',
		githubLink: 'https://github.com/RajnishKrSingh'
	},
	{
		artName: 'Blinking Hacktober',
		pageLink: './Art/Atif2/index.html',
		imageLink: './Art/Blinking hacktober.gif',
		author: 'Atif Iqbal',
		githubLink: 'https://github.com/atif-dev'
	},
	{
		artName: "Robodance",
		pageLink: "./Art/robodance/index.html",
		imageLink: "./Art/robodance/robodance.gif",
		author: "Thomas",
		githubLink: "https://github.com/mahlqvist"
	},
	{
		artName: 'Sliding hacktober',
		pageLink: './Art/Atif3/index.html',
		imageLink: './Art/Atif3/sliding hacktober.gif',
		author: 'Atif Iqbal',
		githubLink: 'https://github.com/atif-dev'
	},
	{
		artName: "like-animation",
		pageLink: "./Art/gibas79/like-animation.html",
		imageLink: "./Art/gibas79/like-animation.gif",
		author: "Gilberto Guimarães",
		githubLink: "https://github.com/gibas79"
	},
	{
		artName: "Fading Circle",
		pageLink: "./Art/hmahajan/circle.html",
		imageLink: "./Art/hmahajan/circle.gif",
		author: "Harshit",
		githubLink: "https://github.com/hmahajan99"
	},
	{
		artName: "like-animation",
		pageLink: "./Art/like-animation/like-animation.html",
		imageLink: "./Art/like-animation/like-animation.gif",
		author: "Gilberto Guimarães",
		githubLink: "https://github.com/gibas79"
	},
	{
		artName: "Github Animation",
		pageLink: "./Art/Kshitij/Git.html",
		imageLink: "./Art/Kshitij/Git.gif",
		author: "Kshitij Srivastava",
		githubLink: "https://github.com/Codefy1"
	},
	{
		artName: "loading-animation",
		pageLink: "./Art/loadingAnim/index.html",
		imageLink: "./Art/loadingAnim/image.gif",
		author: "sneha parkar",
		githubLink: "https://github.com/SnehaParkar"
	},
	{
		artName: "Fading Circle",
		pageLink: "./Art/hmahajan/circle.html",
		imageLink: "./Art/hmahajan/circle.gif",
		author: "Harshit",
		githubLink: "https://github.com/hmahajan99"
	},
  {
		artName: "Bag of Loading Treats",
		pageLink: "./Art/nateo/index.html",
		imageLink: "./Art/nateo/bag-of-loading-animations.gif",
		author: "Nate Osterfeld",
		githubLink: "https://github.com/NateOsterfeld"
	},
{
	artName: "Loader",
	pageLink: "./Art/Srikanth/loader.html",
	imageLink: "./Art/Srikanth/Loader.gif",
	author: "Srikanth",
	githubLink: "https://github.com/zeus990"
},	
{
	artName: "Greeting Animation Nation",
	pageLink: "./Art/ChimaChinedum/index.html",
	imageLink: "./Art/ChimaChinedum/animation-nation.png",
	author: "ChimaChinedum",
	githubLink: "https://github.com/ChimaChinedum"
},
	{
		artName: "Loader",
		pageLink: "./Art/Srikanth/loader.html",
		imageLink: "./Art/Srikanth/Loader.gif",
		author: "Srikanth",
		githubLink: "https://github.com/zeus990"
	},
	{
		artName: "Amsterdam",
		pageLink: "./Art/BarrySchutte/index.html",
		imageLink: "./Art/BarrySchutte/amsterdam.gif",
		author: "BarrySchutte",
		githubLink: "https://github.com/BarrySchutte"
	},
	{
		artName: "Whirling Maze",
		pageLink: "./Art/beckton/index.html",
		imageLink: "./Art/beckton/maze2.jpg",
		author: "Bec Braughton",
		githubLink: "https://github.com/beckton"
	},
	{
		artName: "Earth Years",
		pageLink: "./Art/FrankGrullon/index.html",
		imageLink: "./Art/FrankGrullon/thumbnaill.png",
		author: "Frank Grullon",
		githubLink: "https://github.com/FrankGrullon"
	},
	{
		artName: "Flower",
		pagelink: "./Art/DimaKonoval/index.html",
		imagelink: "/Art/DimaKonoval/flower.png",
		author: "Dima Fonoval",
		githubLink: "https://github.com/DimaKonoval"
	},
	{
		artName: "Heartwork",
		pageLink: "./Art/funtime-error/heart.html",
		imageLink: "./Art/funtime-error/heart.gif",
		author: "Jas Per",
		githubLink: "https://github.com/funtime-error"
	},
  {
		artName: "animated-face",
		pageLink: "./Art/Saksham/index.html",
		imageLink: "./Art/Saksham/thumbnaill.png",
		author: "Saksham Singh",
		githubLink: "https://github.com/Saksham27"
	},
  {
		artName: "Checkerboard",
		pageLink: "./Art/Dheva/index.html",
		imageLink: "./Art/Dheva/checkerboard.gif",
		author: "DhevaMargaPutra",
		githubLink: "https://github.com/DhevaMargaPutra"
	},
  {
		artName: "Dancing Robot",
		pageLink: "./Art/Itai/index.html",
		imageLink: "./Art/Itai/RoboDance.gif",
		author: "Itai",
		githubLink: "https://github.com/Itailevi420"
	},
<<<<<<< HEAD
	let cards = [
    //  Add your card in this section
    {
      artName: "ZTM animation",
      pageLink: "./Art/ZTM animation/index.html",
      author: "damniha",
      githubLink: "https://github.com/damniha"
    }
];
=======
	{
		artName: "Double Helix",
		pageLink: "./Art/KeenanNunesVaz/index.html",
		imageLink: "./Art/KeenanNunesVaz/double-helix.gif",
		author: "KeenanNV",
		githubLink: "https://github.com/KeenanNunesVaz"
	},
>>>>>>> 63d52dd2
];

// +--------------------------------------------------------------------------------+
// +                                                                                +
// +                  YOU DO NOT NEED TO CHANGE ANYTHING BELOW THIS                 +
// +                                                                                +
// +--------------------------------------------------------------------------------+

// Creates cards from the array above
// You don't need to modify this
let contents = [];
Shuffle(cards).forEach(c => {
	contents.push([
		`<li class="card">` +
		`<a href='${c.pageLink}'>` +
		`<img class="art-image" src='${c.imageLink}' alt='${c.artName}' />` +
		`</a>` +
		`<div class="flex-content">` +
		`<a href='${c.pageLink}'><h3 class="art-title">${c.artName}</h3></a>` +
		`<p class='author'><a href="${c.githubLink}" target="_blank"><i class="fab fa-github"></i> ${c.author}</a> </p>` +
		`</div>` +
		`</li>`
	]);
});

document.getElementById("cards").innerHTML = contents;

function Shuffle(o) {
	for (
		var j, x, i = o.length; i; j = parseInt(Math.random() * i), x = o[--i], o[i] = o[j], o[j] = x
	);
	return o;
}<|MERGE_RESOLUTION|>--- conflicted
+++ resolved
@@ -1356,17 +1356,12 @@
 		author: "Itai",
 		githubLink: "https://github.com/Itailevi420"
 	},
-<<<<<<< HEAD
-	let cards = [
-    //  Add your card in this section
-    {
+  {
       artName: "ZTM animation",
       pageLink: "./Art/ZTM animation/index.html",
       author: "damniha",
       githubLink: "https://github.com/damniha"
-    }
-];
-=======
+  },
 	{
 		artName: "Double Helix",
 		pageLink: "./Art/KeenanNunesVaz/index.html",
@@ -1374,7 +1369,6 @@
 		author: "KeenanNV",
 		githubLink: "https://github.com/KeenanNunesVaz"
 	},
->>>>>>> 63d52dd2
 ];
 
 // +--------------------------------------------------------------------------------+
