--- conflicted
+++ resolved
@@ -4453,13 +4453,13 @@
     githubLink: 'https://github.com/araskog'
   },
   {
-<<<<<<< HEAD
     artName: 'Moving Divs',
     pageLink: './Art/Razvan/RazvanFratila/index.html',
     imageLink: './Art/Razvan/RazvanFratila/first.gif',
     author: 'Razvan',
     githubLink: 'https://github.com/fratilar'
-=======
+  },
+  {
     artName: 'KDev Animation',
     pageLink: './Art/KDev-Animator/index.html',
     imageLink: './Art/KDev-Animator/kdev-animation.gif',
@@ -4480,21 +4480,20 @@
     imageLink: './Art/Hina/net.gif',
     author: 'Hina Najam',
     githubLink: 'https://github.com/hinanajam'
-  }
+  },
   {
     artName: 'AmitAnimation',
     pageLink: './Art/Joy/AmitAnimation/amitanimation.html',
     imageLink: './Art/Joy/AmitAnimation/amitanimation.gif',
     author: 'Amit',
     githubLink: 'https://github.com/AmitRoy07'
-  }
+  },
   {
     artName: 'Bouncing Cheems ',
     pageLink: './Art/Suddath-Gautam/index.html',
     imageLink: './Art/Suddath-Gautam/cheems.gif',
     author: 'Suddath Gautam',
     githubLink: 'https://github.com/wardaddy98'
->>>>>>> 8a3029b3
   }
 ];
 
