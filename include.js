--- conflicted
+++ resolved
@@ -1,7 +1,6 @@
 let cards = [
 	//  Add your card in this section
 	{
-<<<<<<< HEAD
 		artName: "Flipbox",
 		pageLink: "./Art/Prasheel/index.html",
 		imageLink: "./Art/Prasheel/flip.gif",
@@ -65,8 +64,6 @@
 		githubLink: "https://github.com/mctrl"
 	},
 	{
-=======
->>>>>>> cc139eb4
 		artName: "Square Loader",
 		pageLink: "./Art/Hemant/index.html",
 		imageLink: "./Art/Hemant/loader.gif",
@@ -109,16 +106,6 @@
 		githubLink: "https://github.com/Kvaibhav01"
 	},
 	{
-<<<<<<< HEAD
-=======
-		artName: "Triangle",
-		pageLink: "./Art/Joy/triangle.html",
-		imageLink: "./Art/Joy/triangle.gif",
-		author: "Joy",
-		githubLink: "https://github.com/royranger"
-	},
-	{
->>>>>>> cc139eb4
 		artName: "Simple Loader",
 		pageLink: "./Art/soumsps/simpleload.html",
 		imageLink: "./Art/soumsps/sample.gif",
@@ -154,7 +141,6 @@
 		githubLink: "https://github.com/bhuvana-guna"
 	},
 	{
-<<<<<<< HEAD
 		artName: "Bird",
 		pageLink: "./Art/Bhuvana/bird.html",
 		imageLink: "./Art/Bhuvana/bird.gif",
@@ -176,8 +162,6 @@
 		githubLink: "https://github.com/kohli6010"
 	},
 	{
-=======
->>>>>>> cc139eb4
 		artName: "Css Pulse",
 		pageLink: "./Art/Aszmel/pulse.html",
 		imageLink: "./Art/Aszmel/css_pulse.gif",
@@ -208,11 +192,7 @@
 	{
 		artName: "Hacktoberfest 2019",
 		pageLink: "./Art/jpk3lly/animation.html",
-<<<<<<< HEAD
 		imageLink: "./Art/jpk3lly/JPs_Animation_GIF.gif",
-=======
-		imageLink: "./Art/jpk3lly/JP's Animation GIF.gif",
->>>>>>> cc139eb4
 		author: "jpk3lly",
 		githubLink: "https://github.com/jpk3lly"
 	},
@@ -224,7 +204,6 @@
 		githubLink: "https://github.com/Meet1103"
 	},
 	{
-<<<<<<< HEAD
 		artName: "Ball Rotator",
 		pageLink: "./Art/Bibekpreet/index.html",
 		imageLink: "./Art/Bibekpreet/ball.gif",
@@ -235,16 +214,10 @@
 		artName: "ephiphany",
 		pageLink: "./Art/OctavianIlies/index.html",
 		imageLink: "./Art/OctavianIlies/ephiphany.gif",
-=======
-		artName: "ephiphany",
-		pageLink: "./Art/OctavianIlies/index.html",
-		imageLink: "./Art/Meet/ephiphany.gif",
->>>>>>> cc139eb4
 		author: "OctavianIlies",
 		githubLink: "https://github.com/OctavianIlies"
 	},
 	{
-<<<<<<< HEAD
 		artName: "Loading",
 		pageLink: "./Art/jh1992jh/loading.html",
 		imageLink: "./Art/jh1992jh/loading.gif",
@@ -461,21 +434,20 @@
 		author: "Flattopz",
 		githubLink: "https://github.com/hjpunzalan"
 	},
-  {
-	    artName: "World of Coding",
-	    pageLink: "./Art/tom_kn/coding.html",
-	    imageLink: "./Art/tom_kn/coding.gif",
-	    author: "Tamas Knisz",
-	    githubLink: "https://github.com/TamasKn"
-    }
-=======
+	{
+		artName: "World of Coding",
+		pageLink: "./Art/tom_kn/coding.html",
+		imageLink: "./Art/tom_kn/coding.gif",
+		author: "Tamas Knisz",
+		githubLink: "https://github.com/TamasKn"
+	},
+	{
 		artName: "Initial Bounce",
 		pageLink: "./Art/Juwana/initial.html",
 		imageLink: "./Art/Juwana/InitialBounce.gif",
 		author: "Juwana",
 		githubLink: "https://github.com/JZerman2018"
 	}
->>>>>>> cc139eb4
 ];
 
 // +--------------------------------------------------------------------------------+
