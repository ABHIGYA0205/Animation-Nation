--- conflicted
+++ resolved
@@ -35,6 +35,13 @@
     githubLink: 'https://github.com/hanisntsolo'
   },
   {
+    artName: 'Hamburger to Close',
+    pageLink: './Art/jatanassian/index.html',
+    imageLink: './Art/jatanassian/hamburger-close.gif',
+    author: 'Joy',
+    githubLink: 'https://github.com/jatanassian'
+  },
+  {
     artName: 'Orbiting-Ball',
     pageLink: './Art/Tipchan/OrbitingBall.html',
     imageLink: './Art/Tipchan/OrbitingBall.gif',
@@ -518,18 +525,11 @@
     githubLink: 'https://github.com/Neha045'
   },
   {
-<<<<<<< HEAD
-    artName: 'Hamburger to Close',
-    pageLink: './Art/jatanassian/index.html',
-    imageLink: './Art/jatanassian/hamburger-close.gif',
-    author: 'Joy',
-    githubLink: 'https://github.com/jatanassian'
-=======
-      artName: 'Rotate Color', // change this to the name of your artwork
-      pageLink: './Art/Gibso10/index.html', // change this
-      imageLink: './Art/Gibso10/Box Color.gif', // change this
-      author: 'Gibso10', // use your name
-      githubLink: 'https://github.com/Gibso10' // change this
+    artName: 'Rotate Color', // change this to the name of your artwork
+    pageLink: './Art/Gibso10/index.html', // change this
+    imageLink: './Art/Gibso10/Box Color.gif', // change this
+    author: 'Gibso10', // use your name
+    githubLink: 'https://github.com/Gibso10' // change this
   },
   {
     artName: 'Against the Flow',
@@ -537,7 +537,6 @@
     imageLink: './Art/Zareck521/otherway.gif',
     author: 'Zareck521',
     githubLink: 'https://github.com/Zareck521'
->>>>>>> 992169cc
   },
   {
     artName: 'Scaling loader',
