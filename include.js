let cards = [
  {
    artName: 'Envelope Open & Close Animation',
    pageLink: './Art/Ankit/index.html',
    imageLink: './Art/Ankit/Preview.png',
    author: 'Ankit',
    githubLink: 'https://github.com/ankit0049'
  },
  {
    artName: 'rotating-cube-animation',
    pageLink: './Art/whitebeard10/index.html',
    imageLink: './Art/whitebeard10/animation.gif',
    author: 'Avinash',
    githubLink: 'https://github.com/whitebeard10'
  },
  {
    artName: 'loading-screen-ball-animation',
    pageLink: './Art/Sandesh-Pyakurel/index.html',
    imageLink: './Art/Sandesh-Pyakurel/animation.gif',
    author: 'Sandesh-Pyakurel',
    githubLink: 'https://github.com/Sandesh-Pyakurel'
  },

  {
    artName: 'Profile Image Animation',
    pageLink: './Art/thiunuwan/index.html',
    imageLink: './Art/thiunuwan/profileAnimation.gif',
    author: 'thiunuwan',
    githubLink: 'https://github.com/thiunuwan'
  },

  {
    artName: 'cloudy-rain',
    pageLink: './Art/Ajeetraj/index.html',
    imageLink: './Art/Ajeetraj/cloud.png',
    author: 'Ajeetraj',
    githubLink: 'https://github.com/ajeetraj11'
  },
  {
    artName: 'cube-with-Letter-Animation',
    pageLink: './Art/sufyanhabib1/index.html',
    imageLink: './Art/sufyanhabib1/cube-with-Letter-Animation.gif',
    author: 'sufyanhabib',
    githubLink: 'https://github.com/sufyanhabib'
  },
  {
    artName: 'Bouncing Balls',
    pageLink: './Art/ahmedalhamad7/index.html',
    imageLink: './Art/ahmedalhamad7/static-picture.jpg',
    author: 'Ahmed',
    githubLink: 'https://github.com/<ahmedalhamad7>'
  },
  {
    artName: 'Borderline-and-Movement-Animation',
    pageLink: './Art/Ayansaxena24/index.html',
    imageLink: './Art/Ayansaxena24/Hacktoberfest-Animation.gif',
    author: 'Ayan Saxena',
    githubLink: 'https://github.com/Ayansaxena24'
  },
  {
    artName: 'Neon-spinning-loading-screen',
    pageLink: './Art/aaron-jacob/index.html',
    imageLink: './Art/aaron-jacob/loader.gif',
    author: 'Aaron Jacob',
    githubLink: 'https://github.com/aaron-jacob'
  },
  {
    artName: 'The Chakra',
    pageLink: './Art/devanshumasodker/index.html',
    imageLink: './Art/devanshumasodker/Chakra.PNG',
    author: 'devanshumasodker',
    githubLink: 'https://github.com/Devanshumasodker'
  },
  {
    artName: 'Day & night fox animation',
    pageLink: './Art/apu52/day-and-night-fox/index.html',
    imageLink: './Art/apu52/day-and-night-fox/picture.jpeg',
    author: 'Arpan Chowdhury',
    githubLink: 'https://github.com/apu52'
  },
  {
    artName: 'The Chakra',
    pageLink: './Art/Sahil/index.html',
    imageLink: './Art/Sahil/animation.gif',
    author: 'Sahil',
    githubLink: 'https://github.com/borkarsahil'
  },
  {
    artName: 'Square-illusion',
    pageLink: './Art/Joyel_Johny/index.html',
    imageLink: './Art/Joyel_Johny/Square_illusion.gif',
    author: 'Joyel Johny',
    githubLink: 'https://github.com/JoyelJohny'
  },
  {
    artName: 'Chromatic Movement',
    pageLink: './Art/Talim/index.html',
    imageLink: './Art/Talim/animation.gif',
    author: 'Mohammad Talim',
    githubLink: 'https://github.com/md-talim'
  },
  {
    artName: 'Magic Cub∑',
    pageLink: './Art/EHollingerFllStk/index.html',
    imageLink: './Art/EHollingerFllStk/animation.gif',
    author: 'Elizabeth Hollinger',
    githubLink: 'https://github.com/EHollingerFllStk'
  },
  {
    artName: 'Sliding Bot',
    pageLink: './Art/ProfoundlyParker/index.html',
    imageLink: './Art/ProfoundlyParker/robot.gif',
    author: 'ProfoundlyParker',
    githubLink: 'https://github.com/profoundlyparker'
  },
  {
    artName: 'Candle',
    pageLink: './Art/czarjulius/candle.html',
    imageLink: './Art/czarjulius/candle.gif',
    author: 'Julius Ngwu',
    githubLink: 'https://github.com/czarjulius'
  },
  {
    artName: 'Astro Acrobat',
    pageLink: './Art/DarrachBarneveld/index.html',
    imageLink: './Art/DarrachBarneveld/rocket.gif',
    author: 'Darrach Barneveld',
    githubLink: 'https://github.com/DarrachBarneveld'
  },
  {
    artName: 'Card Hover',
    pageLink: './Art/imPradhyumn/index.html',
    imageLink: './Art/imPradhyumn/card-animation.gif',
    author: 'Pradhyumn Sharma',
    githubLink: 'https://github.com/imPradhyumn'
  },
  {
    artName: 'Rotating Cube',
    pageLink: './Art/Rishi/cube.html',
    imageLink: './Art/Rishi/cube.gif',
    author: 'Rishi',
    githubLink: 'https://github.com/rishi17003'
  },
  {
    artName: 'Waving penguin',
    pageLink: './Art/iamsnehadas/index.html',
    imageLink: './Art/iamsnehadas/penguin.png',
    author: 'Sneha Das',
    githubLink: 'https://github.com/iamsnehadas'
  },
  {
    artName: 'Tic Tac Yo!',
    pageLink: './Art/smokeraven667/smokeraven.html',
    imageLink: './Art/smokeraven667/tic-tac-yo.gif',
    author: 'Joy',
    githubLink: 'https://github.com/smokeraven667'
  },

  {
    artName: 'Sleep Time',
    pageLink: './Art/kratin01/index.html',
    imageLink: './Art/kratin01/animation.gif',
    author: 'Kratin',
    githubLink: 'https://github.com/kratin01'
  },
  {
    artName: 'Gradient Loader',
    pageLink: './Art/Kartikey Mishra/index.html',
    imageLink: './Art/Kartikey Mishra/GradientLoader.gif',
    author: 'Kartikey Mishra',
    githubLink: 'https://github.com/kartikeymish'
  },
  {
    artName: 'Animation-box',
    pageLink: './Art/Himanshu_Chauhan/index.html',
    imageLink: './Art/Himanshu_Chauhan/animation-box.gif',
    author: 'Himanshu Chauhan',
    githubLink: 'https://github.com/Himanshuch8055'
  },
  {
    artName: 'Circles',
    pageLink: './Art/AmanRawat/index.html',
    imageLink: './Art/AmanRawat/circles.gif',
    author: 'Aman Rawat',
    githubLink: 'https://github.com/amanr-dev'
  },
  {
    artName: 'hanisntsolo',
    pageLink: './Art/hanisntsolo/hanisntsolo.html',
    imageLink: './Art/hanisntsolo/hanisntsolo.gif',
    author: 'Hanisntsolo',
    githubLink: 'https://github.com/hanisntsolo'
  },
  {
    artName: 'Hamburger to Close',
    pageLink: './Art/jatanassian/index.html',
    imageLink: './Art/jatanassian/hamburger-close.gif',
    author: 'Joy',
    githubLink: 'https://github.com/jatanassian'
  },
  {
    artName: 'Orbiting-Ball',
    pageLink: './Art/Tipchan/OrbitingBall.html',
    imageLink: './Art/Tipchan/OrbitingBall.gif',
    author: 'Tipchan',
    githubLink: 'https://github.com/tsongtheng'
  },
  {
    artName: 'Marque animation',
    pageLink: './Art/Shubhamkumar1122001/index.html',
    imageLink: './Art/Shubhamkumar1122001/animation.gif',
    author: 'Shubham Kumar',
    githubLink: 'https://github.com/Shubhamkumar1122001'
  },
  {
    artName: 'Simple BAAF',
    pageLink: './Art/baaf-Animation/index.html',
    imageLink: './Art/baaf-Animation/baafscreen.png',
    author: 'Farid Bass',
    githubLink: 'https://github.com/baafbass'
  },
  {
    artName: 'Animated-Biker',
    pageLink: './Art/JT-Singh/index.html',
    imageLink: './Art/JT-Singh/biker.gif',
    author: 'JT Singh',
    githubLink: 'https://github.com/JT-Singh'
  },
  {
    artName: 'hanisntsolo',
    pageLink: './Art/Joy/hanisntsolo.html',
    imageLink: './Art/Joy/hanisntsolo.gif',
    author: 'Hanisntsolo',
    githubLink: 'https://github.com/hanisntsolo'
  },
  {
    artName: 'Triangle',
    pageLink: './Art/Joy/triangle.html',
    imageLink: './Art/Joy/triangle.gif',
    author: 'Joy',
    githubLink: 'https://github.com/royranger'
  },
  {
    artName: 'glowing-candles',
    pageLink: './Art/Dhanveeryadav/index.html',
    imageLink: './Art/Dhanveeryadav/glowing-candles.gif',
    author: 'Dhanveer',
    githubLink: 'https://github.com/Dhanveeryadav'
  },
  {
    artName: 'Rocket Orbit',
    pageLink: './Art/thomasravetto/index.html',
    imageLink: './Art/thomasravetto/loader_gif.gif',
    author: 'thomasravetto',
    githubLink: 'https://github.com/thomasravetto'
  },
  {
    artName: 'Keyboard',
    pageLink: './Art/Alexandra2888/keyboard.html',
    imageLink: './Art/Alexandra2888/keyboard.gif',
    author: 'Alexandra2888',
    githubLink: 'https://github.com/Alexandra2888'
  },
  {
    artName: 'Jumping Balls',
    pageLink: './Art/Alexandra2888/balls.html',
    imageLink: './Art/Alexandra2888/balls.gif',
    author: 'Alexandra2888',
    githubLink: 'https://github.com/Alexandra2888'
  },
  {
    artName: 'Dancing in Space',
    pageLink: './Art/Maria/index.html',
    imageLink: './Art/Maria/dancinginspace.gif',
    author: 'Maria',
    githubLink: 'https://github.com/mariapetra'
  },
  {
    artName: 'Submit tick animation',
    pageLink: './Art/rajHimanshu22/index.html',
    imageLink: './Art/rajHimanshu22/animation.gif',
    author: 'Himanshu Raj',
    githubLink: 'https://github.com/rajHimanshu22'
  },
  {
    artName: 'Circle',
    pageLink: './Art/lucas/circle.html',
    imageLink: './Art/lucas/circle.gif',
    author: 'Joy',
    githubLink: 'https://github.com/LucasAlmeida-jpg'
  },
  {
    artName: 'Falling Squares',
    pageLink: './Art/migueldalberto/index.html',
    imageLink: './Art/migueldalberto/screenshot.png',
    author: 'migueldalberto',
    githubLink: 'https://github.com/migueldalberto'
  },
  {
    artName: 'Infinite Hacktober Shapes',
    pageLink: './Art/Joe_DiGioia/JoeArt.html',
    imageLink: './Art/Joe_DiGioia/Hacktober-Animate-JDiGioia.gif',
    author: 'Joe DiGioia',
    githubLink: 'https://github.com/WatchAce0'
  },
  {
    artName: 'Pumpkin Ghost',
    pageLink: './Art/Jason/pumpkin.html',
    imageLink: './Art/Jason/pumpkin.gif',
    author: 'Jason',
    githubLink: 'https://github.com/jsonsinger'
  },
  {
    artName: 'Ghost',
    pageLink: './Art/Russ/ghost.html',
    imageLink: './Art/Russ/ghost.gif',
    author: 'Russ',
    githubLink: 'https://github.com/rperry99'
  },
  {
    artName: 'Planet',
    pageLink: './Art/serhatbek/index.html',
    imageLink: './Art/serhatbek/planet.gif',
    author: 'serhatbek',
    githubLink: 'https://github.com/serhatbek'
  },
  {
    artName: 'Rocket',
    pageLink: './Art/Suryansh/rocket.html',
    imageLink: './Art/Suryansh/rocket.gif',
    author: 'Suryansh',
    githubLink: 'https://github.com/suryanshsingh2001'
  },
  {
    artName: 'AnimateIbaad',
    pageLink: './Art/Ibaad/animate.html',
    imageLink: './Art/Ibaad/animationimagehover.gif',
    author: 'Ibaad',
    githubLink: 'https://github.com/ibaaddurrani'
  },
  {
    artName: 'Animated-Panda',
    pageLink: './Art/Naina/index.html',
    imageLink: './Art/Naina/Panda.gif',
    author: 'Naina',
    githubLink: 'https://github.com/naina5602'
  },
  {
    artName: 'Circle',
    pageLink: './Art/MishC/circle.html',
    imageLink: './Art/MishC/magic_circle.gif',
    author: 'MishC',
    githubLink: 'https://github.com/MishC'
  },
  {
    artName: 'J.A.R.V.I.S',
    pageLink: './Art/rituraj-dubey/index.html',
    imageLink: './Art/rituraj-dubey/jarvis.gif',
    author: 'Rituraj Dubey',
    githubLink: 'https://github.com/rituraj-dubey'
  },
  {
    artName: 'SquBounce',
    pageLink: './Art/Sanusi/index.html',
    imageLink: './Art/Sanusi/sanusi-animation.gif',
    author: 'Sanusi',
    githubLink: 'https://github.com/sanusisusi'
  },
  {
    artName: 'RichardsAnimation',
    pageLink: './Art/Richard/animated.html',
    imageLink: './Art/Richard/bounce.gif.gif',
    author: 'Richard',
    githubLink: 'https://github.com/richardhartleydev'
  },
  {
    artName: 'Loader Animation',
    pageLink: './Art/Abhishek/animation.html',
    imageLink: './Art/Abhishek/animation.gif',
    author: 'Abhishek Kumar',
    githubLink: 'https://github.com/abhishekl1289'
  },
  {
    artName: 'Fan',
    pageLink: './Art/Samriddhi/fan.html',
    imageLink: './Art/Samriddhi/fan.png',
    author: 'Samriddhi',
    githubLink: 'https://github.com/NarayanSam'
  },
  {
    artName: 'RGB Square',
    pageLink: './Art/TCrypt/animated.html',
    imageLink: './Art/TCrypt/rgbsq-animated.gif',
    author: 'T-Crypt',
    githubLink: 'https://github.com/T-Crypt'
  },
  {
    artName: 'Loader Animation',
    pageLink: './Art/C S Sachindra/loader.html',
    imageLink: './Art/C S Sachindra/loader.gif',
    author: 'C S Sachindra',
    githubLink: 'https://github.com/sandilya27'
  },
  {
    artName: 'Seven Segment Display',
    pageLink: './Art/Ankesh/segment-display.html',
    imageLink: './Art/Ankesh/segment-display.gif',
    author: 'Ankesh',
    githubLink: 'https://github.com/ankeshp03'
  },
  {
    artName: '4 Color Loader',
    pageLink: './Art/rstallings/index.html',
    imageLink: './Art/rstallings/Animation.gif',
    author: 'Roosevelt S.',
    githubLink: 'https://github.com/rstallingsiii'
  },
  {
    artName: "Mr. A's Amimation",
    pageLink: './Art/MrA-Animation/index.html',
    imageLink: './Art/MrA-Animation/Animation.gif',
    author: 'Mr. AnkitR',
    githubLink: 'https://github.com/MrARawal'
  },
  {
    artName: 'LHV',
    pageLink: './Art/wizozheir/lhv.html',
    imageLink: './Art/wizozheir/lhv.gif',
    author: 'wizozheir',
    githubLink: 'https://github.com/wizozheir'
  },
  {
    artName: 'Falling stars',
    pageLink: './Art/ChipoJ/index.html',
    imageLink: './Art/ChipoJ/star_fall.gif',
    author: 'ChipoJ',
    githubLink: 'https://github.com/Chipoj'
  },
  {
    artName: 'Heartbeat',
    pageLink: './Art/Karol/index.html',
    imageLink: './Art/Karol/animation.gif',
    author: 'Karol',
    githubLink: 'https://github.com/karolwjck'
  },
  {
    artName: 'Bouncing Screensaver',
    pageLink: './Art/CDay-87/index.html',
    imageLink: './Art/CDay-87/Bounce_Animation.gif',
    author: 'CDay-87',
    githubLink: 'https://github.com/CDay-87'
  },
  {
    artName: 'Loader',
    pageLink: './Art/Animation_makrenko-dev/index.html',
    imageLink: './Art/Animation_makrenko-dev/logog.gif',
    author: 'makrenko-dev',
    githubLink: 'https://github.com/makrenko-dev'
  },
  {
    artName: 'Running Laps',
    pageLink: './Art/runningBars/index.html',
    imageLink: './Art/runningBars/running.gif',
    author: 'Daniel',
    githubLink: 'https://github.com/dsauce817'
  },
  {
    artName: 'Simple Mexican Flag',
    pageLink: './Art/jnovak5/index.html',
    imageLink: './Art/jnovak5/novak.gif',
    author: 'Jnovak5',
    githubLink: 'https://github.com/jnovak5'
  },
  {
    artName: 'Twist',
    pageLink: './Art/Anna/twist.html',
    imageLink: './Art/Anna/twist.gif',
    author: 'Anna',
    githubLink: 'https://github.com/anna-1980'
  },
  {
    artName: 'Shaking box',
    pageLink: './Art/alexsatalan/index.html',
    imageLink: './Art/alexsatalan/shaking.gif',
    author: 'AlexS',
    githubLink: 'https://github.com/alexsatalan'
  },
  {
    artName: 'olga_min',
    pageLink: './Art/olga_min/index.html',
    imageLink: './Art/olga_min/animation.gif',
    author: 'Olga',
    githubLink: 'https://github.com/OlgaMinaievaWebDev'
  },
  {
    artName: 'Rotating_Cube',
    pageLink: './Art/Catoos/Cube.html',
    imageLink: './Art/Catoos/Cube.gif',
    author: 'Catoos',
    githubLink: 'https://github.com/Catoos'
  },
  {
    artName: 'Moving Flag',
    pageLink: './Art/Mayank_goel/index.html',
    imageLink: './Art/Mayank_goel/moving_flag.gif',
    author: 'Yelloberard',
    githubLink: 'https://github.com/yellowberad'
  },
  {
    artName: 'triangle_run',
    pageLink: './Art/ghost-2362003/triangle_run.html',
    imageLink: './Art/ghost-2362003/triangle_run.png',
    author: 'Shubhojyoti',
    githubLink: 'https://github.com/ghost-2362003'
  },
  {
    artName: 'Flowers',
    pageLink: './Art/Jeffrey/index.html',
    imageLink: './Art/Jeffrey/Hackflowers.png',
    author: 'Jeffrey',
    githubLink: 'https://github.com/Jeffruiz1502003'
  },
  {
    artName: 'Car',
    pageLink: './Art/Haneesh/car.html',
    imageLink: './Art/Haneesh/car.gif',
    author: 'Haneesh',
    githubLink: 'https://github.com/Haneesh000'
  },
  {
    artName: 'Sun shadow',
    pageLink: './Art/Guruprasad-Kulkarni/index.html',
    imageLink: './Art/Guruprasad-Kulkarni/sun.gif',
    author: 'Guruprasad',
    githubLink: 'https://github.com/Guruprasad846'
  },
  {
    artName: 'Circle',
    pageLink: './Art/Adithya/index.html',
    imageLink: './Art/Adithya/result.gif',
    author: 'Adithya',
    githubLink: 'https://github.com/Adithya-K-Shetty'
  },
  {
    artName: 'Cart Hover',
    pageLink: './Art/Rahul-Bhati/index.html',
    imageLink: './Art/Rahul-Bhati/Rahul-Bhati.gif',
    author: 'Rahul-Bhati',
    githubLink: 'https://github.com/Rahul-Bhati'
  },
  {
    artName: 'now.sh',
    pageLink: './Art/Tergel0820/index.html',
    imageLink: './Art/Tergel0820/animation.gif',
    author: 'Tergel0820',
    githubLink: 'https://github.com/Tergel0820'
  },
  {
    artName: 'Animated Fan',
    pageLink: './Art/Alexandra2888/fan.html',
    imageLink: './Art/Alexandra2888/fan.png',
    author: 'Alexandra2888',
    githubLink: 'https://github.com/Alexandra2888'
  },
  {
    artName: 'Coffe Cup',
    pageLink: './Art/Alexandra2888/cup.html',
    imageLink: './Art/Alexandra2888/cup.gif',
    author: 'Alexandra2888',
    githubLink: 'https://github.com/Alexandra2888'
  },
  {
    artName: 'BouncingBall',
    pageLink: './Art/Venkateeshh/BouncingBall.html',
    imageLink: './Art/Venkateeshh/BounceBall.gif',
    author: 'Venkatesh',
    githubLink: 'https://github.com/Venkateeshh'
  },
  {
    artName: 'Analog Clock',
    pageLink: './Art/Jeet/index.html',
    imageLink: './Art/Jeet/pic.png',
    author: 'Jeet Kanodia',
    githubLink: 'https://github.com/jeetkanodia'
  },
  {
    artName: 'Flower',
    pageLink: './Art/ChrRepou/flower.html',
    imageLink: './Art/ChrRepou/flower.png',
    author: 'ChrRepou',
    githubLink: 'https://github.com/ChrRepou'
  },
  {
    artName: 'Triangle',
    pageLink: './Art/KrishayNair/rectangle.html',
    imageLink: './Art/KrishayNair/circle.gif',
    author: 'KrishayNair',
    githubLink: 'https://github.com/KrishayNair'
  },
  {
    artName: 'Waving Ghost Animation',
    pageLink: './Art/AnkitaM/ghost.html',
    imageLink: './Art/AnkitaM/Waving-Ghost-Animation.gif',
    author: 'Ankita M.',
    githubLink: 'https://github.com/anki009/'
  },
  {
    artName: 'Loading Animation',
    pageLink: './Art/AryanK1511/loading_animation.html',
    imageLink: './Art/AryanK1511/loading_animation.gif',
    author: 'Aryan Khurana',
    githubLink: 'https://github.com/AryanK1511'
  },
  {
    artName: 'Quadro Hypno Spin',
    pageLink: './Art/Sheefa/QuadroHypnoSpin.html',
    imageLink: './Art/Sheefa/QuadroHypnoSpin.gif',
    author: 'Sheefa',
    githubLink: 'https://github.com/sheefanaaz123'
  },
  {
    artName: 'Walking Dog',
    pageLink: './Art/ChrisAqui/dog.html',
    imageLink: './Art/ChrisAqui/dog.gif',
    author: 'Chris Aqui',
    githubLink: 'https://github.com/christine-aqui'
  },
  {
    artName: 'Sunset',
    pageLink: './Art/timDehof/sunset.html',
    imageLink: './Art/timDehof/sunset.gif',
    author: 'Tim DeHof',
    githubLink: 'https://github.com/timDeHof'
  },
  {
    artName: 'Circle Dancing',
    pageLink: './Art/Umair/index.html',
    imageLink: './Art/Umair/Circle-dancing.gif',
    author: 'Mohammed Umair',
    githubLink: 'https://github.com/umair986'
  },
  {
    artName: 'ZTM Text Animation',
    pageLink: './Art/Chugil/index.html',
    imageLink: './Art/Chugil/Screenshot.png',
    author: 'Chugil',
    githubLink: 'https://github.com/ChugilC'
  },
  {
    artName: 'Square',
    pageLink: './Art/Shubham-Chaudhary/square_animation.html',
    imageLink: './Art/Shubham-Chaudhary/square_animation.gif',
    author: 'Shubham Chaudhary',
    githubLink: 'https://github.com/Stellar-X'
  },
  {
    artName: 'Trippy',
    pageLink: './Art/Simar/trippy.html',
    imageLink: './Art/Simar/trippy-square.gif',
    author: 'Simar',
    githubLink: 'https://github.com/SimardeepSingh-zsh'
  },
  {
    artName: 'solarsystem',
    pageLink: './Art/solarsystem/solarsystem.html',
    imageLink: './Art/solarsystem/solarsystem.gif',
    author: 'hanisntsolo',
    githubLink: 'https://github.com/hanisntsolo'
  },
  {
    artName: 'The Initials',
    pageLink: './Art/yashviradia/index.html',
    imageLink: './Art/yashviradia/initials_yashviradia.gif',
    author: 'Yash Viradia',
    githubLink: 'https://github.com/yashviradia'
  },
  {
    artName: 'Glow Button',
    pageLink: './Art/Arc/index.html',
    imageLink: './Art/Arc/Animation.gif',
    author: 'Nobody',
    githubLink: 'https://github.com/p/Nobody'
  },
  {
    artName: 'Weird Spinner',
    pageLink: './Art/lucifer510/weirdSpinner.html',
    imageLink: './Art/lucifer510/weirdSpinner.png',
    author: 'lucifer510',
    githubLink: 'https://github.com/lucifer510'
  },
  {
    artName: 'Ruby',
    pageLink: './Art/daniel-badura/ruby.html',
    imageLink: './Art/daniel-badura/ruby.gif',
    author: 'daniel-badura',
    githubLink: 'https://github.com/daniel-badura'
  },
  {
    artName: '699669',
    pageLink: './Art/Artis/699669.html',
    imageLink: './Art/Artis/699669.gif',
    author: 'Artis',
    githubLink: 'https://github.com/69966969'
  },
  {
    artName: 'spinning square',
    pageLink: './Art/dmdiamond79/spinningsquare.html',
    imageLink: './Art/dmdiamond79/spinning.gif.gif',
    author: 'dmdiamond79',
    githubLink: 'https://github.com/dmdiamond79'
  },
  {
    artName: 'Bhaskar Sahu',
    pageLink: './Art/Bhaskarsahu23',
    imageLink: './Art/Bhaskarsahu23/imageflip.gif',
    author: 'Bhaskarsahu23',
    githubLink: 'https://github.com/Bhaskarsahu23'
  },
  {
    artName: 'Pumpkin Fight',
    pageLink: './Art/SamPalacio/index.html',
    imageLink: './Art/SamPalacio/pumpkins.gif',
    author: 'SamPalacio',
    githubLink: 'https://github.com/samuelpalacio1709'
  },
  {
    artName: 'Css eyes animation',
    pageLink: './Art/Nawaf-vp/index.html',
    imageLink: './Art/Nawaf-vp/css_eyes_animation.gif',
    author: 'Nawaf',
    githubLink: 'https://github.com/nawaf-vp'
  },
  {
    artName: 'Starry Night',
    pageLink: './Art/lucileTech/starry_night.html',
    imageLink: './Art/lucileTech/starry_night.png',
    author: 'LucileTech',
    githubLink: 'https://https://github.com/LucileTech'
  },
  {
    artName: 'Random Number',
    pageLink: 'ArtGouravindex.html',
    imageLink: './Art/Gourav/animate.gif',
    author: 'Gourav',
    githubLink: 'https://github.com/Gourav2609'
  },
  {
    artName: 'Blinking Ball',
    pageLink: './Art/Sheefa/blinking_ball.html',
    imageLink: './Art/Sheefa/blinking_ball.gif',
    author: 'Sheefa',
    githubLink: 'https://github.com/sheefanaaz123'
  },
  {
    artName: 'Bus Animation',
    pageLink: './Art/stesel/bus.html',
    imageLink: './Art/stesel/bus.gif',
    author: 'Leonid Trofymchuk',
    githubLink: 'https://github.com/stesel'
  },
  {
    artName: 'Galaxy',
    pageLink: './Art/Aldair/galaxy.html',
    imageLink: './Art/Aldair/galaxy.gif',
    author: 'Aldair Huamani',
    githubLink: 'https://github.com/Baku452'
  },
  {
    artName: 'Let the Sunshine In',
    pageLink: './Art/Sunshine/sunshine.html',
    imageLink: './Art/Sunshine/styles.css',
    author: 'LucileTech',
    githubLink: 'https://https://github.com/LucileTech'
  },
  {
    artName: 'Heaart',
    pageLink: './Art/Neha045/index.html',
    imageLink: './Art/Neha045/animation.gif',
    author: 'Neha045',
    githubLink: 'https://github.com/Neha045'
  },
  {
    artName: 'Shooting gun',
    pageLink: './Art/BlueHeart0065/gun.html',
    imageLink: './Art/BlueHeart0065/gun.gif',
    author: 'Sahil',
    githubLink: 'https://github.com/BlueHeart0065'
  },
  {
    artName: 'Pixar animation',
    pageLink: './Art/BlueHeartsecond/pixar.html',
    imageLink: './Art/BlueHeartsecond/pixar.gif',
    author: 'Sahil',
    githubLink: 'https://github.com/BlueHeart0065'
  },
  {
    artName: 'ZTM Cube',
    pageLink: './Art/williamstophef/index.html',
    imageLink: './Art/williamstophef/CubeArt.gif',
    author: 'Christopher Williams',
    githubLink: 'https://github.com/williamstophef'
  },
  {
    artName: 'Button-Animation',
    pageLink: './Art/Raghavan-B/index.html',
    imageLink: './Art/Raghavan-B/button.gif',
    author: 'Raghavan-B',
    githubLink: 'https://github.com/Raghavan-B'
  },
  {
    artName: 'Beach Loading Bar with Waves and Sun',
    pageLink: './Art/Javier1019/index.html',
    imageLink: './Art/Javier1019/beachloadingbar.gif',
    author: 'Javier',
    githubLink: 'https://github.com/Javier1019'
  },
  {
    artName: 'ColorRot Square',
    pageLink: './Art/RedHoodJT1988/index.html',
    imageLink: './Art/RedHoodJT1988/colorRotSquare.gif',
    author: 'Jonathan Reeves',
    githubLink: 'https://github.com/RedHoodJT1988'
  },
  {
    artName: 'Netflix Logo',
    pageLink: './Art/Sheefa/Netflix.html',
    imageLink: './Art/Sheefa/Netflix.gif',
    author: 'Sheefa',
    githubLink: 'https://github.com/sheefanaaz123'
  },
  {
    artName: 'Dynamic Shadow',
    pageLink: './Art/Vamshidhar/index.html',
    imageLink: './Art/Vamshidhar/dynamic-shadow.gif',
    author: 'Vamshidhar Thonti',
    githubLink: 'https://github.com/vamshidhar-thonti'
  },
  {
    artName: 'Running watch',
    pageLink: './Art/Pratyush-Dehury/index.html',
    imageLink: './Art/Pratyush-Dehury/wrist-watch.gif',
    author: 'Pratyush Dehury',
    githubLink: 'https://github.com/Pratyush-Dehury'
  },
  {
    artName: 'Move phone',
    pageLink: './Art/Teri/index.html',
    imageLink: './Art/Teri/animate.gif',
    author: 'Teri',
    githubLink: 'https://github.com/terieyenike'
  },
  {
    artName: 'Moving Car',
    pageLink: './Art/Ravkeerat02/car.html',
    imageLink: './Art/Ravkeerat02/car.gif',
    author: 'Ravkeerat Singh',
    githubLink: 'https://github.com/Ravkeerat02'
  },
  {
    artName: 'Animation Envelope',
    pageLink: './Art/Miainaus/envelope.html',
    imageLink: './Art/Miainaus/envelope.gif',
    author: 'Mia',
    githubLink: 'https://github.com/Miainaus'
  },
  {
    artName: 'Rotate Color',
    pageLink: './Art/Gibso10/index.html',
    imageLink: './Art/Gibso10/Box Color.gif',
    author: 'Gibso10',
    githubLink: 'https://github.com/Gibso10'
  },
  {
    artName: 'Against the Flow',
    pageLink: './Art/Zareck521/index.html',
    imageLink: './Art/Zareck521/otherway.gif',
    author: 'Zareck521',
    githubLink: 'https://github.com/Zareck521'
  },
  {
    artName: 'Scaling loader',
    pageLink: './Art/BatistaDev1113/index.html',
    imageLink: './Art/BatistaDev1113/scalingLoader.gif',
    author: 'BatistaDev1113',
    githubLink: 'https://github.com/batistaDev1113'
  },
  {
    artName: 'CSS Animation',
    pageLink: './Art/jayg2309/animation.html',
    imageLink: './Art/jayg2309/animation.gif',
    author: 'Jay',
    githubLink: 'https://github.com/jayg2309'
  },
  {
    artName: 'Among Us',
    pageLink: './Art/THE-AryanKumar/index.html',
    imageLink: './Art/THE-AryanKumar/Among Us - result.gif',
    author: 'THE-AryanKumar',
    githubLink: 'https://github.com/THE-AryanKumar'
  },
  {
    artName: 'Animated Squares',
    pageLink: './Art/abeonweb/index.html',
    imageLink: './Art/abeonweb/animated_squares.gif',
    author: 'Abiodun',
    githubLink: 'https://github.com/abeonweb'
  },
  {
    artName: 'Background line animation',
    pageLink: './Art/Hrishap/index.html',
    imageLink: './Art/Hrishap/Background line animation.gif',
    author: 'Hrishap',
    githubLink: 'https://github.com/Hrishap'
  },
  {
    artName: 'Diamond',
    pageLink: './Art/daniel-badura/diamond.html',
    imageLink: './Art/daniel-badura/diamond.gif',
    author: 'daniel-badura',
    githubLink: 'https://github.com/daniel-badura'
  },
  {
    artName: 'Hire Me Button Animation',
    pageLink: './Art/techfreakSahil/index.html',
    imageLink: './Art/techfreakSahil/animation(hireBtn).png',
    author: 'techfreakSahil',
    githubLink: 'https://github.com/techfreakSahil'
  },
  {
    artName: 'Typewriter Text Animation',
    pageLink: './Art/haitruong-tech/index.html',
    imageLink: './Art/haitruong-tech/typewriter-animation.gif',
    author: 'haitruong-tech',
    githubLink: 'https://github.com/haitruong-tech'
  },
  {
    artName: 'Ramen Bowl',
    pageLink: './Art/dan-chui/index.html',
    imageLink: './Art/dan-chui/ramen_bowl.gif',
    author: 'dan-chui',
    githubLink: 'https://github.com/dan-chui'
  },
  {
    artName: '👻Spooky Coffee☕',
    pageLink: './Art/archeana/index.html',
    imageLink: './Art/archeana/coffee boo.gif',
    author: 'archeana',
    githubLink: 'https://github.com/archeana'
  },
  {
    artName: 'Bird Animation',
    pageLink: './Art/psykatsamanta/index.html',
    imageLink: './Art/psykatsamanta/Bird_Animation.gif',
    author: 'psykatsamanta',
    githubLink: 'https://github.com/psykatsamanta'
  },
  {
    artName: 'Jack-o-lantern',
    pageLink: './Art/Kttalley/jack-o-lantern.html',
    imageLink: './Art/Kttalley/jack-o-lantern.gif',
    author: 'Kttalley',
    githubLink: 'https://github.com/kttalley'
  },
  {
    artName: 'Bear Straw hat',
    pageLink: './Art/breadmooch/index.html',
    imageLink: './Art/breadmooch/bearStrawhat.gif',
    author: 'breadmooch',
    githubLink: 'https://github.com/breadmooch'
  },
  {
    artName: 'Waving Hand',
    pageLink: './Art/Darkrider0007/waveing_hand.html',
    imageLink: './Art/Darkrider0007/waving-hand.gif',
    author: 'Darkrider0007',
    githubLink: 'https://github.com/Darkrider0007'
  },
  {
    artName: 'Rotating Cube',
    pageLink: './Art/BatistaDev1113/cube.html',
    imageLink: './Art/BatistaDev1113/rotatingCube.gif',
    author: 'batistaDev1113',
    githubLink: 'https://github.com/batistaDev1113'
  },
  {
    artName: 'SharinganMangekyou',
    pageLink: './Art/SankN22/SharinganMangekyou.html',
    imageLink: './Art/SankN22/SharinganMangekyou.gif',
    author: 'SankN22',
    githubLink: 'https://github.com/SankN22'
  },
  {
    artName: 'Stroboscopic effect',
    pageLink: './Art/Shubhamm33/index.html',
    imageLink: './Art/Shubhamm33/stroboscopic.gif',
    author: 'Shubhamm33',
    githubLink: 'https://github.com/Shubhamm33'
  },
  {
    artName: 'Bouncing Ball Animation',
    pageLink: './Art/NegativE333/bouncing.html',
    imageLink: './Art/NegativE333/bouncing.gif',
    author: 'NegativE333',
    githubLink: 'https://github.com/NegativE333'
  },
  {
    artName: 'moving box',
    pageLink: './Art/Esinnation/index.html',
    imageLink: './Art/Esinnation/animation.gif',
    author: 'Esinnation',
    githubLink: 'https://github.com/Esinnation'
  },
  {
    artName: 'Button Hover Animation',
    pageLink: './Art/oandev/index.html',
    imageLink: './Art/oandev/oan.gif',
    author: 'hioan-dev',
    githubLink: 'https://github.com/hioan-dev'
  },
  {
    artName: 'Wordspin',
    pageLink: './Art/trottiemcqueen/wordspin.html',
    imageLink: './Art/trottiemcqueen/wordspin.png',
    author: 'Trottie McQueen',
    githubLink: 'https://github.com/trottiemcqueen'
  },
  {
    artName: 'Road Moving Animation',
    pageLink: './Art/pabitra0011/index.html',
    imageLink: './Art/pabitra0011/RoadAnimation.gif',
    author: 'pabitra0011',
    githubLink: 'https://github.com/pabitra0011'
  },
  {
    artName: 'Sun-loader Animation',
    pageLink: './Art/Groot-2001/index.html',
    imageLink: './Art/Groot-2001/sun-animation.gif',
    author: 'Shiva Silmawala',
    githubLink: 'https://github.com/Groot-2001'
  },
  {
    artName: 'CUBE',
    pageLink: './Art/okaydivyansh/index.html',
    imageLink: './Art/okaydivyansh/cube.gif',
    author: 'Divyansh',
    githubLink: 'https://github.com/okaydivyansh'
  },
  {
    artName: 'wheel',
    pageLink: './Art/mohdUsman-6508/wheel.html',
    imageLink: './Art/mohdUsman-6508/wheel.png',
    author: 'Mohd Usman',
    githubLink: 'https://github.com/mohdUsman-6508'
  },
  {
    artName: 'Ball-animation',
    pageLink: './Art/RohanSalgare/index.html',
    imageLink: './Art/RohanSalgare/animation.gif',
    author: 'Rohan',
    githubLink: 'https://github.com/RohanSalgare'
  },
  {
    artName: 'CircleChase',
    pageLink: './Art/MathDevWeb/CircleChase.html',
    imageLink: './Art/MathDevWeb/CircleChase.gif',
    author: 'MathDevWeb',
    githubLink: 'https://github.com/MathDevWeb'
  },
  {
    artName: 'Waves',
    pageLink: './Art/vivek/index.html',
    imageLink: './Art/vivek/waves.gif',
    author: 'Vivek Boii',
    githubLink: 'https://github.com/vivekBoii'
  },
  {
    artName: 'Optimus Prime',
    pageLink: './Art/Aneesh/optimusprime.html',
    imageLink: './Art/Aneesh/optimusprime.gif',
    author: 'Aneesh',
    githubLink: 'https://github.com/aneeshd27'
  },
  {
    artName: 'Ping Pong',
    pageLink: './Art/patelanuj93/index.html',
    imageLink: './Art/patelanuj93/ping-pong.gif',
    author: 'Anuj Patel',
    githubLink: 'https://github.com/patelanuj93'
  },
  {
    artName: 'Sun-Earth Rotation',
    pageLink: './Art/vinay-s36/animation.html',
    imageLink: './Art/vinay-s36/Sun-Earth Rotation.gif',
    author: 'Vinay',
    githubLink: 'https://github.com/vinay-s36'
  },
  {
    artName: 'Heart Loading...',
    pageLink: './Art/maidxn/index.html',
    imageLink: './Art/maidxn/heart-loading-animate.gif',
    author: 'Mayd',
    githubLink: 'https://github.com/maidxn'
  },
  {
    artName: 'Colour change Ball',
    pageLink: './Art/TBRX/index.html',
    imageLink: './Art/TBRX/color-change.png',
    author: 'Tabrez Alam',
    githubLink: 'https://github.com/tabrez022'
  },
  {
    artName: 'Spinner',
    pageLink: './Art/muhd-kifayath/Spinner.html',
    imageLink: './Art/muhd-kifayath/Spinner.gif',
    author: 'Kifayath',
    githubLink: 'https://github.com/muhd-kifayath'
  },
  {
    artName: 'Rotate 3D on Hover',
    pageLink: './Art/Vamshidhar/rotate.html',
    imageLink: './Art/Vamshidhar/rotate-3d-on-hover.gif',
    author: 'Vamshidhar Thonti',
    githubLink: 'https://github.com/vamshidhar-thonti'
  },
  {
    artName: 'Heart Beat',
    pageLink: './Art/Luv/index.html',
    imageLink: './Art/Luv/heart.png',
    author: 'Luv',
    githubLink: 'https://github.com/luv2027'
  },
  {
    artName: 'Button Animation',
    pageLink: './Art/lucifer510/button.html',
    imageLink: './Art/lucifer510/button.png',
    author: 'lucifer510',
    githubLink: 'https://github.com/lucifer510'
  },
  {
    artName: 'Card Animation',
    pageLink: './Art/lucifer510/card.html',
    imageLink: './Art/lucifer510/card.png',
    author: 'lucifer510',
    githubLink: 'https://github.com/lucifer510'
  },
  {
    artName: 'Open the door',
    pageLink: './Art/Neha00011/door.html',
    imageLink: './Art/Neha00011/door.gif',
    author: 'Neha',
    githubLink: 'https://github.com/Neha00011'
  },
  {
    artName: 'Simple Loader',
    pageLink: './Art/Sai/Ani1.html',
    imageLink: './Art/Sai/ani1.gif',
    author: 'Sai',
    githubLink: 'https://github.com/SaiAryan1784'
  },
  {
    artName: 'Steaming Cup',
    pageLink: './Art/vivek/SteamCup.html',
    imageLink: './Art/vivek/SteamCup.gif',
    author: 'vivekBoii',
    githubLink: 'https://github.com/vivekBoii'
  },
  {
    artName: 'Moving Car',
    pageLink: './Art/Ravkeerat02/car.html',
    imageLink: './Art/Ravkeerat02/car.gif',
    author: 'Joy',
    githubLink: 'https://github.com/Ravkeerat02'
  },
  {
    artName: 'Bounceballs',
    pageLink: './Art/Titilayo/index.html',
    imageLink: './Art/Titilayo/bounceballs.png',
    author: 'Titilayo',
    githubLink: 'https://github.com/Teetee-lab'
  },
  {
    artName: 'Stylish Text Animation',
    pageLink: './Art/varunrmantri23/index.html',
    imageLink: './Art/varunrmantri23/stylish_text_animation.gif',
    author: 'varunrmantri23',
    githubLink: 'https://github.com/varunrmantri23'
  },
  {
    artName: 'Rocking Boat',
    pageLink: './Art/TishShaw/index.html',
    imageLink: './Art/TishShaw/rocking-boat.gif',
    author: 'Tish',
    githubLink: 'https://github.com/TishShaw'
  },
  {
    artName: 'Chess',
    pageLink: './Art/Ronit72/index.html',
    imageLink: './Art/Ronit72/chess.gif',
    author: 'Ronit',
    githubLink: 'https://github.com/Ronit72'
  },
  {
    artName: 'Pabitra Pal',
    pageLink: './Art/Pabitra/index.html',
    imageLink: './Art/Pabitra/face-animation.gif',
    author: 'Pabitra',
    githubLink: 'https://github.com/pabitra0011'
  },
  {
    artName: 'Button Animation',
    pageLink: './Art/vinay-s36/button.html',
    imageLink: './Art/vinay-s36/button-animation.gif',
    author: 'Vinay',
    githubLink: 'https://github.com/vinay-s36'
  },
  {
    artName: 'Square Loading',
    pageLink: './Art/Guransh_Deol/index.html',
    imageLink: './Art/Guransh_Deol/sq_loading.gif',
    author: 'Guransh Deol',
    githubLink: 'https://github.com/guranshdeol'
  },
  {
    artName: 'THE ANINATION LOADER',
    pageLink: './Art/GT0SRT/index.html',
    imageLink: './Art/GT0SRT/TAL.gif',
    author: 'GOURAV',
    githubLink: 'https://github.com/GT0SRT'
  },
  {
    artName: 'Glowing Ring Animated Loader',
    pageLink: './Art/Bhavna2003/index.html',
    imageLink: './Art/Bhavna2003/animatedloader.gif',
    author: 'Bhavna Makode',
    githubLink: 'https://github.com/Bhavna2003'
  },
  {
    artName: 'Glitch',
    pageLink: './Art/Vatsalya-Vyas/index.html',
    imageLink: './Art/Vatsalya-Vyas/Glitch.gif',
    author: 'Vatsalya Vyas',
    githubLink: 'https://github.com/vatsalya-vyas'
  },
  {
    artName: 'animation',
    pageLink: './Art/hrishit/index.html',
    imageLink: './Art/hrishit/animation.gif',
    author: 'Hrishit',
    githubLink: 'https://github.com/Hrishit-B'
  },
  {
    artName: 'Coffee Machine',
    pageLink: './Art/shruti-sen2004/index.html',
    imageLink: './Art/shruti-sen2004/coffee-machine.gif',
    author: 'Shruti Sen',
    githubLink: 'https://github.com/shruti-sen2004'
  },
  {
    artName: 'Bouncing Balls',
    pageLink: './Art/SamilAbud/index.html',
    imageLink: './Art/SamilAbud/bouncing-effect.gif',
    author: 'Samil Abud',
    githubLink: 'https://github.com/samilabud'
  },
  {
    artName: 'Spacecraft',
    pageLink: './Art/manuelachamoso/index.html',
    imageLink: './Art/manuelachamoso/space.gif',
    author: 'Manuela Chamoso',
    githubLink: 'https://github.com/manuelachamoso/'
  },
  {
    artName: 'Blob',
    pageLink: './Art/VinayKokate22/index.html',
    imageLink: './Art/VinayKokate22/blob.gif',
    author: 'Vinay Kokate',
    githubLink: 'https://github.com/VinayKokate22'
  },
  {
    artName: 'Solar System',
    pageLink: './Art/Guransh_Deol/solar_system.html',
    imageLink: './Art/Guransh_Deol/solar.gif',
    author: 'Guransh Deol',
    githubLink: 'https://github.com/guranshdeol'
  },
  {
    artName: 'Santa Run',
    pageLink: './Art/psqaure11/index.html',
    imageLink: './Art/psqaure11/santa.gif',
    author: 'Pragya',
    githubLink: 'https://github.com/psqaure11'
  },
  {
    artName: 'Rectangle Animation',
    pageLink: './Art/Aditya/index.html',
    imageLink: './Art/Aditya/index.gif',
    author: 'Aditya',
    githubLink: 'https://github.com/aditya7302'
  },
  {
    artName: 'Marvels God of Mischeif LoKi ',
    pageLink: './Art/Adhiraj/index.html',
    imageLink: './Art/Adhiraj/lokiAnimation.gif',
    author: 'Adhiraj',
    githubLink: 'https://github.com/ADHIRAJ-12/'
  },
  {
    artName: 'MovingTriangle',
    pageLink: './Art/AkashCss/index.html',
    imageLink: './Art/AkashCss/AkashCssGif.gif',
    author: 'Akash',
    githubLink: 'https://github.com/Akash-Jambulkar'
  },
  {
    artName: 'Circles Animation',
    pageLink: './Art/Loukas/AnimatedCircles.html',
    imageLink: './Art/Loukas/Circles.gif',
    author: 'Loukas',
    githubLink: 'https://github.com/Loukas4'
  },
  {
    artName: 'Animated Bow',
    pageLink: './Art/Code1705/index.html',
    imageLink: './Art/Code1705/Animated_Bow.gif',
    author: 'Sikta Mondal',
    githubLink: 'https://github.com/Code1705'
  },
  {
    artName: 'Car Animation',
    pageLink: './Art/Car Aminated/car.html',
    imageLink: './Art/Car Aminated/Screenshot (502).png',
    author: 'Ashish',
    githubLink: 'https://github.com/ashish5433'
  },
  {
    artName: 'Ambient-Effect',
    pageLink: './Art/Keshab1113/index.html',
    imageLink: './Art/Keshab1113/mobile.gif',
    author: 'Keshab',
    githubLink: 'https://github.com/Keshab1113'
  },
  {
    artName: 'Dragon Loading Animation',
    pageLink: './Art/AnkitaSikdar005/index.html',
    imageLink: './Art/AnkitaSikdar005/animation gif.gif',
    author: 'AnkitaSikdar005',
    githubLink: 'https://github.com/AnkitaSikdar005'
  },
  {
    artName: 'Om Chanting',
    pageLink: './Art/kondapalli19/index.html',
    imageLink: './Art/kondapalli19/OmChanting.gif',
    author: 'Koyal Kondapalli',
    githubLink: 'https://github.com/kondapalli19'
  },
  {
    artName: 'Twirling Spheres',
    pageLink: './Art/ParzivalAFK/TwirlingSpheres.html',
    imageLink: './Art/ParzivalAFK/TwirlingSpheres.gif',
    author: 'ParzivalAFK',
    githubLink: 'https://github.com/parzivalafk'
  },
  {
    artName: 'Cool Animations',
    pageLink: './Art/dixitatgithub/index.html',
    imageLink: './Art/dixitatgithub/coolanimations.gif',
    author: 'Dixit',
    githubLink: 'https://github.com/dixitatgithub'
  },
  {
    artName: 'Moody Sunflower',
    pageLink: './Art/RoksolanaVeres/index.html',
    imageLink: './Art/RoksolanaVeres/moody-sunflower.gif',
    author: 'Roksolana',
    githubLink: 'https://github.com/RoksolanaVeres'
  },
  {
    artName: 'Wavy boucing ball',
    pageLink: './Art/Swadeshit27/index.html',
    imageLink: './Art/Swadeshit27/mobile.gif',
    author: 'Swadesh Pal',
    githubLink: 'https://github.com/Swadeshit27'
  },
  {
    artName: 'Heart Beat',
    pageLink: './Art/manojna191/index.html',
    imageLink: './Art/manojna191/heartBeat.gif',
    author: 'Manojna',
    githubLink: 'https://github.com/manojna191'
  },
  {
    artName: 'Colorama',
    pageLink: './Art/aaditkamat/index.html',
    imageLink: './Art/aaditkamat/animation.gif',
    author: 'aaditkamat',
    githubLink: 'https://github.com/aaditkamat'
  },
  {
    artName: 'Two Cute Candles',
    pageLink: './Art/5h0ov/index.html',
    imageLink: './Art/5h0ov/candles.gif',
    author: '5h0ov',
    githubLink: 'https://github.com/5h0ov'
  },
  {
    artName: 'HappyCat',
    pageLink: './Art/dvasquez08/dave.html',
    imageLink: './Art/dvasquez08/happy-cat.gif',
    author: 'David Vasquez',
    githubLink: 'https://github.com/dvasquez08'
  },
  {
    artName: 'Bubbly load',
    pageLink: './Art/Nachiketa/index.html',
    imageLink: './Art/Nachiketa/bubbly-load.gif',
    author: 'Nachiketa',
    githubLink: 'https://github.com/NachiketaDhal'
  },
  {
    artName: 'Blooming flowers',
    pageLink: './Art/Asymtode712/index.html',
    imageLink: './Art/Asymtode712/blooming-flowers.gif',
    author: 'Asymtode712',
    githubLink: 'https://github.com/Asymtode712'
  },
  {
    artName: 'Growing flower',
    pageLink: './Art/Asymtode712/gflower.html',
    imageLink: './Art/Asymtode712/growing-flower.gif',
    author: 'Asymtode712',
    githubLink: 'https://github.com/Asymtode712'
  },
  {
    artName: 'classic-loader',
    pageLink: './Art/ramanamatya/index.html',
    imageLink: './Art/ramanamatya/load.gif',
    author: 'ramanamatya',
    githubLink: 'https://github.com/ramanamatya'
  },
  {
    artName: 'Letter_Animation',
    pageLink: './Art/varshithab05/indexp.html',
    imageLink: './Art/varshithab05/Letter_Animation.gif',
    author: 'varshithab05',
    githubLink: 'https://github.com/varshithab05'
  },
  {
    artName: 'Funky movements',
    pageLink: './Art/Subramaniam-dot/snake.html',
    imageLink: './Art/Subramaniam-dot/animation.gif',
    author: 'Subramaniam',
    githubLink: 'https://github.com/Subramaniam-dot'
  },
  {
    artName: 'Half Spin Points',
    pageLink: './Art/ParzivalAFK/HalfSpinPoints.html',
    imageLink: './Art/ParzivalAFK/HalfSpinPoints.gif',
    author: 'ParzivalAFK',
    githubLink: 'https://github.com/parzivalafk'
  },
  {
    artName: 'Sun Animation',
    pageLink: './Art/ParzivalAFK/sun.html',
    imageLink: './Art/ParzivalAFK/ParzivalAFK_SUN.gif',
    author: 'ParzivalAFK',
    githubLink: 'https://github.com/parzivalafk'
  },
  {
    artName: 'Mouse Hover Glow',
    pageLink: './Art/vivek/MouseHoverGlow.html',
    imageLink: './Art/vivek/mouseHoverGlow.gif',
    author: 'vivekBoii',
    githubLink: 'https://github.com/vivekBoii'
  },
  {
    artName: 'Pikatchu??',
    pageLink: './Art/Sayed-Husain/index.html',
    imageLink: './Art/Sayed-Husain/img.gif',
    author: 'Sayed-Husain',
    githubLink: 'https://github.com/Sayed-Husain'
  },
  {
    artName: 'TargetLoadingBothColors',
    pageLink: './Art/ParzivalAFK/TargetLoadingBothColors.html',
    imageLink: './Art/ParzivalAFK/TargetLoadingBothColors.gif',
    author: 'ParzivalAFK',
    githubLink: 'https://github.com/parzivalafk'
  },
  {
    artName: 'Illusion Loader',
    pageLink: './Art/saikatsamanta/index.html',
    imageLink: './Art/saikatsamanta/short.gif',
    author: 'psykatsamanta',
    githubLink: 'https://github.com/psykatsamanta'
  },
  {
    artName: 'The Cross',
    pageLink: './Art/Lefie/index.html',
    imageLink: './Art/Lefie/cross.gif',
    author: 'Lemon',
    githubLink: 'https://github.com/Lefie'
  },
  {
    artName: 'Bouncing Ball',
    pageLink: './Art/varian1/index.html',
    imageLink: './Art/varian1/bouncing-ball.gif',
    author: 'Varian1',
    githubLink: 'https://github.com/varian1'
  },
  {
    artName: 'Burnout',
    pageLink: './Art/brando161/index.html',
    imageLink: './Art/brando161/burnout.gif',
    author: 'brando161',
    githubLink: 'https://github.com/brando161'
  },
  {
    artName: 'OnHover Magic',
    pageLink: './Art/xed43/index.html',
    imageLink: './Art/xed43/onhover.gif',
    author: 'Edward',
    githubLink: 'https://github.com/xed43'
  },
  {
    artName: 'Chakra-Blade-Animation',
    pageLink: './Art/rishabh22204901/index.html',
    imageLink: './Art/rishabh22204901/rishabh22204901.gif',
    author: 'rishabh22204901',
    githubLink: 'https://github.com/rishabh22204901'
  },
  {
    artName: 'Smiley Pumpkin',
    pageLink: './Art/TaniaZaitouny/index.html',
    imageLink: './Art/TaniaZaitouny/Animation.gif',
    author: 'Tania',
    githubLink: 'https://github.com/TaniaZaitouny'
  },
  {
    artName: 'Parrot',
    pageLink: './Art/SamrithaS/parrot.html',
    imageLink: './Art/SamrithaS/parrot.gif',
    author: 'Samritha',
    githubLink: 'https://github.com/SamrithaS'
  },
  {
    artName: 'Rotating-Cube',
    pageLink: './Art/Vivek-GuptaXCode/index.html',
    imageLink: './Art/Vivek-GuptaXCode/rotating-cube.gif',
    author: 'Vivek-GuptaXCode',
    githubLink: 'https://github.com/Vivek-GuptaXCode'
  },
  {
    artName: 'Lucifer Glitch',
    pageLink: './Art/lucifer510/text.html',
    imageLink: './Art/lucifer510/text.gif',
    author: 'lucifer510',
    githubLink: 'https://github.com/lucifer510'
  },
  {
    artName: 'Bubbles',
    pageLink: './Art/neha3423/index.html',
    imageLink: './Art/neha3423/bubbles.gif',
    author: 'Neha',
    githubLink: 'https://github.com/neha3423'
  },
  {
    artName: 'square animation',
    pageLink: './Art/krishay/index.html',
    imageLink: './Art/krishay/square.gif',
    author: 'krishay',
    githubLink: 'https://github.com/KrishayNair'
  },
  {
    artName: 'Pacman Eating Dots',
    pageLink: './Art/PunGrumpy/index.html',
    imageLink: './Art/PunGrumpy/Pacman.gif',
    author: 'PunGrumpy',
    githubLink: 'https://github.com/PunGrumpy'
  },
  {
    artName: 'Rainball sickle animation',
    pageLink: './Art/sserwangaedrisa/index.html',
    imageLink: './Art/sserwangaedrisa/Rainball_Sickle_Animation.gif',
    author: 'SSERWANGA EDIRISA',
    githubLink: 'https://github.com/sserwangaedrisa'
  },
  {
    artName: 'bouncing ball with changing color',
    pageLink: './Art/Pawaspy/index.html',
    imageLink: './Art/Pawaspy/anime.gif',
    author: 'Pawas-Pandey',
    githubLink: 'https://github.com/pawaspy'
  },
  {
    artName: 'Button Loader',
    pageLink: './Art/psykat1116/index.html',
    imageLink: './Art/psykat1116/loader.gif',
    author: 'psykat1116',
    githubLink: 'https://github.com/psykat1116'
  },
  {
    artName: 'Square Pop up',
    pageLink: './Art/leonyangela/index.html',
    imageLink: './Art/leonyangela/index.gif',
    author: 'leonyangela',
    githubLink: 'https://github.com/leonyangela'
  },
  {
    artName: 'Tulip Growth',
    pageLink: './Art/Malvericus/index.html',
    imageLink: './Art/Malvericus/Tulip_Growth.gif',
    author: 'Malvika Bhadoriya',
    githubLink: 'https://github.com/Malvericus'
  },
  {
<<<<<<< HEAD
    artName: 'Circular Loading animation',
    pageLink: './Art/philling1/index.html',
    imageLink: './Art/philling1/animation.gif',
    author: 'philling1',
    githubLink: 'https://github.com/philling1'
=======
    artName: 'Snowstorm',
    pageLink: './Art/ParzivalAFK/snowstorm.html',
    imageLink: './Art/ParzivalAFK/snowstorm.gif',
    author: 'ParzivalAFK',
    githubLink: 'https://github.com/parzivalafk'
>>>>>>> c3b3a178
  }
];

// +--------------------------------------------------------------------------------+
// +                                                                                +
// +                  YOU DO NOT NEED TO CHANGE ANYTHING BELOW THIS                 +
// +                                                                                +
// +--------------------------------------------------------------------------------+

// Creates cards from the array above
// You don't need to modify this
let contents = [];
Shuffle(cards).forEach((c) => {
  contents.push([
    `<li class="card">` +
      `<a href='${c.pageLink}'>` +
      `<img class="art-image" src='${c.imageLink}' alt='${c.artName}' />` +
      `</a>` +
      `<div class="flex-content">` +
      `<a href='${c.pageLink}'><h3 class="art-title">${c.artName}</h3></a>` +
      `<p class='author'><a href="${c.githubLink}" target="_blank"><i class="fab fa-github"></i> ${c.author}</a> </p>` +
      `</div>` +
      `</li>`
  ]);
});

document.getElementById('cards').innerHTML = contents;

function Shuffle(o) {
  for (
    var j, x, i = o.length;
    i;
    j = parseInt(Math.random() * i), x = o[--i], o[i] = o[j], o[j] = x
  );
  return o;
}<|MERGE_RESOLUTION|>--- conflicted
+++ resolved
@@ -1611,21 +1611,20 @@
     imageLink: './Art/Malvericus/Tulip_Growth.gif',
     author: 'Malvika Bhadoriya',
     githubLink: 'https://github.com/Malvericus'
-  },
-  {
-<<<<<<< HEAD
+},
+  {
+    artName: 'Snowstorm',
+    pageLink: './Art/ParzivalAFK/snowstorm.html',
+    imageLink: './Art/ParzivalAFK/snowstorm.gif',
+    author: 'ParzivalAFK',
+    githubLink: 'https://github.com/parzivalafk'
+  },
+  {
     artName: 'Circular Loading animation',
     pageLink: './Art/philling1/index.html',
     imageLink: './Art/philling1/animation.gif',
     author: 'philling1',
     githubLink: 'https://github.com/philling1'
-=======
-    artName: 'Snowstorm',
-    pageLink: './Art/ParzivalAFK/snowstorm.html',
-    imageLink: './Art/ParzivalAFK/snowstorm.gif',
-    author: 'ParzivalAFK',
-    githubLink: 'https://github.com/parzivalafk'
->>>>>>> c3b3a178
   }
 ];
 
