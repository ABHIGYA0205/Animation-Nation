--- conflicted
+++ resolved
@@ -4673,21 +4673,19 @@
     author: 'Prajoth',
     githubLink: 'https://github.com/prajoth-b'
   },
-<<<<<<< HEAD
   {
     artName: 'Animate Infinate',
     pageLink: './Art/rotate-infinate/index.html',
     imageLink: './Art/rotate-infinate/rotate.gif',
     author: 'thucpn',
     githubLink: 'https://github.com/thucpn'
-=======
+  },
   { 
     artName: '3D figure animation',
     pageLink: './Art/DOKL57/index.html',
     imageLink: './Art/DOKL57/DOKL57.png',
     author: 'DOKL57',
     githubLink: 'https://github.com/DOKL57'
->>>>>>> 360a0d3f
   }
 ];
 
