let cards = [
  {
    artName: 'Fan Animation',
    pageLink: './Art/himanshu-sheetlani/index.html',
    imageLink: 'Art/himanshu-sheetlani/animation-gif.gif',
    author: 'Himanshu Sheetlani',
    githubLink: 'https://github.com/himanshu-sheetlani'
  },
  {
    artName: 'Dance',
    pageLink: './Art/thejonamreddy/index.html',
    imageLink: './Art/thejonamreddy/dance.gif',
    author: 'thejonamreddy',
    githubLink: 'https://github.com/thejonamreddy'
  },
  {
    artName: 'Infinite Scroll Animation',
    pageLink: './Art/yashksaini-coder/index.html',
    imageLink: './Art/yashksaini-coder/Infinite_Scroll_Animation.gif',
    author: 'yashksaini-coder',
    githubLink: 'https://github.com/yashksaini-coder'
  },
  {
    artName: 'Colorful Letter Animation',
    pageLink: './Art/Mikeabah/index.html',
    imageLink: './Art/Mikeabah/ColorfulLetterAnimation.gif',
    author: 'Mikeabah',
    githubLink: 'https://github.com/Mikeabah'
  },
  {
    artName: 'Spinning Triangle',
    pageLink: './Art/icez213/index.html',
    imageLink: './Art/icez213/spinningTriangle.gif',
    author: 'icez213',
    githubLink: 'https://github.com/icez213'
  },
  {
    artName: 'Balls Animation',
    pageLink: './Art/vikasverma67/Animation1/index.html',
    imageLink: './Art/vikasverma67/Animation1/lets_play_ball.gif',
    author: 'vikasverma67',
    githubLink: 'https://github.com/vikasverma67'
  },
  {
    artName: 'Earth',
    pageLink: './Art/stormworm9/EarthAnimation/Earth.html',
    imageLink: './Art/stormworm9/EarthAnimation/earth.gif',
    author: 'stormworm9',
    githubLink: 'https://github.com/stormworm9'
  },
  {
    artName: 'Bouncing Balls',
    pageLink: './Art/ksachin7/index.html',
    imageLink: './Art/ksachin7/balls.gif',
    author: 'Sachin',
    githubLink: 'https://github.com/ksachin7'
  },
  {
    artName: 'Moon',
    pageLink: './Art/Sumisha4/index.html',
    imageLink: './Art/Sumisha4/moon.gif',
    author: 'Sumisha',
    githubLink: 'https://github.com/Sumisha4'
  },
  {
    artName: 'GoldenCoin',
    pageLink: './Art/stormworm9/GoldenCoin/GoldenCoin.html',
    imageLink: './Art/stormworm9/GoldenCoin/GoldenCoin.gif',
    author: 'stormworm9',
    githubLink: 'https://github.com/stormworm9'
  },
  {
    artName: 'TrafficLight',
    pageLink: './Art/galambova/index.html',
    imageLink: './Art/galambova/trafficlight.gif',
    author: 'Elizabeth',
    githubLink: 'https://github.com/galambova'
  },
  {
    artName: 'CubeAnimation',
    pageLink: './Art/stormworm9/CubeAnimation/CubeAnimation.html',
    imageLink: './Art/stormworm9/CubeAnimation/CubeAnimation.gif',
    author: 'stormworm9',
    githubLink: 'https://github.com/stormworm9'
  },
  {
    artName: 'RingAnimation',
    pageLink: './Art/stormworm9/RingAnimation/ring.html',
    imageLink: './Art/stormworm9/RingAnimation/ring.gif',
    author: 'stormworm9',
    githubLink: 'https://github.com/stormworm9'
  },

  {
    artName: 'MagicalLoader',
    pageLink: './Art/Isabelle36/Loader/index.html',
    imageLink: './Art/Isabelle36/Loader/Loadeer.gif',
    author: 'Isabelle',
    githubLink: 'https://github.com/Isabelle36'
  },

  {
    artName: 'TriangleProjection',
    pageLink: './Art/stormworm9/TriangleProjection/projection.html',
    imageLink: './Art/stormworm9/TriangleProjection/TriangleProjection.gif',
    author: 'stormworm9',
    githubLink: 'https://github.com/stormworm9'
  },

  {
    artName: 'Loading Page',
    pageLink: './Art/SaumyaKumar-09/Animation%204/index.html',
    imageLink: './Art/SaumyaKumar-09/Animation%204/Animation4.gif',
    author: 'SaumyaKumar-09',
    githubLink: 'https://github.com/SaumyaKumar-09'
  },

  {
    artName: 'Windows start animation',
    pageLink: './Art/SaumyaKumar-09/Animation%202/index.html',
    imageLink: './Art/SaumyaKumar-09/Animation%202/Animation2.gif',
    author: 'SaumyaKumar-09',
    githubLink: 'https://github.com/SaumyaKumar-09'
  },
  {
    artName: 'Attractive Sqaure Animation',
    pageLink: './Art/SaumyaKumar-09/Animation%203/index.html',
    imageLink: './Art/SaumyaKumar-09/Animation%203/Animation3.gif',
    author: 'SaumyaKumar-09',
    githubLink: 'https://github.com/SaumyaKumar-09'
  },
  {
    artName: 'Hello world! Square Scaling',
    pageLink: './Art/allegraanka/index.html',
    imageLink: './Art/allegraanka/helloworld.gif',
    author: 'allegraanka',
    githubLink: 'https://github.com/allegraanka'
  },
  {
    artName: 'Loading Page',
    pageLink: './Art/SaumyaKumar-09/Animation%204/index.html',
    imageLink: './Art/SaumyaKumar-09/Animation%204/Animation4.gif',
    author: 'SaumyaKumar-09',
    githubLink: 'https://github.com/SaumyaKumar-09'
  },
  {
    artName: 'Elevator Ride',
    pageLink: './Art/deverestHood/index.html',
    imageLink: './Art/deverestHood/elevator-ride.gif',
    author: 'deverestHood',
    githubLink: 'https://github.com/deverestHood'
  },
  {
    artName: 'Moving Rectangle',
    pageLink: './Art/lio2011/index.html',
    imageLink: './Art/lio2011/Moving_rectangle.png',
    author: 'lio2011',
    githubLink: 'https://github.com/lio2011'
  },
  {
    artName: 'Three Line oscillation Vertical ',
    pageLink: './Art/varadtote/three_line_oscillation_vertical.html',
    imageLink: './Art/varadtote/three_line_oscillation_vertical.gif',
    author: 'Varad Tote',
    githubLink: 'https://github.com/varadtote'
  },
  {
    artName: 'tilt-card-3d',
    pageLink: './Art/Bidexdablitz/index.html',
    imageLink: './Art/Bidexdablitz/tilt-card-3d.gif',
    author: 'Bamidele Damilola Joseph',
    githubLink: 'https://github.com/Bidexdablitz'
  },
  {
    artName: 'Alien Tunnel',
    pageLink: './Art/nite-stocker/alien-tunnel.html',
    imageLink: './Art/nite-stocker/alien-tunnel-small.gif',
    author: 'nite-stocker',
    githubLink: 'https://github.com/nite-stocker'
  },
  {
    artName: 'Flower Animation',
    pageLink: './Art/Kris248/index.html',
    imageLink: 'Art/Kris248/flower.gif',
    author: 'Krish Gautam',
    githubLink: 'https://github.com/Kris248'
  },

  {
    artName: 'Ball Animation',
    pageLink: './Art/daemonvk18/animation..html',
    imageLink: './Art/daemonvk18/animation.gif',
    author: 'navya preetham reddy',
    githubLink: 'https://github.com/daemonvk18'
  },
  {
    artName: 'Moving and Bouncing Rainbow ZTM Text',
    pageLink: './Art/Sayed-Afnan-Khazi/art.html',
    imageLink: 'Art/Sayed-Afnan-Khazi/art.gif',
    author: 'Sayed Afnan Khazi',
    githubLink: 'https://github.com/Sayed-Afnan-Khazi'
  },
  {
    artName: 'Circle Animation',
    pageLink: './Art/samwillson2009/circle2.html',
    imageLink: './Art/samwillson2009/circle2.gif',
    author: 'Muhammad Juned Khan',
    githubLink: 'https://github.com/samwillson2009'
  },
  {
    artName: 'Hacktober Circle Animation',
    pageLink: './Art/samwillson2009/circle.html',
    imageLink: './Art/samwillson2009/circle.gif',
    author: 'Muhammad Juned Khan',
    githubLink: 'https://github.com/samwillson2009'
  },
  {
    artName: 'Animated Button',
    pageLink: './Art/H-SM/index.html',
    imageLink: './Art/H-SM/button_animation_here.gif',
    author: 'H-SM',
    githubLink: 'https://github.com/H-SM'
  },
  {
    artName: 'Circling square 2',
    pageLink: './Art/samwillson2009/sq2.html',
    imageLink: './Art/samwillson2009/sq2.gif',
    author: 'Muhammad Juned Khan',
    githubLink: 'https://github.com/samwillson2009'
  },
  {
    artName: 'Circling square',
    pageLink: './Art/samwillson2009/blueSquare.html',
    imageLink: './Art/samwillson2009/blueSquare.gif',
    author: 'Muhammad Juned Khan',
    githubLink: 'https://github.com/samwillson2009'
  },
  {
    artName: 'SQUARE ANIMATION',
    pageLink: './Art/romitp4l/html.html',
    imageLink: './Art/romitp4l/gif.gif',
    author: 'ROMIT PAL',
    githubLink: 'https://github.com/romitp4l'
  },
  {
    artName: 'Robot Image Animation',
    pageLink: './Art/aniketmdinde/index.html',
    imageLink: './Art/aniketmdinde/robot.gif',
    author: 'Aniket',
    githubLink: 'https://github.com/aniketmdinde'
  },
  {
    artName: 'LoopLamina',
    pageLink: './Art/manishjha-04/LoopLamina/index.html',
    imageLink: './Art/manishjha-04/LoopLamina/Looplamina.gif',
    author: 'Manish Jha',
    githubLink: 'https://github.com/manishjha-04'
  },
  {
    artName: 'MeetingPoint',
    pageLink: './Art/manishjha-04/Meeting Point/index.html',
    imageLink: './Art/manishjha-04/Meeting Point/Meetingpoint.gif',
    author: 'Manish Jha',
    githubLink: 'https://github.com/manishjha-04'
  },
  {
    artName: 'Aniket Dinde name Animation',
    pageLink: './Art/AniketDinde/index.html',
    imageLink: './Art/AniketDinde/aniket.gif',
    author: 'Aniket',
    githubLink: 'https://github.com/aniketmdinde'
  },
  {
    artName: 'Indian Flag Animation',
    pageLink: './Art/niranjan-kurhade/indianflag.html',
    imageLink: './Art/niranjan-kurhade/indianflag.gif',
    author: 'Niranjan',
    githubLink: 'https://github.com/niranjan-kurhade'
  },
  {
    artName: 'Rotating color changing square',
    pageLink: './Art/daulatojha17/index.html',
    imageLink: './Art/daulatojha17/image.gif',
    author: 'Daulat',
    githubLink: 'https://github.com/daulatojha17'
  },
  {
    artName: 'Form field animation',
    pageLink: './Art/massdx/index.html',
    imageLink: './Art/massdx/form-animation.gif',
    author: 'ODANOU Massahoud',
    githubLink: 'https://github.com/massdx'
  },
  {
    artName: 'Shooting stars in the night sky',
    pageLink: './Art/ahmedalhamad7/stars.html',
    imageLink: './Art/ahmedalhamad7/static_stars.png',
    author: 'Ahmed',
    githubLink: 'https://github.com/ahmedalhamad7'
  },
  {
    artName: 'DayToNight',
    pageLink: './Art/NituCStefann/index.html',
    imageLink: './Art/NituCStefann/DayToNight.png',
    author: 'NituCStefann',
    githubLink: 'https://github.com/NituCStefann'
  },
  {
    artName: 'Solar system-Art',
    pageLink: './Art/Comder101/solar_system.html',
    imageLink: './Art/Comder101/solar_system.gif',
    author: 'Comder101',
    githubLink: 'https://github.com/Comder101'
  },
  {
    artName: 'Bird Walk',
    pageLink: './Art/pypimo/index.html',
    imageLink: './Art/pypimo/bird-walk.gif',
    author: 'pypimo',
    githubLink: 'https://github.com/pypimo'
  },
  {
    artName: "Newton's Cradle Experiment",
    pageLink: './Art/debajoti/index.html',
    imageLink: './Art/debajoti/ezgif.com-crop.gif',
    author: 'Debajoti',
    githubLink: 'https://github.com/debajoti'
  },
  {
    artName: 'Bouncing Ball ',
    pageLink: './Art/rajneesh2322/index.html',
    imageLink: './Art/rajneesh2322/bouncingball.gif',
    author: 'Rajneesh2322',
    githubLink: 'https://github.com/Rajneesh2223'
  },
  {
    artName: 'Cat Eye Flipping Animation',
    pageLink: './Art/Ankit0049/index.html',
    imageLink: './Art/Ankit0049/Cat.png',
    author: 'Ankit',
    githubLink: 'https://github.com/ankit0049'
  },
  {
    artName: 'Pacman',
    pageLink: './Art/Moccasym/index.html',
    imageLink: './Art/Moccasym/pacman.gif',
    author: 'Moccasym',
    githubLink: 'https://github.com/Moccasym'
  },
  {
    artName: '3D Rotating Cube Animation',
    pageLink: './Art/MananSharma2710/index.html',
    imageLink: './Art/MananSharma2710/Cube.gif',
    author: 'Manan Sharma',
    githubLink: 'https://github.com/MananSharma2710'
  },
  {
    artName: ' Circular Roller ',
    pageLink: './Art/himanshumahto/index.html',
    imageLink: './Art/himanshumahto/Roller.gif',
    author: 'Himanshu Kumar Mahto',
    githubLink: 'https://github.com/himanshumahto'
  },
  {
    artName: 'Moonrise',
    pageLink: './Art/ahmedalhamad7/moon.html',
    imageLink: './Art/ahmedalhamad7/static moon.png',
    author: 'Ahmed',
    githubLink: 'https://github.com/ahmedalhamad7'
  },
  {
    artName: 'Envelope Open & Close Animation',
    pageLink: './Art/Ankit/index.html',
    imageLink: './Art/Ankit/Preview.png',
    author: 'Ankit',
    githubLink: 'https://github.com/ankit0049'
  },
  {
    artName: 'Text-Animation',
    pageLink: './Art/Vinay_Adatiya/textanimation.html',
    imageLink: './Art/Vinay_Adatiya/textanimation.gif',
    author: 'Vinay Adatiya',
    githubLink: 'https://github.com/Vinay94278'
  },
  {
    artName: 'rotating-cube-animation',
    pageLink: './Art/whitebeard10/index.html',
    imageLink: './Art/whitebeard10/animation.gif',
    author: 'Avinash',
    githubLink: 'https://github.com/whitebeard10'
  },
  {
    artName: 'Taxi-Animation',
    pageLink: './Art/alinasoy/index.html',
    imageLink: './Art/alinasoy/taxi.gif',
    author: 'Alina Soy',
    githubLink: 'https://github.com/alinasoy'
  },
  {
    artName: 'loading-screen-ball-animation',
    pageLink: './Art/Sandesh-Pyakurel/index.html',
    imageLink: './Art/Sandesh-Pyakurel/animation.gif',
    author: 'Sandesh-Pyakurel',
    githubLink: 'https://github.com/Sandesh-Pyakurel'
  },
  {
    artName: 'The Mantras',
    pageLink: './Art/vikasgadge28/index.html',
    imageLink: './Art/vikasgadge28/The_Mantras.gif',
    author: 'vikasgadge',
    githubLink: 'https://github.com/vikasgadge28'
  },
  {
    artName: 'Profile Image Animation',
    pageLink: './Art/thiunuwan/index.html',
    imageLink: './Art/thiunuwan/profileAnimation.gif',
    author: 'thiunuwan',
    githubLink: 'https://github.com/thiunuwan'
  },

  {
    artName: 'cloudy-rain',
    pageLink: './Art/Ajeetraj/index.html',
    imageLink: './Art/Ajeetraj/cloud.png',
    author: 'Ajeetraj',
    githubLink: 'https://github.com/ajeetraj11'
  },
  {
    artName: 'Abstract Spinning',
    pageLink: './Art/MaximeGuillemot/index.html',
    imageLink: './Art/MaximeGuillemot/abstract.gif',
    author: 'Maxime Guillemot',
    githubLink: 'https://github.com/MaximeGuillemot'
  },
  {
    artName: 'cube-with-Letter-Animation',
    pageLink: './Art/sufyanhabib1/index.html',
    imageLink: './Art/sufyanhabib1/cube-with-Letter-Animation.gif',
    author: 'sufyanhabib',
    githubLink: 'https://github.com/sufyanhabib'
  },
  {
    artName: 'Circle Hover Animation',
    pageLink: './Art/subhayudutta/index.html',
    imageLink: './Art/subhayudutta/circlehover.gif',
    author: 'Subhayu Dutta',
    githubLink: 'https://github.com/subhayudutta'
  },
  {
    artName: 'Bouncing Balls',
    pageLink: './Art/ahmedalhamad7/index.html',
    imageLink: './Art/ahmedalhamad7/static-picture.jpg',
    author: 'Ahmed',
    githubLink: 'https://github.com/<ahmedalhamad7>'
  },
  {
    artName: 'Square Bounce Animation',
    pageLink: './Art/tvermaashutosh/index.html',
    imageLink: './Art/tvermaashutosh/animation.gif',
    author: 'Ash V',
    githubLink: 'https://github.com/tvermaashutosh'
  },
  {
    artName: 'Borderline-and-Movement-Animation',
    pageLink: './Art/Ayansaxena24/index.html',
    imageLink: './Art/Ayansaxena24/Hacktoberfest-Animation.gif',
    author: 'Ayan Saxena',
    githubLink: 'https://github.com/Ayansaxena24'
  },
  {
    artName: 'Odometer',
    pageLink: './Art/mdtausifiqbal/index.html',
    imageLink: './Art/mdtausifiqbal/odometer.gif',
    author: 'mdtausifiqbal',
    githubLink: 'https://github.com/mdtausifiqbal'
  },
  {
    artName: 'Neon-spinning-loading-screen',
    pageLink: './Art/aaron-jacob/index.html',
    imageLink: './Art/aaron-jacob/loader.gif',
    author: 'Aaron Jacob',
    githubLink: 'https://github.com/aaron-jacob'
  },
  {
    artName: 'Rotating and Scaling Animation for div',
    pageLink: './Art/Abhishek1/index.html',
    imageLink: './Art/Abhishek1/Animation.png',
    author: 'Abhishek Gupta',
    githubLink: 'https://github.com/Abhishekgupta204'
  },
  {
    artName: 'The Chakra',
    pageLink: './Art/devanshumasodker/index.html',
    imageLink: './Art/devanshumasodker/Chakra.PNG',
    author: 'devanshumasodker',
    githubLink: 'https://github.com/Devanshumasodker'
  },
  {
    artName: 'Day & night fox animation',
    pageLink: './Art/apu52/day-and-night-fox/index.html',
    imageLink: './Art/apu52/day-and-night-fox/picture.jpeg',
    author: 'Arpan Chowdhury',
    githubLink: 'https://github.com/apu52'
  },
  {
    artName: 'The Chakra',
    pageLink: './Art/Sahil/index.html',
    imageLink: './Art/Sahil/animation.gif',
    author: 'Sahil',
    githubLink: 'https://github.com/borkarsahil'
  },
  {
    artName: 'Square-illusion',
    pageLink: './Art/Joyel_Johny/index.html',
    imageLink: './Art/Joyel_Johny/Square_illusion.gif',
    author: 'Joyel Johny',
    githubLink: 'https://github.com/JoyelJohny'
  },
  {
    artName: 'Chromatic Movement',
    pageLink: './Art/Talim/index.html',
    imageLink: './Art/Talim/animation.gif',
    author: 'Mohammad Talim',
    githubLink: 'https://github.com/md-talim'
  },
  {
    artName: 'Magic Cub∑',
    pageLink: './Art/EHollingerFllStk/index.html',
    imageLink: './Art/EHollingerFllStk/animation.gif',
    author: 'Elizabeth Hollinger',
    githubLink: 'https://github.com/EHollingerFllStk'
  },
  {
    artName: 'Sliding Bot',
    pageLink: './Art/ProfoundlyParker/Sliding-Bot/index.html',
    imageLink: './Art/ProfoundlyParker/Sliding-Bot/robot.gif',
    author: 'ProfoundlyParker',
    githubLink: 'https://github.com/profoundlyparker'
  },
  {
    artName: 'Haunted Pumpkin Patch',
    pageLink: './Art/ProfoundlyParker/Haunted-Pumpkin-Patch/index.html',
    imageLink: './Art/ProfoundlyParker/Haunted-Pumpkin-Patch/ghosts.gif',
    author: 'ProfoundlyParker',
    githubLink: 'https://github.com/profoundlyparker'
  },
  {
    artName: 'Candle',
    pageLink: './Art/czarjulius/candle.html',
    imageLink: './Art/czarjulius/candle.gif',
    author: 'Julius Ngwu',
    githubLink: 'https://github.com/czarjulius'
  },
  {
    artName: 'Astro Acrobat',
    pageLink: './Art/DarrachBarneveld/index.html',
    imageLink: './Art/DarrachBarneveld/rocket.gif',
    author: 'Darrach Barneveld',
    githubLink: 'https://github.com/DarrachBarneveld'
  },
  {
    artName: 'Card Hover',
    pageLink: './Art/imPradhyumn/index.html',
    imageLink: './Art/imPradhyumn/card-animation.gif',
    author: 'Pradhyumn Sharma',
    githubLink: 'https://github.com/imPradhyumn'
  },
  {
    artName: 'Rotating Cube',
    pageLink: './Art/Rishi/cube.html',
    imageLink: './Art/Rishi/cube.gif',
    author: 'Rishi',
    githubLink: 'https://github.com/rishi17003'
  },
  {
    artName: 'Waving penguin',
    pageLink: './Art/iamsnehadas/index.html',
    imageLink: './Art/iamsnehadas/penguin.png',
    author: 'Sneha Das',
    githubLink: 'https://github.com/iamsnehadas'
  },
  {
    artName: 'Tic Tac Yo!',
    pageLink: './Art/smokeraven667/smokeraven.html',
    imageLink: './Art/smokeraven667/tic-tac-yo.gif',
    author: 'Joy',
    githubLink: 'https://github.com/smokeraven667'
  },

  {
    artName: 'Sleep Time',
    pageLink: './Art/kratin01/index.html',
    imageLink: './Art/kratin01/animation.gif',
    author: 'Kratin',
    githubLink: 'https://github.com/kratin01'
  },
  {
    artName: 'Gradient Loader',
    pageLink: './Art/Kartikey Mishra/index.html',
    imageLink: './Art/Kartikey Mishra/GradientLoader.gif',
    author: 'Kartikey Mishra',
    githubLink: 'https://github.com/kartikeymish'
  },
  {
    artName: 'Animation-box',
    pageLink: './Art/Himanshu_Chauhan/index.html',
    imageLink: './Art/Himanshu_Chauhan/animation-box.gif',
    author: 'Himanshu Chauhan',
    githubLink: 'https://github.com/Himanshuch8055'
  },
  {
    artName: 'Falling-ball',
    pageLink: './Art/Ornitcg/fallingBall/index.html',
    imageLink: './Art/Ornitcg/fallingBall/ball1.gif',
    author: 'Ornitcg',
    githubLink: 'https://github.com/ornitcg'
  },
  {
    artName: 'Shining-Stars',
    pageLink: './Art/Ornitcg/Stars/index.html',
    imageLink: './Art/Ornitcg/Stars/stars.gif',
    author: 'Ornitcg',
    githubLink: 'https://github.com/ornitcg'
  },
  {
    artName: 'Flying-Baloon',
    pageLink: './Art/Ornitcg/baloon/index.html',
    imageLink: './Art/Ornitcg/baloon/baloon.gif',
    author: 'Ornitcg',
    githubLink: 'https://github.com/ornitcg'
  },
  {
    artName: 'Portugal Flag',
    pageLink: './Art/criscaldeiraa/index.html',
    imageLink: './Art/criscaldeiraa/portugal_flag.gif',
    author: 'Cristina',
    githubLink: 'https://github.com/criscaldeiraa'
  },
  {
    artName: 'Circles',
    pageLink: './Art/AmanRawat/index.html',
    imageLink: './Art/AmanRawat/circles.gif',
    author: 'Aman Rawat',
    githubLink: 'https://github.com/amanr-dev'
  },
  {
    artName: 'hanisntsolo',
    pageLink: './Art/hanisntsolo/hanisntsolo.html',
    imageLink: './Art/hanisntsolo/hanisntsolo.gif',
    author: 'Hanisntsolo',
    githubLink: 'https://github.com/hanisntsolo'
  },
  {
    artName: 'Hamburger to Close',
    pageLink: './Art/jatanassian/index.html',
    imageLink: './Art/jatanassian/hamburger-close.gif',
    author: 'Joy',
    githubLink: 'https://github.com/jatanassian'
  },
  {
    artName: 'Tiled Loader',
    pageLink: './Art/tmsagarofficial/anim2.html',
    imageLink: './Art/tmsagarofficial/anim2.gif',
    author: 'tmsagarofficial',
    githubLink: 'https://github.com/tmsagarofficial'
  },
  {
    artName: 'Orbiting-Ball',
    pageLink: './Art/Tipchan/OrbitingBall.html',
    imageLink: './Art/Tipchan/OrbitingBall.gif',
    author: 'Tipchan',
    githubLink: 'https://github.com/tsongtheng'
  },
  {
    artName: 'Marque animation',
    pageLink: './Art/Shubhamkumar1122001/index.html',
    imageLink: './Art/Shubhamkumar1122001/animation.gif',
    author: 'Shubham Kumar',
    githubLink: 'https://github.com/Shubhamkumar1122001'
  },
  {
    artName: 'Simple BAAF',
    pageLink: './Art/baaf-Animation/index.html',
    imageLink: './Art/baaf-Animation/baafscreen.png',
    author: 'Farid Bass',
    githubLink: 'https://github.com/baafbass'
  },
  {
    artName: 'Animated-Biker',
    pageLink: './Art/JT-Singh/index.html',
    imageLink: './Art/JT-Singh/biker.gif',
    author: 'JT Singh',
    githubLink: 'https://github.com/JT-Singh'
  },
  {
    artName: 'Triangle',
    pageLink: './Art/Joy/triangle.html',
    imageLink: './Art/Joy/triangle.gif',
    author: 'Joy',
    githubLink: 'https://github.com/royranger'
  },
  {
    artName: 'glowing-candles',
    pageLink: './Art/Dhanveeryadav/index.html',
    imageLink: './Art/Dhanveeryadav/glowing-candles.gif',
    author: 'Dhanveer',
    githubLink: 'https://github.com/Dhanveeryadav'
  },
  {
    artName: 'Rocket Orbit',
    pageLink: './Art/thomasravetto/index.html',
    imageLink: './Art/thomasravetto/loader_gif.gif',
    author: 'thomasravetto',
    githubLink: 'https://github.com/thomasravetto'
  },
  {
    artName: 'Keyboard',
    pageLink: './Art/Alexandra2888/keyboard.html',
    imageLink: './Art/Alexandra2888/keyboard.gif',
    author: 'Alexandra2888',
    githubLink: 'https://github.com/Alexandra2888'
  },
  {
    artName: 'Jumping Balls',
    pageLink: './Art/Alexandra2888/balls.html',
    imageLink: './Art/Alexandra2888/balls.gif',
    author: 'Alexandra2888',
    githubLink: 'https://github.com/Alexandra2888'
  },
  {
    artName: 'Dancing in Space',
    pageLink: './Art/Maria/index.html',
    imageLink: './Art/Maria/dancinginspace.gif',
    author: 'Maria',
    githubLink: 'https://github.com/mariapetra'
  },
  {
    artName: 'Submit tick animation',
    pageLink: './Art/rajHimanshu22/index.html',
    imageLink: './Art/rajHimanshu22/animation.gif',
    author: 'Himanshu Raj',
    githubLink: 'https://github.com/rajHimanshu22'
  },
  {
    artName: 'Circle',
    pageLink: './Art/lucas/circle.html',
    imageLink: './Art/lucas/circle.gif',
    author: 'Joy',
    githubLink: 'https://github.com/LucasAlmeida-jpg'
  },
  {
    artName: 'Falling Squares',
    pageLink: './Art/migueldalberto/index.html',
    imageLink: './Art/migueldalberto/screenshot.png',
    author: 'migueldalberto',
    githubLink: 'https://github.com/migueldalberto'
  },
  {
    artName: 'Infinite Hacktober Shapes',
    pageLink: './Art/Joe_DiGioia/JoeArt.html',
    imageLink: './Art/Joe_DiGioia/Hacktober-Animate-JDiGioia.gif',
    author: 'Joe DiGioia',
    githubLink: 'https://github.com/WatchAce0'
  },
  {
    artName: 'Pumpkin Ghost',
    pageLink: './Art/Jason/pumpkin.html',
    imageLink: './Art/Jason/pumpkin.gif',
    author: 'Jason',
    githubLink: 'https://github.com/jsonsinger'
  },
  {
    artName: 'Ghost',
    pageLink: './Art/Russ/ghost.html',
    imageLink: './Art/Russ/ghost.gif',
    author: 'Russ',
    githubLink: 'https://github.com/rperry99'
  },
  {
    artName: 'Planet',
    pageLink: './Art/serhatbek/index.html',
    imageLink: './Art/serhatbek/planet.gif',
    author: 'serhatbek',
    githubLink: 'https://github.com/serhatbek'
  },
  {
    artName: 'Rocket',
    pageLink: './Art/Suryansh/rocket.html',
    imageLink: './Art/Suryansh/rocket.gif',
    author: 'Suryansh',
    githubLink: 'https://github.com/suryanshsingh2001'
  },
  {
    artName: 'AnimateIbaad',
    pageLink: './Art/Ibaad/animate.html',
    imageLink: './Art/Ibaad/animationimagehover.gif',
    author: 'Ibaad',
    githubLink: 'https://github.com/ibaaddurrani'
  },
  {
    artName: 'Animated-Panda',
    pageLink: './Art/Naina/index.html',
    imageLink: './Art/Naina/Panda.gif',
    author: 'Naina',
    githubLink: 'https://github.com/naina5602'
  },
  {
    artName: 'Circle',
    pageLink: './Art/MishC/circle.html',
    imageLink: './Art/MishC/magic_circle.gif',
    author: 'MishC',
    githubLink: 'https://github.com/MishC'
  },
  {
    artName: 'J.A.R.V.I.S',
    pageLink: './Art/rituraj-dubey/index.html',
    imageLink: './Art/rituraj-dubey/jarvis.gif',
    author: 'Rituraj Dubey',
    githubLink: 'https://github.com/rituraj-dubey'
  },
  {
    artName: 'SquBounce',
    pageLink: './Art/Sanusi/index.html',
    imageLink: './Art/Sanusi/sanusi-animation.gif',
    author: 'Sanusi',
    githubLink: 'https://github.com/sanusisusi'
  },
  {
    artName: 'RichardsAnimation',
    pageLink: './Art/Richard/animated.html',
    imageLink: './Art/Richard/bounce.gif.gif',
    author: 'Richard',
    githubLink: 'https://github.com/richardhartleydev'
  },
  {
    artName: 'Loader Animation',
    pageLink: './Art/Abhishek/animation.html',
    imageLink: './Art/Abhishek/animation.gif',
    author: 'Abhishek Kumar',
    githubLink: 'https://github.com/abhishekl1289'
  },
  {
    artName: 'Fan',
    pageLink: './Art/Samriddhi/fan.html',
    imageLink: './Art/Samriddhi/fan.png',
    author: 'Samriddhi',
    githubLink: 'https://github.com/NarayanSam'
  },
  {
    artName: 'RGB Square',
    pageLink: './Art/TCrypt/animated.html',
    imageLink: './Art/TCrypt/rgbsq-animated.gif',
    author: 'T-Crypt',
    githubLink: 'https://github.com/T-Crypt'
  },
  {
    artName: 'Loader Animation',
    pageLink: './Art/C S Sachindra/loader.html',
    imageLink: './Art/C S Sachindra/loader.gif',
    author: 'C S Sachindra',
    githubLink: 'https://github.com/sandilya27'
  },
  {
    artName: 'Seven Segment Display',
    pageLink: './Art/Ankesh/segment-display.html',
    imageLink: './Art/Ankesh/segment-display.gif',
    author: 'Ankesh',
    githubLink: 'https://github.com/ankeshp03'
  },
  {
    artName: '4 Color Loader',
    pageLink: './Art/rstallings/index.html',
    imageLink: './Art/rstallings/Animation.gif',
    author: 'Roosevelt S.',
    githubLink: 'https://github.com/rstallingsiii'
  },
  {
    artName: "Mr. A's Amimation",
    pageLink: './Art/MrA-Animation/index.html',
    imageLink: './Art/MrA-Animation/Animation.gif',
    author: 'Mr. AnkitR',
    githubLink: 'https://github.com/MrARawal'
  },
  {
    artName: 'LHV',
    pageLink: './Art/wizozheir/lhv.html',
    imageLink: './Art/wizozheir/lhv.gif',
    author: 'wizozheir',
    githubLink: 'https://github.com/wizozheir'
  },
  {
    artName: 'Falling stars',
    pageLink: './Art/ChipoJ/index.html',
    imageLink: './Art/ChipoJ/star_fall.gif',
    author: 'ChipoJ',
    githubLink: 'https://github.com/Chipoj'
  },
  {
    artName: 'Heartbeat',
    pageLink: './Art/Karol/index.html',
    imageLink: './Art/Karol/animation.gif',
    author: 'Karol',
    githubLink: 'https://github.com/karolwjck'
  },
  {
    artName: 'Bouncing Screensaver',
    pageLink: './Art/CDay-87/index.html',
    imageLink: './Art/CDay-87/Bounce_Animation.gif',
    author: 'CDay-87',
    githubLink: 'https://github.com/CDay-87'
  },
  {
    artName: 'Loader',
    pageLink: './Art/Animation_makrenko-dev/index.html',
    imageLink: './Art/Animation_makrenko-dev/logog.gif',
    author: 'makrenko-dev',
    githubLink: 'https://github.com/makrenko-dev'
  },
  {
    artName: 'Running Laps',
    pageLink: './Art/runningBars/index.html',
    imageLink: './Art/runningBars/running.gif',
    author: 'Daniel',
    githubLink: 'https://github.com/dsauce817'
  },
  {
    artName: 'Simple Mexican Flag',
    pageLink: './Art/jnovak5/index.html',
    imageLink: './Art/jnovak5/novak.gif',
    author: 'Jnovak5',
    githubLink: 'https://github.com/jnovak5'
  },
  {
    artName: 'Simple Loading Spinner',
    pageLink: './Art/jormondroyd27/index.html',
    imageLink: './Art/jormondroyd27/loading.gif',
    author: 'Jimmy Ormondroyd',
    githubLink: 'https://github.com/jormondroyd27'
  },
  {
    artName: 'Twist',
    pageLink: './Art/Anna/twist.html',
    imageLink: './Art/Anna/twist.gif',
    author: 'Anna',
    githubLink: 'https://github.com/anna-1980'
  },
  {
    artName: 'Shaking box',
    pageLink: './Art/alexsatalan/index.html',
    imageLink: './Art/alexsatalan/shaking.gif',
    author: 'AlexS',
    githubLink: 'https://github.com/alexsatalan'
  },
  {
    artName: 'olga_min',
    pageLink: './Art/olga_min/index.html',
    imageLink: './Art/olga_min/animation.gif',
    author: 'Olga',
    githubLink: 'https://github.com/OlgaMinaievaWebDev'
  },
  {
    artName: 'Rotating_Cube',
    pageLink: './Art/Catoos/Cube.html',
    imageLink: './Art/Catoos/Cube.gif',
    author: 'Catoos',
    githubLink: 'https://github.com/Catoos'
  },
  {
    artName: 'Moving Flag',
    pageLink: './Art/Mayank_goel/index.html',
    imageLink: './Art/Mayank_goel/moving_flag.gif',
    author: 'Yelloberard',
    githubLink: 'https://github.com/yellowberad'
  },
  {
    artName: 'triangle_run',
    pageLink: './Art/ghost-2362003/triangle_run.html',
    imageLink: './Art/ghost-2362003/triangle_run.png',
    author: 'Shubhojyoti',
    githubLink: 'https://github.com/ghost-2362003'
  },
  {
    artName: 'Flowers',
    pageLink: './Art/Jeffrey/index.html',
    imageLink: './Art/Jeffrey/Hackflowers.png',
    author: 'Jeffrey',
    githubLink: 'https://github.com/Jeffruiz1502003'
  },
  {
    artName: 'Car',
    pageLink: './Art/Haneesh/car.html',
    imageLink: './Art/Haneesh/car.gif',
    author: 'Haneesh',
    githubLink: 'https://github.com/Haneesh000'
  },
  {
    artName: 'Sun shadow',
    pageLink: './Art/Guruprasad-Kulkarni/index.html',
    imageLink: './Art/Guruprasad-Kulkarni/sun.gif',
    author: 'Guruprasad',
    githubLink: 'https://github.com/Guruprasad846'
  },
  {
    artName: 'Circle',
    pageLink: './Art/Adithya/index.html',
    imageLink: './Art/Adithya/result.gif',
    author: 'Adithya',
    githubLink: 'https://github.com/Adithya-K-Shetty'
  },
  {
    artName: 'Cart Hover',
    pageLink: './Art/Rahul-Bhati/index.html',
    imageLink: './Art/Rahul-Bhati/Rahul-Bhati.gif',
    author: 'Rahul-Bhati',
    githubLink: 'https://github.com/Rahul-Bhati'
  },
  {
    artName: 'now.sh',
    pageLink: './Art/Tergel0820/index.html',
    imageLink: './Art/Tergel0820/animation.gif',
    author: 'Tergel0820',
    githubLink: 'https://github.com/Tergel0820'
  },
  {
    artName: 'Animated Fan',
    pageLink: './Art/Alexandra2888/fan.html',
    imageLink: './Art/Alexandra2888/fan.png',
    author: 'Alexandra2888',
    githubLink: 'https://github.com/Alexandra2888'
  },
  {
    artName: 'Coffe Cup',
    pageLink: './Art/Alexandra2888/cup.html',
    imageLink: './Art/Alexandra2888/cup.gif',
    author: 'Alexandra2888',
    githubLink: 'https://github.com/Alexandra2888'
  },
  {
    artName: 'BouncingBall',
    pageLink: './Art/Venkateeshh/BouncingBall.html',
    imageLink: './Art/Venkateeshh/BounceBall.gif',
    author: 'Venkatesh',
    githubLink: 'https://github.com/Venkateeshh'
  },
  {
    artName: 'Analog Clock',
    pageLink: './Art/Jeet/index.html',
    imageLink: './Art/Jeet/pic.png',
    author: 'Jeet Kanodia',
    githubLink: 'https://github.com/jeetkanodia'
  },
  {
    artName: 'Flower',
    pageLink: './Art/ChrRepou/flower.html',
    imageLink: './Art/ChrRepou/flower.png',
    author: 'ChrRepou',
    githubLink: 'https://github.com/ChrRepou'
  },
  {
    artName: 'Triangle',
    pageLink: './Art/KrishayNair/rectangle.html',
    imageLink: './Art/KrishayNair/circle.gif',
    author: 'KrishayNair',
    githubLink: 'https://github.com/KrishayNair'
  },
  {
    artName: 'Waving Ghost Animation',
    pageLink: './Art/AnkitaM/ghost.html',
    imageLink: './Art/AnkitaM/Waving-Ghost-Animation.gif',
    author: 'Ankita M.',
    githubLink: 'https://github.com/anki009/'
  },
  {
    artName: 'Loading Animation',
    pageLink: './Art/AryanK1511/loading_animation.html',
    imageLink: './Art/AryanK1511/loading_animation.gif',
    author: 'Aryan Khurana',
    githubLink: 'https://github.com/AryanK1511'
  },
  {
    artName: 'Quadro Hypno Spin',
    pageLink: './Art/Sheefa/QuadroHypnoSpin.html',
    imageLink: './Art/Sheefa/QuadroHypnoSpin.gif',
    author: 'Sheefa',
    githubLink: 'https://github.com/sheefanaaz123'
  },
  {
    artName: 'Walking Dog',
    pageLink: './Art/ChrisAqui/dog.html',
    imageLink: './Art/ChrisAqui/dog.gif',
    author: 'Chris Aqui',
    githubLink: 'https://github.com/christine-aqui'
  },
  {
    artName: 'Sunset',
    pageLink: './Art/timDehof/sunset.html',
    imageLink: './Art/timDehof/sunset.gif',
    author: 'Tim DeHof',
    githubLink: 'https://github.com/timDeHof'
  },
  {
    artName: 'Circle Dancing',
    pageLink: './Art/Umair/index.html',
    imageLink: './Art/Umair/Circle-dancing.gif',
    author: 'Mohammed Umair',
    githubLink: 'https://github.com/umair986'
  },
  {
    artName: 'ZTM Text Animation',
    pageLink: './Art/Chugil/index.html',
    imageLink: './Art/Chugil/Screenshot.png',
    author: 'Chugil',
    githubLink: 'https://github.com/ChugilC'
  },
  {
    artName: 'Square',
    pageLink: './Art/Shubham-Chaudhary/square_animation.html',
    imageLink: './Art/Shubham-Chaudhary/square_animation.gif',
    author: 'Shubham Chaudhary',
    githubLink: 'https://github.com/Stellar-X'
  },
  {
    artName: 'Women in STEM',
    pageLink: './Art/Lucile-Tech/index.html',
    imageLink: './Art/Lucile-Tech/cardproject.png',
    author: 'Lucile Tech',
    githubLink: 'https://github.com/LucileTech'
  },
  {
    artName: 'Trippy',
    pageLink: './Art/Simar/trippy.html',
    imageLink: './Art/Simar/trippy-square.gif',
    author: 'Simar',
    githubLink: 'https://github.com/SimardeepSingh-zsh'
  },
  {
    artName: 'solarsystem',
    pageLink: './Art/solarsystem/solarsystem.html',
    imageLink: './Art/solarsystem/solarsystem.gif',
    author: 'hanisntsolo',
    githubLink: 'https://github.com/hanisntsolo'
  },
  {
    artName: 'The Initials',
    pageLink: './Art/yashviradia/index.html',
    imageLink: './Art/yashviradia/initials_yashviradia.gif',
    author: 'Yash Viradia',
    githubLink: 'https://github.com/yashviradia'
  },
  {
    artName: 'Glow Button',
    pageLink: './Art/Arc/index.html',
    imageLink: './Art/Arc/Animation.gif',
    author: 'Nobody',
    githubLink: 'https://github.com/p/Nobody'
  },
  {
    artName: 'Weird Spinner',
    pageLink: './Art/lucifer510/weirdSpinner.html',
    imageLink: './Art/lucifer510/weirdSpinner.png',
    author: 'lucifer510',
    githubLink: 'https://github.com/lucifer510'
  },
  {
    artName: 'Ruby',
    pageLink: './Art/daniel-badura/ruby/ruby.html',
    imageLink: './Art/daniel-badura/ruby/ruby.gif',
    author: 'daniel-badura',
    githubLink: 'https://github.com/daniel-badura'
  },
  {
    artName: '699669',
    pageLink: './Art/Artis/699669.html',
    imageLink: './Art/Artis/699669.gif',
    author: 'Artis',
    githubLink: 'https://github.com/69966969'
  },
  {
    artName: 'spinning square',
    pageLink: './Art/dmdiamond79/spinningsquare.html',
    imageLink: './Art/dmdiamond79/spinning.gif.gif',
    author: 'dmdiamond79',
    githubLink: 'https://github.com/dmdiamond79'
  },
  {
    artName: 'Bhaskar Sahu',
    pageLink: './Art/Bhaskarsahu23',
    imageLink: './Art/Bhaskarsahu23/imageflip.gif',
    author: 'Bhaskarsahu23',
    githubLink: 'https://github.com/Bhaskarsahu23'
  },
  {
    artName: 'Pumpkin Fight',
    pageLink: './Art/SamPalacio/index.html',
    imageLink: './Art/SamPalacio/pumpkins.gif',
    author: 'SamPalacio',
    githubLink: 'https://github.com/samuelpalacio1709'
  },
  {
    artName: 'Css eyes animation',
    pageLink: './Art/Nawaf-vp/index.html',
    imageLink: './Art/Nawaf-vp/css_eyes_animation.gif',
    author: 'Nawaf',
    githubLink: 'https://github.com/nawaf-vp'
  },
  {
    artName: 'Starry Night',
    pageLink: './Art/LucileTech/starry-night/starry_night.html',
    imageLink: './Art/LucileTech/starry-night/starry_night.png',
    author: 'LucileTech',
    githubLink: 'https://https://github.com/LucileTech'
  },
  {
    artName: 'Random Number',
    pageLink: 'ArtGouravindex.html',
    imageLink: './Art/Gourav/animate.gif',
    author: 'Gourav',
    githubLink: 'https://github.com/Gourav2609'
  },
  {
    artName: 'Blinking Ball',
    pageLink: './Art/Sheefa/blinking_ball.html',
    imageLink: './Art/Sheefa/blinking_ball.gif',
    author: 'Sheefa',
    githubLink: 'https://github.com/sheefanaaz123'
  },
  {
    artName: 'Bus Animation',
    pageLink: './Art/stesel/bus.html',
    imageLink: './Art/stesel/bus.gif',
    author: 'Leonid Trofymchuk',
    githubLink: 'https://github.com/stesel'
  },
  {
    artName: 'Galaxy',
    pageLink: './Art/Aldair/galaxy.html',
    imageLink: './Art/Aldair/galaxy.gif',
    author: 'Aldair Huamani',
    githubLink: 'https://github.com/Baku452'
  },
  {
    artName: 'Let the Sunshine In',
    pageLink: './Art/LucileTech/Sunshine/sunshine.html',
    imageLink: './Art/LucileTech/Sunshine/styles.css',
    author: 'LucileTech',
    githubLink: 'https://https://github.com/LucileTech'
  },
  {
    artName: 'Heaart',
    pageLink: './Art/Neha045/index.html',
    imageLink: './Art/Neha045/animation.gif',
    author: 'Neha045',
    githubLink: 'https://github.com/Neha045'
  },
  {
    artName: 'simple-transition',
    pageLink: './Art/rajan4405/index.html',
    imageLink: './Art/rajan4405/Animation.gif',
    author: 'rajan4405',
    githubLink: 'https://github.com/rajan4405'
  },
  {
    artName: 'Opening Envelope Animation',
    pageLink: './Art/VivekGuruduttK28/index.html',
    imageLink: './Art/VivekGuruduttK28/Opening_Envelope.gif',
    author: 'VivekGuruduttK28',
    githubLink: 'https://github.com/VivekGuruduttK28'
  },
  {
    artName: 'Shooting gun',
    pageLink: './Art/BlueHeart0065/gun.html',
    imageLink: './Art/BlueHeart0065/gun.gif',
    author: 'Sahil',
    githubLink: 'https://github.com/BlueHeart0065'
  },
  {
    artName: 'Pixar animation',
    pageLink: './Art/BlueHeartsecond/pixar.html',
    imageLink: './Art/BlueHeartsecond/pixar.gif',
    author: 'Sahil',
    githubLink: 'https://github.com/BlueHeart0065'
  },
  {
    artName: 'ZTM Cube',
    pageLink: './Art/williamstophef/index.html',
    imageLink: './Art/williamstophef/CubeArt.gif',
    author: 'Christopher Williams',
    githubLink: 'https://github.com/williamstophef'
  },
  {
    artName: 'Button-Animation',
    pageLink: './Art/Raghavan-B/index.html',
    imageLink: './Art/Raghavan-B/button.gif',
    author: 'Raghavan-B',
    githubLink: 'https://github.com/Raghavan-B'
  },
  {
    artName: 'Beach Loading Bar with Waves and Sun',
    pageLink: './Art/Javier1019/index.html',
    imageLink: './Art/Javier1019/beachloadingbar.gif',
    author: 'Javier',
    githubLink: 'https://github.com/Javier1019'
  },
  {
    artName: 'ColorRot Square',
    pageLink: './Art/RedHoodJT1988/index.html',
    imageLink: './Art/RedHoodJT1988/colorRotSquare.gif',
    author: 'Jonathan Reeves',
    githubLink: 'https://github.com/RedHoodJT1988'
  },
  {
    artName: 'Netflix Logo',
    pageLink: './Art/Sheefa/Netflix.html',
    imageLink: './Art/Sheefa/Netflix.gif',
    author: 'Sheefa',
    githubLink: 'https://github.com/sheefanaaz123'
  },
  {
    artName: 'Dynamic Shadow',
    pageLink: './Art/Vamshidhar/index.html',
    imageLink: './Art/Vamshidhar/dynamic-shadow.gif',
    author: 'Vamshidhar Thonti',
    githubLink: 'https://github.com/vamshidhar-thonti'
  },
  {
    artName: 'Running watch',
    pageLink: './Art/Pratyush-Dehury/index.html',
    imageLink: './Art/Pratyush-Dehury/wrist-watch.gif',
    author: 'Pratyush Dehury',
    githubLink: 'https://github.com/Pratyush-Dehury'
  },
  {
    artName: 'Move phone',
    pageLink: './Art/Teri/index.html',
    imageLink: './Art/Teri/animate.gif',
    author: 'Teri',
    githubLink: 'https://github.com/terieyenike'
  },
  {
    artName: 'Moving Car',
    pageLink: './Art/Ravkeerat02/car.html',
    imageLink: './Art/Ravkeerat02/car.gif',
    author: 'Ravkeerat Singh',
    githubLink: 'https://github.com/Ravkeerat02'
  },
  {
    artName: 'Animation Envelope',
    pageLink: './Art/Miainaus/envelope.html',
    imageLink: './Art/Miainaus/envelope.gif',
    author: 'Mia',
    githubLink: 'https://github.com/Miainaus'
  },
  {
    artName: 'Rotate Color',
    pageLink: './Art/Gibso10/index.html',
    imageLink: './Art/Gibso10/Box Color.gif',
    author: 'Gibso10',
    githubLink: 'https://github.com/Gibso10'
  },
  {
    artName: 'Against the Flow',
    pageLink: './Art/Zareck521/index.html',
    imageLink: './Art/Zareck521/otherway.gif',
    author: 'Zareck521',
    githubLink: 'https://github.com/Zareck521'
  },
  {
    artName: 'Scaling loader',
    pageLink: './Art/BatistaDev1113/index.html',
    imageLink: './Art/BatistaDev1113/scalingLoader.gif',
    author: 'BatistaDev1113',
    githubLink: 'https://github.com/batistaDev1113'
  },
  {
    artName: 'CSS Animation',
    pageLink: './Art/jayg2309/animation.html',
    imageLink: './Art/jayg2309/animation.gif',
    author: 'Jay',
    githubLink: 'https://github.com/jayg2309'
  },
  {
    artName: 'Among Us',
    pageLink: './Art/THE-AryanKumar/index.html',
    imageLink: './Art/THE-AryanKumar/Among Us - result.gif',
    author: 'THE-AryanKumar',
    githubLink: 'https://github.com/THE-AryanKumar'
  },
  {
    artName: 'Animated Squares',
    pageLink: './Art/abeonweb/index.html',
    imageLink: './Art/abeonweb/animated_squares.gif',
    author: 'Abiodun',
    githubLink: 'https://github.com/abeonweb'
  },
  {
    artName: 'Background line animation',
    pageLink: './Art/Hrishap/index.html',
    imageLink: './Art/Hrishap/Background line animation.gif',
    author: 'Hrishap',
    githubLink: 'https://github.com/Hrishap'
  },
  {
    artName: 'Diamond',
    pageLink: './Art/daniel-badura/diamond/diamond.html',
    imageLink: './Art/daniel-badura/diamond/diamond.gif',
    author: 'daniel-badura',
    githubLink: 'https://github.com/daniel-badura'
  },
  {
    artName: 'Hire Me Button Animation',
    pageLink: './Art/techfreakSahil/index.html',
    imageLink: './Art/techfreakSahil/animation(hireBtn).png',
    author: 'techfreakSahil',
    githubLink: 'https://github.com/techfreakSahil'
  },
  {
    artName: 'Typewriter Text Animation',
    pageLink: './Art/haitruong-tech/index.html',
    imageLink: './Art/haitruong-tech/typewriter-animation.gif',
    author: 'haitruong-tech',
    githubLink: 'https://github.com/haitruong-tech'
  },
  {
    artName: 'Ramen Bowl',
    pageLink: './Art/dan-chui/index.html',
    imageLink: './Art/dan-chui/ramen_bowl.gif',
    author: 'dan-chui',
    githubLink: 'https://github.com/dan-chui'
  },
  {
    artName: '👻Spooky Coffee☕',
    pageLink: './Art/archeana/index.html',
    imageLink: './Art/archeana/coffee boo.gif',
    author: 'archeana',
    githubLink: 'https://github.com/archeana'
  },
  {
    artName: 'Bird Animation',
    pageLink: './Art/psykatsamanta/index.html',
    imageLink: './Art/psykatsamanta/Bird_Animation.gif',
    author: 'psykatsamanta',
    githubLink: 'https://github.com/psykatsamanta'
  },
  {
    artName: 'Jack-o-lantern',
    pageLink: './Art/Kttalley/jack-o-lantern.html',
    imageLink: './Art/Kttalley/jack-o-lantern.gif',
    author: 'Kttalley',
    githubLink: 'https://github.com/kttalley'
  },
  {
    artName: 'Bear Straw hat',
    pageLink: './Art/breadmooch/index.html',
    imageLink: './Art/breadmooch/bearStrawhat.gif',
    author: 'breadmooch',
    githubLink: 'https://github.com/breadmooch'
  },
  {
    artName: 'Waving Hand',
    pageLink: './Art/Darkrider0007/waveing_hand.html',
    imageLink: './Art/Darkrider0007/waving-hand.gif',
    author: 'Darkrider0007',
    githubLink: 'https://github.com/Darkrider0007'
  },
  {
    artName: 'Rotating Cube',
    pageLink: './Art/BatistaDev1113/cube.html',
    imageLink: './Art/BatistaDev1113/rotatingCube.gif',
    author: 'batistaDev1113',
    githubLink: 'https://github.com/batistaDev1113'
  },
  {
    artName: 'SharinganMangekyou',
    pageLink: './Art/SankN22/SharinganMangekyou.html',
    imageLink: './Art/SankN22/SharinganMangekyou.gif',
    author: 'SankN22',
    githubLink: 'https://github.com/SankN22'
  },
  {
    artName: 'Stroboscopic effect',
    pageLink: './Art/Shubhamm33/index.html',
    imageLink: './Art/Shubhamm33/stroboscopic.gif',
    author: 'Shubhamm33',
    githubLink: 'https://github.com/Shubhamm33'
  },
  {
    artName: 'Bouncing Ball Animation',
    pageLink: './Art/NegativE333/bouncing.html',
    imageLink: './Art/NegativE333/bouncing.gif',
    author: 'NegativE333',
    githubLink: 'https://github.com/NegativE333'
  },
  {
    artName: 'moving box',
    pageLink: './Art/Esinnation/index.html',
    imageLink: './Art/Esinnation/animation.gif',
    author: 'Esinnation',
    githubLink: 'https://github.com/Esinnation'
  },
  {
    artName: 'Button Hover Animation',
    pageLink: './Art/oandev/index.html',
    imageLink: './Art/oandev/oan.gif',
    author: 'hioan-dev',
    githubLink: 'https://github.com/hioan-dev'
  },
  {
    artName: 'Wordspin',
    pageLink: './Art/trottiemcqueen/wordspin.html',
    imageLink: './Art/trottiemcqueen/wordspin.png',
    author: 'Trottie McQueen',
    githubLink: 'https://github.com/trottiemcqueen'
  },
  {
    artName: 'Road Moving Animation',
    pageLink: './Art/pabitra0011/index.html',
    imageLink: './Art/pabitra0011/RoadAnimation.gif',
    author: 'pabitra0011',
    githubLink: 'https://github.com/pabitra0011'
  },
  {
    artName: 'Sun-loader Animation',
    pageLink: './Art/Groot-2001/index.html',
    imageLink: './Art/Groot-2001/sun-animation.gif',
    author: 'Shiva Silmawala',
    githubLink: 'https://github.com/Groot-2001'
  },
  {
    artName: 'CUBE',
    pageLink: './Art/okaydivyansh/index.html',
    imageLink: './Art/okaydivyansh/cube.gif',
    author: 'Divyansh',
    githubLink: 'https://github.com/okaydivyansh'
  },
  {
    artName: 'wheel',
    pageLink: './Art/mohdUsman-6508/wheel.html',
    imageLink: './Art/mohdUsman-6508/wheel.png',
    author: 'Mohd Usman',
    githubLink: 'https://github.com/mohdUsman-6508'
  },
  {
    artName: 'Ball-animation',
    pageLink: './Art/RohanSalgare/index.html',
    imageLink: './Art/RohanSalgare/animation.gif',
    author: 'Rohan',
    githubLink: 'https://github.com/RohanSalgare'
  },
  {
    artName: 'CircleChase',
    pageLink: './Art/MathDevWeb/CircleChase.html',
    imageLink: './Art/MathDevWeb/CircleChase.gif',
    author: 'MathDevWeb',
    githubLink: 'https://github.com/MathDevWeb'
  },
  {
    artName: 'Waves',
    pageLink: './Art/vivek/index.html',
    imageLink: './Art/vivek/waves.gif',
    author: 'Vivek Boii',
    githubLink: 'https://github.com/vivekBoii'
  },
  {
    artName: 'Optimus Prime',
    pageLink: './Art/Aneesh/optimusprime.html',
    imageLink: './Art/Aneesh/optimusprime.gif',
    author: 'Aneesh',
    githubLink: 'https://github.com/aneeshd27'
  },
  {
    artName: 'Ping Pong',
    pageLink: './Art/patelanuj93/index.html',
    imageLink: './Art/patelanuj93/ping-pong.gif',
    author: 'Anuj Patel',
    githubLink: 'https://github.com/patelanuj93'
  },
  {
    artName: 'Sun-Earth Rotation',
    pageLink: './Art/vinay-s36/animation.html',
    imageLink: './Art/vinay-s36/Sun-Earth Rotation.gif',
    author: 'Vinay',
    githubLink: 'https://github.com/vinay-s36'
  },
  {
    artName: 'Heart Loading...',
    pageLink: './Art/maidxn/index.html',
    imageLink: './Art/maidxn/heart-loading-animate.gif',
    author: 'Mayd',
    githubLink: 'https://github.com/maidxn'
  },
  {
    artName: 'Colour change Ball',
    pageLink: './Art/TBRX/index.html',
    imageLink: './Art/TBRX/color-change.png',
    author: 'Tabrez Alam',
    githubLink: 'https://github.com/tabrez022'
  },
  {
    artName: 'Spinner',
    pageLink: './Art/muhd-kifayath/Spinner.html',
    imageLink: './Art/muhd-kifayath/Spinner.gif',
    author: 'Kifayath',
    githubLink: 'https://github.com/muhd-kifayath'
  },
  {
    artName: 'Floating Ghost',
    pageLink: './Art/claire-ca/floating-ghost/index.html',
    imageLink: './Art/claire-ca/floating-ghost/floating-ghost.gif',
    author: 'Claire Calder',
    githubLink: 'https://github.com/claire-ca'
  },
  {
    artName: 'NewKick',
    pageLink: './Art/DAYakDREAMER/index.html',
    imageLink: './Art/DAYakDREAMER/Animation-nation-gif.gif',
    author: 'DAYakDREAMER',
    githubLink: 'https://github.com/DAYakDREAMER'
  },
  {
    artName: 'Rotate 3D on Hover',
    pageLink: './Art/Vamshidhar/rotate.html',
    imageLink: './Art/Vamshidhar/rotate-3d-on-hover.gif',
    author: 'Vamshidhar Thonti',
    githubLink: 'https://github.com/vamshidhar-thonti'
  },
  {
    artName: 'Heart Beat',
    pageLink: './Art/Luv/index.html',
    imageLink: './Art/Luv/heart.png',
    author: 'Luv',
    githubLink: 'https://github.com/luv2027'
  },
  {
    artName: 'Button Animation',
    pageLink: './Art/lucifer510/button.html',
    imageLink: './Art/lucifer510/button.png',
    author: 'lucifer510',
    githubLink: 'https://github.com/lucifer510'
  },
  {
    artName: 'Card Animation',
    pageLink: './Art/lucifer510/card.html',
    imageLink: './Art/lucifer510/card.png',
    author: 'lucifer510',
    githubLink: 'https://github.com/lucifer510'
  },
  {
    artName: 'Open the door',
    pageLink: './Art/Neha00011/door.html',
    imageLink: './Art/Neha00011/door.gif',
    author: 'Neha',
    githubLink: 'https://github.com/Neha00011'
  },
  {
    artName: 'Simple Loader',
    pageLink: './Art/Sai/Ani1.html',
    imageLink: './Art/Sai/ani1.gif',
    author: 'Sai',
    githubLink: 'https://github.com/SaiAryan1784'
  },
  {
    artName: 'Steaming Cup',
    pageLink: './Art/vivek/SteamCup.html',
    imageLink: './Art/vivek/SteamCup.gif',
    author: 'vivekBoii',
    githubLink: 'https://github.com/vivekBoii'
  },
  {
    artName: 'Moving Car',
    pageLink: './Art/Ravkeerat02/car.html',
    imageLink: './Art/Ravkeerat02/car.gif',
    author: 'Joy',
    githubLink: 'https://github.com/Ravkeerat02'
  },
  {
    artName: 'Bounceballs',
    pageLink: './Art/Titilayo/index.html',
    imageLink: './Art/Titilayo/bounceballs.png',
    author: 'Titilayo',
    githubLink: 'https://github.com/Teetee-lab'
  },
  {
    artName: 'Stylish Text Animation',
    pageLink: './Art/varunrmantri23/index.html',
    imageLink: './Art/varunrmantri23/stylish_text_animation.gif',
    author: 'varunrmantri23',
    githubLink: 'https://github.com/varunrmantri23'
  },
  {
    artName: 'Cassette Animation',
    pageLink: './Art/apu52/index.html',
    imageLink: './Art/apu52/cassette animation.PNG',
    author: 'Arpan Chowdhury',
    githubLink: 'https://github.com/apu52'
  },
  {
    artName: 'Rocking Boat',
    pageLink: './Art/TishShaw/index.html',
    imageLink: './Art/TishShaw/rocking-boat.gif',
    author: 'Tish',
    githubLink: 'https://github.com/TishShaw'
  },
  {
    artName: 'Chess',
    pageLink: './Art/Ronit72/index.html',
    imageLink: './Art/Ronit72/chess.gif',
    author: 'Ronit',
    githubLink: 'https://github.com/Ronit72'
  },
  {
    artName: 'Pabitra Pal',
    pageLink: './Art/Pabitra/index.html',
    imageLink: './Art/Pabitra/face-animation.gif',
    author: 'Pabitra',
    githubLink: 'https://github.com/pabitra0011'
  },
  {
    artName: 'Button Animation',
    pageLink: './Art/vinay-s36/button.html',
    imageLink: './Art/vinay-s36/button-animation.gif',
    author: 'Vinay',
    githubLink: 'https://github.com/vinay-s36'
  },
  {
    artName: 'Mouse hover animation',
    pageLink: './Art/vinay-s36/hover.html',
    imageLink: './Art/vinay-s36/Mouse-hover-animation.gif',
    author: 'Vinay',
    githubLink: 'https://github.com/vinay-s36'
  },
  {
    artName: 'Square Loading',
    pageLink: './Art/Guransh_Deol/index.html',
    imageLink: './Art/Guransh_Deol/sq_loading.gif',
    author: 'Guransh Deol',
    githubLink: 'https://github.com/guranshdeol'
  },
  {
    artName: 'THE ANINATION LOADER',
    pageLink: './Art/GT0SRT/index.html',
    imageLink: './Art/GT0SRT/TAL.gif',
    author: 'GOURAV',
    githubLink: 'https://github.com/GT0SRT'
  },
  {
    artName: 'Glowing Ring Animated Loader',
    pageLink: './Art/Bhavna2003/index.html',
    imageLink: './Art/Bhavna2003/animatedloader.gif',
    author: 'Bhavna Makode',
    githubLink: 'https://github.com/Bhavna2003'
  },
  {
    artName: 'Glitch',
    pageLink: './Art/Vatsalya-Vyas/index.html',
    imageLink: './Art/Vatsalya-Vyas/Glitch.gif',
    author: 'Vatsalya Vyas',
    githubLink: 'https://github.com/vatsalya-vyas'
  },
  {
    artName: 'Ball Hitting',
    pageLink: './Art/Kamalesh-Seervi/index.html',
    imageLink: './Art/Kamalesh-Seervi/balling-hitting.gif',
    author: 'Kamalesh',
    githubLink: 'https://github.com/Kamalesh-Seervi'
  },
  {
    artName: 'animation',
    pageLink: './Art/hrishit/index.html',
    imageLink: './Art/hrishit/animation.gif',
    author: 'Hrishit',
    githubLink: 'https://github.com/Hrishit-B'
  },
  {
    artName: 'Bouncing Balls',
    pageLink: './Art/SamilAbud/index.html',
    imageLink: './Art/SamilAbud/bouncing-effect.gif',
    author: 'Samil Abud',
    githubLink: 'https://github.com/samilabud'
  },
  {
    artName: 'Spacecraft',
    pageLink: './Art/manuelachamoso/index.html',
    imageLink: './Art/manuelachamoso/space.gif',
    author: 'Manuela Chamoso',
    githubLink: 'https://github.com/manuelachamoso/'
  },
  {
    artName: 'Blob',
    pageLink: './Art/VinayKokate22/index.html',
    imageLink: './Art/VinayKokate22/blob.gif',
    author: 'Vinay Kokate',
    githubLink: 'https://github.com/VinayKokate22'
  },
  {
    artName: 'Solar System',
    pageLink: './Art/Guransh_Deol/solar_system.html',
    imageLink: './Art/Guransh_Deol/solar.gif',
    author: 'Guransh Deol',
    githubLink: 'https://github.com/guranshdeol'
  },
  {
    artName: 'Santa Run',
    pageLink: './Art/psqaure11/index.html',
    imageLink: './Art/psqaure11/santa.gif',
    author: 'Pragya',
    githubLink: 'https://github.com/psqaure11'
  },
  {
    artName: 'Rectangle Animation',
    pageLink: './Art/Aditya/index.html',
    imageLink: './Art/Aditya/index.gif',
    author: 'Aditya',
    githubLink: 'https://github.com/aditya7302'
  },
  {
    artName: 'Marvels God of Mischeif LoKi ',
    pageLink: './Art/Adhiraj/index.html',
    imageLink: './Art/Adhiraj/lokiAnimation.gif',
    author: 'Adhiraj',
    githubLink: 'https://github.com/ADHIRAJ-12/'
  },
  {
    artName: 'MovingTriangle',
    pageLink: './Art/AkashCss/index.html',
    imageLink: './Art/AkashCss/AkashCssGif.gif',
    author: 'Akash',
    githubLink: 'https://github.com/Akash-Jambulkar'
  },
  {
    artName: 'Circles Animation',
    pageLink: './Art/Loukas/AnimatedCircles.html',
    imageLink: './Art/Loukas/Circles.gif',
    author: 'Loukas',
    githubLink: 'https://github.com/Loukas4'
  },
  {
    artName: 'Animated Bow',
    pageLink: './Art/Code1705/index.html',
    imageLink: './Art/Code1705/Animated_Bow.gif',
    author: 'Sikta Mondal',
    githubLink: 'https://github.com/Code1705'
  },
  {
    artName: 'Car Animation',
    pageLink: './Art/Car Aminated/car.html',
    imageLink: './Art/Car Aminated/Screenshot (502).png',
    author: 'Ashish',
    githubLink: 'https://github.com/ashish5433'
  },
  {
    artName: 'Ambient-Effect',
    pageLink: './Art/Keshab1113/index.html',
    imageLink: './Art/Keshab1113/mobile.gif',
    author: 'Keshab',
    githubLink: 'https://github.com/Keshab1113'
  },
  {
    artName: 'Dragon Loading Animation',
    pageLink: './Art/AnkitaSikdar005/index.html',
    imageLink: './Art/AnkitaSikdar005/animation gif.gif',
    author: 'AnkitaSikdar005',
    githubLink: 'https://github.com/AnkitaSikdar005'
  },
  {
    artName: 'Om Chanting',
    pageLink: './Art/kondapalli19/index.html',
    imageLink: './Art/kondapalli19/OmChanting.gif',
    author: 'Koyal Kondapalli',
    githubLink: 'https://github.com/kondapalli19'
  },
  {
    artName: 'Twirling Spheres',
    pageLink: './Art/ParzivalAFK/TwirlingSpheres.html',
    imageLink: './Art/ParzivalAFK/TwirlingSpheres.gif',
    author: 'ParzivalAFK',
    githubLink: 'https://github.com/parzivalafk'
  },
  {
    artName: 'Cool Animations',
    pageLink: './Art/dixitatgithub/index.html',
    imageLink: './Art/dixitatgithub/coolanimations.gif',
    author: 'Dixit',
    githubLink: 'https://github.com/dixitatgithub'
  },
  {
    artName: 'Moody Sunflower',
    pageLink: './Art/RoksolanaVeres/index.html',
    imageLink: './Art/RoksolanaVeres/moody-sunflower.gif',
    author: 'Roksolana',
    githubLink: 'https://github.com/RoksolanaVeres'
  },
  {
    artName: 'Bouncing Tennis Ball',
    pageLink: './Art/runtimeerror11_2/index.html',
    imageLink: '.Art/runtimeerror11_2/tennis_ball.gif',
    author: 'Suparshwa Patil',
    githubLink: 'https://github.com/runtimeerror11'
  },
  {
    artName: 'Wavy boucing ball',
    pageLink: './Art/Swadeshit27/index.html',
    imageLink: './Art/Swadeshit27/mobile.gif',
    author: 'Swadesh Pal',
    githubLink: 'https://github.com/Swadeshit27'
  },
  {
    artName: 'Heart Beat',
    pageLink: './Art/manojna191/index.html',
    imageLink: './Art/manojna191/heartBeat.gif',
    author: 'Manojna',
    githubLink: 'https://github.com/manojna191'
  },
  {
    artName: 'Colorama',
    pageLink: './Art/aaditkamat/index.html',
    imageLink: './Art/aaditkamat/animation.gif',
    author: 'aaditkamat',
    githubLink: 'https://github.com/aaditkamat'
  },
  {
    artName: 'Two Cute Candles',
    pageLink: './Art/5h0ov/index.html',
    imageLink: './Art/5h0ov/candles.gif',
    author: '5h0ov',
    githubLink: 'https://github.com/5h0ov'
  },
  {
    artName: 'HappyCat',
    pageLink: './Art/dvasquez08/dave.html',
    imageLink: './Art/dvasquez08/happy-cat.gif',
    author: 'David Vasquez',
    githubLink: 'https://github.com/dvasquez08'
  },
  {
    artName: 'Bubbly load',
    pageLink: './Art/Nachiketa/index.html',
    imageLink: './Art/Nachiketa/bubbly-load.gif',
    author: 'Nachiketa',
    githubLink: 'https://github.com/NachiketaDhal'
  },
  {
    artName: 'Blooming flowers',
    pageLink: './Art/Asymtode712/index.html',
    imageLink: './Art/Asymtode712/blooming-flowers.gif',
    author: 'Asymtode712',
    githubLink: 'https://github.com/Asymtode712'
  },
  {
    artName: 'Growing flower',
    pageLink: './Art/Asymtode712/gflower.html',
    imageLink: './Art/Asymtode712/growing-flower.gif',
    author: 'Asymtode712',
    githubLink: 'https://github.com/Asymtode712'
  },
  {
    artName: 'classic-loader',
    pageLink: './Art/ramanamatya/index.html',
    imageLink: './Art/ramanamatya/load.gif',
    author: 'ramanamatya',
    githubLink: 'https://github.com/ramanamatya'
  },
  {
    artName: 'Letter_Animation',
    pageLink: './Art/varshithab05/indexp.html',
    imageLink: './Art/varshithab05/Letter_Animation.gif',
    author: 'varshithab05',
    githubLink: 'https://github.com/varshithab05'
  },
  {
    artName: 'Funky movements',
    pageLink: './Art/Subramaniam-dot/snake.html',
    imageLink: './Art/Subramaniam-dot/animation.gif',
    author: 'Subramaniam',
    githubLink: 'https://github.com/Subramaniam-dot'
  },
  {
    artName: 'Half Spin Points',
    pageLink: './Art/ParzivalAFK/HalfSpinPoints.html',
    imageLink: './Art/ParzivalAFK/HalfSpinPoints.gif',
    author: 'ParzivalAFK',
    githubLink: 'https://github.com/parzivalafk'
  },
  {
    artName: 'Sun Animation',
    pageLink: './Art/ParzivalAFK/sun.html',
    imageLink: './Art/ParzivalAFK/ParzivalAFK_SUN.gif',
    author: 'ParzivalAFK',
    githubLink: 'https://github.com/parzivalafk'
  },
  {
    artName: 'Mouse Hover Glow',
    pageLink: './Art/vivek/MouseHoverGlow.html',
    imageLink: './Art/vivek/mouseHoverGlow.gif',
    author: 'vivekBoii',
    githubLink: 'https://github.com/vivekBoii'
  },
  {
    artName: 'Pikatchu??',
    pageLink: './Art/Sayed-Husain/index.html',
    imageLink: './Art/Sayed-Husain/img.gif',
    author: 'Sayed-Husain',
    githubLink: 'https://github.com/Sayed-Husain'
  },
  {
    artName: 'Target Loading Both Colors',
    pageLink: './Art/ParzivalAFK/TargetLoadingBothColors.html',
    imageLink: './Art/ParzivalAFK/TargetLoadingBothColors.gif',
    author: 'ParzivalAFK',
    githubLink: 'https://github.com/parzivalafk'
  },
  {
    artName: 'Illusion Loader',
    pageLink: './Art/saikatsamanta/index.html',
    imageLink: './Art/saikatsamanta/short.gif',
    author: 'psykatsamanta',
    githubLink: 'https://github.com/psykatsamanta'
  },
  {
    artName: 'The Cross',
    pageLink: './Art/Lefie/index.html',
    imageLink: './Art/Lefie/cross.gif',
    author: 'Lemon',
    githubLink: 'https://github.com/Lefie'
  },
  {
    artName: 'Bouncing Ball',
    pageLink: './Art/varian1/index.html',
    imageLink: './Art/varian1/bouncing-ball.gif',
    author: 'Varian1',
    githubLink: 'https://github.com/varian1'
  },
  {
    artName: 'Burnout',
    pageLink: './Art/brando161/index.html',
    imageLink: './Art/brando161/burnout.gif',
    author: 'brando161',
    githubLink: 'https://github.com/brando161'
  },
  {
    artName: 'OnHover Magic',
    pageLink: './Art/xed43/index.html',
    imageLink: './Art/xed43/onhover.gif',
    author: 'Edward',
    githubLink: 'https://github.com/xed43'
  },
  {
    artName: 'Chakra-Blade-Animation',
    pageLink: './Art/rishabh22204901/index.html',
    imageLink: './Art/rishabh22204901/rishabh22204901.gif',
    author: 'rishabh22204901',
    githubLink: 'https://github.com/rishabh22204901'
  },
  {
    artName: 'Smiley Pumpkin',
    pageLink: './Art/TaniaZaitouny/index.html',
    imageLink: './Art/TaniaZaitouny/Animation.gif',
    author: 'Tania',
    githubLink: 'https://github.com/TaniaZaitouny'
  },
  {
    artName: 'Parrot',
    pageLink: './Art/SamrithaS/parrot.html',
    imageLink: './Art/SamrithaS/parrot.gif',
    author: 'Samritha',
    githubLink: 'https://github.com/SamrithaS'
  },
  {
    artName: 'Rotating-Cube',
    pageLink: './Art/Vivek-GuptaXCode/index.html',
    imageLink: './Art/Vivek-GuptaXCode/rotating-cube.gif',
    author: 'Vivek-GuptaXCode',
    githubLink: 'https://github.com/Vivek-GuptaXCode'
  },
  {
    artName: 'Lucifer Glitch',
    pageLink: './Art/lucifer510/text.html',
    imageLink: './Art/lucifer510/text.gif',
    author: 'lucifer510',
    githubLink: 'https://github.com/lucifer510'
  },
  {
    artName: 'Bubbles',
    pageLink: './Art/neha3423/index.html',
    imageLink: './Art/neha3423/bubbles.gif',
    author: 'Neha',
    githubLink: 'https://github.com/neha3423'
  },
  {
    artName: 'square animation',
    pageLink: './Art/krishay/index.html',
    imageLink: './Art/krishay/square.gif',
    author: 'krishay',
    githubLink: 'https://github.com/KrishayNair'
  },
  {
    artName: 'Pacman Eating Dots',
    pageLink: './Art/PunGrumpy/index.html',
    imageLink: './Art/PunGrumpy/Pacman.gif',
    author: 'PunGrumpy',
    githubLink: 'https://github.com/PunGrumpy'
  },
  {
    artName: 'Rainball sickle animation',
    pageLink: './Art/sserwangaedrisa/index.html',
    imageLink: './Art/sserwangaedrisa/Rainball_Sickle_Animation.gif',
    author: 'SSERWANGA EDIRISA',
    githubLink: 'https://github.com/sserwangaedrisa'
  },
  {
    artName: 'bouncing ball with changing color',
    pageLink: './Art/Pawaspy/index.html',
    imageLink: './Art/Pawaspy/anime.gif',
    author: 'Pawas-Pandey',
    githubLink: 'https://github.com/pawaspy'
  },
  {
    artName: 'Button Loader',
    pageLink: './Art/psykat1116/index.html',
    imageLink: './Art/psykat1116/loader.gif',
    author: 'psykat1116',
    githubLink: 'https://github.com/psykat1116'
  },
  {
    artName: 'Square Pop up',
    pageLink: './Art/leonyangela/index.html',
    imageLink: './Art/leonyangela/index.gif',
    author: 'leonyangela',
    githubLink: 'https://github.com/leonyangela'
  },
  {
    artName: 'Rotating Ashok Chakra in Indian flag',
    pageLink: './Art/aniketicloud/index.html',
    imageLink: './Art/aniketicloud/rotating_ashok_chakra.png',
    author: 'Aniket Pandharabale',
    githubLink: 'https://github.com/aniketicloud'
  },
  {
    artName: 'Tulip Growth',
    pageLink: './Art/Malvericus/index.html',
    imageLink: './Art/Malvericus/Tulip_Growth.gif',
    author: 'Malvika Bhadoriya',
    githubLink: 'https://github.com/Malvericus'
  },
  {
    artName: 'Snowstorm',
    pageLink: './Art/ParzivalAFK/snowstorm.html',
    imageLink: './Art/ParzivalAFK/snowstorm.gif',
    author: 'ParzivalAFK',
    githubLink: 'https://github.com/parzivalafk'
  },
  {
    artName: 'Circular Loading animation',
    pageLink: './Art/philling1/index.html',
    imageLink: './Art/philling1/animation.gif',
    author: 'philling1',
    githubLink: 'https://github.com/philling1'
  },
  {
    artName: 'Rotating Fan',
    pageLink: './Art/shravankshenoy/RotatingFan.html',
    imageLink: './Art/shravankshenoy/RotatingFan.gif',
    author: 'Shravan Shenoy',
    githubLink: 'https://github.com/shravankshenoy'
  },
  {
    artName: 'Confetti',
    pageLink: './Art/dotslashbit/index.html',
    imageLink: './Art/dotslashbit/confetti.gif',
    author: 'dotslashbit',
    githubLink: 'https://github.com/dotslashbit'
  },
  {
    artName: 'The Cube',
    pageLink: './Art/Sayed-Husain/cube.html',
    imageLink: './Art/Sayed-Husain/cube.gif',
    author: 'Sayed-Husain',
    githubLink: 'https://github.com/Sayed-Husain'
  },
  {
    artName: 'Solar System',
    pageLink: './Art/adityaanandz/solarsystem.html',
    imageLink: './Art/adityaanandz/solarsystem.gif',
    author: 'Aditya',
    githubLink: 'https://github.com/adityaanandz'
  },

  {
    artName: 'GlowingFlower',
    pageLink: './Art/saurabhsingh720/GlowingFlower.html',
    imageLink: './Art/saurabhsingh720/GlowingFlower.gif',
    author: 'Saurabh Singh',
    githubLink: 'https://github.com/saurabhsingh720'
  },
  {
    artName: 'Loader Animation',
    pageLink: './Art/gaurav816/index.html',
    imageLink: './Art/gaurav816/loader.gif',
    author: 'Gaurav Saxena',
    githubLink: 'https://github.com/Gauravsaxena816'
  },
  {
    artName: 'Rocket Launch',
    pageLink: './Art/dalvishruti14/index.html',
    imageLink: './Art/dalvishruti14/RocketLaunch.gif',
    author: 'Shruti',
    githubLink: 'https://github.com/dalvishruti14'
  },
  {
    artName: 'Star In Sky',
    pageLink: './Art/vivek-kumar/StarInSky.html',
    imageLink: './Art/vivek-kumar/StarInSky.gif',
    author: 'demonvivekBoii',
    githubLink: 'https://github.com/demonvivekBoii'
  },
  {
    artName: 'Bubbles',
    pageLink: './Art/sudhanshu27/index.html',
    imageLink: './Art/sudhanshu27/bubbles.gif',
    author: 'sudhanshu27',
    githubLink: 'https://github.com/sudhanshu27'
  },
  {
    artName: 'Bonfire',
    pageLink: './Art/shubham-vartak/index.html',
    imageLink: './Art/shubham-vartak/bonfire_gif.gif',
    author: 'Shubham Vartak',
    githubLink: 'https://github.com/shubham-vartak'
  },
  {
    artName: 'Heart with balls',
    pageLink: './Art/shubham-vartak/heartballs.html',
    imageLink: './Art/shubham-vartak/Heartballs.gif',
    author: 'Shubham Vartak',
    githubLink: 'https://github.com/shubham-vartak'
  },
  {
    artName: 'GlowingStars',
    pageLink: './Art/vivek/GlowingStars.html',
    imageLink: './Art/vivek/GlowingStars.gif',
    author: 'vivekBoii',
    githubLink: 'https://github.com/vivekBoii'
  },
  {
    artName: 'Rotating Spirals',
    pageLink: './Art/Vivek-Kumar/RotatingSpirals.html',
    imageLink: './Art/Vivek-Kumar/RotatingSpirals.gif',
    author: 'vivekBoii',
    githubLink: 'https://github.com/vivekBoii'
  },
  {
    artName: 'Squid Animation',
    pageLink: './Art/barkhayadav12/squidAnimation.html',
    imageLink: './Art/barkhayadav12/squidAnimation.gif',
    author: 'barkhayadav12',
    githubLink: 'https://github.com/barkhayadav12'
  },
  {
    artName: 'Loading',
    pageLink: './Art/div02-afk/index.html',
    imageLink: './Art/div02-afk/animation.gif',
    author: 'div02-afk',
    githubLink: 'https://github.com/div02-afk'
  },
  {
    artName: 'Colliding Balls',
    pageLink: './Art/Fayezkhan1/index.html',
    imageLink: './Art/Fayezkhan1/art.png',
    author: 'Fayezkhan1',
    githubLink: 'https://github.com/Fayezkhan1'
  },
  {
    artName: 'Hover Over Me',
    pageLink: './Art/Sayed-Husain/hoverOverMe.html',
    imageLink: './Art/Sayed-Husain/hover.gif',
    author: 'Sayed-Husain',
    githubLink: 'https://github.com/Sayed-Husain'
  },
  {
    artName: 'Pixel Button',
    pageLink: './Art/RoshanJ20/index.html',
    imageLink: './Art/RoshanJ20/pixel_button.png',
    author: 'RoshanJ20',
    githubLink: 'https://github.com/RoshanJ20'
  },
  {
    artName: 'Indian Flag Animation',
    pageLink: './Art/TaylorDJones11/index.html',
    imageLink: './Art/TaylorDJones11/animation.gif',
    author: 'Taylor J',
    githubLink: 'https://github.com/TaylorDJones11'
  },
  {
    artName: 'Oscillating Ball Wave',
    pageLink: './Art/Aaryash-Shakya/oscillating-ball-wave.html',
    imageLink: './Art/Aaryash-Shakya/oscillating-ball-wave.gif',
    author: 'Aaryash-Shakya',
    githubLink: 'https://github.com/Aaryash-Shakya'
  },
  {
    artName: 'Loader Animation',
    pageLink: './Art/YadlaMani/index.html',
    imageLink: './Art/YadlaMani/loader.gif',
    author: 'YadlaMani',
    githubLink: 'https://github.com/YadlaMani'
  },
  {
    artName: 'Bouncing Ball Animation',
    pageLink: './Art/Bratajit-03/index.html',
    imageLink: './Art/Bratajit-03/Animation.gif',
    author: 'Bratajit Das',
    githubLink: 'https://github.com/Bratajit-03'
  },
  {
    artName: 'Pong Arcade',
    pageLink: './Art/khrisdaniels/pong.html',
    imageLink: './Art/khrisdaniels/pong.gif',
    author: 'KD',
    githubLink: 'https://github.com/khrisdaniels'
  },
  {
    artName: 'Apple Face',
    pageLink: './Art/tykkid/apple-face.html',
    imageLink: './Art/tykkid/apple-face.gif',
    author: 'TykkiD',
    githubLink: 'https://github.com/TykkiD'
  },
  {
    artName: 'Mail Box Animation',
    pageLink: './Art/Avtech04/index.html',
    imageLink: './Art/Avtech04/demo.gif',
    author: 'Avtech04',
    githubLink: 'https://github.com/Avtech04'
  },
  {
    artName: 'ZTM Vinyl',
    pageLink: './Art/GrizzlyWebDev/index.html',
    imageLink: './Art/GrizzlyWebDev/images/ztmVinyl.gif',
    author: 'GrizzlyWebDev',
    githubLink: 'https://github.com/GrizzlyWebDev'
  },
  {
    artName: 'Ezio Auditore Animation',
    pageLink: './Art/Mel-TB/ezioAuditore.html',
    imageLink: './Art/Mel-TB/ezio_animation.gif',
    author: 'Melinda',
    githubLink: 'https://github.com/Mel-TB'
  },
  {
    artName: 'Blue Square Spinning Animation',
    pageLink: './Art/JohnRTitor/index.html',
    imageLink: './Art/JohnRTitor/Sample.gif',
    author: 'JohnRTitor',
    githubLink: 'https://github.com/JohnRTitor'
  },
  {
    artName: 'Happy Hacktoberfest 2023',
    pageLink: './Art/pleomorph/index.html',
    imageLink: './Art/pleomorph/preview-pleomorph.gif',
    author: 'pleomorph',
    githubLink: 'https://github.com/pleomorph'
  },
  {
    artName: 'moving block',
    pageLink: './Art/Soumyadeep_Garai/index.html',
    imageLink: './Art/Soumyadeep_Garai/card.gif',
    author: 'Soumyadeep_Garai',
    githubLink: 'https://github.com/SOUMYADEP'
  },
  {
    artName: 'Three Animate',
    pageLink: './Art/ankoorgorai/index.html',
    imageLink: './Art/ankoorgorai/threeanimate.gif',
    author: 'Ankoor Gorai',
    githubLink: 'https://github.com/ankoorgorai'
  },
  {
    artName: 'Windows Loader',
    pageLink: './Art/tmsagarofficial/anim3.html',
    imageLink: './Art/tmsagarofficial/anim3.gif',
    author: 'tmsagarofficial',
    githubLink: 'https://github.com/tmsagarofficial'
  },
  {
    artName: 'Birthday Card Animation',
    pageLink: './Art/Varad0014/index.html',
    imageLink: './Art/Varad0014/Birthday-Card-Animation.gif',
    author: 'Varad',
    githubLink: 'https://github.com/Varad0014'
  },
  {
    artName: 'Kinmatic Animation',
    pageLink: './Art/VishalKumar786/KinmaticAnimation.html',
    imageLink: './Art/VishalKumar786/KinmaticAnimation.gif',
    author: 'Vishal Kumar',
    githubLink: 'https://github.com/vkumar786'
  },
  {
    artName: 'Finger-Tap',
    pageLink: './Art/jac0313/index.html',
    imageLink: './Art/jac0313/Finger-Tap.gif',
    author: 'JAC',
    githubLink: 'https://github.com/jac0313'
  },
  {
    artName: 'Dark Box Animation',
    pageLink: './Art/AvinavChatterjee/index.html',
    imageLink: './Art/AvinavChatterjee/darkboxanimation.gif',
    author: 'Avinav Chatterjee',
    githubLink: 'https://github.com/AvinavCHATTERJEE2103028'
  },
  {
    artName: 'Gift Box Animation',
    pageLink: './Art/Srishdwi02/index.html',
    imageLink: './Art/Srishdwi02/Gift-Box-Animation.gif',
    author: 'Srishti Dwivedi',
    githubLink: 'https://github.com/Srishdwi02'
  },
  {
    artName: 'Button',
    pageLink: './Art/ishanchaskar/index.html',
    imageLink: './Art/ishanchaskar/Tab-1697562688244.gif',
    author: 'Ishan',
    githubLink: 'https://github.com/ishanchaskar'
  },
  {
    artName: 'Button Fill Animation',
    pageLink: './Art/shag1802/index.html',
    imageLink: './Art/shag1802/hover_ani.gif',
    author: 'Shaurya Agrawal',
    githubLink: 'https://github.com/shag1802'
  },
  {
    artName: 'Magic Card',
    pageLink: './Art/URK21CS1064/index.html',
    imageLink: './Art/URK21CS1064/hacktober.png',
    author: 'URK21CS1064',
    githubLink: 'https://github.com/URK21CS1064'
  },
  {
    artName: 'Circle',
    pageLink: './Art/rishiiiidha/index.html',
    imageLink: './Art/rishiiiidha/animation.gif',
    author: 'Rishidha',
    githubLink: 'https://github.com/rishiiiidha'
  },
  {
    artName: 'circular member section animation',
    pageLink: './Art/mehul1409/index.html',
    imageLink: './Art/mehul1409/roundmembersection.gif',
    author: 'mehul1409',
    githubLink: 'https://github.com/mehul1409'
  },
  {
    artName: 'Cinematic-Animation',
    pageLink: './Art/manishjha-04/Cinematic/index.html',
    imageLink: './Art/manishjha-04/Cinematic/cinematic_animation.gif',
    author: 'Manish Jha',
    githubLink: 'https://github.com/manishjha-04'
  },
  {
    artName: 'Bouncy Loader',
    pageLink: './Art/tmsagarofficial/anim1.html',
    imageLink: './Art/tmsagarofficial/anim1.gif',
    author: 'tmsagarofficial',
    githubLink: 'https://github.com/tmsagarofficial'
  },
  {
    artName: 'Square',
    pageLink: './Art/K-Wiczling/square.html',
    imageLink: './Art/K-Wiczling/square.gif',
    author: 'K-Wiczling',
    githubLink: 'https://github.com/K-Wiczling'
  },
  {
    artName: 'Circle',
    pageLink: './Art/K-Wiczling/circle.html',
    imageLink: './Art/K-Wiczling/circle.png',
    author: 'K-Wiczling',
    githubLink: 'https://github.com/K-Wiczling'
  },
  {
    artName: 'Complex',
    pageLink: './Art/K-Wiczling/complex.html',
    imageLink: './Art/K-Wiczling/complex.png',
    author: 'K-Wiczling',
    githubLink: 'https://github.com/K-Wiczling'
  },
  {
    artName: 'Rolling Square Loader',
    pageLink: './Art/psykat1611/index.html',
    imageLink: './Art/psykat1611/loader.gif',
    author: 'psykat1116',
    githubLink: 'https://github.com/psykat1116'
  },
  {
    artName: 'Rotating 3D Cube',
    pageLink: './Art/Abhika3021/index.html',
    imageLink: './Art/Abhika3021/Cube.gif',
    author: 'Abhika Mittal',
    githubLink: 'https://github.com/Abhika3021'
  },
  {
    artName: 'Breaking news',
    pageLink: './Art/parthrc/index.html',
    imageLink: './Art/parthrc/breaking-news.gif',
    author: 'Parth Chawande',
    githubLink: 'https://github.com/parthrc'
  },
  {
    artName: 'Camera Switch',
    pageLink: './Art/VishalKumar786/CameraSwitch.html',
    imageLink: './Art/VishalKumar786/CameraSwitch.gif',
    author: 'Vishal Kumar',
    githubLink: 'https://github.com/vkumar786'
  },
  {
    artName: 'Menu Bar',
    pageLink: './Art/Aryan741x/index.html',
    imageLink: './Art/Aryan741x/animation-1.png',
    author: 'Aryan741x',
    githubLink: 'https://github.com/Aryan741x'
  },
  {
    artName: 'Glowing Moon',
    pageLink: './Art/claire-ca/glowing-moon/index.html',
    imageLink: './Art/claire-ca/glowing-moon/glowing-moon.gif',
    author: 'Claire Calder',
    githubLink: 'https://github.com/claire-ca'
  },
  {
    artName: 'Rotating Box',
    pageLink: './Art/Dhairya-Mehra/animation.html',
    imageLink: './Art/Dhairya-Mehra/animation.gif',
    author: 'Dhairya Mehra',
    githubLink: 'https://github.com/Dhairya-A-Mehra'
  },
  {
    artName: 'CameraShutter',
    pageLink: './Art/manishjha-04/CameraShutter/index.html',
    imageLink: './Art/manishjha-04/CameraShutter/camera-shutter.gif',
    author: 'Manish Jha',
    githubLink: 'https://github.com/manishjha-04'
  },
  {
    artName: 'rotating rectangle in cube',
    pageLink: './Art/PentesterPriyanshu/rotatingrectangle.html',
    imageLink: './Art/PentesterPriyanshu/rotatingrectangle.gif',
    author: 'Priyanshu Prajapati',
    githubLink: 'https://github.com/PentesterPriyanshu'
  },
  {
    artName: 'Solar System',
    pageLink: './Art/Shubhamkashyap1601/solar.html',
    imageLink: './Art/Shubhamkashyap1601/solar.gif',
    author: 'Shubham Kashyap',
    githubLink: 'https://github.com/Shubhamkashyap1601'
  },
  {
    artName: 'Basic loader animation',
    pageLink: './Art/rishika-on-git/index.html',
    imageLink: './Art/rishika-on-git/result.gif',
    author: 'Rishika Aggarwal',
    githubLink: 'https://github.com/rishika-on-git'
  },
  {
    artName: 'Compass Loader',
    pageLink: './Art/AmanPathan/index.html',
    imageLink: '.Art/AmanPathan/CompassLoader.gif',
    author: 'AmanPathan',
    githubLink: 'https://github.com/AmanPathan'
  },
  {
    artName: 'Loading Animation in Page',
    pageLink: './Art/Parth4git/index.html',
    imageLink: './Art/Parth4git/LoadingAnimation.gif',
    author: 'Parth Dwivedi',
    githubLink: 'https://github.com/Parth4git'
  },
  {
    artName: 'API Request Animation',
    pageLink: './Art/majidshakeelshawl/index.html',
    imageLink: './Art/majidshakeelshawl/animate.gif',
    author: 'Majid Shawl',
    githubLink: 'https://github.com/majidshakeelshawl'
  },
  {
    artName: 'Jumping ball Animation',
    pageLink: './Art/CodeDrinks270/index.html',
    imageLink: './Art/CodeDrinks270/LightBulbAnimation.png',
    author: 'Code Drinks',
    githubLink: 'https://github.com/CodeDrinks270'
  },
  {
    artName: 'Css ball animation',
    pageLink: './Art/Vishalpatilr20/index.html',
    imageLink: './Art/Vishalpatilr20/index.png',
    author: 'Vishal',
    githubLink: 'https://github.com/vishalpatil20'
  },
  {
    artName: 'Rocket In Space',
    pageLink: './Art/maxie7/rocket.html',
    imageLink: './Art/maxie7/rocket.gif',
    author: 'MaxKos',
    githubLink: 'https://github.com/maxie7'
  },
  {
    artName: 'Glow pyramid',
    pageLink: './Art/Shubhamkashyap1601/pyramid/pyramid.html',
    imageLink: './Art/Shubhamkashyap1601/pyramid/pyramid.gif',
    author: 'Shubham Kashyap',
    githubLink: 'https://github.com/Shubhamkashyap1601'
  },
  {
    artName: 'Loading animation',
    pageLink: './Art/ShashankPatil35/index.html',
    imageLink: './Art/ShashankPatil35/LoadingGIF.gif',
    author: 'ShashankPatil',
    githubLink: 'hhttps://github.com/ShashankPatil35'
  },
  {
    artName: 'Mouse Eyes Animation',
    pageLink: './Art/sandeep-dss/index.html',
    imageLink: 'Art/sandeep-dss/mouse.gif',
    author: 'Sandeep Desaraju',
    githubLink: 'https://github.com/sandeep-dss'
  },
  {
    artName: 'Cup of Rainbow Rain',
    pageLink: './Art/Dzivmv/index.html',
    imageLink: './Art/Dzivmv/rainbow_rain.gif',
    author: 'Dzivmv',
    githubLink: 'https://github.com/Dzivmv'
  },
  {
    artName: 'Box of shapes',
    pageLink: './Art/kishky101/index.html',
    imageLink: './Art/kishky101/box-shapes.gif',
    author: 'Kishky',
    githubLink: 'https://github.com/kishky101'
  },
  {
    artName: 'SPINNER ORBITS',
    pageLink: './Art/abdullahsadik00/index.html',
    imageLink: './Art/abdullahsadik00/animation.gif',
    author: 'Sadik Shaikh',
    githubLink: 'https://github.com/abdullahsadik00'
  },
  {
    artName: 'Avengers Animation',
    pageLink: './Art/lavish-github/avengers.html',
    imageLink: './Art/lavish-github/avengers_animation.png',
    author: 'lavish-github',
    githubLink: 'https://github.com/lavish-github'
  },
  {
    artName: 'Countdown',
    pageLink: './Art/zli213/index.html',
    imageLink: './Art/zli213/countdown.gif',
    author: 'Ralph Li',
    githubLink: 'https://github.com/zli213'
  },
  {
    artName: 'colorful background',
    pageLink: './Art/nharjes/index.html',
    imageLink: './Art/nharjes/ColorfulBackgroundDemo.gif',
    author: 'nharjes',
    githubLink: 'https://github.com/nharjes'
  },
  {
    artName: 'Dog walk',
    pageLink: './Art/madelenfoss/index.html',
    imageLink: './Art/madelenfoss/madelenfoss_dogwalk.gif',
    author: 'Madelen Foss',
    githubLink: 'https://github.com/madelenfoss'
  },
  {
    artName: 'Milosz-Dev Animation',
    pageLink: './Art/Milosz-Dev/index.html',
    imageLink: './Art/Milosz-Dev/Milosz-Dev.gif',
    author: 'Milosz',
    githubLink: 'https://github.com/Milosz-Dev'
  },
  {
    artName: 'blinking_monkey',
    pageLink: './Art/daniel1david/index.html',
    imageLink: './Art/daniel1david/monkey_face.gif',
    author: 'Daniel',
    githubLink: 'https://github.com/daniel1david'
  },
  {
    artName: '👻BOOk',
    pageLink: './Art/archeana_/index.html',
    imageLink: './Art/archeana_/BOOk.gif',
    author: 'archeana',
    githubLink: 'https://github.com/archeana'
  },
  {
    artName: 'Psychedelic Cube',
    pageLink: './Art/Molina-Daniel/index.html',
    imageLink: './Art/Molina-Daniel/psychedelic_cube.gif',
    author: 'Daniel Molina',
    githubLink: 'https://github.com/Molina-Daniel'
  },
  {
    artName: 'Race in Space',
    pageLink: './Art/gabriel-conde/index.html',
    imageLink: './Art/gabriel-conde/race.gif',
    author: 'Gabriel Conde',
    githubLink: 'https://github.com/gabriel-conde'
  },
  {
    artName: 'Score a Goal',
    pageLink: './Art/ruchircodes24/index.html',
    imageLink: './Art/ruchircodes24/Score.gif',
    author: 'Ruchir',
    githubLink: 'https://github.com/ruchircodes24'
  },
  {
    artName: 'lightsaber glowing animation',
    pageLink: './Art/mohamedabomosallam/index.html',
    imageLink: './Art/mohamedabomosallam/lightsaber.gif',
    author: 'mohamedmosalam',
    githubLink: 'https://github.com/MohamedAboMousallam'
  },
  {
    artName: 'Rainbow Animation Loader',
    pageLink: './Art/Bhavna2003-2/index.html',
    imageLink: './Art/Bhavna2003-2/Rainbow animation.gif',
    author: 'Bhavna',
    githubLink: 'https://github.com/Bhavna2003'
  },
  {
    artName: 'Robot Animation',
    pageLink: './Art/JeffreyAdu/index.html',
    imageLink: './Art/JeffreyAdu/robotanimation.gif',
    author: ' JeffreyAdu',
    githubLink: 'https://github.com/JeffreyAdu'
  },
  {
    artName: 'Blob Animation',
    pageLink: './Art/blue-butterflies/index.html',
    imageLink: './Art/blue-butterflies/blob-animation.gif',
    author: 'Siyana',
    githubLink: 'https://github.com/BlueButterflies'
  },
  {
    artName: 'Card Flip Animation',
    pageLink: './Art/DhanushNehru/index.html',
    imageLink: './Art/DhanushNehru/card_flip.gif',
    author: 'Dhanush',
    githubLink: 'https://github.com/DhanushNehru'
  },
  {
    artName: 'Wave Animation',
    pageLink: '.Art/runtimeerror11/index.html',
    imageLink: './Art/runtimeerror11/wave.gif',
    author: 'Suparshwa',
    githubLink: 'https://github.com/runtimeerror11'
  },
  {
    artName: 'Bouncing ball',
    pageLink: './Art/johnpauljohnnes/animation-one-ball/JPJArt.html',
    imageLink: './Art/johnpauljohnnes/animation-one-ball/Ball.gif',
    author: 'johnpauljohnnes',
    githubLink: 'https://github.com/johnpauljohnnes'
  },
  {
    artName: 'Retrowave Animation',
    pageLink: './Art/milesjorg/index.html',
    imageLink: './Art/milesjorg/retrowave.gif',
    author: 'milesjorg',
    githubLink: 'https://github.com/milesjorg'
  },
  {
    artName: 'Square color changing animation',
    pagelink: './Art/divyansharya8826/index.html',
    imageLink: './Art/divyansharya8826/Square.gif',
    author: 'divyansharya8826',
    githubLink: 'https://github.com/divyansharya8826'
  },
  {
    artName: 'AnimeMe',
    pageLink: './Art/<AndreiP91>/index.html',
    imageLink: './Art/<AndreiP91>/AnimeMe.gif',
    author: 'Andrei',
    githubLink: 'https://github.com/<AndreiP91>'
  },
  {
    artName: 'Arrows',
    pageLink: './Art/rudrakushwaha/index.html',
    imageLink: './Art/rudrakushwaha/arrows.gif',
    author: 'Rudraksh',
    githubLink: 'https://github.com/rudrakushwaha'
  },
  {
    artName: 'Smiling Pumpkin Animation',
    pageLink: './Art/Suparnaen/smiling_pumpkin.html',
    imageLink: 'Art/Suparnaen/smiling-pumpkin-animation.gif',
    author: 'Suparna Das',
    githubLink: 'https://github.com/Suparnaen'
  },
  {
    artName: 'Bouncing Balls with colour change',
    pageLink: './Art/Vivek-GuptaXCode/bouncing-ball.html',
    imageLink: './Art/Vivek-GuptaXCode/bouncing-ball.gif',
    author: 'Vivek-GuptaXCode',
    githubLink: 'https://github.com/Vivek-GuptaXCode'
  },
  {
    artName: 'loader',
    pageLink: './Art/amandeep-singh-parihar/loader/index.html',
    imageLink: '.Art/amandeep-singh-parihar/Screenshot_2023-10-18_141651.png',
    author: 'amandeepsinghparihar',
    githubLink: 'https://github.com/amandeep-singh-parihar'
  },
  {
    artName: 'Candle Flicker',
    pageLink: './Art/claire-ca/candle-flicker/index.html',
    imageLink: './Art/claire-ca/candle-flicker/candle-flicker.gif',
    author: 'Claire Calder',
    githubLink: 'https://github.com/claire-ca'
  },
  {
    artName: '90 Degree Container with Shifting Base',
    pageLink: './Art/norib016/art.html',
    imageLink: './Art/norib016/art.gif',
    author: 'Sree Bhanu Nori',
    githubLink: 'https://github.com/norib016'
  },
  {
    artName: 'Circles and Lines',
    pageLink: './Art/Asymtode712/circles_lines_index.html',
    imageLink: './Art/Asymtode712/circles_lines.gif',
    author: 'Asymtode712',
    githubLink: 'https://github.com/Asymtode712'
  },
  {
    artName: 'Slide In Animation',
    pageLink: './Art/kalkeshwar/index.html',
    imageLink: './Art/kalkeshwar/sliderightanimation.gif',
    author: 'Kalkeshwar',
    githubLink: 'https://github.com/kalkeshwar'
  },
  {
    artName: 'Circular multi-color Disk',
    pageLink: './Art/ReneDev01/index.html',
    imageLink: './Art/ReneDev01/Disk-2023-10-18-09-38-09.gif',
    author: 'ReneAonbo',
    githubLink: 'https://github.com/ReneDev01'
  },
  {
    artName: 'Moving and rotating galaxy ',
    pageLink: './Art/supriya/galaxy.html',
    imageLink: './Art/supriya/galaxy.gif',
    author: 'Supriya',
    githubLink: 'https://github.com/BoonDocks-sl'
  },
  {
    artName: 'Sliding Circles',
    pageLink: './Art/hfarah02/index.html',
    imageLink: './Art/hfarah02/ezgif.com-video-to-gif.gif',
    author: 'Hassan',
    githubLink: 'https://github.com/hfarah02'
  },
  {
    artName: 'Awesome',
    pageLink: './Art/marjsky/index.html',
    imageLink: './Art/marjsky/awesome-2.gif',
    author: 'Marcus',
    githubLink: 'https://github.com/marjsky'
  },
  {
    artName: '360 Degree gradient loading spinner',
    pageLink: './Art/fi1na/index.html',
    imageLink: './Art/fi1na/Loading-spinner.gif',
    author: 'Fiona Dash',
    githubLink: 'https://github.com/fi1na'
  },
  {
    artName: 'Cloud',
    pageLink: './Art/archana423/Cloud/index.html',
    imageLink: './Art/archana423/Cloud/cloud.gif',
    author: 'Archana',
    githubLink: 'https://github.com/archana423'
  },
  {
    artName: 'MoonNight',
    pageLink: './Art/archana423/Moon night/index.html',
    imageLink: './Art/archana423/Moon night/MoonNight.gif',
    author: 'Archana',
    githubLink: 'https://github.com/archana423'
  },
  {
    artName: 'City Sunset',
    pageLink: './Art/claire-ca/city-sunset/index.html',
    imageLink: './Art/claire-ca/city-sunset/city-sunset.gif',
    author: 'Claire Calder',
    githubLink: 'https://github.com/claire-ca'
  },
  {
    artName: 'Ping Pong',
    pageLink: './Art/JeevaRamanathan/index.html',
    imageLink: './Art/JeevaRamanathan/ping-pong.gif',
    author: 'Jeeva Ramanathan',
    githubLink: 'https://github.com/JeevaRamanathan'
  },
  {
    artName: 'Box Color Changing',
    pageLink: './Art/cpasigna90/boxcolorchange.html',
    imageLink: './Art/cpasigna90/animationColorBox.gif',
    author: 'Christian',
    githubLink: 'https://github.com/cpasigna90'
  },
  {
    artName: 'Moving square that changes color',
    pageLink: './Art/Piyush_Luitel/index.html',
    imageLink: './Art/Piyush_Luitel/index.gif',
    author: 'Piyush_Luitel',
    githubLink: 'https://github.com/PiyushLuitel-07'
  },
  {
    artName: 'Kinetic Loading',
    pageLink: './Art/urjabahad/kinetic_loading.html',
    imageLink: './Art/urjabahad/kinetic_loading.gif',
    author: 'Urja',
    githubLink: 'https://github.com/urjabahad'
  },
  {
    artName: '3D Box Animation',
    pageLink: './Art/Bhavna2003/3DboxAnimation/index.html',
    imageLink: './Art/Bhavna2003/3DboxAnimation/3Dbox.gif'
  },
  {
    artName: 'Loading Text Animation',
    pageLink: './Art/Bhavna2003/loadingtextanimation/index.html',
    imageLink: './Art/Bhavna2003/loadingtextanimation/textanimation.gif',
    author: 'Bhavna',
    githubLink: 'https://github.com/Bhavna2003'
  },
  {
    artName: 'HelloThere',
    pageLink: './Art/MojoBoingo/index.html',
    imageLink: './Art/MojoBoingo/hellothere.gif',
    author: 'Brady Ayres',
    githubLink: 'https://github.com/MojoBoingo'
  },
  {
    artName: 'Emerald',
    pageLink: './Art/daniel-badura/emerald/emerald.html',
    imageLink: './Art/daniel-badura/emerald/emerald.gif',
    author: 'daniel-badura',
    githubLink: 'https://github.com/daniel-badura'
  },
  {
    artName: 'Unknown',
    pageLink: './Art/albertomtferreira/index.html',
    imageLink: './Art/albertomtferreira/albertomtferreira.gif',
    author: 'Alberto Ferreira',
    githubLink: 'https://github.com/albertomtferreira'
  },
  {
    artName: 'Danimation',
    pageLink: './Art/daniloslovic17/index.html',
    imageLink: './Art/daniloslovic17/danimation.gif',
    author: 'Danilo Slovic',
    githubLink: 'https://github.com/daniloslovic17'
  },
  {
    artName: 'Animated',
    pageLink: './Art/Nyrkn10/index.html',
    imageLink: './Art/Nyrkn10/set.gif',
    author: 'Nyariki Kevin',
    githubLink: 'https://github.com/nyrkn10>'
  },
  {
    artName: 'Fascinating Animation',
    pageLink: './Art/moutro/index.html',
    imageLink: './Art/moutro/Animation-Nation.png',
    author: 'Jay',
    githubLink: 'https://github.com/moutro'
  },
  {
    artName: 'Mouse Loader Animation',
    pageLink: './Art/dev-rathore/index.html',
    imageLink: './Art/dev-rathore/loader.gif',
    author: 'Devender Singh Rathore',
    githubLink: 'https://github.com/dev-rathore'
  },
  {
    /** TODO: Review implementation -
     * Art name: mojaanimacia instead of martin052
     * Folder: mojaanimacia - not existing
     * From LP
     *  */
    artName: 'mojaanimacia',
    pageLink: './Art/mojaanimacia/stranka.html',
    author: 'Martin052',
    githubLink: 'https://github.com/martin052'
  },
  {
    artName: 'Animatron',
    pageLink: './Art/shazeen-1990/index.html',
    imageLink: './Art/shazeen-1990/animate.jpg',
    author: 'Shazeen Thowfeek',
    githubLink: 'https://github.com/shazeen-1990'
  },
  {
    artName: 'Moving Clouds Animation',
    pageLink: './Art/artursniegowski/index.html',
    imageLink: './Art/artursniegowski/moving_clouds.gif',
    author: 'Artur Sniegowski',
    githubLink: 'https://github.com/artursniegowski'
  },
  {
    artName: 'Earth Solar Basic Animation',
    pageLink: './Art/mostsayed93/Earsunor/index.html',
    imageLink: './Art/mostsayed93/Earsunor/Earsunor.gif',
    author: 'Mostafa Osman',
    githubLink: 'https://github.com/mostsayed93'
  },
  {
    artName: 'First Animation',
    pageLink: './Art/Kalliran/index.html',
    imageLink: './Art/Kalliran/Animation-Nation.gif',
    author: 'Kalliran',
    githubLink: 'https://github.com/Kalliran'
  },
  {
    artName: 'Car-Animation',
    pageLink: './Art/niyati/index.html',
    imageLink: './Art/niyati/car-animation.gif',
    author: 'Niyati Patel',
    githubLink: 'https://github.com/NiyatiMPatel'
  },
  {
    artName: 'Pokemon Button Animation',
    pageLink: './Art/nandan7198/index.html',
    imageLink: './Art/nandan7198/pokemonAnimation.gif',
    author: 'Nandan S',
    githubLink: 'https://github.com/nandan7198/'
  },
  {
    artName: 'Timeless',
    pageLink: './Art/aogajoseph/index.html',
    imageLink: './Art/aogajoseph/screenshot.png',
    author: 'Joseph Aoga',
    githubLink: 'https://github.com/aogajoseph'
  },
  {
    artName: 'Platform Box Animation',
    pageLink: './Art/AdityaLohar/index.html',
    imageLink: './Art/AdityaLohar/platformbox.gif',
    author: 'AdityaLohar',
    githubLink: 'https://github.com/AdityLohar'
  },

  {
    artName: 'Rotating Squares',
    pageLink: './Art/NehalSurti/index.html',
    imageLink: './Art/NehalSurti/RotatingSqrs.gif',
    author: 'Nehal',
    githubLink: 'https://github.com/NehalSurti'
  },
  {
    artName: 'Rinnegan Eyes',
    pageLink: './Art/mohmmadAyesh/Rinnegan.html',
    imageLink: './Art/mohmmadAyesh/rinnegan.gif',
    author: 'Mohmmad Ayesh',
    githubLink: 'https://github.com/mohmmadAyesh'
  },
  {
    artName: 'Matrix',
    pageLink: './Art/hamzakadd/index.html',
    imageLink: './Art/hamzakadd/matrix.gif',
    author: 'Hamza',
    githubLink: 'https://github.com/hamzakadd'
  },
  {
    artName: 'Traffic Light Animation',
    pageLink: './Art/nyame100/index.html',
    imageLink: './Art/nyame100/trafficLight.gif',
    author: 'Nyame Richmond',
    githubLink: 'https://github.com/nyame100'
  },
  {
    artName: 'BXI Orbit Symphony',
    pageLink: './Art/BradXIII/bxi-orbit-symphony.html',
    imageLink: './Art/BradXIII/Orbit.gif',
    author: 'Brad',
    githubLink: 'https://github.com/BradXIII'
  },
  {
    artName: 'White Christmas',
    pageLink: './Art/YumiMachino/index.html',
    imageLink: './Art/YumiMachino/white_christmas.gif',
    author: 'Yumi Machino',
    githubLink: 'https://github.com/YumiMachino'
  },
  {
    artName: 'Crazy Spinning Circles',
    pageLink: './Art/Imaginario27/animation.html',
    imageLink: './Art/Imaginario27/crazy-spinning-circles.gif',
    author: 'Imaginario27',
    githubLink: 'https://github.com/Imaginario27'
  },
  {
    artName: 'Lightning',
    pageLink: './Art/jfl77/index.html',
    imageLink: './Art/jfl77/lightning.gif',
    author: 'J',
    githubLink: 'https://github.com/jfl77'
  },

  {
    artName: 'Typing Animation',
    pageLink: './Art/arr199/index.html',
    imageLink: './Art/arr199/preview.gif',
    author: 'Abiel',
    githubLink: 'https://github.com/arr199'
  },
  {
    /** TODO: Review implementation -
     * Art name: "EvaCtion" instead of "royranger"
     * Folder: "EvaCtion" - not existing
     * From LP
     *  */

    artName: 'EvaCtion',
    pageLink: './Art/EvaCtion/index.html',
    author: 'Gawbb',
    githubLink: 'https://github.com/royranger'
  },
  {
    artName: 'cheeky face',
    pageLink: './Art/bluck/index.html',
    imageLink: './Art/bluck/img.gif',
    author: 'kxmom',
    githubLink: 'https://github.com/kxmom'
  },
  {
    /** TODO: Review implementation - art name missing, folder not existing
     * Folder: "pragya-sharma11" - not existing
     * From LP
     *  */

    pageLink: './Art/pragya-sharma11/index.html',
    imageLink: './Art/pragya-sharma11/animation.gif',
    author: 'Pragya Sharma',
    githubLink: 'https://github.com/pragya-sharma11'
  },
  {
    /** TODO: Review implementation - folder name not username, no art name
     * Art name: "EvaCtion" instead of "royranger"
     * Folder: "EvaCtion" - not existing
     * From LP
     *  */

    pageLink: './Art/chrisg/index.html',
    imageLink: './Art/chrisg/redwhiteblue.gif',
    author: 'ChrisG',
    githubLink: 'https://github.com/chrisgithubok'
  },
  {
    artName: 'League of Legends Card Animation',
    pageLink: './Art/Bryanmax9/index.html',
    imageLink: './Art/Bryanmax9/league.gif',
    author: 'Bryanmax9',
    githubLink: 'https://github.com/bryanmax9/'
  },
  {
    pageLink: '.Art/yash2003/index.html',
    imageLink: '.Art/yash2003/animation.gif',
    author: 'Yashraj',
    githubLink: 'https://github.com/yashraj2003e'
  },
  {
    artName: 'segunOsiki',
    pageLink: './Art/segunOsiki/index.html',
    imageLink: './Art/segunOsiki/segunOsiki.gif',
    author: 'Segun',
    githubLink: 'https://github.com/Danny4life'
  },
  {
    pageLink: '.Art/Yang/index.html',
    imageLink: '.Art/Yang/Screenshot.blink.png',
    author: 'Yang',
    githubLink: 'https://github.com/yangcodes'
  },
  {
    pageLink: './Art/VinWare/index.html',
    imageLink: './Art/VinWare/risingsun.gif',
    author: 'VinWare',
    githubLink: 'https://github.com/VinWare'
  },
  {
    pageLink: './Art/AnimationLoader/index.html',
    imageLink: './Art/AnimationLoader/Animation.gif',
    author: 'Pragya Sharma',
    githubLink: 'https://github.com/pragya-sharma11'
  },
  {
    pageLink: './Art/complementaryColors/index.html',
    imageLink: './Art/complementaryColors/complementaryColors.gif',
    author: 'Hilary',
    githubLink: 'https://github.com/hwilson2563'
  },
  {
    pageLink: './Art/Mansvini/index.html',
    imageLink: './Art/Mansvini/magic.gif',
    author: 'Mansvini',
    githubLink: 'https://github.com/Mansvini'
  },
  {
    artName: 'Rainbow Spinner',
    pageLink: './Art/joesayat/index.html',
    imageLink: './Art/joesayat/joe-animation.gif',
    author: 'Joe Sayat',
    githubLink: 'https://github.com/joesayat'
  },
  {
    artName: 'Random',
    pageLink: './Art/animation/index.html',
    imageLink: './Art/animation/random.gif',
    author: 'DTPsykko',
    githubLink: 'https://github.com/DTPsykko'
  },
  {
    artName: 'Funky Alien',
    pageLink: './Art/Funky Alien/index.html',
    imageLink: './Art/Funky Alien/Domcake-Dancing-Alien.gif',
    author: 'Jenique Knoesen',
    githubLink: 'https://github.com/jenique22'
  },
  {
    artName: 'Dracula Colors',
    pageLink: './Art/cspencernd/index.html',
    imageLink: './Art/cspencernd/dracula-colors.gif',
    author: 'Christopher Spencer',
    githubLink: 'https://github.com/cspencernd'
  },
  {
    artName: 'Pong',
    pageLink: './Art/danielalanholmes/index.html',
    imageLink: './Art/danielalanholmes/index.gif',
    author: 'Daniel Holmes',
    githubLink: 'https://github.com/danielalanholmes'
  },
  {
    artName: 'Wigglers',
    pageLink: './Art/kv/wiggle.html',
    imageLink: './Art/kv/wiggle.gif',
    author: 'khaivern',
    githubLink: 'https://github.com/khaivern'
  },
  {
    artName: 'Round360',
    pageLink: './Art/MHShayek/index.html',
    imageLink: './Art/MHShayek/round360.gif',
    author: 'MHShayek',
    githubLink: 'https://github.com/MHShayek'
  },
  {
    artName: 'animatoris',
    pageLink: './Art/animatoris/index.html',
    imageLink: './Art/animatoris/circle.gif',
    author: 'Mark Heathcliff',
    githubLink: 'https://github.com/saimark123'
  },
  {
    artName: 'EyeStrain',
    pageLink: './Art/MattRuetz/index.html',
    imageLink: './Art/MattRuetz/eyestrain.gif',
    author: 'MattRuetz',
    githubLink: 'https://github.com/MattRuetz'
  },
  {
    artName: 'Sun',
    pageLink: './Art/DaniM/sun.html',
    imageLink: './Art/DaniM/sun.gif',
    author: 'DaniMash',
    githubLink: 'https://github.com/dani-mashasha'
  },
  {
    artName: 'Modern Clock',
    pageLink: './Art/Tiziano/index.html',
    imageLink: './Art/Tiziano/clock.gif',
    author: 'Tiziano',
    githubLink: 'https://github.com/tizspagno'
  },
  {
    artName: 'Work of art',
    pageLink: './Art/Romano/index.html',
    imageLink: './Art/Romano/index.gif',
    author: 'Romano',
    githubLink: 'https://github.com/Mrschabs'
  },
  {
    pageLink: './Art/sanation/index.html',
    imageLink: './Art/sanation/trial.gif',
    author: 'Sajal',
    githubLink: 'https://github.com/sajalnayansingh'
  },
  {
    artName: 'Jo Ngono',
    pageLink: './Art/jongono/index.html',
    imageLink: './Art/jongono/jongono.png',
    author: 'inazrabuu',
    githubLink: 'https://github.com/inazrabuu'
  },
  {
    artName: 'poorly drawn pikachu',
    pageLink: "./Art/Sayed's Pikachu/Sayed's Pikachu.html",
    imageLink: "./Art/Sayed's Pikachu/img.gif",
    author: 'Sayed Husain',
    githubLink: 'https://github.com/Sayed-Husain'
  },
  {
    artName: 'colorful flower',
    pageLink: './Art/shai/index.html',
    imageLink: './Art/shai/animation.gif',
    author: 'Shytech1',
    githubLink: 'https://github.com/ShyTech1'
  },
  {
    artName: 'Pulse',
    pageLink: './Art/ogutu/index.html',
    imageLink: './Art/ogutu/giphy.gif',
    author: 'kennedy',
    githubLink: 'https://github.com/kennedy-ogutu'
  },
  {
    artName: 'ZTM Animation',
    pageLink: './Art/TC/index.html',
    imageLink: './Art/TC/ztm.gif',
    author: 'Terence',
    githubLink: 'https://github.com/TerenceChew'
  },
  {
    artName: 'Serene Animation',
    pageLink: './Art/sereneanimation/index.html',
    imageLink: './Art/sereneanimation/trance.gif',
    author: 'Serene',
    githubLink: 'https://github.com/meikuan23'
  },
  {
    artName: 'Slow_Bounce',
    pageLink: './Art/Slow_Bounce/index.html',
    imageLink: './Art/Slow_Bounce/Slow_Bounce.gif',
    author: 'MichaelClautice',
    githubLink: 'https://github.com/MichaelClautice'
  },
  {
    artName: 'Icymation',
    pagelink: './Art/icymation/icymation.html',
    imageLink: './Art/icymation/icymation.gif',
    author: 'Isai',
    githublink: 'https://github.com/isaicastro1'
  },
  {
    artName: 'boxslide',
    pageLink: './Art/AK47/anima.html',
    imageLink: './Art/AK47/boxslide.png',
    author: 'Anurag Kanungo',
    githubLink: 'https://github.com/Anuragcr'
  },
  {
    artName: 'letz ani',
    pageLink: './Art/letz/index.html',
    imageLink: './Art/letz/trans.gif',
    author: 'letz0703',
    githubLink: 'https://github.com/letz0703'
  },
  {
    artName: 'My Full-Stack Animation',
    pageLink: './Art/BrandonNSangma/index.html',
    imageLink: './Art/BrandonNSangma/fullstack.gif',
    author: 'Brandon N. Sangma',
    githubLink: 'https://github.com/brancore87'
  },
  {
    artName: 'radar-animation',
    pageLink: './Art/radar-animation/index.html',
    imageLink: './Art/radar-animation/radar.gif',
    author: 'Angel Orellana',
    githubLink: 'https://github.com/luisangel2895'
  },
  {
    artName: 'Parachute Guy',
    pageLink: './Art/barretoga/index.html',
    imageLink: './Art/barretoga/animation.gif',
    author: 'Gabriel Barreto',
    githubLink: 'https://github.com/barretoga'
  },
  {
    artName: 'Animated Bird',
    pageLink: './Art/sampConrad/index.html',
    imageLink: './Art/sampConrad/bird.gif',
    author: 'Conrado Sampaio',
    githubLink: 'https://github.com/sampconrad'
  },
  {
    artName: 'U-turn',
    pageLink: './Art/baraksArt.index.html',
    imageLink: './Art/baraksArt/U-turn.gif',
    author: 'Barak',
    githubLink: 'https://github.com/bcolovas'
  },
  {
    artName: 'Bouncing Balls DF',
    pageLink: './Art/bouncingdf/index.html',
    imageLink: './Art/bouncingdf/bouncingdf.gif',
    author: 'David Flores',
    githubLink: 'https://github.com/dflo55'
  },
  {
    artName: 'WAnimation',
    pageLink: './Art/WAnimation/index.html',
    imageLink: './Art/WAnimation/Animation.gif',
    author: 'WDevelopsWebApps',
    githubLink: 'https://github.com/WDevelopsWebApps'
  },
  {
    artName: 'textSlide',
    pageLink: './Art/textSlide/index.html',
    imageLink: './Art/textSlide/textSliding.gif',
    author: 'Lucas GM',
    githubLink: 'https://github.com/LucasGM17'
  },
  /** [LP]TODO: missing fields - code need to be reviewed (add the imagelink )**/
  {
    artName: 'Loading Logo',
    pageLink: './Art/magedmohammed/index.html',
    author: 'Maged Mohammed',
    githubLink: 'https://github.com/magedmohammed834'
  },
  {
    artName: 'Green Loading',
    pageLink: './Art/KevinMaida/index.html',
    imageLink: './Art/KevinMaida/loadingGif.gif',
    author: 'Kevin Maida',
    githubLink: 'https://github.com/KevinMaida'
  },
  {
    artName: 'Simple Bounce',
    pageLink: './Art/ardiandharminto/index.html',
    imageLink: './Art/ardiandharminto/simple-bounce.gif',
    author: 'Ardian Dharminto',
    githubLink: 'https://github.com/ardiandharminto'
  },
  {
    pageLink: './Art/ZTM-Academy/index.html',
    imageLink: './Art/ZTM-Academy/ztm.gif',
    author: 'Denis',
    githubLink: 'https://github.com/denis11m'
  },
  {
    pageLink: './Art/evropa/index.html',
    imageLink: './Art/evropa/drift.gif',
    author: 'evropa',
    githubLink: 'https://github.com/evropa'
  },
  {
    artName: 'animatron_av',
    pageLink: './Art/animatron_av/index.html',
    imageLink: './Art/Joy/triangle/trance.gif',
    author: 'Alex',
    githubLink: 'https://github.com/averde1973'
  },
  {
    artName: 'animationzone',
    pageLink: './Art/animationzone/index.html',
    imageLink: './Art/animationzone/ezgif.com-gif-maker',
    author: 'Erez',
    githubLink: 'https://github.com/ErezAvni9'
  },
  {
    artName: 'Soccer',
    pageLink: './Art/Soccer/index.html',
    imageLink: './Art/Soccer/big.png',
    author: 'Boris',
    githubLink: 'https://github.com/henzbori'
  },
  {
    artName: 'Rolling Cat',
    pageLink: './Art/ssoppet1/index.html',
    imageLink: './Art/ssoppet1/cat.gif',
    author: 'Stacy',
    githubLink: 'https://github.com/ssoppet1'
  },
  {
    artName: 'brotation',
    pageLink: './Art/box-rotate-animation/index.html',
    imageLink: './Art/box-rotate-animation/brotation.gif',
    author: 'Andrey',
    githubLink: 'https://github.com/Life1sOk'
  },
  {
    artName: 'Loading animation',
    pageLink: './Art/graphitexhd/index.html',
    imageLink: './Art/graphitexhd/animation.gif',
    author: 'Graphitexhd',
    githubLink: 'https://github.com/graphitexhd'
  },
  {
    artName: 'Our Solar System',
    pageLink: './Art/bryanRillstone/index.html',
    imageLink: './Art/bryanRillstone/Solar-System.gif',
    author: 'Bryan Rillstone',
    githubLink: 'https://github.com/bryanrillstone'
  },
  {
    artName: 'viskarra',
    pageLink: './Art/viskarra/index.html',
    imageLink: './Art/viskarra/imgif.gif',
    author: 'Viskarra',
    githubLink: 'https://github.com/viskarra'
  },
  {
    artName: 'Chess Board Dance Floor',
    pageLink: './Art/Robin/index.html',
    imageLink: './Art/Robin/chessBoardDanceFloor.gif',
    author: 'Robin',
    githubLink: 'https://github.com/robinpunn'
  },
  {
    artName: 'Fishy',
    pageLink: './Art/Mayorman/index.html',
    imageLink: './Art/Mayorman/Fishy-Screen-Rec.gif',
    author: 'Mayowa',
    githubLink: 'https://github.com/Mayorman07'
  },
  {
    artName: 'The Beach',
    pageLink: './Art/Jon-Bull/index.html',
    imageLink: './Art/Jon-Bull/beach.gif',
    author: 'Jon',
    githubLink: 'https://github.com/Jon-Bull'
  },
  {
    artName: 'Loading screen',
    pageLink: './Art/ShueiYang/index.html',
    imageLink: './Art/ShueiYang/Loading.gif',
    author: 'ShueiYang',
    githubLink: 'https://github.com/ShueiYang'
  },
  {
    artName: 'Get Started',
    pageLink: './Art/imaadfakier/index.html',
    imageLink: './Art/imaadfakier/Loading.gif',
    author: 'Imaad Fakier',
    githubLink: 'https://github.com/imaadfakier'
  },
  {
    artName: 'BoxPM',
    pageLink: './Art/BoxPM/index.html',
    imageLink: './Art/BoxPM/trance2.gif',
    author: 'Pradeep',
    githubLink: 'https://github.com/Pmakaju'
  },
  {
    artName: 'Pendulam',
    pageLink: './Art/Pendulam/index.html',
    imageLink: './Art/Pendulam/swinging_pendulam.gif',
    author: 'Dinesh',
    githubLink: 'https://github.com/dinesh-729'
  },
  {
    artName: 'Wave Ring',
    pageLink: './Art/JinalPatel/Wavering/wavering.html',
    imageLink: './Art/JinalPatel/Wavering/wavering.gif',
    author: 'Jinal Patel',
    githubLink: 'https://github.com/JinalPatel17'
  },
  {
    artName: 'Samination',
    pageLink: './Art/Samination/index.html',
    imageLink: './Art/Samination/samination.gif',
    author: 'Sami',
    githubLink: 'https://github.com/samialmaradni97'
  },
  {
    artName: 'Esinnaton',
    pageLink: './Art/Esinnaton/index.html',
    imageLink: './Art/Esinnaton/transition.gif',
    author: 'Esinnation',
    githubLink: 'https://github.com/esinnation'
  },
  {
    artName: 'Spining Numbers',
    pageLink: './Art/jamesnjovu/index.html',
    imageLink: './Art/jamesnjovu/number.gif',
    author: 'Joy',
    githubLink: 'https://github.com/jamesnjovu'
  },
  {
    artName: 'CrazyBalls',
    pageLink: './Art/CrazyBalls/index.html',
    imageLink: './Art/CrazyBalls/balls.gif',
    author: 'Rohan Bobby',
    githubLink: 'https://github.com/rohanbobby01'
  },
  {
    artName: 'Simple Circle Animation',
    pageLink: './Art/simple_Circle_Animation/index.html',
    imageLink: './Art/Joy/simple_Circle_Animation/circle_animation.gif',
    author: 'dw',
    githubLink: 'https://github.com/dwthefirst'
  },
  {
    artName: 'Matrix Animation',
    pageLink: './Art/TenmaChinen/index.html',
    imageLink: './Art/TenmaChinen/matrix_animation.gif',
    author: 'Tenma Chinen',
    githubLink: 'https://github.com/TenmaChinen'
  },
  {
    artName: 'Crazy Cat',
    pageLink: './Art/sikumiku/index.html',
    imageLink: './Art/sikumiku/crazy_cat.gif',
    author: 'Sigrid',
    githubLink: 'https://github.com/sikumiku'
  },
  {
    artName: 'Magic',
    pageLink: './Art/dmwspace/index.html',
    imageLink: './Art/dmwspace/magic.gif',
    author: 'Dean',
    githubLink: 'https://github.com/dmwspace'
  },
  {
    artName: 'Button Effect',
    pageLink: './Art/Jatin-7/index.html',
    imageLink: './Art/Jatin-7/btn.gif',
    author: 'Jatin-7',
    githubLink: 'https://github.com/Jatin-7'
  },
  {
    artName: 'Bird Animation',
    pageLink: './Art/bird_animation/index.html',
    imageLink: './Art/bird_animation/bird-animation.gif',
    author: 'Tarun Mankar',
    githubLink: 'https://github.com/tarunmankar'
  },
  {
    artName: 'Rainbow Circle',
    pageLink: './Art/Mengnan_Wang/rainbow_circle.html',
    imageLink: './Art/Mengnan_Wang/rainbow_circle.gif',
    author: 'Mengnan Wang',
    githubLink: 'https://github.com/Mengnan-Wang'
  },
  {
    artName: 'Phillys Animation',
    pageLink: './Art/phillysrevenge/index.html',
    imageLink: './Art/phillysrevenge/web.gif',
    author: 'phillysrevenge',
    githubLink: 'https://github.com/phillysrevenge'
  },
  {
    artName: 'largebox',
    pageLink: './Art/largebox/index.html',
    imageLink: './Art/largebox/box.gif',
    author: 'rajmishra-47',
    githubLink: 'https://github.com/rajmishra-47'
  },
  {
    artName: 'Robot-2.0',
    pageLink: './Art/Robot-2.0/index.html',
    imageLink: './Art/Robot-2.0/robo.gif',
    author: 'Nabil Ahmed',
    githubLink: 'https://github.com/nabil-github0'
  },
  {
    artName: 'Damian Box',
    pageLink: './Art/DamiAnim/index.html',
    imageLink: './Art/DamiAnim/giphy.gif',
    author: 'Damian Padilla',
    githubLink: 'https://github.com/Damianpad'
  },
  {
    artName: 'Pretty-Simple',
    pageLink: './Art/Asier/index.html',
    imageLink: './Art/Asier/Pretty-Simple.gif',
    author: 'Asier-D-Reveire',
    githubLink: 'https://github.com/Asier-D-Reveire'
  },
  {
    artName: 'Can You Feel My Heartbeat',
    pageLink: './Art/can-you-feel-my-heartbeat/index.html',
    imageLink: './Art/can-you-feel-my-heartbeat/heartbeat.png',
    author: 'Vanessa Vun',
    githubLink: 'https://github.com/vanessavun'
  },
  {
    artName: 'Straight lines',
    pageLink: './Art/artinator/index.html',
    imageLink: './Art/artinator/art.png',
    author: 'Scraper232',
    githubLink: 'https://github.com/scraper232'
  },
  {
    artName: 'Glowing 3 Circles',
    pageLink: './Art/josephld/index.html',
    imageLink: './Art/josephld/glowing_circles.gif',
    author: 'Leandre Derpo',
    githubLink: 'https://github.com/LeandreDerpo'
  },
  {
    artName: 'Quoters',
    pageLink: './Art/Quoters/index.html',
    imageLink: './Art/Quoters/giphy.gif',
    author: 'Arif Wibawa',
    githubLink: 'https://github.com/wibawaarif'
  },
  {
    artName: 'USAfloridaUSA',
    pageLink: './Art/usa-florida-usa/index.html',
    imageLink: './Art/usa-florida-usa/USAfloridaUSA.gif',
    author: 'Stephen Eith',
    githubLink: 'https://github.com/eith71'
  },
  {
    artName: 'Heart beat and pulse',
    pageLink: './Art/Luisa/index.html',
    imageLink: './Art/Luisa/HeartBeat.gif',
    author: 'Luisa Bowie',
    githubLink: 'https://github.com/Tala101'
  },
  {
    artName: '1Abel-Animate',
    pageLink: './Art/1Abel-Animate/index.html',
    imageLink: './Art/1Abel-Animate/1abel.gif',
    author: 'perez11abel',
    githubLink: 'https://github.com/perez11abel'
  },
  {
    artName: 'Snow and Rain Animation',
    pageLink: './Art/Snow_Animation/index.html',
    imageLink: './Art/Snow_Animation/Snow_Rain_Animation.gif',
    author: 'Mosespt',
    githubLink: 'https://github.com/Mosespt'
  },
  {
    artName: 'Color Palette with Pure CSS Animation',
    pageLink: './Art/color-palette-with-pure-css-animation/dist/index.html',
    imageLink: './Art/color-palette-with-pure-css-animation/animation.gif',
    author: 'julien muke',
    githubLink: 'https://github.com/julien-muke'
  },
  {
    artName: "That's rotating!!",
    pageLink: './Art/Rotating/index.html',
    imageLink: './Art/Rotating/Rotation.gif',
    author: 'Vito Chu',
    githubLink: 'https://github.com/VitoChuChu'
  },
  {
    artName: 'example animation',
    pageLink: './Art/emanuelretamozo/index.html',
    imageLink: './Art/emanuelretamozo/example.gif',
    author: 'Emanuel Retamozo',
    githubLink: 'https://github.com/emanuelretamozo'
  },
  {
    artName: 'Bouncy Ball',
    pageLink: './Art/Valadot/index.html',
    imageLink: './Art/Valadot/bouncy-ball.gif',
    author: 'Valadot',
    githubLink: 'https://github.com/Valadot'
  },
  {
    artName: 'Snow Fall',
    pageLink: './Art/snow-fall/index.html',
    imageLink: './Art/snow-fall/snow-fall.gif',
    author: 'MAHA Labs',
    githubLink: 'https://github.com/mahalabs'
  },
  {
    artName: 'css_anishape-1.0',
    pageLink: './Art/css_anishape-1.0/index.html',
    imageLink: './Art/css_anishape-1.0/css-anishape-s1.jpg',
    author: 'Dwight',
    githubLink: 'https://github.com/DwightMckenzie'
  },
  {
    artName: 'Simple Hover Rotaton Animation',
    pageLink: './Art/jaReaps/index.html',
    imageLink: './Art/Joy/jaReaps/Rotation Animation.gif',
    author: 'Jon',
    githubLink: 'https://github.com/jonreapsome'
  },
  {
    artName: 'CSS_Magic',
    pageLink: './Art/CSS_Magic/index.html',
    imageLink: './Art/CSS_Magic/Move.gif',
    author: 'Subhadip',
    githubLink: 'https://github.com/SubhadipMaji'
  },
  {
    artName: 'Color Flip Cards',
    pageLink: './Art/Flipping/index.html',
    imageLink: './Art/Flipping/gif.gif',
    author: 'AspiringMay2022',
    githubLink: 'https://github.com/AspiringMay2022'
  },
  {
    artName: 'Square',
    pageLink: './Art/Square/square.html',
    imageLink: './Art/Square/square.gif',
    author: 'Nico',
    githubLink: 'https://github.com/nsherban1'
  },
  {
    artName: 'Sun Rise and Set',
    pageLink: './Art/mikerobards/index.html',
    imageLink: './Art/mikerobards/sunrise-set.gif',
    author: 'mikerobards',
    githubLink: 'https://github.com/mikerobards'
  },
  {
    artName: 'GeminiSpace',
    pageLink: './Art/GeminiSpace/index.html',
    imageLink: './Art/GeminiSpace/space.gif',
    author: 'Saviour',
    githubLink: 'https://github.com/GeminiSpace'
  },
  {
    artName: 'The rolling and spinning football',
    pageLink: './Art/Nomishka/index.html',
    imageLink: './Art/Football.png',
    author: 'Nomishka',
    githubLink: 'https://github.com/Nomishka'
  },
  {
    artName: 'Infinite Circle Loop',
    pageLink: './Art/InfiniteCircleLoop/index.html',
    imageLink: './Art/InfiniteCircleLoop/infinitecircleloop.gif',
    author: 'Giselle',
    githubLink: 'https://github.com/gisellerx'
  },
  {
    artName: 'Updown',
    pageLink: './Art/updown/index.html',
    imageLink: './Art/updown/updown.gif',
    author: 'Nueng',
    githubLink: 'https://github.com/AlgorithmNueng'
  },
  {
    artName: 'cajaheart',
    pageLink: './Art/erikanimation/corazon.html',
    imageLink: './Art/erikanimation/corazon.gif',
    author: 'Erika',
    githubLink: 'https://github.com/erikaaquino'
  },
  {
    artName: 'Colorful Heart',
    pageLink: './Art/cr-animation/index.html',
    imageLink: './Art/cr-animation/index.html/colorful-heart.png',
    author: 'Cristina',
    githubLink: 'https://github.com/crsecu'
  },
  {
    artName: 'wink',
    pageLink: './Art/Robrigado/index.html',
    imageLink: './Art/Robrigado/wink.gif',
    author: 'Robrigado',
    githubLink: 'https://github.com/Robrigado'
  },
  {
    artName: 'mrsanim',
    pageLink: './Art/mrsanim/index.html',
    imageLink: './Art/mrsanim/mrsanim.png',
    author: 'Adi',
    githubLink: 'https://github.com/adimrs'
  },
  {
    artName: 'Loader',
    pageLink: './Art/Loader/index.html',
    author: 'Cristi Manea',
    githubLink: 'https://github.com/cristimanea26'
  },
  {
    artName: 'click to stop',
    pageLink: './Art/cssanimacja/index.html',
    imageLink: 'css.png',
    author: 'Mateusz',
    githubLink: 'https://github.com/mateuszsnieg'
  },
  {
    artName: 'A Square Circus',
    pageLink: './Art/aSquareCircus/index.html',
    imageLink: './Art/aSquareCircus/SquareControl.gif',
    author: 'Abdul Rahim',
    githubLink: 'https://github.com/arx0x0'
  },
  {
    artName: 'css-glow-effect-animation',
    pageLink: './Art/css-glow-effect-animation/index.html',
    imageLink: './Art/css-glow-effect-animation/glow.png',
    author: 'tidz',
    githubLink: 'https://github.com/john-tidz'
  },
  {
    artName: 'Lithuania',
    pageLink: './Art/MiUlon/index.html',
    imageLink: './Art/MiUlon/lithuania.gif',
    author: 'MiUlon',
    githubLink: 'https://github.com/MiUlon'
  },
  {
    artName: 'yuki',
    pageLink: './Art/yuki/index.html',
    imageLink: './Art/yuki/yuki.gif',
    author: 'rachel',
    githubLink: 'https://github.com/rchin8877'
  },
  {
    artName: 'AnimateManas',
    pageLink: './Art/AnimatManas/index.html',
    imageLink: './Art/AnimatManas/ZTM_animation.gif',
    author: 'Manas',
    githubLink: 'https://github.com/ManasKumar111'
  },
  {
    artName: 'Glowing orb',
    pageLink: './Art/Glowing-orb/index.html',
    imageLink: './Art/Glowing-orb/glow.png',
    author: 'RubenVerkuylen',
    githubLink: 'https://github.com/rubenverkuylen'
  },
  {
    artName: 'car-animation',
    pageLink: './Art/car-animation/index.html',
    imageLink: './Art/car-animation',
    author: 'Markus',
    githubLink: 'https://github.com/Markus-Sm'
  },
  {
    artName: 'Dummy Animation',
    pageLink: './Art/dummy_me/index.html',
    imageLink: './Art/dummy_me/dummy.gif',
    author: 'Mansi',
    githubLink: 'https://github.com/manasi-20'
  },
  {
    artName: 'moving_choices',
    pageLink: './Art/Katana/index.html',
    imageLink: './Art/Katana/bounce-choice.GIF',
    author: 'Katana',
    githubLink: 'https://github.com/katanaji'
  },
  {
    artName: 'SpinnieStar3',
    pageLink: './Art/Joshua/SpinnieStar3.html',
    imageLink: './Art/Joshua/goldstar.GIF',
    author: 'Josdadev',
    githubLink: 'https://github.com/Josdadev'
  },
  {
    artName: 'Dive Into Space',
    pageLink: './Art/Dive Into Space/index.html',
    imageLink: './Art/Dive Into Space/space.gif',
    author: 'Kareem Abd El-Moneam',
    githubLink: 'https://github.com/KareemMoneeam'
  },
  {
    artName: 'Moving Colors',
    pageLink: './Art/Moving Colors/index.html',
    imageLink: './Art/Moving Colors/MovingColors.gif',
    author: 'cjhaspenfalls',
    githubLink: 'https://github.com/cjhaspenfalls'
  },
  {
    artName: 'Rotating Number Cards',
    pageLink: './Art/victor-anderson/index.html',
    imageLink: './Art/victor-anderson/index.gif',
    author: 'Victor Anderson',
    githubLink: 'https://github.com/realvicandy'
  },
  {
    artName: 'Living Robot',
    pageLink: './Art/greywind/index.html',
    imageLink: './Art/greywind/greywind.gif',
    author: 'George',
    githubLink: 'https://github.com/greyXwind'
  },
  {
    artName: 'loading circle',
    pageLink: './Art/loading-circle/index.html',
    imageLink: './Art/greywind/circle.gif',
    author: 'Olayinka',
    githubLink: 'https://github.com/KOLEAJEOLAYINKA'
  },
  {
    artName: 'Factory',
    pageLink: './Art/SEN-RAD/index.html',
    imageLink: './Art/SEN-RAD/factory.gif',
    author: 'SEN-RAD',
    githubLink: 'https://github.com/SEN-RAD'
  },
  {
    artName: 'Halloween',
    pageLink: './Art/AashiGoel/index.html',
    imageLink: './Art/AashiGoel/Halloween.gif',
    author: 'Aashi Goel',
    githubLink: 'https://github.com/AashiGoel'
  },
  {
    artName: 'Rectangloom',
    pageLink: './Art/Rectangloom/index.html',
    imageLink: './Art/Rectangloom/rectangloom.gif',
    author: 'Emines',
    githubLink: 'https://github.com/emines0'
  },
  {
    artName: 'Cards',
    pageLink: './Art/Sak/index.html',
    imageLink: './Art/Joy/Sak/image1.gif',
    author: 'Sak',
    githubLink: 'https://github.com/sakshimudrale'
  },
  {
    artName: 'Snow',
    pageLink: './Art/Snow/index.html',
    imageLink: './Art/Snow/snow.gif',
    author: 'K-Wiczling',
    githubLink: 'https://github.com/K-Wiczling'
  },
  {
    artName: 'Bouncy Balls',
    pageLink: './Art/Paarit/index.html',
    imageLink: './Art/Paarit/BallBounce.gif',
    author: 'Paarit',
    githubLink: 'https://github.com/paarit'
  },
  {
    artName: 'Good Luck',
    pageLink: './Art/YYarts/index.html',
    imageLink: './Art/YYarts/YYarts.gif',
    author: 'Chee Yen',
    githubLink: 'https://github.com/yyyen93'
  },
  {
    artName: 'color fan',
    pageLink: './Art/raman project/project.html',
    imageLink: './Art/raman project/project.gif',
    author: 'raman2482',
    githubLink: 'https://github.com/raman2482'
  },
  {
    artName: 'Animated-Cube-Slider',
    pageLink: './Art/Animated-Cube-Slider/index.html',
    imageLink: './Art/Animated-Cube-Slider/Animated.gif',
    author: 'Anayat',
    githubLink: 'https://github.com/anayatkhan1'
  },
  {
    artName: 'Natinats',
    pageLink: './Art/Natinats/index.html',
    imageLink: './Art/Natinats/nata.gif',
    author: 'Natalia',
    githubLink: 'https://github.com/nquirogac'
  },
  {
    artName: 'The art of patience',
    pageLink: './Art/Animation-Gtn/index.html',
    imageLink: './Art/Animation-Gtn/art.gif',
    author: 'Iulia Gtn',
    githubLink: 'https://github.com/Iulia-Gaitanaru'
  },
  {
    artName: 'BHARAT',
    pageLink: './Art/BHARAT/index.html',
    imageLink: './Art/BHARAT/BHARAT.gif',
    author: 'mbera99',
    githubLink: 'https://github.com/mbera99'
  },
  {
    artName: 'Ducky',
    pageLink: './Art/cpk3/index.html',
    imageLink: './Art/cpk3/Ducky.gif',
    author: 'cpk3',
    githubLink: 'https://github.com/cpk3'
  },
  {
    pageLink: '.Art/yashraj2003e/index.html',
    imageLink: '.Art/yashraj20033/animation.gif',
    author: 'Yashraj',
    githubLink: 'https://github.com/yashraj2003e'
  },
  {
    artName: 'Rolling Happy',
    pageLink: './Art/marion/index.html',
    imageLink: './Art/marion/smiles.gif',
    author: 'Marion',
    githubLink: 'https://github.com/marionjudy13'
  },
  {
    artName: 'CSS Carousel',
    pageLink: './Art/FanisKapetanakis/index.html',
    imageLink: './Art/FanisKapetanakis/Carousel.gif',
    author: 'Fanis',
    githubLink: 'https://github.com/KapetanakisFanis'
  },
  {
    artName: 'Red White and Blue',
    pageLink: './Art/wcgraupmann/index.html',
    imageLink: './Art/wcgraupmann/giphy.gif',
    author: 'Will Graupmann',
    githubLink: 'https://github.com/wcgraupmann'
  },
  {
    artName: 'Animated Tree',
    pageLink: './Art/berenvrl/index.html',
    imageLink: './Art/berenvrl/animatedtree.gif',
    author: 'berenvrl',
    githubLink: 'https://github.com/berenvrl'
  },
  {
    artName: 'Spinning Star',
    pageLink: './Art/jdgrundy/index.html',
    imageLink: './Art/jdgrundy/SpinningStarVHi.gif',
    author: 'jdgrundy',
    githubLink: 'https://github.com/jdgrundy'
  },
  {
    artName: 'Something different',
    pageLink: './Art/fenwood/index.html',
    imageLink: './Art/fenwood/fenwood.gif',
    author: 'fenwood',
    githubLink: 'https://github.com/fenwood'
  },
  {
    artName: 'Bouncing Ball',
    pageLink: './Art/Farzan-Ullah/index.html',
    imageLink: './Art/Farzan-Ullah/Bouncing_ball.gif',
    author: 'Farzan Ullah',
    githubLink: 'https://github.com/Farzan-Ullah'
  },
  {
    artName: 'Submit_button',
    pageLink: './Art/Lenrok01/index.html',
    imageLink: './Art/Lenrok01/photo.png',
    author: 'Lenrok01',
    githubLink: 'https://github.com/Lenrok01'
  },
  {
    artName: 'Heart Beat',
    pageLink: './Art/RazalBinKabeer/index.html',
    imageLink: './Art/RazalBinKabeer/heart-beat.gif',
    author: 'Razal',
    githubLink: 'https://github.com/RazalBinKabeer'
  },
  {
    artName: 'FieldGoal',
    pageLink: './Art/Roberto315/index.html',
    imageLink: './Art/Roberto315/fieldgoalgif.gif',
    author: 'roberto315',
    githubLink: 'https://github.com/roberto315'
  },
  {
    artName: 'EmojiCube',
    pageLink: './Art/iamovi/emoji_cube.html',
    imageLink: './Art/iamovi/EmojiCube-preview.gif',
    author: 'Maruf OVi',
    githubLink: 'https://github.com/iamovi'
  },
  {
    artName: 'Moving Ball',
    pageLink: './Art/Quouou/index.html',
    imageLink: './Art/Quouou/movingBall.gif',
    author: 'Quouou',
    githubLink: 'https://github.com/Quouou'
  },
  {
    artName: 'Smiling Face',
    pageLink: './Art/phfj/index.html',
    imageLink: './Art/phfj/phfjgif.gif',
    author: 'Paul Holmes',
    githubLink: 'https://github.com/phfj'
  },
  {
    artName: 'Throwbounce',
    pageLink: './Art/ChristopherJamesL/index.html',
    imageLink: './Art/ChristopherJamesL/throwbounce.gif',
    author: 'Chris',
    githubLink: 'https://github.com/ChristopherJamesL'
  },
  {
    artName: 'Responsive Shapes',
    pageLink: './Art/cardonaw/index.html',
    imageLink: './Art/cardonaw/responsive-shapes-demo.gif',
    author: 'William Cardona',
    githubLink: 'https://github.com/cardonaw'
  },
  {
    artName: 'Solar Eclipse',
    pageLink: './Art/kyeenno/index.html',
    imageLink: './Art/kyeenno/screenshot.jpg',
    author: 'kyeenno',
    githubLink: 'https://github.com/kyeenno'
  },
  {
    artName: 'Rotating Blobs',
    pageLink: './Art/bsour/index.html',
    imageLink: './Art/bsour/blob.gif',
    author: 'Sourabh',
    githubLink: 'https://github.com/bsour'
  },
  {
    artName: 'Spinning Head',
    pageLink: './Art/Fred759/index.html',
    imageLink: './Art/Fred759/Head.jpeg',
    author: 'Fred',
    githubLink: 'https://github.com/Fred759'
  },
  {
    artName: 'Animated Orange',
    pageLink: './Art/AnnaWijetunga/index.html',
    imageLink: './Art/AnnaWijetunga/orange.gif',
    author: 'Anna',
    githubLink: 'https://github.com/AnnaWijetunga'
  },
  {
    artName: 'cute puppy animation',
    pageLink: './Art/mintera10/index.html',
    imageLink: './Art/mintera10/puppy.png',
    author: 'Mintera',
    githubLink: 'https://github.com/mintera10'
  },
  {
    artName: 'CSS Tricks',
    pageLink: './Art/devMTCodes/index.html',
    imageLink: 'Art/devMTCodes/StylishFXs-gif.gif',
    author: 'Mohammad',
    githubLink: 'https://github.com/devMTCodes'
  },
  {
    artName: '3d Cube Animation',
    pageLink: './Art/TejasNarkhede/index.html',
    imageLink: 'Art/TejasNarkhede/3d Cube Animation.gif',
    author: 'Tejas Narkhede',
    githubLink: 'https://github.com/TejasNarkhede'
  },
  {
    artName: 'Infinite Twist Animation',
    pageLink: './Art/ekecolin/twist.html',
    imageLink: './Art/ekecolin/twist.gif',
    author: 'ekecolin',
    githubLink: 'https://github.com/ekecolin'
<<<<<<< HEAD
  },
  {
    artName: 'Infinite Twist Animation',
    pageLink: './Art/ekecolin/twist.html',
    imageLink: './Art/ekecolin/twist.gif',
    author: 'ekecolin',
    githubLink: 'https://github.com/ekecolin'
  },
  {
    artName: 'Transiting Colors', // change this to the name of your artwork
    pageLink: './Animation-Nation/Art/Ayesha-Muskan/index.html', // change this
    imageLink: './Animation-Nation/Art/Ayesha-Muskan/cool-profile-picture-minion-13pu7815v42uvrsg.jpg', // change this
    author: 'Ayesha Muskan', // use your name
    githubLink: 'https://github.com/Ayesha-Muskan' // change this
  }  
=======
  }
>>>>>>> 3d110eb6
];

/* -------------------------------------------------------------------------- */
/*                                                                            */
/*                YOU DO NOT NEED TO CHANGE ANYTHING BELOW THIS               */
/*                                                                            */
/* -------------------------------------------------------------------------- */

/* Shuffles cards' order */
function shuffle(o) {
  for (
    let j, x, i = o.length;
    i;
    j = parseInt(Math.random() * i), x = o[--i], o[i] = o[j], o[j] = x
  );
  return o;
}

/** Creates cards from the array above
 *  You don't need to modify this
 *  */
const getCardContents = (cardList) => {
  return shuffle(cardList).map((c) => [
    `<li class="card">` +
      `<a href='${c.pageLink}'>` +
      `<img class="art-image" src='${c.imageLink}' alt='${c.artName}' />` +
      `</a>` +
      `<div class="flex-content">` +
      `<a href='${c.pageLink}'><h3 class="art-title">${c.artName}</h3></a>` +
      `<p class='author'><a href="${c.githubLink}" target="_blank"><i class="fab fa-github"></i> ${c.author}</a> </p>` +
      `</div>` +
      `</li>`
  ]);
};

/* Injects cards list html into the DOM */
let contents = getCardContents(cards);
document.getElementById('cards').innerHTML = contents;

/* Adds scroll to top arrow button */
document.addEventListener('DOMContentLoaded', function () {
  const goToTopBtn = document.querySelector('.go-to-top');

  window.addEventListener('scroll', function () {
    if (window.scrollY > 100) {
      goToTopBtn.classList.add('active');
    } else {
      goToTopBtn.classList.remove('active');
    }
  });

  goToTopBtn.addEventListener('click', function () {
    window.scrollTo({
      top: 0,
      behavior: 'smooth'
    });
  });
});

/* Search filter - by author or by name - update displayed cards */
function searchCard(event) {
  let timeoutId = null;
  !!timeoutId && clearTimeout(timeoutId);

  const value = event.target.value.toLowerCase();
  let filteredCards;
  if (!!value) {
    filteredCards = cards.filter(({ artName, githubLink, author }) => {
      const _artName = artName.toLowerCase();
      const _githubLink = githubLink.toLowerCase();
      const _author = author.toLowerCase();
      return [_artName, _githubLink, _author].some((detail) =>
        detail.includes(value)
      );
    });
    contents = getCardContents(filteredCards);
  } else {
    contents = getCardContents(cards);
  }
  timeoutId = setTimeout(() => {
    document.getElementById('cards').innerHTML = contents;
  }, 200);
}
document.getElementById('search-bar').addEventListener('keyup', searchCard);<|MERGE_RESOLUTION|>--- conflicted
+++ resolved
@@ -4248,25 +4248,14 @@
     imageLink: './Art/ekecolin/twist.gif',
     author: 'ekecolin',
     githubLink: 'https://github.com/ekecolin'
-<<<<<<< HEAD
-  },
-  {
-    artName: 'Infinite Twist Animation',
-    pageLink: './Art/ekecolin/twist.html',
-    imageLink: './Art/ekecolin/twist.gif',
-    author: 'ekecolin',
-    githubLink: 'https://github.com/ekecolin'
-  },
-  {
-    artName: 'Transiting Colors', // change this to the name of your artwork
-    pageLink: './Animation-Nation/Art/Ayesha-Muskan/index.html', // change this
-    imageLink: './Animation-Nation/Art/Ayesha-Muskan/cool-profile-picture-minion-13pu7815v42uvrsg.jpg', // change this
-    author: 'Ayesha Muskan', // use your name
-    githubLink: 'https://github.com/Ayesha-Muskan' // change this
+  },
+  {
+    artName: 'Transiting Colors',
+    pageLink: './Art/Ayesha-Muskan/index.html',
+    imageLink: './Art/Ayesha-Muskan/cool-profile-picture-minion-13pu7815v42uvrsg.jpg',
+    author: 'Ayesha Muskan',
+    githubLink: 'https://github.com/Ayesha-Muskan'
   }  
-=======
-  }
->>>>>>> 3d110eb6
 ];
 
 /* -------------------------------------------------------------------------- */
