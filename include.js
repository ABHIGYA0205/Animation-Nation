let cards = [
  //  Add your card in this section
  {
    artName: 'Rainbow loader',
    pageLink: './Art/ka-hn/rainbow.html',
    imageLink: './Art/ka-hn/rainbow.gif',
    author: 'Karim Hussain',
    githubLink: 'https://github.com/ka-hn'
  },
  {
    artName: 'Action Cam',
    pageLink: './Art/Donovan/index.html',
    imageLink: './Art/Donovan/pureCSS-animation.gif',
    author: 'Donovan Hunter',
    githubLink: 'https://github.com/dhdcode'
  },
  {
    artName: "The Sun",
    pageLink: "./Art/Anmol/index.html",
    imageLink: "./Art/Anmol/sun.png",
    author: "Anmol",
    githubLink: "https://github.com/Anmol270900"
  },
  {
    artName: "Flipbox",
    pageLink: "./Art/Prasheel/index.html",
    imageLink: "./Art/Prasheel/flip.gif",
    author: "Prasheel Soni",
    githubLink: "https://github.com/ps011"
  },
  {
    artName: "2019 Wave",
    pageLink: "./Art/chris-aqui/index.html",
    imageLink: "./Art/chris-aqui/2019-jump.gif",
    author: "Christine Aqui",
    githubLink: "https://github.com/christine-aqui"
  },
  {
    artName: "Hover Button Animation",
    pageLink: "./Art/Vipul/hover.html",
    imageLink: "./Art/Vipul/Screenshot2.png",
    author: "Vipul",
    githubLink: "https://github.com/vipuljain08"
  },
  {
    artName: "Start From Zero",
    pageLink: "./Art/Robihdy/index.html",
    imageLink: "./Art/Robihdy/start-from-zero.png",
    author: "Robihdy",
    githubLink: "https://github.com/Robihdy"
  },
  {
    artName: "Local Host metaphor",
    pageLink: "./Art/Prateek/index.html",
    imageLink: "./Art/Prateek/localhost.png",
    author: "Prateek",
    githubLink: "https://github.com/prateekpatrick"
  },
  {
    artName: "Sliding Lines",
    pageLink: "./Art/erics0n/sliding-lines/index.html",
    imageLink: "./Art/erics0n/sliding-lines/image.gif",
    author: "erics0n",
    githubLink: "https://github.com/erics0n"
  },
  {
    artName: "Triangle",
    pageLink: "./Art/Joy/triangle/triangle.html",
    imageLink: "./Art/Joy/triangle/triangle.gif",
    author: "Joy",
    githubLink: "https://github.com/royranger"
  },
  {
    artName: "Cube",
    pageLink: "./Art/Joy/cube/cube.html",
    imageLink: "./Art/Joy/cube/cube.gif",
    author: "Joy",
    githubLink: "https://github.com/royranger"
  },
  {
    artName: "Burger Menu",
    pageLink: "./Art/mctrl/burger.html",
    imageLink: "./Art/mctrl/burger.gif",
    author: "Martina",
    githubLink: "https://github.com/mctrl"
  },
  {
    artName: "Square Loader",
    pageLink: "./Art/Hemant/index.html",
    imageLink: "./Art/Hemant/loader.gif",
    author: "Hemant Garg",
    githubLink: "https://github.com/hemant-garg"
  },
  {
    artName: "wake up, neo...",
    pageLink: "./Art/samirjouni/TributeToTheMatrix.html",
    imageLink: "./Art/samirjouni/sample.gif",
    author: "Samir Jouni",
    githubLink: "https://github.com/samirjouni"
  },
  {
    artName: "Planet",
    pageLink: "./Art/ArthurDoom/planet.html",
    imageLink: "./Art/ArthurDoom/planet.gif",
    author: "ArthurDoom",
    githubLink: "https://github.com/ArthurDoom"
  },
  {
    artName: "SquarPy",
    pageLink: "./Art/Utkarsh/index.html",
    imageLink: "./Art/Utkarsh/hack.gif",
    author: "utkarsh",
    githubLink: "https://github.com/Utkarsh2604"
  },
  {
    artName: "Circle",
    pageLink: "./Art/Oliver/Circle.html",
    imageLink: "./Art/Oliver/circle.gif",
    author: "Oliver",
    githubLink: "https://github.com/oliver-gomes"
  },
  {
    artName: "Ellipse Loader",
    pageLink: "./Art/VaibhavKhulbe/EllipseLoader.html",
    imageLink: "./Art/VaibhavKhulbe/ellipseLoader.gif",
    author: "Vaibhav Khulbe",
    githubLink: "https://github.com/Kvaibhav01"
  },
  {
    artName: "Simple Loader",
    pageLink: "./Art/soumsps/simpleload.html",
    imageLink: "./Art/soumsps/sample.gif",
    author: "Soumendu Sinha",
    githubLink: "https://github.com/soumsps"
  },
  {
    artName: "Rollodex",
    pageLink: "./Art/Shruti/rolling.html",
    imageLink: "./Art/Shruti/rolling.gif",
    author: "Shruti",
    githubLink: "https://github.com/shruti49"
  },
  {
    artName: "Cute Cat",
    pageLink: "./Art/Alghi/cat.html",
    imageLink: "./Art/Alghi/cat.gif",
    author: "Alghi",
    githubLink: "https://github.com/darklordace"
  },
  {
    artName: "ZtM Text",
    pageLink: "./Art/Di4iMoRtAl/ZtM_text_animation.html",
    imageLink: "./Art/Di4iMoRtAl/ZtM_animation.gif",
    author: "Di4iMoRtAl",
    githubLink: "https://github.com/dppeykov"
  },
  {
    artName: "Circles",
    pageLink: "./Art/Bhuvana/circles.html",
    imageLink: "./Art/Bhuvana/circles.gif",
    author: "Bhuvana",
    githubLink: "https://github.com/bhuvana-guna"
  },
  {
    artName: "Bird",
    pageLink: "./Art/Bhuvana/bird.html",
    imageLink: "./Art/Bhuvana/bird.gif",
    author: "Bhuvana",
    githubLink: "https://github.com/bhuvana-guna"
  },
  {
    artName: "Loader",
    pageLink: "./Art/Bhuvana/loader.html",
    imageLink: "./Art/Bhuvana/loader.gif",
    author: "Bhuvana",
    githubLink: "https://github.com/bhuvana-guna"
  },
  {
    artName: "Simple blinking loading circles",
    pageLink: "./Art/Rahul/index.html",
    imageLink: "./Art/Rahul/loading.gif",
    author: "Rahul",
    githubLink: "https://github.com/kohli6010"
  },
  {
    artName: "Css Pulse",
    pageLink: "./Art/Aszmel/pulse.html",
    imageLink: "./Art/Aszmel/css_pulse.gif",
    author: "Aszmel",
    githubLink: "https://github.com/Aszmel"
  },
  {
    artName: "Circle Bounce",
    pageLink: "./Art/Edmund/index.html",
    imageLink: "./Art/Edmund/circle-bounce.gif",
    author: "Edmund",
    githubLink: "https://github.com/edmund1645"
  },
  {
    artName: "Heart Beating",
    pageLink: "./Art/Regem/index.html",
    imageLink: "./Art/Regem/heart.jpg",
    author: "Regem",
    githubLink: "https://github.com/GemzBond"
  },
  {
    artName: "Fading Circles",
    pageLink: "./Art/Ankit/fadeCircle.html",
    imageLink: "./Art/Ankit/fadeCircles.png",
    author: "Ankit Srivastava",
    githubLink: "https://github.com/a18nov"
  },
  {
    artName: "Hacktoberfest 2019",
    pageLink: "./Art/jpk3lly/animation.html",
    imageLink: "./Art/jpk3lly/JPs_Animation_GIF.gif",
    author: "jpk3lly",
    githubLink: "https://github.com/jpk3lly"
  },
  {
    artName: "Name Rotator",
    pageLink: "./Art/Meet/name.html",
    imageLink: "./Art/Meet/name.gif",
    author: "Meet",
    githubLink: "https://github.com/Meet1103"
  },
  {
    artName: "Ball Rotator",
    pageLink: "./Art/Bibekpreet/index.html",
    imageLink: "./Art/Bibekpreet/ball.gif",
    author: "Bibekpreet",
    githubLink: "https://github.com/bibekpreet99"
  },
  {
    artName: "ephiphany",
    pageLink: "./Art/OctavianIlies/index.html",
    imageLink: "./Art/OctavianIlies/ephiphany.gif",
    author: "OctavianIlies",
    githubLink: "https://github.com/OctavianIlies"
  },
  {
    artName: "Loading",
    pageLink: "./Art/jh1992jh/loading.html",
    imageLink: "./Art/jh1992jh/loading.gif",
    author: "jh1992jh",
    githubLink: "https://github.com/jh1992jh"
  },
  {
    artName: "ZTM Colors",
    pageLink: "./Art/Godnon/index.html",
    imageLink: "./Art/Godnon/ZTMcAnim.gif",
    author: "Godnon",
    githubLink: "https://github.com/godnondsilva"
  },
  {
    artName: "Hover Effect",
    pageLink: "./Art/Shubhankar/index.html",
    imageLink: "./Art/Shubhankar/hackoctober.gif",
    author: "Shubhankar",
    githubLink: "https://github.com/shubhdwiv12"
  },
  {
    artName: "Bouncing Fading Circles",
    pageLink: "./Art/AyoubIssaad/index.html",
    imageLink: "./Art/AyoubIssaad/BouncingFadingCircles.gif",
    author: "AyoubIssaad",
    githubLink: "https://github.com/AyoubIssaad"
  },
  {
    artName: "5 balls preloader",
    pageLink: "./Art/Nnaji-Victor/index.html",
    imageLink: "./Art/Nnaji-Victor/5_balls.gif",
    author: "Nnaji Victor",
    githubLink: "https://github.com/Nnaji-Victor"
  },
  {
    artName: "ZTM Bouncer",
    pageLink: "./Art/Josia/bouncer.html",
    imageLink: "./Art/Josia/ztmbouncer.gif",
    author: "Josia Rodriguez",
    githubLink: "https://github.com/josiarod"
  },

  {
    artName: "Hacktober loading animation",
    pageLink: "./Art/mehul1011/index.html",
    imageLink: "./Art/mehul1011/loading.gif",
    author: "Mehul1011",
    githubLink: "https://github.com/mehul1011"
  },
  {
    artName: "Loading Dots",
    pageLink: "./Art/devSergiu/index.html",
    imageLink: "./Art/devSergiu/loading.gif",
    author: "devSergiu",
    githubLink: "https://github.com/devsergiu"
  },
	{
		artName: "TypeWriter effect",
		pageLink: "./Art/Sidharth/Typing_Text.html",
		imageLink: "./Art/Sidharth/type_writer.gif",
		author: "Sidharth",
		githubLink: "https://github.com/Sidharth98"
	},
	{
		artName: "Blue Spin",
		pageLink: "./Art/JamesW/index.html",
		imageLink: "./Art/JamesW/hacktober_spin.gif",
		author: "James Whitney",
		githubLink: "https://github.com/jameswhitney"
	},
	{
		artName: "Loading Animation",
		pageLink: "./Art/Sidharth/Loading.html",
		imageLink: "./Art/Sidharth/Loading.gif",
		author: "Sidharth",
		githubLink: "https://github.com/Sidharth98"
	},
	{
		artName: "Rotation",
		pageLink: "./Art/alenanog/index.html",
		imageLink: "./Art/alenanog/rotation.gif",
		author: "Alena A.",
		githubLink: "https://github.com/alenanog"
	},
	{
		artName: "Colors in your life",
		pageLink: "./Art/Atipahy/colors.html",
		imageLink: "./Art/Atipahy/colors.png",
		author: "Christos Chr",
		githubLink: "https://github.com/atipaHy"
	},
	{
		artName: "Orb",
		pageLink: "./Art/Jkbicbic/orb.html",
		imageLink: "./Art/Jkbicbic/orb.gif",
		author: "John Kennedy Bicbic",
		githubLink: "https://github.com/jkbicbic"
	},
	{
		artName: "Charging...",
		pageLink: "./Art/Afraz/charging.html",
		imageLink: "./Art/Afraz/charging.gif",
		author: "Afraz",
		githubLink: "https://github.com/afrazz"
	},
	{
		artName: "Charging...",
		pageLink: "./Art/DepStep/depstep.html",
		imageLink: "./Art/DepStep/depstep.gif",
		author: "DepStep",
		githubLink: "https://github.com/stephD"
	},
	{
		artName: "Dancing Ball...",
		pageLink: "./Art/DaveFres/index.html",
		imageLink: "./Art/DaveFres/ball.gif",
		author: "DaveFres",
		githubLink: "https://github.com/DaveFres"
	},
	{
		artName: "Sunshine",
		pageLink: "./Art/Pavelisp/sunshine.html",
		imageLink: "./Art/Pavelisp/sunshine.gif",
		author: "Pavel Isp",
		githubLink: "https://github.com/pavelisp"
	},
	{
		artName: "SoundBoxes",
		pageLink: "./Art/Hbarang/SoundBox.html",
		imageLink: "./Art/Hbarang/SoundBoxAnimation.gif",
		author: "Hbarang",
		githubLink: "https://github.com/hbarang"
	},
	{
		artName: "Cheshire",
		pageLink: "./Art/Ckanelin/index.html",
		imageLink: "./Art/Ckanelin/Cheshire.gif",
		author: "Ckanelin",
		githubLink: "https://github.com/ckanelin"
	},
	{
		artName: "Disappear",
		pageLink: "./Art/Stacy/index.html",
		imageLink: "./Art/Stacy/disappear.gif",
		author: "Stacy",
		githubLink: "https://github.com/stacyholtz6"
	},
	{
		artName: "Ellipse Spinner",
		pageLink: "./Art/Sabina/ellipse_spinner.html",
		imageLink: "./Art/Sabina/ellipse_spinner.png",
		author: "Sabina Abbasova",
		githubLink: "https://github.com/sabina929"
	},
	{
		artName: "NightSky",
		pageLink: "./Art/AndyS/index.html",
		imageLink: "./Art/AndyS/Capture.GIF",
		author: "AndyS",
		githubLink: "https://github.com/AndyS1988"
	},
	{
		artName: "Hungry",
		pageLink: "./Art/diegchav/index.html",
		imageLink: "./Art/diegchav/hungry.gif",
		author: "Diego Chz",
		githubLink: "https://github.com/diegchav"
	},
	{
		artName: "Hover Text Animation",
		pageLink: "./Art/AyoubIssaad2/index.html",
		imageLink: "./Art/AyoubIssaad2/hoverTextAnimation.gif",
		author: "AyoubIssaad",
		githubLink: "https://github.com/AyoubIssaad"
	},
	{
		artName: "Colorize",
		pageLink: "./Art/JimBratsos/colorize.html",
		imageLink: "./Art/JimBratsos/Colorize.gif",
		author: "Jim Bratsos",
		githubLink: "https://github.com/JimBratsos"
	},
	{
		artName: "Hacktober Spooktacular",
		pageLink: "Art/Elex/index.html",
		imageLink: ["./Art/Elex/hhs.gif"],
		author: "William Poisel (LordCobra)",
		githubLink: "https://github.com/epoisel"
	},
	{
		artName: "Circley",
		pageLink: "./Art/Tranjenny/indexjenny.html",
		imageLink: "./Art/Tranjenny/zerojenny.gif",
		author: "Tranjenny",
		githubLink: "https://github.com/Tranjenny"
	},
	{
		artName: "My Vietnam",
		pageLink: "./Art/nhbduy/index.html",
		imageLink: "./Art/nhbduy/my-vietnam.gif",
		author: "Hoang-Bao-Duy NGUYEN",
		githubLink: "https://github.com/nhbduy"
	},
	{
		artName: "Hactoberfest Bus",
		pageLink: "./Art/shahpranaf/index.html",
		imageLink: "./Art/shahpranaf/hacktoberfest_bus.gif",
		author: "Pranav Shah",
		githubLink: "https://github.com/shahpranaf"
	},
	{
		artName: "Hacktoberfest",
		pageLink: "./Art/robihid/index.html",
		imageLink: "./Art/robihid/hacktoberfest.png",
		author: "robihid",
		githubLink: "https://github.com/robihid"
	},
	{
		artName: "Hi there",
		pageLink: "./Art/Aki/index.html",
		imageLink: "./Art/Aki/giphy.gif",
		author: "Aki",
		githubLink: "https://github.com/akmalist"
	},
	{
		artName: "Hacktoberfest 2019!",
		pageLink: "./Art/RedSquirrrel/index.html",
		imageLink: "./Art/RedSquirrrel/index.html/animation.PNG",
		author: "RedSquirrrel",
		githubLink: "https://github.com/RedSquirrrel"
	},
	{
		artName: "Sliding text",
		pageLink: "./Art/Flattopz/index.html",
		imageLink: "./Art/Flattopz/SlidingText.gif",
		author: "Flattopz",
		githubLink: "https://github.com/hjpunzalan"
	},
	{
	    artName: "Rainbow Color Changer",
	    pageLink: "./Art/mmshr/index.html",
	    imageLink: "./Art/mmshr/rainbow.gif",
	    author: "mmosehauer",
	    githubLink: "https://github.com/mmosehauer"
  },
	{
		artName: "World of Coding",
		pageLink: "./Art/tom_kn/coding.html",
		imageLink: "./Art/tom_kn/coding.gif",
		author: "Tamas Knisz",
		githubLink: "https://github.com/TamasKn"
	},
	{
		artName: "Initial Bounce",
		pageLink: "./Art/Juwana/initial.html",
		imageLink: "./Art/Juwana/InitialBounce.gif",
		author: "Juwana",
		githubLink: "https://github.com/JZerman2018"
	},
	{
		artName: "Atom",
		pageLink: "./Art/Teva/index.html",
		imageLink: "./Art/Teva/atom.gif",
		author: "Teva",
		githubLink: "https://github.com/TevaHenry"
	},
	{
		artName: "Be Awesome",
		pageLink: "./Art/TigerAsH/index.html",
		imageLink: "./Art/TigerAsH/be-awesome.jpg",
		author: "TigerAsH",
		githubLink: "https://github.com/TigerAsH94"
	},
	{
		artName: "Rainbow Colors",
		pageLink: "./Art/Sanjeev/index.html",
		imageLink: "./Art/Sanjeev/animation.gif",
		author: "Sanjeev Panday",
		githubLink: "https://github.com/Sanjeev-Panday"
	},
	{	artName: "ZtM",
		pageLink: "./Art/thoyvo/index.html",
		imageLink: "./Art/thoyvo/ztm.gif",
		author: "Thoyvo",
		githubLink: "https://github.com/thoyvo"
	},
  {
      artName: "Fast Fishes",
      pageLink: "./Art/4ront/index.html",
      imageLink: "./Art/4ront/fishes.gif",
      author: "4rontender",
      githubLink: "https://github.com/RinatValiullov"
<<<<<<< HEAD
	},
	{
		artName: "Calm Ubuntu",
		pageLink: "./Art/schupat/index.html",
		imageLink: "./Art/schupat/preview.gif",
		author: "schupat",
		githubLink: "https://github.com/schupat"
}
=======
  },
  {
      artName: "Solar System",
      pageLink: "./Art/DSandberg93/index.html",
      imageLink: "./Art/DSandberg93/SolarSystem.gif",
      author: "DSandberg93",
      githubLink: "https://github.com/DSandberg93"
  },
  {
  artName: "Boo",
	pageLink: "./Art/VerityB/index.html",
	imageLink: "./Art/VerityB/boo.gif",
	author: "VerityB",
	githubLink: "https://github.com/VerityB"
	},
	{
		artName: "Hacktoberfest Ghost",
		pageLink: "./Art/cTahirih/index.html",
		imageLink: "./Art/cTahirih/ghost.png",
		author: "cTahirih",
		githubLink: "https://github.com/cTahirih"
  },
  {
    artName: 'Clock',
    pageLink: './Art/Abdul/index.html',
    imageLink: './Art/Abdul/Clock.png',
    author: 'Abdul Rahman',
    githubLink: 'https://github.com/abdulrahman118'
  }
>>>>>>> 63afeb5b
];

// +--------------------------------------------------------------------------------+
// +                                                                                +
// +                  YOU DO NOT NEED TO CHANGE ANYTHING BELOW THIS                 +
// +                                                                                +
// +--------------------------------------------------------------------------------+

// Creates cards from the array above
// You don't need to modify this
let contents = [];
Shuffle(cards).forEach(c => {
  contents.push([
    `<li class="card">` +
    `<a href='${c.pageLink}'>` +
    `<img class="art-image" src='${c.imageLink}' alt='${c.artName}' />` +
    `</a>` +
    `<div class="flex-content">` +
    `<a href='${c.pageLink}'><h3 class="art-title">${c.artName}</h3></a>` +
    `<p class='author'><a href="${c.githubLink}" target="_blank"><i class="fab fa-github"></i> ${c.author}</a> </p>` +
    `</div>` +
    `</li>`
  ]);
});

document.getElementById("cards").innerHTML = contents;

function Shuffle(o) {
  for (
    var j, x, i = o.length;
    i;
    j = parseInt(Math.random() * i), x = o[--i], o[i] = o[j], o[j] = x
  );
  return o;
}<|MERGE_RESOLUTION|>--- conflicted
+++ resolved
@@ -526,12 +526,12 @@
 		githubLink: "https://github.com/thoyvo"
 	},
   {
-      artName: "Fast Fishes",
-      pageLink: "./Art/4ront/index.html",
-      imageLink: "./Art/4ront/fishes.gif",
-      author: "4rontender",
-      githubLink: "https://github.com/RinatValiullov"
-<<<<<<< HEAD
+    artName: "Fast Fishes",
+    pageLink: "./Art/4ront/index.html",
+    imageLink: "./Art/4ront/fishes.gif",
+    author: "4rontender",
+    githubLink: "https://github.com/RinatValiullov"
+
 	},
 	{
 		artName: "Calm Ubuntu",
@@ -539,22 +539,20 @@
 		imageLink: "./Art/schupat/preview.gif",
 		author: "schupat",
 		githubLink: "https://github.com/schupat"
-}
-=======
-  },
-  {
-      artName: "Solar System",
-      pageLink: "./Art/DSandberg93/index.html",
-      imageLink: "./Art/DSandberg93/SolarSystem.gif",
-      author: "DSandberg93",
-      githubLink: "https://github.com/DSandberg93"
-  },
-  {
-  artName: "Boo",
-	pageLink: "./Art/VerityB/index.html",
-	imageLink: "./Art/VerityB/boo.gif",
-	author: "VerityB",
-	githubLink: "https://github.com/VerityB"
+  },
+  {
+    artName: "Solar System",
+    pageLink: "./Art/DSandberg93/index.html",
+    imageLink: "./Art/DSandberg93/SolarSystem.gif",
+    author: "DSandberg93",
+    githubLink: "https://github.com/DSandberg93"
+  },
+  {
+    artName: "Boo",
+	  pageLink: "./Art/VerityB/index.html",
+	  imageLink: "./Art/VerityB/boo.gif",
+	  author: "VerityB",
+	  githubLink: "https://github.com/VerityB"
 	},
 	{
 		artName: "Hacktoberfest Ghost",
@@ -570,7 +568,6 @@
     author: 'Abdul Rahman',
     githubLink: 'https://github.com/abdulrahman118'
   }
->>>>>>> 63afeb5b
 ];
 
 // +--------------------------------------------------------------------------------+
