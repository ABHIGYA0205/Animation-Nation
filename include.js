--- conflicted
+++ resolved
@@ -1696,13 +1696,13 @@
     githubLink: 'https://github.com/parzivalafk'
   },
   {
-<<<<<<< HEAD
     artName: 'Circular Loading animation',
     pageLink: './Art/philling1/index.html',
     imageLink: './Art/philling1/animation.gif',
     author: 'philling1',
     githubLink: 'https://github.com/philling1'
-=======
+  },
+  {
     artName: 'Rotating Fan',
     pageLink: './Art/shravankshenoy/RotatingFan.html',
     imageLink: './Art/shravankshenoy/RotatingFan.gif',
@@ -1742,8 +1742,7 @@
     pageLink: './Art/sudhanshu27/index.html',
     imageLink: './Art/sudhanshu27/bubbles.gif',
     author: 'Joy',
-    githubLink: 'https://github.com/sudhanshu27' // change this
->>>>>>> da2a3dd4
+    githubLink: 'https://github.com/sudhanshu27'
   }
 ]
   
