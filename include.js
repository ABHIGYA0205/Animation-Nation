--- conflicted
+++ resolved
@@ -6080,13 +6080,13 @@
     githubLink: 'https://github.com/vanessavun'
   },
   {
-<<<<<<< HEAD
+
     artName: 'Snow and Rain Animation',
     pageLink: './Art/Snow_Animation/index.html',
     imageLink: './Art/Snow_Animation/Snow_Rain_Animation.gif',
     author: 'Mosespt',
     githubLink: 'https://github.com/Mosespt'
-=======
+},{
     artName: 'Color Palette with Pure CSS Animation',
     pageLink: './Art/color-palette-with-pure-css-animation/dist/index.html',
     imageLink: './Art/color-palette-with-pure-css-animation/animation.gif',
@@ -6168,7 +6168,6 @@
     imageLink: './Art/GeminiSpace/space.gif',
     author: 'Saviour',
     githubLink: 'https://github.com/GeminiSpace'
->>>>>>> 09b2d507
   }
 
 ];
