--- conflicted
+++ resolved
@@ -1369,8 +1369,6 @@
     githubLink: 'https://github.com/luv2027'
   },
   {
-<<<<<<< HEAD
-=======
     artName: 'Simple Loader',
     pageLink: './Art/Sai/Ani1.html',
     imageLink: './Art/Sai/ani1.gif',
@@ -1378,7 +1376,6 @@
     githubLink: 'https://github.com/SaiAryan1784'
   },
   {
->>>>>>> 81a5a323
     artName: 'Button Animation',
     pageLink: './Art/lucifer510/button.html',
     imageLink: './Art/lucifer510/button.png',
