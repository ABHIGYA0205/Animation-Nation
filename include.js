--- conflicted
+++ resolved
@@ -5477,7 +5477,6 @@
     author: 'Paulo Tasso',
     githubLink: 'https://github.com/paulotasso7'
   },
-<<<<<<< HEAD
 
   {
     artName:'Ruan_Animation_Clock',
@@ -5486,7 +5485,6 @@
     author: 'Ruan',
     githubLink: 'https://github.com/RuanEsterhuyse'
   },
-=======
   {
     artName: 'cheeky face',
     pageLink: './Art/bluck/index.html',
@@ -5494,7 +5492,6 @@
     author: 'kxmom',
     githubLink: 'https://github.com/kxmom'
   }
->>>>>>> 9862796c
 ];
 // +--------------------------------------------------------------------------------+
 // +                                                                                +
