--- conflicted
+++ resolved
@@ -1084,21 +1084,19 @@
 		githubLink: 'https://github.com/kuzmycz'
 	},
 	{
-<<<<<<< HEAD
 		artName: "Ghost",
 		pageLink: "./Art/toserjude/index.html",
 		imageLink: "./Art/toserjude/boo.jpg",
 		author: "toserjude",
 		githubLink: "https://github.com/toserjude"
-	  }
-=======
+	 },
+   {
 		artName: 'Gradient circle',
 		pageLink: './Art/brettl1991/index.html',
 		imageLink: './Art/brettl1991/animation.png',
 		author: 'Agnes Brettl',
 		githubLink: 'https://github.com/brettl1991'
 	}
->>>>>>> 69311869
 ];
 
 // +--------------------------------------------------------------------------------+
