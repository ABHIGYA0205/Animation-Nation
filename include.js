--- conflicted
+++ resolved
@@ -4284,7 +4284,6 @@
     imageLink: "./Art/Lidor's Animation/animation.gif",
     author: 'LidorAsher',
     githubLink: 'https://github.com/lidorasher11'
-<<<<<<< HEAD
   } ,
   {
     artName: "MubbeAnimation",
@@ -4292,7 +4291,6 @@
     imageLink: './Art/Mubbe/MubbeAnimation.gif',
     author: 'Mubarak',
     githubLink: 'https://github.com/mual5746'
-=======
   },
   {
     artName: "Simple Animation",
@@ -4342,7 +4340,6 @@
     imageLink: './Art/robot/robot.gif',
     author: 'Ziyao',
     githubLink: 'https://github.com/ziyaoc3'
->>>>>>> 457845a6
   }
   {
     artName: 'Simplerv',
