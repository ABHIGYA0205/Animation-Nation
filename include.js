let cards = [
  {
    artName: 'Shakerdl',
    pageLink: './Art/Joy/shakerdl/index.html',
    imageLink: './Art/Joy/shakerdl/shrinking.gif',
    author: 'Shakerdl',
    githubLink: 'https://github.com/shakerdl'
  },
  {
    artName: 'The Crane',
    pageLink: './Art/Malik-Makkes/index.html',
    imageLink: './Art/Malik-Makkes/The-Crane.png',
    author: 'Malik',
    githubLink: 'https://github.com/MalikSploit'
  },
  {
    artName: 'Goa - Beach',
    pageLink: './Art/Shailesh/index.html',
    imageLink: './Art/Shailesh/Goa - Beach.jpg',
    author: 'Shailesh',
    githubLink: 'https://github.com/shaileshkr7'
  },
  {
    artName: 'Gloomy Loading Ring',
    pageLink: './Art/kevinsana/index.html',
    imageLink: './Art/kevinsana/kevinsana.jpg',
    author: 'Krownlesskev',
    githubLink: 'https://github.com/krownlesskev'
  },
  {
    artName: 'Terminal effect',
    pageLink: './Art/DaywisonSilva/index.html',
    imageLink: './Art/DaywisonSilva/art.gif',
    author: 'DaywisonSilva',
    githubLink: 'https://github.com/DaywisonSilva'
  },
  {
    artName: 'Stephan Animation',
    pageLink: './Art/stephanduval_animatron/index.html',
    iamgeLink: './Art/stephanduval_animatron/stephanduval_animatron.gif',
    author: 'Stephan DuVal',
    githubLink: 'https://github.com/stephanduval'
  },
  {
    artName: 'DayToNight',
    pageLink: './Art/DayToNight By Arpan/index.html',
    imageLink: './Art/Joy/DayToNight By Arpan/giphy.gif',
    author: 'ArpanGyawali',
    githubLink: 'https://github.com/ArpanGyawali'
  },
  {
    artName: 'Dog animation',
    pageLink: './Art/AbhishekSingh-Animation-Contribution/index.html',
    imageLink: './Art/AbhishekSingh-Animation-Contribution/gif.png',
    author: 'Abhishek Singh',
    githubLink: 'https://github.com/Abhishek-555'
  },
  {
    artName: 'Animation square rotate',
    pageLink: './Art/Animation square rotate/index.html',
    imageLink: './Art/Animation square rotate/image.jpeg',
    author: 'Nampelly_varun',
    githubLink: 'https://github.com/nampellyvarun'
  },
  {
    artName: 'CSS Loader',
    pageLink: './Art/BenCullen/index.html',
    imageLink: './Art/BenCullen/Bens CSS Loader.gif',
    author: 'Ben Cullen',
    githubLink: 'https://github.com/BenjaminCullen1'
  },
  {
    artName: 'Flag',
    pageLink: './Art/IurianSimionDorin/index.html',
    imageLink: './Art/IurianSimionDorin/flag.gif',
    author: 'IurianSimionDorin',
    githubLink: 'https://github.com/IurianSimionDorin'
  },
  {
    artName: 'Rainbow Text Spin',
    pageLink: './Art/mallen13/index.html',
    imageLink: 'stillPic.jpg',
    author: 'mallen2013',
    githubLink: 'https://github.com/mallen2013'
  },
  {
    artName: 'Disco Bubble',
    pageLink: './Art/konstantify/index.html',
    imageLink: './Art/konstantify/konst.gif',
    author: 'Constantin',
    githubLink: 'https://github.com/konstantin0s'
  },
  {
    artName: 'Art',
    pageLink: './Art/mishra-parth/index.html',
    imageLink: './Art/mishra-parth/mishra-parth-project.gif',
    author: 'Parth',
    githubLink: 'https://github.com/mishra-parth'
  },
  {
    artName: 'Aymat',
    pageLink: './Art/aymat/index.html',
    imageLink: './Art/aymat/Capture.gif',
    author: 'aysha30',
    githubLink: 'https://github.com/aysha30'
  },
  {
    artName: 'Scissors Cutting Animation (CSS only)',
    pageLink: './Art/CoffeeAnimation/index.html',
    imageLink: './Art/CoffeeAnimation/scissors-cutting-animation.gif',
    author: 'Angelo Marcinnò',
    githubLink: 'https://github.com/angelo24782'
  },
  {
    artName: 'Cool CSS Preloader',
    pageLink: './Art/Himanshu_Kumawat/index.html',
    imageLink: './Art/Himanshu_Kumawat/preloader.gif',
    author: 'Himanshu Kumawat',
    githubLink: 'https://github.com/013himanshu'
  },
  {
    artName: 'Troll-Ball',
    pageLink: './Art/ivantbv/index.html',
    imageLink: './Art/ivantbv/troll-ball.gif',
    author: 'ivantbv',
    githubLink: 'https://github.com/ivantbv'
  },
  {
    artName: 'CSS heART',
    pageLink: './Art/Aarush/Heart.html',
    imageLink: './Art/Aarush/Heart.png',
    author: 'Aarush Bhat',
    githubLink: 'https://github.com/r-ush'
  },
  {
    artName: 'Image With Gray Scale Effect',
    pageLink: './Art/Image With Gray Scale Effect',
    imageLink:
      './Art/Image With Gray Scale Effect/Image-With-Gray-Scale-Effect.gif',
    author: 'Vikrant Kumar',
    githubLink: 'https://github.com/VikrantKu333'
  },
  {
    artname: 'Animation-Cool',
    pageLink: './Art/apilacharya/index.html',
    imageLink: './Art/apilacharya/animation-cool.gif',
    author: 'Apil Raj Acharya',
    githubLink: 'https://github.com/apilacharya'
  },

  {
    artName: 'covid-19',
    pageLink: './Art/shivam12k/index.html',
    videoLink: './Art/cell/cell.mp4',
    author: 'shivam12k',
    githubLink: 'https://github.com/shivam12k'
  },
  {
    artName: 'Bouncing Heart',
    pageLink: './Art/love2cr3ate/index.html',
    imageLink: './Art/love2cr3ate/bouncing-heart.gif',
    author: 'l0ve2cr3ate',
    githubLink: 'https://github.com/l0ve2cr3ate'
  },
  {
    artName: 'Animated-Loading',
    pageLink: './Art/Animated-Loading/index.html',
    imageLink: './Art/Animated-Loading/Animated-Loading.gif',
    author: 'Mehul1011',
    githubLink: 'https://github.com/mehul1011'
  },
  {
    artName: 'covid-19',
    pageLink: './Art/shivam12k/index.html',
    // videoLink: './Art/cell/cell.mp4',
    imageLink: '#',
    author: 'shivam12k',
    githubLink: 'https://github.com/shivam12k'
  },
  {
    artName: 'Mag-animation',
    pageLink: './Art/Mag-D-Alena/index.html',
    imageLink: './Art/Mag-D-Alena/Mag-animation.gif',
    author: 'Magdalena BenBassat-Luszczynska',
    githubLink: 'https://github.com/mag-d-alen'
  },
  {
    artName: 'ThomasTobe',
    pageLink: './Art/ThomasTobe/index.html',
    imageLink: './Art/ThomasTobe/rotation.gif',
    author: 'ThomasTobe',
    githubLink: 'https://github.com/ThomasTobe'
  },
  {
    artName: 'Life Of Coder',
    pageLink: './Art/DevarshiDoshi/index.html',
    imageLink: './Art/DevarshiDoshi/Life Of Coder.gif',
    author: 'DevarshiDoshi',
    githubLink: 'https://github.com/devarshidoshi'
  },

  {
    artName: 'That Animation',
    pageLink: './Art/MaKloudz/index.html',
    imageLink: './Art/MaKloudz/dat-animation.gif',
    author: 'Blessing Mutava',
    githubLink: 'https://github.com/MaKloudz'
  },
  {
    artName: 'animatron',
    pageLink: './Art/animatron/index.html',
    imageLink: './Art/animatron/trance.gif',
    author: 'nick981837',
    githubLink: 'https://github.com/nick981837'
  },
  {
    artName: 'ZTM Animation',
    pageLink: './Art/EricPuskas/index.html',
    imageLink: './Art/EricPuskas/index.gif',
    author: 'Eric Puskas',
    githubLink: 'https://github.com/EricPuskas'
  },
  {
    artName: 'LSD Rainbow Trip: Phase 1',
    pageLink: './Art/AbsMechanik/index.html',
    imageLink: './Art/AbsMechanik/AbsMechanik_Animation.gif',
    author: 'AbsMechanik',
    githubLink: 'https://github.com/AbsMechanik'
  },
  {
    artName: 'Christmas Lights',
    pageLink: './Art/Futuregit/index.html',
    imageLink: './Art/Futuregit/Christmas-Lights.gif',
    author: 'Futuregit',
    githubLink: 'https://github.com/Futuregit'
  },
  {
    artName: 'space zoo',
    pageLink: './Art/space_zoo/index.html',
    imageLink: './Art/space_zoo/space_zoo.gif',
    author: 'yuwen-c',
    githubLink: 'https://github.com/yuwen-c'
  },
  {
    artName: 'neon-text flicker glow',
    pageLink: './Art/neon-text flicker glow/neon.html',
    videoLink: './Art/neon-text flicker glow/neon-text flicker glow.gif',
    author: 'Ajay Tyagi',
    githubLink: 'https://github.com/imajaytyagi'
  },
  {
    artName: 'Dice Animation',
    pageLink: './Art/Dice-Animation/dice_animation.html',
    videoLink: './Art/Dice-Animation/dice.gif',
    author: 'Ronit DuttA',
    githubLink: 'https://github.com/RD91'
  },
  {
    artName: 'Fruit Dancing',
    pageLink: './Art/carlacentenor/index.html',
    imageLink: './Art/carlacentenor/fruit.gif',
    author: 'carlacentenor',
    githubLink: 'https://github.com/carlacentenor'
  },
  {
    artName: 'eyes',
    pageLink: './Art/eyes/index.html',
    imageLink: './Art/eyes/eyes.gif',
    author: 'yuwen-c',
    githubLink: 'https://github.com/yuwen-c'
  },
  {
    artName: 'Spooktober Hacktoberfest',
    pageLink: './Art/FredAmartey/index.html',
    imageLink: './Art/FredAmartey/thumbnaill.gif',
    author: 'Fred Amartey',
    githubLink: 'https://github.com/FredAmartey'
  },
  {
    artName: 'Star Wars?',
    pageLink: './Art/henryvalbuena/index.html',
    imageLink: './Art/henryvalbuena/index.gif',
    author: 'Henry Valbuena',
    githubLink: 'https://github.com/henryvalbuena'
  },
  {
    artName: 'UFO',
    pageLink: './Art/UFO/index.html',
    imageLink: './Art/UFO/UFO.png',
    author: 'Abhinav Singh @abhinav9910',
    githubLink: 'https://github.com/abhinav9910'
  },
  {
    artName: 'The Ripple',
    pageLink: './Art/Anmol2/index.html',
    imageLink: './Art/Anmol2/ripple.png',
    author: 'Anmol',
    githubLink: 'https://github.com/Anmol270900'
  },
  {
    artName: 'Rainbow loader',
    pageLink: './Art/ka-hn/rainbow.html',
    imageLink: './Art/ka-hn/rainbow.gif',
    author: 'Karim Hussain',
    githubLink: 'https://github.com/ka-hn'
  },
  {
    artName: 'Action Cam',
    pageLink: './Art/Donovan/index.html',
    imageLink: './Art/Donovan/pureCSS-animation.gif',
    author: 'Donovan Hunter',
    githubLink: 'https://github.com/dhdcode'
  },
  {
    artName: 'The Sun',
    pageLink: './Art/Anmol/index.html',
    imageLink: './Art/Anmol/sun.png',
    author: 'Anmol',
    githubLink: 'https://github.com/Anmol270900'
  },
  {
    artName: 'Flashing Pumpkin',
    pageLink: './Art/KatrinaRose14/index.html',
    imageLink: './Art/KatrinaRose14/FlashingPumpkin.gif',
    author: 'Katrina Yates',
    githubLink: 'https://github.com/KatrinaRose14'
  },
  {
    pageLink: 'firstanimate',
    imageLink: './Art/firstanimate/index.html',
    author: 'shailesh',
    githubLink: 'https://github.com/shailesh-95'
  },
  {
    artName: 'Flipbox',
    pageLink: './Art/Prasheel/index.html',
    imageLink: './Art/Prasheel/flip.gif',
    author: 'Prasheel Soni',
    githubLink: 'https://github.com/ps011'
  },
  {
    artName: '2019 Wave',
    pageLink: './Art/chris-aqui/index.html',
    imageLink: './Art/chris-aqui/2019-jump.gif',
    author: 'Christine Aqui',
    githubLink: 'https://github.com/christine-aqui'
  },
  {
    artName: 'Hover Button Animation',
    pageLink: './Art/Vipul/hover.html',
    imageLink: './Art/Vipul/Screenshot2.png',
    author: 'Vipul',
    githubLink: 'https://github.com/vipuljain08'
  },
  {
    artName: 'Start From Zero',
    pageLink: './Art/Robihdy/index.html',
    imageLink: './Art/Robihdy/start-from-zero.png',
    author: 'Robihdy',
    githubLink: 'https://github.com/Robihdy'
  },
  {
    artName: 'Local Host metaphor',
    pageLink: './Art/Akbar-Cyber/index.html',
    imageLink: './Art/Prateek/localhost.png',
    author: 'Prateek',
    githubLink: 'https://github.com/prateekpatrick'
  },
  {
    artName: 'Akbar-Cyber',
    pageLink: './Art/Akbar-Cyber/index.html',
    imageLink: './Art/Akbar-Cyber/akbar.gif',
    author: 'Akbar',
    githubLink: 'https://github.com/Akbar-Cyber'
  },
  {
    artName: 'Sliding Lines',
    pageLink: './Art/erics0n/sliding-lines/index.html',
    imageLink: './Art/erics0n/sliding-lines/image.gif',
    author: 'erics0n',
    githubLink: 'https://github.com/erics0n'
  },
  {
    artName: 'Triangle',
    pageLink: './Art/Joy/triangle/triangle.html',
    imageLink: './Art/Joy/triangle/triangle.gif',
    author: 'Joy',
    githubLink: 'https://github.com/royranger'
  },
  {
    artName: 'Cube',
    pageLink: './Art/Joy/cube/cube.html',
    imageLink: './Art/Joy/cube/cube.gif',
    author: 'Joy',
    githubLink: 'https://github.com/royranger'
  },
  {
    artName: 'Burger Menu',
    pageLink: './Art/mctrl/burger.html',
    imageLink: './Art/mctrl/burger.gif',
    author: 'Martina',
    githubLink: 'https://github.com/mctrl'
  },
  {
    artName: 'Square Loader',
    pageLink: './Art/Hemant/index.html',
    imageLink: './Art/Hemant/loader.gif',
    author: 'Hemant Garg',
    githubLink: 'https://github.com/hemant-garg'
  },
  {
    artName: 'wake up, neo...',
    pageLink: './Art/samirjouni/TributeToTheMatrix.html',
    imageLink: './Art/samirjouni/sample.gif',
    author: 'Samir Jouni',
    githubLink: 'https://github.com/samirjouni'
  },
  {
    artName: 'Tribute To COD4MW',
    pageLink: './Art/samirjouni2/index.html',
    imageLink: './Art/samirjouni2/sample.gif',
    author: 'Samir Jouni',
    githubLink: 'https://github.com/samirjouni'
  },
  {
    artName: 'Planet',
    pageLink: './Art/ArthurDoom/planet.html',
    imageLink: './Art/ArthurDoom/planet.gif',
    author: 'ArthurDoom',
    githubLink: 'https://github.com/ArthurDoom'
  },
  {
    artName: 'SquarPy',
    pageLink: './Art/Utkarsh/index.html',
    imageLink: './Art/Utkarsh/hack.gif',
    author: 'utkarsh',
    githubLink: 'https://github.com/Utkarsh2604'
  },
  {
    artName: 'Circle',
    pageLink: './Art/Oliver/Circle.html',
    imageLink: './Art/Oliver/circle.gif',
    author: 'Oliver',
    githubLink: 'https://github.com/oliver-gomes'
  },
  {
    artName: 'Ellipse Loader',
    pageLink: './Art/VaibhavKhulbe/EllipseLoader.html',
    imageLink: './Art/VaibhavKhulbe/ellipseLoader.gif',
    author: 'Vaibhav Khulbe',
    githubLink: 'https://github.com/Kvaibhav01'
  },
  {
    artName: 'Simple Loader',
    pageLink: './Art/soumsps/simpleload.html',
    imageLink: './Art/soumsps/sample.gif',
    author: 'Soumendu Sinha',
    githubLink: 'https://github.com/soumsps'
  },
  {
    artName: 'Rollodex',
    pageLink: './Art/Shruti/rolling.html',
    imageLink: './Art/Shruti/rolling.gif',
    author: 'Shruti',
    githubLink: 'https://github.com/shruti49'
  },
  {
    artName: 'Cute Cat',
    pageLink: './Art/Alghi/cat.html',
    imageLink: './Art/Alghi/cat.gif',
    author: 'Alghi',
    githubLink: 'https://github.com/darklordace'
  },
  {
    artName: 'r2d2d starwerz',
    pageLink: './Art/izzycs/index.html',
    imageLink: './Art/izzycs/r2d2d.gif',
    author: 'Joy',
    githubLink: 'https://github.com/izzycs'
  },
  {
    artName: 'ZtM Text',
    pageLink: './Art/Di4iMoRtAl/ZtM_text_animation.html',
    imageLink: './Art/Di4iMoRtAl/ZtM_animation.gif',
    author: 'Di4iMoRtAl',
    githubLink: 'https://github.com/dppeykov'
  },
  {
    artName: 'Circles',
    pageLink: './Art/Bhuvana/circles.html',
    imageLink: './Art/Bhuvana/circles.gif',
    author: 'Bhuvana',
    githubLink: 'https://github.com/bhuvana-guna'
  },
  {
    artName: 'Bird',
    pageLink: './Art/Bhuvana/bird.html',
    imageLink: './Art/Bhuvana/bird.gif',
    author: 'Bhuvana',
    githubLink: 'https://github.com/bhuvana-guna'
  },
  {
    artName: 'Loader',
    pageLink: './Art/Bhuvana/loader.html',
    imageLink: './Art/Bhuvana/loader.gif',
    author: 'Bhuvana',
    githubLink: 'https://github.com/bhuvana-guna'
  },
  {
    artName: 'Simple blinking loading circles',
    pageLink: './Art/Rahul/index.html',
    imageLink: './Art/Rahul/loading.gif',
    author: 'Rahul',
    githubLink: 'https://github.com/kohli6010'
  },
  {
    artName: 'Css Pulse',
    pageLink: './Art/Aszmel/pulse.html',
    imageLink: './Art/Aszmel/css_pulse.gif',
    author: 'Aszmel',
    githubLink: 'https://github.com/Aszmel'
  },
  {
    artName: 'Circle Bounce',
    pageLink: './Art/Edmund/index.html',
    imageLink: './Art/Edmund/circle-bounce.gif',
    author: 'Edmund',
    githubLink: 'https://github.com/edmund1645'
  },
  {
    artName: 'Heart Beating',
    pageLink: './Art/Regem/index.html',
    imageLink: './Art/Regem/heart.jpg',
    author: 'Regem',
    githubLink: 'https://github.com/GemzBond'
  },
  {
    artName: 'Fading Circles',
    pageLink: './Art/Ankit/fadeCircle.html',
    imageLink: './Art/Ankit/fadeCircles.png',
    author: 'Ankit Srivastava',
    githubLink: 'https://github.com/a18nov'
  },
  {
    artName: 'Hacktoberfest 2019',
    pageLink: './Art/jpk3lly/animation.html',
    imageLink: './Art/jpk3lly/JPs_Animation_GIF.gif',
    author: 'jpk3lly',
    githubLink: 'https://github.com/jpk3lly'
  },
  {
    artName: 'Name Rotator',
    pageLink: './Art/Meet/name.html',
    imageLink: './Art/Meet/name.gif',
    author: 'Meet',
    githubLink: 'https://github.com/Meet1103'
  },
  {
    artName: 'Ball Rotator',
    pageLink: './Art/Bibekpreet/index.html',
    imageLink: './Art/Bibekpreet/ball.gif',
    author: 'Bibekpreet',
    githubLink: 'https://github.com/bibekpreet99'
  },
  {
    artName: 'ephiphany',
    pageLink: './Art/OctavianIlies/index.html',
    imageLink: './Art/OctavianIlies/ephiphany.gif',
    author: 'OctavianIlies',
    githubLink: 'https://github.com/OctavianIlies'
  },
  {
    artName: 'Loading',
    pageLink: './Art/jh1992jh/loading.html',
    imageLink: './Art/jh1992jh/loading.gif',
    author: 'jh1992jh',
    githubLink: 'https://github.com/jh1992jh'
  },
  {
    artName: 'ZTM Colors',
    pageLink: './Art/Godnon/index.html',
    imageLink: './Art/Godnon/ZTMcAnim.gif',
    author: 'Godnon',
    githubLink: 'https://github.com/godnondsilva'
  },
  {
    artName: 'Hover Effect',
    pageLink: './Art/Shubhankar/index.html',
    imageLink: './Art/Shubhankar/hackoctober.gif',
    author: 'Shubhankar',
    githubLink: 'https://github.com/shubhdwiv12'
  },
  {
    artName: 'Bouncing Fading Circles',
    pageLink: './Art/AyoubIssaad/index.html',
    imageLink: './Art/AyoubIssaad/BouncingFadingCircles.gif',
    author: 'AyoubIssaad',
    githubLink: 'https://github.com/AyoubIssaad'
  },
  {
    artName: '5 balls preloader',
    pageLink: './Art/Nnaji-Victor/index.html',
    imageLink: './Art/Nnaji-Victor/5_balls.gif',
    author: 'Nnaji Victor',
    githubLink: 'https://github.com/Nnaji-Victor'
  },
  {
    artName: 'ZTM Bouncer',
    pageLink: './Art/Josia/bouncer.html',
    imageLink: './Art/Josia/ztmbouncer.gif',
    author: 'Josia Rodriguez',
    githubLink: 'https://github.com/josiarod'
  },
  {
    artName: 'Hacktober loading animation',
    pageLink: './Art/mehul1011/index.html',
    imageLink: './Art/mehul1011/loading.gif',
    author: 'Mehul1011',
    githubLink: 'https://github.com/mehul1011'
  },
  {
    artName: 'Loading Dots',
    pageLink: './Art/devSergiu/index.html',
    imageLink: './Art/devSergiu/loading.gif',
    author: 'devSergiu',
    githubLink: 'https://github.com/devsergiu'
  },
  {
    artName: 'TypeWriter effect',
    pageLink: './Art/Sidharth/Typing_Text.html',
    imageLink: './Art/Sidharth/type_writer.gif',
    author: 'Sidharth',
    githubLink: 'https://github.com/Sidharth98'
  },
  {
    artName: 'Blue Spin',
    pageLink: './Art/JamesW/index.html',
    imageLink: './Art/JamesW/hacktober_spin.gif',
    author: 'James Whitney',
    githubLink: 'https://github.com/jameswhitney'
  },
  {
    artName: 'Loading Animation',
    pageLink: './Art/Sidharth/Loading.html',
    imageLink: './Art/Sidharth/Loading.gif',
    author: 'Sidharth',
    githubLink: 'https://github.com/Sidharth98'
  },
  {
    artName: 'Rotation',
    pageLink: './Art/alenanog/index.html',
    imageLink: './Art/alenanog/rotation.gif',
    author: 'Alena A.',
    githubLink: 'https://github.com/alenanog'
  },
  {
    artName: 'Colors in your life',
    pageLink: './Art/Atipahy/colors.html',
    imageLink: './Art/Atipahy/colors.png',
    author: 'Christos Chr',
    githubLink: 'https://github.com/atipaHy'
  },
  {
    artName: 'Orb',
    pageLink: './Art/Jkbicbic/orb.html',
    imageLink: './Art/Jkbicbic/orb.gif',
    author: 'John Kennedy Bicbic',
    githubLink: 'https://github.com/jkbicbic'
  },
  {
    artName: 'Charging...',
    pageLink: './Art/Afraz/charging.html',
    imageLink: './Art/Afraz/charging.gif',
    author: 'Afraz',
    githubLink: 'https://github.com/afrazz'
  },
  {
    artName: 'Charging...',
    pageLink: './Art/DepStep/depstep.html',
    imageLink: './Art/DepStep/depstep.gif',
    author: 'DepStep',
    githubLink: 'https://github.com/stephD'
  },
  {
    artName: 'Dancing Ball...',
    pageLink: './Art/DaveFres/index.html',
    imageLink: './Art/DaveFres/ball.gif',
    author: 'DaveFres',
    githubLink: 'https://github.com/DaveFres'
  },
  {
    artName: 'animatron',
    pageLink: './Art/animatron/index.html',
    imageLink: './Art/animatron/trance.gif',
    author: 'jomahay',
    githubLink: 'https://github.com/jomahay'
  },
  {
    artName: 'Sunshine',
    pageLink: './Art/Pavelisp/sunshine.html',
    imageLink: './Art/Pavelisp/sunshine.gif',
    author: 'Pavel Isp',
    githubLink: 'https://github.com/pavelisp'
  },
  {
    artName: 'SoundBoxes',
    pageLink: './Art/Hbarang/SoundBox.html',
    imageLink: './Art/Hbarang/SoundBoxAnimation.gif',
    author: 'Hbarang',
    githubLink: 'https://github.com/hbarang'
  },
  {
    artName: 'Cheshire',
    pageLink: './Art/Ckanelin/index.html',
    imageLink: './Art/Ckanelin/Cheshire.gif',
    author: 'Ckanelin',
    githubLink: 'https://github.com/ckanelin'
  },
  {
    artName: 'Disappear',
    pageLink: './Art/Stacy/index.html',
    imageLink: './Art/Stacy/disappear.gif',
    author: 'Stacy',
    githubLink: 'https://github.com/stacyholtz6'
  },
  {
    artName: 'Ellipse Spinner',
    pageLink: './Art/Sabina/ellipse_spinner.html',
    imageLink: './Art/Sabina/ellipse_spinner.png',
    author: 'Sabina Abbasova',
    githubLink: 'https://github.com/sabina929'
  },
  {
    artName: 'NightSky',
    pageLink: './Art/AndyS/index.html',
    imageLink: './Art/AndyS/Capture.GIF',
    author: 'AndyS',
    githubLink: 'https://github.com/AndyS1988'
  },
  {
    artName: 'Hungry',
    pageLink: './Art/diegchav/index.html',
    imageLink: './Art/diegchav/hungry.gif',
    author: 'Diego Chz',
    githubLink: 'https://github.com/diegchav'
  },
  {
    artName: 'Hover Text Animation',
    pageLink: './Art/AyoubIssaad2/index.html',
    imageLink: './Art/AyoubIssaad2/hoverTextAnimation.gif',
    author: 'AyoubIssaad',
    githubLink: 'https://github.com/AyoubIssaad'
  },
  {
    artName: 'Colorize',
    pageLink: './Art/JimBratsos/colorize.html',
    imageLink: './Art/JimBratsos/Colorize.gif',
    author: 'Jim Bratsos',
    githubLink: 'https://github.com/JimBratsos'
  },
  {
    artName: 'Hacktober Spooktacular',
    pageLink: 'Art/Elex/index.html',
    imageLink: ['./Art/Elex/hhs.gif'],
    author: 'William Poisel (LordCobra)',
    githubLink: 'https://github.com/epoisel'
  },
  {
    artName: 'Circley',
    pageLink: './Art/Tranjenny/indexjenny.html',
    imageLink: './Art/Tranjenny/zerojenny.gif',
    author: 'Tranjenny',
    githubLink: 'https://github.com/Tranjenny'
  },
  {
    artName: 'My Vietnam',
    pageLink: './Art/nhbduy/index.html',
    imageLink: './Art/nhbduy/my-vietnam.gif',
    author: 'Hoang-Bao-Duy NGUYEN',
    githubLink: 'https://github.com/nhbduy'
  },
  {
    artName: 'Hactoberfest Bus',
    pageLink: './Art/shahpranaf/index.html',
    imageLink: './Art/shahpranaf/hacktoberfest_bus.gif',
    author: 'Pranav Shah',
    githubLink: 'https://github.com/shahpranaf'
  },
  {
    artName: 'Hacktoberfest',
    pageLink: './Art/robihid/index.html',
    imageLink: './Art/robihid/hacktoberfest.png',
    author: 'robihid',
    githubLink: 'https://github.com/robihid'
  },
  {
    artName: 'Hi there',
    pageLink: './Art/Aki/index.html',
    imageLink: './Art/Aki/giphy.gif',
    author: 'Aki',
    githubLink: 'https://github.com/akmalist'
  },
  {
    artName: '3D css animation',
    pageLink: './Art/animationtion/index.html',
    imageLink: './Art/animation/css3drotate.gif',
    author: 'christ',
    githubLink: 'https://github.com/christ-87'
  },
  {
    artName: 'Hacktoberfest 2019!',
    pageLink: './Art/RedSquirrrel/index.html',
    imageLink: './Art/RedSquirrrel/index.html/animation.PNG',
    author: 'RedSquirrrel',
    githubLink: 'https://github.com/RedSquirrrel'
  },
  {
    artName: 'Sliding text',
    pageLink: './Art/Flattopz/index.html',
    imageLink: './Art/Flattopz/SlidingText.gif',
    author: 'Flattopz',
    githubLink: 'https://github.com/hjpunzalan'
  },
  {
    artName: 'Rainbow Color Changer',
    pageLink: './Art/mmshr/index.html',
    imageLink: './Art/mmshr/rainbow.gif',
    author: 'mmosehauer',
    githubLink: 'https://github.com/mmosehauer'
  },
  {
    artName: 'World of Coding',
    pageLink: './Art/tom_kn/coding.html',
    imageLink: './Art/tom_kn/coding.gif',
    author: 'Tamas Knisz',
    githubLink: 'https://github.com/TamasKn'
  },
  {
    artName: 'Initial Bounce',
    pageLink: './Art/Juwana/initial.html',
    imageLink: './Art/Juwana/InitialBounce.gif',
    author: 'Juwana',
    githubLink: 'https://github.com/JZerman2018'
  },
  {
    artName: 'Atom',
    pageLink: './Art/Teva/index.html',
    imageLink: './Art/Teva/atom.gif',
    author: 'Teva',
    githubLink: 'https://github.com/TevaHenry'
  },
  {
    artName: 'Be Awesome',
    pageLink: './Art/TigerAsH/index.html',
    imageLink: './Art/TigerAsH/be-awesome.jpg',
    author: 'TigerAsH',
    githubLink: 'https://github.com/TigerAsH94'
  },
  {
    artName: 'Rainbow Colors',
    pageLink: './Art/Sanjeev/index.html',
    imageLink: './Art/Sanjeev/animation.gif',
    author: 'Sanjeev Panday',
    githubLink: 'https://github.com/Sanjeev-Panday'
  },
  {
    artName: 'ZtM',
    pageLink: './Art/thoyvo/index.html',
    imageLink: './Art/thoyvo/ztm.gif',
    author: 'Thoyvo',
    githubLink: 'https://github.com/thoyvo'
  },
  {
    artName: 'Fast Fishes',
    pageLink: './Art/4ront/index.html',
    imageLink: './Art/4ront/fishes.gif',
    author: '4rontender',
    githubLink: 'https://github.com/RinatValiullov'
  },
  {
    artName: 'Loading...',
    pageLink: './Art/RedSquirrrel2/loading.html',
    imageLink: './Art/RedSquirrrel2/loading.gif',
    author: 'RedSquirrrel',
    githubLink: 'https://github.com/RedSquirrrel'
  },
  {
    artName: 'Animated Cube',
    pageLink: './Art/Animated Cube/index.html',
    imageLink: './Art/Animated Cube/cube.gif',
    author: 'RedSquirrrel',
    githubLink: 'https://github.com/RedSquirrrel'
  },
  {
    artName: 'Calm Ubuntu',
    pageLink: './Art/schupat/index.html',
    imageLink: './Art/schupat/preview.gif',
    author: 'schupat',
    githubLink: 'https://github.com/schupat'
  },
  {
    artName: 'Solar System',
    pageLink: './Art/DSandberg93/index.html',
    imageLink: './Art/DSandberg93/SolarSystem.gif',
    author: 'DSandberg93',
    githubLink: 'https://github.com/DSandberg93'
  },
  {
    artName: 'Boo',
    pageLink: './Art/VerityB/index.html',
    imageLink: './Art/VerityB/boo.gif',
    author: 'VerityB',
    githubLink: 'https://github.com/VerityB'
  },
  {
    artName: 'Hacktoberfest Ghost',
    pageLink: './Art/cTahirih/index.html',
    imageLink: './Art/cTahirih/ghost.png',
    author: 'cTahirih',
    githubLink: 'https://github.com/cTahirih'
  },
  {
    artName: 'Clock',
    pageLink: './Art/Abdul/index.html',
    imageLink: './Art/Abdul/Clock.png',
    author: 'Abdul Rahman',
    githubLink: 'https://github.com/abdulrahman118'
  },
  {
    artName: 'Loading Cube',
    pageLink: './Art/andrearizzello/index.html',
    imageLink: './Art/andrearizzello/index.gif',
    author: 'Andrea Rizzello',
    githubLink: 'https://github.com/andrearizzello'
  },
  {
    artName: 'Wall Dropping Logo',
    pageLink: './Art/shivams136/index.html',
    imageLink: './Art/shivams136/walldrop.gif',
    author: 'Shivam Sharma',
    githubLink: 'https://github.com/ShivamS136'
  },
  {
    artName: 'Infinite Race',
    pageLink: './Art/levermanx/index.html',
    imageLink: './Art/levermanx/anim.gif',
    author: 'Levermanx',
    githubLink: 'https://github.com/levermanx'
  },
  {
    artName: 'Hover to Rotate Text',
    pageLink: './Art/faiz_hameed/index.html',
    imageLink: './Art/faiz_hameed/hackto.gif',
    author: 'Faiz Hameed',
    githubLink: 'https://github.com/faizhameed'
  },
  {
    artName: 'HalloHacktober Greeting!',
    pageLink: './Art/lusalga/index.html',
    imageLink: './Art/lusalga/lu.gif',
    author: 'Lucieni A. Saldanha',
    githubLink: 'https://github.com/lusalga/'
  },
  {
    artName: 'Time goes by',
    pageLink: './Art/WolfgangKreminger/index.html',
    imageLink: './Art/WolfgangKreminger/showcase.gif',
    author: 'Wolfgang Kreminger',
    githubLink: 'https://github.com/r4pt0s'
  },
  {
    artName: 'Bouncing Text!',
    pageLink: './Art/AbdulsalamAbdulrahman/index.html',
    imageLink: './Art/AbdulsalamAbdulrahman/Bouncingtxt.gif',
    author: 'Abdulsalam Abdulrahman',
    githubLink: 'https://github.com/AbdulsalamAbdulrahman/'
  },
  {
    artName: 'Simple Phone Animation',
    pageLink: './Art/Lala/index.html',
    imageLink: './Art/Lala/phone.gif',
    author: 'Olamide Aboyeji',
    githubLink: 'https://github.com/aolamide'
  },
  {
    artName: 'Synthwave Sunset',
    pageLink: './Art/brunobolting/index.html',
    imageLink: './Art/brunobolting/synthwave-sunset.gif',
    author: 'Bruno Bolting',
    githubLink: 'https://github.com/brunobolting/'
  },
  {
    artName: 'That Animation',
    pageLink: './Art/MaKloudz/index.html',
    imageLink: './Art/MaKloudz/dat-animation.gif',
    author: 'Blessing Mutava',
    githubLink: 'https://github.com/MaKloudz'
  },
  {
    artName: 'animatron',
    pageLink: './Art/animatron/index.html',
    imageLink: './Art/animatron/trance.gif',
    author: 'nick981837',
    githubLink: 'https://github.com/nick981837'
  },
  {
    artName: 'abhishek9686',
    pageLink: './Art/abhishek9686/index.html',
    imageLink: './Art/abhishek9686/loading.gif',
    author: 'abhishek9686',
    githubLink: 'https://github.com/abhishek9686'
  },

  {
    artName: 'Animecircles',
    pageLink: './Art/Animecircles/index.html',
    imageLink: './Art/animatron/',
    author: 'Geamoding',
    githubLink: 'https://github.com/gilbertekalea'
  },
  {
    artName: 'ZTM Animation',
    pageLink: './Art/EricPuskas/index.html',
    imageLink: './Art/EricPuskas/index.gif',
    author: 'Eric Puskas',
    githubLink: 'https://github.com/EricPuskas'
  },
  {
    artName: 'LSD Rainbow Trip: Phase 1',
    pageLink: './Art/AbsMechanik/index.html',
    imageLink: './Art/AbsMechanik/AbsMechanik_Animation.gif',
    author: 'AbsMechanik',
    githubLink: 'https://github.com/AbsMechanik'
  },
  {
    artName: 'Christmas Lights',
    pageLink: './Art/Futuregit/index.html',
    imageLink: './Art/Futuregit/Christmas-Lights.gif',
    author: 'Futuregit',
    githubLink: 'https://github.com/Futuregit'
  },
  {
    artName: 'Fruit Dancing',
    pageLink: './Art/carlacentenor/index.html',
    imageLink: './Art/carlacentenor/fruit.gif',
    author: 'carlacentenor',
    githubLink: 'https://github.com/carlacentenor'
  },
  {
    artName: 'Spooktober Hacktoberfest',
    pageLink: './Art/FredAmartey/index.html',
    imageLink: './Art/FredAmartey/thumbnaill.gif',
    author: 'Fred Amartey',
    githubLink: 'https://github.com/FredAmartey'
  },
  {
    artName: 'Star Wars?',
    pageLink: './Art/henryvalbuena/index.html',
    imageLink: './Art/henryvalbuena/index.gif',
    author: 'Henry Valbuena',
    githubLink: 'https://github.com/henryvalbuena'
  },
  {
    artName: 'UFO',
    pageLink: './Art/UFO/index.html',
    imageLink: './Art/UFO/UFO.png',
    author: 'Abhinav Singh @abhinav9910',
    githubLink: 'https://github.com/abhinav9910'
  },
  {
    artName: 'The Ripple',
    pageLink: './Art/Anmol2/index.html',
    imageLink: './Art/Anmol2/ripple.png',
    author: 'Anmol',
    githubLink: 'https://github.com/Anmol270900'
  },
  {
    artName: 'Rainbow loader',
    pageLink: './Art/ka-hn/rainbow.html',
    imageLink: './Art/ka-hn/rainbow.gif',
    author: 'Karim Hussain',
    githubLink: 'https://github.com/ka-hn'
  },
  {
    artName: 'Action Cam',
    pageLink: './Art/Donovan/index.html',
    imageLink: './Art/Donovan/pureCSS-animation.gif',
    author: 'Donovan Hunter',
    githubLink: 'https://github.com/dhdcode'
  },
  {
    artName: 'The Sun',
    pageLink: './Art/Anmol/index.html',
    imageLink: './Art/Anmol/sun.png',
    author: 'Anmol',
    githubLink: 'https://github.com/Anmol270900'
  },
  {
    artName: 'Flashing Pumpkin',
    pageLink: './Art/KatrinaRose14/index.html',
    imageLink: './Art/KatrinaRose14/FlashingPumpkin.gif',
    author: 'Katrina Yates',
    githubLink: 'https://github.com/KatrinaRose14'
  },
  {
    artName: 'Flipbox',
    pageLink: './Art/Prasheel/index.html',
    imageLink: './Art/Prasheel/flip.gif',
    author: 'Prasheel Soni',
    githubLink: 'https://github.com/ps011'
  },
  {
    artName: '2019 Wave',
    pageLink: './Art/chris-aqui/index.html',
    imageLink: './Art/chris-aqui/2019-jump.gif',
    author: 'Christine Aqui',
    githubLink: 'https://github.com/christine-aqui'
  },
  {
    artName: 'Hover Button Animation',
    pageLink: './Art/Vipul/hover.html',
    imageLink: './Art/Vipul/Screenshot2.png',
    author: 'Vipul',
    githubLink: 'https://github.com/vipuljain08'
  },
  {
    artName: 'Start From Zero',
    pageLink: './Art/Robihdy/index.html',
    imageLink: './Art/Robihdy/start-from-zero.png',
    author: 'Robihdy',
    githubLink: 'https://github.com/Robihdy'
  },
  {
    artName: 'Local Host metaphor',
    pageLink: './Art/Akbar-Cyber/index.html',
    imageLink: './Art/Prateek/localhost.png',
    author: 'Prateek',
    githubLink: 'https://github.com/prateekpatrick'
  },
  {
    artName: 'Akbar-Cyber',
    pageLink: './Art/Akbar-Cyber/index.html',
    imageLink: './Art/Akbar-Cyber/akbar.gif',
    author: 'Akbar',
    githubLink: 'https://github.com/Akbar-Cyber'
  },
  {
    artName: 'Sliding Lines',
    pageLink: './Art/erics0n/sliding-lines/index.html',
    imageLink: './Art/erics0n/sliding-lines/image.gif',
    author: 'erics0n',
    githubLink: 'https://github.com/erics0n'
  },
  {
    artName: 'Triangle',
    pageLink: './Art/Joy/triangle/triangle.html',
    imageLink: './Art/Joy/triangle/triangle.gif',
    author: 'Joy',
    githubLink: 'https://github.com/royranger'
  },
  {
    artName: 'Cube',
    pageLink: './Art/Joy/cube/cube.html',
    imageLink: './Art/Joy/cube/cube.gif',
    author: 'Joy',
    githubLink: 'https://github.com/royranger'
  },
  {
    artName: 'Burger Menu',
    pageLink: './Art/mctrl/burger.html',
    imageLink: './Art/mctrl/burger.gif',
    author: 'Martina',
    githubLink: 'https://github.com/mctrl'
  },
  {
    artName: 'Square Loader',
    pageLink: './Art/Hemant/index.html',
    imageLink: './Art/Hemant/loader.gif',
    author: 'Hemant Garg',
    githubLink: 'https://github.com/hemant-garg'
  },
  {
    artName: 'wake up, neo...',
    pageLink: './Art/samirjouni/TributeToTheMatrix.html',
    imageLink: './Art/samirjouni/sample.gif',
    author: 'Samir Jouni',
    githubLink: 'https://github.com/samirjouni'
  },
  {
    artName: 'Tribute To COD4MW',
    pageLink: './Art/samirjouni2/index.html',
    imageLink: './Art/samirjouni2/sample.gif',
    author: 'Samir Jouni',
    githubLink: 'https://github.com/samirjouni'
  },
  {
    artName: 'Planet',
    pageLink: './Art/ArthurDoom/planet.html',
    imageLink: './Art/ArthurDoom/planet.gif',
    author: 'ArthurDoom',
    githubLink: 'https://github.com/ArthurDoom'
  },
  {
    artName: 'SquarPy',
    pageLink: './Art/Utkarsh/index.html',
    imageLink: './Art/Utkarsh/hack.gif',
    author: 'utkarsh',
    githubLink: 'https://github.com/Utkarsh2604'
  },
  {
    artName: 'Circle',
    pageLink: './Art/Oliver/Circle.html',
    imageLink: './Art/Oliver/circle.gif',
    author: 'Oliver',
    githubLink: 'https://github.com/oliver-gomes'
  },
  {
    artName: 'Ellipse Loader',
    pageLink: './Art/VaibhavKhulbe/EllipseLoader.html',
    imageLink: './Art/VaibhavKhulbe/ellipseLoader.gif',
    author: 'Vaibhav Khulbe',
    githubLink: 'https://github.com/Kvaibhav01'
  },
  {
    artName: 'Simple Loader',
    pageLink: './Art/soumsps/simpleload.html',
    imageLink: './Art/soumsps/sample.gif',
    author: 'Soumendu Sinha',
    githubLink: 'https://github.com/soumsps'
  },
  {
    artName: 'Rollodex',
    pageLink: './Art/Shruti/rolling.html',
    imageLink: './Art/Shruti/rolling.gif',
    author: 'Shruti',
    githubLink: 'https://github.com/shruti49'
  },
  {
    artName: 'Cute Cat',
    pageLink: './Art/Alghi/cat.html',
    imageLink: './Art/Alghi/cat.gif',
    author: 'Alghi',
    githubLink: 'https://github.com/darklordace'
  },
  {
    artName: 'ZtM Text',
    pageLink: './Art/Di4iMoRtAl/ZtM_text_animation.html',
    imageLink: './Art/Di4iMoRtAl/ZtM_animation.gif',
    author: 'Di4iMoRtAl',
    githubLink: 'https://github.com/dppeykov'
  },
  {
    artName: 'Circles',
    pageLink: './Art/Bhuvana/circles.html',
    imageLink: './Art/Bhuvana/circles.gif',
    author: 'Bhuvana',
    githubLink: 'https://github.com/bhuvana-guna'
  },
  {
    artName: 'Bird',
    pageLink: './Art/Bhuvana/bird.html',
    imageLink: './Art/Bhuvana/bird.gif',
    author: 'Bhuvana',
    githubLink: 'https://github.com/bhuvana-guna'
  },
  {
    artName: 'Loader',
    pageLink: './Art/Bhuvana/loader.html',
    imageLink: './Art/Bhuvana/loader.gif',
    author: 'Bhuvana',
    githubLink: 'https://github.com/bhuvana-guna'
  },
  {
    artName: 'Simple blinking loading circles',
    pageLink: './Art/Rahul/index.html',
    imageLink: './Art/Rahul/loading.gif',
    author: 'Rahul',
    githubLink: 'https://github.com/kohli6010'
  },
  {
    artName: 'Css Pulse',
    pageLink: './Art/Aszmel/pulse.html',
    imageLink: './Art/Aszmel/css_pulse.gif',
    author: 'Aszmel',
    githubLink: 'https://github.com/Aszmel'
  },
  {
    artName: 'Circle Bounce',
    pageLink: './Art/Edmund/index.html',
    imageLink: './Art/Edmund/circle-bounce.gif',
    author: 'Edmund',
    githubLink: 'https://github.com/edmund1645'
  },
  {
    artName: 'Heart Beating',
    pageLink: './Art/Regem/index.html',
    imageLink: './Art/Regem/heart.jpg',
    author: 'Regem',
    githubLink: 'https://github.com/GemzBond'
  },
  {
    artName: 'Fading Circles',
    pageLink: './Art/Ankit/fadeCircle.html',
    imageLink: './Art/Ankit/fadeCircles.png',
    author: 'Ankit Srivastava',
    githubLink: 'https://github.com/a18nov'
  },
  {
    artName: 'Hacktoberfest 2019',
    pageLink: './Art/jpk3lly/animation.html',
    imageLink: './Art/jpk3lly/JPs_Animation_GIF.gif',
    author: 'jpk3lly',
    githubLink: 'https://github.com/jpk3lly'
  },
  {
    artName: 'Name Rotator',
    pageLink: './Art/Meet/name.html',
    imageLink: './Art/Meet/name.gif',
    author: 'Meet',
    githubLink: 'https://github.com/Meet1103'
  },
  {
    artName: 'Ball Rotator',
    pageLink: './Art/Bibekpreet/index.html',
    imageLink: './Art/Bibekpreet/ball.gif',
    author: 'Bibekpreet',
    githubLink: 'https://github.com/bibekpreet99'
  },
  {
    artName: 'ephiphany',
    pageLink: './Art/OctavianIlies/index.html',
    imageLink: './Art/OctavianIlies/ephiphany.gif',
    author: 'OctavianIlies',
    githubLink: 'https://github.com/OctavianIlies'
  },
  {
    artName: 'Loading',
    pageLink: './Art/jh1992jh/loading.html',
    imageLink: './Art/jh1992jh/loading.gif',
    author: 'jh1992jh',
    githubLink: 'https://github.com/jh1992jh'
  },
  {
    artName: 'ZTM Colors',
    pageLink: './Art/Godnon/index.html',
    imageLink: './Art/Godnon/ZTMcAnim.gif',
    author: 'Godnon',
    githubLink: 'https://github.com/godnondsilva'
  },
  {
    artName: 'Hover Effect',
    pageLink: './Art/Shubhankar/index.html',
    imageLink: './Art/Shubhankar/hackoctober.gif',
    author: 'Shubhankar',
    githubLink: 'https://github.com/shubhdwiv12'
  },
  {
    artName: 'Bouncing Fading Circles',
    pageLink: './Art/AyoubIssaad/index.html',
    imageLink: './Art/AyoubIssaad/BouncingFadingCircles.gif',
    author: 'AyoubIssaad',
    githubLink: 'https://github.com/AyoubIssaad'
  },
  {
    artName: '5 balls preloader',
    pageLink: './Art/Nnaji-Victor/index.html',
    imageLink: './Art/Nnaji-Victor/5_balls.gif',
    author: 'Nnaji Victor',
    githubLink: 'https://github.com/Nnaji-Victor'
  },
  {
    artName: 'ZTM Bouncer',
    pageLink: './Art/Josia/bouncer.html',
    imageLink: './Art/Josia/ztmbouncer.gif',
    author: 'Josia Rodriguez',
    githubLink: 'https://github.com/josiarod'
  },
  {
    artName: 'Hacktober loading animation',
    pageLink: './Art/mehul1011/index.html',
    imageLink: './Art/mehul1011/loading.gif',
    author: 'Mehul1011',
    githubLink: 'https://github.com/mehul1011'
  },
  {
    artName: 'Loading Dots',
    pageLink: './Art/devSergiu/index.html',
    imageLink: './Art/devSergiu/loading.gif',
    author: 'devSergiu',
    githubLink: 'https://github.com/devsergiu'
  },
  {
    artName: 'TypeWriter effect',
    pageLink: './Art/Sidharth/Typing_Text.html',
    imageLink: './Art/Sidharth/type_writer.gif',
    author: 'Sidharth',
    githubLink: 'https://github.com/Sidharth98'
  },
  {
    artName: 'Blue Spin',
    pageLink: './Art/JamesW/index.html',
    imageLink: './Art/JamesW/hacktober_spin.gif',
    author: 'James Whitney',
    githubLink: 'https://github.com/jameswhitney'
  },
  {
    artName: 'Loading Animation',
    pageLink: './Art/Sidharth/Loading.html',
    imageLink: './Art/Sidharth/Loading.gif',
    author: 'Sidharth',
    githubLink: 'https://github.com/Sidharth98'
  },
  {
    artName: 'Rotation',
    pageLink: './Art/alenanog/index.html',
    imageLink: './Art/alenanog/rotation.gif',
    author: 'Alena A.',
    githubLink: 'https://github.com/alenanog'
  },
  {
    artName: 'Colors in your life',
    pageLink: './Art/Atipahy/colors.html',
    imageLink: './Art/Atipahy/colors.png',
    author: 'Christos Chr',
    githubLink: 'https://github.com/atipaHy'
  },
  {
    artName: 'Orb',
    pageLink: './Art/Jkbicbic/orb.html',
    imageLink: './Art/Jkbicbic/orb.gif',
    author: 'John Kennedy Bicbic',
    githubLink: 'https://github.com/jkbicbic'
  },
  {
    artName: 'Charging...',
    pageLink: './Art/Afraz/charging.html',
    imageLink: './Art/Afraz/charging.gif',
    author: 'Afraz',
    githubLink: 'https://github.com/afrazz'
  },
  {
    artName: 'Charging...',
    pageLink: './Art/DepStep/depstep.html',
    imageLink: './Art/DepStep/depstep.gif',
    author: 'DepStep',
    githubLink: 'https://github.com/stephD'
  },
  {
    artName: 'Dancing Ball...',
    pageLink: './Art/DaveFres/index.html',
    imageLink: './Art/DaveFres/ball.gif',
    author: 'DaveFres',
    githubLink: 'https://github.com/DaveFres'
  },
  {
    artName: 'animatron',
    pageLink: './Art/animatron/index.html',
    imageLink: './Art/animatron/trance.gif',
    author: 'jomahay',
    githubLink: 'https://github.com/jomahay'
  },
  {
    artName: 'Sunshine',
    pageLink: './Art/Pavelisp/sunshine.html',
    imageLink: './Art/Pavelisp/sunshine.gif',
    author: 'Pavel Isp',
    githubLink: 'https://github.com/pavelisp'
  },
  {
    artName: 'SoundBoxes',
    pageLink: './Art/Hbarang/SoundBox.html',
    imageLink: './Art/Hbarang/SoundBoxAnimation.gif',
    author: 'Hbarang',
    githubLink: 'https://github.com/hbarang'
  },
  {
    artName: 'Cheshire',
    pageLink: './Art/Ckanelin/index.html',
    imageLink: './Art/Ckanelin/Cheshire.gif',
    author: 'Ckanelin',
    githubLink: 'https://github.com/ckanelin'
  },
  {
    artName: 'Disappear',
    pageLink: './Art/Stacy/index.html',
    imageLink: './Art/Stacy/disappear.gif',
    author: 'Stacy',
    githubLink: 'https://github.com/stacyholtz6'
  },
  {
    artName: 'Ellipse Spinner',
    pageLink: './Art/Sabina/ellipse_spinner.html',
    imageLink: './Art/Sabina/ellipse_spinner.png',
    author: 'Sabina Abbasova',
    githubLink: 'https://github.com/sabina929'
  },
  {
    artName: 'NightSky',
    pageLink: './Art/AndyS/index.html',
    imageLink: './Art/AndyS/Capture.GIF',
    author: 'AndyS',
    githubLink: 'https://github.com/AndyS1988'
  },
  {
    artName: 'Hungry',
    pageLink: './Art/diegchav/index.html',
    imageLink: './Art/diegchav/hungry.gif',
    author: 'Diego Chz',
    githubLink: 'https://github.com/diegchav'
  },
  {
    artName: 'Hover Text Animation',
    pageLink: './Art/AyoubIssaad2/index.html',
    imageLink: './Art/AyoubIssaad2/hoverTextAnimation.gif',
    author: 'AyoubIssaad',
    githubLink: 'https://github.com/AyoubIssaad'
  },
  {
    artName: 'Colorize',
    pageLink: './Art/JimBratsos/colorize.html',
    imageLink: './Art/JimBratsos/Colorize.gif',
    author: 'Jim Bratsos',
    githubLink: 'https://github.com/JimBratsos'
  },
  {
    artName: 'Hacktober Spooktacular',
    pageLink: 'Art/Elex/index.html',
    imageLink: ['./Art/Elex/hhs.gif'],
    author: 'William Poisel (LordCobra)',
    githubLink: 'https://github.com/epoisel'
  },
  {
    artName: 'Circley',
    pageLink: './Art/Tranjenny/indexjenny.html',
    imageLink: './Art/Tranjenny/zerojenny.gif',
    author: 'Tranjenny',
    githubLink: 'https://github.com/Tranjenny'
  },
  {
    artName: 'My Vietnam',
    pageLink: './Art/nhbduy/index.html',
    imageLink: './Art/nhbduy/my-vietnam.gif',
    author: 'Hoang-Bao-Duy NGUYEN',
    githubLink: 'https://github.com/nhbduy'
  },
  {
    artName: 'Hactoberfest Bus',
    pageLink: './Art/shahpranaf/index.html',
    imageLink: './Art/shahpranaf/hacktoberfest_bus.gif',
    author: 'Pranav Shah',
    githubLink: 'https://github.com/shahpranaf'
  },
  {
    artName: 'Hacktoberfest',
    pageLink: './Art/robihid/index.html',
    imageLink: './Art/robihid/hacktoberfest.png',
    author: 'robihid',
    githubLink: 'https://github.com/robihid'
  },
  {
    artName: 'Hi there',
    pageLink: './Art/Aki/index.html',
    imageLink: './Art/Aki/giphy.gif',
    author: 'Aki',
    githubLink: 'https://github.com/akmalist'
  },
  {
    artName: 'Hacktoberfest 2019!',
    pageLink: './Art/RedSquirrrel/index.html',
    imageLink: './Art/RedSquirrrel/index.html/animation.PNG',
    author: 'RedSquirrrel',
    githubLink: 'https://github.com/RedSquirrrel'
  },
  {
    artName: 'Sliding text',
    pageLink: './Art/Flattopz/index.html',
    imageLink: './Art/Flattopz/SlidingText.gif',
    author: 'Flattopz',
    githubLink: 'https://github.com/hjpunzalan'
  },
  {
    artName: 'Rainbow Color Changer',
    pageLink: './Art/mmshr/index.html',
    imageLink: './Art/mmshr/rainbow.gif',
    author: 'mmosehauer',
    githubLink: 'https://github.com/mmosehauer'
  },
  {
    artName: 'World of Coding',
    pageLink: './Art/tom_kn/coding.html',
    imageLink: './Art/tom_kn/coding.gif',
    author: 'Tamas Knisz',
    githubLink: 'https://github.com/TamasKn'
  },
  {
    artName: 'Initial Bounce',
    pageLink: './Art/Juwana/initial.html',
    imageLink: './Art/Juwana/InitialBounce.gif',
    author: 'Juwana',
    githubLink: 'https://github.com/JZerman2018'
  },
  {
    artName: 'Atom',
    pageLink: './Art/Teva/index.html',
    imageLink: './Art/Teva/atom.gif',
    author: 'Teva',
    githubLink: 'https://github.com/TevaHenry'
  },
  {
    artName: 'Be Awesome',
    pageLink: './Art/TigerAsH/index.html',
    imageLink: './Art/TigerAsH/be-awesome.jpg',
    author: 'TigerAsH',
    githubLink: 'https://github.com/TigerAsH94'
  },
  {
    artName: 'Rainbow Colors',
    pageLink: './Art/Sanjeev/index.html',
    imageLink: './Art/Sanjeev/animation.gif',
    author: 'Sanjeev Panday',
    githubLink: 'https://github.com/Sanjeev-Panday'
  },
  {
    artName: 'ZtM',
    pageLink: './Art/thoyvo/index.html',
    imageLink: './Art/thoyvo/ztm.gif',
    author: 'Thoyvo',
    githubLink: 'https://github.com/thoyvo'
  },
  {
    artName: 'Fast Fishes',
    pageLink: './Art/4ront/index.html',
    imageLink: './Art/4ront/fishes.gif',
    author: '4rontender',
    githubLink: 'https://github.com/RinatValiullov'
  },
  {
    artName: 'Loading...',
    pageLink: './Art/RedSquirrrel2/loading.html',
    imageLink: './Art/RedSquirrrel2/loading.gif',
    author: 'RedSquirrrel',
    githubLink: 'https://github.com/RedSquirrrel'
  },
  {
    artName: 'Animated Cube',
    pageLink: './Art/Animated Cube/index.html',
    imageLink: './Art/Animated Cube/cube.gif',
    author: 'RedSquirrrel',
    githubLink: 'https://github.com/RedSquirrrel'
  },
  {
    artName: 'Calm Ubuntu',
    pageLink: './Art/schupat/index.html',
    imageLink: './Art/schupat/preview.gif',
    author: 'schupat',
    githubLink: 'https://github.com/schupat'
  },
  {
    artName: 'Solar System',
    pageLink: './Art/DSandberg93/index.html',
    imageLink: './Art/DSandberg93/SolarSystem.gif',
    author: 'DSandberg93',
    githubLink: 'https://github.com/DSandberg93'
  },
  {
    artName: 'Boo',
    pageLink: './Art/VerityB/index.html',
    imageLink: './Art/VerityB/boo.gif',
    author: 'VerityB',
    githubLink: 'https://github.com/VerityB'
  },
  {
    artName: 'Hacktoberfest Ghost',
    pageLink: './Art/cTahirih/index.html',
    imageLink: './Art/cTahirih/ghost.png',
    author: 'cTahirih',
    githubLink: 'https://github.com/cTahirih'
  },
  {
    artName: 'Clock',
    pageLink: './Art/Abdul/index.html',
    imageLink: './Art/Abdul/Clock.png',
    author: 'Abdul Rahman',
    githubLink: 'https://github.com/abdulrahman118'
  },
  {
    artName: 'Loading Cube',
    pageLink: './Art/andrearizzello/index.html',
    imageLink: './Art/andrearizzello/index.gif',
    author: 'Andrea Rizzello',
    githubLink: 'https://github.com/andrearizzello'
  },
  {
    artName: 'Wall Dropping Logo',
    pageLink: './Art/shivams136/index.html',
    imageLink: './Art/shivams136/walldrop.gif',
    author: 'Shivam Sharma',
    githubLink: 'https://github.com/ShivamS136'
  },
  {
    artName: 'Infinite Race',
    pageLink: './Art/levermanx/index.html',
    imageLink: './Art/levermanx/anim.gif',
    author: 'Levermanx',
    githubLink: 'https://github.com/levermanx'
  },
  {
    artName: 'Hover to Rotate Text',
    pageLink: './Art/faiz_hameed/index.html',
    imageLink: './Art/faiz_hameed/hackto.gif',
    author: 'Faiz Hameed',
    githubLink: 'https://github.com/faizhameed'
  },
  {
    artName: 'HalloHacktober Greeting!',
    pageLink: './Art/lusalga/index.html',
    imageLink: './Art/lusalga/lu.gif',
    author: 'Lucieni A. Saldanha',
    githubLink: 'https://github.com/lusalga/'
  },
  {
    artName: 'Time goes by',
    pageLink: './Art/WolfgangKreminger/index.html',
    imageLink: './Art/WolfgangKreminger/showcase.gif',
    author: 'Wolfgang Kreminger',
    githubLink: 'https://github.com/r4pt0s'
  },
  {
    artName: 'Bouncing Text!',
    pageLink: './Art/AbdulsalamAbdulrahman/index.html',
    imageLink: './Art/AbdulsalamAbdulrahman/Bouncingtxt.gif',
    author: 'Abdulsalam Abdulrahman',
    githubLink: 'https://github.com/AbdulsalamAbdulrahman/'
  },
  {
    artName: 'Simple Phone Animation',
    pageLink: './Art/Lala/index.html',
    imageLink: './Art/Lala/phone.gif',
    author: 'Olamide Aboyeji',
    githubLink: 'https://github.com/aolamide'
  },
  {
    artName: 'Synthwave Sunset',
    pageLink: './Art/brunobolting/index.html',
    imageLink: './Art/brunobolting/synthwave-sunset.gif',
    author: 'Bruno Bolting',
    githubLink: 'https://github.com/brunobolting/'
  },

  {
    artName: 'Kawaii Penguin',
    pageLink: './Art/Brienyll/index.html',
    imageLink: './Art/Brienyll/kawaiiPenguin.gif',
    author: 'Brienyll',
    githubLink: 'https://github.com/brienyll/'
  },
  {
    artName: 'Happy Halloween',
    pageLink: './Art/MatthewS/index.html',
    imageLink: './Art/MatthewS/Spider.gif',
    author: 'MatthewS',
    githubLink: 'https://github.com/matthewstoddart/'
  },
  {
    artName: 'Fan Art',
    pageLink: './Art/m-perez33/index.html',
    imageLink: './Art/m-perez33/cylon.gif',
    author: 'Marcos Perez',
    githubLink: 'https://github.com/m-perez33/'
  },
  {
    artName: 'Animating Pot',
    pageLink: './Art/Somechandra/index.html',
    imageLink: './Art/Somechandra/pot.gif',
    author: 'Somechandra',
    githubLink: 'https://github.com/somechandra'
  },
  {
    artName: 'Circles Circling',
    pageLink: './Art/pikktorr/index.html',
    imageLink: './Art/pikktorr/circles.gif',
    author: 'pikktorr',
    githubLink: 'https://github.com/pikktorr'
  },
  {
    artName: 'Glitchy Szn',
    pageLink: './Art/premdav/index.html',
    imageLink: './Art/premdav/screenshot.png',
    author: 'premdav',
    githubLink: 'https://github.com/premdav'
  },
  {
    artName: 'ZeroToMastery',
    pageLink: './Art/Vzneers/index.html',
    imageLink: './Art/Vzneers/gifzeroloading.gif',
    author: 'TrinhMinhHieu',
    githubLink: 'https://github.com/trinhminhhieu'
  },
  {
    artName: 'Spacecraft-landing',
    pageLink: './Art/DDuplinszki/index.html',
    imageLink: './Art/DDuplinszki/Spacecraft-landing.gif',
    author: 'DDuplinszki',
    githubLink: 'https://github.com/DDuplinszki'
  },
  {
    artName: 'Paw Prints',
    pageLink: './Art/Tia/index.html',
    imageLink: './Art/Tia/paw-prints.gif',
    author: 'Tia Esguerra',
    githubLink: 'https://github.com/msksfo'
  },
  {
    artName: 'Hover-Scale',
    pageLink: './Art/echowebid/index.html',
    imageLink: './Art/echowebid/hover.gif',
    author: 'echowebid',
    githubLink: 'https://github.com/echowebid'
  },
  {
    artName: 'mars',
    pageLink: './Art/Courtney_Pure/index.html',
    imageLink: './Art/Courtney_Pure/mars_screenshot.png',
    author: 'Courtney Pure',
    githubLink: 'https://github.com/courtneypure'
  },
  {
    artName: 'Welcome HactoberFest',
    pageLink: './Art/Dhaval/index.html',
    imageLink: './Art/Dhaval/Welcome-Hacktoberfest.gif',
    author: 'Dhaval Mehta',
    githubLink: 'https://github.com/Dhaval1403'
  },
  {
    artName: 'Aynonimation',
    pageLink: './Art/Aynorica/aynorica.html',
    imageLink: './Art/Aynorica/Aynonimation.png',
    author: 'aynorica',
    githubLink: 'https://github.com/aynorica'
  },
  {
    artName: 'sun-to-moon',
    pageLink: './Art/haider/index.html',
    imageLink: './Art/haider/sun-moon.gif',
    author: 'Haider',
    githubLink: 'https://github.com/hyderumer'
  },
  {
    artName: 'Animatron',
    pageLink: './Art/animatron/index.html',
    imageLink: './Art/animatron/trance.gif',
    author: 'Andrei',
    githubLink: 'https://github.com/aneagoie'
  },
  {
    artName: 'Loader Circle',
    pageLink: './Art/beaps/index.html',
    imageLink: './Art/beaps/loader-circle.gif',
    author: 'beaps',
    githubLink: 'https://github.com/beaps'
  },
  {
    artName: 'Doors',
    pageLink: './Art/pauliax/index.html',
    imageLink: './Art/pauliax/doors.gif',
    author: 'pauliax',
    githubLink: 'https://github.com/pauliax'
  },
  {
    artName: 'Clock with pendulum',
    pageLink: './Art/Pankaj/index.html',
    imageLink: './Art/Pankaj/Clock_with_pendulum.gif',
    author: 'Pankaj',
    githubLink: 'https://github.com/prime417'
  },
  {
    artName: 'Animatron',
    pageLink: './Art/animatron/index.html',
    imageLink: './Art/animatron/trance.gif',
    author: 'Andrei',
    githubLink: 'https://github.com/aneagoie'
  },
  {
    artName: 'Loader Circle',
    pageLink: './Art/beaps/index.html',
    imageLink: './Art/beaps/loader-circle.gif',
    author: 'beaps',
    githubLink: 'https://github.com/beaps'
  },
  {
    artName: 'Open Sourcerer',
    pageLink: './Art/4rturd13/index.html',
    imageLink: './Art/4rturd13/openSourcerer.gif',
    author: '4rturd13',
    githubLink: 'https://github.com/4rturd13'
  },
  {
    artName: 'Doors',
    pageLink: './Art/pauliax/index.html',
    imageLink: './Art/pauliax/doors.gif',
    author: 'pauliax',
    githubLink: 'https://github.com/pauliax'
  },
  {
    artName: 'Loader Square',
    pageLink: './Art/beaps2/square-loader.html',
    imageLink: './Art/beaps2/square-loader.gif',
    author: 'beaps',
    githubLink: 'https://github.com/beaps'
  },
  {
    artName: 'Running Text',
    pageLink: './Art/DevinEkadeni/running-text.html',
    imageLink: './Art/DevinEkadeni/running-text.gif',
    author: 'Devin Ekadeni',
    githubLink: 'https://github.com/devinekadeni'
  },
  {
    artName: 'Mystical-Hacktoberfest',
    pageLink: './Art/Wayne/index.html',
    imageLink:
      './Art/Wayne/hacktoberfest - Google Chrome 09 Oct 2019 21_12_32.png',
    author: 'Wayne Mac Mavis',
    githubLink: 'https://github.com/WayneMacMavis'
  },
  {
    artName: 'ZTM Logo Animation',
    pageLink: './Art/bk987/index.html',
    imageLink: './Art/bk987/preview.gif',
    author: 'Bilal Khalid',
    githubLink: 'https://github.com/bk987'
  },
  {
    artName: 'Pong',
    pageLink: './Art/Carls13/index.html',
    imageLink: './Art/Carls13/pong.jpg',
    author: 'Carlos Hernandez',
    githubLink: 'https://github.com/Carls13'
  },
  {
    artName: 'ZTM Reveal',
    pageLink: './Art/bk987-2/index.html',
    imageLink: './Art/bk987-2/preview.gif',
    author: 'Bilal Khalid',
    githubLink: 'https://github.com/bk987'
  },
  {
    artName: 'ZTM Family Animation',
    pageLink: './Art/sballgirl11/animation.html',
    imageLink: './Art/sballgirl11/ztm.gif',
    author: 'Brittney Postma',
    githubLink: 'https://github.com/sballgirl11'
  },
  {
    artName: 'Phone Greetings',
    pageLink: './Art/ann-dev/index.html',
    imageLink: './Art/ann-dev/screenshot.png',
    author: 'ann-dev',
    githubLink: 'https://github.com/ann-dev'
  },
  {
    artName: 'Triangle Slide',
    pageLink: './Art/grieff/index.html',
    imageLink: './Art/grieff/triangle-animation.gif',
    author: 'Grieff',
    githubLink: 'https://github.com/grieff'
  },
  {
    artName: 'Neon ZTM',
    pageLink: './Art/grieff/text.html',
    imageLink: './Art/grieff/neonZTM.gif',
    author: 'Grieff',
    githubLink: 'https://github.com/grieff'
  },
  {
    artName: 'Flip Card',
    pageLink: './Art/FlipCard/index.html',
    imageLink: './Art/FlipCard/ezgif.com-video-to-gif.gif',
    author: 'Saurabh',
    githubLink: 'https://github.com/Saurabh-FullStackDev'
  },
  {
    artName: 'animationHalloween',
    pageLink: './Art/mawais54013/index.html',
    imageLink: './Art/mawais54013/Halloween.gif',
    author: 'mawais54013',
    githubLink: 'https://github.com/mawais54013'
  },
  {
    artName: 'Hacktoberfest Letter Popups',
    pageLink: './Art/jmt3559/index.html',
    imageLink: 'https://media.giphy.com/media/RKSRPGiIsy1f3Ji3j1/giphy.gif',
    author: 'Juan T.',
    githubLink: 'https://github.com/jmtellez'
  },
  {
    artName: 'Oscillation',
    pageLink: './Art/Oscillation/index.html',
    imageLink: './Art/Oscillation/oscillation.gif',
    author: 'Nandhakumar',
    githubLink: 'https://github.com/Nandhakumar7792'
  },
  {
    artName: 'Letters flipUp',
    pageLink: './Art/TerenceBiney/index.html',
    imageLink: './Art/TerenceBiney/lettersanimate.gif',
    author: 'Terence Biney',
    githubLink: 'https://github.com/Tereflech17'
  },
  {
    artName: 'Colors rectangle',
    pageLink: './Art/beaps3/index.html',
    imageLink: './Art/beaps3/colors-rectangle.gif',
    author: 'beaps',
    githubLink: 'https://github.com/beaps'
  },
  {
    artName: 'Hinge',
    pageLink: './Art/hereisfahad/index.html',
    imageLink: './Art/hereisfahad/hinge.png',
    author: 'Hereisfahad',
    githubLink: 'https://github.com/hereisfahad'
  },
  {
    artName: 'Animation',
    pageLink: './Art/PaulBillings/animation.html',
    imageLink: './Art/PaulBillings/animation.gif',
    author: 'Paul Billings',
    githubLink: 'https://github.com/paulbillings'
  },
  {
    artName: 'Diminishing',
    pageLink: './Art/Diminishing/index.html',
    imageLink: './Art/Diminishing/diminishing.gif',
    author: 'Nandhakumar',
    githubLink: 'https://github.com/Nandhakumar7792'
  },
  {
    artName: 'yin-yang',
    pageLink: './Art/yin-yang/index.html',
    imageLink: './Art/yin-yang/yin-yang.gif',
    author: 'Nandhakumar',
    githubLink: 'https://github.com/Nandhakumar7792'
  },
  {
    artName: 'eggJiggle',
    pageLink: './Art/eggJiggle/index.html',
    imageLink: './Art/eggJiggle/eggJiggle.gif',
    author: 'Nandhakumar',
    githubLink: 'https://github.com/Nandhakumar7792'
  },
  {
    artName: 'Aynonimation',
    pageLink: './Art/Aynorica/aynorica.html',
    imageLink: './Art/Aynorica/Aynonimation.png',
    author: 'aynorica',
    githubLink: 'https://github.com/aynorica'
  },
  {
    artName: 'ZTM Family Animation',
    pageLink: './Art/sballgirl11/index.html',
    imageLink: './Art/sballgirl11/ztm.gif',
    author: 'Brittney Postma',
    githubLink: 'https://github.com/sballgirl11'
  },
  {
    artName: 'Calm',
    pageLink: './Art/TMax/index.html',
    imageLink: './Art/TMax/Choas.gif',
    author: 'Tanesha',
    githubLink: 'https://github.com/Mainemirror'
  },
  {
    artName: 'Eyes',
    pageLink: './Art/Ltheory/main.html',
    imageLink: './Art/Ltheory/eyes.gif',
    author: 'Ltheory',
    githubLink: 'https://github.com/Ltheory'
  },
  {
    artName: 'Jelly!',
    pageLink: './Art/Pete331/index.html',
    imageLink: './Art/Pete331/jelly.png',
    author: 'Pete331',
    githubLink: 'https://github.com/Pete331'
  },
  {
    artName: 'clock-animation',
    pageLink: './Art/clock-animation/clock.html',
    imageLink: './Art/clock-animation/clock.gif',
    author: 'Alan sarluv',
    githubLink: 'https://github.com/alansarluv'
  },
  {
    artName: 'Slider',
    pageLink: './Art/furqan/index.html',
    imageLink: './Art/furqan/in.gif',
    author: 'Furqan',
    githubLink: 'https://github.com/furki911s'
  },
  {
    artName: 'animated-birds',
    pageLink: './Art/g-serban/animated-birds.html',
    imageLink: './Art/g-serban/animated-birds.gif',
    author: 'g-serban',
    githubLink: 'https://github.com/g-serban'
  },
  {
    artName: 'circle-become-square',
    pageLink: './Art/chathura19/index.html',
    imageLink: './Art/chathura19/chathura.gif',
    author: 'Chathura Samarajeewa',
    githubLink: 'https://github.com/ChathuraSam'
  },
  {
    artName: 'page-flicker',
    pageLink: './Art/neon-flights/page-flicker.html',
    imageLink: './Art/neon-flights/page-flicker.gif',
    author: 'neon-flights',
    githubLink: 'https://github.com/neon-flights'
  },
  {
    artName: 'Animate-Name',
    pageLink: './Art/Natalina/index.html',
    imageLink: './Art/Natalina/animatename.gif',
    author: 'Natalina',
    githubLink: 'https://github.com/Natalina13'
  },
  {
    artName: 'Asteroids',
    pageLink: './Art/hrafnkellbaldurs/index.html',
    imageLink: './Art/hrafnkellbaldurs/asteroids.gif',
    author: 'Hrafnkell Baldursson',
    githubLink: 'https://github.com/hrafnkellbaldurs'
  },
  {
    artName: 'Sliding-Paragraph',
    pageLink: './Art/Prashant/index.html',
    imageLink: './Art/Prashant/slidingparagraph.gif',
    author: 'Prashant',
    githubLink: 'https://github.com/Prashant2108'
  },
  {
    artName: 'Rocket Ship',
    pageLink: './Art/sdangoy/rocket-ship.html',
    imageLink: './Art/sdangoy/Rocket-Ship-Animation.gif',
    author: 'sdangoy',
    githubLink: 'https://github.com/sdangoy'
  },
  {
    artName: 'Spinner',
    pageLink: './Art/Sayan/index.html',
    imageLink: './Art/Sayan/spinner.gif',
    author: 'ssayanm',
    githubLink: 'https://github.com/ssayanm'
  },
  {
    artName: 'swivel',
    pageLink: './Art/tusharhanda/index.html',
    imageLink: './Art/tusharhanda/gif.gif',
    author: 'Tushar',
    githubLink: 'https://github.com/tusharhanda'
  },
  {
    artName: 'Hallows Eve',
    pageLink: './Art/ShanClayton/hallowseve.html',
    imageLink: './Art/ShanClayton/hallowhack.gif',
    author: 'Shanaun Clayton',
    githubLink: 'https://github.com/shanclayton'
  },
  {
    artName: 'Contraption',
    pageLink: './Art/Aravindh/contraption.html',
    imageLink: './Art/Aravindh/contraption.gif',
    author: 'Aravindh',
    githubLink: 'https://github.com/Aravindh-SNR'
  },
  {
    artName: 'Rings',
    pageLink: './Art/Kuzmycz/rings.html',
    imageLink: './Art/Kuzmycz/rings.gif',
    author: 'Mark Kuzmycz',
    githubLink: 'https://github.com/kuzmycz'
  },
  {
    artName: 'Ghost',
    pageLink: './Art/toserjude/index.html',
    imageLink: './Art/toserjude/boo.JPG',
    author: 'toserjude',
    githubLink: 'https://github.com/toserjude'
  },
  {
    artName: 'Gradient circle',
    pageLink: './Art/brettl1991/index.html',
    imageLink: './Art/brettl1991/animation.png',
    author: 'Agnes Brettl',
    githubLink: 'https://github.com/brettl1991'
  },
  {
    artName: 'Bill Cipher',
    pageLink: './Art/vitoriapena/index.html',
    imageLink: './Art/vitoriapena/bill_cipher.gif',
    author: 'Vitória Mendes',
    githubLink: 'https://github.com/vitoriapena'
  },
  {
    artName: 'Generate meaning',
    pageLink: './Art/Atif4/index.html',
    imageLink: './Art/Generate meaning.gif',
    author: 'Atif Iqbal',
    githubLink: 'https://github.com/atif-dev'
  },
  {
    artName: 'Spooktime',
    pageLink: './Art/AgneDJ/index.html',
    imageLink: './Art/AgneDJ/spooktime.gif',
    author: 'AgneDJ',
    githubLink: 'https://github.com/AgneDJ'
  },
  {
    artName: 'Gradient circle',
    pageLink: './Art/brettl1991/index.html',
    imageLink: './Art/brettl1991/animation.png',
    author: 'Agnes Brettl',
    githubLink: 'https://github.com/brettl1991'
  },
  {
    artName: 'Bill Cipher',
    pageLink: './Art/vitoriapena/index.html',
    imageLink: './Art/vitoriapena/bill_cipher.gif',
    author: 'Vitória Mendes',
    githubLink: 'https://github.com/vitoriapena'
  },
  {
    artName: 'Dizzy',
    pageLink: './Art/antinomy/index.html',
    imageLink: './Art/antinomy/logo-spin.gif',
    author: 'Antinomezco',
    githubLink: 'https://github.com/antinomezco'
  },
  {
    artName: 'bounce',
    pageLink: './Art/bounce/index.html',
    imageLink: './Art/bounce/bounce.gif',
    author: 'leelacanlale',
    githubLink: 'https://github.com/leelacanlale'
  },
  {
    artName: 'Bubbles',
    pageLink: './Art/bubbles/Bubbles.html',
    imageLink: './Art/bubbles/buubles.png',
    author: 'michal',
    githubLink: 'https://github.com/michalAim'
  },
  {
    artName: 'Bar Slide',
    pageLink: './Art/MikeVedsted/index.html',
    imageLink: './Art/MikeVedsted/barslide.png',
    author: 'Mike Vedsted',
    githubLink: 'https://github.com/MikeVedsted'
  },
  {
    artName: 'HacktoberFest-2019',
    pageLink: './Art/Atif/index.html',
    imageLink: './Art/Atif/HacktoberFest-19.gif',
    author: 'Atif Iqbal',
    githubLink: 'https://github.com/atif-dev'
  },
  {
    artName: 'Text Animation',
    pageLink: './Art/Divya/index.html',
    imageLink: './Art/Divya/screenshot.png',
    author: 'Divya',
    githubLink: 'https://github.com/DivyaPuri25'
  },
  {
    artName: 'HacktoberFest-2019-Entry',
    pageLink: './Art/nunocpnp/index.html',
    imageLink: './Art/nunocpnp/sample_image.jpg',
    author: 'Nuno Pereira',
    githubLink: 'https://github.com/nunocpnp'
  },
  {
    artName: 'HacktoberFest 2019',
    pageLink: './Art/AbdussamadYisau/index.html',
    imageLink: './Art/AbdussamadYisau/Screenshot.png',
    author: 'Abdussamad Yisau',
    githubLink: 'https://github.com/AbdussamadYisau'
  },
  {
    artName: 'squareMagic',
    pageLink: './Art/Rajnish-SquareMagic/index.html',
    imageLink: './Art/Rajnish-SquareMagic/squareMagic.png',
    author: 'Rajnish Kr Singh',
    githubLink: 'https://github.com/RajnishKrSingh'
  },
  {
    artName: 'Blinking Hacktober',
    pageLink: './Art/Atif2/index.html',
    imageLink: './Art/Blinking hacktober.gif',
    author: 'Atif Iqbal',
    githubLink: 'https://github.com/atif-dev'
  },
  {
    artName: 'Robodance',
    pageLink: './Art/robodance/index.html',
    imageLink: './Art/robodance/robodance.gif',
    author: 'Thomas',
    githubLink: 'https://github.com/mahlqvist'
  },
  {
    artName: 'Sliding hacktober',
    pageLink: './Art/Atif3/index.html',
    imageLink: './Art/Atif3/sliding hacktober.gif',
    author: 'Atif Iqbal',
    githubLink: 'https://github.com/atif-dev'
  },
  {
    artName: 'like-animation',
    pageLink: './Art/gibas79/like-animation.html',
    imageLink: './Art/gibas79/like-animation.gif',
    author: 'Gilberto Guimarães',
    githubLink: 'https://github.com/gibas79'
  },
  {
    artName: 'ZTM animation',
    pageLink: './Art/ZTManimation/index.html',
    author: 'damniha',
    imageLink: './Art/ZTManimation/ZTM_animation.gif',
    githubLink: 'https://github.com/damniha'
  },
  {
    artName: 'Double Helix',
    pageLink: './Art/KeenanNunesVaz/index.html',
    imageLink: './Art/KeenanNunesVaz/double-helix.gif',
    author: 'KeenanNV',
    githubLink: 'https://github.com/KeenanNunesVaz'
  },
  {
    artName: 'October',
    pageLink: './Art/fprokofiev/index.html',
    imageLink: './Art/fprokofiev/october.gif',
    author: 'Fyodor Prokofiev',
    githubLink: 'https://github.com/fprokofiev'
  },
  {
    artName: 'Circle CSS',
    pageLink: './Art/pXxcont/index.html',
    imageLink: './Art/pXxcont/circlecss.png',
    author: 'fzpX',
    githubLink: 'https://github.com/fzpX'
  },
  {
    artName: 'Asterisk Formation',
    pageLink: './Art/NorahJC/index.html',
    imageLink: './Art/NorahJC/asterisk-formation.gif',
    author: 'NorahJC',
    githubLink: 'https://github.com/norahjc'
  },
  {
    artName: 'Bouncing CSS',
    pageLink: './Art/Tina-Hoang/aniframe.html',
    imageLink: './Art/Tina-Hoang/bounce.png',
    author: 'Tina',
    githubLink: 'https://github.com/nnh242'
  },
  {
    artName: 'Ghost Balls',
    pageLink: './Art/ghostBalls/index.html',
    imageLink: './Art/ghostBalls/balls.png',
    author: 'Beatriz Delmiro',
    githubLink: 'https://github.com/biadelmiro'
  },
  {
    artName: 'Walking Guy',
    pageLink: './Art/walking-guy/index.html',
    imageLink: './Art/walking-guy/video_gif.gif',
    author: 'Rahulkumar Jha',
    githubLink: 'https://github.com/Rahul240499'
  },
  {
    artName: 'Hover Neon Animation',
    pageLink: './Art/edjunma/index.html',
    imageLink: './Art/edjunma/ejm-neon.gif',
    author: 'edjunma',
    githubLink: 'https://github.com/edjunma'
  },
  {
    artName: 'Last In First Out Animation',
    pageLink: './Art/Stryker/index.html',
    imageLink: './Art/Stryker/zero-to-mastery-lifo-animation.gif',
    author: 'Stryker Stinnette',
    githubLink: 'https://github.com/StrykerKent'
  },
  {
    artName: 'Happy Diwali Animation',
    pageLink: './Art/Apoorva/index.html',
    imageLink: './Art/Apoorva/Screen.gif',
    author: 'Apoorva',
    githubLink: 'https://github.com/apoorvamohite'
  },
  {
    artName: 'Heart Beat',
    pageLink: './Art/naveen-ku/Heart shape.html',
    imageLink: './Art/naveen-ku/Heart shape.gif',
    author: 'naveen-ku',
    githubLink: 'https://github.com/naveen-ku'
  },
  {
    artName: 'Smoky Text',
    pageLink: './Art/smoky-text/index.html',
    imageLink: './Art/smoky-text/smoky_text_gif.gif',
    author: 'Rahulkumar Jha',
    githubLink: 'https://github.com/Rahul240499'
  },
  {
    artName: 'Rainbow and Clouds',
    pageLink: './Art/rainbowclouds/index.html',
    imageLink: './Art/rainbowclouds/rainbowclouds.gif',
    author: 'isasimoo',
    githubLink: 'https://github.com/isasimo'
  },
  {
    artName: 'Peek a boo!',
    pageLink: './Art/Virtual1/index.html',
    imageLink: './Art/Virtual1/HappyHalloween.gif',
    author: 'Jessica Erasmus',
    githubLink: 'https://github.com/Virtual1'
  },
  {
    artName: 'prashantM1',
    pageLink: './Art/prashantM1/heart.html',
    imageLink: './Art/prashantM1/heart.gif',
    author: 'Prashant Maurya',
    githubLink: 'https://github.com/prashantmaurya228'
  },

  {
    artName: 'prashantM2',
    pageLink: './Art/prashantM2/block.html',
    imageLink: './Art/prashantM2/block.gif',
    author: 'Prashant Maurya',
    githubLink: 'https://github.com/prashantmaurya228'
  },

  {
    artName: 'prashantM3',
    pageLink: './Art/prashantM3/ball.html',
    imageLink: './Art/prashantM3/ball.gif',
    author: 'Prashant Maurya',
    githubLink: 'https://github.com/prashantmaurya228'
  },
  {
    artName: 'SquareStar',
    pageLink: './Art/shawn/index.html',
    imageLink: './Art/shawn/square_star.gif',
    author: 'shawn',
    github: 'https://github.com/hk2014'
  },
  {
    artName: 'prashantM4',
    pageLink: './Art/prashantM4/boxsize.html',
    imageLink: './Art/prashantM4/boxsize.gif',
    author: 'Prashant Maurya',
    githubLink: 'https://github.com/prashantmaurya228'
  },
  {
    artName: 'Happy hacking',
    pageLink: 'https://github.com/szulima',
    imageLink: './Art/szulima/hacking.gif',
    author: 'szulima',
    githubLink: 'https://github.com/szulima'
  },
  {
    artName: 'ColorBomb',
    pageLink: './Art/ColorBomb/index.html',
    imageLink: './Art/ColorBomb/ztm.gif',
    author: 'Rahulm2310',
    github: 'https://github.com/Rahulm2310'
  },
  {
    artName: 'Traffic Lights',
    pageLink: './Art/Harry/index.html',
    imageLink: './Art/Harry/lights.gif',
    author: 'Harry',
    githubLink: 'https://github.com/legenhairy'
  },
  {
    artName: 'Glowing Text',
    pageLink: './Art/glowing-text/index.html',
    imageLink: './Art/glowing-text/glowing_text_gif.gif',
    author: 'Rahulkumar Jha',
    githubLink: 'https://github.com/Rahul240499'
  },
  {
    artName: 'Ghost Stealth Text',
    pageLink: './Art/Alara Joel/index.html',
    imageLink: './Art/Alara Joel/stealth ghost.png',
    author: 'Alara Joel',
    githubLink: 'https://github.com/stealthman22'
  },
  {
    artName: 'Cactus Balloon',
    pageLink: './Art/cactus/index.html',
    imageLink: './Art/cactus/catus.gif',
    author: 'Ana Paula Lazzarotto de Lemos',
    githubLink: 'https://github.com/anapaulalemos'
  },
  {
    artName: 'Random Color Change',
    pageLink: './Art/toto-titan-developer/index.html',
    imageLink: './Art/toto-titan-developer/RandomColorChange.png',
    author: 'Wyatt Henderson',
    githubLink: 'https://github.com/toto-titan-developer'
  },
  {
    artName: 'Trial',
    pageLink: './Art/dhennisCssAnimation/index.html',
    imageLink: './Art/dhennisCssAnimation/focusOnTheGood',
    author: 'Dhennis Lim',
    github: 'https://github.com/DhennisDavidLim'
  },
  {
    artName: 'Rectangular Butterfly',
    pageLink: './Art/muzak-mmd/index.html',
    imageLink: './Art/muzak-mmd/butterfly.gif',
    author: 'Mbarak',
    github: 'https://github.com/muzak-mmd'
  },
  {
    artName: 'Simple Text Animation',
    pageLink: './Art/LordZeF/index.html',
    imageLink: './Art/LordZeF/Text-animation.gif',
    author: 'Lord ZeF',
    github: 'https://github.com/LordZeF'
  },
  {
    artName: 'Spinning Japanese',
    pageLink: './Art/nihongo/index.html',
    imageLink: './Art/nihongo/nihongo.gif',
    author: 'Mike W',
    github: 'https://github.com/mikewiner'
  },
  {
    artName: 'Sun',
    pageLink: './Art/Yj/index.html',
    imageLink: './Art/Yj/sun.gif',
    author: 'Youjung',
    github: 'https://github.com/rose07a'
  },
  {
    artName: "Guy's",
    pageLink: "./Art/Guy's/index.html",
    imageLink: '',
    author: 'Guy',
    github: 'https://github.com/Guy3890'
  },
  {
    artName: 'animation-text',
    pageLink: './Art/animation-text/index.html',
    imageLink: './Art/',
    author: 'alexzemz',
    github: 'https://github.com/alexzemz'
  },
  {
    artName: 'Practice',
    pageLink: './Art/SkiingOtter/index.html',
    imageLink: '',
    author: 'SkiingOtter',
    github: 'https://github.com/SkiingOtter'
  },
  {
    artName: 'djdougan',
    pageLink: './Art/djdougan/index.html',
    imageLink: './Art/djdougan/css-mouseover-effect.png',
    author: 'douglas dougan',
    github: 'https://github.com/djdougan'
  },
  {
    artName: 'Animated Background',
    pageLink: './Art/Xarasho-Background/index.html',
    imageLink: '',
    author: 'Alex Xarasho',
    github: 'https://github.com/Xarasho'
  },
  {
    artName: 'CarvalhoAnimation',
    pageLink: './Art/CarvalhoAnimation/index.html',
    imageLink: './Art/CarvalhoAnimation/Halloween.png',
    author: 'Alexandre Carvalho',
    github: 'https://github.com/AlexandreCarvalho1990'
  },
  {
    artName: 'Flower Animation',
    pageLink: './Art/aimee_flowerani/index.html',
    imageLink: './Art/aimee_flowerani/flower.gif',
    author: 'Aimee Hernandez',
    githubLink: 'https://github.com/aimeehg'
  },
  {
    artName: '3D Spinning Rings',
    pageLink: './Art/frostillicus/index.html',
    imageLink: './Art/frostillicus/spinning_rings.png',
    author: 'frostillicus',
    github: 'https://github.com/frostillicus'
  },
  {
    artName: 'Flexible Logo',
    pageLink: './Art/Fab1ed/index.html',
    imageLink: './Art/Fab1ed/flex.gif',
    author: 'Fab1ed',
    github: 'https://github.com/Fab1ed'
  },
  {
    artName: 'Blinking Eye',
    pageLink: './Art/BlinkingEye/index.html',
    imageLink: './Art/BlinkingEye/blinkingeye.gif',
    author: 'Pavel Perevozchikov',
    github: 'https://github.com/papapacksoon'
  },
  {
    artName: 'Zero-to-Logo',
    pageLink: './Art/node.hg/index.html',
    imageLink: './Art/node.hg/ztm.gif',
    author: 'Harris Gomez',
    github: 'https://github.com/harrisgomez'
  },
  {
    artName: 'Mushyanimation',
    pageLink: './Art/mushyanimation/index.html',
    imageLink: './Art/mushyanimation/mush.gif',
    author: 'mushymane',
    github: 'https://github.com/mushymane'
  },
  {
    artName: 'Flag',
    pageLink: './Art/Batz005/index.html',
    imageLink: './Art/Batz005/flag.gif',
    author: 'Batz005',
    github: 'https://github.com/Batz005'
  },
  {
    artName: 'Wave',
    pageLink: './Art/Wave_css/index.html',
    imageLink: './Art/Wave_css/wave.gif',
    author: 'Filippe',
    github: 'https://github.com/filippebr'
  },
  {
    artName: 'Preloader',
    pageLink: './Art/mshuber1981/preloader.html',
    imageLink: './Art/mshuber1981/preloader.gif',
    author: 'Michael Huber',
    github: 'https://github.com/mshuber1981'
  },
  {
    artName: 'Simple Animate ZTM',
    pageLink: './Art/Kweyku/index.html',
    imageLink: './Art/Kweyku/proudZTM.gif',
    author: 'Kweyku',
    github: 'https://github.com/Kweyku'
  },
  {
    artName: 'Heartbeat',
    pageLink: './Art/lysychas/index.html',
    imageLink: './Art/lysychas/heartshot.png',
    author: 'lysychas',
    github: 'https://github.com/lysychas'
  },
  {
    artName: 'Hydrogen',
    pageLink: './Art/elias/my-art.html',
    imageLink: './Art/elias/hydrogen.gif',
    author: 'tesolberg',
    github: 'https://github.com/tesolberg'
  },
  {
    artName: 'Cool-Transition',
    pageLink: './Art/animatomang/html',
    videolink: './Art/animatomang/smoke.mp4',
    author: 'Syam',
    github: 'https://github.com/blacktomang'
  },
  {
    artName: 'Spinning Square',
    pageLink: './Art/Spinning Square/index.html',
    imageLink: './Art/Spinning Square/square.gif',
    author: 'Fumi',
    github: 'https://github.com/fumiadeyemi'
  },
  {
    artName: 'letters-loading',
    pageLink: './Art/franciscomelov/index.html',
    imageLink: './Art/franciscomelov/franciscomelov.gif',
    author: 'franciscomelov',
    githubLink: 'https://github.com/franciscomelov'
  },
  {
    artName: 'Moving Eyeball',
    pageLink: './Art/AnathKantonda/index.html',
    imageLink: './Art/AnathKantonda/movingeyeball.gif',
    author: 'Anath',
    github: 'https://github.com/anathkantonda'
  },
  {
    artName: 'Flag Animation - Colomboalemán',
    pageLink: './Art/Matic1909/index.html',
    imageLink: './Art/Matic1909/flag.gif',
    author: 'Nils Matic',
    githubLink: 'https://github.com/matic1909'
  },
  {
    artName: 'Pac-Man',
    pageLink: './Art/Pac-Man/Pac-Man.html',
    imageLink: './Art/Pac-Man/Pac-Man.gif',
    author: 'Norbert',
    githubLink: 'https://github.com/Bynor'
  },
  {
    artName: "Don't follow the light",
    pageLink: './Art/cristobal-heiss/index.html',
    imageLink: './Art/cristobal-heiss/css_animation.gif',
    author: 'Cristobal Heiss',
    githubLink: 'https://github.com/ceheiss'
  },
  {
    artName: 'Eenimation',
    pageLink: './Art/Eenimation/index.html',
    imageLink: './Art/Eenimation/trance.gif',
    author: 'Eejaz ishaq',
    githubLink: 'https://github.com/eejazishaq'
  },
  {
    artName: 'ripple button',
    pageLink: './Art/monika-sahay/index.html',
    imageLink: './Art/monika-sahay/screen-capture.gif',
    author: 'monika sahay',
    githubLink: 'https://github.com/monika-sahay'
  },
  {
    artName: 'Animation',
    pageLink: './Art/Albertomtferreira/index.html',
    imageLink: './Art/Albertomtferreira/animation.gif',
    author: 'Alberto Ferreira',
    githubLink: 'https://github.com/albertomtferreira'
  },
  {
    artName: 'sliding curtains',
    pageLink: './Art/layoayeni/index.html',
    imageLink: './Art/layoayeni/trance.gif',
    author: 'Layo',
    githubLink: 'https://github.com/layoayeni'
  },
  {
    artName: 'Unlocked',
    pageLink: './Art/confusionmatrix98/unlocked.html',
    imageLink: './Art/confusionmatrix98/unlocked.gif',
    author: 'confusionmatrix98',
    githubLink: 'https://github.com/confusionmatrix98'
  },
  {
    artName: 'Slovenian flag',
    pageLink: "./Art/Ivan's art/index.html",
    imageLink: "./Art/Ivan's art/Ivan-art.gif",
    author: 'kljuni',
    githubLink: 'https://github.com/kljuni'
  },
  {
    artName: 'Police Siren',
    pageLink: './Art/ShimShon1/policia.html',
    imageLink: './Art/ShimShon1/police.gif',
    author: 'ShimShon1',
    githubLink: 'https://github.com/ShimShon1'
  },
  {
    artName: 'Catch The UFO',
    pageLink: './Art/A-UFO/index.html',
    imageLink: './Art/A-UFO/catch-the-ufo.gif',
    author: 'Dibakash',
    githubLink: 'https://github.com/dibakash'
  },
  {
    artName: 'dk649',
    pageLink: './Art/dk649/index.html',
    imageLink: './Art/dk649/circle.gif',
    author: 'dk649',
    githubLink: 'https://github.com/dk649'
  },
  {
    artName: 'Catch The UFO',
    pageLink: './Art/A-UFO/index.html',
    imageLink: './Art/A-UFO/catch-the-ufo.gif',
    author: 'Dibakash',
    githubLink: 'https://github.com/dibakash'
  },
  {
    artName: 'Beer',
    pageLink: './Art/beer/index.html',
    imageLink: './Art/beer/beer.gif',
    author: 'CamJackson',
    githubLink: 'https://github.com/CamJackson-Dev'
  },
  {
    artName: '1rotate',
    pageLink: './Art/1rotate/index.html',
    imageLink: './Art/1rotate/rotation.gif',
    author: 'Himanshu Gawari',
    githubLink: 'https://github.com/himanshugawari'
  },
  {
    artName: 'Moving Box',
    pageLink: './Art/JerylDEv/index.html',
    imageLink: './Art/JerylDEv/movingbox.gif',
    author: 'JerylDEv',
    githubLink: 'https://github.com/JerylDEv'
  },
  {
    artName: 'New move',
    pageLink: './Art/NewMove/index.html',
    imageLink: './Art/NewMove/NewMove.gif',
    author: 'kzhecheva',
    githubLink: 'https://github.com/kzhecheva'
  },
  {
    artName: 'animatron',
    pageLink: './Art/animatron/index.html',
    imageLink: './Art/animatron/trance.gif'
  },
  {
    artName: 'Swing',
    pageLink: './Art/evangel/index.html',
    imageLink: './Art/evangel/swing.gif',
    githubLink: 'https://github.com/devevangel'
  },
  {
    artName: 'rashid',
    pageLink: './Art/rashid/index.html',
    imageLink: './Art/rashid/DNA.gif',
    author: 'Rashid Makki',
    githubLink: 'https://github.com/rashidmakki'
  },
  {
    artName: 'queer quarantine',
    pageLink: './Art/animatron/queer.html',
    imageLink: './Art/animatron/queer.gif'
  },
  {
    artName: 'Animatron',
    pageLink: './Art/animatron/index.html',
    imageLink: './Art/animatron/trance.gif',
    author: 'Cassandre Perron',
    githubLink: 'https://github.com/cassandreperron'
  },
  {
    artName: 'Sun Bursts',
    pageLink: './Art/steveSchaner/index.html',
    imageLink: './Art/steveSchaner/sunburst.gif',
    author: 'Steve Schaner',
    githubLink: 'https://github.com/sschaner'
  },
  {
    artName: 'Shravan',
    pageLink: './Art/Shravan/animation_shr_page.html',
    imageLink: './Art/Shravan/animation_shr.gif',
    author: 'Shravan Kumar',
    githubLink: 'https://github.com/shravan1508'
  },
  {
    artName: 'Jurassic Park',
    pageLink: './Art/tvasari/index.html',
    imageLink: './Art/tvasari/jurassic_park.gif',
    author: 'Tommaso Vasari',
    githubLink: 'https://github.com/tvasari'
  },
  {
    artName: 'Bounce',
    pageLink: './Art/samya/index.html',
    imageLink: './Art/samya/samya.gif',
    author: 'Samya Thakur',
    githubLink: 'https://github.com/samyathakur'
  },
  {
    artName: 'Egg_Loading',
    pageLink: './Art/egg_loading/index.html',
    imageLink: './Art/samya/egg_loading.gif',
    author: 'Ulisse Dantas',
    githubLink: 'https://github.com/ulissesnew'
  },
  {
    artName: 'We stay at home to save lives',
    pageLink: './Art/Shatabdi/index.html',
    imageLink: './Art/Shatabdi/WE STAY AT HOME TO SAVE LIVES.gif',
    author: 'Shatabdi Roy',
    githubLink: 'https://github.com/RoyShatabdi'
  },
  {
    artName: 'Egg_Loading',
    pageLink: './Art/egg_loading/index.html',
    imageLink: './Art/egg_loading/egg_loading.gif',
    author: 'Ulisse Dantas',
    githubLink: 'https://github.com/ulissesnew'
  },
  {
    artName: 'We stay at home to save lives',
    pageLink: './Art/Shatabdi/index.html',
    imageLink: './Art/Shatabdi/WE STAY AT HOME TO SAVE LIVES.gif',
    author: 'Shatabdi Roy',
    githubLink: 'https://github.com/RoyShatabdi'
  },
  {
    artName: 'Animatron',
    pageLink: './Art/animatronky/index.html',
    imageLink: './Art/animatronky/trance.gif',
    author: 'kylenrich',
    githubLink: 'https://github.com/kylenrich24'
  },
  {
    artName: 'bouncing ball',
    pageLink: './Art/alexgp/index.html',
    imageLink: './Art/Alexgp/bouncegif.gif',
    author: 'AlexGP257',
    githubLink: 'https://github.com/Alexgp257'
  },
  {
    artName: 'Cool Waves',
    pageLink: './Art/RaulC/index.html',
    imageLink: './Art/RaulC/coolwaves.gif',
    author: 'Raul Contreras',
    githubLink: 'https://github.com/rcc01'
  },
  {
    artName: 'Snowfall',
    pageLink: './Art/chaitali_snowfall/index.html',
    imageLink: './Art/chaitali_snowfall/snowgif.gif',
    author: 'Chaitali',
    githubLink: 'https://github.com/chaitali-more'
  },
  {
    artName: 'Rotate Circle',
    pageLink: './Art/dimor/animation.html',
    imageLink: './Art/dimor/rotate.gif',
    author: 'dimor',
    githubLink: 'https://github.com/dimor'
  },
  {
    artName: 'Hello world',
    pageLink: './Art/warren8689/index.html',
    imageLink: './Art/warren8689/screenshot.png',
    author: 'Warren',
    githubLink: 'https://github.com/warrren8689'
  },
  {
    artName: '360 Varial Kickflip',
    pageLink: './Art/DICHAMOTO/index.html',
    imageLink: './Art/DICHAMOTO/360_Varial_Kickflip.gif',
    author: 'DICHAMOTO',
    githubLink: 'https://github.com/DICHAMOTO'
  },
  {
    artName: 'Crazy Square',
    pageLink: './Art/colorSquare/index.html',
    imageLink: './Art/colorSquare/colorsquare.gif',
    author: 'TiagoChicoo',
    githubLink: 'https://github.com/tiagochicoo'
  },
  {
    artName: 'Alexhover',
    pageLink: './Art/Alexhover/index.html',
    imageLink: './Art/Alexhover/Alexhover.gif',
    author: 'Alex',
    githubLink: 'https://github.com/alesgainza'
  },
  {
    artName: 'Imperial CSS Driod',
    pageLink: './Art/Imperial_CSS_Driod/index.html',
    imageLink: './Art/Imperial_CSS_Driod/ImperialDriod.gif',
    author: 'Captian-Rocket',
    githubLink: 'https://github.com/captian-rocket'
  },
  {
    artName: 'HamidAnime',
    pageLink: './Art/HamidAnime/index.html',
    imageLink: './Art/HamidAnime/Capture.gif',
    author: 'Hamid',
    githubLink: 'https://github.com/HamidGoudarzi1988'
  },
  {
    artName: 'Imperial CSS Driod',
    pageLink: './Art/Imperial_CSS_Driod/index.html',
    imageLink: './Art/Imperial_CSS_Driod/ImperialDriod.gif',
    author: 'Captian-Rocket',
    githubLink: 'https://github.com/captian-rocket'
  },
  {
    artName: 'Mario Game',
    pageLink: './Art/emmeiwhite/index.html',
    imageLink: './Art/emmeiwhite/mario-game.gif',
    author: 'Emmeiwhite',
    githubLink: 'https://github.com/emmeiwhite'
  },
  {
    artName: '360 Varial Kickflip',
    pageLink: './Art/DICHAMOTO/index.html',
    imageLink: './Art/DICHAMOTO/360_Varial_Kickflip.gif',
    author: 'DICHAMOTO',
    githubLink: 'https://github.com/DICHAMOTO'
  },
  {
    artName: 'Bouncer the Bouncy Box',
    pageLink: './Art/RussD/index.html',
    imageLink: './Art/RussD/bouncer-the-bouncy-box.png',
    author: 'Russell',
    githubLink: 'https://github.com/rdyer07'
  },
  {
    artName: '3D Infinite Loop Sprites Cards',
    pageLink: './Art/luiavag/index.html',
    imageLink: './Art/luiavag/luiavag_3D_Infinite_Loop.gif',
    author: 'LuVAGu',
    githubLink: 'https://github.com/luiavag'
  },
  {
    artName: 'Star Wars',
    pageLink: './Art/ChiragAgarwal/index.html',
    imageLink: './Art/ChiragAgarwal/star_wars.gif',
    author: 'Chirag Agarwal',
    githubLink: 'https://github.com/chiragragarwal'
  },
  {
    artName: 'ImageGallery',
    pageLink: './Art/Hoverimage/index.html',
    imageLink: './Art/Hoverimage/hoverimage.gif',
    author: 'Siddhant Jain',
    githubLink: 'https://github.com/Sid-web6306'
  },
  {
    artName: 'characterwalking',
    pageLink: './Art/characterwalkingChetan/index.html',
    imageLink: './Art/characterwalkingChetan/image.png',
    author: 'Chetan Muliya',
    githubLink: 'https://github.com/chetanmuliya'
  },
  {
    artName: 'Grow',
    pageLink: './Art/octavioLafourcade/index.html',
    imageLink: './Art/octavioLafourcade/animation.gif',
    author: 'Octavio Lafourcade',
    githubLink: 'https://github.com/tavolafourcade'
  },
  {
    artName: 'Slats',
    pageLink: './Art/Sagaquisces/index.html',
    imageLink: './Art/Hoverimage/slats.gif',
    author: 'Michael David Dunlap',
    githubLink: 'https://github.com/sagaquisces'
  },
  {
    artName: 'Coffee',
    pageLink: './Art/animate-coffee/index.html',
    imageLink: './Art/animate-coffee/ezgif.com-video-to-gif.gif',
    author: 'Elise Welch',
    githubLink: 'https://github.com/EliseWelch'
  },
  {
    artName: 'Blended',
    pageLink: './Art/Pro-animate/index.html',
    imageLink: './Art/Pro-animate/Blended.gif',
    author: 'Promise Nwafor',
    githubLink: 'https://github.com/emPro-source'
  },
  {
    artName: 'sproutseeds',
    pageLink: './Art/sproutseeds/index.html',
    imageLink: 'https://codepen.io/_Sabine/pen/yGGLON',
    author: '_Sabine'
  },
  {
    artName: 'aninikhil',
    pageLink: './Art/aninikhil/index.html',
    imageLink: './Art/aninikhil/nik.jpg',
    author: 'Nikhil N G',
    githubLink: 'https://github.com/nikhilng99'
  },
  {
    artName: 'Playballs',
    pageLink: './Art/playballs/index.html',
    imageLink: './Art/playballs/playballs.gif',
    author: 'Omar Jabaly',
    githubLink: 'https://github.com/Omarjabaly'
  },
  {
    artName: 'simpleAnimation',
    pageLink: './Art/cazabe/index.html',
    imageLink: './Art/cazabe/mrRobot.png',
    author: 'cazabe',
    githubLink: 'https://github.com/cazabe'
  },
  {
    artName: 'Dragon',
    pageLink: './Art/Dragon/index.html',
    imageLink: './Art/Joy/smallDragon.gif',
    author: 'nikicivan',
    githubLink: 'https://github.com/nikicivan'
  },
  {
    artName: 'TypingAnimation',
    pageLink: './Art/yogi_the_bear/index.html',
    imageLink: './Art/yogi_the_bear/my_animation.gif',
    author: 'yogev',
    githubLink: 'https://github.com/yogevHenig'
  },
  {
    artName: 'Mario Kart Animation',
    pageLink: './Art/mario2/index.html',
    imageLink: './Art/mario2/mario.png',
    author: 'Sakshi Sinha',
    githubLink: 'https://github.com/sakshi-1'
  },
  {
    artName: 'NarutoAnimation',
    pageLink: './Art/Tgoslee/index.html',
    imageLink: './Art/Tgoslee/Naruto.gif',
    author: 'Trenisha',
    githubLink: 'https://github.com/tgoslee'
  },
  {
    artName: 'Jackony',
    pageLink: './Art/Yaseen_Mohammed/index.html',
    imageLink: './Art/Yaseen_Mohammed/pichatcho.gif',
    author: 'Yaseen_Mohammed',
    githubLink: 'https://yaseenaiman.github.io/'
  },
  {
    artName: 'DVRU',
    pageLink: './Art/dvru/index.html',
    imageLink: './Art/dvru/dvru.gif',
    author: 'dvru',
    githubLink: 'https://github.com/dvru'
  },
  {
    artName: 'Coulisse',
    pageLink: './Art/Ayoubahida/index.html',
    imageLink: './Art/Ayoubahida/coulisseAnimation.gif',
    author: 'Ayoubahida',
    githubLink: 'https://github.com/Ayoubahida'
  },
  {
    artName: 'TextAnimation',
    pageLink: './Art/TextAnimation/index.html',
    imageLink: './Art/TextAnimation/welcome.gif',
    author: 'waleed',
    githubLink: 'https://github.com/waleed-1993'
  },
  {
    artName: 'Animatron',
    pageLink: './Art/Animatron/index.html',
    imageLink: './Art/Joy/trance.gif',
    author: 'farhan',
    githubLink: 'https://github.com/fnahmad'
  },
  {
    artName: 'Sky',
    pageLink: './Art/marijapanic/index.html',
    imageLink: './Art/marijapanic/clouds.gif',
    author: 'marijapanic',
    githubLink: 'https://github.com/marijapanic'
  },
  {
    artName: 'GreenFunnel',
    pageLink: './Art/GreenFunnel/index.html',
    imageLink: './Art/GreenFunnel/green-funnel.gif',
    author: 'sergiorra',
    githubLink: 'https://github.com/sergiorra'
  },
  {
    artName: 'mig',
    pageLink: './Art/mig/index.html',
    imageLink: './Art/mig/squares.gif',
    author: 'mig',
    githubLink: 'https://github.com/miguel231997'
  },
  {
    artName: 'RabbitHopping',
    pageLink: './Art/tigerlight/index.html',
    imageLink: './Art/tigerlight/RabbitHopping.gif',
    author: 'tigerlight',
    githubLink: 'https://github.com/tigerlight'
  },
  {
    artName: 'Picture Pop',
    pageLink: './Art/Ford CSS Animation/index.html',
    imageLink: './Art/Ford CSS Animation/Ford gif.gif',
    author: 'klf006',
    githubLink: 'https://github.com/klf006'
  },
  {
    artName: 'Smoke Animation',
    pageLink: './Art/smoke Animation/index.html',
    imageLink: './Art/smoke Animation/Capture.png',
    author: 'aman-cse',
    githubLink: 'https://github.com/aman-cse'
  },
  {
    artName: 'BH',
    pageLink: './Art/animationBH/index.html',
    imageLink: '',
    author: 'BH',
    githubLink: 'https://github.com/huynhcongbaotran'
  },
  {
    artName: 'bounce',
    pageLink: './Art/naina/index.html',
    imageLink: './Art/naina/bounce.gif',
    author: 'Naina',
    githubLink: 'https://github.com/naina010'
  },
  {
    artName: 'Motivation',
    pageLink: './Art/motivation/index.html',
    imageLink: './Art/motivation/motivation.gif',
    author: 'Art',
    githubLink: 'https://github.com/artbalahadia'
  },
  {
    artName: 'Doraemon-Ball',
    pageLink: './Art/DhirajKaushik/index.html',
    imageLink: './Art/DhirajKaushik/doremon.gif',
    author: 'Dhiraj Kaushik',
    githubLink: 'https://github.com/dhirajkaushik321'
  },
  {
    artName: 'EverettAnimation',
    pageLink: './Art/EverettAnimation/index.html',
    imageLink: './Art/Joy/game.jpg',
    author: 'Claudia',
    githubLink: 'https://github.com/claudiabringaseverett'
  },
  {
    artName: 'helloooo',
    pageLink: './Art/shitman0930/index.html',
    imageLink: './Art/shitman0930/eyes.gif',
    author: 'shitman0930',
    githubLink: 'https://github.com/shitman0930'
  },
  {
    artName: 'Animato',
    pageLink: './Art/panduka_karunasena_animato/index.html',
    imageLink: './Art/panduka_karunasena_animato/animato.gif',
    author: 'panduka karunasena',
    githubLink: 'https://github.com/pandukakarunasena'
  },
  {
    artName: 'anishprj',
    pageLink: './Art/anishprj/index.html',
    author: 'Anish Ghimire',
    githubLink: 'https://github.com/anishprj/'
  },
  {
    artName: 'Toshman Animation',
    pageLink: './Art/Toshman Animation/index.html',
    imageLink: './Art/Toshman Animation/animation demo.gif',
    author: 'Toshman-hub',
    githubLink: 'https://github.com/Toshman-hub'
  },
  {
    artName: 'alexandraturony87',
    pageLink: './Art/alexandraturony87/index.html',
    imageLink: './Art/alexandraturony87/ephiphany.gif',
    author: 'Alexandra Turony',
    githubLink: 'https://github.com/alexandraturony87'
  },
  {
    artName: 'Ball Crazy',
    pageLink: './Art/tanyamiranda/ballcrazy.html',
    imageLink: './Art/tanyamiranda/ballcrazy.gif',
    author: 'Tanya Miranda',
    githubLink: 'https://github.com/tanyamiranda'
  },
  {
    artName: 'Simple Animation Trick!',
    pageLink: './Art/mismail-541/index.html',
    imageLink: './Art/mismail-541/simple-animation-trick.gif',
    author: 'mismail-541',
    githubLink: 'https://github.com/mismail-541'
  },
  {
    artName: 'CORONA TOILET PAPER',
    pageLink: './Art/WissAnimation/index.html',
    imageLink: './Art/WissAnimation/Toiletpaperrun.png',
    author: 'Wiss',
    githubLink: 'https://github.com/Wissemfars'
  },
  {
    artName: 'verticalBarsAnimation',
    pageLink: './Art/verticalBarsAnimation/index.html',
    imageLink: './Art/verticalBarsAnimation/verticalBarsAnimation.gif',
    author: 'Marius Negru',
    githubLink: 'https://github.com/I3lackMarius'
  },
  {
    artName: 'Calcopod',
    pageLink: './Art/Calcopod/index.html',
    imageLink: './Art/Calcopod/giffed.gif',
    author: 'Calcopod',
    githubLink: 'https://github.com/Calcopod'
  },
  {
    artName: 'Robot Dance',
    pageLink: './Art/jnch009/index.html',
    imageLink: './Art/jnch009/robotjnch009.gif',
    author: 'Jeremy Ng',
    githubLink: 'https://github.com/jnch009'
  },
  {
    artName: 'Equalizer',
    pageLink: './Art/prathmeshgujar/index.html',
    imageLink: './Art/prathmeshgujar/equalizer.gif',
    author: 'Prathmesh Gujar',
    githubLink: 'https://github.com/prathmeshgujar'
  },
  {
    artName: 'Castle',
    pageLink: './Art/Yakraj/index.html',
    imageLink: './Art/Yakraj/castle.gif',
    author: 'Yakraj',
    githubLink: 'https://github.com/yakraj'
  },
  {
    artName: 'Shimmering Stars',
    pageLink: './Art/Pranav/index.html',
    imageLink: './Art/Pranav/shimmering-stars.gif',
    author: 'Pranav Sood',
    githubLink: 'https://github.com/prnv06'
  },
  {
    artName: 'Dancing Square',
    pageLink: './Art/chansart/index.html',
    imageLink: './Art/chansart/chansart.gif',
    author: 'Chansart',
    githubLink: 'https://github.com/chansart'
  },
  {
    artName: 'Animatron',
    pageLink: './Art/animatron/index.html',
    imageLink: './Art/animatron/trance.gif',
    author: 'Sujal',
    githubLink: 'https://github.com/Sujal7689'
  },
  {
    artName: 'fire flicker',
    pageLink: './Art/hemantrawat/index.html',
    imageLink: './Art/hemantrawat/index.gif',
    author: 'Hemant Rawat',
    githubLink: 'https://github.com/He-mantRawat'
  },
  {
    artName: 'Bouncing Ball',
    pageLink: './Art/bouncingBall/bouncing ball.html',
    imageLink: './Art/bouncingBall/bouncingball.gif',
    author: 'Pravin deva',
    githubLink: 'https://github.com/pravindeva'
  },
  {
    artName: 'Animated Landing Page',
    pageLink: './Art/animatedLandingPage01/index.html',
    imageLink: './Art/animatedLandingPage01/ezgif.com-video-to-gif',
    author: 'Aneta-s',
    githubLink: 'https://github.com/aneta-s'
  },
  {
    artName: 'Goraved',
    pageLink: './Art/goraved/index.html',
    imageLink: './Art/goraved/goraved_animation.gif',
    author: 'Roman Pobotin (Goraved)',
    githubLink: 'https://github.com/goraved'
  },
  {
    artName: 'Doraemon',
    pageLink: './Art/Ranajit/doraemon.html',
    imageLink: './Art/animatron/doraemon.gif',
    author: 'Ranajit',
    githubLink: 'https://github.com/basak-32'
  },
  {
    artName: 'Ax Dev',
    pageLink: './Art/axdev/test.html',
    imageLink: './Art/axdev/gif.gif',
    author: 'Axel Avila',
    githubLink: 'https://github.com/axavila'
  },
  {
    artName: 'Magic Circle',
    pageLink: './Art/magpiet/index.html',
    imageLink: './Art/magpiet/gif.gif',
    author: 'Magnus Cromwell',
    githubLink: 'https://github.com/magpiet'
  },
  {
    artName: 'Pulsing Circle',
    pageLink: './Art/innape/index.html',
    imageLink: './Art/innape/Pulsing Cirkle.gif',
    author: 'innape',
    githubLink: 'https://github.com/innape'
  },
  {
    artName: 'Bouncing Ball',
    pageLink: './Art/BouncingBall/index.html',
    imageLink: './Art/BouncingBall/BouncingBall.gif',
    author: 'Satish Pokala',
    githubLink: 'https://github.com/Satishpokala124'
  },
  {
    artName: 'Daredevil',
    pageLink: './Art/daredevil/index.html',
    imageLink: './Art/daredevil/daredevil.gif',
    author: 'Vivek Raj',
    githubLink: 'https://github.com/vivekrajx'
  },
  {
    artName: 'hover Me',
    pageLink: './Art/hoverMe/index.html',
    author: 'Bleron88',
    githubLink: 'https://github.com/bleron88'
  },
  {
    artName: "Adam's Animation",
    pageLink: "./Art/Adam's Animation/index.html",
    imageLink: "./Art/Adam's Animation/animation.gif",
    author: 'Adam Hills',
    githubLink: 'https://github.com/adamhills91'
  },
  {
    artName: 'Spin it',
    pageLink: './Art/b-ed/index.html',
    imageLink: './Art/b-ed/Hnet.com-image.gif',
    author: 'Edd',
    githubLink: 'https://github.com/b-ed'
  },
  {
    artName: 'playstation-anim',
    pageLink: './Art/playstation-anim/index.html',
    imageLink: './Art/playstation-anim/ps.gif',
    author: 'seif1125',
    githubLink: 'https://github.com/seif1125'
  },
  {
    artName: 'Ritika',
    pageLink: './Art/Ritika/index.html',
    imageLink: './Art/Ritika/warrior.png',
    author: 'Ritika',
    githubLink: 'https://github.com/Ritika-soni'
  },
  {
    artName: 'Animatron',
    pageLink: './Art/animatron/index.html',
    imageLink: './Art/animatron/colourpencils.png',
    author: 'jahid hasan',
    githubLink: 'https://github.com/jahidhasan299/'
  },
  {
    artName: 'Animatron2',
    pageLink: './Art/Animatron2/index.html',
    imageLink: './Art/Animatron2/trance.gif',
    author: 'PUNKLANCER',
    githubLink: 'https://github.com/PUNKLANCER/'
  },
  {
    artName: 'Text_Animation',
    pageLink: './Art/Text_Animation/index.html',
    imageLink: './Art/Text_Animation/text.gif',
    author: 'Christian',
    githubLink: 'https://github.com/mkBraga'
  },
  {
    artName: 'Practice',
    pageLink: './Art/Practice/index.html',
    imageLink: './Art/Joy/triangle.gif',
    author: 'MuGenFJ',
    githubLink: 'https://github.com/MuGenFJ/'
  },
  {
    artName: 'Tile',
    pageLink: './Art/weilincheng/index.html',
    imageLink: './Art/weilincheng/tile.gif',
    author: 'weilincheng',
    githubLink: 'https://github.com/weilincheng'
  },
  {
    artName: 'TemidoRochaSpin',
    pageLink: './Art/temido_rocha_animation/index.html',
    imageLink: './Art/temido_rocha_animation/TemidoRocha.gif',
    author: 'TemidoRocha',
    githubLink: 'https://github.com/TemidoRocha'
  },
  {
    artName: 'Tile',
    pageLink: './Art/weilincheng/index.html',
    imageLink: './Art/weilincheng/tile.gif',
    author: 'weilincheng',
    githubLink: 'https://github.com/weilincheng'
  },
  {
    artName: 'fire flicker',
    pageLink: './Art/hemantrawat/index.html',
    imageLink: './Art/hemantrawat/index.gif',
    author: 'Hemant Rawat',
    githubLink: 'https://github.com/He-mantRawat'
  },
  {
    artName: 'Bouncing Ball',
    pageLink: './Art/bouncingBall/bouncing ball.html',
    imageLink: './Art/bouncingBall/bouncingball.gif',
    author: 'Pravin deva',
    githubLink: 'https://github.com/pravindeva'
  },
  {
    artName: 'Animated Landing Page',
    pageLink: './Art/animatedLandingPage without bar/index.html',
    imageLink: './Art/animatedLandingPage without bar/ezgif.com-video-to-gif',
    author: 'Aneta-s',
    githubLink: 'https://github.com/aneta-s'
  },
  {
    artName: 'Goraved',
    pageLink: './Art/goraved/index.html',
    imageLink: './Art/goraved/goraved_animation.gif',
    author: 'Roman Pobotin (Goraved)',
    githubLink: 'https://github.com/goraved'
  },
  {
    artName: 'Doraemon',
    pageLink: './Art/Ranajit/doraemon.html',
    imageLink: './Art/animatron/doraemon.gif',
    author: 'Ranajit',
    githubLink: 'https://github.com/basak-32'
  },
  {
    artName: 'Ax Dev',
    pageLink: './Art/axdev/test.html',
    imageLink: './Art/axdev/gif.gif',
    author: 'Axel Avila',
    githubLink: 'https://github.com/axavila'
  },
  {
    artName: 'Magic Circle',
    pageLink: './Art/magpiet/index.html',
    imageLink: './Art/magpiet/gif.gif',
    author: 'Magnus Cromwell',
    githubLink: 'https://github.com/magpiet'
  },
  {
    artName: 'Bouncing Ball',
    pageLink: './Art/Bouncing Ball/index.html',
    imageLink: './Art/cazabe/Bouncing Ball.gif',
    author: 'Satish Pokala',
    githubLink: 'https://github.com/Satishpokala124'
  },
  {
    artName: 'Daredevil',
    pageLink: './Art/daredevil/index.html',
    imageLink: './Art/daredevil/daredevil.gif',
    author: 'Vivek Raj',
    githubLink: 'https://github.com/vivekrajx'
  },
  {
    artName: 'hover Me',
    pageLink: './Art/hoverMe/index.html',
    author: 'Bleron88',
    githubLink: 'https://github.com/bleron88'
  },
  {
    artName: 'Happy Balloon',
    pageLink: './Art/ztollef/index.html',
    imageLink: './Art/ztollef/balloon.gif.',
    author: 'ztollef',
    githubLink: 'https://github.com/ztollef'
  },
  {
    artName: 'playstation-anim',
    pageLink: './Art/playstation-anim/index.html',
    imageLink: './Art/playstation-anim/ps.gif',
    author: 'seif1125',
    githubLink: 'https://github.com/seif1125'
  },
  {
    artName: 'Ritika',
    pageLink: './Art/Ritika/index.html',
    imageLink: './Art/Ritika/warrior.png',
    author: 'Ritika',
    githubLink: 'https://github.com/Ritika-soni'
  },
  {
    artName: 'Animatron',
    pageLink: './Art/animatron/index.html',
    imageLink: './Art/animatron/colourpencils.png',
    author: 'jahid hasan',
    githubLink: 'https://github.com/jahidhasan299/'
  },
  {
    artName: 'Animatron2',
    pageLink: './Art/Animatron2/index.html',
    imageLink: './Art/Animatron2/trance.gif',
    author: 'PUNKLANCER',
    githubLink: 'https://github.com/PUNKLANCER/'
  },
  {
    artName: 'Text_Animation',
    pageLink: './Art/Text_Animation/index.html',
    imageLink: './Art/Text_Animation/text.gif',
    author: 'Christian',
    githubLink: 'https://github.com/mkBraga'
  },
  {
    artName: 'Practice',
    pageLink: './Art/Practice/index.html',
    imageLink: './Art/Joy/triangle.gif',
    author: 'MuGenFJ',
    githubLink: 'https://github.com/MuGenFJ/'
  },
  {
    artName: 'Tile',
    pageLink: './Art/weilincheng/index.html',
    imageLink: './Art/weilincheng/tile.gif',
    author: 'weilincheng',
    githubLink: 'https://github.com/weilincheng'
  },
  {
    artName: 'Circle Pulse',
    pageLink: './Art/circle-pulse/index.html',
    imageLink: './Art/circle-pulse/circle-pulse.gif',
    author: 'jmorr002',
    githubLink: 'https://github.com/jmorr002'
  },
  {
    artName: 'Flare Spin',
    pageLink: './Art/mykz1608/index.html',
    imageLink: '',
    author: 'mykz1608',
    githubLink: 'https://github.com/mykz1608'
  },
  {
    artName: 'MexicanMustache',
    pageLink: './Art/AnimatedMustache/index.html',
    imageLink: './Art/AnimatedMustache/MexicanMustache.gif',
    author: 'Andrés Alonso Gálvez',
    githubLink: 'https://github.com/Dondesconton/'
  },
  {
    artName: 'css',
    pageLink: './Art/2.css/index.html',
    imageLink: './Art/2.css/css.gif'
  },
  {
    artName: 'Square Color Change',
    pageLink: './Art/baesyc/index.html',
    imageLink: './Art/baesyc/square.gif',
    author: 'Baesyc',
    githubLink: 'https://github.com/baesyc'
  },
  {
    artName: 'MexicanMustache',
    pageLink: './Art/AnimatedMustache/index.html',
    imageLink: './Art/AnimatedMustache/MexicanMustache.gif',
    author: 'Andrés Alonso Gálvez',
    githubLink: 'https://github.com/Dondesconton/'
  },
  {
    artName: 'Chanimation',
    pageLink: './Art/Chanimation/index.html',
    imageLink: './Art/Chanimation/dancegif.gif',
    author: 'chandant9',
    githubLink: 'https://github.com/chandant9/'
  },
  {
    artName: 'DancingGroot',
    pageLink: './Art/m-elina/index.html',
    imageLink: './Art/m-elina/groot_animation.gif',
    author: 'Melina',
    githubLink: 'https://github.com/m-elina/'
  },
  {
    artName: 'Animatron',
    pageLink: './Art/animatron/index.html',
    imageLink: './Art/animatron/trance.gif',
    author: 'Andrew',
    githubLink: 'https://github.com/andrewbom/'
  },
  {
    artName: 'rainbows',
    pageLink: './Art/vassilchiev/index.html',
    imageLink: './Art/vassilchiev/giphy.gif',
    author: 'Vassil',
    githubLink: 'https://github.com/vassilchiev/'
  },
  {
    artName: "Zai's Orbitron",
    pageLink: './Art/zai/index.html',
    imageLink: './Art/zai/zais_orbitron.gif',
    author: '5amm5',
    githubLink: 'https://github.com/5amm5965/'
  },
  {
    artName: "404's crying baby page",
    pageLink: './Art/papfal/index.html',
    imageLink: './Art/papfal/HTML-404-Crying-Baby-Page.gif',
    author: 'papfal',
    githubLink: 'https://github.com/papfal/'
  },
  {
    artName: 'ani-3d',
    pageLink: './Art/ani-3d/ani-3d.html',
    imageLink: './Art/ani-3d/ani-3d.gif',
    author: 'clyde166',
    githubLink: 'https://github.com/clyde166/'
  },
  {
    artName: 'Boy',
    pageLink: './Art/Boy/index.html',
    imageLink: './Art/Boy/Boy with house.png',
    author: 'Gajhendran',
    githubLink: 'https://github.com/Gajhendran/'
  },
  {
    artName: 'Funimation',
    pageLink: './Art/Funimation/index.html',
    imageLink: './Art/Funimation/Funimation.gif',
    author: 'Pratik',
    githubLink: 'https://github.com/pratikrana1998/'
  },
  {
    artName: 'Jungle Monkey',
    pageLink: './Art/AMCodin/index.html',
    imageLink: './Art/AMCodin/monkey.gif',
    author: 'AMCodin',
    githubLink: 'https://github.com/amcodin'
  },
  {
    artName: 'bellow',
    pageLink: './Art/fran/index.html',
    imageLink: './Art/fran/bellow.gif',
    author: 'franzwah',
    githubLink: 'https://github.com/franzwah'
  },
  {
    artName: 'Typing Indicator',
    pageLink: './Art/jacob-bacon/index.html',
    imageLink: './Art/jacob-bacon/jacob-bacon-art.JPG',
    author: 'jacob-bacon',
    githubLink: 'https://github.com/jacob-bacon'
  },
  {
    artName: 'Colination',
    pageLink: './Art/colination/index.html',
    imageLink: './Art/colination/animation.png',
    author: 'colinJR95',
    githublink: 'https://github.com/colinJR95'
  },
  {
    artName: 'Glowing Circle by Leem Plays',
    pageLink: './Art/AliHaidar/index.html',
    imageLink: './Art/AliHaidar/giphy.gif',
    author: 'alihaidar2950',
    githubLink: 'https://github.com/alihaidar2950'
  },
  {
    artName: 'bouncy-ball',
    pageLink: './Art/bouncy-ball/ty.html',
    imageLink: './Art/bouncy-ball/bouncy-ball.gif',
    author: 'Huang Yi-Ting',
    githubLink: 'https://github.com/yiting76'
  },
  {
    artName: 'bouncy-ball',
    pageLink: './Art/bouncy-ball/ty.html',
    imageLink: './Art/bouncy-ball/bouncy-ball.gif',
    author: 'Huang Yi-Ting',
    githubLink: 'https://github.com/yiting76'
  },
  {
    artName: 'Tronix',
    pageLink: './Art/visiona/index.html',
    imageLink: './Art/visiona/tronix.gif',
    author: 'visiona',
    githubLink: 'https://github.com/visiona'
  },
  {
    artName: 'Synchronization',
    pageLink: './Art/synchronization!/synchronization',
    imageLink: './Art/synchronization/synchronized_Dots.gif',
    author: 'Pranjal',
    githublink: 'https://github.com/Pranjal705'
  },
  {
    artName: 'Random Squares',
    pageLink: './Art/Monitha/index.html',
    author: 'Monitha',
    githubLink: 'https://github.com/dmonitha'
  },
  {
    artName: 'Walking-Man-Front',
    pageLink: './Art/Akhil/index.html',
    imageLink: './Art/Akhil/Walking-man-front.gif',
    author: 'Akhil',
    githubLink: 'https://github.com/akhils95'
  },
  {
    artName: 'Cow-cat',
    pageLink: './Art/Cow-cat/index.html',
    imageLink: './Art/Cow-cat/Cow-cat.gif',
    author: 'Galia',
    githubLink: 'https://github.com/galiarudenko'
  },
  {
    artName: 'Rainb0w',
    pageLink: './Art/Duka/index.html',
    imageLink: './Art/Duka/rainbow.gif',
    author: 'Duka',
    githubLink: 'https://github.com/DusanKrcmarik'
  },
  {
    artName: 'Indian',
    pageLink: './Art/Indian/index.html',
    imageLink: './Art/Indian/Indian.gif',
    author: 'Duka',
    githubLink: 'https://github.com/ndvishruth'
  },
  {
    artName: 'Animatron',
    pageLink: './Art/sanmitra/index.html',
    imageLink: './Art/sanmitra/index.gif',
    author: 'sanmitra',

    githubLink: 'https://github.com/sanmitra1999'
  },
  {
    artName: 'Ball-clear',
    pageLink: './Art/Naok000/index.html',
    imageLink: './Art/Naok000/ball-clear.gif',
    author: 'Naok000',
    githubLink: 'https://github.com/Naok000'
  },
  {
    artName: 'Mario_Kart_Animation',
    pageLink: './Art/Mario_Kart_Animation/index.html',
    imageLink: './Art/Mario_Kart_Animation/Mario.png',
    author: 'AnsonAMS',
    githubLink: 'https://github.com/AnsonAMS'
  },
  {
    artName: 'Microsoft_animation',
    pageLink: './Art/SaumyaBhatt/index.html',
    imageLink: './Art/SaumyaBhatt/Animation.gif',
    author: 'Saumya-Bhatt',
    githubLink: 'https://github.com/Saumya-Bhatt'
  },
  {
    artName: 'Falling',
    pageLink: './Art/Sfrench5/index.html',
    imageLink: './Art/Sfrench5/Falling.gif',
    author: 'Sfrench5',
    githubLink: 'https://github.com/Sfrench5'
  },
  {
    artName: 'Dragon_Loading',
    pageLink: './Art/Dragon_Loading/index.html',
    imageLink: './Art/Dragon_Loading/DragonLoading.gif',
    author: 'Prasad',
    githubLink: 'https://github.com/PrasadM07'
  },
  {
    artName: 'Animatrix',
    pageLink: './Art/Animatrix/index.html',
    imageLink: './Art/Animatrix/Animatrix.png',
    author: 'soutog',
    githubLink: 'https://github.com/soutog'
  },
  {
    artName: 'Simple-Loading',
    pageLink: './Art/Loading/loading.html',
    imageLink: './Art/Loading/load.gif',
    author: 'Vijay',
    githubLink: 'https://github.com/VijayVjCuber'
  },
  {
    artName: 'Fiyi-Animation',
    pageLink: './Art/Fiyi-Animation/index.html',
    imageLink: './Art/Fiyi-Animation/relax_smile.gif',
    author: 'Fiyi-A',
    githubLink: 'https://github.com/Fiyi-A'
  },
  {
    artName: 'Colored Bars',
    pageLink: './Art/mleblanc94/mleblanc94_html_Animation-Nation.html',
    imageLink: './Art/mleblanc94/ColoredBars.gif',
    author: 'mleblanc94',
    githubLink: 'https://github.com/mleblanc94'
  },
  {
    artName: 'animeR',
    pageLink: './Art/animeR/index.html',
    imageLink: './Art/animeR/animeR.gif',
    author: 'Rajneesh',
    githubLink: 'https://github.com/rajneeshk94'
  },
  {
    artName: 'Sunset-City',
    pageLink: './Art/jyun9504/index.html',
    imageLink: './Art/jyun9504/sunset-city.gif',
    author: 'jyun9504',
    githubLink: 'https://github.com/jyun9504'
  },
  {
    artName: 'brianbottle',
    author: 'brian',
    pageLink: './Art/brianbottle/index.html',
    imageLink: './Art/brianbottle/bottle.gif',
    githubLink: 'https://github.com/brianabplanalp1'
  },
  {
    artName: 'Shapes',
    pageLink: './Art/mark-marchant/index.html',
    imageLink: './Art/mark-marchant/shapes.png',
    author: 'Mark Marchant',
    githubLink: 'https://github.com/jtla3/Animation-Nation'
  },
  {
    artName: 'Loading',
    pageLink: './Art/NoumanAziz/Loading.html',
    videoLink: './Art/NoumanAziz/loading.gif',
    author: 'NoumanAziz',
    githubLink: 'https://github.com/NoumanAziz'
  },
  {
    artName: `Galek's Simple Animation`,
    pageLink: './Art/GalekAnimation/index.html',
    imageLink: './Art/GalekAnimation/simpleanimation.gif',
    author: 'Adam Galek',
    githubLink: 'https://github.com/TheGalekxy'
  },
  {
    artname: 'Rainbow animation',
    pageLink: './Art/Rainbow/index.html',
    imageLink: './Art/Rainbow/rainbow.gif',
    author: 'Mohanraj',
    githubLink: 'https://github.com/chelladuraimohanraj/Animation-Nation'
  },
  {
    artName: `Cyan Loading Animation`,
    pageLink: './Art/Wannesds/index.html',
    imageLink: './Art/Wannesds/Wannesds.gif',
    author: 'Wannes Dieltiens',
    githubLink: 'https://github.com/Wannesds'
  },
  {
    artName: 'Animatron',
    pageLink: './Art/Animatron/index.html',
    imageLink: './Art/Animatron/trance.gif',
    author: 'Gihan Balasuriya',
    githubLink: 'https://github.com/gihanbalasuriya'
  },
  {
    artName: 'Light text blink',
    pageLink: './Art/Mani-textlight-blink/index.html',
    imageLink: './Art/Mani-textlight-blink/light-blink-text.gif',
    author: 'Mani Pandian',
    githubLink: 'https://github.com/Manipandian'
  },
  {
    artName: 'Circle',
    pageLink: './Art/PoKai/index.html',
    imageLink: './Art/PoKai/circle.png',
    author: 'PoKai Chang',
    githubLink: 'https://github.com/st875052018'
  },
  {
    artName: 'animatron',
    pageLink: './Art/animatron/index.html',
    imageLink: './Art/animatron/trance.gif',
    author: 'Christy',
    githubLink: 'https://github.com/ChristyLucid'
  },
  {
    artName: 'bouncing_ball',
    pageLink: './Art/bouncing_ball/bouncing_ball.html',
    imageLink: './Art/bouncing_ball/bouncing-ball.gif',
    author: 'Nirmalie',
    githubLink: 'https://github.com/nirmalieo3'
  },
  {
    artName: 'Rocket',
    pageLink: './Art/Rocket/index.html',
    imageLink: './Art/Rocket/rocket.gif',
    author: 'Jose Diaz',
    githubLink: 'https://github.com/josegerard2000'
  },
  {
    artName: 'simpleG',
    pageLink: './Art/simpleG/index.html',
    imageLink: './Art/simpleG/kitty.jpg',
    author: 'gargeper',
    githubLink: 'https://github.com/gargeper'
  },
  {
    artName: 'BounceFace',
    pageLink: './Art/ainamation/index.html',
    imageLink: './Art/ainamation/ainamation.gif',
    author: 'Ainara Saralegui',
    githubLink: 'https://github.com/asaralegui'
  },
  {
    artName: 'Text Flow',
    pageLink: './Art/ConnerCoding/index.html',
    imageLink: './Art/ConnerCoding/ztmanimation.gif',
    author: 'Conner Schiller',
    githubLink: 'https://github.com/ConnerCoding'
  },
  {
    artName: 'Glow',
    pageLink: './Art/Glow/index.html',
    imageLink: './Art/Glow/Glow.png',
    author: 'Joaquin Castillo',
    githubLink: 'https://github.com/JuakoDev'
  },
  {
    artName: 'Heart Real',
    pageLink: './Art/riddhax/index.html',
    imageLink: './Art/riddhax/index.gif',
    author: 'Riddhax',
    githubLink: 'https://github.com/riddhax'
  },

  {
    artName: 'Balls',
    pageLink: './Art/Paul - Simple Annoying Balls/index.html',
    imageLink: './Art/Paul - Simple Annoying Balls/Balls.gif',
    author: 'Paul',
    githubLink: 'https://github.com/psr83'
  },

  {
    artname: 'Square-Move',
    pageLink: './Art/Poonam/square.html',
    imageLink: './Art/Poonam/square_gif.gif',
    author: 'Poonam',
    githubLink: 'https://github.com/poonampant'
  },

  {
    artname: 'JesseEarley',
    pageLink: './Art/JesseEarley/index.html',
    imageLink: './Art/JesseEarley/index.gif',
    author: 'JesseEarley',
    githubLink: 'https://github.com/JesseEarley'
  },
  {
    artname: 'Hacktoberfest 2020',
    pageLink: './Art/taepal467/index.html',
    imageLink: './Art/taepal467/hiclipart.com (1).png',
    author: 'Chantae P.',
    githubLink: 'https://github.com/taepal467'
  },
  {
    artName: 'Animatron',
    pageLink: './Art/animatron/triangle/index.html',
    imageLink: './Art/animatron/trance.gif',
    author: 'Deborah',
    githubLink: 'https://github.com/dluckey123'
  },
  {
    artName: 'Animatron',
    pageLink: './Art/animatron/triangle/index.html',
    imageLink: './Art/animatron/trance.gif',
    author: 'Deborah',
    githubLink: 'https://github.com/dluckey123'
  },
  {
    artname: 'Animate',
    pageLink: '/codepen/animation/src/index.html',
    imageLink: 'Animation',
    author: 'Altamas khan',
    githubLink: 'https://github.com/Altamas2049'
  },
  {
    artName: 'Spin',
    pageLink: './Art/Spin/allli.html',
    imageLink: './Art/Spin/allli.gif',
    author: 'Victor Winner',
    githubLink: 'https://github.com/Vicwin13'
  },
  {
    artName: 'Spinner',
    pageLink: './Art/nishantpandey/allli.html',
    imageLink: './Art/nishantpandey/allli.gif',
    author: 'Nishant Pandey',
    githubLink: 'https://github.com/mrpandey1'
  },
  {
    artName: 'Hacktober Test',
    pageLink: './Art/bajancode/index.html',
    imageLink: './Art/BajanCode/index.gif',
    author: 'bajancode',
    githubLink: 'https://github.com/bajancode'
  },
  {
    artName: 'ZTM anim',
    pageLink: './Art/ayushi2410/index.html',
    imageLink: './Art/ayushi2410/ayushi2410.gif',
    author: 'Ayushi2410',
    githubLink: 'https://github.com/ayushi2410'
  },
  {
    artName: 'misaelsantos',
    pageLink: './Art/misaelsantos/index.html',
    imageLink: './Art/misaelsantos/neohack.gif',
    author: 'Misael Santos',
    githubLink: 'https://github.com/MisaelSantos'
  },
  {
    artName: 'I am a Developer',
    pageLink: './Art/Kuroyza/Iam-a-developer.html',
    imageLink: './Art/Kuroyza/Iam-a-developer.gif',
    author: 'Kuroyza',
    githubLink: 'https://github.com/kuroyza'
  },
  {
    artName: 'simple box',
    pageLink: './Art/Box/index.html',
    imageLink: './Art/Box/static_image.jpg',
    author: 'Abishek shah',
    githubLink: 'https://github.com/abishek-sha-256'
  },
  {
    artname: 'Starry-sky',
    pageLink: './Art/starry-night/index.html',
    imageLink: './Art/starry-night/stars',
    author: 'Taima Khawaldeh',
    githubLink: 'https://github.com/taimakh'
  },
  {
    artName: 'Project Gallery',
    pageLink: './Art/hulya/index.html',
    imageLink: './Art/hulya/gallery.gif',
    author: 'Hulya Karakaya',
    githubLink: 'https://github.com/hulyak'
  },
  {
    artName: 'animation',
    pageLink: './Art/sameer786/animation.html',
    imageLink: './Art/sameer786/radius.gif',
    author: 'sameer',
    githubLink: 'https://github.com/sameer8605'
  },
  {
    artName: 'ArrowWave',
    pageLink: './Art/ArrowWave/index.html',
    imageLink: './Art/ArrowWave/ArrowWave.gif',
    author: 'Gabriel',
    githubLink: 'https://github.com/GabrielTeixeiraC'
  },
  {
    artName: 'The 4-Ever Loop',
    pageLink: './Art/the-4ever-loop/index.html',
    imageLink: './Art/the-4ever-loop/rotate.gif',
    author: 'Luciano M.',
    githubLink: 'https://github.com/LucianoWebDev'
  },
  {
    artName: 'Running Car',
    pageLink: './Art/Running-Car/index.html',
    imageLink: './Art/Running-Car/Running-car.PNG',
    author: 'Ermias',
    githubLink: 'https://github.com/ermiaskidane'
  },
  {
    artname: 'Youssef',
    pageLink: './Art/Youssef/index.html',
    imageLink: './Art/Youssef/fd8_AX.gif',
    author: 'Youssef',
    githubLink: 'https://github.com/youssefhany96'
  },
  {
    artName: 'The 4-Ever Loop',
    pageLink: './Art/the-4ever-loop/index.html',
    imageLink: './Art/the-4ever-loop/rotate.gif',
    author: 'Luciano M.',
    githubLink: 'https://github.com/LucianoWebDev'
  },

  {
    artName: 'Itried',
    pageLink: '/Art/Itried/animation.html',
    author: 'Harsha',
    githublink: 'https://github.com/HarshaKumar23'
  },
  {
    artName: 'Snail Zoom',
    pageLink: './Art/rbhachu/index.html',
    imageLink: './Art/rbhachu/snail.gif',
    author: 'Bhachu R.',
    githubLink: 'https://github.com/rbhachu'
  },
  {
    artName: 'Mini Text Animation',
    pageLink: './Art/text-mini-animation/index.html',
    imageLink: './Art/text-mini-animation/text-anime.gif',
    author: 'Chinel',
    githubLink: 'https://github.com/chinel'
  },
  {
    artName: 'Square loader',
    pageLink: './Art/square_loading/index.html',
    imageLink: './Art/square_loading/square_loading',
    author: 'Marek Chasák',
    githubLink: 'https://github.com/mchasak'
  },
  {
    artName: 'Stairs Text',
    pageLink: './Art/StairsText/index.html',
    imageLink: './Art/StairsText/stairs-text.gif',
    author: 'Noam K.',
    githubLink: 'https://github.com/noamkanonich'
  },
  {
    artName: 'animation',
    pageLink: './Art/sameer786/animation.html',
    imageLink: './Art/sameer786/radius.gif',
    author: 'sameer',
    githubLink: 'https://github.com/sameer8605'
  },
  {
    artName: 'Spinning is a good trick',
    pageLink: './Art/garrod90/index.html',
    imageLink: './Art/garrod90/craigsGif.gif',
    author: 'Craig, G',
    githubLink: 'https://github.com/garrod90'
  },
  {
    artName: 'Snail Zoom',
    pageLink: './Art/rbhachu/index.html',
    imageLink: './Art/rbhachu/snail.gif',
    author: 'Bhachu R.',
    githubLink: 'https://github.com/rbhachu'
  },
  {
    artName: 'Mini Text Animation',
    pageLink: './Art/text-mini-animation/index.html',
    imageLink: './Art/text-mini-animation/text-anime.gif',
    author: 'Chinel',
    githubLink: 'https://github.com/chinel'
  },
  {
    artName: 'Square loader',
    pageLink: './Art/square_loading/index.html',
    imageLink: './Art/square_loading/square_loading',
    author: 'Marek Chasák',
    githubLink: 'https://github.com/mchasak'
  },
  {
    artName: 'Stairs Text',
    pageLink: './Art/StairsText/index.html',
    imageLink: './Art/StairsText/stairs-text.gif',
    author: 'Noam K.',
    githubLink: 'https://github.com/noamkanonich'
  },
  {
    artName: 'animation',
    pageLink: './Art/sameer786/animation.html',
    imageLink: './Art/sameer786/radius.gif',
    author: 'sameer',
    githubLink: 'https://github.com/sameer8605'
  },

  {
    pageLink: './Art/radar animation/index.html',
    imageLink: './Art/radar.gif',
    author: 'Anup',
    githubLink: 'https://github.com/paddybaba'
  },
  {
    pageLink: './Art/sameer786/animation.html',
    imageLink: './Art/sameer786/radius.gif',
    author: 'sameer',
    githubLink: 'https://github.com/sameer8605'
  },
  {
    pageLink: './Art/radar animation/index.html',
    imageLink: './Art/radar',
    author: 'Anup',
    githubLink: 'https://github.com/paddybaba'
  },
  {
    pageLink: './Art/sameer786/animation.html',
    imageLink: './Art/sameer786/radius.gif',
    author: 'sameer',
    githubLink: 'https://github.com/sameer8605'
  },
  {
    artName: 'Friendly Ghost',
    pageLink: './Art/ristotoldsep/index.html',
    author: 'Risto Tõldsep',
    githubLink: 'https://github.com/ristotoldsep'
  },
  {
    artName: 'Friendly Ghost',
    pageLink: './Art/ristotoldsep/index.html',
    author: 'Risto Tõldsep',
    githubLink: 'https://github.com/ristotoldsep'
  },
  {
    artName: 'sritron',
    pageLink: './Art/sritron/index.html',
    imageLink: './Art/sritron/trance.gif',
    author: 'Srinivas',
    githubLink: 'https://github.com/sri189ms'
  },
  {
    artName: 'Friendly Ghost',
    pageLink: './Art/ristotoldsep/index.html',
    author: 'Risto Tõldsep',
    githubLink: 'https://github.com/ristotoldsep'
  },
  {
    artName: 'Sun Rise Time',
    pageLink: './Art/gurprtAnim/index.html',
    imageLink: './Art/gurprtAnim/gurAnim.gif',
    author: 'Gurpreet',
    githubLink: 'https://github.com/gur-p-reet'
  },
  {
    artName: 'Personal Info',
    pageLink: './Art/Personal_info/triangle/index.html',
    imageLink: './Art/Personal_info/trance.gif',
    author: 'Naim Uddin',
    githubLink: 'https://github.com/Naim365'
  },
  {
    artName: 'Shining Text',
    pageLink: './Art/MaxieTextShineOn/index.html',
    imageLink: './Art/MaxieTextShineOn/maxie-text-shine-on.gif',
    author: 'maxie7',
    githubLink: 'https://github.com/maxie7'
  },
  {
    artName: 'Spinning Box',
    pageLink: './Art/KccbzZ/index.html',
    imageLink: './Art/KccbzZ/cover.png',
    author: 'KccbzZ',
    githubLink: 'https://github.com/KccbzZ'
  },
  {
    artName: 'Age Disgracefully',
    pageLink: './Art/ynoden/index.html',
    imageLink: './Art/ynoden/Age_Disgracefully.gif',
    author: 'yusefnoden',
    githubLink: 'https://github.com/yusefnoden'
  },
  {
    artname: 'jimanimation',
    pageLink: './Art/jimanimation/index.html',
    imageLink: './Art/jimanimation/bouncy.gif',
    author: 'Jimin',
    githubLink: 'https://github.com/jimijos'
  },

  {
    artName: 'Meme Animation',
    pageLink: './Art/just_for_fun/index.html',
    imageLink: './Art/just_for_fun/image.gif',
    author: 'Rahul Negi',
    githubLink: 'https://github.com/rahulnegi20'
  },
  {
    artName: 'Stretch ZTM',
    pageLink: './Art/animation_gn/index.html',
    imageLink: './Art/animation_gn/animation_gn.gif',
    author: 'gnyokota',
    githubLink: 'https://github.com/gnyokota'
  },
  {
    artname: 'AnimationCom',
    pageLink: './Art/Anita/AnimationCom/triangle.html',
    imageLink: './Art/AnimationCom/header.jpg',
    author: 'Anita',
    githubLink: 'https://github.com/anita-tsai'
  },
  {
    artName: 'Cards',
    pageLink: './Art/cards/index.html',
    imageLink: './Art/cards/cards.gif',
    author: 'networkdavit',
    githubLink: 'https://github.com/networkdavit'
  },
  {
    artName: "Lidor'sAnimation",
    pageLink: "./Art/Lidor's Animation/index.html",
    imageLink: "./Art/Lidor's Animation/animation.gif",
    author: 'LidorAsher',
    githubLink: 'https://github.com/lidorasher11'
  },
  {
    artName: "Shiff's Animation",
    pageLink: './Art/myAnimation/index.html',
    imageLink: './Art/myAnimation/myanimation.gif',
    author: 'Shifa',
    githubLink: 'https://github.com/ShifaShirin'
  },
  {
    artName: 'ani-1trial',
    pageLink: './Art/ani-1trial/index.html',
    imageLink: './Art/ani-1trial/ani-gif.gif',
    author: 'tru-izo',
    githubLink: 'https://github.com/tru-izo'
  },
  {
    artName: 'Air_Balloon',
    pageLink: './Art/Air_Balloon/index.html',
    imageLink: './Art/Air_Balloon/balloon.gif',
    author: 'Abha',
    githubLink: 'https://github.com/Abha-1281'
  },
  {
    artName: 'Camp Fire',
    pageLink: './Art/camp_fire/index.html',
    imageLink: './Art/camp_fire/camp_fire.gif',
    author: 'Chansoo',
    githubLink: 'https://github.com/ChansooKim316'
  },
  {
    artName: 'rubberband Red',
    pageLink: './Art/ou79/index.html',
    imageLink: './Art/rubberbandRed.gif',
    author: 'ou79',
    githubLink: 'https://github.com/ou79'
  },
  {
    artName: 'ColorChanger',
    pageLink: './Art/ColorChanger/index.html',
    imageLink: './Art/color-changer.gif',
    author: 'Atallah-Nadhir',
    githubLink: 'https://github.com/Atallah-Nadhir'
  },
  {
    artName: 'PONG Animation',
    pageLink: './Art/walkitoff/index.html',
    imageLink: './Art/walkitoff/gif.gif',
    author: 'Tyler Dollick',
    githubLink: 'https://github.com/walkitoff'
  },
  {
    artname: 'Animatron',
    pageLink: './Art/mbargaedge/index.html',
    imageLink: './Art/mbargaedge/animatron.gif',
    author: 'Mbarga',
    githubLink: 'https://github.com/marcelmbarga/'
  },
  {
    artName: 'House',
    pageLink: './Art/TTD/triangle/index.html',
    imageLink: './Art/TTD/house.gif',
    author: 'TanyaTD',
    githubLink: 'https://github.com/TTD126'
  },
  {
    artName: 'Spinning Title',
    pageLink: './Art/ljBeast21ldj/index.html',
    imageLink: './Art/ljBeast21ldj/firstGIF.gif',
    author: 'Larry',
    githubLink: 'https://github.com/ljBeast21ldj'
  },
  {
    artName: 'Heart pulsation',
    pageLink: './Art/Sallah/index.html',
    imageLink: './Art/Sallah/Heart-Pulsation.png',
    author: 'Sallah',
    githubLink: 'https://github.com/SallahTech'
  },
  {
    artName: 'MubbeAnimation',
    pageLink: './Art/Mubbe/index.html',
    imageLink: './Art/Mubbe/MubbeAnimation.gif',
    author: 'Mubarak',
    githubLink: 'https://github.com/mual5746'
  },
  {
    pageLink: './Art/neon-glowing-text/index.html',
    imageLink: './Art/neon-glowing-text/glowing-text-GIF.gif',
    author: 'Adri',
    githubLink: 'https://github.com/adrimual'
  },
  {
    artName: 'Simple Animation',
    pageLink: './Art/simple animation/transition.html',
    imageLink: './Art/simple animation/animatee.gif',
    author: 'Rudimental',
    githubLink: 'https://github.com/rudimental-again'
  },
  {
    artName: 'gbArt',
    pageLink: './Art/gbArt/index.html',
    imageLink: './Art/gbArt/shapeFlip.gif',
    author: 'Gary Bergman',
    githubLink: 'https://github.com/Gary-Bergman'
  },
  {
    artName: "Turtando's Animation",
    pageLink: './Art/turtando/animation.html',
    imageLink: './Art/Turtando/happyhalloween.gif',
    author: 'Turtando',
    githubLink: 'https://github.com/Turtando'
  },
  {
    artName: 'Bouncing Balls',
    pageLink: './Art/EyeOfAthena/index.html',
    imageLink: './Art/EyeOfAthena/cover.png',
    author: 'EyeOfAthena',
    githubLink: 'https://github.com/EyeOfAthena/bouncing-ball'
  },
  {
    artName: 'Otherside',
    pageLink: './Art/Otherside/ubi.html',
    imageLink: './Art/Otherside/recording.gif',
    author: 'Ubibimbap',
    githubLink: 'https://github.com/Ubibimbap'
  },
  {
    artName: 'Basketball God',
    pageLink: './Art/Sim-animation/index.html',
    imageLink: './Art/Sim-animation/project-screenshot.png',
    author: 'Sim',
    githubLink: 'https://github.com/sim-a-19'
  },
  {
    artName: "Ziyao's Animation",
    pageLink: './Art/robot/robot_index.html',
    imageLink: './Art/robot/robot.gif',
    author: 'Ziyao',
    githubLink: 'https://github.com/ziyaoc3'
  },
  {
    artName: 'Simplerv',
    pageLink: './Art/Aniamtion_RV/index.html',
    imageLink: './Art/Aniamtion_RV/circle.png',
    author: 'Aarush Bhat',
    githubLink: 'https://github.com/07rv'
  },
  {
    artName: 'Devtemmy_animation',
    pageLink: './Art/Devtemmy_animation/index.html',
    imageLink: './Art/Devtemmy_animation/Devtemmyanimation.gif',
    author: 'Dev-Temmy',
    githubLink: 'https://github.com/Dev-Temmy'
  },
  {
    artName: 'Fading text animation',
    pageLink: './Art/araskog/index.html',
    imageLink: './Art/araskog/animation.gif',
    author: 'Amanda Araskog',
    githubLink: 'https://github.com/araskog'
  },
  {
    artName: 'Moving Divs',
    pageLink: './Art/Razvan/RazvanFratila/index.html',
    imageLink: './Art/Razvan/RazvanFratila/first.gif',
    author: 'Razvan',
    githubLink: 'https://github.com/fratilar'
  },
  {
    artName: 'KDev Animation',
    pageLink: './Art/KDev-Animator/index.html',
    imageLink: './Art/KDev-Animator/kdev-animation.gif',
    author: 'Detmar Ruhfus',
    githubLink: 'https://github.com/kamikazid'
  },
  {
    artName: 'Square Bounce',
    pageLink: './Art/Vish/index.html',
    imageLink: './Art/Vish/SquareBounce.gif',
    author: 'Vishwam',
    githubLink: 'https://github.com/vishmagic'
  },
  {
    artName: 'Hina',
    pageLink: './Art/Hina/Hina.html',
    imageLink: './Art/Hina/Basketball.gif',
    imageLink: './Art/Hina/net.gif',
    author: 'Hina Najam',
    githubLink: 'https://github.com/hinanajam'
  },
  {
    artName: 'AmitAnimation',
    pageLink: './Art/Joy/AmitAnimation/amitanimation.html',
    imageLink: './Art/Joy/AmitAnimation/amitanimation.gif',
    author: 'Amit',
    githubLink: 'https://github.com/AmitRoy07'
  },
  {
    artName: 'Bouncing Cheems ',
    pageLink: './Art/Suddath-Gautam/index.html',
    imageLink: './Art/Suddath-Gautam/cheems.gif',
    author: 'Suddath Gautam',
    githubLink: 'https://github.com/wardaddy98'
  },
  {
    artName: 'Pop-up Confetti animation.',
    pageLink: './Art/yay-ztm-animation/index.html',
    imageLink: './Art/yay-ztm-animation/pop_animation.gif',
    author: 'Hyunji Kim',
    githubLink: 'https://github.com/creativehkim'
  },
  {
    artName: 'Monolith',
    pageLink: './Art/acphil/index.html',
    imageLink: './Art/acphil/monolith.png',
    author: 'acphil',
    githubLink: 'https://github.com/acphil2'
  },
  {
    artName: 'Smiling Doll',
    pageLink: './Art/jbermeo/index.html',
    imageLink: './Art/jbermeo/doll.gif',
    author: 'Jose Bermeo',
    githubLink: 'https://github.com/jbermeo10'
  },
  {
    artName: 'vasubhatnagar',
    pageLink: './Art/vasubhatnagar/index.html',
    imageLink: './Art/vasubhatnagar/ss.jpg',
    author: 'Vasu Bhatnagar',
    githubLink: 'https://github.com/vasubhatnagar'
  },
  {
    artName: 'JoToSmola',
    pageLink: './Art/JoToSmola/index.html',
    imageLink: './Art/JoToSmola/JoToSmola.gif',
    author: 'GrabKrab',
    githubLink: 'https://github.com/GrabKrab'
  },
  {
    artName: 'mojaanimacia',
    pageLink: './Art/mojaanimacia/stranka.html',
    author: 'Martin052',
    githubLink: 'https://github.com/martin052'
  },
  {
    artName: 'ellipsis',
    pageLink: './Art/ianhawe/index.html',
    author: 'ianhawe',
    githubLink: 'https://github.com/ianhawe'
  },
  {
    artName: 'iris',
    pageLink: './Art/iris/index.html',
    imageLink: './Art/iris/trance.gif',
    author: 'iriswdq0504',
    githubLink: 'https://github.com/iriswdq0504'
  },

  {
    artName: 'Fun with balls!',
    pageLink: './Art/miguelDalberto/funWithBalls/index.html',
    imageLink: './Art/miguelDalberto/funWithBalls/funWithBalls_screenshot.png',
    author: 'miguelDalberto',
    githubLink: 'https://github.com/miguelDalberto'
  },
  {
    artName: 'FourFlag_Load',
    pageLink: './Art/FourFlag_Load/index.html',
    imageLink: './Art/FourFlag_Load/trance.gif',
    author: 'chungngai09',
    githubLink: 'https://github.com/chungngai09'
  },
  {
    artName: 'AnimatronJS',
    pageLink: './Art/animatronJS/index.html',
    author: 'Anna Ovechkina',
    githubLink: 'https://github.com/Annu7shka'
  },
  {
    artName: 'perfect_goal',
    pageLink: './Art/perfect_goal/index.html',
    imageLink: './Art/perfect_goal/perfect_goalscreenshot.png',
    author: 'henzbori',
    githubLink: 'https://github.com/henzbori'
  },
  {
    artName: 'Beating Heart',
    pageLink: './Art/beating-heart/index.html',
    imageLink: './Art/beating-heart/heart.gif',
    author: 'MishkaZi',
    githubLink: 'https://github.com/MishkaZi'
  },
  {
    artName: 'Bouncing Balls',
    pageLink: './Art/Sankyeat/index.html',
    imageLink: './Art/Sankyeat/bouncingballs.gif',
    author: 'Sankyeat',
    githubLink: 'https://github.com/sanks20'
  },
  {
    artName: 'Sample page',
    pageLink: './Art/Joy/triangle/index.html',
    imageLink: './Art/Joy/triangle/my-animation.gif',
    author: 'Mamathagowd107',
    githubLink: 'https://github.com/Mamathagowd107'
  },
  {
    artName: 'Animated',
    pageLink: './Art/animated/triangle/index.html',
    imageLink: './Art/Joy/triangle/triangle.gif',
    author: 'Joy',
    githubLink: 'https://github.com/royranger'
  },
  {
    artName: 'achwell',
    pageLink: './Art/achwell/index.html',
    imageLink: './Art/achwell/ball.gif',
    author: 'achwell',
    githubLink: 'https://github.com/achwell'
  },
  {
    artName: 'Robotic Circles',
    pageLink: './Art/animation_yaniv/index.html',
    imageLink: './Art/animation_yaniv/robot.png',
    author: 'Yaniv Sagy',
    githubLink: 'https://github.com/yanivsagy'
  },
  {
    artName: 'Ocean Day',
    pageLink: './Art/d-spence/index.html',
    imageLink: './Art/d-spence/ztm-dspence-css-anim.gif',
    author: 'd-spence',
    githubLink: 'https://github.com/d-spence'
  },
  {
    artName: 'Animation-Circle',
    pageLink: './Art/Animation-Circle/index.html',
    imageLink: './Art/Animation-Circle/animation-circle.gif',
    author: 'Elid Venega',
    githubLink: 'https://github.com/elidvenega'
  },
  {
    artName: 'Sweet street',
    pageLink: './Art/Sweet_street/mario.html',
    imageLink: './Art/Sweet_street/animation-gif.gif',
    author: 'meni-avitan',
    githubLink: 'https://github.com/meniAvitan/Animation-Nation.git'
  },
  {
    pageLink: './Art/Joy/nithin-animation/index.html',
    imageLink: './Art/Joy/triangle/triangle.gif',
    author: 'Nithin',
    githubLink: 'https://github.com/Nithin6252-reddy'
  },
  {
    artName: 'Jittery rectangles',
    pageLink: './Art/Vaibhav/index.html',
    author: 'Vaibhav Jain',
    githubLink: 'https://github.com/Vaibhav-multi-dev'
  },
  {
    artName: 'Pra-animate',
    pageLink: './Art/Pra-animate/indexpra1.html',
    //imageLink: './Art/Joy/triangle/triangle.gif',
    author: 'Prajoth',
    githubLink: 'https://github.com/prajoth-b'
  },
  {
    artName: '3D figure animation',
    pageLink: './Art/DOKL57/index.html',
    imageLink: './Art/DOKL57/DOKL57.png',
    author: 'DOKL57',
    githubLink: 'https://github.com/DOKL57'
  },
  {
    artName: 'my-animation',
    pageLink: './Art/my-animation/index.html',
    imageLink: './Art/my-animation/screenv.webm',
    author: 'Brurya',
    githubLink: 'https://github.com/BruryaNadel'
  },
  {
    artName: 'Animate Infinate',
    pageLink: './Art/rotate-infinate/index.html',
    imageLink: './Art/rotate-infinate/rotate.gif',
    author: 'thucpn',
    githubLink: 'https://github.com/thucpn'
  },
  {
    artName: 'Forever',
    pageLink: './Art/Mritunjay/index.html',
    imageLink: './Art/Mritunjay/mj.gif',
    author: 'Mritunjay',
    githubLink: 'https://github.com/Mritunjay004'
  },
  {
    artName: 'Atom',
    pageLink: './Art/Atom/index.html',
    imageLink: './Art/Atom/atom.gif',
    author: 'Khalil-BM',
    githubLink: 'https://github.com/Khalil-BM'
  },
  {
    artName: 'AppleTree',
    pageLink: './Art/andreasGZ/index.html',
    imageLink: './Art/andreasGZ/apple.gif',
    author: 'AndreasGZ',
    githubLink: 'https://github.com/AndreasGZ'
  },
  {
    pageLink: './Art/Akv-animation/index.html',
    imageLink: './Art/Akv-animation/Image.png',
    author: 'Akv',
    githubLink: 'https://github.com/kushal-Ambati'
  },
  {
    artName: 'Floating Ball',
    pageLink: './Art/floatingBall/index.html',
    imageLink: './Art/floatingBall/thaitruong.png',
    author: 'Thai Truong',
    githubLink: 'https://github.com/akitathai94'
  },
  {
    artName: 'Bicycle-2D',
    pageLink: './Art/Bicycle_2D/bicycle.html',
    imageLink: './Art/Bicycle_2D/bicycle-gif.gif',
    author: 'meni-avitan',
    githubLink: 'https://github.com/meniAvitan'
  },
  {
    artName: 'catch-me',
    pageLink: './Art/catch-me/index.html',
    imageLink: './Art/catch-me/catch-me.gif',
    author: 'toobig4u',
    githubLink: 'https://github.com/toobig4u'
  },
  {
    pageLink: './Art/richard00436/index.html',
    imageLink: './Art/richard00436/richard00436.gif',
    author: 'richard00436',
    githubLink: 'https://github.com/richard00436'
  },
  {
    artName: 'bubble',
    pageLink: './Art/seenuCFL/index.html',
    imageLink: './Art/seenuCFL/dot.gif',
    author: 'seenuCFL',
    githubLink: 'https://github.com/seenuCFL'
  },
  {
    pageLink: './Art/keep_coding/index.html',
    imageLink: './Art/keep_coding/keep_coding_image.gif',
    author: 'Rawshan',
    githubLink: 'https://github.com/mrawshan'
  },
  {
    pageLink: './Art/HammadKhan/index.html',
    imageLink: './Art/HammadKhan/Animation.gif',
    author: 'HammadKhan',
    githubLink: 'https://github.com/hhkhan99'
  },
  {
    pageLink: './Art/manimation/index.html',
    imageLink: './Art/manimation/animation.gif',
    author: 'Maryam',
    githubLink: 'https://github.com/Maryyam04'
  },
  {
    pageLink: './Art/Abstractloading/index.html',
    imageLink: './Art/Abstractloading/abstractloading.gif',
    author: 'UrDesigner',
    githubLink: 'https://github.com/OluJoseph'
  },
  {
    pageLink: './Art/ElizavetaZhukova1/index.html',
    imageLink: './Art/ElizavetaZhukova1/fourSquaresEdit.gif',
    author: 'Liza',
    githubLink: 'https://github.com/ElizavetaZhukova1'
  },
  {
    pageLink: './Art/Aliedje/index.html',
    imgeLink: './Art/Aliedje/test.png',
    author: 'Alida',
    githubLink: 'https://github.com/adiphoorn'
  },
  {
    pageLink: './Art/JanRolenc/indexMyArt.html',
    imageLink: './Art/JanRolenc/myArt.gif',
    author: 'Jan_Rolenc',
    githubLink: 'https://github.com/JanRolenc'
  },
  {
    artName: 'Heartbeat',
    pageLink: './Art/CheyJax116/heartbeat.html',
    imgeLink: './Art/CheyJax116/heartbeat.gif',
    author: 'CheyJax116',
    githubLink: 'https://github.com/cheyjax116'
  },
  {
    pageLink: './Art/Aliedje/index.html',
    imgeLink: './Art/Aliedje/test.png',
    author: 'Alida',
    githubLink: 'https://github.com/adiphoorn'
  },
  {
    pageLink: './Art/bouncingMoon/index.html',
    imageLink: './Art/bouncingMoon/bouncingMoon.png',
    author: 'Radu-Stroe',
    githubLink: 'https://github.com/Radu-Stroe'
  },
  {
    artName: 'Use the Force',
    pageLink: './Art/ptreuden/index.html',
    imageLink: './Art/ptreuden/useTheForce.gif',
    author: 'ptreuden',
    githubLink: 'https://github.com/ptreuden'
  },
  {
    artName: 'css_typer',
    pageLink: './Art/Joy/css-typer/index.html',
    imageLink: './Art/Joy/css-typer/typing_animate.gif',
    author: 'Trey',
    githubLink: 'https://github.com/shanks-t'
  },
  {
    pageLink: './Art/Joy/Amiel-Art/index.html',
    imageLink: './Art/Joy/Amiel-Art/screenshot.png',
    author: 'Amiel',
    githubLink: 'https://github.com/trinidadamiel'
  },
  {
    pageLink: './Art/alnajarAnimation/index.html',
    imageLink: './Art/alnajarAnimation/animate.gif.gif',
    author: 'Mohammad',
    githubLink: 'https://github.com/mohammadalnajar'
  },
  {
    pageLink: '.Art/benji5656/index.html',
    imageLink: '',
    author: 'Benji',
    githubLink: 'https://github.com/benji5656'
  },
  {
    pageLink: './Art/AniNationSargi/index.html',
    imageLink: './Art/AniNationSargi/alienGif.gif',
    author: 'Sargsian',
    githubLink: 'https://github.com/Sargsian'
  },
  {
    pageLink: '.Art/Hekmundo/index.html',
    imageLink: '.Art/Hekmundo/revolving-circles.gif',
    author: 'Hekmundo',
    githubLink: 'https://github.com/Hekmundo'
  },
  {
    artName: 'MtBounce',
    pageLink: './Art/MtikeB/index.html',
    imageLink: './Art/MtikeB/Bouncy.gif',
    author: 'MtikeG',
    githubLink: 'https://github.com/MtikeG'
  },

  {
    artName: 'Hello World',
    pageLink: './Art/HelloWorldByEudin/index.html',
    imageLink: './Art/HelloWorldByEudin/helloworld.gif',
    author: 'Eudin',
    githubLink: 'https://github.com/Eudinson'
  },
  {
    artName: 'Color Square',
    pageLink: './Art/angelGarciaSantos/index.html',
    imageLink: './Art/angelGarciaSantos/square.png',
    author: 'Angel',
    githubLink: 'https://github.com/angelGarciaSantos'
  },
  {
    pageLink: '.Art/Szo89/index.html',
    imageLink: '.Art/Szo89/animation.png',
    author: 'Susana',
    githubLink: 'https://github.com/Szo89'
  },
  {
    pageLink: './Art/Harish/index.html',
    imageLink: './Art/Harish/gif.gif',
    author: 'Harish',
    githubLink: 'https://github.com/hkxx843'
  },
  {
    pageLink: '.Art/nb89portfolio/index.html',
    imageLink: '.Art/nb89portfolio/img.png',
    author: 'Navraj Bains',
    githubLink: 'https://github.com/nb89portfolio'
  },
  {
    artName: 'Optimistic',
    pageLink: './Art/RichKen/index.html',
    imageLink: './Art/RichKen/optimistic.gif',
    author: 'RichKen',
    githubLink: 'https://github.com/RichardKentos'
  },
  {
    pageLink: './Art/dieovitski/index.html',
    imageLink: './Art/dieovitski/def.gif',
    author: 'dieovitski',
    githubLink: 'https://github.com/dieovitski'
  },
  {
    pageLink: '.Art/Rcj1/index.html',
    imageLink: '.Art/Rcj1/animated.gif',
    author: 'Rcj1',
    githubLink: 'https://github.com/rcj1'
  },
  {
    artName: 'Infinite Loading',
    pageLink: './Art/mishhubc/index.html',
    imageLink: './Art/mishhubc/image.gif',
    author: 'Mihai Jicu',
    githubLink: 'https://github.com/mishhubc'
  },
  {
    artName: 'Loading Eggs',
    pageLink: '.Art/j-fraza/index.html',
    imageLink: '.Art/j-fraza/TJSrTcKcmf.gif',
    author: 'j-fraza',
    githubLink: 'https://github.com/j-fraza'
  },
  {
    artName: 'Taiko no Tastujin',
    pageLink: './Art/kirstymullen/index.html',
    imageLink: './Art/kirstymullen/taiko.gif',
    author: 'kirstymullen',
    githubLink: 'https://github.com/kirstymullen'
  },
  {
    artName: 'Rotate Hover Color',
    pageLink: './Art/rotateColor/index.html',
    imageLink: './Art/rotateColor/rotateColor.gif',
    author: 'Luis',
    githubLink: 'https://github.com/luigi970'
  },
  {
    artName: 'Sunset',
    pageLink: './Art/cataopriscila/index.html',
    imageLink: './Art/cataopriscila/sunset.gif',
    author: 'Catao',
    githubLink: 'https://github.com/cataopriscila'
  },
  {
    pageLink: './Art/Kwabena-Agyeman/index.html',
    imageLink: './Art/Kwabena-Agyeman/project.GIF',
    author: 'Kwabena-Agyeman',
    githubLink: 'https://github.com/Kwabena-Agyeman'
  },
  {
    pageLink: '.Art/AndyJacko/index.html',
    imageLink: '.Art/AndyJacko/yoyo.gif',
    author: 'Andy Jacko',
    githubLink: 'https://github.com/AndyJacko'
  },
  {
    pageLink: './Art/shake/index.html',
    imageLink: './Art/shake/file.gif',
    author: 'yoududecomposer',
    githubLink: 'https://github.com/yourdudecomposer'
  },

  {
    pageLink: './Art/circle-animation/index.html',
    imageLink: './Art/circle-animation/animate.gif',
    author: 'Vimal',
    githubLink: 'https://github.com/vimalraveendra'
  },
  {
    artName: 'Fade Loading',
    pageLink: './Art/HuePham/index.html',
    imageLink: './Art/HuePham/loading.gif',
    author: 'Hue Pham',
    githubLink: 'https://github.com/hue113'
  },
  {
    artName: 'Testanimation',
    pageLink: './Art/Testanimation/index.html',
    imageLink: './Art/Testanimation/cloud.gif',
    author: 'Toby',
    githubLink: 'https://github.com/tobybase'
  },
  {
    artName: 'Bouncing Ball',
    pageLink: './Art/surajondev/index.html',
    imageLink: './Art/surajondev/animation.gif',
    author: 'Suraj Vishwakarma',
    githubLink: 'https://github.com/surajondev'
  },
  {
    artName: 'ONLY CSS 3D CUBE',
    pageLink: './Art/Milind/index.html',
    imageLink: './Art/Milind/magic.gif',
    author: 'Milind Pawar',
    githubLink: 'https://github.com/milindpawar007'
  },
  {
    pageLink: './Art/circle2square/index.html',
    imageLink: './Art/circle2square/csdojo.gif',
    author: 'csdojo',
    githubLink: 'https://github.com/csdojo'
  },
  {
    artName: 'Star',
    pageLink: './Art/jh-chen/animation.html',
    imageLink: './Art/jh-chen/star.gif',
    author: 'J.H. Chen',
    githubLink: 'https://github.com/jh-chen95'
  },
  {
    artName: 'Amazing Animation',
    pageLink: './Art/Kira_Animation/index.html',
    imageLink: './Art/Kira_Animation/image.gif',
    author: 'Asad Khan',
    githubLink: 'https://github.com/kira00007'
  },
  {
    artName: 'Swizzy',
    pageLink: './Art/Uche-Azubuko/index.html',
    imageLink: './Art/Uche-Azubuko/swizzy.gif',
    author: 'Uche Azubuko',
    githubLink: 'https://github.com/UcheAzubuko'
  },
  {
    artName: 'Animated Bike Wheels',
    pageLink: './Art/Animated-Bike-Wheels/index.html',
    imageLink: './Art/Animated-Bike-Wheels/bike.gif',
    author: 'Joey Kyber',
    githubLink: 'https://github.com/jtkyber'
  },
  {
    artName: 'ZTM Title Animation',
    pageLink: './Art/JMCrawf/index.html',
    imageLink: './Art/JMCrawf/animation.gif',
    author: 'James Crawford',
    githubLink: 'https://github.com/JMCrawf/'
  },
  {
    artName: 'Bouncers',
    pageLink: './Art/Bouncers/index.html',
    imageLink: './Art/Bouncers/giphy.gif',
    author: 'Peter Rawlings',
    githubLink: 'https://github.com/Pedginald'
  },
  {
    artName: 'My-Anim.R',
    pageLink: './Art/My-Anim.R/index.html',
    imageLink: './Art/My-Anim.R/BackGround.gif',
    author: 'Roshan Amjad',
    githubLink: 'https://github.com/roshanamjad'
  },
  {
    artName: 'Robot',
    pageLink: './Art/Robot/robot.html',
    imageLink: './Art/Robot/Robot.gif',
    author: 'Yun',
    githubLink: 'https://github.com/yunjoanyu'
  },
  {
    artName: 'Animazing',
    pageLink: './Art/Animazing/skew.html',
    imageLink: './Art/Animazing/cropgif.gif',
    author: 'Arfel Ray',
    githubLink: 'https://github.com/arfelrayarriola'
  },
  {
    pageLink: './Art/Akash/smiley.html',
    imageLink: './Art/Akash/smiley.gif',
    author: 'Akash',
    githubLink: 'https://github.com/aksh-22'
  },
  {
    artName: 'ReactLogoAnimation',
    pageLink: './Art/sanketanimation/index.html',
    imageLink: './Art/sanketanimation/triangle.gif',
    author: 'sanketwakhare',
    githubLink: 'https://github.com/sanketwakhare'
  },
  {
    artName: 'Disco',
    pageLink: './Art/Disco/index.html',
    imageLink: './Art/Disco/Disco.gif',
    author: 'Anu',
    githubLink: 'https://github.com/anudesh98'
  },
  {
    pageLink: './Art/windmill/windmill.html',
    imageLink: './Art/windmill/windmill.gif',
    author: 'WindCy',
    githubLink: 'https://github.com/windycy'
  },
  {
    artName: 'Beating Speaker',
    pageLink: './Art/beating-speaker/index.html',
    imageLink: './Art/beating-speaker/BeatingSpeaker.gif',
    author: 'TheCoderJT',
    githubLink: 'https://github.com/TheCoderJT'
  },
  {
    artName: 'Mesmerizing Loader',
    pageLink: './Art/MesmerizingLoader/index.html',
    imageLink: './Art/MesmerizingLoader/mesmerizing_loader.gif',
    author: 'Gutu Galuppo',
    githubLink: 'https://github.com/gutugaluppo'
  },
  {
    artName: 'Rocket ship',
    pageLink: './Art/Rocket_ship/index.html',
    imageLink: './Art/Rocket_ship/Rocket-Ship.gif',
    author: 'Gutu Galuppo',
    githubLink: 'https://github.com/gutugaluppo'
  },
  {
    artName: 'Amatron',
    pageLink: './Art/Amatron/index.html',
    imageLink: 'https://media1.giphy.com/media/9cJE8Znq6Ghd66duIz/giphy.gif',
    author: 'John Maturan',
    githubLink: 'https://github.com/JohnMaturan97'
  },
  {
    artName: 'AnimatD',
    pageLink: './Art/dhruvm/index.html',
    author: 'dhruvhm',
    githubLink: 'https://github.com/dhruvhm'
  },
  {
    artName: 'SohaibAnimation',
    pageLink: './Art/SohaibAnimation/index.html',
    imageLink: './Art/SohaibAnimation/animatedcircle.gif',
    author: 'Sohaib',
    githubLink: 'https://github.com/SohaibAfani'
  },
  {
    artName: 'Orbit',
    pageLink: './Art/Orbit/index.html',
    imageLink: './Art/Orbit/Orbit.gif',
    author: 'Mohammed Warsame',
    githubLink: 'https://github.com/mwarsame20'
  },
  {
    artName: 'KakashiHead',
    pageLink: './Art/HamizJamil/index.html',
    imageLink: './Art/HamizJamil/kakashianimation.gif',
    author: 'Hamiz',
    githubLink: 'https://github.com/HamizJamil'
  },
  {
    artName: 'PedroHFSilva',
    pageLink: './Art/pedrohfranklin/index.html',
    imageLink: './Art/pedrohfranklin/animatedcircle.gif',
    author: 'Pedro Franklin',
    githubLink: 'https://github.com/pedrohfranklin'
  },
  {
    artName: 'K.I.T.T.',
    pageLink: './Art/GAlexandruD/index.html',
    imageLink: './Art/GAlexandruD/kitt_centered.gif',
    author: 'GAlexandruD',
    githubLink: 'https://github.com/GAlexandruD'
  },
  {
    artName: 'The Spinning Tuba',
    pageLink: './Art/dr-tuba/index.html',
    imageLink: './Art/dr-tuba/spinningtuba.gif',
    author: 'Steve Vaughn',
    githubLink: 'https://github.com/dr-tuba'
  },
  {
    artName: 'AniMc',
    pageLink: './Art/anna0mclachlan/index.html',
    imageLink: './Art/anna0mclachlan/ani2.gif',
    author: 'anna0mclachlan',
    githubLink: 'https://github.com/anna0mclachlan'
  },
  {
    artName: 'Amit',
    pageLink: './Art/amit/index.html',
    author: 'Amit',
    githubLink: 'https://github.com/amitsharmaa'
  },
  {
    artName: 'Lin',
    pageLink: './Art/Lin/index.html',
    imageLink: './Art/Lin/lin.gif',
    author: 'Lin',
    githubLink: 'https://github.com/linxz-coder'
  },
  {
    artName: 'Mouataz',
    pageLink: './Art/Mouataz/index.html',
    author: 'Mouataz',
    githubLink: 'https://github.com/MouatazKad'
  },
  {
    artName: 'Moving graph',
    pageLink: './Art/Joy/moving-graph/index.html',
    imageLink: './Art/Joy//moving-graph.gif',
    author: 'kimjusang',
    githubLink: 'https://github.com/kimjusang'
  },
  {
    artName: 'Always Be',
    pageLink: './Art/Joy/animatron-kim/index.html',
    imageLink: './Art/Joy//always.gif',
    author: 'kimjusang',
    githubLink: 'https://github.com/kimjusang'
  },
  {
    artName: 'Who could it be?',
    pageLink: './Art/pjwmascall/index.html',
    imageLink: './Art/pjwmascall/thumbnail.gif',
    author: 'pjwmascall',
    githubLink: 'https://github.com/pjwmascall'
  },
  {
    artName: 'Sparkle',
    pageLink: './Art/Sparkle/index.html',
    imageLink: './Art/Sparkle/Animation.gif',
    author: 'palak2603',
    githubLink: 'https://github.com/palak2603'
  },
  {
    artName: 'TomatoSpin',
    pageLink: './Art/tomatoSpin/index.html',
    author: 'Mateo',
    githubLink: 'https://github.com/mateodibenedetto'
  },
  {
    artName: 'Animating',
    pageLink: './Art/Animating/index.html',
    imageLink: './Art/Animating/2021-06-05_17_10_54-Greenshot.jpg',
    author: 'Sahil Shailesh Pedamkar',
    githubLink: 'https://github.com/sahilpedamkar21'
  },
  {
    artName: 'Moving Car',
    pageLink: './Art/Manali/index.html',
    imageLink: './Art/Manali/Movingcar.gif',
    author: 'Manali',
    githubLink: 'https://github.com/Mana21li'
  },
  {
    artName: 'ShibaInu',
    pageLink: './Art/Shiinoya/index.html',
    imageLink: './Art/Shiinoya/ShibaInu.gif',
    author: 'Shiinoya',
    githubLink: 'https://github.com/Shiinoya'
  },
  {
    artName: 'animatronic',
    pageLink: './Art/animatronic/index.html',
    imageLink: './Art/animatronic/style.css',
    author: 'umer381a',
    githubLink: 'https://github.com/umer381a'
  },
  {
    artName: 'I Love ZTM',
    pageLink: './Art/IloveZTM/index.html',
    imageLink: './Art/IloveZTM/style.css',
    author: 'MirshadOz',
    githubLink: 'https://github.com/mirshadoz'
  },
  {
    artName: 'Pink Bars',
    pageLink: './Art/rayleigh/rr.html',
    imageLink: './Art/rayleigh/pinkbars.gif',
    author: 'Rayleigh',
    githubLink: 'https://github.com/rayleighrozier'
  },
  {
    artName: 'Out of This World',
    pageLink: './Art/Out-of-This-World/index.html',
    imageLink: './Art/Out-of-This-World/ootw.gif',
    author: 'Xenark',
    githubLink: 'https://github.com/xenark'
  },
  {
    artName: 'circular motion',
    pageLink: './Art/Aliraza Lalani Animation/index.html',
    imageLink: './Art/Aliraza Lalani Animation/aa.gif',
    author: 'Aliraza Lalani',
    githubLink: 'https://github.com/alirazalalani'
  },
  {
    artName: 'Home',
    pageLink: './Art/rez4president/index.html',
    imageLink: './Art/rez4president/home.gif',
    author: 'Raza Ul Kareem',
    githubLink: 'https://github.com/rez4president'
  },
  {
    artName: 'VtekAnimation',
    pageLink: './Art/vtekanimation/index.html',
    imageLink: './Art/VtekAnimation/track.gif',
    author: 'corleone0007',
    githubLink: 'https://github.com/corleone0007'
  },
  {
    artName: 'Box',
    pageLink: './Art/Sagun/index.html',
    imageLink: './Art/Sagun/ezgif.com-gif-maker.gif',
    author: 'Sagun',
    githubLink: 'https://github.com/Sagun-png'
  },
  {
    artName: 'animator_css',
    pageLink: './Art/animator_css/index.html',
    imageLink: './Art/animator_css/animator.gif',
    author: 'Benji',
    githubLink: 'https://github.com/benjaminpeto'
  },
  {
    artName: '1jump',
    pageLink: './Art/1jump/index.html',
    imageLink: './Art/1jump/1jump.gif',
    author: 'Leutamommx',
    githubLink: 'https://github.com/leutamommx'
  },
  {
    artName: 'bubbles',
    pageLink: './Art/ghogoo/index.html',
    imageLink: './Art/ghogoo/bubbles.gif',
    author: 'ghogoo',
    githubLink: 'https://github.com/ghogoo'
  },
  {
    artName: 'Floating Words',
    pageLink: './Art/floatingWords/index.html',
    imageLink: './Art/floatingWords/floatingWords.gif',
    author: 'ScoobyDooDoo',
    githubLink: 'https://github.com/ScoobyDooDoo'
  },
  {
    artName: 'Happy Hacktoberfest',
    pageLink: './Art/DavidEdmondson/index.html',
    imageLink: './Art/DavidEdmondson/HappyHacktoberfestWithJack-o-lantern.gif',
    author: 'David Edmondson',
    githubLink: 'https://github.com/davidedmondson'
  },
  {
    artName: 'ExtendIt',
    pageLink: './Art/Mahi/index.html',
    imageLink: './Art/Mahi/screenshot.JPG',
    author: 'Mahi',
    githubLink: 'https://github.com/NineNintyNine'
  },
  {
    artName: 'Big-Eye',
    pageLink: './Art/Big-Eye/index.html',
    author: 'Charly-Crypton',
    githubLink: 'https://github.com/Charly-Crypton'
  },
  {
    artName: 'Wavy',
    pageLink: './Art/wavy/index.html',
    imageLink: './Art/wavy/wavy.gif',
    author: 'AnastasiosPas',
    githubLink: 'https://github.com/AnastasiosPas'
  },
  {
    artName: 'dynamic-background',
    pageLink: './Art/dynamic-background/index.html',
    imageLink: './Art/dynamic-background/animation.PNG',
    author: 'SpBhalani',
    githubLink: 'https://github.com/SpBhalani'
  },
  {
    artName: 'jjAnimation',
    pageLink: './Art/jjAnimation/index.html',
    imageLink: './Art/',
    author: 'Janna',
    githubLink: 'https://github.com/john29sab'
  },
  {
    artName: 'Evolution',
    pageLink: './Art/sayanroy11/index.html',
    imageLink: './Art/sayanroy11/human.gif',
    author: 'Sayan Roy',
    githubLink: 'https://github.com/sayanroy11'
  },
  {
    artName: 'Dancing-boxes',
    pageLink: './Art/Arham/index.html',
    imageLink: './Art/Arham/Dancing-boxes.gif',
    author: 'Arham',
    githubLink: 'https://github.com/arham2002'
  },
  {
    artName: 'Piano',
    pageLink: './Art/Piano/index.html',
    imageLink: './Art/Piano/piano.gif',
    author: 'Ali Akhavan',
    githubLink: 'https://github.com/aliakhavanrad'
  },
  {
    artName: 'Ocean Bubbles and Fish-Animation',
    pageLink: './Art/Nice1Rach/index.html',
    iamgeLink: './Art/Nice1Rach/Images/Ocean_Bubbles_and_Fish-Animation.gif',
    author: 'Rachel Heke',
    githubLink: 'https://github.com/Nice1Rach'
  },
  {
    artName: 'Switching flags',
    pageLink: './Art/ErikAvet/index.html',
    imageLink: './Art/ErikAvet/flag.gif',
    author: 'Erik Avetisyan',
    githubLink: 'https://github.com/ErikAvetisyan'
  },
  {
    artName: 'Black Hole Vortex',
    pageLink: './Art/black-hole-vortex/index.html',
    imageLink: './Art/black-hole-vortex/black-hole-vortex.gif',
    author: 'Bo-wei Chen',
    githubLink: 'https://github.com/Rayologist'
  },
  {
    artName: 'Dimensional Palace',
    pageLink: './Art/Paulo Tasso/index.html',
    imageLink: './Art/Paulo Tasso/triangle/animacaopaulo.gif',
    author: 'Paulo Tasso',
    githubLink: 'https://github.com/paulotasso7'
  },

  {
    artName: 'Ruan_Animation_Clock',
    pageLink: './Art/Ruan_Animation_Clock/index.html',
    imageLink: './Art/Ruan_Animation_Clock/Animation_Clock.gif',
    author: 'Ruan',
    githubLink: 'https://github.com/RuanEsterhuyse'
  },
  {
    artName: 'EvaCtion',
    pageLink: './Art/EvaCtion/index.html',
    author: 'Gawbb',
    githubLink: 'https://github.com/royranger'
  },
  {
    artName: 'cheeky face',
    pageLink: './Art/bluck/index.html',
    imageLink: './Art/bluck/img.gif',
    author: 'kxmom',
    githubLink: 'https://github.com/kxmom'
  },
  {
    pageLink: './Art/pragya-sharma11/index.html',
    imageLink: './Art/pragya-sharma11/animation.gif',
    author: 'Pragya Sharma',
    githubLink: 'https://github.com/pragya-sharma11'
  },
  {
    pageLink: './Art/chrisg/index.html',
    imageLink: './Art/chrisg/redwhiteblue.gif',
    author: 'ChrisG',
    githubLink: 'https://github.com/chrisgithubok'
  },
  {
    pageLink: '.Art/yash2003/index.html',
    imageLink: '.Art/yash2003/animation.gif',
    author: 'Yashraj',
    githubLink: 'https://github.com/yashraj2003e'
  },
  {
    artName: 'segunOsiki',
    pageLink: './Art/segunOsiki/index.html',
    imageLink: './Art/segunOsiki/segunOsiki.gif',
    author: 'Segun',
    githubLink: 'https://github.com/Danny4life'
  },

  {
    pageLink: '.Art/Yang/index.html',
    imageLink: '.Art/Yang/Screenshot.blink.png',
    author: 'Yang',
    githubLink: 'https://github.com/yangcodes'
  },
  {
    pageLink: './Art/VinWare/index.html',
    imageLink: './Art/VinWare/risingsun.gif',
    author: 'VinWare',
    githubLink: 'https://github.com/VinWare'
  },
  {
    pageLink: './Art/AnimationLoader/index.html',
    imageLink: './Art/AnimationLoader/Animation.gif',
    author: 'Pragya Sharma',
    githubLink: 'https://github.com/pragya-sharma11'
  },
  {
    pageLink: './Art/complementaryColors/index.html',
    imageLink: './Art/complementaryColors/complementaryColors.gif',
    author: 'Hilary',
    githubLink: 'https://github.com/hwilson2563'
  },
  {
    pageLink: './Art/Mansvini/index.html',
    imageLink: './Art/Mansvini/magic.gif',
    author: 'Mansvini',
    githubLink: 'https://github.com/Mansvini'
  },
  {
    artName: 'Rainbow Spinner',
    pageLink: './Art/joesayat/index.html',
    imageLink: './Art/joesayat/joe-animation.gif',
    author: 'Joe Sayat',
    githubLink: 'https://github.com/joesayat'
  },
  {
    artName: 'Random',
    pageLink: './Art/animation/index.html',
    imageLink: './Art/animation/random.gif',
    author: 'DTPsykko',
    githubLink: 'https://github.com/DTPsykko'
  },
  {
    artName: 'Funky Alien',
    pageLink: './Art/Funky Alien/index.html',
    iamgeLink: './Art/Funky Alien/Domcake-Dancing-Alien.gif',
    author: 'Jenique Knoesen',
    githubLink: 'https://github.com/jenique22'
  },
  {
    artName: 'Dracula Colors',
    pageLink: './Art/cspencernd/index.html',
    imageLink: './Art/cspencernd/dracula-colors.gif',
    author: 'Christopher Spencer',
    githubLink: 'https://github.com/cspencernd'
  },
  {
    pageLink: './Art/GabrielArt/GabrielArt.html',
    imageLink: './Art/GabrielArt/ZTM.jpg',
    author: 'GabrielAvramescu',
    githubLink: 'https://github.com/GabrielAvramescu'
  },
  {
    artName: 'Pong',
    pageLink: './Art/danielalanholmes/index.html',
    imageLink: './Art/danielalanholmes/index.gif',
    author: 'Daniel Holmes',
    githubLink: 'https://github.com/danielalanholmes'
  },
  {
    artName: 'Wigglers',
    pageLink: './Art/kv/wiggle.html',
    imageLink: './Art/kv/wiggle.gif',
    author: 'khaivern',
    githubLink: 'https://github.com/khaivern'
  },
  {
    artName: 'Round360',
    pageLink: './Art/MHShayek/index.html',
    imageLink: './Art/MHShayek/round360.gif',
    author: 'MHShayek',
    githubLink: 'https://github.com/MHShayek'
  },
  {
    artName: 'animatoris',
    pageLink: './Art/animatoris/index.html',
    imageLink: './Art/animatoris/circle.gif',
    author: 'Mark Heathcliff',
    githubLink: 'https://github.com/saimark123'
  },
  {
    artName: 'EyeStrain',
    pageLink: './Art/MattRuetz/index.html',
    imageLink: './Art/MattRuetz/eyestrain.gif',
    author: 'MattRuetz',
    githubLink: 'https://github.com/MattRuetz'
  },
  {
    artName: 'Sun',
    pageLink: './Art/DaniM/sun.html',
    imageLink: './Art/DaniM/sun.gif',
    author: 'DaniMash',
    githubLink: 'https://github.com/dani-mashasha'
  },
  {
    artName: 'Modern Clock',
    pageLink: './Art/Tiziano/index.html',
    imageLink: './Art/Tiziano/clock.gif',
    author: 'Tiziano',
    githubLink: 'https://github.com/tizspagno'
  },
  {
    artName: 'Work of art',
    pageLink: './Art/Romano/index.html',
    imageLink: './Art/Romano/index.gif',
    author: 'Romano',
    githubLink: 'https://github.com/Mrschabs'
  },
  {
    pageLink: './Art/sanation/index.html',
    imageLink: './Art/sanation/trial.gif',
    author: 'Sajal',
    githubLink: 'https://github.com/sajalnayansingh'
  },
  {
    artName: 'Jo Ngono',
    pageLink: './Art/jongono/index.html',
    imageLink: './Art/jongono/jongono.png',
    author: 'inazrabuu',
    githubLink: 'https://github.com/inazrabuu'
  },
  {
    artName: 'poorly drawn pikachu',
    pageLink: "./Art/Sayed's Pikachu/Sayed's Pikachu.html",
    imageLink: "./Art/Sayed's Pikachu/img.gif",
    author: 'Sayed Husain',
    githubLink: 'https://github.com/Sayed-Husain'
  },
  {
    artName: 'colorful flower',
    pageLink: './Art/shai/index.html',
    imageLink: './Art/shai/animation.gif',
    author: 'Shytech1',
    githubLink: 'https://github.com/ShyTech1'
  },
  {
    artName: 'Pulse',
    pageLink: './Art/ogutu/index.html',
    imageLink: './Art/ogutu/giphy.gif',
    author: 'kennedy',
    githubLink: 'https://github.com/kennedy-ogutu'
  },
  {
    artName: 'ZTM Animation',
    pageLink: './Art/TC/index.html',
    imageLink: './Art/TC/ztm.gif',
    author: 'Terence',
    githubLink: 'https://github.com/TerenceChew'
  },
  {
    artName: 'Serene Animation',
    pageLink: './Art/sereneanimation/index.html',
    imageLink: './Art/sereneanimation/trance.gif',
    author: 'Serene',
    githubLink: 'https://github.com/meikuan23'
  },
  {
    artName: 'Slow_Bounce',
    pageLink: './Art/Slow_Bounce/index.html',
    imageLink: './Art/Slow_Bounce/Slow_Bounce.gif',
    author: 'MichaelClautice',
    githubLink: 'https://github.com/MichaelClautice'
  },
  {
    artName: 'Icymation',
    pagelink: './Art/icymation/icymation.html',
    imageLink: './Art/icymation/icymation.gif',
    author: 'Isai',
    githublink: 'https://github.com/isaicastro1'
  },
  {
    artName: 'boxslide',
    pageLink: './Art/AK47/anima.html',
    imageLink: './Art/AK47/boxslide.png',
    author: 'Anurag Kanungo',
    githubLink: 'https://github.com/Anuragcr'
  },
  {
    artName: 'letz ani',
    pageLink: './Art/letz/index.html',
    imageLink: './Art/letz/trans.gif',
    author: 'letz0703',
    githubLink: 'https://github.com/letz0703'
  },
  {
    artName: 'My Full-Stack Animation',
    pageLink: './Art/BrandonNSangma/index.html',
    imageLink: './Art/BrandonNSangma/fullstack.gif',
    author: 'Brandon N. Sangma',
    githubLink: 'https://github.com/brancore87'
  },
  {
    artName: 'radar-animation',
    pageLink: './Art/radar-animation/index.html',
    imageLink: './Art/radar-animation/radar.gif',
    author: 'Angel Orellana',
    githubLink: 'https://github.com/luisangel2895'
  },
  {
    artName: 'Parachute Guy',
    pageLink: './Art/barretoga/index.html',
    imageLink: './Art/barretoga/animation.gif',
    author: 'Gabriel Barreto',
    githubLink: 'https://github.com/barretoga'
  },
  {
    artName: 'Animated Bird',
    pageLink: './Art/sampConrad/index.html',
    imageLink: './Art/sampConrad/bird.gif',
    author: 'Conrado Sampaio',
    githubLink: 'https://github.com/sampconrad'
  },
  {
    artName: 'U-turn',
    pageLink: './Art/baraksArt.index.html',
    imageLink: './Art/baraksArt/U-turn.gif',
    author: 'Barak',
    githubLink: 'https://github.com/bcolovas'
  },
  {
    artName: 'Bouncing Balls DF',
    pageLink: './Art/bouncingdf/index.html',
    imageLink: './Art/bouncingdf/bouncingdf.gif',
    author: 'David Flores',
    githubLink: 'https://github.com/dflo55'
  },
  {
    artName: 'WAnimation',
    pageLink: './Art/WAnimation/index.html',
    imageLink: './Art/WAnimation/Animation.gif',
    author: 'WDevelopsWebApps',
    githubLink: 'https://github.com/WDevelopsWebApps'
  },
  {
    artName: 'textSlide',
    pageLink: './Art/textSlide/index.html',
    imageLink: './Art/textSlide/textSliding.gif',
    author: 'Lucas GM',
    githubLink: 'https://github.com/LucasGM17'
  },
  {
    artName: 'Loading Logo',
    pageLink: './Art/magedmohammed/index.html',
    author: 'Maged Mohammed',
    githubLink: 'https://github.com/magedmohammed834'
  },
  {
    artName: 'Green Loading',
    pageLink: './Art/KevinMaida/index.html',
    imageLink: './Art/KevinMaida/loadingGif.gif',
    author: 'Kevin Maida',
    githubLink: 'https://github.com/KevinMaida'
  },
  {
    artName: 'Simple Bounce',
    pageLink: './Art/ardiandharminto/index.html',
    imageLink: './Art/ardiandharminto/simple-bounce.gif',
    author: 'Ardian Dharminto',
    githubLink: 'https://github.com/ardiandharminto'
  },
  {
    pageLink: './Art/ZTM-Academy/index.html',
    imageLink: './Art/ZTM-Academy/ztm.gif',
    author: 'Denis',
    githubLink: 'https://github.com/denis11m'
  },
  {
    pageLink: './Art/evropa/index.html',
    imageLink: './Art/evropa/drift.gif',
    author: 'evropa',
    githubLink: 'https://github.com/evropa'
  },
  {
    artName: 'animatron_av',
    pageLink: './Art/animatron_av/index.html',
    imageLink: './Art/Joy/triangle/trance.gif',
    author: 'Alex',
    githubLink: 'https://github.com/averde1973'
  },
  {
    artName: 'animationzone',
    pageLink: './Art/animationzone/index.html',
    imageLink: './Art/animationzone/ezgif.com-gif-maker',
    author: 'Erez',
    githubLink: 'https://github.com/ErezAvni9'
  },
  {
    artName: 'Rolling Cat',
    pageLink: './Art/ssoppet1/index.html',
    imageLink: './Art/ssoppet1/cat.gif',
    author: 'Stacy',
    githubLink: 'https://github.com/ssoppet1'
  },
  {
    artName: 'brotation',
    pageLink: './Art/box-rotate-animation/index.html',
    imageLink: './Art/box-rotate-animation/brotation.gif',
    author: 'Andrey',
    githubLink: 'https://github.com/Life1sOk'
  },
  {
    artName: 'Loading animation',
    pageLink: './Art/graphitexhd/index.html',
    imageLink: './Art/graphitexhd/animation.gif',
    author: 'Graphitexhd',
    githubLink: 'https://github.com/graphitexhd'
  },
  {
    artName: 'Our Solar System',
    pageLink: './Art/bryanRillstone/index.html',
    imageLink: './Art/bryanRillstone/Solar-System.gif',
    author: 'Bryan Rillstone',
    githubLink: 'https://github.com/bryanrillstone'
  },
  {
    artName: 'viskarra',
    pageLink: './Art/viskarra/index.html',
    imageLink: './Art/viskarra/imgif.gif',
    author: 'Viskarra',
    githubLink: 'https://github.com/viskarra'
  },
  {
    artName: 'Chess Board Dance Floor',
    pageLink: './Art/Robin/index.html',
    imageLink: './Art/Robin/chessBoardDanceFloor.gif',
    author: 'Robin',
    githubLink: 'https://github.com/robinpunn'
  },
  {
    artName: 'Fishy',
    pageLink: './Art/Mayorman/index.html',
    imageLink: './Art/Mayorman/Fishy-Screen-Rec.gif',
    author: 'Mayowa',
    githubLink: 'https://github.com/Mayorman07'
  },
  {
    artName: 'The Beach',
    pageLink: './Art/Jon-Bull/index.html',
    imageLink: './Art/Jon-Bull/beach.gif',
    author: 'Jon',
    githubLink: 'https://github.com/Jon-Bull'
  },
  {
    artName: 'Loading screen',
    pageLink: './Art/ShueiYang/index.html',
    imageLink: './Art/ShueiYang/Loading.gif',
    author: 'ShueiYang',
    githubLink: 'https://github.com/ShueiYang'
  },
  {
    artName: 'Get Started',
    pageLink: './Art/imaadfakier/index.html',
    imageLink: './Art/imaadfakier/Loading.gif',
    author: 'Imaad Fakier',
    githubLink: 'https://github.com/imaadfakier'
  },
  {
    artName: 'BoxPM',
    pageLink: './Art/BoxPM/index.html',
    imageLink: './Art/BoxPM/trance2.gif',
    author: 'Pradeep',
    githubLink: 'https://github.com/Pmakaju'
  },
  {
    artName: 'Pendulam',
    pageLink: './Art/Pendulam/index.html',
    imageLink: './Art/Pendulam/swinging_pendulam.gif',
    author: 'Dinesh',
    githubLink: 'https://github.com/dinesh-729'
  },
  {
    artName: 'Wave Ring',
    pageLink: './Art/JinalPatel/Wavering/wavering.html',
    imageLink: './Art/JinalPatel/Wavering/wavering.gif',
    author: 'Jinal Patel',
    githubLink: 'https://github.com/JinalPatel17'
  },
  {
    artName: 'Samination',
    pageLink: './Art/Samination/index.html',
    imageLink: './Art/Samination/samination.gif',
    author: 'Sami',
    githubLink: 'https://github.com/samialmaradni97'
  },
  {
    artName: 'Esinnaton',
    pageLink: './Art/Esinnaton/index.html',
    imageLink: './Art/Esinnaton/transition.gif',
    author: 'Esinnation',
    githubLink: 'https://github.com/esinnation'
  },
  {
    artName: 'Spining Numbers',
    pageLink: './Art/jamesnjovu/index.html',
    imageLink: './Art/jamesnjovu/number.gif',
    author: 'Joy',
    githubLink: 'https://github.com/jamesnjovu'
  },
  {
    artName: 'CrazyBalls',
    pageLink: './Art/CrazyBalls/index.html',
    imageLink: './Art/CrazyBalls/balls.gif',
    author: 'Rohan Bobby',
    githubLink: 'https://github.com/rohanbobby01'
  },
  {
    artName: 'Simple Circle Animation',
    pageLink: './Art/simple_Circle_Animation/index.html',
    imageLink: './Art/Joy/simple_Circle_Animation/circle_animation.gif',
    author: 'dw',
    githubLink: 'https://github.com/dwthefirst'
  },
  {
    artName: 'Matrix Animation',
    pageLink: './Art/TenmaChinen/index.html',
    imageLink: './Art/TenmaChinen/matrix_animation.gif',
    author: 'Tenma Chinen',
    githubLink: 'https://github.com/TenmaChinen'
  },
  {
    artName: 'Crazy Cat',
    pageLink: './Art/sikumiku/index.html',
    imageLink: './Art/sikumiku/crazy_cat.gif',
    author: 'Sigrid',
    githubLink: 'https://github.com/sikumiku'
  },
  {
    artName: 'Magic',
    pageLink: './Art/dmwspace/index.html',
    imageLink: './Art/dmwspace/magic.gif',
    author: 'Dean',
    githubLink: 'https://github.com/dmwspace'
  },
  {
    artName: 'Button Effect',
    pageLink: './Art/Jatin-7/index.html',
    imageLink: './Art/Jatin-7/btn.gif',
    author: 'Jatin-7',
    githubLink: 'https://github.com/Jatin-7'
  },
  {
    artName: 'Bird Animation',
    pageLink: './Art/bird_animation/index.html',
    imageLink: './Art/bird_animation/bird-animation.gif',
    author: 'Tarun Mankar',
    githubLink: 'https://github.com/tarunmankar'
  },
  {
    artName: 'Rainbow Circle',
    pageLink: './Art/Mengnan_Wang/rainbow_circle.html',
    imageLink: './Art/Mengnan_Wang/rainbow_circle.gif',
    author: 'Mengnan Wang',
    githubLink: 'https://github.com/Mengnan-Wang'
  },
  {
    artName: 'Phillys Animation',
    pageLink: './Art/phillysrevenge/index.html',
    imageLink: './Art/phillysrevenge/web.gif',
    author: 'phillysrevenge',
    githubLink: 'https://github.com/phillysrevenge'
  },
  {
    artName: 'largebox',
    pageLink: './Art/largebox/index.html',
    imageLink: './Art/largebox/box.gif',
    author: 'rajmishra-47',
    githubLink: 'https://github.com/rajmishra-47'
  },
  {
    artName: 'Robot-2.0',
    pageLink: './Art/Robot-2.0/index.html',
    imageLink: './Art/Robot-2.0/robo.gif',
    author: 'Nabil Ahmed',
    githubLink: 'https://github.com/nabil-github0'
  },
  {
    artName: 'Damian Box',
    pageLink: './Art/DamiAnim/index.html',
    imageLink: './Art/DamiAnim/giphy.gif',
    author: 'Damian Padilla',
    githubLink: 'https://github.com/Damianpad'
  },
  {
    artName: 'Pretty-Simple',
    pageLink: './Art/Asier/index.html',
    imageLink: './Art/Asier/Pretty-Simple.gif',
    author: 'Asier-D-Reveire',
    githubLink: 'https://github.com/Asier-D-Reveire'
  },
  {
    artName: 'Can You Feel My Heartbeat',
    pageLink: './Art/can-you-feel-my-heartbeat/index.html',
    imageLink: './Art/can-you-feel-my-heartbeat/heartbeat.png',
    author: 'Vanessa Vun',
    githubLink: 'https://github.com/vanessavun'
  },
  {
<<<<<<< HEAD
    artName: 'Straight lines',
    pageLink: './Art/artinator/index.html',
    imageLink: './Art/artinator/art.png',
    author: 'Scraper232',
    githubLink: 'https://github.com/scraper232'
=======
    artName: 'Glowing 3 Circles',
    pageLink: './Art/josephld/index.html',
    imageLink: './Art/josephld/glowing_circles.gif',
    author: 'Leandre Derpo',
    githubLink: 'https://github.com/LeandreDerpo'
},{
    artName: 'Quoters',
    pageLink: './Art/Quoters/index.html',
    imageLink: './Art/Quoters/giphy.gif',
    author: 'Arif Wibawa',
    githubLink: 'https://github.com/wibawaarif'
},{
    artName: 'USAfloridaUSA',
    pageLink: './Art/usa-florida-usa/index.html',
    imageLink: './Art/usa-florida-usa/USAfloridaUSA.gif',
    author: 'Stephen Eith',
    githubLink: 'https://github.com/eith71'
},{
    artName: 'Heart beat and pulse',
    pageLink: './Art/Luisa/index.html',
    imageLink: './Art/Luisa/HeartBeat.gif',
    author: 'Luisa Bowie',
    githubLink: 'https://github.com/Tala101'
>>>>>>> 9f3da83b
},{
    artName: '1Abel-Animate',
    pageLink: './Art/1Abel-Animate/index.html',
    imageLink: './Art/1Abel-Animate/1abel.gif',
    author: 'perez11abel',
    githubLink: 'https://github.com/perez11abel'
  }  ,{

    artName: 'Snow and Rain Animation',
    pageLink: './Art/Snow_Animation/index.html',
    imageLink: './Art/Snow_Animation/Snow_Rain_Animation.gif',
    author: 'Mosespt',
    githubLink: 'https://github.com/Mosespt'
},{
    artName: 'Color Palette with Pure CSS Animation',
    pageLink: './Art/color-palette-with-pure-css-animation/dist/index.html',
    imageLink: './Art/color-palette-with-pure-css-animation/animation.gif',
    author: 'julien muke',
    githubLink: 'https://github.com/julien-muke'
},{
    artName: "That's rotating!!",
    pageLink: './Art/Rotating/index.html',
    imageLink: './Art/Rotating/Rotation.gif',
    author: 'Vito Chu',
    githubLink: 'https://github.com/VitoChuChu'
  },
  {
    artName: 'example animation',
    pageLink: './Art/emanuelretamozo/index.html',
    imageLink: './Art/emanuelretamozo/example.gif',
    author: 'Emanuel Retamozo',
    githubLink: 'https://github.com/emanuelretamozo'
  },
  {
    artName: 'Bouncy Ball',
    pageLink: './Art/Valadot/index.html',
    imageLink: './Art/Valadot/bouncy-ball.gif',
    author: 'Valadot',
    githubLink: 'https://github.com/Valadot'
  },
  {
    artName: 'Snow Fall',
    pageLink: './Art/snow-fall/index.html',
    imageLink: './Art/snow-fall/snow-fall.gif',
    author: 'MAHA Labs',
    githubLink: 'https://github.com/mahalabs'
  },
  {
    artName: 'css_anishape-1.0',
    pageLink: './Art/css_anishape-1.0/index.html',
    imageLink: './Art/css_anishape-1.0/css-anishape-s1.jpg',
    author: 'Dwight',
    githubLink: 'https://github.com/DwightMckenzie'
  },
  {
    artName: 'Simple Hover Rotaton Animation',
    pageLink: './Art/jaReaps/index.html',
    imageLink: './Art/Joy/jaReaps/Rotation Animation.gif',
    author: 'Jon',
    githubLink: 'https://github.com/jonreapsome'
  },
  {
    artName: 'CSS_Magic',
    pageLink: './Art/CSS_Magic/index.html',
    imageLink: './Art/CSS_Magic/Move.gif',
    author: 'Subhadip',
    githubLink: 'https://github.com/SubhadipMaji'
},
    artName: 'Color Flip Cards',
    pageLink: './Art/Flipping/index.html',
    imageLink: './Art/Flipping/gif.gif',
    author: 'AspiringMay2022',
    githubLink: 'https://github.com/AspiringMay2022'
  },
  {
    artName: 'Square',
    pageLink: './Art/Square/square.html',
    imageLink: './Art/Square/square.gif',
    author: 'Nico',
    githubLink: 'https://github.com/nsherban1'
  },
  {
    artName: 'Sun Rise and Set',
    pageLink: './Art/mikerobards/index.html',
    imageLink: './Art/mikerobards/sunrise-set.gif',
    author: 'mikerobards',
    githubLink: 'https://github.com/mikerobards'
  },
  {
    artName: 'GeminiSpace',
    pageLink: './Art/GeminiSpace/index.html',
    imageLink: './Art/GeminiSpace/space.gif',
    author: 'Saviour',
    githubLink: 'https://github.com/GeminiSpace'
  },
  {
    artName: 'The rolling and spinning football',
    pageLink: './Art/Nomishka/index.html',
    imageLink: './Art/Football.png',
    author: 'Nomishka',
    githubLink: 'https://github.com/Nomishka'
  },
  {
    artName: 'Infinite Circle Loop',
    pageLink: './Art/InfiniteCircleLoop/index.html',
    imageLink: './Art/InfiniteCircleLoop/infinitecircleloop.gif',
    author: 'Giselle',
    githubLink: 'https://github.com/gisellerx'
  }
];

// +--------------------------------------------------------------------------------+
// +                                                                                +
// +                  YOU DO NOT NEED TO CHANGE ANYTHING BELOW THIS                 +
// +                                                                                +
// +--------------------------------------------------------------------------------+

// Creates cards from the array above
// You don't need to modify this
let contents = [];
Shuffle(cards).forEach((c) => {
  contents.push([
    `<li class="card">` +
    `<a href='${c.pageLink}'>` +
    `<img class="art-image" src='${c.imageLink}' alt='${c.artName}' />` +
    `</a>` +
    `<div class="flex-content">` +
    `<a href='${c.pageLink}'><h3 class="art-title">${c.artName}</h3></a>` +
    `<p class='author'><a href="${c.githubLink}" target="_blank"><i class="fab fa-github"></i> ${c.author}</a> </p>` +
    `</div>` +
    `</li>`
  ]);
});

document.getElementById('cards').innerHTML = contents;

function Shuffle(o) {
  for (
    var j, x, i = o.length;
    i;
    j = parseInt(Math.random() * i), x = o[--i], o[i] = o[j], o[j] = x
  );
  return o;
}<|MERGE_RESOLUTION|>--- conflicted
+++ resolved
@@ -6080,13 +6080,12 @@
     githubLink: 'https://github.com/vanessavun'
   },
   {
-<<<<<<< HEAD
     artName: 'Straight lines',
     pageLink: './Art/artinator/index.html',
     imageLink: './Art/artinator/art.png',
     author: 'Scraper232',
     githubLink: 'https://github.com/scraper232'
-=======
+},{
     artName: 'Glowing 3 Circles',
     pageLink: './Art/josephld/index.html',
     imageLink: './Art/josephld/glowing_circles.gif',
@@ -6110,7 +6109,6 @@
     imageLink: './Art/Luisa/HeartBeat.gif',
     author: 'Luisa Bowie',
     githubLink: 'https://github.com/Tala101'
->>>>>>> 9f3da83b
 },{
     artName: '1Abel-Animate',
     pageLink: './Art/1Abel-Animate/index.html',
