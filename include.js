let cards = [
  //  Add your card in this section
  {
    artName: "ZTM Animation",
    pageLink: "./Art/EricPuskas/index.html",
    imageLink: "./Art/EricPuskas/index.gif",
    author: "Eric Puskas",
    githubLink: "https://github.com/EricPuskas"
  },
  {
    artName: "Spooktober Hacktoberfest",
    pageLink: "./Art/FredAmartey/index.html",
    imageLink: "./Art/FredAmartey/thumbnaill.gif",
    author: "Fred Amartey",
    githubLink: "https://github.com/FredAmartey"
  },
  {
    artName: "Star Wars?",
    pageLink: "./Art/henryvalbuena/index.html",
    imageLink: "./Art/henryvalbuena/index.gif",
    author: "Henry Valbuena",
    githubLink: "https://github.com/henryvalbuena"
  },
  {
    artName: "The Ripple",
    pageLink: "./Art/Anmol2/index.html",
    imageLink: "./Art/Anmol2/ripple.png",
    author: "Anmol",
    githubLink: "https://github.com/Anmol270900"
  },
  {
    artName: "Rainbow loader",
    pageLink: "./Art/ka-hn/rainbow.html",
    imageLink: "./Art/ka-hn/rainbow.gif",
    author: "Karim Hussain",
    githubLink: "https://github.com/ka-hn"
  },
  {
    artName: "Action Cam",
    pageLink: "./Art/Donovan/index.html",
    imageLink: "./Art/Donovan/pureCSS-animation.gif",
    author: "Donovan Hunter",
    githubLink: "https://github.com/dhdcode"
  },
  {
    artName: "The Sun",
    pageLink: "./Art/Anmol/index.html",
    imageLink: "./Art/Anmol/sun.png",
    author: "Anmol",
    githubLink: "https://github.com/Anmol270900"
  },
  {
    artName: "Flashing Pumpkin",
    pageLink: "./Art/KatrinaRose14/index.html",
    imageLink: "./Art/KatrinaRose14/FlashingPumpkin.gif",
    author: "Katrina Yates",
    githubLink: "https://github.com/KatrinaRose14"
  },
  {
    artName: "Flipbox",
    pageLink: "./Art/Prasheel/index.html",
    imageLink: "./Art/Prasheel/flip.gif",
    author: "Prasheel Soni",
    githubLink: "https://github.com/ps011"
  },
  {
    artName: "2019 Wave",
    pageLink: "./Art/chris-aqui/index.html",
    imageLink: "./Art/chris-aqui/2019-jump.gif",
    author: "Christine Aqui",
    githubLink: "https://github.com/christine-aqui"
  },
  {
    artName: "Hover Button Animation",
    pageLink: "./Art/Vipul/hover.html",
    imageLink: "./Art/Vipul/Screenshot2.png",
    author: "Vipul",
    githubLink: "https://github.com/vipuljain08"
  },
  {
    artName: "Start From Zero",
    pageLink: "./Art/Robihdy/index.html",
    imageLink: "./Art/Robihdy/start-from-zero.png",
    author: "Robihdy",
    githubLink: "https://github.com/Robihdy"
  },
  {
    artName: "Local Host metaphor",
    pageLink: "./Art/Prateek/index.html",
    imageLink: "./Art/Prateek/localhost.png",
    author: "Prateek",
    githubLink: "https://github.com/prateekpatrick"
  },
  {
    artName: "Sliding Lines",
    pageLink: "./Art/erics0n/sliding-lines/index.html",
    imageLink: "./Art/erics0n/sliding-lines/image.gif",
    author: "erics0n",
    githubLink: "https://github.com/erics0n"
  },
  {
    artName: "Triangle",
    pageLink: "./Art/Joy/triangle/triangle.html",
    imageLink: "./Art/Joy/triangle/triangle.gif",
    author: "Joy",
    githubLink: "https://github.com/royranger"
  },
  {
    artName: "Cube",
    pageLink: "./Art/Joy/cube/cube.html",
    imageLink: "./Art/Joy/cube/cube.gif",
    author: "Joy",
    githubLink: "https://github.com/royranger"
  },
  {
    artName: "Burger Menu",
    pageLink: "./Art/mctrl/burger.html",
    imageLink: "./Art/mctrl/burger.gif",
    author: "Martina",
    githubLink: "https://github.com/mctrl"
  },
  {
    artName: "Square Loader",
    pageLink: "./Art/Hemant/index.html",
    imageLink: "./Art/Hemant/loader.gif",
    author: "Hemant Garg",
    githubLink: "https://github.com/hemant-garg"
  },
  {
    artName: "wake up, neo...",
    pageLink: "./Art/samirjouni/TributeToTheMatrix.html",
    imageLink: "./Art/samirjouni/sample.gif",
    author: "Samir Jouni",
    githubLink: "https://github.com/samirjouni"
  },
  {
    artName: "Tribute To COD4MW",
    pageLink: "./Art/samirjouni2/index.html",
    imageLink: "./Art/samirjouni2/sample.gif",
    author: "Samir Jouni",
    githubLink: "https://github.com/samirjouni"
  },
  {
    artName: "Planet",
    pageLink: "./Art/ArthurDoom/planet.html",
    imageLink: "./Art/ArthurDoom/planet.gif",
    author: "ArthurDoom",
    githubLink: "https://github.com/ArthurDoom"
  },
  {
    artName: "SquarPy",
    pageLink: "./Art/Utkarsh/index.html",
    imageLink: "./Art/Utkarsh/hack.gif",
    author: "utkarsh",
    githubLink: "https://github.com/Utkarsh2604"
  },
  {
    artName: "Circle",
    pageLink: "./Art/Oliver/Circle.html",
    imageLink: "./Art/Oliver/circle.gif",
    author: "Oliver",
    githubLink: "https://github.com/oliver-gomes"
  },
  {
    artName: "Ellipse Loader",
    pageLink: "./Art/VaibhavKhulbe/EllipseLoader.html",
    imageLink: "./Art/VaibhavKhulbe/ellipseLoader.gif",
    author: "Vaibhav Khulbe",
    githubLink: "https://github.com/Kvaibhav01"
  },
  {
    artName: "Simple Loader",
    pageLink: "./Art/soumsps/simpleload.html",
    imageLink: "./Art/soumsps/sample.gif",
    author: "Soumendu Sinha",
    githubLink: "https://github.com/soumsps"
  },
  {
    artName: "Rollodex",
    pageLink: "./Art/Shruti/rolling.html",
    imageLink: "./Art/Shruti/rolling.gif",
    author: "Shruti",
    githubLink: "https://github.com/shruti49"
  },
  {
    artName: "Cute Cat",
    pageLink: "./Art/Alghi/cat.html",
    imageLink: "./Art/Alghi/cat.gif",
    author: "Alghi",
    githubLink: "https://github.com/darklordace"
  },
  {
    artName: "ZtM Text",
    pageLink: "./Art/Di4iMoRtAl/ZtM_text_animation.html",
    imageLink: "./Art/Di4iMoRtAl/ZtM_animation.gif",
    author: "Di4iMoRtAl",
    githubLink: "https://github.com/dppeykov"
  },
  {
    artName: "Circles",
    pageLink: "./Art/Bhuvana/circles.html",
    imageLink: "./Art/Bhuvana/circles.gif",
    author: "Bhuvana",
    githubLink: "https://github.com/bhuvana-guna"
  },
  {
    artName: "Bird",
    pageLink: "./Art/Bhuvana/bird.html",
    imageLink: "./Art/Bhuvana/bird.gif",
    author: "Bhuvana",
    githubLink: "https://github.com/bhuvana-guna"
  },
  {
    artName: "Loader",
    pageLink: "./Art/Bhuvana/loader.html",
    imageLink: "./Art/Bhuvana/loader.gif",
    author: "Bhuvana",
    githubLink: "https://github.com/bhuvana-guna"
  },
  {
    artName: "Simple blinking loading circles",
    pageLink: "./Art/Rahul/index.html",
    imageLink: "./Art/Rahul/loading.gif",
    author: "Rahul",
    githubLink: "https://github.com/kohli6010"
  },
  {
    artName: "Css Pulse",
    pageLink: "./Art/Aszmel/pulse.html",
    imageLink: "./Art/Aszmel/css_pulse.gif",
    author: "Aszmel",
    githubLink: "https://github.com/Aszmel"
  },
  {
    artName: "Circle Bounce",
    pageLink: "./Art/Edmund/index.html",
    imageLink: "./Art/Edmund/circle-bounce.gif",
    author: "Edmund",
    githubLink: "https://github.com/edmund1645"
  },
  {
    artName: "Heart Beating",
    pageLink: "./Art/Regem/index.html",
    imageLink: "./Art/Regem/heart.jpg",
    author: "Regem",
    githubLink: "https://github.com/GemzBond"
  },
  {
    artName: "Fading Circles",
    pageLink: "./Art/Ankit/fadeCircle.html",
    imageLink: "./Art/Ankit/fadeCircles.png",
    author: "Ankit Srivastava",
    githubLink: "https://github.com/a18nov"
  },
  {
    artName: "Hacktoberfest 2019",
    pageLink: "./Art/jpk3lly/animation.html",
    imageLink: "./Art/jpk3lly/JPs_Animation_GIF.gif",
    author: "jpk3lly",
    githubLink: "https://github.com/jpk3lly"
  },
  {
    artName: "Name Rotator",
    pageLink: "./Art/Meet/name.html",
    imageLink: "./Art/Meet/name.gif",
    author: "Meet",
    githubLink: "https://github.com/Meet1103"
  },
  {
    artName: "Ball Rotator",
    pageLink: "./Art/Bibekpreet/index.html",
    imageLink: "./Art/Bibekpreet/ball.gif",
    author: "Bibekpreet",
    githubLink: "https://github.com/bibekpreet99"
  },
  {
    artName: "ephiphany",
    pageLink: "./Art/OctavianIlies/index.html",
    imageLink: "./Art/OctavianIlies/ephiphany.gif",
    author: "OctavianIlies",
    githubLink: "https://github.com/OctavianIlies"
  },
  {
    artName: "Loading",
    pageLink: "./Art/jh1992jh/loading.html",
    imageLink: "./Art/jh1992jh/loading.gif",
    author: "jh1992jh",
    githubLink: "https://github.com/jh1992jh"
  },
  {
    artName: "ZTM Colors",
    pageLink: "./Art/Godnon/index.html",
    imageLink: "./Art/Godnon/ZTMcAnim.gif",
    author: "Godnon",
    githubLink: "https://github.com/godnondsilva"
  },
  {
    artName: "Hover Effect",
    pageLink: "./Art/Shubhankar/index.html",
    imageLink: "./Art/Shubhankar/hackoctober.gif",
    author: "Shubhankar",
    githubLink: "https://github.com/shubhdwiv12"
  },
  {
    artName: "Bouncing Fading Circles",
    pageLink: "./Art/AyoubIssaad/index.html",
    imageLink: "./Art/AyoubIssaad/BouncingFadingCircles.gif",
    author: "AyoubIssaad",
    githubLink: "https://github.com/AyoubIssaad"
  },
  {
    artName: "5 balls preloader",
    pageLink: "./Art/Nnaji-Victor/index.html",
    imageLink: "./Art/Nnaji-Victor/5_balls.gif",
    author: "Nnaji Victor",
    githubLink: "https://github.com/Nnaji-Victor"
  },
  {
    artName: "ZTM Bouncer",
    pageLink: "./Art/Josia/bouncer.html",
    imageLink: "./Art/Josia/ztmbouncer.gif",
    author: "Josia Rodriguez",
    githubLink: "https://github.com/josiarod"
  },

  {
    artName: "Hacktober loading animation",
    pageLink: "./Art/mehul1011/index.html",
    imageLink: "./Art/mehul1011/loading.gif",
    author: "Mehul1011",
    githubLink: "https://github.com/mehul1011"
  },
  {
    artName: "Loading Dots",
    pageLink: "./Art/devSergiu/index.html",
    imageLink: "./Art/devSergiu/loading.gif",
    author: "devSergiu",
    githubLink: "https://github.com/devsergiu"
  },
  {
    artName: "TypeWriter effect",
    pageLink: "./Art/Sidharth/Typing_Text.html",
    imageLink: "./Art/Sidharth/type_writer.gif",
    author: "Sidharth",
    githubLink: "https://github.com/Sidharth98"
  },
  {
    artName: "Blue Spin",
    pageLink: "./Art/JamesW/index.html",
    imageLink: "./Art/JamesW/hacktober_spin.gif",
    author: "James Whitney",
    githubLink: "https://github.com/jameswhitney"
  },
  {
    artName: "Loading Animation",
    pageLink: "./Art/Sidharth/Loading.html",
    imageLink: "./Art/Sidharth/Loading.gif",
    author: "Sidharth",
    githubLink: "https://github.com/Sidharth98"
  },
  {
    artName: "Rotation",
    pageLink: "./Art/alenanog/index.html",
    imageLink: "./Art/alenanog/rotation.gif",
    author: "Alena A.",
    githubLink: "https://github.com/alenanog"
  },
  {
    artName: "Colors in your life",
    pageLink: "./Art/Atipahy/colors.html",
    imageLink: "./Art/Atipahy/colors.png",
    author: "Christos Chr",
    githubLink: "https://github.com/atipaHy"
  },
  {
    artName: "Orb",
    pageLink: "./Art/Jkbicbic/orb.html",
    imageLink: "./Art/Jkbicbic/orb.gif",
    author: "John Kennedy Bicbic",
    githubLink: "https://github.com/jkbicbic"
  },
  {
    artName: "Charging...",
    pageLink: "./Art/Afraz/charging.html",
    imageLink: "./Art/Afraz/charging.gif",
    author: "Afraz",
    githubLink: "https://github.com/afrazz"
  },
  {
    artName: "Charging...",
    pageLink: "./Art/DepStep/depstep.html",
    imageLink: "./Art/DepStep/depstep.gif",
    author: "DepStep",
    githubLink: "https://github.com/stephD"
  },
  {
    artName: "Dancing Ball...",
    pageLink: "./Art/DaveFres/index.html",
    imageLink: "./Art/DaveFres/ball.gif",
    author: "DaveFres",
    githubLink: "https://github.com/DaveFres"
  },
  {
    artName: "Sunshine",
    pageLink: "./Art/Pavelisp/sunshine.html",
    imageLink: "./Art/Pavelisp/sunshine.gif",
    author: "Pavel Isp",
    githubLink: "https://github.com/pavelisp"
  },
  {
    artName: "SoundBoxes",
    pageLink: "./Art/Hbarang/SoundBox.html",
    imageLink: "./Art/Hbarang/SoundBoxAnimation.gif",
    author: "Hbarang",
    githubLink: "https://github.com/hbarang"
  },
  {
    artName: "Cheshire",
    pageLink: "./Art/Ckanelin/index.html",
    imageLink: "./Art/Ckanelin/Cheshire.gif",
    author: "Ckanelin",
    githubLink: "https://github.com/ckanelin"
  },
  {
    artName: "Disappear",
    pageLink: "./Art/Stacy/index.html",
    imageLink: "./Art/Stacy/disappear.gif",
    author: "Stacy",
    githubLink: "https://github.com/stacyholtz6"
  },
  {
    artName: "Ellipse Spinner",
    pageLink: "./Art/Sabina/ellipse_spinner.html",
    imageLink: "./Art/Sabina/ellipse_spinner.png",
    author: "Sabina Abbasova",
    githubLink: "https://github.com/sabina929"
  },
  {
    artName: "NightSky",
    pageLink: "./Art/AndyS/index.html",
    imageLink: "./Art/AndyS/Capture.GIF",
    author: "AndyS",
    githubLink: "https://github.com/AndyS1988"
  },
  {
    artName: "Hungry",
    pageLink: "./Art/diegchav/index.html",
    imageLink: "./Art/diegchav/hungry.gif",
    author: "Diego Chz",
    githubLink: "https://github.com/diegchav"
  },
  {
    artName: "Hover Text Animation",
    pageLink: "./Art/AyoubIssaad2/index.html",
    imageLink: "./Art/AyoubIssaad2/hoverTextAnimation.gif",
    author: "AyoubIssaad",
    githubLink: "https://github.com/AyoubIssaad"
  },
  {
    artName: "Colorize",
    pageLink: "./Art/JimBratsos/colorize.html",
    imageLink: "./Art/JimBratsos/Colorize.gif",
    author: "Jim Bratsos",
    githubLink: "https://github.com/JimBratsos"
  },
  {
    artName: "Hacktober Spooktacular",
    pageLink: "Art/Elex/index.html",
    imageLink: ["./Art/Elex/hhs.gif"],
    author: "William Poisel (LordCobra)",
    githubLink: "https://github.com/epoisel"
  },
  {
    artName: "Circley",
    pageLink: "./Art/Tranjenny/indexjenny.html",
    imageLink: "./Art/Tranjenny/zerojenny.gif",
    author: "Tranjenny",
    githubLink: "https://github.com/Tranjenny"
  },
  {
    artName: "My Vietnam",
    pageLink: "./Art/nhbduy/index.html",
    imageLink: "./Art/nhbduy/my-vietnam.gif",
    author: "Hoang-Bao-Duy NGUYEN",
    githubLink: "https://github.com/nhbduy"
  },
  {
    artName: "Hactoberfest Bus",
    pageLink: "./Art/shahpranaf/index.html",
    imageLink: "./Art/shahpranaf/hacktoberfest_bus.gif",
    author: "Pranav Shah",
    githubLink: "https://github.com/shahpranaf"
  },
  {
    artName: "Hacktoberfest",
    pageLink: "./Art/robihid/index.html",
    imageLink: "./Art/robihid/hacktoberfest.png",
    author: "robihid",
    githubLink: "https://github.com/robihid"
  },
  {
    artName: "Hi there",
    pageLink: "./Art/Aki/index.html",
    imageLink: "./Art/Aki/giphy.gif",
    author: "Aki",
    githubLink: "https://github.com/akmalist"
  },
  {
    artName: "Hacktoberfest 2019!",
    pageLink: "./Art/RedSquirrrel/index.html",
    imageLink: "./Art/RedSquirrrel/index.html/animation.PNG",
    author: "RedSquirrrel",
    githubLink: "https://github.com/RedSquirrrel"
  },
  {
    artName: "Sliding text",
    pageLink: "./Art/Flattopz/index.html",
    imageLink: "./Art/Flattopz/SlidingText.gif",
    author: "Flattopz",
    githubLink: "https://github.com/hjpunzalan"
  },
  {
    artName: "Rainbow Color Changer",
    pageLink: "./Art/mmshr/index.html",
    imageLink: "./Art/mmshr/rainbow.gif",
    author: "mmosehauer",
    githubLink: "https://github.com/mmosehauer"
  },
  {
    artName: "World of Coding",
    pageLink: "./Art/tom_kn/coding.html",
    imageLink: "./Art/tom_kn/coding.gif",
    author: "Tamas Knisz",
    githubLink: "https://github.com/TamasKn"
  },
  {
    artName: "Initial Bounce",
    pageLink: "./Art/Juwana/initial.html",
    imageLink: "./Art/Juwana/InitialBounce.gif",
    author: "Juwana",
    githubLink: "https://github.com/JZerman2018"
  },
  {
    artName: "Atom",
    pageLink: "./Art/Teva/index.html",
    imageLink: "./Art/Teva/atom.gif",
    author: "Teva",
    githubLink: "https://github.com/TevaHenry"
  },
  {
    artName: "Be Awesome",
    pageLink: "./Art/TigerAsH/index.html",
    imageLink: "./Art/TigerAsH/be-awesome.jpg",
    author: "TigerAsH",
    githubLink: "https://github.com/TigerAsH94"
  },
  {
    artName: "Rainbow Colors",
    pageLink: "./Art/Sanjeev/index.html",
    imageLink: "./Art/Sanjeev/animation.gif",
    author: "Sanjeev Panday",
    githubLink: "https://github.com/Sanjeev-Panday"
  },
  {
    artName: "ZtM",
    pageLink: "./Art/thoyvo/index.html",
    imageLink: "./Art/thoyvo/ztm.gif",
    author: "Thoyvo",
    githubLink: "https://github.com/thoyvo"
  },
  {
    artName: "Fast Fishes",
    pageLink: "./Art/4ront/index.html",
    imageLink: "./Art/4ront/fishes.gif",
    author: "4rontender",
    githubLink: "https://github.com/RinatValiullov"
  },
  {
    artName: "Calm Ubuntu",
    pageLink: "./Art/schupat/index.html",
    imageLink: "./Art/schupat/preview.gif",
    author: "schupat",
    githubLink: "https://github.com/schupat"
  },
  {
    artName: "Solar System",
    pageLink: "./Art/DSandberg93/index.html",
    imageLink: "./Art/DSandberg93/SolarSystem.gif",
    author: "DSandberg93",
    githubLink: "https://github.com/DSandberg93"
  },
  {
    artName: "Boo",
    pageLink: "./Art/VerityB/index.html",
    imageLink: "./Art/VerityB/boo.gif",
    author: "VerityB",
    githubLink: "https://github.com/VerityB"
  },
  {
    artName: "Hacktoberfest Ghost",
    pageLink: "./Art/cTahirih/index.html",
    imageLink: "./Art/cTahirih/ghost.png",
    author: "cTahirih",
    githubLink: "https://github.com/cTahirih"
  },
  {
    artName: "Clock",
    pageLink: "./Art/Abdul/index.html",
    imageLink: "./Art/Abdul/Clock.png",
    author: "Abdul Rahman",
    githubLink: "https://github.com/abdulrahman118"
  },
  {
    artName: "Loading Cube",
    pageLink: "./Art/andrearizzello/index.html",
    imageLink: "./Art/andrearizzello/index.gif",
    author: "Andrea Rizzello",
    githubLink: "https://github.com/andrearizzello"
  },
  {
    artName: "Wall Dropping Logo",
    pageLink: "./Art/shivams136/index.html",
    imageLink: "./Art/shivams136/walldrop.gif",
    author: "Shivam Sharma",
    githubLink: "https://github.com/ShivamS136"
  },
  {
    artName: "Infinite Race",
    pageLink: "./Art/levermanx/index.html",
    imageLink: "./Art/levermanx/anim.gif",
    author: "Levermanx",
    githubLink: "https://github.com/levermanx"
  },
  {
    artName: "Hover to Rotate Text",
    pageLink: "./Art/faiz_hameed/index.html",
    imageLink: "./Art/faiz_hameed/hackto.gif",
    author: "Faiz Hameed",
    githubLink: "https://github.com/faizhameed"
  },
  {
    artName: "HalloHacktober Greeting!",
    pageLink: "./Art/lusalga/index.html",
    imageLink: "./Art/lusalga/lu.gif",
    author: "Lucieni A. Saldanha",
    githubLink: "https://github.com/lusalga/"
  },
  {
    artName: "Time goes by",
    pageLink: "./Art/WolfgangKreminger/index.html",
    imageLink: "./Art/WolfgangKreminger/showcase.gif",
    author: "Wolfgang Kreminger",
    githubLink: "https://github.com/r4pt0s"
  },
  {
    artName: "Bouncing Text!",
    pageLink: "./Art/AbdulsalamAbdulrahman/index.html",
    imageLink: "./Art/AbdulsalamAbdulrahman/Bouncingtxt.gif",
    author: "Abdulsalam Abdulrahman",
    githubLink: "https://github.com/AbdulsalamAbdulrahman/"
  },
  {
    artName: "Simple Phone Animation",
    pageLink: "./Art/Lala/index.html",
    imageLink: "./Art/Lala/phone.gif",
    author: "Olamide Aboyeji",
    githubLink: "https://github.com/aolamide"
  },
  {
    artName: "Synthwave Sunset",
    pageLink: "./Art/brunobolting/index.html",
    imageLink: "./Art/brunobolting/synthwave-sunset.gif",
    author: "Bruno Bolting",
    githubLink: "https://github.com/brunobolting/"
  },
  {
    artName: "Kawaii Penguin",
    pageLink: "./Art/Brienyll/index.html",
    imageLink: "./Art/Brienyll/kawaiiPenguin.gif",
    author: "Brienyll",
    githubLink: "https://github.com/brienyll/"
  },
  {
    artName: "Happy Halloween",
    pageLink: "./Art/MatthewS/index.html",
    imageLink: "./Art/MatthewS/Spider.gif",
    author: "MatthewS",
    githubLink: "https://github.com/matthewstoddart/"
  },
  {
    artName: "Fan Art",
    pageLink: "./Art/m-perez33/index.html",
    imageLink: "./Art/m-perez33/cylon.gif",
    author: "Marcos Perez",
    githubLink: "https://github.com/m-perez33/"
  },
  {
    artName: "Animating Pot",
    pageLink: "./Art/Somechandra/index.html",
    imageLink: "./Art/Somechandra/pot.gif",
    author: "Somechandra",
    githubLink: "https://github.com/somechandra"
  },
  {
    artName: "Circles Circling",
    pageLink: "./Art/pikktorr/index.html",
    imageLink: "./Art/pikktorr/circles.gif",
    author: "pikktorr",
    githubLink: "https://github.com/pikktorr"
  },
  {
    artName: "Glitchy Szn",
    pageLink: "./Art/premdav/index.html",
    imageLink: "./Art/premdav/screenshot.png",
    author: "premdav",
    githubLink: "https://github.com/premdav"
  },
  {
    artName: "ZeroToMastery",
    pageLink: "./Art/Vzneers/index.html",
    imageLink: "./Art/Vzneers/gifzeroloading.png",
    author: "TrinhMinhHieu",
    githubLink: "https://github.com/trinhminhhieu"
  },
  {
    artName: "Spacecraft-landing",
    pageLink: "./Art/DDuplinszki/index.html",
    imageLink: "./Art/DDuplinszki/Spacecraft-landing.gif",
    author: "DDuplinszki",
    githubLink: "https://github.com/DDuplinszki"
  },
  {
    artName: "Hover-Scale",
    pageLink: "./Art/echowebid/index.html",
    imageLink: "./Art/echowebid/hover.gif",
    author: "echowebid",
    githubLink: "https://github.com/echowebid"
  },
  {
    artName: "mars",
    pageLink: "./Art/Courtney_Pure/index.html",
    imageLink: "./Art/Courtney_Pure/mars_screenshot.png",
    author: "Courtney Pure",
    githubLink: "https://github.com/courtneypure"
  },
  {
    artName: "Welcome HactoberFest",
    pageLink: "./Art/Dhaval/index.html",
    imageLink: "./Art/Dhaval/Welcome-HacktoberFest.gif",
    author: "Dhaval Mehta",
    githubLink: "https://github.com/Dhaval1403"
  },
  {
    artName: "Aynonimation",
    pageLink: "./Art/Aynorica/aynorica.html",
    imageLink: "./Aynorica/Aynonimation.png",
    author: "aynorica",
    githubLink: "https://github.com/aynorica"
  },
  {
    artName: "sun-to-moon",
    pageLink: "./Art/haider/index.html",
    imageLink: "./Art/haider/sun-moon.gif",
    author: "Haider",
    githubLink: "https://github.com/hyderumer"
  },
  {
    artName: "Animatron",
    pageLink: "./Art/animatron/index.html",
    imageLink: "./Art/animatron/trance.gif",
    author: "Andrei",
    githubLink: "https://github.com/aneagoie"
  },
  {
    artName: "Loader Circle",
    pageLink: "./Art/beaps/index.html",
    imageLink: "./Art/beaps/loader-circle.gif",
    author: "beaps",
    githubLink: "https://github.com/beaps"
  },
  {
    artName: "Open Sourcerer",
    pageLink: "./Art/4rturd13/index.html",
    imageLink: "./Art/4rturd13/openSourcerer.gif",
    author: "4rturd13",
    githubLink: "https://github.com/4rturd13"
  },
  {
    artName: "Doors",
    pageLink: "./Art/pauliax/index.html",
    imageLink: "./Art/pauliax/doors.gif",
    author: "pauliax",
    githubLink: "https://github.com/pauliax"
  },
  {
<<<<<<< HEAD
    artName: "Mystical-Hacktoberfest",
    pageLink: "./Art/Wayne/index.html",
    imageLink: "./Art/Wayne/hacktoberfest.png",
    author: "Wayne Mac Mavis",
    githubLink: "https://github.com/WayneMacMavis"
=======
    artName: "ZTM Logo Animation",
    pageLink: "./Art/bk987/index.html",
    imageLink: "./Art/bk987/preview.gif",
    author: "Bilal Khalid",
    githubLink: "https://github.com/bk987"
>>>>>>> dfd38f53
  }
];


// +--------------------------------------------------------------------------------+
// +                                                                                +
// +                  YOU DO NOT NEED TO CHANGE ANYTHING BELOW THIS                 +
// +                                                                                +
// +--------------------------------------------------------------------------------+

// Creates cards from the array above
// You don't need to modify this
let contents = [];
Shuffle(cards).forEach(c => {
  contents.push([
    `<li class="card">` +
    `<a href='${c.pageLink}'>` +
    `<img class="art-image" src='${c.imageLink}' alt='${c.artName}' />` +
    `</a>` +
    `<div class="flex-content">` +
    `<a href='${c.pageLink}'><h3 class="art-title">${c.artName}</h3></a>` +
    `<p class='author'><a href="${c.githubLink}" target="_blank"><i class="fab fa-github"></i> ${c.author}</a> </p>` +
    `</div>` +
    `</li>`
  ]);
});

document.getElementById("cards").innerHTML = contents;

function Shuffle(o) {
  for (
    var j, x, i = o.length;
    i;
    j = parseInt(Math.random() * i), x = o[--i], o[i] = o[j], o[j] = x
  );
  return o;
}<|MERGE_RESOLUTION|>--- conflicted
+++ resolved
@@ -793,19 +793,18 @@
     githubLink: "https://github.com/pauliax"
   },
   {
-<<<<<<< HEAD
     artName: "Mystical-Hacktoberfest",
     pageLink: "./Art/Wayne/index.html",
     imageLink: "./Art/Wayne/hacktoberfest.png",
     author: "Wayne Mac Mavis",
     githubLink: "https://github.com/WayneMacMavis"
-=======
+  },
+  {
     artName: "ZTM Logo Animation",
     pageLink: "./Art/bk987/index.html",
     imageLink: "./Art/bk987/preview.gif",
     author: "Bilal Khalid",
     githubLink: "https://github.com/bk987"
->>>>>>> dfd38f53
   }
 ];
 
