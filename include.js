let cards = [
  {
    artName: 'Spiral',
    pageLink: './Art/aschwir/index.html',
    imageLink: './Art/aschwir/spiral.gif',
    author: 'aschwir',
    githubLink: 'https://github.com/aschwir'
  },
  {
    artName: 'Alright',
    pageLink: './Art/arjunan-k/index.html',
    imageLink: './Art/arjunan-k/alright.gif',
    author: 'Arjunan K',
    githubLink: 'https://github.com/arjunan-k'
  },
  {
    artName: 'Shakerdl',
    pageLink: './Art/Joy/shakerdl/index.html',
    imageLink: './Art/Joy/shakerdl/shrinking.gif',
    author: 'Shakerdl',
    githubLink: 'https://github.com/shakerdl'
  },
  {
    artName: 'Hot coffee',
    pageLink: './Art/Hot coffee/index.html',
    imageLink: './Art/Hot coffee/cup_coffee.gif',
    author: 'belaid-dali',
    githubLink: 'https://github.com/belaid-dali'
  },
  {
    artName: 'The Crane',
    pageLink: './Art/Malik-Makkes/index.html',
    imageLink: './Art/Malik-Makkes/The-Crane.png',
    author: 'Malik',
    githubLink: 'https://github.com/MalikSploit'
  },
  {
    artName: 'Goa - Beach',
    pageLink: './Art/Shailesh/index.html',
    imageLink: './Art/Shailesh/Goa - Beach.jpg',
    author: 'Shailesh',
    githubLink: 'https://github.com/shaileshkr7'
  },
  {
    artName: 'Gloomy Loading Ring',
    pageLink: './Art/kevinsana/index.html',
    imageLink: './Art/kevinsana/kevinsana.jpg',
    author: 'Krownlesskev',
    githubLink: 'https://github.com/krownlesskev'
  },
  {
    artName: 'Terminal effect',
    pageLink: './Art/DaywisonSilva/index.html',
    imageLink: './Art/DaywisonSilva/art.gif',
    author: 'DaywisonSilva',
    githubLink: 'https://github.com/DaywisonSilva'
  },
  {
    artName: 'Stephan Animation',
    pageLink: './Art/stephanduval_animatron/index.html',
    iamgeLink: './Art/stephanduval_animatron/stephanduval_animatron.gif',
    author: 'Stephan DuVal',
    githubLink: 'https://github.com/stephanduval'
  },
  {
    artName: 'DayToNight',
    pageLink: './Art/DayToNight By Arpan/index.html',
    imageLink: './Art/Joy/DayToNight By Arpan/giphy.gif',
    author: 'ArpanGyawali',
    githubLink: 'https://github.com/ArpanGyawali'
  },
  {
    artName: 'Dog animation',
    pageLink: './Art/AbhishekSingh-Animation-Contribution/index.html',
    imageLink: './Art/AbhishekSingh-Animation-Contribution/gif.png',
    author: 'Abhishek Singh',
    githubLink: 'https://github.com/Abhishek-555'
  },
  {
    artName: 'Animation square rotate',
    pageLink: './Art/Animation square rotate/index.html',
    imageLink: './Art/Animation square rotate/image.jpeg',
    author: 'Nampelly_varun',
    githubLink: 'https://github.com/nampellyvarun'
  },
  {
    artName: 'CSS Loader',
    pageLink: './Art/BenCullen/index.html',
    imageLink: './Art/BenCullen/Bens CSS Loader.gif',
    author: 'Ben Cullen',
    githubLink: 'https://github.com/BenjaminCullen1'
  },
  {
    artName: 'Flag',
    pageLink: './Art/IurianSimionDorin/index.html',
    imageLink: './Art/IurianSimionDorin/flag.gif',
    author: 'IurianSimionDorin',
    githubLink: 'https://github.com/IurianSimionDorin'
  },
  {
    artName: 'Rainbow Text Spin',
    pageLink: './Art/mallen13/index.html',
    imageLink: 'stillPic.jpg',
    author: 'mallen2013',
    githubLink: 'https://github.com/mallen2013'
  },
  {
    artName: 'Disco Bubble',
    pageLink: './Art/konstantify/index.html',
    imageLink: './Art/konstantify/konst.gif',
    author: 'Constantin',
    githubLink: 'https://github.com/konstantin0s'
  },
  {
    artName: 'Art',
    pageLink: './Art/mishra-parth/index.html',
    imageLink: './Art/mishra-parth/mishra-parth-project.gif',
    author: 'Parth',
    githubLink: 'https://github.com/mishra-parth'
  },
  {
    artName: 'Aymat',
    pageLink: './Art/aymat/index.html',
    imageLink: './Art/aymat/Capture.gif',
    author: 'aysha30',
    githubLink: 'https://github.com/aysha30'
  },
  {
    artName: 'Scissors Cutting Animation (CSS only)',
    pageLink: './Art/CoffeeAnimation/index.html',
    imageLink: './Art/CoffeeAnimation/scissors-cutting-animation.gif',
    author: 'Angelo Marcinnò',
    githubLink: 'https://github.com/angelo24782'
  },
  {
    artName: 'Cool CSS Preloader',
    pageLink: './Art/Himanshu_Kumawat/index.html',
    imageLink: './Art/Himanshu_Kumawat/preloader.gif',
    author: 'Himanshu Kumawat',
    githubLink: 'https://github.com/013himanshu'
  },
  {
    artName: 'Troll-Ball',
    pageLink: './Art/ivantbv/index.html',
    imageLink: './Art/ivantbv/troll-ball.gif',
    author: 'ivantbv',
    githubLink: 'https://github.com/ivantbv'
  },
  {
    artName: 'CSS heART',
    pageLink: './Art/Aarush/Heart.html',
    imageLink: './Art/Aarush/Heart.png',
    author: 'Aarush Bhat',
    githubLink: 'https://github.com/r-ush'
  },
  {
    artName: 'Image With Gray Scale Effect',
    pageLink: './Art/Image With Gray Scale Effect',
    imageLink:
      './Art/Image With Gray Scale Effect/Image-With-Gray-Scale-Effect.gif',
    author: 'Vikrant Kumar',
    githubLink: 'https://github.com/VikrantKu333'
  },
  {
    artname: 'Animation-Cool',
    pageLink: './Art/apilacharya/index.html',
    imageLink: './Art/apilacharya/animation-cool.gif',
    author: 'Apil Raj Acharya',
    githubLink: 'https://github.com/apilacharya'
  },

  {
    artName: 'covid-19',
    pageLink: './Art/shivam12k/index.html',
    videoLink: './Art/cell/cell.mp4',
    author: 'shivam12k',
    githubLink: 'https://github.com/shivam12k'
  },
  {
    artName: 'Bouncing Heart',
    pageLink: './Art/love2cr3ate/index.html',
    imageLink: './Art/love2cr3ate/bouncing-heart.gif',
    author: 'l0ve2cr3ate',
    githubLink: 'https://github.com/l0ve2cr3ate'
  },
  {
    artName: 'Animated-Loading',
    pageLink: './Art/Animated-Loading/index.html',
    imageLink: './Art/Animated-Loading/Animated-Loading.gif',
    author: 'Mehul1011',
    githubLink: 'https://github.com/mehul1011'
  },
  {
    artName: 'covid-19',
    pageLink: './Art/shivam12k/index.html',
    // videoLink: './Art/cell/cell.mp4',
    imageLink: '#',
    author: 'shivam12k',
    githubLink: 'https://github.com/shivam12k'
  },
  {
    artName: 'Mag-animation',
    pageLink: './Art/Mag-D-Alena/index.html',
    imageLink: './Art/Mag-D-Alena/Mag-animation.gif',
    author: 'Magdalena BenBassat-Luszczynska',
    githubLink: 'https://github.com/mag-d-alen'
  },
  {
    artName: 'ThomasTobe',
    pageLink: './Art/ThomasTobe/index.html',
    imageLink: './Art/ThomasTobe/rotation.gif',
    author: 'ThomasTobe',
    githubLink: 'https://github.com/ThomasTobe'
  },
  {
    artName: 'Life Of Coder',
    pageLink: './Art/DevarshiDoshi/index.html',
    imageLink: './Art/DevarshiDoshi/Life Of Coder.gif',
    author: 'DevarshiDoshi',
    githubLink: 'https://github.com/devarshidoshi'
  },

  {
    artName: 'That Animation',
    pageLink: './Art/MaKloudz/index.html',
    imageLink: './Art/MaKloudz/dat-animation.gif',
    author: 'Blessing Mutava',
    githubLink: 'https://github.com/MaKloudz'
  },
  {
    artName: 'animatron',
    pageLink: './Art/animatron/index.html',
    imageLink: './Art/animatron/trance.gif',
    author: 'nick981837',
    githubLink: 'https://github.com/nick981837'
  },
  {
    artName: 'ZTM Animation',
    pageLink: './Art/EricPuskas/index.html',
    imageLink: './Art/EricPuskas/index.gif',
    author: 'Eric Puskas',
    githubLink: 'https://github.com/EricPuskas'
  },
  {
    artName: 'LSD Rainbow Trip: Phase 1',
    pageLink: './Art/AbsMechanik/index.html',
    imageLink: './Art/AbsMechanik/AbsMechanik_Animation.gif',
    author: 'AbsMechanik',
    githubLink: 'https://github.com/AbsMechanik'
  },
  {
    artName: 'Christmas Lights',
    pageLink: './Art/Futuregit/index.html',
    imageLink: './Art/Futuregit/Christmas-Lights.gif',
    author: 'Futuregit',
    githubLink: 'https://github.com/Futuregit'
  },
  {
    artName: 'space zoo',
    pageLink: './Art/space_zoo/index.html',
    imageLink: './Art/space_zoo/space_zoo.gif',
    author: 'yuwen-c',
    githubLink: 'https://github.com/yuwen-c'
  },
  {
    artName: 'neon-text flicker glow',
    pageLink: './Art/neon-text flicker glow/neon.html',
    videoLink: './Art/neon-text flicker glow/neon-text flicker glow.gif',
    author: 'Ajay Tyagi',
    githubLink: 'https://github.com/imajaytyagi'
  },
  {
    artName: 'Dice Animation',
    pageLink: './Art/Dice-Animation/dice_animation.html',
    videoLink: './Art/Dice-Animation/dice.gif',
    author: 'Ronit DuttA',
    githubLink: 'https://github.com/RD91'
  },
  {
    artName: 'Fruit Dancing',
    pageLink: './Art/carlacentenor/index.html',
    imageLink: './Art/carlacentenor/fruit.gif',
    author: 'carlacentenor',
    githubLink: 'https://github.com/carlacentenor'
  },
  {
    artName: 'eyes',
    pageLink: './Art/eyes/index.html',
    imageLink: './Art/eyes/eyes.gif',
    author: 'yuwen-c',
    githubLink: 'https://github.com/yuwen-c'
  },
  {
    artName: 'Spooktober Hacktoberfest',
    pageLink: './Art/FredAmartey/index.html',
    imageLink: './Art/FredAmartey/thumbnaill.gif',
    author: 'Fred Amartey',
    githubLink: 'https://github.com/FredAmartey'
  },
  {
    artName: 'Star Wars?',
    pageLink: './Art/henryvalbuena/index.html',
    imageLink: './Art/henryvalbuena/index.gif',
    author: 'Henry Valbuena',
    githubLink: 'https://github.com/henryvalbuena'
  },
  {
    artName: 'UFO',
    pageLink: './Art/UFO/index.html',
    imageLink: './Art/UFO/UFO.png',
    author: 'Abhinav Singh @abhinav9910',
    githubLink: 'https://github.com/abhinav9910'
  },
  {
    artName: 'The Ripple',
    pageLink: './Art/Anmol2/index.html',
    imageLink: './Art/Anmol2/ripple.png',
    author: 'Anmol',
    githubLink: 'https://github.com/Anmol270900'
  },
  {
    artName: 'Rainbow loader',
    pageLink: './Art/ka-hn/rainbow.html',
    imageLink: './Art/ka-hn/rainbow.gif',
    author: 'Karim Hussain',
    githubLink: 'https://github.com/ka-hn'
  },
  {
    artName: 'Action Cam',
    pageLink: './Art/Donovan/index.html',
    imageLink: './Art/Donovan/pureCSS-animation.gif',
    author: 'Donovan Hunter',
    githubLink: 'https://github.com/dhdcode'
  },
  {
    artName: 'The Sun',
    pageLink: './Art/Anmol/index.html',
    imageLink: './Art/Anmol/sun.png',
    author: 'Anmol',
    githubLink: 'https://github.com/Anmol270900'
  },
  {
    artName: 'Flashing Pumpkin',
    pageLink: './Art/KatrinaRose14/index.html',
    imageLink: './Art/KatrinaRose14/FlashingPumpkin.gif',
    author: 'Katrina Yates',
    githubLink: 'https://github.com/KatrinaRose14'
  },
  {
    pageLink: 'firstanimate',
    imageLink: './Art/firstanimate/index.html',
    author: 'shailesh',
    githubLink: 'https://github.com/shailesh-95'
  },
  {
    artName: 'Flipbox',
    pageLink: './Art/Prasheel/index.html',
    imageLink: './Art/Prasheel/flip.gif',
    author: 'Prasheel Soni',
    githubLink: 'https://github.com/ps011'
  },
  {
    artName: '2019 Wave',
    pageLink: './Art/chris-aqui/index.html',
    imageLink: './Art/chris-aqui/2019-jump.gif',
    author: 'Christine Aqui',
    githubLink: 'https://github.com/christine-aqui'
  },
  {
    artName: 'Hover Button Animation',
    pageLink: './Art/Vipul/hover.html',
    imageLink: './Art/Vipul/Screenshot2.png',
    author: 'Vipul',
    githubLink: 'https://github.com/vipuljain08'
  },
  {
    artName: 'Start From Zero',
    pageLink: './Art/Robihdy/index.html',
    imageLink: './Art/Robihdy/start-from-zero.png',
    author: 'Robihdy',
    githubLink: 'https://github.com/Robihdy'
  },
  {
    artName: 'Local Host metaphor',
    pageLink: './Art/Akbar-Cyber/index.html',
    imageLink: './Art/Prateek/localhost.png',
    author: 'Prateek',
    githubLink: 'https://github.com/prateekpatrick'
  },
  {
    artName: 'Akbar-Cyber',
    pageLink: './Art/Akbar-Cyber/index.html',
    imageLink: './Art/Akbar-Cyber/akbar.gif',
    author: 'Akbar',
    githubLink: 'https://github.com/Akbar-Cyber'
  },
  {
    artName: 'Sliding Lines',
    pageLink: './Art/erics0n/sliding-lines/index.html',
    imageLink: './Art/erics0n/sliding-lines/image.gif',
    author: 'erics0n',
    githubLink: 'https://github.com/erics0n'
  },
  {
    artName: 'Triangle',
    pageLink: './Art/Joy/triangle/triangle.html',
    imageLink: './Art/Joy/triangle/triangle.gif',
    author: 'Joy',
    githubLink: 'https://github.com/royranger'
  },
  {
    artName: 'Cube',
    pageLink: './Art/Joy/cube/cube.html',
    imageLink: './Art/Joy/cube/cube.gif',
    author: 'Joy',
    githubLink: 'https://github.com/royranger'
  },
  {
    artName: 'Burger Menu',
    pageLink: './Art/mctrl/burger.html',
    imageLink: './Art/mctrl/burger.gif',
    author: 'Martina',
    githubLink: 'https://github.com/mctrl'
  },
  {
    artName: 'Square Loader',
    pageLink: './Art/Hemant/index.html',
    imageLink: './Art/Hemant/loader.gif',
    author: 'Hemant Garg',
    githubLink: 'https://github.com/hemant-garg'
  },
  {
    artName: 'wake up, neo...',
    pageLink: './Art/samirjouni/TributeToTheMatrix.html',
    imageLink: './Art/samirjouni/sample.gif',
    author: 'Samir Jouni',
    githubLink: 'https://github.com/samirjouni'
  },
  {
    artName: 'Tribute To COD4MW',
    pageLink: './Art/samirjouni2/index.html',
    imageLink: './Art/samirjouni2/sample.gif',
    author: 'Samir Jouni',
    githubLink: 'https://github.com/samirjouni'
  },
  {
    artName: 'Planet',
    pageLink: './Art/ArthurDoom/planet.html',
    imageLink: './Art/ArthurDoom/planet.gif',
    author: 'ArthurDoom',
    githubLink: 'https://github.com/ArthurDoom'
  },
  {
    artName: 'SquarPy',
    pageLink: './Art/Utkarsh/index.html',
    imageLink: './Art/Utkarsh/hack.gif',
    author: 'utkarsh',
    githubLink: 'https://github.com/Utkarsh2604'
  },
  {
    artName: 'Circle',
    pageLink: './Art/Oliver/Circle.html',
    imageLink: './Art/Oliver/circle.gif',
    author: 'Oliver',
    githubLink: 'https://github.com/oliver-gomes'
  },
  {
    artName: 'Ellipse Loader',
    pageLink: './Art/VaibhavKhulbe/EllipseLoader.html',
    imageLink: './Art/VaibhavKhulbe/ellipseLoader.gif',
    author: 'Vaibhav Khulbe',
    githubLink: 'https://github.com/Kvaibhav01'
  },
  {
    artName: 'Simple Loader',
    pageLink: './Art/soumsps/simpleload.html',
    imageLink: './Art/soumsps/sample.gif',
    author: 'Soumendu Sinha',
    githubLink: 'https://github.com/soumsps'
  },
  {
    artName: 'Rollodex',
    pageLink: './Art/Shruti/rolling.html',
    imageLink: './Art/Shruti/rolling.gif',
    author: 'Shruti',
    githubLink: 'https://github.com/shruti49'
  },
  {
    artName: 'Cute Cat',
    pageLink: './Art/Alghi/cat.html',
    imageLink: './Art/Alghi/cat.gif',
    author: 'Alghi',
    githubLink: 'https://github.com/darklordace'
  },
  {
    artName: 'r2d2d starwerz',
    pageLink: './Art/izzycs/index.html',
    imageLink: './Art/izzycs/r2d2d.gif',
    author: 'Joy',
    githubLink: 'https://github.com/izzycs'
  },
  {
    artName: 'ZtM Text',
    pageLink: './Art/Di4iMoRtAl/ZtM_text_animation.html',
    imageLink: './Art/Di4iMoRtAl/ZtM_animation.gif',
    author: 'Di4iMoRtAl',
    githubLink: 'https://github.com/dppeykov'
  },
  {
    artName: 'Circles',
    pageLink: './Art/Bhuvana/circles.html',
    imageLink: './Art/Bhuvana/circles.gif',
    author: 'Bhuvana',
    githubLink: 'https://github.com/bhuvana-guna'
  },
  {
    artName: 'Bird',
    pageLink: './Art/Bhuvana/bird.html',
    imageLink: './Art/Bhuvana/bird.gif',
    author: 'Bhuvana',
    githubLink: 'https://github.com/bhuvana-guna'
  },
  {
    artName: 'Loader',
    pageLink: './Art/Bhuvana/loader.html',
    imageLink: './Art/Bhuvana/loader.gif',
    author: 'Bhuvana',
    githubLink: 'https://github.com/bhuvana-guna'
  },
  {
    artName: 'Simple blinking loading circles',
    pageLink: './Art/Rahul/index.html',
    imageLink: './Art/Rahul/loading.gif',
    author: 'Rahul',
    githubLink: 'https://github.com/kohli6010'
  },
  {
    artName: 'Css Pulse',
    pageLink: './Art/Aszmel/pulse.html',
    imageLink: './Art/Aszmel/css_pulse.gif',
    author: 'Aszmel',
    githubLink: 'https://github.com/Aszmel'
  },
  {
    artName: 'Circle Bounce',
    pageLink: './Art/Edmund/index.html',
    imageLink: './Art/Edmund/circle-bounce.gif',
    author: 'Edmund',
    githubLink: 'https://github.com/edmund1645'
  },
  {
    artName: 'Heart Beating',
    pageLink: './Art/Regem/index.html',
    imageLink: './Art/Regem/heart.jpg',
    author: 'Regem',
    githubLink: 'https://github.com/GemzBond'
  },
  {
    artName: 'Fading Circles',
    pageLink: './Art/Ankit/fadeCircle.html',
    imageLink: './Art/Ankit/fadeCircles.png',
    author: 'Ankit Srivastava',
    githubLink: 'https://github.com/a18nov'
  },
  {
    artName: 'Hacktoberfest 2019',
    pageLink: './Art/jpk3lly/animation.html',
    imageLink: './Art/jpk3lly/JPs_Animation_GIF.gif',
    author: 'jpk3lly',
    githubLink: 'https://github.com/jpk3lly'
  },
  {
    artName: 'Name Rotator',
    pageLink: './Art/Meet/name.html',
    imageLink: './Art/Meet/name.gif',
    author: 'Meet',
    githubLink: 'https://github.com/Meet1103'
  },
  {
    artName: 'Ball Rotator',
    pageLink: './Art/Bibekpreet/index.html',
    imageLink: './Art/Bibekpreet/ball.gif',
    author: 'Bibekpreet',
    githubLink: 'https://github.com/bibekpreet99'
  },
  {
    artName: 'ephiphany',
    pageLink: './Art/OctavianIlies/index.html',
    imageLink: './Art/OctavianIlies/ephiphany.gif',
    author: 'OctavianIlies',
    githubLink: 'https://github.com/OctavianIlies'
  },
  {
    artName: 'Loading',
    pageLink: './Art/jh1992jh/loading.html',
    imageLink: './Art/jh1992jh/loading.gif',
    author: 'jh1992jh',
    githubLink: 'https://github.com/jh1992jh'
  },
  {
    artName: 'ZTM Colors',
    pageLink: './Art/Godnon/index.html',
    imageLink: './Art/Godnon/ZTMcAnim.gif',
    author: 'Godnon',
    githubLink: 'https://github.com/godnondsilva'
  },
  {
    artName: 'Hover Effect',
    pageLink: './Art/Shubhankar/index.html',
    imageLink: './Art/Shubhankar/hackoctober.gif',
    author: 'Shubhankar',
    githubLink: 'https://github.com/shubhdwiv12'
  },
  {
    artName: 'Bouncing Fading Circles',
    pageLink: './Art/AyoubIssaad/index.html',
    imageLink: './Art/AyoubIssaad/BouncingFadingCircles.gif',
    author: 'AyoubIssaad',
    githubLink: 'https://github.com/AyoubIssaad'
  },
  {
    artName: '5 balls preloader',
    pageLink: './Art/Nnaji-Victor/index.html',
    imageLink: './Art/Nnaji-Victor/5_balls.gif',
    author: 'Nnaji Victor',
    githubLink: 'https://github.com/Nnaji-Victor'
  },
  {
    artName: 'ZTM Bouncer',
    pageLink: './Art/Josia/bouncer.html',
    imageLink: './Art/Josia/ztmbouncer.gif',
    author: 'Josia Rodriguez',
    githubLink: 'https://github.com/josiarod'
  },
  {
    artName: 'Hacktober loading animation',
    pageLink: './Art/mehul1011/index.html',
    imageLink: './Art/mehul1011/loading.gif',
    author: 'Mehul1011',
    githubLink: 'https://github.com/mehul1011'
  },
  {
    artName: 'Loading Dots',
    pageLink: './Art/devSergiu/index.html',
    imageLink: './Art/devSergiu/loading.gif',
    author: 'devSergiu',
    githubLink: 'https://github.com/devsergiu'
  },
  {
    artName: 'TypeWriter effect',
    pageLink: './Art/Sidharth/Typing_Text.html',
    imageLink: './Art/Sidharth/type_writer.gif',
    author: 'Sidharth',
    githubLink: 'https://github.com/Sidharth98'
  },
  {
    artName: 'Blue Spin',
    pageLink: './Art/JamesW/index.html',
    imageLink: './Art/JamesW/hacktober_spin.gif',
    author: 'James Whitney',
    githubLink: 'https://github.com/jameswhitney'
  },
  {
    artName: 'Loading Animation',
    pageLink: './Art/Sidharth/Loading.html',
    imageLink: './Art/Sidharth/Loading.gif',
    author: 'Sidharth',
    githubLink: 'https://github.com/Sidharth98'
  },
  {
    artName: 'Rotation',
    pageLink: './Art/alenanog/index.html',
    imageLink: './Art/alenanog/rotation.gif',
    author: 'Alena A.',
    githubLink: 'https://github.com/alenanog'
  },
  {
    artName: 'Colors in your life',
    pageLink: './Art/Atipahy/colors.html',
    imageLink: './Art/Atipahy/colors.png',
    author: 'Christos Chr',
    githubLink: 'https://github.com/atipaHy'
  },
  {
    artName: 'Orb',
    pageLink: './Art/Jkbicbic/orb.html',
    imageLink: './Art/Jkbicbic/orb.gif',
    author: 'John Kennedy Bicbic',
    githubLink: 'https://github.com/jkbicbic'
  },
  {
    artName: 'Charging...',
    pageLink: './Art/Afraz/charging.html',
    imageLink: './Art/Afraz/charging.gif',
    author: 'Afraz',
    githubLink: 'https://github.com/afrazz'
  },
  {
    artName: 'Charging...',
    pageLink: './Art/DepStep/depstep.html',
    imageLink: './Art/DepStep/depstep.gif',
    author: 'DepStep',
    githubLink: 'https://github.com/stephD'
  },
  {
    artName: 'Dancing Ball...',
    pageLink: './Art/DaveFres/index.html',
    imageLink: './Art/DaveFres/ball.gif',
    author: 'DaveFres',
    githubLink: 'https://github.com/DaveFres'
  },
  {
    artName: 'animatron',
    pageLink: './Art/animatron/index.html',
    imageLink: './Art/animatron/trance.gif',
    author: 'jomahay',
    githubLink: 'https://github.com/jomahay'
  },
  {
    artName: 'Sunshine',
    pageLink: './Art/Pavelisp/sunshine.html',
    imageLink: './Art/Pavelisp/sunshine.gif',
    author: 'Pavel Isp',
    githubLink: 'https://github.com/pavelisp'
  },
  {
    artName: 'SoundBoxes',
    pageLink: './Art/Hbarang/SoundBox.html',
    imageLink: './Art/Hbarang/SoundBoxAnimation.gif',
    author: 'Hbarang',
    githubLink: 'https://github.com/hbarang'
  },
  {
    artName: 'Cheshire',
    pageLink: './Art/Ckanelin/index.html',
    imageLink: './Art/Ckanelin/Cheshire.gif',
    author: 'Ckanelin',
    githubLink: 'https://github.com/ckanelin'
  },
  {
    artName: 'Disappear',
    pageLink: './Art/Stacy/index.html',
    imageLink: './Art/Stacy/disappear.gif',
    author: 'Stacy',
    githubLink: 'https://github.com/stacyholtz6'
  },
  {
    artName: 'Ellipse Spinner',
    pageLink: './Art/Sabina/ellipse_spinner.html',
    imageLink: './Art/Sabina/ellipse_spinner.png',
    author: 'Sabina Abbasova',
    githubLink: 'https://github.com/sabina929'
  },
  {
    artName: 'NightSky',
    pageLink: './Art/AndyS/index.html',
    imageLink: './Art/AndyS/Capture.GIF',
    author: 'AndyS',
    githubLink: 'https://github.com/AndyS1988'
  },
  {
    artName: 'Hungry',
    pageLink: './Art/diegchav/index.html',
    imageLink: './Art/diegchav/hungry.gif',
    author: 'Diego Chz',
    githubLink: 'https://github.com/diegchav'
  },
  {
    artName: 'Hover Text Animation',
    pageLink: './Art/AyoubIssaad2/index.html',
    imageLink: './Art/AyoubIssaad2/hoverTextAnimation.gif',
    author: 'AyoubIssaad',
    githubLink: 'https://github.com/AyoubIssaad'
  },
  {
    artName: 'Colorize',
    pageLink: './Art/JimBratsos/colorize.html',
    imageLink: './Art/JimBratsos/Colorize.gif',
    author: 'Jim Bratsos',
    githubLink: 'https://github.com/JimBratsos'
  },
  {
    artName: 'Hacktober Spooktacular',
    pageLink: 'Art/Elex/index.html',
    imageLink: ['./Art/Elex/hhs.gif'],
    author: 'William Poisel (LordCobra)',
    githubLink: 'https://github.com/epoisel'
  },
  {
    artName: 'Circley',
    pageLink: './Art/Tranjenny/indexjenny.html',
    imageLink: './Art/Tranjenny/zerojenny.gif',
    author: 'Tranjenny',
    githubLink: 'https://github.com/Tranjenny'
  },
  {
    artName: 'My Vietnam',
    pageLink: './Art/nhbduy/index.html',
    imageLink: './Art/nhbduy/my-vietnam.gif',
    author: 'Hoang-Bao-Duy NGUYEN',
    githubLink: 'https://github.com/nhbduy'
  },
  {
    artName: 'Hactoberfest Bus',
    pageLink: './Art/shahpranaf/index.html',
    imageLink: './Art/shahpranaf/hacktoberfest_bus.gif',
    author: 'Pranav Shah',
    githubLink: 'https://github.com/shahpranaf'
  },
  {
    artName: 'Hacktoberfest',
    pageLink: './Art/robihid/index.html',
    imageLink: './Art/robihid/hacktoberfest.png',
    author: 'robihid',
    githubLink: 'https://github.com/robihid'
  },
  {
    artName: 'Hi there',
    pageLink: './Art/Aki/index.html',
    imageLink: './Art/Aki/giphy.gif',
    author: 'Aki',
    githubLink: 'https://github.com/akmalist'
  },
  {
    artName: '3D css animation',
    pageLink: './Art/animationtion/index.html',
    imageLink: './Art/animation/css3drotate.gif',
    author: 'christ',
    githubLink: 'https://github.com/christ-87'
  },
  {
    artName: 'Hacktoberfest 2019!',
    pageLink: './Art/RedSquirrrel/index.html',
    imageLink: './Art/RedSquirrrel/index.html/animation.PNG',
    author: 'RedSquirrrel',
    githubLink: 'https://github.com/RedSquirrrel'
  },
  {
    artName: 'Sliding text',
    pageLink: './Art/Flattopz/index.html',
    imageLink: './Art/Flattopz/SlidingText.gif',
    author: 'Flattopz',
    githubLink: 'https://github.com/hjpunzalan'
  },
  {
    artName: 'Rainbow Color Changer',
    pageLink: './Art/mmshr/index.html',
    imageLink: './Art/mmshr/rainbow.gif',
    author: 'mmosehauer',
    githubLink: 'https://github.com/mmosehauer'
  },
  {
    artName: 'World of Coding',
    pageLink: './Art/tom_kn/coding.html',
    imageLink: './Art/tom_kn/coding.gif',
    author: 'Tamas Knisz',
    githubLink: 'https://github.com/TamasKn'
  },
  {
    artName: 'Initial Bounce',
    pageLink: './Art/Juwana/initial.html',
    imageLink: './Art/Juwana/InitialBounce.gif',
    author: 'Juwana',
    githubLink: 'https://github.com/JZerman2018'
  },
  {
    artName: 'Atom',
    pageLink: './Art/Teva/index.html',
    imageLink: './Art/Teva/atom.gif',
    author: 'Teva',
    githubLink: 'https://github.com/TevaHenry'
  },
  {
    artName: 'Be Awesome',
    pageLink: './Art/TigerAsH/index.html',
    imageLink: './Art/TigerAsH/be-awesome.jpg',
    author: 'TigerAsH',
    githubLink: 'https://github.com/TigerAsH94'
  },
  {
    artName: 'Rainbow Colors',
    pageLink: './Art/Sanjeev/index.html',
    imageLink: './Art/Sanjeev/animation.gif',
    author: 'Sanjeev Panday',
    githubLink: 'https://github.com/Sanjeev-Panday'
  },
  {
    artName: 'ZtM',
    pageLink: './Art/thoyvo/index.html',
    imageLink: './Art/thoyvo/ztm.gif',
    author: 'Thoyvo',
    githubLink: 'https://github.com/thoyvo'
  },
  {
    artName: 'Fast Fishes',
    pageLink: './Art/4ront/index.html',
    imageLink: './Art/4ront/fishes.gif',
    author: '4rontender',
    githubLink: 'https://github.com/RinatValiullov'
  },
  {
    artName: 'Loading...',
    pageLink: './Art/RedSquirrrel2/loading.html',
    imageLink: './Art/RedSquirrrel2/loading.gif',
    author: 'RedSquirrrel',
    githubLink: 'https://github.com/RedSquirrrel'
  },
  {
    artName: 'Animated Cube',
    pageLink: './Art/Animated Cube/index.html',
    imageLink: './Art/Animated Cube/cube.gif',
    author: 'RedSquirrrel',
    githubLink: 'https://github.com/RedSquirrrel'
  },
  {
    artName: 'Calm Ubuntu',
    pageLink: './Art/schupat/index.html',
    imageLink: './Art/schupat/preview.gif',
    author: 'schupat',
    githubLink: 'https://github.com/schupat'
  },
  {
    artName: 'Solar System',
    pageLink: './Art/DSandberg93/index.html',
    imageLink: './Art/DSandberg93/SolarSystem.gif',
    author: 'DSandberg93',
    githubLink: 'https://github.com/DSandberg93'
  },
  {
    artName: 'Boo',
    pageLink: './Art/VerityB/index.html',
    imageLink: './Art/VerityB/boo.gif',
    author: 'VerityB',
    githubLink: 'https://github.com/VerityB'
  },
  {
    artName: 'Hacktoberfest Ghost',
    pageLink: './Art/cTahirih/index.html',
    imageLink: './Art/cTahirih/ghost.png',
    author: 'cTahirih',
    githubLink: 'https://github.com/cTahirih'
  },
  {
    artName: 'Clock',
    pageLink: './Art/Abdul/index.html',
    imageLink: './Art/Abdul/Clock.png',
    author: 'Abdul Rahman',
    githubLink: 'https://github.com/abdulrahman118'
  },
  {
    artName: 'Loading Cube',
    pageLink: './Art/andrearizzello/index.html',
    imageLink: './Art/andrearizzello/index.gif',
    author: 'Andrea Rizzello',
    githubLink: 'https://github.com/andrearizzello'
  },
  {
    artName: 'Wall Dropping Logo',
    pageLink: './Art/shivams136/index.html',
    imageLink: './Art/shivams136/walldrop.gif',
    author: 'Shivam Sharma',
    githubLink: 'https://github.com/ShivamS136'
  },
  {
    artName: 'Infinite Race',
    pageLink: './Art/levermanx/index.html',
    imageLink: './Art/levermanx/anim.gif',
    author: 'Levermanx',
    githubLink: 'https://github.com/levermanx'
  },
  {
    artName: 'Hover to Rotate Text',
    pageLink: './Art/faiz_hameed/index.html',
    imageLink: './Art/faiz_hameed/hackto.gif',
    author: 'Faiz Hameed',
    githubLink: 'https://github.com/faizhameed'
  },
  {
    artName: 'HalloHacktober Greeting!',
    pageLink: './Art/lusalga/index.html',
    imageLink: './Art/lusalga/lu.gif',
    author: 'Lucieni A. Saldanha',
    githubLink: 'https://github.com/lusalga/'
  },
  {
    artName: 'Time goes by',
    pageLink: './Art/WolfgangKreminger/index.html',
    imageLink: './Art/WolfgangKreminger/showcase.gif',
    author: 'Wolfgang Kreminger',
    githubLink: 'https://github.com/r4pt0s'
  },
  {
    artName: 'Bouncing Text!',
    pageLink: './Art/AbdulsalamAbdulrahman/index.html',
    imageLink: './Art/AbdulsalamAbdulrahman/Bouncingtxt.gif',
    author: 'Abdulsalam Abdulrahman',
    githubLink: 'https://github.com/AbdulsalamAbdulrahman/'
  },
  {
    artName: 'Simple Phone Animation',
    pageLink: './Art/Lala/index.html',
    imageLink: './Art/Lala/phone.gif',
    author: 'Olamide Aboyeji',
    githubLink: 'https://github.com/aolamide'
  },
  {
    artName: 'Synthwave Sunset',
    pageLink: './Art/brunobolting/index.html',
    imageLink: './Art/brunobolting/synthwave-sunset.gif',
    author: 'Bruno Bolting',
    githubLink: 'https://github.com/brunobolting/'
  },
  {
    artName: 'That Animation',
    pageLink: './Art/MaKloudz/index.html',
    imageLink: './Art/MaKloudz/dat-animation.gif',
    author: 'Blessing Mutava',
    githubLink: 'https://github.com/MaKloudz'
  },
  {
    artName: 'animatron',
    pageLink: './Art/animatron/index.html',
    imageLink: './Art/animatron/trance.gif',
    author: 'nick981837',
    githubLink: 'https://github.com/nick981837'
  },
  {
    artName: 'abhishek9686',
    pageLink: './Art/abhishek9686/index.html',
    imageLink: './Art/abhishek9686/loading.gif',
    author: 'abhishek9686',
    githubLink: 'https://github.com/abhishek9686'
  },

  {
    artName: 'Animecircles',
    pageLink: './Art/Animecircles/index.html',
    imageLink: './Art/animatron/',
    author: 'Geamoding',
    githubLink: 'https://github.com/gilbertekalea'
  },
  {
    artName: 'Italy Flag',
    pageLink: './Art/DanAnim/index.html',
    imageLink: '',
    author: 'Daniele',
    githubLink: 'https://github.com/DanieleTursi'
  },
  {
    artName: 'ZTM Animation',
    pageLink: './Art/EricPuskas/index.html',
    imageLink: './Art/EricPuskas/index.gif',
    author: 'Eric Puskas',
    githubLink: 'https://github.com/EricPuskas'
  },
  {
    artName: 'LSD Rainbow Trip: Phase 1',
    pageLink: './Art/AbsMechanik/index.html',
    imageLink: './Art/AbsMechanik/AbsMechanik_Animation.gif',
    author: 'AbsMechanik',
    githubLink: 'https://github.com/AbsMechanik'
  },
  {
    artName: 'Christmas Lights',
    pageLink: './Art/Futuregit/index.html',
    imageLink: './Art/Futuregit/Christmas-Lights.gif',
    author: 'Futuregit',
    githubLink: 'https://github.com/Futuregit'
  },
  {
    artName: 'Fruit Dancing',
    pageLink: './Art/carlacentenor/index.html',
    imageLink: './Art/carlacentenor/fruit.gif',
    author: 'carlacentenor',
    githubLink: 'https://github.com/carlacentenor'
  },
  {
    artName: 'Spooktober Hacktoberfest',
    pageLink: './Art/FredAmartey/index.html',
    imageLink: './Art/FredAmartey/thumbnaill.gif',
    author: 'Fred Amartey',
    githubLink: 'https://github.com/FredAmartey'
  },
  {
    artName: 'Star Wars?',
    pageLink: './Art/henryvalbuena/index.html',
    imageLink: './Art/henryvalbuena/index.gif',
    author: 'Henry Valbuena',
    githubLink: 'https://github.com/henryvalbuena'
  },
  {
    artName: 'UFO',
    pageLink: './Art/UFO/index.html',
    imageLink: './Art/UFO/UFO.png',
    author: 'Abhinav Singh @abhinav9910',
    githubLink: 'https://github.com/abhinav9910'
  },
  {
    artName: 'The Ripple',
    pageLink: './Art/Anmol2/index.html',
    imageLink: './Art/Anmol2/ripple.png',
    author: 'Anmol',
    githubLink: 'https://github.com/Anmol270900'
  },
  {
    artName: 'Rainbow loader',
    pageLink: './Art/ka-hn/rainbow.html',
    imageLink: './Art/ka-hn/rainbow.gif',
    author: 'Karim Hussain',
    githubLink: 'https://github.com/ka-hn'
  },
  {
    artName: 'Action Cam',
    pageLink: './Art/Donovan/index.html',
    imageLink: './Art/Donovan/pureCSS-animation.gif',
    author: 'Donovan Hunter',
    githubLink: 'https://github.com/dhdcode'
  },
  {
    artName: 'The Sun',
    pageLink: './Art/Anmol/index.html',
    imageLink: './Art/Anmol/sun.png',
    author: 'Anmol',
    githubLink: 'https://github.com/Anmol270900'
  },
  {
    artName: 'Flashing Pumpkin',
    pageLink: './Art/KatrinaRose14/index.html',
    imageLink: './Art/KatrinaRose14/FlashingPumpkin.gif',
    author: 'Katrina Yates',
    githubLink: 'https://github.com/KatrinaRose14'
  },
  {
    artName: 'Flipbox',
    pageLink: './Art/Prasheel/index.html',
    imageLink: './Art/Prasheel/flip.gif',
    author: 'Prasheel Soni',
    githubLink: 'https://github.com/ps011'
  },
  {
    artName: '2019 Wave',
    pageLink: './Art/chris-aqui/index.html',
    imageLink: './Art/chris-aqui/2019-jump.gif',
    author: 'Christine Aqui',
    githubLink: 'https://github.com/christine-aqui'
  },
  {
    artName: 'Hover Button Animation',
    pageLink: './Art/Vipul/hover.html',
    imageLink: './Art/Vipul/Screenshot2.png',
    author: 'Vipul',
    githubLink: 'https://github.com/vipuljain08'
  },
  {
    artName: 'Start From Zero',
    pageLink: './Art/Robihdy/index.html',
    imageLink: './Art/Robihdy/start-from-zero.png',
    author: 'Robihdy',
    githubLink: 'https://github.com/Robihdy'
  },
  {
    artName: 'Local Host metaphor',
    pageLink: './Art/Akbar-Cyber/index.html',
    imageLink: './Art/Prateek/localhost.png',
    author: 'Prateek',
    githubLink: 'https://github.com/prateekpatrick'
  },
  {
    artName: 'Akbar-Cyber',
    pageLink: './Art/Akbar-Cyber/index.html',
    imageLink: './Art/Akbar-Cyber/akbar.gif',
    author: 'Akbar',
    githubLink: 'https://github.com/Akbar-Cyber'
  },
  {
    artName: 'Sliding Lines',
    pageLink: './Art/erics0n/sliding-lines/index.html',
    imageLink: './Art/erics0n/sliding-lines/image.gif',
    author: 'erics0n',
    githubLink: 'https://github.com/erics0n'
  },
  {
    artName: 'Triangle',
    pageLink: './Art/Joy/triangle/triangle.html',
    imageLink: './Art/Joy/triangle/triangle.gif',
    author: 'Joy',
    githubLink: 'https://github.com/royranger'
  },
  {
    artName: 'Cube',
    pageLink: './Art/Joy/cube/cube.html',
    imageLink: './Art/Joy/cube/cube.gif',
    author: 'Joy',
    githubLink: 'https://github.com/royranger'
  },
  {
    artName: 'Burger Menu',
    pageLink: './Art/mctrl/burger.html',
    imageLink: './Art/mctrl/burger.gif',
    author: 'Martina',
    githubLink: 'https://github.com/mctrl'
  },
  {
    artName: 'Square Loader',
    pageLink: './Art/Hemant/index.html',
    imageLink: './Art/Hemant/loader.gif',
    author: 'Hemant Garg',
    githubLink: 'https://github.com/hemant-garg'
  },
  {
    artName: 'wake up, neo...',
    pageLink: './Art/samirjouni/TributeToTheMatrix.html',
    imageLink: './Art/samirjouni/sample.gif',
    author: 'Samir Jouni',
    githubLink: 'https://github.com/samirjouni'
  },
  {
    artName: 'Tribute To COD4MW',
    pageLink: './Art/samirjouni2/index.html',
    imageLink: './Art/samirjouni2/sample.gif',
    author: 'Samir Jouni',
    githubLink: 'https://github.com/samirjouni'
  },
  {
    artName: 'Planet',
    pageLink: './Art/ArthurDoom/planet.html',
    imageLink: './Art/ArthurDoom/planet.gif',
    author: 'ArthurDoom',
    githubLink: 'https://github.com/ArthurDoom'
  },
  {
    artName: 'SquarPy',
    pageLink: './Art/Utkarsh/index.html',
    imageLink: './Art/Utkarsh/hack.gif',
    author: 'utkarsh',
    githubLink: 'https://github.com/Utkarsh2604'
  },
  {
    artName: 'Circle',
    pageLink: './Art/Oliver/Circle.html',
    imageLink: './Art/Oliver/circle.gif',
    author: 'Oliver',
    githubLink: 'https://github.com/oliver-gomes'
  },
  {
    artName: 'Ellipse Loader',
    pageLink: './Art/VaibhavKhulbe/EllipseLoader.html',
    imageLink: './Art/VaibhavKhulbe/ellipseLoader.gif',
    author: 'Vaibhav Khulbe',
    githubLink: 'https://github.com/Kvaibhav01'
  },
  {
    artName: 'Simple Loader',
    pageLink: './Art/soumsps/simpleload.html',
    imageLink: './Art/soumsps/sample.gif',
    author: 'Soumendu Sinha',
    githubLink: 'https://github.com/soumsps'
  },
  {
    artName: 'Rollodex',
    pageLink: './Art/Shruti/rolling.html',
    imageLink: './Art/Shruti/rolling.gif',
    author: 'Shruti',
    githubLink: 'https://github.com/shruti49'
  },
  {
    artName: 'Cute Cat',
    pageLink: './Art/Alghi/cat.html',
    imageLink: './Art/Alghi/cat.gif',
    author: 'Alghi',
    githubLink: 'https://github.com/darklordace'
  },
  {
    artName: 'ZtM Text',
    pageLink: './Art/Di4iMoRtAl/ZtM_text_animation.html',
    imageLink: './Art/Di4iMoRtAl/ZtM_animation.gif',
    author: 'Di4iMoRtAl',
    githubLink: 'https://github.com/dppeykov'
  },
  {
    artName: 'Circles',
    pageLink: './Art/Bhuvana/circles.html',
    imageLink: './Art/Bhuvana/circles.gif',
    author: 'Bhuvana',
    githubLink: 'https://github.com/bhuvana-guna'
  },
  {
    artName: 'Bird',
    pageLink: './Art/Bhuvana/bird.html',
    imageLink: './Art/Bhuvana/bird.gif',
    author: 'Bhuvana',
    githubLink: 'https://github.com/bhuvana-guna'
  },
  {
    artName: 'Loader',
    pageLink: './Art/Bhuvana/loader.html',
    imageLink: './Art/Bhuvana/loader.gif',
    author: 'Bhuvana',
    githubLink: 'https://github.com/bhuvana-guna'
  },
  {
    artName: 'Simple blinking loading circles',
    pageLink: './Art/Rahul/index.html',
    imageLink: './Art/Rahul/loading.gif',
    author: 'Rahul',
    githubLink: 'https://github.com/kohli6010'
  },
  {
    artName: 'Css Pulse',
    pageLink: './Art/Aszmel/pulse.html',
    imageLink: './Art/Aszmel/css_pulse.gif',
    author: 'Aszmel',
    githubLink: 'https://github.com/Aszmel'
  },
  {
    artName: 'Circle Bounce',
    pageLink: './Art/Edmund/index.html',
    imageLink: './Art/Edmund/circle-bounce.gif',
    author: 'Edmund',
    githubLink: 'https://github.com/edmund1645'
  },
  {
    artName: 'Heart Beating',
    pageLink: './Art/Regem/index.html',
    imageLink: './Art/Regem/heart.jpg',
    author: 'Regem',
    githubLink: 'https://github.com/GemzBond'
  },
  {
    artName: 'Fading Circles',
    pageLink: './Art/Ankit/fadeCircle.html',
    imageLink: './Art/Ankit/fadeCircles.png',
    author: 'Ankit Srivastava',
    githubLink: 'https://github.com/a18nov'
  },
  {
    artName: 'Hacktoberfest 2019',
    pageLink: './Art/jpk3lly/animation.html',
    imageLink: './Art/jpk3lly/JPs_Animation_GIF.gif',
    author: 'jpk3lly',
    githubLink: 'https://github.com/jpk3lly'
  },
  {
    artName: 'Name Rotator',
    pageLink: './Art/Meet/name.html',
    imageLink: './Art/Meet/name.gif',
    author: 'Meet',
    githubLink: 'https://github.com/Meet1103'
  },
  {
    artName: 'Ball Rotator',
    pageLink: './Art/Bibekpreet/index.html',
    imageLink: './Art/Bibekpreet/ball.gif',
    author: 'Bibekpreet',
    githubLink: 'https://github.com/bibekpreet99'
  },
  {
    artName: 'ephiphany',
    pageLink: './Art/OctavianIlies/index.html',
    imageLink: './Art/OctavianIlies/ephiphany.gif',
    author: 'OctavianIlies',
    githubLink: 'https://github.com/OctavianIlies'
  },
  {
    artName: 'Loading',
    pageLink: './Art/jh1992jh/loading.html',
    imageLink: './Art/jh1992jh/loading.gif',
    author: 'jh1992jh',
    githubLink: 'https://github.com/jh1992jh'
  },
  {
    artName: 'ZTM Colors',
    pageLink: './Art/Godnon/index.html',
    imageLink: './Art/Godnon/ZTMcAnim.gif',
    author: 'Godnon',
    githubLink: 'https://github.com/godnondsilva'
  },
  {
    artName: 'Hover Effect',
    pageLink: './Art/Shubhankar/index.html',
    imageLink: './Art/Shubhankar/hackoctober.gif',
    author: 'Shubhankar',
    githubLink: 'https://github.com/shubhdwiv12'
  },
  {
    artName: 'Bouncing Fading Circles',
    pageLink: './Art/AyoubIssaad/index.html',
    imageLink: './Art/AyoubIssaad/BouncingFadingCircles.gif',
    author: 'AyoubIssaad',
    githubLink: 'https://github.com/AyoubIssaad'
  },
  {
    artName: '5 balls preloader',
    pageLink: './Art/Nnaji-Victor/index.html',
    imageLink: './Art/Nnaji-Victor/5_balls.gif',
    author: 'Nnaji Victor',
    githubLink: 'https://github.com/Nnaji-Victor'
  },
  {
    artName: 'ZTM Bouncer',
    pageLink: './Art/Josia/bouncer.html',
    imageLink: './Art/Josia/ztmbouncer.gif',
    author: 'Josia Rodriguez',
    githubLink: 'https://github.com/josiarod'
  },
  {
    artName: 'Hacktober loading animation',
    pageLink: './Art/mehul1011/index.html',
    imageLink: './Art/mehul1011/loading.gif',
    author: 'Mehul1011',
    githubLink: 'https://github.com/mehul1011'
  },
  {
    artName: 'Loading Dots',
    pageLink: './Art/devSergiu/index.html',
    imageLink: './Art/devSergiu/loading.gif',
    author: 'devSergiu',
    githubLink: 'https://github.com/devsergiu'
  },
  {
    artName: 'TypeWriter effect',
    pageLink: './Art/Sidharth/Typing_Text.html',
    imageLink: './Art/Sidharth/type_writer.gif',
    author: 'Sidharth',
    githubLink: 'https://github.com/Sidharth98'
  },
  {
    artName: 'Blue Spin',
    pageLink: './Art/JamesW/index.html',
    imageLink: './Art/JamesW/hacktober_spin.gif',
    author: 'James Whitney',
    githubLink: 'https://github.com/jameswhitney'
  },
  {
    artName: 'Loading Animation',
    pageLink: './Art/Sidharth/Loading.html',
    imageLink: './Art/Sidharth/Loading.gif',
    author: 'Sidharth',
    githubLink: 'https://github.com/Sidharth98'
  },
  {
    artName: 'Rotation',
    pageLink: './Art/alenanog/index.html',
    imageLink: './Art/alenanog/rotation.gif',
    author: 'Alena A.',
    githubLink: 'https://github.com/alenanog'
  },
  {
    artName: 'Colors in your life',
    pageLink: './Art/Atipahy/colors.html',
    imageLink: './Art/Atipahy/colors.png',
    author: 'Christos Chr',
    githubLink: 'https://github.com/atipaHy'
  },
  {
    artName: 'Orb',
    pageLink: './Art/Jkbicbic/orb.html',
    imageLink: './Art/Jkbicbic/orb.gif',
    author: 'John Kennedy Bicbic',
    githubLink: 'https://github.com/jkbicbic'
  },
  {
    artName: 'Charging...',
    pageLink: './Art/Afraz/charging.html',
    imageLink: './Art/Afraz/charging.gif',
    author: 'Afraz',
    githubLink: 'https://github.com/afrazz'
  },
  {
    artName: 'Charging...',
    pageLink: './Art/DepStep/depstep.html',
    imageLink: './Art/DepStep/depstep.gif',
    author: 'DepStep',
    githubLink: 'https://github.com/stephD'
  },
  {
    artName: 'Dancing Ball...',
    pageLink: './Art/DaveFres/index.html',
    imageLink: './Art/DaveFres/ball.gif',
    author: 'DaveFres',
    githubLink: 'https://github.com/DaveFres'
  },
  {
    artName: 'animatron',
    pageLink: './Art/animatron/index.html',
    imageLink: './Art/animatron/trance.gif',
    author: 'jomahay',
    githubLink: 'https://github.com/jomahay'
  },
  {
    artName: 'Sunshine',
    pageLink: './Art/Pavelisp/sunshine.html',
    imageLink: './Art/Pavelisp/sunshine.gif',
    author: 'Pavel Isp',
    githubLink: 'https://github.com/pavelisp'
  },
  {
    artName: 'SoundBoxes',
    pageLink: './Art/Hbarang/SoundBox.html',
    imageLink: './Art/Hbarang/SoundBoxAnimation.gif',
    author: 'Hbarang',
    githubLink: 'https://github.com/hbarang'
  },
  {
    artName: 'Cheshire',
    pageLink: './Art/Ckanelin/index.html',
    imageLink: './Art/Ckanelin/Cheshire.gif',
    author: 'Ckanelin',
    githubLink: 'https://github.com/ckanelin'
  },
  {
    artName: 'Disappear',
    pageLink: './Art/Stacy/index.html',
    imageLink: './Art/Stacy/disappear.gif',
    author: 'Stacy',
    githubLink: 'https://github.com/stacyholtz6'
  },
  {
    artName: 'Ellipse Spinner',
    pageLink: './Art/Sabina/ellipse_spinner.html',
    imageLink: './Art/Sabina/ellipse_spinner.png',
    author: 'Sabina Abbasova',
    githubLink: 'https://github.com/sabina929'
  },
  {
    artName: 'NightSky',
    pageLink: './Art/AndyS/index.html',
    imageLink: './Art/AndyS/Capture.GIF',
    author: 'AndyS',
    githubLink: 'https://github.com/AndyS1988'
  },
  {
    artName: 'Hungry',
    pageLink: './Art/diegchav/index.html',
    imageLink: './Art/diegchav/hungry.gif',
    author: 'Diego Chz',
    githubLink: 'https://github.com/diegchav'
  },
  {
    artName: 'Hover Text Animation',
    pageLink: './Art/AyoubIssaad2/index.html',
    imageLink: './Art/AyoubIssaad2/hoverTextAnimation.gif',
    author: 'AyoubIssaad',
    githubLink: 'https://github.com/AyoubIssaad'
  },
  {
    artName: 'Colorize',
    pageLink: './Art/JimBratsos/colorize.html',
    imageLink: './Art/JimBratsos/Colorize.gif',
    author: 'Jim Bratsos',
    githubLink: 'https://github.com/JimBratsos'
  },
  {
    artName: 'Hacktober Spooktacular',
    pageLink: 'Art/Elex/index.html',
    imageLink: ['./Art/Elex/hhs.gif'],
    author: 'William Poisel (LordCobra)',
    githubLink: 'https://github.com/epoisel'
  },
  {
    artName: 'Circley',
    pageLink: './Art/Tranjenny/indexjenny.html',
    imageLink: './Art/Tranjenny/zerojenny.gif',
    author: 'Tranjenny',
    githubLink: 'https://github.com/Tranjenny'
  },
  {
    artName: 'My Vietnam',
    pageLink: './Art/nhbduy/index.html',
    imageLink: './Art/nhbduy/my-vietnam.gif',
    author: 'Hoang-Bao-Duy NGUYEN',
    githubLink: 'https://github.com/nhbduy'
  },
  {
    artName: 'Hactoberfest Bus',
    pageLink: './Art/shahpranaf/index.html',
    imageLink: './Art/shahpranaf/hacktoberfest_bus.gif',
    author: 'Pranav Shah',
    githubLink: 'https://github.com/shahpranaf'
  },
  {
    artName: 'Hacktoberfest',
    pageLink: './Art/robihid/index.html',
    imageLink: './Art/robihid/hacktoberfest.png',
    author: 'robihid',
    githubLink: 'https://github.com/robihid'
  },
  {
    artName: 'Hi there',
    pageLink: './Art/Aki/index.html',
    imageLink: './Art/Aki/giphy.gif',
    author: 'Aki',
    githubLink: 'https://github.com/akmalist'
  },
  {
    artName: 'Hacktoberfest 2019!',
    pageLink: './Art/RedSquirrrel/index.html',
    imageLink: './Art/RedSquirrrel/index.html/animation.PNG',
    author: 'RedSquirrrel',
    githubLink: 'https://github.com/RedSquirrrel'
  },
  {
    artName: 'Sliding text',
    pageLink: './Art/Flattopz/index.html',
    imageLink: './Art/Flattopz/SlidingText.gif',
    author: 'Flattopz',
    githubLink: 'https://github.com/hjpunzalan'
  },
  {
    artName: 'Rainbow Color Changer',
    pageLink: './Art/mmshr/index.html',
    imageLink: './Art/mmshr/rainbow.gif',
    author: 'mmosehauer',
    githubLink: 'https://github.com/mmosehauer'
  },
  {
    artName: 'World of Coding',
    pageLink: './Art/tom_kn/coding.html',
    imageLink: './Art/tom_kn/coding.gif',
    author: 'Tamas Knisz',
    githubLink: 'https://github.com/TamasKn'
  },
  {
    artName: 'Initial Bounce',
    pageLink: './Art/Juwana/initial.html',
    imageLink: './Art/Juwana/InitialBounce.gif',
    author: 'Juwana',
    githubLink: 'https://github.com/JZerman2018'
  },
  {
    artName: 'Atom',
    pageLink: './Art/Teva/index.html',
    imageLink: './Art/Teva/atom.gif',
    author: 'Teva',
    githubLink: 'https://github.com/TevaHenry'
  },
  {
    artName: 'Be Awesome',
    pageLink: './Art/TigerAsH/index.html',
    imageLink: './Art/TigerAsH/be-awesome.jpg',
    author: 'TigerAsH',
    githubLink: 'https://github.com/TigerAsH94'
  },
  {
    artName: 'Rainbow Colors',
    pageLink: './Art/Sanjeev/index.html',
    imageLink: './Art/Sanjeev/animation.gif',
    author: 'Sanjeev Panday',
    githubLink: 'https://github.com/Sanjeev-Panday'
  },
  {
    artName: 'ZtM',
    pageLink: './Art/thoyvo/index.html',
    imageLink: './Art/thoyvo/ztm.gif',
    author: 'Thoyvo',
    githubLink: 'https://github.com/thoyvo'
  },
  {
    artName: 'Fast Fishes',
    pageLink: './Art/4ront/index.html',
    imageLink: './Art/4ront/fishes.gif',
    author: '4rontender',
    githubLink: 'https://github.com/RinatValiullov'
  },
  {
    artName: 'Loading...',
    pageLink: './Art/RedSquirrrel2/loading.html',
    imageLink: './Art/RedSquirrrel2/loading.gif',
    author: 'RedSquirrrel',
    githubLink: 'https://github.com/RedSquirrrel'
  },
  {
    artName: 'Animated Cube',
    pageLink: './Art/Animated Cube/index.html',
    imageLink: './Art/Animated Cube/cube.gif',
    author: 'RedSquirrrel',
    githubLink: 'https://github.com/RedSquirrrel'
  },
  {
    artName: 'Calm Ubuntu',
    pageLink: './Art/schupat/index.html',
    imageLink: './Art/schupat/preview.gif',
    author: 'schupat',
    githubLink: 'https://github.com/schupat'
  },
  {
    artName: 'Solar System',
    pageLink: './Art/DSandberg93/index.html',
    imageLink: './Art/DSandberg93/SolarSystem.gif',
    author: 'DSandberg93',
    githubLink: 'https://github.com/DSandberg93'
  },
  {
    artName: 'Boo',
    pageLink: './Art/VerityB/index.html',
    imageLink: './Art/VerityB/boo.gif',
    author: 'VerityB',
    githubLink: 'https://github.com/VerityB'
  },
  {
    artName: 'Hacktoberfest Ghost',
    pageLink: './Art/cTahirih/index.html',
    imageLink: './Art/cTahirih/ghost.png',
    author: 'cTahirih',
    githubLink: 'https://github.com/cTahirih'
  },
  {
    artName: 'Clock',
    pageLink: './Art/Abdul/index.html',
    imageLink: './Art/Abdul/Clock.png',
    author: 'Abdul Rahman',
    githubLink: 'https://github.com/abdulrahman118'
  },
  {
    artName: 'Loading Cube',
    pageLink: './Art/andrearizzello/index.html',
    imageLink: './Art/andrearizzello/index.gif',
    author: 'Andrea Rizzello',
    githubLink: 'https://github.com/andrearizzello'
  },
  {
    artName: 'Wall Dropping Logo',
    pageLink: './Art/shivams136/index.html',
    imageLink: './Art/shivams136/walldrop.gif',
    author: 'Shivam Sharma',
    githubLink: 'https://github.com/ShivamS136'
  },
  {
    artName: 'Infinite Race',
    pageLink: './Art/levermanx/index.html',
    imageLink: './Art/levermanx/anim.gif',
    author: 'Levermanx',
    githubLink: 'https://github.com/levermanx'
  },
  {
    artName: 'Hover to Rotate Text',
    pageLink: './Art/faiz_hameed/index.html',
    imageLink: './Art/faiz_hameed/hackto.gif',
    author: 'Faiz Hameed',
    githubLink: 'https://github.com/faizhameed'
  },
  {
    artName: 'HalloHacktober Greeting!',
    pageLink: './Art/lusalga/index.html',
    imageLink: './Art/lusalga/lu.gif',
    author: 'Lucieni A. Saldanha',
    githubLink: 'https://github.com/lusalga/'
  },
  {
    artName: 'Time goes by',
    pageLink: './Art/WolfgangKreminger/index.html',
    imageLink: './Art/WolfgangKreminger/showcase.gif',
    author: 'Wolfgang Kreminger',
    githubLink: 'https://github.com/r4pt0s'
  },
  {
    artName: 'Bouncing Text!',
    pageLink: './Art/AbdulsalamAbdulrahman/index.html',
    imageLink: './Art/AbdulsalamAbdulrahman/Bouncingtxt.gif',
    author: 'Abdulsalam Abdulrahman',
    githubLink: 'https://github.com/AbdulsalamAbdulrahman/'
  },
  {
    artName: 'Simple Phone Animation',
    pageLink: './Art/Lala/index.html',
    imageLink: './Art/Lala/phone.gif',
    author: 'Olamide Aboyeji',
    githubLink: 'https://github.com/aolamide'
  },
  {
    artName: 'Synthwave Sunset',
    pageLink: './Art/brunobolting/index.html',
    imageLink: './Art/brunobolting/synthwave-sunset.gif',
    author: 'Bruno Bolting',
    githubLink: 'https://github.com/brunobolting/'
  },

  {
    artName: 'Kawaii Penguin',
    pageLink: './Art/Brienyll/index.html',
    imageLink: './Art/Brienyll/kawaiiPenguin.gif',
    author: 'Brienyll',
    githubLink: 'https://github.com/brienyll/'
  },
  {
    artName: 'Happy Halloween',
    pageLink: './Art/MatthewS/index.html',
    imageLink: './Art/MatthewS/Spider.gif',
    author: 'MatthewS',
    githubLink: 'https://github.com/matthewstoddart/'
  },
  {
    artName: 'Fan Art',
    pageLink: './Art/m-perez33/index.html',
    imageLink: './Art/m-perez33/cylon.gif',
    author: 'Marcos Perez',
    githubLink: 'https://github.com/m-perez33/'
  },
  {
    artName: 'Animating Pot',
    pageLink: './Art/Somechandra/index.html',
    imageLink: './Art/Somechandra/pot.gif',
    author: 'Somechandra',
    githubLink: 'https://github.com/somechandra'
  },
  {
    artName: 'Circles Circling',
    pageLink: './Art/pikktorr/index.html',
    imageLink: './Art/pikktorr/circles.gif',
    author: 'pikktorr',
    githubLink: 'https://github.com/pikktorr'
  },
  {
    artName: 'Glitchy Szn',
    pageLink: './Art/premdav/index.html',
    imageLink: './Art/premdav/screenshot.png',
    author: 'premdav',
    githubLink: 'https://github.com/premdav'
  },
  {
    artName: 'ZeroToMastery',
    pageLink: './Art/Vzneers/index.html',
    imageLink: './Art/Vzneers/gifzeroloading.gif',
    author: 'TrinhMinhHieu',
    githubLink: 'https://github.com/trinhminhhieu'
  },
  {
    artName: 'Spacecraft-landing',
    pageLink: './Art/DDuplinszki/index.html',
    imageLink: './Art/DDuplinszki/Spacecraft-landing.gif',
    author: 'DDuplinszki',
    githubLink: 'https://github.com/DDuplinszki'
  },
  {
    artName: 'Paw Prints',
    pageLink: './Art/Tia/index.html',
    imageLink: './Art/Tia/paw-prints.gif',
    author: 'Tia Esguerra',
    githubLink: 'https://github.com/msksfo'
  },
  {
    artName: 'Hover-Scale',
    pageLink: './Art/echowebid/index.html',
    imageLink: './Art/echowebid/hover.gif',
    author: 'echowebid',
    githubLink: 'https://github.com/echowebid'
  },
  {
    artName: 'mars',
    pageLink: './Art/Courtney_Pure/index.html',
    imageLink: './Art/Courtney_Pure/mars_screenshot.png',
    author: 'Courtney Pure',
    githubLink: 'https://github.com/courtneypure'
  },
  {
    artName: 'Welcome HactoberFest',
    pageLink: './Art/Dhaval/index.html',
    imageLink: './Art/Dhaval/Welcome-Hacktoberfest.gif',
    author: 'Dhaval Mehta',
    githubLink: 'https://github.com/Dhaval1403'
  },
  {
    artName: 'Aynonimation',
    pageLink: './Art/Aynorica/aynorica.html',
    imageLink: './Art/Aynorica/Aynonimation.png',
    author: 'aynorica',
    githubLink: 'https://github.com/aynorica'
  },
  {
    artName: 'sun-to-moon',
    pageLink: './Art/haider/index.html',
    imageLink: './Art/haider/sun-moon.gif',
    author: 'Haider',
    githubLink: 'https://github.com/hyderumer'
  },
  {
    artName: 'Animatron',
    pageLink: './Art/animatron/index.html',
    imageLink: './Art/animatron/trance.gif',
    author: 'Andrei',
    githubLink: 'https://github.com/aneagoie'
  },
  {
    artName: 'Loader Circle',
    pageLink: './Art/beaps/index.html',
    imageLink: './Art/beaps/loader-circle.gif',
    author: 'beaps',
    githubLink: 'https://github.com/beaps'
  },
  {
    artName: 'Doors',
    pageLink: './Art/pauliax/index.html',
    imageLink: './Art/pauliax/doors.gif',
    author: 'pauliax',
    githubLink: 'https://github.com/pauliax'
  },
  {
    artName: 'Clock with pendulum',
    pageLink: './Art/Pankaj/index.html',
    imageLink: './Art/Pankaj/Clock_with_pendulum.gif',
    author: 'Pankaj',
    githubLink: 'https://github.com/prime417'
  },
  {
    artName: 'Animatron',
    pageLink: './Art/animatron/index.html',
    imageLink: './Art/animatron/trance.gif',
    author: 'Andrei',
    githubLink: 'https://github.com/aneagoie'
  },
  {
    artName: 'Loader Circle',
    pageLink: './Art/beaps/index.html',
    imageLink: './Art/beaps/loader-circle.gif',
    author: 'beaps',
    githubLink: 'https://github.com/beaps'
  },
  {
    artName: 'Open Sourcerer',
    pageLink: './Art/4rturd13/index.html',
    imageLink: './Art/4rturd13/openSourcerer.gif',
    author: '4rturd13',
    githubLink: 'https://github.com/4rturd13'
  },
  {
    artName: 'Doors',
    pageLink: './Art/pauliax/index.html',
    imageLink: './Art/pauliax/doors.gif',
    author: 'pauliax',
    githubLink: 'https://github.com/pauliax'
  },
  {
    artName: 'Loader Square',
    pageLink: './Art/beaps2/square-loader.html',
    imageLink: './Art/beaps2/square-loader.gif',
    author: 'beaps',
    githubLink: 'https://github.com/beaps'
  },
  {
    artName: 'Running Text',
    pageLink: './Art/DevinEkadeni/running-text.html',
    imageLink: './Art/DevinEkadeni/running-text.gif',
    author: 'Devin Ekadeni',
    githubLink: 'https://github.com/devinekadeni'
  },
  {
    artName: 'Mystical-Hacktoberfest',
    pageLink: './Art/Wayne/index.html',
    imageLink:
      './Art/Wayne/hacktoberfest - Google Chrome 09 Oct 2019 21_12_32.png',
    author: 'Wayne Mac Mavis',
    githubLink: 'https://github.com/WayneMacMavis'
  },
  {
    artName: 'ZTM Logo Animation',
    pageLink: './Art/bk987/index.html',
    imageLink: './Art/bk987/preview.gif',
    author: 'Bilal Khalid',
    githubLink: 'https://github.com/bk987'
  },
  {
    artName: 'Pong',
    pageLink: './Art/Carls13/index.html',
    imageLink: './Art/Carls13/pong.jpg',
    author: 'Carlos Hernandez',
    githubLink: 'https://github.com/Carls13'
  },
  {
    artName: 'ZTM Reveal',
    pageLink: './Art/bk987-2/index.html',
    imageLink: './Art/bk987-2/preview.gif',
    author: 'Bilal Khalid',
    githubLink: 'https://github.com/bk987'
  },
  {
    artName: 'ZTM Family Animation',
    pageLink: './Art/sballgirl11/animation.html',
    imageLink: './Art/sballgirl11/ztm.gif',
    author: 'Brittney Postma',
    githubLink: 'https://github.com/sballgirl11'
  },
  {
    artName: 'Phone Greetings',
    pageLink: './Art/ann-dev/index.html',
    imageLink: './Art/ann-dev/screenshot.png',
    author: 'ann-dev',
    githubLink: 'https://github.com/ann-dev'
  },
  {
    artName: 'Triangle Slide',
    pageLink: './Art/grieff/index.html',
    imageLink: './Art/grieff/triangle-animation.gif',
    author: 'Grieff',
    githubLink: 'https://github.com/grieff'
  },
  {
    artName: 'Neon ZTM',
    pageLink: './Art/grieff/text.html',
    imageLink: './Art/grieff/neonZTM.gif',
    author: 'Grieff',
    githubLink: 'https://github.com/grieff'
  },
  {
    artName: 'Flip Card',
    pageLink: './Art/FlipCard/index.html',
    imageLink: './Art/FlipCard/ezgif.com-video-to-gif.gif',
    author: 'Saurabh',
    githubLink: 'https://github.com/Saurabh-FullStackDev'
  },
  {
    artName: 'animationHalloween',
    pageLink: './Art/mawais54013/index.html',
    imageLink: './Art/mawais54013/Halloween.gif',
    author: 'mawais54013',
    githubLink: 'https://github.com/mawais54013'
  },
  {
    artName: 'Hacktoberfest Letter Popups',
    pageLink: './Art/jmt3559/index.html',
    imageLink: 'https://media.giphy.com/media/RKSRPGiIsy1f3Ji3j1/giphy.gif',
    author: 'Juan T.',
    githubLink: 'https://github.com/jmtellez'
  },
  {
    artName: 'Oscillation',
    pageLink: './Art/Oscillation/index.html',
    imageLink: './Art/Oscillation/oscillation.gif',
    author: 'Nandhakumar',
    githubLink: 'https://github.com/Nandhakumar7792'
  },
  {
    artName: 'Letters flipUp',
    pageLink: './Art/TerenceBiney/index.html',
    imageLink: './Art/TerenceBiney/lettersanimate.gif',
    author: 'Terence Biney',
    githubLink: 'https://github.com/Tereflech17'
  },
  {
    artName: 'Colors rectangle',
    pageLink: './Art/beaps3/index.html',
    imageLink: './Art/beaps3/colors-rectangle.gif',
    author: 'beaps',
    githubLink: 'https://github.com/beaps'
  },
  {
    artName: 'Hinge',
    pageLink: './Art/hereisfahad/index.html',
    imageLink: './Art/hereisfahad/hinge.png',
    author: 'Hereisfahad',
    githubLink: 'https://github.com/hereisfahad'
  },
  {
    artName: 'Animation',
    pageLink: './Art/PaulBillings/animation.html',
    imageLink: './Art/PaulBillings/animation.gif',
    author: 'Paul Billings',
    githubLink: 'https://github.com/paulbillings'
  },
  {
    artName: 'Diminishing',
    pageLink: './Art/Diminishing/index.html',
    imageLink: './Art/Diminishing/diminishing.gif',
    author: 'Nandhakumar',
    githubLink: 'https://github.com/Nandhakumar7792'
  },
  {
    artName: 'yin-yang',
    pageLink: './Art/yin-yang/index.html',
    imageLink: './Art/yin-yang/yin-yang.gif',
    author: 'Nandhakumar',
    githubLink: 'https://github.com/Nandhakumar7792'
  },
  {
    artName: 'eggJiggle',
    pageLink: './Art/eggJiggle/index.html',
    imageLink: './Art/eggJiggle/eggJiggle.gif',
    author: 'Nandhakumar',
    githubLink: 'https://github.com/Nandhakumar7792'
  },
  {
    artName: 'Aynonimation',
    pageLink: './Art/Aynorica/aynorica.html',
    imageLink: './Art/Aynorica/Aynonimation.png',
    author: 'aynorica',
    githubLink: 'https://github.com/aynorica'
  },
  {
    artName: 'ZTM Family Animation',
    pageLink: './Art/sballgirl11/index.html',
    imageLink: './Art/sballgirl11/ztm.gif',
    author: 'Brittney Postma',
    githubLink: 'https://github.com/sballgirl11'
  },
  {
    artName: 'Calm',
    pageLink: './Art/TMax/index.html',
    imageLink: './Art/TMax/Choas.gif',
    author: 'Tanesha',
    githubLink: 'https://github.com/Mainemirror'
  },
  {
    artName: 'Eyes',
    pageLink: './Art/Ltheory/main.html',
    imageLink: './Art/Ltheory/eyes.gif',
    author: 'Ltheory',
    githubLink: 'https://github.com/Ltheory'
  },
  {
    artName: 'Jelly!',
    pageLink: './Art/Pete331/index.html',
    imageLink: './Art/Pete331/jelly.png',
    author: 'Pete331',
    githubLink: 'https://github.com/Pete331'
  },
  {
    artName: 'clock-animation',
    pageLink: './Art/clock-animation/clock.html',
    imageLink: './Art/clock-animation/clock.gif',
    author: 'Alan sarluv',
    githubLink: 'https://github.com/alansarluv'
  },
  {
    artName: 'Slider',
    pageLink: './Art/furqan/index.html',
    imageLink: './Art/furqan/in.gif',
    author: 'Furqan',
    githubLink: 'https://github.com/furki911s'
  },
  {
    artName: 'animated-birds',
    pageLink: './Art/g-serban/animated-birds.html',
    imageLink: './Art/g-serban/animated-birds.gif',
    author: 'g-serban',
    githubLink: 'https://github.com/g-serban'
  },
  {
    artName: 'circle-become-square',
    pageLink: './Art/chathura19/index.html',
    imageLink: './Art/chathura19/chathura.gif',
    author: 'Chathura Samarajeewa',
    githubLink: 'https://github.com/ChathuraSam'
  },
  {
    artName: 'page-flicker',
    pageLink: './Art/neon-flights/page-flicker.html',
    imageLink: './Art/neon-flights/page-flicker.gif',
    author: 'neon-flights',
    githubLink: 'https://github.com/neon-flights'
  },
  {
    artName: 'Animate-Name',
    pageLink: './Art/Natalina/index.html',
    imageLink: './Art/Natalina/animatename.gif',
    author: 'Natalina',
    githubLink: 'https://github.com/Natalina13'
  },
  {
    artName: 'Asteroids',
    pageLink: './Art/hrafnkellbaldurs/index.html',
    imageLink: './Art/hrafnkellbaldurs/asteroids.gif',
    author: 'Hrafnkell Baldursson',
    githubLink: 'https://github.com/hrafnkellbaldurs'
  },
  {
    artName: 'Sliding-Paragraph',
    pageLink: './Art/Prashant/index.html',
    imageLink: './Art/Prashant/slidingparagraph.gif',
    author: 'Prashant',
    githubLink: 'https://github.com/Prashant2108'
  },
  {
    artName: 'Rocket Ship',
    pageLink: './Art/sdangoy/rocket-ship.html',
    imageLink: './Art/sdangoy/Rocket-Ship-Animation.gif',
    author: 'sdangoy',
    githubLink: 'https://github.com/sdangoy'
  },
  {
    artName: 'Spinner',
    pageLink: './Art/Sayan/index.html',
    imageLink: './Art/Sayan/spinner.gif',
    author: 'ssayanm',
    githubLink: 'https://github.com/ssayanm'
  },
  {
    artName: 'swivel',
    pageLink: './Art/tusharhanda/index.html',
    imageLink: './Art/tusharhanda/gif.gif',
    author: 'Tushar',
    githubLink: 'https://github.com/tusharhanda'
  },
  {
    artName: 'Hallows Eve',
    pageLink: './Art/ShanClayton/hallowseve.html',
    imageLink: './Art/ShanClayton/hallowhack.gif',
    author: 'Shanaun Clayton',
    githubLink: 'https://github.com/shanclayton'
  },
  {
    artName: 'Contraption',
    pageLink: './Art/Aravindh/contraption.html',
    imageLink: './Art/Aravindh/contraption.gif',
    author: 'Aravindh',
    githubLink: 'https://github.com/Aravindh-SNR'
  },
  {
    artName: 'Rings',
    pageLink: './Art/Kuzmycz/rings.html',
    imageLink: './Art/Kuzmycz/rings.gif',
    author: 'Mark Kuzmycz',
    githubLink: 'https://github.com/kuzmycz'
  },
  {
    artName: 'Ghost',
    pageLink: './Art/toserjude/index.html',
    imageLink: './Art/toserjude/boo.JPG',
    author: 'toserjude',
    githubLink: 'https://github.com/toserjude'
  },
  {
    artName: 'Gradient circle',
    pageLink: './Art/brettl1991/index.html',
    imageLink: './Art/brettl1991/animation.png',
    author: 'Agnes Brettl',
    githubLink: 'https://github.com/brettl1991'
  },
  {
    artName: 'Bill Cipher',
    pageLink: './Art/vitoriapena/index.html',
    imageLink: './Art/vitoriapena/bill_cipher.gif',
    author: 'Vitória Mendes',
    githubLink: 'https://github.com/vitoriapena'
  },
  {
    artName: 'Generate meaning',
    pageLink: './Art/Atif4/index.html',
    imageLink: './Art/Generate meaning.gif',
    author: 'Atif Iqbal',
    githubLink: 'https://github.com/atif-dev'
  },
  {
    artName: 'Spooktime',
    pageLink: './Art/AgneDJ/index.html',
    imageLink: './Art/AgneDJ/spooktime.gif',
    author: 'AgneDJ',
    githubLink: 'https://github.com/AgneDJ'
  },
  {
    artName: 'Gradient circle',
    pageLink: './Art/brettl1991/index.html',
    imageLink: './Art/brettl1991/animation.png',
    author: 'Agnes Brettl',
    githubLink: 'https://github.com/brettl1991'
  },
  {
    artName: 'Bill Cipher',
    pageLink: './Art/vitoriapena/index.html',
    imageLink: './Art/vitoriapena/bill_cipher.gif',
    author: 'Vitória Mendes',
    githubLink: 'https://github.com/vitoriapena'
  },
  {
    artName: 'Dizzy',
    pageLink: './Art/antinomy/index.html',
    imageLink: './Art/antinomy/logo-spin.gif',
    author: 'Antinomezco',
    githubLink: 'https://github.com/antinomezco'
  },
  {
    artName: 'bounce',
    pageLink: './Art/bounce/index.html',
    imageLink: './Art/bounce/bounce.gif',
    author: 'leelacanlale',
    githubLink: 'https://github.com/leelacanlale'
  },
  {
    artName: 'Bubbles',
    pageLink: './Art/bubbles/Bubbles.html',
    imageLink: './Art/bubbles/buubles.png',
    author: 'michal',
    githubLink: 'https://github.com/michalAim'
  },
  {
    artName: 'Bar Slide',
    pageLink: './Art/MikeVedsted/index.html',
    imageLink: './Art/MikeVedsted/barslide.png',
    author: 'Mike Vedsted',
    githubLink: 'https://github.com/MikeVedsted'
  },
  {
    artName: 'HacktoberFest-2019',
    pageLink: './Art/Atif/index.html',
    imageLink: './Art/Atif/HacktoberFest-19.gif',
    author: 'Atif Iqbal',
    githubLink: 'https://github.com/atif-dev'
  },
  {
    artName: 'Text Animation',
    pageLink: './Art/Divya/index.html',
    imageLink: './Art/Divya/screenshot.png',
    author: 'Divya',
    githubLink: 'https://github.com/DivyaPuri25'
  },
  {
    artName: 'HacktoberFest-2019-Entry',
    pageLink: './Art/nunocpnp/index.html',
    imageLink: './Art/nunocpnp/sample_image.jpg',
    author: 'Nuno Pereira',
    githubLink: 'https://github.com/nunocpnp'
  },
  {
    artName: 'HacktoberFest 2019',
    pageLink: './Art/AbdussamadYisau/index.html',
    imageLink: './Art/AbdussamadYisau/Screenshot.png',
    author: 'Abdussamad Yisau',
    githubLink: 'https://github.com/AbdussamadYisau'
  },
  {
    artName: 'squareMagic',
    pageLink: './Art/Rajnish-SquareMagic/index.html',
    imageLink: './Art/Rajnish-SquareMagic/squareMagic.png',
    author: 'Rajnish Kr Singh',
    githubLink: 'https://github.com/RajnishKrSingh'
  },
  {
    artName: 'Blinking Hacktober',
    pageLink: './Art/Atif2/index.html',
    imageLink: './Art/Blinking hacktober.gif',
    author: 'Atif Iqbal',
    githubLink: 'https://github.com/atif-dev'
  },
  {
    artName: 'Robodance',
    pageLink: './Art/robodance/index.html',
    imageLink: './Art/robodance/robodance.gif',
    author: 'Thomas',
    githubLink: 'https://github.com/mahlqvist'
  },
  {
    artName: 'Sliding hacktober',
    pageLink: './Art/Atif3/index.html',
    imageLink: './Art/Atif3/sliding hacktober.gif',
    author: 'Atif Iqbal',
    githubLink: 'https://github.com/atif-dev'
  },
  {
    artName: 'like-animation',
    pageLink: './Art/gibas79/like-animation.html',
    imageLink: './Art/gibas79/like-animation.gif',
    author: 'Gilberto Guimarães',
    githubLink: 'https://github.com/gibas79'
  },
  {
    artName: 'ZTM animation',
    pageLink: './Art/ZTManimation/index.html',
    author: 'damniha',
    imageLink: './Art/ZTManimation/ZTM_animation.gif',
    githubLink: 'https://github.com/damniha'
  },
  {
    artName: 'Double Helix',
    pageLink: './Art/KeenanNunesVaz/index.html',
    imageLink: './Art/KeenanNunesVaz/double-helix.gif',
    author: 'KeenanNV',
    githubLink: 'https://github.com/KeenanNunesVaz'
  },
  {
    artName: 'October',
    pageLink: './Art/fprokofiev/index.html',
    imageLink: './Art/fprokofiev/october.gif',
    author: 'Fyodor Prokofiev',
    githubLink: 'https://github.com/fprokofiev'
  },
  {
    artName: 'Circle CSS',
    pageLink: './Art/pXxcont/index.html',
    imageLink: './Art/pXxcont/circlecss.png',
    author: 'fzpX',
    githubLink: 'https://github.com/fzpX'
  },
  {
    artName: 'Asterisk Formation',
    pageLink: './Art/NorahJC/index.html',
    imageLink: './Art/NorahJC/asterisk-formation.gif',
    author: 'NorahJC',
    githubLink: 'https://github.com/norahjc'
  },
  {
    artName: 'Bouncing CSS',
    pageLink: './Art/Tina-Hoang/aniframe.html',
    imageLink: './Art/Tina-Hoang/bounce.png',
    author: 'Tina',
    githubLink: 'https://github.com/nnh242'
  },
  {
    artName: 'Ghost Balls',
    pageLink: './Art/ghostBalls/index.html',
    imageLink: './Art/ghostBalls/balls.png',
    author: 'Beatriz Delmiro',
    githubLink: 'https://github.com/biadelmiro'
  },
  {
    artName: 'Walking Guy',
    pageLink: './Art/walking-guy/index.html',
    imageLink: './Art/walking-guy/video_gif.gif',
    author: 'Rahulkumar Jha',
    githubLink: 'https://github.com/Rahul240499'
  },
  {
    artName: 'Hover Neon Animation',
    pageLink: './Art/edjunma/index.html',
    imageLink: './Art/edjunma/ejm-neon.gif',
    author: 'edjunma',
    githubLink: 'https://github.com/edjunma'
  },
  {
    artName: 'Last In First Out Animation',
    pageLink: './Art/Stryker/index.html',
    imageLink: './Art/Stryker/zero-to-mastery-lifo-animation.gif',
    author: 'Stryker Stinnette',
    githubLink: 'https://github.com/StrykerKent'
  },
  {
    artName: 'Happy Diwali Animation',
    pageLink: './Art/Apoorva/index.html',
    imageLink: './Art/Apoorva/Screen.gif',
    author: 'Apoorva',
    githubLink: 'https://github.com/apoorvamohite'
  },
  {
    artName: 'Heart Beat',
    pageLink: './Art/naveen-ku/Heart shape.html',
    imageLink: './Art/naveen-ku/Heart shape.gif',
    author: 'naveen-ku',
    githubLink: 'https://github.com/naveen-ku'
  },
  {
    artName: 'Smoky Text',
    pageLink: './Art/smoky-text/index.html',
    imageLink: './Art/smoky-text/smoky_text_gif.gif',
    author: 'Rahulkumar Jha',
    githubLink: 'https://github.com/Rahul240499'
  },
  {
    artName: 'Rainbow and Clouds',
    pageLink: './Art/rainbowclouds/index.html',
    imageLink: './Art/rainbowclouds/rainbowclouds.gif',
    author: 'isasimoo',
    githubLink: 'https://github.com/isasimo'
  },
  {
    artName: 'Peek a boo!',
    pageLink: './Art/Virtual1/index.html',
    imageLink: './Art/Virtual1/HappyHalloween.gif',
    author: 'Jessica Erasmus',
    githubLink: 'https://github.com/Virtual1'
  },
  {
    artName: 'prashantM1',
    pageLink: './Art/prashantM1/heart.html',
    imageLink: './Art/prashantM1/heart.gif',
    author: 'Prashant Maurya',
    githubLink: 'https://github.com/prashantmaurya228'
  },

  {
    artName: 'prashantM2',
    pageLink: './Art/prashantM2/block.html',
    imageLink: './Art/prashantM2/block.gif',
    author: 'Prashant Maurya',
    githubLink: 'https://github.com/prashantmaurya228'
  },

  {
    artName: 'prashantM3',
    pageLink: './Art/prashantM3/ball.html',
    imageLink: './Art/prashantM3/ball.gif',
    author: 'Prashant Maurya',
    githubLink: 'https://github.com/prashantmaurya228'
  },
  {
    artName: 'SquareStar',
    pageLink: './Art/shawn/index.html',
    imageLink: './Art/shawn/square_star.gif',
    author: 'shawn',
    github: 'https://github.com/hk2014'
  },
  {
    artName: 'prashantM4',
    pageLink: './Art/prashantM4/boxsize.html',
    imageLink: './Art/prashantM4/boxsize.gif',
    author: 'Prashant Maurya',
    githubLink: 'https://github.com/prashantmaurya228'
  },
  {
    artName: 'Happy hacking',
    pageLink: 'https://github.com/szulima',
    imageLink: './Art/szulima/hacking.gif',
    author: 'szulima',
    githubLink: 'https://github.com/szulima'
  },
  {
    artName: 'ColorBomb',
    pageLink: './Art/ColorBomb/index.html',
    imageLink: './Art/ColorBomb/ztm.gif',
    author: 'Rahulm2310',
    github: 'https://github.com/Rahulm2310'
  },
  {
    artName: 'Traffic Lights',
    pageLink: './Art/Harry/index.html',
    imageLink: './Art/Harry/lights.gif',
    author: 'Harry',
    githubLink: 'https://github.com/legenhairy'
  },
  {
    artName: 'Glowing Text',
    pageLink: './Art/glowing-text/index.html',
    imageLink: './Art/glowing-text/glowing_text_gif.gif',
    author: 'Rahulkumar Jha',
    githubLink: 'https://github.com/Rahul240499'
  },
  {
    artName: 'Ghost Stealth Text',
    pageLink: './Art/Alara Joel/index.html',
    imageLink: './Art/Alara Joel/stealth ghost.png',
    author: 'Alara Joel',
    githubLink: 'https://github.com/stealthman22'
  },
  {
    artName: 'Cactus Balloon',
    pageLink: './Art/cactus/index.html',
    imageLink: './Art/cactus/catus.gif',
    author: 'Ana Paula Lazzarotto de Lemos',
    githubLink: 'https://github.com/anapaulalemos'
  },
  {
    artName: 'Random Color Change',
    pageLink: './Art/toto-titan-developer/index.html',
    imageLink: './Art/toto-titan-developer/RandomColorChange.png',
    author: 'Wyatt Henderson',
    githubLink: 'https://github.com/toto-titan-developer'
  },
  {
    artName: 'Trial',
    pageLink: './Art/dhennisCssAnimation/index.html',
    imageLink: './Art/dhennisCssAnimation/focusOnTheGood',
    author: 'Dhennis Lim',
    github: 'https://github.com/DhennisDavidLim'
  },
  {
    artName: 'Rectangular Butterfly',
    pageLink: './Art/muzak-mmd/index.html',
    imageLink: './Art/muzak-mmd/butterfly.gif',
    author: 'Mbarak',
    github: 'https://github.com/muzak-mmd'
  },
  {
    artName: 'Simple Text Animation',
    pageLink: './Art/LordZeF/index.html',
    imageLink: './Art/LordZeF/Text-animation.gif',
    author: 'Lord ZeF',
    github: 'https://github.com/LordZeF'
  },
  {
    artName: 'Spinning Japanese',
    pageLink: './Art/nihongo/index.html',
    imageLink: './Art/nihongo/nihongo.gif',
    author: 'Mike W',
    github: 'https://github.com/mikewiner'
  },
  {
    artName: 'Sun',
    pageLink: './Art/Yj/index.html',
    imageLink: './Art/Yj/sun.gif',
    author: 'Youjung',
    github: 'https://github.com/rose07a'
  },
  {
    artName: "Guy's",
    pageLink: "./Art/Guy's/index.html",
    imageLink: '',
    author: 'Guy',
    github: 'https://github.com/Guy3890'
  },
  {
    artName: 'animation-text',
    pageLink: './Art/animation-text/index.html',
    imageLink: './Art/',
    author: 'alexzemz',
    github: 'https://github.com/alexzemz'
  },
  {
    artName: 'Practice',
    pageLink: './Art/SkiingOtter/index.html',
    imageLink: '',
    author: 'SkiingOtter',
    github: 'https://github.com/SkiingOtter'
  },
  {
    artName: 'djdougan',
    pageLink: './Art/djdougan/index.html',
    imageLink: './Art/djdougan/css-mouseover-effect.png',
    author: 'douglas dougan',
    github: 'https://github.com/djdougan'
  },
  {
    artName: 'Animated Background',
    pageLink: './Art/Xarasho-Background/index.html',
    imageLink: '',
    author: 'Alex Xarasho',
    github: 'https://github.com/Xarasho'
  },
  {
    artName: 'CarvalhoAnimation',
    pageLink: './Art/CarvalhoAnimation/index.html',
    imageLink: './Art/CarvalhoAnimation/Halloween.png',
    author: 'Alexandre Carvalho',
    github: 'https://github.com/AlexandreCarvalho1990'
  },
  {
    artName: 'Flower Animation',
    pageLink: './Art/aimee_flowerani/index.html',
    imageLink: './Art/aimee_flowerani/flower.gif',
    author: 'Aimee Hernandez',
    githubLink: 'https://github.com/aimeehg'
  },
  {
    artName: '3D Spinning Rings',
    pageLink: './Art/frostillicus/index.html',
    imageLink: './Art/frostillicus/spinning_rings.png',
    author: 'frostillicus',
    github: 'https://github.com/frostillicus'
  },
  {
    artName: 'Flexible Logo',
    pageLink: './Art/Fab1ed/index.html',
    imageLink: './Art/Fab1ed/flex.gif',
    author: 'Fab1ed',
    github: 'https://github.com/Fab1ed'
  },
  {
    artName: 'Blinking Eye',
    pageLink: './Art/BlinkingEye/index.html',
    imageLink: './Art/BlinkingEye/blinkingeye.gif',
    author: 'Pavel Perevozchikov',
    github: 'https://github.com/papapacksoon'
  },
  {
    artName: 'Zero-to-Logo',
    pageLink: './Art/node.hg/index.html',
    imageLink: './Art/node.hg/ztm.gif',
    author: 'Harris Gomez',
    github: 'https://github.com/harrisgomez'
  },
  {
    artName: 'Mushyanimation',
    pageLink: './Art/mushyanimation/index.html',
    imageLink: './Art/mushyanimation/mush.gif',
    author: 'mushymane',
    github: 'https://github.com/mushymane'
  },
  {
    artName: 'Flag',
    pageLink: './Art/Batz005/index.html',
    imageLink: './Art/Batz005/flag.gif',
    author: 'Batz005',
    github: 'https://github.com/Batz005'
  },
  {
    artName: 'Wave',
    pageLink: './Art/Wave_css/index.html',
    imageLink: './Art/Wave_css/wave.gif',
    author: 'Filippe',
    github: 'https://github.com/filippebr'
  },
  {
    artName: 'Preloader',
    pageLink: './Art/mshuber1981/preloader.html',
    imageLink: './Art/mshuber1981/preloader.gif',
    author: 'Michael Huber',
    github: 'https://github.com/mshuber1981'
  },
  {
    artName: 'Simple Animate ZTM',
    pageLink: './Art/Kweyku/index.html',
    imageLink: './Art/Kweyku/proudZTM.gif',
    author: 'Kweyku',
    github: 'https://github.com/Kweyku'
  },
  {
    artName: 'Heartbeat',
    pageLink: './Art/lysychas/index.html',
    imageLink: './Art/lysychas/heartshot.png',
    author: 'lysychas',
    github: 'https://github.com/lysychas'
  },
  {
    artName: 'Hydrogen',
    pageLink: './Art/elias/my-art.html',
    imageLink: './Art/elias/hydrogen.gif',
    author: 'tesolberg',
    github: 'https://github.com/tesolberg'
  },
  {
    artName: 'Cool-Transition',
    pageLink: './Art/animatomang/html',
    videolink: './Art/animatomang/smoke.mp4',
    author: 'Syam',
    github: 'https://github.com/blacktomang'
  },
  {
    artName: 'Spinning Square',
    pageLink: './Art/Spinning Square/index.html',
    imageLink: './Art/Spinning Square/square.gif',
    author: 'Fumi',
    github: 'https://github.com/fumiadeyemi'
  },
  {
    artName: 'letters-loading',
    pageLink: './Art/franciscomelov/index.html',
    imageLink: './Art/franciscomelov/franciscomelov.gif',
    author: 'franciscomelov',
    githubLink: 'https://github.com/franciscomelov'
  },
  {
    artName: 'Moving Eyeball',
    pageLink: './Art/AnathKantonda/index.html',
    imageLink: './Art/AnathKantonda/movingeyeball.gif',
    author: 'Anath',
    github: 'https://github.com/anathkantonda'
  },
  {
    artName: 'Flag Animation - Colomboalemán',
    pageLink: './Art/Matic1909/index.html',
    imageLink: './Art/Matic1909/flag.gif',
    author: 'Nils Matic',
    githubLink: 'https://github.com/matic1909'
  },
  {
    artName: 'Pac-Man',
    pageLink: './Art/Pac-Man/Pac-Man.html',
    imageLink: './Art/Pac-Man/Pac-Man.gif',
    author: 'Norbert',
    githubLink: 'https://github.com/Bynor'
  },
  {
    artName: "Don't follow the light",
    pageLink: './Art/cristobal-heiss/index.html',
    imageLink: './Art/cristobal-heiss/css_animation.gif',
    author: 'Cristobal Heiss',
    githubLink: 'https://github.com/ceheiss'
  },
  {
    artName: 'Eenimation',
    pageLink: './Art/Eenimation/index.html',
    imageLink: './Art/Eenimation/trance.gif',
    author: 'Eejaz ishaq',
    githubLink: 'https://github.com/eejazishaq'
  },
  {
    artName: 'ripple button',
    pageLink: './Art/monika-sahay/index.html',
    imageLink: './Art/monika-sahay/screen-capture.gif',
    author: 'monika sahay',
    githubLink: 'https://github.com/monika-sahay'
  },
  {
    artName: 'Animation',
    pageLink: './Art/Albertomtferreira/index.html',
    imageLink: './Art/Albertomtferreira/animation.gif',
    author: 'Alberto Ferreira',
    githubLink: 'https://github.com/albertomtferreira'
  },
  {
    artName: 'sliding curtains',
    pageLink: './Art/layoayeni/index.html',
    imageLink: './Art/layoayeni/trance.gif',
    author: 'Layo',
    githubLink: 'https://github.com/layoayeni'
  },
  {
    artName: 'Unlocked',
    pageLink: './Art/confusionmatrix98/unlocked.html',
    imageLink: './Art/confusionmatrix98/unlocked.gif',
    author: 'confusionmatrix98',
    githubLink: 'https://github.com/confusionmatrix98'
  },
  {
    artName: 'Slovenian flag',
    pageLink: "./Art/Ivan's art/index.html",
    imageLink: "./Art/Ivan's art/Ivan-art.gif",
    author: 'kljuni',
    githubLink: 'https://github.com/kljuni'
  },
  {
    artName: 'Police Siren',
    pageLink: './Art/ShimShon1/policia.html',
    imageLink: './Art/ShimShon1/police.gif',
    author: 'ShimShon1',
    githubLink: 'https://github.com/ShimShon1'
  },
  {
    artName: 'Catch The UFO',
    pageLink: './Art/A-UFO/index.html',
    imageLink: './Art/A-UFO/catch-the-ufo.gif',
    author: 'Dibakash',
    githubLink: 'https://github.com/dibakash'
  },
  {
    artName: 'dk649',
    pageLink: './Art/dk649/index.html',
    imageLink: './Art/dk649/circle.gif',
    author: 'dk649',
    githubLink: 'https://github.com/dk649'
  },
  {
    artName: 'Catch The UFO',
    pageLink: './Art/A-UFO/index.html',
    imageLink: './Art/A-UFO/catch-the-ufo.gif',
    author: 'Dibakash',
    githubLink: 'https://github.com/dibakash'
  },
  {
    artName: 'Beer',
    pageLink: './Art/beer/index.html',
    imageLink: './Art/beer/beer.gif',
    author: 'CamJackson',
    githubLink: 'https://github.com/CamJackson-Dev'
  },
  {
    artName: '1rotate',
    pageLink: './Art/1rotate/index.html',
    imageLink: './Art/1rotate/rotation.gif',
    author: 'Himanshu Gawari',
    githubLink: 'https://github.com/himanshugawari'
  },
  {
    artName: 'Moving Box',
    pageLink: './Art/JerylDEv/index.html',
    imageLink: './Art/JerylDEv/movingbox.gif',
    author: 'JerylDEv',
    githubLink: 'https://github.com/JerylDEv'
  },
  {
    artName: 'New move',
    pageLink: './Art/NewMove/index.html',
    imageLink: './Art/NewMove/NewMove.gif',
    author: 'kzhecheva',
    githubLink: 'https://github.com/kzhecheva'
  },
  {
    artName: 'animatron',
    pageLink: './Art/animatron/index.html',
    imageLink: './Art/animatron/trance.gif'
  },
  {
    artName: 'Swing',
    pageLink: './Art/evangel/index.html',
    imageLink: './Art/evangel/swing.gif',
    githubLink: 'https://github.com/devevangel'
  },
  {
    artName: 'rashid',
    pageLink: './Art/rashid/index.html',
    imageLink: './Art/rashid/DNA.gif',
    author: 'Rashid Makki',
    githubLink: 'https://github.com/rashidmakki'
  },
  {
    artName: 'queer quarantine',
    pageLink: './Art/animatron/queer.html',
    imageLink: './Art/animatron/queer.gif'
  },
  {
    artName: 'Animatron',
    pageLink: './Art/animatron/index.html',
    imageLink: './Art/animatron/trance.gif',
    author: 'Cassandre Perron',
    githubLink: 'https://github.com/cassandreperron'
  },
  {
    artName: 'Sun Bursts',
    pageLink: './Art/steveSchaner/index.html',
    imageLink: './Art/steveSchaner/sunburst.gif',
    author: 'Steve Schaner',
    githubLink: 'https://github.com/sschaner'
  },
  {
    artName: 'Shravan',
    pageLink: './Art/Shravan/animation_shr_page.html',
    imageLink: './Art/Shravan/animation_shr.gif',
    author: 'Shravan Kumar',
    githubLink: 'https://github.com/shravan1508'
  },
  {
    artName: 'Jurassic Park',
    pageLink: './Art/tvasari/index.html',
    imageLink: './Art/tvasari/jurassic_park.gif',
    author: 'Tommaso Vasari',
    githubLink: 'https://github.com/tvasari'
  },
  {
    artName: 'Bounce',
    pageLink: './Art/samya/index.html',
    imageLink: './Art/samya/samya.gif',
    author: 'Samya Thakur',
    githubLink: 'https://github.com/samyathakur'
  },
  {
    artName: 'Egg_Loading',
    pageLink: './Art/egg_loading/index.html',
    imageLink: './Art/samya/egg_loading.gif',
    author: 'Ulisse Dantas',
    githubLink: 'https://github.com/ulissesnew'
  },
  {
    artName: 'We stay at home to save lives',
    pageLink: './Art/Shatabdi/index.html',
    imageLink: './Art/Shatabdi/WE STAY AT HOME TO SAVE LIVES.gif',
    author: 'Shatabdi Roy',
    githubLink: 'https://github.com/RoyShatabdi'
  },
  {
    artName: 'Egg_Loading',
    pageLink: './Art/egg_loading/index.html',
    imageLink: './Art/egg_loading/egg_loading.gif',
    author: 'Ulisse Dantas',
    githubLink: 'https://github.com/ulissesnew'
  },
  {
    artName: 'We stay at home to save lives',
    pageLink: './Art/Shatabdi/index.html',
    imageLink: './Art/Shatabdi/WE STAY AT HOME TO SAVE LIVES.gif',
    author: 'Shatabdi Roy',
    githubLink: 'https://github.com/RoyShatabdi'
  },
  {
    artName: 'Animatron',
    pageLink: './Art/animatronky/index.html',
    imageLink: './Art/animatronky/trance.gif',
    author: 'kylenrich',
    githubLink: 'https://github.com/kylenrich24'
  },
  {
    artName: 'bouncing ball',
    pageLink: './Art/alexgp/index.html',
    imageLink: './Art/Alexgp/bouncegif.gif',
    author: 'AlexGP257',
    githubLink: 'https://github.com/Alexgp257'
  },
  {
    artName: 'Cool Waves',
    pageLink: './Art/RaulC/index.html',
    imageLink: './Art/RaulC/coolwaves.gif',
    author: 'Raul Contreras',
    githubLink: 'https://github.com/rcc01'
  },
  {
    artName: 'Snowfall',
    pageLink: './Art/chaitali_snowfall/index.html',
    imageLink: './Art/chaitali_snowfall/snowgif.gif',
    author: 'Chaitali',
    githubLink: 'https://github.com/chaitali-more'
  },
  {
    artName: 'Rotate Circle',
    pageLink: './Art/dimor/animation.html',
    imageLink: './Art/dimor/rotate.gif',
    author: 'dimor',
    githubLink: 'https://github.com/dimor'
  },
  {
    artName: 'Hello world',
    pageLink: './Art/warren8689/index.html',
    imageLink: './Art/warren8689/screenshot.png',
    author: 'Warren',
    githubLink: 'https://github.com/warrren8689'
  },
  {
    artName: '360 Varial Kickflip',
    pageLink: './Art/DICHAMOTO/index.html',
    imageLink: './Art/DICHAMOTO/360_Varial_Kickflip.gif',
    author: 'DICHAMOTO',
    githubLink: 'https://github.com/DICHAMOTO'
  },
  {
    artName: 'Crazy Square',
    pageLink: './Art/colorSquare/index.html',
    imageLink: './Art/colorSquare/colorsquare.gif',
    author: 'TiagoChicoo',
    githubLink: 'https://github.com/tiagochicoo'
  },
  {
    artName: 'Alexhover',
    pageLink: './Art/Alexhover/index.html',
    imageLink: './Art/Alexhover/Alexhover.gif',
    author: 'Alex',
    githubLink: 'https://github.com/alesgainza'
  },
  {
    artName: 'Imperial CSS Driod',
    pageLink: './Art/Imperial_CSS_Driod/index.html',
    imageLink: './Art/Imperial_CSS_Driod/ImperialDriod.gif',
    author: 'Captian-Rocket',
    githubLink: 'https://github.com/captian-rocket'
  },
  {
    artName: 'HamidAnime',
    pageLink: './Art/HamidAnime/index.html',
    imageLink: './Art/HamidAnime/Capture.gif',
    author: 'Hamid',
    githubLink: 'https://github.com/HamidGoudarzi1988'
  },
  {
    artName: 'Imperial CSS Driod',
    pageLink: './Art/Imperial_CSS_Driod/index.html',
    imageLink: './Art/Imperial_CSS_Driod/ImperialDriod.gif',
    author: 'Captian-Rocket',
    githubLink: 'https://github.com/captian-rocket'
  },
  {
    artName: 'Mario Game',
    pageLink: './Art/emmeiwhite/index.html',
    imageLink: './Art/emmeiwhite/mario-game.gif',
    author: 'Emmeiwhite',
    githubLink: 'https://github.com/emmeiwhite'
  },
  {
    artName: '360 Varial Kickflip',
    pageLink: './Art/DICHAMOTO/index.html',
    imageLink: './Art/DICHAMOTO/360_Varial_Kickflip.gif',
    author: 'DICHAMOTO',
    githubLink: 'https://github.com/DICHAMOTO'
  },
  {
    artName: 'Bouncer the Bouncy Box',
    pageLink: './Art/RussD/index.html',
    imageLink: './Art/RussD/bouncer-the-bouncy-box.png',
    author: 'Russell',
    githubLink: 'https://github.com/rdyer07'
  },
  {
    artName: '3D Infinite Loop Sprites Cards',
    pageLink: './Art/luiavag/index.html',
    imageLink: './Art/luiavag/luiavag_3D_Infinite_Loop.gif',
    author: 'LuVAGu',
    githubLink: 'https://github.com/luiavag'
  },
  {
    artName: 'Star Wars',
    pageLink: './Art/ChiragAgarwal/index.html',
    imageLink: './Art/ChiragAgarwal/star_wars.gif',
    author: 'Chirag Agarwal',
    githubLink: 'https://github.com/chiragragarwal'
  },
  {
    artName: 'ImageGallery',
    pageLink: './Art/Hoverimage/index.html',
    imageLink: './Art/Hoverimage/hoverimage.gif',
    author: 'Siddhant Jain',
    githubLink: 'https://github.com/Sid-web6306'
  },
  {
    artName: 'characterwalking',
    pageLink: './Art/characterwalkingChetan/index.html',
    imageLink: './Art/characterwalkingChetan/image.png',
    author: 'Chetan Muliya',
    githubLink: 'https://github.com/chetanmuliya'
  },
  {
    artName: 'Grow',
    pageLink: './Art/octavioLafourcade/index.html',
    imageLink: './Art/octavioLafourcade/animation.gif',
    author: 'Octavio Lafourcade',
    githubLink: 'https://github.com/tavolafourcade'
  },
  {
    artName: 'Slats',
    pageLink: './Art/Sagaquisces/index.html',
    imageLink: './Art/Hoverimage/slats.gif',
    author: 'Michael David Dunlap',
    githubLink: 'https://github.com/sagaquisces'
  },
  {
    artName: 'Coffee',
    pageLink: './Art/animate-coffee/index.html',
    imageLink: './Art/animate-coffee/ezgif.com-video-to-gif.gif',
    author: 'Elise Welch',
    githubLink: 'https://github.com/EliseWelch'
  },
  {
    artName: 'Blended',
    pageLink: './Art/Pro-animate/index.html',
    imageLink: './Art/Pro-animate/Blended.gif',
    author: 'Promise Nwafor',
    githubLink: 'https://github.com/emPro-source'
  },
  {
    artName: 'sproutseeds',
    pageLink: './Art/sproutseeds/index.html',
    imageLink: 'https://codepen.io/_Sabine/pen/yGGLON',
    author: '_Sabine'
  },
  {
    artName: 'aninikhil',
    pageLink: './Art/aninikhil/index.html',
    imageLink: './Art/aninikhil/nik.jpg',
    author: 'Nikhil N G',
    githubLink: 'https://github.com/nikhilng99'
  },
  {
    artName: 'Playballs',
    pageLink: './Art/playballs/index.html',
    imageLink: './Art/playballs/playballs.gif',
    author: 'Omar Jabaly',
    githubLink: 'https://github.com/Omarjabaly'
  },
  {
    artName: 'simpleAnimation',
    pageLink: './Art/cazabe/index.html',
    imageLink: './Art/cazabe/mrRobot.png',
    author: 'cazabe',
    githubLink: 'https://github.com/cazabe'
  },
  {
    artName: 'Dragon',
    pageLink: './Art/Dragon/index.html',
    imageLink: './Art/Joy/smallDragon.gif',
    author: 'nikicivan',
    githubLink: 'https://github.com/nikicivan'
  },
  {
    artName: 'TypingAnimation',
    pageLink: './Art/yogi_the_bear/index.html',
    imageLink: './Art/yogi_the_bear/my_animation.gif',
    author: 'yogev',
    githubLink: 'https://github.com/yogevHenig'
  },
  {
    artName: 'Mario Kart Animation',
    pageLink: './Art/mario2/index.html',
    imageLink: './Art/mario2/mario.png',
    author: 'Sakshi Sinha',
    githubLink: 'https://github.com/sakshi-1'
  },
  {
    artName: 'NarutoAnimation',
    pageLink: './Art/Tgoslee/index.html',
    imageLink: './Art/Tgoslee/Naruto.gif',
    author: 'Trenisha',
    githubLink: 'https://github.com/tgoslee'
  },
  {
    artName: 'Jackony',
    pageLink: './Art/Yaseen_Mohammed/index.html',
    imageLink: './Art/Yaseen_Mohammed/pichatcho.gif',
    author: 'Yaseen_Mohammed',
    githubLink: 'https://yaseenaiman.github.io/'
  },
  {
    artName: 'DVRU',
    pageLink: './Art/dvru/index.html',
    imageLink: './Art/dvru/dvru.gif',
    author: 'dvru',
    githubLink: 'https://github.com/dvru'
  },
  {
    artName: 'Coulisse',
    pageLink: './Art/Ayoubahida/index.html',
    imageLink: './Art/Ayoubahida/coulisseAnimation.gif',
    author: 'Ayoubahida',
    githubLink: 'https://github.com/Ayoubahida'
  },
  {
    artName: 'TextAnimation',
    pageLink: './Art/TextAnimation/index.html',
    imageLink: './Art/TextAnimation/welcome.gif',
    author: 'waleed',
    githubLink: 'https://github.com/waleed-1993'
  },
  {
    artName: 'Animatron',
    pageLink: './Art/Animatron/index.html',
    imageLink: './Art/Joy/trance.gif',
    author: 'farhan',
    githubLink: 'https://github.com/fnahmad'
  },
  {
    artName: 'Sky',
    pageLink: './Art/marijapanic/index.html',
    imageLink: './Art/marijapanic/clouds.gif',
    author: 'marijapanic',
    githubLink: 'https://github.com/marijapanic'
  },
  {
    artName: 'GreenFunnel',
    pageLink: './Art/GreenFunnel/index.html',
    imageLink: './Art/GreenFunnel/green-funnel.gif',
    author: 'sergiorra',
    githubLink: 'https://github.com/sergiorra'
  },
  {
    artName: 'mig',
    pageLink: './Art/mig/index.html',
    imageLink: './Art/mig/squares.gif',
    author: 'mig',
    githubLink: 'https://github.com/miguel231997'
  },
  {
    artName: 'RabbitHopping',
    pageLink: './Art/tigerlight/index.html',
    imageLink: './Art/tigerlight/RabbitHopping.gif',
    author: 'tigerlight',
    githubLink: 'https://github.com/tigerlight'
  },
  {
    artName: 'Picture Pop',
    pageLink: './Art/Ford CSS Animation/index.html',
    imageLink: './Art/Ford CSS Animation/Ford gif.gif',
    author: 'klf006',
    githubLink: 'https://github.com/klf006'
  },
  {
    artName: 'Smoke Animation',
    pageLink: './Art/smoke Animation/index.html',
    imageLink: './Art/smoke Animation/Capture.png',
    author: 'aman-cse',
    githubLink: 'https://github.com/aman-cse'
  },
  {
    artName: 'BH',
    pageLink: './Art/animationBH/index.html',
    imageLink: '',
    author: 'BH',
    githubLink: 'https://github.com/huynhcongbaotran'
  },
  {
    artName: 'bounce',
    pageLink: './Art/naina/index.html',
    imageLink: './Art/naina/bounce.gif',
    author: 'Naina',
    githubLink: 'https://github.com/naina010'
  },
  {
    artName: 'Motivation',
    pageLink: './Art/motivation/index.html',
    imageLink: './Art/motivation/motivation.gif',
    author: 'Art',
    githubLink: 'https://github.com/artbalahadia'
  },
  {
    artName: 'Doraemon-Ball',
    pageLink: './Art/DhirajKaushik/index.html',
    imageLink: './Art/DhirajKaushik/doremon.gif',
    author: 'Dhiraj Kaushik',
    githubLink: 'https://github.com/dhirajkaushik321'
  },
  {
    artName: 'EverettAnimation',
    pageLink: './Art/EverettAnimation/index.html',
    imageLink: './Art/Joy/game.jpg',
    author: 'Claudia',
    githubLink: 'https://github.com/claudiabringaseverett'
  },
  {
    artName: 'helloooo',
    pageLink: './Art/shitman0930/index.html',
    imageLink: './Art/shitman0930/eyes.gif',
    author: 'shitman0930',
    githubLink: 'https://github.com/shitman0930'
  },
  {
    artName: 'Animato',
    pageLink: './Art/panduka_karunasena_animato/index.html',
    imageLink: './Art/panduka_karunasena_animato/animato.gif',
    author: 'panduka karunasena',
    githubLink: 'https://github.com/pandukakarunasena'
  },
  {
    artName: 'anishprj',
    pageLink: './Art/anishprj/index.html',
    author: 'Anish Ghimire',
    githubLink: 'https://github.com/anishprj/'
  },
  {
    artName: 'Toshman Animation',
    pageLink: './Art/Toshman Animation/index.html',
    imageLink: './Art/Toshman Animation/animation demo.gif',
    author: 'Toshman-hub',
    githubLink: 'https://github.com/Toshman-hub'
  },
  {
    artName: 'alexandraturony87',
    pageLink: './Art/alexandraturony87/index.html',
    imageLink: './Art/alexandraturony87/ephiphany.gif',
    author: 'Alexandra Turony',
    githubLink: 'https://github.com/alexandraturony87'
  },
  {
    artName: 'Ball Crazy',
    pageLink: './Art/tanyamiranda/ballcrazy.html',
    imageLink: './Art/tanyamiranda/ballcrazy.gif',
    author: 'Tanya Miranda',
    githubLink: 'https://github.com/tanyamiranda'
  },
  {
    artName: 'Simple Animation Trick!',
    pageLink: './Art/mismail-541/index.html',
    imageLink: './Art/mismail-541/simple-animation-trick.gif',
    author: 'mismail-541',
    githubLink: 'https://github.com/mismail-541'
  },
  {
    artName: 'CORONA TOILET PAPER',
    pageLink: './Art/WissAnimation/index.html',
    imageLink: './Art/WissAnimation/Toiletpaperrun.png',
    author: 'Wiss',
    githubLink: 'https://github.com/Wissemfars'
  },
  {
    artName: 'verticalBarsAnimation',
    pageLink: './Art/verticalBarsAnimation/index.html',
    imageLink: './Art/verticalBarsAnimation/verticalBarsAnimation.gif',
    author: 'Marius Negru',
    githubLink: 'https://github.com/I3lackMarius'
  },
  {
    artName: 'Calcopod',
    pageLink: './Art/Calcopod/index.html',
    imageLink: './Art/Calcopod/giffed.gif',
    author: 'Calcopod',
    githubLink: 'https://github.com/Calcopod'
  },
  {
    artName: 'Robot Dance',
    pageLink: './Art/jnch009/index.html',
    imageLink: './Art/jnch009/robotjnch009.gif',
    author: 'Jeremy Ng',
    githubLink: 'https://github.com/jnch009'
  },
  {
    artName: 'Equalizer',
    pageLink: './Art/prathmeshgujar/index.html',
    imageLink: './Art/prathmeshgujar/equalizer.gif',
    author: 'Prathmesh Gujar',
    githubLink: 'https://github.com/prathmeshgujar'
  },
  {
    artName: 'Castle',
    pageLink: './Art/Yakraj/index.html',
    imageLink: './Art/Yakraj/castle.gif',
    author: 'Yakraj',
    githubLink: 'https://github.com/yakraj'
  },
  {
    artName: 'Shimmering Stars',
    pageLink: './Art/Pranav/index.html',
    imageLink: './Art/Pranav/shimmering-stars.gif',
    author: 'Pranav Sood',
    githubLink: 'https://github.com/prnv06'
  },
  {
    artName: 'Dancing Square',
    pageLink: './Art/chansart/index.html',
    imageLink: './Art/chansart/chansart.gif',
    author: 'Chansart',
    githubLink: 'https://github.com/chansart'
  },
  {
    artName: 'Animatron',
    pageLink: './Art/animatron/index.html',
    imageLink: './Art/animatron/trance.gif',
    author: 'Sujal',
    githubLink: 'https://github.com/Sujal7689'
  },
  {
    artName: 'fire flicker',
    pageLink: './Art/hemantrawat/index.html',
    imageLink: './Art/hemantrawat/index.gif',
    author: 'Hemant Rawat',
    githubLink: 'https://github.com/He-mantRawat'
  },
  {
    artName: 'Bouncing Ball',
    pageLink: './Art/bouncingBall/bouncing ball.html',
    imageLink: './Art/bouncingBall/bouncingball.gif',
    author: 'Pravin deva',
    githubLink: 'https://github.com/pravindeva'
  },
  {
    artName: 'Animated Landing Page',
    pageLink: './Art/animatedLandingPage01/index.html',
    imageLink: './Art/animatedLandingPage01/ezgif.com-video-to-gif',
    author: 'Aneta-s',
    githubLink: 'https://github.com/aneta-s'
  },
  {
    artName: 'Goraved',
    pageLink: './Art/goraved/index.html',
    imageLink: './Art/goraved/goraved_animation.gif',
    author: 'Roman Pobotin (Goraved)',
    githubLink: 'https://github.com/goraved'
  },
  {
    artName: 'Doraemon',
    pageLink: './Art/Ranajit/doraemon.html',
    imageLink: './Art/animatron/doraemon.gif',
    author: 'Ranajit',
    githubLink: 'https://github.com/basak-32'
  },
  {
    artName: 'Ax Dev',
    pageLink: './Art/axdev/test.html',
    imageLink: './Art/axdev/gif.gif',
    author: 'Axel Avila',
    githubLink: 'https://github.com/axavila'
  },
  {
    artName: 'Magic Circle',
    pageLink: './Art/magpiet/index.html',
    imageLink: './Art/magpiet/gif.gif',
    author: 'Magnus Cromwell',
    githubLink: 'https://github.com/magpiet'
  },
  {
    artName: 'Pulsing Circle',
    pageLink: './Art/innape/index.html',
    imageLink: './Art/innape/Pulsing Cirkle.gif',
    author: 'innape',
    githubLink: 'https://github.com/innape'
  },
  {
    artName: 'Bouncing Ball',
    pageLink: './Art/BouncingBall/index.html',
    imageLink: './Art/BouncingBall/BouncingBall.gif',
    author: 'Satish Pokala',
    githubLink: 'https://github.com/Satishpokala124'
  },
  {
    artName: 'Daredevil',
    pageLink: './Art/daredevil/index.html',
    imageLink: './Art/daredevil/daredevil.gif',
    author: 'Vivek Raj',
    githubLink: 'https://github.com/vivekrajx'
  },
  {
    artName: 'hover Me',
    pageLink: './Art/hoverMe/index.html',
    author: 'Bleron88',
    githubLink: 'https://github.com/bleron88'
  },
  {
    artName: "Adam's Animation",
    pageLink: "./Art/Adam's Animation/index.html",
    imageLink: "./Art/Adam's Animation/animation.gif",
    author: 'Adam Hills',
    githubLink: 'https://github.com/adamhills91'
  },
  {
    artName: 'Spin it',
    pageLink: './Art/b-ed/index.html',
    imageLink: './Art/b-ed/Hnet.com-image.gif',
    author: 'Edd',
    githubLink: 'https://github.com/b-ed'
  },
  {
    artName: 'playstation-anim',
    pageLink: './Art/playstation-anim/index.html',
    imageLink: './Art/playstation-anim/ps.gif',
    author: 'seif1125',
    githubLink: 'https://github.com/seif1125'
  },
  {
    artName: 'Ritika',
    pageLink: './Art/Ritika/index.html',
    imageLink: './Art/Ritika/warrior.png',
    author: 'Ritika',
    githubLink: 'https://github.com/Ritika-soni'
  },
  {
    artName: 'Animatron',
    pageLink: './Art/animatron/index.html',
    imageLink: './Art/animatron/colourpencils.png',
    author: 'jahid hasan',
    githubLink: 'https://github.com/jahidhasan299/'
  },
  {
    artName: 'Animatron2',
    pageLink: './Art/Animatron2/index.html',
    imageLink: './Art/Animatron2/trance.gif',
    author: 'PUNKLANCER',
    githubLink: 'https://github.com/PUNKLANCER/'
  },
  {
    artName: 'Text_Animation',
    pageLink: './Art/Text_Animation/index.html',
    imageLink: './Art/Text_Animation/text.gif',
    author: 'Christian',
    githubLink: 'https://github.com/mkBraga'
  },
  {
    artName: 'Practice',
    pageLink: './Art/Practice/index.html',
    imageLink: './Art/Joy/triangle.gif',
    author: 'MuGenFJ',
    githubLink: 'https://github.com/MuGenFJ/'
  },
  {
    artName: 'Tile',
    pageLink: './Art/weilincheng/index.html',
    imageLink: './Art/weilincheng/tile.gif',
    author: 'weilincheng',
    githubLink: 'https://github.com/weilincheng'
  },
  {
    artName: 'TemidoRochaSpin',
    pageLink: './Art/temido_rocha_animation/index.html',
    imageLink: './Art/temido_rocha_animation/TemidoRocha.gif',
    author: 'TemidoRocha',
    githubLink: 'https://github.com/TemidoRocha'
  },
  {
    artName: 'Tile',
    pageLink: './Art/weilincheng/index.html',
    imageLink: './Art/weilincheng/tile.gif',
    author: 'weilincheng',
    githubLink: 'https://github.com/weilincheng'
  },
  {
    artName: 'fire flicker',
    pageLink: './Art/hemantrawat/index.html',
    imageLink: './Art/hemantrawat/index.gif',
    author: 'Hemant Rawat',
    githubLink: 'https://github.com/He-mantRawat'
  },
  {
    artName: 'Bouncing Ball',
    pageLink: './Art/bouncingBall/bouncing ball.html',
    imageLink: './Art/bouncingBall/bouncingball.gif',
    author: 'Pravin deva',
    githubLink: 'https://github.com/pravindeva'
  },
  {
    artName: 'Animated Landing Page',
    pageLink: './Art/animatedLandingPage without bar/index.html',
    imageLink: './Art/animatedLandingPage without bar/ezgif.com-video-to-gif',
    author: 'Aneta-s',
    githubLink: 'https://github.com/aneta-s'
  },
  {
    artName: 'Goraved',
    pageLink: './Art/goraved/index.html',
    imageLink: './Art/goraved/goraved_animation.gif',
    author: 'Roman Pobotin (Goraved)',
    githubLink: 'https://github.com/goraved'
  },
  {
    artName: 'Doraemon',
    pageLink: './Art/Ranajit/doraemon.html',
    imageLink: './Art/animatron/doraemon.gif',
    author: 'Ranajit',
    githubLink: 'https://github.com/basak-32'
  },
  {
    artName: 'Ax Dev',
    pageLink: './Art/axdev/test.html',
    imageLink: './Art/axdev/gif.gif',
    author: 'Axel Avila',
    githubLink: 'https://github.com/axavila'
  },
  {
    artName: 'Magic Circle',
    pageLink: './Art/magpiet/index.html',
    imageLink: './Art/magpiet/gif.gif',
    author: 'Magnus Cromwell',
    githubLink: 'https://github.com/magpiet'
  },
  {
    artName: 'Bouncing Ball',
    pageLink: './Art/Bouncing Ball/index.html',
    imageLink: './Art/cazabe/Bouncing Ball.gif',
    author: 'Satish Pokala',
    githubLink: 'https://github.com/Satishpokala124'
  },
  {
    artName: 'Daredevil',
    pageLink: './Art/daredevil/index.html',
    imageLink: './Art/daredevil/daredevil.gif',
    author: 'Vivek Raj',
    githubLink: 'https://github.com/vivekrajx'
  },
  {
    artName: 'hover Me',
    pageLink: './Art/hoverMe/index.html',
    author: 'Bleron88',
    githubLink: 'https://github.com/bleron88'
  },
  {
    artName: 'Happy Balloon',
    pageLink: './Art/ztollef/index.html',
    imageLink: './Art/ztollef/balloon.gif.',
    author: 'ztollef',
    githubLink: 'https://github.com/ztollef'
  },
  {
    artName: 'playstation-anim',
    pageLink: './Art/playstation-anim/index.html',
    imageLink: './Art/playstation-anim/ps.gif',
    author: 'seif1125',
    githubLink: 'https://github.com/seif1125'
  },
  {
    artName: 'Ritika',
    pageLink: './Art/Ritika/index.html',
    imageLink: './Art/Ritika/warrior.png',
    author: 'Ritika',
    githubLink: 'https://github.com/Ritika-soni'
  },
  {
    artName: 'Animatron',
    pageLink: './Art/animatron/index.html',
    imageLink: './Art/animatron/colourpencils.png',
    author: 'jahid hasan',
    githubLink: 'https://github.com/jahidhasan299/'
  },
  {
    artName: 'Animatron2',
    pageLink: './Art/Animatron2/index.html',
    imageLink: './Art/Animatron2/trance.gif',
    author: 'PUNKLANCER',
    githubLink: 'https://github.com/PUNKLANCER/'
  },
  {
    artName: 'Text_Animation',
    pageLink: './Art/Text_Animation/index.html',
    imageLink: './Art/Text_Animation/text.gif',
    author: 'Christian',
    githubLink: 'https://github.com/mkBraga'
  },
  {
    artName: 'Practice',
    pageLink: './Art/Practice/index.html',
    imageLink: './Art/Joy/triangle.gif',
    author: 'MuGenFJ',
    githubLink: 'https://github.com/MuGenFJ/'
  },
  {
    artName: 'Tile',
    pageLink: './Art/weilincheng/index.html',
    imageLink: './Art/weilincheng/tile.gif',
    author: 'weilincheng',
    githubLink: 'https://github.com/weilincheng'
  },
  {
    artName: 'Circle Pulse',
    pageLink: './Art/circle-pulse/index.html',
    imageLink: './Art/circle-pulse/circle-pulse.gif',
    author: 'jmorr002',
    githubLink: 'https://github.com/jmorr002'
  },
  {
    artName: 'Flare Spin',
    pageLink: './Art/mykz1608/index.html',
    imageLink: '',
    author: 'mykz1608',
    githubLink: 'https://github.com/mykz1608'
  },
  {
    artName: 'MexicanMustache',
    pageLink: './Art/AnimatedMustache/index.html',
    imageLink: './Art/AnimatedMustache/MexicanMustache.gif',
    author: 'Andrés Alonso Gálvez',
    githubLink: 'https://github.com/Dondesconton/'
  },
  {
    artName: 'css',
    pageLink: './Art/2.css/index.html',
    imageLink: './Art/2.css/css.gif'
  },
  {
    artName: 'Square Color Change',
    pageLink: './Art/baesyc/index.html',
    imageLink: './Art/baesyc/square.gif',
    author: 'Baesyc',
    githubLink: 'https://github.com/baesyc'
  },
  {
    artName: 'MexicanMustache',
    pageLink: './Art/AnimatedMustache/index.html',
    imageLink: './Art/AnimatedMustache/MexicanMustache.gif',
    author: 'Andrés Alonso Gálvez',
    githubLink: 'https://github.com/Dondesconton/'
  },
  {
    artName: 'Chanimation',
    pageLink: './Art/Chanimation/index.html',
    imageLink: './Art/Chanimation/dancegif.gif',
    author: 'chandant9',
    githubLink: 'https://github.com/chandant9/'
  },
  {
    artName: 'DancingGroot',
    pageLink: './Art/m-elina/index.html',
    imageLink: './Art/m-elina/groot_animation.gif',
    author: 'Melina',
    githubLink: 'https://github.com/m-elina/'
  },
  {
    artName: 'Animatron',
    pageLink: './Art/animatron/index.html',
    imageLink: './Art/animatron/trance.gif',
    author: 'Andrew',
    githubLink: 'https://github.com/andrewbom/'
  },
  {
    artName: 'rainbows',
    pageLink: './Art/vassilchiev/index.html',
    imageLink: './Art/vassilchiev/giphy.gif',
    author: 'Vassil',
    githubLink: 'https://github.com/vassilchiev/'
  },
  {
    artName: "Zai's Orbitron",
    pageLink: './Art/zai/index.html',
    imageLink: './Art/zai/zais_orbitron.gif',
    author: '5amm5',
    githubLink: 'https://github.com/5amm5965/'
  },
  {
    artName: "404's crying baby page",
    pageLink: './Art/papfal/index.html',
    imageLink: './Art/papfal/HTML-404-Crying-Baby-Page.gif',
    author: 'papfal',
    githubLink: 'https://github.com/papfal/'
  },
  {
    artName: 'ani-3d',
    pageLink: './Art/ani-3d/ani-3d.html',
    imageLink: './Art/ani-3d/ani-3d.gif',
    author: 'clyde166',
    githubLink: 'https://github.com/clyde166/'
  },
  {
    artName: 'Boy',
    pageLink: './Art/Boy/index.html',
    imageLink: './Art/Boy/Boy with house.png',
    author: 'Gajhendran',
    githubLink: 'https://github.com/Gajhendran/'
  },
  {
    artName: 'Funimation',
    pageLink: './Art/Funimation/index.html',
    imageLink: './Art/Funimation/Funimation.gif',
    author: 'Pratik',
    githubLink: 'https://github.com/pratikrana1998/'
  },
  {
    artName: 'Jungle Monkey',
    pageLink: './Art/AMCodin/index.html',
    imageLink: './Art/AMCodin/monkey.gif',
    author: 'AMCodin',
    githubLink: 'https://github.com/amcodin'
  },
  {
    artName: 'bellow',
    pageLink: './Art/fran/index.html',
    imageLink: './Art/fran/bellow.gif',
    author: 'franzwah',
    githubLink: 'https://github.com/franzwah'
  },
  {
    artName: 'Typing Indicator',
    pageLink: './Art/jacob-bacon/index.html',
    imageLink: './Art/jacob-bacon/jacob-bacon-art.JPG',
    author: 'jacob-bacon',
    githubLink: 'https://github.com/jacob-bacon'
  },
  {
    artName: 'Colination',
    pageLink: './Art/colination/index.html',
    imageLink: './Art/colination/animation.png',
    author: 'colinJR95',
    githublink: 'https://github.com/colinJR95'
  },
  {
    artName: 'Glowing Circle by Leem Plays',
    pageLink: './Art/AliHaidar/index.html',
    imageLink: './Art/AliHaidar/giphy.gif',
    author: 'alihaidar2950',
    githubLink: 'https://github.com/alihaidar2950'
  },
  {
    artName: 'bouncy-ball',
    pageLink: './Art/bouncy-ball/ty.html',
    imageLink: './Art/bouncy-ball/bouncy-ball.gif',
    author: 'Huang Yi-Ting',
    githubLink: 'https://github.com/yiting76'
  },
  {
    artName: 'bouncy-ball',
    pageLink: './Art/bouncy-ball/ty.html',
    imageLink: './Art/bouncy-ball/bouncy-ball.gif',
    author: 'Huang Yi-Ting',
    githubLink: 'https://github.com/yiting76'
  },
  {
    artName: 'Tronix',
    pageLink: './Art/visiona/index.html',
    imageLink: './Art/visiona/tronix.gif',
    author: 'visiona',
    githubLink: 'https://github.com/visiona'
  },
  {
    artName: 'Synchronization',
    pageLink: './Art/synchronization!/synchronization',
    imageLink: './Art/synchronization/synchronized_Dots.gif',
    author: 'Pranjal',
    githublink: 'https://github.com/Pranjal705'
  },
  {
    artName: 'Random Squares',
    pageLink: './Art/Monitha/index.html',
    author: 'Monitha',
    githubLink: 'https://github.com/dmonitha'
  },
  {
    artName: 'Walking-Man-Front',
    pageLink: './Art/Akhil/index.html',
    imageLink: './Art/Akhil/Walking-man-front.gif',
    author: 'Akhil',
    githubLink: 'https://github.com/akhils95'
  },
  {
    artName: 'Cow-cat',
    pageLink: './Art/Cow-cat/index.html',
    imageLink: './Art/Cow-cat/Cow-cat.gif',
    author: 'Galia',
    githubLink: 'https://github.com/galiarudenko'
  },
  {
    artName: 'Rainb0w',
    pageLink: './Art/Duka/index.html',
    imageLink: './Art/Duka/rainbow.gif',
    author: 'Duka',
    githubLink: 'https://github.com/DusanKrcmarik'
  },
  {
    artName: 'Indian',
    pageLink: './Art/Indian/index.html',
    imageLink: './Art/Indian/Indian.gif',
    author: 'Duka',
    githubLink: 'https://github.com/ndvishruth'
  },
  {
    artName: 'Animatron',
    pageLink: './Art/sanmitra/index.html',
    imageLink: './Art/sanmitra/index.gif',
    author: 'sanmitra',

    githubLink: 'https://github.com/sanmitra1999'
  },
  {
    artName: 'Ball-clear',
    pageLink: './Art/Naok000/index.html',
    imageLink: './Art/Naok000/ball-clear.gif',
    author: 'Naok000',
    githubLink: 'https://github.com/Naok000'
  },
  {
    artName: 'Mario_Kart_Animation',
    pageLink: './Art/Mario_Kart_Animation/index.html',
    imageLink: './Art/Mario_Kart_Animation/Mario.png',
    author: 'AnsonAMS',
    githubLink: 'https://github.com/AnsonAMS'
  },
  {
    artName: 'Microsoft_animation',
    pageLink: './Art/SaumyaBhatt/index.html',
    imageLink: './Art/SaumyaBhatt/Animation.gif',
    author: 'Saumya-Bhatt',
    githubLink: 'https://github.com/Saumya-Bhatt'
  },
  {
    artName: 'Falling',
    pageLink: './Art/Sfrench5/index.html',
    imageLink: './Art/Sfrench5/Falling.gif',
    author: 'Sfrench5',
    githubLink: 'https://github.com/Sfrench5'
  },
  {
    artName: 'Dragon_Loading',
    pageLink: './Art/Dragon_Loading/index.html',
    imageLink: './Art/Dragon_Loading/DragonLoading.gif',
    author: 'Prasad',
    githubLink: 'https://github.com/PrasadM07'
  },
  {
    artName: 'Animatrix',
    pageLink: './Art/Animatrix/index.html',
    imageLink: './Art/Animatrix/Animatrix.png',
    author: 'soutog',
    githubLink: 'https://github.com/soutog'
  },
  {
    artName: 'Simple-Loading',
    pageLink: './Art/Loading/loading.html',
    imageLink: './Art/Loading/load.gif',
    author: 'Vijay',
    githubLink: 'https://github.com/VijayVjCuber'
  },
  {
    artName: 'Fiyi-Animation',
    pageLink: './Art/Fiyi-Animation/index.html',
    imageLink: './Art/Fiyi-Animation/relax_smile.gif',
    author: 'Fiyi-A',
    githubLink: 'https://github.com/Fiyi-A'
  },
  {
    artName: 'Colored Bars',
    pageLink: './Art/mleblanc94/mleblanc94_html_Animation-Nation.html',
    imageLink: './Art/mleblanc94/ColoredBars.gif',
    author: 'mleblanc94',
    githubLink: 'https://github.com/mleblanc94'
  },
  {
    artName: 'animeR',
    pageLink: './Art/animeR/index.html',
    imageLink: './Art/animeR/animeR.gif',
    author: 'Rajneesh',
    githubLink: 'https://github.com/rajneeshk94'
  },
  {
    artName: 'Sunset-City',
    pageLink: './Art/jyun9504/index.html',
    imageLink: './Art/jyun9504/sunset-city.gif',
    author: 'jyun9504',
    githubLink: 'https://github.com/jyun9504'
  },
  {
    artName: 'brianbottle',
    author: 'brian',
    pageLink: './Art/brianbottle/index.html',
    imageLink: './Art/brianbottle/bottle.gif',
    githubLink: 'https://github.com/brianabplanalp1'
  },
  {
    artName: 'Shapes',
    pageLink: './Art/mark-marchant/index.html',
    imageLink: './Art/mark-marchant/shapes.png',
    author: 'Mark Marchant',
    githubLink: 'https://github.com/jtla3/Animation-Nation'
  },
  {
    artName: 'Loading',
    pageLink: './Art/NoumanAziz/Loading.html',
    videoLink: './Art/NoumanAziz/loading.gif',
    author: 'NoumanAziz',
    githubLink: 'https://github.com/NoumanAziz'
  },
  {
    artName: `Galek's Simple Animation`,
    pageLink: './Art/GalekAnimation/index.html',
    imageLink: './Art/GalekAnimation/simpleanimation.gif',
    author: 'Adam Galek',
    githubLink: 'https://github.com/TheGalekxy'
  },
  {
    artname: 'Rainbow animation',
    pageLink: './Art/Rainbow/index.html',
    imageLink: './Art/Rainbow/rainbow.gif',
    author: 'Mohanraj',
    githubLink: 'https://github.com/chelladuraimohanraj/Animation-Nation'
  },
  {
    artName: `Cyan Loading Animation`,
    pageLink: './Art/Wannesds/index.html',
    imageLink: './Art/Wannesds/Wannesds.gif',
    author: 'Wannes Dieltiens',
    githubLink: 'https://github.com/Wannesds'
  },
  {
    artName: 'Animatron',
    pageLink: './Art/Animatron/index.html',
    imageLink: './Art/Animatron/trance.gif',
    author: 'Gihan Balasuriya',
    githubLink: 'https://github.com/gihanbalasuriya'
  },
  {
    artName: 'Light text blink',
    pageLink: './Art/Mani-textlight-blink/index.html',
    imageLink: './Art/Mani-textlight-blink/light-blink-text.gif',
    author: 'Mani Pandian',
    githubLink: 'https://github.com/Manipandian'
  },
  {
    artName: 'Circle',
    pageLink: './Art/PoKai/index.html',
    imageLink: './Art/PoKai/circle.png',
    author: 'PoKai Chang',
    githubLink: 'https://github.com/st875052018'
  },
  {
    artName: 'animatron',
    pageLink: './Art/animatron/index.html',
    imageLink: './Art/animatron/trance.gif',
    author: 'Christy',
    githubLink: 'https://github.com/ChristyLucid'
  },
  {
    artName: 'bouncing_ball',
    pageLink: './Art/bouncing_ball/bouncing_ball.html',
    imageLink: './Art/bouncing_ball/bouncing-ball.gif',
    author: 'Nirmalie',
    githubLink: 'https://github.com/nirmalieo3'
  },
  {
    artName: 'Rocket',
    pageLink: './Art/Rocket/index.html',
    imageLink: './Art/Rocket/rocket.gif',
    author: 'Jose Diaz',
    githubLink: 'https://github.com/josegerard2000'
  },
  {
    artName: 'simpleG',
    pageLink: './Art/simpleG/index.html',
    imageLink: './Art/simpleG/kitty.jpg',
    author: 'gargeper',
    githubLink: 'https://github.com/gargeper'
  },
  {
    artName: 'BounceFace',
    pageLink: './Art/ainamation/index.html',
    imageLink: './Art/ainamation/ainamation.gif',
    author: 'Ainara Saralegui',
    githubLink: 'https://github.com/asaralegui'
  },
  {
    artName: 'Text Flow',
    pageLink: './Art/ConnerCoding/index.html',
    imageLink: './Art/ConnerCoding/ztmanimation.gif',
    author: 'Conner Schiller',
    githubLink: 'https://github.com/ConnerCoding'
  },
  {
    artName: 'Glow',
    pageLink: './Art/Glow/index.html',
    imageLink: './Art/Glow/Glow.png',
    author: 'Joaquin Castillo',
    githubLink: 'https://github.com/JuakoDev'
  },
  {
    artName: 'Heart Real',
    pageLink: './Art/riddhax/index.html',
    imageLink: './Art/riddhax/index.gif',
    author: 'Riddhax',
    githubLink: 'https://github.com/riddhax'
  },

  {
    artName: 'Balls',
    pageLink: './Art/Paul - Simple Annoying Balls/index.html',
    imageLink: './Art/Paul - Simple Annoying Balls/Balls.gif',
    author: 'Paul',
    githubLink: 'https://github.com/psr83'
  },

  {
    artname: 'Square-Move',
    pageLink: './Art/Poonam/square.html',
    imageLink: './Art/Poonam/square_gif.gif',
    author: 'Poonam',
    githubLink: 'https://github.com/poonampant'
  },

  {
    artname: 'JesseEarley',
    pageLink: './Art/JesseEarley/index.html',
    imageLink: './Art/JesseEarley/index.gif',
    author: 'JesseEarley',
    githubLink: 'https://github.com/JesseEarley'
  },
  {
    artname: 'Hacktoberfest 2020',
    pageLink: './Art/taepal467/index.html',
    imageLink: './Art/taepal467/hiclipart.com (1).png',
    author: 'Chantae P.',
    githubLink: 'https://github.com/taepal467'
  },
  {
    artName: 'Animatron',
    pageLink: './Art/animatron/triangle/index.html',
    imageLink: './Art/animatron/trance.gif',
    author: 'Deborah',
    githubLink: 'https://github.com/dluckey123'
  },
  {
    artName: 'Animatron',
    pageLink: './Art/animatron/triangle/index.html',
    imageLink: './Art/animatron/trance.gif',
    author: 'Deborah',
    githubLink: 'https://github.com/dluckey123'
  },
  {
    artname: 'Animate',
    pageLink: '/codepen/animation/src/index.html',
    imageLink: 'Animation',
    author: 'Altamas khan',
    githubLink: 'https://github.com/Altamas2049'
  },
  {
    artName: 'Spin',
    pageLink: './Art/Spin/allli.html',
    imageLink: './Art/Spin/allli.gif',
    author: 'Victor Winner',
    githubLink: 'https://github.com/Vicwin13'
  },
  {
    artName: 'Spinner',
    pageLink: './Art/nishantpandey/allli.html',
    imageLink: './Art/nishantpandey/allli.gif',
    author: 'Nishant Pandey',
    githubLink: 'https://github.com/mrpandey1'
  },
  {
    artName: 'Hacktober Test',
    pageLink: './Art/bajancode/index.html',
    imageLink: './Art/BajanCode/index.gif',
    author: 'bajancode',
    githubLink: 'https://github.com/bajancode'
  },
  {
    artName: 'ZTM anim',
    pageLink: './Art/ayushi2410/index.html',
    imageLink: './Art/ayushi2410/ayushi2410.gif',
    author: 'Ayushi2410',
    githubLink: 'https://github.com/ayushi2410'
  },
  {
    artName: 'misaelsantos',
    pageLink: './Art/misaelsantos/index.html',
    imageLink: './Art/misaelsantos/neohack.gif',
    author: 'Misael Santos',
    githubLink: 'https://github.com/MisaelSantos'
  },
  {
    artName: 'I am a Developer',
    pageLink: './Art/Kuroyza/Iam-a-developer.html',
    imageLink: './Art/Kuroyza/Iam-a-developer.gif',
    author: 'Kuroyza',
    githubLink: 'https://github.com/kuroyza'
  },
  {
    artName: 'simple box',
    pageLink: './Art/Box/index.html',
    imageLink: './Art/Box/static_image.jpg',
    author: 'Abishek shah',
    githubLink: 'https://github.com/abishek-sha-256'
  },
  {
    artname: 'Starry-sky',
    pageLink: './Art/starry-night/index.html',
    imageLink: './Art/starry-night/stars',
    author: 'Taima Khawaldeh',
    githubLink: 'https://github.com/taimakh'
  },
  {
    artName: 'Project Gallery',
    pageLink: './Art/hulya/index.html',
    imageLink: './Art/hulya/gallery.gif',
    author: 'Hulya Karakaya',
    githubLink: 'https://github.com/hulyak'
  },
  {
    artName: 'animation',
    pageLink: './Art/sameer786/animation.html',
    imageLink: './Art/sameer786/radius.gif',
    author: 'sameer',
    githubLink: 'https://github.com/sameer8605'
  },
  {
    artName: 'ArrowWave',
    pageLink: './Art/ArrowWave/index.html',
    imageLink: './Art/ArrowWave/ArrowWave.gif',
    author: 'Gabriel',
    githubLink: 'https://github.com/GabrielTeixeiraC'
  },
  {
    artName: 'The 4-Ever Loop',
    pageLink: './Art/the-4ever-loop/index.html',
    imageLink: './Art/the-4ever-loop/rotate.gif',
    author: 'Luciano M.',
    githubLink: 'https://github.com/LucianoWebDev'
  },
  {
    artName: 'Running Car',
    pageLink: './Art/Running-Car/index.html',
    imageLink: './Art/Running-Car/Running-car.PNG',
    author: 'Ermias',
    githubLink: 'https://github.com/ermiaskidane'
  },
  {
    artname: 'Youssef',
    pageLink: './Art/Youssef/index.html',
    imageLink: './Art/Youssef/fd8_AX.gif',
    author: 'Youssef',
    githubLink: 'https://github.com/youssefhany96'
  },
  {
    artName: 'The 4-Ever Loop',
    pageLink: './Art/the-4ever-loop/index.html',
    imageLink: './Art/the-4ever-loop/rotate.gif',
    author: 'Luciano M.',
    githubLink: 'https://github.com/LucianoWebDev'
  },

  {
    artName: 'Itried',
    pageLink: '/Art/Itried/animation.html',
    author: 'Harsha',
    githublink: 'https://github.com/HarshaKumar23'
  },
  {
    artName: 'Snail Zoom',
    pageLink: './Art/rbhachu/index.html',
    imageLink: './Art/rbhachu/snail.gif',
    author: 'Bhachu R.',
    githubLink: 'https://github.com/rbhachu'
  },
  {
    artName: 'Mini Text Animation',
    pageLink: './Art/text-mini-animation/index.html',
    imageLink: './Art/text-mini-animation/text-anime.gif',
    author: 'Chinel',
    githubLink: 'https://github.com/chinel'
  },
  {
    artName: 'Square loader',
    pageLink: './Art/square_loading/index.html',
    imageLink: './Art/square_loading/square_loading',
    author: 'Marek Chasák',
    githubLink: 'https://github.com/mchasak'
  },
  {
    artName: 'Stairs Text',
    pageLink: './Art/StairsText/index.html',
    imageLink: './Art/StairsText/stairs-text.gif',
    author: 'Noam K.',
    githubLink: 'https://github.com/noamkanonich'
  },
  {
    artName: 'animation',
    pageLink: './Art/sameer786/animation.html',
    imageLink: './Art/sameer786/radius.gif',
    author: 'sameer',
    githubLink: 'https://github.com/sameer8605'
  },
  {
    artName: 'Spinning is a good trick',
    pageLink: './Art/garrod90/index.html',
    imageLink: './Art/garrod90/craigsGif.gif',
    author: 'Craig, G',
    githubLink: 'https://github.com/garrod90'
  },
  {
    artName: 'Snail Zoom',
    pageLink: './Art/rbhachu/index.html',
    imageLink: './Art/rbhachu/snail.gif',
    author: 'Bhachu R.',
    githubLink: 'https://github.com/rbhachu'
  },
  {
    artName: 'Mini Text Animation',
    pageLink: './Art/text-mini-animation/index.html',
    imageLink: './Art/text-mini-animation/text-anime.gif',
    author: 'Chinel',
    githubLink: 'https://github.com/chinel'
  },
  {
    artName: 'Square loader',
    pageLink: './Art/square_loading/index.html',
    imageLink: './Art/square_loading/square_loading',
    author: 'Marek Chasák',
    githubLink: 'https://github.com/mchasak'
  },
  {
    artName: 'Stairs Text',
    pageLink: './Art/StairsText/index.html',
    imageLink: './Art/StairsText/stairs-text.gif',
    author: 'Noam K.',
    githubLink: 'https://github.com/noamkanonich'
  },
  {
    artName: 'animation',
    pageLink: './Art/sameer786/animation.html',
    imageLink: './Art/sameer786/radius.gif',
    author: 'sameer',
    githubLink: 'https://github.com/sameer8605'
  },

  {
    pageLink: './Art/radar animation/index.html',
    imageLink: './Art/radar.gif',
    author: 'Anup',
    githubLink: 'https://github.com/paddybaba'
  },
  {
    pageLink: './Art/sameer786/animation.html',
    imageLink: './Art/sameer786/radius.gif',
    author: 'sameer',
    githubLink: 'https://github.com/sameer8605'
  },
  {
    pageLink: './Art/radar animation/index.html',
    imageLink: './Art/radar',
    author: 'Anup',
    githubLink: 'https://github.com/paddybaba'
  },
  {
    pageLink: './Art/sameer786/animation.html',
    imageLink: './Art/sameer786/radius.gif',
    author: 'sameer',
    githubLink: 'https://github.com/sameer8605'
  },
  {
    artName: 'Friendly Ghost',
    pageLink: './Art/ristotoldsep/index.html',
    author: 'Risto Tõldsep',
    githubLink: 'https://github.com/ristotoldsep'
  },
  {
    artName: 'Friendly Ghost',
    pageLink: './Art/ristotoldsep/index.html',
    author: 'Risto Tõldsep',
    githubLink: 'https://github.com/ristotoldsep'
  },
  {
    artName: 'sritron',
    pageLink: './Art/sritron/index.html',
    imageLink: './Art/sritron/trance.gif',
    author: 'Srinivas',
    githubLink: 'https://github.com/sri189ms'
  },
  {
    artName: 'Friendly Ghost',
    pageLink: './Art/ristotoldsep/index.html',
    author: 'Risto Tõldsep',
    githubLink: 'https://github.com/ristotoldsep'
  },
  {
    artName: 'Sun Rise Time',
    pageLink: './Art/gurprtAnim/index.html',
    imageLink: './Art/gurprtAnim/gurAnim.gif',
    author: 'Gurpreet',
    githubLink: 'https://github.com/gur-p-reet'
  },
  {
    artName: 'Personal Info',
    pageLink: './Art/Personal_info/triangle/index.html',
    imageLink: './Art/Personal_info/trance.gif',
    author: 'Naim Uddin',
    githubLink: 'https://github.com/Naim365'
  },
  {
    artName: 'Shining Text',
    pageLink: './Art/MaxieTextShineOn/index.html',
    imageLink: './Art/MaxieTextShineOn/maxie-text-shine-on.gif',
    author: 'maxie7',
    githubLink: 'https://github.com/maxie7'
  },
  {
    artName: 'Spinning Box',
    pageLink: './Art/KccbzZ/index.html',
    imageLink: './Art/KccbzZ/cover.png',
    author: 'KccbzZ',
    githubLink: 'https://github.com/KccbzZ'
  },
  {
    artName: 'Age Disgracefully',
    pageLink: './Art/ynoden/index.html',
    imageLink: './Art/ynoden/Age_Disgracefully.gif',
    author: 'yusefnoden',
    githubLink: 'https://github.com/yusefnoden'
  },
  {
    artname: 'jimanimation',
    pageLink: './Art/jimanimation/index.html',
    imageLink: './Art/jimanimation/bouncy.gif',
    author: 'Jimin',
    githubLink: 'https://github.com/jimijos'
  },

  {
    artName: 'Meme Animation',
    pageLink: './Art/just_for_fun/index.html',
    imageLink: './Art/just_for_fun/image.gif',
    author: 'Rahul Negi',
    githubLink: 'https://github.com/rahulnegi20'
  },
  {
    artName: 'Stretch ZTM',
    pageLink: './Art/animation_gn/index.html',
    imageLink: './Art/animation_gn/animation_gn.gif',
    author: 'gnyokota',
    githubLink: 'https://github.com/gnyokota'
  },
  {
    artname: 'AnimationCom',
    pageLink: './Art/Anita/AnimationCom/triangle.html',
    imageLink: './Art/AnimationCom/header.jpg',
    author: 'Anita',
    githubLink: 'https://github.com/anita-tsai'
  },
  {
    artName: 'Cards',
    pageLink: './Art/cards/index.html',
    imageLink: './Art/cards/cards.gif',
    author: 'networkdavit',
    githubLink: 'https://github.com/networkdavit'
  },
  {
    artName: "Lidor'sAnimation",
    pageLink: "./Art/Lidor's Animation/index.html",
    imageLink: "./Art/Lidor's Animation/animation.gif",
    author: 'LidorAsher',
    githubLink: 'https://github.com/lidorasher11'
  },
  {
    artName: "Shiff's Animation",
    pageLink: './Art/myAnimation/index.html',
    imageLink: './Art/myAnimation/myanimation.gif',
    author: 'Shifa',
    githubLink: 'https://github.com/ShifaShirin'
  },
  {
    artName: 'ani-1trial',
    pageLink: './Art/ani-1trial/index.html',
    imageLink: './Art/ani-1trial/ani-gif.gif',
    author: 'tru-izo',
    githubLink: 'https://github.com/tru-izo'
  },
  {
    artName: 'Air_Balloon',
    pageLink: './Art/Air_Balloon/index.html',
    imageLink: './Art/Air_Balloon/balloon.gif',
    author: 'Abha',
    githubLink: 'https://github.com/Abha-1281'
  },
  {
    artName: 'Camp Fire',
    pageLink: './Art/camp_fire/index.html',
    imageLink: './Art/camp_fire/camp_fire.gif',
    author: 'Chansoo',
    githubLink: 'https://github.com/ChansooKim316'
  },
  {
    artName: 'rubberband Red',
    pageLink: './Art/ou79/index.html',
    imageLink: './Art/rubberbandRed.gif',
    author: 'ou79',
    githubLink: 'https://github.com/ou79'
  },
  {
    artName: 'ColorChanger',
    pageLink: './Art/ColorChanger/index.html',
    imageLink: './Art/color-changer.gif',
    author: 'Atallah-Nadhir',
    githubLink: 'https://github.com/Atallah-Nadhir'
  },
  {
    artName: 'PONG Animation',
    pageLink: './Art/walkitoff/index.html',
    imageLink: './Art/walkitoff/gif.gif',
    author: 'Tyler Dollick',
    githubLink: 'https://github.com/walkitoff'
  },
  {
    artname: 'Animatron',
    pageLink: './Art/mbargaedge/index.html',
    imageLink: './Art/mbargaedge/animatron.gif',
    author: 'Mbarga',
    githubLink: 'https://github.com/marcelmbarga/'
  },
  {
    artName: 'House',
    pageLink: './Art/TTD/triangle/index.html',
    imageLink: './Art/TTD/house.gif',
    author: 'TanyaTD',
    githubLink: 'https://github.com/TTD126'
  },
  {
    artName: 'Spinning Title',
    pageLink: './Art/ljBeast21ldj/index.html',
    imageLink: './Art/ljBeast21ldj/firstGIF.gif',
    author: 'Larry',
    githubLink: 'https://github.com/ljBeast21ldj'
  },
  {
    artName: 'Heart pulsation',
    pageLink: './Art/Sallah/index.html',
    imageLink: './Art/Sallah/Heart-Pulsation.png',
    author: 'Sallah',
    githubLink: 'https://github.com/SallahTech'
  },
  {
    artName: 'MubbeAnimation',
    pageLink: './Art/Mubbe/index.html',
    imageLink: './Art/Mubbe/MubbeAnimation.gif',
    author: 'Mubarak',
    githubLink: 'https://github.com/mual5746'
  },
  {
    pageLink: './Art/neon-glowing-text/index.html',
    imageLink: './Art/neon-glowing-text/glowing-text-GIF.gif',
    author: 'Adri',
    githubLink: 'https://github.com/adrimual'
  },
  {
    artName: 'Simple Animation',
    pageLink: './Art/simple animation/transition.html',
    imageLink: './Art/simple animation/animatee.gif',
    author: 'Rudimental',
    githubLink: 'https://github.com/rudimental-again'
  },
  {
    artName: 'gbArt',
    pageLink: './Art/gbArt/index.html',
    imageLink: './Art/gbArt/shapeFlip.gif',
    author: 'Gary Bergman',
    githubLink: 'https://github.com/Gary-Bergman'
  },
  {
    artName: "Turtando's Animation",
    pageLink: './Art/turtando/animation.html',
    imageLink: './Art/Turtando/happyhalloween.gif',
    author: 'Turtando',
    githubLink: 'https://github.com/Turtando'
  },
  {
    artName: 'Bouncing Balls',
    pageLink: './Art/EyeOfAthena/index.html',
    imageLink: './Art/EyeOfAthena/cover.png',
    author: 'EyeOfAthena',
    githubLink: 'https://github.com/EyeOfAthena/bouncing-ball'
  },
  {
    artName: 'Otherside',
    pageLink: './Art/Otherside/ubi.html',
    imageLink: './Art/Otherside/recording.gif',
    author: 'Ubibimbap',
    githubLink: 'https://github.com/Ubibimbap'
  },
  {
    artName: 'Basketball God',
    pageLink: './Art/Sim-animation/index.html',
    imageLink: './Art/Sim-animation/project-screenshot.png',
    author: 'Sim',
    githubLink: 'https://github.com/sim-a-19'
  },
  {
    artName: "Ziyao's Animation",
    pageLink: './Art/robot/robot_index.html',
    imageLink: './Art/robot/robot.gif',
    author: 'Ziyao',
    githubLink: 'https://github.com/ziyaoc3'
  },
  {
    artName: 'Simplerv',
    pageLink: './Art/Aniamtion_RV/index.html',
    imageLink: './Art/Aniamtion_RV/circle.png',
    author: 'Aarush Bhat',
    githubLink: 'https://github.com/07rv'
  },
  {
    artName: 'Devtemmy_animation',
    pageLink: './Art/Devtemmy_animation/index.html',
    imageLink: './Art/Devtemmy_animation/Devtemmyanimation.gif',
    author: 'Dev-Temmy',
    githubLink: 'https://github.com/Dev-Temmy'
  },
  {
    artName: 'Fading text animation',
    pageLink: './Art/araskog/index.html',
    imageLink: './Art/araskog/animation.gif',
    author: 'Amanda Araskog',
    githubLink: 'https://github.com/araskog'
  },
  {
    artName: 'Moving Divs',
    pageLink: './Art/Razvan/RazvanFratila/index.html',
    imageLink: './Art/Razvan/RazvanFratila/first.gif',
    author: 'Razvan',
    githubLink: 'https://github.com/fratilar'
  },
  {
    artName: 'KDev Animation',
    pageLink: './Art/KDev-Animator/index.html',
    imageLink: './Art/KDev-Animator/kdev-animation.gif',
    author: 'Detmar Ruhfus',
    githubLink: 'https://github.com/kamikazid'
  },
  {
    artName: 'Square Bounce',
    pageLink: './Art/Vish/index.html',
    imageLink: './Art/Vish/SquareBounce.gif',
    author: 'Vishwam',
    githubLink: 'https://github.com/vishmagic'
  },
  {
    artName: 'Hina',
    pageLink: './Art/Hina/Hina.html',
    imageLink: './Art/Hina/Basketball.gif',
    imageLink: './Art/Hina/net.gif',
    author: 'Hina Najam',
    githubLink: 'https://github.com/hinanajam'
  },
  {
    artName: 'AmitAnimation',
    pageLink: './Art/Joy/AmitAnimation/amitanimation.html',
    imageLink: './Art/Joy/AmitAnimation/amitanimation.gif',
    author: 'Amit',
    githubLink: 'https://github.com/AmitRoy07'
  },
  {
    artName: 'Bouncing Cheems ',
    pageLink: './Art/Suddath-Gautam/index.html',
    imageLink: './Art/Suddath-Gautam/cheems.gif',
    author: 'Suddath Gautam',
    githubLink: 'https://github.com/wardaddy98'
  },
  {
    artName: 'Pop-up Confetti animation.',
    pageLink: './Art/yay-ztm-animation/index.html',
    imageLink: './Art/yay-ztm-animation/pop_animation.gif',
    author: 'Hyunji Kim',
    githubLink: 'https://github.com/creativehkim'
  },
  {
    artName: 'Monolith',
    pageLink: './Art/acphil/index.html',
    imageLink: './Art/acphil/monolith.png',
    author: 'acphil',
    githubLink: 'https://github.com/acphil2'
  },
  {
    artName: 'Smiling Doll',
    pageLink: './Art/jbermeo/index.html',
    imageLink: './Art/jbermeo/doll.gif',
    author: 'Jose Bermeo',
    githubLink: 'https://github.com/jbermeo10'
  },
  {
    artName: 'vasubhatnagar',
    pageLink: './Art/vasubhatnagar/index.html',
    imageLink: './Art/vasubhatnagar/ss.jpg',
    author: 'Vasu Bhatnagar',
    githubLink: 'https://github.com/vasubhatnagar'
  },
  {
    artName: 'JoToSmola',
    pageLink: './Art/JoToSmola/index.html',
    imageLink: './Art/JoToSmola/JoToSmola.gif',
    author: 'GrabKrab',
    githubLink: 'https://github.com/GrabKrab'
  },
  {
    artName: 'mojaanimacia',
    pageLink: './Art/mojaanimacia/stranka.html',
    author: 'Martin052',
    githubLink: 'https://github.com/martin052'
  },
  {
    artName: 'ellipsis',
    pageLink: './Art/ianhawe/index.html',
    author: 'ianhawe',
    githubLink: 'https://github.com/ianhawe'
  },
  {
    artName: 'iris',
    pageLink: './Art/iris/index.html',
    imageLink: './Art/iris/trance.gif',
    author: 'iriswdq0504',
    githubLink: 'https://github.com/iriswdq0504'
  },

  {
    artName: 'Fun with balls!',
    pageLink: './Art/miguelDalberto/funWithBalls/index.html',
    imageLink: './Art/miguelDalberto/funWithBalls/funWithBalls_screenshot.png',
    author: 'miguelDalberto',
    githubLink: 'https://github.com/miguelDalberto'
  },
  {
    artName: 'FourFlag_Load',
    pageLink: './Art/FourFlag_Load/index.html',
    imageLink: './Art/FourFlag_Load/trance.gif',
    author: 'chungngai09',
    githubLink: 'https://github.com/chungngai09'
  },
  {
    artName: 'AnimatronJS',
    pageLink: './Art/animatronJS/index.html',
    author: 'Anna Ovechkina',
    githubLink: 'https://github.com/Annu7shka'
  },
  {
    artName: 'perfect_goal',
    pageLink: './Art/perfect_goal/index.html',
    imageLink: './Art/perfect_goal/perfect_goalscreenshot.png',
    author: 'henzbori',
    githubLink: 'https://github.com/henzbori'
  },
  {
    artName: 'Beating Heart',
    pageLink: './Art/beating-heart/index.html',
    imageLink: './Art/beating-heart/heart.gif',
    author: 'MishkaZi',
    githubLink: 'https://github.com/MishkaZi'
  },
  {
    artName: 'Bouncing Balls',
    pageLink: './Art/Sankyeat/index.html',
    imageLink: './Art/Sankyeat/bouncingballs.gif',
    author: 'Sankyeat',
    githubLink: 'https://github.com/sanks20'
  },
  {
    artName: 'Sample page',
    pageLink: './Art/Joy/triangle/index.html',
    imageLink: './Art/Joy/triangle/my-animation.gif',
    author: 'Mamathagowd107',
    githubLink: 'https://github.com/Mamathagowd107'
  },
  {
    artName: 'Animated',
    pageLink: './Art/animated/triangle/index.html',
    imageLink: './Art/Joy/triangle/triangle.gif',
    author: 'Joy',
    githubLink: 'https://github.com/royranger'
  },
  {
    artName: 'achwell',
    pageLink: './Art/achwell/index.html',
    imageLink: './Art/achwell/ball.gif',
    author: 'achwell',
    githubLink: 'https://github.com/achwell'
  },
  {
    artName: 'Robotic Circles',
    pageLink: './Art/animation_yaniv/index.html',
    imageLink: './Art/animation_yaniv/robot.png',
    author: 'Yaniv Sagy',
    githubLink: 'https://github.com/yanivsagy'
  },
  {
    artName: 'Ocean Day',
    pageLink: './Art/d-spence/index.html',
    imageLink: './Art/d-spence/ztm-dspence-css-anim.gif',
    author: 'd-spence',
    githubLink: 'https://github.com/d-spence'
  },
  {
    artName: 'Animation-Circle',
    pageLink: './Art/Animation-Circle/index.html',
    imageLink: './Art/Animation-Circle/animation-circle.gif',
    author: 'Elid Venega',
    githubLink: 'https://github.com/elidvenega'
  },
  {
    artName: 'Sweet street',
    pageLink: './Art/Sweet_street/mario.html',
    imageLink: './Art/Sweet_street/animation-gif.gif',
    author: 'meni-avitan',
    githubLink: 'https://github.com/meniAvitan/Animation-Nation.git'
  },
  {
    pageLink: './Art/Joy/nithin-animation/index.html',
    imageLink: './Art/Joy/triangle/triangle.gif',
    author: 'Nithin',
    githubLink: 'https://github.com/Nithin6252-reddy'
  },
  {
    artName: 'Jittery rectangles',
    pageLink: './Art/Vaibhav/index.html',
    author: 'Vaibhav Jain',
    githubLink: 'https://github.com/Vaibhav-multi-dev'
  },
  {
    artName: 'Pra-animate',
    pageLink: './Art/Pra-animate/indexpra1.html',
    //imageLink: './Art/Joy/triangle/triangle.gif',
    author: 'Prajoth',
    githubLink: 'https://github.com/prajoth-b'
  },
  {
    artName: '3D figure animation',
    pageLink: './Art/DOKL57/index.html',
    imageLink: './Art/DOKL57/DOKL57.png',
    author: 'DOKL57',
    githubLink: 'https://github.com/DOKL57'
  },
  {
    artName: 'my-animation',
    pageLink: './Art/my-animation/index.html',
    imageLink: './Art/my-animation/screenv.webm',
    author: 'Brurya',
    githubLink: 'https://github.com/BruryaNadel'
  },
  {
    artName: 'Animate Infinate',
    pageLink: './Art/rotate-infinate/index.html',
    imageLink: './Art/rotate-infinate/rotate.gif',
    author: 'thucpn',
    githubLink: 'https://github.com/thucpn'
  },
  {
    artName: 'Forever',
    pageLink: './Art/Mritunjay/index.html',
    imageLink: './Art/Mritunjay/mj.gif',
    author: 'Mritunjay',
    githubLink: 'https://github.com/Mritunjay004'
  },
  {
    artName: 'Atom',
    pageLink: './Art/Atom/index.html',
    imageLink: './Art/Atom/atom.gif',
    author: 'Khalil-BM',
    githubLink: 'https://github.com/Khalil-BM'
  },
  {
    artName: 'AppleTree',
    pageLink: './Art/andreasGZ/index.html',
    imageLink: './Art/andreasGZ/apple.gif',
    author: 'AndreasGZ',
    githubLink: 'https://github.com/AndreasGZ'
  },
  {
    pageLink: './Art/Akv-animation/index.html',
    imageLink: './Art/Akv-animation/Image.png',
    author: 'Akv',
    githubLink: 'https://github.com/kushal-Ambati'
  },
  {
    artName: 'Floating Ball',
    pageLink: './Art/floatingBall/index.html',
    imageLink: './Art/floatingBall/thaitruong.png',
    author: 'Thai Truong',
    githubLink: 'https://github.com/akitathai94'
  },
  {
    artName: 'Bicycle-2D',
    pageLink: './Art/Bicycle_2D/bicycle.html',
    imageLink: './Art/Bicycle_2D/bicycle-gif.gif',
    author: 'meni-avitan',
    githubLink: 'https://github.com/meniAvitan'
  },
  {
    artName: 'catch-me',
    pageLink: './Art/catch-me/index.html',
    imageLink: './Art/catch-me/catch-me.gif',
    author: 'toobig4u',
    githubLink: 'https://github.com/toobig4u'
  },
  {
    pageLink: './Art/richard00436/index.html',
    imageLink: './Art/richard00436/richard00436.gif',
    author: 'richard00436',
    githubLink: 'https://github.com/richard00436'
  },
  {
    artName: 'bubble',
    pageLink: './Art/seenuCFL/index.html',
    imageLink: './Art/seenuCFL/dot.gif',
    author: 'seenuCFL',
    githubLink: 'https://github.com/seenuCFL'
  },
  {
    pageLink: './Art/keep_coding/index.html',
    imageLink: './Art/keep_coding/keep_coding_image.gif',
    author: 'Rawshan',
    githubLink: 'https://github.com/mrawshan'
  },
  {
    pageLink: './Art/HammadKhan/index.html',
    imageLink: './Art/HammadKhan/Animation.gif',
    author: 'HammadKhan',
    githubLink: 'https://github.com/hhkhan99'
  },
  {
    pageLink: './Art/manimation/index.html',
    imageLink: './Art/manimation/animation.gif',
    author: 'Maryam',
    githubLink: 'https://github.com/Maryyam04'
  },
  {
    pageLink: './Art/Abstractloading/index.html',
    imageLink: './Art/Abstractloading/abstractloading.gif',
    author: 'UrDesigner',
    githubLink: 'https://github.com/OluJoseph'
  },
  {
    pageLink: './Art/ElizavetaZhukova1/index.html',
    imageLink: './Art/ElizavetaZhukova1/fourSquaresEdit.gif',
    author: 'Liza',
    githubLink: 'https://github.com/ElizavetaZhukova1'
  },
  {
    pageLink: './Art/Aliedje/index.html',
    imgeLink: './Art/Aliedje/test.png',
    author: 'Alida',
    githubLink: 'https://github.com/adiphoorn'
  },
  {
    pageLink: './Art/JanRolenc/indexMyArt.html',
    imageLink: './Art/JanRolenc/myArt.gif',
    author: 'Jan_Rolenc',
    githubLink: 'https://github.com/JanRolenc'
  },
  {
    artName: 'Heartbeat',
    pageLink: './Art/CheyJax116/heartbeat.html',
    imgeLink: './Art/CheyJax116/heartbeat.gif',
    author: 'CheyJax116',
    githubLink: 'https://github.com/cheyjax116'
  },
  {
    pageLink: './Art/Aliedje/index.html',
    imgeLink: './Art/Aliedje/test.png',
    author: 'Alida',
    githubLink: 'https://github.com/adiphoorn'
  },
  {
    pageLink: './Art/bouncingMoon/index.html',
    imageLink: './Art/bouncingMoon/bouncingMoon.png',
    author: 'Radu-Stroe',
    githubLink: 'https://github.com/Radu-Stroe'
  },
  {
    artName: 'Use the Force',
    pageLink: './Art/ptreuden/index.html',
    imageLink: './Art/ptreuden/useTheForce.gif',
    author: 'ptreuden',
    githubLink: 'https://github.com/ptreuden'
  },
  {
    artName: 'css_typer',
    pageLink: './Art/Joy/css-typer/index.html',
    imageLink: './Art/Joy/css-typer/typing_animate.gif',
    author: 'Trey',
    githubLink: 'https://github.com/shanks-t'
  },
  {
    pageLink: './Art/Joy/Amiel-Art/index.html',
    imageLink: './Art/Joy/Amiel-Art/screenshot.png',
    author: 'Amiel',
    githubLink: 'https://github.com/trinidadamiel'
  },
  {
    pageLink: './Art/alnajarAnimation/index.html',
    imageLink: './Art/alnajarAnimation/animate.gif.gif',
    author: 'Mohammad',
    githubLink: 'https://github.com/mohammadalnajar'
  },
  {
    pageLink: '.Art/benji5656/index.html',
    imageLink: '',
    author: 'Benji',
    githubLink: 'https://github.com/benji5656'
  },
  {
    pageLink: './Art/AniNationSargi/index.html',
    imageLink: './Art/AniNationSargi/alienGif.gif',
    author: 'Sargsian',
    githubLink: 'https://github.com/Sargsian'
  },
  {
    pageLink: '.Art/Hekmundo/index.html',
    imageLink: '.Art/Hekmundo/revolving-circles.gif',
    author: 'Hekmundo',
    githubLink: 'https://github.com/Hekmundo'
  },
  {
    artName: 'MtBounce',
    pageLink: './Art/MtikeB/index.html',
    imageLink: './Art/MtikeB/Bouncy.gif',
    author: 'MtikeG',
    githubLink: 'https://github.com/MtikeG'
  },

  {
    artName: 'Hello World',
    pageLink: './Art/HelloWorldByEudin/index.html',
    imageLink: './Art/HelloWorldByEudin/helloworld.gif',
    author: 'Eudin',
    githubLink: 'https://github.com/Eudinson'
  },
  {
    artName: 'Color Square',
    pageLink: './Art/angelGarciaSantos/index.html',
    imageLink: './Art/angelGarciaSantos/square.png',
    author: 'Angel',
    githubLink: 'https://github.com/angelGarciaSantos'
  },
  {
    pageLink: '.Art/Szo89/index.html',
    imageLink: '.Art/Szo89/animation.png',
    author: 'Susana',
    githubLink: 'https://github.com/Szo89'
  },
  {
    pageLink: './Art/Harish/index.html',
    imageLink: './Art/Harish/gif.gif',
    author: 'Harish',
    githubLink: 'https://github.com/hkxx843'
  },
  {
    pageLink: '.Art/nb89portfolio/index.html',
    imageLink: '.Art/nb89portfolio/img.png',
    author: 'Navraj Bains',
    githubLink: 'https://github.com/nb89portfolio'
  },
  {
    artName: 'Optimistic',
    pageLink: './Art/RichKen/index.html',
    imageLink: './Art/RichKen/optimistic.gif',
    author: 'RichKen',
    githubLink: 'https://github.com/RichardKentos'
  },
  {
    pageLink: './Art/dieovitski/index.html',
    imageLink: './Art/dieovitski/def.gif',
    author: 'dieovitski',
    githubLink: 'https://github.com/dieovitski'
  },
  {
    pageLink: '.Art/Rcj1/index.html',
    imageLink: '.Art/Rcj1/animated.gif',
    author: 'Rcj1',
    githubLink: 'https://github.com/rcj1'
  },
  {
    artName: 'Infinite Loading',
    pageLink: './Art/mishhubc/index.html',
    imageLink: './Art/mishhubc/image.gif',
    author: 'Mihai Jicu',
    githubLink: 'https://github.com/mishhubc'
  },
  {
    artName: 'Loading Eggs',
    pageLink: '.Art/j-fraza/index.html',
    imageLink: '.Art/j-fraza/TJSrTcKcmf.gif',
    author: 'j-fraza',
    githubLink: 'https://github.com/j-fraza'
  },
  {
    artName: 'Taiko no Tastujin',
    pageLink: './Art/kirstymullen/index.html',
    imageLink: './Art/kirstymullen/taiko.gif',
    author: 'kirstymullen',
    githubLink: 'https://github.com/kirstymullen'
  },
  {
    artName: 'Rotate Hover Color',
    pageLink: './Art/rotateColor/index.html',
    imageLink: './Art/rotateColor/rotateColor.gif',
    author: 'Luis',
    githubLink: 'https://github.com/luigi970'
  },
  {
    artName: 'Sunset',
    pageLink: './Art/cataopriscila/index.html',
    imageLink: './Art/cataopriscila/sunset.gif',
    author: 'Catao',
    githubLink: 'https://github.com/cataopriscila'
  },
  {
    pageLink: './Art/Kwabena-Agyeman/index.html',
    imageLink: './Art/Kwabena-Agyeman/project.GIF',
    author: 'Kwabena-Agyeman',
    githubLink: 'https://github.com/Kwabena-Agyeman'
  },
  {
    pageLink: '.Art/AndyJacko/index.html',
    imageLink: '.Art/AndyJacko/yoyo.gif',
    author: 'Andy Jacko',
    githubLink: 'https://github.com/AndyJacko'
  },
  {
    pageLink: './Art/shake/index.html',
    imageLink: './Art/shake/file.gif',
    author: 'yoududecomposer',
    githubLink: 'https://github.com/yourdudecomposer'
  },

  {
    pageLink: './Art/circle-animation/index.html',
    imageLink: './Art/circle-animation/animate.gif',
    author: 'Vimal',
    githubLink: 'https://github.com/vimalraveendra'
  },
  {
    artName: 'Fade Loading',
    pageLink: './Art/HuePham/index.html',
    imageLink: './Art/HuePham/loading.gif',
    author: 'Hue Pham',
    githubLink: 'https://github.com/hue113'
  },
  {
    artName: 'Testanimation',
    pageLink: './Art/Testanimation/index.html',
    imageLink: './Art/Testanimation/cloud.gif',
    author: 'Toby',
    githubLink: 'https://github.com/tobybase'
  },
  {
    artName: 'Bouncing Ball',
    pageLink: './Art/surajondev/index.html',
    imageLink: './Art/surajondev/animation.gif',
    author: 'Suraj Vishwakarma',
    githubLink: 'https://github.com/surajondev'
  },
  {
    artName: 'ONLY CSS 3D CUBE',
    pageLink: './Art/Milind/index.html',
    imageLink: './Art/Milind/magic.gif',
    author: 'Milind Pawar',
    githubLink: 'https://github.com/milindpawar007'
  },
  {
    pageLink: './Art/circle2square/index.html',
    imageLink: './Art/circle2square/csdojo.gif',
    author: 'csdojo',
    githubLink: 'https://github.com/csdojo'
  },
  {
    artName: 'Star',
    pageLink: './Art/jh-chen/animation.html',
    imageLink: './Art/jh-chen/star.gif',
    author: 'J.H. Chen',
    githubLink: 'https://github.com/jh-chen95'
  },
  {
    artName: 'Amazing Animation',
    pageLink: './Art/Kira_Animation/index.html',
    imageLink: './Art/Kira_Animation/image.gif',
    author: 'Asad Khan',
    githubLink: 'https://github.com/kira00007'
  },
  {
    artName: 'Swizzy',
    pageLink: './Art/Uche-Azubuko/index.html',
    imageLink: './Art/Uche-Azubuko/swizzy.gif',
    author: 'Uche Azubuko',
    githubLink: 'https://github.com/UcheAzubuko'
  },
  {
    artName: 'Animated Bike Wheels',
    pageLink: './Art/Animated-Bike-Wheels/index.html',
    imageLink: './Art/Animated-Bike-Wheels/bike.gif',
    author: 'Joey Kyber',
    githubLink: 'https://github.com/jtkyber'
  },
  {
    artName: 'ZTM Title Animation',
    pageLink: './Art/JMCrawf/index.html',
    imageLink: './Art/JMCrawf/animation.gif',
    author: 'James Crawford',
    githubLink: 'https://github.com/JMCrawf/'
  },
  {
    artName: 'Bouncers',
    pageLink: './Art/Bouncers/index.html',
    imageLink: './Art/Bouncers/giphy.gif',
    author: 'Peter Rawlings',
    githubLink: 'https://github.com/Pedginald'
  },
  {
    artName: 'My-Anim.R',
    pageLink: './Art/My-Anim.R/index.html',
    imageLink: './Art/My-Anim.R/BackGround.gif',
    author: 'Roshan Amjad',
    githubLink: 'https://github.com/roshanamjad'
  },
  {
    artName: 'Robot',
    pageLink: './Art/Robot/robot.html',
    imageLink: './Art/Robot/Robot.gif',
    author: 'Yun',
    githubLink: 'https://github.com/yunjoanyu'
  },
  {
    artName: 'Animazing',
    pageLink: './Art/Animazing/skew.html',
    imageLink: './Art/Animazing/cropgif.gif',
    author: 'Arfel Ray',
    githubLink: 'https://github.com/arfelrayarriola'
  },
  {
    pageLink: './Art/Akash/smiley.html',
    imageLink: './Art/Akash/smiley.gif',
    author: 'Akash',
    githubLink: 'https://github.com/aksh-22'
  },
  {
    artName: 'ReactLogoAnimation',
    pageLink: './Art/sanketanimation/index.html',
    imageLink: './Art/sanketanimation/triangle.gif',
    author: 'sanketwakhare',
    githubLink: 'https://github.com/sanketwakhare'
  },
  {
    artName: 'Disco',
    pageLink: './Art/Disco/index.html',
    imageLink: './Art/Disco/Disco.gif',
    author: 'Anu',
    githubLink: 'https://github.com/anudesh98'
  },
  {
    pageLink: './Art/windmill/windmill.html',
    imageLink: './Art/windmill/windmill.gif',
    author: 'WindCy',
    githubLink: 'https://github.com/windycy'
  },
  {
    artName: 'Beating Speaker',
    pageLink: './Art/beating-speaker/index.html',
    imageLink: './Art/beating-speaker/BeatingSpeaker.gif',
    author: 'TheCoderJT',
    githubLink: 'https://github.com/TheCoderJT'
  },
  {
    artName: 'Mesmerizing Loader',
    pageLink: './Art/MesmerizingLoader/index.html',
    imageLink: './Art/MesmerizingLoader/mesmerizing_loader.gif',
    author: 'Gutu Galuppo',
    githubLink: 'https://github.com/gutugaluppo'
  },
  {
    artName: 'Rocket ship',
    pageLink: './Art/Rocket_ship/index.html',
    imageLink: './Art/Rocket_ship/Rocket-Ship.gif',
    author: 'Gutu Galuppo',
    githubLink: 'https://github.com/gutugaluppo'
  },
  {
    artName: 'Amatron',
    pageLink: './Art/Amatron/index.html',
    imageLink: 'https://media1.giphy.com/media/9cJE8Znq6Ghd66duIz/giphy.gif',
    author: 'John Maturan',
    githubLink: 'https://github.com/JohnMaturan97'
  },
  {
    artName: 'AnimatD',
    pageLink: './Art/dhruvm/index.html',
    author: 'dhruvhm',
    githubLink: 'https://github.com/dhruvhm'
  },
  {
    artName: 'SohaibAnimation',
    pageLink: './Art/SohaibAnimation/index.html',
    imageLink: './Art/SohaibAnimation/animatedcircle.gif',
    author: 'Sohaib',
    githubLink: 'https://github.com/SohaibAfani'
  },
  {
    artName: 'Orbit',
    pageLink: './Art/Orbit/index.html',
    imageLink: './Art/Orbit/Orbit.gif',
    author: 'Mohammed Warsame',
    githubLink: 'https://github.com/mwarsame20'
  },
  {
    artName: 'KakashiHead',
    pageLink: './Art/HamizJamil/index.html',
    imageLink: './Art/HamizJamil/kakashianimation.gif',
    author: 'Hamiz',
    githubLink: 'https://github.com/HamizJamil'
  },
  {
    artName: 'PedroHFSilva',
    pageLink: './Art/pedrohfranklin/index.html',
    imageLink: './Art/pedrohfranklin/animatedcircle.gif',
    author: 'Pedro Franklin',
    githubLink: 'https://github.com/pedrohfranklin'
  },
  {
    artName: 'K.I.T.T.',
    pageLink: './Art/GAlexandruD/index.html',
    imageLink: './Art/GAlexandruD/kitt_centered.gif',
    author: 'GAlexandruD',
    githubLink: 'https://github.com/GAlexandruD'
  },
  {
    artName: 'The Spinning Tuba',
    pageLink: './Art/dr-tuba/index.html',
    imageLink: './Art/dr-tuba/spinningtuba.gif',
    author: 'Steve Vaughn',
    githubLink: 'https://github.com/dr-tuba'
  },
  {
    artName: 'AniMc',
    pageLink: './Art/anna0mclachlan/index.html',
    imageLink: './Art/anna0mclachlan/ani2.gif',
    author: 'anna0mclachlan',
    githubLink: 'https://github.com/anna0mclachlan'
  },
  {
    artName: 'Amit',
    pageLink: './Art/amit/index.html',
    author: 'Amit',
    githubLink: 'https://github.com/amitsharmaa'
  },
  {
    artName: 'Lin',
    pageLink: './Art/Lin/index.html',
    imageLink: './Art/Lin/lin.gif',
    author: 'Lin',
    githubLink: 'https://github.com/linxz-coder'
  },
  {
    artName: 'Mouataz',
    pageLink: './Art/Mouataz/index.html',
    author: 'Mouataz',
    githubLink: 'https://github.com/MouatazKad'
  },
  {
    artName: 'Moving graph',
    pageLink: './Art/Joy/moving-graph/index.html',
    imageLink: './Art/Joy//moving-graph.gif',
    author: 'kimjusang',
    githubLink: 'https://github.com/kimjusang'
  },
  {
    artName: 'Always Be',
    pageLink: './Art/Joy/animatron-kim/index.html',
    imageLink: './Art/Joy//always.gif',
    author: 'kimjusang',
    githubLink: 'https://github.com/kimjusang'
  },
  {
    artName: 'Who could it be?',
    pageLink: './Art/pjwmascall/index.html',
    imageLink: './Art/pjwmascall/thumbnail.gif',
    author: 'pjwmascall',
    githubLink: 'https://github.com/pjwmascall'
  },
  {
    artName: 'Sparkle',
    pageLink: './Art/Sparkle/index.html',
    imageLink: './Art/Sparkle/Animation.gif',
    author: 'palak2603',
    githubLink: 'https://github.com/palak2603'
  },
  {
    artName: 'TomatoSpin',
    pageLink: './Art/tomatoSpin/index.html',
    author: 'Mateo',
    githubLink: 'https://github.com/mateodibenedetto'
  },
  {
    artName: 'Animating',
    pageLink: './Art/Animating/index.html',
    imageLink: './Art/Animating/2021-06-05_17_10_54-Greenshot.jpg',
    author: 'Sahil Shailesh Pedamkar',
    githubLink: 'https://github.com/sahilpedamkar21'
  },
  {
    artName: 'Moving Car',
    pageLink: './Art/Manali/index.html',
    imageLink: './Art/Manali/Movingcar.gif',
    author: 'Manali',
    githubLink: 'https://github.com/Mana21li'
  },
  {
    artName: 'ShibaInu',
    pageLink: './Art/Shiinoya/index.html',
    imageLink: './Art/Shiinoya/ShibaInu.gif',
    author: 'Shiinoya',
    githubLink: 'https://github.com/Shiinoya'
  },
  {
    artName: 'animatronic',
    pageLink: './Art/animatronic/index.html',
    imageLink: './Art/animatronic/style.css',
    author: 'umer381a',
    githubLink: 'https://github.com/umer381a'
  },
  {
    artName: 'I Love ZTM',
    pageLink: './Art/IloveZTM/index.html',
    imageLink: './Art/IloveZTM/style.css',
    author: 'MirshadOz',
    githubLink: 'https://github.com/mirshadoz'
  },
  {
    artName: 'Pink Bars',
    pageLink: './Art/rayleigh/rr.html',
    imageLink: './Art/rayleigh/pinkbars.gif',
    author: 'Rayleigh',
    githubLink: 'https://github.com/rayleighrozier'
  },
  {
    artName: 'Out of This World',
    pageLink: './Art/Out-of-This-World/index.html',
    imageLink: './Art/Out-of-This-World/ootw.gif',
    author: 'Xenark',
    githubLink: 'https://github.com/xenark'
  },
  {
    artName: 'circular motion',
    pageLink: './Art/Aliraza Lalani Animation/index.html',
    imageLink: './Art/Aliraza Lalani Animation/aa.gif',
    author: 'Aliraza Lalani',
    githubLink: 'https://github.com/alirazalalani'
  },
  {
    artName: 'Home',
    pageLink: './Art/rez4president/index.html',
    imageLink: './Art/rez4president/home.gif',
    author: 'Raza Ul Kareem',
    githubLink: 'https://github.com/rez4president'
  },
  {
    artName: 'VtekAnimation',
    pageLink: './Art/vtekanimation/index.html',
    imageLink: './Art/VtekAnimation/track.gif',
    author: 'corleone0007',
    githubLink: 'https://github.com/corleone0007'
  },
  {
    artName: 'Box',
    pageLink: './Art/Sagun/index.html',
    imageLink: './Art/Sagun/ezgif.com-gif-maker.gif',
    author: 'Sagun',
    githubLink: 'https://github.com/Sagun-png'
  },
  {
    artName: 'animator_css',
    pageLink: './Art/animator_css/index.html',
    imageLink: './Art/animator_css/animator.gif',
    author: 'Benji',
    githubLink: 'https://github.com/benjaminpeto'
  },
  {
    artName: '1jump',
    pageLink: './Art/1jump/index.html',
    imageLink: './Art/1jump/1jump.gif',
    author: 'Leutamommx',
    githubLink: 'https://github.com/leutamommx'
  },
  {
    artName: 'bubbles',
    pageLink: './Art/ghogoo/index.html',
    imageLink: './Art/ghogoo/bubbles.gif',
    author: 'ghogoo',
    githubLink: 'https://github.com/ghogoo'
  },
  {
    artName: 'Floating Words',
    pageLink: './Art/floatingWords/index.html',
    imageLink: './Art/floatingWords/floatingWords.gif',
    author: 'ScoobyDooDoo',
    githubLink: 'https://github.com/ScoobyDooDoo'
  },
  {
    artName: 'Happy Hacktoberfest',
    pageLink: './Art/DavidEdmondson/index.html',
    imageLink: './Art/DavidEdmondson/HappyHacktoberfestWithJack-o-lantern.gif',
    author: 'David Edmondson',
    githubLink: 'https://github.com/davidedmondson'
  },
  {
    artName: 'ExtendIt',
    pageLink: './Art/Mahi/index.html',
    imageLink: './Art/Mahi/screenshot.JPG',
    author: 'Mahi',
    githubLink: 'https://github.com/NineNintyNine'
  },
  {
    artName: 'Big-Eye',
    pageLink: './Art/Big-Eye/index.html',
    author: 'Charly-Crypton',
    githubLink: 'https://github.com/Charly-Crypton'
  },
  {
    artName: 'Wavy',
    pageLink: './Art/wavy/index.html',
    imageLink: './Art/wavy/wavy.gif',
    author: 'AnastasiosPas',
    githubLink: 'https://github.com/AnastasiosPas'
  },
  {
    artName: 'dynamic-background',
    pageLink: './Art/dynamic-background/index.html',
    imageLink: './Art/dynamic-background/animation.PNG',
    author: 'SpBhalani',
    githubLink: 'https://github.com/SpBhalani'
  },
  {
    artName: 'jjAnimation',
    pageLink: './Art/jjAnimation/index.html',
    imageLink: './Art/',
    author: 'Janna',
    githubLink: 'https://github.com/john29sab'
  },
  {
    artName: 'Evolution',
    pageLink: './Art/sayanroy11/index.html',
    imageLink: './Art/sayanroy11/human.gif',
    author: 'Sayan Roy',
    githubLink: 'https://github.com/sayanroy11'
  },
  {
    artName: 'Dancing-boxes',
    pageLink: './Art/Arham/index.html',
    imageLink: './Art/Arham/Dancing-boxes.gif',
    author: 'Arham',
    githubLink: 'https://github.com/arham2002'
  },
  {
    artName: 'Piano',
    pageLink: './Art/Piano/index.html',
    imageLink: './Art/Piano/piano.gif',
    author: 'Ali Akhavan',
    githubLink: 'https://github.com/aliakhavanrad'
  },
  {
    artName: 'Ocean Bubbles and Fish-Animation',
    pageLink: './Art/Nice1Rach/index.html',
    iamgeLink: './Art/Nice1Rach/Images/Ocean_Bubbles_and_Fish-Animation.gif',
    author: 'Rachel Heke',
    githubLink: 'https://github.com/Nice1Rach'
  },
  {
    artName: 'Switching flags',
    pageLink: './Art/ErikAvet/index.html',
    imageLink: './Art/ErikAvet/flag.gif',
    author: 'Erik Avetisyan',
    githubLink: 'https://github.com/ErikAvetisyan'
  },
  {
    artName: 'Black Hole Vortex',
    pageLink: './Art/black-hole-vortex/index.html',
    imageLink: './Art/black-hole-vortex/black-hole-vortex.gif',
    author: 'Bo-wei Chen',
    githubLink: 'https://github.com/Rayologist'
  },
  {
    artName: 'Dimensional Palace',
    pageLink: './Art/Paulo Tasso/index.html',
    imageLink: './Art/Paulo Tasso/triangle/animacaopaulo.gif',
    author: 'Paulo Tasso',
    githubLink: 'https://github.com/paulotasso7'
  },

  {
    artName: 'Ruan_Animation_Clock',
    pageLink: './Art/Ruan_Animation_Clock/index.html',
    imageLink: './Art/Ruan_Animation_Clock/Animation_Clock.gif',
    author: 'Ruan',
    githubLink: 'https://github.com/RuanEsterhuyse'
  },
  {
    artName: 'EvaCtion',
    pageLink: './Art/EvaCtion/index.html',
    author: 'Gawbb',
    githubLink: 'https://github.com/royranger'
  },
  {
    artName: 'cheeky face',
    pageLink: './Art/bluck/index.html',
    imageLink: './Art/bluck/img.gif',
    author: 'kxmom',
    githubLink: 'https://github.com/kxmom'
  },
  {
    pageLink: './Art/pragya-sharma11/index.html',
    imageLink: './Art/pragya-sharma11/animation.gif',
    author: 'Pragya Sharma',
    githubLink: 'https://github.com/pragya-sharma11'
  },
  {
    pageLink: './Art/chrisg/index.html',
    imageLink: './Art/chrisg/redwhiteblue.gif',
    author: 'ChrisG',
    githubLink: 'https://github.com/chrisgithubok'
  },
  {
    artName: 'League of Legends Card Animation',
    pageLink: './Art/Bryanmax9/index.html',
    imageLink: './Art/Bryanmax9/league.gif',
    author: 'Bryanmax9',
    githubLink: 'https://github.com/bryanmax9/'
  },
  {
    pageLink: '.Art/yash2003/index.html',
    imageLink: '.Art/yash2003/animation.gif',
    author: 'Yashraj',
    githubLink: 'https://github.com/yashraj2003e'
  },
  {
    artName: 'segunOsiki',
    pageLink: './Art/segunOsiki/index.html',
    imageLink: './Art/segunOsiki/segunOsiki.gif',
    author: 'Segun',
    githubLink: 'https://github.com/Danny4life'
  },

  {
    pageLink: '.Art/Yang/index.html',
    imageLink: '.Art/Yang/Screenshot.blink.png',
    author: 'Yang',
    githubLink: 'https://github.com/yangcodes'
  },
  {
    pageLink: './Art/VinWare/index.html',
    imageLink: './Art/VinWare/risingsun.gif',
    author: 'VinWare',
    githubLink: 'https://github.com/VinWare'
  },
  {
    pageLink: './Art/AnimationLoader/index.html',
    imageLink: './Art/AnimationLoader/Animation.gif',
    author: 'Pragya Sharma',
    githubLink: 'https://github.com/pragya-sharma11'
  },
  {
    pageLink: './Art/complementaryColors/index.html',
    imageLink: './Art/complementaryColors/complementaryColors.gif',
    author: 'Hilary',
    githubLink: 'https://github.com/hwilson2563'
  },
  {
    pageLink: './Art/Mansvini/index.html',
    imageLink: './Art/Mansvini/magic.gif',
    author: 'Mansvini',
    githubLink: 'https://github.com/Mansvini'
  },
  {
    artName: 'Rainbow Spinner',
    pageLink: './Art/joesayat/index.html',
    imageLink: './Art/joesayat/joe-animation.gif',
    author: 'Joe Sayat',
    githubLink: 'https://github.com/joesayat'
  },
  {
    artName: 'Random',
    pageLink: './Art/animation/index.html',
    imageLink: './Art/animation/random.gif',
    author: 'DTPsykko',
    githubLink: 'https://github.com/DTPsykko'
  },
  {
    artName: 'Funky Alien',
    pageLink: './Art/Funky Alien/index.html',
    iamgeLink: './Art/Funky Alien/Domcake-Dancing-Alien.gif',
    author: 'Jenique Knoesen',
    githubLink: 'https://github.com/jenique22'
  },
  {
    artName: 'Dracula Colors',
    pageLink: './Art/cspencernd/index.html',
    imageLink: './Art/cspencernd/dracula-colors.gif',
    author: 'Christopher Spencer',
    githubLink: 'https://github.com/cspencernd'
  },
  {
    pageLink: './Art/GabrielArt/GabrielArt.html',
    imageLink: './Art/GabrielArt/ZTM.jpg',
    author: 'GabrielAvramescu',
    githubLink: 'https://github.com/GabrielAvramescu'
  },
  {
    artName: 'Pong',
    pageLink: './Art/danielalanholmes/index.html',
    imageLink: './Art/danielalanholmes/index.gif',
    author: 'Daniel Holmes',
    githubLink: 'https://github.com/danielalanholmes'
  },
  {
    artName: 'Wigglers',
    pageLink: './Art/kv/wiggle.html',
    imageLink: './Art/kv/wiggle.gif',
    author: 'khaivern',
    githubLink: 'https://github.com/khaivern'
  },
  {
    artName: 'Round360',
    pageLink: './Art/MHShayek/index.html',
    imageLink: './Art/MHShayek/round360.gif',
    author: 'MHShayek',
    githubLink: 'https://github.com/MHShayek'
  },
  {
    artName: 'animatoris',
    pageLink: './Art/animatoris/index.html',
    imageLink: './Art/animatoris/circle.gif',
    author: 'Mark Heathcliff',
    githubLink: 'https://github.com/saimark123'
  },
  {
    artName: 'EyeStrain',
    pageLink: './Art/MattRuetz/index.html',
    imageLink: './Art/MattRuetz/eyestrain.gif',
    author: 'MattRuetz',
    githubLink: 'https://github.com/MattRuetz'
  },
  {
    artName: 'Sun',
    pageLink: './Art/DaniM/sun.html',
    imageLink: './Art/DaniM/sun.gif',
    author: 'DaniMash',
    githubLink: 'https://github.com/dani-mashasha'
  },
  {
    artName: 'Modern Clock',
    pageLink: './Art/Tiziano/index.html',
    imageLink: './Art/Tiziano/clock.gif',
    author: 'Tiziano',
    githubLink: 'https://github.com/tizspagno'
  },
  {
    artName: 'Work of art',
    pageLink: './Art/Romano/index.html',
    imageLink: './Art/Romano/index.gif',
    author: 'Romano',
    githubLink: 'https://github.com/Mrschabs'
  },
  {
    pageLink: './Art/sanation/index.html',
    imageLink: './Art/sanation/trial.gif',
    author: 'Sajal',
    githubLink: 'https://github.com/sajalnayansingh'
  },
  {
    artName: 'Jo Ngono',
    pageLink: './Art/jongono/index.html',
    imageLink: './Art/jongono/jongono.png',
    author: 'inazrabuu',
    githubLink: 'https://github.com/inazrabuu'
  },
  {
    artName: 'poorly drawn pikachu',
    pageLink: "./Art/Sayed's Pikachu/Sayed's Pikachu.html",
    imageLink: "./Art/Sayed's Pikachu/img.gif",
    author: 'Sayed Husain',
    githubLink: 'https://github.com/Sayed-Husain'
  },
  {
    artName: 'colorful flower',
    pageLink: './Art/shai/index.html',
    imageLink: './Art/shai/animation.gif',
    author: 'Shytech1',
    githubLink: 'https://github.com/ShyTech1'
  },
  {
    artName: 'Pulse',
    pageLink: './Art/ogutu/index.html',
    imageLink: './Art/ogutu/giphy.gif',
    author: 'kennedy',
    githubLink: 'https://github.com/kennedy-ogutu'
  },
  {
    artName: 'ZTM Animation',
    pageLink: './Art/TC/index.html',
    imageLink: './Art/TC/ztm.gif',
    author: 'Terence',
    githubLink: 'https://github.com/TerenceChew'
  },
  {
    artName: 'Serene Animation',
    pageLink: './Art/sereneanimation/index.html',
    imageLink: './Art/sereneanimation/trance.gif',
    author: 'Serene',
    githubLink: 'https://github.com/meikuan23'
  },
  {
    artName: 'Slow_Bounce',
    pageLink: './Art/Slow_Bounce/index.html',
    imageLink: './Art/Slow_Bounce/Slow_Bounce.gif',
    author: 'MichaelClautice',
    githubLink: 'https://github.com/MichaelClautice'
  },
  {
    artName: 'Icymation',
    pagelink: './Art/icymation/icymation.html',
    imageLink: './Art/icymation/icymation.gif',
    author: 'Isai',
    githublink: 'https://github.com/isaicastro1'
  },
  {
    artName: 'boxslide',
    pageLink: './Art/AK47/anima.html',
    imageLink: './Art/AK47/boxslide.png',
    author: 'Anurag Kanungo',
    githubLink: 'https://github.com/Anuragcr'
  },
  {
    artName: 'letz ani',
    pageLink: './Art/letz/index.html',
    imageLink: './Art/letz/trans.gif',
    author: 'letz0703',
    githubLink: 'https://github.com/letz0703'
  },
  {
    artName: 'My Full-Stack Animation',
    pageLink: './Art/BrandonNSangma/index.html',
    imageLink: './Art/BrandonNSangma/fullstack.gif',
    author: 'Brandon N. Sangma',
    githubLink: 'https://github.com/brancore87'
  },
  {
    artName: 'radar-animation',
    pageLink: './Art/radar-animation/index.html',
    imageLink: './Art/radar-animation/radar.gif',
    author: 'Angel Orellana',
    githubLink: 'https://github.com/luisangel2895'
  },
  {
    artName: 'Parachute Guy',
    pageLink: './Art/barretoga/index.html',
    imageLink: './Art/barretoga/animation.gif',
    author: 'Gabriel Barreto',
    githubLink: 'https://github.com/barretoga'
  },
  {
    artName: 'Animated Bird',
    pageLink: './Art/sampConrad/index.html',
    imageLink: './Art/sampConrad/bird.gif',
    author: 'Conrado Sampaio',
    githubLink: 'https://github.com/sampconrad'
  },
  {
    artName: 'U-turn',
    pageLink: './Art/baraksArt.index.html',
    imageLink: './Art/baraksArt/U-turn.gif',
    author: 'Barak',
    githubLink: 'https://github.com/bcolovas'
  },
  {
    artName: 'Bouncing Balls DF',
    pageLink: './Art/bouncingdf/index.html',
    imageLink: './Art/bouncingdf/bouncingdf.gif',
    author: 'David Flores',
    githubLink: 'https://github.com/dflo55'
  },
  {
    artName: 'WAnimation',
    pageLink: './Art/WAnimation/index.html',
    imageLink: './Art/WAnimation/Animation.gif',
    author: 'WDevelopsWebApps',
    githubLink: 'https://github.com/WDevelopsWebApps'
  },
  {
    artName: 'textSlide',
    pageLink: './Art/textSlide/index.html',
    imageLink: './Art/textSlide/textSliding.gif',
    author: 'Lucas GM',
    githubLink: 'https://github.com/LucasGM17'
  },
  {
    artName: 'Loading Logo',
    pageLink: './Art/magedmohammed/index.html',
    author: 'Maged Mohammed',
    githubLink: 'https://github.com/magedmohammed834'
  },
  {
    artName: 'Green Loading',
    pageLink: './Art/KevinMaida/index.html',
    imageLink: './Art/KevinMaida/loadingGif.gif',
    author: 'Kevin Maida',
    githubLink: 'https://github.com/KevinMaida'
  },
  {
    artName: 'Simple Bounce',
    pageLink: './Art/ardiandharminto/index.html',
    imageLink: './Art/ardiandharminto/simple-bounce.gif',
    author: 'Ardian Dharminto',
    githubLink: 'https://github.com/ardiandharminto'
  },
  {
    pageLink: './Art/ZTM-Academy/index.html',
    imageLink: './Art/ZTM-Academy/ztm.gif',
    author: 'Denis',
    githubLink: 'https://github.com/denis11m'
  },
  {
    pageLink: './Art/evropa/index.html',
    imageLink: './Art/evropa/drift.gif',
    author: 'evropa',
    githubLink: 'https://github.com/evropa'
  },
  {
    artName: 'animatron_av',
    pageLink: './Art/animatron_av/index.html',
    imageLink: './Art/Joy/triangle/trance.gif',
    author: 'Alex',
    githubLink: 'https://github.com/averde1973'
  },
  {
    artName: 'animationzone',
    pageLink: './Art/animationzone/index.html',
    imageLink: './Art/animationzone/ezgif.com-gif-maker',
    author: 'Erez',
    githubLink: 'https://github.com/ErezAvni9'
  },
  {
    artName: 'Rolling Cat',
    pageLink: './Art/ssoppet1/index.html',
    imageLink: './Art/ssoppet1/cat.gif',
    author: 'Stacy',
    githubLink: 'https://github.com/ssoppet1'
  },
  {
    artName: 'brotation',
    pageLink: './Art/box-rotate-animation/index.html',
    imageLink: './Art/box-rotate-animation/brotation.gif',
    author: 'Andrey',
    githubLink: 'https://github.com/Life1sOk'
  },
  {
    artName: 'Loading animation',
    pageLink: './Art/graphitexhd/index.html',
    imageLink: './Art/graphitexhd/animation.gif',
    author: 'Graphitexhd',
    githubLink: 'https://github.com/graphitexhd'
  },
  {
    artName: 'Our Solar System',
    pageLink: './Art/bryanRillstone/index.html',
    imageLink: './Art/bryanRillstone/Solar-System.gif',
    author: 'Bryan Rillstone',
    githubLink: 'https://github.com/bryanrillstone'
  },
  {
    artName: 'viskarra',
    pageLink: './Art/viskarra/index.html',
    imageLink: './Art/viskarra/imgif.gif',
    author: 'Viskarra',
    githubLink: 'https://github.com/viskarra'
  },
  {
    artName: 'Chess Board Dance Floor',
    pageLink: './Art/Robin/index.html',
    imageLink: './Art/Robin/chessBoardDanceFloor.gif',
    author: 'Robin',
    githubLink: 'https://github.com/robinpunn'
  },
  {
    artName: 'Fishy',
    pageLink: './Art/Mayorman/index.html',
    imageLink: './Art/Mayorman/Fishy-Screen-Rec.gif',
    author: 'Mayowa',
    githubLink: 'https://github.com/Mayorman07'
  },
  {
    artName: 'The Beach',
    pageLink: './Art/Jon-Bull/index.html',
    imageLink: './Art/Jon-Bull/beach.gif',
    author: 'Jon',
    githubLink: 'https://github.com/Jon-Bull'
  },
  {
    artName: 'Loading screen',
    pageLink: './Art/ShueiYang/index.html',
    imageLink: './Art/ShueiYang/Loading.gif',
    author: 'ShueiYang',
    githubLink: 'https://github.com/ShueiYang'
  },
  {
    artName: 'Get Started',
    pageLink: './Art/imaadfakier/index.html',
    imageLink: './Art/imaadfakier/Loading.gif',
    author: 'Imaad Fakier',
    githubLink: 'https://github.com/imaadfakier'
  },
  {
    artName: 'BoxPM',
    pageLink: './Art/BoxPM/index.html',
    imageLink: './Art/BoxPM/trance2.gif',
    author: 'Pradeep',
    githubLink: 'https://github.com/Pmakaju'
  },
  {
    artName: 'Pendulam',
    pageLink: './Art/Pendulam/index.html',
    imageLink: './Art/Pendulam/swinging_pendulam.gif',
    author: 'Dinesh',
    githubLink: 'https://github.com/dinesh-729'
  },
  {
    artName: 'Wave Ring',
    pageLink: './Art/JinalPatel/Wavering/wavering.html',
    imageLink: './Art/JinalPatel/Wavering/wavering.gif',
    author: 'Jinal Patel',
    githubLink: 'https://github.com/JinalPatel17'
  },
  {
    artName: 'Samination',
    pageLink: './Art/Samination/index.html',
    imageLink: './Art/Samination/samination.gif',
    author: 'Sami',
    githubLink: 'https://github.com/samialmaradni97'
  },
  {
    artName: 'Esinnaton',
    pageLink: './Art/Esinnaton/index.html',
    imageLink: './Art/Esinnaton/transition.gif',
    author: 'Esinnation',
    githubLink: 'https://github.com/esinnation'
  },
  {
    artName: 'Spining Numbers',
    pageLink: './Art/jamesnjovu/index.html',
    imageLink: './Art/jamesnjovu/number.gif',
    author: 'Joy',
    githubLink: 'https://github.com/jamesnjovu'
  },
  {
    artName: 'CrazyBalls',
    pageLink: './Art/CrazyBalls/index.html',
    imageLink: './Art/CrazyBalls/balls.gif',
    author: 'Rohan Bobby',
    githubLink: 'https://github.com/rohanbobby01'
  },
  {
    artName: 'Simple Circle Animation',
    pageLink: './Art/simple_Circle_Animation/index.html',
    imageLink: './Art/Joy/simple_Circle_Animation/circle_animation.gif',
    author: 'dw',
    githubLink: 'https://github.com/dwthefirst'
  },
  {
    artName: 'Matrix Animation',
    pageLink: './Art/TenmaChinen/index.html',
    imageLink: './Art/TenmaChinen/matrix_animation.gif',
    author: 'Tenma Chinen',
    githubLink: 'https://github.com/TenmaChinen'
  },
  {
    artName: 'Crazy Cat',
    pageLink: './Art/sikumiku/index.html',
    imageLink: './Art/sikumiku/crazy_cat.gif',
    author: 'Sigrid',
    githubLink: 'https://github.com/sikumiku'
  },
  {
    artName: 'Magic',
    pageLink: './Art/dmwspace/index.html',
    imageLink: './Art/dmwspace/magic.gif',
    author: 'Dean',
    githubLink: 'https://github.com/dmwspace'
  },
  {
    artName: 'Button Effect',
    pageLink: './Art/Jatin-7/index.html',
    imageLink: './Art/Jatin-7/btn.gif',
    author: 'Jatin-7',
    githubLink: 'https://github.com/Jatin-7'
  },
  {
    artName: 'Bird Animation',
    pageLink: './Art/bird_animation/index.html',
    imageLink: './Art/bird_animation/bird-animation.gif',
    author: 'Tarun Mankar',
    githubLink: 'https://github.com/tarunmankar'
  },
  {
    artName: 'Rainbow Circle',
    pageLink: './Art/Mengnan_Wang/rainbow_circle.html',
    imageLink: './Art/Mengnan_Wang/rainbow_circle.gif',
    author: 'Mengnan Wang',
    githubLink: 'https://github.com/Mengnan-Wang'
  },
  {
    artName: 'Phillys Animation',
    pageLink: './Art/phillysrevenge/index.html',
    imageLink: './Art/phillysrevenge/web.gif',
    author: 'phillysrevenge',
    githubLink: 'https://github.com/phillysrevenge'
  },
  {
    artName: 'largebox',
    pageLink: './Art/largebox/index.html',
    imageLink: './Art/largebox/box.gif',
    author: 'rajmishra-47',
    githubLink: 'https://github.com/rajmishra-47'
  },
  {
    artName: 'Robot-2.0',
    pageLink: './Art/Robot-2.0/index.html',
    imageLink: './Art/Robot-2.0/robo.gif',
    author: 'Nabil Ahmed',
    githubLink: 'https://github.com/nabil-github0'
  },
  {
    artName: 'Damian Box',
    pageLink: './Art/DamiAnim/index.html',
    imageLink: './Art/DamiAnim/giphy.gif',
    author: 'Damian Padilla',
    githubLink: 'https://github.com/Damianpad'
  },
  {
    artName: 'Pretty-Simple',
    pageLink: './Art/Asier/index.html',
    imageLink: './Art/Asier/Pretty-Simple.gif',
    author: 'Asier-D-Reveire',
    githubLink: 'https://github.com/Asier-D-Reveire'
  },
  {
    artName: 'Can You Feel My Heartbeat',
    pageLink: './Art/can-you-feel-my-heartbeat/index.html',
    imageLink: './Art/can-you-feel-my-heartbeat/heartbeat.png',
    author: 'Vanessa Vun',
    githubLink: 'https://github.com/vanessavun'
  },
  {
    artName: 'Straight lines',
    pageLink: './Art/artinator/index.html',
    imageLink: './Art/artinator/art.png',
    author: 'Scraper232',
    githubLink: 'https://github.com/scraper232'
  },
  {
    artName: 'Glowing 3 Circles',
    pageLink: './Art/josephld/index.html',
    imageLink: './Art/josephld/glowing_circles.gif',
    author: 'Leandre Derpo',
    githubLink: 'https://github.com/LeandreDerpo'
  },
  {
    artName: 'Quoters',
    pageLink: './Art/Quoters/index.html',
    imageLink: './Art/Quoters/giphy.gif',
    author: 'Arif Wibawa',
    githubLink: 'https://github.com/wibawaarif'
  },
  {
    artName: 'USAfloridaUSA',
    pageLink: './Art/usa-florida-usa/index.html',
    imageLink: './Art/usa-florida-usa/USAfloridaUSA.gif',
    author: 'Stephen Eith',
    githubLink: 'https://github.com/eith71'
  },
  {
    artName: 'Heart beat and pulse',
    pageLink: './Art/Luisa/index.html',
    imageLink: './Art/Luisa/HeartBeat.gif',
    author: 'Luisa Bowie',
    githubLink: 'https://github.com/Tala101'
  },
  {
    artName: '1Abel-Animate',
    pageLink: './Art/1Abel-Animate/index.html',
    imageLink: './Art/1Abel-Animate/1abel.gif',
    author: 'perez11abel',
    githubLink: 'https://github.com/perez11abel'
  },
  {
    artName: 'Snow and Rain Animation',
    pageLink: './Art/Snow_Animation/index.html',
    imageLink: './Art/Snow_Animation/Snow_Rain_Animation.gif',
    author: 'Mosespt',
    githubLink: 'https://github.com/Mosespt'
  },
  {
    artName: 'Color Palette with Pure CSS Animation',
    pageLink: './Art/color-palette-with-pure-css-animation/dist/index.html',
    imageLink: './Art/color-palette-with-pure-css-animation/animation.gif',
    author: 'julien muke',
    githubLink: 'https://github.com/julien-muke'
  },
  {
    artName: "That's rotating!!",
    pageLink: './Art/Rotating/index.html',
    imageLink: './Art/Rotating/Rotation.gif',
    author: 'Vito Chu',
    githubLink: 'https://github.com/VitoChuChu'
  },
  {
    artName: 'example animation',
    pageLink: './Art/emanuelretamozo/index.html',
    imageLink: './Art/emanuelretamozo/example.gif',
    author: 'Emanuel Retamozo',
    githubLink: 'https://github.com/emanuelretamozo'
  },
  {
    artName: 'Bouncy Ball',
    pageLink: './Art/Valadot/index.html',
    imageLink: './Art/Valadot/bouncy-ball.gif',
    author: 'Valadot',
    githubLink: 'https://github.com/Valadot'
  },
  {
    artName: 'Snow Fall',
    pageLink: './Art/snow-fall/index.html',
    imageLink: './Art/snow-fall/snow-fall.gif',
    author: 'MAHA Labs',
    githubLink: 'https://github.com/mahalabs'
  },
  {
    artName: 'css_anishape-1.0',
    pageLink: './Art/css_anishape-1.0/index.html',
    imageLink: './Art/css_anishape-1.0/css-anishape-s1.jpg',
    author: 'Dwight',
    githubLink: 'https://github.com/DwightMckenzie'
  },
  {
    artName: 'Simple Hover Rotaton Animation',
    pageLink: './Art/jaReaps/index.html',
    imageLink: './Art/Joy/jaReaps/Rotation Animation.gif',
    author: 'Jon',
    githubLink: 'https://github.com/jonreapsome'
  },
  {
    artName: 'CSS_Magic',
    pageLink: './Art/CSS_Magic/index.html',
    imageLink: './Art/CSS_Magic/Move.gif',
    author: 'Subhadip',
    githubLink: 'https://github.com/SubhadipMaji'
  },
  {
    artName: 'Color Flip Cards',
    pageLink: './Art/Flipping/index.html',
    imageLink: './Art/Flipping/gif.gif',
    author: 'AspiringMay2022',
    githubLink: 'https://github.com/AspiringMay2022'
  },
  {
    artName: 'Square',
    pageLink: './Art/Square/square.html',
    imageLink: './Art/Square/square.gif',
    author: 'Nico',
    githubLink: 'https://github.com/nsherban1'
  },
  {
    artName: 'Sun Rise and Set',
    pageLink: './Art/mikerobards/index.html',
    imageLink: './Art/mikerobards/sunrise-set.gif',
    author: 'mikerobards',
    githubLink: 'https://github.com/mikerobards'
  },
  {
    artName: 'GeminiSpace',
    pageLink: './Art/GeminiSpace/index.html',
    imageLink: './Art/GeminiSpace/space.gif',
    author: 'Saviour',
    githubLink: 'https://github.com/GeminiSpace'
  },
  {
    artName: 'The rolling and spinning football',
    pageLink: './Art/Nomishka/index.html',
    imageLink: './Art/Football.png',
    author: 'Nomishka',
    githubLink: 'https://github.com/Nomishka'
  },
  {
    artName: 'Infinite Circle Loop',
    pageLink: './Art/InfiniteCircleLoop/index.html',
    imageLink: './Art/InfiniteCircleLoop/infinitecircleloop.gif',
    author: 'Giselle',
    githubLink: 'https://github.com/gisellerx'
  },
  {
    artName: 'Updown',
    pageLink: './Art/updown/index.html',
    imageLink: './Art/updown/updown.gif',
    author: 'Nueng',
    githubLink: 'https://github.com/AlgorithmNueng'
  },
  {
    artName: 'cajaheart',
    pageLink: './Art/erikanimation/corazon.html',
    imageLink: './Art/erikanimation/corazon.gif',
    author: 'Erika',
    githubLink: 'https://github.com/erikaaquino'
  },
  {
    artName: 'Colorful Heart',
    pageLink: './Art/cr-animation/index.html',
    imageLink: './Art/cr-animation/index.html/colorful-heart.png',
    author: 'Cristina',
    githubLink: 'https://github.com/crsecu'
  },
  {
    artName: 'wink',
    pageLink: './Art/Robrigado/index.html',
    imageLink: './Art/Robrigado/wink.gif',
    author: 'Robrigado',
    githubLink: 'https://github.com/Robrigado'
  },
  {
    artName: 'mrsanim',
    pageLink: './Art/mrsanim/index.html',
    imageLink: './Art/mrsanim/mrsanim.png',
    author: 'Adi',
    githubLink: 'https://github.com/adimrs'
  },
  {
    artName: 'Loader',
    pageLink: './Art/Loader/index.html',
    author: 'Cristi Manea',
    githubLink: 'https://github.com/cristimanea26'
  },
  {
    artName: 'click to stop',
    pageLink: './Art/cssanimacja/index.html',
    imageLink: 'css.png',
    author: 'Mateusz',
    githubLink: 'https://github.com/mateuszsnieg'
  },
  {
    artName: 'A Square Circus',
    pageLink: './Art/aSquareCircus/index.html',
    imageLink: './Art/aSquareCircus/SquareControl.gif',
    author: 'Abdul Rahim',
    githubLink: 'https://github.com/arx0x0'
  },
  {
    artName: 'css-glow-effect-animation',
    pageLink: './Art/css-glow-effect-animation/index.html',
    imageLink: './Art/css-glow-effect-animation/glow.png',
    author: 'tidz',
    githubLink: 'https://github.com/john-tidz'
  },
  {
    artName: 'Lithuania',
    pageLink: './Art/MiUlon/index.html',
    imageLink: './Art/MiUlon/lithuania.gif',
    author: 'MiUlon',
    githubLink: 'https://github.com/MiUlon'
  },
  {
    artName: 'yuki',
    pageLink: './Art/yuki/index.html',
    imageLink: './Art/yuki/yuki.gif',
    author: 'rachel',
    githubLink: 'https://github.com/rchin8877'
  },
  {
    artName: 'AnimateManas',
    pageLink: './Art/AnimatManas/index.html',
    imageLink: './Art/AnimatManas/ZTM_animation.gif',
    author: 'Manas',
    githubLink: 'https://github.com/ManasKumar111'
  },
  {
    artName: 'Glowing orb',
    pageLink: './Art/Glowing-orb/index.html',
    imageLink: './Art/Glowing-orb/glow.png',
    author: 'RubenVerkuylen',
    githubLink: 'https://github.com/rubenverkuylen'
  },
  {
    artName: 'car-animation',
    pageLink: './Art/car-animation/index.html',
    imageLink: './Art/car-animation',
    author: 'Markus',
    githubLink: 'https://github.com/Markus-Sm'
  },
  {
    artName: 'Dummy Animation',
    pageLink: './Art/dummy_me/index.html',
    imageLink: './Art/dummy_me/dummy.gif',
    author: 'Mansi',
    githubLink: 'https://github.com/manasi-20'
  },
  {
    artName: 'moving_choices',
    pageLink: './Art/Katana/index.html',
    imageLink: './Art/Katana/bounce-choice.GIF',
    author: 'Katana',
    githubLink: 'https://github.com/katanaji'
  },
  {
    artName: 'SpinnieStar3',
    pageLink: './Art/Joshua/SpinnieStar3.html',
    imageLink: './Art/Joshua/goldstar.GIF',
    author: 'Josdadev',
    githubLink: 'https://github.com/Josdadev'
  },
  {
    artName: 'Dive Into Space',
    pageLink: './Art/Dive Into Space/index.html',
    imageLink: './Art/Dive Into Space/space.gif',
    author: 'Kareem Abd El-Moneam',
    githubLink: 'https://github.com/KareemMoneeam'
  },
  {
    artName: 'Moving Colors',
    pageLink: './Art/Moving Colors/index.html',
    imageLink: './Art/Moving Colors/MovingColors.gif',
    author: 'cjhaspenfalls',
    githubLink: 'https://github.com/cjhaspenfalls'
  },
  {
    artName: 'Rotating Number Cards',
    pageLink: './Art/victor-anderson/index.html',
    imageLink: './Art/victor-anderson/index.gif',
    author: 'Victor Anderson',
    githubLink: 'https://github.com/realvicandy'
  },
  {
    artName: 'Living Robot',
    pageLink: './Art/greywind/index.html',
    imageLink: './Art/greywind/greywind.gif',
    author: 'George',
    githubLink: 'https://github.com/greyXwind'
  },
  {
    artName: 'loading circle',
    pageLink: './Art/loading-circle/index.html',
    imageLink: './Art/greywind/circle.gif',
    author: 'Olayinka',
    githubLink: 'https://github.com/KOLEAJEOLAYINKA'
  },
  {
    artName: 'Factory',
    pageLink: './Art/SEN-RAD/index.html',
    imageLink: './Art/SEN-RAD/factory.gif',
    author: 'SEN-RAD',
    githubLink: 'https://github.com/SEN-RAD'
  },

  {
    artName: 'Water Animation',
    pageLink: './Art/Water Animation/index.html',
    imageLink: './Art/Water Animation/Water.gif',
    author: 'CodeChelsea',
    githubLink: 'https://github.com/codechelsea'
  },
  {
    artName: 'Halloween',
    pageLink: './Art/AashiGoel/index.html',
    imageLink: './Art/AashiGoel/Halloween.gif',
    author: 'Aashi Goel',
    githubLink: 'https://github.com/AashiGoel'
  },
  {
    artName: 'Rectangloom',
    pageLink: './Art/Rectangloom/index.html',
    imageLink: './Art/Rectangloom/rectangloom.gif',
    author: 'Emines',
    githubLink: 'https://github.com/emines0'
  },
  {
    artName: 'Cards',
    pageLink: './Art/Sak/index.html',
    imageLink: './Art/Joy/Sak/image1.gif',
    author: 'Sak',
    githubLink: 'https://github.com/sakshimudrale'
  },
  {
    artName: 'Snow',
    pageLink: './Art/Snow/index.html',
    imageLink: './Art/Snow/snow.gif',
    author: 'K-Wiczling',
    githubLink: 'https://github.com/K-Wiczling'
  },
  {
    artName: 'Bouncy Balls',
    pageLink: './Art/Paarit/index.html',
    imageLink: './Art/Paarit/BallBounce.gif',
    author: 'Paarit',
    githubLink: 'https://github.com/paarit'
  },
  {
    artName: 'Good Luck',
    pageLink: './Art/YYarts/index.html',
    imageLink: './Art/YYarts/YYarts.gif',
    author: 'Chee Yen',
    githubLink: 'https://github.com/yyyen93'
  },
  {
    artName: 'color fan',
    pageLink: './Art/raman project/project.html',
    imageLink: './Art/raman project/project.gif',
    author: 'raman2482',
    githubLink: 'https://github.com/raman2482'
  },
  {
    artName: 'Animated-Cube-Slider',
    pageLink: './Art/Animated-Cube-Slider/index.html',
    imageLink: './Art/Animated-Cube-Slider/Animated.gif',
    author: 'Anayat',
    githubLink: 'https://github.com/anayatkhan1'
  },
  {
    artName: 'Natinats',
    pageLink: './Art/Natinats/index.html',
    imageLink: './Art/Natinats/nata.gif',
    author: 'Natalia',
    githubLink: 'https://github.com/nquirogac'
  },
  {
    artName: 'The art of patience',
    pageLink: './Art/Animation-Gtn/index.html',
    imageLink: './Art/Animation-Gtn/art.gif',
    author: 'Iulia Gtn',
    githubLink: 'https://github.com/Iulia-Gaitanaru'
  },
  {
    artName: 'BHARAT',
    pageLink: './Art/BHARAT/index.html',
    imageLink: './Art/BHARAT/BHARAT.gif',
    author: 'mbera99',
    githubLink: 'https://github.com/mbera99'
  },
  {
    artName: 'Ducky',
    pageLink: './Art/cpk3/index.html',
    imageLink: './Art/cpk3/Ducky.gif',
    author: 'cpk3',
    githubLink: 'https://github.com/cpk3'
  },
  {
    artName: '3D spinning cube',
    pageLink: './Art/ManishM/index.html',
    imageLink: './Art/ManishM/3dcube.gif',
    author: 'Manish Mandal',
    githubLink: 'https://github.com/manishdevelops'
  },
  {
    pageLink: '.Art/yashraj2003e/index.html',
    imageLink: '.Art/yashraj20033/animation.gif',
    author: 'Yashraj',
    githubLink: 'https://github.com/yashraj2003e'
  },
  {
    artName: 'Rolling Happy',
    pageLink: './Art/marion/index.html',
    imageLink: './Art/marion/smiles.gif',
    author: 'Marion',
    githubLink: 'https://github.com/marionjudy13'
  },
  {
<<<<<<< HEAD
    artName: 'Star',
    pageLink: './Art/Joy/Star/index.html',
    imageLink: './Art/Joy/Star/screenshot.png',
    author: 'Yapakazul',
    githubLink: 'https://github.com/Yapakazul'
=======
    artName: 'Spinning Button',
    pageLink: './Art/nfluk/index.html',
    imageLink: './Art/nfluk/Screenshot.png',
    author: 'nfluk',
    githubLink: 'https://github.com/nfluk'
  },
  {
    artName: 'Detonation Button',
    pageLink: './Art/detonate-button/index.html',
    imageLink: './Art/detonate-button/detonate-button.gif',
    author: 'carv066',
    githubLink: 'https://github.com/carv0066'
>>>>>>> ff458abd
  }
];

// +--------------------------------------------------------------------------------+
// +                                                                                +
// +                  YOU DO NOT NEED TO CHANGE ANYTHING BELOW THIS                 +
// +                                                                                +
// +--------------------------------------------------------------------------------+

// Creates cards from the array above
// You don't need to modify this
let contents = [];
Shuffle(cards).forEach((c) => {
  contents.push([
    `<li class="card">` +
      `<a href='${c.pageLink}'>` +
      `<img class="art-image" src='${c.imageLink}' alt='${c.artName}' />` +
      `</a>` +
      `<div class="flex-content">` +
      `<a href='${c.pageLink}'><h3 class="art-title">${c.artName}</h3></a>` +
      `<p class='author'><a href="${c.githubLink}" target="_blank"><i class="fab fa-github"></i> ${c.author}</a> </p>` +
      `</div>` +
      `</li>`
  ]);
});

document.getElementById('cards').innerHTML = contents;

function Shuffle(o) {
  for (
    var j, x, i = o.length;
    i;
    j = parseInt(Math.random() * i), x = o[--i], o[i] = o[j], o[j] = x
  );
  return o;
}<|MERGE_RESOLUTION|>--- conflicted
+++ resolved
@@ -6534,13 +6534,13 @@
     githubLink: 'https://github.com/marionjudy13'
   },
   {
-<<<<<<< HEAD
     artName: 'Star',
     pageLink: './Art/Joy/Star/index.html',
     imageLink: './Art/Joy/Star/screenshot.png',
     author: 'Yapakazul',
     githubLink: 'https://github.com/Yapakazul'
-=======
+  },
+  {
     artName: 'Spinning Button',
     pageLink: './Art/nfluk/index.html',
     imageLink: './Art/nfluk/Screenshot.png',
@@ -6553,7 +6553,6 @@
     imageLink: './Art/detonate-button/detonate-button.gif',
     author: 'carv066',
     githubLink: 'https://github.com/carv0066'
->>>>>>> ff458abd
   }
 ];
 
