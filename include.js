--- conflicted
+++ resolved
@@ -645,13 +645,13 @@
     githubLink: 'https://github.com/varunrmantri23'
   },
   {
-<<<<<<< HEAD
     artName: 'Road Moving Animation',
     pageLink: './Art/pabitra0011/index.html',
     imageLink: './Art/pabitra0011/RoadAnimation.gif',
     author: 'pabitra0011',
     githubLink: 'https://github.com/pabitra0011'
-=======
+  },
+  {
     artName: 'Sun-loader Animation', // change this to the name of your artwork
     pageLink: './Art/Groot-2001/index.html', // change this
     imageLink: './Art/Groot-2001/sun-animation.gif', // change this
@@ -664,7 +664,6 @@
     imageLink: './Art/okaydivyansh/cube.gif',
     author: 'Divyansh',
     githubLink: 'https://github.com/okaydivyansh'
->>>>>>> 8847967e
   }
 ];
 
