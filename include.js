--- conflicted
+++ resolved
@@ -1100,13 +1100,13 @@
     githubLink: 'https://github.com/varunrmantri23'
   },
   {
-<<<<<<< HEAD
     artName: 'Hire Me Button Animation',
     pageLink: './Art/techfreakSahil/index.html',
     imageLink: './Art/techfreakSahil/animation(hireBtn).png',
     author: 'techfreakSahil',
     githubLink: 'https://github.com/techfreakSahil'
-=======
+  },
+  {
     artName: 'Typewriter Text Animation',
     pageLink: './Art/haitruong-tech/index.html',
     imageLink: './Art/haitruong-tech/typewriter-animation.gif',
@@ -1238,7 +1238,6 @@
     imageLink: './Art/RohanSalgare/animation.gif', // change this
     author: 'Rohan', // use your name
     githubLink: 'https://github.com/RohanSalgare' // change this
->>>>>>> a26b6f10
   }
 
 ];
