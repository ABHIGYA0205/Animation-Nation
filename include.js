--- conflicted
+++ resolved
@@ -1066,13 +1066,13 @@
     githubLink: 'https://github.com/varunrmantri23'
   },
   {
-<<<<<<< HEAD
     artName: 'Bear Straw hat',
     pageLink: './Art/breadmooch/index.html',
     imageLink: './Art/breadmooch/bearStrawhat.gif',
     author: 'breadmooch',
     githubLink: 'https://github.com/breadmooch'
-=======
+  },
+  {
     artName: 'Waving Hand',
     pageLink: './Art/Darkrider0007/waveing_hand.html',
     imageLink: './Art/Darkrider0007/waving-hand.gif',
@@ -1148,9 +1148,7 @@
     imageLink: './Art/okaydivyansh/cube.gif',
     author: 'Divyansh',
     githubLink: 'https://github.com/okaydivyansh'
->>>>>>> 05978c98
   }
-  
 ];
 
 // +--------------------------------------------------------------------------------+
