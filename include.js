--- conflicted
+++ resolved
@@ -1105,20 +1105,6 @@
 		githubLink: 'https://github.com/brettl1991'
 	},
 	{
-<<<<<<< HEAD
-		artName: 'Bill Cipher',
-		pageLink: './Art/vitoriapena/index.html',
-		imageLink: './Art/vitoriapena/bill_cipher.gif',
-		author: 'Vitória Mendes',
-		githubLink: 'https://github.com/vitoriapena'
-	},
-	{
-		artName: 'Blinking Hacktober',
-		pageLink: './Art/Atif2/index.html',
-		imageLink: './Art/Blinking hacktober.gif',
-		author: 'Atif Iqbal',
-		githubLink: 'https://github.com/atif-dev'
-=======
 		artName: 'Spooktime',
 		pageLink: './Art/AgneDJ/index.html',
 		imageLink: './Art/AgneDJ/spooktime.gif',
@@ -1201,8 +1187,14 @@
 		imageLink: './Art/Rajnish-SquareMagic/squareMagic.png',
 		author: 'Rajnish Kr Singh',
 		githubLink: 'https://github.com/RajnishKrSingh'
->>>>>>> 135b1575
-	}
+	},
+  {
+		artName: 'Blinking Hacktober',
+		pageLink: './Art/Atif2/index.html',
+		imageLink: './Art/Blinking hacktober.gif',
+		author: 'Atif Iqbal',
+		githubLink: 'https://github.com/atif-dev'
+  }
 ];
 
 // +--------------------------------------------------------------------------------+
