--- conflicted
+++ resolved
@@ -1746,21 +1746,13 @@
     githubLink: 'https://github.com/layoayeni'
   },
   {
-<<<<<<< HEAD
-    artName: "sliding curtains",
-    pageLink: "./Art/layoayeni/index.html",
-    imageLink: "./Art/layoayeni/trance.gif",
-    author: "Layo",
-    githubLink: "https://github.com/layoayeni"
-  },
-  {
     artName: "Unlocked",
     pageLink: "./Art/confusionmatrix98/unlocked.html",
     imageLink: "./Art/confusionmatrix98/unlocked.gif",
     author: "confusionmatrix98",
     githubLink: "https://github.com/confusionmatrix98"
   },
-=======
+  {
     artName: 'Slovenian flag',
     pageLink: "./Art/Ivan's art/index.html",
     imageLink: "./Art/Ivan's art/Ivan-art.gif",
@@ -1816,7 +1808,6 @@
     author: 'JerylDEv',
     githubLink: 'https://github.com/JerylDEv'
   }
->>>>>>> 2f44601b
 ];
 
 // +--------------------------------------------------------------------------------+
