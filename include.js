--- conflicted
+++ resolved
@@ -20,30 +20,6 @@
     author: 'Sandesh-Pyakurel',
     githubLink: 'https://github.com/Sandesh-Pyakurel'
   },
-
-  {
-    artName: 'Profile Image Animation',
-    pageLink: './Art/thiunuwan/index.html',
-    imageLink: './Art/thiunuwan/profileAnimation.gif',
-    author: 'thiunuwan',
-    githubLink: 'https://github.com/thiunuwan'
-  },
-
-  {
-    artName: 'cloudy-rain',
-    pageLink: './Art/Ajeetraj/index.html',
-    imageLink: './Art/Ajeetraj/cloud.png',
-    author: 'Ajeetraj',
-    githubLink: 'https://github.com/ajeetraj11'
-  },
-  {
-    artName: 'cube-with-Letter-Animation',
-    pageLink: './Art/sufyanhabib1/index.html',
-    imageLink: './Art/sufyanhabib1/cube-with-Letter-Animation.gif',
-    author: 'sufyanhabib',
-    githubLink: 'https://github.com/sufyanhabib'
-  },
-<<<<<<< HEAD
  {
     artName: 'The Mantras',
     pageLink: './Art/vikasgadge/index.html',
@@ -51,8 +27,28 @@
     author: 'vikasgadge',
     githubLink: 'https://github.com/vikasgadge28'
   },
-=======
->>>>>>> c3b3a178
+  {
+    artName: 'Profile Image Animation',
+    pageLink: './Art/thiunuwan/index.html',
+    imageLink: './Art/thiunuwan/profileAnimation.gif',
+    author: 'thiunuwan',
+    githubLink: 'https://github.com/thiunuwan'
+  },
+
+  {
+    artName: 'cloudy-rain',
+    pageLink: './Art/Ajeetraj/index.html',
+    imageLink: './Art/Ajeetraj/cloud.png',
+    author: 'Ajeetraj',
+    githubLink: 'https://github.com/ajeetraj11'
+  },
+  {
+    artName: 'cube-with-Letter-Animation',
+    pageLink: './Art/sufyanhabib1/index.html',
+    imageLink: './Art/sufyanhabib1/cube-with-Letter-Animation.gif',
+    author: 'sufyanhabib',
+    githubLink: 'https://github.com/sufyanhabib'
+  },
   {
     artName: 'Bouncing Balls',
     pageLink: './Art/ahmedalhamad7/index.html',
