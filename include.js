--- conflicted
+++ resolved
@@ -435,16 +435,13 @@
 		imageLink: "./Art/Aki/giphy.gif",
 		author: "Aki",
 		githubLink: "https://github.com/akmalist"
-<<<<<<< HEAD
-	}
+	},
 	{
 		artName: "Hacktoberfest 2019!",
 		pageLink: "./Art/RedSquirrrel/index.html",
 		imageLink: "./Art/RedSquirrrel/index.html/animation.png",
 		author: "RedSquirrrel",
 		githubLink: "https://github.com/RedSquirrrel"
-	}
-=======
 	},
 	{
 		artName: "Sliding text",
@@ -508,7 +505,6 @@
       author: "4rontender",
       githubLink: "https://github.com/RinatValiullov"
   }
->>>>>>> 90049122
 ];
 
 // +--------------------------------------------------------------------------------+
