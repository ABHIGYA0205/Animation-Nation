let cards = [
  {
    artName: 'DayToNight',
    pageLink: './Art/DayToNight By Arpan/index.html',
    imageLink: './Art/Joy/DayToNight By Arpan/giphy.gif',
    author: 'ArpanGyawali',
    githubLink: 'https://github.com/ArpanGyawali'
  },
  {
    artName: 'Dog animation',
    pageLink: './Art/AbhishekSingh-Animation-Contribution/index.html',
    imageLink: './Art/AbhishekSingh-Animation-Contribution/gif.png',
    author: 'Abhishek Singh',
    githubLink: 'https://github.com/Abhishek-555'
  },
  {
    artName: 'CSS Loader',
    pageLink: './Art/BenCullen/index.html',
    imageLink: './Art/BenCullen/Bens CSS Loader.gif',
    author: 'Ben Cullen',
    githubLink: 'https://github.com/BenjaminCullen1'
  },
  {
    artName: 'Flag',
    pageLink: './Art/IurianSimionDorin/index.html',
    imageLink: './Art/IurianSimionDorin/flag.gif',
    author: 'IurianSimionDorin',
    githubLink: 'https://github.com/IurianSimionDorin'
  },
  {
    artName: 'Rainbow Text Spin',
    pageLink: './Art/mallen13/index.html',
    imageLink: 'stillPic.jpg',
    author: 'mallen2013',
    githubLink: 'https://github.com/mallen2013'
  },
  {
    artName: 'Disco Bubble',
    pageLink: './Art/konstantify/index.html',
    imageLink: './Art/konstantify/konst.gif',
    author: 'Constantin',
    githubLink: 'https://github.com/konstantin0s'
  },
  {
    artName: 'Art',
    pageLink: './Art/mishra-parth/index.html',
    imageLink: './Art/mishra-parth/mishra-parth-project.gif',
    author: 'Parth',
    githubLink: 'https://github.com/mishra-parth'
  },
  {
    artName: 'Aymat',
    pageLink: './Art/aymat/index.html',
    imageLink: './Art/aymat/Capture.gif',
    author: 'aysha30',
    githubLink: 'https://github.com/aysha30'
  },
  {
    artName: 'Scissors Cutting Animation (CSS only)',
    pageLink: './Art/CoffeeAnimation/index.html',
    imageLink: './Art/CoffeeAnimation/scissors-cutting-animation.gif',
    author: 'Angelo Marcinnò',
    githubLink: 'https://github.com/angelo24782'
  },
  {
    artName: 'Cool CSS Preloader',
    pageLink: './Art/Himanshu_Kumawat/index.html',
    imageLink: './Art/Himanshu_Kumawat/preloader.gif',
    author: 'Himanshu Kumawat',
    githubLink: 'https://github.com/013himanshu'
  },
  {
    artName: 'Troll-Ball',
    pageLink: './Art/ivantbv/index.html',
    imageLink: './Art/ivantbv/troll-ball.gif',
    author: 'ivantbv',
    githubLink: 'https://github.com/ivantbv'
  },
  {
    artName: 'CSS heART',
    pageLink: './Art/Aarush/Heart.html',
    imageLink: './Art/Aarush/Heart.png',
    author: 'Aarush Bhat',
    githubLink: 'https://github.com/r-ush'
  },
  {
    artName: 'Image With Gray Scale Effect',
    pageLink: './Art/Image With Gray Scale Effect',
    imageLink:
      './Art/Image With Gray Scale Effect/Image-With-Gray-Scale-Effect.gif',
    author: 'Vikrant Kumar',
    githubLink: 'https://github.com/VikrantKu333'
  },
  {
    artname: 'Animation-Cool',
    pageLink: './Art/apilacharya/index.html',
    imageLink: './Art/apilacharya/animation-cool.gif',
    author: 'Apil Raj Acharya',
    githubLink: 'https://github.com/apilacharya'
  },

  {
    artName: 'covid-19',
    pageLink: './Art/shivam12k/index.html',
    videoLink: './Art/cell/cell.mp4',
    author: 'shivam12k',
    githubLink: 'https://github.com/shivam12k'
  },
  {
    artName: 'Bouncing Heart',
    pageLink: './Art/love2cr3ate/index.html',
    imageLink: './Art/love2cr3ate/bouncing-heart.gif',
    author: 'l0ve2cr3ate',
    githubLink: 'https://github.com/l0ve2cr3ate'
  },
  {
    artName: 'Animated-Loading',
    pageLink: './Art/Animated-Loading/index.html',
    imageLink: './Art/Animated-Loading/Animated-Loading.gif',
    author: 'Mehul1011',
    githubLink: 'https://github.com/mehul1011'
  },
  {
    artName: 'covid-19',
    pageLink: './Art/shivam12k/index.html',
    // videoLink: './Art/cell/cell.mp4',
    imageLink: '#',
    author: 'shivam12k',
    githubLink: 'https://github.com/shivam12k'
  },
  {
    artName: 'Mag-animation',
    pageLink: './Art/Mag-D-Alena/index.html',
    imageLink: './Art/Mag-D-Alena/Mag-animation.gif',
    author: 'Magdalena BenBassat-Luszczynska',
    githubLink: 'https://github.com/mag-d-alen'
  },
  {
    artName: 'ThomasTobe',
    pageLink: './Art/ThomasTobe/index.html',
    imageLink: './Art/ThomasTobe/rotation.gif',
    author: 'ThomasTobe',
    githubLink: 'https://github.com/ThomasTobe'
  },
  {
    artName: 'Life Of Coder',
    pageLink: './Art/DevarshiDoshi/index.html',
    imageLink: './Art/DevarshiDoshi/Life Of Coder.gif',
    author: 'DevarshiDoshi',
    githubLink: 'https://github.com/devarshidoshi'
  },

  {
    artName: 'That Animation',
    pageLink: './Art/MaKloudz/index.html',
    imageLink: './Art/MaKloudz/dat-animation.gif',
    author: 'Blessing Mutava',
    githubLink: 'https://github.com/MaKloudz'
  },
  {
    artName: 'animatron',
    pageLink: './Art/animatron/index.html',
    imageLink: './Art/animatron/trance.gif',
    author: 'nick981837',
    githubLink: 'https://github.com/nick981837'
  },
  {
    artName: 'ZTM Animation',
    pageLink: './Art/EricPuskas/index.html',
    imageLink: './Art/EricPuskas/index.gif',
    author: 'Eric Puskas',
    githubLink: 'https://github.com/EricPuskas'
  },
  {
    artName: 'LSD Rainbow Trip: Phase 1',
    pageLink: './Art/AbsMechanik/index.html',
    imageLink: './Art/AbsMechanik/AbsMechanik_Animation.gif',
    author: 'AbsMechanik',
    githubLink: 'https://github.com/AbsMechanik'
  },
  {
    artName: 'Christmas Lights',
    pageLink: './Art/Futuregit/index.html',
    imageLink: './Art/Futuregit/Christmas-Lights.gif',
    author: 'Futuregit',
    githubLink: 'https://github.com/Futuregit'
  },
  {
    artName: 'space zoo',
    pageLink: './Art/space_zoo/index.html',
    imageLink: './Art/space_zoo/space_zoo.gif',
    author: 'yuwen-c',
    githubLink: 'https://github.com/yuwen-c'
  },
  {
    artName: 'neon-text flicker glow',
    pageLink: './Art/neon-text flicker glow/neon.html',
    videoLink: './Art/neon-text flicker glow/neon-text flicker glow.gif',
    author: 'Ajay Tyagi',
    githubLink: 'https://github.com/imajaytyagi'
  },
  {
    artName: 'Dice Animation',
    pageLink: './Art/Dice-Animation/dice_animation.html',
    videoLink: './Art/Dice-Animation/dice.gif',
    author: 'Ronit DuttA',
    githubLink: 'https://github.com/RD91'
  },
  {
    artName: 'Fruit Dancing',
    pageLink: './Art/carlacentenor/index.html',
    imageLink: './Art/carlacentenor/fruit.gif',
    author: 'carlacentenor',
    githubLink: 'https://github.com/carlacentenor'
  },
  {
    artName: 'eyes',
    pageLink: './Art/eyes/index.html',
    imageLink: './Art/eyes/eyes.gif',
    author: 'yuwen-c',
    githubLink: 'https://github.com/yuwen-c'
  },
  {
    artName: 'Spooktober Hacktoberfest',
    pageLink: './Art/FredAmartey/index.html',
    imageLink: './Art/FredAmartey/thumbnaill.gif',
    author: 'Fred Amartey',
    githubLink: 'https://github.com/FredAmartey'
  },
  {
    artName: 'Star Wars?',
    pageLink: './Art/henryvalbuena/index.html',
    imageLink: './Art/henryvalbuena/index.gif',
    author: 'Henry Valbuena',
    githubLink: 'https://github.com/henryvalbuena'
  },
  {
    artName: 'UFO',
    pageLink: './Art/UFO/index.html',
    imageLink: './Art/UFO/UFO.png',
    author: 'Abhinav Singh @abhinav9910',
    githubLink: 'https://github.com/abhinav9910'
  },
  {
    artName: 'The Ripple',
    pageLink: './Art/Anmol2/index.html',
    imageLink: './Art/Anmol2/ripple.png',
    author: 'Anmol',
    githubLink: 'https://github.com/Anmol270900'
  },
  {
    artName: 'Rainbow loader',
    pageLink: './Art/ka-hn/rainbow.html',
    imageLink: './Art/ka-hn/rainbow.gif',
    author: 'Karim Hussain',
    githubLink: 'https://github.com/ka-hn'
  },
  {
    artName: 'Action Cam',
    pageLink: './Art/Donovan/index.html',
    imageLink: './Art/Donovan/pureCSS-animation.gif',
    author: 'Donovan Hunter',
    githubLink: 'https://github.com/dhdcode'
  },
  {
    artName: 'The Sun',
    pageLink: './Art/Anmol/index.html',
    imageLink: './Art/Anmol/sun.png',
    author: 'Anmol',
    githubLink: 'https://github.com/Anmol270900'
  },
  {
    artName: 'Flashing Pumpkin',
    pageLink: './Art/KatrinaRose14/index.html',
    imageLink: './Art/KatrinaRose14/FlashingPumpkin.gif',
    author: 'Katrina Yates',
    githubLink: 'https://github.com/KatrinaRose14'
  },
  {
    artName: 'Flipbox',
    pageLink: './Art/Prasheel/index.html',
    imageLink: './Art/Prasheel/flip.gif',
    author: 'Prasheel Soni',
    githubLink: 'https://github.com/ps011'
  },
  {
    artName: '2019 Wave',
    pageLink: './Art/chris-aqui/index.html',
    imageLink: './Art/chris-aqui/2019-jump.gif',
    author: 'Christine Aqui',
    githubLink: 'https://github.com/christine-aqui'
  },
  {
    artName: 'Hover Button Animation',
    pageLink: './Art/Vipul/hover.html',
    imageLink: './Art/Vipul/Screenshot2.png',
    author: 'Vipul',
    githubLink: 'https://github.com/vipuljain08'
  },
  {
    artName: 'Start From Zero',
    pageLink: './Art/Robihdy/index.html',
    imageLink: './Art/Robihdy/start-from-zero.png',
    author: 'Robihdy',
    githubLink: 'https://github.com/Robihdy'
  },
  {
    artName: 'Local Host metaphor',
    pageLink: './Art/Akbar-Cyber/index.html',
    imageLink: './Art/Prateek/localhost.png',
    author: 'Prateek',
    githubLink: 'https://github.com/prateekpatrick'
  },
  {
    artName: 'Akbar-Cyber',
    pageLink: './Art/Akbar-Cyber/index.html',
    imageLink: './Art/Akbar-Cyber/akbar.gif',
    author: 'Akbar',
    githubLink: 'https://github.com/Akbar-Cyber'
  },
  {
    artName: 'Sliding Lines',
    pageLink: './Art/erics0n/sliding-lines/index.html',
    imageLink: './Art/erics0n/sliding-lines/image.gif',
    author: 'erics0n',
    githubLink: 'https://github.com/erics0n'
  },
  {
    artName: 'Triangle',
    pageLink: './Art/Joy/triangle/triangle.html',
    imageLink: './Art/Joy/triangle/triangle.gif',
    author: 'Joy',
    githubLink: 'https://github.com/royranger'
  },
  {
    artName: 'Cube',
    pageLink: './Art/Joy/cube/cube.html',
    imageLink: './Art/Joy/cube/cube.gif',
    author: 'Joy',
    githubLink: 'https://github.com/royranger'
  },
  {
    artName: 'Burger Menu',
    pageLink: './Art/mctrl/burger.html',
    imageLink: './Art/mctrl/burger.gif',
    author: 'Martina',
    githubLink: 'https://github.com/mctrl'
  },
  {
    artName: 'Square Loader',
    pageLink: './Art/Hemant/index.html',
    imageLink: './Art/Hemant/loader.gif',
    author: 'Hemant Garg',
    githubLink: 'https://github.com/hemant-garg'
  },
  {
    artName: 'wake up, neo...',
    pageLink: './Art/samirjouni/TributeToTheMatrix.html',
    imageLink: './Art/samirjouni/sample.gif',
    author: 'Samir Jouni',
    githubLink: 'https://github.com/samirjouni'
  },
  {
    artName: 'Tribute To COD4MW',
    pageLink: './Art/samirjouni2/index.html',
    imageLink: './Art/samirjouni2/sample.gif',
    author: 'Samir Jouni',
    githubLink: 'https://github.com/samirjouni'
  },
  {
    artName: 'Planet',
    pageLink: './Art/ArthurDoom/planet.html',
    imageLink: './Art/ArthurDoom/planet.gif',
    author: 'ArthurDoom',
    githubLink: 'https://github.com/ArthurDoom'
  },
  {
    artName: 'SquarPy',
    pageLink: './Art/Utkarsh/index.html',
    imageLink: './Art/Utkarsh/hack.gif',
    author: 'utkarsh',
    githubLink: 'https://github.com/Utkarsh2604'
  },
  {
    artName: 'Circle',
    pageLink: './Art/Oliver/Circle.html',
    imageLink: './Art/Oliver/circle.gif',
    author: 'Oliver',
    githubLink: 'https://github.com/oliver-gomes'
  },
  {
    artName: 'Ellipse Loader',
    pageLink: './Art/VaibhavKhulbe/EllipseLoader.html',
    imageLink: './Art/VaibhavKhulbe/ellipseLoader.gif',
    author: 'Vaibhav Khulbe',
    githubLink: 'https://github.com/Kvaibhav01'
  },
  {
    artName: 'Simple Loader',
    pageLink: './Art/soumsps/simpleload.html',
    imageLink: './Art/soumsps/sample.gif',
    author: 'Soumendu Sinha',
    githubLink: 'https://github.com/soumsps'
  },
  {
    artName: 'Rollodex',
    pageLink: './Art/Shruti/rolling.html',
    imageLink: './Art/Shruti/rolling.gif',
    author: 'Shruti',
    githubLink: 'https://github.com/shruti49'
  },
  {
    artName: 'Cute Cat',
    pageLink: './Art/Alghi/cat.html',
    imageLink: './Art/Alghi/cat.gif',
    author: 'Alghi',
    githubLink: 'https://github.com/darklordace'
  },
  {
    artName: 'r2d2d starwerz',
    pageLink: './Art/izzycs/index.html',
    imageLink: './Art/izzycs/r2d2d.gif',
    author: 'Joy',
    githubLink: 'https://github.com/izzycs'
  },
  {
    artName: 'ZtM Text',
    pageLink: './Art/Di4iMoRtAl/ZtM_text_animation.html',
    imageLink: './Art/Di4iMoRtAl/ZtM_animation.gif',
    author: 'Di4iMoRtAl',
    githubLink: 'https://github.com/dppeykov'
  },
  {
    artName: 'Circles',
    pageLink: './Art/Bhuvana/circles.html',
    imageLink: './Art/Bhuvana/circles.gif',
    author: 'Bhuvana',
    githubLink: 'https://github.com/bhuvana-guna'
  },
  {
    artName: 'Bird',
    pageLink: './Art/Bhuvana/bird.html',
    imageLink: './Art/Bhuvana/bird.gif',
    author: 'Bhuvana',
    githubLink: 'https://github.com/bhuvana-guna'
  },
  {
    artName: 'Loader',
    pageLink: './Art/Bhuvana/loader.html',
    imageLink: './Art/Bhuvana/loader.gif',
    author: 'Bhuvana',
    githubLink: 'https://github.com/bhuvana-guna'
  },
  {
    artName: 'Simple blinking loading circles',
    pageLink: './Art/Rahul/index.html',
    imageLink: './Art/Rahul/loading.gif',
    author: 'Rahul',
    githubLink: 'https://github.com/kohli6010'
  },
  {
    artName: 'Css Pulse',
    pageLink: './Art/Aszmel/pulse.html',
    imageLink: './Art/Aszmel/css_pulse.gif',
    author: 'Aszmel',
    githubLink: 'https://github.com/Aszmel'
  },
  {
    artName: 'Circle Bounce',
    pageLink: './Art/Edmund/index.html',
    imageLink: './Art/Edmund/circle-bounce.gif',
    author: 'Edmund',
    githubLink: 'https://github.com/edmund1645'
  },
  {
    artName: 'Heart Beating',
    pageLink: './Art/Regem/index.html',
    imageLink: './Art/Regem/heart.jpg',
    author: 'Regem',
    githubLink: 'https://github.com/GemzBond'
  },
  {
    artName: 'Fading Circles',
    pageLink: './Art/Ankit/fadeCircle.html',
    imageLink: './Art/Ankit/fadeCircles.png',
    author: 'Ankit Srivastava',
    githubLink: 'https://github.com/a18nov'
  },
  {
    artName: 'Hacktoberfest 2019',
    pageLink: './Art/jpk3lly/animation.html',
    imageLink: './Art/jpk3lly/JPs_Animation_GIF.gif',
    author: 'jpk3lly',
    githubLink: 'https://github.com/jpk3lly'
  },
  {
    artName: 'Name Rotator',
    pageLink: './Art/Meet/name.html',
    imageLink: './Art/Meet/name.gif',
    author: 'Meet',
    githubLink: 'https://github.com/Meet1103'
  },
  {
    artName: 'Ball Rotator',
    pageLink: './Art/Bibekpreet/index.html',
    imageLink: './Art/Bibekpreet/ball.gif',
    author: 'Bibekpreet',
    githubLink: 'https://github.com/bibekpreet99'
  },
  {
    artName: 'ephiphany',
    pageLink: './Art/OctavianIlies/index.html',
    imageLink: './Art/OctavianIlies/ephiphany.gif',
    author: 'OctavianIlies',
    githubLink: 'https://github.com/OctavianIlies'
  },
  {
    artName: 'Loading',
    pageLink: './Art/jh1992jh/loading.html',
    imageLink: './Art/jh1992jh/loading.gif',
    author: 'jh1992jh',
    githubLink: 'https://github.com/jh1992jh'
  },
  {
    artName: 'ZTM Colors',
    pageLink: './Art/Godnon/index.html',
    imageLink: './Art/Godnon/ZTMcAnim.gif',
    author: 'Godnon',
    githubLink: 'https://github.com/godnondsilva'
  },
  {
    artName: 'Hover Effect',
    pageLink: './Art/Shubhankar/index.html',
    imageLink: './Art/Shubhankar/hackoctober.gif',
    author: 'Shubhankar',
    githubLink: 'https://github.com/shubhdwiv12'
  },
  {
    artName: 'Bouncing Fading Circles',
    pageLink: './Art/AyoubIssaad/index.html',
    imageLink: './Art/AyoubIssaad/BouncingFadingCircles.gif',
    author: 'AyoubIssaad',
    githubLink: 'https://github.com/AyoubIssaad'
  },
  {
    artName: '5 balls preloader',
    pageLink: './Art/Nnaji-Victor/index.html',
    imageLink: './Art/Nnaji-Victor/5_balls.gif',
    author: 'Nnaji Victor',
    githubLink: 'https://github.com/Nnaji-Victor'
  },
  {
    artName: 'ZTM Bouncer',
    pageLink: './Art/Josia/bouncer.html',
    imageLink: './Art/Josia/ztmbouncer.gif',
    author: 'Josia Rodriguez',
    githubLink: 'https://github.com/josiarod'
  },
  {
    artName: 'Hacktober loading animation',
    pageLink: './Art/mehul1011/index.html',
    imageLink: './Art/mehul1011/loading.gif',
    author: 'Mehul1011',
    githubLink: 'https://github.com/mehul1011'
  },
  {
    artName: 'Loading Dots',
    pageLink: './Art/devSergiu/index.html',
    imageLink: './Art/devSergiu/loading.gif',
    author: 'devSergiu',
    githubLink: 'https://github.com/devsergiu'
  },
  {
    artName: 'TypeWriter effect',
    pageLink: './Art/Sidharth/Typing_Text.html',
    imageLink: './Art/Sidharth/type_writer.gif',
    author: 'Sidharth',
    githubLink: 'https://github.com/Sidharth98'
  },
  {
    artName: 'Blue Spin',
    pageLink: './Art/JamesW/index.html',
    imageLink: './Art/JamesW/hacktober_spin.gif',
    author: 'James Whitney',
    githubLink: 'https://github.com/jameswhitney'
  },
  {
    artName: 'Loading Animation',
    pageLink: './Art/Sidharth/Loading.html',
    imageLink: './Art/Sidharth/Loading.gif',
    author: 'Sidharth',
    githubLink: 'https://github.com/Sidharth98'
  },
  {
    artName: 'Rotation',
    pageLink: './Art/alenanog/index.html',
    imageLink: './Art/alenanog/rotation.gif',
    author: 'Alena A.',
    githubLink: 'https://github.com/alenanog'
  },
  {
    artName: 'Colors in your life',
    pageLink: './Art/Atipahy/colors.html',
    imageLink: './Art/Atipahy/colors.png',
    author: 'Christos Chr',
    githubLink: 'https://github.com/atipaHy'
  },
  {
    artName: 'Orb',
    pageLink: './Art/Jkbicbic/orb.html',
    imageLink: './Art/Jkbicbic/orb.gif',
    author: 'John Kennedy Bicbic',
    githubLink: 'https://github.com/jkbicbic'
  },
  {
    artName: 'Charging...',
    pageLink: './Art/Afraz/charging.html',
    imageLink: './Art/Afraz/charging.gif',
    author: 'Afraz',
    githubLink: 'https://github.com/afrazz'
  },
  {
    artName: 'Charging...',
    pageLink: './Art/DepStep/depstep.html',
    imageLink: './Art/DepStep/depstep.gif',
    author: 'DepStep',
    githubLink: 'https://github.com/stephD'
  },
  {
    artName: 'Dancing Ball...',
    pageLink: './Art/DaveFres/index.html',
    imageLink: './Art/DaveFres/ball.gif',
    author: 'DaveFres',
    githubLink: 'https://github.com/DaveFres'
  },
  {
    artName: 'animatron',
    pageLink: './Art/animatron/index.html',
    imageLink: './Art/animatron/trance.gif',
    author: 'jomahay',
    githubLink: 'https://github.com/jomahay'
  },
  {
    artName: 'Sunshine',
    pageLink: './Art/Pavelisp/sunshine.html',
    imageLink: './Art/Pavelisp/sunshine.gif',
    author: 'Pavel Isp',
    githubLink: 'https://github.com/pavelisp'
  },
  {
    artName: 'SoundBoxes',
    pageLink: './Art/Hbarang/SoundBox.html',
    imageLink: './Art/Hbarang/SoundBoxAnimation.gif',
    author: 'Hbarang',
    githubLink: 'https://github.com/hbarang'
  },
  {
    artName: 'Cheshire',
    pageLink: './Art/Ckanelin/index.html',
    imageLink: './Art/Ckanelin/Cheshire.gif',
    author: 'Ckanelin',
    githubLink: 'https://github.com/ckanelin'
  },
  {
    artName: 'Disappear',
    pageLink: './Art/Stacy/index.html',
    imageLink: './Art/Stacy/disappear.gif',
    author: 'Stacy',
    githubLink: 'https://github.com/stacyholtz6'
  },
  {
    artName: 'Ellipse Spinner',
    pageLink: './Art/Sabina/ellipse_spinner.html',
    imageLink: './Art/Sabina/ellipse_spinner.png',
    author: 'Sabina Abbasova',
    githubLink: 'https://github.com/sabina929'
  },
  {
    artName: 'NightSky',
    pageLink: './Art/AndyS/index.html',
    imageLink: './Art/AndyS/Capture.GIF',
    author: 'AndyS',
    githubLink: 'https://github.com/AndyS1988'
  },
  {
    artName: 'Hungry',
    pageLink: './Art/diegchav/index.html',
    imageLink: './Art/diegchav/hungry.gif',
    author: 'Diego Chz',
    githubLink: 'https://github.com/diegchav'
  },
  {
    artName: 'Hover Text Animation',
    pageLink: './Art/AyoubIssaad2/index.html',
    imageLink: './Art/AyoubIssaad2/hoverTextAnimation.gif',
    author: 'AyoubIssaad',
    githubLink: 'https://github.com/AyoubIssaad'
  },
  {
    artName: 'Colorize',
    pageLink: './Art/JimBratsos/colorize.html',
    imageLink: './Art/JimBratsos/Colorize.gif',
    author: 'Jim Bratsos',
    githubLink: 'https://github.com/JimBratsos'
  },
  {
    artName: 'Hacktober Spooktacular',
    pageLink: 'Art/Elex/index.html',
    imageLink: ['./Art/Elex/hhs.gif'],
    author: 'William Poisel (LordCobra)',
    githubLink: 'https://github.com/epoisel'
  },
  {
    artName: 'Circley',
    pageLink: './Art/Tranjenny/indexjenny.html',
    imageLink: './Art/Tranjenny/zerojenny.gif',
    author: 'Tranjenny',
    githubLink: 'https://github.com/Tranjenny'
  },
  {
    artName: 'My Vietnam',
    pageLink: './Art/nhbduy/index.html',
    imageLink: './Art/nhbduy/my-vietnam.gif',
    author: 'Hoang-Bao-Duy NGUYEN',
    githubLink: 'https://github.com/nhbduy'
  },
  {
    artName: 'Hactoberfest Bus',
    pageLink: './Art/shahpranaf/index.html',
    imageLink: './Art/shahpranaf/hacktoberfest_bus.gif',
    author: 'Pranav Shah',
    githubLink: 'https://github.com/shahpranaf'
  },
  {
    artName: 'Hacktoberfest',
    pageLink: './Art/robihid/index.html',
    imageLink: './Art/robihid/hacktoberfest.png',
    author: 'robihid',
    githubLink: 'https://github.com/robihid'
  },
  {
    artName: 'Hi there',
    pageLink: './Art/Aki/index.html',
    imageLink: './Art/Aki/giphy.gif',
    author: 'Aki',
    githubLink: 'https://github.com/akmalist'
  },
  {
    artName: '3D css animation',
    pageLink: './Art/animationtion/index.html',
    imageLink: './Art/animation/css3drotate.gif',
    author: 'christ',
    githubLink: 'https://github.com/christ-87'
  },
  {
    artName: 'Hacktoberfest 2019!',
    pageLink: './Art/RedSquirrrel/index.html',
    imageLink: './Art/RedSquirrrel/index.html/animation.PNG',
    author: 'RedSquirrrel',
    githubLink: 'https://github.com/RedSquirrrel'
  },
  {
    artName: 'Sliding text',
    pageLink: './Art/Flattopz/index.html',
    imageLink: './Art/Flattopz/SlidingText.gif',
    author: 'Flattopz',
    githubLink: 'https://github.com/hjpunzalan'
  },
  {
    artName: 'Rainbow Color Changer',
    pageLink: './Art/mmshr/index.html',
    imageLink: './Art/mmshr/rainbow.gif',
    author: 'mmosehauer',
    githubLink: 'https://github.com/mmosehauer'
  },
  {
    artName: 'World of Coding',
    pageLink: './Art/tom_kn/coding.html',
    imageLink: './Art/tom_kn/coding.gif',
    author: 'Tamas Knisz',
    githubLink: 'https://github.com/TamasKn'
  },
  {
    artName: 'Initial Bounce',
    pageLink: './Art/Juwana/initial.html',
    imageLink: './Art/Juwana/InitialBounce.gif',
    author: 'Juwana',
    githubLink: 'https://github.com/JZerman2018'
  },
  {
    artName: 'Atom',
    pageLink: './Art/Teva/index.html',
    imageLink: './Art/Teva/atom.gif',
    author: 'Teva',
    githubLink: 'https://github.com/TevaHenry'
  },
  {
    artName: 'Be Awesome',
    pageLink: './Art/TigerAsH/index.html',
    imageLink: './Art/TigerAsH/be-awesome.jpg',
    author: 'TigerAsH',
    githubLink: 'https://github.com/TigerAsH94'
  },
  {
    artName: 'Rainbow Colors',
    pageLink: './Art/Sanjeev/index.html',
    imageLink: './Art/Sanjeev/animation.gif',
    author: 'Sanjeev Panday',
    githubLink: 'https://github.com/Sanjeev-Panday'
  },
  {
    artName: 'ZtM',
    pageLink: './Art/thoyvo/index.html',
    imageLink: './Art/thoyvo/ztm.gif',
    author: 'Thoyvo',
    githubLink: 'https://github.com/thoyvo'
  },
  {
    artName: 'Fast Fishes',
    pageLink: './Art/4ront/index.html',
    imageLink: './Art/4ront/fishes.gif',
    author: '4rontender',
    githubLink: 'https://github.com/RinatValiullov'
  },
  {
    artName: 'Loading...',
    pageLink: './Art/RedSquirrrel2/loading.html',
    imageLink: './Art/RedSquirrrel2/loading.gif',
    author: 'RedSquirrrel',
    githubLink: 'https://github.com/RedSquirrrel'
  },
  {
    artName: 'Animated Cube',
    pageLink: './Art/Animated Cube/index.html',
    imageLink: './Art/Animated Cube/cube.gif',
    author: 'RedSquirrrel',
    githubLink: 'https://github.com/RedSquirrrel'
  },
  {
    artName: 'Calm Ubuntu',
    pageLink: './Art/schupat/index.html',
    imageLink: './Art/schupat/preview.gif',
    author: 'schupat',
    githubLink: 'https://github.com/schupat'
  },
  {
    artName: 'Solar System',
    pageLink: './Art/DSandberg93/index.html',
    imageLink: './Art/DSandberg93/SolarSystem.gif',
    author: 'DSandberg93',
    githubLink: 'https://github.com/DSandberg93'
  },
  {
    artName: 'Boo',
    pageLink: './Art/VerityB/index.html',
    imageLink: './Art/VerityB/boo.gif',
    author: 'VerityB',
    githubLink: 'https://github.com/VerityB'
  },
  {
    artName: 'Hacktoberfest Ghost',
    pageLink: './Art/cTahirih/index.html',
    imageLink: './Art/cTahirih/ghost.png',
    author: 'cTahirih',
    githubLink: 'https://github.com/cTahirih'
  },
  {
    artName: 'Clock',
    pageLink: './Art/Abdul/index.html',
    imageLink: './Art/Abdul/Clock.png',
    author: 'Abdul Rahman',
    githubLink: 'https://github.com/abdulrahman118'
  },
  {
    artName: 'Loading Cube',
    pageLink: './Art/andrearizzello/index.html',
    imageLink: './Art/andrearizzello/index.gif',
    author: 'Andrea Rizzello',
    githubLink: 'https://github.com/andrearizzello'
  },
  {
    artName: 'Wall Dropping Logo',
    pageLink: './Art/shivams136/index.html',
    imageLink: './Art/shivams136/walldrop.gif',
    author: 'Shivam Sharma',
    githubLink: 'https://github.com/ShivamS136'
  },
  {
    artName: 'Infinite Race',
    pageLink: './Art/levermanx/index.html',
    imageLink: './Art/levermanx/anim.gif',
    author: 'Levermanx',
    githubLink: 'https://github.com/levermanx'
  },
  {
    artName: 'Hover to Rotate Text',
    pageLink: './Art/faiz_hameed/index.html',
    imageLink: './Art/faiz_hameed/hackto.gif',
    author: 'Faiz Hameed',
    githubLink: 'https://github.com/faizhameed'
  },
  {
    artName: 'HalloHacktober Greeting!',
    pageLink: './Art/lusalga/index.html',
    imageLink: './Art/lusalga/lu.gif',
    author: 'Lucieni A. Saldanha',
    githubLink: 'https://github.com/lusalga/'
  },
  {
    artName: 'Time goes by',
    pageLink: './Art/WolfgangKreminger/index.html',
    imageLink: './Art/WolfgangKreminger/showcase.gif',
    author: 'Wolfgang Kreminger',
    githubLink: 'https://github.com/r4pt0s'
  },
  {
    artName: 'Bouncing Text!',
    pageLink: './Art/AbdulsalamAbdulrahman/index.html',
    imageLink: './Art/AbdulsalamAbdulrahman/Bouncingtxt.gif',
    author: 'Abdulsalam Abdulrahman',
    githubLink: 'https://github.com/AbdulsalamAbdulrahman/'
  },
  {
    artName: 'Simple Phone Animation',
    pageLink: './Art/Lala/index.html',
    imageLink: './Art/Lala/phone.gif',
    author: 'Olamide Aboyeji',
    githubLink: 'https://github.com/aolamide'
  },
  {
    artName: 'Synthwave Sunset',
    pageLink: './Art/brunobolting/index.html',
    imageLink: './Art/brunobolting/synthwave-sunset.gif',
    author: 'Bruno Bolting',
    githubLink: 'https://github.com/brunobolting/'
  },
  {
    artName: 'That Animation',
    pageLink: './Art/MaKloudz/index.html',
    imageLink: './Art/MaKloudz/dat-animation.gif',
    author: 'Blessing Mutava',
    githubLink: 'https://github.com/MaKloudz'
  },
  {
    artName: 'animatron',
    pageLink: './Art/animatron/index.html',
    imageLink: './Art/animatron/trance.gif',
    author: 'nick981837',
    githubLink: 'https://github.com/nick981837'
  },
  {
    artName: 'abhishek9686',
    pageLink: './Art/abhishek9686/index.html',
    imageLink: './Art/abhishek9686/loading.gif',
    author: 'abhishek9686',
    githubLink: 'https://github.com/abhishek9686'
  },

  {
    artName: 'Animecircles',
    pageLink: './Art/Animecircles/index.html',
    imageLink: './Art/animatron/',
    author: 'Geamoding',
    githubLink: 'https://github.com/gilbertekalea'
  },
  {
    artName: 'ZTM Animation',
    pageLink: './Art/EricPuskas/index.html',
    imageLink: './Art/EricPuskas/index.gif',
    author: 'Eric Puskas',
    githubLink: 'https://github.com/EricPuskas'
  },
  {
    artName: 'LSD Rainbow Trip: Phase 1',
    pageLink: './Art/AbsMechanik/index.html',
    imageLink: './Art/AbsMechanik/AbsMechanik_Animation.gif',
    author: 'AbsMechanik',
    githubLink: 'https://github.com/AbsMechanik'
  },
  {
    artName: 'Christmas Lights',
    pageLink: './Art/Futuregit/index.html',
    imageLink: './Art/Futuregit/Christmas-Lights.gif',
    author: 'Futuregit',
    githubLink: 'https://github.com/Futuregit'
  },
  {
    artName: 'Fruit Dancing',
    pageLink: './Art/carlacentenor/index.html',
    imageLink: './Art/carlacentenor/fruit.gif',
    author: 'carlacentenor',
    githubLink: 'https://github.com/carlacentenor'
  },
  {
    artName: 'Spooktober Hacktoberfest',
    pageLink: './Art/FredAmartey/index.html',
    imageLink: './Art/FredAmartey/thumbnaill.gif',
    author: 'Fred Amartey',
    githubLink: 'https://github.com/FredAmartey'
  },
  {
    artName: 'Star Wars?',
    pageLink: './Art/henryvalbuena/index.html',
    imageLink: './Art/henryvalbuena/index.gif',
    author: 'Henry Valbuena',
    githubLink: 'https://github.com/henryvalbuena'
  },
  {
    artName: 'UFO',
    pageLink: './Art/UFO/index.html',
    imageLink: './Art/UFO/UFO.png',
    author: 'Abhinav Singh @abhinav9910',
    githubLink: 'https://github.com/abhinav9910'
  },
  {
    artName: 'The Ripple',
    pageLink: './Art/Anmol2/index.html',
    imageLink: './Art/Anmol2/ripple.png',
    author: 'Anmol',
    githubLink: 'https://github.com/Anmol270900'
  },
  {
    artName: 'Rainbow loader',
    pageLink: './Art/ka-hn/rainbow.html',
    imageLink: './Art/ka-hn/rainbow.gif',
    author: 'Karim Hussain',
    githubLink: 'https://github.com/ka-hn'
  },
  {
    artName: 'Action Cam',
    pageLink: './Art/Donovan/index.html',
    imageLink: './Art/Donovan/pureCSS-animation.gif',
    author: 'Donovan Hunter',
    githubLink: 'https://github.com/dhdcode'
  },
  {
    artName: 'The Sun',
    pageLink: './Art/Anmol/index.html',
    imageLink: './Art/Anmol/sun.png',
    author: 'Anmol',
    githubLink: 'https://github.com/Anmol270900'
  },
  {
    artName: 'Flashing Pumpkin',
    pageLink: './Art/KatrinaRose14/index.html',
    imageLink: './Art/KatrinaRose14/FlashingPumpkin.gif',
    author: 'Katrina Yates',
    githubLink: 'https://github.com/KatrinaRose14'
  },
  {
    artName: 'Flipbox',
    pageLink: './Art/Prasheel/index.html',
    imageLink: './Art/Prasheel/flip.gif',
    author: 'Prasheel Soni',
    githubLink: 'https://github.com/ps011'
  },
  {
    artName: '2019 Wave',
    pageLink: './Art/chris-aqui/index.html',
    imageLink: './Art/chris-aqui/2019-jump.gif',
    author: 'Christine Aqui',
    githubLink: 'https://github.com/christine-aqui'
  },
  {
    artName: 'Hover Button Animation',
    pageLink: './Art/Vipul/hover.html',
    imageLink: './Art/Vipul/Screenshot2.png',
    author: 'Vipul',
    githubLink: 'https://github.com/vipuljain08'
  },
  {
    artName: 'Start From Zero',
    pageLink: './Art/Robihdy/index.html',
    imageLink: './Art/Robihdy/start-from-zero.png',
    author: 'Robihdy',
    githubLink: 'https://github.com/Robihdy'
  },
  {
    artName: 'Local Host metaphor',
    pageLink: './Art/Akbar-Cyber/index.html',
    imageLink: './Art/Prateek/localhost.png',
    author: 'Prateek',
    githubLink: 'https://github.com/prateekpatrick'
  },
  {
    artName: 'Akbar-Cyber',
    pageLink: './Art/Akbar-Cyber/index.html',
    imageLink: './Art/Akbar-Cyber/akbar.gif',
    author: 'Akbar',
    githubLink: 'https://github.com/Akbar-Cyber'
  },
  {
    artName: 'Sliding Lines',
    pageLink: './Art/erics0n/sliding-lines/index.html',
    imageLink: './Art/erics0n/sliding-lines/image.gif',
    author: 'erics0n',
    githubLink: 'https://github.com/erics0n'
  },
  {
    artName: 'Triangle',
    pageLink: './Art/Joy/triangle/triangle.html',
    imageLink: './Art/Joy/triangle/triangle.gif',
    author: 'Joy',
    githubLink: 'https://github.com/royranger'
  },
  {
    artName: 'Cube',
    pageLink: './Art/Joy/cube/cube.html',
    imageLink: './Art/Joy/cube/cube.gif',
    author: 'Joy',
    githubLink: 'https://github.com/royranger'
  },
  {
    artName: 'Burger Menu',
    pageLink: './Art/mctrl/burger.html',
    imageLink: './Art/mctrl/burger.gif',
    author: 'Martina',
    githubLink: 'https://github.com/mctrl'
  },
  {
    artName: 'Square Loader',
    pageLink: './Art/Hemant/index.html',
    imageLink: './Art/Hemant/loader.gif',
    author: 'Hemant Garg',
    githubLink: 'https://github.com/hemant-garg'
  },
  {
    artName: 'wake up, neo...',
    pageLink: './Art/samirjouni/TributeToTheMatrix.html',
    imageLink: './Art/samirjouni/sample.gif',
    author: 'Samir Jouni',
    githubLink: 'https://github.com/samirjouni'
  },
  {
    artName: 'Tribute To COD4MW',
    pageLink: './Art/samirjouni2/index.html',
    imageLink: './Art/samirjouni2/sample.gif',
    author: 'Samir Jouni',
    githubLink: 'https://github.com/samirjouni'
  },
  {
    artName: 'Planet',
    pageLink: './Art/ArthurDoom/planet.html',
    imageLink: './Art/ArthurDoom/planet.gif',
    author: 'ArthurDoom',
    githubLink: 'https://github.com/ArthurDoom'
  },
  {
    artName: 'SquarPy',
    pageLink: './Art/Utkarsh/index.html',
    imageLink: './Art/Utkarsh/hack.gif',
    author: 'utkarsh',
    githubLink: 'https://github.com/Utkarsh2604'
  },
  {
    artName: 'Circle',
    pageLink: './Art/Oliver/Circle.html',
    imageLink: './Art/Oliver/circle.gif',
    author: 'Oliver',
    githubLink: 'https://github.com/oliver-gomes'
  },
  {
    artName: 'Ellipse Loader',
    pageLink: './Art/VaibhavKhulbe/EllipseLoader.html',
    imageLink: './Art/VaibhavKhulbe/ellipseLoader.gif',
    author: 'Vaibhav Khulbe',
    githubLink: 'https://github.com/Kvaibhav01'
  },
  {
    artName: 'Simple Loader',
    pageLink: './Art/soumsps/simpleload.html',
    imageLink: './Art/soumsps/sample.gif',
    author: 'Soumendu Sinha',
    githubLink: 'https://github.com/soumsps'
  },
  {
    artName: 'Rollodex',
    pageLink: './Art/Shruti/rolling.html',
    imageLink: './Art/Shruti/rolling.gif',
    author: 'Shruti',
    githubLink: 'https://github.com/shruti49'
  },
  {
    artName: 'Cute Cat',
    pageLink: './Art/Alghi/cat.html',
    imageLink: './Art/Alghi/cat.gif',
    author: 'Alghi',
    githubLink: 'https://github.com/darklordace'
  },
  {
    artName: 'ZtM Text',
    pageLink: './Art/Di4iMoRtAl/ZtM_text_animation.html',
    imageLink: './Art/Di4iMoRtAl/ZtM_animation.gif',
    author: 'Di4iMoRtAl',
    githubLink: 'https://github.com/dppeykov'
  },
  {
    artName: 'Circles',
    pageLink: './Art/Bhuvana/circles.html',
    imageLink: './Art/Bhuvana/circles.gif',
    author: 'Bhuvana',
    githubLink: 'https://github.com/bhuvana-guna'
  },
  {
    artName: 'Bird',
    pageLink: './Art/Bhuvana/bird.html',
    imageLink: './Art/Bhuvana/bird.gif',
    author: 'Bhuvana',
    githubLink: 'https://github.com/bhuvana-guna'
  },
  {
    artName: 'Loader',
    pageLink: './Art/Bhuvana/loader.html',
    imageLink: './Art/Bhuvana/loader.gif',
    author: 'Bhuvana',
    githubLink: 'https://github.com/bhuvana-guna'
  },
  {
    artName: 'Simple blinking loading circles',
    pageLink: './Art/Rahul/index.html',
    imageLink: './Art/Rahul/loading.gif',
    author: 'Rahul',
    githubLink: 'https://github.com/kohli6010'
  },
  {
    artName: 'Css Pulse',
    pageLink: './Art/Aszmel/pulse.html',
    imageLink: './Art/Aszmel/css_pulse.gif',
    author: 'Aszmel',
    githubLink: 'https://github.com/Aszmel'
  },
  {
    artName: 'Circle Bounce',
    pageLink: './Art/Edmund/index.html',
    imageLink: './Art/Edmund/circle-bounce.gif',
    author: 'Edmund',
    githubLink: 'https://github.com/edmund1645'
  },
  {
    artName: 'Heart Beating',
    pageLink: './Art/Regem/index.html',
    imageLink: './Art/Regem/heart.jpg',
    author: 'Regem',
    githubLink: 'https://github.com/GemzBond'
  },
  {
    artName: 'Fading Circles',
    pageLink: './Art/Ankit/fadeCircle.html',
    imageLink: './Art/Ankit/fadeCircles.png',
    author: 'Ankit Srivastava',
    githubLink: 'https://github.com/a18nov'
  },
  {
    artName: 'Hacktoberfest 2019',
    pageLink: './Art/jpk3lly/animation.html',
    imageLink: './Art/jpk3lly/JPs_Animation_GIF.gif',
    author: 'jpk3lly',
    githubLink: 'https://github.com/jpk3lly'
  },
  {
    artName: 'Name Rotator',
    pageLink: './Art/Meet/name.html',
    imageLink: './Art/Meet/name.gif',
    author: 'Meet',
    githubLink: 'https://github.com/Meet1103'
  },
  {
    artName: 'Ball Rotator',
    pageLink: './Art/Bibekpreet/index.html',
    imageLink: './Art/Bibekpreet/ball.gif',
    author: 'Bibekpreet',
    githubLink: 'https://github.com/bibekpreet99'
  },
  {
    artName: 'ephiphany',
    pageLink: './Art/OctavianIlies/index.html',
    imageLink: './Art/OctavianIlies/ephiphany.gif',
    author: 'OctavianIlies',
    githubLink: 'https://github.com/OctavianIlies'
  },
  {
    artName: 'Loading',
    pageLink: './Art/jh1992jh/loading.html',
    imageLink: './Art/jh1992jh/loading.gif',
    author: 'jh1992jh',
    githubLink: 'https://github.com/jh1992jh'
  },
  {
    artName: 'ZTM Colors',
    pageLink: './Art/Godnon/index.html',
    imageLink: './Art/Godnon/ZTMcAnim.gif',
    author: 'Godnon',
    githubLink: 'https://github.com/godnondsilva'
  },
  {
    artName: 'Hover Effect',
    pageLink: './Art/Shubhankar/index.html',
    imageLink: './Art/Shubhankar/hackoctober.gif',
    author: 'Shubhankar',
    githubLink: 'https://github.com/shubhdwiv12'
  },
  {
    artName: 'Bouncing Fading Circles',
    pageLink: './Art/AyoubIssaad/index.html',
    imageLink: './Art/AyoubIssaad/BouncingFadingCircles.gif',
    author: 'AyoubIssaad',
    githubLink: 'https://github.com/AyoubIssaad'
  },
  {
    artName: '5 balls preloader',
    pageLink: './Art/Nnaji-Victor/index.html',
    imageLink: './Art/Nnaji-Victor/5_balls.gif',
    author: 'Nnaji Victor',
    githubLink: 'https://github.com/Nnaji-Victor'
  },
  {
    artName: 'ZTM Bouncer',
    pageLink: './Art/Josia/bouncer.html',
    imageLink: './Art/Josia/ztmbouncer.gif',
    author: 'Josia Rodriguez',
    githubLink: 'https://github.com/josiarod'
  },
  {
    artName: 'Hacktober loading animation',
    pageLink: './Art/mehul1011/index.html',
    imageLink: './Art/mehul1011/loading.gif',
    author: 'Mehul1011',
    githubLink: 'https://github.com/mehul1011'
  },
  {
    artName: 'Loading Dots',
    pageLink: './Art/devSergiu/index.html',
    imageLink: './Art/devSergiu/loading.gif',
    author: 'devSergiu',
    githubLink: 'https://github.com/devsergiu'
  },
  {
    artName: 'TypeWriter effect',
    pageLink: './Art/Sidharth/Typing_Text.html',
    imageLink: './Art/Sidharth/type_writer.gif',
    author: 'Sidharth',
    githubLink: 'https://github.com/Sidharth98'
  },
  {
    artName: 'Blue Spin',
    pageLink: './Art/JamesW/index.html',
    imageLink: './Art/JamesW/hacktober_spin.gif',
    author: 'James Whitney',
    githubLink: 'https://github.com/jameswhitney'
  },
  {
    artName: 'Loading Animation',
    pageLink: './Art/Sidharth/Loading.html',
    imageLink: './Art/Sidharth/Loading.gif',
    author: 'Sidharth',
    githubLink: 'https://github.com/Sidharth98'
  },
  {
    artName: 'Rotation',
    pageLink: './Art/alenanog/index.html',
    imageLink: './Art/alenanog/rotation.gif',
    author: 'Alena A.',
    githubLink: 'https://github.com/alenanog'
  },
  {
    artName: 'Colors in your life',
    pageLink: './Art/Atipahy/colors.html',
    imageLink: './Art/Atipahy/colors.png',
    author: 'Christos Chr',
    githubLink: 'https://github.com/atipaHy'
  },
  {
    artName: 'Orb',
    pageLink: './Art/Jkbicbic/orb.html',
    imageLink: './Art/Jkbicbic/orb.gif',
    author: 'John Kennedy Bicbic',
    githubLink: 'https://github.com/jkbicbic'
  },
  {
    artName: 'Charging...',
    pageLink: './Art/Afraz/charging.html',
    imageLink: './Art/Afraz/charging.gif',
    author: 'Afraz',
    githubLink: 'https://github.com/afrazz'
  },
  {
    artName: 'Charging...',
    pageLink: './Art/DepStep/depstep.html',
    imageLink: './Art/DepStep/depstep.gif',
    author: 'DepStep',
    githubLink: 'https://github.com/stephD'
  },
  {
    artName: 'Dancing Ball...',
    pageLink: './Art/DaveFres/index.html',
    imageLink: './Art/DaveFres/ball.gif',
    author: 'DaveFres',
    githubLink: 'https://github.com/DaveFres'
  },
  {
    artName: 'animatron',
    pageLink: './Art/animatron/index.html',
    imageLink: './Art/animatron/trance.gif',
    author: 'jomahay',
    githubLink: 'https://github.com/jomahay'
  },
  {
    artName: 'Sunshine',
    pageLink: './Art/Pavelisp/sunshine.html',
    imageLink: './Art/Pavelisp/sunshine.gif',
    author: 'Pavel Isp',
    githubLink: 'https://github.com/pavelisp'
  },
  {
    artName: 'SoundBoxes',
    pageLink: './Art/Hbarang/SoundBox.html',
    imageLink: './Art/Hbarang/SoundBoxAnimation.gif',
    author: 'Hbarang',
    githubLink: 'https://github.com/hbarang'
  },
  {
    artName: 'Cheshire',
    pageLink: './Art/Ckanelin/index.html',
    imageLink: './Art/Ckanelin/Cheshire.gif',
    author: 'Ckanelin',
    githubLink: 'https://github.com/ckanelin'
  },
  {
    artName: 'Disappear',
    pageLink: './Art/Stacy/index.html',
    imageLink: './Art/Stacy/disappear.gif',
    author: 'Stacy',
    githubLink: 'https://github.com/stacyholtz6'
  },
  {
    artName: 'Ellipse Spinner',
    pageLink: './Art/Sabina/ellipse_spinner.html',
    imageLink: './Art/Sabina/ellipse_spinner.png',
    author: 'Sabina Abbasova',
    githubLink: 'https://github.com/sabina929'
  },
  {
    artName: 'NightSky',
    pageLink: './Art/AndyS/index.html',
    imageLink: './Art/AndyS/Capture.GIF',
    author: 'AndyS',
    githubLink: 'https://github.com/AndyS1988'
  },
  {
    artName: 'Hungry',
    pageLink: './Art/diegchav/index.html',
    imageLink: './Art/diegchav/hungry.gif',
    author: 'Diego Chz',
    githubLink: 'https://github.com/diegchav'
  },
  {
    artName: 'Hover Text Animation',
    pageLink: './Art/AyoubIssaad2/index.html',
    imageLink: './Art/AyoubIssaad2/hoverTextAnimation.gif',
    author: 'AyoubIssaad',
    githubLink: 'https://github.com/AyoubIssaad'
  },
  {
    artName: 'Colorize',
    pageLink: './Art/JimBratsos/colorize.html',
    imageLink: './Art/JimBratsos/Colorize.gif',
    author: 'Jim Bratsos',
    githubLink: 'https://github.com/JimBratsos'
  },
  {
    artName: 'Hacktober Spooktacular',
    pageLink: 'Art/Elex/index.html',
    imageLink: ['./Art/Elex/hhs.gif'],
    author: 'William Poisel (LordCobra)',
    githubLink: 'https://github.com/epoisel'
  },
  {
    artName: 'Circley',
    pageLink: './Art/Tranjenny/indexjenny.html',
    imageLink: './Art/Tranjenny/zerojenny.gif',
    author: 'Tranjenny',
    githubLink: 'https://github.com/Tranjenny'
  },
  {
    artName: 'My Vietnam',
    pageLink: './Art/nhbduy/index.html',
    imageLink: './Art/nhbduy/my-vietnam.gif',
    author: 'Hoang-Bao-Duy NGUYEN',
    githubLink: 'https://github.com/nhbduy'
  },
  {
    artName: 'Hactoberfest Bus',
    pageLink: './Art/shahpranaf/index.html',
    imageLink: './Art/shahpranaf/hacktoberfest_bus.gif',
    author: 'Pranav Shah',
    githubLink: 'https://github.com/shahpranaf'
  },
  {
    artName: 'Hacktoberfest',
    pageLink: './Art/robihid/index.html',
    imageLink: './Art/robihid/hacktoberfest.png',
    author: 'robihid',
    githubLink: 'https://github.com/robihid'
  },
  {
    artName: 'Hi there',
    pageLink: './Art/Aki/index.html',
    imageLink: './Art/Aki/giphy.gif',
    author: 'Aki',
    githubLink: 'https://github.com/akmalist'
  },
  {
    artName: 'Hacktoberfest 2019!',
    pageLink: './Art/RedSquirrrel/index.html',
    imageLink: './Art/RedSquirrrel/index.html/animation.PNG',
    author: 'RedSquirrrel',
    githubLink: 'https://github.com/RedSquirrrel'
  },
  {
    artName: 'Sliding text',
    pageLink: './Art/Flattopz/index.html',
    imageLink: './Art/Flattopz/SlidingText.gif',
    author: 'Flattopz',
    githubLink: 'https://github.com/hjpunzalan'
  },
  {
    artName: 'Rainbow Color Changer',
    pageLink: './Art/mmshr/index.html',
    imageLink: './Art/mmshr/rainbow.gif',
    author: 'mmosehauer',
    githubLink: 'https://github.com/mmosehauer'
  },
  {
    artName: 'World of Coding',
    pageLink: './Art/tom_kn/coding.html',
    imageLink: './Art/tom_kn/coding.gif',
    author: 'Tamas Knisz',
    githubLink: 'https://github.com/TamasKn'
  },
  {
    artName: 'Initial Bounce',
    pageLink: './Art/Juwana/initial.html',
    imageLink: './Art/Juwana/InitialBounce.gif',
    author: 'Juwana',
    githubLink: 'https://github.com/JZerman2018'
  },
  {
    artName: 'Atom',
    pageLink: './Art/Teva/index.html',
    imageLink: './Art/Teva/atom.gif',
    author: 'Teva',
    githubLink: 'https://github.com/TevaHenry'
  },
  {
    artName: 'Be Awesome',
    pageLink: './Art/TigerAsH/index.html',
    imageLink: './Art/TigerAsH/be-awesome.jpg',
    author: 'TigerAsH',
    githubLink: 'https://github.com/TigerAsH94'
  },
  {
    artName: 'Rainbow Colors',
    pageLink: './Art/Sanjeev/index.html',
    imageLink: './Art/Sanjeev/animation.gif',
    author: 'Sanjeev Panday',
    githubLink: 'https://github.com/Sanjeev-Panday'
  },
  {
    artName: 'ZtM',
    pageLink: './Art/thoyvo/index.html',
    imageLink: './Art/thoyvo/ztm.gif',
    author: 'Thoyvo',
    githubLink: 'https://github.com/thoyvo'
  },
  {
    artName: 'Fast Fishes',
    pageLink: './Art/4ront/index.html',
    imageLink: './Art/4ront/fishes.gif',
    author: '4rontender',
    githubLink: 'https://github.com/RinatValiullov'
  },
  {
    artName: 'Loading...',
    pageLink: './Art/RedSquirrrel2/loading.html',
    imageLink: './Art/RedSquirrrel2/loading.gif',
    author: 'RedSquirrrel',
    githubLink: 'https://github.com/RedSquirrrel'
  },
  {
    artName: 'Animated Cube',
    pageLink: './Art/Animated Cube/index.html',
    imageLink: './Art/Animated Cube/cube.gif',
    author: 'RedSquirrrel',
    githubLink: 'https://github.com/RedSquirrrel'
  },
  {
    artName: 'Calm Ubuntu',
    pageLink: './Art/schupat/index.html',
    imageLink: './Art/schupat/preview.gif',
    author: 'schupat',
    githubLink: 'https://github.com/schupat'
  },
  {
    artName: 'Solar System',
    pageLink: './Art/DSandberg93/index.html',
    imageLink: './Art/DSandberg93/SolarSystem.gif',
    author: 'DSandberg93',
    githubLink: 'https://github.com/DSandberg93'
  },
  {
    artName: 'Boo',
    pageLink: './Art/VerityB/index.html',
    imageLink: './Art/VerityB/boo.gif',
    author: 'VerityB',
    githubLink: 'https://github.com/VerityB'
  },
  {
    artName: 'Hacktoberfest Ghost',
    pageLink: './Art/cTahirih/index.html',
    imageLink: './Art/cTahirih/ghost.png',
    author: 'cTahirih',
    githubLink: 'https://github.com/cTahirih'
  },
  {
    artName: 'Clock',
    pageLink: './Art/Abdul/index.html',
    imageLink: './Art/Abdul/Clock.png',
    author: 'Abdul Rahman',
    githubLink: 'https://github.com/abdulrahman118'
  },
  {
    artName: 'Loading Cube',
    pageLink: './Art/andrearizzello/index.html',
    imageLink: './Art/andrearizzello/index.gif',
    author: 'Andrea Rizzello',
    githubLink: 'https://github.com/andrearizzello'
  },
  {
    artName: 'Wall Dropping Logo',
    pageLink: './Art/shivams136/index.html',
    imageLink: './Art/shivams136/walldrop.gif',
    author: 'Shivam Sharma',
    githubLink: 'https://github.com/ShivamS136'
  },
  {
    artName: 'Infinite Race',
    pageLink: './Art/levermanx/index.html',
    imageLink: './Art/levermanx/anim.gif',
    author: 'Levermanx',
    githubLink: 'https://github.com/levermanx'
  },
  {
    artName: 'Hover to Rotate Text',
    pageLink: './Art/faiz_hameed/index.html',
    imageLink: './Art/faiz_hameed/hackto.gif',
    author: 'Faiz Hameed',
    githubLink: 'https://github.com/faizhameed'
  },
  {
    artName: 'HalloHacktober Greeting!',
    pageLink: './Art/lusalga/index.html',
    imageLink: './Art/lusalga/lu.gif',
    author: 'Lucieni A. Saldanha',
    githubLink: 'https://github.com/lusalga/'
  },
  {
    artName: 'Time goes by',
    pageLink: './Art/WolfgangKreminger/index.html',
    imageLink: './Art/WolfgangKreminger/showcase.gif',
    author: 'Wolfgang Kreminger',
    githubLink: 'https://github.com/r4pt0s'
  },
  {
    artName: 'Bouncing Text!',
    pageLink: './Art/AbdulsalamAbdulrahman/index.html',
    imageLink: './Art/AbdulsalamAbdulrahman/Bouncingtxt.gif',
    author: 'Abdulsalam Abdulrahman',
    githubLink: 'https://github.com/AbdulsalamAbdulrahman/'
  },
  {
    artName: 'Simple Phone Animation',
    pageLink: './Art/Lala/index.html',
    imageLink: './Art/Lala/phone.gif',
    author: 'Olamide Aboyeji',
    githubLink: 'https://github.com/aolamide'
  },
  {
    artName: 'Synthwave Sunset',
    pageLink: './Art/brunobolting/index.html',
    imageLink: './Art/brunobolting/synthwave-sunset.gif',
    author: 'Bruno Bolting',
    githubLink: 'https://github.com/brunobolting/'
  },

  {
    artName: 'Kawaii Penguin',
    pageLink: './Art/Brienyll/index.html',
    imageLink: './Art/Brienyll/kawaiiPenguin.gif',
    author: 'Brienyll',
    githubLink: 'https://github.com/brienyll/'
  },
  {
    artName: 'Happy Halloween',
    pageLink: './Art/MatthewS/index.html',
    imageLink: './Art/MatthewS/Spider.gif',
    author: 'MatthewS',
    githubLink: 'https://github.com/matthewstoddart/'
  },
  {
    artName: 'Fan Art',
    pageLink: './Art/m-perez33/index.html',
    imageLink: './Art/m-perez33/cylon.gif',
    author: 'Marcos Perez',
    githubLink: 'https://github.com/m-perez33/'
  },
  {
    artName: 'Animating Pot',
    pageLink: './Art/Somechandra/index.html',
    imageLink: './Art/Somechandra/pot.gif',
    author: 'Somechandra',
    githubLink: 'https://github.com/somechandra'
  },
  {
    artName: 'Circles Circling',
    pageLink: './Art/pikktorr/index.html',
    imageLink: './Art/pikktorr/circles.gif',
    author: 'pikktorr',
    githubLink: 'https://github.com/pikktorr'
  },
  {
    artName: 'Glitchy Szn',
    pageLink: './Art/premdav/index.html',
    imageLink: './Art/premdav/screenshot.png',
    author: 'premdav',
    githubLink: 'https://github.com/premdav'
  },
  {
    artName: 'ZeroToMastery',
    pageLink: './Art/Vzneers/index.html',
    imageLink: './Art/Vzneers/gifzeroloading.gif',
    author: 'TrinhMinhHieu',
    githubLink: 'https://github.com/trinhminhhieu'
  },
  {
    artName: 'Spacecraft-landing',
    pageLink: './Art/DDuplinszki/index.html',
    imageLink: './Art/DDuplinszki/Spacecraft-landing.gif',
    author: 'DDuplinszki',
    githubLink: 'https://github.com/DDuplinszki'
  },
  {
    artName: 'Paw Prints',
    pageLink: './Art/Tia/index.html',
    imageLink: './Art/Tia/paw-prints.gif',
    author: 'Tia Esguerra',
    githubLink: 'https://github.com/msksfo'
  },
  {
    artName: 'Hover-Scale',
    pageLink: './Art/echowebid/index.html',
    imageLink: './Art/echowebid/hover.gif',
    author: 'echowebid',
    githubLink: 'https://github.com/echowebid'
  },
  {
    artName: 'mars',
    pageLink: './Art/Courtney_Pure/index.html',
    imageLink: './Art/Courtney_Pure/mars_screenshot.png',
    author: 'Courtney Pure',
    githubLink: 'https://github.com/courtneypure'
  },
  {
    artName: 'Welcome HactoberFest',
    pageLink: './Art/Dhaval/index.html',
    imageLink: './Art/Dhaval/Welcome-Hacktoberfest.gif',
    author: 'Dhaval Mehta',
    githubLink: 'https://github.com/Dhaval1403'
  },
  {
    artName: 'Aynonimation',
    pageLink: './Art/Aynorica/aynorica.html',
    imageLink: './Art/Aynorica/Aynonimation.png',
    author: 'aynorica',
    githubLink: 'https://github.com/aynorica'
  },
  {
    artName: 'sun-to-moon',
    pageLink: './Art/haider/index.html',
    imageLink: './Art/haider/sun-moon.gif',
    author: 'Haider',
    githubLink: 'https://github.com/hyderumer'
  },
  {
    artName: 'Animatron',
    pageLink: './Art/animatron/index.html',
    imageLink: './Art/animatron/trance.gif',
    author: 'Andrei',
    githubLink: 'https://github.com/aneagoie'
  },
  {
    artName: 'Loader Circle',
    pageLink: './Art/beaps/index.html',
    imageLink: './Art/beaps/loader-circle.gif',
    author: 'beaps',
    githubLink: 'https://github.com/beaps'
  },
  {
    artName: 'Doors',
    pageLink: './Art/pauliax/index.html',
    imageLink: './Art/pauliax/doors.gif',
    author: 'pauliax',
    githubLink: 'https://github.com/pauliax'
  },
  {
    artName: 'Clock with pendulum',
    pageLink: './Art/Pankaj/index.html',
    imageLink: './Art/Pankaj/Clock_with_pendulum.gif',
    author: 'Pankaj',
    githubLink: 'https://github.com/prime417'
  },
  {
    artName: 'Animatron',
    pageLink: './Art/animatron/index.html',
    imageLink: './Art/animatron/trance.gif',
    author: 'Andrei',
    githubLink: 'https://github.com/aneagoie'
  },
  {
    artName: 'Loader Circle',
    pageLink: './Art/beaps/index.html',
    imageLink: './Art/beaps/loader-circle.gif',
    author: 'beaps',
    githubLink: 'https://github.com/beaps'
  },
  {
    artName: 'Open Sourcerer',
    pageLink: './Art/4rturd13/index.html',
    imageLink: './Art/4rturd13/openSourcerer.gif',
    author: '4rturd13',
    githubLink: 'https://github.com/4rturd13'
  },
  {
    artName: 'Doors',
    pageLink: './Art/pauliax/index.html',
    imageLink: './Art/pauliax/doors.gif',
    author: 'pauliax',
    githubLink: 'https://github.com/pauliax'
  },
  {
    artName: 'Loader Square',
    pageLink: './Art/beaps2/square-loader.html',
    imageLink: './Art/beaps2/square-loader.gif',
    author: 'beaps',
    githubLink: 'https://github.com/beaps'
  },
  {
    artName: 'Running Text',
    pageLink: './Art/DevinEkadeni/running-text.html',
    imageLink: './Art/DevinEkadeni/running-text.gif',
    author: 'Devin Ekadeni',
    githubLink: 'https://github.com/devinekadeni'
  },
  {
    artName: 'Mystical-Hacktoberfest',
    pageLink: './Art/Wayne/index.html',
    imageLink:
      './Art/Wayne/hacktoberfest - Google Chrome 09 Oct 2019 21_12_32.png',
    author: 'Wayne Mac Mavis',
    githubLink: 'https://github.com/WayneMacMavis'
  },
  {
    artName: 'ZTM Logo Animation',
    pageLink: './Art/bk987/index.html',
    imageLink: './Art/bk987/preview.gif',
    author: 'Bilal Khalid',
    githubLink: 'https://github.com/bk987'
  },
  {
    artName: 'Pong',
    pageLink: './Art/Carls13/index.html',
    imageLink: './Art/Carls13/pong.jpg',
    author: 'Carlos Hernandez',
    githubLink: 'https://github.com/Carls13'
  },
  {
    artName: 'ZTM Reveal',
    pageLink: './Art/bk987-2/index.html',
    imageLink: './Art/bk987-2/preview.gif',
    author: 'Bilal Khalid',
    githubLink: 'https://github.com/bk987'
  },
  {
    artName: 'ZTM Family Animation',
    pageLink: './Art/sballgirl11/animation.html',
    imageLink: './Art/sballgirl11/ztm.gif',
    author: 'Brittney Postma',
    githubLink: 'https://github.com/sballgirl11'
  },
  {
    artName: 'Phone Greetings',
    pageLink: './Art/ann-dev/index.html',
    imageLink: './Art/ann-dev/screenshot.png',
    author: 'ann-dev',
    githubLink: 'https://github.com/ann-dev'
  },
  {
    artName: 'Triangle Slide',
    pageLink: './Art/grieff/index.html',
    imageLink: './Art/grieff/triangle-animation.gif',
    author: 'Grieff',
    githubLink: 'https://github.com/grieff'
  },
  {
    artName: 'Neon ZTM',
    pageLink: './Art/grieff/text.html',
    imageLink: './Art/grieff/neonZTM.gif',
    author: 'Grieff',
    githubLink: 'https://github.com/grieff'
  },
  {
    artName: 'Flip Card',
    pageLink: './Art/FlipCard/index.html',
    imageLink: './Art/FlipCard/ezgif.com-video-to-gif.gif',
    author: 'Saurabh',
    githubLink: 'https://github.com/Saurabh-FullStackDev'
  },
  {
    artName: 'animationHalloween',
    pageLink: './Art/mawais54013/index.html',
    imageLink: './Art/mawais54013/Halloween.gif',
    author: 'mawais54013',
    githubLink: 'https://github.com/mawais54013'
  },
  {
    artName: 'Hacktoberfest Letter Popups',
    pageLink: './Art/jmt3559/index.html',
    imageLink: 'https://media.giphy.com/media/RKSRPGiIsy1f3Ji3j1/giphy.gif',
    author: 'Juan T.',
    githubLink: 'https://github.com/jmtellez'
  },
  {
    artName: 'Oscillation',
    pageLink: './Art/Oscillation/index.html',
    imageLink: './Art/Oscillation/oscillation.gif',
    author: 'Nandhakumar',
    githubLink: 'https://github.com/Nandhakumar7792'
  },
  {
    artName: 'Letters flipUp',
    pageLink: './Art/TerenceBiney/index.html',
    imageLink: './Art/TerenceBiney/lettersanimate.gif',
    author: 'Terence Biney',
    githubLink: 'https://github.com/Tereflech17'
  },
  {
    artName: 'Colors rectangle',
    pageLink: './Art/beaps3/index.html',
    imageLink: './Art/beaps3/colors-rectangle.gif',
    author: 'beaps',
    githubLink: 'https://github.com/beaps'
  },
  {
    artName: 'Hinge',
    pageLink: './Art/hereisfahad/index.html',
    imageLink: './Art/hereisfahad/hinge.png',
    author: 'Hereisfahad',
    githubLink: 'https://github.com/hereisfahad'
  },
  {
    artName: 'Animation',
    pageLink: './Art/PaulBillings/animation.html',
    imageLink: './Art/PaulBillings/animation.gif',
    author: 'Paul Billings',
    githubLink: 'https://github.com/paulbillings'
  },
  {
    artName: 'Diminishing',
    pageLink: './Art/Diminishing/index.html',
    imageLink: './Art/Diminishing/diminishing.gif',
    author: 'Nandhakumar',
    githubLink: 'https://github.com/Nandhakumar7792'
  },
  {
    artName: 'yin-yang',
    pageLink: './Art/yin-yang/index.html',
    imageLink: './Art/yin-yang/yin-yang.gif',
    author: 'Nandhakumar',
    githubLink: 'https://github.com/Nandhakumar7792'
  },
  {
    artName: 'eggJiggle',
    pageLink: './Art/eggJiggle/index.html',
    imageLink: './Art/eggJiggle/eggJiggle.gif',
    author: 'Nandhakumar',
    githubLink: 'https://github.com/Nandhakumar7792'
  },
  {
    artName: 'Aynonimation',
    pageLink: './Art/Aynorica/aynorica.html',
    imageLink: './Art/Aynorica/Aynonimation.png',
    author: 'aynorica',
    githubLink: 'https://github.com/aynorica'
  },
  {
    artName: 'ZTM Family Animation',
    pageLink: './Art/sballgirl11/index.html',
    imageLink: './Art/sballgirl11/ztm.gif',
    author: 'Brittney Postma',
    githubLink: 'https://github.com/sballgirl11'
  },
  {
    artName: 'Calm',
    pageLink: './Art/TMax/index.html',
    imageLink: './Art/TMax/Choas.gif',
    author: 'Tanesha',
    githubLink: 'https://github.com/Mainemirror'
  },
  {
    artName: 'Eyes',
    pageLink: './Art/Ltheory/main.html',
    imageLink: './Art/Ltheory/eyes.gif',
    author: 'Ltheory',
    githubLink: 'https://github.com/Ltheory'
  },
  {
    artName: 'Jelly!',
    pageLink: './Art/Pete331/index.html',
    imageLink: './Art/Pete331/jelly.png',
    author: 'Pete331',
    githubLink: 'https://github.com/Pete331'
  },
  {
    artName: 'clock-animation',
    pageLink: './Art/clock-animation/clock.html',
    imageLink: './Art/clock-animation/clock.gif',
    author: 'Alan sarluv',
    githubLink: 'https://github.com/alansarluv'
  },
  {
    artName: 'Slider',
    pageLink: './Art/furqan/index.html',
    imageLink: './Art/furqan/in.gif',
    author: 'Furqan',
    githubLink: 'https://github.com/furki911s'
  },
  {
    artName: 'animated-birds',
    pageLink: './Art/g-serban/animated-birds.html',
    imageLink: './Art/g-serban/animated-birds.gif',
    author: 'g-serban',
    githubLink: 'https://github.com/g-serban'
  },
  {
    artName: 'circle-become-square',
    pageLink: './Art/chathura19/index.html',
    imageLink: './Art/chathura19/chathura.gif',
    author: 'Chathura Samarajeewa',
    githubLink: 'https://github.com/ChathuraSam'
  },
  {
    artName: 'page-flicker',
    pageLink: './Art/neon-flights/page-flicker.html',
    imageLink: './Art/neon-flights/page-flicker.gif',
    author: 'neon-flights',
    githubLink: 'https://github.com/neon-flights'
  },
  {
    artName: 'Animate-Name',
    pageLink: './Art/Natalina/index.html',
    imageLink: './Art/Natalina/animatename.gif',
    author: 'Natalina',
    githubLink: 'https://github.com/Natalina13'
  },
  {
    artName: 'Asteroids',
    pageLink: './Art/hrafnkellbaldurs/index.html',
    imageLink: './Art/hrafnkellbaldurs/asteroids.gif',
    author: 'Hrafnkell Baldursson',
    githubLink: 'https://github.com/hrafnkellbaldurs'
  },
  {
    artName: 'Sliding-Paragraph',
    pageLink: './Art/Prashant/index.html',
    imageLink: './Art/Prashant/slidingparagraph.gif',
    author: 'Prashant',
    githubLink: 'https://github.com/Prashant2108'
  },
  {
    artName: 'Rocket Ship',
    pageLink: './Art/sdangoy/rocket-ship.html',
    imageLink: './Art/sdangoy/Rocket-Ship-Animation.gif',
    author: 'sdangoy',
    githubLink: 'https://github.com/sdangoy'
  },
  {
    artName: 'Spinner',
    pageLink: './Art/Sayan/index.html',
    imageLink: './Art/Sayan/spinner.gif',
    author: 'ssayanm',
    githubLink: 'https://github.com/ssayanm'
  },
  {
    artName: 'swivel',
    pageLink: './Art/tusharhanda/index.html',
    imageLink: './Art/tusharhanda/gif.gif',
    author: 'Tushar',
    githubLink: 'https://github.com/tusharhanda'
  },
  {
    artName: 'Hallows Eve',
    pageLink: './Art/ShanClayton/hallowseve.html',
    imageLink: './Art/ShanClayton/hallowhack.gif',
    author: 'Shanaun Clayton',
    githubLink: 'https://github.com/shanclayton'
  },
  {
    artName: 'Contraption',
    pageLink: './Art/Aravindh/contraption.html',
    imageLink: './Art/Aravindh/contraption.gif',
    author: 'Aravindh',
    githubLink: 'https://github.com/Aravindh-SNR'
  },
  {
    artName: 'Rings',
    pageLink: './Art/Kuzmycz/rings.html',
    imageLink: './Art/Kuzmycz/rings.gif',
    author: 'Mark Kuzmycz',
    githubLink: 'https://github.com/kuzmycz'
  },
  {
    artName: 'Ghost',
    pageLink: './Art/toserjude/index.html',
    imageLink: './Art/toserjude/boo.JPG',
    author: 'toserjude',
    githubLink: 'https://github.com/toserjude'
  },
  {
    artName: 'Gradient circle',
    pageLink: './Art/brettl1991/index.html',
    imageLink: './Art/brettl1991/animation.png',
    author: 'Agnes Brettl',
    githubLink: 'https://github.com/brettl1991'
  },
  {
    artName: 'Bill Cipher',
    pageLink: './Art/vitoriapena/index.html',
    imageLink: './Art/vitoriapena/bill_cipher.gif',
    author: 'Vitória Mendes',
    githubLink: 'https://github.com/vitoriapena'
  },
  {
    artName: 'Generate meaning',
    pageLink: './Art/Atif4/index.html',
    imageLink: './Art/Generate meaning.gif',
    author: 'Atif Iqbal',
    githubLink: 'https://github.com/atif-dev'
  },
  {
    artName: 'Spooktime',
    pageLink: './Art/AgneDJ/index.html',
    imageLink: './Art/AgneDJ/spooktime.gif',
    author: 'AgneDJ',
    githubLink: 'https://github.com/AgneDJ'
  },
  {
    artName: 'Gradient circle',
    pageLink: './Art/brettl1991/index.html',
    imageLink: './Art/brettl1991/animation.png',
    author: 'Agnes Brettl',
    githubLink: 'https://github.com/brettl1991'
  },
  {
    artName: 'Bill Cipher',
    pageLink: './Art/vitoriapena/index.html',
    imageLink: './Art/vitoriapena/bill_cipher.gif',
    author: 'Vitória Mendes',
    githubLink: 'https://github.com/vitoriapena'
  },
  {
    artName: 'Dizzy',
    pageLink: './Art/antinomy/index.html',
    imageLink: './Art/antinomy/logo-spin.gif',
    author: 'Antinomezco',
    githubLink: 'https://github.com/antinomezco'
  },
  {
    artName: 'bounce',
    pageLink: './Art/bounce/index.html',
    imageLink: './Art/bounce/bounce.gif',
    author: 'leelacanlale',
    githubLink: 'https://github.com/leelacanlale'
  },
  {
    artName: 'Bubbles',
    pageLink: './Art/bubbles/Bubbles.html',
    imageLink: './Art/bubbles/buubles.png',
    author: 'michal',
    githubLink: 'https://github.com/michalAim'
  },
  {
    artName: 'Bar Slide',
    pageLink: './Art/MikeVedsted/index.html',
    imageLink: './Art/MikeVedsted/barslide.png',
    author: 'Mike Vedsted',
    githubLink: 'https://github.com/MikeVedsted'
  },
  {
    artName: 'HacktoberFest-2019',
    pageLink: './Art/Atif/index.html',
    imageLink: './Art/Atif/HacktoberFest-19.gif',
    author: 'Atif Iqbal',
    githubLink: 'https://github.com/atif-dev'
  },
  {
    artName: 'Text Animation',
    pageLink: './Art/Divya/index.html',
    imageLink: './Art/Divya/screenshot.png',
    author: 'Divya',
    githubLink: 'https://github.com/DivyaPuri25'
  },
  {
    artName: 'HacktoberFest-2019-Entry',
    pageLink: './Art/nunocpnp/index.html',
    imageLink: './Art/nunocpnp/sample_image.jpg',
    author: 'Nuno Pereira',
    githubLink: 'https://github.com/nunocpnp'
  },
  {
    artName: 'HacktoberFest 2019',
    pageLink: './Art/AbdussamadYisau/index.html',
    imageLink: './Art/AbdussamadYisau/Screenshot.png',
    author: 'Abdussamad Yisau',
    githubLink: 'https://github.com/AbdussamadYisau'
  },
  {
    artName: 'squareMagic',
    pageLink: './Art/Rajnish-SquareMagic/index.html',
    imageLink: './Art/Rajnish-SquareMagic/squareMagic.png',
    author: 'Rajnish Kr Singh',
    githubLink: 'https://github.com/RajnishKrSingh'
  },
  {
    artName: 'Blinking Hacktober',
    pageLink: './Art/Atif2/index.html',
    imageLink: './Art/Blinking hacktober.gif',
    author: 'Atif Iqbal',
    githubLink: 'https://github.com/atif-dev'
  },
  {
    artName: 'Robodance',
    pageLink: './Art/robodance/index.html',
    imageLink: './Art/robodance/robodance.gif',
    author: 'Thomas',
    githubLink: 'https://github.com/mahlqvist'
  },
  {
    artName: 'Sliding hacktober',
    pageLink: './Art/Atif3/index.html',
    imageLink: './Art/Atif3/sliding hacktober.gif',
    author: 'Atif Iqbal',
    githubLink: 'https://github.com/atif-dev'
  },
  {
    artName: 'like-animation',
    pageLink: './Art/gibas79/like-animation.html',
    imageLink: './Art/gibas79/like-animation.gif',
    author: 'Gilberto Guimarães',
    githubLink: 'https://github.com/gibas79'
  },
  {
    artName: 'ZTM animation',
    pageLink: './Art/ZTManimation/index.html',
    author: 'damniha',
    imageLink: './Art/ZTManimation/ZTM_animation.gif',
    githubLink: 'https://github.com/damniha'
  },
  {
    artName: 'Double Helix',
    pageLink: './Art/KeenanNunesVaz/index.html',
    imageLink: './Art/KeenanNunesVaz/double-helix.gif',
    author: 'KeenanNV',
    githubLink: 'https://github.com/KeenanNunesVaz'
  },
  {
    artName: 'October',
    pageLink: './Art/fprokofiev/index.html',
    imageLink: './Art/fprokofiev/october.gif',
    author: 'Fyodor Prokofiev',
    githubLink: 'https://github.com/fprokofiev'
  },
  {
    artName: 'Circle CSS',
    pageLink: './Art/pXxcont/index.html',
    imageLink: './Art/pXxcont/circlecss.png',
    author: 'fzpX',
    githubLink: 'https://github.com/fzpX'
  },
  {
    artName: 'Asterisk Formation',
    pageLink: './Art/NorahJC/index.html',
    imageLink: './Art/NorahJC/asterisk-formation.gif',
    author: 'NorahJC',
    githubLink: 'https://github.com/norahjc'
  },
  {
    artName: 'Bouncing CSS',
    pageLink: './Art/Tina-Hoang/aniframe.html',
    imageLink: './Art/Tina-Hoang/bounce.png',
    author: 'Tina',
    githubLink: 'https://github.com/nnh242'
  },
  {
    artName: 'Ghost Balls',
    pageLink: './Art/ghostBalls/index.html',
    imageLink: './Art/ghostBalls/balls.png',
    author: 'Beatriz Delmiro',
    githubLink: 'https://github.com/biadelmiro'
  },
  {
    artName: 'Walking Guy',
    pageLink: './Art/walking-guy/index.html',
    imageLink: './Art/walking-guy/video_gif.gif',
    author: 'Rahulkumar Jha',
    githubLink: 'https://github.com/Rahul240499'
  },
  {
    artName: 'Hover Neon Animation',
    pageLink: './Art/edjunma/index.html',
    imageLink: './Art/edjunma/ejm-neon.gif',
    author: 'edjunma',
    githubLink: 'https://github.com/edjunma'
  },
  {
    artName: 'Last In First Out Animation',
    pageLink: './Art/Stryker/index.html',
    imageLink: './Art/Stryker/zero-to-mastery-lifo-animation.gif',
    author: 'Stryker Stinnette',
    githubLink: 'https://github.com/StrykerKent'
  },
  {
    artName: 'Happy Diwali Animation',
    pageLink: './Art/Apoorva/index.html',
    imageLink: './Art/Apoorva/Screen.gif',
    author: 'Apoorva',
    githubLink: 'https://github.com/apoorvamohite'
  },
  {
    artName: 'Heart Beat',
    pageLink: './Art/naveen-ku/Heart shape.html',
    imageLink: './Art/naveen-ku/Heart shape.gif',
    author: 'naveen-ku',
    githubLink: 'https://github.com/naveen-ku'
  },
  {
    artName: 'Smoky Text',
    pageLink: './Art/smoky-text/index.html',
    imageLink: './Art/smoky-text/smoky_text_gif.gif',
    author: 'Rahulkumar Jha',
    githubLink: 'https://github.com/Rahul240499'
  },
  {
    artName: 'Rainbow and Clouds',
    pageLink: './Art/rainbowclouds/index.html',
    imageLink: './Art/rainbowclouds/rainbowclouds.gif',
    author: 'isasimoo',
    githubLink: 'https://github.com/isasimo'
  },
  {
    artName: 'Peek a boo!',
    pageLink: './Art/Virtual1/index.html',
    imageLink: './Art/Virtual1/HappyHalloween.gif',
    author: 'Jessica Erasmus',
    githubLink: 'https://github.com/Virtual1'
  },
  {
    artName: 'prashantM1',
    pageLink: './Art/prashantM1/heart.html',
    imageLink: './Art/prashantM1/heart.gif',
    author: 'Prashant Maurya',
    githubLink: 'https://github.com/prashantmaurya228'
  },

  {
    artName: 'prashantM2',
    pageLink: './Art/prashantM2/block.html',
    imageLink: './Art/prashantM2/block.gif',
    author: 'Prashant Maurya',
    githubLink: 'https://github.com/prashantmaurya228'
  },

  {
    artName: 'prashantM3',
    pageLink: './Art/prashantM3/ball.html',
    imageLink: './Art/prashantM3/ball.gif',
    author: 'Prashant Maurya',
    githubLink: 'https://github.com/prashantmaurya228'
  },
  {
    artName: 'SquareStar',
    pageLink: './Art/shawn/index.html',
    imageLink: './Art/shawn/square_star.gif',
    author: 'shawn',
    github: 'https://github.com/hk2014'
  },
  {
    artName: 'prashantM4',
    pageLink: './Art/prashantM4/boxsize.html',
    imageLink: './Art/prashantM4/boxsize.gif',
    author: 'Prashant Maurya',
    githubLink: 'https://github.com/prashantmaurya228'
  },
  {
    artName: 'Happy hacking',
    pageLink: 'https://github.com/szulima',
    imageLink: './Art/szulima/hacking.gif',
    author: 'szulima',
    githubLink: 'https://github.com/szulima'
  },
  {
    artName: 'ColorBomb',
    pageLink: './Art/ColorBomb/index.html',
    imageLink: './Art/ColorBomb/ztm.gif',
    author: 'Rahulm2310',
    github: 'https://github.com/Rahulm2310'
  },
  {
    artName: 'Traffic Lights',
    pageLink: './Art/Harry/index.html',
    imageLink: './Art/Harry/lights.gif',
    author: 'Harry',
    githubLink: 'https://github.com/legenhairy'
  },
  {
    artName: 'Glowing Text',
    pageLink: './Art/glowing-text/index.html',
    imageLink: './Art/glowing-text/glowing_text_gif.gif',
    author: 'Rahulkumar Jha',
    githubLink: 'https://github.com/Rahul240499'
  },
  {
    artName: 'Ghost Stealth Text',
    pageLink: './Art/Alara Joel/index.html',
    imageLink: './Art/Alara Joel/stealth ghost.png',
    author: 'Alara Joel',
    githubLink: 'https://github.com/stealthman22'
  },
  {
    artName: 'Cactus Balloon',
    pageLink: './Art/cactus/index.html',
    imageLink: './Art/cactus/catus.gif',
    author: 'Ana Paula Lazzarotto de Lemos',
    githubLink: 'https://github.com/anapaulalemos'
  },
  {
    artName: 'Random Color Change',
    pageLink: './Art/toto-titan-developer/index.html',
    imageLink: './Art/toto-titan-developer/RandomColorChange.png',
    author: 'Wyatt Henderson',
    githubLink: 'https://github.com/toto-titan-developer'
  },
  {
    artName: 'Trial',
    pageLink: './Art/dhennisCssAnimation/index.html',
    imageLink: './Art/dhennisCssAnimation/focusOnTheGood',
    author: 'Dhennis Lim',
    github: 'https://github.com/DhennisDavidLim'
  },
  {
    artName: 'Rectangular Butterfly',
    pageLink: './Art/muzak-mmd/index.html',
    imageLink: './Art/muzak-mmd/butterfly.gif',
    author: 'Mbarak',
    github: 'https://github.com/muzak-mmd'
  },
  {
    artName: 'Simple Text Animation',
    pageLink: './Art/LordZeF/index.html',
    imageLink: './Art/LordZeF/Text-animation.gif',
    author: 'Lord ZeF',
    github: 'https://github.com/LordZeF'
  },
  {
    artName: 'Spinning Japanese',
    pageLink: './Art/nihongo/index.html',
    imageLink: './Art/nihongo/nihongo.gif',
    author: 'Mike W',
    github: 'https://github.com/mikewiner'
  },
  {
    artName: 'Sun',
    pageLink: './Art/Yj/index.html',
    imageLink: './Art/Yj/sun.gif',
    author: 'Youjung',
    github: 'https://github.com/rose07a'
  },
  {
    artName: "Guy's",
    pageLink: "./Art/Guy's/index.html",
    imageLink: '',
    author: 'Guy',
    github: 'https://github.com/Guy3890'
  },
  {
    artName: 'animation-text',
    pageLink: './Art/animation-text/index.html',
    imageLink: './Art/',
    author: 'alexzemz',
    github: 'https://github.com/alexzemz'
  },
  {
    artName: 'Practice',
    pageLink: './Art/SkiingOtter/index.html',
    imageLink: '',
    author: 'SkiingOtter',
    github: 'https://github.com/SkiingOtter'
  },
  {
    artName: 'djdougan',
    pageLink: './Art/djdougan/index.html',
    imageLink: './Art/djdougan/css-mouseover-effect.png',
    author: 'douglas dougan',
    github: 'https://github.com/djdougan'
  },
  {
    artName: 'Animated Background',
    pageLink: './Art/Xarasho-Background/index.html',
    imageLink: '',
    author: 'Alex Xarasho',
    github: 'https://github.com/Xarasho'
  },
  {
    artName: 'CarvalhoAnimation',
    pageLink: './Art/CarvalhoAnimation/index.html',
    imageLink: './Art/CarvalhoAnimation/Halloween.png',
    author: 'Alexandre Carvalho',
    github: 'https://github.com/AlexandreCarvalho1990'
  },
  {
    artName: 'Flower Animation',
    pageLink: './Art/aimee_flowerani/index.html',
    imageLink: './Art/aimee_flowerani/flower.gif',
    author: 'Aimee Hernandez',
    githubLink: 'https://github.com/aimeehg'
  },
  {
    artName: '3D Spinning Rings',
    pageLink: './Art/frostillicus/index.html',
    imageLink: './Art/frostillicus/spinning_rings.png',
    author: 'frostillicus',
    github: 'https://github.com/frostillicus'
  },
  {
    artName: 'Flexible Logo',
    pageLink: './Art/Fab1ed/index.html',
    imageLink: './Art/Fab1ed/flex.gif',
    author: 'Fab1ed',
    github: 'https://github.com/Fab1ed'
  },
  {
    artName: 'Blinking Eye',
    pageLink: './Art/BlinkingEye/index.html',
    imageLink: './Art/BlinkingEye/blinkingeye.gif',
    author: 'Pavel Perevozchikov',
    github: 'https://github.com/papapacksoon'
  },
  {
    artName: 'Zero-to-Logo',
    pageLink: './Art/node.hg/index.html',
    imageLink: './Art/node.hg/ztm.gif',
    author: 'Harris Gomez',
    github: 'https://github.com/harrisgomez'
  },
  {
    artName: 'Mushyanimation',
    pageLink: './Art/mushyanimation/index.html',
    imageLink: './Art/mushyanimation/mush.gif',
    author: 'mushymane',
    github: 'https://github.com/mushymane'
  },
  {
    artName: 'Flag',
    pageLink: './Art/Batz005/index.html',
    imageLink: './Art/Batz005/flag.gif',
    author: 'Batz005',
    github: 'https://github.com/Batz005'
  },
  {
    artName: 'Wave',
    pageLink: './Art/Wave_css/index.html',
    imageLink: './Art/Wave_css/wave.gif',
    author: 'Filippe',
    github: 'https://github.com/filippebr'
  },
  {
    artName: 'Preloader',
    pageLink: './Art/mshuber1981/preloader.html',
    imageLink: './Art/mshuber1981/preloader.gif',
    author: 'Michael Huber',
    github: 'https://github.com/mshuber1981'
  },
  {
    artName: 'Simple Animate ZTM',
    pageLink: './Art/Kweyku/index.html',
    imageLink: './Art/Kweyku/proudZTM.gif',
    author: 'Kweyku',
    github: 'https://github.com/Kweyku'
  },
  {
    artName: 'Heartbeat',
    pageLink: './Art/lysychas/index.html',
    imageLink: './Art/lysychas/heartshot.png',
    author: 'lysychas',
    github: 'https://github.com/lysychas'
  },
  {
    artName: 'Hydrogen',
    pageLink: './Art/elias/my-art.html',
    imageLink: './Art/elias/hydrogen.gif',
    author: 'tesolberg',
    github: 'https://github.com/tesolberg'
  },
  {
    artName: 'Cool-Transition',
    pageLink: './Art/animatomang/html',
    videolink: './Art/animatomang/smoke.mp4',
    author: 'Syam',
    github: 'https://github.com/blacktomang'
  },
  {
    artName: 'Spinning Square',
    pageLink: './Art/Spinning Square/index.html',
    imageLink: './Art/Spinning Square/square.gif',
    author: 'Fumi',
    github: 'https://github.com/fumiadeyemi'
  },
  {
    artName: 'letters-loading',
    pageLink: './Art/franciscomelov/index.html',
    imageLink: './Art/franciscomelov/franciscomelov.gif',
    author: 'franciscomelov',
    githubLink: 'https://github.com/franciscomelov'
  },
  {
    artName: 'Moving Eyeball',
    pageLink: './Art/AnathKantonda/index.html',
    imageLink: './Art/AnathKantonda/movingeyeball.gif',
    author: 'Anath',
    github: 'https://github.com/anathkantonda'
  },
  {
    artName: 'Flag Animation - Colomboalemán',
    pageLink: './Art/Matic1909/index.html',
    imageLink: './Art/Matic1909/flag.gif',
    author: 'Nils Matic',
    githubLink: 'https://github.com/matic1909'
  },
  {
    artName: 'Pac-Man',
    pageLink: './Art/Pac-Man/Pac-Man.html',
    imageLink: './Art/Pac-Man/Pac-Man.gif',
    author: 'Norbert',
    githubLink: 'https://github.com/Bynor'
  },
  {
    artName: "Don't follow the light",
    pageLink: './Art/cristobal-heiss/index.html',
    imageLink: './Art/cristobal-heiss/css_animation.gif',
    author: 'Cristobal Heiss',
    githubLink: 'https://github.com/ceheiss'
  },
  {
    artName: 'Eenimation',
    pageLink: './Art/Eenimation/index.html',
    imageLink: './Art/Eenimation/trance.gif',
    author: 'Eejaz ishaq',
    githubLink: 'https://github.com/eejazishaq'
  },
  {
    artName: 'ripple button',
    pageLink: './Art/monika-sahay/index.html',
    imageLink: './Art/monika-sahay/screen-capture.gif',
    author: 'monika sahay',
    githubLink: 'https://github.com/monika-sahay'
  },
  {
    artName: 'Animation',
    pageLink: './Art/Albertomtferreira/index.html',
    imageLink: './Art/Albertomtferreira/animation.gif',
    author: 'Alberto Ferreira',
    githubLink: 'https://github.com/albertomtferreira'
  },
  {
    artName: 'sliding curtains',
    pageLink: './Art/layoayeni/index.html',
    imageLink: './Art/layoayeni/trance.gif',
    author: 'Layo',
    githubLink: 'https://github.com/layoayeni'
  },
  {
    artName: 'Unlocked',
    pageLink: './Art/confusionmatrix98/unlocked.html',
    imageLink: './Art/confusionmatrix98/unlocked.gif',
    author: 'confusionmatrix98',
    githubLink: 'https://github.com/confusionmatrix98'
  },
  {
    artName: 'Slovenian flag',
    pageLink: "./Art/Ivan's art/index.html",
    imageLink: "./Art/Ivan's art/Ivan-art.gif",
    author: 'kljuni',
    githubLink: 'https://github.com/kljuni'
  },
  {
    artName: 'Police Siren',
    pageLink: './Art/ShimShon1/policia.html',
    imageLink: './Art/ShimShon1/police.gif',
    author: 'ShimShon1',
    githubLink: 'https://github.com/ShimShon1'
  },
  {
    artName: 'Catch The UFO',
    pageLink: './Art/A-UFO/index.html',
    imageLink: './Art/A-UFO/catch-the-ufo.gif',
    author: 'Dibakash',
    githubLink: 'https://github.com/dibakash'
  },
  {
    artName: 'dk649',
    pageLink: './Art/dk649/index.html',
    imageLink: './Art/dk649/circle.gif',
    author: 'dk649',
    githubLink: 'https://github.com/dk649'
  },
  {
    artName: 'Catch The UFO',
    pageLink: './Art/A-UFO/index.html',
    imageLink: './Art/A-UFO/catch-the-ufo.gif',
    author: 'Dibakash',
    githubLink: 'https://github.com/dibakash'
  },
  {
    artName: 'Beer',
    pageLink: './Art/beer/index.html',
    imageLink: './Art/beer/beer.gif',
    author: 'CamJackson',
    githubLink: 'https://github.com/CamJackson-Dev'
  },
  {
    artName: '1rotate',
    pageLink: './Art/1rotate/index.html',
    imageLink: './Art/1rotate/rotation.gif',
    author: 'Himanshu Gawari',
    githubLink: 'https://github.com/himanshugawari'
  },
  {
    artName: 'Moving Box',
    pageLink: './Art/JerylDEv/index.html',
    imageLink: './Art/JerylDEv/movingbox.gif',
    author: 'JerylDEv',
    githubLink: 'https://github.com/JerylDEv'
  },
  {
    artName: 'New move',
    pageLink: './Art/NewMove/index.html',
    imageLink: './Art/NewMove/NewMove.gif',
    author: 'kzhecheva',
    githubLink: 'https://github.com/kzhecheva'
  },
  {
    artName: 'animatron',
    pageLink: './Art/animatron/index.html',
    imageLink: './Art/animatron/trance.gif'
  },
  {
    artName: 'Swing',
    pageLink: './Art/evangel/index.html',
    imageLink: './Art/evangel/swing.gif',
    githubLink: 'https://github.com/devevangel'
  },
  {
    artName: 'rashid',
    pageLink: './Art/rashid/index.html',
    imageLink: './Art/rashid/DNA.gif',
    author: 'Rashid Makki',
    githubLink: 'https://github.com/rashidmakki'
  },
  {
    artName: 'queer quarantine',
    pageLink: './Art/animatron/queer.html',
    imageLink: './Art/animatron/queer.gif'
  },
  {
    artName: 'Animatron',
    pageLink: './Art/animatron/index.html',
    imageLink: './Art/animatron/trance.gif',
    author: 'Cassandre Perron',
    githubLink: 'https://github.com/cassandreperron'
  },
  {
    artName: 'Sun Bursts',
    pageLink: './Art/steveSchaner/index.html',
    imageLink: './Art/steveSchaner/sunburst.gif',
    author: 'Steve Schaner',
    githubLink: 'https://github.com/sschaner'
  },
  {
    artName: 'Shravan',
    pageLink: './Art/Shravan/animation_shr_page.html',
    imageLink: './Art/Shravan/animation_shr.gif',
    author: 'Shravan Kumar',
    githubLink: 'https://github.com/shravan1508'
  },
  {
    artName: 'Jurassic Park',
    pageLink: './Art/tvasari/index.html',
    imageLink: './Art/tvasari/jurassic_park.gif',
    author: 'Tommaso Vasari',
    githubLink: 'https://github.com/tvasari'
  },
  {
    artName: 'Bounce',
    pageLink: './Art/samya/index.html',
    imageLink: './Art/samya/samya.gif',
    author: 'Samya Thakur',
    githubLink: 'https://github.com/samyathakur'
  },
  {
    artName: 'Egg_Loading',
    pageLink: './Art/egg_loading/index.html',
    imageLink: './Art/samya/egg_loading.gif',
    author: 'Ulisse Dantas',
    githubLink: 'https://github.com/ulissesnew'
  },
  {
    artName: 'We stay at home to save lives',
    pageLink: './Art/Shatabdi/index.html',
    imageLink: './Art/Shatabdi/WE STAY AT HOME TO SAVE LIVES.gif',
    author: 'Shatabdi Roy',
    githubLink: 'https://github.com/RoyShatabdi'
  },
  {
    artName: 'Egg_Loading',
    pageLink: './Art/egg_loading/index.html',
    imageLink: './Art/egg_loading/egg_loading.gif',
    author: 'Ulisse Dantas',
    githubLink: 'https://github.com/ulissesnew'
  },
  {
    artName: 'We stay at home to save lives',
    pageLink: './Art/Shatabdi/index.html',
    imageLink: './Art/Shatabdi/WE STAY AT HOME TO SAVE LIVES.gif',
    author: 'Shatabdi Roy',
    githubLink: 'https://github.com/RoyShatabdi'
  },
  {
    artName: 'Animatron',
    pageLink: './Art/animatronky/index.html',
    imageLink: './Art/animatronky/trance.gif',
    author: 'kylenrich',
    githubLink: 'https://github.com/kylenrich24'
  },
  {
    artName: 'bouncing ball',
    pageLink: './Art/alexgp/index.html',
    imageLink: './Art/Alexgp/bouncegif.gif',
    author: 'AlexGP257',
    githubLink: 'https://github.com/Alexgp257'
  },
  {
    artName: 'Cool Waves',
    pageLink: './Art/RaulC/index.html',
    imageLink: './Art/RaulC/coolwaves.gif',
    author: 'Raul Contreras',
    githubLink: 'https://github.com/rcc01'
  },
  {
    artName: 'Snowfall',
    pageLink: './Art/chaitali_snowfall/index.html',
    imageLink: './Art/chaitali_snowfall/snowgif.gif',
    author: 'Chaitali',
    githubLink: 'https://github.com/chaitali-more'
  },
  {
    artName: 'Rotate Circle',
    pageLink: './Art/dimor/animation.html',
    imageLink: './Art/dimor/rotate.gif',
    author: 'dimor',
    githubLink: 'https://github.com/dimor'
  },
  {
    artName: 'Hello world',
    pageLink: './Art/warren8689/index.html',
    imageLink: './Art/warren8689/screenshot.png',
    author: 'Warren',
    githubLink: 'https://github.com/warrren8689'
  },
  {
    artName: '360 Varial Kickflip',
    pageLink: './Art/DICHAMOTO/index.html',
    imageLink: './Art/DICHAMOTO/360_Varial_Kickflip.gif',
    author: 'DICHAMOTO',
    githubLink: 'https://github.com/DICHAMOTO'
  },
  {
    artName: 'Crazy Square',
    pageLink: './Art/colorSquare/index.html',
    imageLink: './Art/colorSquare/colorsquare.gif',
    author: 'TiagoChicoo',
    githubLink: 'https://github.com/tiagochicoo'
  },
  {
    artName: 'Alexhover',
    pageLink: './Art/Alexhover/index.html',
    imageLink: './Art/Alexhover/Alexhover.gif',
    author: 'Alex',
    githubLink: 'https://github.com/alesgainza'
  },
  {
    artName: 'Imperial CSS Driod',
    pageLink: './Art/Imperial_CSS_Driod/index.html',
    imageLink: './Art/Imperial_CSS_Driod/ImperialDriod.gif',
    author: 'Captian-Rocket',
    githubLink: 'https://github.com/captian-rocket'
  },
  {
    artName: 'HamidAnime',
    pageLink: './Art/HamidAnime/index.html',
    imageLink: './Art/HamidAnime/Capture.gif',
    author: 'Hamid',
    githubLink: 'https://github.com/HamidGoudarzi1988'
  },
  {
    artName: 'Imperial CSS Driod',
    pageLink: './Art/Imperial_CSS_Driod/index.html',
    imageLink: './Art/Imperial_CSS_Driod/ImperialDriod.gif',
    author: 'Captian-Rocket',
    githubLink: 'https://github.com/captian-rocket'
  },
  {
    artName: 'Mario Game',
    pageLink: './Art/emmeiwhite/index.html',
    imageLink: './Art/emmeiwhite/mario-game.gif',
    author: 'Emmeiwhite',
    githubLink: 'https://github.com/emmeiwhite'
  },
  {
    artName: '360 Varial Kickflip',
    pageLink: './Art/DICHAMOTO/index.html',
    imageLink: './Art/DICHAMOTO/360_Varial_Kickflip.gif',
    author: 'DICHAMOTO',
    githubLink: 'https://github.com/DICHAMOTO'
  },
  {
    artName: 'Bouncer the Bouncy Box',
    pageLink: './Art/RussD/index.html',
    imageLink: './Art/RussD/bouncer-the-bouncy-box.png',
    author: 'Russell',
    githubLink: 'https://github.com/rdyer07'
  },
  {
    artName: '3D Infinite Loop Sprites Cards',
    pageLink: './Art/luiavag/index.html',
    imageLink: './Art/luiavag/luiavag_3D_Infinite_Loop.gif',
    author: 'LuVAGu',
    githubLink: 'https://github.com/luiavag'
  },
  {
    artName: 'Star Wars',
    pageLink: './Art/ChiragAgarwal/index.html',
    imageLink: './Art/ChiragAgarwal/star_wars.gif',
    author: 'Chirag Agarwal',
    githubLink: 'https://github.com/chiragragarwal'
  },
  {
    artName: 'ImageGallery',
    pageLink: './Art/Hoverimage/index.html',
    imageLink: './Art/Hoverimage/hoverimage.gif',
    author: 'Siddhant Jain',
    githubLink: 'https://github.com/Sid-web6306'
  },
  {
    artName: 'characterwalking',
    pageLink: './Art/characterwalkingChetan/index.html',
    imageLink: './Art/characterwalkingChetan/image.png',
    author: 'Chetan Muliya',
    githubLink: 'https://github.com/chetanmuliya'
  },
  {
    artName: 'Grow',
    pageLink: './Art/octavioLafourcade/index.html',
    imageLink: './Art/octavioLafourcade/animation.gif',
    author: 'Octavio Lafourcade',
    githubLink: 'https://github.com/tavolafourcade'
  },
  {
    artName: 'Slats',
    pageLink: './Art/Sagaquisces/index.html',
    imageLink: './Art/Hoverimage/slats.gif',
    author: 'Michael David Dunlap',
    githubLink: 'https://github.com/sagaquisces'
  },
  {
    artName: 'Coffee',
    pageLink: './Art/animate-coffee/index.html',
    imageLink: './Art/animate-coffee/ezgif.com-video-to-gif.gif',
    author: 'Elise Welch',
    githubLink: 'https://github.com/EliseWelch'
  },
  {
    artName: 'Blended',
    pageLink: './Art/Pro-animate/index.html',
    imageLink: './Art/Pro-animate/Blended.gif',
    author: 'Promise Nwafor',
    githubLink: 'https://github.com/emPro-source'
  },
  {
    artName: 'sproutseeds',
    pageLink: './Art/sproutseeds/index.html',
    imageLink: 'https://codepen.io/_Sabine/pen/yGGLON',
    author: '_Sabine'
  },
  {
    artName: 'aninikhil',
    pageLink: './Art/aninikhil/index.html',
    imageLink: './Art/aninikhil/nik.jpg',
    author: 'Nikhil N G',
    githubLink: 'https://github.com/nikhilng99'
  },
  {
    artName: 'Playballs',
    pageLink: './Art/playballs/index.html',
    imageLink: './Art/playballs/playballs.gif',
    author: 'Omar Jabaly',
    githubLink: 'https://github.com/Omarjabaly'
  },
  {
    artName: 'simpleAnimation',
    pageLink: './Art/cazabe/index.html',
    imageLink: './Art/cazabe/mrRobot.png',
    author: 'cazabe',
    githubLink: 'https://github.com/cazabe'
  },
  {
    artName: 'Dragon',
    pageLink: './Art/Dragon/index.html',
    imageLink: './Art/Joy/smallDragon.gif',
    author: 'nikicivan',
    githubLink: 'https://github.com/nikicivan'
  },
  {
    artName: 'TypingAnimation',
    pageLink: './Art/yogi_the_bear/index.html',
    imageLink: './Art/yogi_the_bear/my_animation.gif',
    author: 'yogev',
    githubLink: 'https://github.com/yogevHenig'
  },
  {
    artName: 'Mario Kart Animation',
    pageLink: './Art/mario2/index.html',
    imageLink: './Art/mario2/mario.png',
    author: 'Sakshi Sinha',
    githubLink: 'https://github.com/sakshi-1'
  },
  {
    artName: 'NarutoAnimation',
    pageLink: './Art/Tgoslee/index.html',
    imageLink: './Art/Tgoslee/Naruto.gif',
    author: 'Trenisha',
    githubLink: 'https://github.com/tgoslee'
  },
  {
    artName: 'Jackony',
    pageLink: './Art/Yaseen_Mohammed/index.html',
    imageLink: './Art/Yaseen_Mohammed/pichatcho.gif',
    author: 'Yaseen_Mohammed',
    githubLink: 'https://yaseenaiman.github.io/'
  },
  {
    artName: 'DVRU',
    pageLink: './Art/dvru/index.html',
    imageLink: './Art/dvru/dvru.gif',
    author: 'dvru',
    githubLink: 'https://github.com/dvru'
  },
  {
    artName: 'Coulisse',
    pageLink: './Art/Ayoubahida/index.html',
    imageLink: './Art/Ayoubahida/coulisseAnimation.gif',
    author: 'Ayoubahida',
    githubLink: 'https://github.com/Ayoubahida'
  },
  {
    artName: 'TextAnimation',
    pageLink: './Art/TextAnimation/index.html',
    imageLink: './Art/TextAnimation/welcome.gif',
    author: 'waleed',
    githubLink: 'https://github.com/waleed-1993'
  },
  {
    artName: 'Animatron',
    pageLink: './Art/Animatron/index.html',
    imageLink: './Art/Joy/trance.gif',
    author: 'farhan',
    githubLink: 'https://github.com/fnahmad'
  },
  {
    artName: 'Sky',
    pageLink: './Art/marijapanic/index.html',
    imageLink: './Art/marijapanic/clouds.gif',
    author: 'marijapanic',
    githubLink: 'https://github.com/marijapanic'
  },
  {
    artName: 'GreenFunnel',
    pageLink: './Art/GreenFunnel/index.html',
    imageLink: './Art/GreenFunnel/green-funnel.gif',
    author: 'sergiorra',
    githubLink: 'https://github.com/sergiorra'
  },
  {
    artName: 'mig',
    pageLink: './Art/mig/index.html',
    imageLink: './Art/mig/squares.gif',
    author: 'mig',
    githubLink: 'https://github.com/miguel231997'
  },
  {
    artName: 'RabbitHopping',
    pageLink: './Art/tigerlight/index.html',
    imageLink: './Art/tigerlight/RabbitHopping.gif',
    author: 'tigerlight',
    githubLink: 'https://github.com/tigerlight'
  },
  {
    artName: 'Picture Pop',
    pageLink: './Art/Ford CSS Animation/index.html',
    imageLink: './Art/Ford CSS Animation/Ford gif.gif',
    author: 'klf006',
    githubLink: 'https://github.com/klf006'
  },
  {
    artName: 'Smoke Animation',
    pageLink: './Art/smoke Animation/index.html',
    imageLink: './Art/smoke Animation/Capture.png',
    author: 'aman-cse',
    githubLink: 'https://github.com/aman-cse'
  },
  {
    artName: 'BH',
    pageLink: './Art/animationBH/index.html',
    imageLink: '',
    author: 'BH',
    githubLink: 'https://github.com/huynhcongbaotran'
  },
  {
    artName: 'bounce',
    pageLink: './Art/naina/index.html',
    imageLink: './Art/naina/bounce.gif',
    author: 'Naina',
    githubLink: 'https://github.com/naina010'
  },
  {
    artName: 'Motivation',
    pageLink: './Art/motivation/index.html',
    imageLink: './Art/motivation/motivation.gif',
    author: 'Art',
    githubLink: 'https://github.com/artbalahadia'
  },
  {
    artName: 'Doraemon-Ball',
    pageLink: './Art/DhirajKaushik/index.html',
    imageLink: './Art/DhirajKaushik/doremon.gif',
    author: 'Dhiraj Kaushik',
    githubLink: 'https://github.com/dhirajkaushik321'
  },
  {
    artName: 'EverettAnimation',
    pageLink: './Art/EverettAnimation/index.html',
    imageLink: './Art/Joy/game.jpg',
    author: 'Claudia',
    githubLink: 'https://github.com/claudiabringaseverett'
  },
  {
    artName: 'helloooo',
    pageLink: './Art/shitman0930/index.html',
    imageLink: './Art/shitman0930/eyes.gif',
    author: 'shitman0930',
    githubLink: 'https://github.com/shitman0930'
  },
  {
    artName: 'Animato',
    pageLink: './Art/panduka_karunasena_animato/index.html',
    imageLink: './Art/panduka_karunasena_animato/animato.gif',
    author: 'panduka karunasena',
    githubLink: 'https://github.com/pandukakarunasena'
  },
  {
    artName: 'anishprj',
    pageLink: './Art/anishprj/index.html',
    author: 'Anish Ghimire',
    githubLink: 'https://github.com/anishprj/'
  },
  {
    artName: 'Toshman Animation',
    pageLink: './Art/Toshman Animation/index.html',
    imageLink: './Art/Toshman Animation/animation demo.gif',
    author: 'Toshman-hub',
    githubLink: 'https://github.com/Toshman-hub'
  },
  {
    artName: 'alexandraturony87',
    pageLink: './Art/alexandraturony87/index.html',
    imageLink: './Art/alexandraturony87/ephiphany.gif',
    author: 'Alexandra Turony',
    githubLink: 'https://github.com/alexandraturony87'
  },
  {
    artName: 'Ball Crazy',
    pageLink: './Art/tanyamiranda/ballcrazy.html',
    imageLink: './Art/tanyamiranda/ballcrazy.gif',
    author: 'Tanya Miranda',
    githubLink: 'https://github.com/tanyamiranda'
  },
  {
    artName: 'Simple Animation Trick!',
    pageLink: './Art/mismail-541/index.html',
    imageLink: './Art/mismail-541/simple-animation-trick.gif',
    author: 'mismail-541',
    githubLink: 'https://github.com/mismail-541'
  },
  {
    artName: 'CORONA TOILET PAPER',
    pageLink: './Art/WissAnimation/index.html',
    imageLink: './Art/WissAnimation/Toiletpaperrun.png',
    author: 'Wiss',
    githubLink: 'https://github.com/Wissemfars'
  },
  {
    artName: 'verticalBarsAnimation',
    pageLink: './Art/verticalBarsAnimation/index.html',
    imageLink: './Art/verticalBarsAnimation/verticalBarsAnimation.gif',
    author: 'Marius Negru',
    githubLink: 'https://github.com/I3lackMarius'
  },
  {
    artName: 'Calcopod',
    pageLink: './Art/Calcopod/index.html',
    imageLink: './Art/Calcopod/giffed.gif',
    author: 'Calcopod',
    githubLink: 'https://github.com/Calcopod'
  },
  {
    artName: 'Robot Dance',
    pageLink: './Art/jnch009/index.html',
    imageLink: './Art/jnch009/robotjnch009.gif',
    author: 'Jeremy Ng',
    githubLink: 'https://github.com/jnch009'
  },
  {
    artName: 'Equalizer',
    pageLink: './Art/prathmeshgujar/index.html',
    imageLink: './Art/prathmeshgujar/equalizer.gif',
    author: 'Prathmesh Gujar',
    githubLink: 'https://github.com/prathmeshgujar'
  },
  {
    artName: 'Castle',
    pageLink: './Art/Yakraj/index.html',
    imageLink: './Art/Yakraj/castle.gif',
    author: 'Yakraj',
    githubLink: 'https://github.com/yakraj'
  },
  {
    artName: 'Shimmering Stars',
    pageLink: './Art/Pranav/index.html',
    imageLink: './Art/Pranav/shimmering-stars.gif',
    author: 'Pranav Sood',
    githubLink: 'https://github.com/prnv06'
  },
  {
    artName: 'Dancing Square',
    pageLink: './Art/chansart/index.html',
    imageLink: './Art/chansart/chansart.gif',
    author: 'Chansart',
    githubLink: 'https://github.com/chansart'
  },
  {
    artName: 'Animatron',
    pageLink: './Art/animatron/index.html',
    imageLink: './Art/animatron/trance.gif',
    author: 'Sujal',
    githubLink: 'https://github.com/Sujal7689'
  },
  {
    artName: 'fire flicker',
    pageLink: './Art/hemantrawat/index.html',
    imageLink: './Art/hemantrawat/index.gif',
    author: 'Hemant Rawat',
    githubLink: 'https://github.com/He-mantRawat'
  },
  {
    artName: 'Bouncing Ball',
    pageLink: './Art/bouncingBall/bouncing ball.html',
    imageLink: './Art/bouncingBall/bouncingball.gif',
    author: 'Pravin deva',
    githubLink: 'https://github.com/pravindeva'
  },
  {
    artName: 'Animated Landing Page',
    pageLink: './Art/animatedLandingPage01/index.html',
    imageLink: './Art/animatedLandingPage01/ezgif.com-video-to-gif',
    author: 'Aneta-s',
    githubLink: 'https://github.com/aneta-s'
  },
  {
    artName: 'Goraved',
    pageLink: './Art/goraved/index.html',
    imageLink: './Art/goraved/goraved_animation.gif',
    author: 'Roman Pobotin (Goraved)',
    githubLink: 'https://github.com/goraved'
  },
  {
    artName: 'Doraemon',
    pageLink: './Art/Ranajit/doraemon.html',
    imageLink: './Art/animatron/doraemon.gif',
    author: 'Ranajit',
    githubLink: 'https://github.com/basak-32'
  },
  {
    artName: 'Ax Dev',
    pageLink: './Art/axdev/test.html',
    imageLink: './Art/axdev/gif.gif',
    author: 'Axel Avila',
    githubLink: 'https://github.com/axavila'
  },
  {
    artName: 'Magic Circle',
    pageLink: './Art/magpiet/index.html',
    imageLink: './Art/magpiet/gif.gif',
    author: 'Magnus Cromwell',
    githubLink: 'https://github.com/magpiet'
  },
  {
    artName: 'Pulsing Circle',
    pageLink: './Art/innape/index.html',
    imageLink: './Art/innape/Pulsing Cirkle.gif',
    author: 'innape',
    githubLink: 'https://github.com/innape'
  },
  {
    artName: 'Bouncing Ball',
    pageLink: './Art/BouncingBall/index.html',
    imageLink: './Art/BouncingBall/BouncingBall.gif',
    author: 'Satish Pokala',
    githubLink: 'https://github.com/Satishpokala124'
  },
  {
    artName: 'Daredevil',
    pageLink: './Art/daredevil/index.html',
    imageLink: './Art/daredevil/daredevil.gif',
    author: 'Vivek Raj',
    githubLink: 'https://github.com/vivekrajx'
  },
  {
    artName: 'hover Me',
    pageLink: './Art/hoverMe/index.html',
    author: 'Bleron88',
    githubLink: 'https://github.com/bleron88'
  },
  {
    artName: "Adam's Animation",
    pageLink: "./Art/Adam's Animation/index.html",
    imageLink: "./Art/Adam's Animation/animation.gif",
    author: 'Adam Hills',
    githubLink: 'https://github.com/adamhills91'
  },
  {
    artName: 'Spin it',
    pageLink: './Art/b-ed/index.html',
    imageLink: './Art/b-ed/Hnet.com-image.gif',
    author: 'Edd',
    githubLink: 'https://github.com/b-ed'
  },
  {
    artName: 'playstation-anim',
    pageLink: './Art/playstation-anim/index.html',
    imageLink: './Art/playstation-anim/ps.gif',
    author: 'seif1125',
    githubLink: 'https://github.com/seif1125'
  },
  {
    artName: 'Ritika',
    pageLink: './Art/Ritika/index.html',
    imageLink: './Art/Ritika/warrior.png',
    author: 'Ritika',
    githubLink: 'https://github.com/Ritika-soni'
  },
  {
    artName: 'Animatron',
    pageLink: './Art/animatron/index.html',
    imageLink: './Art/animatron/colourpencils.png',
    author: 'jahid hasan',
    githubLink: 'https://github.com/jahidhasan299/'
  },
  {
    artName: 'Animatron2',
    pageLink: './Art/Animatron2/index.html',
    imageLink: './Art/Animatron2/trance.gif',
    author: 'PUNKLANCER',
    githubLink: 'https://github.com/PUNKLANCER/'
  },
  {
    artName: 'Text_Animation',
    pageLink: './Art/Text_Animation/index.html',
    imageLink: './Art/Text_Animation/text.gif',
    author: 'Christian',
    githubLink: 'https://github.com/mkBraga'
  },
  {
    artName: 'Practice',
    pageLink: './Art/Practice/index.html',
    imageLink: './Art/Joy/triangle.gif',
    author: 'MuGenFJ',
    githubLink: 'https://github.com/MuGenFJ/'
  },
  {
    artName: 'Tile',
    pageLink: './Art/weilincheng/index.html',
    imageLink: './Art/weilincheng/tile.gif',
    author: 'weilincheng',
    githubLink: 'https://github.com/weilincheng'
  },
  {
    artName: 'TemidoRochaSpin',
    pageLink: './Art/temido_rocha_animation/index.html',
    imageLink: './Art/temido_rocha_animation/TemidoRocha.gif',
    author: 'TemidoRocha',
    githubLink: 'https://github.com/TemidoRocha'
  },
  {
    artName: 'Tile',
    pageLink: './Art/weilincheng/index.html',
    imageLink: './Art/weilincheng/tile.gif',
    author: 'weilincheng',
    githubLink: 'https://github.com/weilincheng'
  },
  {
    artName: 'fire flicker',
    pageLink: './Art/hemantrawat/index.html',
    imageLink: './Art/hemantrawat/index.gif',
    author: 'Hemant Rawat',
    githubLink: 'https://github.com/He-mantRawat'
  },
  {
    artName: 'Bouncing Ball',
    pageLink: './Art/bouncingBall/bouncing ball.html',
    imageLink: './Art/bouncingBall/bouncingball.gif',
    author: 'Pravin deva',
    githubLink: 'https://github.com/pravindeva'
  },
  {
    artName: 'Animated Landing Page',
    pageLink: './Art/animatedLandingPage without bar/index.html',
    imageLink: './Art/animatedLandingPage without bar/ezgif.com-video-to-gif',
    author: 'Aneta-s',
    githubLink: 'https://github.com/aneta-s'
  },
  {
    artName: 'Goraved',
    pageLink: './Art/goraved/index.html',
    imageLink: './Art/goraved/goraved_animation.gif',
    author: 'Roman Pobotin (Goraved)',
    githubLink: 'https://github.com/goraved'
  },
  {
    artName: 'Doraemon',
    pageLink: './Art/Ranajit/doraemon.html',
    imageLink: './Art/animatron/doraemon.gif',
    author: 'Ranajit',
    githubLink: 'https://github.com/basak-32'
  },
  {
    artName: 'Ax Dev',
    pageLink: './Art/axdev/test.html',
    imageLink: './Art/axdev/gif.gif',
    author: 'Axel Avila',
    githubLink: 'https://github.com/axavila'
  },
  {
    artName: 'Magic Circle',
    pageLink: './Art/magpiet/index.html',
    imageLink: './Art/magpiet/gif.gif',
    author: 'Magnus Cromwell',
    githubLink: 'https://github.com/magpiet'
  },
  {
    artName: 'Bouncing Ball',
    pageLink: './Art/Bouncing Ball/index.html',
    imageLink: './Art/cazabe/Bouncing Ball.gif',
    author: 'Satish Pokala',
    githubLink: 'https://github.com/Satishpokala124'
  },
  {
    artName: 'Daredevil',
    pageLink: './Art/daredevil/index.html',
    imageLink: './Art/daredevil/daredevil.gif',
    author: 'Vivek Raj',
    githubLink: 'https://github.com/vivekrajx'
  },
  {
    artName: 'hover Me',
    pageLink: './Art/hoverMe/index.html',
    author: 'Bleron88',
    githubLink: 'https://github.com/bleron88'
  },
  {
    artName: 'Happy Balloon',
    pageLink: './Art/ztollef/index.html',
    imageLink: './Art/ztollef/balloon.gif.',
    author: 'ztollef',
    githubLink: 'https://github.com/ztollef'
  },
  {
    artName: 'playstation-anim',
    pageLink: './Art/playstation-anim/index.html',
    imageLink: './Art/playstation-anim/ps.gif',
    author: 'seif1125',
    githubLink: 'https://github.com/seif1125'
  },
  {
    artName: 'Ritika',
    pageLink: './Art/Ritika/index.html',
    imageLink: './Art/Ritika/warrior.png',
    author: 'Ritika',
    githubLink: 'https://github.com/Ritika-soni'
  },
  {
    artName: 'Animatron',
    pageLink: './Art/animatron/index.html',
    imageLink: './Art/animatron/colourpencils.png',
    author: 'jahid hasan',
    githubLink: 'https://github.com/jahidhasan299/'
  },
  {
    artName: 'Animatron2',
    pageLink: './Art/Animatron2/index.html',
    imageLink: './Art/Animatron2/trance.gif',
    author: 'PUNKLANCER',
    githubLink: 'https://github.com/PUNKLANCER/'
  },
  {
    artName: 'Text_Animation',
    pageLink: './Art/Text_Animation/index.html',
    imageLink: './Art/Text_Animation/text.gif',
    author: 'Christian',
    githubLink: 'https://github.com/mkBraga'
  },
  {
    artName: 'Practice',
    pageLink: './Art/Practice/index.html',
    imageLink: './Art/Joy/triangle.gif',
    author: 'MuGenFJ',
    githubLink: 'https://github.com/MuGenFJ/'
  },
  {
    artName: 'Tile',
    pageLink: './Art/weilincheng/index.html',
    imageLink: './Art/weilincheng/tile.gif',
    author: 'weilincheng',
    githubLink: 'https://github.com/weilincheng'
  },
  {
    artName: 'Circle Pulse',
    pageLink: './Art/circle-pulse/index.html',
    imageLink: './Art/circle-pulse/circle-pulse.gif',
    author: 'jmorr002',
    githubLink: 'https://github.com/jmorr002'
  },
  {
    artName: 'Flare Spin',
    pageLink: './Art/mykz1608/index.html',
    imageLink: '',
    author: 'mykz1608',
    githubLink: 'https://github.com/mykz1608'
  },
  {
    artName: 'MexicanMustache',
    pageLink: './Art/AnimatedMustache/index.html',
    imageLink: './Art/AnimatedMustache/MexicanMustache.gif',
    author: 'Andrés Alonso Gálvez',
    githubLink: 'https://github.com/Dondesconton/'
  },
  {
    artName: 'css',
    pageLink: './Art/2.css/index.html',
    imageLink: './Art/2.css/css.gif'
  },
  {
    artName: 'Square Color Change',
    pageLink: './Art/baesyc/index.html',
    imageLink: './Art/baesyc/square.gif',
    author: 'Baesyc',
    githubLink: 'https://github.com/baesyc'
  },
  {
    artName: 'MexicanMustache',
    pageLink: './Art/AnimatedMustache/index.html',
    imageLink: './Art/AnimatedMustache/MexicanMustache.gif',
    author: 'Andrés Alonso Gálvez',
    githubLink: 'https://github.com/Dondesconton/'
  },
  {
    artName: 'Chanimation',
    pageLink: './Art/Chanimation/index.html',
    imageLink: './Art/Chanimation/dancegif.gif',
    author: 'chandant9',
    githubLink: 'https://github.com/chandant9/'
  },
  {
    artName: 'DancingGroot',
    pageLink: './Art/m-elina/index.html',
    imageLink: './Art/m-elina/groot_animation.gif',
    author: 'Melina',
    githubLink: 'https://github.com/m-elina/'
  },
  {
    artName: 'Animatron',
    pageLink: './Art/animatron/index.html',
    imageLink: './Art/animatron/trance.gif',
    author: 'Andrew',
    githubLink: 'https://github.com/andrewbom/'
  },
  {
    artName: 'rainbows',
    pageLink: './Art/vassilchiev/index.html',
    imageLink: './Art/vassilchiev/giphy.gif',
    author: 'Vassil',
    githubLink: 'https://github.com/vassilchiev/'
  },
  {
    artName: "Zai's Orbitron",
    pageLink: './Art/zai/index.html',
    imageLink: './Art/zai/zais_orbitron.gif',
    author: '5amm5',
    githubLink: 'https://github.com/5amm5965/'
  },
  {
    artName: "404's crying baby page",
    pageLink: './Art/papfal/index.html',
    imageLink: './Art/papfal/HTML-404-Crying-Baby-Page.gif',
    author: 'papfal',
    githubLink: 'https://github.com/papfal/'
  },
  {
    artName: 'ani-3d',
    pageLink: './Art/ani-3d/ani-3d.html',
    imageLink: './Art/ani-3d/ani-3d.gif',
    author: 'clyde166',
    githubLink: 'https://github.com/clyde166/'
  },
  {
    artName: 'Boy',
    pageLink: './Art/Boy/index.html',
    imageLink: './Art/Boy/Boy with house.png',
    author: 'Gajhendran',
    githubLink: 'https://github.com/Gajhendran/'
  },
  {
    artName: 'Funimation',
    pageLink: './Art/Funimation/index.html',
    imageLink: './Art/Funimation/Funimation.gif',
    author: 'Pratik',
    githubLink: 'https://github.com/pratikrana1998/'
  },
  {
    artName: 'Jungle Monkey',
    pageLink: './Art/AMCodin/index.html',
    imageLink: './Art/AMCodin/monkey.gif',
    author: 'AMCodin',
    githubLink: 'https://github.com/amcodin'
  },
  {
    artName: 'bellow',
    pageLink: './Art/fran/index.html',
    imageLink: './Art/fran/bellow.gif',
    author: 'franzwah',
    githubLink: 'https://github.com/franzwah'
  },
  {
    artName: 'Typing Indicator',
    pageLink: './Art/jacob-bacon/index.html',
    imageLink: './Art/jacob-bacon/jacob-bacon-art.JPG',
    author: 'jacob-bacon',
    githubLink: 'https://github.com/jacob-bacon'
  },
  {
    artName: 'Colination',
    pageLink: './Art/colination/index.html',
    imageLink: './Art/colination/animation.png',
    author: 'colinJR95',
    githublink: 'https://github.com/colinJR95'
  },
  {
    artName: 'Glowing Circle by Leem Plays',
    pageLink: './Art/AliHaidar/index.html',
    imageLink: './Art/AliHaidar/giphy.gif',
    author: 'alihaidar2950',
    githubLink: 'https://github.com/alihaidar2950'
  },
  {
    artName: 'bouncy-ball',
    pageLink: './Art/bouncy-ball/ty.html',
    imageLink: './Art/bouncy-ball/bouncy-ball.gif',
    author: 'Huang Yi-Ting',
    githubLink: 'https://github.com/yiting76'
  },
  {
    artName: 'bouncy-ball',
    pageLink: './Art/bouncy-ball/ty.html',
    imageLink: './Art/bouncy-ball/bouncy-ball.gif',
    author: 'Huang Yi-Ting',
    githubLink: 'https://github.com/yiting76'
  },
  {
    artName: 'Tronix',
    pageLink: './Art/visiona/index.html',
    imageLink: './Art/visiona/tronix.gif',
    author: 'visiona',
    githubLink: 'https://github.com/visiona'
  },
  {
    artName: 'Synchronization',
    pageLink: './Art/synchronization!/synchronization',
    imageLink: './Art/synchronization/synchronized_Dots.gif',
    author: 'Pranjal',
    githublink: 'https://github.com/Pranjal705'
  },
  {
    artName: 'Random Squares',
    pageLink: './Art/Monitha/index.html',
    author: 'Monitha',
    githubLink: 'https://github.com/dmonitha'
  },
  {
    artName: 'Walking-Man-Front',
    pageLink: './Art/Akhil/index.html',
    imageLink: './Art/Akhil/Walking-man-front.gif',
    author: 'Akhil',
    githubLink: 'https://github.com/akhils95'
  },
  {
    artName: 'Cow-cat',
    pageLink: './Art/Cow-cat/index.html',
    imageLink: './Art/Cow-cat/Cow-cat.gif',
    author: 'Galia',
    githubLink: 'https://github.com/galiarudenko'
  },
  {
    artName: 'Rainb0w',
    pageLink: './Art/Duka/index.html',
    imageLink: './Art/Duka/rainbow.gif',
    author: 'Duka',
    githubLink: 'https://github.com/DusanKrcmarik'
  },
  {
    artName: 'Indian',
    pageLink: './Art/Indian/index.html',
    imageLink: './Art/Indian/Indian.gif',
    author: 'Duka',
    githubLink: 'https://github.com/ndvishruth'
  },
  {
    artName: 'Animatron',
    pageLink: './Art/sanmitra/index.html',
    imageLink: './Art/sanmitra/index.gif',
    author: 'sanmitra',

    githubLink: 'https://github.com/sanmitra1999'
  },
  {
    artName: 'Ball-clear',
    pageLink: './Art/Naok000/index.html',
    imageLink: './Art/Naok000/ball-clear.gif',
    author: 'Naok000',
    githubLink: 'https://github.com/Naok000'
  },
  {
    artName: 'Mario_Kart_Animation',
    pageLink: './Art/Mario_Kart_Animation/index.html',
    imageLink: './Art/Mario_Kart_Animation/Mario.png',
    author: 'AnsonAMS',
    githubLink: 'https://github.com/AnsonAMS'
  },
  {
    artName: 'Microsoft_animation',
    pageLink: './Art/SaumyaBhatt/index.html',
    imageLink: './Art/SaumyaBhatt/Animation.gif',
    author: 'Saumya-Bhatt',
    githubLink: 'https://github.com/Saumya-Bhatt'
  },
  {
    artName: 'Falling',
    pageLink: './Art/Sfrench5/index.html',
    imageLink: './Art/Sfrench5/Falling.gif',
    author: 'Sfrench5',
    githubLink: 'https://github.com/Sfrench5'
  },
  {
    artName: 'Dragon_Loading',
    pageLink: './Art/Dragon_Loading/index.html',
    imageLink: './Art/Dragon_Loading/DragonLoading.gif',
    author: 'Prasad',
    githubLink: 'https://github.com/PrasadM07'
  },
  {
    artName: 'Animatrix',
    pageLink: './Art/Animatrix/index.html',
    imageLink: './Art/Animatrix/Animatrix.png',
    author: 'soutog',
    githubLink: 'https://github.com/soutog'
  },
  {
    artName: 'Simple-Loading',
    pageLink: './Art/Loading/loading.html',
    imageLink: './Art/Loading/load.gif',
    author: 'Vijay',
    githubLink: 'https://github.com/VijayVjCuber'
  },
  {
    artName: 'Fiyi-Animation',
    pageLink: './Art/Fiyi-Animation/index.html',
    imageLink: './Art/Fiyi-Animation/relax_smile.gif',
    author: 'Fiyi-A',
    githubLink: 'https://github.com/Fiyi-A'
  },
  {
    artName: 'Colored Bars',
    pageLink: './Art/mleblanc94/mleblanc94_html_Animation-Nation.html',
    imageLink: './Art/mleblanc94/ColoredBars.gif',
    author: 'mleblanc94',
    githubLink: 'https://github.com/mleblanc94'
  },
  {
    artName: 'animeR',
    pageLink: './Art/animeR/index.html',
    imageLink: './Art/animeR/animeR.gif',
    author: 'Rajneesh',
    githubLink: 'https://github.com/rajneeshk94'
  },
  {
    artName: 'Sunset-City',
    pageLink: './Art/jyun9504/index.html',
    imageLink: './Art/jyun9504/sunset-city.gif',
    author: 'jyun9504',
    githubLink: 'https://github.com/jyun9504'
  },
  {
    artName: 'brianbottle',
    author: 'brian',
    pageLink: './Art/brianbottle/index.html',
    imageLink: './Art/brianbottle/bottle.gif',
    githubLink: 'https://github.com/brianabplanalp1'
  },
  {
    artName: 'Shapes',
    pageLink: './Art/mark-marchant/index.html',
    imageLink: './Art/mark-marchant/shapes.png',
    author: 'Mark Marchant',
    githubLink: 'https://github.com/jtla3/Animation-Nation'
  },
  {
    artName: 'Loading',
    pageLink: './Art/NoumanAziz/Loading.html',
    videoLink: './Art/NoumanAziz/loading.gif',
    author: 'NoumanAziz',
    githubLink: 'https://github.com/NoumanAziz'
  },
  {
    artName: `Galek's Simple Animation`,
    pageLink: './Art/GalekAnimation/index.html',
    imageLink: './Art/GalekAnimation/simpleanimation.gif',
    author: 'Adam Galek',
    githubLink: 'https://github.com/TheGalekxy'
  },
  {
    artname: 'Rainbow animation',
    pageLink: './Art/Rainbow/index.html',
    imageLink: './Art/Rainbow/rainbow.gif',
    author: 'Mohanraj',
    githubLink: 'https://github.com/chelladuraimohanraj/Animation-Nation'
  },
  {
    artName: `Cyan Loading Animation`,
    pageLink: './Art/Wannesds/index.html',
    imageLink: './Art/Wannesds/Wannesds.gif',
    author: 'Wannes Dieltiens',
    githubLink: 'https://github.com/Wannesds'
  },
  {
    artName: 'Animatron',
    pageLink: './Art/Animatron/index.html',
    imageLink: './Art/Animatron/trance.gif',
    author: 'Gihan Balasuriya',
    githubLink: 'https://github.com/gihanbalasuriya'
  },
  {
    artName: 'Light text blink',
    pageLink: './Art/Mani-textlight-blink/index.html',
    imageLink: './Art/Mani-textlight-blink/light-blink-text.gif',
    author: 'Mani Pandian',
    githubLink: 'https://github.com/Manipandian'
  },
  {
    artName: 'Circle',
    pageLink: './Art/PoKai/index.html',
    imageLink: './Art/PoKai/circle.png',
    author: 'PoKai Chang',
    githubLink: 'https://github.com/st875052018'
  },
  {
    artName: 'animatron',
    pageLink: './Art/animatron/index.html',
    imageLink: './Art/animatron/trance.gif',
    author: 'Christy',
    githubLink: 'https://github.com/ChristyLucid'
  },
  {
    artName: 'bouncing_ball',
    pageLink: './Art/bouncing_ball/bouncing_ball.html',
    imageLink: './Art/bouncing_ball/bouncing-ball.gif',
    author: 'Nirmalie',
    githubLink: 'https://github.com/nirmalieo3'
  },
  {
    artName: 'Rocket',
    pageLink: './Art/Rocket/index.html',
    imageLink: './Art/Rocket/rocket.gif',
    author: 'Jose Diaz',
    githubLink: 'https://github.com/josegerard2000'
  },
  {
    artName: 'simpleG',
    pageLink: './Art/simpleG/index.html',
    imageLink: './Art/simpleG/kitty.jpg',
    author: 'gargeper',
    githubLink: 'https://github.com/gargeper'
  },
  {
    artName: 'BounceFace',
    pageLink: './Art/ainamation/index.html',
    imageLink: './Art/ainamation/ainamation.gif',
    author: 'Ainara Saralegui',
    githubLink: 'https://github.com/asaralegui'
  },
  {
    artName: 'Text Flow',
    pageLink: './Art/ConnerCoding/index.html',
    imageLink: './Art/ConnerCoding/ztmanimation.gif',
    author: 'Conner Schiller',
    githubLink: 'https://github.com/ConnerCoding'
  },
  {
    artName: 'Glow',
    pageLink: './Art/Glow/index.html',
    imageLink: './Art/Glow/Glow.png',
    author: 'Joaquin Castillo',
    githubLink: 'https://github.com/JuakoDev'
  },
  {
    artName: 'Heart Real',
    pageLink: './Art/riddhax/index.html',
    imageLink: './Art/riddhax/index.gif',
    author: 'Riddhax',
    githubLink: 'https://github.com/riddhax'
  },

  {
    artName: 'Balls',
    pageLink: './Art/Paul - Simple Annoying Balls/index.html',
    imageLink: './Art/Paul - Simple Annoying Balls/Balls.gif',
    author: 'Paul',
    githubLink: 'https://github.com/psr83'
  },

  {
    artname: 'Square-Move',
    pageLink: './Art/Poonam/square.html',
    imageLink: './Art/Poonam/square_gif.gif',
    author: 'Poonam',
    githubLink: 'https://github.com/poonampant'
  },

  {
    artname: 'JesseEarley',
    pageLink: './Art/JesseEarley/index.html',
    imageLink: './Art/JesseEarley/index.gif',
    author: 'JesseEarley',
    githubLink: 'https://github.com/JesseEarley'
  },
  {
    artname: 'Hacktoberfest 2020',
    pageLink: './Art/taepal467/index.html',
    imageLink: './Art/taepal467/hiclipart.com (1).png',
    author: 'Chantae P.',
    githubLink: 'https://github.com/taepal467'
  },
  {
    artName: 'Animatron',
    pageLink: './Art/animatron/triangle/index.html',
    imageLink: './Art/animatron/trance.gif',
    author: 'Deborah',
    githubLink: 'https://github.com/dluckey123'
  },
  {
    artName: 'Animatron',
    pageLink: './Art/animatron/triangle/index.html',
    imageLink: './Art/animatron/trance.gif',
    author: 'Deborah',
    githubLink: 'https://github.com/dluckey123'
  },
  {
    artname: 'Animate',
    pageLink: '/codepen/animation/src/index.html',
    imageLink: 'Animation',
    author: 'Altamas khan',
    githubLink: 'https://github.com/Altamas2049'
  },
  {
    artName: 'Spin',
    pageLink: './Art/Spin/allli.html',
    imageLink: './Art/Spin/allli.gif',
    author: 'Victor Winner',
    githubLink: 'https://github.com/Vicwin13'
  },
  {
    artName: 'Spinner',
    pageLink: './Art/nishantpandey/allli.html',
    imageLink: './Art/nishantpandey/allli.gif',
    author: 'Nishant Pandey',
    githubLink: 'https://github.com/mrpandey1'
  },
  {
    artName: 'Hacktober Test',
    pageLink: './Art/bajancode/index.html',
    imageLink: './Art/BajanCode/index.gif',
    author: 'bajancode',
    githubLink: 'https://github.com/bajancode'
  },
  {
    artName: 'ZTM anim',
    pageLink: './Art/ayushi2410/index.html',
    imageLink: './Art/ayushi2410/ayushi2410.gif',
    author: 'Ayushi2410',
    githubLink: 'https://github.com/ayushi2410'
  },
  {
    artName: 'misaelsantos',
    pageLink: './Art/misaelsantos/index.html',
    imageLink: './Art/misaelsantos/neohack.gif',
    author: 'Misael Santos',
    githubLink: 'https://github.com/MisaelSantos'
  },
  {
    artName: 'I am a Developer',
    pageLink: './Art/Kuroyza/Iam-a-developer.html',
    imageLink: './Art/Kuroyza/Iam-a-developer.gif',
    author: 'Kuroyza',
    githubLink: 'https://github.com/kuroyza'
  },
  {
    artName: 'simple box',
    pageLink: './Art/Box/index.html',
    imageLink: './Art/Box/static_image.jpg',
    author: 'Abishek shah',
    githubLink: 'https://github.com/abishek-sha-256'
  },
  {
    artname: 'Starry-sky',
    pageLink: './Art/starry-night/index.html',
    imageLink: './Art/starry-night/stars',
    author: 'Taima Khawaldeh',
    githubLink: 'https://github.com/taimakh'
  },
  {
    artName: 'Project Gallery',
    pageLink: './Art/hulya/index.html',
    imageLink: './Art/hulya/gallery.gif',
    author: 'Hulya Karakaya',
    githubLink: 'https://github.com/hulyak'
  },
  {
    artName: 'animation',
    pageLink: './Art/sameer786/animation.html',
    imageLink: './Art/sameer786/radius.gif',
    author: 'sameer',
    githubLink: 'https://github.com/sameer8605'
  },
  {
    artName: 'ArrowWave',
    pageLink: './Art/ArrowWave/index.html',
    imageLink: './Art/ArrowWave/ArrowWave.gif',
    author: 'Gabriel',
    githubLink: 'https://github.com/GabrielTeixeiraC'
  },
  {
    artName: 'The 4-Ever Loop',
    pageLink: './Art/the-4ever-loop/index.html',
    imageLink: './Art/the-4ever-loop/rotate.gif',
    author: 'Luciano M.',
    githubLink: 'https://github.com/LucianoWebDev'
  },
  {
    artName: 'Running Car',
    pageLink: './Art/Running-Car/index.html',
    imageLink: './Art/Running-Car/Running-car.PNG',
    author: 'Ermias',
    githubLink: 'https://github.com/ermiaskidane'
  },
  {
    artname: 'Youssef',
    pageLink: './Art/Youssef/index.html',
    imageLink: './Art/Youssef/fd8_AX.gif',
    author: 'Youssef',
    githubLink: 'https://github.com/youssefhany96'
  },
  {
    artName: 'The 4-Ever Loop',
    pageLink: './Art/the-4ever-loop/index.html',
    imageLink: './Art/the-4ever-loop/rotate.gif',
    author: 'Luciano M.',
    githubLink: 'https://github.com/LucianoWebDev'
  },

  {
    artName: 'Itried',
    pageLink: '/Art/Itried/animation.html',
    author: 'Harsha',
    githublink: 'https://github.com/HarshaKumar23'
  },
  {
    artName: 'Snail Zoom',
    pageLink: './Art/rbhachu/index.html',
    imageLink: './Art/rbhachu/snail.gif',
    author: 'Bhachu R.',
    githubLink: 'https://github.com/rbhachu'
  },
  {
    artName: 'Mini Text Animation',
    pageLink: './Art/text-mini-animation/index.html',
    imageLink: './Art/text-mini-animation/text-anime.gif',
    author: 'Chinel',
    githubLink: 'https://github.com/chinel'
  },
  {
    artName: 'Square loader',
    pageLink: './Art/square_loading/index.html',
    imageLink: './Art/square_loading/square_loading',
    author: 'Marek Chasák',
    githubLink: 'https://github.com/mchasak'
  },
  {
    artName: 'Stairs Text',
    pageLink: './Art/StairsText/index.html',
    imageLink: './Art/StairsText/stairs-text.gif',
    author: 'Noam K.',
    githubLink: 'https://github.com/noamkanonich'
  },
  {
    artName: 'animation',
    pageLink: './Art/sameer786/animation.html',
    imageLink: './Art/sameer786/radius.gif',
    author: 'sameer',
    githubLink: 'https://github.com/sameer8605'
  },
  {
    artName: 'Spinning is a good trick',
    pageLink: './Art/garrod90/index.html',
    imageLink: './Art/garrod90/craigsGif.gif',
    author: 'Craig, G',
    githubLink: 'https://github.com/garrod90'
  },
  {
    artName: 'Snail Zoom',
    pageLink: './Art/rbhachu/index.html',
    imageLink: './Art/rbhachu/snail.gif',
    author: 'Bhachu R.',
    githubLink: 'https://github.com/rbhachu'
  },
  {
    artName: 'Mini Text Animation',
    pageLink: './Art/text-mini-animation/index.html',
    imageLink: './Art/text-mini-animation/text-anime.gif',
    author: 'Chinel',
    githubLink: 'https://github.com/chinel'
  },
  {
    artName: 'Square loader',
    pageLink: './Art/square_loading/index.html',
    imageLink: './Art/square_loading/square_loading',
    author: 'Marek Chasák',
    githubLink: 'https://github.com/mchasak'
  },
  {
    artName: 'Stairs Text',
    pageLink: './Art/StairsText/index.html',
    imageLink: './Art/StairsText/stairs-text.gif',
    author: 'Noam K.',
    githubLink: 'https://github.com/noamkanonich'
  },
  {
    artName: 'animation',
    pageLink: './Art/sameer786/animation.html',
    imageLink: './Art/sameer786/radius.gif',
    author: 'sameer',
    githubLink: 'https://github.com/sameer8605'
  },

  {
    pageLink: './Art/radar animation/index.html',
    imageLink: './Art/radar.gif',
    author: 'Anup',
    githubLink: 'https://github.com/paddybaba'
  },
  {
    pageLink: './Art/sameer786/animation.html',
    imageLink: './Art/sameer786/radius.gif',
    author: 'sameer',
    githubLink: 'https://github.com/sameer8605'
  },
  {
    pageLink: './Art/radar animation/index.html',
    imageLink: './Art/radar',
    author: 'Anup',
    githubLink: 'https://github.com/paddybaba'
  },
  {
    pageLink: './Art/sameer786/animation.html',
    imageLink: './Art/sameer786/radius.gif',
    author: 'sameer',
    githubLink: 'https://github.com/sameer8605'
  },
  {
    artName: 'Friendly Ghost',
    pageLink: './Art/ristotoldsep/index.html',
    author: 'Risto Tõldsep',
    githubLink: 'https://github.com/ristotoldsep'
  },
  {
    artName: 'Friendly Ghost',
    pageLink: './Art/ristotoldsep/index.html',
    author: 'Risto Tõldsep',
    githubLink: 'https://github.com/ristotoldsep'
  },
  {
    artName: 'sritron',
    pageLink: './Art/sritron/index.html',
    imageLink: './Art/sritron/trance.gif',
    author: 'Srinivas',
    githubLink: 'https://github.com/sri189ms'
  },
  {
    artName: 'Friendly Ghost',
    pageLink: './Art/ristotoldsep/index.html',
    author: 'Risto Tõldsep',
    githubLink: 'https://github.com/ristotoldsep'
  },
  {
    artName: 'Sun Rise Time',
    pageLink: './Art/gurprtAnim/index.html',
    imageLink: './Art/gurprtAnim/gurAnim.gif',
    author: 'Gurpreet',
    githubLink: 'https://github.com/gur-p-reet'
  },
  {
    artName: 'Personal Info',
    pageLink: './Art/Personal_info/triangle/index.html',
    imageLink: './Art/Personal_info/trance.gif',
    author: 'Naim Uddin',
    githubLink: 'https://github.com/Naim365'
  },
  {
    artName: 'Shining Text',
    pageLink: './Art/MaxieTextShineOn/index.html',
    imageLink: './Art/MaxieTextShineOn/maxie-text-shine-on.gif',
    author: 'maxie7',
    githubLink: 'https://github.com/maxie7'
  },
  {
    artName: 'Spinning Box',
    pageLink: './Art/KccbzZ/index.html',
    imageLink: './Art/KccbzZ/cover.png',
    author: 'KccbzZ',
    githubLink: 'https://github.com/KccbzZ'
  },
  {
    artName: 'Age Disgracefully',
    pageLink: './Art/ynoden/index.html',
    imageLink: './Art/ynoden/Age_Disgracefully.gif',
    author: 'yusefnoden',
    githubLink: 'https://github.com/yusefnoden'
  },
  {
    artname: 'jimanimation',
    pageLink: './Art/jimanimation/index.html',
    imageLink: './Art/jimanimation/bouncy.gif',
    author: 'Jimin',
    githubLink: 'https://github.com/jimijos'
  },

  {
    artName: 'Meme Animation',
    pageLink: './Art/just_for_fun/index.html',
    imageLink: './Art/just_for_fun/image.gif',
    author: 'Rahul Negi',
    githubLink: 'https://github.com/rahulnegi20'
  },
  {
    artName: 'Stretch ZTM',
    pageLink: './Art/animation_gn/index.html',
    imageLink: './Art/animation_gn/animation_gn.gif',
    author: 'gnyokota',
    githubLink: 'https://github.com/gnyokota'
  },
  {
    artname: 'AnimationCom',
    pageLink: './Art/Anita/AnimationCom/triangle.html',
    imageLink: './Art/AnimationCom/header.jpg',
    author: 'Anita',
    githubLink: 'https://github.com/anita-tsai'
  },
  {
    artName: 'Cards',
    pageLink: './Art/cards/index.html',
    imageLink: './Art/cards/cards.gif',
    author: 'networkdavit',
    githubLink: 'https://github.com/networkdavit'
  },
  {
    artName: "Lidor'sAnimation",
    pageLink: "./Art/Lidor's Animation/index.html",
    imageLink: "./Art/Lidor's Animation/animation.gif",
    author: 'LidorAsher',
    githubLink: 'https://github.com/lidorasher11'
  },
  {
    artName: "Shiff's Animation",
    pageLink: './Art/myAnimation/index.html',
    imageLink: './Art/myAnimation/myanimation.gif',
    author: 'Shifa',
    githubLink: 'https://github.com/ShifaShirin'
  },
  {
    artName: 'ani-1trial',
    pageLink: './Art/ani-1trial/index.html',
    imageLink: './Art/ani-1trial/ani-gif.gif',
    author: 'tru-izo',
    githubLink: 'https://github.com/tru-izo'
  },
  {
    artName: 'Air_Balloon',
    pageLink: './Art/Air_Balloon/index.html',
    imageLink: './Art/Air_Balloon/balloon.gif',
    author: 'Abha',
    githubLink: 'https://github.com/Abha-1281'
  },
  {
    artName: 'Camp Fire',
    pageLink: './Art/camp_fire/index.html',
    imageLink: './Art/camp_fire/camp_fire.gif',
    author: 'Chansoo',
    githubLink: 'https://github.com/ChansooKim316'
  },
  {
    artName: 'rubberband Red',
    pageLink: './Art/ou79/index.html',
    imageLink: './Art/rubberbandRed.gif',
    author: 'ou79',
    githubLink: 'https://github.com/ou79'
  },
  {
    artName: 'ColorChanger',
    pageLink: './Art/ColorChanger/index.html',
    imageLink: './Art/color-changer.gif',
    author: 'Atallah-Nadhir',
    githubLink: 'https://github.com/Atallah-Nadhir'
  },
  {
    artName: 'PONG Animation',
    pageLink: './Art/walkitoff/index.html',
    imageLink: './Art/walkitoff/gif.gif',
    author: 'Tyler Dollick',
    githubLink: 'https://github.com/walkitoff'
  },
  {
    artname: 'Animatron',
    pageLink: './Art/mbargaedge/index.html',
    imageLink: './Art/mbargaedge/animatron.gif',
    author: 'Mbarga',
    githubLink: 'https://github.com/marcelmbarga/'
  },
  {
    artName: 'House',
    pageLink: './Art/TTD/triangle/index.html',
    imageLink: './Art/TTD/house.gif',
    author: 'TanyaTD',
    githubLink: 'https://github.com/TTD126'
  },
  {
    artName: 'Spinning Title',
    pageLink: './Art/ljBeast21ldj/index.html',
    imageLink: './Art/ljBeast21ldj/firstGIF.gif',
    author: 'Larry',
    githubLink: 'https://github.com/ljBeast21ldj'
  },
  {
    artName: 'Heart pulsation',
    pageLink: './Art/Sallah/index.html',
    imageLink: './Art/Sallah/Heart-Pulsation.png',
    author: 'Sallah',
    githubLink: 'https://github.com/SallahTech'
  },
  {
    artName: 'MubbeAnimation',
    pageLink: './Art/Mubbe/index.html',
    imageLink: './Art/Mubbe/MubbeAnimation.gif',
    author: 'Mubarak',
    githubLink: 'https://github.com/mual5746'
  },
  {
    pageLink: './Art/neon-glowing-text/index.html',
    imageLink: './Art/neon-glowing-text/glowing-text-GIF.gif',
    author: 'Adri',
    githubLink: 'https://github.com/adrimual'
  },
  {
    artName: 'Simple Animation',
    pageLink: './Art/simple animation/transition.html',
    imageLink: './Art/simple animation/animatee.gif',
    author: 'Rudimental',
    githubLink: 'https://github.com/rudimental-again'
  },
  {
    artName: 'gbArt',
    pageLink: './Art/gbArt/index.html',
    imageLink: './Art/gbArt/shapeFlip.gif',
    author: 'Gary Bergman',
    githubLink: 'https://github.com/Gary-Bergman'
  },
  {
    artName: "Turtando's Animation",
    pageLink: './Art/turtando/animation.html',
    imageLink: './Art/Turtando/happyhalloween.gif',
    author: 'Turtando',
    githubLink: 'https://github.com/Turtando'
  },
  {
    artName: 'Bouncing Balls',
    pageLink: './Art/EyeOfAthena/index.html',
    imageLink: './Art/EyeOfAthena/cover.png',
    author: 'EyeOfAthena',
    githubLink: 'https://github.com/EyeOfAthena/bouncing-ball'
  },
  {
    artName: 'Otherside',
    pageLink: './Art/Otherside/ubi.html',
    imageLink: './Art/Otherside/recording.gif',
    author: 'Ubibimbap',
    githubLink: 'https://github.com/Ubibimbap'
  },
  {
    artName: 'Basketball God',
    pageLink: './Art/Sim-animation/index.html',
    imageLink: './Art/Sim-animation/project-screenshot.png',
    author: 'Sim',
    githubLink: 'https://github.com/sim-a-19'
  },
  {
    artName: "Ziyao's Animation",
    pageLink: './Art/robot/robot_index.html',
    imageLink: './Art/robot/robot.gif',
    author: 'Ziyao',
    githubLink: 'https://github.com/ziyaoc3'
  },
  {
    artName: 'Simplerv',
    pageLink: './Art/Aniamtion_RV/index.html',
    imageLink: './Art/Aniamtion_RV/circle.png',
    author: 'Aarush Bhat',
    githubLink: 'https://github.com/07rv'
  },
  {
    artName: 'Devtemmy_animation',
    pageLink: './Art/Devtemmy_animation/index.html',
    imageLink: './Art/Devtemmy_animation/Devtemmyanimation.gif',
    author: 'Dev-Temmy',
    githubLink: 'https://github.com/Dev-Temmy'
  },
  {
    artName: 'Fading text animation',
    pageLink: './Art/araskog/index.html',
    imageLink: './Art/araskog/animation.gif',
    author: 'Amanda Araskog',
    githubLink: 'https://github.com/araskog'
  },
  {
    artName: 'Moving Divs',
    pageLink: './Art/Razvan/RazvanFratila/index.html',
    imageLink: './Art/Razvan/RazvanFratila/first.gif',
    author: 'Razvan',
    githubLink: 'https://github.com/fratilar'
  },
  {
    artName: 'KDev Animation',
    pageLink: './Art/KDev-Animator/index.html',
    imageLink: './Art/KDev-Animator/kdev-animation.gif',
    author: 'Detmar Ruhfus',
    githubLink: 'https://github.com/kamikazid'
  },
  {
    artName: 'Square Bounce',
    pageLink: './Art/Vish/index.html',
    imageLink: './Art/Vish/SquareBounce.gif',
    author: 'Vishwam',
    githubLink: 'https://github.com/vishmagic'
  },
  {
    artName: 'Hina',
    pageLink: './Art/Hina/Hina.html',
    imageLink: './Art/Hina/Basketball.gif',
    imageLink: './Art/Hina/net.gif',
    author: 'Hina Najam',
    githubLink: 'https://github.com/hinanajam'
  },
  {
    artName: 'AmitAnimation',
    pageLink: './Art/Joy/AmitAnimation/amitanimation.html',
    imageLink: './Art/Joy/AmitAnimation/amitanimation.gif',
    author: 'Amit',
    githubLink: 'https://github.com/AmitRoy07'
  },
  {
    artName: 'Bouncing Cheems ',
    pageLink: './Art/Suddath-Gautam/index.html',
    imageLink: './Art/Suddath-Gautam/cheems.gif',
    author: 'Suddath Gautam',
    githubLink: 'https://github.com/wardaddy98'
  },
  {
    artName: 'Pop-up Confetti animation.',
    pageLink: './Art/yay-ztm-animation/index.html',
    imageLink: './Art/yay-ztm-animation/pop_animation.gif',
    author: 'Hyunji Kim',
    githubLink: 'https://github.com/creativehkim'
  },
  {
    artName: 'Monolith',
    pageLink: './Art/acphil/index.html',
    imageLink: './Art/acphil/monolith.png',
    author: 'acphil',
    githubLink: 'https://github.com/acphil2'
  },
  {
    artName: 'Smiling Doll',
    pageLink: './Art/jbermeo/index.html',
    imageLink: './Art/jbermeo/doll.gif',
    author: 'Jose Bermeo',
    githubLink: 'https://github.com/jbermeo10'
  },
  {
    artName: 'vasubhatnagar',
    pageLink: './Art/vasubhatnagar/index.html',
    imageLink: './Art/vasubhatnagar/ss.jpg',
    author: 'Vasu Bhatnagar',
    githubLink: 'https://github.com/vasubhatnagar'
  },
  {
    artName: 'JoToSmola',
    pageLink: './Art/JoToSmola/index.html',
    imageLink: './Art/JoToSmola/JoToSmola.gif',
    author: 'GrabKrab',
    githubLink: 'https://github.com/GrabKrab'
  },
  {
    artName: 'mojaanimacia',
    pageLink: './Art/mojaanimacia/stranka.html',
    author: 'Martin052',
    githubLink: 'https://github.com/martin052'
  },
  {
    artName: 'ellipsis',
    pageLink: './Art/ianhawe/index.html',
    author: 'ianhawe',
    githubLink: 'https://github.com/ianhawe'
  },
  {
    artName: 'iris',
    pageLink: './Art/iris/index.html',
    imageLink: './Art/iris/trance.gif',
    author: 'iriswdq0504',
    githubLink: 'https://github.com/iriswdq0504'
  },

  {
    artName: 'Fun with balls!',
    pageLink: './Art/miguelDalberto/funWithBalls/index.html',
    imageLink: './Art/miguelDalberto/funWithBalls/funWithBalls_screenshot.png',
    author: 'miguelDalberto',
    githubLink: 'https://github.com/miguelDalberto'
  },
  {
    artName: 'FourFlag_Load',
    pageLink: './Art/FourFlag_Load/index.html',
    imageLink: './Art/FourFlag_Load/trance.gif',
    author: 'chungngai09',
    githubLink: 'https://github.com/chungngai09'
  },
  {
    artName: 'AnimatronJS',
    pageLink: './Art/animatronJS/index.html',
    author: 'Anna Ovechkina',
    githubLink: 'https://github.com/Annu7shka'
  },
  {
    artName: 'perfect_goal',
    pageLink: './Art/perfect_goal/index.html',
    imageLink: './Art/perfect_goal/perfect_goalscreenshot.png',
    author: 'henzbori',
    githubLink: 'https://github.com/henzbori'
  },
  {
    artName: 'Beating Heart',
    pageLink: './Art/beating-heart/index.html',
    imageLink: './Art/beating-heart/heart.gif',
    author: 'MishkaZi',
    githubLink: 'https://github.com/MishkaZi'
  },
  {
    artName: 'Bouncing Balls',
    pageLink: './Art/Sankyeat/index.html',
    imageLink: './Art/Sankyeat/bouncingballs.gif',
    author: 'Sankyeat',
    githubLink: 'https://github.com/sanks20'
  },
  {
    artName: 'Sample page',
    pageLink: './Art/Joy/triangle/index.html',
    imageLink: './Art/Joy/triangle/my-animation.gif',
    author: 'Mamathagowd107',
    githubLink: 'https://github.com/Mamathagowd107'
  },
  {
    artName: 'Animated',
    pageLink: './Art/animated/triangle/index.html',
    imageLink: './Art/Joy/triangle/triangle.gif',
    author: 'Joy',
    githubLink: 'https://github.com/royranger'
  },
  {
    artName: 'achwell',
    pageLink: './Art/achwell/index.html',
    imageLink: './Art/achwell/ball.gif',
    author: 'achwell',
    githubLink: 'https://github.com/achwell'
  },
  {
    artName: 'Robotic Circles',
    pageLink: './Art/animation_yaniv/index.html',
    imageLink: './Art/animation_yaniv/robot.png',
    author: 'Yaniv Sagy',
    githubLink: 'https://github.com/yanivsagy'
  },
  {
    artName: 'Ocean Day',
    pageLink: './Art/d-spence/index.html',
    imageLink: './Art/d-spence/ztm-dspence-css-anim.gif',
    author: 'd-spence',
    githubLink: 'https://github.com/d-spence'
  },
  {
    artName: 'Animation-Circle',
    pageLink: './Art/Animation-Circle/index.html',
    imageLink: './Art/Animation-Circle/animation-circle.gif',
    author: 'Elid Venega',
    githubLink: 'https://github.com/elidvenega'
  },
  {
    artName: 'Sweet street',
    pageLink: './Art/Sweet_street/mario.html',
    imageLink: './Art/Sweet_street/animation-gif.gif',
    author: 'meni-avitan',
    githubLink: 'https://github.com/meniAvitan/Animation-Nation.git'
  },
  {
    pageLink: './Art/Joy/nithin-animation/index.html',
    imageLink: './Art/Joy/triangle/triangle.gif',
    author: 'Nithin',
    githubLink: 'https://github.com/Nithin6252-reddy'
  },
  {
    artName: 'Jittery rectangles',
    pageLink: './Art/Vaibhav/index.html',
    author: 'Vaibhav Jain',
    githubLink: 'https://github.com/Vaibhav-multi-dev'
  },
  {
    artName: 'Pra-animate',
    pageLink: './Art/Pra-animate/indexpra1.html',
    //imageLink: './Art/Joy/triangle/triangle.gif',
    author: 'Prajoth',
    githubLink: 'https://github.com/prajoth-b'
  },
  {
    artName: '3D figure animation',
    pageLink: './Art/DOKL57/index.html',
    imageLink: './Art/DOKL57/DOKL57.png',
    author: 'DOKL57',
    githubLink: 'https://github.com/DOKL57'
  },
  {
    artName: 'my-animation',
    pageLink: './Art/my-animation/index.html',
    imageLink: './Art/my-animation/screenv.webm',
    author: 'Brurya',
    githubLink: 'https://github.com/BruryaNadel'
  },
  {
    artName: 'Animate Infinate',
    pageLink: './Art/rotate-infinate/index.html',
    imageLink: './Art/rotate-infinate/rotate.gif',
    author: 'thucpn',
    githubLink: 'https://github.com/thucpn'
  },
  {
    artName: 'Forever',
    pageLink: './Art/Mritunjay/index.html',
    imageLink: './Art/Mritunjay/mj.gif',
    author: 'Mritunjay',
    githubLink: 'https://github.com/Mritunjay004'
  },
  {
    artName: 'Atom',
    pageLink: './Art/Atom/index.html',
    imageLink: './Art/Atom/atom.gif',
    author: 'Khalil-BM',
    githubLink: 'https://github.com/Khalil-BM'
  },
  {
    artName: 'AppleTree',
    pageLink: './Art/andreasGZ/index.html',
    imageLink: './Art/andreasGZ/apple.gif',
    author: 'AndreasGZ',
    githubLink: 'https://github.com/AndreasGZ'
  },
  {
    pageLink: './Art/Akv-animation/index.html',
    imageLink: './Art/Akv-animation/Image.png',
    author: 'Akv',
    githubLink: 'https://github.com/kushal-Ambati'
  },
  {
    artName: 'Floating Ball',
    pageLink: './Art/floatingBall/index.html',
    imageLink: './Art/floatingBall/thaitruong.png',
    author: 'Thai Truong',
    githubLink: 'https://github.com/akitathai94'
  },
  {
    artName: 'Bicycle-2D',
    pageLink: './Art/Bicycle_2D/bicycle.html',
    imageLink: './Art/Bicycle_2D/bicycle-gif.gif',
    author: 'meni-avitan',
    githubLink: 'https://github.com/meniAvitan'
  },
  {
    artName: 'catch-me',
    pageLink: './Art/catch-me/index.html',
    imageLink: './Art/catch-me/catch-me.gif',
    author: 'toobig4u',
    githubLink: 'https://github.com/toobig4u'
  },
  {
    pageLink: './Art/richard00436/index.html',
    imageLink: './Art/richard00436/richard00436.gif',
    author: 'richard00436',
    githubLink: 'https://github.com/richard00436'
  },
  {
    artName: 'bubble',
    pageLink: './Art/seenuCFL/index.html',
    imageLink: './Art/seenuCFL/dot.gif',
    author: 'seenuCFL',
    githubLink: 'https://github.com/seenuCFL'
  },
  {
    pageLink: './Art/keep_coding/index.html',
    imageLink: './Art/keep_coding/keep_coding_image.gif',
    author: 'Rawshan',
    githubLink: 'https://github.com/mrawshan'
  },
  {
    pageLink: './Art/HammadKhan/index.html',
    imageLink: './Art/HammadKhan/Animation.gif',
    author: 'HammadKhan',
    githubLink: 'https://github.com/hhkhan99'
  },
  {
    pageLink: './Art/manimation/index.html',
    imageLink: './Art/manimation/animation.gif',
    author: 'Maryam',
    githubLink: 'https://github.com/Maryyam04'
  },
  {
    pageLink: './Art/ElizavetaZhukova1/index.html',
    imageLink: './Art/ElizavetaZhukova1/fourSquaresEdit.gif',
    author: 'Liza',
    githubLink: 'https://github.com/ElizavetaZhukova1'
  },
  {
    pageLink: './Art/Aliedje/index.html',
    imgeLink: './Art/Aliedje/test.png',
    author: 'Alida',
    githubLink: 'https://github.com/adiphoorn'
  },
  {
    pageLink: './Art/JanRolenc/indexMyArt.html',
    imageLink: './Art/JanRolenc/myArt.gif',
    author: 'Jan_Rolenc',
    githubLink: 'https://github.com/JanRolenc'
  },
  {
    artName: 'Heartbeat',
    pageLink: './Art/CheyJax116/heartbeat.html',
    imgeLink: './Art/CheyJax116/heartbeat.gif',
    author: 'CheyJax116',
    githubLink: 'https://github.com/cheyjax116'
  },
  {
    pageLink: './Art/Aliedje/index.html',
    imgeLink: './Art/Aliedje/test.png',
    author: 'Alida',
    githubLink: 'https://github.com/adiphoorn'
  },
  {
    pageLink: './Art/bouncingMoon/index.html',
    imageLink: './Art/bouncingMoon/bouncingMoon.png',
    author: 'Radu-Stroe',
    githubLink: 'https://github.com/Radu-Stroe'
  },
  {
    artName: 'Use the Force',
    pageLink: './Art/ptreuden/index.html',
    imageLink: './Art/ptreuden/useTheForce.gif',
    author: 'ptreuden',
    githubLink: 'https://github.com/ptreuden'
  },
  {
    artName: 'css_typer',
    pageLink: './Art/Joy/css-typer/index.html',
    imageLink: './Art/Joy/css-typer/typing_animate.gif',
    author: 'Trey',
    githubLink: 'https://github.com/shanks-t'
  },
  {
    pageLink: './Art/Joy/Amiel-Art/index.html',
    imageLink: './Art/Joy/Amiel-Art/screenshot.png',
    author: 'Amiel',
    githubLink: 'https://github.com/trinidadamiel'
  },
  {
    pageLink: './Art/alnajarAnimation/index.html',
    imageLink: './Art/alnajarAnimation/animate.gif.gif',
    author: 'Mohammad',
    githubLink: 'https://github.com/mohammadalnajar'
  },
  {
    pageLink: '.Art/benji5656/index.html',
    imageLink: '',
    author: 'Benji',
    githubLink: 'https://github.com/benji5656'
  },
  {
    pageLink: './Art/AniNationSargi/index.html',
    imageLink: './Art/AniNationSargi/alienGif.gif',
    author: 'Sargsian',
    githubLink: 'https://github.com/Sargsian'
  },
  {
    pageLink: '.Art/Hekmundo/index.html',
    imageLink: '.Art/Hekmundo/revolving-circles.gif',
    author: 'Hekmundo',
    githubLink: 'https://github.com/Hekmundo'
  },
  {
    artName: 'MtBounce',
    pageLink: './Art/MtikeB/index.html',
    imageLink: './Art/MtikeB/Bouncy.gif',
    author: 'MtikeG',
    githubLink: 'https://github.com/MtikeG'
  },

  {
    artName: 'Hello World',
    pageLink: './Art/HelloWorldByEudin/index.html',
    imageLink: './Art/HelloWorldByEudin/helloworld.gif',
    author: 'Eudin',
    githubLink: 'https://github.com/Eudinson'
  },
  {
    artName: 'Color Square',
    pageLink: './Art/angelGarciaSantos/index.html',
    imageLink: './Art/angelGarciaSantos/square.png',
    author: 'Angel',
    githubLink: 'https://github.com/angelGarciaSantos'
  },
  {
    pageLink: '.Art/Szo89/index.html',
    imageLink: '.Art/Szo89/animation.png',
    author: 'Susana',
    githubLink: 'https://github.com/Szo89'
  },
  {
    pageLink: './Art/Harish/index.html',
    imageLink: './Art/Harish/gif.gif',
    author: 'Harish',
    githubLink: 'https://github.com/hkxx843'
  },
  {
    pageLink: '.Art/nb89portfolio/index.html',
    imageLink: '.Art/nb89portfolio/img.png',
    author: 'Navraj Bains',
    githubLink: 'https://github.com/nb89portfolio'
  },
  {
    artName: 'Optimistic',
    pageLink: './Art/RichKen/index.html',
    imageLink: './Art/RichKen/optimistic.gif',
    author: 'RichKen',
    githubLink: 'https://github.com/RichardKentos'
  },
  {
    pageLink: './Art/dieovitski/index.html',
    imageLink: './Art/dieovitski/def.gif',
    author: 'dieovitski',
    githubLink: 'https://github.com/dieovitski'
  },
  {
    pageLink: '.Art/Rcj1/index.html',
    imageLink: '.Art/Rcj1/animated.gif',
    author: 'Rcj1',
    githubLink: 'https://github.com/rcj1'
  },
  {
    artName: 'Infinite Loading',
    pageLink: './Art/mishhubc/index.html',
    imageLink: './Art/mishhubc/image.gif',
    author: 'Mihai Jicu',
    githubLink: 'https://github.com/mishhubc'
  },
  {
    artName: 'Loading Eggs',
    pageLink: '.Art/j-fraza/index.html',
    imageLink: '.Art/j-fraza/TJSrTcKcmf.gif',
    author: 'j-fraza',
    githubLink: 'https://github.com/j-fraza'
  },
  {
    artName: 'Taiko no Tastujin',
    pageLink: './Art/kirstymullen/index.html',
    imageLink: './Art/kirstymullen/taiko.gif',
    author: 'kirstymullen',
    githubLink: 'https://github.com/kirstymullen'
  },
  {
    artName: 'Rotate Hover Color',
    pageLink: './Art/rotateColor/index.html',
    imageLink: './Art/rotateColor/rotateColor.gif',
    author: 'Luis',
    githubLink: 'https://github.com/luigi970'
  },
  {
    artName: 'Sunset',
    pageLink: './Art/cataopriscila/index.html',
    imageLink: './Art/cataopriscila/sunset.gif',
    author: 'Catao',
    githubLink: 'https://github.com/cataopriscila'
  },
  {
    pageLink: './Art/Kwabena-Agyeman/index.html',
    imageLink: './Art/Kwabena-Agyeman/project.GIF',
    author: 'Kwabena-Agyeman',
    githubLink: 'https://github.com/Kwabena-Agyeman'
  },
  {
    pageLink: '.Art/AndyJacko/index.html',
    imageLink: '.Art/AndyJacko/yoyo.gif',
    author: 'Andy Jacko',
    githubLink: 'https://github.com/AndyJacko'
  },
  {
    pageLink: './Art/shake/index.html',
    imageLink: './Art/shake/file.gif',
    author: 'yoududecomposer',
    githubLink: 'https://github.com/yourdudecomposer'
  },

  {
    pageLink: './Art/circle-animation/index.html',
    imageLink: './Art/circle-animation/animate.gif',
    author: 'Vimal',
    githubLink: 'https://github.com/vimalraveendra'
  },
  {
    artName: 'Fade Loading',
    pageLink: './Art/HuePham/index.html',
    imageLink: './Art/HuePham/loading.gif',
    author: 'Hue Pham',
    githubLink: 'https://github.com/hue113'
  },
  {
    artName: 'Testanimation',
    pageLink: './Art/Testanimation/index.html',
    imageLink: './Art/Testanimation/cloud.gif',
    author: 'Toby',
    githubLink: 'https://github.com/tobybase'
  },
  {
    artName: 'Bouncing Ball',
    pageLink: './Art/surajondev/index.html',
    imageLink: './Art/surajondev/animation.gif',
    author: 'Suraj Vishwakarma',
    githubLink: 'https://github.com/surajondev'
  },
  {
    artName: 'ONLY CSS 3D CUBE',
    pageLink: './Art/Milind/index.html',
    imageLink: './Art/Milind/magic.gif',
    author: 'Milind Pawar',
    githubLink: 'https://github.com/milindpawar007'
  },
  {
    pageLink: './Art/circle2square/index.html',
    imageLink: './Art/circle2square/csdojo.gif',
    author: 'csdojo',
    githubLink: 'https://github.com/csdojo'
  },
  {
    artName: 'Star',
    pageLink: './Art/jh-chen/animation.html',
    imageLink: './Art/jh-chen/star.gif',
    author: 'J.H. Chen',
    githubLink: 'https://github.com/jh-chen95'
  },
  {
    artName: 'Amazing Animation',
    pageLink: './Art/Kira_Animation/index.html',
    imageLink: './Art/Kira_Animation/image.gif',
    author: 'Asad Khan',
    githubLink: 'https://github.com/kira00007'
  },
  {
    artName: 'Swizzy',
    pageLink: './Art/Uche-Azubuko/index.html',
    imageLink: './Art/Uche-Azubuko/swizzy.gif',
    author: 'Uche Azubuko',
    githubLink: 'https://github.com/UcheAzubuko'
  },
  {
    artName: 'Animated Bike Wheels',
    pageLink: './Art/Animated-Bike-Wheels/index.html',
    imageLink: './Art/Animated-Bike-Wheels/bike.gif',
    author: 'Joey Kyber',
    githubLink: 'https://github.com/jtkyber'
  },
  {
    artName: 'ZTM Title Animation',
    pageLink: './Art/JMCrawf/index.html',
    imageLink: './Art/JMCrawf/animation.gif',
    author: 'James Crawford',
    githubLink: 'https://github.com/JMCrawf/'
  },
  {
    artName: 'Bouncers',
    pageLink: './Art/Bouncers/index.html',
    imageLink: './Art/Bouncers/giphy.gif',
    author: 'Peter Rawlings',
    githubLink: 'https://github.com/Pedginald'
  },
  {
    artName: 'My-Anim.R',
    pageLink: './Art/My-Anim.R/index.html',
    imageLink: './Art/My-Anim.R/BackGround.gif',
    author: 'Roshan Amjad',
    githubLink: 'https://github.com/roshanamjad'
  },
  {
    artName: 'Robot',
    pageLink: './Art/Robot/robot.html',
    imageLink: './Art/Robot/Robot.gif',
    author: 'Yun',
    githubLink: 'https://github.com/yunjoanyu'
  },
  {
    artName: 'Animazing',
    pageLink: './Art/Animazing/skew.html',
    imageLink: './Art/Animazing/cropgif.gif',
    author: 'Arfel Ray',
    githubLink: 'https://github.com/arfelrayarriola'
  },
  {
    pageLink: './Art/Akash/smiley.html',
    imageLink: './Art/Akash/smiley.gif',
    author: 'Akash',
    githubLink: 'https://github.com/aksh-22'
  },
  {
    artName: 'ReactLogoAnimation',
    pageLink: './Art/sanketanimation/index.html',
    imageLink: './Art/sanketanimation/triangle.gif',
    author: 'sanketwakhare',
    githubLink: 'https://github.com/sanketwakhare'
  },
  {
    artName: 'Disco',
    pageLink: './Art/Disco/index.html',
    imageLink: './Art/Disco/Disco.gif',
    author: 'Anu',
    githubLink: 'https://github.com/anudesh98'
  },
  {
    pageLink: './Art/windmill/windmill.html',
    imageLink: './Art/windmill/windmill.gif',
    author: 'WindCy',
    githubLink: 'https://github.com/windycy'
  },
  {
    artName: 'Beating Speaker',
    pageLink: './Art/beating-speaker/index.html',
    imageLink: './Art/beating-speaker/BeatingSpeaker.gif',
    author: 'TheCoderJT',
    githubLink: 'https://github.com/TheCoderJT'
  },
  {
    artName: 'Mesmerizing Loader',
    pageLink: './Art/MesmerizingLoader/index.html',
    imageLink: './Art/MesmerizingLoader/mesmerizing_loader.gif',
    author: 'Gutu Galuppo',
    githubLink: 'https://github.com/gutugaluppo'
  },
  {
    artName: 'Rocket ship',
    pageLink: './Art/Rocket_ship/index.html',
    imageLink: './Art/Rocket_ship/Rocket-Ship.gif',
    author: 'Gutu Galuppo',
    githubLink: 'https://github.com/gutugaluppo'
  },
  {
    artName: 'Amatron',
    pageLink: './Art/Amatron/index.html',
    imageLink: 'https://media1.giphy.com/media/9cJE8Znq6Ghd66duIz/giphy.gif',
    author: 'John Maturan',
    githubLink: 'https://github.com/JohnMaturan97'
  },
  {
    artName: 'AnimatD',
    pageLink: './Art/dhruvm/index.html',
    author: 'dhruvhm',
    githubLink: 'https://github.com/dhruvhm'
  },
  {
    artName: 'SohaibAnimation',
    pageLink: './Art/SohaibAnimation/index.html',
    imageLink: './Art/SohaibAnimation/animatedcircle.gif',
    author: 'Sohaib',
    githubLink: 'https://github.com/SohaibAfani'
  },
  {
    artName: 'KakashiHead',
    pageLink: './Art/HamizJamil/index.html',
    imageLink: './Art/HamizJamil/kakashianimation.gif',
    author: 'Hamiz',
    githubLink: 'https://github.com/HamizJamil'
  },
  {
    artName: 'PedroHFSilva',
    pageLink: './Art/pedrohfranklin/index.html',
    imageLink: './Art/pedrohfranklin/animatedcircle.gif',
    author: 'Pedro Franklin',
    githubLink: 'https://github.com/pedrohfranklin'
  },
  {
    artName: 'K.I.T.T.',
    pageLink: './Art/GAlexandruD/index.html',
    imageLink: './Art/GAlexandruD/kitt_centered.gif',
    author: 'GAlexandruD',
    githubLink: 'https://github.com/GAlexandruD'
  },
  {
    artName: 'The Spinning Tuba',
    pageLink: './Art/dr-tuba/index.html',
    imageLink: './Art/dr-tuba/spinningtuba.gif',
    author: 'Steve Vaughn',
    githubLink: 'https://github.com/dr-tuba'
  },
  {
    artName: 'AniMc',
    pageLink: './Art/anna0mclachlan/index.html',
    imageLink: './Art/anna0mclachlan/ani2.gif',
    author: 'anna0mclachlan',
    githubLink: 'https://github.com/anna0mclachlan'
  },
  {
    artName: 'Mouataz',
    pageLink: './Art/Mouataz/index.html',
    author: 'Mouataz',
    githubLink: 'https://github.com/MouatazKad'
  },
  {
<<<<<<< HEAD
    artName: 'Sparkle',
    pageLink: './Art/Sparkle/index.html',
    imageLink: './Art/Sparkle/Animation.gif',
    author: 'palak2603',
    githubLink: 'https://github.com/palak2603'
=======
    artName: 'TomatoSpin',
    pageLink: './Art/tomatoSpin/index.html',
    author: 'Mateo',
    githubLink: 'https://github.com/mateodibenedetto'  
  },
  {
    artName: "Animating",
    pageLink: './Art/Animating/index.html',
    imageLink: './Art/Animating/2021-06-05_17_10_54-Greenshot.jpg',
    author: 'Sahil Shailesh Pedamkar',
    githubLink: 'https://github.com/sahilpedamkar21'
  },
  {
    artName: 'Moving Car',
    pageLink: './Art/Manali/index.html',
    imageLink: './Art/Manali/Movingcar.gif',
    author: 'Manali',
    githubLink: 'https://github.com/Mana21li'
  },
  {
    artName: 'ShibaInu',
    pageLink: './Art/Shiinoya/index.html',
    imageLink: './Art/Shiinoya/ShibaInu.gif',
    author: 'Shiinoya',
    githubLink: 'https://github.com/Shiinoya'
  },
  {
    artName: 'animatronic',
    pageLink: './Art/animatronic/index.html',
    imageLink: './Art/animatronic/style.css',
    author: 'umer381a',
    githubLink: 'https://github.com/umer381a'
  },
  { artName: 'Pink Bars',
    pageLink: './Art/rayleigh/rr.html',
    imageLink: './Art/rayleigh/pinkbars.gif',
    author: 'Rayleigh',
    githubLink: 'https://github.com/rayleighrozier'
  },
  {
    artName: 'Out of This World',
    pageLink: './Art/Out-of-This-World/index.html',
    imageLink: './Art/Out-of-This-World/ootw.gif',
    author: 'Xenark',
    githubLink: 'https://github.com/xenark'
  },{
    artName: 'circular motion',
    pageLink: './Art/Aliraza Lalani Animation/index.html',
    imageLink: './Art/Aliraza Lalani Animation/aa.gif',
    author: 'Aliraza Lalani',
    githubLink: 'https://github.com/alirazalalani'
>>>>>>> 75df885b
  }
  ];
// +--------------------------------------------------------------------------------+
// +                                                                                +
// +                  YOU DO NOT NEED TO CHANGE ANYTHING BELOW THIS                 +
// +                                                                                +
// +--------------------------------------------------------------------------------+

// Creates cards from the array above
// You don't need to modify this
let contents = [];
Shuffle(cards).forEach((c) => {
  contents.push([
    `<li class="card">` +
      `<a href='${c.pageLink}'>` +
      `<img class="art-image" src='${c.imageLink}' alt='${c.artName}' />` +
      `</a>` +
      `<div class="flex-content">` +
      `<a href='${c.pageLink}'><h3 class="art-title">${c.artName}</h3></a>` +
      `<p class='author'><a href="${c.githubLink}" target="_blank"><i class="fab fa-github"></i> ${c.author}</a> </p>` +
      `</div>` +
      `</li>`
  ]);
});

document.getElementById('cards').innerHTML = contents;

function Shuffle(o) {
  for (
    var j, x, i = o.length;
    i;
    j = parseInt(Math.random() * i), x = o[--i], o[i] = o[j], o[j] = x
  );
  return o;
}<|MERGE_RESOLUTION|>--- conflicted
+++ resolved
@@ -5215,13 +5215,12 @@
     githubLink: 'https://github.com/MouatazKad'
   },
   {
-<<<<<<< HEAD
     artName: 'Sparkle',
     pageLink: './Art/Sparkle/index.html',
     imageLink: './Art/Sparkle/Animation.gif',
     author: 'palak2603',
     githubLink: 'https://github.com/palak2603'
-=======
+  },{
     artName: 'TomatoSpin',
     pageLink: './Art/tomatoSpin/index.html',
     author: 'Mateo',
@@ -5273,7 +5272,6 @@
     imageLink: './Art/Aliraza Lalani Animation/aa.gif',
     author: 'Aliraza Lalani',
     githubLink: 'https://github.com/alirazalalani'
->>>>>>> 75df885b
   }
   ];
 // +--------------------------------------------------------------------------------+
