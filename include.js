let cards = [
  {
    artName: 'Spiral',
    pageLink: './Art/aschwir/index.html',
    imageLink: './Art/aschwir/spiral.gif',
    author: 'aschwir',
    githubLink: 'https://github.com/aschwir'
  },
  {
    artName: 'Alright',
    pageLink: './Art/arjunan-k/index.html',
    imageLink: './Art/arjunan-k/alright.gif',
    author: 'Arjunan K',
    githubLink: 'https://github.com/arjunan-k'
  },
  {
    artName: 'Shakerdl',
    pageLink: './Art/Joy/shakerdl/index.html',
    imageLink: './Art/Joy/shakerdl/shrinking.gif',
    author: 'Shakerdl',
    githubLink: 'https://github.com/shakerdl'
  },
  {
    artName: 'Hot coffee',
    pageLink: './Art/Hot coffee/index.html',
    imageLink: './Art/Hot coffee/cup_coffee.gif',
    author: 'belaid-dali',
    githubLink: 'https://github.com/belaid-dali'
  },
  {
    artName: 'The Crane',
    pageLink: './Art/Malik-Makkes/index.html',
    imageLink: './Art/Malik-Makkes/The-Crane.png',
    author: 'Malik',
    githubLink: 'https://github.com/MalikSploit'
  },
  {
    artName: 'Goa - Beach',
    pageLink: './Art/Shailesh/index.html',
    imageLink: './Art/Shailesh/Goa - Beach.jpg',
    author: 'Shailesh',
    githubLink: 'https://github.com/shaileshkr7'
  },
  {
    artName: 'Gloomy Loading Ring',
    pageLink: './Art/kevinsana/index.html',
    imageLink: './Art/kevinsana/kevinsana.jpg',
    author: 'Krownlesskev',
    githubLink: 'https://github.com/krownlesskev'
  },
  {
    artName: 'Terminal effect',
    pageLink: './Art/DaywisonSilva/index.html',
    imageLink: './Art/DaywisonSilva/art.gif',
    author: 'DaywisonSilva',
    githubLink: 'https://github.com/DaywisonSilva'
  },
  {
    artName: 'Stephan Animation',
    pageLink: './Art/stephanduval_animatron/index.html',
    iamgeLink: './Art/stephanduval_animatron/stephanduval_animatron.gif',
    author: 'Stephan DuVal',
    githubLink: 'https://github.com/stephanduval'
  },
  {
    artName: 'DayToNight',
    pageLink: './Art/DayToNight By Arpan/index.html',
    imageLink: './Art/Joy/DayToNight By Arpan/giphy.gif',
    author: 'ArpanGyawali',
    githubLink: 'https://github.com/ArpanGyawali'
  },
  {
    artName: 'Dog animation',
    pageLink: './Art/AbhishekSingh-Animation-Contribution/index.html',
    imageLink: './Art/AbhishekSingh-Animation-Contribution/gif.png',
    author: 'Abhishek Singh',
    githubLink: 'https://github.com/Abhishek-555'
  },
  {
    artName: 'Animation square rotate',
    pageLink: './Art/Animation square rotate/index.html',
    imageLink: './Art/Animation square rotate/image.jpeg',
    author: 'Nampelly_varun',
    githubLink: 'https://github.com/nampellyvarun'
  },
  {
    artName: 'CSS Loader',
    pageLink: './Art/BenCullen/index.html',
    imageLink: './Art/BenCullen/Bens CSS Loader.gif',
    author: 'Ben Cullen',
    githubLink: 'https://github.com/BenjaminCullen1'
  },
  {
    artName: 'Flag',
    pageLink: './Art/IurianSimionDorin/index.html',
    imageLink: './Art/IurianSimionDorin/flag.gif',
    author: 'IurianSimionDorin',
    githubLink: 'https://github.com/IurianSimionDorin'
  },
  {
    artName: 'Rainbow Text Spin',
    pageLink: './Art/mallen13/index.html',
    imageLink: 'stillPic.jpg',
    author: 'mallen2013',
    githubLink: 'https://github.com/mallen2013'
  },
  {
    artName: 'Disco Bubble',
    pageLink: './Art/konstantify/index.html',
    imageLink: './Art/konstantify/konst.gif',
    author: 'Constantin',
    githubLink: 'https://github.com/konstantin0s'
  },
  {
    artName: 'Art',
    pageLink: './Art/mishra-parth/index.html',
    imageLink: './Art/mishra-parth/mishra-parth-project.gif',
    author: 'Parth',
    githubLink: 'https://github.com/mishra-parth'
  },
  {
    artName: 'Aymat',
    pageLink: './Art/aymat/index.html',
    imageLink: './Art/aymat/Capture.gif',
    author: 'aysha30',
    githubLink: 'https://github.com/aysha30'
  },
  {
    artName: 'Scissors Cutting Animation (CSS only)',
    pageLink: './Art/CoffeeAnimation/index.html',
    imageLink: './Art/CoffeeAnimation/scissors-cutting-animation.gif',
    author: 'Angelo Marcinnò',
    githubLink: 'https://github.com/angelo24782'
  },
  {
    artName: 'Cool CSS Preloader',
    pageLink: './Art/Himanshu_Kumawat/index.html',
    imageLink: './Art/Himanshu_Kumawat/preloader.gif',
    author: 'Himanshu Kumawat',
    githubLink: 'https://github.com/013himanshu'
  },
  {
    artName: 'Troll-Ball',
    pageLink: './Art/ivantbv/index.html',
    imageLink: './Art/ivantbv/troll-ball.gif',
    author: 'ivantbv',
    githubLink: 'https://github.com/ivantbv'
  },
  {
    artName: 'CSS heART',
    pageLink: './Art/Aarush/Heart.html',
    imageLink: './Art/Aarush/Heart.png',
    author: 'Aarush Bhat',
    githubLink: 'https://github.com/r-ush'
  },
  {
    artName: 'Image With Gray Scale Effect',
    pageLink: './Art/Image With Gray Scale Effect',
    imageLink:
      './Art/Image With Gray Scale Effect/Image-With-Gray-Scale-Effect.gif',
    author: 'Vikrant Kumar',
    githubLink: 'https://github.com/VikrantKu333'
  },
  {
    artname: 'Animation-Cool',
    pageLink: './Art/apilacharya/index.html',
    imageLink: './Art/apilacharya/animation-cool.gif',
    author: 'Apil Raj Acharya',
    githubLink: 'https://github.com/apilacharya'
  },

  {
    artName: 'covid-19',
    pageLink: './Art/shivam12k/index.html',
    videoLink: './Art/cell/cell.mp4',
    author: 'shivam12k',
    githubLink: 'https://github.com/shivam12k'
  },
  {
    artName: 'Bouncing Heart',
    pageLink: './Art/love2cr3ate/index.html',
    imageLink: './Art/love2cr3ate/bouncing-heart.gif',
    author: 'l0ve2cr3ate',
    githubLink: 'https://github.com/l0ve2cr3ate'
  },
  {
    artName: 'Animated-Loading',
    pageLink: './Art/Animated-Loading/index.html',
    imageLink: './Art/Animated-Loading/Animated-Loading.gif',
    author: 'Mehul1011',
    githubLink: 'https://github.com/mehul1011'
  },
  {
    artName: 'covid-19',
    pageLink: './Art/shivam12k/index.html',
    // videoLink: './Art/cell/cell.mp4',
    imageLink: '#',
    author: 'shivam12k',
    githubLink: 'https://github.com/shivam12k'
  },
  {
    artName: 'Mag-animation',
    pageLink: './Art/Mag-D-Alena/index.html',
    imageLink: './Art/Mag-D-Alena/Mag-animation.gif',
    author: 'Magdalena BenBassat-Luszczynska',
    githubLink: 'https://github.com/mag-d-alen'
  },
  {
    artName: 'ThomasTobe',
    pageLink: './Art/ThomasTobe/index.html',
    imageLink: './Art/ThomasTobe/rotation.gif',
    author: 'ThomasTobe',
    githubLink: 'https://github.com/ThomasTobe'
  },
  {
    artName: 'Life Of Coder',
    pageLink: './Art/DevarshiDoshi/index.html',
    imageLink: './Art/DevarshiDoshi/Life Of Coder.gif',
    author: 'DevarshiDoshi',
    githubLink: 'https://github.com/devarshidoshi'
  },

  {
    artName: 'That Animation',
    pageLink: './Art/MaKloudz/index.html',
    imageLink: './Art/MaKloudz/dat-animation.gif',
    author: 'Blessing Mutava',
    githubLink: 'https://github.com/MaKloudz'
  },
  {
    artName: 'animatron',
    pageLink: './Art/animatron/index.html',
    imageLink: './Art/animatron/trance.gif',
    author: 'nick981837',
    githubLink: 'https://github.com/nick981837'
  },
  {
    artName: 'ZTM Animation',
    pageLink: './Art/EricPuskas/index.html',
    imageLink: './Art/EricPuskas/index.gif',
    author: 'Eric Puskas',
    githubLink: 'https://github.com/EricPuskas'
  },
  {
    artName: 'LSD Rainbow Trip: Phase 1',
    pageLink: './Art/AbsMechanik/index.html',
    imageLink: './Art/AbsMechanik/AbsMechanik_Animation.gif',
    author: 'AbsMechanik',
    githubLink: 'https://github.com/AbsMechanik'
  },
  {
    artName: 'Christmas Lights',
    pageLink: './Art/Futuregit/index.html',
    imageLink: './Art/Futuregit/Christmas-Lights.gif',
    author: 'Futuregit',
    githubLink: 'https://github.com/Futuregit'
  },
  {
    artName: 'space zoo',
    pageLink: './Art/space_zoo/index.html',
    imageLink: './Art/space_zoo/space_zoo.gif',
    author: 'yuwen-c',
    githubLink: 'https://github.com/yuwen-c'
  },
  {
    artName: 'neon-text flicker glow',
    pageLink: './Art/neon-text flicker glow/neon.html',
    videoLink: './Art/neon-text flicker glow/neon-text flicker glow.gif',
    author: 'Ajay Tyagi',
    githubLink: 'https://github.com/imajaytyagi'
  },
  {
    artName: 'Dice Animation',
    pageLink: './Art/Dice-Animation/dice_animation.html',
    videoLink: './Art/Dice-Animation/dice.gif',
    author: 'Ronit DuttA',
    githubLink: 'https://github.com/RD91'
  },
  {
    artName: 'Fruit Dancing',
    pageLink: './Art/carlacentenor/index.html',
    imageLink: './Art/carlacentenor/fruit.gif',
    author: 'carlacentenor',
    githubLink: 'https://github.com/carlacentenor'
  },
  {
    artName: 'eyes',
    pageLink: './Art/eyes/index.html',
    imageLink: './Art/eyes/eyes.gif',
    author: 'yuwen-c',
    githubLink: 'https://github.com/yuwen-c'
  },
  {
    artName: 'Spooktober Hacktoberfest',
    pageLink: './Art/FredAmartey/index.html',
    imageLink: './Art/FredAmartey/thumbnaill.gif',
    author: 'Fred Amartey',
    githubLink: 'https://github.com/FredAmartey'
  },
  {
    artName: 'Star Wars?',
    pageLink: './Art/henryvalbuena/index.html',
    imageLink: './Art/henryvalbuena/index.gif',
    author: 'Henry Valbuena',
    githubLink: 'https://github.com/henryvalbuena'
  },
  {
    artName: 'UFO',
    pageLink: './Art/UFO/index.html',
    imageLink: './Art/UFO/UFO.png',
    author: 'Abhinav Singh @abhinav9910',
    githubLink: 'https://github.com/abhinav9910'
  },
  {
    artName: 'The Ripple',
    pageLink: './Art/Anmol2/index.html',
    imageLink: './Art/Anmol2/ripple.png',
    author: 'Anmol',
    githubLink: 'https://github.com/Anmol270900'
  },
  {
    artName: 'Rainbow loader',
    pageLink: './Art/ka-hn/rainbow.html',
    imageLink: './Art/ka-hn/rainbow.gif',
    author: 'Karim Hussain',
    githubLink: 'https://github.com/ka-hn'
  },
  {
    artName: 'Action Cam',
    pageLink: './Art/Donovan/index.html',
    imageLink: './Art/Donovan/pureCSS-animation.gif',
    author: 'Donovan Hunter',
    githubLink: 'https://github.com/dhdcode'
  },
  {
    artName: 'The Sun',
    pageLink: './Art/Anmol/index.html',
    imageLink: './Art/Anmol/sun.png',
    author: 'Anmol',
    githubLink: 'https://github.com/Anmol270900'
  },
  {
    artName: 'Flashing Pumpkin',
    pageLink: './Art/KatrinaRose14/index.html',
    imageLink: './Art/KatrinaRose14/FlashingPumpkin.gif',
    author: 'Katrina Yates',
    githubLink: 'https://github.com/KatrinaRose14'
  },
  {
    pageLink: 'firstanimate',
    imageLink: './Art/firstanimate/index.html',
    author: 'shailesh',
    githubLink: 'https://github.com/shailesh-95'
  },
  {
    artName: 'Flipbox',
    pageLink: './Art/Prasheel/index.html',
    imageLink: './Art/Prasheel/flip.gif',
    author: 'Prasheel Soni',
    githubLink: 'https://github.com/ps011'
  },
  {
    artName: '2019 Wave',
    pageLink: './Art/chris-aqui/index.html',
    imageLink: './Art/chris-aqui/2019-jump.gif',
    author: 'Christine Aqui',
    githubLink: 'https://github.com/christine-aqui'
  },
  {
    artName: 'Hover Button Animation',
    pageLink: './Art/Vipul/hover.html',
    imageLink: './Art/Vipul/Screenshot2.png',
    author: 'Vipul',
    githubLink: 'https://github.com/vipuljain08'
  },
  {
    artName: 'Start From Zero',
    pageLink: './Art/Robihdy/index.html',
    imageLink: './Art/Robihdy/start-from-zero.png',
    author: 'Robihdy',
    githubLink: 'https://github.com/Robihdy'
  },
  {
    artName: 'Local Host metaphor',
    pageLink: './Art/Akbar-Cyber/index.html',
    imageLink: './Art/Prateek/localhost.png',
    author: 'Prateek',
    githubLink: 'https://github.com/prateekpatrick'
  },
  {
    artName: 'Akbar-Cyber',
    pageLink: './Art/Akbar-Cyber/index.html',
    imageLink: './Art/Akbar-Cyber/akbar.gif',
    author: 'Akbar',
    githubLink: 'https://github.com/Akbar-Cyber'
  },
  {
    artName: 'Sliding Lines',
    pageLink: './Art/erics0n/sliding-lines/index.html',
    imageLink: './Art/erics0n/sliding-lines/image.gif',
    author: 'erics0n',
    githubLink: 'https://github.com/erics0n'
  },
  {
    artName: 'Triangle',
    pageLink: './Art/Joy/triangle/triangle.html',
    imageLink: './Art/Joy/triangle/triangle.gif',
    author: 'Joy',
    githubLink: 'https://github.com/royranger'
  },
  {
    artName: 'Cube',
    pageLink: './Art/Joy/cube/cube.html',
    imageLink: './Art/Joy/cube/cube.gif',
    author: 'Joy',
    githubLink: 'https://github.com/royranger'
  },
  {
    artName: 'Burger Menu',
    pageLink: './Art/mctrl/burger.html',
    imageLink: './Art/mctrl/burger.gif',
    author: 'Martina',
    githubLink: 'https://github.com/mctrl'
  },
  {
    artName: 'Square Loader',
    pageLink: './Art/Hemant/index.html',
    imageLink: './Art/Hemant/loader.gif',
    author: 'Hemant Garg',
    githubLink: 'https://github.com/hemant-garg'
  },
  {
    artName: 'wake up, neo...',
    pageLink: './Art/samirjouni/TributeToTheMatrix.html',
    imageLink: './Art/samirjouni/sample.gif',
    author: 'Samir Jouni',
    githubLink: 'https://github.com/samirjouni'
  },
  {
    artName: 'Tribute To COD4MW',
    pageLink: './Art/samirjouni2/index.html',
    imageLink: './Art/samirjouni2/sample.gif',
    author: 'Samir Jouni',
    githubLink: 'https://github.com/samirjouni'
  },
  {
    artName: 'Planet',
    pageLink: './Art/ArthurDoom/planet.html',
    imageLink: './Art/ArthurDoom/planet.gif',
    author: 'ArthurDoom',
    githubLink: 'https://github.com/ArthurDoom'
  },
  {
    artName: 'SquarPy',
    pageLink: './Art/Utkarsh/index.html',
    imageLink: './Art/Utkarsh/hack.gif',
    author: 'utkarsh',
    githubLink: 'https://github.com/Utkarsh2604'
  },
  {
    artName: 'Circle',
    pageLink: './Art/Oliver/Circle.html',
    imageLink: './Art/Oliver/circle.gif',
    author: 'Oliver',
    githubLink: 'https://github.com/oliver-gomes'
  },
  {
    artName: 'Ellipse Loader',
    pageLink: './Art/VaibhavKhulbe/EllipseLoader.html',
    imageLink: './Art/VaibhavKhulbe/ellipseLoader.gif',
    author: 'Vaibhav Khulbe',
    githubLink: 'https://github.com/Kvaibhav01'
  },
  {
    artName: 'Simple Loader',
    pageLink: './Art/soumsps/simpleload.html',
    imageLink: './Art/soumsps/sample.gif',
    author: 'Soumendu Sinha',
    githubLink: 'https://github.com/soumsps'
  },
  {
    artName: 'Rollodex',
    pageLink: './Art/Shruti/rolling.html',
    imageLink: './Art/Shruti/rolling.gif',
    author: 'Shruti',
    githubLink: 'https://github.com/shruti49'
  },
  {
    artName: 'Cute Cat',
    pageLink: './Art/Alghi/cat.html',
    imageLink: './Art/Alghi/cat.gif',
    author: 'Alghi',
    githubLink: 'https://github.com/darklordace'
  },
  {
    artName: 'r2d2d starwerz',
    pageLink: './Art/izzycs/index.html',
    imageLink: './Art/izzycs/r2d2d.gif',
    author: 'Joy',
    githubLink: 'https://github.com/izzycs'
  },
  {
    artName: 'ZtM Text',
    pageLink: './Art/Di4iMoRtAl/ZtM_text_animation.html',
    imageLink: './Art/Di4iMoRtAl/ZtM_animation.gif',
    author: 'Di4iMoRtAl',
    githubLink: 'https://github.com/dppeykov'
  },
  {
    artName: 'Circles',
    pageLink: './Art/Bhuvana/circles.html',
    imageLink: './Art/Bhuvana/circles.gif',
    author: 'Bhuvana',
    githubLink: 'https://github.com/bhuvana-guna'
  },
  {
    artName: 'Bird',
    pageLink: './Art/Bhuvana/bird.html',
    imageLink: './Art/Bhuvana/bird.gif',
    author: 'Bhuvana',
    githubLink: 'https://github.com/bhuvana-guna'
  },
  {
    artName: 'Loader',
    pageLink: './Art/Bhuvana/loader.html',
    imageLink: './Art/Bhuvana/loader.gif',
    author: 'Bhuvana',
    githubLink: 'https://github.com/bhuvana-guna'
  },
  {
    artName: 'Simple blinking loading circles',
    pageLink: './Art/Rahul/index.html',
    imageLink: './Art/Rahul/loading.gif',
    author: 'Rahul',
    githubLink: 'https://github.com/kohli6010'
  },
  {
    artName: 'Css Pulse',
    pageLink: './Art/Aszmel/pulse.html',
    imageLink: './Art/Aszmel/css_pulse.gif',
    author: 'Aszmel',
    githubLink: 'https://github.com/Aszmel'
  },
  {
    artName: 'Circle Bounce',
    pageLink: './Art/Edmund/index.html',
    imageLink: './Art/Edmund/circle-bounce.gif',
    author: 'Edmund',
    githubLink: 'https://github.com/edmund1645'
  },
  {
    artName: 'Heart Beating',
    pageLink: './Art/Regem/index.html',
    imageLink: './Art/Regem/heart.jpg',
    author: 'Regem',
    githubLink: 'https://github.com/GemzBond'
  },
  {
    artName: 'Fading Circles',
    pageLink: './Art/Ankit/fadeCircle.html',
    imageLink: './Art/Ankit/fadeCircles.png',
    author: 'Ankit Srivastava',
    githubLink: 'https://github.com/a18nov'
  },
  {
    artName: 'Hacktoberfest 2019',
    pageLink: './Art/jpk3lly/animation.html',
    imageLink: './Art/jpk3lly/JPs_Animation_GIF.gif',
    author: 'jpk3lly',
    githubLink: 'https://github.com/jpk3lly'
  },
  {
    artName: 'Name Rotator',
    pageLink: './Art/Meet/name.html',
    imageLink: './Art/Meet/name.gif',
    author: 'Meet',
    githubLink: 'https://github.com/Meet1103'
  },
  {
    artName: 'Ball Rotator',
    pageLink: './Art/Bibekpreet/index.html',
    imageLink: './Art/Bibekpreet/ball.gif',
    author: 'Bibekpreet',
    githubLink: 'https://github.com/bibekpreet99'
  },
  {
    artName: 'ephiphany',
    pageLink: './Art/OctavianIlies/index.html',
    imageLink: './Art/OctavianIlies/ephiphany.gif',
    author: 'OctavianIlies',
    githubLink: 'https://github.com/OctavianIlies'
  },
  {
    artName: 'Loading',
    pageLink: './Art/jh1992jh/loading.html',
    imageLink: './Art/jh1992jh/loading.gif',
    author: 'jh1992jh',
    githubLink: 'https://github.com/jh1992jh'
  },
  {
    artName: 'ZTM Colors',
    pageLink: './Art/Godnon/index.html',
    imageLink: './Art/Godnon/ZTMcAnim.gif',
    author: 'Godnon',
    githubLink: 'https://github.com/godnondsilva'
  },
  {
    artName: 'Hover Effect',
    pageLink: './Art/Shubhankar/index.html',
    imageLink: './Art/Shubhankar/hackoctober.gif',
    author: 'Shubhankar',
    githubLink: 'https://github.com/shubhdwiv12'
  },
  {
    artName: 'Bouncing Fading Circles',
    pageLink: './Art/AyoubIssaad/index.html',
    imageLink: './Art/AyoubIssaad/BouncingFadingCircles.gif',
    author: 'AyoubIssaad',
    githubLink: 'https://github.com/AyoubIssaad'
  },
  {
    artName: '5 balls preloader',
    pageLink: './Art/Nnaji-Victor/index.html',
    imageLink: './Art/Nnaji-Victor/5_balls.gif',
    author: 'Nnaji Victor',
    githubLink: 'https://github.com/Nnaji-Victor'
  },
  {
    artName: 'ZTM Bouncer',
    pageLink: './Art/Josia/bouncer.html',
    imageLink: './Art/Josia/ztmbouncer.gif',
    author: 'Josia Rodriguez',
    githubLink: 'https://github.com/josiarod'
  },
  {
    artName: 'Hacktober loading animation',
    pageLink: './Art/mehul1011/index.html',
    imageLink: './Art/mehul1011/loading.gif',
    author: 'Mehul1011',
    githubLink: 'https://github.com/mehul1011'
  },
  {
    artName: 'Loading Dots',
    pageLink: './Art/devSergiu/index.html',
    imageLink: './Art/devSergiu/loading.gif',
    author: 'devSergiu',
    githubLink: 'https://github.com/devsergiu'
  },
  {
    artName: 'TypeWriter effect',
    pageLink: './Art/Sidharth/Typing_Text.html',
    imageLink: './Art/Sidharth/type_writer.gif',
    author: 'Sidharth',
    githubLink: 'https://github.com/Sidharth98'
  },
  {
    artName: 'Blue Spin',
    pageLink: './Art/JamesW/index.html',
    imageLink: './Art/JamesW/hacktober_spin.gif',
    author: 'James Whitney',
    githubLink: 'https://github.com/jameswhitney'
  },
  {
    artName: 'Loading Animation',
    pageLink: './Art/Sidharth/Loading.html',
    imageLink: './Art/Sidharth/Loading.gif',
    author: 'Sidharth',
    githubLink: 'https://github.com/Sidharth98'
  },
  {
    artName: 'Rotation',
    pageLink: './Art/alenanog/index.html',
    imageLink: './Art/alenanog/rotation.gif',
    author: 'Alena A.',
    githubLink: 'https://github.com/alenanog'
  },
  {
    artName: 'Colors in your life',
    pageLink: './Art/Atipahy/colors.html',
    imageLink: './Art/Atipahy/colors.png',
    author: 'Christos Chr',
    githubLink: 'https://github.com/atipaHy'
  },
  {
    artName: 'Orb',
    pageLink: './Art/Jkbicbic/orb.html',
    imageLink: './Art/Jkbicbic/orb.gif',
    author: 'John Kennedy Bicbic',
    githubLink: 'https://github.com/jkbicbic'
  },
  {
    artName: 'Charging...',
    pageLink: './Art/Afraz/charging.html',
    imageLink: './Art/Afraz/charging.gif',
    author: 'Afraz',
    githubLink: 'https://github.com/afrazz'
  },
  {
    artName: 'Charging...',
    pageLink: './Art/DepStep/depstep.html',
    imageLink: './Art/DepStep/depstep.gif',
    author: 'DepStep',
    githubLink: 'https://github.com/stephD'
  },
  {
    artName: 'Dancing Ball...',
    pageLink: './Art/DaveFres/index.html',
    imageLink: './Art/DaveFres/ball.gif',
    author: 'DaveFres',
    githubLink: 'https://github.com/DaveFres'
  },
  {
    artName: 'animatron',
    pageLink: './Art/animatron/index.html',
    imageLink: './Art/animatron/trance.gif',
    author: 'jomahay',
    githubLink: 'https://github.com/jomahay'
  },
  {
    artName: 'Sunshine',
    pageLink: './Art/Pavelisp/sunshine.html',
    imageLink: './Art/Pavelisp/sunshine.gif',
    author: 'Pavel Isp',
    githubLink: 'https://github.com/pavelisp'
  },
  {
    artName: 'SoundBoxes',
    pageLink: './Art/Hbarang/SoundBox.html',
    imageLink: './Art/Hbarang/SoundBoxAnimation.gif',
    author: 'Hbarang',
    githubLink: 'https://github.com/hbarang'
  },
  {
    artName: 'Cheshire',
    pageLink: './Art/Ckanelin/index.html',
    imageLink: './Art/Ckanelin/Cheshire.gif',
    author: 'Ckanelin',
    githubLink: 'https://github.com/ckanelin'
  },
  {
    artName: 'Disappear',
    pageLink: './Art/Stacy/index.html',
    imageLink: './Art/Stacy/disappear.gif',
    author: 'Stacy',
    githubLink: 'https://github.com/stacyholtz6'
  },
  {
    artName: 'Ellipse Spinner',
    pageLink: './Art/Sabina/ellipse_spinner.html',
    imageLink: './Art/Sabina/ellipse_spinner.png',
    author: 'Sabina Abbasova',
    githubLink: 'https://github.com/sabina929'
  },
  {
    artName: 'NightSky',
    pageLink: './Art/AndyS/index.html',
    imageLink: './Art/AndyS/Capture.GIF',
    author: 'AndyS',
    githubLink: 'https://github.com/AndyS1988'
  },
  {
    artName: 'Hungry',
    pageLink: './Art/diegchav/index.html',
    imageLink: './Art/diegchav/hungry.gif',
    author: 'Diego Chz',
    githubLink: 'https://github.com/diegchav'
  },
  {
    artName: 'Hover Text Animation',
    pageLink: './Art/AyoubIssaad2/index.html',
    imageLink: './Art/AyoubIssaad2/hoverTextAnimation.gif',
    author: 'AyoubIssaad',
    githubLink: 'https://github.com/AyoubIssaad'
  },
  {
    artName: 'Colorize',
    pageLink: './Art/JimBratsos/colorize.html',
    imageLink: './Art/JimBratsos/Colorize.gif',
    author: 'Jim Bratsos',
    githubLink: 'https://github.com/JimBratsos'
  },
  {
    artName: 'Hacktober Spooktacular',
    pageLink: 'Art/Elex/index.html',
    imageLink: ['./Art/Elex/hhs.gif'],
    author: 'William Poisel (LordCobra)',
    githubLink: 'https://github.com/epoisel'
  },
  {
    artName: 'Circley',
    pageLink: './Art/Tranjenny/indexjenny.html',
    imageLink: './Art/Tranjenny/zerojenny.gif',
    author: 'Tranjenny',
    githubLink: 'https://github.com/Tranjenny'
  },
  {
    artName: 'My Vietnam',
    pageLink: './Art/nhbduy/index.html',
    imageLink: './Art/nhbduy/my-vietnam.gif',
    author: 'Hoang-Bao-Duy NGUYEN',
    githubLink: 'https://github.com/nhbduy'
  },
  {
    artName: 'Hactoberfest Bus',
    pageLink: './Art/shahpranaf/index.html',
    imageLink: './Art/shahpranaf/hacktoberfest_bus.gif',
    author: 'Pranav Shah',
    githubLink: 'https://github.com/shahpranaf'
  },
  {
    artName: 'Hacktoberfest',
    pageLink: './Art/robihid/index.html',
    imageLink: './Art/robihid/hacktoberfest.png',
    author: 'robihid',
    githubLink: 'https://github.com/robihid'
  },
  {
    artName: 'Hi there',
    pageLink: './Art/Aki/index.html',
    imageLink: './Art/Aki/giphy.gif',
    author: 'Aki',
    githubLink: 'https://github.com/akmalist'
  },
  {
    artName: '3D css animation',
    pageLink: './Art/animationtion/index.html',
    imageLink: './Art/animation/css3drotate.gif',
    author: 'christ',
    githubLink: 'https://github.com/christ-87'
  },
  {
    artName: 'Hacktoberfest 2019!',
    pageLink: './Art/RedSquirrrel/index.html',
    imageLink: './Art/RedSquirrrel/index.html/animation.PNG',
    author: 'RedSquirrrel',
    githubLink: 'https://github.com/RedSquirrrel'
  },
  {
    artName: 'Sliding text',
    pageLink: './Art/Flattopz/index.html',
    imageLink: './Art/Flattopz/SlidingText.gif',
    author: 'Flattopz',
    githubLink: 'https://github.com/hjpunzalan'
  },
  {
    artName: 'Rainbow Color Changer',
    pageLink: './Art/mmshr/index.html',
    imageLink: './Art/mmshr/rainbow.gif',
    author: 'mmosehauer',
    githubLink: 'https://github.com/mmosehauer'
  },
  {
    artName: 'World of Coding',
    pageLink: './Art/tom_kn/coding.html',
    imageLink: './Art/tom_kn/coding.gif',
    author: 'Tamas Knisz',
    githubLink: 'https://github.com/TamasKn'
  },
  {
    artName: 'Initial Bounce',
    pageLink: './Art/Juwana/initial.html',
    imageLink: './Art/Juwana/InitialBounce.gif',
    author: 'Juwana',
    githubLink: 'https://github.com/JZerman2018'
  },
  {
    artName: 'Atom',
    pageLink: './Art/Teva/index.html',
    imageLink: './Art/Teva/atom.gif',
    author: 'Teva',
    githubLink: 'https://github.com/TevaHenry'
  },
  {
    artName: 'Be Awesome',
    pageLink: './Art/TigerAsH/index.html',
    imageLink: './Art/TigerAsH/be-awesome.jpg',
    author: 'TigerAsH',
    githubLink: 'https://github.com/TigerAsH94'
  },
  {
    artName: 'Rainbow Colors',
    pageLink: './Art/Sanjeev/index.html',
    imageLink: './Art/Sanjeev/animation.gif',
    author: 'Sanjeev Panday',
    githubLink: 'https://github.com/Sanjeev-Panday'
  },
  {
    artName: 'ZtM',
    pageLink: './Art/thoyvo/index.html',
    imageLink: './Art/thoyvo/ztm.gif',
    author: 'Thoyvo',
    githubLink: 'https://github.com/thoyvo'
  },
  {
    artName: 'Fast Fishes',
    pageLink: './Art/4ront/index.html',
    imageLink: './Art/4ront/fishes.gif',
    author: '4rontender',
    githubLink: 'https://github.com/RinatValiullov'
  },
  {
    artName: 'Loading...',
    pageLink: './Art/RedSquirrrel2/loading.html',
    imageLink: './Art/RedSquirrrel2/loading.gif',
    author: 'RedSquirrrel',
    githubLink: 'https://github.com/RedSquirrrel'
  },
  {
    artName: 'Animated Cube',
    pageLink: './Art/Animated Cube/index.html',
    imageLink: './Art/Animated Cube/cube.gif',
    author: 'RedSquirrrel',
    githubLink: 'https://github.com/RedSquirrrel'
  },
  {
    artName: 'Calm Ubuntu',
    pageLink: './Art/schupat/index.html',
    imageLink: './Art/schupat/preview.gif',
    author: 'schupat',
    githubLink: 'https://github.com/schupat'
  },
  {
    artName: 'Solar System',
    pageLink: './Art/DSandberg93/index.html',
    imageLink: './Art/DSandberg93/SolarSystem.gif',
    author: 'DSandberg93',
    githubLink: 'https://github.com/DSandberg93'
  },
  {
    artName: 'Boo',
    pageLink: './Art/VerityB/index.html',
    imageLink: './Art/VerityB/boo.gif',
    author: 'VerityB',
    githubLink: 'https://github.com/VerityB'
  },
  {
    artName: 'Hacktoberfest Ghost',
    pageLink: './Art/cTahirih/index.html',
    imageLink: './Art/cTahirih/ghost.png',
    author: 'cTahirih',
    githubLink: 'https://github.com/cTahirih'
  },
  {
    artName: 'Clock',
    pageLink: './Art/Abdul/index.html',
    imageLink: './Art/Abdul/Clock.png',
    author: 'Abdul Rahman',
    githubLink: 'https://github.com/abdulrahman118'
  },
  {
    artName: 'Loading Cube',
    pageLink: './Art/andrearizzello/index.html',
    imageLink: './Art/andrearizzello/index.gif',
    author: 'Andrea Rizzello',
    githubLink: 'https://github.com/andrearizzello'
  },
  {
    artName: 'Wall Dropping Logo',
    pageLink: './Art/shivams136/index.html',
    imageLink: './Art/shivams136/walldrop.gif',
    author: 'Shivam Sharma',
    githubLink: 'https://github.com/ShivamS136'
  },
  {
    artName: 'Infinite Race',
    pageLink: './Art/levermanx/index.html',
    imageLink: './Art/levermanx/anim.gif',
    author: 'Levermanx',
    githubLink: 'https://github.com/levermanx'
  },
  {
    artName: 'Hover to Rotate Text',
    pageLink: './Art/faiz_hameed/index.html',
    imageLink: './Art/faiz_hameed/hackto.gif',
    author: 'Faiz Hameed',
    githubLink: 'https://github.com/faizhameed'
  },
  {
    artName: 'HalloHacktober Greeting!',
    pageLink: './Art/lusalga/index.html',
    imageLink: './Art/lusalga/lu.gif',
    author: 'Lucieni A. Saldanha',
    githubLink: 'https://github.com/lusalga/'
  },
  {
    artName: 'Time goes by',
    pageLink: './Art/WolfgangKreminger/index.html',
    imageLink: './Art/WolfgangKreminger/showcase.gif',
    author: 'Wolfgang Kreminger',
    githubLink: 'https://github.com/r4pt0s'
  },
  {
    artName: 'Bouncing Text!',
    pageLink: './Art/AbdulsalamAbdulrahman/index.html',
    imageLink: './Art/AbdulsalamAbdulrahman/Bouncingtxt.gif',
    author: 'Abdulsalam Abdulrahman',
    githubLink: 'https://github.com/AbdulsalamAbdulrahman/'
  },
  {
    artName: 'Simple Phone Animation',
    pageLink: './Art/Lala/index.html',
    imageLink: './Art/Lala/phone.gif',
    author: 'Olamide Aboyeji',
    githubLink: 'https://github.com/aolamide'
  },
  {
    artName: 'Synthwave Sunset',
    pageLink: './Art/brunobolting/index.html',
    imageLink: './Art/brunobolting/synthwave-sunset.gif',
    author: 'Bruno Bolting',
    githubLink: 'https://github.com/brunobolting/'
  },
  {
    artName: 'That Animation',
    pageLink: './Art/MaKloudz/index.html',
    imageLink: './Art/MaKloudz/dat-animation.gif',
    author: 'Blessing Mutava',
    githubLink: 'https://github.com/MaKloudz'
  },
  {
    artName: 'animatron',
    pageLink: './Art/animatron/index.html',
    imageLink: './Art/animatron/trance.gif',
    author: 'nick981837',
    githubLink: 'https://github.com/nick981837'
  },
  {
    artName: 'abhishek9686',
    pageLink: './Art/abhishek9686/index.html',
    imageLink: './Art/abhishek9686/loading.gif',
    author: 'abhishek9686',
    githubLink: 'https://github.com/abhishek9686'
  },

  {
    artName: 'Animecircles',
    pageLink: './Art/Animecircles/index.html',
    imageLink: './Art/animatron/',
    author: 'Geamoding',
    githubLink: 'https://github.com/gilbertekalea'
  },
  {
    artName: 'Italy Flag',
    pageLink: './Art/DanAnim/index.html',
    imageLink: '',
    author: 'Daniele',
    githubLink: 'https://github.com/DanieleTursi'
  },
  {
    artName: 'ZTM Animation',
    pageLink: './Art/EricPuskas/index.html',
    imageLink: './Art/EricPuskas/index.gif',
    author: 'Eric Puskas',
    githubLink: 'https://github.com/EricPuskas'
  },
  {
    artName: 'LSD Rainbow Trip: Phase 1',
    pageLink: './Art/AbsMechanik/index.html',
    imageLink: './Art/AbsMechanik/AbsMechanik_Animation.gif',
    author: 'AbsMechanik',
    githubLink: 'https://github.com/AbsMechanik'
  },
  {
    artName: 'Christmas Lights',
    pageLink: './Art/Futuregit/index.html',
    imageLink: './Art/Futuregit/Christmas-Lights.gif',
    author: 'Futuregit',
    githubLink: 'https://github.com/Futuregit'
  },
  {
    artName: 'Fruit Dancing',
    pageLink: './Art/carlacentenor/index.html',
    imageLink: './Art/carlacentenor/fruit.gif',
    author: 'carlacentenor',
    githubLink: 'https://github.com/carlacentenor'
  },
  {
    artName: 'Spooktober Hacktoberfest',
    pageLink: './Art/FredAmartey/index.html',
    imageLink: './Art/FredAmartey/thumbnaill.gif',
    author: 'Fred Amartey',
    githubLink: 'https://github.com/FredAmartey'
  },
  {
    artName: 'Star Wars?',
    pageLink: './Art/henryvalbuena/index.html',
    imageLink: './Art/henryvalbuena/index.gif',
    author: 'Henry Valbuena',
    githubLink: 'https://github.com/henryvalbuena'
  },
  {
    artName: 'UFO',
    pageLink: './Art/UFO/index.html',
    imageLink: './Art/UFO/UFO.png',
    author: 'Abhinav Singh @abhinav9910',
    githubLink: 'https://github.com/abhinav9910'
  },
  {
    artName: 'The Ripple',
    pageLink: './Art/Anmol2/index.html',
    imageLink: './Art/Anmol2/ripple.png',
    author: 'Anmol',
    githubLink: 'https://github.com/Anmol270900'
  },
  {
    artName: 'Rainbow loader',
    pageLink: './Art/ka-hn/rainbow.html',
    imageLink: './Art/ka-hn/rainbow.gif',
    author: 'Karim Hussain',
    githubLink: 'https://github.com/ka-hn'
  },
  {
    artName: 'Action Cam',
    pageLink: './Art/Donovan/index.html',
    imageLink: './Art/Donovan/pureCSS-animation.gif',
    author: 'Donovan Hunter',
    githubLink: 'https://github.com/dhdcode'
  },
  {
    artName: 'The Sun',
    pageLink: './Art/Anmol/index.html',
    imageLink: './Art/Anmol/sun.png',
    author: 'Anmol',
    githubLink: 'https://github.com/Anmol270900'
  },
  {
    artName: 'Flashing Pumpkin',
    pageLink: './Art/KatrinaRose14/index.html',
    imageLink: './Art/KatrinaRose14/FlashingPumpkin.gif',
    author: 'Katrina Yates',
    githubLink: 'https://github.com/KatrinaRose14'
  },
  {
    artName: 'Flipbox',
    pageLink: './Art/Prasheel/index.html',
    imageLink: './Art/Prasheel/flip.gif',
    author: 'Prasheel Soni',
    githubLink: 'https://github.com/ps011'
  },
  {
    artName: '2019 Wave',
    pageLink: './Art/chris-aqui/index.html',
    imageLink: './Art/chris-aqui/2019-jump.gif',
    author: 'Christine Aqui',
    githubLink: 'https://github.com/christine-aqui'
  },
  {
    artName: 'Hover Button Animation',
    pageLink: './Art/Vipul/hover.html',
    imageLink: './Art/Vipul/Screenshot2.png',
    author: 'Vipul',
    githubLink: 'https://github.com/vipuljain08'
  },
  {
    artName: 'Start From Zero',
    pageLink: './Art/Robihdy/index.html',
    imageLink: './Art/Robihdy/start-from-zero.png',
    author: 'Robihdy',
    githubLink: 'https://github.com/Robihdy'
  },
  {
    artName: 'Local Host metaphor',
    pageLink: './Art/Akbar-Cyber/index.html',
    imageLink: './Art/Prateek/localhost.png',
    author: 'Prateek',
    githubLink: 'https://github.com/prateekpatrick'
  },
  {
    artName: 'Akbar-Cyber',
    pageLink: './Art/Akbar-Cyber/index.html',
    imageLink: './Art/Akbar-Cyber/akbar.gif',
    author: 'Akbar',
    githubLink: 'https://github.com/Akbar-Cyber'
  },
  {
    artName: 'Sliding Lines',
    pageLink: './Art/erics0n/sliding-lines/index.html',
    imageLink: './Art/erics0n/sliding-lines/image.gif',
    author: 'erics0n',
    githubLink: 'https://github.com/erics0n'
  },
  {
    artName: 'Triangle',
    pageLink: './Art/Joy/triangle/triangle.html',
    imageLink: './Art/Joy/triangle/triangle.gif',
    author: 'Joy',
    githubLink: 'https://github.com/royranger'
  },
  {
    artName: 'Cube',
    pageLink: './Art/Joy/cube/cube.html',
    imageLink: './Art/Joy/cube/cube.gif',
    author: 'Joy',
    githubLink: 'https://github.com/royranger'
  },
  {
    artName: 'Burger Menu',
    pageLink: './Art/mctrl/burger.html',
    imageLink: './Art/mctrl/burger.gif',
    author: 'Martina',
    githubLink: 'https://github.com/mctrl'
  },
  {
    artName: 'Square Loader',
    pageLink: './Art/Hemant/index.html',
    imageLink: './Art/Hemant/loader.gif',
    author: 'Hemant Garg',
    githubLink: 'https://github.com/hemant-garg'
  },
  {
    artName: 'wake up, neo...',
    pageLink: './Art/samirjouni/TributeToTheMatrix.html',
    imageLink: './Art/samirjouni/sample.gif',
    author: 'Samir Jouni',
    githubLink: 'https://github.com/samirjouni'
  },
  {
    artName: 'Tribute To COD4MW',
    pageLink: './Art/samirjouni2/index.html',
    imageLink: './Art/samirjouni2/sample.gif',
    author: 'Samir Jouni',
    githubLink: 'https://github.com/samirjouni'
  },
  {
    artName: 'Planet',
    pageLink: './Art/ArthurDoom/planet.html',
    imageLink: './Art/ArthurDoom/planet.gif',
    author: 'ArthurDoom',
    githubLink: 'https://github.com/ArthurDoom'
  },
  {
    artName: 'SquarPy',
    pageLink: './Art/Utkarsh/index.html',
    imageLink: './Art/Utkarsh/hack.gif',
    author: 'utkarsh',
    githubLink: 'https://github.com/Utkarsh2604'
  },
  {
    artName: 'Circle',
    pageLink: './Art/Oliver/Circle.html',
    imageLink: './Art/Oliver/circle.gif',
    author: 'Oliver',
    githubLink: 'https://github.com/oliver-gomes'
  },
  {
    artName: 'Ellipse Loader',
    pageLink: './Art/VaibhavKhulbe/EllipseLoader.html',
    imageLink: './Art/VaibhavKhulbe/ellipseLoader.gif',
    author: 'Vaibhav Khulbe',
    githubLink: 'https://github.com/Kvaibhav01'
  },
  {
    artName: 'Simple Loader',
    pageLink: './Art/soumsps/simpleload.html',
    imageLink: './Art/soumsps/sample.gif',
    author: 'Soumendu Sinha',
    githubLink: 'https://github.com/soumsps'
  },
  {
    artName: 'Rollodex',
    pageLink: './Art/Shruti/rolling.html',
    imageLink: './Art/Shruti/rolling.gif',
    author: 'Shruti',
    githubLink: 'https://github.com/shruti49'
  },
  {
    artName: 'Cute Cat',
    pageLink: './Art/Alghi/cat.html',
    imageLink: './Art/Alghi/cat.gif',
    author: 'Alghi',
    githubLink: 'https://github.com/darklordace'
  },
  {
    artName: 'ZtM Text',
    pageLink: './Art/Di4iMoRtAl/ZtM_text_animation.html',
    imageLink: './Art/Di4iMoRtAl/ZtM_animation.gif',
    author: 'Di4iMoRtAl',
    githubLink: 'https://github.com/dppeykov'
  },
  {
    artName: 'Circles',
    pageLink: './Art/Bhuvana/circles.html',
    imageLink: './Art/Bhuvana/circles.gif',
    author: 'Bhuvana',
    githubLink: 'https://github.com/bhuvana-guna'
  },
  {
    artName: 'Bird',
    pageLink: './Art/Bhuvana/bird.html',
    imageLink: './Art/Bhuvana/bird.gif',
    author: 'Bhuvana',
    githubLink: 'https://github.com/bhuvana-guna'
  },
  {
    artName: 'Loader',
    pageLink: './Art/Bhuvana/loader.html',
    imageLink: './Art/Bhuvana/loader.gif',
    author: 'Bhuvana',
    githubLink: 'https://github.com/bhuvana-guna'
  },
  {
    artName: 'Simple blinking loading circles',
    pageLink: './Art/Rahul/index.html',
    imageLink: './Art/Rahul/loading.gif',
    author: 'Rahul',
    githubLink: 'https://github.com/kohli6010'
  },
  {
    artName: 'Css Pulse',
    pageLink: './Art/Aszmel/pulse.html',
    imageLink: './Art/Aszmel/css_pulse.gif',
    author: 'Aszmel',
    githubLink: 'https://github.com/Aszmel'
  },
  {
    artName: 'Circle Bounce',
    pageLink: './Art/Edmund/index.html',
    imageLink: './Art/Edmund/circle-bounce.gif',
    author: 'Edmund',
    githubLink: 'https://github.com/edmund1645'
  },
  {
    artName: 'Heart Beating',
    pageLink: './Art/Regem/index.html',
    imageLink: './Art/Regem/heart.jpg',
    author: 'Regem',
    githubLink: 'https://github.com/GemzBond'
  },
  {
    artName: 'Fading Circles',
    pageLink: './Art/Ankit/fadeCircle.html',
    imageLink: './Art/Ankit/fadeCircles.png',
    author: 'Ankit Srivastava',
    githubLink: 'https://github.com/a18nov'
  },
  {
    artName: 'Hacktoberfest 2019',
    pageLink: './Art/jpk3lly/animation.html',
    imageLink: './Art/jpk3lly/JPs_Animation_GIF.gif',
    author: 'jpk3lly',
    githubLink: 'https://github.com/jpk3lly'
  },
  {
    artName: 'Name Rotator',
    pageLink: './Art/Meet/name.html',
    imageLink: './Art/Meet/name.gif',
    author: 'Meet',
    githubLink: 'https://github.com/Meet1103'
  },
  {
    artName: 'Ball Rotator',
    pageLink: './Art/Bibekpreet/index.html',
    imageLink: './Art/Bibekpreet/ball.gif',
    author: 'Bibekpreet',
    githubLink: 'https://github.com/bibekpreet99'
  },
  {
    artName: 'ephiphany',
    pageLink: './Art/OctavianIlies/index.html',
    imageLink: './Art/OctavianIlies/ephiphany.gif',
    author: 'OctavianIlies',
    githubLink: 'https://github.com/OctavianIlies'
  },
  {
    artName: 'Loading',
    pageLink: './Art/jh1992jh/loading.html',
    imageLink: './Art/jh1992jh/loading.gif',
    author: 'jh1992jh',
    githubLink: 'https://github.com/jh1992jh'
  },
  {
    artName: 'ZTM Colors',
    pageLink: './Art/Godnon/index.html',
    imageLink: './Art/Godnon/ZTMcAnim.gif',
    author: 'Godnon',
    githubLink: 'https://github.com/godnondsilva'
  },
  {
    artName: 'Hover Effect',
    pageLink: './Art/Shubhankar/index.html',
    imageLink: './Art/Shubhankar/hackoctober.gif',
    author: 'Shubhankar',
    githubLink: 'https://github.com/shubhdwiv12'
  },
  {
    artName: 'Bouncing Fading Circles',
    pageLink: './Art/AyoubIssaad/index.html',
    imageLink: './Art/AyoubIssaad/BouncingFadingCircles.gif',
    author: 'AyoubIssaad',
    githubLink: 'https://github.com/AyoubIssaad'
  },
  {
    artName: '5 balls preloader',
    pageLink: './Art/Nnaji-Victor/index.html',
    imageLink: './Art/Nnaji-Victor/5_balls.gif',
    author: 'Nnaji Victor',
    githubLink: 'https://github.com/Nnaji-Victor'
  },
  {
    artName: 'ZTM Bouncer',
    pageLink: './Art/Josia/bouncer.html',
    imageLink: './Art/Josia/ztmbouncer.gif',
    author: 'Josia Rodriguez',
    githubLink: 'https://github.com/josiarod'
  },
  {
    artName: 'Hacktober loading animation',
    pageLink: './Art/mehul1011/index.html',
    imageLink: './Art/mehul1011/loading.gif',
    author: 'Mehul1011',
    githubLink: 'https://github.com/mehul1011'
  },
  {
    artName: 'Loading Dots',
    pageLink: './Art/devSergiu/index.html',
    imageLink: './Art/devSergiu/loading.gif',
    author: 'devSergiu',
    githubLink: 'https://github.com/devsergiu'
  },
  {
    artName: 'TypeWriter effect',
    pageLink: './Art/Sidharth/Typing_Text.html',
    imageLink: './Art/Sidharth/type_writer.gif',
    author: 'Sidharth',
    githubLink: 'https://github.com/Sidharth98'
  },
  {
    artName: 'Blue Spin',
    pageLink: './Art/JamesW/index.html',
    imageLink: './Art/JamesW/hacktober_spin.gif',
    author: 'James Whitney',
    githubLink: 'https://github.com/jameswhitney'
  },
  {
    artName: 'Loading Animation',
    pageLink: './Art/Sidharth/Loading.html',
    imageLink: './Art/Sidharth/Loading.gif',
    author: 'Sidharth',
    githubLink: 'https://github.com/Sidharth98'
  },
  {
    artName: 'Rotation',
    pageLink: './Art/alenanog/index.html',
    imageLink: './Art/alenanog/rotation.gif',
    author: 'Alena A.',
    githubLink: 'https://github.com/alenanog'
  },
  {
    artName: 'Colors in your life',
    pageLink: './Art/Atipahy/colors.html',
    imageLink: './Art/Atipahy/colors.png',
    author: 'Christos Chr',
    githubLink: 'https://github.com/atipaHy'
  },
  {
    artName: 'Orb',
    pageLink: './Art/Jkbicbic/orb.html',
    imageLink: './Art/Jkbicbic/orb.gif',
    author: 'John Kennedy Bicbic',
    githubLink: 'https://github.com/jkbicbic'
  },
  {
    artName: 'Charging...',
    pageLink: './Art/Afraz/charging.html',
    imageLink: './Art/Afraz/charging.gif',
    author: 'Afraz',
    githubLink: 'https://github.com/afrazz'
  },
  {
    artName: 'Charging...',
    pageLink: './Art/DepStep/depstep.html',
    imageLink: './Art/DepStep/depstep.gif',
    author: 'DepStep',
    githubLink: 'https://github.com/stephD'
  },
  {
    artName: 'Dancing Ball...',
    pageLink: './Art/DaveFres/index.html',
    imageLink: './Art/DaveFres/ball.gif',
    author: 'DaveFres',
    githubLink: 'https://github.com/DaveFres'
  },
  {
    artName: 'animatron',
    pageLink: './Art/animatron/index.html',
    imageLink: './Art/animatron/trance.gif',
    author: 'jomahay',
    githubLink: 'https://github.com/jomahay'
  },
  {
    artName: 'Sunshine',
    pageLink: './Art/Pavelisp/sunshine.html',
    imageLink: './Art/Pavelisp/sunshine.gif',
    author: 'Pavel Isp',
    githubLink: 'https://github.com/pavelisp'
  },
  {
    artName: 'SoundBoxes',
    pageLink: './Art/Hbarang/SoundBox.html',
    imageLink: './Art/Hbarang/SoundBoxAnimation.gif',
    author: 'Hbarang',
    githubLink: 'https://github.com/hbarang'
  },
  {
    artName: 'Cheshire',
    pageLink: './Art/Ckanelin/index.html',
    imageLink: './Art/Ckanelin/Cheshire.gif',
    author: 'Ckanelin',
    githubLink: 'https://github.com/ckanelin'
  },
  {
    artName: 'Disappear',
    pageLink: './Art/Stacy/index.html',
    imageLink: './Art/Stacy/disappear.gif',
    author: 'Stacy',
    githubLink: 'https://github.com/stacyholtz6'
  },
  {
    artName: 'Ellipse Spinner',
    pageLink: './Art/Sabina/ellipse_spinner.html',
    imageLink: './Art/Sabina/ellipse_spinner.png',
    author: 'Sabina Abbasova',
    githubLink: 'https://github.com/sabina929'
  },
  {
    artName: 'NightSky',
    pageLink: './Art/AndyS/index.html',
    imageLink: './Art/AndyS/Capture.GIF',
    author: 'AndyS',
    githubLink: 'https://github.com/AndyS1988'
  },
  {
    artName: 'Hungry',
    pageLink: './Art/diegchav/index.html',
    imageLink: './Art/diegchav/hungry.gif',
    author: 'Diego Chz',
    githubLink: 'https://github.com/diegchav'
  },
  {
    artName: 'Hover Text Animation',
    pageLink: './Art/AyoubIssaad2/index.html',
    imageLink: './Art/AyoubIssaad2/hoverTextAnimation.gif',
    author: 'AyoubIssaad',
    githubLink: 'https://github.com/AyoubIssaad'
  },
  {
    artName: 'Colorize',
    pageLink: './Art/JimBratsos/colorize.html',
    imageLink: './Art/JimBratsos/Colorize.gif',
    author: 'Jim Bratsos',
    githubLink: 'https://github.com/JimBratsos'
  },
  {
    artName: 'Hacktober Spooktacular',
    pageLink: 'Art/Elex/index.html',
    imageLink: ['./Art/Elex/hhs.gif'],
    author: 'William Poisel (LordCobra)',
    githubLink: 'https://github.com/epoisel'
  },
  {
    artName: 'Circley',
    pageLink: './Art/Tranjenny/indexjenny.html',
    imageLink: './Art/Tranjenny/zerojenny.gif',
    author: 'Tranjenny',
    githubLink: 'https://github.com/Tranjenny'
  },
  {
    artName: 'My Vietnam',
    pageLink: './Art/nhbduy/index.html',
    imageLink: './Art/nhbduy/my-vietnam.gif',
    author: 'Hoang-Bao-Duy NGUYEN',
    githubLink: 'https://github.com/nhbduy'
  },
  {
    artName: 'Hactoberfest Bus',
    pageLink: './Art/shahpranaf/index.html',
    imageLink: './Art/shahpranaf/hacktoberfest_bus.gif',
    author: 'Pranav Shah',
    githubLink: 'https://github.com/shahpranaf'
  },
  {
    artName: 'Hacktoberfest',
    pageLink: './Art/robihid/index.html',
    imageLink: './Art/robihid/hacktoberfest.png',
    author: 'robihid',
    githubLink: 'https://github.com/robihid'
  },
  {
    artName: 'Hi there',
    pageLink: './Art/Aki/index.html',
    imageLink: './Art/Aki/giphy.gif',
    author: 'Aki',
    githubLink: 'https://github.com/akmalist'
  },
  {
    artName: 'Hacktoberfest 2019!',
    pageLink: './Art/RedSquirrrel/index.html',
    imageLink: './Art/RedSquirrrel/index.html/animation.PNG',
    author: 'RedSquirrrel',
    githubLink: 'https://github.com/RedSquirrrel'
  },
  {
    artName: 'Sliding text',
    pageLink: './Art/Flattopz/index.html',
    imageLink: './Art/Flattopz/SlidingText.gif',
    author: 'Flattopz',
    githubLink: 'https://github.com/hjpunzalan'
  },
  {
    artName: 'Rainbow Color Changer',
    pageLink: './Art/mmshr/index.html',
    imageLink: './Art/mmshr/rainbow.gif',
    author: 'mmosehauer',
    githubLink: 'https://github.com/mmosehauer'
  },
  {
    artName: 'World of Coding',
    pageLink: './Art/tom_kn/coding.html',
    imageLink: './Art/tom_kn/coding.gif',
    author: 'Tamas Knisz',
    githubLink: 'https://github.com/TamasKn'
  },
  {
    artName: 'Initial Bounce',
    pageLink: './Art/Juwana/initial.html',
    imageLink: './Art/Juwana/InitialBounce.gif',
    author: 'Juwana',
    githubLink: 'https://github.com/JZerman2018'
  },
  {
    artName: 'Atom',
    pageLink: './Art/Teva/index.html',
    imageLink: './Art/Teva/atom.gif',
    author: 'Teva',
    githubLink: 'https://github.com/TevaHenry'
  },
  {
    artName: 'Be Awesome',
    pageLink: './Art/TigerAsH/index.html',
    imageLink: './Art/TigerAsH/be-awesome.jpg',
    author: 'TigerAsH',
    githubLink: 'https://github.com/TigerAsH94'
  },
  {
    artName: 'Rainbow Colors',
    pageLink: './Art/Sanjeev/index.html',
    imageLink: './Art/Sanjeev/animation.gif',
    author: 'Sanjeev Panday',
    githubLink: 'https://github.com/Sanjeev-Panday'
  },
  {
    artName: 'ZtM',
    pageLink: './Art/thoyvo/index.html',
    imageLink: './Art/thoyvo/ztm.gif',
    author: 'Thoyvo',
    githubLink: 'https://github.com/thoyvo'
  },
  {
    artName: 'Fast Fishes',
    pageLink: './Art/4ront/index.html',
    imageLink: './Art/4ront/fishes.gif',
    author: '4rontender',
    githubLink: 'https://github.com/RinatValiullov'
  },
  {
    artName: 'Loading...',
    pageLink: './Art/RedSquirrrel2/loading.html',
    imageLink: './Art/RedSquirrrel2/loading.gif',
    author: 'RedSquirrrel',
    githubLink: 'https://github.com/RedSquirrrel'
  },
  {
    artName: 'Animated Cube',
    pageLink: './Art/Animated Cube/index.html',
    imageLink: './Art/Animated Cube/cube.gif',
    author: 'RedSquirrrel',
    githubLink: 'https://github.com/RedSquirrrel'
  },
  {
    artName: 'Calm Ubuntu',
    pageLink: './Art/schupat/index.html',
    imageLink: './Art/schupat/preview.gif',
    author: 'schupat',
    githubLink: 'https://github.com/schupat'
  },
  {
    artName: 'Solar System',
    pageLink: './Art/DSandberg93/index.html',
    imageLink: './Art/DSandberg93/SolarSystem.gif',
    author: 'DSandberg93',
    githubLink: 'https://github.com/DSandberg93'
  },
  {
    artName: 'Boo',
    pageLink: './Art/VerityB/index.html',
    imageLink: './Art/VerityB/boo.gif',
    author: 'VerityB',
    githubLink: 'https://github.com/VerityB'
  },
  {
    artName: 'Hacktoberfest Ghost',
    pageLink: './Art/cTahirih/index.html',
    imageLink: './Art/cTahirih/ghost.png',
    author: 'cTahirih',
    githubLink: 'https://github.com/cTahirih'
  },
  {
    artName: 'Clock',
    pageLink: './Art/Abdul/index.html',
    imageLink: './Art/Abdul/Clock.png',
    author: 'Abdul Rahman',
    githubLink: 'https://github.com/abdulrahman118'
  },
  {
    artName: 'Loading Cube',
    pageLink: './Art/andrearizzello/index.html',
    imageLink: './Art/andrearizzello/index.gif',
    author: 'Andrea Rizzello',
    githubLink: 'https://github.com/andrearizzello'
  },
  {
    artName: 'Wall Dropping Logo',
    pageLink: './Art/shivams136/index.html',
    imageLink: './Art/shivams136/walldrop.gif',
    author: 'Shivam Sharma',
    githubLink: 'https://github.com/ShivamS136'
  },
  {
    artName: 'Infinite Race',
    pageLink: './Art/levermanx/index.html',
    imageLink: './Art/levermanx/anim.gif',
    author: 'Levermanx',
    githubLink: 'https://github.com/levermanx'
  },
  {
    artName: 'Hover to Rotate Text',
    pageLink: './Art/faiz_hameed/index.html',
    imageLink: './Art/faiz_hameed/hackto.gif',
    author: 'Faiz Hameed',
    githubLink: 'https://github.com/faizhameed'
  },
  {
    artName: 'HalloHacktober Greeting!',
    pageLink: './Art/lusalga/index.html',
    imageLink: './Art/lusalga/lu.gif',
    author: 'Lucieni A. Saldanha',
    githubLink: 'https://github.com/lusalga/'
  },
  {
    artName: 'Time goes by',
    pageLink: './Art/WolfgangKreminger/index.html',
    imageLink: './Art/WolfgangKreminger/showcase.gif',
    author: 'Wolfgang Kreminger',
    githubLink: 'https://github.com/r4pt0s'
  },
  {
    artName: 'Bouncing Text!',
    pageLink: './Art/AbdulsalamAbdulrahman/index.html',
    imageLink: './Art/AbdulsalamAbdulrahman/Bouncingtxt.gif',
    author: 'Abdulsalam Abdulrahman',
    githubLink: 'https://github.com/AbdulsalamAbdulrahman/'
  },
  {
    artName: 'Simple Phone Animation',
    pageLink: './Art/Lala/index.html',
    imageLink: './Art/Lala/phone.gif',
    author: 'Olamide Aboyeji',
    githubLink: 'https://github.com/aolamide'
  },
  {
    artName: 'Synthwave Sunset',
    pageLink: './Art/brunobolting/index.html',
    imageLink: './Art/brunobolting/synthwave-sunset.gif',
    author: 'Bruno Bolting',
    githubLink: 'https://github.com/brunobolting/'
  },

  {
    artName: 'Kawaii Penguin',
    pageLink: './Art/Brienyll/index.html',
    imageLink: './Art/Brienyll/kawaiiPenguin.gif',
    author: 'Brienyll',
    githubLink: 'https://github.com/brienyll/'
  },
  {
    artName: 'Happy Halloween',
    pageLink: './Art/MatthewS/index.html',
    imageLink: './Art/MatthewS/Spider.gif',
    author: 'MatthewS',
    githubLink: 'https://github.com/matthewstoddart/'
  },
  {
    artName: 'Fan Art',
    pageLink: './Art/m-perez33/index.html',
    imageLink: './Art/m-perez33/cylon.gif',
    author: 'Marcos Perez',
    githubLink: 'https://github.com/m-perez33/'
  },
  {
    artName: 'Animating Pot',
    pageLink: './Art/Somechandra/index.html',
    imageLink: './Art/Somechandra/pot.gif',
    author: 'Somechandra',
    githubLink: 'https://github.com/somechandra'
  },
  {
    artName: 'Circles Circling',
    pageLink: './Art/pikktorr/index.html',
    imageLink: './Art/pikktorr/circles.gif',
    author: 'pikktorr',
    githubLink: 'https://github.com/pikktorr'
  },
  {
    artName: 'Glitchy Szn',
    pageLink: './Art/premdav/index.html',
    imageLink: './Art/premdav/screenshot.png',
    author: 'premdav',
    githubLink: 'https://github.com/premdav'
  },
  {
    artName: 'ZeroToMastery',
    pageLink: './Art/Vzneers/index.html',
    imageLink: './Art/Vzneers/gifzeroloading.gif',
    author: 'TrinhMinhHieu',
    githubLink: 'https://github.com/trinhminhhieu'
  },
  {
    artName: 'Spacecraft-landing',
    pageLink: './Art/DDuplinszki/index.html',
    imageLink: './Art/DDuplinszki/Spacecraft-landing.gif',
    author: 'DDuplinszki',
    githubLink: 'https://github.com/DDuplinszki'
  },
  {
    artName: 'Paw Prints',
    pageLink: './Art/Tia/index.html',
    imageLink: './Art/Tia/paw-prints.gif',
    author: 'Tia Esguerra',
    githubLink: 'https://github.com/msksfo'
  },
  {
    artName: 'Hover-Scale',
    pageLink: './Art/echowebid/index.html',
    imageLink: './Art/echowebid/hover.gif',
    author: 'echowebid',
    githubLink: 'https://github.com/echowebid'
  },
  {
    artName: 'mars',
    pageLink: './Art/Courtney_Pure/index.html',
    imageLink: './Art/Courtney_Pure/mars_screenshot.png',
    author: 'Courtney Pure',
    githubLink: 'https://github.com/courtneypure'
  },
  {
    artName: 'Welcome HactoberFest',
    pageLink: './Art/Dhaval/index.html',
    imageLink: './Art/Dhaval/Welcome-Hacktoberfest.gif',
    author: 'Dhaval Mehta',
    githubLink: 'https://github.com/Dhaval1403'
  },
  {
    artName: 'Aynonimation',
    pageLink: './Art/Aynorica/aynorica.html',
    imageLink: './Art/Aynorica/Aynonimation.png',
    author: 'aynorica',
    githubLink: 'https://github.com/aynorica'
  },
  {
    artName: 'sun-to-moon',
    pageLink: './Art/haider/index.html',
    imageLink: './Art/haider/sun-moon.gif',
    author: 'Haider',
    githubLink: 'https://github.com/hyderumer'
  },
  {
    artName: 'Animatron',
    pageLink: './Art/animatron/index.html',
    imageLink: './Art/animatron/trance.gif',
    author: 'Andrei',
    githubLink: 'https://github.com/aneagoie'
  },
  {
    artName: 'Loader Circle',
    pageLink: './Art/beaps/index.html',
    imageLink: './Art/beaps/loader-circle.gif',
    author: 'beaps',
    githubLink: 'https://github.com/beaps'
  },
  {
    artName: 'Doors',
    pageLink: './Art/pauliax/index.html',
    imageLink: './Art/pauliax/doors.gif',
    author: 'pauliax',
    githubLink: 'https://github.com/pauliax'
  },
  {
    artName: 'Clock with pendulum',
    pageLink: './Art/Pankaj/index.html',
    imageLink: './Art/Pankaj/Clock_with_pendulum.gif',
    author: 'Pankaj',
    githubLink: 'https://github.com/prime417'
  },
  {
    artName: 'Animatron',
    pageLink: './Art/animatron/index.html',
    imageLink: './Art/animatron/trance.gif',
    author: 'Andrei',
    githubLink: 'https://github.com/aneagoie'
  },
  {
    artName: 'Loader Circle',
    pageLink: './Art/beaps/index.html',
    imageLink: './Art/beaps/loader-circle.gif',
    author: 'beaps',
    githubLink: 'https://github.com/beaps'
  },
  {
    artName: 'Open Sourcerer',
    pageLink: './Art/4rturd13/index.html',
    imageLink: './Art/4rturd13/openSourcerer.gif',
    author: '4rturd13',
    githubLink: 'https://github.com/4rturd13'
  },
  {
    artName: 'Doors',
    pageLink: './Art/pauliax/index.html',
    imageLink: './Art/pauliax/doors.gif',
    author: 'pauliax',
    githubLink: 'https://github.com/pauliax'
  },
  {
    artName: 'Loader Square',
    pageLink: './Art/beaps2/square-loader.html',
    imageLink: './Art/beaps2/square-loader.gif',
    author: 'beaps',
    githubLink: 'https://github.com/beaps'
  },
  {
    artName: 'Running Text',
    pageLink: './Art/DevinEkadeni/running-text.html',
    imageLink: './Art/DevinEkadeni/running-text.gif',
    author: 'Devin Ekadeni',
    githubLink: 'https://github.com/devinekadeni'
  },
  {
    artName: 'Mystical-Hacktoberfest',
    pageLink: './Art/Wayne/index.html',
    imageLink:
      './Art/Wayne/hacktoberfest - Google Chrome 09 Oct 2019 21_12_32.png',
    author: 'Wayne Mac Mavis',
    githubLink: 'https://github.com/WayneMacMavis'
  },
  {
    artName: 'ZTM Logo Animation',
    pageLink: './Art/bk987/index.html',
    imageLink: './Art/bk987/preview.gif',
    author: 'Bilal Khalid',
    githubLink: 'https://github.com/bk987'
  },
  {
    artName: 'Pong',
    pageLink: './Art/Carls13/index.html',
    imageLink: './Art/Carls13/pong.jpg',
    author: 'Carlos Hernandez',
    githubLink: 'https://github.com/Carls13'
  },
  {
    artName: 'ZTM Reveal',
    pageLink: './Art/bk987-2/index.html',
    imageLink: './Art/bk987-2/preview.gif',
    author: 'Bilal Khalid',
    githubLink: 'https://github.com/bk987'
  },
  {
    artName: 'ZTM Family Animation',
    pageLink: './Art/sballgirl11/animation.html',
    imageLink: './Art/sballgirl11/ztm.gif',
    author: 'Brittney Postma',
    githubLink: 'https://github.com/sballgirl11'
  },
  {
    artName: 'Phone Greetings',
    pageLink: './Art/ann-dev/index.html',
    imageLink: './Art/ann-dev/screenshot.png',
    author: 'ann-dev',
    githubLink: 'https://github.com/ann-dev'
  },
  {
    artName: 'Triangle Slide',
    pageLink: './Art/grieff/index.html',
    imageLink: './Art/grieff/triangle-animation.gif',
    author: 'Grieff',
    githubLink: 'https://github.com/grieff'
  },
  {
    artName: 'Neon ZTM',
    pageLink: './Art/grieff/text.html',
    imageLink: './Art/grieff/neonZTM.gif',
    author: 'Grieff',
    githubLink: 'https://github.com/grieff'
  },
  {
    artName: 'Flip Card',
    pageLink: './Art/FlipCard/index.html',
    imageLink: './Art/FlipCard/ezgif.com-video-to-gif.gif',
    author: 'Saurabh',
    githubLink: 'https://github.com/Saurabh-FullStackDev'
  },
  {
    artName: 'animationHalloween',
    pageLink: './Art/mawais54013/index.html',
    imageLink: './Art/mawais54013/Halloween.gif',
    author: 'mawais54013',
    githubLink: 'https://github.com/mawais54013'
  },
  {
    artName: 'Hacktoberfest Letter Popups',
    pageLink: './Art/jmt3559/index.html',
    imageLink: 'https://media.giphy.com/media/RKSRPGiIsy1f3Ji3j1/giphy.gif',
    author: 'Juan T.',
    githubLink: 'https://github.com/jmtellez'
  },
  {
    artName: 'Oscillation',
    pageLink: './Art/Oscillation/index.html',
    imageLink: './Art/Oscillation/oscillation.gif',
    author: 'Nandhakumar',
    githubLink: 'https://github.com/Nandhakumar7792'
  },
  {
    artName: 'Letters flipUp',
    pageLink: './Art/TerenceBiney/index.html',
    imageLink: './Art/TerenceBiney/lettersanimate.gif',
    author: 'Terence Biney',
    githubLink: 'https://github.com/Tereflech17'
  },
  {
    artName: 'Colors rectangle',
    pageLink: './Art/beaps3/index.html',
    imageLink: './Art/beaps3/colors-rectangle.gif',
    author: 'beaps',
    githubLink: 'https://github.com/beaps'
  },
  {
    artName: 'Hinge',
    pageLink: './Art/hereisfahad/index.html',
    imageLink: './Art/hereisfahad/hinge.png',
    author: 'Hereisfahad',
    githubLink: 'https://github.com/hereisfahad'
  },
  {
    artName: 'Animation',
    pageLink: './Art/PaulBillings/animation.html',
    imageLink: './Art/PaulBillings/animation.gif',
    author: 'Paul Billings',
    githubLink: 'https://github.com/paulbillings'
  },
  {
    artName: 'Diminishing',
    pageLink: './Art/Diminishing/index.html',
    imageLink: './Art/Diminishing/diminishing.gif',
    author: 'Nandhakumar',
    githubLink: 'https://github.com/Nandhakumar7792'
  },
  {
    artName: 'yin-yang',
    pageLink: './Art/yin-yang/index.html',
    imageLink: './Art/yin-yang/yin-yang.gif',
    author: 'Nandhakumar',
    githubLink: 'https://github.com/Nandhakumar7792'
  },
  {
    artName: 'eggJiggle',
    pageLink: './Art/eggJiggle/index.html',
    imageLink: './Art/eggJiggle/eggJiggle.gif',
    author: 'Nandhakumar',
    githubLink: 'https://github.com/Nandhakumar7792'
  },
  {
    artName: 'Aynonimation',
    pageLink: './Art/Aynorica/aynorica.html',
    imageLink: './Art/Aynorica/Aynonimation.png',
    author: 'aynorica',
    githubLink: 'https://github.com/aynorica'
  },
  {
    artName: 'ZTM Family Animation',
    pageLink: './Art/sballgirl11/index.html',
    imageLink: './Art/sballgirl11/ztm.gif',
    author: 'Brittney Postma',
    githubLink: 'https://github.com/sballgirl11'
  },
  {
    artName: 'Calm',
    pageLink: './Art/TMax/index.html',
    imageLink: './Art/TMax/Choas.gif',
    author: 'Tanesha',
    githubLink: 'https://github.com/Mainemirror'
  },
  {
    artName: 'Eyes',
    pageLink: './Art/Ltheory/main.html',
    imageLink: './Art/Ltheory/eyes.gif',
    author: 'Ltheory',
    githubLink: 'https://github.com/Ltheory'
  },
  {
    artName: 'Jelly!',
    pageLink: './Art/Pete331/index.html',
    imageLink: './Art/Pete331/jelly.png',
    author: 'Pete331',
    githubLink: 'https://github.com/Pete331'
  },
  {
    artName: 'clock-animation',
    pageLink: './Art/clock-animation/clock.html',
    imageLink: './Art/clock-animation/clock.gif',
    author: 'Alan sarluv',
    githubLink: 'https://github.com/alansarluv'
  },
  {
    artName: 'Slider',
    pageLink: './Art/furqan/index.html',
    imageLink: './Art/furqan/in.gif',
    author: 'Furqan',
    githubLink: 'https://github.com/furki911s'
  },
  {
    artName: 'animated-birds',
    pageLink: './Art/g-serban/animated-birds.html',
    imageLink: './Art/g-serban/animated-birds.gif',
    author: 'g-serban',
    githubLink: 'https://github.com/g-serban'
  },
  {
    artName: 'circle-become-square',
    pageLink: './Art/chathura19/index.html',
    imageLink: './Art/chathura19/chathura.gif',
    author: 'Chathura Samarajeewa',
    githubLink: 'https://github.com/ChathuraSam'
  },
  {
    artName: 'page-flicker',
    pageLink: './Art/neon-flights/page-flicker.html',
    imageLink: './Art/neon-flights/page-flicker.gif',
    author: 'neon-flights',
    githubLink: 'https://github.com/neon-flights'
  },
  {
    artName: 'Animate-Name',
    pageLink: './Art/Natalina/index.html',
    imageLink: './Art/Natalina/animatename.gif',
    author: 'Natalina',
    githubLink: 'https://github.com/Natalina13'
  },
  {
    artName: 'Asteroids',
    pageLink: './Art/hrafnkellbaldurs/index.html',
    imageLink: './Art/hrafnkellbaldurs/asteroids.gif',
    author: 'Hrafnkell Baldursson',
    githubLink: 'https://github.com/hrafnkellbaldurs'
  },
  {
    artName: 'Sliding-Paragraph',
    pageLink: './Art/Prashant/index.html',
    imageLink: './Art/Prashant/slidingparagraph.gif',
    author: 'Prashant',
    githubLink: 'https://github.com/Prashant2108'
  },
  {
    artName: 'Rocket Ship',
    pageLink: './Art/sdangoy/rocket-ship.html',
    imageLink: './Art/sdangoy/Rocket-Ship-Animation.gif',
    author: 'sdangoy',
    githubLink: 'https://github.com/sdangoy'
  },
  {
    artName: 'Spinner',
    pageLink: './Art/Sayan/index.html',
    imageLink: './Art/Sayan/spinner.gif',
    author: 'ssayanm',
    githubLink: 'https://github.com/ssayanm'
  },
  {
    artName: 'swivel',
    pageLink: './Art/tusharhanda/index.html',
    imageLink: './Art/tusharhanda/gif.gif',
    author: 'Tushar',
    githubLink: 'https://github.com/tusharhanda'
  },
  {
    artName: 'Hallows Eve',
    pageLink: './Art/ShanClayton/hallowseve.html',
    imageLink: './Art/ShanClayton/hallowhack.gif',
    author: 'Shanaun Clayton',
    githubLink: 'https://github.com/shanclayton'
  },
  {
    artName: 'Contraption',
    pageLink: './Art/Aravindh/contraption.html',
    imageLink: './Art/Aravindh/contraption.gif',
    author: 'Aravindh',
    githubLink: 'https://github.com/Aravindh-SNR'
  },
  {
    artName: 'Rings',
    pageLink: './Art/Kuzmycz/rings.html',
    imageLink: './Art/Kuzmycz/rings.gif',
    author: 'Mark Kuzmycz',
    githubLink: 'https://github.com/kuzmycz'
  },
  {
    artName: 'Ghost',
    pageLink: './Art/toserjude/index.html',
    imageLink: './Art/toserjude/boo.JPG',
    author: 'toserjude',
    githubLink: 'https://github.com/toserjude'
  },
  {
    artName: 'Gradient circle',
    pageLink: './Art/brettl1991/index.html',
    imageLink: './Art/brettl1991/animation.png',
    author: 'Agnes Brettl',
    githubLink: 'https://github.com/brettl1991'
  },
  {
    artName: 'Bill Cipher',
    pageLink: './Art/vitoriapena/index.html',
    imageLink: './Art/vitoriapena/bill_cipher.gif',
    author: 'Vitória Mendes',
    githubLink: 'https://github.com/vitoriapena'
  },
  {
    artName: 'Generate meaning',
    pageLink: './Art/Atif4/index.html',
    imageLink: './Art/Generate meaning.gif',
    author: 'Atif Iqbal',
    githubLink: 'https://github.com/atif-dev'
  },
  {
    artName: 'Spooktime',
    pageLink: './Art/AgneDJ/index.html',
    imageLink: './Art/AgneDJ/spooktime.gif',
    author: 'AgneDJ',
    githubLink: 'https://github.com/AgneDJ'
  },
  {
    artName: 'Gradient circle',
    pageLink: './Art/brettl1991/index.html',
    imageLink: './Art/brettl1991/animation.png',
    author: 'Agnes Brettl',
    githubLink: 'https://github.com/brettl1991'
  },
  {
    artName: 'Bill Cipher',
    pageLink: './Art/vitoriapena/index.html',
    imageLink: './Art/vitoriapena/bill_cipher.gif',
    author: 'Vitória Mendes',
    githubLink: 'https://github.com/vitoriapena'
  },
  {
    artName: 'Dizzy',
    pageLink: './Art/antinomy/index.html',
    imageLink: './Art/antinomy/logo-spin.gif',
    author: 'Antinomezco',
    githubLink: 'https://github.com/antinomezco'
  },
  {
    artName: 'bounce',
    pageLink: './Art/bounce/index.html',
    imageLink: './Art/bounce/bounce.gif',
    author: 'leelacanlale',
    githubLink: 'https://github.com/leelacanlale'
  },
  {
    artName: 'Bubbles',
    pageLink: './Art/bubbles/Bubbles.html',
    imageLink: './Art/bubbles/buubles.png',
    author: 'michal',
    githubLink: 'https://github.com/michalAim'
  },
  {
    artName: 'Bar Slide',
    pageLink: './Art/MikeVedsted/index.html',
    imageLink: './Art/MikeVedsted/barslide.png',
    author: 'Mike Vedsted',
    githubLink: 'https://github.com/MikeVedsted'
  },
  {
    artName: 'HacktoberFest-2019',
    pageLink: './Art/Atif/index.html',
    imageLink: './Art/Atif/HacktoberFest-19.gif',
    author: 'Atif Iqbal',
    githubLink: 'https://github.com/atif-dev'
  },
  {
    artName: 'Text Animation',
    pageLink: './Art/Divya/index.html',
    imageLink: './Art/Divya/screenshot.png',
    author: 'Divya',
    githubLink: 'https://github.com/DivyaPuri25'
  },
  {
    artName: 'HacktoberFest-2019-Entry',
    pageLink: './Art/nunocpnp/index.html',
    imageLink: './Art/nunocpnp/sample_image.jpg',
    author: 'Nuno Pereira',
    githubLink: 'https://github.com/nunocpnp'
  },
  {
    artName: 'HacktoberFest 2019',
    pageLink: './Art/AbdussamadYisau/index.html',
    imageLink: './Art/AbdussamadYisau/Screenshot.png',
    author: 'Abdussamad Yisau',
    githubLink: 'https://github.com/AbdussamadYisau'
  },
  {
    artName: 'squareMagic',
    pageLink: './Art/Rajnish-SquareMagic/index.html',
    imageLink: './Art/Rajnish-SquareMagic/squareMagic.png',
    author: 'Rajnish Kr Singh',
    githubLink: 'https://github.com/RajnishKrSingh'
  },
  {
    artName: 'Blinking Hacktober',
    pageLink: './Art/Atif2/index.html',
    imageLink: './Art/Blinking hacktober.gif',
    author: 'Atif Iqbal',
    githubLink: 'https://github.com/atif-dev'
  },
  {
    artName: 'Robodance',
    pageLink: './Art/robodance/index.html',
    imageLink: './Art/robodance/robodance.gif',
    author: 'Thomas',
    githubLink: 'https://github.com/mahlqvist'
  },
  {
    artName: 'Sliding hacktober',
    pageLink: './Art/Atif3/index.html',
    imageLink: './Art/Atif3/sliding hacktober.gif',
    author: 'Atif Iqbal',
    githubLink: 'https://github.com/atif-dev'
  },
  {
    artName: 'like-animation',
    pageLink: './Art/gibas79/like-animation.html',
    imageLink: './Art/gibas79/like-animation.gif',
    author: 'Gilberto Guimarães',
    githubLink: 'https://github.com/gibas79'
  },
  {
    artName: 'ZTM animation',
    pageLink: './Art/ZTManimation/index.html',
    author: 'damniha',
    imageLink: './Art/ZTManimation/ZTM_animation.gif',
    githubLink: 'https://github.com/damniha'
  },
  {
    artName: 'Double Helix',
    pageLink: './Art/KeenanNunesVaz/index.html',
    imageLink: './Art/KeenanNunesVaz/double-helix.gif',
    author: 'KeenanNV',
    githubLink: 'https://github.com/KeenanNunesVaz'
  },
  {
    artName: 'October',
    pageLink: './Art/fprokofiev/index.html',
    imageLink: './Art/fprokofiev/october.gif',
    author: 'Fyodor Prokofiev',
    githubLink: 'https://github.com/fprokofiev'
  },
  {
    artName: 'Circle CSS',
    pageLink: './Art/pXxcont/index.html',
    imageLink: './Art/pXxcont/circlecss.png',
    author: 'fzpX',
    githubLink: 'https://github.com/fzpX'
  },
  {
    artName: 'Asterisk Formation',
    pageLink: './Art/NorahJC/index.html',
    imageLink: './Art/NorahJC/asterisk-formation.gif',
    author: 'NorahJC',
    githubLink: 'https://github.com/norahjc'
  },
  {
    artName: 'Bouncing CSS',
    pageLink: './Art/Tina-Hoang/aniframe.html',
    imageLink: './Art/Tina-Hoang/bounce.png',
    author: 'Tina',
    githubLink: 'https://github.com/nnh242'
  },
  {
    artName: 'Ghost Balls',
    pageLink: './Art/ghostBalls/index.html',
    imageLink: './Art/ghostBalls/balls.png',
    author: 'Beatriz Delmiro',
    githubLink: 'https://github.com/biadelmiro'
  },
  {
    artName: 'Walking Guy',
    pageLink: './Art/walking-guy/index.html',
    imageLink: './Art/walking-guy/video_gif.gif',
    author: 'Rahulkumar Jha',
    githubLink: 'https://github.com/Rahul240499'
  },
  {
    artName: 'Hover Neon Animation',
    pageLink: './Art/edjunma/index.html',
    imageLink: './Art/edjunma/ejm-neon.gif',
    author: 'edjunma',
    githubLink: 'https://github.com/edjunma'
  },
  {
    artName: 'Last In First Out Animation',
    pageLink: './Art/Stryker/index.html',
    imageLink: './Art/Stryker/zero-to-mastery-lifo-animation.gif',
    author: 'Stryker Stinnette',
    githubLink: 'https://github.com/StrykerKent'
  },
  {
    artName: 'Happy Diwali Animation',
    pageLink: './Art/Apoorva/index.html',
    imageLink: './Art/Apoorva/Screen.gif',
    author: 'Apoorva',
    githubLink: 'https://github.com/apoorvamohite'
  },
  {
    artName: 'Heart Beat',
    pageLink: './Art/naveen-ku/Heart shape.html',
    imageLink: './Art/naveen-ku/Heart shape.gif',
    author: 'naveen-ku',
    githubLink: 'https://github.com/naveen-ku'
  },
  {
    artName: 'Smoky Text',
    pageLink: './Art/smoky-text/index.html',
    imageLink: './Art/smoky-text/smoky_text_gif.gif',
    author: 'Rahulkumar Jha',
    githubLink: 'https://github.com/Rahul240499'
  },
  {
    artName: 'Rainbow and Clouds',
    pageLink: './Art/rainbowclouds/index.html',
    imageLink: './Art/rainbowclouds/rainbowclouds.gif',
    author: 'isasimoo',
    githubLink: 'https://github.com/isasimo'
  },
  {
    artName: 'Peek a boo!',
    pageLink: './Art/Virtual1/index.html',
    imageLink: './Art/Virtual1/HappyHalloween.gif',
    author: 'Jessica Erasmus',
    githubLink: 'https://github.com/Virtual1'
  },
  {
    artName: 'prashantM1',
    pageLink: './Art/prashantM1/heart.html',
    imageLink: './Art/prashantM1/heart.gif',
    author: 'Prashant Maurya',
    githubLink: 'https://github.com/prashantmaurya228'
  },

  {
    artName: 'prashantM2',
    pageLink: './Art/prashantM2/block.html',
    imageLink: './Art/prashantM2/block.gif',
    author: 'Prashant Maurya',
    githubLink: 'https://github.com/prashantmaurya228'
  },

  {
    artName: 'prashantM3',
    pageLink: './Art/prashantM3/ball.html',
    imageLink: './Art/prashantM3/ball.gif',
    author: 'Prashant Maurya',
    githubLink: 'https://github.com/prashantmaurya228'
  },
  {
    artName: 'SquareStar',
    pageLink: './Art/shawn/index.html',
    imageLink: './Art/shawn/square_star.gif',
    author: 'shawn',
    github: 'https://github.com/hk2014'
  },
  {
    artName: 'prashantM4',
    pageLink: './Art/prashantM4/boxsize.html',
    imageLink: './Art/prashantM4/boxsize.gif',
    author: 'Prashant Maurya',
    githubLink: 'https://github.com/prashantmaurya228'
  },
  {
    artName: 'Happy hacking',
    pageLink: 'https://github.com/szulima',
    imageLink: './Art/szulima/hacking.gif',
    author: 'szulima',
    githubLink: 'https://github.com/szulima'
  },
  {
    artName: 'ColorBomb',
    pageLink: './Art/ColorBomb/index.html',
    imageLink: './Art/ColorBomb/ztm.gif',
    author: 'Rahulm2310',
    github: 'https://github.com/Rahulm2310'
  },
  {
    artName: 'Traffic Lights',
    pageLink: './Art/Harry/index.html',
    imageLink: './Art/Harry/lights.gif',
    author: 'Harry',
    githubLink: 'https://github.com/legenhairy'
  },
  {
    artName: 'Glowing Text',
    pageLink: './Art/glowing-text/index.html',
    imageLink: './Art/glowing-text/glowing_text_gif.gif',
    author: 'Rahulkumar Jha',
    githubLink: 'https://github.com/Rahul240499'
  },
  {
    artName: 'Ghost Stealth Text',
    pageLink: './Art/Alara Joel/index.html',
    imageLink: './Art/Alara Joel/stealth ghost.png',
    author: 'Alara Joel',
    githubLink: 'https://github.com/stealthman22'
  },
  {
    artName: 'Cactus Balloon',
    pageLink: './Art/cactus/index.html',
    imageLink: './Art/cactus/catus.gif',
    author: 'Ana Paula Lazzarotto de Lemos',
    githubLink: 'https://github.com/anapaulalemos'
  },
  {
    artName: 'Random Color Change',
    pageLink: './Art/toto-titan-developer/index.html',
    imageLink: './Art/toto-titan-developer/RandomColorChange.png',
    author: 'Wyatt Henderson',
    githubLink: 'https://github.com/toto-titan-developer'
  },
  {
    artName: 'Trial',
    pageLink: './Art/dhennisCssAnimation/index.html',
    imageLink: './Art/dhennisCssAnimation/focusOnTheGood',
    author: 'Dhennis Lim',
    github: 'https://github.com/DhennisDavidLim'
  },
  {
    artName: 'Rectangular Butterfly',
    pageLink: './Art/muzak-mmd/index.html',
    imageLink: './Art/muzak-mmd/butterfly.gif',
    author: 'Mbarak',
    github: 'https://github.com/muzak-mmd'
  },
  {
    artName: 'Simple Text Animation',
    pageLink: './Art/LordZeF/index.html',
    imageLink: './Art/LordZeF/Text-animation.gif',
    author: 'Lord ZeF',
    github: 'https://github.com/LordZeF'
  },
  {
    artName: 'Spinning Japanese',
    pageLink: './Art/nihongo/index.html',
    imageLink: './Art/nihongo/nihongo.gif',
    author: 'Mike W',
    github: 'https://github.com/mikewiner'
  },
  {
    artName: 'Sun',
    pageLink: './Art/Yj/index.html',
    imageLink: './Art/Yj/sun.gif',
    author: 'Youjung',
    github: 'https://github.com/rose07a'
  },
  {
    artName: "Guy's",
    pageLink: "./Art/Guy's/index.html",
    imageLink: '',
    author: 'Guy',
    github: 'https://github.com/Guy3890'
  },
  {
    artName: 'animation-text',
    pageLink: './Art/animation-text/index.html',
    imageLink: './Art/',
    author: 'alexzemz',
    github: 'https://github.com/alexzemz'
  },
  {
    artName: 'Practice',
    pageLink: './Art/SkiingOtter/index.html',
    imageLink: '',
    author: 'SkiingOtter',
    github: 'https://github.com/SkiingOtter'
  },
  {
    artName: 'djdougan',
    pageLink: './Art/djdougan/index.html',
    imageLink: './Art/djdougan/css-mouseover-effect.png',
    author: 'douglas dougan',
    github: 'https://github.com/djdougan'
  },
  {
    artName: 'Animated Background',
    pageLink: './Art/Xarasho-Background/index.html',
    imageLink: '',
    author: 'Alex Xarasho',
    github: 'https://github.com/Xarasho'
  },
  {
    artName: 'CarvalhoAnimation',
    pageLink: './Art/CarvalhoAnimation/index.html',
    imageLink: './Art/CarvalhoAnimation/Halloween.png',
    author: 'Alexandre Carvalho',
    github: 'https://github.com/AlexandreCarvalho1990'
  },
  {
    artName: 'Flower Animation',
    pageLink: './Art/aimee_flowerani/index.html',
    imageLink: './Art/aimee_flowerani/flower.gif',
    author: 'Aimee Hernandez',
    githubLink: 'https://github.com/aimeehg'
  },
  {
    artName: '3D Spinning Rings',
    pageLink: './Art/frostillicus/index.html',
    imageLink: './Art/frostillicus/spinning_rings.png',
    author: 'frostillicus',
    github: 'https://github.com/frostillicus'
  },
  {
    artName: 'Flexible Logo',
    pageLink: './Art/Fab1ed/index.html',
    imageLink: './Art/Fab1ed/flex.gif',
    author: 'Fab1ed',
    github: 'https://github.com/Fab1ed'
  },
  {
    artName: 'Blinking Eye',
    pageLink: './Art/BlinkingEye/index.html',
    imageLink: './Art/BlinkingEye/blinkingeye.gif',
    author: 'Pavel Perevozchikov',
    github: 'https://github.com/papapacksoon'
  },
  {
    artName: 'Zero-to-Logo',
    pageLink: './Art/node.hg/index.html',
    imageLink: './Art/node.hg/ztm.gif',
    author: 'Harris Gomez',
    github: 'https://github.com/harrisgomez'
  },
  {
    artName: 'Mushyanimation',
    pageLink: './Art/mushyanimation/index.html',
    imageLink: './Art/mushyanimation/mush.gif',
    author: 'mushymane',
    github: 'https://github.com/mushymane'
  },
  {
    artName: 'Flag',
    pageLink: './Art/Batz005/index.html',
    imageLink: './Art/Batz005/flag.gif',
    author: 'Batz005',
    github: 'https://github.com/Batz005'
  },
  {
    artName: 'Wave',
    pageLink: './Art/Wave_css/index.html',
    imageLink: './Art/Wave_css/wave.gif',
    author: 'Filippe',
    github: 'https://github.com/filippebr'
  },
  {
    artName: 'Preloader',
    pageLink: './Art/mshuber1981/preloader.html',
    imageLink: './Art/mshuber1981/preloader.gif',
    author: 'Michael Huber',
    github: 'https://github.com/mshuber1981'
  },
  {
    artName: 'Simple Animate ZTM',
    pageLink: './Art/Kweyku/index.html',
    imageLink: './Art/Kweyku/proudZTM.gif',
    author: 'Kweyku',
    github: 'https://github.com/Kweyku'
  },
  {
    artName: 'Heartbeat',
    pageLink: './Art/lysychas/index.html',
    imageLink: './Art/lysychas/heartshot.png',
    author: 'lysychas',
    github: 'https://github.com/lysychas'
  },
  {
    artName: 'Hydrogen',
    pageLink: './Art/elias/my-art.html',
    imageLink: './Art/elias/hydrogen.gif',
    author: 'tesolberg',
    github: 'https://github.com/tesolberg'
  },
  {
    artName: 'Cool-Transition',
    pageLink: './Art/animatomang/html',
    videolink: './Art/animatomang/smoke.mp4',
    author: 'Syam',
    github: 'https://github.com/blacktomang'
  },
  {
    artName: 'Spinning Square',
    pageLink: './Art/Spinning Square/index.html',
    imageLink: './Art/Spinning Square/square.gif',
    author: 'Fumi',
    github: 'https://github.com/fumiadeyemi'
  },
  {
    artName: 'letters-loading',
    pageLink: './Art/franciscomelov/index.html',
    imageLink: './Art/franciscomelov/franciscomelov.gif',
    author: 'franciscomelov',
    githubLink: 'https://github.com/franciscomelov'
  },
  {
    artName: 'Moving Eyeball',
    pageLink: './Art/AnathKantonda/index.html',
    imageLink: './Art/AnathKantonda/movingeyeball.gif',
    author: 'Anath',
    github: 'https://github.com/anathkantonda'
  },
  {
    artName: 'Flag Animation - Colomboalemán',
    pageLink: './Art/Matic1909/index.html',
    imageLink: './Art/Matic1909/flag.gif',
    author: 'Nils Matic',
    githubLink: 'https://github.com/matic1909'
  },
  {
    artName: 'Pac-Man',
    pageLink: './Art/Pac-Man/Pac-Man.html',
    imageLink: './Art/Pac-Man/Pac-Man.gif',
    author: 'Norbert',
    githubLink: 'https://github.com/Bynor'
  },
  {
    artName: "Don't follow the light",
    pageLink: './Art/cristobal-heiss/index.html',
    imageLink: './Art/cristobal-heiss/css_animation.gif',
    author: 'Cristobal Heiss',
    githubLink: 'https://github.com/ceheiss'
  },
  {
    artName: 'Eenimation',
    pageLink: './Art/Eenimation/index.html',
    imageLink: './Art/Eenimation/trance.gif',
    author: 'Eejaz ishaq',
    githubLink: 'https://github.com/eejazishaq'
  },
  {
    artName: 'ripple button',
    pageLink: './Art/monika-sahay/index.html',
    imageLink: './Art/monika-sahay/screen-capture.gif',
    author: 'monika sahay',
    githubLink: 'https://github.com/monika-sahay'
  },
  {
    artName: 'Animation',
    pageLink: './Art/Albertomtferreira/index.html',
    imageLink: './Art/Albertomtferreira/animation.gif',
    author: 'Alberto Ferreira',
    githubLink: 'https://github.com/albertomtferreira'
  },
  {
    artName: 'sliding curtains',
    pageLink: './Art/layoayeni/index.html',
    imageLink: './Art/layoayeni/trance.gif',
    author: 'Layo',
    githubLink: 'https://github.com/layoayeni'
  },
  {
    artName: 'Unlocked',
    pageLink: './Art/confusionmatrix98/unlocked.html',
    imageLink: './Art/confusionmatrix98/unlocked.gif',
    author: 'confusionmatrix98',
    githubLink: 'https://github.com/confusionmatrix98'
  },
  {
    artName: 'Slovenian flag',
    pageLink: "./Art/Ivan's art/index.html",
    imageLink: "./Art/Ivan's art/Ivan-art.gif",
    author: 'kljuni',
    githubLink: 'https://github.com/kljuni'
  },
  {
    artName: 'Police Siren',
    pageLink: './Art/ShimShon1/policia.html',
    imageLink: './Art/ShimShon1/police.gif',
    author: 'ShimShon1',
    githubLink: 'https://github.com/ShimShon1'
  },
  {
    artName: 'Catch The UFO',
    pageLink: './Art/A-UFO/index.html',
    imageLink: './Art/A-UFO/catch-the-ufo.gif',
    author: 'Dibakash',
    githubLink: 'https://github.com/dibakash'
  },
  {
    artName: 'dk649',
    pageLink: './Art/dk649/index.html',
    imageLink: './Art/dk649/circle.gif',
    author: 'dk649',
    githubLink: 'https://github.com/dk649'
  },
  {
    artName: 'Catch The UFO',
    pageLink: './Art/A-UFO/index.html',
    imageLink: './Art/A-UFO/catch-the-ufo.gif',
    author: 'Dibakash',
    githubLink: 'https://github.com/dibakash'
  },
  {
    artName: 'Beer',
    pageLink: './Art/beer/index.html',
    imageLink: './Art/beer/beer.gif',
    author: 'CamJackson',
    githubLink: 'https://github.com/CamJackson-Dev'
  },
  {
    artName: '1rotate',
    pageLink: './Art/1rotate/index.html',
    imageLink: './Art/1rotate/rotation.gif',
    author: 'Himanshu Gawari',
    githubLink: 'https://github.com/himanshugawari'
  },
  {
    artName: 'Moving Box',
    pageLink: './Art/JerylDEv/index.html',
    imageLink: './Art/JerylDEv/movingbox.gif',
    author: 'JerylDEv',
    githubLink: 'https://github.com/JerylDEv'
  },
  {
    artName: 'New move',
    pageLink: './Art/NewMove/index.html',
    imageLink: './Art/NewMove/NewMove.gif',
    author: 'kzhecheva',
    githubLink: 'https://github.com/kzhecheva'
  },
  {
    artName: 'animatron',
    pageLink: './Art/animatron/index.html',
    imageLink: './Art/animatron/trance.gif'
  },
  {
    artName: 'Swing',
    pageLink: './Art/evangel/index.html',
    imageLink: './Art/evangel/swing.gif',
    githubLink: 'https://github.com/devevangel'
  },
  {
    artName: 'rashid',
    pageLink: './Art/rashid/index.html',
    imageLink: './Art/rashid/DNA.gif',
    author: 'Rashid Makki',
    githubLink: 'https://github.com/rashidmakki'
  },
  {
    artName: 'queer quarantine',
    pageLink: './Art/animatron/queer.html',
    imageLink: './Art/animatron/queer.gif'
  },
  {
    artName: 'Animatron',
    pageLink: './Art/animatron/index.html',
    imageLink: './Art/animatron/trance.gif',
    author: 'Cassandre Perron',
    githubLink: 'https://github.com/cassandreperron'
  },
  {
    artName: 'Sun Bursts',
    pageLink: './Art/steveSchaner/index.html',
    imageLink: './Art/steveSchaner/sunburst.gif',
    author: 'Steve Schaner',
    githubLink: 'https://github.com/sschaner'
  },
  {
    artName: 'Shravan',
    pageLink: './Art/Shravan/animation_shr_page.html',
    imageLink: './Art/Shravan/animation_shr.gif',
    author: 'Shravan Kumar',
    githubLink: 'https://github.com/shravan1508'
  },
  {
    artName: 'Jurassic Park',
    pageLink: './Art/tvasari/index.html',
    imageLink: './Art/tvasari/jurassic_park.gif',
    author: 'Tommaso Vasari',
    githubLink: 'https://github.com/tvasari'
  },
  {
    artName: 'Bounce',
    pageLink: './Art/samya/index.html',
    imageLink: './Art/samya/samya.gif',
    author: 'Samya Thakur',
    githubLink: 'https://github.com/samyathakur'
  },
  {
    artName: 'Egg_Loading',
    pageLink: './Art/egg_loading/index.html',
    imageLink: './Art/samya/egg_loading.gif',
    author: 'Ulisse Dantas',
    githubLink: 'https://github.com/ulissesnew'
  },
  {
    artName: 'We stay at home to save lives',
    pageLink: './Art/Shatabdi/index.html',
    imageLink: './Art/Shatabdi/WE STAY AT HOME TO SAVE LIVES.gif',
    author: 'Shatabdi Roy',
    githubLink: 'https://github.com/RoyShatabdi'
  },
  {
    artName: 'Egg_Loading',
    pageLink: './Art/egg_loading/index.html',
    imageLink: './Art/egg_loading/egg_loading.gif',
    author: 'Ulisse Dantas',
    githubLink: 'https://github.com/ulissesnew'
  },
  {
    artName: 'We stay at home to save lives',
    pageLink: './Art/Shatabdi/index.html',
    imageLink: './Art/Shatabdi/WE STAY AT HOME TO SAVE LIVES.gif',
    author: 'Shatabdi Roy',
    githubLink: 'https://github.com/RoyShatabdi'
  },
  {
    artName: 'Animatron',
    pageLink: './Art/animatronky/index.html',
    imageLink: './Art/animatronky/trance.gif',
    author: 'kylenrich',
    githubLink: 'https://github.com/kylenrich24'
  },
  {
    artName: 'bouncing ball',
    pageLink: './Art/alexgp/index.html',
    imageLink: './Art/Alexgp/bouncegif.gif',
    author: 'AlexGP257',
    githubLink: 'https://github.com/Alexgp257'
  },
  {
    artName: 'Cool Waves',
    pageLink: './Art/RaulC/index.html',
    imageLink: './Art/RaulC/coolwaves.gif',
    author: 'Raul Contreras',
    githubLink: 'https://github.com/rcc01'
  },
  {
    artName: 'Snowfall',
    pageLink: './Art/chaitali_snowfall/index.html',
    imageLink: './Art/chaitali_snowfall/snowgif.gif',
    author: 'Chaitali',
    githubLink: 'https://github.com/chaitali-more'
  },
  {
    artName: 'Rotate Circle',
    pageLink: './Art/dimor/animation.html',
    imageLink: './Art/dimor/rotate.gif',
    author: 'dimor',
    githubLink: 'https://github.com/dimor'
  },
  {
    artName: 'Hello world',
    pageLink: './Art/warren8689/index.html',
    imageLink: './Art/warren8689/screenshot.png',
    author: 'Warren',
    githubLink: 'https://github.com/warrren8689'
  },
  {
    artName: '360 Varial Kickflip',
    pageLink: './Art/DICHAMOTO/index.html',
    imageLink: './Art/DICHAMOTO/360_Varial_Kickflip.gif',
    author: 'DICHAMOTO',
    githubLink: 'https://github.com/DICHAMOTO'
  },
  {
    artName: 'Crazy Square',
    pageLink: './Art/colorSquare/index.html',
    imageLink: './Art/colorSquare/colorsquare.gif',
    author: 'TiagoChicoo',
    githubLink: 'https://github.com/tiagochicoo'
  },
  {
    artName: 'Alexhover',
    pageLink: './Art/Alexhover/index.html',
    imageLink: './Art/Alexhover/Alexhover.gif',
    author: 'Alex',
    githubLink: 'https://github.com/alesgainza'
  },
  {
    artName: 'Imperial CSS Driod',
    pageLink: './Art/Imperial_CSS_Driod/index.html',
    imageLink: './Art/Imperial_CSS_Driod/ImperialDriod.gif',
    author: 'Captian-Rocket',
    githubLink: 'https://github.com/captian-rocket'
  },
  {
    artName: 'HamidAnime',
    pageLink: './Art/HamidAnime/index.html',
    imageLink: './Art/HamidAnime/Capture.gif',
    author: 'Hamid',
    githubLink: 'https://github.com/HamidGoudarzi1988'
  },
  {
    artName: 'Imperial CSS Driod',
    pageLink: './Art/Imperial_CSS_Driod/index.html',
    imageLink: './Art/Imperial_CSS_Driod/ImperialDriod.gif',
    author: 'Captian-Rocket',
    githubLink: 'https://github.com/captian-rocket'
  },
  {
    artName: 'Mario Game',
    pageLink: './Art/emmeiwhite/index.html',
    imageLink: './Art/emmeiwhite/mario-game.gif',
    author: 'Emmeiwhite',
    githubLink: 'https://github.com/emmeiwhite'
  },
  {
    artName: '360 Varial Kickflip',
    pageLink: './Art/DICHAMOTO/index.html',
    imageLink: './Art/DICHAMOTO/360_Varial_Kickflip.gif',
    author: 'DICHAMOTO',
    githubLink: 'https://github.com/DICHAMOTO'
  },
  {
    artName: 'Bouncer the Bouncy Box',
    pageLink: './Art/RussD/index.html',
    imageLink: './Art/RussD/bouncer-the-bouncy-box.png',
    author: 'Russell',
    githubLink: 'https://github.com/rdyer07'
  },
  {
    artName: '3D Infinite Loop Sprites Cards',
    pageLink: './Art/luiavag/index.html',
    imageLink: './Art/luiavag/luiavag_3D_Infinite_Loop.gif',
    author: 'LuVAGu',
    githubLink: 'https://github.com/luiavag'
  },
  {
    artName: 'Star Wars',
    pageLink: './Art/ChiragAgarwal/index.html',
    imageLink: './Art/ChiragAgarwal/star_wars.gif',
    author: 'Chirag Agarwal',
    githubLink: 'https://github.com/chiragragarwal'
  },
  {
    artName: 'ImageGallery',
    pageLink: './Art/Hoverimage/index.html',
    imageLink: './Art/Hoverimage/hoverimage.gif',
    author: 'Siddhant Jain',
    githubLink: 'https://github.com/Sid-web6306'
  },
  {
    artName: 'characterwalking',
    pageLink: './Art/characterwalkingChetan/index.html',
    imageLink: './Art/characterwalkingChetan/image.png',
    author: 'Chetan Muliya',
    githubLink: 'https://github.com/chetanmuliya'
  },
  {
    artName: 'Grow',
    pageLink: './Art/octavioLafourcade/index.html',
    imageLink: './Art/octavioLafourcade/animation.gif',
    author: 'Octavio Lafourcade',
    githubLink: 'https://github.com/tavolafourcade'
  },
  {
    artName: 'Slats',
    pageLink: './Art/Sagaquisces/index.html',
    imageLink: './Art/Hoverimage/slats.gif',
    author: 'Michael David Dunlap',
    githubLink: 'https://github.com/sagaquisces'
  },
  {
    artName: 'Coffee',
    pageLink: './Art/animate-coffee/index.html',
    imageLink: './Art/animate-coffee/ezgif.com-video-to-gif.gif',
    author: 'Elise Welch',
    githubLink: 'https://github.com/EliseWelch'
  },
  {
    artName: 'Blended',
    pageLink: './Art/Pro-animate/index.html',
    imageLink: './Art/Pro-animate/Blended.gif',
    author: 'Promise Nwafor',
    githubLink: 'https://github.com/emPro-source'
  },
  {
    artName: 'sproutseeds',
    pageLink: './Art/sproutseeds/index.html',
    imageLink: 'https://codepen.io/_Sabine/pen/yGGLON',
    author: '_Sabine'
  },
  {
    artName: 'aninikhil',
    pageLink: './Art/aninikhil/index.html',
    imageLink: './Art/aninikhil/nik.jpg',
    author: 'Nikhil N G',
    githubLink: 'https://github.com/nikhilng99'
  },
  {
    artName: 'Playballs',
    pageLink: './Art/playballs/index.html',
    imageLink: './Art/playballs/playballs.gif',
    author: 'Omar Jabaly',
    githubLink: 'https://github.com/Omarjabaly'
  },
  {
    artName: 'simpleAnimation',
    pageLink: './Art/cazabe/index.html',
    imageLink: './Art/cazabe/mrRobot.png',
    author: 'cazabe',
    githubLink: 'https://github.com/cazabe'
  },
  {
    artName: 'Dragon',
    pageLink: './Art/Dragon/index.html',
    imageLink: './Art/Joy/smallDragon.gif',
    author: 'nikicivan',
    githubLink: 'https://github.com/nikicivan'
  },
  {
    artName: 'TypingAnimation',
    pageLink: './Art/yogi_the_bear/index.html',
    imageLink: './Art/yogi_the_bear/my_animation.gif',
    author: 'yogev',
    githubLink: 'https://github.com/yogevHenig'
  },
  {
    artName: 'Mario Kart Animation',
    pageLink: './Art/mario2/index.html',
    imageLink: './Art/mario2/mario.png',
    author: 'Sakshi Sinha',
    githubLink: 'https://github.com/sakshi-1'
  },
  {
    artName: 'NarutoAnimation',
    pageLink: './Art/Tgoslee/index.html',
    imageLink: './Art/Tgoslee/Naruto.gif',
    author: 'Trenisha',
    githubLink: 'https://github.com/tgoslee'
  },
  {
    artName: 'Jackony',
    pageLink: './Art/Yaseen_Mohammed/index.html',
    imageLink: './Art/Yaseen_Mohammed/pichatcho.gif',
    author: 'Yaseen_Mohammed',
    githubLink: 'https://yaseenaiman.github.io/'
  },
  {
    artName: 'DVRU',
    pageLink: './Art/dvru/index.html',
    imageLink: './Art/dvru/dvru.gif',
    author: 'dvru',
    githubLink: 'https://github.com/dvru'
  },
  {
    artName: 'Coulisse',
    pageLink: './Art/Ayoubahida/index.html',
    imageLink: './Art/Ayoubahida/coulisseAnimation.gif',
    author: 'Ayoubahida',
    githubLink: 'https://github.com/Ayoubahida'
  },
  {
    artName: 'TextAnimation',
    pageLink: './Art/TextAnimation/index.html',
    imageLink: './Art/TextAnimation/welcome.gif',
    author: 'waleed',
    githubLink: 'https://github.com/waleed-1993'
  },
  {
    artName: 'Animatron',
    pageLink: './Art/Animatron/index.html',
    imageLink: './Art/Joy/trance.gif',
    author: 'farhan',
    githubLink: 'https://github.com/fnahmad'
  },
  {
    artName: 'Sky',
    pageLink: './Art/marijapanic/index.html',
    imageLink: './Art/marijapanic/clouds.gif',
    author: 'marijapanic',
    githubLink: 'https://github.com/marijapanic'
  },
  {
    artName: 'GreenFunnel',
    pageLink: './Art/GreenFunnel/index.html',
    imageLink: './Art/GreenFunnel/green-funnel.gif',
    author: 'sergiorra',
    githubLink: 'https://github.com/sergiorra'
  },
  {
    artName: 'mig',
    pageLink: './Art/mig/index.html',
    imageLink: './Art/mig/squares.gif',
    author: 'mig',
    githubLink: 'https://github.com/miguel231997'
  },
  {
    artName: 'RabbitHopping',
    pageLink: './Art/tigerlight/index.html',
    imageLink: './Art/tigerlight/RabbitHopping.gif',
    author: 'tigerlight',
    githubLink: 'https://github.com/tigerlight'
  },
  {
    artName: 'Picture Pop',
    pageLink: './Art/Ford CSS Animation/index.html',
    imageLink: './Art/Ford CSS Animation/Ford gif.gif',
    author: 'klf006',
    githubLink: 'https://github.com/klf006'
  },
  {
    artName: 'Smoke Animation',
    pageLink: './Art/smoke Animation/index.html',
    imageLink: './Art/smoke Animation/Capture.png',
    author: 'aman-cse',
    githubLink: 'https://github.com/aman-cse'
  },
  {
    artName: 'BH',
    pageLink: './Art/animationBH/index.html',
    imageLink: '',
    author: 'BH',
    githubLink: 'https://github.com/huynhcongbaotran'
  },
  {
    artName: 'bounce',
    pageLink: './Art/naina/index.html',
    imageLink: './Art/naina/bounce.gif',
    author: 'Naina',
    githubLink: 'https://github.com/naina010'
  },
  {
    artName: 'Motivation',
    pageLink: './Art/motivation/index.html',
    imageLink: './Art/motivation/motivation.gif',
    author: 'Art',
    githubLink: 'https://github.com/artbalahadia'
  },
  {
    artName: 'Doraemon-Ball',
    pageLink: './Art/DhirajKaushik/index.html',
    imageLink: './Art/DhirajKaushik/doremon.gif',
    author: 'Dhiraj Kaushik',
    githubLink: 'https://github.com/dhirajkaushik321'
  },
  {
    artName: 'EverettAnimation',
    pageLink: './Art/EverettAnimation/index.html',
    imageLink: './Art/Joy/game.jpg',
    author: 'Claudia',
    githubLink: 'https://github.com/claudiabringaseverett'
  },
  {
    artName: 'helloooo',
    pageLink: './Art/shitman0930/index.html',
    imageLink: './Art/shitman0930/eyes.gif',
    author: 'shitman0930',
    githubLink: 'https://github.com/shitman0930'
  },
  {
    artName: 'Animato',
    pageLink: './Art/panduka_karunasena_animato/index.html',
    imageLink: './Art/panduka_karunasena_animato/animato.gif',
    author: 'panduka karunasena',
    githubLink: 'https://github.com/pandukakarunasena'
  },
  {
    artName: 'anishprj',
    pageLink: './Art/anishprj/index.html',
    author: 'Anish Ghimire',
    githubLink: 'https://github.com/anishprj/'
  },
  {
    artName: 'Toshman Animation',
    pageLink: './Art/Toshman Animation/index.html',
    imageLink: './Art/Toshman Animation/animation demo.gif',
    author: 'Toshman-hub',
    githubLink: 'https://github.com/Toshman-hub'
  },
  {
    artName: 'alexandraturony87',
    pageLink: './Art/alexandraturony87/index.html',
    imageLink: './Art/alexandraturony87/ephiphany.gif',
    author: 'Alexandra Turony',
    githubLink: 'https://github.com/alexandraturony87'
  },
  {
    artName: 'Ball Crazy',
    pageLink: './Art/tanyamiranda/ballcrazy.html',
    imageLink: './Art/tanyamiranda/ballcrazy.gif',
    author: 'Tanya Miranda',
    githubLink: 'https://github.com/tanyamiranda'
  },
  {
    artName: 'Simple Animation Trick!',
    pageLink: './Art/mismail-541/index.html',
    imageLink: './Art/mismail-541/simple-animation-trick.gif',
    author: 'mismail-541',
    githubLink: 'https://github.com/mismail-541'
  },
  {
    artName: 'CORONA TOILET PAPER',
    pageLink: './Art/WissAnimation/index.html',
    imageLink: './Art/WissAnimation/Toiletpaperrun.png',
    author: 'Wiss',
    githubLink: 'https://github.com/Wissemfars'
  },
  {
    artName: 'verticalBarsAnimation',
    pageLink: './Art/verticalBarsAnimation/index.html',
    imageLink: './Art/verticalBarsAnimation/verticalBarsAnimation.gif',
    author: 'Marius Negru',
    githubLink: 'https://github.com/I3lackMarius'
  },
  {
    artName: 'Calcopod',
    pageLink: './Art/Calcopod/index.html',
    imageLink: './Art/Calcopod/giffed.gif',
    author: 'Calcopod',
    githubLink: 'https://github.com/Calcopod'
  },
  {
    artName: 'Robot Dance',
    pageLink: './Art/jnch009/index.html',
    imageLink: './Art/jnch009/robotjnch009.gif',
    author: 'Jeremy Ng',
    githubLink: 'https://github.com/jnch009'
  },
  {
    artName: 'Equalizer',
    pageLink: './Art/prathmeshgujar/index.html',
    imageLink: './Art/prathmeshgujar/equalizer.gif',
    author: 'Prathmesh Gujar',
    githubLink: 'https://github.com/prathmeshgujar'
  },
  {
    artName: 'Castle',
    pageLink: './Art/Yakraj/index.html',
    imageLink: './Art/Yakraj/castle.gif',
    author: 'Yakraj',
    githubLink: 'https://github.com/yakraj'
  },
  {
    artName: 'Shimmering Stars',
    pageLink: './Art/Pranav/index.html',
    imageLink: './Art/Pranav/shimmering-stars.gif',
    author: 'Pranav Sood',
    githubLink: 'https://github.com/prnv06'
  },
  {
    artName: 'Dancing Square',
    pageLink: './Art/chansart/index.html',
    imageLink: './Art/chansart/chansart.gif',
    author: 'Chansart',
    githubLink: 'https://github.com/chansart'
  },
  {
    artName: 'Animatron',
    pageLink: './Art/animatron/index.html',
    imageLink: './Art/animatron/trance.gif',
    author: 'Sujal',
    githubLink: 'https://github.com/Sujal7689'
  },
  {
    artName: 'fire flicker',
    pageLink: './Art/hemantrawat/index.html',
    imageLink: './Art/hemantrawat/index.gif',
    author: 'Hemant Rawat',
    githubLink: 'https://github.com/He-mantRawat'
  },
  {
    artName: 'Bouncing Ball',
    pageLink: './Art/bouncingBall/bouncing ball.html',
    imageLink: './Art/bouncingBall/bouncingball.gif',
    author: 'Pravin deva',
    githubLink: 'https://github.com/pravindeva'
  },
  {
    artName: 'Animated Landing Page',
    pageLink: './Art/animatedLandingPage01/index.html',
    imageLink: './Art/animatedLandingPage01/ezgif.com-video-to-gif',
    author: 'Aneta-s',
    githubLink: 'https://github.com/aneta-s'
  },
  {
    artName: 'Goraved',
    pageLink: './Art/goraved/index.html',
    imageLink: './Art/goraved/goraved_animation.gif',
    author: 'Roman Pobotin (Goraved)',
    githubLink: 'https://github.com/goraved'
  },
  {
    artName: 'Doraemon',
    pageLink: './Art/Ranajit/doraemon.html',
    imageLink: './Art/animatron/doraemon.gif',
    author: 'Ranajit',
    githubLink: 'https://github.com/basak-32'
  },
  {
    artName: 'Ax Dev',
    pageLink: './Art/axdev/test.html',
    imageLink: './Art/axdev/gif.gif',
    author: 'Axel Avila',
    githubLink: 'https://github.com/axavila'
  },
  {
    artName: 'Magic Circle',
    pageLink: './Art/magpiet/index.html',
    imageLink: './Art/magpiet/gif.gif',
    author: 'Magnus Cromwell',
    githubLink: 'https://github.com/magpiet'
  },
  {
    artName: 'Pulsing Circle',
    pageLink: './Art/innape/index.html',
    imageLink: './Art/innape/Pulsing Cirkle.gif',
    author: 'innape',
    githubLink: 'https://github.com/innape'
  },
  {
    artName: 'Bouncing Ball',
    pageLink: './Art/BouncingBall/index.html',
    imageLink: './Art/BouncingBall/BouncingBall.gif',
    author: 'Satish Pokala',
    githubLink: 'https://github.com/Satishpokala124'
  },
  {
    artName: 'Daredevil',
    pageLink: './Art/daredevil/index.html',
    imageLink: './Art/daredevil/daredevil.gif',
    author: 'Vivek Raj',
    githubLink: 'https://github.com/vivekrajx'
  },
  {
    artName: 'hover Me',
    pageLink: './Art/hoverMe/index.html',
    author: 'Bleron88',
    githubLink: 'https://github.com/bleron88'
  },
  {
    artName: "Adam's Animation",
    pageLink: "./Art/Adam's Animation/index.html",
    imageLink: "./Art/Adam's Animation/animation.gif",
    author: 'Adam Hills',
    githubLink: 'https://github.com/adamhills91'
  },
  {
    artName: 'Spin it',
    pageLink: './Art/b-ed/index.html',
    imageLink: './Art/b-ed/Hnet.com-image.gif',
    author: 'Edd',
    githubLink: 'https://github.com/b-ed'
  },
  {
    artName: 'playstation-anim',
    pageLink: './Art/playstation-anim/index.html',
    imageLink: './Art/playstation-anim/ps.gif',
    author: 'seif1125',
    githubLink: 'https://github.com/seif1125'
  },
  {
    artName: 'Ritika',
    pageLink: './Art/Ritika/index.html',
    imageLink: './Art/Ritika/warrior.png',
    author: 'Ritika',
    githubLink: 'https://github.com/Ritika-soni'
  },
  {
    artName: 'Animatron',
    pageLink: './Art/animatron/index.html',
    imageLink: './Art/animatron/colourpencils.png',
    author: 'jahid hasan',
    githubLink: 'https://github.com/jahidhasan299/'
  },
  {
    artName: 'Animatron2',
    pageLink: './Art/Animatron2/index.html',
    imageLink: './Art/Animatron2/trance.gif',
    author: 'PUNKLANCER',
    githubLink: 'https://github.com/PUNKLANCER/'
  },
  {
    artName: 'Text_Animation',
    pageLink: './Art/Text_Animation/index.html',
    imageLink: './Art/Text_Animation/text.gif',
    author: 'Christian',
    githubLink: 'https://github.com/mkBraga'
  },
  {
    artName: 'Practice',
    pageLink: './Art/Practice/index.html',
    imageLink: './Art/Joy/triangle.gif',
    author: 'MuGenFJ',
    githubLink: 'https://github.com/MuGenFJ/'
  },
  {
    artName: 'Tile',
    pageLink: './Art/weilincheng/index.html',
    imageLink: './Art/weilincheng/tile.gif',
    author: 'weilincheng',
    githubLink: 'https://github.com/weilincheng'
  },
  {
    artName: 'TemidoRochaSpin',
    pageLink: './Art/temido_rocha_animation/index.html',
    imageLink: './Art/temido_rocha_animation/TemidoRocha.gif',
    author: 'TemidoRocha',
    githubLink: 'https://github.com/TemidoRocha'
  },
  {
    artName: 'Tile',
    pageLink: './Art/weilincheng/index.html',
    imageLink: './Art/weilincheng/tile.gif',
    author: 'weilincheng',
    githubLink: 'https://github.com/weilincheng'
  },
  {
    artName: 'fire flicker',
    pageLink: './Art/hemantrawat/index.html',
    imageLink: './Art/hemantrawat/index.gif',
    author: 'Hemant Rawat',
    githubLink: 'https://github.com/He-mantRawat'
  },
  {
    artName: 'Bouncing Ball',
    pageLink: './Art/bouncingBall/bouncing ball.html',
    imageLink: './Art/bouncingBall/bouncingball.gif',
    author: 'Pravin deva',
    githubLink: 'https://github.com/pravindeva'
  },
  {
    artName: 'Animated Landing Page',
    pageLink: './Art/animatedLandingPage without bar/index.html',
    imageLink: './Art/animatedLandingPage without bar/ezgif.com-video-to-gif',
    author: 'Aneta-s',
    githubLink: 'https://github.com/aneta-s'
  },
  {
    artName: 'Goraved',
    pageLink: './Art/goraved/index.html',
    imageLink: './Art/goraved/goraved_animation.gif',
    author: 'Roman Pobotin (Goraved)',
    githubLink: 'https://github.com/goraved'
  },
  {
    artName: 'Doraemon',
    pageLink: './Art/Ranajit/doraemon.html',
    imageLink: './Art/animatron/doraemon.gif',
    author: 'Ranajit',
    githubLink: 'https://github.com/basak-32'
  },
  {
    artName: 'Ax Dev',
    pageLink: './Art/axdev/test.html',
    imageLink: './Art/axdev/gif.gif',
    author: 'Axel Avila',
    githubLink: 'https://github.com/axavila'
  },
  {
    artName: 'Magic Circle',
    pageLink: './Art/magpiet/index.html',
    imageLink: './Art/magpiet/gif.gif',
    author: 'Magnus Cromwell',
    githubLink: 'https://github.com/magpiet'
  },
  {
    artName: 'Bouncing Ball',
    pageLink: './Art/Bouncing Ball/index.html',
    imageLink: './Art/cazabe/Bouncing Ball.gif',
    author: 'Satish Pokala',
    githubLink: 'https://github.com/Satishpokala124'
  },
  {
    artName: 'Daredevil',
    pageLink: './Art/daredevil/index.html',
    imageLink: './Art/daredevil/daredevil.gif',
    author: 'Vivek Raj',
    githubLink: 'https://github.com/vivekrajx'
  },
  {
    artName: 'hover Me',
    pageLink: './Art/hoverMe/index.html',
    author: 'Bleron88',
    githubLink: 'https://github.com/bleron88'
  },
  {
    artName: 'Happy Balloon',
    pageLink: './Art/ztollef/index.html',
    imageLink: './Art/ztollef/balloon.gif.',
    author: 'ztollef',
    githubLink: 'https://github.com/ztollef'
  },
  {
    artName: 'playstation-anim',
    pageLink: './Art/playstation-anim/index.html',
    imageLink: './Art/playstation-anim/ps.gif',
    author: 'seif1125',
    githubLink: 'https://github.com/seif1125'
  },
  {
    artName: 'Ritika',
    pageLink: './Art/Ritika/index.html',
    imageLink: './Art/Ritika/warrior.png',
    author: 'Ritika',
    githubLink: 'https://github.com/Ritika-soni'
  },
  {
    artName: 'Animatron',
    pageLink: './Art/animatron/index.html',
    imageLink: './Art/animatron/colourpencils.png',
    author: 'jahid hasan',
    githubLink: 'https://github.com/jahidhasan299/'
  },
  {
    artName: 'Animatron2',
    pageLink: './Art/Animatron2/index.html',
    imageLink: './Art/Animatron2/trance.gif',
    author: 'PUNKLANCER',
    githubLink: 'https://github.com/PUNKLANCER/'
  },
  {
    artName: 'Text_Animation',
    pageLink: './Art/Text_Animation/index.html',
    imageLink: './Art/Text_Animation/text.gif',
    author: 'Christian',
    githubLink: 'https://github.com/mkBraga'
  },
  {
    artName: 'Practice',
    pageLink: './Art/Practice/index.html',
    imageLink: './Art/Joy/triangle.gif',
    author: 'MuGenFJ',
    githubLink: 'https://github.com/MuGenFJ/'
  },
  {
    artName: 'Tile',
    pageLink: './Art/weilincheng/index.html',
    imageLink: './Art/weilincheng/tile.gif',
    author: 'weilincheng',
    githubLink: 'https://github.com/weilincheng'
  },
  {
    artName: 'Circle Pulse',
    pageLink: './Art/circle-pulse/index.html',
    imageLink: './Art/circle-pulse/circle-pulse.gif',
    author: 'jmorr002',
    githubLink: 'https://github.com/jmorr002'
  },
  {
    artName: 'Flare Spin',
    pageLink: './Art/mykz1608/index.html',
    imageLink: '',
    author: 'mykz1608',
    githubLink: 'https://github.com/mykz1608'
  },
  {
    artName: 'MexicanMustache',
    pageLink: './Art/AnimatedMustache/index.html',
    imageLink: './Art/AnimatedMustache/MexicanMustache.gif',
    author: 'Andrés Alonso Gálvez',
    githubLink: 'https://github.com/Dondesconton/'
  },
  {
    artName: 'css',
    pageLink: './Art/2.css/index.html',
    imageLink: './Art/2.css/css.gif'
  },
  {
    artName: 'Square Color Change',
    pageLink: './Art/baesyc/index.html',
    imageLink: './Art/baesyc/square.gif',
    author: 'Baesyc',
    githubLink: 'https://github.com/baesyc'
  },
  {
    artName: 'MexicanMustache',
    pageLink: './Art/AnimatedMustache/index.html',
    imageLink: './Art/AnimatedMustache/MexicanMustache.gif',
    author: 'Andrés Alonso Gálvez',
    githubLink: 'https://github.com/Dondesconton/'
  },
  {
    artName: 'Chanimation',
    pageLink: './Art/Chanimation/index.html',
    imageLink: './Art/Chanimation/dancegif.gif',
    author: 'chandant9',
    githubLink: 'https://github.com/chandant9/'
  },
  {
    artName: 'DancingGroot',
    pageLink: './Art/m-elina/index.html',
    imageLink: './Art/m-elina/groot_animation.gif',
    author: 'Melina',
    githubLink: 'https://github.com/m-elina/'
  },
  {
    artName: 'Animatron',
    pageLink: './Art/animatron/index.html',
    imageLink: './Art/animatron/trance.gif',
    author: 'Andrew',
    githubLink: 'https://github.com/andrewbom/'
  },
  {
    artName: 'rainbows',
    pageLink: './Art/vassilchiev/index.html',
    imageLink: './Art/vassilchiev/giphy.gif',
    author: 'Vassil',
    githubLink: 'https://github.com/vassilchiev/'
  },
  {
    artName: "Zai's Orbitron",
    pageLink: './Art/zai/index.html',
    imageLink: './Art/zai/zais_orbitron.gif',
    author: '5amm5',
    githubLink: 'https://github.com/5amm5965/'
  },
  {
    artName: "404's crying baby page",
    pageLink: './Art/papfal/index.html',
    imageLink: './Art/papfal/HTML-404-Crying-Baby-Page.gif',
    author: 'papfal',
    githubLink: 'https://github.com/papfal/'
  },
  {
    artName: 'ani-3d',
    pageLink: './Art/ani-3d/ani-3d.html',
    imageLink: './Art/ani-3d/ani-3d.gif',
    author: 'clyde166',
    githubLink: 'https://github.com/clyde166/'
  },
  {
    artName: 'Boy',
    pageLink: './Art/Boy/index.html',
    imageLink: './Art/Boy/Boy with house.png',
    author: 'Gajhendran',
    githubLink: 'https://github.com/Gajhendran/'
  },
  {
    artName: 'Funimation',
    pageLink: './Art/Funimation/index.html',
    imageLink: './Art/Funimation/Funimation.gif',
    author: 'Pratik',
    githubLink: 'https://github.com/pratikrana1998/'
  },
  {
    artName: 'Jungle Monkey',
    pageLink: './Art/AMCodin/index.html',
    imageLink: './Art/AMCodin/monkey.gif',
    author: 'AMCodin',
    githubLink: 'https://github.com/amcodin'
  },
  {
    artName: 'bellow',
    pageLink: './Art/fran/index.html',
    imageLink: './Art/fran/bellow.gif',
    author: 'franzwah',
    githubLink: 'https://github.com/franzwah'
  },
  {
    artName: 'Typing Indicator',
    pageLink: './Art/jacob-bacon/index.html',
    imageLink: './Art/jacob-bacon/jacob-bacon-art.JPG',
    author: 'jacob-bacon',
    githubLink: 'https://github.com/jacob-bacon'
  },
  {
    artName: 'Colination',
    pageLink: './Art/colination/index.html',
    imageLink: './Art/colination/animation.png',
    author: 'colinJR95',
    githublink: 'https://github.com/colinJR95'
  },
  {
    artName: 'Glowing Circle by Leem Plays',
    pageLink: './Art/AliHaidar/index.html',
    imageLink: './Art/AliHaidar/giphy.gif',
    author: 'alihaidar2950',
    githubLink: 'https://github.com/alihaidar2950'
  },
  {
    artName: 'bouncy-ball',
    pageLink: './Art/bouncy-ball/ty.html',
    imageLink: './Art/bouncy-ball/bouncy-ball.gif',
    author: 'Huang Yi-Ting',
    githubLink: 'https://github.com/yiting76'
  },
  {
    artName: 'bouncy-ball',
    pageLink: './Art/bouncy-ball/ty.html',
    imageLink: './Art/bouncy-ball/bouncy-ball.gif',
    author: 'Huang Yi-Ting',
    githubLink: 'https://github.com/yiting76'
  },
  {
    artName: 'Tronix',
    pageLink: './Art/visiona/index.html',
    imageLink: './Art/visiona/tronix.gif',
    author: 'visiona',
    githubLink: 'https://github.com/visiona'
  },
  {
    artName: 'Synchronization',
    pageLink: './Art/synchronization!/synchronization',
    imageLink: './Art/synchronization/synchronized_Dots.gif',
    author: 'Pranjal',
    githublink: 'https://github.com/Pranjal705'
  },
  {
    artName: 'Random Squares',
    pageLink: './Art/Monitha/index.html',
    author: 'Monitha',
    githubLink: 'https://github.com/dmonitha'
  },
  {
    artName: 'Walking-Man-Front',
    pageLink: './Art/Akhil/index.html',
    imageLink: './Art/Akhil/Walking-man-front.gif',
    author: 'Akhil',
    githubLink: 'https://github.com/akhils95'
  },
  {
    artName: 'Cow-cat',
    pageLink: './Art/Cow-cat/index.html',
    imageLink: './Art/Cow-cat/Cow-cat.gif',
    author: 'Galia',
    githubLink: 'https://github.com/galiarudenko'
  },
  {
    artName: 'Rainb0w',
    pageLink: './Art/Duka/index.html',
    imageLink: './Art/Duka/rainbow.gif',
    author: 'Duka',
    githubLink: 'https://github.com/DusanKrcmarik'
  },
  {
    artName: 'Indian',
    pageLink: './Art/Indian/index.html',
    imageLink: './Art/Indian/Indian.gif',
    author: 'Duka',
    githubLink: 'https://github.com/ndvishruth'
  },
  {
    artName: 'Animatron',
    pageLink: './Art/sanmitra/index.html',
    imageLink: './Art/sanmitra/index.gif',
    author: 'sanmitra',

    githubLink: 'https://github.com/sanmitra1999'
  },
  {
    artName: 'Ball-clear',
    pageLink: './Art/Naok000/index.html',
    imageLink: './Art/Naok000/ball-clear.gif',
    author: 'Naok000',
    githubLink: 'https://github.com/Naok000'
  },
  {
    artName: 'Mario_Kart_Animation',
    pageLink: './Art/Mario_Kart_Animation/index.html',
    imageLink: './Art/Mario_Kart_Animation/Mario.png',
    author: 'AnsonAMS',
    githubLink: 'https://github.com/AnsonAMS'
  },
  {
    artName: 'Microsoft_animation',
    pageLink: './Art/SaumyaBhatt/index.html',
    imageLink: './Art/SaumyaBhatt/Animation.gif',
    author: 'Saumya-Bhatt',
    githubLink: 'https://github.com/Saumya-Bhatt'
  },
  {
    artName: 'Falling',
    pageLink: './Art/Sfrench5/index.html',
    imageLink: './Art/Sfrench5/Falling.gif',
    author: 'Sfrench5',
    githubLink: 'https://github.com/Sfrench5'
  },
  {
    artName: 'Dragon_Loading',
    pageLink: './Art/Dragon_Loading/index.html',
    imageLink: './Art/Dragon_Loading/DragonLoading.gif',
    author: 'Prasad',
    githubLink: 'https://github.com/PrasadM07'
  },
  {
    artName: 'Animatrix',
    pageLink: './Art/Animatrix/index.html',
    imageLink: './Art/Animatrix/Animatrix.png',
    author: 'soutog',
    githubLink: 'https://github.com/soutog'
  },
  {
    artName: 'Simple-Loading',
    pageLink: './Art/Loading/loading.html',
    imageLink: './Art/Loading/load.gif',
    author: 'Vijay',
    githubLink: 'https://github.com/VijayVjCuber'
  },
  {
    artName: 'Fiyi-Animation',
    pageLink: './Art/Fiyi-Animation/index.html',
    imageLink: './Art/Fiyi-Animation/relax_smile.gif',
    author: 'Fiyi-A',
    githubLink: 'https://github.com/Fiyi-A'
  },
  {
    artName: 'Colored Bars',
    pageLink: './Art/mleblanc94/mleblanc94_html_Animation-Nation.html',
    imageLink: './Art/mleblanc94/ColoredBars.gif',
    author: 'mleblanc94',
    githubLink: 'https://github.com/mleblanc94'
  },
  {
    artName: 'animeR',
    pageLink: './Art/animeR/index.html',
    imageLink: './Art/animeR/animeR.gif',
    author: 'Rajneesh',
    githubLink: 'https://github.com/rajneeshk94'
  },
  {
    artName: 'Sunset-City',
    pageLink: './Art/jyun9504/index.html',
    imageLink: './Art/jyun9504/sunset-city.gif',
    author: 'jyun9504',
    githubLink: 'https://github.com/jyun9504'
  },
  {
    artName: 'brianbottle',
    author: 'brian',
    pageLink: './Art/brianbottle/index.html',
    imageLink: './Art/brianbottle/bottle.gif',
    githubLink: 'https://github.com/brianabplanalp1'
  },
  {
    artName: 'Shapes',
    pageLink: './Art/mark-marchant/index.html',
    imageLink: './Art/mark-marchant/shapes.png',
    author: 'Mark Marchant',
    githubLink: 'https://github.com/jtla3/Animation-Nation'
  },
  {
    artName: 'Loading',
    pageLink: './Art/NoumanAziz/Loading.html',
    videoLink: './Art/NoumanAziz/loading.gif',
    author: 'NoumanAziz',
    githubLink: 'https://github.com/NoumanAziz'
  },
  {
    artName: `Galek's Simple Animation`,
    pageLink: './Art/GalekAnimation/index.html',
    imageLink: './Art/GalekAnimation/simpleanimation.gif',
    author: 'Adam Galek',
    githubLink: 'https://github.com/TheGalekxy'
  },
  {
    artname: 'Rainbow animation',
    pageLink: './Art/Rainbow/index.html',
    imageLink: './Art/Rainbow/rainbow.gif',
    author: 'Mohanraj',
    githubLink: 'https://github.com/chelladuraimohanraj/Animation-Nation'
  },
  {
    artName: `Cyan Loading Animation`,
    pageLink: './Art/Wannesds/index.html',
    imageLink: './Art/Wannesds/Wannesds.gif',
    author: 'Wannes Dieltiens',
    githubLink: 'https://github.com/Wannesds'
  },
  {
    artName: 'Animatron',
    pageLink: './Art/Animatron/index.html',
    imageLink: './Art/Animatron/trance.gif',
    author: 'Gihan Balasuriya',
    githubLink: 'https://github.com/gihanbalasuriya'
  },
  {
    artName: 'Light text blink',
    pageLink: './Art/Mani-textlight-blink/index.html',
    imageLink: './Art/Mani-textlight-blink/light-blink-text.gif',
    author: 'Mani Pandian',
    githubLink: 'https://github.com/Manipandian'
  },
  {
    artName: 'Circle',
    pageLink: './Art/PoKai/index.html',
    imageLink: './Art/PoKai/circle.png',
    author: 'PoKai Chang',
    githubLink: 'https://github.com/st875052018'
  },
  {
    artName: 'animatron',
    pageLink: './Art/animatron/index.html',
    imageLink: './Art/animatron/trance.gif',
    author: 'Christy',
    githubLink: 'https://github.com/ChristyLucid'
  },
  {
    artName: 'bouncing_ball',
    pageLink: './Art/bouncing_ball/bouncing_ball.html',
    imageLink: './Art/bouncing_ball/bouncing-ball.gif',
    author: 'Nirmalie',
    githubLink: 'https://github.com/nirmalieo3'
  },
  {
    artName: 'Rocket',
    pageLink: './Art/Rocket/index.html',
    imageLink: './Art/Rocket/rocket.gif',
    author: 'Jose Diaz',
    githubLink: 'https://github.com/josegerard2000'
  },
  {
    artName: 'simpleG',
    pageLink: './Art/simpleG/index.html',
    imageLink: './Art/simpleG/kitty.jpg',
    author: 'gargeper',
    githubLink: 'https://github.com/gargeper'
  },
  {
    artName: 'BounceFace',
    pageLink: './Art/ainamation/index.html',
    imageLink: './Art/ainamation/ainamation.gif',
    author: 'Ainara Saralegui',
    githubLink: 'https://github.com/asaralegui'
  },
  {
    artName: 'Text Flow',
    pageLink: './Art/ConnerCoding/index.html',
    imageLink: './Art/ConnerCoding/ztmanimation.gif',
    author: 'Conner Schiller',
    githubLink: 'https://github.com/ConnerCoding'
  },
  {
    artName: 'Glow',
    pageLink: './Art/Glow/index.html',
    imageLink: './Art/Glow/Glow.png',
    author: 'Joaquin Castillo',
    githubLink: 'https://github.com/JuakoDev'
  },
  {
    artName: 'Heart Real',
    pageLink: './Art/riddhax/index.html',
    imageLink: './Art/riddhax/index.gif',
    author: 'Riddhax',
    githubLink: 'https://github.com/riddhax'
  },

  {
    artName: 'Balls',
    pageLink: './Art/Paul - Simple Annoying Balls/index.html',
    imageLink: './Art/Paul - Simple Annoying Balls/Balls.gif',
    author: 'Paul',
    githubLink: 'https://github.com/psr83'
  },

  {
    artname: 'Square-Move',
    pageLink: './Art/Poonam/square.html',
    imageLink: './Art/Poonam/square_gif.gif',
    author: 'Poonam',
    githubLink: 'https://github.com/poonampant'
  },

  {
    artname: 'JesseEarley',
    pageLink: './Art/JesseEarley/index.html',
    imageLink: './Art/JesseEarley/index.gif',
    author: 'JesseEarley',
    githubLink: 'https://github.com/JesseEarley'
  },
  {
    artname: 'Hacktoberfest 2020',
    pageLink: './Art/taepal467/index.html',
    imageLink: './Art/taepal467/hiclipart.com (1).png',
    author: 'Chantae P.',
    githubLink: 'https://github.com/taepal467'
  },
  {
    artName: 'Animatron',
    pageLink: './Art/animatron/triangle/index.html',
    imageLink: './Art/animatron/trance.gif',
    author: 'Deborah',
    githubLink: 'https://github.com/dluckey123'
  },
  {
    artName: 'Animatron',
    pageLink: './Art/animatron/triangle/index.html',
    imageLink: './Art/animatron/trance.gif',
    author: 'Deborah',
    githubLink: 'https://github.com/dluckey123'
  },
  {
    artname: 'Animate',
    pageLink: '/codepen/animation/src/index.html',
    imageLink: 'Animation',
    author: 'Altamas khan',
    githubLink: 'https://github.com/Altamas2049'
  },
  {
    artName: 'Spin',
    pageLink: './Art/Spin/allli.html',
    imageLink: './Art/Spin/allli.gif',
    author: 'Victor Winner',
    githubLink: 'https://github.com/Vicwin13'
  },
  {
    artName: 'Spinner',
    pageLink: './Art/nishantpandey/allli.html',
    imageLink: './Art/nishantpandey/allli.gif',
    author: 'Nishant Pandey',
    githubLink: 'https://github.com/mrpandey1'
  },
  {
    artName: 'Hacktober Test',
    pageLink: './Art/bajancode/index.html',
    imageLink: './Art/BajanCode/index.gif',
    author: 'bajancode',
    githubLink: 'https://github.com/bajancode'
  },
  {
    artName: 'ZTM anim',
    pageLink: './Art/ayushi2410/index.html',
    imageLink: './Art/ayushi2410/ayushi2410.gif',
    author: 'Ayushi2410',
    githubLink: 'https://github.com/ayushi2410'
  },
  {
    artName: 'misaelsantos',
    pageLink: './Art/misaelsantos/index.html',
    imageLink: './Art/misaelsantos/neohack.gif',
    author: 'Misael Santos',
    githubLink: 'https://github.com/MisaelSantos'
  },
  {
    artName: 'I am a Developer',
    pageLink: './Art/Kuroyza/Iam-a-developer.html',
    imageLink: './Art/Kuroyza/Iam-a-developer.gif',
    author: 'Kuroyza',
    githubLink: 'https://github.com/kuroyza'
  },
  {
    artName: 'simple box',
    pageLink: './Art/Box/index.html',
    imageLink: './Art/Box/static_image.jpg',
    author: 'Abishek shah',
    githubLink: 'https://github.com/abishek-sha-256'
  },
  {
    artname: 'Starry-sky',
    pageLink: './Art/starry-night/index.html',
    imageLink: './Art/starry-night/stars',
    author: 'Taima Khawaldeh',
    githubLink: 'https://github.com/taimakh'
  },
  {
    artName: 'Project Gallery',
    pageLink: './Art/hulya/index.html',
    imageLink: './Art/hulya/gallery.gif',
    author: 'Hulya Karakaya',
    githubLink: 'https://github.com/hulyak'
  },
  {
    artName: 'animation',
    pageLink: './Art/sameer786/animation.html',
    imageLink: './Art/sameer786/radius.gif',
    author: 'sameer',
    githubLink: 'https://github.com/sameer8605'
  },
  {
    artName: 'ArrowWave',
    pageLink: './Art/ArrowWave/index.html',
    imageLink: './Art/ArrowWave/ArrowWave.gif',
    author: 'Gabriel',
    githubLink: 'https://github.com/GabrielTeixeiraC'
  },
  {
    artName: 'The 4-Ever Loop',
    pageLink: './Art/the-4ever-loop/index.html',
    imageLink: './Art/the-4ever-loop/rotate.gif',
    author: 'Luciano M.',
    githubLink: 'https://github.com/LucianoWebDev'
  },
  {
    artName: 'Running Car',
    pageLink: './Art/Running-Car/index.html',
    imageLink: './Art/Running-Car/Running-car.PNG',
    author: 'Ermias',
    githubLink: 'https://github.com/ermiaskidane'
  },
  {
    artname: 'Youssef',
    pageLink: './Art/Youssef/index.html',
    imageLink: './Art/Youssef/fd8_AX.gif',
    author: 'Youssef',
    githubLink: 'https://github.com/youssefhany96'
  },
  {
    artName: 'The 4-Ever Loop',
    pageLink: './Art/the-4ever-loop/index.html',
    imageLink: './Art/the-4ever-loop/rotate.gif',
    author: 'Luciano M.',
    githubLink: 'https://github.com/LucianoWebDev'
  },

  {
    artName: 'Itried',
    pageLink: '/Art/Itried/animation.html',
    author: 'Harsha',
    githublink: 'https://github.com/HarshaKumar23'
  },
  {
    artName: 'Snail Zoom',
    pageLink: './Art/rbhachu/index.html',
    imageLink: './Art/rbhachu/snail.gif',
    author: 'Bhachu R.',
    githubLink: 'https://github.com/rbhachu'
  },
  {
    artName: 'Mini Text Animation',
    pageLink: './Art/text-mini-animation/index.html',
    imageLink: './Art/text-mini-animation/text-anime.gif',
    author: 'Chinel',
    githubLink: 'https://github.com/chinel'
  },
  {
    artName: 'Square loader',
    pageLink: './Art/square_loading/index.html',
    imageLink: './Art/square_loading/square_loading',
    author: 'Marek Chasák',
    githubLink: 'https://github.com/mchasak'
  },
  {
    artName: 'Stairs Text',
    pageLink: './Art/StairsText/index.html',
    imageLink: './Art/StairsText/stairs-text.gif',
    author: 'Noam K.',
    githubLink: 'https://github.com/noamkanonich'
  },
  {
    artName: 'animation',
    pageLink: './Art/sameer786/animation.html',
    imageLink: './Art/sameer786/radius.gif',
    author: 'sameer',
    githubLink: 'https://github.com/sameer8605'
  },
  {
    artName: 'Spinning is a good trick',
    pageLink: './Art/garrod90/index.html',
    imageLink: './Art/garrod90/craigsGif.gif',
    author: 'Craig, G',
    githubLink: 'https://github.com/garrod90'
  },
  {
    artName: 'Snail Zoom',
    pageLink: './Art/rbhachu/index.html',
    imageLink: './Art/rbhachu/snail.gif',
    author: 'Bhachu R.',
    githubLink: 'https://github.com/rbhachu'
  },
  {
    artName: 'Mini Text Animation',
    pageLink: './Art/text-mini-animation/index.html',
    imageLink: './Art/text-mini-animation/text-anime.gif',
    author: 'Chinel',
    githubLink: 'https://github.com/chinel'
  },
  {
    artName: 'Square loader',
    pageLink: './Art/square_loading/index.html',
    imageLink: './Art/square_loading/square_loading',
    author: 'Marek Chasák',
    githubLink: 'https://github.com/mchasak'
  },
  {
    artName: 'Stairs Text',
    pageLink: './Art/StairsText/index.html',
    imageLink: './Art/StairsText/stairs-text.gif',
    author: 'Noam K.',
    githubLink: 'https://github.com/noamkanonich'
  },
  {
    artName: 'animation',
    pageLink: './Art/sameer786/animation.html',
    imageLink: './Art/sameer786/radius.gif',
    author: 'sameer',
    githubLink: 'https://github.com/sameer8605'
  },

  {
    pageLink: './Art/radar animation/index.html',
    imageLink: './Art/radar.gif',
    author: 'Anup',
    githubLink: 'https://github.com/paddybaba'
  },
  {
    pageLink: './Art/sameer786/animation.html',
    imageLink: './Art/sameer786/radius.gif',
    author: 'sameer',
    githubLink: 'https://github.com/sameer8605'
  },
  {
    pageLink: './Art/radar animation/index.html',
    imageLink: './Art/radar',
    author: 'Anup',
    githubLink: 'https://github.com/paddybaba'
  },
  {
    pageLink: './Art/sameer786/animation.html',
    imageLink: './Art/sameer786/radius.gif',
    author: 'sameer',
    githubLink: 'https://github.com/sameer8605'
  },
  {
    artName: 'Friendly Ghost',
    pageLink: './Art/ristotoldsep/index.html',
    author: 'Risto Tõldsep',
    githubLink: 'https://github.com/ristotoldsep'
  },
  {
    artName: 'Friendly Ghost',
    pageLink: './Art/ristotoldsep/index.html',
    author: 'Risto Tõldsep',
    githubLink: 'https://github.com/ristotoldsep'
  },
  {
    artName: 'sritron',
    pageLink: './Art/sritron/index.html',
    imageLink: './Art/sritron/trance.gif',
    author: 'Srinivas',
    githubLink: 'https://github.com/sri189ms'
  },
  {
    artName: 'Friendly Ghost',
    pageLink: './Art/ristotoldsep/index.html',
    author: 'Risto Tõldsep',
    githubLink: 'https://github.com/ristotoldsep'
  },
  {
    artName: 'Sun Rise Time',
    pageLink: './Art/gurprtAnim/index.html',
    imageLink: './Art/gurprtAnim/gurAnim.gif',
    author: 'Gurpreet',
    githubLink: 'https://github.com/gur-p-reet'
  },
  {
    artName: 'Personal Info',
    pageLink: './Art/Personal_info/triangle/index.html',
    imageLink: './Art/Personal_info/trance.gif',
    author: 'Naim Uddin',
    githubLink: 'https://github.com/Naim365'
  },
  {
    artName: 'Shining Text',
    pageLink: './Art/MaxieTextShineOn/index.html',
    imageLink: './Art/MaxieTextShineOn/maxie-text-shine-on.gif',
    author: 'maxie7',
    githubLink: 'https://github.com/maxie7'
  },
  {
    artName: 'Spinning Box',
    pageLink: './Art/KccbzZ/index.html',
    imageLink: './Art/KccbzZ/cover.png',
    author: 'KccbzZ',
    githubLink: 'https://github.com/KccbzZ'
  },
  {
    artName: 'Age Disgracefully',
    pageLink: './Art/ynoden/index.html',
    imageLink: './Art/ynoden/Age_Disgracefully.gif',
    author: 'yusefnoden',
    githubLink: 'https://github.com/yusefnoden'
  },
  {
    artname: 'jimanimation',
    pageLink: './Art/jimanimation/index.html',
    imageLink: './Art/jimanimation/bouncy.gif',
    author: 'Jimin',
    githubLink: 'https://github.com/jimijos'
  },

  {
    artName: 'Meme Animation',
    pageLink: './Art/just_for_fun/index.html',
    imageLink: './Art/just_for_fun/image.gif',
    author: 'Rahul Negi',
    githubLink: 'https://github.com/rahulnegi20'
  },
  {
    artName: 'Stretch ZTM',
    pageLink: './Art/animation_gn/index.html',
    imageLink: './Art/animation_gn/animation_gn.gif',
    author: 'gnyokota',
    githubLink: 'https://github.com/gnyokota'
  },
  {
    artname: 'AnimationCom',
    pageLink: './Art/Anita/AnimationCom/triangle.html',
    imageLink: './Art/AnimationCom/header.jpg',
    author: 'Anita',
    githubLink: 'https://github.com/anita-tsai'
  },
  {
    artName: 'Cards',
    pageLink: './Art/cards/index.html',
    imageLink: './Art/cards/cards.gif',
    author: 'networkdavit',
    githubLink: 'https://github.com/networkdavit'
  },
  {
    artName: "Lidor'sAnimation",
    pageLink: "./Art/Lidor's Animation/index.html",
    imageLink: "./Art/Lidor's Animation/animation.gif",
    author: 'LidorAsher',
    githubLink: 'https://github.com/lidorasher11'
  },
  {
    artName: "Shiff's Animation",
    pageLink: './Art/myAnimation/index.html',
    imageLink: './Art/myAnimation/myanimation.gif',
    author: 'Shifa',
    githubLink: 'https://github.com/ShifaShirin'
  },
  {
    artName: 'ani-1trial',
    pageLink: './Art/ani-1trial/index.html',
    imageLink: './Art/ani-1trial/ani-gif.gif',
    author: 'tru-izo',
    githubLink: 'https://github.com/tru-izo'
  },
  {
    artName: 'Air_Balloon',
    pageLink: './Art/Air_Balloon/index.html',
    imageLink: './Art/Air_Balloon/balloon.gif',
    author: 'Abha',
    githubLink: 'https://github.com/Abha-1281'
  },
  {
    artName: 'Camp Fire',
    pageLink: './Art/camp_fire/index.html',
    imageLink: './Art/camp_fire/camp_fire.gif',
    author: 'Chansoo',
    githubLink: 'https://github.com/ChansooKim316'
  },
  {
    artName: 'rubberband Red',
    pageLink: './Art/ou79/index.html',
    imageLink: './Art/rubberbandRed.gif',
    author: 'ou79',
    githubLink: 'https://github.com/ou79'
  },
  {
    artName: 'ColorChanger',
    pageLink: './Art/ColorChanger/index.html',
    imageLink: './Art/color-changer.gif',
    author: 'Atallah-Nadhir',
    githubLink: 'https://github.com/Atallah-Nadhir'
  },
  {
    artName: 'PONG Animation',
    pageLink: './Art/walkitoff/index.html',
    imageLink: './Art/walkitoff/gif.gif',
    author: 'Tyler Dollick',
    githubLink: 'https://github.com/walkitoff'
  },
  {
    artname: 'Animatron',
    pageLink: './Art/mbargaedge/index.html',
    imageLink: './Art/mbargaedge/animatron.gif',
    author: 'Mbarga',
    githubLink: 'https://github.com/marcelmbarga/'
  },
  {
    artName: 'House',
    pageLink: './Art/TTD/triangle/index.html',
    imageLink: './Art/TTD/house.gif',
    author: 'TanyaTD',
    githubLink: 'https://github.com/TTD126'
  },
  {
    artName: 'Spinning Title',
    pageLink: './Art/ljBeast21ldj/index.html',
    imageLink: './Art/ljBeast21ldj/firstGIF.gif',
    author: 'Larry',
    githubLink: 'https://github.com/ljBeast21ldj'
  },
  {
    artName: 'Heart pulsation',
    pageLink: './Art/Sallah/index.html',
    imageLink: './Art/Sallah/Heart-Pulsation.png',
    author: 'Sallah',
    githubLink: 'https://github.com/SallahTech'
  },
  {
    artName: 'MubbeAnimation',
    pageLink: './Art/Mubbe/index.html',
    imageLink: './Art/Mubbe/MubbeAnimation.gif',
    author: 'Mubarak',
    githubLink: 'https://github.com/mual5746'
  },
  {
    pageLink: './Art/neon-glowing-text/index.html',
    imageLink: './Art/neon-glowing-text/glowing-text-GIF.gif',
    author: 'Adri',
    githubLink: 'https://github.com/adrimual'
  },
  {
    artName: 'Simple Animation',
    pageLink: './Art/simple animation/transition.html',
    imageLink: './Art/simple animation/animatee.gif',
    author: 'Rudimental',
    githubLink: 'https://github.com/rudimental-again'
  },
  {
    artName: 'gbArt',
    pageLink: './Art/gbArt/index.html',
    imageLink: './Art/gbArt/shapeFlip.gif',
    author: 'Gary Bergman',
    githubLink: 'https://github.com/Gary-Bergman'
  },
  {
    artName: "Turtando's Animation",
    pageLink: './Art/turtando/animation.html',
    imageLink: './Art/Turtando/happyhalloween.gif',
    author: 'Turtando',
    githubLink: 'https://github.com/Turtando'
  },
  {
    artName: 'Bouncing Balls',
    pageLink: './Art/EyeOfAthena/index.html',
    imageLink: './Art/EyeOfAthena/cover.png',
    author: 'EyeOfAthena',
    githubLink: 'https://github.com/EyeOfAthena/bouncing-ball'
  },
  {
    artName: 'Otherside',
    pageLink: './Art/Otherside/ubi.html',
    imageLink: './Art/Otherside/recording.gif',
    author: 'Ubibimbap',
    githubLink: 'https://github.com/Ubibimbap'
  },
  {
    artName: 'Basketball God',
    pageLink: './Art/Sim-animation/index.html',
    imageLink: './Art/Sim-animation/project-screenshot.png',
    author: 'Sim',
    githubLink: 'https://github.com/sim-a-19'
  },
  {
    artName: "Ziyao's Animation",
    pageLink: './Art/robot/robot_index.html',
    imageLink: './Art/robot/robot.gif',
    author: 'Ziyao',
    githubLink: 'https://github.com/ziyaoc3'
  },
  {
    artName: 'Simplerv',
    pageLink: './Art/Aniamtion_RV/index.html',
    imageLink: './Art/Aniamtion_RV/circle.png',
    author: 'Aarush Bhat',
    githubLink: 'https://github.com/07rv'
  },
  {
    artName: 'Devtemmy_animation',
    pageLink: './Art/Devtemmy_animation/index.html',
    imageLink: './Art/Devtemmy_animation/Devtemmyanimation.gif',
    author: 'Dev-Temmy',
    githubLink: 'https://github.com/Dev-Temmy'
  },
  {
    artName: 'Fading text animation',
    pageLink: './Art/araskog/index.html',
    imageLink: './Art/araskog/animation.gif',
    author: 'Amanda Araskog',
    githubLink: 'https://github.com/araskog'
  },
  {
    artName: 'Moving Divs',
    pageLink: './Art/Razvan/RazvanFratila/index.html',
    imageLink: './Art/Razvan/RazvanFratila/first.gif',
    author: 'Razvan',
    githubLink: 'https://github.com/fratilar'
  },
  {
    artName: 'KDev Animation',
    pageLink: './Art/KDev-Animator/index.html',
    imageLink: './Art/KDev-Animator/kdev-animation.gif',
    author: 'Detmar Ruhfus',
    githubLink: 'https://github.com/kamikazid'
  },
  {
    artName: 'Square Bounce',
    pageLink: './Art/Vish/index.html',
    imageLink: './Art/Vish/SquareBounce.gif',
    author: 'Vishwam',
    githubLink: 'https://github.com/vishmagic'
  },
  {
    artName: 'Hina',
    pageLink: './Art/Hina/Hina.html',
    imageLink: './Art/Hina/Basketball.gif',
    imageLink: './Art/Hina/net.gif',
    author: 'Hina Najam',
    githubLink: 'https://github.com/hinanajam'
  },
  {
    artName: 'AmitAnimation',
    pageLink: './Art/Joy/AmitAnimation/amitanimation.html',
    imageLink: './Art/Joy/AmitAnimation/amitanimation.gif',
    author: 'Amit',
    githubLink: 'https://github.com/AmitRoy07'
  },
  {
    artName: 'Bouncing Cheems ',
    pageLink: './Art/Suddath-Gautam/index.html',
    imageLink: './Art/Suddath-Gautam/cheems.gif',
    author: 'Suddath Gautam',
    githubLink: 'https://github.com/wardaddy98'
  },
  {
    artName: 'Pop-up Confetti animation.',
    pageLink: './Art/yay-ztm-animation/index.html',
    imageLink: './Art/yay-ztm-animation/pop_animation.gif',
    author: 'Hyunji Kim',
    githubLink: 'https://github.com/creativehkim'
  },
  {
    artName: 'Monolith',
    pageLink: './Art/acphil/index.html',
    imageLink: './Art/acphil/monolith.png',
    author: 'acphil',
    githubLink: 'https://github.com/acphil2'
  },
  {
    artName: 'Smiling Doll',
    pageLink: './Art/jbermeo/index.html',
    imageLink: './Art/jbermeo/doll.gif',
    author: 'Jose Bermeo',
    githubLink: 'https://github.com/jbermeo10'
  },
  {
    artName: 'vasubhatnagar',
    pageLink: './Art/vasubhatnagar/index.html',
    imageLink: './Art/vasubhatnagar/ss.jpg',
    author: 'Vasu Bhatnagar',
    githubLink: 'https://github.com/vasubhatnagar'
  },
  {
    artName: 'JoToSmola',
    pageLink: './Art/JoToSmola/index.html',
    imageLink: './Art/JoToSmola/JoToSmola.gif',
    author: 'GrabKrab',
    githubLink: 'https://github.com/GrabKrab'
  },
  {
    artName: 'mojaanimacia',
    pageLink: './Art/mojaanimacia/stranka.html',
    author: 'Martin052',
    githubLink: 'https://github.com/martin052'
  },
  {
    artName: 'ellipsis',
    pageLink: './Art/ianhawe/index.html',
    author: 'ianhawe',
    githubLink: 'https://github.com/ianhawe'
  },
  {
    artName: 'iris',
    pageLink: './Art/iris/index.html',
    imageLink: './Art/iris/trance.gif',
    author: 'iriswdq0504',
    githubLink: 'https://github.com/iriswdq0504'
  },

  {
    artName: 'Fun with balls!',
    pageLink: './Art/miguelDalberto/funWithBalls/index.html',
    imageLink: './Art/miguelDalberto/funWithBalls/funWithBalls_screenshot.png',
    author: 'miguelDalberto',
    githubLink: 'https://github.com/miguelDalberto'
  },
  {
    artName: 'FourFlag_Load',
    pageLink: './Art/FourFlag_Load/index.html',
    imageLink: './Art/FourFlag_Load/trance.gif',
    author: 'chungngai09',
    githubLink: 'https://github.com/chungngai09'
  },
  {
    artName: 'AnimatronJS',
    pageLink: './Art/animatronJS/index.html',
    author: 'Anna Ovechkina',
    githubLink: 'https://github.com/Annu7shka'
  },
  {
    artName: 'perfect_goal',
    pageLink: './Art/perfect_goal/index.html',
    imageLink: './Art/perfect_goal/perfect_goalscreenshot.png',
    author: 'henzbori',
    githubLink: 'https://github.com/henzbori'
  },
  {
    artName: 'Beating Heart',
    pageLink: './Art/beating-heart/index.html',
    imageLink: './Art/beating-heart/heart.gif',
    author: 'MishkaZi',
    githubLink: 'https://github.com/MishkaZi'
  },
  {
    artName: 'Bouncing Balls',
    pageLink: './Art/Sankyeat/index.html',
    imageLink: './Art/Sankyeat/bouncingballs.gif',
    author: 'Sankyeat',
    githubLink: 'https://github.com/sanks20'
  },
  {
    artName: 'Sample page',
    pageLink: './Art/Joy/triangle/index.html',
    imageLink: './Art/Joy/triangle/my-animation.gif',
    author: 'Mamathagowd107',
    githubLink: 'https://github.com/Mamathagowd107'
  },
  {
    artName: 'Animated',
    pageLink: './Art/animated/triangle/index.html',
    imageLink: './Art/Joy/triangle/triangle.gif',
    author: 'Joy',
    githubLink: 'https://github.com/royranger'
  },
  {
    artName: 'achwell',
    pageLink: './Art/achwell/index.html',
    imageLink: './Art/achwell/ball.gif',
    author: 'achwell',
    githubLink: 'https://github.com/achwell'
  },
  {
    artName: 'Robotic Circles',
    pageLink: './Art/animation_yaniv/index.html',
    imageLink: './Art/animation_yaniv/robot.png',
    author: 'Yaniv Sagy',
    githubLink: 'https://github.com/yanivsagy'
  },
  {
    artName: 'Ocean Day',
    pageLink: './Art/d-spence/index.html',
    imageLink: './Art/d-spence/ztm-dspence-css-anim.gif',
    author: 'd-spence',
    githubLink: 'https://github.com/d-spence'
  },
  {
    artName: 'Animation-Circle',
    pageLink: './Art/Animation-Circle/index.html',
    imageLink: './Art/Animation-Circle/animation-circle.gif',
    author: 'Elid Venega',
    githubLink: 'https://github.com/elidvenega'
  },
  {
    artName: 'Sweet street',
    pageLink: './Art/Sweet_street/mario.html',
    imageLink: './Art/Sweet_street/animation-gif.gif',
    author: 'meni-avitan',
    githubLink: 'https://github.com/meniAvitan/Animation-Nation.git'
  },
  {
    pageLink: './Art/Joy/nithin-animation/index.html',
    imageLink: './Art/Joy/triangle/triangle.gif',
    author: 'Nithin',
    githubLink: 'https://github.com/Nithin6252-reddy'
  },
  {
    artName: 'Jittery rectangles',
    pageLink: './Art/Vaibhav/index.html',
    author: 'Vaibhav Jain',
    githubLink: 'https://github.com/Vaibhav-multi-dev'
  },
  {
    artName: 'Pra-animate',
    pageLink: './Art/Pra-animate/indexpra1.html',
    //imageLink: './Art/Joy/triangle/triangle.gif',
    author: 'Prajoth',
    githubLink: 'https://github.com/prajoth-b'
  },
  {
    artName: '3D figure animation',
    pageLink: './Art/DOKL57/index.html',
    imageLink: './Art/DOKL57/DOKL57.png',
    author: 'DOKL57',
    githubLink: 'https://github.com/DOKL57'
  },
  {
    artName: 'my-animation',
    pageLink: './Art/my-animation/index.html',
    imageLink: './Art/my-animation/screenv.webm',
    author: 'Brurya',
    githubLink: 'https://github.com/BruryaNadel'
  },
  {
    artName: 'Animate Infinate',
    pageLink: './Art/rotate-infinate/index.html',
    imageLink: './Art/rotate-infinate/rotate.gif',
    author: 'thucpn',
    githubLink: 'https://github.com/thucpn'
  },
  {
    artName: 'Forever',
    pageLink: './Art/Mritunjay/index.html',
    imageLink: './Art/Mritunjay/mj.gif',
    author: 'Mritunjay',
    githubLink: 'https://github.com/Mritunjay004'
  },
  {
    artName: 'Atom',
    pageLink: './Art/Atom/index.html',
    imageLink: './Art/Atom/atom.gif',
    author: 'Khalil-BM',
    githubLink: 'https://github.com/Khalil-BM'
  },
  {
    artName: 'AppleTree',
    pageLink: './Art/andreasGZ/index.html',
    imageLink: './Art/andreasGZ/apple.gif',
    author: 'AndreasGZ',
    githubLink: 'https://github.com/AndreasGZ'
  },
  {
    pageLink: './Art/Akv-animation/index.html',
    imageLink: './Art/Akv-animation/Image.png',
    author: 'Akv',
    githubLink: 'https://github.com/kushal-Ambati'
  },
  {
    artName: 'Floating Ball',
    pageLink: './Art/floatingBall/index.html',
    imageLink: './Art/floatingBall/thaitruong.png',
    author: 'Thai Truong',
    githubLink: 'https://github.com/akitathai94'
  },
  {
    artName: 'Bicycle-2D',
    pageLink: './Art/Bicycle_2D/bicycle.html',
    imageLink: './Art/Bicycle_2D/bicycle-gif.gif',
    author: 'meni-avitan',
    githubLink: 'https://github.com/meniAvitan'
  },
  {
    artName: 'catch-me',
    pageLink: './Art/catch-me/index.html',
    imageLink: './Art/catch-me/catch-me.gif',
    author: 'toobig4u',
    githubLink: 'https://github.com/toobig4u'
  },
  {
    pageLink: './Art/richard00436/index.html',
    imageLink: './Art/richard00436/richard00436.gif',
    author: 'richard00436',
    githubLink: 'https://github.com/richard00436'
  },
  {
    artName: 'bubble',
    pageLink: './Art/seenuCFL/index.html',
    imageLink: './Art/seenuCFL/dot.gif',
    author: 'seenuCFL',
    githubLink: 'https://github.com/seenuCFL'
  },
  {
    pageLink: './Art/keep_coding/index.html',
    imageLink: './Art/keep_coding/keep_coding_image.gif',
    author: 'Rawshan',
    githubLink: 'https://github.com/mrawshan'
  },
  {
    pageLink: './Art/HammadKhan/index.html',
    imageLink: './Art/HammadKhan/Animation.gif',
    author: 'HammadKhan',
    githubLink: 'https://github.com/hhkhan99'
  },
  {
    pageLink: './Art/manimation/index.html',
    imageLink: './Art/manimation/animation.gif',
    author: 'Maryam',
    githubLink: 'https://github.com/Maryyam04'
  },
  {
    pageLink: './Art/Abstractloading/index.html',
    imageLink: './Art/Abstractloading/abstractloading.gif',
    author: 'UrDesigner',
    githubLink: 'https://github.com/OluJoseph'
  },
  {
    pageLink: './Art/ElizavetaZhukova1/index.html',
    imageLink: './Art/ElizavetaZhukova1/fourSquaresEdit.gif',
    author: 'Liza',
    githubLink: 'https://github.com/ElizavetaZhukova1'
  },
  {
    pageLink: './Art/Aliedje/index.html',
    imgeLink: './Art/Aliedje/test.png',
    author: 'Alida',
    githubLink: 'https://github.com/adiphoorn'
  },
  {
    pageLink: './Art/JanRolenc/indexMyArt.html',
    imageLink: './Art/JanRolenc/myArt.gif',
    author: 'Jan_Rolenc',
    githubLink: 'https://github.com/JanRolenc'
  },
  {
    artName: 'Heartbeat',
    pageLink: './Art/CheyJax116/heartbeat.html',
    imgeLink: './Art/CheyJax116/heartbeat.gif',
    author: 'CheyJax116',
    githubLink: 'https://github.com/cheyjax116'
  },
  {
    pageLink: './Art/Aliedje/index.html',
    imgeLink: './Art/Aliedje/test.png',
    author: 'Alida',
    githubLink: 'https://github.com/adiphoorn'
  },
  {
    pageLink: './Art/bouncingMoon/index.html',
    imageLink: './Art/bouncingMoon/bouncingMoon.png',
    author: 'Radu-Stroe',
    githubLink: 'https://github.com/Radu-Stroe'
  },
  {
    artName: 'Use the Force',
    pageLink: './Art/ptreuden/index.html',
    imageLink: './Art/ptreuden/useTheForce.gif',
    author: 'ptreuden',
    githubLink: 'https://github.com/ptreuden'
  },
  {
    artName: 'css_typer',
    pageLink: './Art/Joy/css-typer/index.html',
    imageLink: './Art/Joy/css-typer/typing_animate.gif',
    author: 'Trey',
    githubLink: 'https://github.com/shanks-t'
  },
  {
    pageLink: './Art/Joy/Amiel-Art/index.html',
    imageLink: './Art/Joy/Amiel-Art/screenshot.png',
    author: 'Amiel',
    githubLink: 'https://github.com/trinidadamiel'
  },
  {
    pageLink: './Art/alnajarAnimation/index.html',
    imageLink: './Art/alnajarAnimation/animate.gif.gif',
    author: 'Mohammad',
    githubLink: 'https://github.com/mohammadalnajar'
  },
  {
    pageLink: '.Art/benji5656/index.html',
    imageLink: '',
    author: 'Benji',
    githubLink: 'https://github.com/benji5656'
  },
  {
    pageLink: './Art/AniNationSargi/index.html',
    imageLink: './Art/AniNationSargi/alienGif.gif',
    author: 'Sargsian',
    githubLink: 'https://github.com/Sargsian'
  },
  {
    pageLink: '.Art/Hekmundo/index.html',
    imageLink: '.Art/Hekmundo/revolving-circles.gif',
    author: 'Hekmundo',
    githubLink: 'https://github.com/Hekmundo'
  },
  {
    artName: 'MtBounce',
    pageLink: './Art/MtikeB/index.html',
    imageLink: './Art/MtikeB/Bouncy.gif',
    author: 'MtikeG',
    githubLink: 'https://github.com/MtikeG'
  },

  {
    artName: 'Hello World',
    pageLink: './Art/HelloWorldByEudin/index.html',
    imageLink: './Art/HelloWorldByEudin/helloworld.gif',
    author: 'Eudin',
    githubLink: 'https://github.com/Eudinson'
  },
  {
    artName: 'Color Square',
    pageLink: './Art/angelGarciaSantos/index.html',
    imageLink: './Art/angelGarciaSantos/square.png',
    author: 'Angel',
    githubLink: 'https://github.com/angelGarciaSantos'
  },
  {
    pageLink: '.Art/Szo89/index.html',
    imageLink: '.Art/Szo89/animation.png',
    author: 'Susana',
    githubLink: 'https://github.com/Szo89'
  },
  {
    pageLink: './Art/Harish/index.html',
    imageLink: './Art/Harish/gif.gif',
    author: 'Harish',
    githubLink: 'https://github.com/hkxx843'
  },
  {
    pageLink: '.Art/nb89portfolio/index.html',
    imageLink: '.Art/nb89portfolio/img.png',
    author: 'Navraj Bains',
    githubLink: 'https://github.com/nb89portfolio'
  },
  {
    artName: 'Optimistic',
    pageLink: './Art/RichKen/index.html',
    imageLink: './Art/RichKen/optimistic.gif',
    author: 'RichKen',
    githubLink: 'https://github.com/RichardKentos'
  },
  {
    pageLink: './Art/dieovitski/index.html',
    imageLink: './Art/dieovitski/def.gif',
    author: 'dieovitski',
    githubLink: 'https://github.com/dieovitski'
  },
  {
    pageLink: '.Art/Rcj1/index.html',
    imageLink: '.Art/Rcj1/animated.gif',
    author: 'Rcj1',
    githubLink: 'https://github.com/rcj1'
  },
  {
    artName: 'Infinite Loading',
    pageLink: './Art/mishhubc/index.html',
    imageLink: './Art/mishhubc/image.gif',
    author: 'Mihai Jicu',
    githubLink: 'https://github.com/mishhubc'
  },
  {
    artName: 'Loading Eggs',
    pageLink: '.Art/j-fraza/index.html',
    imageLink: '.Art/j-fraza/TJSrTcKcmf.gif',
    author: 'j-fraza',
    githubLink: 'https://github.com/j-fraza'
  },
  {
    artName: 'Taiko no Tastujin',
    pageLink: './Art/kirstymullen/index.html',
    imageLink: './Art/kirstymullen/taiko.gif',
    author: 'kirstymullen',
    githubLink: 'https://github.com/kirstymullen'
  },
  {
    artName: 'Rotate Hover Color',
    pageLink: './Art/rotateColor/index.html',
    imageLink: './Art/rotateColor/rotateColor.gif',
    author: 'Luis',
    githubLink: 'https://github.com/luigi970'
  },
  {
    artName: 'Sunset',
    pageLink: './Art/cataopriscila/index.html',
    imageLink: './Art/cataopriscila/sunset.gif',
    author: 'Catao',
    githubLink: 'https://github.com/cataopriscila'
  },
  {
    pageLink: './Art/Kwabena-Agyeman/index.html',
    imageLink: './Art/Kwabena-Agyeman/project.GIF',
    author: 'Kwabena-Agyeman',
    githubLink: 'https://github.com/Kwabena-Agyeman'
  },
  {
    pageLink: '.Art/AndyJacko/index.html',
    imageLink: '.Art/AndyJacko/yoyo.gif',
    author: 'Andy Jacko',
    githubLink: 'https://github.com/AndyJacko'
  },
  {
    pageLink: './Art/shake/index.html',
    imageLink: './Art/shake/file.gif',
    author: 'yoududecomposer',
    githubLink: 'https://github.com/yourdudecomposer'
  },

  {
    pageLink: './Art/circle-animation/index.html',
    imageLink: './Art/circle-animation/animate.gif',
    author: 'Vimal',
    githubLink: 'https://github.com/vimalraveendra'
  },
  {
    artName: 'Fade Loading',
    pageLink: './Art/HuePham/index.html',
    imageLink: './Art/HuePham/loading.gif',
    author: 'Hue Pham',
    githubLink: 'https://github.com/hue113'
  },
  {
    artName: 'Testanimation',
    pageLink: './Art/Testanimation/index.html',
    imageLink: './Art/Testanimation/cloud.gif',
    author: 'Toby',
    githubLink: 'https://github.com/tobybase'
  },
  {
    artName: 'Bouncing Ball',
    pageLink: './Art/surajondev/index.html',
    imageLink: './Art/surajondev/animation.gif',
    author: 'Suraj Vishwakarma',
    githubLink: 'https://github.com/surajondev'
  },
  {
    artName: 'ONLY CSS 3D CUBE',
    pageLink: './Art/Milind/index.html',
    imageLink: './Art/Milind/magic.gif',
    author: 'Milind Pawar',
    githubLink: 'https://github.com/milindpawar007'
  },
  {
    pageLink: './Art/circle2square/index.html',
    imageLink: './Art/circle2square/csdojo.gif',
    author: 'csdojo',
    githubLink: 'https://github.com/csdojo'
  },
  {
    artName: 'Star',
    pageLink: './Art/jh-chen/animation.html',
    imageLink: './Art/jh-chen/star.gif',
    author: 'J.H. Chen',
    githubLink: 'https://github.com/jh-chen95'
  },
  {
    artName: 'Amazing Animation',
    pageLink: './Art/Kira_Animation/index.html',
    imageLink: './Art/Kira_Animation/image.gif',
    author: 'Asad Khan',
    githubLink: 'https://github.com/kira00007'
  },
  {
    artName: 'Swizzy',
    pageLink: './Art/Uche-Azubuko/index.html',
    imageLink: './Art/Uche-Azubuko/swizzy.gif',
    author: 'Uche Azubuko',
    githubLink: 'https://github.com/UcheAzubuko'
  },
  {
    artName: 'Animated Bike Wheels',
    pageLink: './Art/Animated-Bike-Wheels/index.html',
    imageLink: './Art/Animated-Bike-Wheels/bike.gif',
    author: 'Joey Kyber',
    githubLink: 'https://github.com/jtkyber'
  },
  {
    artName: 'ZTM Title Animation',
    pageLink: './Art/JMCrawf/index.html',
    imageLink: './Art/JMCrawf/animation.gif',
    author: 'James Crawford',
    githubLink: 'https://github.com/JMCrawf/'
  },
  {
    artName: 'Bouncers',
    pageLink: './Art/Bouncers/index.html',
    imageLink: './Art/Bouncers/giphy.gif',
    author: 'Peter Rawlings',
    githubLink: 'https://github.com/Pedginald'
  },
  {
    artName: 'My-Anim.R',
    pageLink: './Art/My-Anim.R/index.html',
    imageLink: './Art/My-Anim.R/BackGround.gif',
    author: 'Roshan Amjad',
    githubLink: 'https://github.com/roshanamjad'
  },
  {
    artName: 'Robot',
    pageLink: './Art/Robot/robot.html',
    imageLink: './Art/Robot/Robot.gif',
    author: 'Yun',
    githubLink: 'https://github.com/yunjoanyu'
  },
  {
    artName: 'Animazing',
    pageLink: './Art/Animazing/skew.html',
    imageLink: './Art/Animazing/cropgif.gif',
    author: 'Arfel Ray',
    githubLink: 'https://github.com/arfelrayarriola'
  },
  {
    pageLink: './Art/Akash/smiley.html',
    imageLink: './Art/Akash/smiley.gif',
    author: 'Akash',
    githubLink: 'https://github.com/aksh-22'
  },
  {
    artName: 'ReactLogoAnimation',
    pageLink: './Art/sanketanimation/index.html',
    imageLink: './Art/sanketanimation/triangle.gif',
    author: 'sanketwakhare',
    githubLink: 'https://github.com/sanketwakhare'
  },
  {
    artName: 'Disco',
    pageLink: './Art/Disco/index.html',
    imageLink: './Art/Disco/Disco.gif',
    author: 'Anu',
    githubLink: 'https://github.com/anudesh98'
  },
  {
    pageLink: './Art/windmill/windmill.html',
    imageLink: './Art/windmill/windmill.gif',
    author: 'WindCy',
    githubLink: 'https://github.com/windycy'
  },
  {
    artName: 'Beating Speaker',
    pageLink: './Art/beating-speaker/index.html',
    imageLink: './Art/beating-speaker/BeatingSpeaker.gif',
    author: 'TheCoderJT',
    githubLink: 'https://github.com/TheCoderJT'
  },
  {
    artName: 'Mesmerizing Loader',
    pageLink: './Art/MesmerizingLoader/index.html',
    imageLink: './Art/MesmerizingLoader/mesmerizing_loader.gif',
    author: 'Gutu Galuppo',
    githubLink: 'https://github.com/gutugaluppo'
  },
  {
    artName: 'Rocket ship',
    pageLink: './Art/Rocket_ship/index.html',
    imageLink: './Art/Rocket_ship/Rocket-Ship.gif',
    author: 'Gutu Galuppo',
    githubLink: 'https://github.com/gutugaluppo'
  },
  {
    artName: 'Amatron',
    pageLink: './Art/Amatron/index.html',
    imageLink: 'https://media1.giphy.com/media/9cJE8Znq6Ghd66duIz/giphy.gif',
    author: 'John Maturan',
    githubLink: 'https://github.com/JohnMaturan97'
  },
  {
    artName: 'AnimatD',
    pageLink: './Art/dhruvm/index.html',
    author: 'dhruvhm',
    githubLink: 'https://github.com/dhruvhm'
  },
  {
    artName: 'SohaibAnimation',
    pageLink: './Art/SohaibAnimation/index.html',
    imageLink: './Art/SohaibAnimation/animatedcircle.gif',
    author: 'Sohaib',
    githubLink: 'https://github.com/SohaibAfani'
  },
  {
    artName: 'Orbit',
    pageLink: './Art/Orbit/index.html',
    imageLink: './Art/Orbit/Orbit.gif',
    author: 'Mohammed Warsame',
    githubLink: 'https://github.com/mwarsame20'
  },
  {
    artName: 'KakashiHead',
    pageLink: './Art/HamizJamil/index.html',
    imageLink: './Art/HamizJamil/kakashianimation.gif',
    author: 'Hamiz',
    githubLink: 'https://github.com/HamizJamil'
  },
  {
    artName: 'PedroHFSilva',
    pageLink: './Art/pedrohfranklin/index.html',
    imageLink: './Art/pedrohfranklin/animatedcircle.gif',
    author: 'Pedro Franklin',
    githubLink: 'https://github.com/pedrohfranklin'
  },
  {
    artName: 'K.I.T.T.',
    pageLink: './Art/GAlexandruD/index.html',
    imageLink: './Art/GAlexandruD/kitt_centered.gif',
    author: 'GAlexandruD',
    githubLink: 'https://github.com/GAlexandruD'
  },
  {
    artName: 'The Spinning Tuba',
    pageLink: './Art/dr-tuba/index.html',
    imageLink: './Art/dr-tuba/spinningtuba.gif',
    author: 'Steve Vaughn',
    githubLink: 'https://github.com/dr-tuba'
  },
  {
    artName: 'AniMc',
    pageLink: './Art/anna0mclachlan/index.html',
    imageLink: './Art/anna0mclachlan/ani2.gif',
    author: 'anna0mclachlan',
    githubLink: 'https://github.com/anna0mclachlan'
  },
  {
    artName: 'Amit',
    pageLink: './Art/amit/index.html',
    author: 'Amit',
    githubLink: 'https://github.com/amitsharmaa'
  },
  {
    artName: 'Lin',
    pageLink: './Art/Lin/index.html',
    imageLink: './Art/Lin/lin.gif',
    author: 'Lin',
    githubLink: 'https://github.com/linxz-coder'
  },
  {
    artName: 'Mouataz',
    pageLink: './Art/Mouataz/index.html',
    author: 'Mouataz',
    githubLink: 'https://github.com/MouatazKad'
  },
  {
    artName: 'Moving graph',
    pageLink: './Art/Joy/moving-graph/index.html',
    imageLink: './Art/Joy//moving-graph.gif',
    author: 'kimjusang',
    githubLink: 'https://github.com/kimjusang'
  },
  {
    artName: 'Always Be',
    pageLink: './Art/Joy/animatron-kim/index.html',
    imageLink: './Art/Joy//always.gif',
    author: 'kimjusang',
    githubLink: 'https://github.com/kimjusang'
  },
  {
    artName: 'Who could it be?',
    pageLink: './Art/pjwmascall/index.html',
    imageLink: './Art/pjwmascall/thumbnail.gif',
    author: 'pjwmascall',
    githubLink: 'https://github.com/pjwmascall'
  },
  {
    artName: 'Sparkle',
    pageLink: './Art/Sparkle/index.html',
    imageLink: './Art/Sparkle/Animation.gif',
    author: 'palak2603',
    githubLink: 'https://github.com/palak2603'
  },
  {
    artName: 'TomatoSpin',
    pageLink: './Art/tomatoSpin/index.html',
    author: 'Mateo',
    githubLink: 'https://github.com/mateodibenedetto'
  },
  {
    artName: 'Animating',
    pageLink: './Art/Animating/index.html',
    imageLink: './Art/Animating/2021-06-05_17_10_54-Greenshot.jpg',
    author: 'Sahil Shailesh Pedamkar',
    githubLink: 'https://github.com/sahilpedamkar21'
  },
  {
    artName: 'Moving Car',
    pageLink: './Art/Manali/index.html',
    imageLink: './Art/Manali/Movingcar.gif',
    author: 'Manali',
    githubLink: 'https://github.com/Mana21li'
  },
  {
    artName: 'ShibaInu',
    pageLink: './Art/Shiinoya/index.html',
    imageLink: './Art/Shiinoya/ShibaInu.gif',
    author: 'Shiinoya',
    githubLink: 'https://github.com/Shiinoya'
  },
  {
    artName: 'animatronic',
    pageLink: './Art/animatronic/index.html',
    imageLink: './Art/animatronic/style.css',
    author: 'umer381a',
    githubLink: 'https://github.com/umer381a'
  },
  {
    artName: 'I Love ZTM',
    pageLink: './Art/IloveZTM/index.html',
    imageLink: './Art/IloveZTM/style.css',
    author: 'MirshadOz',
    githubLink: 'https://github.com/mirshadoz'
  },
  {
    artName: 'Pink Bars',
    pageLink: './Art/rayleigh/rr.html',
    imageLink: './Art/rayleigh/pinkbars.gif',
    author: 'Rayleigh',
    githubLink: 'https://github.com/rayleighrozier'
  },
  {
    artName: 'Out of This World',
    pageLink: './Art/Out-of-This-World/index.html',
    imageLink: './Art/Out-of-This-World/ootw.gif',
    author: 'Xenark',
    githubLink: 'https://github.com/xenark'
  },
  {
    artName: 'circular motion',
    pageLink: './Art/Aliraza Lalani Animation/index.html',
    imageLink: './Art/Aliraza Lalani Animation/aa.gif',
    author: 'Aliraza Lalani',
    githubLink: 'https://github.com/alirazalalani'
  },
  {
    artName: 'Home',
    pageLink: './Art/rez4president/index.html',
    imageLink: './Art/rez4president/home.gif',
    author: 'Raza Ul Kareem',
    githubLink: 'https://github.com/rez4president'
  },
  {
    artName: 'VtekAnimation',
    pageLink: './Art/vtekanimation/index.html',
    imageLink: './Art/VtekAnimation/track.gif',
    author: 'corleone0007',
    githubLink: 'https://github.com/corleone0007'
  },
  {
    artName: 'Box',
    pageLink: './Art/Sagun/index.html',
    imageLink: './Art/Sagun/ezgif.com-gif-maker.gif',
    author: 'Sagun',
    githubLink: 'https://github.com/Sagun-png'
  },
  {
    artName: 'animator_css',
    pageLink: './Art/animator_css/index.html',
    imageLink: './Art/animator_css/animator.gif',
    author: 'Benji',
    githubLink: 'https://github.com/benjaminpeto'
  },
  {
    artName: '1jump',
    pageLink: './Art/1jump/index.html',
    imageLink: './Art/1jump/1jump.gif',
    author: 'Leutamommx',
    githubLink: 'https://github.com/leutamommx'
  },
  {
    artName: 'bubbles',
    pageLink: './Art/ghogoo/index.html',
    imageLink: './Art/ghogoo/bubbles.gif',
    author: 'ghogoo',
    githubLink: 'https://github.com/ghogoo'
  },
  {
    artName: 'Floating Words',
    pageLink: './Art/floatingWords/index.html',
    imageLink: './Art/floatingWords/floatingWords.gif',
    author: 'ScoobyDooDoo',
    githubLink: 'https://github.com/ScoobyDooDoo'
  },
  {
    artName: 'Happy Hacktoberfest',
    pageLink: './Art/DavidEdmondson/index.html',
    imageLink: './Art/DavidEdmondson/HappyHacktoberfestWithJack-o-lantern.gif',
    author: 'David Edmondson',
    githubLink: 'https://github.com/davidedmondson'
  },
  {
    artName: 'ExtendIt',
    pageLink: './Art/Mahi/index.html',
    imageLink: './Art/Mahi/screenshot.JPG',
    author: 'Mahi',
    githubLink: 'https://github.com/NineNintyNine'
  },
  {
    artName: 'Big-Eye',
    pageLink: './Art/Big-Eye/index.html',
    author: 'Charly-Crypton',
    githubLink: 'https://github.com/Charly-Crypton'
  },
  {
    artName: 'Wavy',
    pageLink: './Art/wavy/index.html',
    imageLink: './Art/wavy/wavy.gif',
    author: 'AnastasiosPas',
    githubLink: 'https://github.com/AnastasiosPas'
  },
  {
    artName: 'dynamic-background',
    pageLink: './Art/dynamic-background/index.html',
    imageLink: './Art/dynamic-background/animation.PNG',
    author: 'SpBhalani',
    githubLink: 'https://github.com/SpBhalani'
  },
  {
    artName: 'jjAnimation',
    pageLink: './Art/jjAnimation/index.html',
    imageLink: './Art/',
    author: 'Janna',
    githubLink: 'https://github.com/john29sab'
  },
  {
    artName: 'Evolution',
    pageLink: './Art/sayanroy11/index.html',
    imageLink: './Art/sayanroy11/human.gif',
    author: 'Sayan Roy',
    githubLink: 'https://github.com/sayanroy11'
  },
  {
    artName: 'Dancing-boxes',
    pageLink: './Art/Arham/index.html',
    imageLink: './Art/Arham/Dancing-boxes.gif',
    author: 'Arham',
    githubLink: 'https://github.com/arham2002'
  },
  {
    artName: 'Piano',
    pageLink: './Art/Piano/index.html',
    imageLink: './Art/Piano/piano.gif',
    author: 'Ali Akhavan',
    githubLink: 'https://github.com/aliakhavanrad'
  },
  {
    artName: 'Ocean Bubbles and Fish-Animation',
    pageLink: './Art/Nice1Rach/index.html',
    iamgeLink: './Art/Nice1Rach/Images/Ocean_Bubbles_and_Fish-Animation.gif',
    author: 'Rachel Heke',
    githubLink: 'https://github.com/Nice1Rach'
  },
  {
    artName: 'Switching flags',
    pageLink: './Art/ErikAvet/index.html',
    imageLink: './Art/ErikAvet/flag.gif',
    author: 'Erik Avetisyan',
    githubLink: 'https://github.com/ErikAvetisyan'
  },
  {
    artName: 'Black Hole Vortex',
    pageLink: './Art/black-hole-vortex/index.html',
    imageLink: './Art/black-hole-vortex/black-hole-vortex.gif',
    author: 'Bo-wei Chen',
    githubLink: 'https://github.com/Rayologist'
  },
  {
    artName: 'Dimensional Palace',
    pageLink: './Art/Paulo Tasso/index.html',
    imageLink: './Art/Paulo Tasso/triangle/animacaopaulo.gif',
    author: 'Paulo Tasso',
    githubLink: 'https://github.com/paulotasso7'
  },

  {
    artName: 'Ruan_Animation_Clock',
    pageLink: './Art/Ruan_Animation_Clock/index.html',
    imageLink: './Art/Ruan_Animation_Clock/Animation_Clock.gif',
    author: 'Ruan',
    githubLink: 'https://github.com/RuanEsterhuyse'
  },
  {
    artName: 'EvaCtion',
    pageLink: './Art/EvaCtion/index.html',
    author: 'Gawbb',
    githubLink: 'https://github.com/royranger'
  },
  {
    artName: 'cheeky face',
    pageLink: './Art/bluck/index.html',
    imageLink: './Art/bluck/img.gif',
    author: 'kxmom',
    githubLink: 'https://github.com/kxmom'
  },
  {
    pageLink: './Art/pragya-sharma11/index.html',
    imageLink: './Art/pragya-sharma11/animation.gif',
    author: 'Pragya Sharma',
    githubLink: 'https://github.com/pragya-sharma11'
  },
  {
    pageLink: './Art/chrisg/index.html',
    imageLink: './Art/chrisg/redwhiteblue.gif',
    author: 'ChrisG',
    githubLink: 'https://github.com/chrisgithubok'
  },
  {
    artName: 'League of Legends Card Animation',
    pageLink: './Art/Bryanmax9/index.html',
    imageLink: './Art/Bryanmax9/league.gif',
    author: 'Bryanmax9',
    githubLink: 'https://github.com/bryanmax9/'
  },
  {
    pageLink: '.Art/yash2003/index.html',
    imageLink: '.Art/yash2003/animation.gif',
    author: 'Yashraj',
    githubLink: 'https://github.com/yashraj2003e'
  },
  {
    artName: 'segunOsiki',
    pageLink: './Art/segunOsiki/index.html',
    imageLink: './Art/segunOsiki/segunOsiki.gif',
    author: 'Segun',
    githubLink: 'https://github.com/Danny4life'
  },

  {
    pageLink: '.Art/Yang/index.html',
    imageLink: '.Art/Yang/Screenshot.blink.png',
    author: 'Yang',
    githubLink: 'https://github.com/yangcodes'
  },
  {
    pageLink: './Art/VinWare/index.html',
    imageLink: './Art/VinWare/risingsun.gif',
    author: 'VinWare',
    githubLink: 'https://github.com/VinWare'
  },
  {
    pageLink: './Art/AnimationLoader/index.html',
    imageLink: './Art/AnimationLoader/Animation.gif',
    author: 'Pragya Sharma',
    githubLink: 'https://github.com/pragya-sharma11'
  },
  {
    pageLink: './Art/complementaryColors/index.html',
    imageLink: './Art/complementaryColors/complementaryColors.gif',
    author: 'Hilary',
    githubLink: 'https://github.com/hwilson2563'
  },
  {
    pageLink: './Art/Mansvini/index.html',
    imageLink: './Art/Mansvini/magic.gif',
    author: 'Mansvini',
    githubLink: 'https://github.com/Mansvini'
  },
  {
    artName: 'Rainbow Spinner',
    pageLink: './Art/joesayat/index.html',
    imageLink: './Art/joesayat/joe-animation.gif',
    author: 'Joe Sayat',
    githubLink: 'https://github.com/joesayat'
  },
  {
    artName: 'Random',
    pageLink: './Art/animation/index.html',
    imageLink: './Art/animation/random.gif',
    author: 'DTPsykko',
    githubLink: 'https://github.com/DTPsykko'
  },
  {
    artName: 'Funky Alien',
    pageLink: './Art/Funky Alien/index.html',
    iamgeLink: './Art/Funky Alien/Domcake-Dancing-Alien.gif',
    author: 'Jenique Knoesen',
    githubLink: 'https://github.com/jenique22'
  },
  {
    artName: 'Dracula Colors',
    pageLink: './Art/cspencernd/index.html',
    imageLink: './Art/cspencernd/dracula-colors.gif',
    author: 'Christopher Spencer',
    githubLink: 'https://github.com/cspencernd'
  },
  {
    pageLink: './Art/GabrielArt/GabrielArt.html',
    imageLink: './Art/GabrielArt/ZTM.jpg',
    author: 'GabrielAvramescu',
    githubLink: 'https://github.com/GabrielAvramescu'
  },
  {
    artName: 'Pong',
    pageLink: './Art/danielalanholmes/index.html',
    imageLink: './Art/danielalanholmes/index.gif',
    author: 'Daniel Holmes',
    githubLink: 'https://github.com/danielalanholmes'
  },
  {
    artName: 'Wigglers',
    pageLink: './Art/kv/wiggle.html',
    imageLink: './Art/kv/wiggle.gif',
    author: 'khaivern',
    githubLink: 'https://github.com/khaivern'
  },
  {
    artName: 'Round360',
    pageLink: './Art/MHShayek/index.html',
    imageLink: './Art/MHShayek/round360.gif',
    author: 'MHShayek',
    githubLink: 'https://github.com/MHShayek'
  },
  {
    artName: 'animatoris',
    pageLink: './Art/animatoris/index.html',
    imageLink: './Art/animatoris/circle.gif',
    author: 'Mark Heathcliff',
    githubLink: 'https://github.com/saimark123'
  },
  {
    artName: 'EyeStrain',
    pageLink: './Art/MattRuetz/index.html',
    imageLink: './Art/MattRuetz/eyestrain.gif',
    author: 'MattRuetz',
    githubLink: 'https://github.com/MattRuetz'
  },
  {
    artName: 'Sun',
    pageLink: './Art/DaniM/sun.html',
    imageLink: './Art/DaniM/sun.gif',
    author: 'DaniMash',
    githubLink: 'https://github.com/dani-mashasha'
  },
  {
    artName: 'Modern Clock',
    pageLink: './Art/Tiziano/index.html',
    imageLink: './Art/Tiziano/clock.gif',
    author: 'Tiziano',
    githubLink: 'https://github.com/tizspagno'
  },
  {
    artName: 'Work of art',
    pageLink: './Art/Romano/index.html',
    imageLink: './Art/Romano/index.gif',
    author: 'Romano',
    githubLink: 'https://github.com/Mrschabs'
  },
  {
    pageLink: './Art/sanation/index.html',
    imageLink: './Art/sanation/trial.gif',
    author: 'Sajal',
    githubLink: 'https://github.com/sajalnayansingh'
  },
  {
    artName: 'Jo Ngono',
    pageLink: './Art/jongono/index.html',
    imageLink: './Art/jongono/jongono.png',
    author: 'inazrabuu',
    githubLink: 'https://github.com/inazrabuu'
  },
  {
    artName: 'poorly drawn pikachu',
    pageLink: "./Art/Sayed's Pikachu/Sayed's Pikachu.html",
    imageLink: "./Art/Sayed's Pikachu/img.gif",
    author: 'Sayed Husain',
    githubLink: 'https://github.com/Sayed-Husain'
  },
  {
    artName: 'colorful flower',
    pageLink: './Art/shai/index.html',
    imageLink: './Art/shai/animation.gif',
    author: 'Shytech1',
    githubLink: 'https://github.com/ShyTech1'
  },
  {
    artName: 'Pulse',
    pageLink: './Art/ogutu/index.html',
    imageLink: './Art/ogutu/giphy.gif',
    author: 'kennedy',
    githubLink: 'https://github.com/kennedy-ogutu'
  },
  {
    artName: 'ZTM Animation',
    pageLink: './Art/TC/index.html',
    imageLink: './Art/TC/ztm.gif',
    author: 'Terence',
    githubLink: 'https://github.com/TerenceChew'
  },
  {
    artName: 'Serene Animation',
    pageLink: './Art/sereneanimation/index.html',
    imageLink: './Art/sereneanimation/trance.gif',
    author: 'Serene',
    githubLink: 'https://github.com/meikuan23'
  },
  {
    artName: 'Slow_Bounce',
    pageLink: './Art/Slow_Bounce/index.html',
    imageLink: './Art/Slow_Bounce/Slow_Bounce.gif',
    author: 'MichaelClautice',
    githubLink: 'https://github.com/MichaelClautice'
  },
  {
    artName: 'Icymation',
    pagelink: './Art/icymation/icymation.html',
    imageLink: './Art/icymation/icymation.gif',
    author: 'Isai',
    githublink: 'https://github.com/isaicastro1'
  },
  {
    artName: 'boxslide',
    pageLink: './Art/AK47/anima.html',
    imageLink: './Art/AK47/boxslide.png',
    author: 'Anurag Kanungo',
    githubLink: 'https://github.com/Anuragcr'
  },
  {
    artName: 'letz ani',
    pageLink: './Art/letz/index.html',
    imageLink: './Art/letz/trans.gif',
    author: 'letz0703',
    githubLink: 'https://github.com/letz0703'
  },
  {
    artName: 'My Full-Stack Animation',
    pageLink: './Art/BrandonNSangma/index.html',
    imageLink: './Art/BrandonNSangma/fullstack.gif',
    author: 'Brandon N. Sangma',
    githubLink: 'https://github.com/brancore87'
  },
  {
    artName: 'radar-animation',
    pageLink: './Art/radar-animation/index.html',
    imageLink: './Art/radar-animation/radar.gif',
    author: 'Angel Orellana',
    githubLink: 'https://github.com/luisangel2895'
  },
  {
    artName: 'Parachute Guy',
    pageLink: './Art/barretoga/index.html',
    imageLink: './Art/barretoga/animation.gif',
    author: 'Gabriel Barreto',
    githubLink: 'https://github.com/barretoga'
  },
  {
    artName: 'Animated Bird',
    pageLink: './Art/sampConrad/index.html',
    imageLink: './Art/sampConrad/bird.gif',
    author: 'Conrado Sampaio',
    githubLink: 'https://github.com/sampconrad'
  },
  {
    artName: 'U-turn',
    pageLink: './Art/baraksArt.index.html',
    imageLink: './Art/baraksArt/U-turn.gif',
    author: 'Barak',
    githubLink: 'https://github.com/bcolovas'
  },
  {
    artName: 'Bouncing Balls DF',
    pageLink: './Art/bouncingdf/index.html',
    imageLink: './Art/bouncingdf/bouncingdf.gif',
    author: 'David Flores',
    githubLink: 'https://github.com/dflo55'
  },
  {
    artName: 'WAnimation',
    pageLink: './Art/WAnimation/index.html',
    imageLink: './Art/WAnimation/Animation.gif',
    author: 'WDevelopsWebApps',
    githubLink: 'https://github.com/WDevelopsWebApps'
  },
  {
    artName: 'textSlide',
    pageLink: './Art/textSlide/index.html',
    imageLink: './Art/textSlide/textSliding.gif',
    author: 'Lucas GM',
    githubLink: 'https://github.com/LucasGM17'
  },
  {
    artName: 'Loading Logo',
    pageLink: './Art/magedmohammed/index.html',
    author: 'Maged Mohammed',
    githubLink: 'https://github.com/magedmohammed834'
  },
  {
    artName: 'Green Loading',
    pageLink: './Art/KevinMaida/index.html',
    imageLink: './Art/KevinMaida/loadingGif.gif',
    author: 'Kevin Maida',
    githubLink: 'https://github.com/KevinMaida'
  },
  {
    artName: 'Simple Bounce',
    pageLink: './Art/ardiandharminto/index.html',
    imageLink: './Art/ardiandharminto/simple-bounce.gif',
    author: 'Ardian Dharminto',
    githubLink: 'https://github.com/ardiandharminto'
  },
  {
    pageLink: './Art/ZTM-Academy/index.html',
    imageLink: './Art/ZTM-Academy/ztm.gif',
    author: 'Denis',
    githubLink: 'https://github.com/denis11m'
  },
  {
    pageLink: './Art/evropa/index.html',
    imageLink: './Art/evropa/drift.gif',
    author: 'evropa',
    githubLink: 'https://github.com/evropa'
  },
  {
    artName: 'animatron_av',
    pageLink: './Art/animatron_av/index.html',
    imageLink: './Art/Joy/triangle/trance.gif',
    author: 'Alex',
    githubLink: 'https://github.com/averde1973'
  },
  {
    artName: 'animationzone',
    pageLink: './Art/animationzone/index.html',
    imageLink: './Art/animationzone/ezgif.com-gif-maker',
    author: 'Erez',
    githubLink: 'https://github.com/ErezAvni9'
  },
  {
    artName: 'Rolling Cat',
    pageLink: './Art/ssoppet1/index.html',
    imageLink: './Art/ssoppet1/cat.gif',
    author: 'Stacy',
    githubLink: 'https://github.com/ssoppet1'
  },
  {
    artName: 'brotation',
    pageLink: './Art/box-rotate-animation/index.html',
    imageLink: './Art/box-rotate-animation/brotation.gif',
    author: 'Andrey',
    githubLink: 'https://github.com/Life1sOk'
  },
  {
    artName: 'Loading animation',
    pageLink: './Art/graphitexhd/index.html',
    imageLink: './Art/graphitexhd/animation.gif',
    author: 'Graphitexhd',
    githubLink: 'https://github.com/graphitexhd'
  },
  {
    artName: 'Our Solar System',
    pageLink: './Art/bryanRillstone/index.html',
    imageLink: './Art/bryanRillstone/Solar-System.gif',
    author: 'Bryan Rillstone',
    githubLink: 'https://github.com/bryanrillstone'
  },
  {
    artName: 'viskarra',
    pageLink: './Art/viskarra/index.html',
    imageLink: './Art/viskarra/imgif.gif',
    author: 'Viskarra',
    githubLink: 'https://github.com/viskarra'
  },
  {
    artName: 'Chess Board Dance Floor',
    pageLink: './Art/Robin/index.html',
    imageLink: './Art/Robin/chessBoardDanceFloor.gif',
    author: 'Robin',
    githubLink: 'https://github.com/robinpunn'
  },
  {
    artName: 'Fishy',
    pageLink: './Art/Mayorman/index.html',
    imageLink: './Art/Mayorman/Fishy-Screen-Rec.gif',
    author: 'Mayowa',
    githubLink: 'https://github.com/Mayorman07'
  },
  {
    artName: 'The Beach',
    pageLink: './Art/Jon-Bull/index.html',
    imageLink: './Art/Jon-Bull/beach.gif',
    author: 'Jon',
    githubLink: 'https://github.com/Jon-Bull'
  },
  {
    artName: 'Loading screen',
    pageLink: './Art/ShueiYang/index.html',
    imageLink: './Art/ShueiYang/Loading.gif',
    author: 'ShueiYang',
    githubLink: 'https://github.com/ShueiYang'
  },
  {
    artName: 'Get Started',
    pageLink: './Art/imaadfakier/index.html',
    imageLink: './Art/imaadfakier/Loading.gif',
    author: 'Imaad Fakier',
    githubLink: 'https://github.com/imaadfakier'
  },
  {
    artName: 'BoxPM',
    pageLink: './Art/BoxPM/index.html',
    imageLink: './Art/BoxPM/trance2.gif',
    author: 'Pradeep',
    githubLink: 'https://github.com/Pmakaju'
  },
  {
    artName: 'Pendulam',
    pageLink: './Art/Pendulam/index.html',
    imageLink: './Art/Pendulam/swinging_pendulam.gif',
    author: 'Dinesh',
    githubLink: 'https://github.com/dinesh-729'
  },
  {
    artName: 'Wave Ring',
    pageLink: './Art/JinalPatel/Wavering/wavering.html',
    imageLink: './Art/JinalPatel/Wavering/wavering.gif',
    author: 'Jinal Patel',
    githubLink: 'https://github.com/JinalPatel17'
  },
  {
    artName: 'Samination',
    pageLink: './Art/Samination/index.html',
    imageLink: './Art/Samination/samination.gif',
    author: 'Sami',
    githubLink: 'https://github.com/samialmaradni97'
  },
  {
    artName: 'Esinnaton',
    pageLink: './Art/Esinnaton/index.html',
    imageLink: './Art/Esinnaton/transition.gif',
    author: 'Esinnation',
    githubLink: 'https://github.com/esinnation'
  },
  {
    artName: 'Spining Numbers',
    pageLink: './Art/jamesnjovu/index.html',
    imageLink: './Art/jamesnjovu/number.gif',
    author: 'Joy',
    githubLink: 'https://github.com/jamesnjovu'
  },
  {
    artName: 'CrazyBalls',
    pageLink: './Art/CrazyBalls/index.html',
    imageLink: './Art/CrazyBalls/balls.gif',
    author: 'Rohan Bobby',
    githubLink: 'https://github.com/rohanbobby01'
  },
  {
    artName: 'Simple Circle Animation',
    pageLink: './Art/simple_Circle_Animation/index.html',
    imageLink: './Art/Joy/simple_Circle_Animation/circle_animation.gif',
    author: 'dw',
    githubLink: 'https://github.com/dwthefirst'
  },
  {
    artName: 'Matrix Animation',
    pageLink: './Art/TenmaChinen/index.html',
    imageLink: './Art/TenmaChinen/matrix_animation.gif',
    author: 'Tenma Chinen',
    githubLink: 'https://github.com/TenmaChinen'
  },
  {
    artName: 'Crazy Cat',
    pageLink: './Art/sikumiku/index.html',
    imageLink: './Art/sikumiku/crazy_cat.gif',
    author: 'Sigrid',
    githubLink: 'https://github.com/sikumiku'
  },
  {
    artName: 'Magic',
    pageLink: './Art/dmwspace/index.html',
    imageLink: './Art/dmwspace/magic.gif',
    author: 'Dean',
    githubLink: 'https://github.com/dmwspace'
  },
  {
    artName: 'Button Effect',
    pageLink: './Art/Jatin-7/index.html',
    imageLink: './Art/Jatin-7/btn.gif',
    author: 'Jatin-7',
    githubLink: 'https://github.com/Jatin-7'
  },
  {
    artName: 'Bird Animation',
    pageLink: './Art/bird_animation/index.html',
    imageLink: './Art/bird_animation/bird-animation.gif',
    author: 'Tarun Mankar',
    githubLink: 'https://github.com/tarunmankar'
  },
  {
    artName: 'Rainbow Circle',
    pageLink: './Art/Mengnan_Wang/rainbow_circle.html',
    imageLink: './Art/Mengnan_Wang/rainbow_circle.gif',
    author: 'Mengnan Wang',
    githubLink: 'https://github.com/Mengnan-Wang'
  },
  {
    artName: 'Phillys Animation',
    pageLink: './Art/phillysrevenge/index.html',
    imageLink: './Art/phillysrevenge/web.gif',
    author: 'phillysrevenge',
    githubLink: 'https://github.com/phillysrevenge'
  },
  {
    artName: 'largebox',
    pageLink: './Art/largebox/index.html',
    imageLink: './Art/largebox/box.gif',
    author: 'rajmishra-47',
    githubLink: 'https://github.com/rajmishra-47'
  },
  {
    artName: 'Robot-2.0',
    pageLink: './Art/Robot-2.0/index.html',
    imageLink: './Art/Robot-2.0/robo.gif',
    author: 'Nabil Ahmed',
    githubLink: 'https://github.com/nabil-github0'
  },
  {
    artName: 'Damian Box',
    pageLink: './Art/DamiAnim/index.html',
    imageLink: './Art/DamiAnim/giphy.gif',
    author: 'Damian Padilla',
    githubLink: 'https://github.com/Damianpad'
  },
  {
    artName: 'Pretty-Simple',
    pageLink: './Art/Asier/index.html',
    imageLink: './Art/Asier/Pretty-Simple.gif',
    author: 'Asier-D-Reveire',
    githubLink: 'https://github.com/Asier-D-Reveire'
  },
  {
    artName: 'Can You Feel My Heartbeat',
    pageLink: './Art/can-you-feel-my-heartbeat/index.html',
    imageLink: './Art/can-you-feel-my-heartbeat/heartbeat.png',
    author: 'Vanessa Vun',
    githubLink: 'https://github.com/vanessavun'
  },
  {
    artName: 'Straight lines',
    pageLink: './Art/artinator/index.html',
    imageLink: './Art/artinator/art.png',
    author: 'Scraper232',
    githubLink: 'https://github.com/scraper232'
  },
  {
    artName: 'Glowing 3 Circles',
    pageLink: './Art/josephld/index.html',
    imageLink: './Art/josephld/glowing_circles.gif',
    author: 'Leandre Derpo',
    githubLink: 'https://github.com/LeandreDerpo'
  },
  {
    artName: 'Quoters',
    pageLink: './Art/Quoters/index.html',
    imageLink: './Art/Quoters/giphy.gif',
    author: 'Arif Wibawa',
    githubLink: 'https://github.com/wibawaarif'
  },
  {
    artName: 'USAfloridaUSA',
    pageLink: './Art/usa-florida-usa/index.html',
    imageLink: './Art/usa-florida-usa/USAfloridaUSA.gif',
    author: 'Stephen Eith',
    githubLink: 'https://github.com/eith71'
  },
  {
    artName: 'Heart beat and pulse',
    pageLink: './Art/Luisa/index.html',
    imageLink: './Art/Luisa/HeartBeat.gif',
    author: 'Luisa Bowie',
    githubLink: 'https://github.com/Tala101'
  },
  {
    artName: '1Abel-Animate',
    pageLink: './Art/1Abel-Animate/index.html',
    imageLink: './Art/1Abel-Animate/1abel.gif',
    author: 'perez11abel',
    githubLink: 'https://github.com/perez11abel'
  },
  {
    artName: 'Snow and Rain Animation',
    pageLink: './Art/Snow_Animation/index.html',
    imageLink: './Art/Snow_Animation/Snow_Rain_Animation.gif',
    author: 'Mosespt',
    githubLink: 'https://github.com/Mosespt'
  },
  {
    artName: 'Color Palette with Pure CSS Animation',
    pageLink: './Art/color-palette-with-pure-css-animation/dist/index.html',
    imageLink: './Art/color-palette-with-pure-css-animation/animation.gif',
    author: 'julien muke',
    githubLink: 'https://github.com/julien-muke'
  },
  {
    artName: "That's rotating!!",
    pageLink: './Art/Rotating/index.html',
    imageLink: './Art/Rotating/Rotation.gif',
    author: 'Vito Chu',
    githubLink: 'https://github.com/VitoChuChu'
  },
  {
    artName: 'example animation',
    pageLink: './Art/emanuelretamozo/index.html',
    imageLink: './Art/emanuelretamozo/example.gif',
    author: 'Emanuel Retamozo',
    githubLink: 'https://github.com/emanuelretamozo'
  },
  {
    artName: 'Bouncy Ball',
    pageLink: './Art/Valadot/index.html',
    imageLink: './Art/Valadot/bouncy-ball.gif',
    author: 'Valadot',
    githubLink: 'https://github.com/Valadot'
  },
  {
    artName: 'Snow Fall',
    pageLink: './Art/snow-fall/index.html',
    imageLink: './Art/snow-fall/snow-fall.gif',
    author: 'MAHA Labs',
    githubLink: 'https://github.com/mahalabs'
  },
  {
    artName: 'css_anishape-1.0',
    pageLink: './Art/css_anishape-1.0/index.html',
    imageLink: './Art/css_anishape-1.0/css-anishape-s1.jpg',
    author: 'Dwight',
    githubLink: 'https://github.com/DwightMckenzie'
  },
  {
    artName: 'Simple Hover Rotaton Animation',
    pageLink: './Art/jaReaps/index.html',
    imageLink: './Art/Joy/jaReaps/Rotation Animation.gif',
    author: 'Jon',
    githubLink: 'https://github.com/jonreapsome'
  },
  {
    artName: 'CSS_Magic',
    pageLink: './Art/CSS_Magic/index.html',
    imageLink: './Art/CSS_Magic/Move.gif',
    author: 'Subhadip',
    githubLink: 'https://github.com/SubhadipMaji'
  },
  {
    artName: 'Color Flip Cards',
    pageLink: './Art/Flipping/index.html',
    imageLink: './Art/Flipping/gif.gif',
    author: 'AspiringMay2022',
    githubLink: 'https://github.com/AspiringMay2022'
  },
  {
    artName: 'Square',
    pageLink: './Art/Square/square.html',
    imageLink: './Art/Square/square.gif',
    author: 'Nico',
    githubLink: 'https://github.com/nsherban1'
  },
  {
    artName: 'Sun Rise and Set',
    pageLink: './Art/mikerobards/index.html',
    imageLink: './Art/mikerobards/sunrise-set.gif',
    author: 'mikerobards',
    githubLink: 'https://github.com/mikerobards'
  },
  {
    artName: 'GeminiSpace',
    pageLink: './Art/GeminiSpace/index.html',
    imageLink: './Art/GeminiSpace/space.gif',
    author: 'Saviour',
    githubLink: 'https://github.com/GeminiSpace'
  },
  {
    artName: 'The rolling and spinning football',
    pageLink: './Art/Nomishka/index.html',
    imageLink: './Art/Football.png',
    author: 'Nomishka',
    githubLink: 'https://github.com/Nomishka'
  },
  {
    artName: 'Infinite Circle Loop',
    pageLink: './Art/InfiniteCircleLoop/index.html',
    imageLink: './Art/InfiniteCircleLoop/infinitecircleloop.gif',
    author: 'Giselle',
    githubLink: 'https://github.com/gisellerx'
  },
  {
    artName: 'Updown',
    pageLink: './Art/updown/index.html',
    imageLink: './Art/updown/updown.gif',
    author: 'Nueng',
    githubLink: 'https://github.com/AlgorithmNueng'
  },
  {
    artName: 'cajaheart',
    pageLink: './Art/erikanimation/corazon.html',
    imageLink: './Art/erikanimation/corazon.gif',
    author: 'Erika',
    githubLink: 'https://github.com/erikaaquino'
  },
  {
    artName: 'Colorful Heart',
    pageLink: './Art/cr-animation/index.html',
    imageLink: './Art/cr-animation/index.html/colorful-heart.png',
    author: 'Cristina',
    githubLink: 'https://github.com/crsecu'
  },
  {
    artName: 'wink',
    pageLink: './Art/Robrigado/index.html',
    imageLink: './Art/Robrigado/wink.gif',
    author: 'Robrigado',
    githubLink: 'https://github.com/Robrigado'
  },
  {
    artName: 'mrsanim',
    pageLink: './Art/mrsanim/index.html',
    imageLink: './Art/mrsanim/mrsanim.png',
    author: 'Adi',
    githubLink: 'https://github.com/adimrs'
  },
  {
    artName: 'Loader',
    pageLink: './Art/Loader/index.html',
    author: 'Cristi Manea',
    githubLink: 'https://github.com/cristimanea26'
  },
  {
    artName: 'click to stop',
    pageLink: './Art/cssanimacja/index.html',
    imageLink: 'css.png',
    author: 'Mateusz',
    githubLink: 'https://github.com/mateuszsnieg'
  },
  {
    artName: 'A Square Circus',
    pageLink: './Art/aSquareCircus/index.html',
    imageLink: './Art/aSquareCircus/SquareControl.gif',
    author: 'Abdul Rahim',
    githubLink: 'https://github.com/arx0x0'
  },
  {
    artName: 'css-glow-effect-animation',
    pageLink: './Art/css-glow-effect-animation/index.html',
    imageLink: './Art/css-glow-effect-animation/glow.png',
    author: 'tidz',
    githubLink: 'https://github.com/john-tidz'
  },
  {
    artName: 'Lithuania',
    pageLink: './Art/MiUlon/index.html',
    imageLink: './Art/MiUlon/lithuania.gif',
    author: 'MiUlon',
    githubLink: 'https://github.com/MiUlon'
  },
  {
    artName: 'yuki',
    pageLink: './Art/yuki/index.html',
    imageLink: './Art/yuki/yuki.gif',
    author: 'rachel',
    githubLink: 'https://github.com/rchin8877'
  },
  {
    artName: 'AnimateManas',
    pageLink: './Art/AnimatManas/index.html',
    imageLink: './Art/AnimatManas/ZTM_animation.gif',
    author: 'Manas',
    githubLink: 'https://github.com/ManasKumar111'
  },
  {
    artName: 'Glowing orb',
    pageLink: './Art/Glowing-orb/index.html',
    imageLink: './Art/Glowing-orb/glow.png',
    author: 'RubenVerkuylen',
    githubLink: 'https://github.com/rubenverkuylen'
  },
  {
    artName: 'car-animation',
    pageLink: './Art/car-animation/index.html',
    imageLink: './Art/car-animation',
    author: 'Markus',
    githubLink: 'https://github.com/Markus-Sm'
  },
  {
    artName: 'Dummy Animation',
    pageLink: './Art/dummy_me/index.html',
    imageLink: './Art/dummy_me/dummy.gif',
    author: 'Mansi',
    githubLink: 'https://github.com/manasi-20'
  },
  {
    artName: 'moving_choices',
    pageLink: './Art/Katana/index.html',
    imageLink: './Art/Katana/bounce-choice.GIF',
    author: 'Katana',
    githubLink: 'https://github.com/katanaji'
  },
  {
    artName: 'SpinnieStar3',
    pageLink: './Art/Joshua/SpinnieStar3.html',
    imageLink: './Art/Joshua/goldstar.GIF',
    author: 'Josdadev',
    githubLink: 'https://github.com/Josdadev'
  },
  {
    artName: 'Dive Into Space',
    pageLink: './Art/Dive Into Space/index.html',
    imageLink: './Art/Dive Into Space/space.gif',
    author: 'Kareem Abd El-Moneam',
    githubLink: 'https://github.com/KareemMoneeam'
  },
  {
    artName: 'Moving Colors',
    pageLink: './Art/Moving Colors/index.html',
    imageLink: './Art/Moving Colors/MovingColors.gif',
    author: 'cjhaspenfalls',
    githubLink: 'https://github.com/cjhaspenfalls'
  },
  {
    artName: 'Rotating Number Cards',
    pageLink: './Art/victor-anderson/index.html',
    imageLink: './Art/victor-anderson/index.gif',
    author: 'Victor Anderson',
    githubLink: 'https://github.com/realvicandy'
  },
  {
    artName: 'Living Robot',
    pageLink: './Art/greywind/index.html',
    imageLink: './Art/greywind/greywind.gif',
    author: 'George',
    githubLink: 'https://github.com/greyXwind'
  },
  {
    artName: 'loading circle',
    pageLink: './Art/loading-circle/index.html',
    imageLink: './Art/greywind/circle.gif',
    author: 'Olayinka',
    githubLink: 'https://github.com/KOLEAJEOLAYINKA'
  },
  {
    artName: 'Factory',
    pageLink: './Art/SEN-RAD/index.html',
    imageLink: './Art/SEN-RAD/factory.gif',
    author: 'SEN-RAD',
    githubLink: 'https://github.com/SEN-RAD'
  },

  {
    artName: 'Water Animation',
    pageLink: './Art/Water Animation/index.html',
    imageLink: './Art/Water Animation/Water.gif',
    author: 'CodeChelsea',
    githubLink: 'https://github.com/codechelsea'
  },
  {
    artName: 'Halloween',
    pageLink: './Art/AashiGoel/index.html',
    imageLink: './Art/AashiGoel/Halloween.gif',
    author: 'Aashi Goel',
    githubLink: 'https://github.com/AashiGoel'
  },
  {
    artName: 'Rectangloom',
    pageLink: './Art/Rectangloom/index.html',
    imageLink: './Art/Rectangloom/rectangloom.gif',
    author: 'Emines',
    githubLink: 'https://github.com/emines0'
  },
  {
    artName: 'Cards',
    pageLink: './Art/Sak/index.html',
    imageLink: './Art/Joy/Sak/image1.gif',
    author: 'Sak',
    githubLink: 'https://github.com/sakshimudrale'
  },
  {
    artName: 'Snow',
    pageLink: './Art/Snow/index.html',
    imageLink: './Art/Snow/snow.gif',
    author: 'K-Wiczling',
    githubLink: 'https://github.com/K-Wiczling'
  },
  {
    artName: 'Bouncy Balls',
    pageLink: './Art/Paarit/index.html',
    imageLink: './Art/Paarit/BallBounce.gif',
    author: 'Paarit',
    githubLink: 'https://github.com/paarit'
  },
  {
    artName: 'Good Luck',
    pageLink: './Art/YYarts/index.html',
    imageLink: './Art/YYarts/YYarts.gif',
    author: 'Chee Yen',
    githubLink: 'https://github.com/yyyen93'
  },
  {
    artName: 'color fan',
    pageLink: './Art/raman project/project.html',
    imageLink: './Art/raman project/project.gif',
    author: 'raman2482',
    githubLink: 'https://github.com/raman2482'
  },
  {
    artName: 'Animated-Cube-Slider',
    pageLink: './Art/Animated-Cube-Slider/index.html',
    imageLink: './Art/Animated-Cube-Slider/Animated.gif',
    author: 'Anayat',
    githubLink: 'https://github.com/anayatkhan1'
  },
  {
    artName: 'Natinats',
    pageLink: './Art/Natinats/index.html',
    imageLink: './Art/Natinats/nata.gif',
    author: 'Natalia',
    githubLink: 'https://github.com/nquirogac'
  },
  {
    artName: 'The art of patience',
    pageLink: './Art/Animation-Gtn/index.html',
    imageLink: './Art/Animation-Gtn/art.gif',
    author: 'Iulia Gtn',
    githubLink: 'https://github.com/Iulia-Gaitanaru'
  },
  {
    artName: 'BHARAT',
    pageLink: './Art/BHARAT/index.html',
    imageLink: './Art/BHARAT/BHARAT.gif',
    author: 'mbera99',
    githubLink: 'https://github.com/mbera99'
  },
  {
    artName: 'Ducky',
    pageLink: './Art/cpk3/index.html',
    imageLink: './Art/cpk3/Ducky.gif',
    author: 'cpk3',
    githubLink: 'https://github.com/cpk3'
  },
  {
    artName: '3D spinning cube',
    pageLink: './Art/ManishM/index.html',
    imageLink: './Art/ManishM/3dcube.gif',
    author: 'Manish Mandal',
    githubLink: 'https://github.com/manishdevelops'
  },
  {
    pageLink: '.Art/yashraj2003e/index.html',
    imageLink: '.Art/yashraj20033/animation.gif',
    author: 'Yashraj',
    githubLink: 'https://github.com/yashraj2003e'
  },
  {
    artName: 'Rolling Happy',
    pageLink: './Art/animatorn/index.html',
    imageLink: './Art/marion/smiles.gif',
    author: 'Marion',
    githubLink: 'https://github.com/marionjudy13'
  },
  {
<<<<<<< HEAD
    artName: 'Star',
    pageLink: './Art/Joy/Star/index.html',
    imageLink: './Art/Joy/Star/screenshot.png',
    author: 'Yapakazul',
    githubLink: 'https://github.com/Yapakazul'
  },
  {
    artName: 'Spinning Button',
    pageLink: './Art/nfluk/index.html',
    imageLink: './Art/nfluk/Screenshot.png',
    author: 'nfluk',
    githubLink: 'https://github.com/nfluk'
  },
  {
    artName: 'Detonation Button',
    pageLink: './Art/detonate-button/index.html',
    imageLink: './Art/detonate-button/detonate-button.gif',
    author: 'carv066',
    githubLink: 'https://github.com/carv0066'
  },
  {
    artName: 'Rolling',
    pageLink: './Art/OrnitCG/index.html',
    imageLink: './Art/OrnitCG/myGif.html',
    author: 'OrnitCG',
    githubLink: 'https://github.com/ornitcg'
=======
    artName: "Aayush's 3D Card",
    pageLink: './Art/AayushNair/3d/index.html',
    imageLink: './Art/AayushNair/3d/style.css',
    author: 'Aayush',
    githubLink: 'https://github.com/aayushnr'
>>>>>>> 2531a4c1
  }
];

// +--------------------------------------------------------------------------------+
// +                                                                                +
// +                  YOU DO NOT NEED TO CHANGE ANYTHING BELOW THIS                 +
// +                                                                                +
// +--------------------------------------------------------------------------------+

// Creates cards from the array above
// You don't need to modify this
let contents = [];
Shuffle(cards).forEach((c) => {
  contents.push([
    `<li class="card">` +
      `<a href='${c.pageLink}'>` +
      `<img class="art-image" src='${c.imageLink}' alt='${c.artName}' />` +
      `</a>` +
      `<div class="flex-content">` +
      `<a href='${c.pageLink}'><h3 class="art-title">${c.artName}</h3></a>` +
      `<p class='author'><a href="${c.githubLink}" target="_blank"><i class="fab fa-github"></i> ${c.author}</a> </p>` +
      `</div>` +
      `</li>`
  ]);
});

document.getElementById('cards').innerHTML = contents;

function Shuffle(o) {
  for (
    var j, x, i = o.length;
    i;
    j = parseInt(Math.random() * i), x = o[--i], o[i] = o[j], o[j] = x
  );
  return o;
}<|MERGE_RESOLUTION|>--- conflicted
+++ resolved
@@ -6534,7 +6534,6 @@
     githubLink: 'https://github.com/marionjudy13'
   },
   {
-<<<<<<< HEAD
     artName: 'Star',
     pageLink: './Art/Joy/Star/index.html',
     imageLink: './Art/Joy/Star/screenshot.png',
@@ -6561,13 +6560,13 @@
     imageLink: './Art/OrnitCG/myGif.html',
     author: 'OrnitCG',
     githubLink: 'https://github.com/ornitcg'
-=======
+  },
+  {
     artName: "Aayush's 3D Card",
     pageLink: './Art/AayushNair/3d/index.html',
     imageLink: './Art/AayushNair/3d/style.css',
     author: 'Aayush',
     githubLink: 'https://github.com/aayushnr'
->>>>>>> 2531a4c1
   }
 ];
 
