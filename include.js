let cards = [
    //  Add your card in this section
    {
        artName: "ZTM Animation",
        pageLink: "./Art/EricPuskas/index.html",
        imageLink: "./Art/EricPuskas/index.gif",
        author: "Eric Puskas",
        githubLink: "https://github.com/EricPuskas"
    },
    {
        artName: "Spooktober Hacktoberfest",
        pageLink: "./Art/FredAmartey/index.html",
        imageLink: "./Art/FredAmartey/thumbnaill.gif",
        author: "Fred Amartey",
        githubLink: "https://github.com/FredAmartey"
    },
    {
        artName: "Star Wars?",
        pageLink: "./Art/henryvalbuena/index.html",
        imageLink: "./Art/henryvalbuena/index.gif",
        author: "Henry Valbuena",
        githubLink: "https://github.com/henryvalbuena"
    },
    {
        artName: "The Ripple",
        pageLink: "./Art/Anmol2/index.html",
        imageLink: "./Art/Anmol2/ripple.png",
        author: "Anmol",
        githubLink: "https://github.com/Anmol270900"
    },
    {
        artName: "Rainbow loader",
        pageLink: "./Art/ka-hn/rainbow.html",
        imageLink: "./Art/ka-hn/rainbow.gif",
        author: "Karim Hussain",
        githubLink: "https://github.com/ka-hn"
    },
    {
        artName: "Action Cam",
        pageLink: "./Art/Donovan/index.html",
        imageLink: "./Art/Donovan/pureCSS-animation.gif",
        author: "Donovan Hunter",
        githubLink: "https://github.com/dhdcode"
    },
    {
        artName: "The Sun",
        pageLink: "./Art/Anmol/index.html",
        imageLink: "./Art/Anmol/sun.png",
        author: "Anmol",
        githubLink: "https://github.com/Anmol270900"
    },
    {
        artName: "Flashing Pumpkin",
        pageLink: "./Art/KatrinaRose14/index.html",
        imageLink: "./Art/KatrinaRose14/FlashingPumpkin.gif",
        author: "Katrina Yates",
        githubLink: "https://github.com/KatrinaRose14"
    },
    {
        artName: "Flipbox",
        pageLink: "./Art/Prasheel/index.html",
        imageLink: "./Art/Prasheel/flip.gif",
        author: "Prasheel Soni",
        githubLink: "https://github.com/ps011"
    },
    {
        artName: "2019 Wave",
        pageLink: "./Art/chris-aqui/index.html",
        imageLink: "./Art/chris-aqui/2019-jump.gif",
        author: "Christine Aqui",
        githubLink: "https://github.com/christine-aqui"
    },
    {
        artName: "Hover Button Animation",
        pageLink: "./Art/Vipul/hover.html",
        imageLink: "./Art/Vipul/Screenshot2.png",
        author: "Vipul",
        githubLink: "https://github.com/vipuljain08"
    },
    {
        artName: "Start From Zero",
        pageLink: "./Art/Robihdy/index.html",
        imageLink: "./Art/Robihdy/start-from-zero.png",
        author: "Robihdy",
        githubLink: "https://github.com/Robihdy"
    },
    {
        artName: "Local Host metaphor",
        pageLink: "./Art/Prateek/index.html",
        imageLink: "./Art/Prateek/localhost.png",
        author: "Prateek",
        githubLink: "https://github.com/prateekpatrick"
    },
    {
        artName: "Sliding Lines",
        pageLink: "./Art/erics0n/sliding-lines/index.html",
        imageLink: "./Art/erics0n/sliding-lines/image.gif",
        author: "erics0n",
        githubLink: "https://github.com/erics0n"
    },
    {
        artName: "Triangle",
        pageLink: "./Art/Joy/triangle/triangle.html",
        imageLink: "./Art/Joy/triangle/triangle.gif",
        author: "Joy",
        githubLink: "https://github.com/royranger"
    },
    {
        artName: "Cube",
        pageLink: "./Art/Joy/cube/cube.html",
        imageLink: "./Art/Joy/cube/cube.gif",
        author: "Joy",
        githubLink: "https://github.com/royranger"
    },
    {
        artName: "Burger Menu",
        pageLink: "./Art/mctrl/burger.html",
        imageLink: "./Art/mctrl/burger.gif",
        author: "Martina",
        githubLink: "https://github.com/mctrl"
    },
    {
        artName: "Square Loader",
        pageLink: "./Art/Hemant/index.html",
        imageLink: "./Art/Hemant/loader.gif",
        author: "Hemant Garg",
        githubLink: "https://github.com/hemant-garg"
    },
    {
        artName: "wake up, neo...",
        pageLink: "./Art/samirjouni/TributeToTheMatrix.html",
        imageLink: "./Art/samirjouni/sample.gif",
        author: "Samir Jouni",
        githubLink: "https://github.com/samirjouni"
    },
    {
        artName: "Tribute To COD4MW",
        pageLink: "./Art/samirjouni2/index.html",
        imageLink: "./Art/samirjouni2/sample.gif",
        author: "Samir Jouni",
        githubLink: "https://github.com/samirjouni"
    },
    {
        artName: "Planet",
        pageLink: "./Art/ArthurDoom/planet.html",
        imageLink: "./Art/ArthurDoom/planet.gif",
        author: "ArthurDoom",
        githubLink: "https://github.com/ArthurDoom"
    },
    {
        artName: "SquarPy",
        pageLink: "./Art/Utkarsh/index.html",
        imageLink: "./Art/Utkarsh/hack.gif",
        author: "utkarsh",
        githubLink: "https://github.com/Utkarsh2604"
    },
    {
        artName: "Circle",
        pageLink: "./Art/Oliver/Circle.html",
        imageLink: "./Art/Oliver/circle.gif",
        author: "Oliver",
        githubLink: "https://github.com/oliver-gomes"
    },
    {
        artName: "Ellipse Loader",
        pageLink: "./Art/VaibhavKhulbe/EllipseLoader.html",
        imageLink: "./Art/VaibhavKhulbe/ellipseLoader.gif",
        author: "Vaibhav Khulbe",
        githubLink: "https://github.com/Kvaibhav01"
    },
    {
        artName: "Simple Loader",
        pageLink: "./Art/soumsps/simpleload.html",
        imageLink: "./Art/soumsps/sample.gif",
        author: "Soumendu Sinha",
        githubLink: "https://github.com/soumsps"
    },
    {
        artName: "Rollodex",
        pageLink: "./Art/Shruti/rolling.html",
        imageLink: "./Art/Shruti/rolling.gif",
        author: "Shruti",
        githubLink: "https://github.com/shruti49"
    },
    {
        artName: "Cute Cat",
        pageLink: "./Art/Alghi/cat.html",
        imageLink: "./Art/Alghi/cat.gif",
        author: "Alghi",
        githubLink: "https://github.com/darklordace"
    },
    {
        artName: "ZtM Text",
        pageLink: "./Art/Di4iMoRtAl/ZtM_text_animation.html",
        imageLink: "./Art/Di4iMoRtAl/ZtM_animation.gif",
        author: "Di4iMoRtAl",
        githubLink: "https://github.com/dppeykov"
    },
    {
        artName: "Circles",
        pageLink: "./Art/Bhuvana/circles.html",
        imageLink: "./Art/Bhuvana/circles.gif",
        author: "Bhuvana",
        githubLink: "https://github.com/bhuvana-guna"
    },
    {
        artName: "Bird",
        pageLink: "./Art/Bhuvana/bird.html",
        imageLink: "./Art/Bhuvana/bird.gif",
        author: "Bhuvana",
        githubLink: "https://github.com/bhuvana-guna"
    },
    {
        artName: "Loader",
        pageLink: "./Art/Bhuvana/loader.html",
        imageLink: "./Art/Bhuvana/loader.gif",
        author: "Bhuvana",
        githubLink: "https://github.com/bhuvana-guna"
    },
    {
        artName: "Simple blinking loading circles",
        pageLink: "./Art/Rahul/index.html",
        imageLink: "./Art/Rahul/loading.gif",
        author: "Rahul",
        githubLink: "https://github.com/kohli6010"
    },
    {
        artName: "Css Pulse",
        pageLink: "./Art/Aszmel/pulse.html",
        imageLink: "./Art/Aszmel/css_pulse.gif",
        author: "Aszmel",
        githubLink: "https://github.com/Aszmel"
    },
    {
        artName: "Circle Bounce",
        pageLink: "./Art/Edmund/index.html",
        imageLink: "./Art/Edmund/circle-bounce.gif",
        author: "Edmund",
        githubLink: "https://github.com/edmund1645"
    },
    {
        artName: "Heart Beating",
        pageLink: "./Art/Regem/index.html",
        imageLink: "./Art/Regem/heart.jpg",
        author: "Regem",
        githubLink: "https://github.com/GemzBond"
    },
    {
        artName: "Fading Circles",
        pageLink: "./Art/Ankit/fadeCircle.html",
        imageLink: "./Art/Ankit/fadeCircles.png",
        author: "Ankit Srivastava",
        githubLink: "https://github.com/a18nov"
    },
    {
        artName: "Hacktoberfest 2019",
        pageLink: "./Art/jpk3lly/animation.html",
        imageLink: "./Art/jpk3lly/JPs_Animation_GIF.gif",
        author: "jpk3lly",
        githubLink: "https://github.com/jpk3lly"
    },
    {
        artName: "Name Rotator",
        pageLink: "./Art/Meet/name.html",
        imageLink: "./Art/Meet/name.gif",
        author: "Meet",
        githubLink: "https://github.com/Meet1103"
    },
    {
        artName: "Ball Rotator",
        pageLink: "./Art/Bibekpreet/index.html",
        imageLink: "./Art/Bibekpreet/ball.gif",
        author: "Bibekpreet",
        githubLink: "https://github.com/bibekpreet99"
    },
    {
        artName: "ephiphany",
        pageLink: "./Art/OctavianIlies/index.html",
        imageLink: "./Art/OctavianIlies/ephiphany.gif",
        author: "OctavianIlies",
        githubLink: "https://github.com/OctavianIlies"
    },
    {
        artName: "Loading",
        pageLink: "./Art/jh1992jh/loading.html",
        imageLink: "./Art/jh1992jh/loading.gif",
        author: "jh1992jh",
        githubLink: "https://github.com/jh1992jh"
    },
    {
        artName: "ZTM Colors",
        pageLink: "./Art/Godnon/index.html",
        imageLink: "./Art/Godnon/ZTMcAnim.gif",
        author: "Godnon",
        githubLink: "https://github.com/godnondsilva"
    },
    {
        artName: "Hover Effect",
        pageLink: "./Art/Shubhankar/index.html",
        imageLink: "./Art/Shubhankar/hackoctober.gif",
        author: "Shubhankar",
        githubLink: "https://github.com/shubhdwiv12"
    },
    {
        artName: "Bouncing Fading Circles",
        pageLink: "./Art/AyoubIssaad/index.html",
        imageLink: "./Art/AyoubIssaad/BouncingFadingCircles.gif",
        author: "AyoubIssaad",
        githubLink: "https://github.com/AyoubIssaad"
    },
    {
        artName: "5 balls preloader",
        pageLink: "./Art/Nnaji-Victor/index.html",
        imageLink: "./Art/Nnaji-Victor/5_balls.gif",
        author: "Nnaji Victor",
        githubLink: "https://github.com/Nnaji-Victor"
    },
    {
        artName: "ZTM Bouncer",
        pageLink: "./Art/Josia/bouncer.html",
        imageLink: "./Art/Josia/ztmbouncer.gif",
        author: "Josia Rodriguez",
        githubLink: "https://github.com/josiarod"
    },
    {
        artName: "Hacktober loading animation",
        pageLink: "./Art/mehul1011/index.html",
        imageLink: "./Art/mehul1011/loading.gif",
        author: "Mehul1011",
        githubLink: "https://github.com/mehul1011"
    },
    {
        artName: "Loading Dots",
        pageLink: "./Art/devSergiu/index.html",
        imageLink: "./Art/devSergiu/loading.gif",
        author: "devSergiu",
        githubLink: "https://github.com/devsergiu"
    },
    {
        artName: "TypeWriter effect",
        pageLink: "./Art/Sidharth/Typing_Text.html",
        imageLink: "./Art/Sidharth/type_writer.gif",
        author: "Sidharth",
        githubLink: "https://github.com/Sidharth98"
    },
    {
        artName: "Blue Spin",
        pageLink: "./Art/JamesW/index.html",
        imageLink: "./Art/JamesW/hacktober_spin.gif",
        author: "James Whitney",
        githubLink: "https://github.com/jameswhitney"
    },
    {
        artName: "Loading Animation",
        pageLink: "./Art/Sidharth/Loading.html",
        imageLink: "./Art/Sidharth/Loading.gif",
        author: "Sidharth",
        githubLink: "https://github.com/Sidharth98"
    },
    {
        artName: "Rotation",
        pageLink: "./Art/alenanog/index.html",
        imageLink: "./Art/alenanog/rotation.gif",
        author: "Alena A.",
        githubLink: "https://github.com/alenanog"
    },
    {
        artName: "Colors in your life",
        pageLink: "./Art/Atipahy/colors.html",
        imageLink: "./Art/Atipahy/colors.png",
        author: "Christos Chr",
        githubLink: "https://github.com/atipaHy"
    },
    {
        artName: "Orb",
        pageLink: "./Art/Jkbicbic/orb.html",
        imageLink: "./Art/Jkbicbic/orb.gif",
        author: "John Kennedy Bicbic",
        githubLink: "https://github.com/jkbicbic"
    },
    {
        artName: "Charging...",
        pageLink: "./Art/Afraz/charging.html",
        imageLink: "./Art/Afraz/charging.gif",
        author: "Afraz",
        githubLink: "https://github.com/afrazz"
    },
    {
        artName: "Charging...",
        pageLink: "./Art/DepStep/depstep.html",
        imageLink: "./Art/DepStep/depstep.gif",
        author: "DepStep",
        githubLink: "https://github.com/stephD"
    },
    {
        artName: "Dancing Ball...",
        pageLink: "./Art/DaveFres/index.html",
        imageLink: "./Art/DaveFres/ball.gif",
        author: "DaveFres",
        githubLink: "https://github.com/DaveFres"
    },
    {
        artName: "Sunshine",
        pageLink: "./Art/Pavelisp/sunshine.html",
        imageLink: "./Art/Pavelisp/sunshine.gif",
        author: "Pavel Isp",
        githubLink: "https://github.com/pavelisp"
    },
    {
        artName: "SoundBoxes",
        pageLink: "./Art/Hbarang/SoundBox.html",
        imageLink: "./Art/Hbarang/SoundBoxAnimation.gif",
        author: "Hbarang",
        githubLink: "https://github.com/hbarang"
    },
    {
        artName: "Cheshire",
        pageLink: "./Art/Ckanelin/index.html",
        imageLink: "./Art/Ckanelin/Cheshire.gif",
        author: "Ckanelin",
        githubLink: "https://github.com/ckanelin"
    },
    {
        artName: "Disappear",
        pageLink: "./Art/Stacy/index.html",
        imageLink: "./Art/Stacy/disappear.gif",
        author: "Stacy",
        githubLink: "https://github.com/stacyholtz6"
    },
    {
        artName: "Ellipse Spinner",
        pageLink: "./Art/Sabina/ellipse_spinner.html",
        imageLink: "./Art/Sabina/ellipse_spinner.png",
        author: "Sabina Abbasova",
        githubLink: "https://github.com/sabina929"
    },
    {
        artName: "NightSky",
        pageLink: "./Art/AndyS/index.html",
        imageLink: "./Art/AndyS/Capture.GIF",
        author: "AndyS",
        githubLink: "https://github.com/AndyS1988"
    },
    {
        artName: "Hungry",
        pageLink: "./Art/diegchav/index.html",
        imageLink: "./Art/diegchav/hungry.gif",
        author: "Diego Chz",
        githubLink: "https://github.com/diegchav"
    },
    {
        artName: "Hover Text Animation",
        pageLink: "./Art/AyoubIssaad2/index.html",
        imageLink: "./Art/AyoubIssaad2/hoverTextAnimation.gif",
        author: "AyoubIssaad",
        githubLink: "https://github.com/AyoubIssaad"
    },
    {
        artName: "Colorize",
        pageLink: "./Art/JimBratsos/colorize.html",
        imageLink: "./Art/JimBratsos/Colorize.gif",
        author: "Jim Bratsos",
        githubLink: "https://github.com/JimBratsos"
    },
    {
        artName: "Hacktober Spooktacular",
        pageLink: "Art/Elex/index.html",
        imageLink: ["./Art/Elex/hhs.gif"],
        author: "William Poisel (LordCobra)",
        githubLink: "https://github.com/epoisel"
    },
    {
        artName: "Circley",
        pageLink: "./Art/Tranjenny/indexjenny.html",
        imageLink: "./Art/Tranjenny/zerojenny.gif",
        author: "Tranjenny",
        githubLink: "https://github.com/Tranjenny"
    },
    {
        artName: "My Vietnam",
        pageLink: "./Art/nhbduy/index.html",
        imageLink: "./Art/nhbduy/my-vietnam.gif",
        author: "Hoang-Bao-Duy NGUYEN",
        githubLink: "https://github.com/nhbduy"
    },
    {
        artName: "Hactoberfest Bus",
        pageLink: "./Art/shahpranaf/index.html",
        imageLink: "./Art/shahpranaf/hacktoberfest_bus.gif",
        author: "Pranav Shah",
        githubLink: "https://github.com/shahpranaf"
    },
    {
        artName: "Hacktoberfest",
        pageLink: "./Art/robihid/index.html",
        imageLink: "./Art/robihid/hacktoberfest.png",
        author: "robihid",
        githubLink: "https://github.com/robihid"
    },
    {
        artName: "Hi there",
        pageLink: "./Art/Aki/index.html",
        imageLink: "./Art/Aki/giphy.gif",
        author: "Aki",
        githubLink: "https://github.com/akmalist"
    },
    {
        artName: "Hacktoberfest 2019!",
        pageLink: "./Art/RedSquirrrel/index.html",
        imageLink: "./Art/RedSquirrrel/index.html/animation.PNG",
        author: "RedSquirrrel",
        githubLink: "https://github.com/RedSquirrrel"
    },
    {
        artName: "Sliding text",
        pageLink: "./Art/Flattopz/index.html",
        imageLink: "./Art/Flattopz/SlidingText.gif",
        author: "Flattopz",
        githubLink: "https://github.com/hjpunzalan"
    },
    {
        artName: "Rainbow Color Changer",
        pageLink: "./Art/mmshr/index.html",
        imageLink: "./Art/mmshr/rainbow.gif",
        author: "mmosehauer",
        githubLink: "https://github.com/mmosehauer"
    },
    {
        artName: "World of Coding",
        pageLink: "./Art/tom_kn/coding.html",
        imageLink: "./Art/tom_kn/coding.gif",
        author: "Tamas Knisz",
        githubLink: "https://github.com/TamasKn"
    },
    {
        artName: "Initial Bounce",
        pageLink: "./Art/Juwana/initial.html",
        imageLink: "./Art/Juwana/InitialBounce.gif",
        author: "Juwana",
        githubLink: "https://github.com/JZerman2018"
    },
    {
        artName: "Atom",
        pageLink: "./Art/Teva/index.html",
        imageLink: "./Art/Teva/atom.gif",
        author: "Teva",
        githubLink: "https://github.com/TevaHenry"
    },
    {
        artName: "Be Awesome",
        pageLink: "./Art/TigerAsH/index.html",
        imageLink: "./Art/TigerAsH/be-awesome.jpg",
        author: "TigerAsH",
        githubLink: "https://github.com/TigerAsH94"
    },
    {
        artName: "Rainbow Colors",
        pageLink: "./Art/Sanjeev/index.html",
        imageLink: "./Art/Sanjeev/animation.gif",
        author: "Sanjeev Panday",
        githubLink: "https://github.com/Sanjeev-Panday"
    },
    {
        artName: "ZtM",
        pageLink: "./Art/thoyvo/index.html",
        imageLink: "./Art/thoyvo/ztm.gif",
        author: "Thoyvo",
        githubLink: "https://github.com/thoyvo"
    },
    {
        artName: "Fast Fishes",
        pageLink: "./Art/4ront/index.html",
        imageLink: "./Art/4ront/fishes.gif",
        author: "4rontender",
        githubLink: "https://github.com/RinatValiullov"
    },
    {
        artName: "Calm Ubuntu",
        pageLink: "./Art/schupat/index.html",
        imageLink: "./Art/schupat/preview.gif",
        author: "schupat",
        githubLink: "https://github.com/schupat"
    },
    {
        artName: "Solar System",
        pageLink: "./Art/DSandberg93/index.html",
        imageLink: "./Art/DSandberg93/SolarSystem.gif",
        author: "DSandberg93",
        githubLink: "https://github.com/DSandberg93"
    },
    {
        artName: "Boo",
        pageLink: "./Art/VerityB/index.html",
        imageLink: "./Art/VerityB/boo.gif",
        author: "VerityB",
        githubLink: "https://github.com/VerityB"
    },
    {
        artName: "Hacktoberfest Ghost",
        pageLink: "./Art/cTahirih/index.html",
        imageLink: "./Art/cTahirih/ghost.png",
        author: "cTahirih",
        githubLink: "https://github.com/cTahirih"
    },
    {
        artName: "Clock",
        pageLink: "./Art/Abdul/index.html",
        imageLink: "./Art/Abdul/Clock.png",
        author: "Abdul Rahman",
        githubLink: "https://github.com/abdulrahman118"
    },
    {
        artName: "Loading Cube",
        pageLink: "./Art/andrearizzello/index.html",
        imageLink: "./Art/andrearizzello/index.gif",
        author: "Andrea Rizzello",
        githubLink: "https://github.com/andrearizzello"
    },
    {
        artName: "Wall Dropping Logo",
        pageLink: "./Art/shivams136/index.html",
        imageLink: "./Art/shivams136/walldrop.gif",
        author: "Shivam Sharma",
        githubLink: "https://github.com/ShivamS136"
    },
    {
        artName: "Infinite Race",
        pageLink: "./Art/levermanx/index.html",
        imageLink: "./Art/levermanx/anim.gif",
        author: "Levermanx",
        githubLink: "https://github.com/levermanx"
    },
    {
        artName: "Hover to Rotate Text",
        pageLink: "./Art/faiz_hameed/index.html",
        imageLink: "./Art/faiz_hameed/hackto.gif",
        author: "Faiz Hameed",
        githubLink: "https://github.com/faizhameed"
    },
    {
        artName: "HalloHacktober Greeting!",
        pageLink: "./Art/lusalga/index.html",
        imageLink: "./Art/lusalga/lu.gif",
        author: "Lucieni A. Saldanha",
        githubLink: "https://github.com/lusalga/"
    },
    {
        artName: "Time goes by",
        pageLink: "./Art/WolfgangKreminger/index.html",
        imageLink: "./Art/WolfgangKreminger/showcase.gif",
        author: "Wolfgang Kreminger",
        githubLink: "https://github.com/r4pt0s"
    },
    {
        artName: "Bouncing Text!",
        pageLink: "./Art/AbdulsalamAbdulrahman/index.html",
        imageLink: "./Art/AbdulsalamAbdulrahman/Bouncingtxt.gif",
        author: "Abdulsalam Abdulrahman",
        githubLink: "https://github.com/AbdulsalamAbdulrahman/"
    },
    {
        artName: "Simple Phone Animation",
        pageLink: "./Art/Lala/index.html",
        imageLink: "./Art/Lala/phone.gif",
        author: "Olamide Aboyeji",
        githubLink: "https://github.com/aolamide"
    },
    {
        artName: "Synthwave Sunset",
        pageLink: "./Art/brunobolting/index.html",
        imageLink: "./Art/brunobolting/synthwave-sunset.gif",
        author: "Bruno Bolting",
        githubLink: "https://github.com/brunobolting/"
    },
    {
        artName: "Kawaii Penguin",
        pageLink: "./Art/Brienyll/index.html",
        imageLink: "./Art/Brienyll/kawaiiPenguin.gif",
        author: "Brienyll",
        githubLink: "https://github.com/brienyll/"
    },
    {
        artName: "Happy Halloween",
        pageLink: "./Art/MatthewS/index.html",
        imageLink: "./Art/MatthewS/Spider.gif",
        author: "MatthewS",
        githubLink: "https://github.com/matthewstoddart/"
    },
    {
        artName: "Fan Art",
        pageLink: "./Art/m-perez33/index.html",
        imageLink: "./Art/m-perez33/cylon.gif",
        author: "Marcos Perez",
        githubLink: "https://github.com/m-perez33/"
    },
    {
        artName: "Animating Pot",
        pageLink: "./Art/Somechandra/index.html",
        imageLink: "./Art/Somechandra/pot.gif",
        author: "Somechandra",
        githubLink: "https://github.com/somechandra"
    },
    {
        artName: "Circles Circling",
        pageLink: "./Art/pikktorr/index.html",
        imageLink: "./Art/pikktorr/circles.gif",
        author: "pikktorr",
        githubLink: "https://github.com/pikktorr"
    },
    {
        artName: "Glitchy Szn",
        pageLink: "./Art/premdav/index.html",
        imageLink: "./Art/premdav/screenshot.png",
        author: "premdav",
        githubLink: "https://github.com/premdav"
    },
    {
        artName: "ZeroToMastery",
        pageLink: "./Art/Vzneers/index.html",
        imageLink: "./Art/Vzneers/gifzeroloading.png",
        author: "TrinhMinhHieu",
        githubLink: "https://github.com/trinhminhhieu"
    },
    {
        artName: "Spacecraft-landing",
        pageLink: "./Art/DDuplinszki/index.html",
        imageLink: "./Art/DDuplinszki/Spacecraft-landing.gif",
        author: "DDuplinszki",
        githubLink: "https://github.com/DDuplinszki"
    },
    {
        artName: "Paw Prints",
        pageLink: "./Art/Tia/index.html",
        imageLink: "./Art/Tia/paw-prints.gif",
        author: "Tia Esguerra",
        githubLink: "https://github.com/msksfo"
    },
    {
        artName: "Hover-Scale",
        pageLink: "./Art/echowebid/index.html",
        imageLink: "./Art/echowebid/hover.gif",
        author: "echowebid",
        githubLink: "https://github.com/echowebid"
    },
    {
        artName: "mars",
        pageLink: "./Art/Courtney_Pure/index.html",
        imageLink: "./Art/Courtney_Pure/mars_screenshot.png",
        author: "Courtney Pure",
        githubLink: "https://github.com/courtneypure"
    },
    {
        artName: "Welcome HactoberFest",
        pageLink: "./Art/Dhaval/index.html",
        imageLink: "./Art/Dhaval/Welcome-HacktoberFest.gif",
        author: "Dhaval Mehta",
        githubLink: "https://github.com/Dhaval1403"
    },
    {
        artName: "Aynonimation",
        pageLink: "./Art/Aynorica/aynorica.html",
        imageLink: "./Aynorica/Aynonimation.png",
        author: "aynorica",
        githubLink: "https://github.com/aynorica"
    },
    {
        artName: "sun-to-moon",
        pageLink: "./Art/haider/index.html",
        imageLink: "./Art/haider/sun-moon.gif",
        author: "Haider",
        githubLink: "https://github.com/hyderumer"
    },
    {
        artName: "Animatron",
        pageLink: "./Art/animatron/index.html",
        imageLink: "./Art/animatron/trance.gif",
        author: "Andrei",
        githubLink: "https://github.com/aneagoie"
    },
    {
        artName: "Loader Circle",
        pageLink: "./Art/beaps/index.html",
        imageLink: "./Art/beaps/loader-circle.gif",
        author: "beaps",
        githubLink: "https://github.com/beaps"
    },
    {
        artName: "Open Sourcerer",
        pageLink: "./Art/4rturd13/index.html",
        imageLink: "./Art/4rturd13/openSourcerer.gif",
        author: "4rturd13",
        githubLink: "https://github.com/4rturd13"
    },
    {
        artName: "Doors",
        pageLink: "./Art/pauliax/index.html",
        imageLink: "./Art/pauliax/doors.gif",
        author: "pauliax",
        githubLink: "https://github.com/pauliax"
    },
    {
        artName: "Loader Square",
        pageLink: "./Art/beaps2/square-loader.html",
        imageLink: "./Art/beaps2/square-loader.gif",
        author: "beaps",
        githubLink: "https://github.com/beaps"
    },
    {
        artName: "Running Text",
        pageLink: "./Art/DevinEkadeni/running-text.html",
        imageLink: "./Art/DevinEkadeni/running-text.gif",
        author: "Devin Ekadeni",
        githubLink: "https://github.com/devinekadeni"
    },
    {
        artName: "Mystical-Hacktoberfest",
        pageLink: "./Art/Wayne/index.html",
        imageLink: "./Art/Wayne/hacktoberfest - Google Chrome 09 Oct 2019 21_12_32.png",
        author: "Wayne Mac Mavis",
        githubLink: "https://github.com/WayneMacMavis"
    },
    {
        artName: "ZTM Logo Animation",
        pageLink: "./Art/bk987/index.html",
        imageLink: "./Art/bk987/preview.gif",
        author: "Bilal Khalid",
        githubLink: "https://github.com/bk987"
    }, {
        artName: "Pong",
        pageLink: "./Art/Carls13/index.html",
        imageLink: "./Art/Carls13/pong.jpg",
        author: "Carlos Hernandez",
        githubLink: "https://github.com/Carls13"
    },
    {
        artName: "ZTM Reveal",
        pageLink: "./Art/bk987-2/index.html",
        imageLink: "./Art/bk987-2/preview.gif",
        author: "Bilal Khalid",
        githubLink: "https://github.com/bk987"
    },
    {
        artName: "ZTM Family Animation",
        pageLink: "./Art/sballgirl11/index.html",
        imageLink: "./Art/sballgirl11/ztm.gif",
        author: "Brittney Postma",
        githubLink: "https://github.com/sballgirl11"
    },
    {
        artName: "Phone Greetings",
        pageLink: "./Art/ann-dev/index.html",
        imageLink: "./Art/ann-dev/screenshot.png",
        author: "ann-dev",
        githubLink: "https://github.com/ann-dev"
    },
    {
        artName: "Triangle Slide",
        pageLink: "./Art/grieff/index.html",
        imageLink: "./Art/grieff/triangle-animation.gif",
        author: "Grieff",
        githubLink: "https://github.com/grieff"
    },
    {
        artName: "Neon ZTM",
        pageLink: "./Art/grieff/text.html",
        imageLink: "./Art/grieff/neonZTM.gif",
        author: "Grieff",
        githubLink: "https://github.com/grieff"
    },
    {
      artName: "Flip Card",
      pageLink: "./Art/FlipCard/index.html",
      imageLink: "./Art/FlipCard/ezgif.com-video-to-gif.gif",
      author: "Saurabh",
      githubLink: "https://github.com/Saurabh-FullStackDev"
  },
  {
    artName: "animationHalloween",
    pageLink: "./Art/mawais54013/index.html",
    imageLink: "./Art/mawais54013/Halloween.gif",
    author: "mawais54013",
    githubLink: "https://github.com/mawais54013"
  },
    {
    artName: "Hacktoberfest Letter Popups",
    pageLink: "./Art/jmt3559/index.html",
    imageLink: "https://media.giphy.com/media/RKSRPGiIsy1f3Ji3j1/giphy.gif",
    author: "Juan T.",
    githubLink: "https://github.com/jmtellez"
    },
    {
<<<<<<< HEAD
        artName: "Letters flipUp",
        pageLink: "./Art/TerenceBiney/index.html",
        imageLink: "./Art/TerenceBiney/lettersanimate.gif",
        author: "Terence Biney",
        githubLink: "https://github.com/Tereflech17"
=======
        artName: "Colors rectangle",
        pageLink: "./Art/beaps3/index.html",
        imageLink: "./Art/beaps3/colors-rectangle.gif",
        author: "beaps",
        githubLink: "https://github.com/beaps"
    },
  {
    artName: "Hinge",
    pageLink: "./Art/hereisfahad/index.html",
    imageLink: "./Art/hereisfahad/hinge.png",
    author: "Hereisfahad",
    githubLink: "https://github.com/hereisfahad"
    },
  {
        artName: "Animation",
        pageLink: "./Art/PaulBillings/animation.html",
        imageLink: "./Art/PaulBillings/animation.gif",
        author: "Paul Billings",
        githubLink: "https://github.com/paulbillings"
>>>>>>> 4ed90cc0
    }
];


// +--------------------------------------------------------------------------------+
// +                                                                                +
// +                  YOU DO NOT NEED TO CHANGE ANYTHING BELOW THIS                 +
// +                                                                                +
// +--------------------------------------------------------------------------------+

// Creates cards from the array above
// You don't need to modify this
let contents = [];
Shuffle(cards).forEach(c => {
    contents.push([
        `<li class="card">` +
        `<a href='${c.pageLink}'>` +
        `<img class="art-image" src='${c.imageLink}' alt='${c.artName}' />` +
        `</a>` +
        `<div class="flex-content">` +
        `<a href='${c.pageLink}'><h3 class="art-title">${c.artName}</h3></a>` +
        `<p class='author'><a href="${c.githubLink}" target="_blank"><i class="fab fa-github"></i> ${c.author}</a> </p>` +
        `</div>` +
        `</li>`
    ]);
});

document.getElementById("cards").innerHTML = contents;

function Shuffle(o) {
    for (
        var j, x, i = o.length; i; j = parseInt(Math.random() * i), x = o[--i], o[i] = o[j], o[j] = x
    );
    return o;
}<|MERGE_RESOLUTION|>--- conflicted
+++ resolved
@@ -889,13 +889,13 @@
     githubLink: "https://github.com/jmtellez"
     },
     {
-<<<<<<< HEAD
         artName: "Letters flipUp",
         pageLink: "./Art/TerenceBiney/index.html",
         imageLink: "./Art/TerenceBiney/lettersanimate.gif",
         author: "Terence Biney",
         githubLink: "https://github.com/Tereflech17"
-=======
+    },
+  {
         artName: "Colors rectangle",
         pageLink: "./Art/beaps3/index.html",
         imageLink: "./Art/beaps3/colors-rectangle.gif",
@@ -915,7 +915,6 @@
         imageLink: "./Art/PaulBillings/animation.gif",
         author: "Paul Billings",
         githubLink: "https://github.com/paulbillings"
->>>>>>> 4ed90cc0
     }
 ];
 
