let cards = [
  {
    artName: 'Simple BAAF',
    pageLink: './Art/baaf-Animation/index.html',
    imageLink: './Art/baaf-Animation/baafscreen.png',
    author: 'Farid Bass',
    githubLink: 'https://github.com/baafbass'
  },
  {
    artName: 'Triangle',
    pageLink: './Art/Joy/triangle.html',
    imageLink: './Art/Joy/triangle.gif',
    author: 'Joy',
    githubLink: 'https://github.com/royranger'
  },
  {
<<<<<<< HEAD
    artName: 'Jumping Balls',
    pageLink: './Art/Alexandra2888/balls.html',
    imageLink: './Art/Alexandra2888/balls.gif',
    author: 'Alexandra2888',
    githubLink: 'https://github.com/Alexandra2888'
=======
    artName: 'AnimateIbaad',
    pageLink: './Art/Ibaad/animate.html',
    imageLink: './Art/Ibaad/animationimagehover.gif',
    author: 'Ibaad',
    githubLink: 'https://github.com/ibaaddurrani'
  },
  {
    artName: '4 Color Loader',
    pageLink: './Art/rstallings/index.html',
    imageLink: './Art/rstallings/Animation.gif',
    author: 'Roosevelt S.',
    githubLink: 'https://github.com/rstallingsiii'
  },
  {
    artName: "Mr. A's Amimation",
    pageLink: './Art/Mr.A-Animation/index.html',
    imageLink: './Art/Mr.A-Animation/Animation.gif',
    author: 'Mr. AnkitR',
    githubLink: 'https://github.com/MrARawal'
  },
  {
    artName: 'Falling stars',
    pageLink: './Art/ChipoJ/index.html',
    imageLink: './Art/ChipoJ/star_fall.gif',
    author: 'ChipoJ',
    githubLink: 'https://github.com/Chipoj'
  },
  {
    artName: 'Bouncing Screensaver',
    pageLink: './Art/CDay-87/index.html',
    imageLink: './Art/CDay87/Bounce_Animation.gif',
    author: 'CDay-87',
    githubLink: 'https://github.com/CDay-87'
  },
  {
    artName: 'Loader',
    pageLink: './Art/Animation_makrenko-dev/index.html',
    imageLink: './Art/Animation_makrenko-dev/logog.gif',
    author: 'makrenko-dev',
    githubLink: 'https://github.com/makrenko-dev'
  },
  {
    artName: 'Running Laps',
    pageLink: './Art/runningBars/index.html',
    imageLink: './Art/runningBars/running.gif',
    author: 'Daniel',
    githubLink: 'https://github.com/dsauce817'
  },
  {
    artName: 'Simple Mexican Flag',
    pageLink: './Art/index.html',
    imageLink: './Art/novak.gif',
    author: 'Jnovak5',
    githubLink: 'https://github.com/jnovak5'
  },
  {
    artName: 'Twist',
    pageLink: './Art/Anna/twist.html',
    imageLink: '',
    author: 'Anna',
    githubLink: 'https://github.com/anna-1980'
  },
  {
    artName: 'Shaking box',
    pageLink: './Art/alexsatalan/index.html',
    imageLink: './Art/alexsatalan/shaking.gif',
    author: 'AlexS',
    githubLink: 'https://github.com/alexsatalan'
  },
  {
    artName: 'Moving Flag',
    pageLink: './Art/Mayank_goel/index.html',
    imageLink: './Art/Mayank_goel/moving_flag.gif',
    author: 'Yelloberard',
    githubLink: 'https://github.com/yellowberad'
  },
  {
    artName: 'Flowers',
    pageLink: './Art/Jeffrey/index.html',
    imageLink: './Art/Joy/Hackflowers.png',
    author: 'Jeffrey',
    githubLink: 'https://github.com/Jeffruiz1502003'
  },
  {
    artName: 'Car',
    pageLink: './Art/Haneesh/car.html',
    imageLink: './Art/Haneesh/car.gif',
    author: 'Haneesh',
    githubLink: 'https://github.com/Haneesh000'
  },
  {
    artName: 'Sun shadow',
    pageLink: './Art/Guruprasad-Kulkarni/index.html',
    imageLink: './Art/Guruprasad-Kulkarni/sun.gif',
    author: 'Guruprasad',
    githubLink: 'https://github.com/Guruprasad846'
  },
  {
    artName: 'Circle',
    pageLink: './Art/Adithya/index.html',
    imageLink: './Art/Adithya/result.gif',
    author: 'Adithya',
    githubLink: 'https://github.com/Adithya-K-Shetty'
  },
  {
    artName: 'Cart Hover',
    pageLink: './Art/Rahul-Bhati/index.html',
    imageLink: './Art/Rahul-Bhati/Rahul-Bhati.gif',
    author: 'Rahul-Bhati',
    githubLink: 'https://github.com/Rahul-Bhati'
  },
  {
    artName: 'Animated Fan',
    pageLink: './Art/Alexandra2888/fan.html',
    imageLink: './Art/Alexandra2888/fan.gif',
    author: 'Alexandra2888',
    githubLink: 'https://github.com/Alexandra2888'
  },
  {
    artName: 'Coffe Cup',
    pageLink: './Art/Alexandra2888/cup.html',
    imageLink: './Art/Alexandra2888/cup.gif',
    author: 'Alexandra2888',
    githubLink: 'https://github.com/Alexandra2888'
  },
  {
    artName: 'BouncingBall',
    pageLink: './Art/Venkateeshh/BouncingBall.html',
    imageLink: './Art/Venkateeshh/BounceBall.gif',
    author: 'Venkatesh',
    githubLink: 'https://github.com/Venkateeshh'
  },
  {
    artName: 'Flower',
    pageLink: './Art/ChrRepou/flower.html',
    imageLink: './Art/ChrRepou/flower.css',
    author: 'ChrRepou',
    githubLink: 'https://github.com/ChrRepou'
  },
  {
    artName: 'Triangle',
    pageLink: './Art/KrishayNair/rectangle.html',
    imageLink: './Art/KrishayNair/circle.gif',
    author: 'KrishayNair',
    githubLink: 'https://github.com/KrishayNair'
  },
  {
    artName: 'Waving Ghost Animation',
    pageLink: './Art/AnkitaM/ghost.html',
    imageLink: './Art/AnkitaM/Waving-Ghost-Animation.gif',
    author: 'Ankita M.',
    githubLink: 'https://github.com/anki009/'
  },
  {
    artName: 'Blinking Ball',
    pageLink: './Art/Sheefa/blinking_ball.html',
    imageLink: './Art/Sheefa/blinking_ball.gif',
    author: 'Sheefa',
    githubLink: 'https://github.com/sheefanaaz123'
  },
  {
    artName: 'Quadro Hypno Spin',
    pageLink: './Art/Sheefa/QuadroHypnoSpin.html',
    imageLink: './Art/Sheefa/QuadroHypnoSpin.gif',
    author: 'Sheefa',
    githubLink: 'https://github.com/sheefanaaz123'
  },
  {
    artName: 'Walking Dog',
    pageLink: './Art/ChrisAqui/dog.html',
    imageLink: './Art/ChrisAqui/dog.gif',
    author: 'Chris Aqui',
    githubLink: 'https://github.com/christine-aqui'
  },
  {
    artName: 'Sunset',
    pageLink: './Art/timDehof/sunset.html',
    imageLink: './Art/timDehof/sunset.gif',
    author: 'Tim DeHof',
    githubLink: 'https://github.com/timDeHof'
  },
  {
    artName: 'ZTM Text Animation',
    pageLink: './Art/Chugil/index.html',
    imageLink: './Art/Chugil/Screenshot.png',
    author: 'Chugil',
    githubLink: 'https://github.com/ChugilC'
  },
  {
    artName: 'Square',
    pageLink: './Art/Shubham-Chaudhary/square_animation.html',
    imageLink: './Art/Shubham-Chaudhary/square_animation.gif',
    author: 'Shubham Chaudhary',
    githubLink: 'https://github.com/Stellar-X'
  },
  {
    artName: 'Trippy',
    pageLink: './Art/Simar/trippy.html',
    imageLink: './Art/Simar/trippy-square.gif',
    author: 'Simar',
    githubLink: 'https://github.com/SimardeepSingh-zsh'
>>>>>>> 2c81a746
  }
];


// +--------------------------------------------------------------------------------+
// +                                                                                +
// +                  YOU DO NOT NEED TO CHANGE ANYTHING BELOW THIS                 +
// +                                                                                +
// +--------------------------------------------------------------------------------+

// Creates cards from the array above
// You don't need to modify this
let contents = [];
Shuffle(cards).forEach((c) => {
  contents.push([
    `<li class="card">` +
      `<a href='${c.pageLink}'>` +
      `<img class="art-image" src='${c.imageLink}' alt='${c.artName}' />` +
      `</a>` +
      `<div class="flex-content">` +
      `<a href='${c.pageLink}'><h3 class="art-title">${c.artName}</h3></a>` +
      `<p class='author'><a href="${c.githubLink}" target="_blank"><i class="fab fa-github"></i> ${c.author}</a> </p>` +
      `</div>` +
      `</li>`
  ]);
});

document.getElementById('cards').innerHTML = contents;

function Shuffle(o) {
  for (
    var j, x, i = o.length;
    i;
    j = parseInt(Math.random() * i), x = o[--i], o[i] = o[j], o[j] = x
  );
  return o;
}<|MERGE_RESOLUTION|>--- conflicted
+++ resolved
@@ -14,13 +14,13 @@
     githubLink: 'https://github.com/royranger'
   },
   {
-<<<<<<< HEAD
     artName: 'Jumping Balls',
     pageLink: './Art/Alexandra2888/balls.html',
     imageLink: './Art/Alexandra2888/balls.gif',
     author: 'Alexandra2888',
     githubLink: 'https://github.com/Alexandra2888'
-=======
+  },
+  {
     artName: 'AnimateIbaad',
     pageLink: './Art/Ibaad/animate.html',
     imageLink: './Art/Ibaad/animationimagehover.gif',
@@ -222,7 +222,6 @@
     imageLink: './Art/Simar/trippy-square.gif',
     author: 'Simar',
     githubLink: 'https://github.com/SimardeepSingh-zsh'
->>>>>>> 2c81a746
   }
 ];
 
