--- conflicted
+++ resolved
@@ -1760,8 +1760,6 @@
     githubLink: 'https://github.com/ShimShon1'
   },
   {
-<<<<<<< HEAD
-=======
     artName: "Catch The UFO",
     pageLink: "./Art/A-UFO/index.html",
     imageLink: "./Art/A-UFO/catch-the-ufo.gif",
@@ -1776,7 +1774,6 @@
     githubLink: "https://github.com/dk649"
   },
   {
->>>>>>> ea8557cb
     artName: 'Catch The UFO',
     pageLink: './Art/A-UFO/index.html',
     imageLink: './Art/A-UFO/catch-the-ufo.gif',
@@ -1784,13 +1781,13 @@
     githubLink: 'https://github.com/dibakash'
   },
   {
-<<<<<<< HEAD
     artName: 'Beer',
     pageLink: './Art/beer/index.html',
     imageLink: './Art/beer/beer.gif',
     author: 'CamJackson',
     githubLink: 'https://github.com/CamJackson-Dev'
-=======
+  },
+  {
     artName: '1rotate',
     pageLink: './Art/1rotate/index.html',
     imageLink: './Art/1rotate/rotation.gif',
@@ -1803,7 +1800,6 @@
     imageLink: './Art/JerylDEv/movingbox.gif',
     author: 'JerylDEv',
     githubLink: 'https://github.com/JerylDEv'
->>>>>>> ea8557cb
   }
 ];
 
