let cards = [
  {
    artName: 'Chess',
    pageLink: './Art/Ronit72/index.html',
    imageLink: './Art/Ronit72/animation.gif',
    author: 'Ronit',
    githubLink: 'https://github.com/Ronit72'
  },
  {
    artName: 'Chromatic Movement',
    pageLink: './Art/Talim/index.html',
    imageLink: './Art/Talim/animation.gif',
    author: 'Mohammad Talim',
    githubLink: 'https://github.com/md-talim'
  },
  {
    artName: 'Sliding Bot',
    pageLink: './Art/ProfoundlyParker/index.html',
    imageLink: './Art/ProfoundlyParker/robot.gif',
    author: 'ProfoundlyParker',
    githubLink: 'https://github.com/profoundlyparker'
  },
  {
    artName: 'Astro Acrobat',
    pageLink: './Art/DarrachBarneveld/index.html',
    imageLink: './Art/DarrachBarneveld/rocket.gif',
    author: 'Darrach Barneveld',
    githubLink: 'https://github.com/DarrachBarneveld'
  },
  {
    artName: 'Card Hover',
    pageLink: './Art/imPradhyumn/index.html',
    imageLink: './Art/imPradhyumn/card-animation.gif',
    author: 'Pradhyumn Sharma',
    githubLink: 'https://github.com/imPradhyumn'
  },
  {
    artName: 'Rotating Cube',
    pageLink: './Art/Rishi/cube.html',
    imageLink: './Art/Rishi/cube.gif',
    author: 'Rishi',
    githubLink: 'https://github.com/rishi17003'
  },
  {
    artName: 'Tic Tac Yo!',
    pageLink: './Art/smokeraven667/smokeraven.html',
    imageLink: './Art/smokeraven667/tic-tac-yo.gif',
    author: 'Joy',
    githubLink: 'https://github.com/smokeraven667'
  },
  {
    artName: 'Gradient Loader',
    pageLink: './Art/Kartikey Mishra/index.html',
    imageLink: './Art/Kartikey Mishra/GradientLoader.gif',
    author: 'Kartikey Mishra',
    githubLink: 'https://github.com/kartikeymish'
  },

  {
    artName: 'Animation-box',
    pageLink: './Art/Himanshu_Chauhan/index.html',
    imageLink: './Art/Himanshu_Chauhan/animation-box.gif',
    author: 'Himanshu Chauhan',
    githubLink: 'https://github.com/Himanshuch8055'
  },
  {
    artName: 'Circles',
    pageLink: './Art/AmanRawat/index.html',
    imageLink: './Art/AmanRawat/circles.gif',
    author: 'Aman Rawat',
    githubLink: 'https://github.com/amanr-dev'
  },
  {
    artName: 'Tic Tac Yo!',
    pageLink: './Art/smokeraven667/smokeraven.html',
    imageLink: './Art/smokeraven667/tic-tac-yo.gif',
    author: 'Joy',
    githubLink: 'https://github.com/smokeraven667'
  },
  {
    artName: 'hanisntsolo',
    pageLink: './Art/hanisntsolo/hanisntsolo.html',
    imageLink: './Art/hanisntsolo/hanisntsolo.gif',
    author: 'Hanisntsolo',
    githubLink: 'https://github.com/hanisntsolo'
  },
  {
    artName: 'Hamburger to Close',
    pageLink: './Art/jatanassian/index.html',
    imageLink: './Art/jatanassian/hamburger-close.gif',
    author: 'Joy',
    githubLink: 'https://github.com/jatanassian'
  },
  {
    artName: 'Orbiting-Ball',
    pageLink: './Art/Tipchan/OrbitingBall.html',
    imageLink: './Art/Tipchan/OrbitingBall.gif',
    author: 'Tipchan',
    githubLink: 'https://github.com/tsongtheng'
  },
  {
    artName: 'Simple BAAF',
    pageLink: './Art/baaf-Animation/index.html',
    imageLink: './Art/baaf-Animation/baafscreen.png',
    author: 'Farid Bass',
    githubLink: 'https://github.com/baafbass'
  },
  {
    artName: 'Animated-Biker',
    pageLink: './Art/JT-Singh/index.html',
    imageLink: './Art/JT-Singh/biker.gif',
    author: 'JT Singh',
    githubLink: 'https://github.com/JT-Singh'
  },
  {
    artName: 'Triangle',
    pageLink: './Art/Joy/triangle.html',
    imageLink: './Art/Joy/triangle.gif',
    author: 'Joy',
    githubLink: 'https://github.com/royranger'
  },
  {
    artName: 'Rocket Orbit',
    pageLink: './Art/thomasravetto/index.html',
    imageLink: './Art/thomasravetto/loader_gif.gif',
    author: 'thomasravetto',
    githubLink: 'https://github.com/thomasravetto'
  },
  {
    artName: 'Keyboard',
    pageLink: './Art/Alexandra2888/keyboard.html',
    imageLink: './Art/Alexandra2888/keyboard.gif',
    author: 'Alexandra2888',
    githubLink: 'https://github.com/Alexandra2888'
  },
  {
    artName: 'Jumping Balls',
    pageLink: './Art/Alexandra2888/balls.html',
    imageLink: './Art/Alexandra2888/balls.gif',
    author: 'Alexandra2888',
    githubLink: 'https://github.com/Alexandra2888'
  },
  {
    artName: 'Dancing in Space',
    pageLink: './Art/Maria/index.html',
    imageLink: './Art/Maria/style.css',
    author: 'Maria',
    githubLink: 'https://github.com/mariapetra'
  },
  {
    artName: 'Submit tick animation',
    pageLink: './Art/rajHimanshu22/index.html',
    imageLink: './Art/rajHimanshu22/animation.gif',
    author: 'Himanshu Raj',
    githubLink: 'https://github.com/rajHimanshu22'
  },
  {
    artName: 'Circle',
    pageLink: './Art/lucas/circle.html',
    imageLink: './Art/lucas/circle.gif',
    author: 'Joy',
    githubLink: 'https://github.com/LucasAlmeida-jpg'
  },
  {
    artName: 'Falling Squares',
    pageLink: './Art/migueldalberto/index.html',
    imageLink: './Art/migueldalberto/screenshot.png',
    author: 'migueldalberto',
    githubLink: 'https://github.com/migueldalberto'
  },
  {
    artName: 'Infinite Hacktober Shapes',
    pageLink: './Art/Joe_DiGioia/JoeArt.html',
    imageLink: './Art/Joe_DiGioia/Hacktober-Animate-JDiGioia.gif',
    author: 'Joe DiGioia',
    githubLink: 'https://github.com/WatchAce0'
  },
  {
    artName: 'Pumpkin Ghost',
    pageLink: './Art/Jason/pumpkin.html',
    imageLink: './Art/Jason/pumpkin.gif',
    author: 'Jason',
    githubLink: 'https://github.com/jsonsinger'
  },
  {
    artName: 'Ghost',
    pageLink: './Art/Russ/ghost.html',
    imageLink: './Art/Russ/ghost.gif',
    author: 'Russ',
    githubLink: 'https://github.com/rperry99'
  },
  {
    artName: 'Planet',
    pageLink: './Art/serhatbek/index.html',
    imageLink: './Art/serhatbek/planet.gif',
    author: 'serhatbek',
    githubLink: 'https://github.com/serhatbek'
  },
  {
    artName: 'Rocket',
    pageLink: './Art/Suryansh/rocket.html',
    imageLink: './Art/Suryansh/rocket.gif',
    author: 'Suryansh',
    githubLink: 'https://github.com/suryanshsingh2001'
  },
  {
    artName: 'AnimateIbaad',
    pageLink: './Art/Ibaad/animate.html',
    imageLink: './Art/Ibaad/animationimagehover.gif',
    author: 'Ibaad',
    githubLink: 'https://github.com/ibaaddurrani'
  },
  {
    artName: 'Animated-Panda',
    pageLink: './Art/Naina/index.html',
    imageLink: './Art/Naina/Panda.gif',
    author: 'Naina',
    githubLink: 'https://github.com/naina5602'
  },
  {
    artName: 'Circle',
    pageLink: './Art/MishC/circle.html',
    imageLink: './Art/MishC/magic_circle.gif',
    author: 'MishC',
    githubLink: 'https://github.com/MishC'
  },
  {
    artName: 'J.A.R.V.I.S',
    pageLink: './Art/rituraj-dubey/index.html',
    imageLink: './Art/rituraj-dubey/jarvis.gif',
    author: 'Rituraj Dubey',
    githubLink: 'https://github.com/rituraj-dubey'
  },
  {
    artName: 'SquBounce',
    pageLink: './Art/Sanusi/index.html',
    imageLink: './Art/Sanusi/sanusi-animation.gif',
    author: 'Sanusi',
    githubLink: 'https://github.com/sanusisusi'
  },
  {
    artName: 'RichardsAnimation',
    pageLink: './Art/Richard/animated.html',
    imageLink: './Art/Richard/bounce.gif.gif',
    author: 'Richard',
    githubLink: 'https://github.com/richardhartleydev'
  },
  {
    artName: 'Loader Animation',
    pageLink: './Art/Abhishek/animation.html',
    imageLink: './Art/Abhishek/animation.gif',
    author: 'Abhishek Kumar',
    githubLink: 'https://github.com/abhishekl1289'
  },
  {
    artName: 'Fan',
    pageLink: './Art/Samriddhi/fan.html',
    imageLink: './Art/Samriddhi/fan.png',
    author: 'Samriddhi',
    githubLink: 'https://github.com/NarayanSam'
  },
  {
    artName: 'RGB Square',
    pageLink: './Art/TCrypt/animated.html',
    imageLink: './Art/TCrypt/rgbsq-animated.gif',
    author: 'T-Crypt',
    githubLink: 'https://github.com/T-Crypt'
  },
  {
    artName: 'Loader Animation',
    pageLink: './Art/C S Sachindra/loader.html',
    imageLink: './Art/C S Sachindra/loader.gif',
    author: 'C S Sachindra',
    githubLink: 'https://github.com/sandilya27'
  },
  {
    artName: 'Seven Segment Display',
    pageLink: './Art/Ankesh/segment-display.html',
    imageLink: './Art/Ankesh/segment-display.gif',
    author: 'Ankesh',
    githubLink: 'https://github.com/ankeshp03'
  },
  {
    artName: '4 Color Loader',
    pageLink: './Art/rstallings/index.html',
    imageLink: './Art/rstallings/Animation.gif',
    author: 'Roosevelt S.',
    githubLink: 'https://github.com/rstallingsiii'
  },
  {
    artName: "Mr. A's Amimation",
    pageLink: './Art/MrA-Animation/index.html',
    imageLink: './Art/MrA-Animation/Animation.gif',
    author: 'Mr. AnkitR',
    githubLink: 'https://github.com/MrARawal'
  },
  {
    artName: 'LHV',
    pageLink: './Art/wizozheir/lhv.html',
    imageLink: './Art/wizozheir/lhv.gif',
    author: 'wizozheir',
    githubLink: 'https://github.com/wizozheir'
  },
  {
    artName: 'Falling stars',
    pageLink: './Art/ChipoJ/index.html',
    imageLink: './Art/ChipoJ/star_fall.gif',
    author: 'ChipoJ',
    githubLink: 'https://github.com/Chipoj'
  },
  {
    artName: 'Heartbeat',
    pageLink: './Art/Karol/index.html',
    imageLink: './Art/Karol/animation.gif',
    author: 'Karol',
    githubLink: 'https://github.com/karolwjck'
  },
  {
    artName: 'Bouncing Screensaver',
    pageLink: './Art/CDay-87/index.html',
    imageLink: './Art/CDay-87/Bounce_Animation.gif',
    author: 'CDay-87',
    githubLink: 'https://github.com/CDay-87'
  },
  {
    artName: 'Loader',
    pageLink: './Art/Animation_makrenko-dev/index.html',
    imageLink: './Art/Animation_makrenko-dev/logog.gif',
    author: 'makrenko-dev',
    githubLink: 'https://github.com/makrenko-dev'
  },
  {
    artName: 'Running Laps',
    pageLink: './Art/runningBars/index.html',
    imageLink: './Art/runningBars/running.gif',
    author: 'Daniel',
    githubLink: 'https://github.com/dsauce817'
  },
  {
    artName: 'Simple Mexican Flag',
    pageLink: './Art/jnovak5/index.html',
    imageLink: './Art/jnovak5/novak.gif',
    author: 'Jnovak5',
    githubLink: 'https://github.com/jnovak5'
  },
  {
    artName: 'Twist',
    pageLink: './Art/Anna/twist.html',
    imageLink: './Art/Anna/twist.gif',
    author: 'Anna',
    githubLink: 'https://github.com/anna-1980'
  },
  {
    artName: 'Shaking box',
    pageLink: './Art/alexsatalan/index.html',
    imageLink: './Art/alexsatalan/shaking.gif',
    author: 'AlexS',
    githubLink: 'https://github.com/alexsatalan'
  },
  {
    artName: 'olga_min',
    pageLink: './Art/olga_min/index.html',
    imageLink: './Art/olga_min/animation.gif',
    author: 'Olga',
    githubLink: 'https://github.com/OlgaMinaievaWebDev'
  },
  {
    artName: 'Rotating_Cube',
    pageLink: './Art/Catoos/Cube.html',
    imageLink: './Art/Catoos/Cube.gif',
    author: 'Catoos',
    githubLink: 'https://github.com/Catoos'
  },
  {
    artName: 'Moving Flag',
    pageLink: './Art/Mayank_goel/index.html',
    imageLink: './Art/Mayank_goel/moving_flag.gif',
    author: 'Yelloberard',
    githubLink: 'https://github.com/yellowberad'
  },
  {
    artName: 'triangle_run',
    pageLink: './Art/ghost-2362003/triangle_run.html',
    imageLink: './Art/ghost-2362003/triangle_run.png',
    author: 'Shubhojyoti',
    githubLink: 'https://github.com/ghost-2362003'
  },
  {
    artName: 'Flowers',
    pageLink: './Art/Jeffrey/index.html',
    imageLink: './Art/Jeffrey/Hackflowers.png',
    author: 'Jeffrey',
    githubLink: 'https://github.com/Jeffruiz1502003'
  },
  {
    artName: 'Car',
    pageLink: './Art/Haneesh/car.html',
    imageLink: './Art/Haneesh/car.gif',
    author: 'Haneesh',
    githubLink: 'https://github.com/Haneesh000'
  },
  {
    artName: 'Sun shadow',
    pageLink: './Art/Guruprasad-Kulkarni/index.html',
    imageLink: './Art/Guruprasad-Kulkarni/sun.gif',
    author: 'Guruprasad',
    githubLink: 'https://github.com/Guruprasad846'
  },
  {
    artName: 'Circle',
    pageLink: './Art/Adithya/index.html',
    imageLink: './Art/Adithya/result.gif',
    author: 'Adithya',
    githubLink: 'https://github.com/Adithya-K-Shetty'
  },
  {
    artName: 'Cart Hover',
    pageLink: './Art/Rahul-Bhati/index.html',
    imageLink: './Art/Rahul-Bhati/Rahul-Bhati.gif',
    author: 'Rahul-Bhati',
    githubLink: 'https://github.com/Rahul-Bhati'
  },
  {
    artName: 'now.sh',
    pageLink: './Art/Tergel0820/index.html',
    imageLink: './Art/Tergel0820/animation.gif',
    author: 'Tergel0820',
    githubLink: 'https://github.com/Tergel0820'
  },
  {
    artName: 'Animated Fan',
    pageLink: './Art/Alexandra2888/fan.html',
    imageLink: './Art/Alexandra2888/fan.png',
    author: 'Alexandra2888',
    githubLink: 'https://github.com/Alexandra2888'
  },
  {
    artName: 'Coffe Cup',
    pageLink: './Art/Alexandra2888/cup.html',
    imageLink: './Art/Alexandra2888/cup.gif',
    author: 'Alexandra2888',
    githubLink: 'https://github.com/Alexandra2888'
  },
  {
    artName: 'BouncingBall',
    pageLink: './Art/Venkateeshh/BouncingBall.html',
    imageLink: './Art/Venkateeshh/BounceBall.gif',
    author: 'Venkatesh',
    githubLink: 'https://github.com/Venkateeshh'
  },
  {
    artName: 'Analog Clock',
    pageLink: './Art/Jeet/index.html',
    imageLink: './Art/Jeet/pic.png',
    author: 'Jeet Kanodia',
    githubLink: 'https://github.com/jeetkanodia'
  },
  {
    artName: 'Flower',
    pageLink: './Art/ChrRepou/flower.html',
    imageLink: './Art/ChrRepou/flower.png',
    author: 'ChrRepou',
    githubLink: 'https://github.com/ChrRepou'
  },
  {
    artName: 'Triangle',
    pageLink: './Art/KrishayNair/rectangle.html',
    imageLink: './Art/KrishayNair/circle.gif',
    author: 'KrishayNair',
    githubLink: 'https://github.com/KrishayNair'
  },
  {
    artName: 'Waving Ghost Animation',
    pageLink: './Art/AnkitaM/ghost.html',
    imageLink: './Art/AnkitaM/Waving-Ghost-Animation.gif',
    author: 'Ankita M.',
    githubLink: 'https://github.com/anki009/'
  },
  {
    artName: 'Blinking Ball',
    pageLink: './Art/Sheefa/blinking_ball.html',
    imageLink: './Art/Sheefa/blinking_ball.gif',
    author: 'Sheefa',
    githubLink: 'https://github.com/sheefanaaz123'
  },
  {
    artName: 'Quadro Hypno Spin',
    pageLink: './Art/Sheefa/QuadroHypnoSpin.html',
    imageLink: './Art/Sheefa/QuadroHypnoSpin.gif',
    author: 'Sheefa',
    githubLink: 'https://github.com/sheefanaaz123'
  },
  {
    artName: 'Walking Dog',
    pageLink: './Art/ChrisAqui/dog.html',
    imageLink: './Art/ChrisAqui/dog.gif',
    author: 'Chris Aqui',
    githubLink: 'https://github.com/christine-aqui'
  },
  {
    artName: 'Sunset',
    pageLink: './Art/timDehof/sunset.html',
    imageLink: './Art/timDehof/sunset.gif',
    author: 'Tim DeHof',
    githubLink: 'https://github.com/timDeHof'
  },
  {
    artName: 'Circle Dancing',
    pageLink: './Art/Umair/index.html',
    imageLink: './Art/Umair/Circle-dancing.gif',
    author: 'Mohammed Umair',
    githubLink: 'https://github.com/umair986'
  },
  {
    artName: 'ZTM Text Animation',
    pageLink: './Art/Chugil/index.html',
    imageLink: './Art/Chugil/Screenshot.png',
    author: 'Chugil',
    githubLink: 'https://github.com/ChugilC'
  },
  {
    artName: 'Square',
    pageLink: './Art/Shubham-Chaudhary/square_animation.html',
    imageLink: './Art/Shubham-Chaudhary/square_animation.gif',
    author: 'Shubham Chaudhary',
    githubLink: 'https://github.com/Stellar-X'
  },
  {
    artName: 'Trippy',
    pageLink: './Art/Simar/trippy.html',
    imageLink: './Art/Simar/trippy-square.gif',
    author: 'Simar',
    githubLink: 'https://github.com/SimardeepSingh-zsh'
  },
  {
    artName: 'solarsystem',
    pageLink: './Art/solarsystem/solarsystem.html',
    imageLink: './Art/solarsystem/solarsystem.gif',
    author: 'hanisntsolo',
    githubLink: 'https://github.com/hanisntsolo'
  },
  {
    artName: 'Galaxy',
    pageLink: './Art/Aldair/galaxy.html',
    imageLink: './Art/Aldair/galaxy.gif',
    author: 'Aldair Huamani',
    githubLink: 'https://github.com/Baku452'
  },
  {
    artName: 'The Initials',
    pageLink: './Art/yashviradia/index.html',
    imageLink: './Art/yashviradia/initials_yashviradia.gif',
    author: 'Yash Viradia',
    githubLink: 'https://github.com/yashviradia'
  },
  {
    artName: 'Weird Spinner',
    pageLink: './Art/lucifer510/weirdSpinner.html',
    imageLink: './Art/lucifer510/weirdSpinner.png',
    author: 'lucifer510',
    githubLink: 'https://github.com/lucifer510'
  },
  {
    artName: 'Ruby',
    pageLink: './Art/daniel-badura/ruby.html',
    imageLink: './Art/daniel-badura/ruby.gif',
    author: 'daniel-badura',
    githubLink: 'https://github.com/daniel-badura'
  },
  {
    artName: '699669',
    pageLink: './Art/Artis/699669.html',
    imageLink: './Art/Artis/699669.gif',
    author: 'Artis',
    githubLink: 'https://github.com/69966969'
  },
  {
    artName: 'spinning square',
    pageLink: './Art/dmdiamond79/spinningsquare.html',
    imageLink: './Art/dmdiamond79/spinning.gif',
    author: 'dmdiamond79',
    githubLink: 'https://github.com/dmdiamond79'
  },
  {
    artName: 'Bhaskar Sahu',
    pageLink: './Art/Bhaskarsahu23',
    imageLink: './Art/Bhaskarsahu23/imageflip.gif',
    author: 'Bhaskarsahu23',
    githubLink: 'https://github.com/Bhaskarsahu23'
  },
  {
    artName: 'Pumpkin Fight',
    pageLink: './Art/SamPalacio/index.html',
    imageLink: './Art/SamPalacio/pumpkins.gif',
    author: 'SamPalacio',
    githubLink: 'https://github.com/samuelpalacio1709'
  },
  {
    artName: 'Css eyes animation',
    pageLink: './Art/Nawaf-vp',
    imageLink: './Art/Nawaf-vp/css_eyes_animation.gif',
    author: 'Nawaf',
    githubLink: 'https://github.com/nawaf-vp'
  },
  {
    artName: 'Starry Night',
    pageLink: './Art/lucileTech/starry_night.html',
    imageLink: './Art/lucileTech/starry_night.png',
    author: 'LucileTech',
    githubLink: 'https://https://github.com/LucileTech'
  },
  {
    artName: 'Dancing in Space',
    pageLink: './Art/Maria/index.html',
    imageLink: './Art/Maria/style.css',
    author: 'Maria',
    githubLink: 'https://github.com/mariapetra'
  },
  {
    artName: 'Circle',
    pageLink: './Art/lucas/circle.html',
    imageLink: './Art/lucas/circle.gif',
    author: 'Joy',
    githubLink: 'https://github.com/LucasAlmeida-jpg'
  },
  {
    artName: 'Falling Squares',
    pageLink: './Art/migueldalberto/index.html',
    imageLink: './Art/migueldalberto/screenshot.png',
    author: 'migueldalberto',
    githubLink: 'https://github.com/migueldalberto'
  },
  {
    artName: 'Infinite Hacktober Shapes',
    pageLink: './Art/Joe_DiGioia/JoeArt.html',
    imageLink: './Art/Joe_DiGioia/Hacktober-Animate-JDiGioia.gif',
    author: 'Joe DiGioia',
    githubLink: 'https://github.com/WatchAce0'
  },
  {
    artName: 'Ghost',
    pageLink: './Art/Russ/ghost.html',
    imageLink: './Art/Russ/ghost.gif',
    author: 'Russ',
    githubLink: 'https://github.com/rperry99'
  },
  {
    artName: 'Planet',
    pageLink: './Art/serhatbek/index.html',
    imageLink: './Art/serhatbek/planet.gif',
    author: 'serhatbek',
    githubLink: 'https://github.com/serhatbek'
  },
  {
    artName: 'Rocket',
    pageLink: './Art/Suryansh/rocket.html',
    imageLink: './Art/Suryansh/rocket.gif',
    author: 'Suryansh',
    githubLink: 'https://github.com/suryanshsingh2001'
  },
  {
    artName: 'AnimateIbaad',
    pageLink: './Art/Ibaad/animate.html',
    imageLink: './Art/Ibaad/animationimagehover.gif',
    author: 'Ibaad',
    githubLink: 'https://github.com/ibaaddurrani'
  },
  {
    artName: 'Animated-Panda',
    pageLink: './Art/Naina/index.html',
    imageLink: './Art/Naina/Panda.gif',
    author: 'Naina',
    githubLink: 'https://github.com/naina5602'
  },
  {
    artName: 'Circle',
    pageLink: './Art/MishC/circle.html',
    imageLink: './Art/MishC/magic_circle.gif',
    author: 'MishC',
    githubLink: 'https://github.com/MishC'
  },
  {
    artName: 'SquBounce',
    pageLink: './Art/Sanusi/index.html',
    imageLink: './Art/Sanusi/sanusi-animation.gif',
    author: 'Sanusi',
    githubLink: 'https://github.com/sanusisusi'
  },
  {
    artName: 'RichardsAnimation',
    pageLink: './Art/Richard/animated.html',
    imageLink: './Art/Richard/bounce.gif.gif',
    author: 'Richard',
    githubLink: 'https://github.com/richardhartleydev'
  },
  {
    artName: 'Loader Animation',
    pageLink: './Art/Abhishek/animation.html',
    imageLink: './Art/Abhishek/animation.gif',
    author: 'Abhishek Kumar',
    githubLink: 'https://github.com/abhishekl1289'
  },
  {
    artName: 'Fan',
    pageLink: './Art/Samriddhi/fan.html',
    imageLink: './Art/Samriddhi/fan.png',
    author: 'Samriddhi',
    githubLink: 'https://github.com/NarayanSam'
  },
  {
    artName: 'RGB Square',
    pageLink: './Art/TCrypt/animated.html',
    imageLink: './Art/TCrypt/rgbsq-animated.gif',
    author: 'T-Crypt',
    githubLink: 'https://github.com/T-Crypt'
  },
  {
    artName: 'Loader Animation',
    pageLink: './Art/C S Sachindra/loader.html',
    imageLink: './Art/C S Sachindra/loader.gif',
    author: 'C S Sachindra',
    githubLink: 'https://github.com/sandilya27'
  },
  {
    artName: 'Seven Segment Display',
    pageLink: './Art/Ankesh/segment-display.html',
    imageLink: './Art/Ankesh/segment-display.gif',
    author: 'Ankesh',
    githubLink: 'https://github.com/ankeshp03'
  },
  {
    artName: '4 Color Loader',
    pageLink: './Art/rstallings/index.html',
    imageLink: './Art/rstallings/Animation.gif',
    author: 'Roosevelt S.',
    githubLink: 'https://github.com/rstallingsiii'
  },
  {
    artName: "Mr. A's Amimation",
    pageLink: './Art/MrA-Animation/index.html',
    imageLink: './Art/MrA-Animation/Animation.gif',
    author: 'Mr. AnkitR',
    githubLink: 'https://github.com/MrARawal'
  },
  {
    artName: 'LHV',
    pageLink: './Art/wizozheir/lhv.html',
    imageLink: './Art/wizozheir/lhv.gif',
    author: 'wizozheir',
    githubLink: 'https://github.com/wizozheir'
  },
  {
    artName: 'Falling stars',
    pageLink: './Art/ChipoJ/index.html',
    imageLink: './Art/ChipoJ/star_fall.gif',
    author: 'ChipoJ',
    githubLink: 'https://github.com/Chipoj'
  },
  {
    artName: 'Heartbeat',
    pageLink: './Art/Karol/index.html',
    imageLink: './Art/Karol/animation.gif',
    author: 'Karol',
    githubLink: 'https://github.com/karolwjck'
  },
  {
    artName: 'Bouncing Screensaver',
    pageLink: './Art/CDay-87/index.html',
    imageLink: './Art/CDay-87/Bounce_Animation.gif',
    author: 'CDay-87',
    githubLink: 'https://github.com/CDay-87'
  },
  {
    artName: 'Loader',
    pageLink: './Art/Animation_makrenko-dev/index.html',
    imageLink: './Art/Animation_makrenko-dev/logog.gif',
    author: 'makrenko-dev',
    githubLink: 'https://github.com/makrenko-dev'
  },
  {
    artName: 'Running Laps',
    pageLink: './Art/runningBars/index.html',
    imageLink: './Art/runningBars/running.gif',
    author: 'Daniel',
    githubLink: 'https://github.com/dsauce817'
  },
  {
    artName: 'Simple Mexican Flag',
    pageLink: './Art/jnovak5/index.html',
    imageLink: './Art/jnovak5/novak.gif',
    author: 'Jnovak5',
    githubLink: 'https://github.com/jnovak5'
  },
  {
    artName: 'Twist',
    pageLink: './Art/Anna/twist.html',
    imageLink: './Art/Anna/twist.gif',
    author: 'Anna',
    githubLink: 'https://github.com/anna-1980'
  },
  {
    artName: 'Shaking box',
    pageLink: './Art/alexsatalan/index.html',
    imageLink: './Art/alexsatalan/shaking.gif',
    author: 'AlexS',
    githubLink: 'https://github.com/alexsatalan'
  },
  {
    artName: 'olga_min',
    pageLink: './Art/olga_min/index.html',
    imageLink: './Art/olga_min/animation.gif',
    author: 'Olga',
    githubLink: 'https://github.com/OlgaMinaievaWebDev'
  },
  {
    artName: 'Rotating_Cube',
    pageLink: './Art/Catoos/Cube.html',
    imageLink: './Art/Catoos/Cube.gif',
    author: 'Catoos',
    githubLink: 'https://github.com/Catoos'
  },
  {
    artName: 'Moving Flag',
    pageLink: './Art/Mayank_goel/index.html',
    imageLink: './Art/Mayank_goel/moving_flag.gif',
    author: 'Yelloberard',
    githubLink: 'https://github.com/yellowberad'
  },
  {
    artName: 'Flowers',
    pageLink: './Art/Jeffrey/index.html',
    imageLink: './Art/Jeffrey/Hackflowers.png',
    author: 'Jeffrey',
    githubLink: 'https://github.com/Jeffruiz1502003'
  },
  {
    artName: 'Car',
    pageLink: './Art/Haneesh/car.html',
    imageLink: './Art/Haneesh/car.gif',
    author: 'Haneesh',
    githubLink: 'https://github.com/Haneesh000'
  },
  {
    artName: 'Sun shadow',
    pageLink: './Art/Guruprasad-Kulkarni/index.html',
    imageLink: './Art/Guruprasad-Kulkarni/sun.gif',
    author: 'Guruprasad',
    githubLink: 'https://github.com/Guruprasad846'
  },
  {
    artName: 'Circle',
    pageLink: './Art/Adithya/index.html',
    imageLink: './Art/Adithya/result.gif',
    author: 'Adithya',
    githubLink: 'https://github.com/Adithya-K-Shetty'
  },
  {
    artName: 'Cart Hover',
    pageLink: './Art/Rahul-Bhati/index.html',
    imageLink: './Art/Rahul-Bhati/Rahul-Bhati.gif',
    author: 'Rahul-Bhati',
    githubLink: 'https://github.com/Rahul-Bhati'
  },
  {
    artName: 'Animated Fan',
    pageLink: './Art/Alexandra2888/fan.html',
    imageLink: './Art/Alexandra2888/fan.png',
    author: 'Alexandra2888',
    githubLink: 'https://github.com/Alexandra2888'
  },
  {
    artName: 'Coffe Cup',
    pageLink: './Art/Alexandra2888/cup.html',
    imageLink: './Art/Alexandra2888/cup.gif',
    author: 'Alexandra2888',
    githubLink: 'https://github.com/Alexandra2888'
  },
  {
    artName: 'BouncingBall',
    pageLink: './Art/Venkateeshh/BouncingBall.html',
    imageLink: './Art/Venkateeshh/BounceBall.gif',
    author: 'Venkatesh',
    githubLink: 'https://github.com/Venkateeshh'
  },
  {
    artName: 'Analog Clock',
    pageLink: './Art/Jeet/index.html',
    imageLink: './Art/Jeet/pic.png',
    author: 'Jeet Kanodia',
    githubLink: 'https://github.com/jeetkanodia'
  },
  {
    artName: 'Flower',
    pageLink: './Art/ChrRepou/flower.html',
    imageLink: './Art/ChrRepou/flower.png',
    author: 'ChrRepou',
    githubLink: 'https://github.com/ChrRepou'
  },
  {
    artName: 'Triangle',
    pageLink: './Art/KrishayNair/rectangle.html',
    imageLink: './Art/KrishayNair/circle.gif',
    author: 'KrishayNair',
    githubLink: 'https://github.com/KrishayNair'
  },
  {
    artName: 'Waving Ghost Animation',
    pageLink: './Art/AnkitaM/ghost.html',
    imageLink: './Art/AnkitaM/Waving-Ghost-Animation.gif',
    author: 'Ankita M.',
    githubLink: 'https://github.com/anki009/'
  },
  {
    artName: 'Blinking Ball',
    pageLink: './Art/Sheefa/blinking_ball.html',
    imageLink: './Art/Sheefa/blinking_ball.gif',
    author: 'Sheefa',
    githubLink: 'https://github.com/sheefanaaz123'
  },
  {
    artName: 'Quadro Hypno Spin',
    pageLink: './Art/Sheefa/QuadroHypnoSpin.html',
    imageLink: './Art/Sheefa/QuadroHypnoSpin.gif',
    author: 'Sheefa',
    githubLink: 'https://github.com/sheefanaaz123'
  },
  {
    artName: 'Walking Dog',
    pageLink: './Art/ChrisAqui/dog.html',
    imageLink: './Art/ChrisAqui/dog.gif',
    author: 'Chris Aqui',
    githubLink: 'https://github.com/christine-aqui'
  },
  {
    artName: 'Bus Animation',
    pageLink: './Art/stesel/bus.html',
    imageLink: './Art/stesel/bus.gif',
    author: 'Leonid Trofymchuk',
    githubLink: 'https://github.com/stesel'
  },
  {
    artName: 'Sunset',
    pageLink: './Art/timDehof/sunset.html',
    imageLink: './Art/timDehof/sunset.gif',
    author: 'Tim DeHof',
    githubLink: 'https://github.com/timDeHof'
  },
  {
    artName: 'Circle Dancing',
    pageLink: './Art/Umair/index.html',
    imageLink: './Art/Umair/Circle-dancing.gif',
    author: 'Mohammed Umair',
    githubLink: 'https://github.com/umair986'
  },
  {
    artName: 'ZTM Text Animation',
    pageLink: './Art/Chugil/index.html',
    imageLink: './Art/Chugil/Screenshot.png',
    author: 'Chugil',
    githubLink: 'https://github.com/ChugilC'
  },
  {
    artName: 'Square',
    pageLink: './Art/Shubham-Chaudhary/square_animation.html',
    imageLink: './Art/Shubham-Chaudhary/square_animation.gif',
    author: 'Shubham Chaudhary',
    githubLink: 'https://github.com/Stellar-X'
  },
  {
    artName: 'Trippy',
    pageLink: './Art/Simar/trippy.html',
    imageLink: './Art/Simar/trippy-square.gif',
    author: 'Simar',
    githubLink: 'https://github.com/SimardeepSingh-zsh'
  },
  {
    artName: 'solarsystem',
    pageLink: './Art/solarsystem/solarsystem.html',
    imageLink: './Art/solarsystem/solarsystem.gif',
    author: 'hanisntsolo',
    githubLink: 'https://github.com/hanisntsolo'
  },
  {
    artName: 'Galaxy',
    pageLink: './Art/Aldair/galaxy.html',
    imageLink: './Art/Aldair/galaxy.gif',
    author: 'Aldair Huamani',
    githubLink: 'https://github.com/Baku452'
  },
  {
    artName: 'Weird Spinner',
    pageLink: './Art/lucifer510/weirdSpinner.html',
    imageLink: './Art/lucifer510/weirdSpinner.png',
    author: 'lucifer510',
    githubLink: 'https://github.com/lucifer510'
  },
  {
    artName: '699669',
    pageLink: './Art/Artis/699669.html',
    imageLink: './Art/Artis/699669.gif',
    author: 'Artis',
    githubLink: 'https://github.com/69966969'
  },
  {
    artName: 'spinning square',
    pageLink: './Art/dmdiamond79/spinningsquare.html',
    imageLink: './Art/dmdiamond79/spinning.gif',
    author: 'dmdiamond79',
    githubLink: 'https://github.com/dmdiamond79'
  },
  {
    artName: 'Bhaskar Sahu',
    pageLink: './Art/Bhaskarsahu23',
    imageLink: './Art/Bhaskarsahu23/imageflip.gif',
    author: 'Bhaskarsahu23',
    githubLink: 'https://github.com/Bhaskarsahu23'
  },
  {
    artName: 'Heaart',
    pageLink: './Art/Neha045/index.html',
    imageLink: './Art/Neha045/animation.gif',
    author: 'Neha045',
    githubLink: 'https://github.com/Neha045'
  },
  {
    artName: 'ZTM Cube',
    pageLink: './Art/williamstophef/index.html',
    imageLink: './Art/williamstophef/CubeArt.gif',
    author: 'Christopher Williams',
    githubLink: 'https://github.com/williamstophef'
  },
  {
    artName: 'Button-Animation',
    pageLink: './Art/Raghavan-B/index.html',
    imageLink: './Art/Raghavan-B/button.gif',
    author: 'Raghavan-B',
    githubLink: 'https://github.com/Raghavan-B'
  },
  {
    artName: 'Beach Loading Bar with Waves and Sun',
    pageLink: './Art/Javier1019/index.html',
    imageLink: './Art/Javier1019/beachloadingbar.gif',
    author: 'Javier',
    githubLink: 'https://github.com/Javier1019'
  },
  {
    artName: 'ColorRot Square',
    pageLink: './Art/RedHoodJT1988/index.html',
    imageLink: './Art/RedHoodJT1988/colorRotSquare.gif',
    author: 'Jonathan Reeves',
    githubLink: 'https://github.com/RedHoodJT1988'
  },
  {
    artName: 'Netflix Logo',
    pageLink: './Art/Sheefa/Netflix.html',
    imageLink: './Art/Sheefa/Netflix.gif',
    author: 'Sheefa',
    githubLink: 'https://github.com/sheefanaaz123'
  },
  {
    artName: 'Dynamic Shadow',
    pageLink: './Art/Vamshidhar/index.html',
    imageLink: './Art/Vamshidhar/dynamic-shadow.gif',
    author: 'Vamshidhar Thonti',
    githubLink: 'https://github.com/vamshidhar-thonti'
  },
  {
    artName: 'Running watch',
    pageLink: './Art/Pratyush-Dehury/index.html',
    imageLink: './Art/Pratyush-Dehury/wrist-watch.gif',
    author: 'Pratyush Dehury',
    githubLink: 'https://github.com/Pratyush-Dehury'
  },
  {
    artName: 'Move phone',
    pageLink: './Art/Teri/index.html',
    imageLink: './Art/Teri/animate.gif',
    author: 'Teri',
    githubLink: 'https://github.com/terieyenike'
  },
  {
    artName: 'Moving Car',
    pageLink: './Art/Ravkeerat02/car.html',
    imageLink: './Art/Ravkeerat02/car.gif',
    author: 'Ravkeerat Singh',
    githubLink: 'https://github.com/Ravkeerat02'
  },
  {
    artName: 'Animation Envelope',
    pageLink: './Art/Miainaus/envelope.html',
    imageLink: './Art/Miainaus/envelope.gif',
    author: 'Mia',
    githubLink: 'https://github.com/Miainaus'
  },
  {
    artName: 'Rotate Color', // change this to the name of your artwork
    pageLink: './Art/Gibso10/index.html', // change this
    imageLink: './Art/Gibso10/Box Color.gif', // change this
    author: 'Gibso10', // use your name
    githubLink: 'https://github.com/Gibso10' // change this
  },
  {
    artName: 'Against the Flow',
    pageLink: './Art/Zareck521/index.html',
    imageLink: './Art/Zareck521/otherway.gif',
    author: 'Zareck521',
    githubLink: 'https://github.com/Zareck521'
  },
  {
    artName: 'Scaling loader',
    pageLink: './Art/BatistaDev1113/index.html',
    imageLink: './Art/BatistaDev1113/scalingLoader.gif',
    author: 'BatistaDev1113',
    githubLink: 'https://github.com/batistaDev1113'
  },
  {
    artName: 'CSS Animation',
    pageLink: './Art/jayg2309/animation.html',
    imageLink: './Art/jayg2309/animation.gif',
    author: 'Jay',
    githubLink: 'https://github.com/jayg2309'
  },
  {
    artName: 'Bounceballs',
    pageLink: './Art/Titilayo/index.html',
    imageLink: './Art/Titilayo/bounceballs.png',
    author: 'Titilayo',
    githubLink: 'https://github.com/Teetee-lab'
  },
  {
    artName: 'Among Us',
    pageLink: './Art/THE-AryanKumar/index.html',
    imageLink: './Art/THE-AryanKumar/Among Us - result.gif',
    author: 'THE-AryanKumar',
    githubLink: 'https://github.com/THE-AryanKumar'
  },
  {
    artName: 'Stylish Text Animation',
    pageLink: './Art/varunrmantri23/index.html',
    imageLink: './Art/varunrmantri23/stylish_text_animation.gif',
    author: 'varunrmantri23',
    githubLink: 'https://github.com/varunrmantri23'
  },

  {
    artName: 'Diamond',
    pageLink: './Art/daniel-badura/diamond.html',
    imageLink: './Art/daniel-badura/diamond.gif',
    author: 'daniel-badura',
    githubLink: 'https://github.com/daniel-badura'
  },
  {
    artName: 'Hire Me Button Animation',
    pageLink: './Art/techfreakSahil/index.html',
    imageLink: './Art/techfreakSahil/animation(hireBtn).png',
    author: 'techfreakSahil',
    githubLink: 'https://github.com/techfreakSahil'
  },
  {
    artName: 'Typewriter Text Animation',
    pageLink: './Art/haitruong-tech/index.html',
    imageLink: './Art/haitruong-tech/typewriter-animation.gif',
    author: 'haitruong-tech',
    githubLink: 'https://github.com/haitruong-tech'
  },
  {
    artName: 'Ramen Bowl',
    pageLink: './Art/dan-chui/index.html',
    imageLink: './Art/dan-chui/ramen_bowl.gif',
    author: 'dan-chui',
    githubLink: 'https://github.com/dan-chui'
  },
  {
    artName: '👻Spooky Coffee☕',
    pageLink: './Art/archeana/index.html',
    imageLink: './Art/archeana/coffee boo.gif',
    author: 'archeana',
    githubLink: 'https://github.com/archeana'
  },
  {
    artName: 'Moving Car',
    pageLink: './Art/Ravkeerat02/car.html',
    imageLink: './Art/Ravkeerat02/car.gif',
    author: 'Ravkeerat Singh',
    githubLink: 'https://github.com/Ravkeerat02'
  },
  {
    artName: 'Bird Animation',
    pageLink: './Art/psykatsamanta/index.html',
    imageLink: './Art/psykatsamanta/Bird_Animation.gif',
    author: 'psykatsamanta',
    githubLink: 'https://github.com/psykatsamanta'
  },
  {
    artName: 'Jack-o-lantern',
    pageLink: './Art/Kttalley/jack-o-lantern.html',
    imageLink: './Art/Kttalley/jack-o-lantern.gif',
    author: 'Kttalley',
    githubLink: 'https://github.com/kttalley'
  },
  {
    artName: 'Bear Straw hat',
    pageLink: './Art/breadmooch/index.html',
    imageLink: './Art/breadmooch/bearStrawhat.gif',
    author: 'breadmooch',
    githubLink: 'https://github.com/breadmooch'
  },
  {
    artName: 'Waving Hand',
    pageLink: './Art/Darkrider0007/waveing_hand.html',
    imageLink: './Art/Darkrider0007/waving-hand.gif',
    author: 'Darkrider0007',
    githubLink: 'https://github.com/Darkrider0007'
  },
  {
    artName: 'Rotating Cube',
    pageLink: './Art/BatistaDev1113/cube.html',
    imageLink: './Art/BatistaDev1113/rotatingCube.gif',
    author: 'batistaDev1113',
    githubLink: 'https://github.com/batistaDev1113'
  },
  {
    artName: 'SharinganMangekyou',
    pageLink: './Art/SankN22/SharinganMangekyou.html',
    imageLink: './Art/SankN22/SharinganMangekyou.gif',
    author: 'SankN22',
    githubLink: 'https://github.com/SankN22'
  },
  {
    artName: 'Stroboscopic effect',
    pageLink: './Art/Shubhamm33/index.html',
    imageLink: './Art/Shubhamm33/stroboscopic.gif',
    author: 'Shubhamm33',
    githubLink: 'https://github.com/Shubhamm33'
  },
  {
    artName: 'Bouncing Ball Animation',
    pageLink: './Art/NegativE333/bouncing.html',
    imageLink: './Art/NegativE333/bouncing.gif',
    author: 'NegativE333',
    githubLink: 'https://github.com/NegativE333'
  },
  {
    artName: 'moving box',
    pageLink: './Art/Esinnation/index.html',
    imageLink: './Art/dmdiamond79/animation.gif',
    author: 'Esinnation',
    githubLink: 'https://github.com/Esinnation'
  },
  {
    artName: 'Button Hover Animation',
    pageLink: './Art/oandev/index.html',
    imageLink: './Art/oan.gif',
    author: 'hioan-dev',
    githubLink: 'https://github.com/hioan-dev'
  },
  {
    artName: 'Wordspin',
    pageLink: './Art/trottiemcqueen/wordspin.html',
    imageLink: './Art/trottiemcqueen/wordspin.png',
    author: 'Trottie McQueen',
    githubLink: 'https://github.com/trottiemcqueen'
  },
  {
    artName: 'Road Moving Animation',
    pageLink: './Art/pabitra0011/index.html',
    imageLink: './Art/pabitra0011/RoadAnimation.gif',
    author: 'pabitra0011',
    githubLink: 'https://github.com/pabitra0011'
  },
  {
    artName: 'Sun-loader Animation', // change this to the name of your artwork
    pageLink: './Art/Groot-2001/index.html', // change this
    imageLink: './Art/Groot-2001/sun-animation.gif', // change this
    author: 'Shiva Silmawala', // use your name
    githubLink: 'https://github.com/Groot-2001' // change this
  },
  {
    artName: 'CUBE',
    pageLink: './Art/okaydivyansh/index.html',
    imageLink: './Art/okaydivyansh/cube.gif',
    author: 'Divyansh',
    githubLink: 'https://github.com/okaydivyansh'
  },

  {
    artName: 'wheel',
    pageLink: './Art/mohdUsman-6508/wheel.html',
    imageLink: './Art/mohdUsman-6508/wheel.gif',
    author: 'Mohd Usman',
    githubLink: 'https://github.com/mohdUsman-6508'
  },

  {
    artName: 'Ball-animation',
    pageLink: './Art/RohanSalgare/index.html',
    imageLink: './Art/RohanSalgare/animation.gif',
    author: 'Rohan',
    githubLink: 'https://github.com/RohanSalgare'
  },
  {
    artName: 'CircleChase',
    pageLink: './Art/MathDevWeb/CircleChase.html',
    imageLink: './Art/MathDevWeb/CircleChase.gif',
    author: 'MathDevWeb',
    githubLink: 'https://github.com/MathDevWeb'
  },
  {
    artName: 'Waves',
    pageLink: './Art/vivek/index.html',
    imageLink: './Art/vivek/waves.gif',
    author: 'Vivek Boii',
    githubLink: 'https://github.com/vivekBoii'
  },
  {
    artName: 'Optimus Prime',
    pageLink: './Art/Aneesh/optimusprime.html',
    imageLink: './Art/Aneesh/optimusprime.gif',
    author: 'Aneesh',
    githubLink: 'https://github.com/aneeshd27'
  },
  {
    artName: 'Ping Pong',
    pageLink: './Art/patelanuj93/index.html',
    imageLink: './Art/patelanuj93/ping-pong.gif',
    author: 'Anuj Patel',
    githubLink: 'https://github.com/patelanuj93'
  },
  {
    artName: 'Sun-Earth Rotation',
    pageLink: './Art/vinay-s36/animation.html',
    imageLink: './Art/vinay-s36/Sun-Earth Rotation.gif',
    author: 'Vinay',
    githubLink: 'https://github.com/vinay-s36'
  },
  {
    artName: 'Heart Loading...',
    pageLink: './Art/maidxn/index.html',
    imageLink: './Art/maidxn/heart-loading-animate.gif',
    author: 'Mayd',
    githubLink: 'https://github.com/maidxn'
  },
  {
    artName: 'Colour change Ball',
    pageLink: './Art/TBRX/index.html',
    imageLink: './Art/TBRX/color-change.png',
    author: 'Tabrez Alam',
    githubLink: 'https://github.com/tabrez022'
  },
  {
    artName: 'Spinner',
    pageLink: './Art/muhd-kifayath/Spinner.html',
    imageLink: './Art/muhd-kifayath/Spinner.gif',
    author: 'Kifayath',
    githubLink: 'https://github.com/muhd-kifayath'
  },
  {
    artName: 'Rotate 3D on Hover',
    pageLink: './Art/Vamshidhar/rotate.html',
    imageLink: './Art/Vamshidhar/rotate-3d-on-hover.gif',
    author: 'Vamshidhar Thonti',
    githubLink: 'https://github.com/vamshidhar-thonti'
  },
  {
    artName: 'Heart Beat',
    pageLink: './Art/Luv/index.html',
    imageLink: './Art/Luv/heart.png',
    author: 'Luv',
    githubLink: 'https://github.com/luv2027'
  },
  {
    artName: 'Button Animation',
    pageLink: './Art/lucifer510/button.html',
    imageLink: './Art/lucifer510/button.png',
    author: 'lucifer510',
    githubLink: 'https://github.com/lucifer510'
  },
  {
<<<<<<< HEAD
    artName: 'Card Animation',
    pageLink: './Art/lucifer510/card.html',
    imageLink: './Art/lucifer510/card.png',
    author: 'lucifer510',
    githubLink: 'https://github.com/lucifer510'
=======
    artName: 'Open the door',
    pageLink: './Art/Neha00011/door.html',
    imageLink: './Art/Neha00011/door.gif',
    author: 'Neha',
    githubLink: 'https://github.com/Neha00011'
>>>>>>> fcaf0a50
  }
];

// +--------------------------------------------------------------------------------+
// +                                                                                +
// +                  YOU DO NOT NEED TO CHANGE ANYTHING BELOW THIS                 +
// +                                                                                +
// +--------------------------------------------------------------------------------+

// Creates cards from the array above
// You don't need to modify this
let contents = [];
Shuffle(cards).forEach((c) => {
  contents.push([
    `<li class="card">` +
      `<a href='${c.pageLink}'>` +
      `<img class="art-image" src='${c.imageLink}' alt='${c.artName}' />` +
      `</a>` +
      `<div class="flex-content">` +
      `<a href='${c.pageLink}'><h3 class="art-title">${c.artName}</h3></a>` +
      `<p class='author'><a href="${c.githubLink}" target="_blank"><i class="fab fa-github"></i> ${c.author}</a> </p>` +
      `</div>` +
      `</li>`
  ]);
});

document.getElementById('cards').innerHTML = contents;

function Shuffle(o) {
  for (
    var j, x, i = o.length;
    i;
    j = parseInt(Math.random() * i), x = o[--i], o[i] = o[j], o[j] = x
  );
  return o;
}<|MERGE_RESOLUTION|>--- conflicted
+++ resolved
@@ -1376,19 +1376,18 @@
     githubLink: 'https://github.com/lucifer510'
   },
   {
-<<<<<<< HEAD
     artName: 'Card Animation',
     pageLink: './Art/lucifer510/card.html',
     imageLink: './Art/lucifer510/card.png',
     author: 'lucifer510',
     githubLink: 'https://github.com/lucifer510'
-=======
+  },
+  {
     artName: 'Open the door',
     pageLink: './Art/Neha00011/door.html',
     imageLink: './Art/Neha00011/door.gif',
     author: 'Neha',
     githubLink: 'https://github.com/Neha00011'
->>>>>>> fcaf0a50
   }
 ];
 
