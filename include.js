--- conflicted
+++ resolved
@@ -1278,7 +1278,6 @@
 	imageLink: "./Art/Srikanth/Loader.gif",
 	author: "Srikanth",
 	githubLink: "https://github.com/zeus990"
-<<<<<<< HEAD
 },	
 {
   artName: "Amsterdam",
@@ -1286,18 +1285,14 @@
   imageLink: "./Art/BarrySchutte/amsterdam.gif",
   author: "BarrySchutte",
   githubLink: "https://github.com/BarrySchutte"
-}	
-
-	
-=======
 },
-   {
+{
 		artName: "Whirling Maze",
 		pageLink: "./Art/beckton/index.html",
 		imageLink: "./Art/beckton/maze2.jpg",
 		author: "Bec Braughton",
 		githubLink: "https://github.com/beckton"
-	}
+	},
 	{
 		artName: "Earth Years",
 		pageLink: "./Art/FrankGrullon/index.html",
@@ -1305,7 +1300,6 @@
 		author: "Frank Grullon",
 		githubLink: "https://github.com/FrankGrullon"
 	},
->>>>>>> f13e8208
 
 ];
 
