--- conflicted
+++ resolved
@@ -4293,13 +4293,12 @@
     githubLink: 'https://github.com/lidorasher11'
   },
   {
-<<<<<<< HEAD
     artName: "Air_Balloon",
     pageLink: './Art/Air_Balloon/index.html',
     imageLink: './Art/Air_Balloon/balloon.gif',
     author: 'Abha',
     githubLink: 'https://github.com/Abha-1281'
-=======
+  },{
     artName: "Camp Fire",
     pageLink: "./Art/camp_fire/index.html",
     imageLink: "./Art/camp_fire/camp_fire.gif",
@@ -4435,7 +4434,6 @@
     imageLink: "./Art/araskog/animation.gif",
     author: 'Amanda Araskog',
     githubLink: 'https://github.com/araskog'
->>>>>>> abac6967
   }
 ];
 
