--- conflicted
+++ resolved
@@ -1136,14 +1136,12 @@
     githubLink: 'https://github.com/THE-AryanKumar'
   },
   {
-
     artName: 'Stylish Text Animation',
     pageLink: './Art/varunrmantri23/index.html',
     imageLink: './Art/varunrmantri23/stylish_text_animation.gif',
     author: 'varunrmantri23',
     githubLink: 'https://github.com/varunrmantri23'
   },
-
   {
     artName: 'Background line animation',
     pageLink: './Art/Hrishap/index.html',
@@ -1151,7 +1149,6 @@
     author: 'Hrishap',
     githubLink: 'https://github.com/Hrishap'
   },
-
   {
     artName: 'Diamond',
     pageLink: './Art/daniel-badura/diamond.html',
@@ -1292,7 +1289,6 @@
     author: 'Divyansh',
     githubLink: 'https://github.com/okaydivyansh'
   },
-
   {
     artName: 'wheel',
     pageLink: './Art/mohdUsman-6508/wheel.html',
@@ -1300,7 +1296,6 @@
     author: 'Mohd Usman',
     githubLink: 'https://github.com/mohdUsman-6508'
   },
-
   {
     artName: 'Ball-animation',
     pageLink: './Art/RohanSalgare/index.html',
@@ -1358,9 +1353,6 @@
     imageLink: './Art/TBRX/color-change.png',
     author: 'Tabrez Alam',
     githubLink: 'https://github.com/tabrez022'
-<<<<<<< HEAD
-
-=======
   },
   {
     artName: 'Spinner',
@@ -1410,9 +1402,7 @@
     imageLink: './Art/Neha00011/door.gif',
     author: 'Neha',
     githubLink: 'https://github.com/Neha00011'
->>>>>>> 9dc5ed50
   }
-
 ];
 
 // +--------------------------------------------------------------------------------+
