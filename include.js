--- conflicted
+++ resolved
@@ -889,19 +889,18 @@
     githubLink: "https://github.com/jmtellez"
     },
     {
-<<<<<<< HEAD
     artName: "Hinge",
     pageLink: "./Art/hereisfahad/index.html",
     imageLink: "./Art/hereisfahad/hinge.png",
     author: "Hereisfahad",
     githubLink: "https://github.com/hereisfahad"
-=======
+    },
+  {
         artName: "Animation",
         pageLink: "./Art/PaulBillings/animation.html",
         imageLink: "./Art/PaulBillings/animation.gif",
         author: "Paul Billings",
         githubLink: "https://github.com/paulbillings"
->>>>>>> 5c6c301f
     }
 ];
 
