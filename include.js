let cards = [
  {
    artName: 'DayToNight',
    pageLink: './Art/DayToNight By Arpan/index.html',
    imageLink: './Art/Joy/DayToNight By Arpan/giphy.gif',
    author: 'ArpanGyawali',
    githubLink: 'https://github.com/ArpanGyawali'
  },
  {
    artName: 'Dog animation',
    pageLink: './Art/AbhishekSingh-Animation-Contribution/index.html',
    imageLink: './Art/AbhishekSingh-Animation-Contribution/gif.png',
    author: 'Abhishek Singh',
    githubLink: 'https://github.com/Abhishek-555'
  },
  {
    artName: 'CSS Loader',
    pageLink: './Art/BenCullen/index.html',
    imageLink: './Art/BenCullen/Bens CSS Loader.gif',
    author: 'Ben Cullen',
    githubLink: 'https://github.com/BenjaminCullen1'
  },
  {
    artName: 'Flag',
    pageLink: './Art/IurianSimionDorin/index.html',
    imageLink: './Art/IurianSimionDorin/flag.gif',
    author: 'IurianSimionDorin',
    githubLink: 'https://github.com/IurianSimionDorin'
  },
  {
    artName: 'Rainbow Text Spin',
    pageLink: './Art/mallen13/index.html',
    imageLink: 'stillPic.jpg',
    author: 'mallen2013',
    githubLink: 'https://github.com/mallen2013'
  },
  {
    artName: 'Disco Bubble',
    pageLink: './Art/konstantify/index.html',
    imageLink: './Art/konstantify/konst.gif',
    author: 'Constantin',
    githubLink: 'https://github.com/konstantin0s'
  },
  {
    artName: 'Art',
    pageLink: './Art/mishra-parth/index.html',
    imageLink: './Art/mishra-parth/mishra-parth-project.gif',
    author: 'Parth',
    githubLink: 'https://github.com/mishra-parth'
  },
  {
    artName: 'Aymat',
    pageLink: './Art/aymat/index.html',
    imageLink: './Art/aymat/Capture.gif',
    author: 'aysha30',
    githubLink: 'https://github.com/aysha30'
  },
  {
    artName: 'Scissors Cutting Animation (CSS only)',
    pageLink: './Art/CoffeeAnimation/index.html',
    imageLink: './Art/CoffeeAnimation/scissors-cutting-animation.gif',
    author: 'Angelo Marcinnò',
    githubLink: 'https://github.com/angelo24782'
  },
  {
    artName: 'Cool CSS Preloader',
    pageLink: './Art/Himanshu_Kumawat/index.html',
    imageLink: './Art/Himanshu_Kumawat/preloader.gif',
    author: 'Himanshu Kumawat',
    githubLink: 'https://github.com/013himanshu'
  },
  {
    artName: 'Troll-Ball',
    pageLink: './Art/ivantbv/index.html',
    imageLink: './Art/ivantbv/troll-ball.gif',
    author: 'ivantbv',
    githubLink: 'https://github.com/ivantbv'
  },
  {
    artName: 'CSS heART',
    pageLink: './Art/Aarush/Heart.html',
    imageLink: './Art/Aarush/Heart.png',
    author: 'Aarush Bhat',
    githubLink: 'https://github.com/r-ush'
  },
  {
    artName: 'Image With Gray Scale Effect',
    pageLink: './Art/Image With Gray Scale Effect',
    imageLink:
      './Art/Image With Gray Scale Effect/Image-With-Gray-Scale-Effect.gif',
    author: 'Vikrant Kumar',
    githubLink: 'https://github.com/VikrantKu333'
  },
  {
    artname: 'Animation-Cool',
    pageLink: './Art/apilacharya/index.html',
    imageLink: './Art/apilacharya/animation-cool.gif',
    author: 'Apil Raj Acharya',
    githubLink: 'https://github.com/apilacharya'
  },

  {
    artName: 'covid-19',
    pageLink: './Art/shivam12k/index.html',
    videoLink: './Art/cell/cell.mp4',
    author: 'shivam12k',
    githubLink: 'https://github.com/shivam12k'
  },
  {
    artName: 'Bouncing Heart',
    pageLink: './Art/love2cr3ate/index.html',
    imageLink: './Art/love2cr3ate/bouncing-heart.gif',
    author: 'l0ve2cr3ate',
    githubLink: 'https://github.com/l0ve2cr3ate'
  },
  {
    artName: 'Animated-Loading',
    pageLink: './Art/Animated-Loading/index.html',
    imageLink: './Art/Animated-Loading/Animated-Loading.gif',
    author: 'Mehul1011',
    githubLink: 'https://github.com/mehul1011'
  },
  {
    artName: 'covid-19',
    pageLink: './Art/shivam12k/index.html',
    // videoLink: './Art/cell/cell.mp4',
    imageLink: '#',
    author: 'shivam12k',
    githubLink: 'https://github.com/shivam12k'
  },
  {
    artName: 'Mag-animation',
    pageLink: './Art/Mag-D-Alena/index.html',
    imageLink: './Art/Mag-D-Alena/Mag-animation.gif',
    author: 'Magdalena BenBassat-Luszczynska',
    githubLink: 'https://github.com/mag-d-alen'
  },
  {
    artName: 'ThomasTobe',
    pageLink: './Art/ThomasTobe/index.html',
    imageLink: './Art/ThomasTobe/rotation.gif',
    author: 'ThomasTobe',
    githubLink: 'https://github.com/ThomasTobe'
  },
  {
    artName: 'Life Of Coder',
    pageLink: './Art/DevarshiDoshi/index.html',
    imageLink: './Art/DevarshiDoshi/Life Of Coder.gif',
    author: 'DevarshiDoshi',
    githubLink: 'https://github.com/devarshidoshi'
  },

  {
    artName: 'That Animation',
    pageLink: './Art/MaKloudz/index.html',
    imageLink: './Art/MaKloudz/dat-animation.gif',
    author: 'Blessing Mutava',
    githubLink: 'https://github.com/MaKloudz'
  },
  {
    artName: 'animatron',
    pageLink: './Art/animatron/index.html',
    imageLink: './Art/animatron/trance.gif',
    author: 'nick981837',
    githubLink: 'https://github.com/nick981837'
  },
  {
    artName: 'ZTM Animation',
    pageLink: './Art/EricPuskas/index.html',
    imageLink: './Art/EricPuskas/index.gif',
    author: 'Eric Puskas',
    githubLink: 'https://github.com/EricPuskas'
  },
  {
    artName: 'LSD Rainbow Trip: Phase 1',
    pageLink: './Art/AbsMechanik/index.html',
    imageLink: './Art/AbsMechanik/AbsMechanik_Animation.gif',
    author: 'AbsMechanik',
    githubLink: 'https://github.com/AbsMechanik'
  },
  {
    artName: 'Christmas Lights',
    pageLink: './Art/Futuregit/index.html',
    imageLink: './Art/Futuregit/Christmas-Lights.gif',
    author: 'Futuregit',
    githubLink: 'https://github.com/Futuregit'
  },
  {
    artName: 'space zoo',
    pageLink: './Art/space_zoo/index.html',
    imageLink: './Art/space_zoo/space_zoo.gif',
    author: 'yuwen-c',
    githubLink: 'https://github.com/yuwen-c'
  },
  {
    artName: 'neon-text flicker glow',
    pageLink: './Art/neon-text flicker glow/neon.html',
    videoLink: './Art/neon-text flicker glow/neon-text flicker glow.gif',
    author: 'Ajay Tyagi',
    githubLink: 'https://github.com/imajaytyagi'
  },
  {
    artName: 'Dice Animation',
    pageLink: './Art/Dice-Animation/dice_animation.html',
    videoLink: './Art/Dice-Animation/dice.gif',
    author: 'Ronit DuttA',
    githubLink: 'https://github.com/RD91'
  },
  {
    artName: 'Fruit Dancing',
    pageLink: './Art/carlacentenor/index.html',
    imageLink: './Art/carlacentenor/fruit.gif',
    author: 'carlacentenor',
    githubLink: 'https://github.com/carlacentenor'
  },
  {
    artName: 'eyes',
    pageLink: './Art/eyes/index.html',
    imageLink: './Art/eyes/eyes.gif',
    author: 'yuwen-c',
    githubLink: 'https://github.com/yuwen-c'
  },
  {
    artName: 'Spooktober Hacktoberfest',
    pageLink: './Art/FredAmartey/index.html',
    imageLink: './Art/FredAmartey/thumbnaill.gif',
    author: 'Fred Amartey',
    githubLink: 'https://github.com/FredAmartey'
  },
  {
    artName: 'Star Wars?',
    pageLink: './Art/henryvalbuena/index.html',
    imageLink: './Art/henryvalbuena/index.gif',
    author: 'Henry Valbuena',
    githubLink: 'https://github.com/henryvalbuena'
  },
  {
    artName: 'UFO',
    pageLink: './Art/UFO/index.html',
    imageLink: './Art/UFO/UFO.png',
    author: 'Abhinav Singh @abhinav9910',
    githubLink: 'https://github.com/abhinav9910'
  },
  {
    artName: 'The Ripple',
    pageLink: './Art/Anmol2/index.html',
    imageLink: './Art/Anmol2/ripple.png',
    author: 'Anmol',
    githubLink: 'https://github.com/Anmol270900'
  },
  {
    artName: 'Rainbow loader',
    pageLink: './Art/ka-hn/rainbow.html',
    imageLink: './Art/ka-hn/rainbow.gif',
    author: 'Karim Hussain',
    githubLink: 'https://github.com/ka-hn'
  },
  {
    artName: 'Action Cam',
    pageLink: './Art/Donovan/index.html',
    imageLink: './Art/Donovan/pureCSS-animation.gif',
    author: 'Donovan Hunter',
    githubLink: 'https://github.com/dhdcode'
  },
  {
    artName: 'The Sun',
    pageLink: './Art/Anmol/index.html',
    imageLink: './Art/Anmol/sun.png',
    author: 'Anmol',
    githubLink: 'https://github.com/Anmol270900'
  },
  {
    artName: 'Flashing Pumpkin',
    pageLink: './Art/KatrinaRose14/index.html',
    imageLink: './Art/KatrinaRose14/FlashingPumpkin.gif',
    author: 'Katrina Yates',
    githubLink: 'https://github.com/KatrinaRose14'
  },
  {
    artName: 'Flipbox',
    pageLink: './Art/Prasheel/index.html',
    imageLink: './Art/Prasheel/flip.gif',
    author: 'Prasheel Soni',
    githubLink: 'https://github.com/ps011'
  },
  {
    artName: '2019 Wave',
    pageLink: './Art/chris-aqui/index.html',
    imageLink: './Art/chris-aqui/2019-jump.gif',
    author: 'Christine Aqui',
    githubLink: 'https://github.com/christine-aqui'
  },
  {
    artName: 'Hover Button Animation',
    pageLink: './Art/Vipul/hover.html',
    imageLink: './Art/Vipul/Screenshot2.png',
    author: 'Vipul',
    githubLink: 'https://github.com/vipuljain08'
  },
  {
    artName: 'Start From Zero',
    pageLink: './Art/Robihdy/index.html',
    imageLink: './Art/Robihdy/start-from-zero.png',
    author: 'Robihdy',
    githubLink: 'https://github.com/Robihdy'
  },
  {
    artName: 'Local Host metaphor',
    pageLink: './Art/Akbar-Cyber/index.html',
    imageLink: './Art/Prateek/localhost.png',
    author: 'Prateek',
    githubLink: 'https://github.com/prateekpatrick'
  },
  {
    artName: 'Akbar-Cyber',
    pageLink: './Art/Akbar-Cyber/index.html',
    imageLink: './Art/Akbar-Cyber/akbar.gif',
    author: 'Akbar',
    githubLink: 'https://github.com/Akbar-Cyber'
  },
  {
    artName: 'Sliding Lines',
    pageLink: './Art/erics0n/sliding-lines/index.html',
    imageLink: './Art/erics0n/sliding-lines/image.gif',
    author: 'erics0n',
    githubLink: 'https://github.com/erics0n'
  },
  {
    artName: 'Triangle',
    pageLink: './Art/Joy/triangle/triangle.html',
    imageLink: './Art/Joy/triangle/triangle.gif',
    author: 'Joy',
    githubLink: 'https://github.com/royranger'
  },
  {
    artName: 'Cube',
    pageLink: './Art/Joy/cube/cube.html',
    imageLink: './Art/Joy/cube/cube.gif',
    author: 'Joy',
    githubLink: 'https://github.com/royranger'
  },
  {
    artName: 'Burger Menu',
    pageLink: './Art/mctrl/burger.html',
    imageLink: './Art/mctrl/burger.gif',
    author: 'Martina',
    githubLink: 'https://github.com/mctrl'
  },
  {
    artName: 'Square Loader',
    pageLink: './Art/Hemant/index.html',
    imageLink: './Art/Hemant/loader.gif',
    author: 'Hemant Garg',
    githubLink: 'https://github.com/hemant-garg'
  },
  {
    artName: 'wake up, neo...',
    pageLink: './Art/samirjouni/TributeToTheMatrix.html',
    imageLink: './Art/samirjouni/sample.gif',
    author: 'Samir Jouni',
    githubLink: 'https://github.com/samirjouni'
  },
  {
    artName: 'Tribute To COD4MW',
    pageLink: './Art/samirjouni2/index.html',
    imageLink: './Art/samirjouni2/sample.gif',
    author: 'Samir Jouni',
    githubLink: 'https://github.com/samirjouni'
  },
  {
    artName: 'Planet',
    pageLink: './Art/ArthurDoom/planet.html',
    imageLink: './Art/ArthurDoom/planet.gif',
    author: 'ArthurDoom',
    githubLink: 'https://github.com/ArthurDoom'
  },
  {
    artName: 'SquarPy',
    pageLink: './Art/Utkarsh/index.html',
    imageLink: './Art/Utkarsh/hack.gif',
    author: 'utkarsh',
    githubLink: 'https://github.com/Utkarsh2604'
  },
  {
    artName: 'Circle',
    pageLink: './Art/Oliver/Circle.html',
    imageLink: './Art/Oliver/circle.gif',
    author: 'Oliver',
    githubLink: 'https://github.com/oliver-gomes'
  },
  {
    artName: 'Ellipse Loader',
    pageLink: './Art/VaibhavKhulbe/EllipseLoader.html',
    imageLink: './Art/VaibhavKhulbe/ellipseLoader.gif',
    author: 'Vaibhav Khulbe',
    githubLink: 'https://github.com/Kvaibhav01'
  },
  {
    artName: 'Simple Loader',
    pageLink: './Art/soumsps/simpleload.html',
    imageLink: './Art/soumsps/sample.gif',
    author: 'Soumendu Sinha',
    githubLink: 'https://github.com/soumsps'
  },
  {
    artName: 'Rollodex',
    pageLink: './Art/Shruti/rolling.html',
    imageLink: './Art/Shruti/rolling.gif',
    author: 'Shruti',
    githubLink: 'https://github.com/shruti49'
  },
  {
    artName: 'Cute Cat',
    pageLink: './Art/Alghi/cat.html',
    imageLink: './Art/Alghi/cat.gif',
    author: 'Alghi',
    githubLink: 'https://github.com/darklordace'
  },
  {
    artName: 'r2d2d starwerz',
    pageLink: './Art/izzycs/index.html',
    imageLink: './Art/izzycs/r2d2d.gif',
    author: 'Joy',
    githubLink: 'https://github.com/izzycs'
  },
  {
    artName: 'ZtM Text',
    pageLink: './Art/Di4iMoRtAl/ZtM_text_animation.html',
    imageLink: './Art/Di4iMoRtAl/ZtM_animation.gif',
    author: 'Di4iMoRtAl',
    githubLink: 'https://github.com/dppeykov'
  },
  {
    artName: 'Circles',
    pageLink: './Art/Bhuvana/circles.html',
    imageLink: './Art/Bhuvana/circles.gif',
    author: 'Bhuvana',
    githubLink: 'https://github.com/bhuvana-guna'
  },
  {
    artName: 'Bird',
    pageLink: './Art/Bhuvana/bird.html',
    imageLink: './Art/Bhuvana/bird.gif',
    author: 'Bhuvana',
    githubLink: 'https://github.com/bhuvana-guna'
  },
  {
    artName: 'Loader',
    pageLink: './Art/Bhuvana/loader.html',
    imageLink: './Art/Bhuvana/loader.gif',
    author: 'Bhuvana',
    githubLink: 'https://github.com/bhuvana-guna'
  },
  {
    artName: 'Simple blinking loading circles',
    pageLink: './Art/Rahul/index.html',
    imageLink: './Art/Rahul/loading.gif',
    author: 'Rahul',
    githubLink: 'https://github.com/kohli6010'
  },
  {
    artName: 'Css Pulse',
    pageLink: './Art/Aszmel/pulse.html',
    imageLink: './Art/Aszmel/css_pulse.gif',
    author: 'Aszmel',
    githubLink: 'https://github.com/Aszmel'
  },
  {
    artName: 'Circle Bounce',
    pageLink: './Art/Edmund/index.html',
    imageLink: './Art/Edmund/circle-bounce.gif',
    author: 'Edmund',
    githubLink: 'https://github.com/edmund1645'
  },
  {
    artName: 'Heart Beating',
    pageLink: './Art/Regem/index.html',
    imageLink: './Art/Regem/heart.jpg',
    author: 'Regem',
    githubLink: 'https://github.com/GemzBond'
  },
  {
    artName: 'Fading Circles',
    pageLink: './Art/Ankit/fadeCircle.html',
    imageLink: './Art/Ankit/fadeCircles.png',
    author: 'Ankit Srivastava',
    githubLink: 'https://github.com/a18nov'
  },
  {
    artName: 'Hacktoberfest 2019',
    pageLink: './Art/jpk3lly/animation.html',
    imageLink: './Art/jpk3lly/JPs_Animation_GIF.gif',
    author: 'jpk3lly',
    githubLink: 'https://github.com/jpk3lly'
  },
  {
    artName: 'Name Rotator',
    pageLink: './Art/Meet/name.html',
    imageLink: './Art/Meet/name.gif',
    author: 'Meet',
    githubLink: 'https://github.com/Meet1103'
  },
  {
    artName: 'Ball Rotator',
    pageLink: './Art/Bibekpreet/index.html',
    imageLink: './Art/Bibekpreet/ball.gif',
    author: 'Bibekpreet',
    githubLink: 'https://github.com/bibekpreet99'
  },
  {
    artName: 'ephiphany',
    pageLink: './Art/OctavianIlies/index.html',
    imageLink: './Art/OctavianIlies/ephiphany.gif',
    author: 'OctavianIlies',
    githubLink: 'https://github.com/OctavianIlies'
  },
  {
    artName: 'Loading',
    pageLink: './Art/jh1992jh/loading.html',
    imageLink: './Art/jh1992jh/loading.gif',
    author: 'jh1992jh',
    githubLink: 'https://github.com/jh1992jh'
  },
  {
    artName: 'ZTM Colors',
    pageLink: './Art/Godnon/index.html',
    imageLink: './Art/Godnon/ZTMcAnim.gif',
    author: 'Godnon',
    githubLink: 'https://github.com/godnondsilva'
  },
  {
    artName: 'Hover Effect',
    pageLink: './Art/Shubhankar/index.html',
    imageLink: './Art/Shubhankar/hackoctober.gif',
    author: 'Shubhankar',
    githubLink: 'https://github.com/shubhdwiv12'
  },
  {
    artName: 'Bouncing Fading Circles',
    pageLink: './Art/AyoubIssaad/index.html',
    imageLink: './Art/AyoubIssaad/BouncingFadingCircles.gif',
    author: 'AyoubIssaad',
    githubLink: 'https://github.com/AyoubIssaad'
  },
  {
    artName: '5 balls preloader',
    pageLink: './Art/Nnaji-Victor/index.html',
    imageLink: './Art/Nnaji-Victor/5_balls.gif',
    author: 'Nnaji Victor',
    githubLink: 'https://github.com/Nnaji-Victor'
  },
  {
    artName: 'ZTM Bouncer',
    pageLink: './Art/Josia/bouncer.html',
    imageLink: './Art/Josia/ztmbouncer.gif',
    author: 'Josia Rodriguez',
    githubLink: 'https://github.com/josiarod'
  },
  {
    artName: 'Hacktober loading animation',
    pageLink: './Art/mehul1011/index.html',
    imageLink: './Art/mehul1011/loading.gif',
    author: 'Mehul1011',
    githubLink: 'https://github.com/mehul1011'
  },
  {
    artName: 'Loading Dots',
    pageLink: './Art/devSergiu/index.html',
    imageLink: './Art/devSergiu/loading.gif',
    author: 'devSergiu',
    githubLink: 'https://github.com/devsergiu'
  },
  {
    artName: 'TypeWriter effect',
    pageLink: './Art/Sidharth/Typing_Text.html',
    imageLink: './Art/Sidharth/type_writer.gif',
    author: 'Sidharth',
    githubLink: 'https://github.com/Sidharth98'
  },
  {
    artName: 'Blue Spin',
    pageLink: './Art/JamesW/index.html',
    imageLink: './Art/JamesW/hacktober_spin.gif',
    author: 'James Whitney',
    githubLink: 'https://github.com/jameswhitney'
  },
  {
    artName: 'Loading Animation',
    pageLink: './Art/Sidharth/Loading.html',
    imageLink: './Art/Sidharth/Loading.gif',
    author: 'Sidharth',
    githubLink: 'https://github.com/Sidharth98'
  },
  {
    artName: 'Rotation',
    pageLink: './Art/alenanog/index.html',
    imageLink: './Art/alenanog/rotation.gif',
    author: 'Alena A.',
    githubLink: 'https://github.com/alenanog'
  },
  {
    artName: 'Colors in your life',
    pageLink: './Art/Atipahy/colors.html',
    imageLink: './Art/Atipahy/colors.png',
    author: 'Christos Chr',
    githubLink: 'https://github.com/atipaHy'
  },
  {
    artName: 'Orb',
    pageLink: './Art/Jkbicbic/orb.html',
    imageLink: './Art/Jkbicbic/orb.gif',
    author: 'John Kennedy Bicbic',
    githubLink: 'https://github.com/jkbicbic'
  },
  {
    artName: 'Charging...',
    pageLink: './Art/Afraz/charging.html',
    imageLink: './Art/Afraz/charging.gif',
    author: 'Afraz',
    githubLink: 'https://github.com/afrazz'
  },
  {
    artName: 'Charging...',
    pageLink: './Art/DepStep/depstep.html',
    imageLink: './Art/DepStep/depstep.gif',
    author: 'DepStep',
    githubLink: 'https://github.com/stephD'
  },
  {
    artName: 'Dancing Ball...',
    pageLink: './Art/DaveFres/index.html',
    imageLink: './Art/DaveFres/ball.gif',
    author: 'DaveFres',
    githubLink: 'https://github.com/DaveFres'
  },
  {
    artName: 'animatron',
    pageLink: './Art/animatron/index.html',
    imageLink: './Art/animatron/trance.gif',
    author: 'jomahay',
    githubLink: 'https://github.com/jomahay'
  },
  {
    artName: 'Sunshine',
    pageLink: './Art/Pavelisp/sunshine.html',
    imageLink: './Art/Pavelisp/sunshine.gif',
    author: 'Pavel Isp',
    githubLink: 'https://github.com/pavelisp'
  },
  {
    artName: 'SoundBoxes',
    pageLink: './Art/Hbarang/SoundBox.html',
    imageLink: './Art/Hbarang/SoundBoxAnimation.gif',
    author: 'Hbarang',
    githubLink: 'https://github.com/hbarang'
  },
  {
    artName: 'Cheshire',
    pageLink: './Art/Ckanelin/index.html',
    imageLink: './Art/Ckanelin/Cheshire.gif',
    author: 'Ckanelin',
    githubLink: 'https://github.com/ckanelin'
  },
  {
    artName: 'Disappear',
    pageLink: './Art/Stacy/index.html',
    imageLink: './Art/Stacy/disappear.gif',
    author: 'Stacy',
    githubLink: 'https://github.com/stacyholtz6'
  },
  {
    artName: 'Ellipse Spinner',
    pageLink: './Art/Sabina/ellipse_spinner.html',
    imageLink: './Art/Sabina/ellipse_spinner.png',
    author: 'Sabina Abbasova',
    githubLink: 'https://github.com/sabina929'
  },
  {
    artName: 'NightSky',
    pageLink: './Art/AndyS/index.html',
    imageLink: './Art/AndyS/Capture.GIF',
    author: 'AndyS',
    githubLink: 'https://github.com/AndyS1988'
  },
  {
    artName: 'Hungry',
    pageLink: './Art/diegchav/index.html',
    imageLink: './Art/diegchav/hungry.gif',
    author: 'Diego Chz',
    githubLink: 'https://github.com/diegchav'
  },
  {
    artName: 'Hover Text Animation',
    pageLink: './Art/AyoubIssaad2/index.html',
    imageLink: './Art/AyoubIssaad2/hoverTextAnimation.gif',
    author: 'AyoubIssaad',
    githubLink: 'https://github.com/AyoubIssaad'
  },
  {
    artName: 'Colorize',
    pageLink: './Art/JimBratsos/colorize.html',
    imageLink: './Art/JimBratsos/Colorize.gif',
    author: 'Jim Bratsos',
    githubLink: 'https://github.com/JimBratsos'
  },
  {
    artName: 'Hacktober Spooktacular',
    pageLink: 'Art/Elex/index.html',
    imageLink: ['./Art/Elex/hhs.gif'],
    author: 'William Poisel (LordCobra)',
    githubLink: 'https://github.com/epoisel'
  },
  {
    artName: 'Circley',
    pageLink: './Art/Tranjenny/indexjenny.html',
    imageLink: './Art/Tranjenny/zerojenny.gif',
    author: 'Tranjenny',
    githubLink: 'https://github.com/Tranjenny'
  },
  {
    artName: 'My Vietnam',
    pageLink: './Art/nhbduy/index.html',
    imageLink: './Art/nhbduy/my-vietnam.gif',
    author: 'Hoang-Bao-Duy NGUYEN',
    githubLink: 'https://github.com/nhbduy'
  },
  {
    artName: 'Hactoberfest Bus',
    pageLink: './Art/shahpranaf/index.html',
    imageLink: './Art/shahpranaf/hacktoberfest_bus.gif',
    author: 'Pranav Shah',
    githubLink: 'https://github.com/shahpranaf'
  },
  {
    artName: 'Hacktoberfest',
    pageLink: './Art/robihid/index.html',
    imageLink: './Art/robihid/hacktoberfest.png',
    author: 'robihid',
    githubLink: 'https://github.com/robihid'
  },
  {
    artName: 'Hi there',
    pageLink: './Art/Aki/index.html',
    imageLink: './Art/Aki/giphy.gif',
    author: 'Aki',
    githubLink: 'https://github.com/akmalist'
  },
  {
    artName: '3D css animation',
    pageLink: './Art/animationtion/index.html',
    imageLink: './Art/animation/css3drotate.gif',
    author: 'christ',
    githubLink: 'https://github.com/christ-87'
  },
  {
    artName: 'Hacktoberfest 2019!',
    pageLink: './Art/RedSquirrrel/index.html',
    imageLink: './Art/RedSquirrrel/index.html/animation.PNG',
    author: 'RedSquirrrel',
    githubLink: 'https://github.com/RedSquirrrel'
  },
  {
    artName: 'Sliding text',
    pageLink: './Art/Flattopz/index.html',
    imageLink: './Art/Flattopz/SlidingText.gif',
    author: 'Flattopz',
    githubLink: 'https://github.com/hjpunzalan'
  },
  {
    artName: 'Rainbow Color Changer',
    pageLink: './Art/mmshr/index.html',
    imageLink: './Art/mmshr/rainbow.gif',
    author: 'mmosehauer',
    githubLink: 'https://github.com/mmosehauer'
  },
  {
    artName: 'World of Coding',
    pageLink: './Art/tom_kn/coding.html',
    imageLink: './Art/tom_kn/coding.gif',
    author: 'Tamas Knisz',
    githubLink: 'https://github.com/TamasKn'
  },
  {
    artName: 'Initial Bounce',
    pageLink: './Art/Juwana/initial.html',
    imageLink: './Art/Juwana/InitialBounce.gif',
    author: 'Juwana',
    githubLink: 'https://github.com/JZerman2018'
  },
  {
    artName: 'Atom',
    pageLink: './Art/Teva/index.html',
    imageLink: './Art/Teva/atom.gif',
    author: 'Teva',
    githubLink: 'https://github.com/TevaHenry'
  },
  {
    artName: 'Be Awesome',
    pageLink: './Art/TigerAsH/index.html',
    imageLink: './Art/TigerAsH/be-awesome.jpg',
    author: 'TigerAsH',
    githubLink: 'https://github.com/TigerAsH94'
  },
  {
    artName: 'Rainbow Colors',
    pageLink: './Art/Sanjeev/index.html',
    imageLink: './Art/Sanjeev/animation.gif',
    author: 'Sanjeev Panday',
    githubLink: 'https://github.com/Sanjeev-Panday'
  },
  {
    artName: 'ZtM',
    pageLink: './Art/thoyvo/index.html',
    imageLink: './Art/thoyvo/ztm.gif',
    author: 'Thoyvo',
    githubLink: 'https://github.com/thoyvo'
  },
  {
    artName: 'Fast Fishes',
    pageLink: './Art/4ront/index.html',
    imageLink: './Art/4ront/fishes.gif',
    author: '4rontender',
    githubLink: 'https://github.com/RinatValiullov'
  },
  {
    artName: 'Loading...',
    pageLink: './Art/RedSquirrrel2/loading.html',
    imageLink: './Art/RedSquirrrel2/loading.gif',
    author: 'RedSquirrrel',
    githubLink: 'https://github.com/RedSquirrrel'
  },
  {
    artName: 'Animated Cube',
    pageLink: './Art/Animated Cube/index.html',
    imageLink: './Art/Animated Cube/cube.gif',
    author: 'RedSquirrrel',
    githubLink: 'https://github.com/RedSquirrrel'
  },
  {
    artName: 'Calm Ubuntu',
    pageLink: './Art/schupat/index.html',
    imageLink: './Art/schupat/preview.gif',
    author: 'schupat',
    githubLink: 'https://github.com/schupat'
  },
  {
    artName: 'Solar System',
    pageLink: './Art/DSandberg93/index.html',
    imageLink: './Art/DSandberg93/SolarSystem.gif',
    author: 'DSandberg93',
    githubLink: 'https://github.com/DSandberg93'
  },
  {
    artName: 'Boo',
    pageLink: './Art/VerityB/index.html',
    imageLink: './Art/VerityB/boo.gif',
    author: 'VerityB',
    githubLink: 'https://github.com/VerityB'
  },
  {
    artName: 'Hacktoberfest Ghost',
    pageLink: './Art/cTahirih/index.html',
    imageLink: './Art/cTahirih/ghost.png',
    author: 'cTahirih',
    githubLink: 'https://github.com/cTahirih'
  },
  {
    artName: 'Clock',
    pageLink: './Art/Abdul/index.html',
    imageLink: './Art/Abdul/Clock.png',
    author: 'Abdul Rahman',
    githubLink: 'https://github.com/abdulrahman118'
  },
  {
    artName: 'Loading Cube',
    pageLink: './Art/andrearizzello/index.html',
    imageLink: './Art/andrearizzello/index.gif',
    author: 'Andrea Rizzello',
    githubLink: 'https://github.com/andrearizzello'
  },
  {
    artName: 'Wall Dropping Logo',
    pageLink: './Art/shivams136/index.html',
    imageLink: './Art/shivams136/walldrop.gif',
    author: 'Shivam Sharma',
    githubLink: 'https://github.com/ShivamS136'
  },
  {
    artName: 'Infinite Race',
    pageLink: './Art/levermanx/index.html',
    imageLink: './Art/levermanx/anim.gif',
    author: 'Levermanx',
    githubLink: 'https://github.com/levermanx'
  },
  {
    artName: 'Hover to Rotate Text',
    pageLink: './Art/faiz_hameed/index.html',
    imageLink: './Art/faiz_hameed/hackto.gif',
    author: 'Faiz Hameed',
    githubLink: 'https://github.com/faizhameed'
  },
  {
    artName: 'HalloHacktober Greeting!',
    pageLink: './Art/lusalga/index.html',
    imageLink: './Art/lusalga/lu.gif',
    author: 'Lucieni A. Saldanha',
    githubLink: 'https://github.com/lusalga/'
  },
  {
    artName: 'Time goes by',
    pageLink: './Art/WolfgangKreminger/index.html',
    imageLink: './Art/WolfgangKreminger/showcase.gif',
    author: 'Wolfgang Kreminger',
    githubLink: 'https://github.com/r4pt0s'
  },
  {
    artName: 'Bouncing Text!',
    pageLink: './Art/AbdulsalamAbdulrahman/index.html',
    imageLink: './Art/AbdulsalamAbdulrahman/Bouncingtxt.gif',
    author: 'Abdulsalam Abdulrahman',
    githubLink: 'https://github.com/AbdulsalamAbdulrahman/'
  },
  {
    artName: 'Simple Phone Animation',
    pageLink: './Art/Lala/index.html',
    imageLink: './Art/Lala/phone.gif',
    author: 'Olamide Aboyeji',
    githubLink: 'https://github.com/aolamide'
  },
  {
    artName: 'Synthwave Sunset',
    pageLink: './Art/brunobolting/index.html',
    imageLink: './Art/brunobolting/synthwave-sunset.gif',
    author: 'Bruno Bolting',
    githubLink: 'https://github.com/brunobolting/'
  },
  {
    artName: 'That Animation',
    pageLink: './Art/MaKloudz/index.html',
    imageLink: './Art/MaKloudz/dat-animation.gif',
    author: 'Blessing Mutava',
    githubLink: 'https://github.com/MaKloudz'
  },
  {
    artName: 'animatron',
    pageLink: './Art/animatron/index.html',
    imageLink: './Art/animatron/trance.gif',
    author: 'nick981837',
    githubLink: 'https://github.com/nick981837'
  },
  {
    artName: 'abhishek9686',
    pageLink: './Art/abhishek9686/index.html',
    imageLink: './Art/abhishek9686/loading.gif',
    author: 'abhishek9686',
    githubLink: 'https://github.com/abhishek9686'
  },

  {
    artName: 'Animecircles',
    pageLink: './Art/Animecircles/index.html',
    imageLink: './Art/animatron/',
    author: 'Geamoding',
    githubLink: 'https://github.com/gilbertekalea'
  },
  {
    artName: 'ZTM Animation',
    pageLink: './Art/EricPuskas/index.html',
    imageLink: './Art/EricPuskas/index.gif',
    author: 'Eric Puskas',
    githubLink: 'https://github.com/EricPuskas'
  },
  {
    artName: 'LSD Rainbow Trip: Phase 1',
    pageLink: './Art/AbsMechanik/index.html',
    imageLink: './Art/AbsMechanik/AbsMechanik_Animation.gif',
    author: 'AbsMechanik',
    githubLink: 'https://github.com/AbsMechanik'
  },
  {
    artName: 'Christmas Lights',
    pageLink: './Art/Futuregit/index.html',
    imageLink: './Art/Futuregit/Christmas-Lights.gif',
    author: 'Futuregit',
    githubLink: 'https://github.com/Futuregit'
  },
  {
    artName: 'Fruit Dancing',
    pageLink: './Art/carlacentenor/index.html',
    imageLink: './Art/carlacentenor/fruit.gif',
    author: 'carlacentenor',
    githubLink: 'https://github.com/carlacentenor'
  },
  {
    artName: 'Spooktober Hacktoberfest',
    pageLink: './Art/FredAmartey/index.html',
    imageLink: './Art/FredAmartey/thumbnaill.gif',
    author: 'Fred Amartey',
    githubLink: 'https://github.com/FredAmartey'
  },
  {
    artName: 'Star Wars?',
    pageLink: './Art/henryvalbuena/index.html',
    imageLink: './Art/henryvalbuena/index.gif',
    author: 'Henry Valbuena',
    githubLink: 'https://github.com/henryvalbuena'
  },
  {
    artName: 'UFO',
    pageLink: './Art/UFO/index.html',
    imageLink: './Art/UFO/UFO.png',
    author: 'Abhinav Singh @abhinav9910',
    githubLink: 'https://github.com/abhinav9910'
  },
  {
    artName: 'The Ripple',
    pageLink: './Art/Anmol2/index.html',
    imageLink: './Art/Anmol2/ripple.png',
    author: 'Anmol',
    githubLink: 'https://github.com/Anmol270900'
  },
  {
    artName: 'Rainbow loader',
    pageLink: './Art/ka-hn/rainbow.html',
    imageLink: './Art/ka-hn/rainbow.gif',
    author: 'Karim Hussain',
    githubLink: 'https://github.com/ka-hn'
  },
  {
    artName: 'Action Cam',
    pageLink: './Art/Donovan/index.html',
    imageLink: './Art/Donovan/pureCSS-animation.gif',
    author: 'Donovan Hunter',
    githubLink: 'https://github.com/dhdcode'
  },
  {
    artName: 'The Sun',
    pageLink: './Art/Anmol/index.html',
    imageLink: './Art/Anmol/sun.png',
    author: 'Anmol',
    githubLink: 'https://github.com/Anmol270900'
  },
  {
    artName: 'Flashing Pumpkin',
    pageLink: './Art/KatrinaRose14/index.html',
    imageLink: './Art/KatrinaRose14/FlashingPumpkin.gif',
    author: 'Katrina Yates',
    githubLink: 'https://github.com/KatrinaRose14'
  },
  {
    artName: 'Flipbox',
    pageLink: './Art/Prasheel/index.html',
    imageLink: './Art/Prasheel/flip.gif',
    author: 'Prasheel Soni',
    githubLink: 'https://github.com/ps011'
  },
  {
    artName: '2019 Wave',
    pageLink: './Art/chris-aqui/index.html',
    imageLink: './Art/chris-aqui/2019-jump.gif',
    author: 'Christine Aqui',
    githubLink: 'https://github.com/christine-aqui'
  },
  {
    artName: 'Hover Button Animation',
    pageLink: './Art/Vipul/hover.html',
    imageLink: './Art/Vipul/Screenshot2.png',
    author: 'Vipul',
    githubLink: 'https://github.com/vipuljain08'
  },
  {
    artName: 'Start From Zero',
    pageLink: './Art/Robihdy/index.html',
    imageLink: './Art/Robihdy/start-from-zero.png',
    author: 'Robihdy',
    githubLink: 'https://github.com/Robihdy'
  },
  {
    artName: 'Local Host metaphor',
    pageLink: './Art/Akbar-Cyber/index.html',
    imageLink: './Art/Prateek/localhost.png',
    author: 'Prateek',
    githubLink: 'https://github.com/prateekpatrick'
  },
  {
    artName: 'Akbar-Cyber',
    pageLink: './Art/Akbar-Cyber/index.html',
    imageLink: './Art/Akbar-Cyber/akbar.gif',
    author: 'Akbar',
    githubLink: 'https://github.com/Akbar-Cyber'
  },
  {
    artName: 'Sliding Lines',
    pageLink: './Art/erics0n/sliding-lines/index.html',
    imageLink: './Art/erics0n/sliding-lines/image.gif',
    author: 'erics0n',
    githubLink: 'https://github.com/erics0n'
  },
  {
    artName: 'Triangle',
    pageLink: './Art/Joy/triangle/triangle.html',
    imageLink: './Art/Joy/triangle/triangle.gif',
    author: 'Joy',
    githubLink: 'https://github.com/royranger'
  },
  {
    artName: 'Cube',
    pageLink: './Art/Joy/cube/cube.html',
    imageLink: './Art/Joy/cube/cube.gif',
    author: 'Joy',
    githubLink: 'https://github.com/royranger'
  },
  {
    artName: 'Burger Menu',
    pageLink: './Art/mctrl/burger.html',
    imageLink: './Art/mctrl/burger.gif',
    author: 'Martina',
    githubLink: 'https://github.com/mctrl'
  },
  {
    artName: 'Square Loader',
    pageLink: './Art/Hemant/index.html',
    imageLink: './Art/Hemant/loader.gif',
    author: 'Hemant Garg',
    githubLink: 'https://github.com/hemant-garg'
  },
  {
    artName: 'wake up, neo...',
    pageLink: './Art/samirjouni/TributeToTheMatrix.html',
    imageLink: './Art/samirjouni/sample.gif',
    author: 'Samir Jouni',
    githubLink: 'https://github.com/samirjouni'
  },
  {
    artName: 'Tribute To COD4MW',
    pageLink: './Art/samirjouni2/index.html',
    imageLink: './Art/samirjouni2/sample.gif',
    author: 'Samir Jouni',
    githubLink: 'https://github.com/samirjouni'
  },
  {
    artName: 'Planet',
    pageLink: './Art/ArthurDoom/planet.html',
    imageLink: './Art/ArthurDoom/planet.gif',
    author: 'ArthurDoom',
    githubLink: 'https://github.com/ArthurDoom'
  },
  {
    artName: 'SquarPy',
    pageLink: './Art/Utkarsh/index.html',
    imageLink: './Art/Utkarsh/hack.gif',
    author: 'utkarsh',
    githubLink: 'https://github.com/Utkarsh2604'
  },
  {
    artName: 'Circle',
    pageLink: './Art/Oliver/Circle.html',
    imageLink: './Art/Oliver/circle.gif',
    author: 'Oliver',
    githubLink: 'https://github.com/oliver-gomes'
  },
  {
    artName: 'Ellipse Loader',
    pageLink: './Art/VaibhavKhulbe/EllipseLoader.html',
    imageLink: './Art/VaibhavKhulbe/ellipseLoader.gif',
    author: 'Vaibhav Khulbe',
    githubLink: 'https://github.com/Kvaibhav01'
  },
  {
    artName: 'Simple Loader',
    pageLink: './Art/soumsps/simpleload.html',
    imageLink: './Art/soumsps/sample.gif',
    author: 'Soumendu Sinha',
    githubLink: 'https://github.com/soumsps'
  },
  {
    artName: 'Rollodex',
    pageLink: './Art/Shruti/rolling.html',
    imageLink: './Art/Shruti/rolling.gif',
    author: 'Shruti',
    githubLink: 'https://github.com/shruti49'
  },
  {
    artName: 'Cute Cat',
    pageLink: './Art/Alghi/cat.html',
    imageLink: './Art/Alghi/cat.gif',
    author: 'Alghi',
    githubLink: 'https://github.com/darklordace'
  },
  {
    artName: 'ZtM Text',
    pageLink: './Art/Di4iMoRtAl/ZtM_text_animation.html',
    imageLink: './Art/Di4iMoRtAl/ZtM_animation.gif',
    author: 'Di4iMoRtAl',
    githubLink: 'https://github.com/dppeykov'
  },
  {
    artName: 'Circles',
    pageLink: './Art/Bhuvana/circles.html',
    imageLink: './Art/Bhuvana/circles.gif',
    author: 'Bhuvana',
    githubLink: 'https://github.com/bhuvana-guna'
  },
  {
    artName: 'Bird',
    pageLink: './Art/Bhuvana/bird.html',
    imageLink: './Art/Bhuvana/bird.gif',
    author: 'Bhuvana',
    githubLink: 'https://github.com/bhuvana-guna'
  },
  {
    artName: 'Loader',
    pageLink: './Art/Bhuvana/loader.html',
    imageLink: './Art/Bhuvana/loader.gif',
    author: 'Bhuvana',
    githubLink: 'https://github.com/bhuvana-guna'
  },
  {
    artName: 'Simple blinking loading circles',
    pageLink: './Art/Rahul/index.html',
    imageLink: './Art/Rahul/loading.gif',
    author: 'Rahul',
    githubLink: 'https://github.com/kohli6010'
  },
  {
    artName: 'Css Pulse',
    pageLink: './Art/Aszmel/pulse.html',
    imageLink: './Art/Aszmel/css_pulse.gif',
    author: 'Aszmel',
    githubLink: 'https://github.com/Aszmel'
  },
  {
    artName: 'Circle Bounce',
    pageLink: './Art/Edmund/index.html',
    imageLink: './Art/Edmund/circle-bounce.gif',
    author: 'Edmund',
    githubLink: 'https://github.com/edmund1645'
  },
  {
    artName: 'Heart Beating',
    pageLink: './Art/Regem/index.html',
    imageLink: './Art/Regem/heart.jpg',
    author: 'Regem',
    githubLink: 'https://github.com/GemzBond'
  },
  {
    artName: 'Fading Circles',
    pageLink: './Art/Ankit/fadeCircle.html',
    imageLink: './Art/Ankit/fadeCircles.png',
    author: 'Ankit Srivastava',
    githubLink: 'https://github.com/a18nov'
  },
  {
    artName: 'Hacktoberfest 2019',
    pageLink: './Art/jpk3lly/animation.html',
    imageLink: './Art/jpk3lly/JPs_Animation_GIF.gif',
    author: 'jpk3lly',
    githubLink: 'https://github.com/jpk3lly'
  },
  {
    artName: 'Name Rotator',
    pageLink: './Art/Meet/name.html',
    imageLink: './Art/Meet/name.gif',
    author: 'Meet',
    githubLink: 'https://github.com/Meet1103'
  },
  {
    artName: 'Ball Rotator',
    pageLink: './Art/Bibekpreet/index.html',
    imageLink: './Art/Bibekpreet/ball.gif',
    author: 'Bibekpreet',
    githubLink: 'https://github.com/bibekpreet99'
  },
  {
    artName: 'ephiphany',
    pageLink: './Art/OctavianIlies/index.html',
    imageLink: './Art/OctavianIlies/ephiphany.gif',
    author: 'OctavianIlies',
    githubLink: 'https://github.com/OctavianIlies'
  },
  {
    artName: 'Loading',
    pageLink: './Art/jh1992jh/loading.html',
    imageLink: './Art/jh1992jh/loading.gif',
    author: 'jh1992jh',
    githubLink: 'https://github.com/jh1992jh'
  },
  {
    artName: 'ZTM Colors',
    pageLink: './Art/Godnon/index.html',
    imageLink: './Art/Godnon/ZTMcAnim.gif',
    author: 'Godnon',
    githubLink: 'https://github.com/godnondsilva'
  },
  {
    artName: 'Hover Effect',
    pageLink: './Art/Shubhankar/index.html',
    imageLink: './Art/Shubhankar/hackoctober.gif',
    author: 'Shubhankar',
    githubLink: 'https://github.com/shubhdwiv12'
  },
  {
    artName: 'Bouncing Fading Circles',
    pageLink: './Art/AyoubIssaad/index.html',
    imageLink: './Art/AyoubIssaad/BouncingFadingCircles.gif',
    author: 'AyoubIssaad',
    githubLink: 'https://github.com/AyoubIssaad'
  },
  {
    artName: '5 balls preloader',
    pageLink: './Art/Nnaji-Victor/index.html',
    imageLink: './Art/Nnaji-Victor/5_balls.gif',
    author: 'Nnaji Victor',
    githubLink: 'https://github.com/Nnaji-Victor'
  },
  {
    artName: 'ZTM Bouncer',
    pageLink: './Art/Josia/bouncer.html',
    imageLink: './Art/Josia/ztmbouncer.gif',
    author: 'Josia Rodriguez',
    githubLink: 'https://github.com/josiarod'
  },
  {
    artName: 'Hacktober loading animation',
    pageLink: './Art/mehul1011/index.html',
    imageLink: './Art/mehul1011/loading.gif',
    author: 'Mehul1011',
    githubLink: 'https://github.com/mehul1011'
  },
  {
    artName: 'Loading Dots',
    pageLink: './Art/devSergiu/index.html',
    imageLink: './Art/devSergiu/loading.gif',
    author: 'devSergiu',
    githubLink: 'https://github.com/devsergiu'
  },
  {
    artName: 'TypeWriter effect',
    pageLink: './Art/Sidharth/Typing_Text.html',
    imageLink: './Art/Sidharth/type_writer.gif',
    author: 'Sidharth',
    githubLink: 'https://github.com/Sidharth98'
  },
  {
    artName: 'Blue Spin',
    pageLink: './Art/JamesW/index.html',
    imageLink: './Art/JamesW/hacktober_spin.gif',
    author: 'James Whitney',
    githubLink: 'https://github.com/jameswhitney'
  },
  {
    artName: 'Loading Animation',
    pageLink: './Art/Sidharth/Loading.html',
    imageLink: './Art/Sidharth/Loading.gif',
    author: 'Sidharth',
    githubLink: 'https://github.com/Sidharth98'
  },
  {
    artName: 'Rotation',
    pageLink: './Art/alenanog/index.html',
    imageLink: './Art/alenanog/rotation.gif',
    author: 'Alena A.',
    githubLink: 'https://github.com/alenanog'
  },
  {
    artName: 'Colors in your life',
    pageLink: './Art/Atipahy/colors.html',
    imageLink: './Art/Atipahy/colors.png',
    author: 'Christos Chr',
    githubLink: 'https://github.com/atipaHy'
  },
  {
    artName: 'Orb',
    pageLink: './Art/Jkbicbic/orb.html',
    imageLink: './Art/Jkbicbic/orb.gif',
    author: 'John Kennedy Bicbic',
    githubLink: 'https://github.com/jkbicbic'
  },
  {
    artName: 'Charging...',
    pageLink: './Art/Afraz/charging.html',
    imageLink: './Art/Afraz/charging.gif',
    author: 'Afraz',
    githubLink: 'https://github.com/afrazz'
  },
  {
    artName: 'Charging...',
    pageLink: './Art/DepStep/depstep.html',
    imageLink: './Art/DepStep/depstep.gif',
    author: 'DepStep',
    githubLink: 'https://github.com/stephD'
  },
  {
    artName: 'Dancing Ball...',
    pageLink: './Art/DaveFres/index.html',
    imageLink: './Art/DaveFres/ball.gif',
    author: 'DaveFres',
    githubLink: 'https://github.com/DaveFres'
  },
  {
    artName: 'animatron',
    pageLink: './Art/animatron/index.html',
    imageLink: './Art/animatron/trance.gif',
    author: 'jomahay',
    githubLink: 'https://github.com/jomahay'
  },
  {
    artName: 'Sunshine',
    pageLink: './Art/Pavelisp/sunshine.html',
    imageLink: './Art/Pavelisp/sunshine.gif',
    author: 'Pavel Isp',
    githubLink: 'https://github.com/pavelisp'
  },
  {
    artName: 'SoundBoxes',
    pageLink: './Art/Hbarang/SoundBox.html',
    imageLink: './Art/Hbarang/SoundBoxAnimation.gif',
    author: 'Hbarang',
    githubLink: 'https://github.com/hbarang'
  },
  {
    artName: 'Cheshire',
    pageLink: './Art/Ckanelin/index.html',
    imageLink: './Art/Ckanelin/Cheshire.gif',
    author: 'Ckanelin',
    githubLink: 'https://github.com/ckanelin'
  },
  {
    artName: 'Disappear',
    pageLink: './Art/Stacy/index.html',
    imageLink: './Art/Stacy/disappear.gif',
    author: 'Stacy',
    githubLink: 'https://github.com/stacyholtz6'
  },
  {
    artName: 'Ellipse Spinner',
    pageLink: './Art/Sabina/ellipse_spinner.html',
    imageLink: './Art/Sabina/ellipse_spinner.png',
    author: 'Sabina Abbasova',
    githubLink: 'https://github.com/sabina929'
  },
  {
    artName: 'NightSky',
    pageLink: './Art/AndyS/index.html',
    imageLink: './Art/AndyS/Capture.GIF',
    author: 'AndyS',
    githubLink: 'https://github.com/AndyS1988'
  },
  {
    artName: 'Hungry',
    pageLink: './Art/diegchav/index.html',
    imageLink: './Art/diegchav/hungry.gif',
    author: 'Diego Chz',
    githubLink: 'https://github.com/diegchav'
  },
  {
    artName: 'Hover Text Animation',
    pageLink: './Art/AyoubIssaad2/index.html',
    imageLink: './Art/AyoubIssaad2/hoverTextAnimation.gif',
    author: 'AyoubIssaad',
    githubLink: 'https://github.com/AyoubIssaad'
  },
  {
    artName: 'Colorize',
    pageLink: './Art/JimBratsos/colorize.html',
    imageLink: './Art/JimBratsos/Colorize.gif',
    author: 'Jim Bratsos',
    githubLink: 'https://github.com/JimBratsos'
  },
  {
    artName: 'Hacktober Spooktacular',
    pageLink: 'Art/Elex/index.html',
    imageLink: ['./Art/Elex/hhs.gif'],
    author: 'William Poisel (LordCobra)',
    githubLink: 'https://github.com/epoisel'
  },
  {
    artName: 'Circley',
    pageLink: './Art/Tranjenny/indexjenny.html',
    imageLink: './Art/Tranjenny/zerojenny.gif',
    author: 'Tranjenny',
    githubLink: 'https://github.com/Tranjenny'
  },
  {
    artName: 'My Vietnam',
    pageLink: './Art/nhbduy/index.html',
    imageLink: './Art/nhbduy/my-vietnam.gif',
    author: 'Hoang-Bao-Duy NGUYEN',
    githubLink: 'https://github.com/nhbduy'
  },
  {
    artName: 'Hactoberfest Bus',
    pageLink: './Art/shahpranaf/index.html',
    imageLink: './Art/shahpranaf/hacktoberfest_bus.gif',
    author: 'Pranav Shah',
    githubLink: 'https://github.com/shahpranaf'
  },
  {
    artName: 'Hacktoberfest',
    pageLink: './Art/robihid/index.html',
    imageLink: './Art/robihid/hacktoberfest.png',
    author: 'robihid',
    githubLink: 'https://github.com/robihid'
  },
  {
    artName: 'Hi there',
    pageLink: './Art/Aki/index.html',
    imageLink: './Art/Aki/giphy.gif',
    author: 'Aki',
    githubLink: 'https://github.com/akmalist'
  },
  {
    artName: 'Hacktoberfest 2019!',
    pageLink: './Art/RedSquirrrel/index.html',
    imageLink: './Art/RedSquirrrel/index.html/animation.PNG',
    author: 'RedSquirrrel',
    githubLink: 'https://github.com/RedSquirrrel'
  },
  {
    artName: 'Sliding text',
    pageLink: './Art/Flattopz/index.html',
    imageLink: './Art/Flattopz/SlidingText.gif',
    author: 'Flattopz',
    githubLink: 'https://github.com/hjpunzalan'
  },
  {
    artName: 'Rainbow Color Changer',
    pageLink: './Art/mmshr/index.html',
    imageLink: './Art/mmshr/rainbow.gif',
    author: 'mmosehauer',
    githubLink: 'https://github.com/mmosehauer'
  },
  {
    artName: 'World of Coding',
    pageLink: './Art/tom_kn/coding.html',
    imageLink: './Art/tom_kn/coding.gif',
    author: 'Tamas Knisz',
    githubLink: 'https://github.com/TamasKn'
  },
  {
    artName: 'Initial Bounce',
    pageLink: './Art/Juwana/initial.html',
    imageLink: './Art/Juwana/InitialBounce.gif',
    author: 'Juwana',
    githubLink: 'https://github.com/JZerman2018'
  },
  {
    artName: 'Atom',
    pageLink: './Art/Teva/index.html',
    imageLink: './Art/Teva/atom.gif',
    author: 'Teva',
    githubLink: 'https://github.com/TevaHenry'
  },
  {
    artName: 'Be Awesome',
    pageLink: './Art/TigerAsH/index.html',
    imageLink: './Art/TigerAsH/be-awesome.jpg',
    author: 'TigerAsH',
    githubLink: 'https://github.com/TigerAsH94'
  },
  {
    artName: 'Rainbow Colors',
    pageLink: './Art/Sanjeev/index.html',
    imageLink: './Art/Sanjeev/animation.gif',
    author: 'Sanjeev Panday',
    githubLink: 'https://github.com/Sanjeev-Panday'
  },
  {
    artName: 'ZtM',
    pageLink: './Art/thoyvo/index.html',
    imageLink: './Art/thoyvo/ztm.gif',
    author: 'Thoyvo',
    githubLink: 'https://github.com/thoyvo'
  },
  {
    artName: 'Fast Fishes',
    pageLink: './Art/4ront/index.html',
    imageLink: './Art/4ront/fishes.gif',
    author: '4rontender',
    githubLink: 'https://github.com/RinatValiullov'
  },
  {
    artName: 'Loading...',
    pageLink: './Art/RedSquirrrel2/loading.html',
    imageLink: './Art/RedSquirrrel2/loading.gif',
    author: 'RedSquirrrel',
    githubLink: 'https://github.com/RedSquirrrel'
  },
  {
    artName: 'Animated Cube',
    pageLink: './Art/Animated Cube/index.html',
    imageLink: './Art/Animated Cube/cube.gif',
    author: 'RedSquirrrel',
    githubLink: 'https://github.com/RedSquirrrel'
  },
  {
    artName: 'Calm Ubuntu',
    pageLink: './Art/schupat/index.html',
    imageLink: './Art/schupat/preview.gif',
    author: 'schupat',
    githubLink: 'https://github.com/schupat'
  },
  {
    artName: 'Solar System',
    pageLink: './Art/DSandberg93/index.html',
    imageLink: './Art/DSandberg93/SolarSystem.gif',
    author: 'DSandberg93',
    githubLink: 'https://github.com/DSandberg93'
  },
  {
    artName: 'Boo',
    pageLink: './Art/VerityB/index.html',
    imageLink: './Art/VerityB/boo.gif',
    author: 'VerityB',
    githubLink: 'https://github.com/VerityB'
  },
  {
    artName: 'Hacktoberfest Ghost',
    pageLink: './Art/cTahirih/index.html',
    imageLink: './Art/cTahirih/ghost.png',
    author: 'cTahirih',
    githubLink: 'https://github.com/cTahirih'
  },
  {
    artName: 'Clock',
    pageLink: './Art/Abdul/index.html',
    imageLink: './Art/Abdul/Clock.png',
    author: 'Abdul Rahman',
    githubLink: 'https://github.com/abdulrahman118'
  },
  {
    artName: 'Loading Cube',
    pageLink: './Art/andrearizzello/index.html',
    imageLink: './Art/andrearizzello/index.gif',
    author: 'Andrea Rizzello',
    githubLink: 'https://github.com/andrearizzello'
  },
  {
    artName: 'Wall Dropping Logo',
    pageLink: './Art/shivams136/index.html',
    imageLink: './Art/shivams136/walldrop.gif',
    author: 'Shivam Sharma',
    githubLink: 'https://github.com/ShivamS136'
  },
  {
    artName: 'Infinite Race',
    pageLink: './Art/levermanx/index.html',
    imageLink: './Art/levermanx/anim.gif',
    author: 'Levermanx',
    githubLink: 'https://github.com/levermanx'
  },
  {
    artName: 'Hover to Rotate Text',
    pageLink: './Art/faiz_hameed/index.html',
    imageLink: './Art/faiz_hameed/hackto.gif',
    author: 'Faiz Hameed',
    githubLink: 'https://github.com/faizhameed'
  },
  {
    artName: 'HalloHacktober Greeting!',
    pageLink: './Art/lusalga/index.html',
    imageLink: './Art/lusalga/lu.gif',
    author: 'Lucieni A. Saldanha',
    githubLink: 'https://github.com/lusalga/'
  },
  {
    artName: 'Time goes by',
    pageLink: './Art/WolfgangKreminger/index.html',
    imageLink: './Art/WolfgangKreminger/showcase.gif',
    author: 'Wolfgang Kreminger',
    githubLink: 'https://github.com/r4pt0s'
  },
  {
    artName: 'Bouncing Text!',
    pageLink: './Art/AbdulsalamAbdulrahman/index.html',
    imageLink: './Art/AbdulsalamAbdulrahman/Bouncingtxt.gif',
    author: 'Abdulsalam Abdulrahman',
    githubLink: 'https://github.com/AbdulsalamAbdulrahman/'
  },
  {
    artName: 'Simple Phone Animation',
    pageLink: './Art/Lala/index.html',
    imageLink: './Art/Lala/phone.gif',
    author: 'Olamide Aboyeji',
    githubLink: 'https://github.com/aolamide'
  },
  {
    artName: 'Synthwave Sunset',
    pageLink: './Art/brunobolting/index.html',
    imageLink: './Art/brunobolting/synthwave-sunset.gif',
    author: 'Bruno Bolting',
    githubLink: 'https://github.com/brunobolting/'
  },

  {
    artName: 'Kawaii Penguin',
    pageLink: './Art/Brienyll/index.html',
    imageLink: './Art/Brienyll/kawaiiPenguin.gif',
    author: 'Brienyll',
    githubLink: 'https://github.com/brienyll/'
  },
  {
    artName: 'Happy Halloween',
    pageLink: './Art/MatthewS/index.html',
    imageLink: './Art/MatthewS/Spider.gif',
    author: 'MatthewS',
    githubLink: 'https://github.com/matthewstoddart/'
  },
  {
    artName: 'Fan Art',
    pageLink: './Art/m-perez33/index.html',
    imageLink: './Art/m-perez33/cylon.gif',
    author: 'Marcos Perez',
    githubLink: 'https://github.com/m-perez33/'
  },
  {
    artName: 'Animating Pot',
    pageLink: './Art/Somechandra/index.html',
    imageLink: './Art/Somechandra/pot.gif',
    author: 'Somechandra',
    githubLink: 'https://github.com/somechandra'
  },
  {
    artName: 'Circles Circling',
    pageLink: './Art/pikktorr/index.html',
    imageLink: './Art/pikktorr/circles.gif',
    author: 'pikktorr',
    githubLink: 'https://github.com/pikktorr'
  },
  {
    artName: 'Glitchy Szn',
    pageLink: './Art/premdav/index.html',
    imageLink: './Art/premdav/screenshot.png',
    author: 'premdav',
    githubLink: 'https://github.com/premdav'
  },
  {
    artName: 'ZeroToMastery',
    pageLink: './Art/Vzneers/index.html',
    imageLink: './Art/Vzneers/gifzeroloading.gif',
    author: 'TrinhMinhHieu',
    githubLink: 'https://github.com/trinhminhhieu'
  },
  {
    artName: 'Spacecraft-landing',
    pageLink: './Art/DDuplinszki/index.html',
    imageLink: './Art/DDuplinszki/Spacecraft-landing.gif',
    author: 'DDuplinszki',
    githubLink: 'https://github.com/DDuplinszki'
  },
  {
    artName: 'Paw Prints',
    pageLink: './Art/Tia/index.html',
    imageLink: './Art/Tia/paw-prints.gif',
    author: 'Tia Esguerra',
    githubLink: 'https://github.com/msksfo'
  },
  {
    artName: 'Hover-Scale',
    pageLink: './Art/echowebid/index.html',
    imageLink: './Art/echowebid/hover.gif',
    author: 'echowebid',
    githubLink: 'https://github.com/echowebid'
  },
  {
    artName: 'mars',
    pageLink: './Art/Courtney_Pure/index.html',
    imageLink: './Art/Courtney_Pure/mars_screenshot.png',
    author: 'Courtney Pure',
    githubLink: 'https://github.com/courtneypure'
  },
  {
    artName: 'Welcome HactoberFest',
    pageLink: './Art/Dhaval/index.html',
    imageLink: './Art/Dhaval/Welcome-Hacktoberfest.gif',
    author: 'Dhaval Mehta',
    githubLink: 'https://github.com/Dhaval1403'
  },
  {
    artName: 'Aynonimation',
    pageLink: './Art/Aynorica/aynorica.html',
    imageLink: './Art/Aynorica/Aynonimation.png',
    author: 'aynorica',
    githubLink: 'https://github.com/aynorica'
  },
  {
    artName: 'sun-to-moon',
    pageLink: './Art/haider/index.html',
    imageLink: './Art/haider/sun-moon.gif',
    author: 'Haider',
    githubLink: 'https://github.com/hyderumer'
  },
  {
    artName: 'Animatron',
    pageLink: './Art/animatron/index.html',
    imageLink: './Art/animatron/trance.gif',
    author: 'Andrei',
    githubLink: 'https://github.com/aneagoie'
  },
  {
    artName: 'Loader Circle',
    pageLink: './Art/beaps/index.html',
    imageLink: './Art/beaps/loader-circle.gif',
    author: 'beaps',
    githubLink: 'https://github.com/beaps'
  },
  {
    artName: 'Doors',
    pageLink: './Art/pauliax/index.html',
    imageLink: './Art/pauliax/doors.gif',
    author: 'pauliax',
    githubLink: 'https://github.com/pauliax'
  },
  {
    artName: 'Clock with pendulum',
    pageLink: './Art/Pankaj/index.html',
    imageLink: './Art/Pankaj/Clock_with_pendulum.gif',
    author: 'Pankaj',
    githubLink: 'https://github.com/prime417'
  },
  {
    artName: 'Animatron',
    pageLink: './Art/animatron/index.html',
    imageLink: './Art/animatron/trance.gif',
    author: 'Andrei',
    githubLink: 'https://github.com/aneagoie'
  },
  {
    artName: 'Loader Circle',
    pageLink: './Art/beaps/index.html',
    imageLink: './Art/beaps/loader-circle.gif',
    author: 'beaps',
    githubLink: 'https://github.com/beaps'
  },
  {
    artName: 'Open Sourcerer',
    pageLink: './Art/4rturd13/index.html',
    imageLink: './Art/4rturd13/openSourcerer.gif',
    author: '4rturd13',
    githubLink: 'https://github.com/4rturd13'
  },
  {
    artName: 'Doors',
    pageLink: './Art/pauliax/index.html',
    imageLink: './Art/pauliax/doors.gif',
    author: 'pauliax',
    githubLink: 'https://github.com/pauliax'
  },
  {
    artName: 'Loader Square',
    pageLink: './Art/beaps2/square-loader.html',
    imageLink: './Art/beaps2/square-loader.gif',
    author: 'beaps',
    githubLink: 'https://github.com/beaps'
  },
  {
    artName: 'Running Text',
    pageLink: './Art/DevinEkadeni/running-text.html',
    imageLink: './Art/DevinEkadeni/running-text.gif',
    author: 'Devin Ekadeni',
    githubLink: 'https://github.com/devinekadeni'
  },
  {
    artName: 'Mystical-Hacktoberfest',
    pageLink: './Art/Wayne/index.html',
    imageLink:
      './Art/Wayne/hacktoberfest - Google Chrome 09 Oct 2019 21_12_32.png',
    author: 'Wayne Mac Mavis',
    githubLink: 'https://github.com/WayneMacMavis'
  },
  {
    artName: 'ZTM Logo Animation',
    pageLink: './Art/bk987/index.html',
    imageLink: './Art/bk987/preview.gif',
    author: 'Bilal Khalid',
    githubLink: 'https://github.com/bk987'
  },
  {
    artName: 'Pong',
    pageLink: './Art/Carls13/index.html',
    imageLink: './Art/Carls13/pong.jpg',
    author: 'Carlos Hernandez',
    githubLink: 'https://github.com/Carls13'
  },
  {
    artName: 'ZTM Reveal',
    pageLink: './Art/bk987-2/index.html',
    imageLink: './Art/bk987-2/preview.gif',
    author: 'Bilal Khalid',
    githubLink: 'https://github.com/bk987'
  },
  {
    artName: 'ZTM Family Animation',
    pageLink: './Art/sballgirl11/animation.html',
    imageLink: './Art/sballgirl11/ztm.gif',
    author: 'Brittney Postma',
    githubLink: 'https://github.com/sballgirl11'
  },
  {
    artName: 'Phone Greetings',
    pageLink: './Art/ann-dev/index.html',
    imageLink: './Art/ann-dev/screenshot.png',
    author: 'ann-dev',
    githubLink: 'https://github.com/ann-dev'
  },
  {
    artName: 'Triangle Slide',
    pageLink: './Art/grieff/index.html',
    imageLink: './Art/grieff/triangle-animation.gif',
    author: 'Grieff',
    githubLink: 'https://github.com/grieff'
  },
  {
    artName: 'Neon ZTM',
    pageLink: './Art/grieff/text.html',
    imageLink: './Art/grieff/neonZTM.gif',
    author: 'Grieff',
    githubLink: 'https://github.com/grieff'
  },
  {
    artName: 'Flip Card',
    pageLink: './Art/FlipCard/index.html',
    imageLink: './Art/FlipCard/ezgif.com-video-to-gif.gif',
    author: 'Saurabh',
    githubLink: 'https://github.com/Saurabh-FullStackDev'
  },
  {
    artName: 'animationHalloween',
    pageLink: './Art/mawais54013/index.html',
    imageLink: './Art/mawais54013/Halloween.gif',
    author: 'mawais54013',
    githubLink: 'https://github.com/mawais54013'
  },
  {
    artName: 'Hacktoberfest Letter Popups',
    pageLink: './Art/jmt3559/index.html',
    imageLink: 'https://media.giphy.com/media/RKSRPGiIsy1f3Ji3j1/giphy.gif',
    author: 'Juan T.',
    githubLink: 'https://github.com/jmtellez'
  },
  {
    artName: 'Oscillation',
    pageLink: './Art/Oscillation/index.html',
    imageLink: './Art/Oscillation/oscillation.gif',
    author: 'Nandhakumar',
    githubLink: 'https://github.com/Nandhakumar7792'
  },
  {
    artName: 'Letters flipUp',
    pageLink: './Art/TerenceBiney/index.html',
    imageLink: './Art/TerenceBiney/lettersanimate.gif',
    author: 'Terence Biney',
    githubLink: 'https://github.com/Tereflech17'
  },
  {
    artName: 'Colors rectangle',
    pageLink: './Art/beaps3/index.html',
    imageLink: './Art/beaps3/colors-rectangle.gif',
    author: 'beaps',
    githubLink: 'https://github.com/beaps'
  },
  {
    artName: 'Hinge',
    pageLink: './Art/hereisfahad/index.html',
    imageLink: './Art/hereisfahad/hinge.png',
    author: 'Hereisfahad',
    githubLink: 'https://github.com/hereisfahad'
  },
  {
    artName: 'Animation',
    pageLink: './Art/PaulBillings/animation.html',
    imageLink: './Art/PaulBillings/animation.gif',
    author: 'Paul Billings',
    githubLink: 'https://github.com/paulbillings'
  },
  {
    artName: 'Diminishing',
    pageLink: './Art/Diminishing/index.html',
    imageLink: './Art/Diminishing/diminishing.gif',
    author: 'Nandhakumar',
    githubLink: 'https://github.com/Nandhakumar7792'
  },
  {
    artName: 'yin-yang',
    pageLink: './Art/yin-yang/index.html',
    imageLink: './Art/yin-yang/yin-yang.gif',
    author: 'Nandhakumar',
    githubLink: 'https://github.com/Nandhakumar7792'
  },
  {
    artName: 'eggJiggle',
    pageLink: './Art/eggJiggle/index.html',
    imageLink: './Art/eggJiggle/eggJiggle.gif',
    author: 'Nandhakumar',
    githubLink: 'https://github.com/Nandhakumar7792'
  },
  {
    artName: 'Aynonimation',
    pageLink: './Art/Aynorica/aynorica.html',
    imageLink: './Art/Aynorica/Aynonimation.png',
    author: 'aynorica',
    githubLink: 'https://github.com/aynorica'
  },
  {
    artName: 'ZTM Family Animation',
    pageLink: './Art/sballgirl11/index.html',
    imageLink: './Art/sballgirl11/ztm.gif',
    author: 'Brittney Postma',
    githubLink: 'https://github.com/sballgirl11'
  },
  {
    artName: 'Calm',
    pageLink: './Art/TMax/index.html',
    imageLink: './Art/TMax/Choas.gif',
    author: 'Tanesha',
    githubLink: 'https://github.com/Mainemirror'
  },
  {
    artName: 'Eyes',
    pageLink: './Art/Ltheory/main.html',
    imageLink: './Art/Ltheory/eyes.gif',
    author: 'Ltheory',
    githubLink: 'https://github.com/Ltheory'
  },
  {
    artName: 'Jelly!',
    pageLink: './Art/Pete331/index.html',
    imageLink: './Art/Pete331/jelly.png',
    author: 'Pete331',
    githubLink: 'https://github.com/Pete331'
  },
  {
    artName: 'clock-animation',
    pageLink: './Art/clock-animation/clock.html',
    imageLink: './Art/clock-animation/clock.gif',
    author: 'Alan sarluv',
    githubLink: 'https://github.com/alansarluv'
  },
  {
    artName: 'Slider',
    pageLink: './Art/furqan/index.html',
    imageLink: './Art/furqan/in.gif',
    author: 'Furqan',
    githubLink: 'https://github.com/furki911s'
  },
  {
    artName: 'animated-birds',
    pageLink: './Art/g-serban/animated-birds.html',
    imageLink: './Art/g-serban/animated-birds.gif',
    author: 'g-serban',
    githubLink: 'https://github.com/g-serban'
  },
  {
    artName: 'circle-become-square',
    pageLink: './Art/chathura19/index.html',
    imageLink: './Art/chathura19/chathura.gif',
    author: 'Chathura Samarajeewa',
    githubLink: 'https://github.com/ChathuraSam'
  },
  {
    artName: 'page-flicker',
    pageLink: './Art/neon-flights/page-flicker.html',
    imageLink: './Art/neon-flights/page-flicker.gif',
    author: 'neon-flights',
    githubLink: 'https://github.com/neon-flights'
  },
  {
    artName: 'Animate-Name',
    pageLink: './Art/Natalina/index.html',
    imageLink: './Art/Natalina/animatename.gif',
    author: 'Natalina',
    githubLink: 'https://github.com/Natalina13'
  },
  {
    artName: 'Asteroids',
    pageLink: './Art/hrafnkellbaldurs/index.html',
    imageLink: './Art/hrafnkellbaldurs/asteroids.gif',
    author: 'Hrafnkell Baldursson',
    githubLink: 'https://github.com/hrafnkellbaldurs'
  },
  {
    artName: 'Sliding-Paragraph',
    pageLink: './Art/Prashant/index.html',
    imageLink: './Art/Prashant/slidingparagraph.gif',
    author: 'Prashant',
    githubLink: 'https://github.com/Prashant2108'
  },
  {
    artName: 'Rocket Ship',
    pageLink: './Art/sdangoy/rocket-ship.html',
    imageLink: './Art/sdangoy/Rocket-Ship-Animation.gif',
    author: 'sdangoy',
    githubLink: 'https://github.com/sdangoy'
  },
  {
    artName: 'Spinner',
    pageLink: './Art/Sayan/index.html',
    imageLink: './Art/Sayan/spinner.gif',
    author: 'ssayanm',
    githubLink: 'https://github.com/ssayanm'
  },
  {
    artName: 'swivel',
    pageLink: './Art/tusharhanda/index.html',
    imageLink: './Art/tusharhanda/gif.gif',
    author: 'Tushar',
    githubLink: 'https://github.com/tusharhanda'
  },
  {
    artName: 'Hallows Eve',
    pageLink: './Art/ShanClayton/hallowseve.html',
    imageLink: './Art/ShanClayton/hallowhack.gif',
    author: 'Shanaun Clayton',
    githubLink: 'https://github.com/shanclayton'
  },
  {
    artName: 'Contraption',
    pageLink: './Art/Aravindh/contraption.html',
    imageLink: './Art/Aravindh/contraption.gif',
    author: 'Aravindh',
    githubLink: 'https://github.com/Aravindh-SNR'
  },
  {
    artName: 'Rings',
    pageLink: './Art/Kuzmycz/rings.html',
    imageLink: './Art/Kuzmycz/rings.gif',
    author: 'Mark Kuzmycz',
    githubLink: 'https://github.com/kuzmycz'
  },
  {
    artName: 'Ghost',
    pageLink: './Art/toserjude/index.html',
    imageLink: './Art/toserjude/boo.JPG',
    author: 'toserjude',
    githubLink: 'https://github.com/toserjude'
  },
  {
    artName: 'Gradient circle',
    pageLink: './Art/brettl1991/index.html',
    imageLink: './Art/brettl1991/animation.png',
    author: 'Agnes Brettl',
    githubLink: 'https://github.com/brettl1991'
  },
  {
    artName: 'Bill Cipher',
    pageLink: './Art/vitoriapena/index.html',
    imageLink: './Art/vitoriapena/bill_cipher.gif',
    author: 'Vitória Mendes',
    githubLink: 'https://github.com/vitoriapena'
  },
  {
    artName: 'Generate meaning',
    pageLink: './Art/Atif4/index.html',
    imageLink: './Art/Generate meaning.gif',
    author: 'Atif Iqbal',
    githubLink: 'https://github.com/atif-dev'
  },
  {
    artName: 'Spooktime',
    pageLink: './Art/AgneDJ/index.html',
    imageLink: './Art/AgneDJ/spooktime.gif',
    author: 'AgneDJ',
    githubLink: 'https://github.com/AgneDJ'
  },
  {
    artName: 'Gradient circle',
    pageLink: './Art/brettl1991/index.html',
    imageLink: './Art/brettl1991/animation.png',
    author: 'Agnes Brettl',
    githubLink: 'https://github.com/brettl1991'
  },
  {
    artName: 'Bill Cipher',
    pageLink: './Art/vitoriapena/index.html',
    imageLink: './Art/vitoriapena/bill_cipher.gif',
    author: 'Vitória Mendes',
    githubLink: 'https://github.com/vitoriapena'
  },
  {
    artName: 'Dizzy',
    pageLink: './Art/antinomy/index.html',
    imageLink: './Art/antinomy/logo-spin.gif',
    author: 'Antinomezco',
    githubLink: 'https://github.com/antinomezco'
  },
  {
    artName: 'bounce',
    pageLink: './Art/bounce/index.html',
    imageLink: './Art/bounce/bounce.gif',
    author: 'leelacanlale',
    githubLink: 'https://github.com/leelacanlale'
  },
  {
    artName: 'Bubbles',
    pageLink: './Art/bubbles/Bubbles.html',
    imageLink: './Art/bubbles/buubles.png',
    author: 'michal',
    githubLink: 'https://github.com/michalAim'
  },
  {
    artName: 'Bar Slide',
    pageLink: './Art/MikeVedsted/index.html',
    imageLink: './Art/MikeVedsted/barslide.png',
    author: 'Mike Vedsted',
    githubLink: 'https://github.com/MikeVedsted'
  },
  {
    artName: 'HacktoberFest-2019',
    pageLink: './Art/Atif/index.html',
    imageLink: './Art/Atif/HacktoberFest-19.gif',
    author: 'Atif Iqbal',
    githubLink: 'https://github.com/atif-dev'
  },
  {
    artName: 'Text Animation',
    pageLink: './Art/Divya/index.html',
    imageLink: './Art/Divya/screenshot.png',
    author: 'Divya',
    githubLink: 'https://github.com/DivyaPuri25'
  },
  {
    artName: 'HacktoberFest-2019-Entry',
    pageLink: './Art/nunocpnp/index.html',
    imageLink: './Art/nunocpnp/sample_image.jpg',
    author: 'Nuno Pereira',
    githubLink: 'https://github.com/nunocpnp'
  },
  {
    artName: 'HacktoberFest 2019',
    pageLink: './Art/AbdussamadYisau/index.html',
    imageLink: './Art/AbdussamadYisau/Screenshot.png',
    author: 'Abdussamad Yisau',
    githubLink: 'https://github.com/AbdussamadYisau'
  },
  {
    artName: 'squareMagic',
    pageLink: './Art/Rajnish-SquareMagic/index.html',
    imageLink: './Art/Rajnish-SquareMagic/squareMagic.png',
    author: 'Rajnish Kr Singh',
    githubLink: 'https://github.com/RajnishKrSingh'
  },
  {
    artName: 'Blinking Hacktober',
    pageLink: './Art/Atif2/index.html',
    imageLink: './Art/Blinking hacktober.gif',
    author: 'Atif Iqbal',
    githubLink: 'https://github.com/atif-dev'
  },
  {
    artName: 'Robodance',
    pageLink: './Art/robodance/index.html',
    imageLink: './Art/robodance/robodance.gif',
    author: 'Thomas',
    githubLink: 'https://github.com/mahlqvist'
  },
  {
    artName: 'Sliding hacktober',
    pageLink: './Art/Atif3/index.html',
    imageLink: './Art/Atif3/sliding hacktober.gif',
    author: 'Atif Iqbal',
    githubLink: 'https://github.com/atif-dev'
  },
  {
    artName: 'like-animation',
    pageLink: './Art/gibas79/like-animation.html',
    imageLink: './Art/gibas79/like-animation.gif',
    author: 'Gilberto Guimarães',
    githubLink: 'https://github.com/gibas79'
  },
  {
    artName: 'ZTM animation',
    pageLink: './Art/ZTManimation/index.html',
    author: 'damniha',
    imageLink: './Art/ZTManimation/ZTM_animation.gif',
    githubLink: 'https://github.com/damniha'
  },
  {
    artName: 'Double Helix',
    pageLink: './Art/KeenanNunesVaz/index.html',
    imageLink: './Art/KeenanNunesVaz/double-helix.gif',
    author: 'KeenanNV',
    githubLink: 'https://github.com/KeenanNunesVaz'
  },
  {
    artName: 'October',
    pageLink: './Art/fprokofiev/index.html',
    imageLink: './Art/fprokofiev/october.gif',
    author: 'Fyodor Prokofiev',
    githubLink: 'https://github.com/fprokofiev'
  },
  {
    artName: 'Circle CSS',
    pageLink: './Art/pXxcont/index.html',
    imageLink: './Art/pXxcont/circlecss.png',
    author: 'fzpX',
    githubLink: 'https://github.com/fzpX'
  },
  {
    artName: 'Asterisk Formation',
    pageLink: './Art/NorahJC/index.html',
    imageLink: './Art/NorahJC/asterisk-formation.gif',
    author: 'NorahJC',
    githubLink: 'https://github.com/norahjc'
  },
  {
    artName: 'Bouncing CSS',
    pageLink: './Art/Tina-Hoang/aniframe.html',
    imageLink: './Art/Tina-Hoang/bounce.png',
    author: 'Tina',
    githubLink: 'https://github.com/nnh242'
  },
  {
    artName: 'Ghost Balls',
    pageLink: './Art/ghostBalls/index.html',
    imageLink: './Art/ghostBalls/balls.png',
    author: 'Beatriz Delmiro',
    githubLink: 'https://github.com/biadelmiro'
  },
  {
    artName: 'Walking Guy',
    pageLink: './Art/walking-guy/index.html',
    imageLink: './Art/walking-guy/video_gif.gif',
    author: 'Rahulkumar Jha',
    githubLink: 'https://github.com/Rahul240499'
  },
  {
    artName: 'Hover Neon Animation',
    pageLink: './Art/edjunma/index.html',
    imageLink: './Art/edjunma/ejm-neon.gif',
    author: 'edjunma',
    githubLink: 'https://github.com/edjunma'
  },
  {
    artName: 'Last In First Out Animation',
    pageLink: './Art/Stryker/index.html',
    imageLink: './Art/Stryker/zero-to-mastery-lifo-animation.gif',
    author: 'Stryker Stinnette',
    githubLink: 'https://github.com/StrykerKent'
  },
  {
    artName: 'Happy Diwali Animation',
    pageLink: './Art/Apoorva/index.html',
    imageLink: './Art/Apoorva/Screen.gif',
    author: 'Apoorva',
    githubLink: 'https://github.com/apoorvamohite'
  },
  {
    artName: 'Heart Beat',
    pageLink: './Art/naveen-ku/Heart shape.html',
    imageLink: './Art/naveen-ku/Heart shape.gif',
    author: 'naveen-ku',
    githubLink: 'https://github.com/naveen-ku'
  },
  {
    artName: 'Smoky Text',
    pageLink: './Art/smoky-text/index.html',
    imageLink: './Art/smoky-text/smoky_text_gif.gif',
    author: 'Rahulkumar Jha',
    githubLink: 'https://github.com/Rahul240499'
  },
  {
    artName: 'Rainbow and Clouds',
    pageLink: './Art/rainbowclouds/index.html',
    imageLink: './Art/rainbowclouds/rainbowclouds.gif',
    author: 'isasimoo',
    githubLink: 'https://github.com/isasimo'
  },
  {
    artName: 'Peek a boo!',
    pageLink: './Art/Virtual1/index.html',
    imageLink: './Art/Virtual1/HappyHalloween.gif',
    author: 'Jessica Erasmus',
    githubLink: 'https://github.com/Virtual1'
  },
  {
    artName: 'prashantM1',
    pageLink: './Art/prashantM1/heart.html',
    imageLink: './Art/prashantM1/heart.gif',
    author: 'Prashant Maurya',
    githubLink: 'https://github.com/prashantmaurya228'
  },

  {
    artName: 'prashantM2',
    pageLink: './Art/prashantM2/block.html',
    imageLink: './Art/prashantM2/block.gif',
    author: 'Prashant Maurya',
    githubLink: 'https://github.com/prashantmaurya228'
  },

  {
    artName: 'prashantM3',
    pageLink: './Art/prashantM3/ball.html',
    imageLink: './Art/prashantM3/ball.gif',
    author: 'Prashant Maurya',
    githubLink: 'https://github.com/prashantmaurya228'
  },
  {
    artName: 'SquareStar',
    pageLink: './Art/shawn/index.html',
    imageLink: './Art/shawn/square_star.gif',
    author: 'shawn',
    github: 'https://github.com/hk2014'
  },
  {
    artName: 'prashantM4',
    pageLink: './Art/prashantM4/boxsize.html',
    imageLink: './Art/prashantM4/boxsize.gif',
    author: 'Prashant Maurya',
    githubLink: 'https://github.com/prashantmaurya228'
  },
  {
    artName: 'Happy hacking',
    pageLink: 'https://github.com/szulima',
    imageLink: './Art/szulima/hacking.gif',
    author: 'szulima',
    githubLink: 'https://github.com/szulima'
  },
  {
    artName: 'ColorBomb',
    pageLink: './Art/ColorBomb/index.html',
    imageLink: './Art/ColorBomb/ztm.gif',
    author: 'Rahulm2310',
    github: 'https://github.com/Rahulm2310'
  },
  {
    artName: 'Traffic Lights',
    pageLink: './Art/Harry/index.html',
    imageLink: './Art/Harry/lights.gif',
    author: 'Harry',
    githubLink: 'https://github.com/legenhairy'
  },
  {
    artName: 'Glowing Text',
    pageLink: './Art/glowing-text/index.html',
    imageLink: './Art/glowing-text/glowing_text_gif.gif',
    author: 'Rahulkumar Jha',
    githubLink: 'https://github.com/Rahul240499'
  },
  {
    artName: 'Ghost Stealth Text',
    pageLink: './Art/Alara Joel/index.html',
    imageLink: './Art/Alara Joel/stealth ghost.png',
    author: 'Alara Joel',
    githubLink: 'https://github.com/stealthman22'
  },
  {
    artName: 'Cactus Balloon',
    pageLink: './Art/cactus/index.html',
    imageLink: './Art/cactus/catus.gif',
    author: 'Ana Paula Lazzarotto de Lemos',
    githubLink: 'https://github.com/anapaulalemos'
  },
  {
    artName: 'Random Color Change',
    pageLink: './Art/toto-titan-developer/index.html',
    imageLink: './Art/toto-titan-developer/RandomColorChange.png',
    author: 'Wyatt Henderson',
    githubLink: 'https://github.com/toto-titan-developer'
  },
  {
    artName: 'Trial',
    pageLink: './Art/dhennisCssAnimation/index.html',
    imageLink: './Art/dhennisCssAnimation/focusOnTheGood',
    author: 'Dhennis Lim',
    github: 'https://github.com/DhennisDavidLim'
  },
  {
    artName: 'Rectangular Butterfly',
    pageLink: './Art/muzak-mmd/index.html',
    imageLink: './Art/muzak-mmd/butterfly.gif',
    author: 'Mbarak',
    github: 'https://github.com/muzak-mmd'
  },
  {
    artName: 'Simple Text Animation',
    pageLink: './Art/LordZeF/index.html',
    imageLink: './Art/LordZeF/Text-animation.gif',
    author: 'Lord ZeF',
    github: 'https://github.com/LordZeF'
  },
  {
    artName: 'Spinning Japanese',
    pageLink: './Art/nihongo/index.html',
    imageLink: './Art/nihongo/nihongo.gif',
    author: 'Mike W',
    github: 'https://github.com/mikewiner'
  },
  {
    artName: 'Sun',
    pageLink: './Art/Yj/index.html',
    imageLink: './Art/Yj/sun.gif',
    author: 'Youjung',
    github: 'https://github.com/rose07a'
  },
  {
    artName: "Guy's",
    pageLink: "./Art/Guy's/index.html",
    imageLink: '',
    author: 'Guy',
    github: 'https://github.com/Guy3890'
  },
  {
    artName: 'animation-text',
    pageLink: './Art/animation-text/index.html',
    imageLink: './Art/',
    author: 'alexzemz',
    github: 'https://github.com/alexzemz'
  },
  {
    artName: 'Practice',
    pageLink: './Art/SkiingOtter/index.html',
    imageLink: '',
    author: 'SkiingOtter',
    github: 'https://github.com/SkiingOtter'
  },
  {
    artName: 'djdougan',
    pageLink: './Art/djdougan/index.html',
    imageLink: './Art/djdougan/css-mouseover-effect.png',
    author: 'douglas dougan',
    github: 'https://github.com/djdougan'
  },
  {
    artName: 'Animated Background',
    pageLink: './Art/Xarasho-Background/index.html',
    imageLink: '',
    author: 'Alex Xarasho',
    github: 'https://github.com/Xarasho'
  },
  {
    artName: 'CarvalhoAnimation',
    pageLink: './Art/CarvalhoAnimation/index.html',
    imageLink: './Art/CarvalhoAnimation/Halloween.png',
    author: 'Alexandre Carvalho',
    github: 'https://github.com/AlexandreCarvalho1990'
  },
  {
    artName: 'Flower Animation',
    pageLink: './Art/aimee_flowerani/index.html',
    imageLink: './Art/aimee_flowerani/flower.gif',
    author: 'Aimee Hernandez',
    githubLink: 'https://github.com/aimeehg'
  },
  {
    artName: '3D Spinning Rings',
    pageLink: './Art/frostillicus/index.html',
    imageLink: './Art/frostillicus/spinning_rings.png',
    author: 'frostillicus',
    github: 'https://github.com/frostillicus'
  },
  {
    artName: 'Flexible Logo',
    pageLink: './Art/Fab1ed/index.html',
    imageLink: './Art/Fab1ed/flex.gif',
    author: 'Fab1ed',
    github: 'https://github.com/Fab1ed'
  },
  {
    artName: 'Blinking Eye',
    pageLink: './Art/BlinkingEye/index.html',
    imageLink: './Art/BlinkingEye/blinkingeye.gif',
    author: 'Pavel Perevozchikov',
    github: 'https://github.com/papapacksoon'
  },
  {
    artName: 'Zero-to-Logo',
    pageLink: './Art/node.hg/index.html',
    imageLink: './Art/node.hg/ztm.gif',
    author: 'Harris Gomez',
    github: 'https://github.com/harrisgomez'
  },
  {
    artName: 'Mushyanimation',
    pageLink: './Art/mushyanimation/index.html',
    imageLink: './Art/mushyanimation/mush.gif',
    author: 'mushymane',
    github: 'https://github.com/mushymane'
  },
  {
    artName: 'Flag',
    pageLink: './Art/Batz005/index.html',
    imageLink: './Art/Batz005/flag.gif',
    author: 'Batz005',
    github: 'https://github.com/Batz005'
  },
  {
    artName: 'Wave',
    pageLink: './Art/Wave_css/index.html',
    imageLink: './Art/Wave_css/wave.gif',
    author: 'Filippe',
    github: 'https://github.com/filippebr'
  },
  {
    artName: 'Preloader',
    pageLink: './Art/mshuber1981/preloader.html',
    imageLink: './Art/mshuber1981/preloader.gif',
    author: 'Michael Huber',
    github: 'https://github.com/mshuber1981'
  },
  {
    artName: 'Simple Animate ZTM',
    pageLink: './Art/Kweyku/index.html',
    imageLink: './Art/Kweyku/proudZTM.gif',
    author: 'Kweyku',
    github: 'https://github.com/Kweyku'
  },
  {
    artName: 'Heartbeat',
    pageLink: './Art/lysychas/index.html',
    imageLink: './Art/lysychas/heartshot.png',
    author: 'lysychas',
    github: 'https://github.com/lysychas'
  },
  {
    artName: 'Hydrogen',
    pageLink: './Art/elias/my-art.html',
    imageLink: './Art/elias/hydrogen.gif',
    author: 'tesolberg',
    github: 'https://github.com/tesolberg'
  },
  {
    artName: 'Cool-Transition',
    pageLink: './Art/animatomang/html',
    videolink: './Art/animatomang/smoke.mp4',
    author: 'Syam',
    github: 'https://github.com/blacktomang'
  },
  {
    artName: 'Spinning Square',
    pageLink: './Art/Spinning Square/index.html',
    imageLink: './Art/Spinning Square/square.gif',
    author: 'Fumi',
    github: 'https://github.com/fumiadeyemi'
  },
  {
    artName: 'letters-loading',
    pageLink: './Art/franciscomelov/index.html',
    imageLink: './Art/franciscomelov/franciscomelov.gif',
    author: 'franciscomelov',
    githubLink: 'https://github.com/franciscomelov'
  },
  {
    artName: 'Moving Eyeball',
    pageLink: './Art/AnathKantonda/index.html',
    imageLink: './Art/AnathKantonda/movingeyeball.gif',
    author: 'Anath',
    github: 'https://github.com/anathkantonda'
  },
  {
    artName: 'Flag Animation - Colomboalemán',
    pageLink: './Art/Matic1909/index.html',
    imageLink: './Art/Matic1909/flag.gif',
    author: 'Nils Matic',
    githubLink: 'https://github.com/matic1909'
  },
  {
    artName: 'Pac-Man',
    pageLink: './Art/Pac-Man/Pac-Man.html',
    imageLink: './Art/Pac-Man/Pac-Man.gif',
    author: 'Norbert',
    githubLink: 'https://github.com/Bynor'
  },
  {
    artName: "Don't follow the light",
    pageLink: './Art/cristobal-heiss/index.html',
    imageLink: './Art/cristobal-heiss/css_animation.gif',
    author: 'Cristobal Heiss',
    githubLink: 'https://github.com/ceheiss'
  },
  {
    artName: 'Eenimation',
    pageLink: './Art/Eenimation/index.html',
    imageLink: './Art/Eenimation/trance.gif',
    author: 'Eejaz ishaq',
    githubLink: 'https://github.com/eejazishaq'
  },
  {
    artName: 'ripple button',
    pageLink: './Art/monika-sahay/index.html',
    imageLink: './Art/monika-sahay/screen-capture.gif',
    author: 'monika sahay',
    githubLink: 'https://github.com/monika-sahay'
  },
  {
    artName: 'Animation',
    pageLink: './Art/Albertomtferreira/index.html',
    imageLink: './Art/Albertomtferreira/animation.gif',
    author: 'Alberto Ferreira',
    githubLink: 'https://github.com/albertomtferreira'
  },
  {
    artName: 'sliding curtains',
    pageLink: './Art/layoayeni/index.html',
    imageLink: './Art/layoayeni/trance.gif',
    author: 'Layo',
    githubLink: 'https://github.com/layoayeni'
  },
  {
    artName: 'Unlocked',
    pageLink: './Art/confusionmatrix98/unlocked.html',
    imageLink: './Art/confusionmatrix98/unlocked.gif',
    author: 'confusionmatrix98',
    githubLink: 'https://github.com/confusionmatrix98'
  },
  {
    artName: 'Slovenian flag',
    pageLink: "./Art/Ivan's art/index.html",
    imageLink: "./Art/Ivan's art/Ivan-art.gif",
    author: 'kljuni',
    githubLink: 'https://github.com/kljuni'
  },
  {
    artName: 'Police Siren',
    pageLink: './Art/ShimShon1/policia.html',
    imageLink: './Art/ShimShon1/police.gif',
    author: 'ShimShon1',
    githubLink: 'https://github.com/ShimShon1'
  },
  {
    artName: 'Catch The UFO',
    pageLink: './Art/A-UFO/index.html',
    imageLink: './Art/A-UFO/catch-the-ufo.gif',
    author: 'Dibakash',
    githubLink: 'https://github.com/dibakash'
  },
  {
    artName: 'dk649',
    pageLink: './Art/dk649/index.html',
    imageLink: './Art/dk649/circle.gif',
    author: 'dk649',
    githubLink: 'https://github.com/dk649'
  },
  {
    artName: 'Catch The UFO',
    pageLink: './Art/A-UFO/index.html',
    imageLink: './Art/A-UFO/catch-the-ufo.gif',
    author: 'Dibakash',
    githubLink: 'https://github.com/dibakash'
  },
  {
    artName: 'Beer',
    pageLink: './Art/beer/index.html',
    imageLink: './Art/beer/beer.gif',
    author: 'CamJackson',
    githubLink: 'https://github.com/CamJackson-Dev'
  },
  {
    artName: '1rotate',
    pageLink: './Art/1rotate/index.html',
    imageLink: './Art/1rotate/rotation.gif',
    author: 'Himanshu Gawari',
    githubLink: 'https://github.com/himanshugawari'
  },
  {
    artName: 'Moving Box',
    pageLink: './Art/JerylDEv/index.html',
    imageLink: './Art/JerylDEv/movingbox.gif',
    author: 'JerylDEv',
    githubLink: 'https://github.com/JerylDEv'
  },
  {
    artName: 'New move',
    pageLink: './Art/NewMove/index.html',
    imageLink: './Art/NewMove/NewMove.gif',
    author: 'kzhecheva',
    githubLink: 'https://github.com/kzhecheva'
  },
  {
    artName: 'animatron',
    pageLink: './Art/animatron/index.html',
    imageLink: './Art/animatron/trance.gif'
  },
  {
    artName: 'Swing',
    pageLink: './Art/evangel/index.html',
    imageLink: './Art/evangel/swing.gif',
    githubLink: 'https://github.com/devevangel'
  },
  {
    artName: 'rashid',
    pageLink: './Art/rashid/index.html',
    imageLink: './Art/rashid/DNA.gif',
    author: 'Rashid Makki',
    githubLink: 'https://github.com/rashidmakki'
  },
  {
    artName: 'queer quarantine',
    pageLink: './Art/animatron/queer.html',
    imageLink: './Art/animatron/queer.gif'
  },
  {
    artName: 'Animatron',
    pageLink: './Art/animatron/index.html',
    imageLink: './Art/animatron/trance.gif',
    author: 'Cassandre Perron',
    githubLink: 'https://github.com/cassandreperron'
  },
  {
    artName: 'Sun Bursts',
    pageLink: './Art/steveSchaner/index.html',
    imageLink: './Art/steveSchaner/sunburst.gif',
    author: 'Steve Schaner',
    githubLink: 'https://github.com/sschaner'
  },
  {
    artName: 'Shravan',
    pageLink: './Art/Shravan/animation_shr_page.html',
    imageLink: './Art/Shravan/animation_shr.gif',
    author: 'Shravan Kumar',
    githubLink: 'https://github.com/shravan1508'
  },
  {
    artName: 'Jurassic Park',
    pageLink: './Art/tvasari/index.html',
    imageLink: './Art/tvasari/jurassic_park.gif',
    author: 'Tommaso Vasari',
    githubLink: 'https://github.com/tvasari'
  },
  {
    artName: 'Bounce',
    pageLink: './Art/samya/index.html',
    imageLink: './Art/samya/samya.gif',
    author: 'Samya Thakur',
    githubLink: 'https://github.com/samyathakur'
  },
  {
    artName: 'Egg_Loading',
    pageLink: './Art/egg_loading/index.html',
    imageLink: './Art/samya/egg_loading.gif',
    author: 'Ulisse Dantas',
    githubLink: 'https://github.com/ulissesnew'
  },
  {
    artName: 'We stay at home to save lives',
    pageLink: './Art/Shatabdi/index.html',
    imageLink: './Art/Shatabdi/WE STAY AT HOME TO SAVE LIVES.gif',
    author: 'Shatabdi Roy',
    githubLink: 'https://github.com/RoyShatabdi'
  },
  {
    artName: 'Egg_Loading',
    pageLink: './Art/egg_loading/index.html',
    imageLink: './Art/egg_loading/egg_loading.gif',
    author: 'Ulisse Dantas',
    githubLink: 'https://github.com/ulissesnew'
  },
  {
    artName: 'We stay at home to save lives',
    pageLink: './Art/Shatabdi/index.html',
    imageLink: './Art/Shatabdi/WE STAY AT HOME TO SAVE LIVES.gif',
    author: 'Shatabdi Roy',
    githubLink: 'https://github.com/RoyShatabdi'
  },
  {
    artName: 'Animatron',
    pageLink: './Art/animatronky/index.html',
    imageLink: './Art/animatronky/trance.gif',
    author: 'kylenrich',
    githubLink: 'https://github.com/kylenrich24'
  },
  {
    artName: 'bouncing ball',
    pageLink: './Art/alexgp/index.html',
    imageLink: './Art/Alexgp/bouncegif.gif',
    author: 'AlexGP257',
    githubLink: 'https://github.com/Alexgp257'
  },
  {
    artName: 'Cool Waves',
    pageLink: './Art/RaulC/index.html',
    imageLink: './Art/RaulC/coolwaves.gif',
    author: 'Raul Contreras',
    githubLink: 'https://github.com/rcc01'
  },
  {
    artName: 'Snowfall',
    pageLink: './Art/chaitali_snowfall/index.html',
    imageLink: './Art/chaitali_snowfall/snowgif.gif',
    author: 'Chaitali',
    githubLink: 'https://github.com/chaitali-more'
  },
  {
    artName: 'Rotate Circle',
    pageLink: './Art/dimor/animation.html',
    imageLink: './Art/dimor/rotate.gif',
    author: 'dimor',
    githubLink: 'https://github.com/dimor'
  },
  {
    artName: 'Hello world',
    pageLink: './Art/warren8689/index.html',
    imageLink: './Art/warren8689/screenshot.png',
    author: 'Warren',
    githubLink: 'https://github.com/warrren8689'
  },
  {
    artName: '360 Varial Kickflip',
    pageLink: './Art/DICHAMOTO/index.html',
    imageLink: './Art/DICHAMOTO/360_Varial_Kickflip.gif',
    author: 'DICHAMOTO',
    githubLink: 'https://github.com/DICHAMOTO'
  },
  {
    artName: 'Crazy Square',
    pageLink: './Art/colorSquare/index.html',
    imageLink: './Art/colorSquare/colorsquare.gif',
    author: 'TiagoChicoo',
    githubLink: 'https://github.com/tiagochicoo'
  },
  {
    artName: 'Alexhover',
    pageLink: './Art/Alexhover/index.html',
    imageLink: './Art/Alexhover/Alexhover.gif',
    author: 'Alex',
    githubLink: 'https://github.com/alesgainza'
  },
  {
    artName: 'Imperial CSS Driod',
    pageLink: './Art/Imperial_CSS_Driod/index.html',
    imageLink: './Art/Imperial_CSS_Driod/ImperialDriod.gif',
    author: 'Captian-Rocket',
    githubLink: 'https://github.com/captian-rocket'
  },
  {
    artName: 'HamidAnime',
    pageLink: './Art/HamidAnime/index.html',
    imageLink: './Art/HamidAnime/Capture.gif',
    author: 'Hamid',
    githubLink: 'https://github.com/HamidGoudarzi1988'
  },
  {
    artName: 'Imperial CSS Driod',
    pageLink: './Art/Imperial_CSS_Driod/index.html',
    imageLink: './Art/Imperial_CSS_Driod/ImperialDriod.gif',
    author: 'Captian-Rocket',
    githubLink: 'https://github.com/captian-rocket'
  },
  {
    artName: 'Mario Game',
    pageLink: './Art/emmeiwhite/index.html',
    imageLink: './Art/emmeiwhite/mario-game.gif',
    author: 'Emmeiwhite',
    githubLink: 'https://github.com/emmeiwhite'
  },
  {
    artName: '360 Varial Kickflip',
    pageLink: './Art/DICHAMOTO/index.html',
    imageLink: './Art/DICHAMOTO/360_Varial_Kickflip.gif',
    author: 'DICHAMOTO',
    githubLink: 'https://github.com/DICHAMOTO'
  },
  {
    artName: 'Bouncer the Bouncy Box',
    pageLink: './Art/RussD/index.html',
    imageLink: './Art/RussD/bouncer-the-bouncy-box.png',
    author: 'Russell',
    githubLink: 'https://github.com/rdyer07'
  },
  {
    artName: '3D Infinite Loop Sprites Cards',
    pageLink: './Art/luiavag/index.html',
    imageLink: './Art/luiavag/luiavag_3D_Infinite_Loop.gif',
    author: 'LuVAGu',
    githubLink: 'https://github.com/luiavag'
  },
  {
    artName: 'Star Wars',
    pageLink: './Art/ChiragAgarwal/index.html',
    imageLink: './Art/ChiragAgarwal/star_wars.gif',
    author: 'Chirag Agarwal',
    githubLink: 'https://github.com/chiragragarwal'
  },
  {
    artName: 'ImageGallery',
    pageLink: './Art/Hoverimage/index.html',
    imageLink: './Art/Hoverimage/hoverimage.gif',
    author: 'Siddhant Jain',
    githubLink: 'https://github.com/Sid-web6306'
  },
  {
    artName: 'characterwalking',
    pageLink: './Art/characterwalkingChetan/index.html',
    imageLink: './Art/characterwalkingChetan/image.png',
    author: 'Chetan Muliya',
    githubLink: 'https://github.com/chetanmuliya'
  },
  {
    artName: 'Grow',
    pageLink: './Art/octavioLafourcade/index.html',
    imageLink: './Art/octavioLafourcade/animation.gif',
    author: 'Octavio Lafourcade',
    githubLink: 'https://github.com/tavolafourcade'
  },
  {
    artName: 'Slats',
    pageLink: './Art/Sagaquisces/index.html',
    imageLink: './Art/Hoverimage/slats.gif',
    author: 'Michael David Dunlap',
    githubLink: 'https://github.com/sagaquisces'
  },
  {
    artName: 'Coffee',
    pageLink: './Art/animate-coffee/index.html',
    imageLink: './Art/animate-coffee/ezgif.com-video-to-gif.gif',
    author: 'Elise Welch',
    githubLink: 'https://github.com/EliseWelch'
  },
  {
    artName: 'Blended',
    pageLink: './Art/Pro-animate/index.html',
    imageLink: './Art/Pro-animate/Blended.gif',
    author: 'Promise Nwafor',
    githubLink: 'https://github.com/emPro-source'
  },
  {
    artName: 'sproutseeds',
    pageLink: './Art/sproutseeds/index.html',
    imageLink: 'https://codepen.io/_Sabine/pen/yGGLON',
    author: '_Sabine'
  },
  {
    artName: 'aninikhil',
    pageLink: './Art/aninikhil/index.html',
    imageLink: './Art/aninikhil/nik.jpg',
    author: 'Nikhil N G',
    githubLink: 'https://github.com/nikhilng99'
  },
  {
    artName: 'Playballs',
    pageLink: './Art/playballs/index.html',
    imageLink: './Art/playballs/playballs.gif',
    author: 'Omar Jabaly',
    githubLink: 'https://github.com/Omarjabaly'
  },
  {
    artName: 'simpleAnimation',
    pageLink: './Art/cazabe/index.html',
    imageLink: './Art/cazabe/mrRobot.png',
    author: 'cazabe',
    githubLink: 'https://github.com/cazabe'
  },
  {
    artName: 'Dragon',
    pageLink: './Art/Dragon/index.html',
    imageLink: './Art/Joy/smallDragon.gif',
    author: 'nikicivan',
    githubLink: 'https://github.com/nikicivan'
  },
  {
    artName: 'TypingAnimation',
    pageLink: './Art/yogi_the_bear/index.html',
    imageLink: './Art/yogi_the_bear/my_animation.gif',
    author: 'yogev',
    githubLink: 'https://github.com/yogevHenig'
  },
  {
    artName: 'Mario Kart Animation',
    pageLink: './Art/mario2/index.html',
    imageLink: './Art/mario2/mario.png',
    author: 'Sakshi Sinha',
    githubLink: 'https://github.com/sakshi-1'
  },
  {
    artName: 'NarutoAnimation',
    pageLink: './Art/Tgoslee/index.html',
    imageLink: './Art/Tgoslee/Naruto.gif',
    author: 'Trenisha',
    githubLink: 'https://github.com/tgoslee'
  },
  {
    artName: 'Jackony',
    pageLink: './Art/Yaseen_Mohammed/index.html',
    imageLink: './Art/Yaseen_Mohammed/pichatcho.gif',
    author: 'Yaseen_Mohammed',
    githubLink: 'https://yaseenaiman.github.io/'
  },
  {
    artName: 'DVRU',
    pageLink: './Art/dvru/index.html',
    imageLink: './Art/dvru/dvru.gif',
    author: 'dvru',
    githubLink: 'https://github.com/dvru'
  },
  {
    artName: 'Coulisse',
    pageLink: './Art/Ayoubahida/index.html',
    imageLink: './Art/Ayoubahida/coulisseAnimation.gif',
    author: 'Ayoubahida',
    githubLink: 'https://github.com/Ayoubahida'
  },
  {
    artName: 'TextAnimation',
    pageLink: './Art/TextAnimation/index.html',
    imageLink: './Art/TextAnimation/welcome.gif',
    author: 'waleed',
    githubLink: 'https://github.com/waleed-1993'
  },
  {
    artName: 'Animatron',
    pageLink: './Art/Animatron/index.html',
    imageLink: './Art/Joy/trance.gif',
    author: 'farhan',
    githubLink: 'https://github.com/fnahmad'
  },
  {
    artName: 'Sky',
    pageLink: './Art/marijapanic/index.html',
    imageLink: './Art/marijapanic/clouds.gif',
    author: 'marijapanic',
    githubLink: 'https://github.com/marijapanic'
  },
  {
    artName: 'GreenFunnel',
    pageLink: './Art/GreenFunnel/index.html',
    imageLink: './Art/GreenFunnel/green-funnel.gif',
    author: 'sergiorra',
    githubLink: 'https://github.com/sergiorra'
  },
  {
    artName: 'mig',
    pageLink: './Art/mig/index.html',
    imageLink: './Art/mig/squares.gif',
    author: 'mig',
    githubLink: 'https://github.com/miguel231997'
  },
  {
    artName: 'RabbitHopping',
    pageLink: './Art/tigerlight/index.html',
    imageLink: './Art/tigerlight/RabbitHopping.gif',
    author: 'tigerlight',
    githubLink: 'https://github.com/tigerlight'
  },
  {
    artName: 'Picture Pop',
    pageLink: './Art/Ford CSS Animation/index.html',
    imageLink: './Art/Ford CSS Animation/Ford gif.gif',
    author: 'klf006',
    githubLink: 'https://github.com/klf006'
  },
  {
    artName: 'Smoke Animation',
    pageLink: './Art/smoke Animation/index.html',
    imageLink: './Art/smoke Animation/Capture.png',
    author: 'aman-cse',
    githubLink: 'https://github.com/aman-cse'
  },
  {
    artName: 'BH',
    pageLink: './Art/animationBH/index.html',
    imageLink: '',
    author: 'BH',
    githubLink: 'https://github.com/huynhcongbaotran'
  },
  {
    artName: 'bounce',
    pageLink: './Art/naina/index.html',
    imageLink: './Art/naina/bounce.gif',
    author: 'Naina',
    githubLink: 'https://github.com/naina010'
  },
  {
    artName: 'Motivation',
    pageLink: './Art/motivation/index.html',
    imageLink: './Art/motivation/motivation.gif',
    author: 'Art',
    githubLink: 'https://github.com/artbalahadia'
  },
  {
    artName: 'Doraemon-Ball',
    pageLink: './Art/DhirajKaushik/index.html',
    imageLink: './Art/DhirajKaushik/doremon.gif',
    author: 'Dhiraj Kaushik',
    githubLink: 'https://github.com/dhirajkaushik321'
  },
  {
    artName: 'EverettAnimation',
    pageLink: './Art/EverettAnimation/index.html',
    imageLink: './Art/Joy/game.jpg',
    author: 'Claudia',
    githubLink: 'https://github.com/claudiabringaseverett'
  },
  {
    artName: 'helloooo',
    pageLink: './Art/shitman0930/index.html',
    imageLink: './Art/shitman0930/eyes.gif',
    author: 'shitman0930',
    githubLink: 'https://github.com/shitman0930'
  },
  {
    artName: 'Animato',
    pageLink: './Art/panduka_karunasena_animato/index.html',
    imageLink: './Art/panduka_karunasena_animato/animato.gif',
    author: 'panduka karunasena',
    githubLink: 'https://github.com/pandukakarunasena'
  },
  {
    artName: 'anishprj',
    pageLink: './Art/anishprj/index.html',
    author: 'Anish Ghimire',
    githubLink: 'https://github.com/anishprj/'
  },
  {
    artName: 'Toshman Animation',
    pageLink: './Art/Toshman Animation/index.html',
    imageLink: './Art/Toshman Animation/animation demo.gif',
    author: 'Toshman-hub',
    githubLink: 'https://github.com/Toshman-hub'
  },
  {
    artName: 'alexandraturony87',
    pageLink: './Art/alexandraturony87/index.html',
    imageLink: './Art/alexandraturony87/ephiphany.gif',
    author: 'Alexandra Turony',
    githubLink: 'https://github.com/alexandraturony87'
  },
  {
    artName: 'Ball Crazy',
    pageLink: './Art/tanyamiranda/ballcrazy.html',
    imageLink: './Art/tanyamiranda/ballcrazy.gif',
    author: 'Tanya Miranda',
    githubLink: 'https://github.com/tanyamiranda'
  },
  {
    artName: 'Simple Animation Trick!',
    pageLink: './Art/mismail-541/index.html',
    imageLink: './Art/mismail-541/simple-animation-trick.gif',
    author: 'mismail-541',
    githubLink: 'https://github.com/mismail-541'
  },
  {
    artName: 'CORONA TOILET PAPER',
    pageLink: './Art/WissAnimation/index.html',
    imageLink: './Art/WissAnimation/Toiletpaperrun.png',
    author: 'Wiss',
    githubLink: 'https://github.com/Wissemfars'
  },
  {
    artName: 'verticalBarsAnimation',
    pageLink: './Art/verticalBarsAnimation/index.html',
    imageLink: './Art/verticalBarsAnimation/verticalBarsAnimation.gif',
    author: 'Marius Negru',
    githubLink: 'https://github.com/I3lackMarius'
  },
  {
    artName: 'Calcopod',
    pageLink: './Art/Calcopod/index.html',
    imageLink: './Art/Calcopod/giffed.gif',
    author: 'Calcopod',
    githubLink: 'https://github.com/Calcopod'
  },
  {
    artName: 'Robot Dance',
    pageLink: './Art/jnch009/index.html',
    imageLink: './Art/jnch009/robotjnch009.gif',
    author: 'Jeremy Ng',
    githubLink: 'https://github.com/jnch009'
  },
  {
    artName: 'Equalizer',
    pageLink: './Art/prathmeshgujar/index.html',
    imageLink: './Art/prathmeshgujar/equalizer.gif',
    author: 'Prathmesh Gujar',
    githubLink: 'https://github.com/prathmeshgujar'
  },
  {
    artName: 'Castle',
    pageLink: './Art/Yakraj/index.html',
    imageLink: './Art/Yakraj/castle.gif',
    author: 'Yakraj',
    githubLink: 'https://github.com/yakraj'
  },
  {
    artName: 'Shimmering Stars',
    pageLink: './Art/Pranav/index.html',
    imageLink: './Art/Pranav/shimmering-stars.gif',
    author: 'Pranav Sood',
    githubLink: 'https://github.com/prnv06'
  },
  {
    artName: 'Dancing Square',
    pageLink: './Art/chansart/index.html',
    imageLink: './Art/chansart/chansart.gif',
    author: 'Chansart',
    githubLink: 'https://github.com/chansart'
  },
  {
    artName: 'Animatron',
    pageLink: './Art/animatron/index.html',
    imageLink: './Art/animatron/trance.gif',
    author: 'Sujal',
    githubLink: 'https://github.com/Sujal7689'
  },
  {
    artName: 'fire flicker',
    pageLink: './Art/hemantrawat/index.html',
    imageLink: './Art/hemantrawat/index.gif',
    author: 'Hemant Rawat',
    githubLink: 'https://github.com/He-mantRawat'
  },
  {
    artName: 'Bouncing Ball',
    pageLink: './Art/bouncingBall/bouncing ball.html',
    imageLink: './Art/bouncingBall/bouncingball.gif',
    author: 'Pravin deva',
    githubLink: 'https://github.com/pravindeva'
  },
  {
    artName: 'Animated Landing Page',
    pageLink: './Art/animatedLandingPage01/index.html',
    imageLink: './Art/animatedLandingPage01/ezgif.com-video-to-gif',
    author: 'Aneta-s',
    githubLink: 'https://github.com/aneta-s'
  },
  {
    artName: 'Goraved',
    pageLink: './Art/goraved/index.html',
    imageLink: './Art/goraved/goraved_animation.gif',
    author: 'Roman Pobotin (Goraved)',
    githubLink: 'https://github.com/goraved'
  },
  {
    artName: 'Doraemon',
    pageLink: './Art/Ranajit/doraemon.html',
    imageLink: './Art/animatron/doraemon.gif',
    author: 'Ranajit',
    githubLink: 'https://github.com/basak-32'
  },
  {
    artName: 'Ax Dev',
    pageLink: './Art/axdev/test.html',
    imageLink: './Art/axdev/gif.gif',
    author: 'Axel Avila',
    githubLink: 'https://github.com/axavila'
  },
  {
    artName: 'Magic Circle',
    pageLink: './Art/magpiet/index.html',
    imageLink: './Art/magpiet/gif.gif',
    author: 'Magnus Cromwell',
    githubLink: 'https://github.com/magpiet'
  },
  {
    artName: 'Pulsing Circle',
    pageLink: './Art/innape/index.html',
    imageLink: './Art/innape/Pulsing Cirkle.gif',
    author: 'innape',
    githubLink: 'https://github.com/innape'
  },
  {
    artName: 'Bouncing Ball',
    pageLink: './Art/BouncingBall/index.html',
    imageLink: './Art/BouncingBall/BouncingBall.gif',
    author: 'Satish Pokala',
    githubLink: 'https://github.com/Satishpokala124'
  },
  {
    artName: 'Daredevil',
    pageLink: './Art/daredevil/index.html',
    imageLink: './Art/daredevil/daredevil.gif',
    author: 'Vivek Raj',
    githubLink: 'https://github.com/vivekrajx'
  },
  {
    artName: 'hover Me',
    pageLink: './Art/hoverMe/index.html',
    author: 'Bleron88',
    githubLink: 'https://github.com/bleron88'
  },
  {
    artName: "Adam's Animation",
    pageLink: "./Art/Adam's Animation/index.html",
    imageLink: "./Art/Adam's Animation/animation.gif",
    author: 'Adam Hills',
    githubLink: 'https://github.com/adamhills91'
  },
  {
    artName: 'Spin it',
    pageLink: './Art/b-ed/index.html',
    imageLink: './Art/b-ed/Hnet.com-image.gif',
    author: 'Edd',
    githubLink: 'https://github.com/b-ed'
  },
  {
    artName: 'playstation-anim',
    pageLink: './Art/playstation-anim/index.html',
    imageLink: './Art/playstation-anim/ps.gif',
    author: 'seif1125',
    githubLink: 'https://github.com/seif1125'
  },
  {
    artName: 'Ritika',
    pageLink: './Art/Ritika/index.html',
    imageLink: './Art/Ritika/warrior.png',
    author: 'Ritika',
    githubLink: 'https://github.com/Ritika-soni'
  },
  {
    artName: 'Animatron',
    pageLink: './Art/animatron/index.html',
    imageLink: './Art/animatron/colourpencils.png',
    author: 'jahid hasan',
    githubLink: 'https://github.com/jahidhasan299/'
  },
  {
    artName: 'Animatron2',
    pageLink: './Art/Animatron2/index.html',
    imageLink: './Art/Animatron2/trance.gif',
    author: 'PUNKLANCER',
    githubLink: 'https://github.com/PUNKLANCER/'
  },
  {
    artName: 'Text_Animation',
    pageLink: './Art/Text_Animation/index.html',
    imageLink: './Art/Text_Animation/text.gif',
    author: 'Christian',
    githubLink: 'https://github.com/mkBraga'
  },
  {
    artName: 'Practice',
    pageLink: './Art/Practice/index.html',
    imageLink: './Art/Joy/triangle.gif',
    author: 'MuGenFJ',
    githubLink: 'https://github.com/MuGenFJ/'
  },
  {
    artName: 'Tile',
    pageLink: './Art/weilincheng/index.html',
    imageLink: './Art/weilincheng/tile.gif',
    author: 'weilincheng',
    githubLink: 'https://github.com/weilincheng'
  },
  {
    artName: 'TemidoRochaSpin',
    pageLink: './Art/temido_rocha_animation/index.html',
    imageLink: './Art/temido_rocha_animation/TemidoRocha.gif',
    author: 'TemidoRocha',
    githubLink: 'https://github.com/TemidoRocha'
  },
  {
    artName: 'Tile',
    pageLink: './Art/weilincheng/index.html',
    imageLink: './Art/weilincheng/tile.gif',
    author: 'weilincheng',
    githubLink: 'https://github.com/weilincheng'
  },
  {
    artName: 'fire flicker',
    pageLink: './Art/hemantrawat/index.html',
    imageLink: './Art/hemantrawat/index.gif',
    author: 'Hemant Rawat',
    githubLink: 'https://github.com/He-mantRawat'
  },
  {
    artName: 'Bouncing Ball',
    pageLink: './Art/bouncingBall/bouncing ball.html',
    imageLink: './Art/bouncingBall/bouncingball.gif',
    author: 'Pravin deva',
    githubLink: 'https://github.com/pravindeva'
  },
  {
    artName: 'Animated Landing Page',
    pageLink: './Art/animatedLandingPage without bar/index.html',
    imageLink: './Art/animatedLandingPage without bar/ezgif.com-video-to-gif',
    author: 'Aneta-s',
    githubLink: 'https://github.com/aneta-s'
  },
  {
    artName: 'Goraved',
    pageLink: './Art/goraved/index.html',
    imageLink: './Art/goraved/goraved_animation.gif',
    author: 'Roman Pobotin (Goraved)',
    githubLink: 'https://github.com/goraved'
  },
  {
    artName: 'Doraemon',
    pageLink: './Art/Ranajit/doraemon.html',
    imageLink: './Art/animatron/doraemon.gif',
    author: 'Ranajit',
    githubLink: 'https://github.com/basak-32'
  },
  {
    artName: 'Ax Dev',
    pageLink: './Art/axdev/test.html',
    imageLink: './Art/axdev/gif.gif',
    author: 'Axel Avila',
    githubLink: 'https://github.com/axavila'
  },
  {
    artName: 'Magic Circle',
    pageLink: './Art/magpiet/index.html',
    imageLink: './Art/magpiet/gif.gif',
    author: 'Magnus Cromwell',
    githubLink: 'https://github.com/magpiet'
  },
  {
    artName: 'Bouncing Ball',
    pageLink: './Art/Bouncing Ball/index.html',
    imageLink: './Art/cazabe/Bouncing Ball.gif',
    author: 'Satish Pokala',
    githubLink: 'https://github.com/Satishpokala124'
  },
  {
    artName: 'Daredevil',
    pageLink: './Art/daredevil/index.html',
    imageLink: './Art/daredevil/daredevil.gif',
    author: 'Vivek Raj',
    githubLink: 'https://github.com/vivekrajx'
  },
  {
    artName: 'hover Me',
    pageLink: './Art/hoverMe/index.html',
    author: 'Bleron88',
    githubLink: 'https://github.com/bleron88'
  },
  {
    artName: 'Happy Balloon',
    pageLink: './Art/ztollef/index.html',
    imageLink: './Art/ztollef/balloon.gif.',
    author: 'ztollef',
    githubLink: 'https://github.com/ztollef'
  },
  {
    artName: 'playstation-anim',
    pageLink: './Art/playstation-anim/index.html',
    imageLink: './Art/playstation-anim/ps.gif',
    author: 'seif1125',
    githubLink: 'https://github.com/seif1125'
  },
  {
    artName: 'Ritika',
    pageLink: './Art/Ritika/index.html',
    imageLink: './Art/Ritika/warrior.png',
    author: 'Ritika',
    githubLink: 'https://github.com/Ritika-soni'
  },
  {
    artName: 'Animatron',
    pageLink: './Art/animatron/index.html',
    imageLink: './Art/animatron/colourpencils.png',
    author: 'jahid hasan',
    githubLink: 'https://github.com/jahidhasan299/'
  },
  {
    artName: 'Animatron2',
    pageLink: './Art/Animatron2/index.html',
    imageLink: './Art/Animatron2/trance.gif',
    author: 'PUNKLANCER',
    githubLink: 'https://github.com/PUNKLANCER/'
  },
  {
    artName: 'Text_Animation',
    pageLink: './Art/Text_Animation/index.html',
    imageLink: './Art/Text_Animation/text.gif',
    author: 'Christian',
    githubLink: 'https://github.com/mkBraga'
  },
  {
    artName: 'Practice',
    pageLink: './Art/Practice/index.html',
    imageLink: './Art/Joy/triangle.gif',
    author: 'MuGenFJ',
    githubLink: 'https://github.com/MuGenFJ/'
  },
  {
    artName: 'Tile',
    pageLink: './Art/weilincheng/index.html',
    imageLink: './Art/weilincheng/tile.gif',
    author: 'weilincheng',
    githubLink: 'https://github.com/weilincheng'
  },
  {
    artName: 'Circle Pulse',
    pageLink: './Art/circle-pulse/index.html',
    imageLink: './Art/circle-pulse/circle-pulse.gif',
    author: 'jmorr002',
    githubLink: 'https://github.com/jmorr002'
  },
  {
    artName: 'Flare Spin',
    pageLink: './Art/mykz1608/index.html',
    imageLink: '',
    author: 'mykz1608',
    githubLink: 'https://github.com/mykz1608'
  },
  {
    artName: 'MexicanMustache',
    pageLink: './Art/AnimatedMustache/index.html',
    imageLink: './Art/AnimatedMustache/MexicanMustache.gif',
    author: 'Andrés Alonso Gálvez',
    githubLink: 'https://github.com/Dondesconton/'
  },
  {
    artName: 'css',
    pageLink: './Art/2.css/index.html',
    imageLink: './Art/2.css/css.gif'
  },
  {
    artName: 'Square Color Change',
    pageLink: './Art/baesyc/index.html',
    imageLink: './Art/baesyc/square.gif',
    author: 'Baesyc',
    githubLink: 'https://github.com/baesyc'
  },
  {
    artName: 'MexicanMustache',
    pageLink: './Art/AnimatedMustache/index.html',
    imageLink: './Art/AnimatedMustache/MexicanMustache.gif',
    author: 'Andrés Alonso Gálvez',
    githubLink: 'https://github.com/Dondesconton/'
  },
  {
    artName: 'Chanimation',
    pageLink: './Art/Chanimation/index.html',
    imageLink: './Art/Chanimation/dancegif.gif',
    author: 'chandant9',
    githubLink: 'https://github.com/chandant9/'
  },
  {
    artName: 'DancingGroot',
    pageLink: './Art/m-elina/index.html',
    imageLink: './Art/m-elina/groot_animation.gif',
    author: 'Melina',
    githubLink: 'https://github.com/m-elina/'
  },
  {
    artName: 'Animatron',
    pageLink: './Art/animatron/index.html',
    imageLink: './Art/animatron/trance.gif',
    author: 'Andrew',
    githubLink: 'https://github.com/andrewbom/'
  },
  {
    artName: 'rainbows',
    pageLink: './Art/vassilchiev/index.html',
    imageLink: './Art/vassilchiev/giphy.gif',
    author: 'Vassil',
    githubLink: 'https://github.com/vassilchiev/'
  },
  {
    artName: "Zai's Orbitron",
    pageLink: './Art/zai/index.html',
    imageLink: './Art/zai/zais_orbitron.gif',
    author: '5amm5',
    githubLink: 'https://github.com/5amm5965/'
  },
  {
    artName: "404's crying baby page",
    pageLink: './Art/papfal/index.html',
    imageLink: './Art/papfal/HTML-404-Crying-Baby-Page.gif',
    author: 'papfal',
    githubLink: 'https://github.com/papfal/'
  },
  {
    artName: 'ani-3d',
    pageLink: './Art/ani-3d/ani-3d.html',
    imageLink: './Art/ani-3d/ani-3d.gif',
    author: 'clyde166',
    githubLink: 'https://github.com/clyde166/'
  },
  {
    artName: 'Boy',
    pageLink: './Art/Boy/index.html',
    imageLink: './Art/Boy/Boy with house.png',
    author: 'Gajhendran',
    githubLink: 'https://github.com/Gajhendran/'
  },
  {
    artName: 'Funimation',
    pageLink: './Art/Funimation/index.html',
    imageLink: './Art/Funimation/Funimation.gif',
    author: 'Pratik',
    githubLink: 'https://github.com/pratikrana1998/'
  },
  {
    artName: 'Jungle Monkey',
    pageLink: './Art/AMCodin/index.html',
    imageLink: './Art/AMCodin/monkey.gif',
    author: 'AMCodin',
    githubLink: 'https://github.com/amcodin'
  },
  {
    artName: 'bellow',
    pageLink: './Art/fran/index.html',
    imageLink: './Art/fran/bellow.gif',
    author: 'franzwah',
    githubLink: 'https://github.com/franzwah'
  },
  {
    artName: 'Typing Indicator',
    pageLink: './Art/jacob-bacon/index.html',
    imageLink: './Art/jacob-bacon/jacob-bacon-art.JPG',
    author: 'jacob-bacon',
    githubLink: 'https://github.com/jacob-bacon'
  },
  {
    artName: 'Colination',
    pageLink: './Art/colination/index.html',
    imageLink: './Art/colination/animation.png',
    author: 'colinJR95',
    githublink: 'https://github.com/colinJR95'
  },
  {
    artName: 'Glowing Circle by Leem Plays',
    pageLink: './Art/AliHaidar/index.html',
    imageLink: './Art/AliHaidar/giphy.gif',
    author: 'alihaidar2950',
    githubLink: 'https://github.com/alihaidar2950'
  },
  {
    artName: 'bouncy-ball',
    pageLink: './Art/bouncy-ball/ty.html',
    imageLink: './Art/bouncy-ball/bouncy-ball.gif',
    author: 'Huang Yi-Ting',
    githubLink: 'https://github.com/yiting76'
  },
  {
    artName: 'bouncy-ball',
    pageLink: './Art/bouncy-ball/ty.html',
    imageLink: './Art/bouncy-ball/bouncy-ball.gif',
    author: 'Huang Yi-Ting',
    githubLink: 'https://github.com/yiting76'
  },
  {
    artName: 'Tronix',
    pageLink: './Art/visiona/index.html',
    imageLink: './Art/visiona/tronix.gif',
    author: 'visiona',
    githubLink: 'https://github.com/visiona'
  },
  {
    artName: 'Synchronization',
    pageLink: './Art/synchronization!/synchronization',
    imageLink: './Art/synchronization/synchronized_Dots.gif',
    author: 'Pranjal',
    githublink: 'https://github.com/Pranjal705'
  },
  {
    artName: 'Random Squares',
    pageLink: './Art/Monitha/index.html',
    author: 'Monitha',
    githubLink: 'https://github.com/dmonitha'
  },
  {
    artName: 'Walking-Man-Front',
    pageLink: './Art/Akhil/index.html',
    imageLink: './Art/Akhil/Walking-man-front.gif',
    author: 'Akhil',
    githubLink: 'https://github.com/akhils95'
  },
  {
    artName: 'Cow-cat',
    pageLink: './Art/Cow-cat/index.html',
    imageLink: './Art/Cow-cat/Cow-cat.gif',
    author: 'Galia',
    githubLink: 'https://github.com/galiarudenko'
  },
  {
    artName: 'Rainb0w',
    pageLink: './Art/Duka/index.html',
    imageLink: './Art/Duka/rainbow.gif',
    author: 'Duka',
    githubLink: 'https://github.com/DusanKrcmarik'
  },
  {
    artName: 'Indian',
    pageLink: './Art/Indian/index.html',
    imageLink: './Art/Indian/Indian.gif',
    author: 'Duka',
    githubLink: 'https://github.com/ndvishruth'
  },
  {
    artName: 'Animatron',
    pageLink: './Art/sanmitra/index.html',
    imageLink: './Art/sanmitra/index.gif',
    author: 'sanmitra',

    githubLink: 'https://github.com/sanmitra1999'
  },
  {
    artName: 'Ball-clear',
    pageLink: './Art/Naok000/index.html',
    imageLink: './Art/Naok000/ball-clear.gif',
    author: 'Naok000',
    githubLink: 'https://github.com/Naok000'
  },
  {
    artName: 'Mario_Kart_Animation',
    pageLink: './Art/Mario_Kart_Animation/index.html',
    imageLink: './Art/Mario_Kart_Animation/Mario.png',
    author: 'AnsonAMS',
    githubLink: 'https://github.com/AnsonAMS'
  },
  {
    artName: 'Microsoft_animation',
    pageLink: './Art/SaumyaBhatt/index.html',
    imageLink: './Art/SaumyaBhatt/Animation.gif',
    author: 'Saumya-Bhatt',
    githubLink: 'https://github.com/Saumya-Bhatt'
  },
  {
    artName: 'Falling',
    pageLink: './Art/Sfrench5/index.html',
    imageLink: './Art/Sfrench5/Falling.gif',
    author: 'Sfrench5',
    githubLink: 'https://github.com/Sfrench5'
  },
  {
    artName: 'Dragon_Loading',
    pageLink: './Art/Dragon_Loading/index.html',
    imageLink: './Art/Dragon_Loading/DragonLoading.gif',
    author: 'Prasad',
    githubLink: 'https://github.com/PrasadM07'
  },
  {
    artName: 'Animatrix',
    pageLink: './Art/Animatrix/index.html',
    imageLink: './Art/Animatrix/Animatrix.png',
    author: 'soutog',
    githubLink: 'https://github.com/soutog'
  },
  {
    artName: 'Simple-Loading',
    pageLink: './Art/Loading/loading.html',
    imageLink: './Art/Loading/load.gif',
    author: 'Vijay',
    githubLink: 'https://github.com/VijayVjCuber'
  },
  {
    artName: 'Fiyi-Animation',
    pageLink: './Art/Fiyi-Animation/index.html',
    imageLink: './Art/Fiyi-Animation/relax_smile.gif',
    author: 'Fiyi-A',
    githubLink: 'https://github.com/Fiyi-A'
  },
  {
    artName: 'Colored Bars',
    pageLink: './Art/mleblanc94/mleblanc94_html_Animation-Nation.html',
    imageLink: './Art/mleblanc94/ColoredBars.gif',
    author: 'mleblanc94',
    githubLink: 'https://github.com/mleblanc94'
  },
  {
    artName: 'animeR',
    pageLink: './Art/animeR/index.html',
    imageLink: './Art/animeR/animeR.gif',
    author: 'Rajneesh',
    githubLink: 'https://github.com/rajneeshk94'
  },
  {
    artName: 'Sunset-City',
    pageLink: './Art/jyun9504/index.html',
    imageLink: './Art/jyun9504/sunset-city.gif',
    author: 'jyun9504',
    githubLink: 'https://github.com/jyun9504'
  },
  {
    artName: 'brianbottle',
    author: 'brian',
    pageLink: './Art/brianbottle/index.html',
    imageLink: './Art/brianbottle/bottle.gif',
    githubLink: 'https://github.com/brianabplanalp1'
  },
  {
    artName: 'Shapes',
    pageLink: './Art/mark-marchant/index.html',
    imageLink: './Art/mark-marchant/shapes.png',
    author: 'Mark Marchant',
    githubLink: 'https://github.com/jtla3/Animation-Nation'
  },
  {
    artName: 'Loading',
    pageLink: './Art/NoumanAziz/Loading.html',
    videoLink: './Art/NoumanAziz/loading.gif',
    author: 'NoumanAziz',
    githubLink: 'https://github.com/NoumanAziz'
  },
  {
    artName: `Galek's Simple Animation`,
    pageLink: './Art/GalekAnimation/index.html',
    imageLink: './Art/GalekAnimation/simpleanimation.gif',
    author: 'Adam Galek',
    githubLink: 'https://github.com/TheGalekxy'
  },
  {
    artname: 'Rainbow animation',
    pageLink: './Art/Rainbow/index.html',
    imageLink: './Art/Rainbow/rainbow.gif',
    author: 'Mohanraj',
    githubLink: 'https://github.com/chelladuraimohanraj/Animation-Nation'
  },
  {
    artName: `Cyan Loading Animation`,
    pageLink: './Art/Wannesds/index.html',
    imageLink: './Art/Wannesds/Wannesds.gif',
    author: 'Wannes Dieltiens',
    githubLink: 'https://github.com/Wannesds'
  },
  {
    artName: 'Animatron',
    pageLink: './Art/Animatron/index.html',
    imageLink: './Art/Animatron/trance.gif',
    author: 'Gihan Balasuriya',
    githubLink: 'https://github.com/gihanbalasuriya'
  },
  {
    artName: 'Light text blink',
    pageLink: './Art/Mani-textlight-blink/index.html',
    imageLink: './Art/Mani-textlight-blink/light-blink-text.gif',
    author: 'Mani Pandian',
    githubLink: 'https://github.com/Manipandian'
  },
  {
    artName: 'Circle',
    pageLink: './Art/PoKai/index.html',
    imageLink: './Art/PoKai/circle.png',
    author: 'PoKai Chang',
    githubLink: 'https://github.com/st875052018'
  },
  {
    artName: 'animatron',
    pageLink: './Art/animatron/index.html',
    imageLink: './Art/animatron/trance.gif',
    author: 'Christy',
    githubLink: 'https://github.com/ChristyLucid'
  },
  {
    artName: 'bouncing_ball',
    pageLink: './Art/bouncing_ball/bouncing_ball.html',
    imageLink: './Art/bouncing_ball/bouncing-ball.gif',
    author: 'Nirmalie',
    githubLink: 'https://github.com/nirmalieo3'
  },
  {
    artName: 'Rocket',
    pageLink: './Art/Rocket/index.html',
    imageLink: './Art/Rocket/rocket.gif',
    author: 'Jose Diaz',
    githubLink: 'https://github.com/josegerard2000'
  },
  {
    artName: 'simpleG',
    pageLink: './Art/simpleG/index.html',
    imageLink: './Art/simpleG/kitty.jpg',
    author: 'gargeper',
    githubLink: 'https://github.com/gargeper'
  },
  {
    artName: 'BounceFace',
    pageLink: './Art/ainamation/index.html',
    imageLink: './Art/ainamation/ainamation.gif',
    author: 'Ainara Saralegui',
    githubLink: 'https://github.com/asaralegui'
  },
  {
    artName: 'Text Flow',
    pageLink: './Art/ConnerCoding/index.html',
    imageLink: './Art/ConnerCoding/ztmanimation.gif',
    author: 'Conner Schiller',
    githubLink: 'https://github.com/ConnerCoding'
  },
  {
    artName: 'Glow',
    pageLink: './Art/Glow/index.html',
    imageLink: './Art/Glow/Glow.png',
    author: 'Joaquin Castillo',
    githubLink: 'https://github.com/JuakoDev'
  },
  {
    artName: 'Heart Real',
    pageLink: './Art/riddhax/index.html',
    imageLink: './Art/riddhax/index.gif',
    author: 'Riddhax',
    githubLink: 'https://github.com/riddhax'
  },

  {
    artName: 'Balls',
    pageLink: './Art/Paul - Simple Annoying Balls/index.html',
    imageLink: './Art/Paul - Simple Annoying Balls/Balls.gif',
    author: 'Paul',
    githubLink: 'https://github.com/psr83'
  },

  {
    artname: 'Square-Move',
    pageLink: './Art/Poonam/square.html',
    imageLink: './Art/Poonam/square_gif.gif',
    author: 'Poonam',
    githubLink: 'https://github.com/poonampant'
  },

  {
    artname: 'JesseEarley',
    pageLink: './Art/JesseEarley/index.html',
    imageLink: './Art/JesseEarley/index.gif',
    author: 'JesseEarley',
    githubLink: 'https://github.com/JesseEarley'
  },
  {
    artname: 'Hacktoberfest 2020',
    pageLink: './Art/taepal467/index.html',
    imageLink: './Art/taepal467/hiclipart.com (1).png',
    author: 'Chantae P.',
    githubLink: 'https://github.com/taepal467'
  },
  {
    artName: 'Animatron',
    pageLink: './Art/animatron/triangle/index.html',
    imageLink: './Art/animatron/trance.gif',
    author: 'Deborah',
    githubLink: 'https://github.com/dluckey123'
  },
  {
    artName: 'Animatron',
    pageLink: './Art/animatron/triangle/index.html',
    imageLink: './Art/animatron/trance.gif',
    author: 'Deborah',
    githubLink: 'https://github.com/dluckey123'
  },
  {
    artname: 'Animate',
    pageLink: '/codepen/animation/src/index.html',
    imageLink: 'Animation',
    author: 'Altamas khan',
    githubLink: 'https://github.com/Altamas2049'
  },
  {
    artName: 'Spin',
    pageLink: './Art/Spin/allli.html',
    imageLink: './Art/Spin/allli.gif',
    author: 'Victor Winner',
    githubLink: 'https://github.com/Vicwin13'
  },
  {
    artName: 'Spinner',
    pageLink: './Art/nishantpandey/allli.html',
    imageLink: './Art/nishantpandey/allli.gif',
    author: 'Nishant Pandey',
    githubLink: 'https://github.com/mrpandey1'
  },
  {
    artName: 'Hacktober Test',
    pageLink: './Art/bajancode/index.html',
    imageLink: './Art/BajanCode/index.gif',
    author: 'bajancode',
    githubLink: 'https://github.com/bajancode'
  },
  {
    artName: 'ZTM anim',
    pageLink: './Art/ayushi2410/index.html',
    imageLink: './Art/ayushi2410/ayushi2410.gif',
    author: 'Ayushi2410',
    githubLink: 'https://github.com/ayushi2410'
  },
  {
    artName: 'misaelsantos',
    pageLink: './Art/misaelsantos/index.html',
    imageLink: './Art/misaelsantos/neohack.gif',
    author: 'Misael Santos',
    githubLink: 'https://github.com/MisaelSantos'
  },
  {
    artName: 'I am a Developer',
    pageLink: './Art/Kuroyza/Iam-a-developer.html',
    imageLink: './Art/Kuroyza/Iam-a-developer.gif',
    author: 'Kuroyza',
    githubLink: 'https://github.com/kuroyza'
  },
  {
    artName: 'simple box',
    pageLink: './Art/Box/index.html',
    imageLink: './Art/Box/static_image.jpg',
    author: 'Abishek shah',
    githubLink: 'https://github.com/abishek-sha-256'
  },
  {
    artname: 'Starry-sky',
    pageLink: './Art/starry-night/index.html',
    imageLink: './Art/starry-night/stars',
    author: 'Taima Khawaldeh',
    githubLink: 'https://github.com/taimakh'
  },
  {
    artName: 'Project Gallery',
    pageLink: './Art/hulya/index.html',
    imageLink: './Art/hulya/gallery.gif',
    author: 'Hulya Karakaya',
    githubLink: 'https://github.com/hulyak'
  },
  {
    artName: 'animation',
    pageLink: './Art/sameer786/animation.html',
    imageLink: './Art/sameer786/radius.gif',
    author: 'sameer',
    githubLink: 'https://github.com/sameer8605'
  },
  {
    artName: 'ArrowWave',
    pageLink: './Art/ArrowWave/index.html',
    imageLink: './Art/ArrowWave/ArrowWave.gif',
    author: 'Gabriel',
    githubLink: 'https://github.com/GabrielTeixeiraC'
  },
  {
    artName: 'The 4-Ever Loop',
    pageLink: './Art/the-4ever-loop/index.html',
    imageLink: './Art/the-4ever-loop/rotate.gif',
    author: 'Luciano M.',
    githubLink: 'https://github.com/LucianoWebDev'
  },
  {
    artName: 'Running Car',
    pageLink: './Art/Running-Car/index.html',
    imageLink: './Art/Running-Car/Running-car.PNG',
    author: 'Ermias',
    githubLink: 'https://github.com/ermiaskidane'
  },
  {
    artname: 'Youssef',
    pageLink: './Art/Youssef/index.html',
    imageLink: './Art/Youssef/fd8_AX.gif',
    author: 'Youssef',
    githubLink: 'https://github.com/youssefhany96'
  },
  {
    artName: 'The 4-Ever Loop',
    pageLink: './Art/the-4ever-loop/index.html',
    imageLink: './Art/the-4ever-loop/rotate.gif',
    author: 'Luciano M.',
    githubLink: 'https://github.com/LucianoWebDev'
  },

  {
    artName: 'Itried',
    pageLink: '/Art/Itried/animation.html',
    author: 'Harsha',
    githublink: 'https://github.com/HarshaKumar23'
  },
  {
    artName: 'Snail Zoom',
    pageLink: './Art/rbhachu/index.html',
    imageLink: './Art/rbhachu/snail.gif',
    author: 'Bhachu R.',
    githubLink: 'https://github.com/rbhachu'
  },
  {
    artName: 'Mini Text Animation',
    pageLink: './Art/text-mini-animation/index.html',
    imageLink: './Art/text-mini-animation/text-anime.gif',
    author: 'Chinel',
    githubLink: 'https://github.com/chinel'
  },
  {
    artName: 'Square loader',
    pageLink: './Art/square_loading/index.html',
    imageLink: './Art/square_loading/square_loading',
    author: 'Marek Chasák',
    githubLink: 'https://github.com/mchasak'
  },
  {
    artName: 'Stairs Text',
    pageLink: './Art/StairsText/index.html',
    imageLink: './Art/StairsText/stairs-text.gif',
    author: 'Noam K.',
    githubLink: 'https://github.com/noamkanonich'
  },
  {
    artName: 'animation',
    pageLink: './Art/sameer786/animation.html',
    imageLink: './Art/sameer786/radius.gif',
    author: 'sameer',
    githubLink: 'https://github.com/sameer8605'
  },
  {
    artName: 'Spinning is a good trick',
    pageLink: './Art/garrod90/index.html',
    imageLink: './Art/garrod90/craigsGif.gif',
    author: 'Craig, G',
    githubLink: 'https://github.com/garrod90'
  },
  {
    artName: 'Snail Zoom',
    pageLink: './Art/rbhachu/index.html',
    imageLink: './Art/rbhachu/snail.gif',
    author: 'Bhachu R.',
    githubLink: 'https://github.com/rbhachu'
  },
  {
    artName: 'Mini Text Animation',
    pageLink: './Art/text-mini-animation/index.html',
    imageLink: './Art/text-mini-animation/text-anime.gif',
    author: 'Chinel',
    githubLink: 'https://github.com/chinel'
  },
  {
    artName: 'Square loader',
    pageLink: './Art/square_loading/index.html',
    imageLink: './Art/square_loading/square_loading',
    author: 'Marek Chasák',
    githubLink: 'https://github.com/mchasak'
  },
  {
    artName: 'Stairs Text',
    pageLink: './Art/StairsText/index.html',
    imageLink: './Art/StairsText/stairs-text.gif',
    author: 'Noam K.',
    githubLink: 'https://github.com/noamkanonich'
  },
  {
    artName: 'animation',
    pageLink: './Art/sameer786/animation.html',
    imageLink: './Art/sameer786/radius.gif',
    author: 'sameer',
    githubLink: 'https://github.com/sameer8605'
  },

  {
    pageLink: './Art/radar animation/index.html',
    imageLink: './Art/radar.gif',
    author: 'Anup',
    githubLink: 'https://github.com/paddybaba'
  },
  {
    pageLink: './Art/sameer786/animation.html',
    imageLink: './Art/sameer786/radius.gif',
    author: 'sameer',
    githubLink: 'https://github.com/sameer8605'
  },
  {
    pageLink: './Art/radar animation/index.html',
    imageLink: './Art/radar',
    author: 'Anup',
    githubLink: 'https://github.com/paddybaba'
  },
  {
    pageLink: './Art/sameer786/animation.html',
    imageLink: './Art/sameer786/radius.gif',
    author: 'sameer',
    githubLink: 'https://github.com/sameer8605'
  },
  {
    artName: 'Friendly Ghost',
    pageLink: './Art/ristotoldsep/index.html',
    author: 'Risto Tõldsep',
    githubLink: 'https://github.com/ristotoldsep'
  },
  {
    artName: 'Friendly Ghost',
    pageLink: './Art/ristotoldsep/index.html',
    author: 'Risto Tõldsep',
    githubLink: 'https://github.com/ristotoldsep'
  },
  {
    artName: 'sritron',
    pageLink: './Art/sritron/index.html',
    imageLink: './Art/sritron/trance.gif',
    author: 'Srinivas',
    githubLink: 'https://github.com/sri189ms'
  },
  {
    artName: 'Friendly Ghost',
    pageLink: './Art/ristotoldsep/index.html',
    author: 'Risto Tõldsep',
    githubLink: 'https://github.com/ristotoldsep'
  },
  {
    artName: 'Sun Rise Time',
    pageLink: './Art/gurprtAnim/index.html',
    imageLink: './Art/gurprtAnim/gurAnim.gif',
    author: 'Gurpreet',
    githubLink: 'https://github.com/gur-p-reet'
  },
  {
    artName: 'Personal Info',
    pageLink: './Art/Personal_info/triangle/index.html',
    imageLink: './Art/Personal_info/trance.gif',
    author: 'Naim Uddin',
    githubLink: 'https://github.com/Naim365'
  },
  {
    artName: 'Shining Text',
    pageLink: './Art/MaxieTextShineOn/index.html',
    imageLink: './Art/MaxieTextShineOn/maxie-text-shine-on.gif',
    author: 'maxie7',
    githubLink: 'https://github.com/maxie7'
  },
  {
    artName: 'Spinning Box',
    pageLink: './Art/KccbzZ/index.html',
    imageLink: './Art/KccbzZ/cover.png',
    author: 'KccbzZ',
    githubLink: 'https://github.com/KccbzZ'
  },
  {
    artName: 'Age Disgracefully',
    pageLink: './Art/ynoden/index.html',
    imageLink: './Art/ynoden/Age_Disgracefully.gif',
    author: 'yusefnoden',
    githubLink: 'https://github.com/yusefnoden'
  },
  {
    artname: 'jimanimation',
    pageLink: './Art/jimanimation/index.html',
    imageLink: './Art/jimanimation/bouncy.gif',
    author: 'Jimin',
    githubLink: 'https://github.com/jimijos'
  },

  {
    artName: 'Meme Animation',
    pageLink: './Art/just_for_fun/index.html',
    imageLink: './Art/just_for_fun/image.gif',
    author: 'Rahul Negi',
    githubLink: 'https://github.com/rahulnegi20'
  },
  {
    artName: 'Stretch ZTM',
    pageLink: './Art/animation_gn/index.html',
    imageLink: './Art/animation_gn/animation_gn.gif',
    author: 'gnyokota',
    githubLink: 'https://github.com/gnyokota'
  },
  {
    artname: 'AnimationCom',
    pageLink: './Art/Anita/AnimationCom/triangle.html',
    imageLink: './Art/AnimationCom/header.jpg',
    author: 'Anita',
    githubLink: 'https://github.com/anita-tsai'
  },
  {
    artName: 'Cards',
    pageLink: './Art/cards/index.html',
    imageLink: './Art/cards/cards.gif',
    author: 'networkdavit',
    githubLink: 'https://github.com/networkdavit'
  },
  {
    artName: "Lidor'sAnimation",
    pageLink: "./Art/Lidor's Animation/index.html",
    imageLink: "./Art/Lidor's Animation/animation.gif",
    author: 'LidorAsher',
    githubLink: 'https://github.com/lidorasher11'
  },
  {
    artName: "Shiff's Animation",
    pageLink: './Art/myAnimation/index.html',
    imageLink: './Art/myAnimation/myanimation.gif',
    author: 'Shifa',
    githubLink: 'https://github.com/ShifaShirin'
  },
  {
    artName: 'ani-1trial',
    pageLink: './Art/ani-1trial/index.html',
    imageLink: './Art/ani-1trial/ani-gif.gif',
    author: 'tru-izo',
    githubLink: 'https://github.com/tru-izo'
  },
  {
    artName: 'Air_Balloon',
    pageLink: './Art/Air_Balloon/index.html',
    imageLink: './Art/Air_Balloon/balloon.gif',
    author: 'Abha',
    githubLink: 'https://github.com/Abha-1281'
  },
  {
    artName: 'Camp Fire',
    pageLink: './Art/camp_fire/index.html',
    imageLink: './Art/camp_fire/camp_fire.gif',
    author: 'Chansoo',
    githubLink: 'https://github.com/ChansooKim316'
  },
  {
    artName: 'rubberband Red',
    pageLink: './Art/ou79/index.html',
    imageLink: './Art/rubberbandRed.gif',
    author: 'ou79',
    githubLink: 'https://github.com/ou79'
  },
  {
    artName: 'ColorChanger',
    pageLink: './Art/ColorChanger/index.html',
    imageLink: './Art/color-changer.gif',
    author: 'Atallah-Nadhir',
    githubLink: 'https://github.com/Atallah-Nadhir'
  },
  {
    artName: 'PONG Animation',
    pageLink: './Art/walkitoff/index.html',
    imageLink: './Art/walkitoff/gif.gif',
    author: 'Tyler Dollick',
    githubLink: 'https://github.com/walkitoff'
  },
  {
    artname: 'Animatron',
    pageLink: './Art/mbargaedge/index.html',
    imageLink: './Art/mbargaedge/animatron.gif',
    author: 'Mbarga',
    githubLink: 'https://github.com/marcelmbarga/'
  },
  {
    artName: 'House',
    pageLink: './Art/TTD/triangle/index.html',
    imageLink: './Art/TTD/house.gif',
    author: 'TanyaTD',
    githubLink: 'https://github.com/TTD126'
  },
  {
    artName: 'Spinning Title',
    pageLink: './Art/ljBeast21ldj/index.html',
    imageLink: './Art/ljBeast21ldj/firstGIF.gif',
    author: 'Larry',
    githubLink: 'https://github.com/ljBeast21ldj'
  },
  {
    artName: 'Heart pulsation',
    pageLink: './Art/Sallah/index.html',
    imageLink: './Art/Sallah/Heart-Pulsation.png',
    author: 'Sallah',
    githubLink: 'https://github.com/SallahTech'
  },
  {
    artName: 'MubbeAnimation',
    pageLink: './Art/Mubbe/index.html',
    imageLink: './Art/Mubbe/MubbeAnimation.gif',
    author: 'Mubarak',
    githubLink: 'https://github.com/mual5746'
  },
  {
    pageLink: './Art/neon-glowing-text/index.html',
    imageLink: './Art/neon-glowing-text/glowing-text-GIF.gif',
    author: 'Adri',
    githubLink: 'https://github.com/adrimual'
  },
  {
    artName: 'Simple Animation',
    pageLink: './Art/simple animation/transition.html',
    imageLink: './Art/simple animation/animatee.gif',
    author: 'Rudimental',
    githubLink: 'https://github.com/rudimental-again'
  },
  {
    artName: 'gbArt',
    pageLink: './Art/gbArt/index.html',
    imageLink: './Art/gbArt/shapeFlip.gif',
    author: 'Gary Bergman',
    githubLink: 'https://github.com/Gary-Bergman'
  },
  {
    artName: "Turtando's Animation",
    pageLink: './Art/turtando/animation.html',
    imageLink: './Art/Turtando/happyhalloween.gif',
    author: 'Turtando',
    githubLink: 'https://github.com/Turtando'
  },
  {
    artName: 'Bouncing Balls',
    pageLink: './Art/EyeOfAthena/index.html',
    imageLink: './Art/EyeOfAthena/cover.png',
    author: 'EyeOfAthena',
    githubLink: 'https://github.com/EyeOfAthena/bouncing-ball'
  },
  {
    artName: 'Otherside',
    pageLink: './Art/Otherside/ubi.html',
    imageLink: './Art/Otherside/recording.gif',
    author: 'Ubibimbap',
    githubLink: 'https://github.com/Ubibimbap'
  },
  {
    artName: 'Basketball God',
    pageLink: './Art/Sim-animation/index.html',
    imageLink: './Art/Sim-animation/project-screenshot.png',
    author: 'Sim',
    githubLink: 'https://github.com/sim-a-19'
  },
  {
    artName: "Ziyao's Animation",
    pageLink: './Art/robot/robot_index.html',
    imageLink: './Art/robot/robot.gif',
    author: 'Ziyao',
    githubLink: 'https://github.com/ziyaoc3'
  },
  {
    artName: 'Simplerv',
    pageLink: './Art/Aniamtion_RV/index.html',
    imageLink: './Art/Aniamtion_RV/circle.png',
    author: 'Aarush Bhat',
    githubLink: 'https://github.com/07rv'
  },
  {
    artName: 'Devtemmy_animation',
    pageLink: './Art/Devtemmy_animation/index.html',
    imageLink: './Art/Devtemmy_animation/Devtemmyanimation.gif',
    author: 'Dev-Temmy',
    githubLink: 'https://github.com/Dev-Temmy'
  },
  {
    artName: 'Fading text animation',
    pageLink: './Art/araskog/index.html',
    imageLink: './Art/araskog/animation.gif',
    author: 'Amanda Araskog',
    githubLink: 'https://github.com/araskog'
  },
  {
    artName: 'Moving Divs',
    pageLink: './Art/Razvan/RazvanFratila/index.html',
    imageLink: './Art/Razvan/RazvanFratila/first.gif',
    author: 'Razvan',
    githubLink: 'https://github.com/fratilar'
  },
  {
    artName: 'KDev Animation',
    pageLink: './Art/KDev-Animator/index.html',
    imageLink: './Art/KDev-Animator/kdev-animation.gif',
    author: 'Detmar Ruhfus',
    githubLink: 'https://github.com/kamikazid'
  },
  {
    artName: 'Square Bounce',
    pageLink: './Art/Vish/index.html',
    imageLink: './Art/Vish/SquareBounce.gif',
    author: 'Vishwam',
    githubLink: 'https://github.com/vishmagic'
  },
  {
    artName: 'Hina',
    pageLink: './Art/Hina/Hina.html',
    imageLink: './Art/Hina/Basketball.gif',
    imageLink: './Art/Hina/net.gif',
    author: 'Hina Najam',
    githubLink: 'https://github.com/hinanajam'
  },
  {
    artName: 'AmitAnimation',
    pageLink: './Art/Joy/AmitAnimation/amitanimation.html',
    imageLink: './Art/Joy/AmitAnimation/amitanimation.gif',
    author: 'Amit',
    githubLink: 'https://github.com/AmitRoy07'
  },
  {
    artName: 'Bouncing Cheems ',
    pageLink: './Art/Suddath-Gautam/index.html',
    imageLink: './Art/Suddath-Gautam/cheems.gif',
    author: 'Suddath Gautam',
    githubLink: 'https://github.com/wardaddy98'
  },
  {
    artName: 'Pop-up Confetti animation.',
    pageLink: './Art/yay-ztm-animation/index.html',
    imageLink: './Art/yay-ztm-animation/pop_animation.gif',
    author: 'Hyunji Kim',
    githubLink: 'https://github.com/creativehkim'
  },
  {
    artName: 'Monolith',
    pageLink: './Art/acphil/index.html',
    imageLink: './Art/acphil/monolith.png',
    author: 'acphil',
    githubLink: 'https://github.com/acphil2'
  },
  {
    artName: 'Smiling Doll',
    pageLink: './Art/jbermeo/index.html',
    imageLink: './Art/jbermeo/doll.gif',
    author: 'Jose Bermeo',
    githubLink: 'https://github.com/jbermeo10'
  },
  {
    artName: 'vasubhatnagar',
    pageLink: './Art/vasubhatnagar/index.html',
    imageLink: './Art/vasubhatnagar/ss.jpg',
    author: 'Vasu Bhatnagar',
    githubLink: 'https://github.com/vasubhatnagar'
  },
  {
    artName: 'JoToSmola',
    pageLink: './Art/JoToSmola/index.html',
    imageLink: './Art/JoToSmola/JoToSmola.gif',
    author: 'GrabKrab',
    githubLink: 'https://github.com/GrabKrab'
  },
  {
    artName: 'mojaanimacia',
    pageLink: './Art/mojaanimacia/stranka.html',
    author: 'Martin052',
    githubLink: 'https://github.com/martin052'
  },
  {
    artName: 'ellipsis',
    pageLink: './Art/ianhawe/index.html',
    author: 'ianhawe',
    githubLink: 'https://github.com/ianhawe'
  },
  {
    artName: 'iris',
    pageLink: './Art/iris/index.html',
    imageLink: './Art/iris/trance.gif',
    author: 'iriswdq0504',
    githubLink: 'https://github.com/iriswdq0504'
  },

  {
    artName: 'Fun with balls!',
    pageLink: './Art/miguelDalberto/funWithBalls/index.html',
    imageLink: './Art/miguelDalberto/funWithBalls/funWithBalls_screenshot.png',
    author: 'miguelDalberto',
    githubLink: 'https://github.com/miguelDalberto'
  },
  {
    artName: 'FourFlag_Load',
    pageLink: './Art/FourFlag_Load/index.html',
    imageLink: './Art/FourFlag_Load/trance.gif',
    author: 'chungngai09',
    githubLink: 'https://github.com/chungngai09'
  },
  {
    artName: 'AnimatronJS',
    pageLink: './Art/animatronJS/index.html',
    author: 'Anna Ovechkina',
    githubLink: 'https://github.com/Annu7shka'
  },
  {
    artName: 'perfect_goal',
    pageLink: './Art/perfect_goal/index.html',
    imageLink: './Art/perfect_goal/perfect_goalscreenshot.png',
    author: 'henzbori',
    githubLink: 'https://github.com/henzbori'
  },
  {
    artName: 'Beating Heart',
    pageLink: './Art/beating-heart/index.html',
    imageLink: './Art/beating-heart/heart.gif',
    author: 'MishkaZi',
    githubLink: 'https://github.com/MishkaZi'
  },
  {
    artName: 'Bouncing Balls',
    pageLink: './Art/Sankyeat/index.html',
    imageLink: './Art/Sankyeat/bouncingballs.gif',
    author: 'Sankyeat',
    githubLink: 'https://github.com/sanks20'
  },
  {
    artName: 'Sample page',
    pageLink: './Art/Joy/triangle/index.html',
    imageLink: './Art/Joy/triangle/my-animation.gif',
    author: 'Mamathagowd107',
    githubLink: 'https://github.com/Mamathagowd107'
  },
  {
    artName: 'Animated',
    pageLink: './Art/animated/triangle/index.html',
    imageLink: './Art/Joy/triangle/triangle.gif',
    author: 'Joy',
    githubLink: 'https://github.com/royranger'
  },
  {
    artName: 'achwell',
    pageLink: './Art/achwell/index.html',
    imageLink: './Art/achwell/ball.gif',
    author: 'achwell',
    githubLink: 'https://github.com/achwell'
  },
  {
    artName: 'Robotic Circles',
    pageLink: './Art/animation_yaniv/index.html',
    imageLink: './Art/animation_yaniv/robot.png',
    author: 'Yaniv Sagy',
    githubLink: 'https://github.com/yanivsagy'
  },
  {
    artName: 'Ocean Day',
    pageLink: './Art/d-spence/index.html',
    imageLink: './Art/d-spence/ztm-dspence-css-anim.gif',
    author: 'd-spence',
    githubLink: 'https://github.com/d-spence'
  },
  {
    artName: 'Animation-Circle',
    pageLink: './Art/Animation-Circle/index.html',
    imageLink: './Art/Animation-Circle/animation-circle.gif',
    author: 'Elid Venega',
    githubLink: 'https://github.com/elidvenega'
  },
  {
    artName: 'Sweet street',
    pageLink: './Art/Sweet_street/mario.html',
    imageLink: './Art/Sweet_street/animation-gif.gif',
    author: 'meni-avitan',
    githubLink: 'https://github.com/meniAvitan/Animation-Nation.git'
  },
  {
    pageLink: './Art/Joy/nithin-animation/index.html',
    imageLink: './Art/Joy/triangle/triangle.gif',
    author: 'Nithin',
    githubLink: 'https://github.com/Nithin6252-reddy'
  },
  {
    artName: 'Jittery rectangles',
    pageLink: './Art/Vaibhav/index.html',
    author: 'Vaibhav Jain',
    githubLink: 'https://github.com/Vaibhav-multi-dev'
  },
  {
    artName: 'Pra-animate',
    pageLink: './Art/Pra-animate/indexpra1.html',
    //imageLink: './Art/Joy/triangle/triangle.gif',
    author: 'Prajoth',
    githubLink: 'https://github.com/prajoth-b'
  },
  {
    artName: '3D figure animation',
    pageLink: './Art/DOKL57/index.html',
    imageLink: './Art/DOKL57/DOKL57.png',
    author: 'DOKL57',
    githubLink: 'https://github.com/DOKL57'
  },
  {
    artName: 'my-animation',
    pageLink: './Art/my-animation/index.html',
    imageLink: './Art/my-animation/screenv.webm',
    author: 'Brurya',
    githubLink: 'https://github.com/BruryaNadel'
  },
  {
    artName: 'Animate Infinate',
    pageLink: './Art/rotate-infinate/index.html',
    imageLink: './Art/rotate-infinate/rotate.gif',
    author: 'thucpn',
    githubLink: 'https://github.com/thucpn'
  },
  {
    artName: 'Forever',
    pageLink: './Art/Mritunjay/index.html',
    imageLink: './Art/Mritunjay/mj.gif',
    author: 'Mritunjay',
    githubLink: 'https://github.com/Mritunjay004'
  },
  {
    artName: 'Atom',
    pageLink: './Art/Atom/index.html',
    imageLink: './Art/Atom/atom.gif',
    author: 'Khalil-BM',
    githubLink: 'https://github.com/Khalil-BM'
  },
  {
    artName: 'AppleTree',
    pageLink: './Art/andreasGZ/index.html',
    imageLink: './Art/andreasGZ/apple.gif',
    author: 'AndreasGZ',
    githubLink: 'https://github.com/AndreasGZ'
  },
  {
    pageLink: './Art/Akv-animation/index.html',
    imageLink: './Art/Akv-animation/Image.png',
    author: 'Akv',
    githubLink: 'https://github.com/kushal-Ambati'
  },
  {
    artName: 'Floating Ball',
    pageLink: './Art/floatingBall/index.html',
    imageLink: './Art/floatingBall/thaitruong.png',
    author: 'Thai Truong',
    githubLink: 'https://github.com/akitathai94'
  },
  {
    artName: 'Bicycle-2D',
    pageLink: './Art/Bicycle_2D/bicycle.html',
    imageLink: './Art/Bicycle_2D/bicycle-gif.gif',
    author: 'meni-avitan',
    githubLink: 'https://github.com/meniAvitan'
  },
  {
    artName: 'catch-me',
    pageLink: './Art/catch-me/index.html',
    imageLink: './Art/catch-me/catch-me.gif',
    author: 'toobig4u',
    githubLink: 'https://github.com/toobig4u'
  },
  {
    pageLink: './Art/richard00436/index.html',
    imageLink: './Art/richard00436/richard00436.gif',
    author: 'richard00436',
    githubLink: 'https://github.com/richard00436'
  },
  {
    artName: 'bubble',
    pageLink: './Art/seenuCFL/index.html',
    imageLink: './Art/seenuCFL/dot.gif',
    author: 'seenuCFL',
    githubLink: 'https://github.com/seenuCFL'
  },
  {
    pageLink: './Art/keep_coding/index.html',
    imageLink: './Art/keep_coding/keep_coding_image.gif',
    author: 'Rawshan',
    githubLink: 'https://github.com/mrawshan'
  },
  {
    pageLink: './Art/HammadKhan/index.html',
    imageLink: './Art/HammadKhan/Animation.gif',
    author: 'HammadKhan',
    githubLink: 'https://github.com/hhkhan99'
  },
  {
    pageLink: './Art/manimation/index.html',
    imageLink: './Art/manimation/animation.gif',
    author: 'Maryam',
    githubLink: 'https://github.com/Maryyam04'
  },
  {
    pageLink: './Art/ElizavetaZhukova1/index.html',
    imageLink: './Art/ElizavetaZhukova1/fourSquaresEdit.gif',
    author: 'Liza',
    githubLink: 'https://github.com/ElizavetaZhukova1'
  },
  {
    pageLink: './Art/Aliedje/index.html',
    imgeLink: './Art/Aliedje/test.png',
    author: 'Alida',
    githubLink: 'https://github.com/adiphoorn'
  },
  {
    pageLink: './Art/JanRolenc/indexMyArt.html',
    imageLink: './Art/JanRolenc/myArt.gif',
    author: 'Jan_Rolenc',
    githubLink: 'https://github.com/JanRolenc'
  },
  {
    artName: 'Heartbeat',
    pageLink: './Art/CheyJax116/heartbeat.html',
    imgeLink: './Art/CheyJax116/heartbeat.gif',
    author: 'CheyJax116',
    githubLink: 'https://github.com/cheyjax116'
  },
  {
    pageLink: './Art/Aliedje/index.html',
    imgeLink: './Art/Aliedje/test.png',
    author: 'Alida',
    githubLink: 'https://github.com/adiphoorn'
  },
  {
    pageLink: './Art/bouncingMoon/index.html',
    imageLink: './Art/bouncingMoon/bouncingMoon.png',
    author: 'Radu-Stroe',
    githubLink: 'https://github.com/Radu-Stroe'
  },
  {
    artName: 'Use the Force',
    pageLink: './Art/ptreuden/index.html',
    imageLink: './Art/ptreuden/useTheForce.gif',
    author: 'ptreuden',
    githubLink: 'https://github.com/ptreuden'
  },
  {
    artName: 'css_typer',
    pageLink: './Art/Joy/css-typer/index.html',
    imageLink: './Art/Joy/css-typer/typing_animate.gif',
    author: 'Trey',
    githubLink: 'https://github.com/shanks-t'
  },
  {
    pageLink: './Art/Joy/Amiel-Art/index.html',
    imageLink: './Art/Joy/Amiel-Art/screenshot.png',
    author: 'Amiel',
    githubLink: 'https://github.com/trinidadamiel'
  },
  {
    pageLink: './Art/alnajarAnimation/index.html',
    imageLink: './Art/alnajarAnimation/animate.gif.gif',
    author: 'Mohammad',
    githubLink: 'https://github.com/mohammadalnajar'
  },
  {
    pageLink: '.Art/benji5656/index.html',
    imageLink: '',
    author: 'Benji',
    githubLink: 'https://github.com/benji5656'
  },
  {
    pageLink: './Art/AniNationSargi/index.html',
    imageLink: './Art/AniNationSargi/alienGif.gif',
    author: 'Sargsian',
    githubLink: 'https://github.com/Sargsian'
  },
  {
    pageLink: '.Art/Hekmundo/index.html',
    imageLink: '.Art/Hekmundo/revolving-circles.gif',
    author: 'Hekmundo',
    githubLink: 'https://github.com/Hekmundo'
  },
  {
    artName: 'MtBounce',
    pageLink: './Art/MtikeB/index.html',
    imageLink: './Art/MtikeB/Bouncy.gif',
    author: 'MtikeG',
    githubLink: 'https://github.com/MtikeG'
  },

  {
    artName: 'Hello World',
    pageLink: './Art/HelloWorldByEudin/index.html',
    imageLink: './Art/HelloWorldByEudin/helloworld.gif',
    author: 'Eudin',
    githubLink: 'https://github.com/Eudinson'
  },
  {
    artName: 'Color Square',
    pageLink: './Art/angelGarciaSantos/index.html',
    imageLink: './Art/angelGarciaSantos/square.png',
    author: 'Angel',
    githubLink: 'https://github.com/angelGarciaSantos'
  },
  {
    pageLink: '.Art/Szo89/index.html',
    imageLink: '.Art/Szo89/animation.png',
    author: 'Susana',
    githubLink: 'https://github.com/Szo89'
  },
  {
    pageLink: './Art/Harish/index.html',
    imageLink: './Art/Harish/gif.gif',
    author: 'Harish',
    githubLink: 'https://github.com/hkxx843'
  },
  {
    pageLink: '.Art/nb89portfolio/index.html',
    imageLink: '.Art/nb89portfolio/img.png',
    author: 'Navraj Bains',
    githubLink: 'https://github.com/nb89portfolio'
  },
  {
    artName: 'Optimistic',
    pageLink: './Art/RichKen/index.html',
    imageLink: './Art/RichKen/optimistic.gif',
    author: 'RichKen',
    githubLink: 'https://github.com/RichardKentos'
  },
  {
    pageLink: './Art/dieovitski/index.html',
    imageLink: './Art/dieovitski/def.gif',
    author: 'dieovitski',
    githubLink: 'https://github.com/dieovitski'
  },
  {
    pageLink: '.Art/Rcj1/index.html',
    imageLink: '.Art/Rcj1/animated.gif',
    author: 'Rcj1',
    githubLink: 'https://github.com/rcj1'
  },
  {
    artName: 'Infinite Loading',
    pageLink: './Art/mishhubc/index.html',
    imageLink: './Art/mishhubc/image.gif',
    author: 'Mihai Jicu',
    githubLink: 'https://github.com/mishhubc'
  },
  {
    artName: 'Loading Eggs',
    pageLink: '.Art/j-fraza/index.html',
    imageLink: '.Art/j-fraza/TJSrTcKcmf.gif',
    author: 'j-fraza',
    githubLink: 'https://github.com/j-fraza'
  },
  {
    artName: 'Taiko no Tastujin',
    pageLink: './Art/kirstymullen/index.html',
    imageLink: './Art/kirstymullen/taiko.gif',
    author: 'kirstymullen',
    githubLink: 'https://github.com/kirstymullen'
  },
  {
    artName: 'Rotate Hover Color',
    pageLink: './Art/rotateColor/index.html',
    imageLink: './Art/rotateColor/rotateColor.gif',
    author: 'Luis',
    githubLink: 'https://github.com/luigi970'
  },
  {
    artName: 'Sunset',
    pageLink: './Art/cataopriscila/index.html',
    imageLink: './Art/cataopriscila/sunset.gif',
    author: 'Catao',
    githubLink: 'https://github.com/cataopriscila'
  },
  {
    pageLink: './Art/Kwabena-Agyeman/index.html',
    imageLink: './Art/Kwabena-Agyeman/project.GIF',
    author: 'Kwabena-Agyeman',
    githubLink: 'https://github.com/Kwabena-Agyeman'
  },
  {
    pageLink: '.Art/AndyJacko/index.html',
    imageLink: '.Art/AndyJacko/yoyo.gif',
    author: 'Andy Jacko',
    githubLink: 'https://github.com/AndyJacko'
  },
  {
    pageLink: './Art/shake/index.html',
    imageLink: './Art/shake/file.gif',
    author: 'yoududecomposer',
    githubLink: 'https://github.com/yourdudecomposer'
  },

  {
    pageLink: './Art/circle-animation/index.html',
    imageLink: './Art/circle-animation/animate.gif',
    author: 'Vimal',
    githubLink: 'https://github.com/vimalraveendra'
  },
  {
    artName: 'Fade Loading',
    pageLink: './Art/HuePham/index.html',
    imageLink: './Art/HuePham/loading.gif',
    author: 'Hue Pham',
    githubLink: 'https://github.com/hue113'
  },
  {
    artName: 'Testanimation',
    pageLink: './Art/Testanimation/index.html',
    imageLink: './Art/Testanimation/cloud.gif',
    author: 'Toby',
    githubLink: 'https://github.com/tobybase'
  },
  {
    artName: 'Bouncing Ball',
    pageLink: './Art/surajondev/index.html',
    imageLink: './Art/surajondev/animation.gif',
    author: 'Suraj Vishwakarma',
    githubLink: 'https://github.com/surajondev'
  },
  {
    artName: 'ONLY CSS 3D CUBE',
    pageLink: './Art/Milind/index.html',
    imageLink: './Art/Milind/magic.gif',
    author: 'Milind Pawar',
    githubLink: 'https://github.com/milindpawar007'
  },
  {
    pageLink: './Art/circle2square/index.html',
    imageLink: './Art/circle2square/csdojo.gif',
    author: 'csdojo',
    githubLink: 'https://github.com/csdojo'
  },
  {
    artName: 'Star',
    pageLink: './Art/jh-chen/animation.html',
    imageLink: './Art/jh-chen/star.gif',
    author: 'J.H. Chen',
    githubLink: 'https://github.com/jh-chen95'
  },
  {
    artName: 'Amazing Animation',
    pageLink: './Art/Kira_Animation/index.html',
    imageLink: './Art/Kira_Animation/image.gif',
    author: 'Asad Khan',
    githubLink: 'https://github.com/kira00007'
  },
  {
    artName: 'Swizzy',
    pageLink: './Art/Uche-Azubuko/index.html',
    imageLink: './Art/Uche-Azubuko/swizzy.gif',
    author: 'Uche Azubuko',
    githubLink: 'https://github.com/UcheAzubuko'
  },
  {
    artName: 'Animated Bike Wheels',
    pageLink: './Art/Animated-Bike-Wheels/index.html',
    imageLink: './Art/Animated-Bike-Wheels/bike.gif',
    author: 'Joey Kyber',
    githubLink: 'https://github.com/jtkyber'
  },
  {
    artName: 'ZTM Title Animation',
    pageLink: './Art/JMCrawf/index.html',
    imageLink: './Art/JMCrawf/animation.gif',
    author: 'James Crawford',
    githubLink: 'https://github.com/JMCrawf/'
  },
  {
    artName: 'Bouncers',
    pageLink: './Art/Bouncers/index.html',
    imageLink: './Art/Bouncers/giphy.gif',
    author: 'Peter Rawlings',
    githubLink: 'https://github.com/Pedginald'
  },
  {
    artName: 'My-Anim.R',
    pageLink: './Art/My-Anim.R/index.html',
    imageLink: './Art/My-Anim.R/BackGround.gif',
    author: 'Roshan Amjad',
    githubLink: 'https://github.com/roshanamjad'
  },
  {
    artName: 'Robot',
    pageLink: './Art/Robot/robot.html',
    imageLink: './Art/Robot/Robot.gif',
    author: 'Yun',
    githubLink: 'https://github.com/yunjoanyu'
  },
  {
    artName: 'Animazing',
    pageLink: './Art/Animazing/skew.html',
    imageLink: './Art/Animazing/cropgif.gif',
    author: 'Arfel Ray',
    githubLink: 'https://github.com/arfelrayarriola'
  },
  {
    pageLink: './Art/Akash/smiley.html',
    imageLink: './Art/Akash/smiley.gif',
    author: 'Akash',
    githubLink: 'https://github.com/aksh-22'
  },
  {
    artName: 'ReactLogoAnimation',
    pageLink: './Art/sanketanimation/index.html',
    imageLink: './Art/sanketanimation/triangle.gif',
    author: 'sanketwakhare',
    githubLink: 'https://github.com/sanketwakhare'
  },
  {
    artName: 'Disco',
    pageLink: './Art/Disco/index.html',
    imageLink: './Art/Disco/Disco.gif',
    author: 'Anu',
    githubLink: 'https://github.com/anudesh98'
  },
  {
    pageLink: './Art/windmill/windmill.html',
    imageLink: './Art/windmill/windmill.gif',
    author: 'WindCy',
    githubLink: 'https://github.com/windycy'
  },
  {
    artName: 'Beating Speaker',
    pageLink: './Art/beating-speaker/index.html',
    imageLink: './Art/beating-speaker/BeatingSpeaker.gif',
    author: 'TheCoderJT',
    githubLink: 'https://github.com/TheCoderJT'
  },
  {
    artName: 'Mesmerizing Loader',
    pageLink: './Art/MesmerizingLoader/index.html',
    imageLink: './Art/MesmerizingLoader/mesmerizing_loader.gif',
    author: 'Gutu Galuppo',
    githubLink: 'https://github.com/gutugaluppo'
  },
  {
    artName: 'Rocket ship',
    pageLink: './Art/Rocket_ship/index.html',
    imageLink: './Art/Rocket_ship/Rocket-Ship.gif',
    author: 'Gutu Galuppo',
    githubLink: 'https://github.com/gutugaluppo'
  },
  {
    artName: 'Amatron',
    pageLink: './Art/Amatron/index.html',
    imageLink: 'https://media1.giphy.com/media/9cJE8Znq6Ghd66duIz/giphy.gif',
    author: 'John Maturan',
    githubLink: 'https://github.com/JohnMaturan97'
  },
  {
    artName: 'AnimatD',
    pageLink: './Art/dhruvm/index.html',
    author: 'dhruvhm',
    githubLink: 'https://github.com/dhruvhm'
  },
  {
    artName: 'SohaibAnimation',
    pageLink: './Art/SohaibAnimation/index.html',
    imageLink: './Art/SohaibAnimation/animatedcircle.gif',
    author: 'Sohaib',
    githubLink: 'https://github.com/SohaibAfani'
  },
  {
    artName: 'KakashiHead',
    pageLink: './Art/HamizJamil/index.html',
    imageLink: './Art/HamizJamil/kakashianimation.gif',
    author: 'Hamiz',
    githubLink: 'https://github.com/HamizJamil'
  },
  {
    artName: 'PedroHFSilva',
    pageLink: './Art/pedrohfranklin/index.html',
    imageLink: './Art/pedrohfranklin/animatedcircle.gif',
    author: 'Pedro Franklin',
    githubLink: 'https://github.com/pedrohfranklin'
  },
  {
    artName: 'K.I.T.T.',
    pageLink: './Art/GAlexandruD/index.html',
    imageLink: './Art/GAlexandruD/kitt_centered.gif',
    author: 'GAlexandruD',
    githubLink: 'https://github.com/GAlexandruD'
  },
  {
    artName: 'The Spinning Tuba',
    pageLink: './Art/dr-tuba/index.html',
    imageLink: './Art/dr-tuba/spinningtuba.gif',
    author: 'Steve Vaughn',
    githubLink: 'https://github.com/dr-tuba'
  },
  {
    artName: 'AniMc',
    pageLink: './Art/anna0mclachlan/index.html',
    imageLink: './Art/anna0mclachlan/ani2.gif',
    author: 'anna0mclachlan',
    githubLink: 'https://github.com/anna0mclachlan'
  },
  {
    artName: 'Mouataz',
    pageLink: './Art/Mouataz/index.html',
    author: 'Mouataz',
    githubLink: 'https://github.com/MouatazKad'
  },
  {
    artName: 'TomatoSpin',
    pageLink: './Art/tomatoSpin/index.html',
    author: 'Mateo',
    githubLink: 'https://github.com/mateodibenedetto'  
  },
  {
    artName: "Animating",
    pageLink: './Art/Animating/index.html',
    imageLink: './Art/Animating/2021-06-05_17_10_54-Greenshot.jpg',
    author: 'Sahil Shailesh Pedamkar',
    githubLink: 'https://github.com/sahilpedamkar21'
  },
  {
    artName: 'Moving Car',
    pageLink: './Art/Manali/index.html',
    imageLink: './Art/Manali/Movingcar.gif',
    author: 'Manali',
    githubLink: 'https://github.com/Mana21li'
  },
  {
    artName: 'ShibaInu',
    pageLink: './Art/Shiinoya/index.html',
    imageLink: './Art/Shiinoya/ShibaInu.gif',
    author: 'Shiinoya',
    githubLink: 'https://github.com/Shiinoya'
  },
  {
    artName: 'animatronic',
    pageLink: './Art/animatronic/index.html',
    imageLink: './Art/animatronic/style.css',
    author: 'umer381a',
    githubLink: 'https://github.com/umer381a'
  },
<<<<<<< HEAD
  { artName: 'Pink Bars',
    pageLink: './Art/rayleigh/rr.html',
    imageLink: './Art/rayleigh/pinkbars.gif',
    author: 'Rayleigh',
    githubLink: 'https://github.com/rayleighrozier'
=======
  {
    artName: 'circular motion',
    pageLink: './Art/Aliraza Lalani Animation/index.html',
    imageLink: './Art/Aliraza Lalani Animation/aa.gif',
    author: 'Aliraza Lalani',
    githubLink: 'https://github.com/alirazalalani'
>>>>>>> c8224479
  }
  ];
// +--------------------------------------------------------------------------------+
// +                                                                                +
// +                  YOU DO NOT NEED TO CHANGE ANYTHING BELOW THIS                 +
// +                                                                                +
// +--------------------------------------------------------------------------------+

// Creates cards from the array above
// You don't need to modify this
let contents = [];
Shuffle(cards).forEach((c) => {
  contents.push([
    `<li class="card">` +
      `<a href='${c.pageLink}'>` +
      `<img class="art-image" src='${c.imageLink}' alt='${c.artName}' />` +
      `</a>` +
      `<div class="flex-content">` +
      `<a href='${c.pageLink}'><h3 class="art-title">${c.artName}</h3></a>` +
      `<p class='author'><a href="${c.githubLink}" target="_blank"><i class="fab fa-github"></i> ${c.author}</a> </p>` +
      `</div>` +
      `</li>`
  ]);
});

document.getElementById('cards').innerHTML = contents;

function Shuffle(o) {
  for (
    var j, x, i = o.length;
    i;
    j = parseInt(Math.random() * i), x = o[--i], o[i] = o[j], o[j] = x
  );
  return o;
}<|MERGE_RESOLUTION|>--- conflicted
+++ resolved
@@ -5248,20 +5248,18 @@
     author: 'umer381a',
     githubLink: 'https://github.com/umer381a'
   },
-<<<<<<< HEAD
   { artName: 'Pink Bars',
     pageLink: './Art/rayleigh/rr.html',
     imageLink: './Art/rayleigh/pinkbars.gif',
     author: 'Rayleigh',
     githubLink: 'https://github.com/rayleighrozier'
-=======
+  },
   {
     artName: 'circular motion',
     pageLink: './Art/Aliraza Lalani Animation/index.html',
     imageLink: './Art/Aliraza Lalani Animation/aa.gif',
     author: 'Aliraza Lalani',
     githubLink: 'https://github.com/alirazalalani'
->>>>>>> c8224479
   }
   ];
 // +--------------------------------------------------------------------------------+
