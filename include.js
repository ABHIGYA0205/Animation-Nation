--- conflicted
+++ resolved
@@ -1937,13 +1937,13 @@
     githubLink: "https://github.com/chaitali-more"
   },
   {
-<<<<<<< HEAD
     artName: "Rotate Circle",
     pageLink: "./Art/dimor/animation.html",
     imageLink: "./Art/dimor/rotate.gif",
     author: "dimor",
     githubLink: "https://github.com/dimor"
-=======
+  },
+  {
     artName: "Hello world",
     pageLink: "./Art/warren8689/index.html",
     imageLink: "./Art/warren8689/screenshot.png",
@@ -1956,7 +1956,6 @@
     imageLink: "./Art/DICHAMOTO/360_Varial_Kickflip.gif",
     author: "DICHAMOTO",
     githubLink: "https://github.com/DICHAMOTO"
->>>>>>> 3270bcfb
   }
 ];
 
