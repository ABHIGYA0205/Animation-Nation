let cards = [
  {
    artName: 'DayToNight',
    pageLink: './Art/DayToNight By Arpan/index.html',
    imageLink: './Art/Joy/DayToNight By Arpan/giphy.gif',
    author: 'ArpanGyawali',
    githubLink: 'https://github.com/ArpanGyawali'
  },
  {
    artName: 'Dog animation',
    pageLink: './Art/AbhishekSingh-Animation-Contribution/index.html',
    imageLink: './Art/AbhishekSingh-Animation-Contribution/gif.png',
    author: 'Abhishek Singh',
    githubLink: 'https://github.com/Abhishek-555'
  },
  {
    artName: 'CSS Loader',
    pageLink: './Art/BenCullen/index.html',
    imageLink: './Art/BenCullen/Bens CSS Loader.gif',
    author: 'Ben Cullen',
    githubLink: 'https://github.com/BenjaminCullen1'
  },
  {
    artName: 'Flag',
    pageLink: './Art/IurianSimionDorin/index.html',
    imageLink: './Art/IurianSimionDorin/flag.gif',
    author: 'IurianSimionDorin',
    githubLink: 'https://github.com/IurianSimionDorin'
  },
  {
    artName: 'Rainbow Text Spin',
    pageLink: './Art/mallen13/index.html',
    imageLink: 'stillPic.jpg',
    author: 'mallen2013',
    githubLink: 'https://github.com/mallen2013'
  },
  {
    artName: 'Disco Bubble',
    pageLink: './Art/konstantify/index.html',
    imageLink: './Art/konstantify/konst.gif',
    author: 'Constantin',
    githubLink: 'https://github.com/konstantin0s'
  },
  {
    artName: 'Art',
    pageLink: './Art/mishra-parth/index.html',
    imageLink: './Art/mishra-parth/mishra-parth-project.gif',
    author: 'Parth',
    githubLink: 'https://github.com/mishra-parth'
  },
  {
    artName: 'Aymat',
    pageLink: './Art/aymat/index.html',
    imageLink: './Art/aymat/Capture.gif',
    author: 'aysha30',
    githubLink: 'https://github.com/aysha30'
  },
  {
    artName: 'Scissors Cutting Animation (CSS only)',
    pageLink: './Art/CoffeeAnimation/index.html',
    imageLink: './Art/CoffeeAnimation/scissors-cutting-animation.gif',
    author: 'Angelo Marcinnò',
    githubLink: 'https://github.com/angelo24782'
  },
  {
    artName: 'Cool CSS Preloader',
    pageLink: './Art/Himanshu_Kumawat/index.html',
    imageLink: './Art/Himanshu_Kumawat/preloader.gif',
    author: 'Himanshu Kumawat',
    githubLink: 'https://github.com/013himanshu'
  },
  {
    artName: 'Troll-Ball',
    pageLink: './Art/ivantbv/index.html',
    imageLink: './Art/ivantbv/troll-ball.gif',
    author: 'ivantbv',
    githubLink: 'https://github.com/ivantbv'
  },
  {
    artName: 'CSS heART',
    pageLink: './Art/Aarush/Heart.html',
    imageLink: './Art/Aarush/Heart.png',
    author: 'Aarush Bhat',
    githubLink: 'https://github.com/r-ush'
  },
  {
    artName: 'Image With Gray Scale Effect',
    pageLink: './Art/Image With Gray Scale Effect',
    imageLink:
      './Art/Image With Gray Scale Effect/Image-With-Gray-Scale-Effect.gif',
    author: 'Vikrant Kumar',
    githubLink: 'https://github.com/VikrantKu333'
  },
  {
    artname: 'Animation-Cool',
    pageLink: './Art/apilacharya/index.html',
    imageLink: './Art/apilacharya/animation-cool.gif',
    author: 'Apil Raj Acharya',
    githubLink: 'https://github.com/apilacharya'
  },

  {
    artName: 'covid-19',
    pageLink: './Art/shivam12k/index.html',
    videoLink: './Art/cell/cell.mp4',
    author: 'shivam12k',
    githubLink: 'https://github.com/shivam12k'
  },
  {
    artName: 'Bouncing Heart',
    pageLink: './Art/love2cr3ate/index.html',
    imageLink: './Art/love2cr3ate/bouncing-heart.gif',
    author: 'l0ve2cr3ate',
    githubLink: 'https://github.com/l0ve2cr3ate'
  },
  {
    artName: 'Animated-Loading',
    pageLink: './Art/Animated-Loading/index.html',
    imageLink: './Art/Animated-Loading/Animated-Loading.gif',
    author: 'Mehul1011',
    githubLink: 'https://github.com/mehul1011'
  },
  {
    artName: 'covid-19',
    pageLink: './Art/shivam12k/index.html',
    // videoLink: './Art/cell/cell.mp4',
    imageLink: '#',
    author: 'shivam12k',
    githubLink: 'https://github.com/shivam12k'
  },
  {
    artName: 'Mag-animation',
    pageLink: './Art/Mag-D-Alena/index.html',
    imageLink: './Art/Mag-D-Alena/Mag-animation.gif',
    author: 'Magdalena BenBassat-Luszczynska',
    githubLink: 'https://github.com/mag-d-alen'
  },
  {
    artName: 'ThomasTobe',
    pageLink: './Art/ThomasTobe/index.html',
    imageLink: './Art/ThomasTobe/rotation.gif',
    author: 'ThomasTobe',
    githubLink: 'https://github.com/ThomasTobe'
  },
  {
    artName: 'Life Of Coder',
    pageLink: './Art/DevarshiDoshi/index.html',
    imageLink: './Art/DevarshiDoshi/Life Of Coder.gif',
    author: 'DevarshiDoshi',
    githubLink: 'https://github.com/devarshidoshi'
  },

  {
    artName: 'That Animation',
    pageLink: './Art/MaKloudz/index.html',
    imageLink: './Art/MaKloudz/dat-animation.gif',
    author: 'Blessing Mutava',
    githubLink: 'https://github.com/MaKloudz'
  },
  {
    artName: 'animatron',
    pageLink: './Art/animatron/index.html',
    imageLink: './Art/animatron/trance.gif',
    author: 'nick981837',
    githubLink: 'https://github.com/nick981837'
  },
  {
    artName: 'ZTM Animation',
    pageLink: './Art/EricPuskas/index.html',
    imageLink: './Art/EricPuskas/index.gif',
    author: 'Eric Puskas',
    githubLink: 'https://github.com/EricPuskas'
  },
  {
    artName: 'LSD Rainbow Trip: Phase 1',
    pageLink: './Art/AbsMechanik/index.html',
    imageLink: './Art/AbsMechanik/AbsMechanik_Animation.gif',
    author: 'AbsMechanik',
    githubLink: 'https://github.com/AbsMechanik'
  },
  {
    artName: 'Christmas Lights',
    pageLink: './Art/Futuregit/index.html',
    imageLink: './Art/Futuregit/Christmas-Lights.gif',
    author: 'Futuregit',
    githubLink: 'https://github.com/Futuregit'
  },
  {
    artName: 'space zoo',
    pageLink: './Art/space_zoo/index.html',
    imageLink: './Art/space_zoo/space_zoo.gif',
    author: 'yuwen-c',
    githubLink: 'https://github.com/yuwen-c'
  },
  {
    artName: 'neon-text flicker glow',
    pageLink: './Art/neon-text flicker glow/neon.html',
    videoLink: './Art/neon-text flicker glow/neon-text flicker glow.gif',
    author: 'Ajay Tyagi',
    githubLink: 'https://github.com/imajaytyagi'
  },
  {
    artName: 'Dice Animation',
    pageLink: './Art/Dice-Animation/dice_animation.html',
    videoLink: './Art/Dice-Animation/dice.gif',
    author: 'Ronit DuttA',
    githubLink: 'https://github.com/RD91'
  },
  {
    artName: 'Fruit Dancing',
    pageLink: './Art/carlacentenor/index.html',
    imageLink: './Art/carlacentenor/fruit.gif',
    author: 'carlacentenor',
    githubLink: 'https://github.com/carlacentenor'
  },
  {
    artName: 'eyes',
    pageLink: './Art/eyes/index.html',
    imageLink: './Art/eyes/eyes.gif',
    author: 'yuwen-c',
    githubLink: 'https://github.com/yuwen-c'
  },
  {
    artName: 'Spooktober Hacktoberfest',
    pageLink: './Art/FredAmartey/index.html',
    imageLink: './Art/FredAmartey/thumbnaill.gif',
    author: 'Fred Amartey',
    githubLink: 'https://github.com/FredAmartey'
  },
  {
    artName: 'Star Wars?',
    pageLink: './Art/henryvalbuena/index.html',
    imageLink: './Art/henryvalbuena/index.gif',
    author: 'Henry Valbuena',
    githubLink: 'https://github.com/henryvalbuena'
  },
  {
    artName: 'UFO',
    pageLink: './Art/UFO/index.html',
    imageLink: './Art/UFO/UFO.png',
    author: 'Abhinav Singh @abhinav9910',
    githubLink: 'https://github.com/abhinav9910'
  },
  {
    artName: 'The Ripple',
    pageLink: './Art/Anmol2/index.html',
    imageLink: './Art/Anmol2/ripple.png',
    author: 'Anmol',
    githubLink: 'https://github.com/Anmol270900'
  },
  {
    artName: 'Rainbow loader',
    pageLink: './Art/ka-hn/rainbow.html',
    imageLink: './Art/ka-hn/rainbow.gif',
    author: 'Karim Hussain',
    githubLink: 'https://github.com/ka-hn'
  },
  {
    artName: 'Action Cam',
    pageLink: './Art/Donovan/index.html',
    imageLink: './Art/Donovan/pureCSS-animation.gif',
    author: 'Donovan Hunter',
    githubLink: 'https://github.com/dhdcode'
  },
  {
    artName: 'The Sun',
    pageLink: './Art/Anmol/index.html',
    imageLink: './Art/Anmol/sun.png',
    author: 'Anmol',
    githubLink: 'https://github.com/Anmol270900'
  },
  {
    artName: 'Flashing Pumpkin',
    pageLink: './Art/KatrinaRose14/index.html',
    imageLink: './Art/KatrinaRose14/FlashingPumpkin.gif',
    author: 'Katrina Yates',
    githubLink: 'https://github.com/KatrinaRose14'
  },
  {
    artName: 'Flipbox',
    pageLink: './Art/Prasheel/index.html',
    imageLink: './Art/Prasheel/flip.gif',
    author: 'Prasheel Soni',
    githubLink: 'https://github.com/ps011'
  },
  {
    artName: '2019 Wave',
    pageLink: './Art/chris-aqui/index.html',
    imageLink: './Art/chris-aqui/2019-jump.gif',
    author: 'Christine Aqui',
    githubLink: 'https://github.com/christine-aqui'
  },
  {
    artName: 'Hover Button Animation',
    pageLink: './Art/Vipul/hover.html',
    imageLink: './Art/Vipul/Screenshot2.png',
    author: 'Vipul',
    githubLink: 'https://github.com/vipuljain08'
  },
  {
    artName: 'Start From Zero',
    pageLink: './Art/Robihdy/index.html',
    imageLink: './Art/Robihdy/start-from-zero.png',
    author: 'Robihdy',
    githubLink: 'https://github.com/Robihdy'
  },
  {
    artName: 'Local Host metaphor',
    pageLink: './Art/Akbar-Cyber/index.html',
    imageLink: './Art/Prateek/localhost.png',
    author: 'Prateek',
    githubLink: 'https://github.com/prateekpatrick'
  },
  {
    artName: 'Akbar-Cyber',
    pageLink: './Art/Akbar-Cyber/index.html',
    imageLink: './Art/Akbar-Cyber/akbar.gif',
    author: 'Akbar',
    githubLink: 'https://github.com/Akbar-Cyber'
  },
  {
    artName: 'Sliding Lines',
    pageLink: './Art/erics0n/sliding-lines/index.html',
    imageLink: './Art/erics0n/sliding-lines/image.gif',
    author: 'erics0n',
    githubLink: 'https://github.com/erics0n'
  },
  {
    artName: 'Triangle',
    pageLink: './Art/Joy/triangle/triangle.html',
    imageLink: './Art/Joy/triangle/triangle.gif',
    author: 'Joy',
    githubLink: 'https://github.com/royranger'
  },
  {
    artName: 'Cube',
    pageLink: './Art/Joy/cube/cube.html',
    imageLink: './Art/Joy/cube/cube.gif',
    author: 'Joy',
    githubLink: 'https://github.com/royranger'
  },
  {
    artName: 'Burger Menu',
    pageLink: './Art/mctrl/burger.html',
    imageLink: './Art/mctrl/burger.gif',
    author: 'Martina',
    githubLink: 'https://github.com/mctrl'
  },
  {
    artName: 'Square Loader',
    pageLink: './Art/Hemant/index.html',
    imageLink: './Art/Hemant/loader.gif',
    author: 'Hemant Garg',
    githubLink: 'https://github.com/hemant-garg'
  },
  {
    artName: 'wake up, neo...',
    pageLink: './Art/samirjouni/TributeToTheMatrix.html',
    imageLink: './Art/samirjouni/sample.gif',
    author: 'Samir Jouni',
    githubLink: 'https://github.com/samirjouni'
  },
  {
    artName: 'Tribute To COD4MW',
    pageLink: './Art/samirjouni2/index.html',
    imageLink: './Art/samirjouni2/sample.gif',
    author: 'Samir Jouni',
    githubLink: 'https://github.com/samirjouni'
  },
  {
    artName: 'Planet',
    pageLink: './Art/ArthurDoom/planet.html',
    imageLink: './Art/ArthurDoom/planet.gif',
    author: 'ArthurDoom',
    githubLink: 'https://github.com/ArthurDoom'
  },
  {
    artName: 'SquarPy',
    pageLink: './Art/Utkarsh/index.html',
    imageLink: './Art/Utkarsh/hack.gif',
    author: 'utkarsh',
    githubLink: 'https://github.com/Utkarsh2604'
  },
  {
    artName: 'Circle',
    pageLink: './Art/Oliver/Circle.html',
    imageLink: './Art/Oliver/circle.gif',
    author: 'Oliver',
    githubLink: 'https://github.com/oliver-gomes'
  },
  {
    artName: 'Ellipse Loader',
    pageLink: './Art/VaibhavKhulbe/EllipseLoader.html',
    imageLink: './Art/VaibhavKhulbe/ellipseLoader.gif',
    author: 'Vaibhav Khulbe',
    githubLink: 'https://github.com/Kvaibhav01'
  },
  {
    artName: 'Simple Loader',
    pageLink: './Art/soumsps/simpleload.html',
    imageLink: './Art/soumsps/sample.gif',
    author: 'Soumendu Sinha',
    githubLink: 'https://github.com/soumsps'
  },
  {
    artName: 'Rollodex',
    pageLink: './Art/Shruti/rolling.html',
    imageLink: './Art/Shruti/rolling.gif',
    author: 'Shruti',
    githubLink: 'https://github.com/shruti49'
  },
  {
    artName: 'Cute Cat',
    pageLink: './Art/Alghi/cat.html',
    imageLink: './Art/Alghi/cat.gif',
    author: 'Alghi',
    githubLink: 'https://github.com/darklordace'
  },
  {
    artName: 'r2d2d starwerz',
    pageLink: './Art/izzycs/index.html',
    imageLink: './Art/izzycs/r2d2d.gif',
    author: 'Joy',
    githubLink: 'https://github.com/izzycs'
  },
  {
    artName: 'ZtM Text',
    pageLink: './Art/Di4iMoRtAl/ZtM_text_animation.html',
    imageLink: './Art/Di4iMoRtAl/ZtM_animation.gif',
    author: 'Di4iMoRtAl',
    githubLink: 'https://github.com/dppeykov'
  },
  {
    artName: 'Circles',
    pageLink: './Art/Bhuvana/circles.html',
    imageLink: './Art/Bhuvana/circles.gif',
    author: 'Bhuvana',
    githubLink: 'https://github.com/bhuvana-guna'
  },
  {
    artName: 'Bird',
    pageLink: './Art/Bhuvana/bird.html',
    imageLink: './Art/Bhuvana/bird.gif',
    author: 'Bhuvana',
    githubLink: 'https://github.com/bhuvana-guna'
  },
  {
    artName: 'Loader',
    pageLink: './Art/Bhuvana/loader.html',
    imageLink: './Art/Bhuvana/loader.gif',
    author: 'Bhuvana',
    githubLink: 'https://github.com/bhuvana-guna'
  },
  {
    artName: 'Simple blinking loading circles',
    pageLink: './Art/Rahul/index.html',
    imageLink: './Art/Rahul/loading.gif',
    author: 'Rahul',
    githubLink: 'https://github.com/kohli6010'
  },
  {
    artName: 'Css Pulse',
    pageLink: './Art/Aszmel/pulse.html',
    imageLink: './Art/Aszmel/css_pulse.gif',
    author: 'Aszmel',
    githubLink: 'https://github.com/Aszmel'
  },
  {
    artName: 'Circle Bounce',
    pageLink: './Art/Edmund/index.html',
    imageLink: './Art/Edmund/circle-bounce.gif',
    author: 'Edmund',
    githubLink: 'https://github.com/edmund1645'
  },
  {
    artName: 'Heart Beating',
    pageLink: './Art/Regem/index.html',
    imageLink: './Art/Regem/heart.jpg',
    author: 'Regem',
    githubLink: 'https://github.com/GemzBond'
  },
  {
    artName: 'Fading Circles',
    pageLink: './Art/Ankit/fadeCircle.html',
    imageLink: './Art/Ankit/fadeCircles.png',
    author: 'Ankit Srivastava',
    githubLink: 'https://github.com/a18nov'
  },
  {
    artName: 'Hacktoberfest 2019',
    pageLink: './Art/jpk3lly/animation.html',
    imageLink: './Art/jpk3lly/JPs_Animation_GIF.gif',
    author: 'jpk3lly',
    githubLink: 'https://github.com/jpk3lly'
  },
  {
    artName: 'Name Rotator',
    pageLink: './Art/Meet/name.html',
    imageLink: './Art/Meet/name.gif',
    author: 'Meet',
    githubLink: 'https://github.com/Meet1103'
  },
  {
    artName: 'Ball Rotator',
    pageLink: './Art/Bibekpreet/index.html',
    imageLink: './Art/Bibekpreet/ball.gif',
    author: 'Bibekpreet',
    githubLink: 'https://github.com/bibekpreet99'
  },
  {
    artName: 'ephiphany',
    pageLink: './Art/OctavianIlies/index.html',
    imageLink: './Art/OctavianIlies/ephiphany.gif',
    author: 'OctavianIlies',
    githubLink: 'https://github.com/OctavianIlies'
  },
  {
    artName: 'Loading',
    pageLink: './Art/jh1992jh/loading.html',
    imageLink: './Art/jh1992jh/loading.gif',
    author: 'jh1992jh',
    githubLink: 'https://github.com/jh1992jh'
  },
  {
    artName: 'ZTM Colors',
    pageLink: './Art/Godnon/index.html',
    imageLink: './Art/Godnon/ZTMcAnim.gif',
    author: 'Godnon',
    githubLink: 'https://github.com/godnondsilva'
  },
  {
    artName: 'Hover Effect',
    pageLink: './Art/Shubhankar/index.html',
    imageLink: './Art/Shubhankar/hackoctober.gif',
    author: 'Shubhankar',
    githubLink: 'https://github.com/shubhdwiv12'
  },
  {
    artName: 'Bouncing Fading Circles',
    pageLink: './Art/AyoubIssaad/index.html',
    imageLink: './Art/AyoubIssaad/BouncingFadingCircles.gif',
    author: 'AyoubIssaad',
    githubLink: 'https://github.com/AyoubIssaad'
  },
  {
    artName: '5 balls preloader',
    pageLink: './Art/Nnaji-Victor/index.html',
    imageLink: './Art/Nnaji-Victor/5_balls.gif',
    author: 'Nnaji Victor',
    githubLink: 'https://github.com/Nnaji-Victor'
  },
  {
    artName: 'ZTM Bouncer',
    pageLink: './Art/Josia/bouncer.html',
    imageLink: './Art/Josia/ztmbouncer.gif',
    author: 'Josia Rodriguez',
    githubLink: 'https://github.com/josiarod'
  },
  {
    artName: 'Hacktober loading animation',
    pageLink: './Art/mehul1011/index.html',
    imageLink: './Art/mehul1011/loading.gif',
    author: 'Mehul1011',
    githubLink: 'https://github.com/mehul1011'
  },
  {
    artName: 'Loading Dots',
    pageLink: './Art/devSergiu/index.html',
    imageLink: './Art/devSergiu/loading.gif',
    author: 'devSergiu',
    githubLink: 'https://github.com/devsergiu'
  },
  {
    artName: 'TypeWriter effect',
    pageLink: './Art/Sidharth/Typing_Text.html',
    imageLink: './Art/Sidharth/type_writer.gif',
    author: 'Sidharth',
    githubLink: 'https://github.com/Sidharth98'
  },
  {
    artName: 'Blue Spin',
    pageLink: './Art/JamesW/index.html',
    imageLink: './Art/JamesW/hacktober_spin.gif',
    author: 'James Whitney',
    githubLink: 'https://github.com/jameswhitney'
  },
  {
    artName: 'Loading Animation',
    pageLink: './Art/Sidharth/Loading.html',
    imageLink: './Art/Sidharth/Loading.gif',
    author: 'Sidharth',
    githubLink: 'https://github.com/Sidharth98'
  },
  {
    artName: 'Rotation',
    pageLink: './Art/alenanog/index.html',
    imageLink: './Art/alenanog/rotation.gif',
    author: 'Alena A.',
    githubLink: 'https://github.com/alenanog'
  },
  {
    artName: 'Colors in your life',
    pageLink: './Art/Atipahy/colors.html',
    imageLink: './Art/Atipahy/colors.png',
    author: 'Christos Chr',
    githubLink: 'https://github.com/atipaHy'
  },
  {
    artName: 'Orb',
    pageLink: './Art/Jkbicbic/orb.html',
    imageLink: './Art/Jkbicbic/orb.gif',
    author: 'John Kennedy Bicbic',
    githubLink: 'https://github.com/jkbicbic'
  },
  {
    artName: 'Charging...',
    pageLink: './Art/Afraz/charging.html',
    imageLink: './Art/Afraz/charging.gif',
    author: 'Afraz',
    githubLink: 'https://github.com/afrazz'
  },
  {
    artName: 'Charging...',
    pageLink: './Art/DepStep/depstep.html',
    imageLink: './Art/DepStep/depstep.gif',
    author: 'DepStep',
    githubLink: 'https://github.com/stephD'
  },
  {
    artName: 'Dancing Ball...',
    pageLink: './Art/DaveFres/index.html',
    imageLink: './Art/DaveFres/ball.gif',
    author: 'DaveFres',
    githubLink: 'https://github.com/DaveFres'
  },
  {
    artName: 'animatron',
    pageLink: './Art/animatron/index.html',
    imageLink: './Art/animatron/trance.gif',
    author: 'jomahay',
    githubLink: 'https://github.com/jomahay'
  },
  {
    artName: 'Sunshine',
    pageLink: './Art/Pavelisp/sunshine.html',
    imageLink: './Art/Pavelisp/sunshine.gif',
    author: 'Pavel Isp',
    githubLink: 'https://github.com/pavelisp'
  },
  {
    artName: 'SoundBoxes',
    pageLink: './Art/Hbarang/SoundBox.html',
    imageLink: './Art/Hbarang/SoundBoxAnimation.gif',
    author: 'Hbarang',
    githubLink: 'https://github.com/hbarang'
  },
  {
    artName: 'Cheshire',
    pageLink: './Art/Ckanelin/index.html',
    imageLink: './Art/Ckanelin/Cheshire.gif',
    author: 'Ckanelin',
    githubLink: 'https://github.com/ckanelin'
  },
  {
    artName: 'Disappear',
    pageLink: './Art/Stacy/index.html',
    imageLink: './Art/Stacy/disappear.gif',
    author: 'Stacy',
    githubLink: 'https://github.com/stacyholtz6'
  },
  {
    artName: 'Ellipse Spinner',
    pageLink: './Art/Sabina/ellipse_spinner.html',
    imageLink: './Art/Sabina/ellipse_spinner.png',
    author: 'Sabina Abbasova',
    githubLink: 'https://github.com/sabina929'
  },
  {
    artName: 'NightSky',
    pageLink: './Art/AndyS/index.html',
    imageLink: './Art/AndyS/Capture.GIF',
    author: 'AndyS',
    githubLink: 'https://github.com/AndyS1988'
  },
  {
    artName: 'Hungry',
    pageLink: './Art/diegchav/index.html',
    imageLink: './Art/diegchav/hungry.gif',
    author: 'Diego Chz',
    githubLink: 'https://github.com/diegchav'
  },
  {
    artName: 'Hover Text Animation',
    pageLink: './Art/AyoubIssaad2/index.html',
    imageLink: './Art/AyoubIssaad2/hoverTextAnimation.gif',
    author: 'AyoubIssaad',
    githubLink: 'https://github.com/AyoubIssaad'
  },
  {
    artName: 'Colorize',
    pageLink: './Art/JimBratsos/colorize.html',
    imageLink: './Art/JimBratsos/Colorize.gif',
    author: 'Jim Bratsos',
    githubLink: 'https://github.com/JimBratsos'
  },
  {
    artName: 'Hacktober Spooktacular',
    pageLink: 'Art/Elex/index.html',
    imageLink: ['./Art/Elex/hhs.gif'],
    author: 'William Poisel (LordCobra)',
    githubLink: 'https://github.com/epoisel'
  },
  {
    artName: 'Circley',
    pageLink: './Art/Tranjenny/indexjenny.html',
    imageLink: './Art/Tranjenny/zerojenny.gif',
    author: 'Tranjenny',
    githubLink: 'https://github.com/Tranjenny'
  },
  {
    artName: 'My Vietnam',
    pageLink: './Art/nhbduy/index.html',
    imageLink: './Art/nhbduy/my-vietnam.gif',
    author: 'Hoang-Bao-Duy NGUYEN',
    githubLink: 'https://github.com/nhbduy'
  },
  {
    artName: 'Hactoberfest Bus',
    pageLink: './Art/shahpranaf/index.html',
    imageLink: './Art/shahpranaf/hacktoberfest_bus.gif',
    author: 'Pranav Shah',
    githubLink: 'https://github.com/shahpranaf'
  },
  {
    artName: 'Hacktoberfest',
    pageLink: './Art/robihid/index.html',
    imageLink: './Art/robihid/hacktoberfest.png',
    author: 'robihid',
    githubLink: 'https://github.com/robihid'
  },
  {
    artName: 'Hi there',
    pageLink: './Art/Aki/index.html',
    imageLink: './Art/Aki/giphy.gif',
    author: 'Aki',
    githubLink: 'https://github.com/akmalist'
  },
  {
    artName: '3D css animation',
    pageLink: './Art/animationtion/index.html',
    imageLink: './Art/animation/css3drotate.gif',
    author: 'christ',
    githubLink: 'https://github.com/christ-87'
  },
  {
    artName: 'Hacktoberfest 2019!',
    pageLink: './Art/RedSquirrrel/index.html',
    imageLink: './Art/RedSquirrrel/index.html/animation.PNG',
    author: 'RedSquirrrel',
    githubLink: 'https://github.com/RedSquirrrel'
  },
  {
    artName: 'Sliding text',
    pageLink: './Art/Flattopz/index.html',
    imageLink: './Art/Flattopz/SlidingText.gif',
    author: 'Flattopz',
    githubLink: 'https://github.com/hjpunzalan'
  },
  {
    artName: 'Rainbow Color Changer',
    pageLink: './Art/mmshr/index.html',
    imageLink: './Art/mmshr/rainbow.gif',
    author: 'mmosehauer',
    githubLink: 'https://github.com/mmosehauer'
  },
  {
    artName: 'World of Coding',
    pageLink: './Art/tom_kn/coding.html',
    imageLink: './Art/tom_kn/coding.gif',
    author: 'Tamas Knisz',
    githubLink: 'https://github.com/TamasKn'
  },
  {
    artName: 'Initial Bounce',
    pageLink: './Art/Juwana/initial.html',
    imageLink: './Art/Juwana/InitialBounce.gif',
    author: 'Juwana',
    githubLink: 'https://github.com/JZerman2018'
  },
  {
    artName: 'Atom',
    pageLink: './Art/Teva/index.html',
    imageLink: './Art/Teva/atom.gif',
    author: 'Teva',
    githubLink: 'https://github.com/TevaHenry'
  },
  {
    artName: 'Be Awesome',
    pageLink: './Art/TigerAsH/index.html',
    imageLink: './Art/TigerAsH/be-awesome.jpg',
    author: 'TigerAsH',
    githubLink: 'https://github.com/TigerAsH94'
  },
  {
    artName: 'Rainbow Colors',
    pageLink: './Art/Sanjeev/index.html',
    imageLink: './Art/Sanjeev/animation.gif',
    author: 'Sanjeev Panday',
    githubLink: 'https://github.com/Sanjeev-Panday'
  },
  {
    artName: 'ZtM',
    pageLink: './Art/thoyvo/index.html',
    imageLink: './Art/thoyvo/ztm.gif',
    author: 'Thoyvo',
    githubLink: 'https://github.com/thoyvo'
  },
  {
    artName: 'Fast Fishes',
    pageLink: './Art/4ront/index.html',
    imageLink: './Art/4ront/fishes.gif',
    author: '4rontender',
    githubLink: 'https://github.com/RinatValiullov'
  },
  {
    artName: 'Loading...',
    pageLink: './Art/RedSquirrrel2/loading.html',
    imageLink: './Art/RedSquirrrel2/loading.gif',
    author: 'RedSquirrrel',
    githubLink: 'https://github.com/RedSquirrrel'
  },
  {
    artName: 'Animated Cube',
    pageLink: './Art/Animated Cube/index.html',
    imageLink: './Art/Animated Cube/cube.gif',
    author: 'RedSquirrrel',
    githubLink: 'https://github.com/RedSquirrrel'
  },
  {
    artName: 'Calm Ubuntu',
    pageLink: './Art/schupat/index.html',
    imageLink: './Art/schupat/preview.gif',
    author: 'schupat',
    githubLink: 'https://github.com/schupat'
  },
  {
    artName: 'Solar System',
    pageLink: './Art/DSandberg93/index.html',
    imageLink: './Art/DSandberg93/SolarSystem.gif',
    author: 'DSandberg93',
    githubLink: 'https://github.com/DSandberg93'
  },
  {
    artName: 'Boo',
    pageLink: './Art/VerityB/index.html',
    imageLink: './Art/VerityB/boo.gif',
    author: 'VerityB',
    githubLink: 'https://github.com/VerityB'
  },
  {
    artName: 'Hacktoberfest Ghost',
    pageLink: './Art/cTahirih/index.html',
    imageLink: './Art/cTahirih/ghost.png',
    author: 'cTahirih',
    githubLink: 'https://github.com/cTahirih'
  },
  {
    artName: 'Clock',
    pageLink: './Art/Abdul/index.html',
    imageLink: './Art/Abdul/Clock.png',
    author: 'Abdul Rahman',
    githubLink: 'https://github.com/abdulrahman118'
  },
  {
    artName: 'Loading Cube',
    pageLink: './Art/andrearizzello/index.html',
    imageLink: './Art/andrearizzello/index.gif',
    author: 'Andrea Rizzello',
    githubLink: 'https://github.com/andrearizzello'
  },
  {
    artName: 'Wall Dropping Logo',
    pageLink: './Art/shivams136/index.html',
    imageLink: './Art/shivams136/walldrop.gif',
    author: 'Shivam Sharma',
    githubLink: 'https://github.com/ShivamS136'
  },
  {
    artName: 'Infinite Race',
    pageLink: './Art/levermanx/index.html',
    imageLink: './Art/levermanx/anim.gif',
    author: 'Levermanx',
    githubLink: 'https://github.com/levermanx'
  },
  {
    artName: 'Hover to Rotate Text',
    pageLink: './Art/faiz_hameed/index.html',
    imageLink: './Art/faiz_hameed/hackto.gif',
    author: 'Faiz Hameed',
    githubLink: 'https://github.com/faizhameed'
  },
  {
    artName: 'HalloHacktober Greeting!',
    pageLink: './Art/lusalga/index.html',
    imageLink: './Art/lusalga/lu.gif',
    author: 'Lucieni A. Saldanha',
    githubLink: 'https://github.com/lusalga/'
  },
  {
    artName: 'Time goes by',
    pageLink: './Art/WolfgangKreminger/index.html',
    imageLink: './Art/WolfgangKreminger/showcase.gif',
    author: 'Wolfgang Kreminger',
    githubLink: 'https://github.com/r4pt0s'
  },
  {
    artName: 'Bouncing Text!',
    pageLink: './Art/AbdulsalamAbdulrahman/index.html',
    imageLink: './Art/AbdulsalamAbdulrahman/Bouncingtxt.gif',
    author: 'Abdulsalam Abdulrahman',
    githubLink: 'https://github.com/AbdulsalamAbdulrahman/'
  },
  {
    artName: 'Simple Phone Animation',
    pageLink: './Art/Lala/index.html',
    imageLink: './Art/Lala/phone.gif',
    author: 'Olamide Aboyeji',
    githubLink: 'https://github.com/aolamide'
  },
  {
    artName: 'Synthwave Sunset',
    pageLink: './Art/brunobolting/index.html',
    imageLink: './Art/brunobolting/synthwave-sunset.gif',
    author: 'Bruno Bolting',
    githubLink: 'https://github.com/brunobolting/'
  },
  {
    artName: 'That Animation',
    pageLink: './Art/MaKloudz/index.html',
    imageLink: './Art/MaKloudz/dat-animation.gif',
    author: 'Blessing Mutava',
    githubLink: 'https://github.com/MaKloudz'
  },
  {
    artName: 'animatron',
    pageLink: './Art/animatron/index.html',
    imageLink: './Art/animatron/trance.gif',
    author: 'nick981837',
    githubLink: 'https://github.com/nick981837'
  },
  {
    artName: 'abhishek9686',
    pageLink: './Art/abhishek9686/index.html',
    imageLink: './Art/abhishek9686/loading.gif',
    author: 'abhishek9686',
    githubLink: 'https://github.com/abhishek9686'
  },

  {
    artName: 'Animecircles',
    pageLink: './Art/Animecircles/index.html',
    imageLink: './Art/animatron/',
    author: 'Geamoding',
    githubLink: 'https://github.com/gilbertekalea'
  },
  {
    artName: 'ZTM Animation',
    pageLink: './Art/EricPuskas/index.html',
    imageLink: './Art/EricPuskas/index.gif',
    author: 'Eric Puskas',
    githubLink: 'https://github.com/EricPuskas'
  },
  {
    artName: 'LSD Rainbow Trip: Phase 1',
    pageLink: './Art/AbsMechanik/index.html',
    imageLink: './Art/AbsMechanik/AbsMechanik_Animation.gif',
    author: 'AbsMechanik',
    githubLink: 'https://github.com/AbsMechanik'
  },
  {
    artName: 'Christmas Lights',
    pageLink: './Art/Futuregit/index.html',
    imageLink: './Art/Futuregit/Christmas-Lights.gif',
    author: 'Futuregit',
    githubLink: 'https://github.com/Futuregit'
  },
  {
    artName: 'Fruit Dancing',
    pageLink: './Art/carlacentenor/index.html',
    imageLink: './Art/carlacentenor/fruit.gif',
    author: 'carlacentenor',
    githubLink: 'https://github.com/carlacentenor'
  },
  {
    artName: 'Spooktober Hacktoberfest',
    pageLink: './Art/FredAmartey/index.html',
    imageLink: './Art/FredAmartey/thumbnaill.gif',
    author: 'Fred Amartey',
    githubLink: 'https://github.com/FredAmartey'
  },
  {
    artName: 'Star Wars?',
    pageLink: './Art/henryvalbuena/index.html',
    imageLink: './Art/henryvalbuena/index.gif',
    author: 'Henry Valbuena',
    githubLink: 'https://github.com/henryvalbuena'
  },
  {
    artName: 'UFO',
    pageLink: './Art/UFO/index.html',
    imageLink: './Art/UFO/UFO.png',
    author: 'Abhinav Singh @abhinav9910',
    githubLink: 'https://github.com/abhinav9910'
  },
  {
    artName: 'The Ripple',
    pageLink: './Art/Anmol2/index.html',
    imageLink: './Art/Anmol2/ripple.png',
    author: 'Anmol',
    githubLink: 'https://github.com/Anmol270900'
  },
  {
    artName: 'Rainbow loader',
    pageLink: './Art/ka-hn/rainbow.html',
    imageLink: './Art/ka-hn/rainbow.gif',
    author: 'Karim Hussain',
    githubLink: 'https://github.com/ka-hn'
  },
  {
    artName: 'Action Cam',
    pageLink: './Art/Donovan/index.html',
    imageLink: './Art/Donovan/pureCSS-animation.gif',
    author: 'Donovan Hunter',
    githubLink: 'https://github.com/dhdcode'
  },
  {
    artName: 'The Sun',
    pageLink: './Art/Anmol/index.html',
    imageLink: './Art/Anmol/sun.png',
    author: 'Anmol',
    githubLink: 'https://github.com/Anmol270900'
  },
  {
    artName: 'Flashing Pumpkin',
    pageLink: './Art/KatrinaRose14/index.html',
    imageLink: './Art/KatrinaRose14/FlashingPumpkin.gif',
    author: 'Katrina Yates',
    githubLink: 'https://github.com/KatrinaRose14'
  },
  {
    artName: 'Flipbox',
    pageLink: './Art/Prasheel/index.html',
    imageLink: './Art/Prasheel/flip.gif',
    author: 'Prasheel Soni',
    githubLink: 'https://github.com/ps011'
  },
  {
    artName: '2019 Wave',
    pageLink: './Art/chris-aqui/index.html',
    imageLink: './Art/chris-aqui/2019-jump.gif',
    author: 'Christine Aqui',
    githubLink: 'https://github.com/christine-aqui'
  },
  {
    artName: 'Hover Button Animation',
    pageLink: './Art/Vipul/hover.html',
    imageLink: './Art/Vipul/Screenshot2.png',
    author: 'Vipul',
    githubLink: 'https://github.com/vipuljain08'
  },
  {
    artName: 'Start From Zero',
    pageLink: './Art/Robihdy/index.html',
    imageLink: './Art/Robihdy/start-from-zero.png',
    author: 'Robihdy',
    githubLink: 'https://github.com/Robihdy'
  },
  {
    artName: 'Local Host metaphor',
    pageLink: './Art/Akbar-Cyber/index.html',
    imageLink: './Art/Prateek/localhost.png',
    author: 'Prateek',
    githubLink: 'https://github.com/prateekpatrick'
  },
  {
    artName: 'Akbar-Cyber',
    pageLink: './Art/Akbar-Cyber/index.html',
    imageLink: './Art/Akbar-Cyber/akbar.gif',
    author: 'Akbar',
    githubLink: 'https://github.com/Akbar-Cyber'
  },
  {
    artName: 'Sliding Lines',
    pageLink: './Art/erics0n/sliding-lines/index.html',
    imageLink: './Art/erics0n/sliding-lines/image.gif',
    author: 'erics0n',
    githubLink: 'https://github.com/erics0n'
  },
  {
    artName: 'Triangle',
    pageLink: './Art/Joy/triangle/triangle.html',
    imageLink: './Art/Joy/triangle/triangle.gif',
    author: 'Joy',
    githubLink: 'https://github.com/royranger'
  },
  {
    artName: 'Cube',
    pageLink: './Art/Joy/cube/cube.html',
    imageLink: './Art/Joy/cube/cube.gif',
    author: 'Joy',
    githubLink: 'https://github.com/royranger'
  },
  {
    artName: 'Burger Menu',
    pageLink: './Art/mctrl/burger.html',
    imageLink: './Art/mctrl/burger.gif',
    author: 'Martina',
    githubLink: 'https://github.com/mctrl'
  },
  {
    artName: 'Square Loader',
    pageLink: './Art/Hemant/index.html',
    imageLink: './Art/Hemant/loader.gif',
    author: 'Hemant Garg',
    githubLink: 'https://github.com/hemant-garg'
  },
  {
    artName: 'wake up, neo...',
    pageLink: './Art/samirjouni/TributeToTheMatrix.html',
    imageLink: './Art/samirjouni/sample.gif',
    author: 'Samir Jouni',
    githubLink: 'https://github.com/samirjouni'
  },
  {
    artName: 'Tribute To COD4MW',
    pageLink: './Art/samirjouni2/index.html',
    imageLink: './Art/samirjouni2/sample.gif',
    author: 'Samir Jouni',
    githubLink: 'https://github.com/samirjouni'
  },
  {
    artName: 'Planet',
    pageLink: './Art/ArthurDoom/planet.html',
    imageLink: './Art/ArthurDoom/planet.gif',
    author: 'ArthurDoom',
    githubLink: 'https://github.com/ArthurDoom'
  },
  {
    artName: 'SquarPy',
    pageLink: './Art/Utkarsh/index.html',
    imageLink: './Art/Utkarsh/hack.gif',
    author: 'utkarsh',
    githubLink: 'https://github.com/Utkarsh2604'
  },
  {
    artName: 'Circle',
    pageLink: './Art/Oliver/Circle.html',
    imageLink: './Art/Oliver/circle.gif',
    author: 'Oliver',
    githubLink: 'https://github.com/oliver-gomes'
  },
  {
    artName: 'Ellipse Loader',
    pageLink: './Art/VaibhavKhulbe/EllipseLoader.html',
    imageLink: './Art/VaibhavKhulbe/ellipseLoader.gif',
    author: 'Vaibhav Khulbe',
    githubLink: 'https://github.com/Kvaibhav01'
  },
  {
    artName: 'Simple Loader',
    pageLink: './Art/soumsps/simpleload.html',
    imageLink: './Art/soumsps/sample.gif',
    author: 'Soumendu Sinha',
    githubLink: 'https://github.com/soumsps'
  },
  {
    artName: 'Rollodex',
    pageLink: './Art/Shruti/rolling.html',
    imageLink: './Art/Shruti/rolling.gif',
    author: 'Shruti',
    githubLink: 'https://github.com/shruti49'
  },
  {
    artName: 'Cute Cat',
    pageLink: './Art/Alghi/cat.html',
    imageLink: './Art/Alghi/cat.gif',
    author: 'Alghi',
    githubLink: 'https://github.com/darklordace'
  },
  {
    artName: 'ZtM Text',
    pageLink: './Art/Di4iMoRtAl/ZtM_text_animation.html',
    imageLink: './Art/Di4iMoRtAl/ZtM_animation.gif',
    author: 'Di4iMoRtAl',
    githubLink: 'https://github.com/dppeykov'
  },
  {
    artName: 'Circles',
    pageLink: './Art/Bhuvana/circles.html',
    imageLink: './Art/Bhuvana/circles.gif',
    author: 'Bhuvana',
    githubLink: 'https://github.com/bhuvana-guna'
  },
  {
    artName: 'Bird',
    pageLink: './Art/Bhuvana/bird.html',
    imageLink: './Art/Bhuvana/bird.gif',
    author: 'Bhuvana',
    githubLink: 'https://github.com/bhuvana-guna'
  },
  {
    artName: 'Loader',
    pageLink: './Art/Bhuvana/loader.html',
    imageLink: './Art/Bhuvana/loader.gif',
    author: 'Bhuvana',
    githubLink: 'https://github.com/bhuvana-guna'
  },
  {
    artName: 'Simple blinking loading circles',
    pageLink: './Art/Rahul/index.html',
    imageLink: './Art/Rahul/loading.gif',
    author: 'Rahul',
    githubLink: 'https://github.com/kohli6010'
  },
  {
    artName: 'Css Pulse',
    pageLink: './Art/Aszmel/pulse.html',
    imageLink: './Art/Aszmel/css_pulse.gif',
    author: 'Aszmel',
    githubLink: 'https://github.com/Aszmel'
  },
  {
    artName: 'Circle Bounce',
    pageLink: './Art/Edmund/index.html',
    imageLink: './Art/Edmund/circle-bounce.gif',
    author: 'Edmund',
    githubLink: 'https://github.com/edmund1645'
  },
  {
    artName: 'Heart Beating',
    pageLink: './Art/Regem/index.html',
    imageLink: './Art/Regem/heart.jpg',
    author: 'Regem',
    githubLink: 'https://github.com/GemzBond'
  },
  {
    artName: 'Fading Circles',
    pageLink: './Art/Ankit/fadeCircle.html',
    imageLink: './Art/Ankit/fadeCircles.png',
    author: 'Ankit Srivastava',
    githubLink: 'https://github.com/a18nov'
  },
  {
    artName: 'Hacktoberfest 2019',
    pageLink: './Art/jpk3lly/animation.html',
    imageLink: './Art/jpk3lly/JPs_Animation_GIF.gif',
    author: 'jpk3lly',
    githubLink: 'https://github.com/jpk3lly'
  },
  {
    artName: 'Name Rotator',
    pageLink: './Art/Meet/name.html',
    imageLink: './Art/Meet/name.gif',
    author: 'Meet',
    githubLink: 'https://github.com/Meet1103'
  },
  {
    artName: 'Ball Rotator',
    pageLink: './Art/Bibekpreet/index.html',
    imageLink: './Art/Bibekpreet/ball.gif',
    author: 'Bibekpreet',
    githubLink: 'https://github.com/bibekpreet99'
  },
  {
    artName: 'ephiphany',
    pageLink: './Art/OctavianIlies/index.html',
    imageLink: './Art/OctavianIlies/ephiphany.gif',
    author: 'OctavianIlies',
    githubLink: 'https://github.com/OctavianIlies'
  },
  {
    artName: 'Loading',
    pageLink: './Art/jh1992jh/loading.html',
    imageLink: './Art/jh1992jh/loading.gif',
    author: 'jh1992jh',
    githubLink: 'https://github.com/jh1992jh'
  },
  {
    artName: 'ZTM Colors',
    pageLink: './Art/Godnon/index.html',
    imageLink: './Art/Godnon/ZTMcAnim.gif',
    author: 'Godnon',
    githubLink: 'https://github.com/godnondsilva'
  },
  {
    artName: 'Hover Effect',
    pageLink: './Art/Shubhankar/index.html',
    imageLink: './Art/Shubhankar/hackoctober.gif',
    author: 'Shubhankar',
    githubLink: 'https://github.com/shubhdwiv12'
  },
  {
    artName: 'Bouncing Fading Circles',
    pageLink: './Art/AyoubIssaad/index.html',
    imageLink: './Art/AyoubIssaad/BouncingFadingCircles.gif',
    author: 'AyoubIssaad',
    githubLink: 'https://github.com/AyoubIssaad'
  },
  {
    artName: '5 balls preloader',
    pageLink: './Art/Nnaji-Victor/index.html',
    imageLink: './Art/Nnaji-Victor/5_balls.gif',
    author: 'Nnaji Victor',
    githubLink: 'https://github.com/Nnaji-Victor'
  },
  {
    artName: 'ZTM Bouncer',
    pageLink: './Art/Josia/bouncer.html',
    imageLink: './Art/Josia/ztmbouncer.gif',
    author: 'Josia Rodriguez',
    githubLink: 'https://github.com/josiarod'
  },
  {
    artName: 'Hacktober loading animation',
    pageLink: './Art/mehul1011/index.html',
    imageLink: './Art/mehul1011/loading.gif',
    author: 'Mehul1011',
    githubLink: 'https://github.com/mehul1011'
  },
  {
    artName: 'Loading Dots',
    pageLink: './Art/devSergiu/index.html',
    imageLink: './Art/devSergiu/loading.gif',
    author: 'devSergiu',
    githubLink: 'https://github.com/devsergiu'
  },
  {
    artName: 'TypeWriter effect',
    pageLink: './Art/Sidharth/Typing_Text.html',
    imageLink: './Art/Sidharth/type_writer.gif',
    author: 'Sidharth',
    githubLink: 'https://github.com/Sidharth98'
  },
  {
    artName: 'Blue Spin',
    pageLink: './Art/JamesW/index.html',
    imageLink: './Art/JamesW/hacktober_spin.gif',
    author: 'James Whitney',
    githubLink: 'https://github.com/jameswhitney'
  },
  {
    artName: 'Loading Animation',
    pageLink: './Art/Sidharth/Loading.html',
    imageLink: './Art/Sidharth/Loading.gif',
    author: 'Sidharth',
    githubLink: 'https://github.com/Sidharth98'
  },
  {
    artName: 'Rotation',
    pageLink: './Art/alenanog/index.html',
    imageLink: './Art/alenanog/rotation.gif',
    author: 'Alena A.',
    githubLink: 'https://github.com/alenanog'
  },
  {
    artName: 'Colors in your life',
    pageLink: './Art/Atipahy/colors.html',
    imageLink: './Art/Atipahy/colors.png',
    author: 'Christos Chr',
    githubLink: 'https://github.com/atipaHy'
  },
  {
    artName: 'Orb',
    pageLink: './Art/Jkbicbic/orb.html',
    imageLink: './Art/Jkbicbic/orb.gif',
    author: 'John Kennedy Bicbic',
    githubLink: 'https://github.com/jkbicbic'
  },
  {
    artName: 'Charging...',
    pageLink: './Art/Afraz/charging.html',
    imageLink: './Art/Afraz/charging.gif',
    author: 'Afraz',
    githubLink: 'https://github.com/afrazz'
  },
  {
    artName: 'Charging...',
    pageLink: './Art/DepStep/depstep.html',
    imageLink: './Art/DepStep/depstep.gif',
    author: 'DepStep',
    githubLink: 'https://github.com/stephD'
  },
  {
    artName: 'Dancing Ball...',
    pageLink: './Art/DaveFres/index.html',
    imageLink: './Art/DaveFres/ball.gif',
    author: 'DaveFres',
    githubLink: 'https://github.com/DaveFres'
  },
  {
    artName: 'animatron',
    pageLink: './Art/animatron/index.html',
    imageLink: './Art/animatron/trance.gif',
    author: 'jomahay',
    githubLink: 'https://github.com/jomahay'
  },
  {
    artName: 'Sunshine',
    pageLink: './Art/Pavelisp/sunshine.html',
    imageLink: './Art/Pavelisp/sunshine.gif',
    author: 'Pavel Isp',
    githubLink: 'https://github.com/pavelisp'
  },
  {
    artName: 'SoundBoxes',
    pageLink: './Art/Hbarang/SoundBox.html',
    imageLink: './Art/Hbarang/SoundBoxAnimation.gif',
    author: 'Hbarang',
    githubLink: 'https://github.com/hbarang'
  },
  {
    artName: 'Cheshire',
    pageLink: './Art/Ckanelin/index.html',
    imageLink: './Art/Ckanelin/Cheshire.gif',
    author: 'Ckanelin',
    githubLink: 'https://github.com/ckanelin'
  },
  {
    artName: 'Disappear',
    pageLink: './Art/Stacy/index.html',
    imageLink: './Art/Stacy/disappear.gif',
    author: 'Stacy',
    githubLink: 'https://github.com/stacyholtz6'
  },
  {
    artName: 'Ellipse Spinner',
    pageLink: './Art/Sabina/ellipse_spinner.html',
    imageLink: './Art/Sabina/ellipse_spinner.png',
    author: 'Sabina Abbasova',
    githubLink: 'https://github.com/sabina929'
  },
  {
    artName: 'NightSky',
    pageLink: './Art/AndyS/index.html',
    imageLink: './Art/AndyS/Capture.GIF',
    author: 'AndyS',
    githubLink: 'https://github.com/AndyS1988'
  },
  {
    artName: 'Hungry',
    pageLink: './Art/diegchav/index.html',
    imageLink: './Art/diegchav/hungry.gif',
    author: 'Diego Chz',
    githubLink: 'https://github.com/diegchav'
  },
  {
    artName: 'Hover Text Animation',
    pageLink: './Art/AyoubIssaad2/index.html',
    imageLink: './Art/AyoubIssaad2/hoverTextAnimation.gif',
    author: 'AyoubIssaad',
    githubLink: 'https://github.com/AyoubIssaad'
  },
  {
    artName: 'Colorize',
    pageLink: './Art/JimBratsos/colorize.html',
    imageLink: './Art/JimBratsos/Colorize.gif',
    author: 'Jim Bratsos',
    githubLink: 'https://github.com/JimBratsos'
  },
  {
    artName: 'Hacktober Spooktacular',
    pageLink: 'Art/Elex/index.html',
    imageLink: ['./Art/Elex/hhs.gif'],
    author: 'William Poisel (LordCobra)',
    githubLink: 'https://github.com/epoisel'
  },
  {
    artName: 'Circley',
    pageLink: './Art/Tranjenny/indexjenny.html',
    imageLink: './Art/Tranjenny/zerojenny.gif',
    author: 'Tranjenny',
    githubLink: 'https://github.com/Tranjenny'
  },
  {
    artName: 'My Vietnam',
    pageLink: './Art/nhbduy/index.html',
    imageLink: './Art/nhbduy/my-vietnam.gif',
    author: 'Hoang-Bao-Duy NGUYEN',
    githubLink: 'https://github.com/nhbduy'
  },
  {
    artName: 'Hactoberfest Bus',
    pageLink: './Art/shahpranaf/index.html',
    imageLink: './Art/shahpranaf/hacktoberfest_bus.gif',
    author: 'Pranav Shah',
    githubLink: 'https://github.com/shahpranaf'
  },
  {
    artName: 'Hacktoberfest',
    pageLink: './Art/robihid/index.html',
    imageLink: './Art/robihid/hacktoberfest.png',
    author: 'robihid',
    githubLink: 'https://github.com/robihid'
  },
  {
    artName: 'Hi there',
    pageLink: './Art/Aki/index.html',
    imageLink: './Art/Aki/giphy.gif',
    author: 'Aki',
    githubLink: 'https://github.com/akmalist'
  },
  {
    artName: 'Hacktoberfest 2019!',
    pageLink: './Art/RedSquirrrel/index.html',
    imageLink: './Art/RedSquirrrel/index.html/animation.PNG',
    author: 'RedSquirrrel',
    githubLink: 'https://github.com/RedSquirrrel'
  },
  {
    artName: 'Sliding text',
    pageLink: './Art/Flattopz/index.html',
    imageLink: './Art/Flattopz/SlidingText.gif',
    author: 'Flattopz',
    githubLink: 'https://github.com/hjpunzalan'
  },
  {
    artName: 'Rainbow Color Changer',
    pageLink: './Art/mmshr/index.html',
    imageLink: './Art/mmshr/rainbow.gif',
    author: 'mmosehauer',
    githubLink: 'https://github.com/mmosehauer'
  },
  {
    artName: 'World of Coding',
    pageLink: './Art/tom_kn/coding.html',
    imageLink: './Art/tom_kn/coding.gif',
    author: 'Tamas Knisz',
    githubLink: 'https://github.com/TamasKn'
  },
  {
    artName: 'Initial Bounce',
    pageLink: './Art/Juwana/initial.html',
    imageLink: './Art/Juwana/InitialBounce.gif',
    author: 'Juwana',
    githubLink: 'https://github.com/JZerman2018'
  },
  {
    artName: 'Atom',
    pageLink: './Art/Teva/index.html',
    imageLink: './Art/Teva/atom.gif',
    author: 'Teva',
    githubLink: 'https://github.com/TevaHenry'
  },
  {
    artName: 'Be Awesome',
    pageLink: './Art/TigerAsH/index.html',
    imageLink: './Art/TigerAsH/be-awesome.jpg',
    author: 'TigerAsH',
    githubLink: 'https://github.com/TigerAsH94'
  },
  {
    artName: 'Rainbow Colors',
    pageLink: './Art/Sanjeev/index.html',
    imageLink: './Art/Sanjeev/animation.gif',
    author: 'Sanjeev Panday',
    githubLink: 'https://github.com/Sanjeev-Panday'
  },
  {
    artName: 'ZtM',
    pageLink: './Art/thoyvo/index.html',
    imageLink: './Art/thoyvo/ztm.gif',
    author: 'Thoyvo',
    githubLink: 'https://github.com/thoyvo'
  },
  {
    artName: 'Fast Fishes',
    pageLink: './Art/4ront/index.html',
    imageLink: './Art/4ront/fishes.gif',
    author: '4rontender',
    githubLink: 'https://github.com/RinatValiullov'
  },
  {
    artName: 'Loading...',
    pageLink: './Art/RedSquirrrel2/loading.html',
    imageLink: './Art/RedSquirrrel2/loading.gif',
    author: 'RedSquirrrel',
    githubLink: 'https://github.com/RedSquirrrel'
  },
  {
    artName: 'Animated Cube',
    pageLink: './Art/Animated Cube/index.html',
    imageLink: './Art/Animated Cube/cube.gif',
    author: 'RedSquirrrel',
    githubLink: 'https://github.com/RedSquirrrel'
  },
  {
    artName: 'Calm Ubuntu',
    pageLink: './Art/schupat/index.html',
    imageLink: './Art/schupat/preview.gif',
    author: 'schupat',
    githubLink: 'https://github.com/schupat'
  },
  {
    artName: 'Solar System',
    pageLink: './Art/DSandberg93/index.html',
    imageLink: './Art/DSandberg93/SolarSystem.gif',
    author: 'DSandberg93',
    githubLink: 'https://github.com/DSandberg93'
  },
  {
    artName: 'Boo',
    pageLink: './Art/VerityB/index.html',
    imageLink: './Art/VerityB/boo.gif',
    author: 'VerityB',
    githubLink: 'https://github.com/VerityB'
  },
  {
    artName: 'Hacktoberfest Ghost',
    pageLink: './Art/cTahirih/index.html',
    imageLink: './Art/cTahirih/ghost.png',
    author: 'cTahirih',
    githubLink: 'https://github.com/cTahirih'
  },
  {
    artName: 'Clock',
    pageLink: './Art/Abdul/index.html',
    imageLink: './Art/Abdul/Clock.png',
    author: 'Abdul Rahman',
    githubLink: 'https://github.com/abdulrahman118'
  },
  {
    artName: 'Loading Cube',
    pageLink: './Art/andrearizzello/index.html',
    imageLink: './Art/andrearizzello/index.gif',
    author: 'Andrea Rizzello',
    githubLink: 'https://github.com/andrearizzello'
  },
  {
    artName: 'Wall Dropping Logo',
    pageLink: './Art/shivams136/index.html',
    imageLink: './Art/shivams136/walldrop.gif',
    author: 'Shivam Sharma',
    githubLink: 'https://github.com/ShivamS136'
  },
  {
    artName: 'Infinite Race',
    pageLink: './Art/levermanx/index.html',
    imageLink: './Art/levermanx/anim.gif',
    author: 'Levermanx',
    githubLink: 'https://github.com/levermanx'
  },
  {
    artName: 'Hover to Rotate Text',
    pageLink: './Art/faiz_hameed/index.html',
    imageLink: './Art/faiz_hameed/hackto.gif',
    author: 'Faiz Hameed',
    githubLink: 'https://github.com/faizhameed'
  },
  {
    artName: 'HalloHacktober Greeting!',
    pageLink: './Art/lusalga/index.html',
    imageLink: './Art/lusalga/lu.gif',
    author: 'Lucieni A. Saldanha',
    githubLink: 'https://github.com/lusalga/'
  },
  {
    artName: 'Time goes by',
    pageLink: './Art/WolfgangKreminger/index.html',
    imageLink: './Art/WolfgangKreminger/showcase.gif',
    author: 'Wolfgang Kreminger',
    githubLink: 'https://github.com/r4pt0s'
  },
  {
    artName: 'Bouncing Text!',
    pageLink: './Art/AbdulsalamAbdulrahman/index.html',
    imageLink: './Art/AbdulsalamAbdulrahman/Bouncingtxt.gif',
    author: 'Abdulsalam Abdulrahman',
    githubLink: 'https://github.com/AbdulsalamAbdulrahman/'
  },
  {
    artName: 'Simple Phone Animation',
    pageLink: './Art/Lala/index.html',
    imageLink: './Art/Lala/phone.gif',
    author: 'Olamide Aboyeji',
    githubLink: 'https://github.com/aolamide'
  },
  {
    artName: 'Synthwave Sunset',
    pageLink: './Art/brunobolting/index.html',
    imageLink: './Art/brunobolting/synthwave-sunset.gif',
    author: 'Bruno Bolting',
    githubLink: 'https://github.com/brunobolting/'
  },

  {
    artName: 'Kawaii Penguin',
    pageLink: './Art/Brienyll/index.html',
    imageLink: './Art/Brienyll/kawaiiPenguin.gif',
    author: 'Brienyll',
    githubLink: 'https://github.com/brienyll/'
  },
  {
    artName: 'Happy Halloween',
    pageLink: './Art/MatthewS/index.html',
    imageLink: './Art/MatthewS/Spider.gif',
    author: 'MatthewS',
    githubLink: 'https://github.com/matthewstoddart/'
  },
  {
    artName: 'Fan Art',
    pageLink: './Art/m-perez33/index.html',
    imageLink: './Art/m-perez33/cylon.gif',
    author: 'Marcos Perez',
    githubLink: 'https://github.com/m-perez33/'
  },
  {
    artName: 'Animating Pot',
    pageLink: './Art/Somechandra/index.html',
    imageLink: './Art/Somechandra/pot.gif',
    author: 'Somechandra',
    githubLink: 'https://github.com/somechandra'
  },
  {
    artName: 'Circles Circling',
    pageLink: './Art/pikktorr/index.html',
    imageLink: './Art/pikktorr/circles.gif',
    author: 'pikktorr',
    githubLink: 'https://github.com/pikktorr'
  },
  {
    artName: 'Glitchy Szn',
    pageLink: './Art/premdav/index.html',
    imageLink: './Art/premdav/screenshot.png',
    author: 'premdav',
    githubLink: 'https://github.com/premdav'
  },
  {
    artName: 'ZeroToMastery',
    pageLink: './Art/Vzneers/index.html',
    imageLink: './Art/Vzneers/gifzeroloading.gif',
    author: 'TrinhMinhHieu',
    githubLink: 'https://github.com/trinhminhhieu'
  },
  {
    artName: 'Spacecraft-landing',
    pageLink: './Art/DDuplinszki/index.html',
    imageLink: './Art/DDuplinszki/Spacecraft-landing.gif',
    author: 'DDuplinszki',
    githubLink: 'https://github.com/DDuplinszki'
  },
  {
    artName: 'Paw Prints',
    pageLink: './Art/Tia/index.html',
    imageLink: './Art/Tia/paw-prints.gif',
    author: 'Tia Esguerra',
    githubLink: 'https://github.com/msksfo'
  },
  {
    artName: 'Hover-Scale',
    pageLink: './Art/echowebid/index.html',
    imageLink: './Art/echowebid/hover.gif',
    author: 'echowebid',
    githubLink: 'https://github.com/echowebid'
  },
  {
    artName: 'mars',
    pageLink: './Art/Courtney_Pure/index.html',
    imageLink: './Art/Courtney_Pure/mars_screenshot.png',
    author: 'Courtney Pure',
    githubLink: 'https://github.com/courtneypure'
  },
  {
    artName: 'Welcome HactoberFest',
    pageLink: './Art/Dhaval/index.html',
    imageLink: './Art/Dhaval/Welcome-Hacktoberfest.gif',
    author: 'Dhaval Mehta',
    githubLink: 'https://github.com/Dhaval1403'
  },
  {
    artName: 'Aynonimation',
    pageLink: './Art/Aynorica/aynorica.html',
    imageLink: './Art/Aynorica/Aynonimation.png',
    author: 'aynorica',
    githubLink: 'https://github.com/aynorica'
  },
  {
    artName: 'sun-to-moon',
    pageLink: './Art/haider/index.html',
    imageLink: './Art/haider/sun-moon.gif',
    author: 'Haider',
    githubLink: 'https://github.com/hyderumer'
  },
  {
    artName: 'Animatron',
    pageLink: './Art/animatron/index.html',
    imageLink: './Art/animatron/trance.gif',
    author: 'Andrei',
    githubLink: 'https://github.com/aneagoie'
  },
  {
    artName: 'Loader Circle',
    pageLink: './Art/beaps/index.html',
    imageLink: './Art/beaps/loader-circle.gif',
    author: 'beaps',
    githubLink: 'https://github.com/beaps'
  },
  {
    artName: 'Doors',
    pageLink: './Art/pauliax/index.html',
    imageLink: './Art/pauliax/doors.gif',
    author: 'pauliax',
    githubLink: 'https://github.com/pauliax'
  },
  {
    artName: 'Clock with pendulum',
    pageLink: './Art/Pankaj/index.html',
    imageLink: './Art/Pankaj/Clock_with_pendulum.gif',
    author: 'Pankaj',
    githubLink: 'https://github.com/prime417'
  },
  {
    artName: 'Animatron',
    pageLink: './Art/animatron/index.html',
    imageLink: './Art/animatron/trance.gif',
    author: 'Andrei',
    githubLink: 'https://github.com/aneagoie'
  },
  {
    artName: 'Loader Circle',
    pageLink: './Art/beaps/index.html',
    imageLink: './Art/beaps/loader-circle.gif',
    author: 'beaps',
    githubLink: 'https://github.com/beaps'
  },
  {
    artName: 'Open Sourcerer',
    pageLink: './Art/4rturd13/index.html',
    imageLink: './Art/4rturd13/openSourcerer.gif',
    author: '4rturd13',
    githubLink: 'https://github.com/4rturd13'
  },
  {
    artName: 'Doors',
    pageLink: './Art/pauliax/index.html',
    imageLink: './Art/pauliax/doors.gif',
    author: 'pauliax',
    githubLink: 'https://github.com/pauliax'
  },
  {
    artName: 'Loader Square',
    pageLink: './Art/beaps2/square-loader.html',
    imageLink: './Art/beaps2/square-loader.gif',
    author: 'beaps',
    githubLink: 'https://github.com/beaps'
  },
  {
    artName: 'Running Text',
    pageLink: './Art/DevinEkadeni/running-text.html',
    imageLink: './Art/DevinEkadeni/running-text.gif',
    author: 'Devin Ekadeni',
    githubLink: 'https://github.com/devinekadeni'
  },
  {
    artName: 'Mystical-Hacktoberfest',
    pageLink: './Art/Wayne/index.html',
    imageLink:
      './Art/Wayne/hacktoberfest - Google Chrome 09 Oct 2019 21_12_32.png',
    author: 'Wayne Mac Mavis',
    githubLink: 'https://github.com/WayneMacMavis'
  },
  {
    artName: 'ZTM Logo Animation',
    pageLink: './Art/bk987/index.html',
    imageLink: './Art/bk987/preview.gif',
    author: 'Bilal Khalid',
    githubLink: 'https://github.com/bk987'
  },
  {
    artName: 'Pong',
    pageLink: './Art/Carls13/index.html',
    imageLink: './Art/Carls13/pong.jpg',
    author: 'Carlos Hernandez',
    githubLink: 'https://github.com/Carls13'
  },
  {
    artName: 'ZTM Reveal',
    pageLink: './Art/bk987-2/index.html',
    imageLink: './Art/bk987-2/preview.gif',
    author: 'Bilal Khalid',
    githubLink: 'https://github.com/bk987'
  },
  {
    artName: 'ZTM Family Animation',
    pageLink: './Art/sballgirl11/animation.html',
    imageLink: './Art/sballgirl11/ztm.gif',
    author: 'Brittney Postma',
    githubLink: 'https://github.com/sballgirl11'
  },
  {
    artName: 'Phone Greetings',
    pageLink: './Art/ann-dev/index.html',
    imageLink: './Art/ann-dev/screenshot.png',
    author: 'ann-dev',
    githubLink: 'https://github.com/ann-dev'
  },
  {
    artName: 'Triangle Slide',
    pageLink: './Art/grieff/index.html',
    imageLink: './Art/grieff/triangle-animation.gif',
    author: 'Grieff',
    githubLink: 'https://github.com/grieff'
  },
  {
    artName: 'Neon ZTM',
    pageLink: './Art/grieff/text.html',
    imageLink: './Art/grieff/neonZTM.gif',
    author: 'Grieff',
    githubLink: 'https://github.com/grieff'
  },
  {
    artName: 'Flip Card',
    pageLink: './Art/FlipCard/index.html',
    imageLink: './Art/FlipCard/ezgif.com-video-to-gif.gif',
    author: 'Saurabh',
    githubLink: 'https://github.com/Saurabh-FullStackDev'
  },
  {
    artName: 'animationHalloween',
    pageLink: './Art/mawais54013/index.html',
    imageLink: './Art/mawais54013/Halloween.gif',
    author: 'mawais54013',
    githubLink: 'https://github.com/mawais54013'
  },
  {
    artName: 'Hacktoberfest Letter Popups',
    pageLink: './Art/jmt3559/index.html',
    imageLink: 'https://media.giphy.com/media/RKSRPGiIsy1f3Ji3j1/giphy.gif',
    author: 'Juan T.',
    githubLink: 'https://github.com/jmtellez'
  },
  {
    artName: 'Oscillation',
    pageLink: './Art/Oscillation/index.html',
    imageLink: './Art/Oscillation/oscillation.gif',
    author: 'Nandhakumar',
    githubLink: 'https://github.com/Nandhakumar7792'
  },
  {
    artName: 'Letters flipUp',
    pageLink: './Art/TerenceBiney/index.html',
    imageLink: './Art/TerenceBiney/lettersanimate.gif',
    author: 'Terence Biney',
    githubLink: 'https://github.com/Tereflech17'
  },
  {
    artName: 'Colors rectangle',
    pageLink: './Art/beaps3/index.html',
    imageLink: './Art/beaps3/colors-rectangle.gif',
    author: 'beaps',
    githubLink: 'https://github.com/beaps'
  },
  {
    artName: 'Hinge',
    pageLink: './Art/hereisfahad/index.html',
    imageLink: './Art/hereisfahad/hinge.png',
    author: 'Hereisfahad',
    githubLink: 'https://github.com/hereisfahad'
  },
  {
    artName: 'Animation',
    pageLink: './Art/PaulBillings/animation.html',
    imageLink: './Art/PaulBillings/animation.gif',
    author: 'Paul Billings',
    githubLink: 'https://github.com/paulbillings'
  },
  {
    artName: 'Diminishing',
    pageLink: './Art/Diminishing/index.html',
    imageLink: './Art/Diminishing/diminishing.gif',
    author: 'Nandhakumar',
    githubLink: 'https://github.com/Nandhakumar7792'
  },
  {
    artName: 'yin-yang',
    pageLink: './Art/yin-yang/index.html',
    imageLink: './Art/yin-yang/yin-yang.gif',
    author: 'Nandhakumar',
    githubLink: 'https://github.com/Nandhakumar7792'
  },
  {
    artName: 'eggJiggle',
    pageLink: './Art/eggJiggle/index.html',
    imageLink: './Art/eggJiggle/eggJiggle.gif',
    author: 'Nandhakumar',
    githubLink: 'https://github.com/Nandhakumar7792'
  },
  {
    artName: 'Aynonimation',
    pageLink: './Art/Aynorica/aynorica.html',
    imageLink: './Art/Aynorica/Aynonimation.png',
    author: 'aynorica',
    githubLink: 'https://github.com/aynorica'
  },
  {
    artName: 'ZTM Family Animation',
    pageLink: './Art/sballgirl11/index.html',
    imageLink: './Art/sballgirl11/ztm.gif',
    author: 'Brittney Postma',
    githubLink: 'https://github.com/sballgirl11'
  },
  {
    artName: 'Calm',
    pageLink: './Art/TMax/index.html',
    imageLink: './Art/TMax/Choas.gif',
    author: 'Tanesha',
    githubLink: 'https://github.com/Mainemirror'
  },
  {
    artName: 'Eyes',
    pageLink: './Art/Ltheory/main.html',
    imageLink: './Art/Ltheory/eyes.gif',
    author: 'Ltheory',
    githubLink: 'https://github.com/Ltheory'
  },
  {
    artName: 'Jelly!',
    pageLink: './Art/Pete331/index.html',
    imageLink: './Art/Pete331/jelly.png',
    author: 'Pete331',
    githubLink: 'https://github.com/Pete331'
  },
  {
    artName: 'clock-animation',
    pageLink: './Art/clock-animation/clock.html',
    imageLink: './Art/clock-animation/clock.gif',
    author: 'Alan sarluv',
    githubLink: 'https://github.com/alansarluv'
  },
  {
    artName: 'Slider',
    pageLink: './Art/furqan/index.html',
    imageLink: './Art/furqan/in.gif',
    author: 'Furqan',
    githubLink: 'https://github.com/furki911s'
  },
  {
    artName: 'animated-birds',
    pageLink: './Art/g-serban/animated-birds.html',
    imageLink: './Art/g-serban/animated-birds.gif',
    author: 'g-serban',
    githubLink: 'https://github.com/g-serban'
  },
  {
    artName: 'circle-become-square',
    pageLink: './Art/chathura19/index.html',
    imageLink: './Art/chathura19/chathura.gif',
    author: 'Chathura Samarajeewa',
    githubLink: 'https://github.com/ChathuraSam'
  },
  {
    artName: 'page-flicker',
    pageLink: './Art/neon-flights/page-flicker.html',
    imageLink: './Art/neon-flights/page-flicker.gif',
    author: 'neon-flights',
    githubLink: 'https://github.com/neon-flights'
  },
  {
    artName: 'Animate-Name',
    pageLink: './Art/Natalina/index.html',
    imageLink: './Art/Natalina/animatename.gif',
    author: 'Natalina',
    githubLink: 'https://github.com/Natalina13'
  },
  {
    artName: 'Asteroids',
    pageLink: './Art/hrafnkellbaldurs/index.html',
    imageLink: './Art/hrafnkellbaldurs/asteroids.gif',
    author: 'Hrafnkell Baldursson',
    githubLink: 'https://github.com/hrafnkellbaldurs'
  },
  {
    artName: 'Sliding-Paragraph',
    pageLink: './Art/Prashant/index.html',
    imageLink: './Art/Prashant/slidingparagraph.gif',
    author: 'Prashant',
    githubLink: 'https://github.com/Prashant2108'
  },
  {
    artName: 'Rocket Ship',
    pageLink: './Art/sdangoy/rocket-ship.html',
    imageLink: './Art/sdangoy/Rocket-Ship-Animation.gif',
    author: 'sdangoy',
    githubLink: 'https://github.com/sdangoy'
  },
  {
    artName: 'Spinner',
    pageLink: './Art/Sayan/index.html',
    imageLink: './Art/Sayan/spinner.gif',
    author: 'ssayanm',
    githubLink: 'https://github.com/ssayanm'
  },
  {
    artName: 'swivel',
    pageLink: './Art/tusharhanda/index.html',
    imageLink: './Art/tusharhanda/gif.gif',
    author: 'Tushar',
    githubLink: 'https://github.com/tusharhanda'
  },
  {
    artName: 'Hallows Eve',
    pageLink: './Art/ShanClayton/hallowseve.html',
    imageLink: './Art/ShanClayton/hallowhack.gif',
    author: 'Shanaun Clayton',
    githubLink: 'https://github.com/shanclayton'
  },
  {
    artName: 'Contraption',
    pageLink: './Art/Aravindh/contraption.html',
    imageLink: './Art/Aravindh/contraption.gif',
    author: 'Aravindh',
    githubLink: 'https://github.com/Aravindh-SNR'
  },
  {
    artName: 'Rings',
    pageLink: './Art/Kuzmycz/rings.html',
    imageLink: './Art/Kuzmycz/rings.gif',
    author: 'Mark Kuzmycz',
    githubLink: 'https://github.com/kuzmycz'
  },
  {
    artName: 'Ghost',
    pageLink: './Art/toserjude/index.html',
    imageLink: './Art/toserjude/boo.JPG',
    author: 'toserjude',
    githubLink: 'https://github.com/toserjude'
  },
  {
    artName: 'Gradient circle',
    pageLink: './Art/brettl1991/index.html',
    imageLink: './Art/brettl1991/animation.png',
    author: 'Agnes Brettl',
    githubLink: 'https://github.com/brettl1991'
  },
  {
    artName: 'Bill Cipher',
    pageLink: './Art/vitoriapena/index.html',
    imageLink: './Art/vitoriapena/bill_cipher.gif',
    author: 'Vitória Mendes',
    githubLink: 'https://github.com/vitoriapena'
  },
  {
    artName: 'Generate meaning',
    pageLink: './Art/Atif4/index.html',
    imageLink: './Art/Generate meaning.gif',
    author: 'Atif Iqbal',
    githubLink: 'https://github.com/atif-dev'
  },
  {
    artName: 'Spooktime',
    pageLink: './Art/AgneDJ/index.html',
    imageLink: './Art/AgneDJ/spooktime.gif',
    author: 'AgneDJ',
    githubLink: 'https://github.com/AgneDJ'
  },
  {
    artName: 'Gradient circle',
    pageLink: './Art/brettl1991/index.html',
    imageLink: './Art/brettl1991/animation.png',
    author: 'Agnes Brettl',
    githubLink: 'https://github.com/brettl1991'
  },
  {
    artName: 'Bill Cipher',
    pageLink: './Art/vitoriapena/index.html',
    imageLink: './Art/vitoriapena/bill_cipher.gif',
    author: 'Vitória Mendes',
    githubLink: 'https://github.com/vitoriapena'
  },
  {
    artName: 'Dizzy',
    pageLink: './Art/antinomy/index.html',
    imageLink: './Art/antinomy/logo-spin.gif',
    author: 'Antinomezco',
    githubLink: 'https://github.com/antinomezco'
  },
  {
    artName: 'bounce',
    pageLink: './Art/bounce/index.html',
    imageLink: './Art/bounce/bounce.gif',
    author: 'leelacanlale',
    githubLink: 'https://github.com/leelacanlale'
  },
  {
    artName: 'Bubbles',
    pageLink: './Art/bubbles/Bubbles.html',
    imageLink: './Art/bubbles/buubles.png',
    author: 'michal',
    githubLink: 'https://github.com/michalAim'
  },
  {
    artName: 'Bar Slide',
    pageLink: './Art/MikeVedsted/index.html',
    imageLink: './Art/MikeVedsted/barslide.png',
    author: 'Mike Vedsted',
    githubLink: 'https://github.com/MikeVedsted'
  },
  {
    artName: 'HacktoberFest-2019',
    pageLink: './Art/Atif/index.html',
    imageLink: './Art/Atif/HacktoberFest-19.gif',
    author: 'Atif Iqbal',
    githubLink: 'https://github.com/atif-dev'
  },
  {
    artName: 'Text Animation',
    pageLink: './Art/Divya/index.html',
    imageLink: './Art/Divya/screenshot.png',
    author: 'Divya',
    githubLink: 'https://github.com/DivyaPuri25'
  },
  {
    artName: 'HacktoberFest-2019-Entry',
    pageLink: './Art/nunocpnp/index.html',
    imageLink: './Art/nunocpnp/sample_image.jpg',
    author: 'Nuno Pereira',
    githubLink: 'https://github.com/nunocpnp'
  },
  {
    artName: 'HacktoberFest 2019',
    pageLink: './Art/AbdussamadYisau/index.html',
    imageLink: './Art/AbdussamadYisau/Screenshot.png',
    author: 'Abdussamad Yisau',
    githubLink: 'https://github.com/AbdussamadYisau'
  },
  {
    artName: 'squareMagic',
    pageLink: './Art/Rajnish-SquareMagic/index.html',
    imageLink: './Art/Rajnish-SquareMagic/squareMagic.png',
    author: 'Rajnish Kr Singh',
    githubLink: 'https://github.com/RajnishKrSingh'
  },
  {
    artName: 'Blinking Hacktober',
    pageLink: './Art/Atif2/index.html',
    imageLink: './Art/Blinking hacktober.gif',
    author: 'Atif Iqbal',
    githubLink: 'https://github.com/atif-dev'
  },
  {
    artName: 'Robodance',
    pageLink: './Art/robodance/index.html',
    imageLink: './Art/robodance/robodance.gif',
    author: 'Thomas',
    githubLink: 'https://github.com/mahlqvist'
  },
  {
    artName: 'Sliding hacktober',
    pageLink: './Art/Atif3/index.html',
    imageLink: './Art/Atif3/sliding hacktober.gif',
    author: 'Atif Iqbal',
    githubLink: 'https://github.com/atif-dev'
  },
  {
    artName: 'like-animation',
    pageLink: './Art/gibas79/like-animation.html',
    imageLink: './Art/gibas79/like-animation.gif',
    author: 'Gilberto Guimarães',
    githubLink: 'https://github.com/gibas79'
  },
  {
    artName: 'ZTM animation',
    pageLink: './Art/ZTManimation/index.html',
    author: 'damniha',
    imageLink: './Art/ZTManimation/ZTM_animation.gif',
    githubLink: 'https://github.com/damniha'
  },
  {
    artName: 'Double Helix',
    pageLink: './Art/KeenanNunesVaz/index.html',
    imageLink: './Art/KeenanNunesVaz/double-helix.gif',
    author: 'KeenanNV',
    githubLink: 'https://github.com/KeenanNunesVaz'
  },
  {
    artName: 'October',
    pageLink: './Art/fprokofiev/index.html',
    imageLink: './Art/fprokofiev/october.gif',
    author: 'Fyodor Prokofiev',
    githubLink: 'https://github.com/fprokofiev'
  },
  {
    artName: 'Circle CSS',
    pageLink: './Art/pXxcont/index.html',
    imageLink: './Art/pXxcont/circlecss.png',
    author: 'fzpX',
    githubLink: 'https://github.com/fzpX'
  },
  {
    artName: 'Asterisk Formation',
    pageLink: './Art/NorahJC/index.html',
    imageLink: './Art/NorahJC/asterisk-formation.gif',
    author: 'NorahJC',
    githubLink: 'https://github.com/norahjc'
  },
  {
    artName: 'Bouncing CSS',
    pageLink: './Art/Tina-Hoang/aniframe.html',
    imageLink: './Art/Tina-Hoang/bounce.png',
    author: 'Tina',
    githubLink: 'https://github.com/nnh242'
  },
  {
    artName: 'Ghost Balls',
    pageLink: './Art/ghostBalls/index.html',
    imageLink: './Art/ghostBalls/balls.png',
    author: 'Beatriz Delmiro',
    githubLink: 'https://github.com/biadelmiro'
  },
  {
    artName: 'Walking Guy',
    pageLink: './Art/walking-guy/index.html',
    imageLink: './Art/walking-guy/video_gif.gif',
    author: 'Rahulkumar Jha',
    githubLink: 'https://github.com/Rahul240499'
  },
  {
    artName: 'Hover Neon Animation',
    pageLink: './Art/edjunma/index.html',
    imageLink: './Art/edjunma/ejm-neon.gif',
    author: 'edjunma',
    githubLink: 'https://github.com/edjunma'
  },
  {
    artName: 'Last In First Out Animation',
    pageLink: './Art/Stryker/index.html',
    imageLink: './Art/Stryker/zero-to-mastery-lifo-animation.gif',
    author: 'Stryker Stinnette',
    githubLink: 'https://github.com/StrykerKent'
  },
  {
    artName: 'Happy Diwali Animation',
    pageLink: './Art/Apoorva/index.html',
    imageLink: './Art/Apoorva/Screen.gif',
    author: 'Apoorva',
    githubLink: 'https://github.com/apoorvamohite'
  },
  {
    artName: 'Heart Beat',
    pageLink: './Art/naveen-ku/Heart shape.html',
    imageLink: './Art/naveen-ku/Heart shape.gif',
    author: 'naveen-ku',
    githubLink: 'https://github.com/naveen-ku'
  },
  {
    artName: 'Smoky Text',
    pageLink: './Art/smoky-text/index.html',
    imageLink: './Art/smoky-text/smoky_text_gif.gif',
    author: 'Rahulkumar Jha',
    githubLink: 'https://github.com/Rahul240499'
  },
  {
    artName: 'Rainbow and Clouds',
    pageLink: './Art/rainbowclouds/index.html',
    imageLink: './Art/rainbowclouds/rainbowclouds.gif',
    author: 'isasimoo',
    githubLink: 'https://github.com/isasimo'
  },
  {
    artName: 'Peek a boo!',
    pageLink: './Art/Virtual1/index.html',
    imageLink: './Art/Virtual1/HappyHalloween.gif',
    author: 'Jessica Erasmus',
    githubLink: 'https://github.com/Virtual1'
  },
  {
    artName: 'prashantM1',
    pageLink: './Art/prashantM1/heart.html',
    imageLink: './Art/prashantM1/heart.gif',
    author: 'Prashant Maurya',
    githubLink: 'https://github.com/prashantmaurya228'
  },

  {
    artName: 'prashantM2',
    pageLink: './Art/prashantM2/block.html',
    imageLink: './Art/prashantM2/block.gif',
    author: 'Prashant Maurya',
    githubLink: 'https://github.com/prashantmaurya228'
  },

  {
    artName: 'prashantM3',
    pageLink: './Art/prashantM3/ball.html',
    imageLink: './Art/prashantM3/ball.gif',
    author: 'Prashant Maurya',
    githubLink: 'https://github.com/prashantmaurya228'
  },
  {
    artName: 'SquareStar',
    pageLink: './Art/shawn/index.html',
    imageLink: './Art/shawn/square_star.gif',
    author: 'shawn',
    github: 'https://github.com/hk2014'
  },
  {
    artName: 'prashantM4',
    pageLink: './Art/prashantM4/boxsize.html',
    imageLink: './Art/prashantM4/boxsize.gif',
    author: 'Prashant Maurya',
    githubLink: 'https://github.com/prashantmaurya228'
  },
  {
    artName: 'Happy hacking',
    pageLink: 'https://github.com/szulima',
    imageLink: './Art/szulima/hacking.gif',
    author: 'szulima',
    githubLink: 'https://github.com/szulima'
  },
  {
    artName: 'ColorBomb',
    pageLink: './Art/ColorBomb/index.html',
    imageLink: './Art/ColorBomb/ztm.gif',
    author: 'Rahulm2310',
    github: 'https://github.com/Rahulm2310'
  },
  {
    artName: 'Traffic Lights',
    pageLink: './Art/Harry/index.html',
    imageLink: './Art/Harry/lights.gif',
    author: 'Harry',
    githubLink: 'https://github.com/legenhairy'
  },
  {
    artName: 'Glowing Text',
    pageLink: './Art/glowing-text/index.html',
    imageLink: './Art/glowing-text/glowing_text_gif.gif',
    author: 'Rahulkumar Jha',
    githubLink: 'https://github.com/Rahul240499'
  },
  {
    artName: 'Ghost Stealth Text',
    pageLink: './Art/Alara Joel/index.html',
    imageLink: './Art/Alara Joel/stealth ghost.png',
    author: 'Alara Joel',
    githubLink: 'https://github.com/stealthman22'
  },
  {
    artName: 'Cactus Balloon',
    pageLink: './Art/cactus/index.html',
    imageLink: './Art/cactus/catus.gif',
    author: 'Ana Paula Lazzarotto de Lemos',
    githubLink: 'https://github.com/anapaulalemos'
  },
  {
    artName: 'Random Color Change',
    pageLink: './Art/toto-titan-developer/index.html',
    imageLink: './Art/toto-titan-developer/RandomColorChange.png',
    author: 'Wyatt Henderson',
    githubLink: 'https://github.com/toto-titan-developer'
  },
  {
    artName: 'Trial',
    pageLink: './Art/dhennisCssAnimation/index.html',
    imageLink: './Art/dhennisCssAnimation/focusOnTheGood',
    author: 'Dhennis Lim',
    github: 'https://github.com/DhennisDavidLim'
  },
  {
    artName: 'Rectangular Butterfly',
    pageLink: './Art/muzak-mmd/index.html',
    imageLink: './Art/muzak-mmd/butterfly.gif',
    author: 'Mbarak',
    github: 'https://github.com/muzak-mmd'
  },
  {
    artName: 'Simple Text Animation',
    pageLink: './Art/LordZeF/index.html',
    imageLink: './Art/LordZeF/Text-animation.gif',
    author: 'Lord ZeF',
    github: 'https://github.com/LordZeF'
  },
  {
    artName: 'Spinning Japanese',
    pageLink: './Art/nihongo/index.html',
    imageLink: './Art/nihongo/nihongo.gif',
    author: 'Mike W',
    github: 'https://github.com/mikewiner'
  },
  {
    artName: 'Sun',
    pageLink: './Art/Yj/index.html',
    imageLink: './Art/Yj/sun.gif',
    author: 'Youjung',
    github: 'https://github.com/rose07a'
  },
  {
    artName: "Guy's",
    pageLink: "./Art/Guy's/index.html",
    imageLink: '',
    author: 'Guy',
    github: 'https://github.com/Guy3890'
  },
  {
    artName: 'animation-text',
    pageLink: './Art/animation-text/index.html',
    imageLink: './Art/',
    author: 'alexzemz',
    github: 'https://github.com/alexzemz'
  },
  {
    artName: 'Practice',
    pageLink: './Art/SkiingOtter/index.html',
    imageLink: '',
    author: 'SkiingOtter',
    github: 'https://github.com/SkiingOtter'
  },
  {
    artName: 'djdougan',
    pageLink: './Art/djdougan/index.html',
    imageLink: './Art/djdougan/css-mouseover-effect.png',
    author: 'douglas dougan',
    github: 'https://github.com/djdougan'
  },
  {
    artName: 'Animated Background',
    pageLink: './Art/Xarasho-Background/index.html',
    imageLink: '',
    author: 'Alex Xarasho',
    github: 'https://github.com/Xarasho'
  },
  {
    artName: 'CarvalhoAnimation',
    pageLink: './Art/CarvalhoAnimation/index.html',
    imageLink: './Art/CarvalhoAnimation/Halloween.png',
    author: 'Alexandre Carvalho',
    github: 'https://github.com/AlexandreCarvalho1990'
  },
  {
    artName: 'Flower Animation',
    pageLink: './Art/aimee_flowerani/index.html',
    imageLink: './Art/aimee_flowerani/flower.gif',
    author: 'Aimee Hernandez',
    githubLink: 'https://github.com/aimeehg'
  },
  {
    artName: '3D Spinning Rings',
    pageLink: './Art/frostillicus/index.html',
    imageLink: './Art/frostillicus/spinning_rings.png',
    author: 'frostillicus',
    github: 'https://github.com/frostillicus'
  },
  {
    artName: 'Flexible Logo',
    pageLink: './Art/Fab1ed/index.html',
    imageLink: './Art/Fab1ed/flex.gif',
    author: 'Fab1ed',
    github: 'https://github.com/Fab1ed'
  },
  {
    artName: 'Blinking Eye',
    pageLink: './Art/BlinkingEye/index.html',
    imageLink: './Art/BlinkingEye/blinkingeye.gif',
    author: 'Pavel Perevozchikov',
    github: 'https://github.com/papapacksoon'
  },
  {
    artName: 'Zero-to-Logo',
    pageLink: './Art/node.hg/index.html',
    imageLink: './Art/node.hg/ztm.gif',
    author: 'Harris Gomez',
    github: 'https://github.com/harrisgomez'
  },
  {
    artName: 'Mushyanimation',
    pageLink: './Art/mushyanimation/index.html',
    imageLink: './Art/mushyanimation/mush.gif',
    author: 'mushymane',
    github: 'https://github.com/mushymane'
  },
  {
    artName: 'Flag',
    pageLink: './Art/Batz005/index.html',
    imageLink: './Art/Batz005/flag.gif',
    author: 'Batz005',
    github: 'https://github.com/Batz005'
  },
  {
    artName: 'Wave',
    pageLink: './Art/Wave_css/index.html',
    imageLink: './Art/Wave_css/wave.gif',
    author: 'Filippe',
    github: 'https://github.com/filippebr'
  },
  {
    artName: 'Preloader',
    pageLink: './Art/mshuber1981/preloader.html',
    imageLink: './Art/mshuber1981/preloader.gif',
    author: 'Michael Huber',
    github: 'https://github.com/mshuber1981'
  },
  {
    artName: 'Simple Animate ZTM',
    pageLink: './Art/Kweyku/index.html',
    imageLink: './Art/Kweyku/proudZTM.gif',
    author: 'Kweyku',
    github: 'https://github.com/Kweyku'
  },
  {
    artName: 'Heartbeat',
    pageLink: './Art/lysychas/index.html',
    imageLink: './Art/lysychas/heartshot.png',
    author: 'lysychas',
    github: 'https://github.com/lysychas'
  },
  {
    artName: 'Hydrogen',
    pageLink: './Art/elias/my-art.html',
    imageLink: './Art/elias/hydrogen.gif',
    author: 'tesolberg',
    github: 'https://github.com/tesolberg'
  },
  {
    artName: 'Cool-Transition',
    pageLink: './Art/animatomang/html',
    videolink: './Art/animatomang/smoke.mp4',
    author: 'Syam',
    github: 'https://github.com/blacktomang'
  },
  {
    artName: 'Spinning Square',
    pageLink: './Art/Spinning Square/index.html',
    imageLink: './Art/Spinning Square/square.gif',
    author: 'Fumi',
    github: 'https://github.com/fumiadeyemi'
  },
  {
    artName: 'letters-loading',
    pageLink: './Art/franciscomelov/index.html',
    imageLink: './Art/franciscomelov/franciscomelov.gif',
    author: 'franciscomelov',
    githubLink: 'https://github.com/franciscomelov'
  },
  {
    artName: 'Moving Eyeball',
    pageLink: './Art/AnathKantonda/index.html',
    imageLink: './Art/AnathKantonda/movingeyeball.gif',
    author: 'Anath',
    github: 'https://github.com/anathkantonda'
  },
  {
    artName: 'Flag Animation - Colomboalemán',
    pageLink: './Art/Matic1909/index.html',
    imageLink: './Art/Matic1909/flag.gif',
    author: 'Nils Matic',
    githubLink: 'https://github.com/matic1909'
  },
  {
    artName: 'Pac-Man',
    pageLink: './Art/Pac-Man/Pac-Man.html',
    imageLink: './Art/Pac-Man/Pac-Man.gif',
    author: 'Norbert',
    githubLink: 'https://github.com/Bynor'
  },
  {
    artName: "Don't follow the light",
    pageLink: './Art/cristobal-heiss/index.html',
    imageLink: './Art/cristobal-heiss/css_animation.gif',
    author: 'Cristobal Heiss',
    githubLink: 'https://github.com/ceheiss'
  },
  {
    artName: 'Eenimation',
    pageLink: './Art/Eenimation/index.html',
    imageLink: './Art/Eenimation/trance.gif',
    author: 'Eejaz ishaq',
    githubLink: 'https://github.com/eejazishaq'
  },
  {
    artName: 'ripple button',
    pageLink: './Art/monika-sahay/index.html',
    imageLink: './Art/monika-sahay/screen-capture.gif',
    author: 'monika sahay',
    githubLink: 'https://github.com/monika-sahay'
  },
  {
    artName: 'Animation',
    pageLink: './Art/Albertomtferreira/index.html',
    imageLink: './Art/Albertomtferreira/animation.gif',
    author: 'Alberto Ferreira',
    githubLink: 'https://github.com/albertomtferreira'
  },
  {
    artName: 'sliding curtains',
    pageLink: './Art/layoayeni/index.html',
    imageLink: './Art/layoayeni/trance.gif',
    author: 'Layo',
    githubLink: 'https://github.com/layoayeni'
  },
  {
    artName: 'Unlocked',
    pageLink: './Art/confusionmatrix98/unlocked.html',
    imageLink: './Art/confusionmatrix98/unlocked.gif',
    author: 'confusionmatrix98',
    githubLink: 'https://github.com/confusionmatrix98'
  },
  {
    artName: 'Slovenian flag',
    pageLink: "./Art/Ivan's art/index.html",
    imageLink: "./Art/Ivan's art/Ivan-art.gif",
    author: 'kljuni',
    githubLink: 'https://github.com/kljuni'
  },
  {
    artName: 'Police Siren',
    pageLink: './Art/ShimShon1/policia.html',
    imageLink: './Art/ShimShon1/police.gif',
    author: 'ShimShon1',
    githubLink: 'https://github.com/ShimShon1'
  },
  {
    artName: 'Catch The UFO',
    pageLink: './Art/A-UFO/index.html',
    imageLink: './Art/A-UFO/catch-the-ufo.gif',
    author: 'Dibakash',
    githubLink: 'https://github.com/dibakash'
  },
  {
    artName: 'dk649',
    pageLink: './Art/dk649/index.html',
    imageLink: './Art/dk649/circle.gif',
    author: 'dk649',
    githubLink: 'https://github.com/dk649'
  },
  {
    artName: 'Catch The UFO',
    pageLink: './Art/A-UFO/index.html',
    imageLink: './Art/A-UFO/catch-the-ufo.gif',
    author: 'Dibakash',
    githubLink: 'https://github.com/dibakash'
  },
  {
    artName: 'Beer',
    pageLink: './Art/beer/index.html',
    imageLink: './Art/beer/beer.gif',
    author: 'CamJackson',
    githubLink: 'https://github.com/CamJackson-Dev'
  },
  {
    artName: '1rotate',
    pageLink: './Art/1rotate/index.html',
    imageLink: './Art/1rotate/rotation.gif',
    author: 'Himanshu Gawari',
    githubLink: 'https://github.com/himanshugawari'
  },
  {
    artName: 'Moving Box',
    pageLink: './Art/JerylDEv/index.html',
    imageLink: './Art/JerylDEv/movingbox.gif',
    author: 'JerylDEv',
    githubLink: 'https://github.com/JerylDEv'
  },
  {
    artName: 'New move',
    pageLink: './Art/NewMove/index.html',
    imageLink: './Art/NewMove/NewMove.gif',
    author: 'kzhecheva',
    githubLink: 'https://github.com/kzhecheva'
  },
  {
    artName: 'animatron',
    pageLink: './Art/animatron/index.html',
    imageLink: './Art/animatron/trance.gif'
  },
  {
    artName: 'Swing',
    pageLink: './Art/evangel/index.html',
    imageLink: './Art/evangel/swing.gif',
    githubLink: 'https://github.com/devevangel'
  },
  {
    artName: 'rashid',
    pageLink: './Art/rashid/index.html',
    imageLink: './Art/rashid/DNA.gif',
    author: 'Rashid Makki',
    githubLink: 'https://github.com/rashidmakki'
  },
  {
    artName: 'queer quarantine',
    pageLink: './Art/animatron/queer.html',
    imageLink: './Art/animatron/queer.gif'
  },
  {
    artName: 'Animatron',
    pageLink: './Art/animatron/index.html',
    imageLink: './Art/animatron/trance.gif',
    author: 'Cassandre Perron',
    githubLink: 'https://github.com/cassandreperron'
  },
  {
    artName: 'Sun Bursts',
    pageLink: './Art/steveSchaner/index.html',
    imageLink: './Art/steveSchaner/sunburst.gif',
    author: 'Steve Schaner',
    githubLink: 'https://github.com/sschaner'
  },
  {
    artName: 'Shravan',
    pageLink: './Art/Shravan/animation_shr_page.html',
    imageLink: './Art/Shravan/animation_shr.gif',
    author: 'Shravan Kumar',
    githubLink: 'https://github.com/shravan1508'
  },
  {
    artName: 'Jurassic Park',
    pageLink: './Art/tvasari/index.html',
    imageLink: './Art/tvasari/jurassic_park.gif',
    author: 'Tommaso Vasari',
    githubLink: 'https://github.com/tvasari'
  },
  {
    artName: 'Bounce',
    pageLink: './Art/samya/index.html',
    imageLink: './Art/samya/samya.gif',
    author: 'Samya Thakur',
    githubLink: 'https://github.com/samyathakur'
  },
  {
    artName: 'Egg_Loading',
    pageLink: './Art/egg_loading/index.html',
    imageLink: './Art/samya/egg_loading.gif',
    author: 'Ulisse Dantas',
    githubLink: 'https://github.com/ulissesnew'
  },
  {
    artName: 'We stay at home to save lives',
    pageLink: './Art/Shatabdi/index.html',
    imageLink: './Art/Shatabdi/WE STAY AT HOME TO SAVE LIVES.gif',
    author: 'Shatabdi Roy',
    githubLink: 'https://github.com/RoyShatabdi'
  },
  {
    artName: 'Egg_Loading',
    pageLink: './Art/egg_loading/index.html',
    imageLink: './Art/egg_loading/egg_loading.gif',
    author: 'Ulisse Dantas',
    githubLink: 'https://github.com/ulissesnew'
  },
  {
    artName: 'We stay at home to save lives',
    pageLink: './Art/Shatabdi/index.html',
    imageLink: './Art/Shatabdi/WE STAY AT HOME TO SAVE LIVES.gif',
    author: 'Shatabdi Roy',
    githubLink: 'https://github.com/RoyShatabdi'
  },
  {
    artName: 'Animatron',
    pageLink: './Art/animatronky/index.html',
    imageLink: './Art/animatronky/trance.gif',
    author: 'kylenrich',
    githubLink: 'https://github.com/kylenrich24'
  },
  {
    artName: 'bouncing ball',
    pageLink: './Art/alexgp/index.html',
    imageLink: './Art/Alexgp/bouncegif.gif',
    author: 'AlexGP257',
    githubLink: 'https://github.com/Alexgp257'
  },
  {
    artName: 'Cool Waves',
    pageLink: './Art/RaulC/index.html',
    imageLink: './Art/RaulC/coolwaves.gif',
    author: 'Raul Contreras',
    githubLink: 'https://github.com/rcc01'
  },
  {
    artName: 'Snowfall',
    pageLink: './Art/chaitali_snowfall/index.html',
    imageLink: './Art/chaitali_snowfall/snowgif.gif',
    author: 'Chaitali',
    githubLink: 'https://github.com/chaitali-more'
  },
  {
    artName: 'Rotate Circle',
    pageLink: './Art/dimor/animation.html',
    imageLink: './Art/dimor/rotate.gif',
    author: 'dimor',
    githubLink: 'https://github.com/dimor'
  },
  {
    artName: 'Hello world',
    pageLink: './Art/warren8689/index.html',
    imageLink: './Art/warren8689/screenshot.png',
    author: 'Warren',
    githubLink: 'https://github.com/warrren8689'
  },
  {
    artName: '360 Varial Kickflip',
    pageLink: './Art/DICHAMOTO/index.html',
    imageLink: './Art/DICHAMOTO/360_Varial_Kickflip.gif',
    author: 'DICHAMOTO',
    githubLink: 'https://github.com/DICHAMOTO'
  },
  {
    artName: 'Crazy Square',
    pageLink: './Art/colorSquare/index.html',
    imageLink: './Art/colorSquare/colorsquare.gif',
    author: 'TiagoChicoo',
    githubLink: 'https://github.com/tiagochicoo'
  },
  {
    artName: 'Alexhover',
    pageLink: './Art/Alexhover/index.html',
    imageLink: './Art/Alexhover/Alexhover.gif',
    author: 'Alex',
    githubLink: 'https://github.com/alesgainza'
  },
  {
    artName: 'Imperial CSS Driod',
    pageLink: './Art/Imperial_CSS_Driod/index.html',
    imageLink: './Art/Imperial_CSS_Driod/ImperialDriod.gif',
    author: 'Captian-Rocket',
    githubLink: 'https://github.com/captian-rocket'
  },
  {
    artName: 'HamidAnime',
    pageLink: './Art/HamidAnime/index.html',
    imageLink: './Art/HamidAnime/Capture.gif',
    author: 'Hamid',
    githubLink: 'https://github.com/HamidGoudarzi1988'
  },
  {
    artName: 'Imperial CSS Driod',
    pageLink: './Art/Imperial_CSS_Driod/index.html',
    imageLink: './Art/Imperial_CSS_Driod/ImperialDriod.gif',
    author: 'Captian-Rocket',
    githubLink: 'https://github.com/captian-rocket'
  },
  {
    artName: 'Mario Game',
    pageLink: './Art/emmeiwhite/index.html',
    imageLink: './Art/emmeiwhite/mario-game.gif',
    author: 'Emmeiwhite',
    githubLink: 'https://github.com/emmeiwhite'
  },
  {
    artName: '360 Varial Kickflip',
    pageLink: './Art/DICHAMOTO/index.html',
    imageLink: './Art/DICHAMOTO/360_Varial_Kickflip.gif',
    author: 'DICHAMOTO',
    githubLink: 'https://github.com/DICHAMOTO'
  },
  {
    artName: 'Bouncer the Bouncy Box',
    pageLink: './Art/RussD/index.html',
    imageLink: './Art/RussD/bouncer-the-bouncy-box.png',
    author: 'Russell',
    githubLink: 'https://github.com/rdyer07'
  },
  {
    artName: '3D Infinite Loop Sprites Cards',
    pageLink: './Art/luiavag/index.html',
    imageLink: './Art/luiavag/luiavag_3D_Infinite_Loop.gif',
    author: 'LuVAGu',
    githubLink: 'https://github.com/luiavag'
  },
  {
    artName: 'Star Wars',
    pageLink: './Art/ChiragAgarwal/index.html',
    imageLink: './Art/ChiragAgarwal/star_wars.gif',
    author: 'Chirag Agarwal',
    githubLink: 'https://github.com/chiragragarwal'
  },
  {
    artName: 'ImageGallery',
    pageLink: './Art/Hoverimage/index.html',
    imageLink: './Art/Hoverimage/hoverimage.gif',
    author: 'Siddhant Jain',
    githubLink: 'https://github.com/Sid-web6306'
  },
  {
    artName: 'characterwalking',
    pageLink: './Art/characterwalkingChetan/index.html',
    imageLink: './Art/characterwalkingChetan/image.png',
    author: 'Chetan Muliya',
    githubLink: 'https://github.com/chetanmuliya'
  },
  {
    artName: 'Grow',
    pageLink: './Art/octavioLafourcade/index.html',
    imageLink: './Art/octavioLafourcade/animation.gif',
    author: 'Octavio Lafourcade',
    githubLink: 'https://github.com/tavolafourcade'
  },
  {
    artName: 'Slats',
    pageLink: './Art/Sagaquisces/index.html',
    imageLink: './Art/Hoverimage/slats.gif',
    author: 'Michael David Dunlap',
    githubLink: 'https://github.com/sagaquisces'
  },
  {
    artName: 'Coffee',
    pageLink: './Art/animate-coffee/index.html',
    imageLink: './Art/animate-coffee/ezgif.com-video-to-gif.gif',
    author: 'Elise Welch',
    githubLink: 'https://github.com/EliseWelch'
  },
  {
    artName: 'Blended',
    pageLink: './Art/Pro-animate/index.html',
    imageLink: './Art/Pro-animate/Blended.gif',
    author: 'Promise Nwafor',
    githubLink: 'https://github.com/emPro-source'
  },
  {
    artName: 'sproutseeds',
    pageLink: './Art/sproutseeds/index.html',
    imageLink: 'https://codepen.io/_Sabine/pen/yGGLON',
    author: '_Sabine'
  },
  {
    artName: 'aninikhil',
    pageLink: './Art/aninikhil/index.html',
    imageLink: './Art/aninikhil/nik.jpg',
    author: 'Nikhil N G',
    githubLink: 'https://github.com/nikhilng99'
  },
  {
    artName: 'Playballs',
    pageLink: './Art/playballs/index.html',
    imageLink: './Art/playballs/playballs.gif',
    author: 'Omar Jabaly',
    githubLink: 'https://github.com/Omarjabaly'
  },
  {
    artName: 'simpleAnimation',
    pageLink: './Art/cazabe/index.html',
    imageLink: './Art/cazabe/mrRobot.png',
    author: 'cazabe',
    githubLink: 'https://github.com/cazabe'
  },
  {
    artName: 'Dragon',
    pageLink: './Art/Dragon/index.html',
    imageLink: './Art/Joy/smallDragon.gif',
    author: 'nikicivan',
    githubLink: 'https://github.com/nikicivan'
  },
  {
    artName: 'TypingAnimation',
    pageLink: './Art/yogi_the_bear/index.html',
    imageLink: './Art/yogi_the_bear/my_animation.gif',
    author: 'yogev',
    githubLink: 'https://github.com/yogevHenig'
  },
  {
    artName: 'Mario Kart Animation',
    pageLink: './Art/mario2/index.html',
    imageLink: './Art/mario2/mario.png',
    author: 'Sakshi Sinha',
    githubLink: 'https://github.com/sakshi-1'
  },
  {
    artName: 'NarutoAnimation',
    pageLink: './Art/Tgoslee/index.html',
    imageLink: './Art/Tgoslee/Naruto.gif',
    author: 'Trenisha',
    githubLink: 'https://github.com/tgoslee'
  },
  {
    artName: 'Jackony',
    pageLink: './Art/Yaseen_Mohammed/index.html',
    imageLink: './Art/Yaseen_Mohammed/pichatcho.gif',
    author: 'Yaseen_Mohammed',
    githubLink: 'https://yaseenaiman.github.io/'
  },
  {
    artName: 'DVRU',
    pageLink: './Art/dvru/index.html',
    imageLink: './Art/dvru/dvru.gif',
    author: 'dvru',
    githubLink: 'https://github.com/dvru'
  },
  {
    artName: 'Coulisse',
    pageLink: './Art/Ayoubahida/index.html',
    imageLink: './Art/Ayoubahida/coulisseAnimation.gif',
    author: 'Ayoubahida',
    githubLink: 'https://github.com/Ayoubahida'
  },
  {
    artName: 'TextAnimation',
    pageLink: './Art/TextAnimation/index.html',
    imageLink: './Art/TextAnimation/welcome.gif',
    author: 'waleed',
    githubLink: 'https://github.com/waleed-1993'
  },
  {
    artName: 'Animatron',
    pageLink: './Art/Animatron/index.html',
    imageLink: './Art/Joy/trance.gif',
    author: 'farhan',
    githubLink: 'https://github.com/fnahmad'
  },
  {
    artName: 'Sky',
    pageLink: './Art/marijapanic/index.html',
    imageLink: './Art/marijapanic/clouds.gif',
    author: 'marijapanic',
    githubLink: 'https://github.com/marijapanic'
  },
  {
    artName: 'GreenFunnel',
    pageLink: './Art/GreenFunnel/index.html',
    imageLink: './Art/GreenFunnel/green-funnel.gif',
    author: 'sergiorra',
    githubLink: 'https://github.com/sergiorra'
  },
  {
    artName: 'mig',
    pageLink: './Art/mig/index.html',
    imageLink: './Art/mig/squares.gif',
    author: 'mig',
    githubLink: 'https://github.com/miguel231997'
  },
  {
    artName: 'RabbitHopping',
    pageLink: './Art/tigerlight/index.html',
    imageLink: './Art/tigerlight/RabbitHopping.gif',
    author: 'tigerlight',
    githubLink: 'https://github.com/tigerlight'
  },
  {
    artName: 'Picture Pop',
    pageLink: './Art/Ford CSS Animation/index.html',
    imageLink: './Art/Ford CSS Animation/Ford gif.gif',
    author: 'klf006',
    githubLink: 'https://github.com/klf006'
  },
  {
    artName: 'Smoke Animation',
    pageLink: './Art/smoke Animation/index.html',
    imageLink: './Art/smoke Animation/Capture.png',
    author: 'aman-cse',
    githubLink: 'https://github.com/aman-cse'
  },
  {
    artName: 'BH',
    pageLink: './Art/animationBH/index.html',
    imageLink: '',
    author: 'BH',
    githubLink: 'https://github.com/huynhcongbaotran'
  },
  {
    artName: 'bounce',
    pageLink: './Art/naina/index.html',
    imageLink: './Art/naina/bounce.gif',
    author: 'Naina',
    githubLink: 'https://github.com/naina010'
  },
  {
    artName: 'Motivation',
    pageLink: './Art/motivation/index.html',
    imageLink: './Art/motivation/motivation.gif',
    author: 'Art',
    githubLink: 'https://github.com/artbalahadia'
  },
  {
    artName: 'Doraemon-Ball',
    pageLink: './Art/DhirajKaushik/index.html',
    imageLink: './Art/DhirajKaushik/doremon.gif',
    author: 'Dhiraj Kaushik',
    githubLink: 'https://github.com/dhirajkaushik321'
  },
  {
    artName: 'EverettAnimation',
    pageLink: './Art/EverettAnimation/index.html',
    imageLink: './Art/Joy/game.jpg',
    author: 'Claudia',
    githubLink: 'https://github.com/claudiabringaseverett'
  },
  {
    artName: 'helloooo',
    pageLink: './Art/shitman0930/index.html',
    imageLink: './Art/shitman0930/eyes.gif',
    author: 'shitman0930',
    githubLink: 'https://github.com/shitman0930'
  },
  {
    artName: 'Animato',
    pageLink: './Art/panduka_karunasena_animato/index.html',
    imageLink: './Art/panduka_karunasena_animato/animato.gif',
    author: 'panduka karunasena',
    githubLink: 'https://github.com/pandukakarunasena'
  },
  {
    artName: 'anishprj',
    pageLink: './Art/anishprj/index.html',
    author: 'Anish Ghimire',
    githubLink: 'https://github.com/anishprj/'
  },
  {
    artName: 'Toshman Animation',
    pageLink: './Art/Toshman Animation/index.html',
    imageLink: './Art/Toshman Animation/animation demo.gif',
    author: 'Toshman-hub',
    githubLink: 'https://github.com/Toshman-hub'
  },
  {
    artName: 'alexandraturony87',
    pageLink: './Art/alexandraturony87/index.html',
    imageLink: './Art/alexandraturony87/ephiphany.gif',
    author: 'Alexandra Turony',
    githubLink: 'https://github.com/alexandraturony87'
  },
  {
    artName: 'Ball Crazy',
    pageLink: './Art/tanyamiranda/ballcrazy.html',
    imageLink: './Art/tanyamiranda/ballcrazy.gif',
    author: 'Tanya Miranda',
    githubLink: 'https://github.com/tanyamiranda'
  },
  {
    artName: 'Simple Animation Trick!',
    pageLink: './Art/mismail-541/index.html',
    imageLink: './Art/mismail-541/simple-animation-trick.gif',
    author: 'mismail-541',
    githubLink: 'https://github.com/mismail-541'
  },
  {
    artName: 'CORONA TOILET PAPER',
    pageLink: './Art/WissAnimation/index.html',
    imageLink: './Art/WissAnimation/Toiletpaperrun.png',
    author: 'Wiss',
    githubLink: 'https://github.com/Wissemfars'
  },
  {
    artName: 'verticalBarsAnimation',
    pageLink: './Art/verticalBarsAnimation/index.html',
    imageLink: './Art/verticalBarsAnimation/verticalBarsAnimation.gif',
    author: 'Marius Negru',
    githubLink: 'https://github.com/I3lackMarius'
  },
  {
    artName: 'Calcopod',
    pageLink: './Art/Calcopod/index.html',
    imageLink: './Art/Calcopod/giffed.gif',
    author: 'Calcopod',
    githubLink: 'https://github.com/Calcopod'
  },
  {
    artName: 'Robot Dance',
    pageLink: './Art/jnch009/index.html',
    imageLink: './Art/jnch009/robotjnch009.gif',
    author: 'Jeremy Ng',
    githubLink: 'https://github.com/jnch009'
  },
  {
    artName: 'Equalizer',
    pageLink: './Art/prathmeshgujar/index.html',
    imageLink: './Art/prathmeshgujar/equalizer.gif',
    author: 'Prathmesh Gujar',
    githubLink: 'https://github.com/prathmeshgujar'
  },
  {
    artName: 'Castle',
    pageLink: './Art/Yakraj/index.html',
    imageLink: './Art/Yakraj/castle.gif',
    author: 'Yakraj',
    githubLink: 'https://github.com/yakraj'
  },
  {
    artName: 'Shimmering Stars',
    pageLink: './Art/Pranav/index.html',
    imageLink: './Art/Pranav/shimmering-stars.gif',
    author: 'Pranav Sood',
    githubLink: 'https://github.com/prnv06'
  },
  {
    artName: 'Dancing Square',
    pageLink: './Art/chansart/index.html',
    imageLink: './Art/chansart/chansart.gif',
    author: 'Chansart',
    githubLink: 'https://github.com/chansart'
  },
  {
    artName: 'Animatron',
    pageLink: './Art/animatron/index.html',
    imageLink: './Art/animatron/trance.gif',
    author: 'Sujal',
    githubLink: 'https://github.com/Sujal7689'
  },
  {
    artName: 'fire flicker',
    pageLink: './Art/hemantrawat/index.html',
    imageLink: './Art/hemantrawat/index.gif',
    author: 'Hemant Rawat',
    githubLink: 'https://github.com/He-mantRawat'
  },
  {
    artName: 'Bouncing Ball',
    pageLink: './Art/bouncingBall/bouncing ball.html',
    imageLink: './Art/bouncingBall/bouncingball.gif',
    author: 'Pravin deva',
    githubLink: 'https://github.com/pravindeva'
  },
  {
    artName: 'Animated Landing Page',
    pageLink: './Art/animatedLandingPage01/index.html',
    imageLink: './Art/animatedLandingPage01/ezgif.com-video-to-gif',
    author: 'Aneta-s',
    githubLink: 'https://github.com/aneta-s'
  },
  {
    artName: 'Goraved',
    pageLink: './Art/goraved/index.html',
    imageLink: './Art/goraved/goraved_animation.gif',
    author: 'Roman Pobotin (Goraved)',
    githubLink: 'https://github.com/goraved'
  },
  {
    artName: 'Doraemon',
    pageLink: './Art/Ranajit/doraemon.html',
    imageLink: './Art/animatron/doraemon.gif',
    author: 'Ranajit',
    githubLink: 'https://github.com/basak-32'
  },
  {
    artName: 'Ax Dev',
    pageLink: './Art/axdev/test.html',
    imageLink: './Art/axdev/gif.gif',
    author: 'Axel Avila',
    githubLink: 'https://github.com/axavila'
  },
  {
    artName: 'Magic Circle',
    pageLink: './Art/magpiet/index.html',
    imageLink: './Art/magpiet/gif.gif',
    author: 'Magnus Cromwell',
    githubLink: 'https://github.com/magpiet'
  },
  {
    artName: 'Pulsing Circle',
    pageLink: './Art/innape/index.html',
    imageLink: './Art/innape/Pulsing Cirkle.gif',
    author: 'innape',
    githubLink: 'https://github.com/innape'
  },
  {
    artName: 'Bouncing Ball',
    pageLink: './Art/BouncingBall/index.html',
    imageLink: './Art/BouncingBall/BouncingBall.gif',
    author: 'Satish Pokala',
    githubLink: 'https://github.com/Satishpokala124'
  },
  {
    artName: 'Daredevil',
    pageLink: './Art/daredevil/index.html',
    imageLink: './Art/daredevil/daredevil.gif',
    author: 'Vivek Raj',
    githubLink: 'https://github.com/vivekrajx'
  },
  {
    artName: 'hover Me',
    pageLink: './Art/hoverMe/index.html',
    author: 'Bleron88',
    githubLink: 'https://github.com/bleron88'
  },
  {
    artName: "Adam's Animation",
    pageLink: "./Art/Adam's Animation/index.html",
    imageLink: "./Art/Adam's Animation/animation.gif",
    author: 'Adam Hills',
    githubLink: 'https://github.com/adamhills91'
  },
  {
    artName: 'Spin it',
    pageLink: './Art/b-ed/index.html',
    imageLink: './Art/b-ed/Hnet.com-image.gif',
    author: 'Edd',
    githubLink: 'https://github.com/b-ed'
  },
  {
    artName: 'playstation-anim',
    pageLink: './Art/playstation-anim/index.html',
    imageLink: './Art/playstation-anim/ps.gif',
    author: 'seif1125',
    githubLink: 'https://github.com/seif1125'
  },
  {
    artName: 'Ritika',
    pageLink: './Art/Ritika/index.html',
    imageLink: './Art/Ritika/warrior.png',
    author: 'Ritika',
    githubLink: 'https://github.com/Ritika-soni'
  },
  {
    artName: 'Animatron',
    pageLink: './Art/animatron/index.html',
    imageLink: './Art/animatron/colourpencils.png',
    author: 'jahid hasan',
    githubLink: 'https://github.com/jahidhasan299/'
  },
  {
    artName: 'Animatron2',
    pageLink: './Art/Animatron2/index.html',
    imageLink: './Art/Animatron2/trance.gif',
    author: 'PUNKLANCER',
    githubLink: 'https://github.com/PUNKLANCER/'
  },
  {
    artName: 'Text_Animation',
    pageLink: './Art/Text_Animation/index.html',
    imageLink: './Art/Text_Animation/text.gif',
    author: 'Christian',
    githubLink: 'https://github.com/mkBraga'
  },
  {
    artName: 'Practice',
    pageLink: './Art/Practice/index.html',
    imageLink: './Art/Joy/triangle.gif',
    author: 'MuGenFJ',
    githubLink: 'https://github.com/MuGenFJ/'
  },
  {
    artName: 'Tile',
    pageLink: './Art/weilincheng/index.html',
    imageLink: './Art/weilincheng/tile.gif',
    author: 'weilincheng',
    githubLink: 'https://github.com/weilincheng'
  },
  {
    artName: 'TemidoRochaSpin',
    pageLink: './Art/temido_rocha_animation/index.html',
    imageLink: './Art/temido_rocha_animation/TemidoRocha.gif',
    author: 'TemidoRocha',
    githubLink: 'https://github.com/TemidoRocha'
  },
  {
    artName: 'Tile',
    pageLink: './Art/weilincheng/index.html',
    imageLink: './Art/weilincheng/tile.gif',
    author: 'weilincheng',
    githubLink: 'https://github.com/weilincheng'
  },
  {
    artName: 'fire flicker',
    pageLink: './Art/hemantrawat/index.html',
    imageLink: './Art/hemantrawat/index.gif',
    author: 'Hemant Rawat',
    githubLink: 'https://github.com/He-mantRawat'
  },
  {
    artName: 'Bouncing Ball',
    pageLink: './Art/bouncingBall/bouncing ball.html',
    imageLink: './Art/bouncingBall/bouncingball.gif',
    author: 'Pravin deva',
    githubLink: 'https://github.com/pravindeva'
  },
  {
    artName: 'Animated Landing Page',
    pageLink: './Art/animatedLandingPage without bar/index.html',
    imageLink: './Art/animatedLandingPage without bar/ezgif.com-video-to-gif',
    author: 'Aneta-s',
    githubLink: 'https://github.com/aneta-s'
  },
  {
    artName: 'Goraved',
    pageLink: './Art/goraved/index.html',
    imageLink: './Art/goraved/goraved_animation.gif',
    author: 'Roman Pobotin (Goraved)',
    githubLink: 'https://github.com/goraved'
  },
  {
    artName: 'Doraemon',
    pageLink: './Art/Ranajit/doraemon.html',
    imageLink: './Art/animatron/doraemon.gif',
    author: 'Ranajit',
    githubLink: 'https://github.com/basak-32'
  },
  {
    artName: 'Ax Dev',
    pageLink: './Art/axdev/test.html',
    imageLink: './Art/axdev/gif.gif',
    author: 'Axel Avila',
    githubLink: 'https://github.com/axavila'
  },
  {
    artName: 'Magic Circle',
    pageLink: './Art/magpiet/index.html',
    imageLink: './Art/magpiet/gif.gif',
    author: 'Magnus Cromwell',
    githubLink: 'https://github.com/magpiet'
  },
  {
    artName: 'Bouncing Ball',
    pageLink: './Art/Bouncing Ball/index.html',
    imageLink: './Art/cazabe/Bouncing Ball.gif',
    author: 'Satish Pokala',
    githubLink: 'https://github.com/Satishpokala124'
  },
  {
    artName: 'Daredevil',
    pageLink: './Art/daredevil/index.html',
    imageLink: './Art/daredevil/daredevil.gif',
    author: 'Vivek Raj',
    githubLink: 'https://github.com/vivekrajx'
  },
  {
    artName: 'hover Me',
    pageLink: './Art/hoverMe/index.html',
    author: 'Bleron88',
    githubLink: 'https://github.com/bleron88'
  },
  {
    artName: 'Happy Balloon',
    pageLink: './Art/ztollef/index.html',
    imageLink: './Art/ztollef/balloon.gif.',
    author: 'ztollef',
    githubLink: 'https://github.com/ztollef'
  },
  {
    artName: 'playstation-anim',
    pageLink: './Art/playstation-anim/index.html',
    imageLink: './Art/playstation-anim/ps.gif',
    author: 'seif1125',
    githubLink: 'https://github.com/seif1125'
  },
  {
    artName: 'Ritika',
    pageLink: './Art/Ritika/index.html',
    imageLink: './Art/Ritika/warrior.png',
    author: 'Ritika',
    githubLink: 'https://github.com/Ritika-soni'
  },
  {
    artName: 'Animatron',
    pageLink: './Art/animatron/index.html',
    imageLink: './Art/animatron/colourpencils.png',
    author: 'jahid hasan',
    githubLink: 'https://github.com/jahidhasan299/'
  },
  {
    artName: 'Animatron2',
    pageLink: './Art/Animatron2/index.html',
    imageLink: './Art/Animatron2/trance.gif',
    author: 'PUNKLANCER',
    githubLink: 'https://github.com/PUNKLANCER/'
  },
  {
    artName: 'Text_Animation',
    pageLink: './Art/Text_Animation/index.html',
    imageLink: './Art/Text_Animation/text.gif',
    author: 'Christian',
    githubLink: 'https://github.com/mkBraga'
  },
  {
    artName: 'Practice',
    pageLink: './Art/Practice/index.html',
    imageLink: './Art/Joy/triangle.gif',
    author: 'MuGenFJ',
    githubLink: 'https://github.com/MuGenFJ/'
  },
  {
    artName: 'Tile',
    pageLink: './Art/weilincheng/index.html',
    imageLink: './Art/weilincheng/tile.gif',
    author: 'weilincheng',
    githubLink: 'https://github.com/weilincheng'
  },
  {
    artName: 'Circle Pulse',
    pageLink: './Art/circle-pulse/index.html',
    imageLink: './Art/circle-pulse/circle-pulse.gif',
    author: 'jmorr002',
    githubLink: 'https://github.com/jmorr002'
  },
  {
    artName: 'Flare Spin',
    pageLink: './Art/mykz1608/index.html',
    imageLink: '',
    author: 'mykz1608',
    githubLink: 'https://github.com/mykz1608'
  },
  {
    artName: 'MexicanMustache',
    pageLink: './Art/AnimatedMustache/index.html',
    imageLink: './Art/AnimatedMustache/MexicanMustache.gif',
    author: 'Andrés Alonso Gálvez',
    githubLink: 'https://github.com/Dondesconton/'
  },
  {
    artName: 'css',
    pageLink: './Art/2.css/index.html',
    imageLink: './Art/2.css/css.gif'
  },
  {
    artName: 'Square Color Change',
    pageLink: './Art/baesyc/index.html',
    imageLink: './Art/baesyc/square.gif',
    author: 'Baesyc',
    githubLink: 'https://github.com/baesyc'
  },
  {
    artName: 'MexicanMustache',
    pageLink: './Art/AnimatedMustache/index.html',
    imageLink: './Art/AnimatedMustache/MexicanMustache.gif',
    author: 'Andrés Alonso Gálvez',
    githubLink: 'https://github.com/Dondesconton/'
  },
  {
    artName: 'Chanimation',
    pageLink: './Art/Chanimation/index.html',
    imageLink: './Art/Chanimation/dancegif.gif',
    author: 'chandant9',
    githubLink: 'https://github.com/chandant9/'
  },
  {
    artName: 'DancingGroot',
    pageLink: './Art/m-elina/index.html',
    imageLink: './Art/m-elina/groot_animation.gif',
    author: 'Melina',
    githubLink: 'https://github.com/m-elina/'
  },
  {
    artName: 'Animatron',
    pageLink: './Art/animatron/index.html',
    imageLink: './Art/animatron/trance.gif',
    author: 'Andrew',
    githubLink: 'https://github.com/andrewbom/'
  },
  {
    artName: 'rainbows',
    pageLink: './Art/vassilchiev/index.html',
    imageLink: './Art/vassilchiev/giphy.gif',
    author: 'Vassil',
    githubLink: 'https://github.com/vassilchiev/'
  },
  {
    artName: "Zai's Orbitron",
    pageLink: './Art/zai/index.html',
    imageLink: './Art/zai/zais_orbitron.gif',
    author: '5amm5',
    githubLink: 'https://github.com/5amm5965/'
  },
  {
    artName: "404's crying baby page",
    pageLink: './Art/papfal/index.html',
    imageLink: './Art/papfal/HTML-404-Crying-Baby-Page.gif',
    author: 'papfal',
    githubLink: 'https://github.com/papfal/'
  },
  {
    artName: 'ani-3d',
    pageLink: './Art/ani-3d/ani-3d.html',
    imageLink: './Art/ani-3d/ani-3d.gif',
    author: 'clyde166',
    githubLink: 'https://github.com/clyde166/'
  },
  {
    artName: 'Boy',
    pageLink: './Art/Boy/index.html',
    imageLink: './Art/Boy/Boy with house.png',
    author: 'Gajhendran',
    githubLink: 'https://github.com/Gajhendran/'
  },
  {
    artName: 'Funimation',
    pageLink: './Art/Funimation/index.html',
    imageLink: './Art/Funimation/Funimation.gif',
    author: 'Pratik',
    githubLink: 'https://github.com/pratikrana1998/'
  },
  {
    artName: 'Jungle Monkey',
    pageLink: './Art/AMCodin/index.html',
    imageLink: './Art/AMCodin/monkey.gif',
    author: 'AMCodin',
    githubLink: 'https://github.com/amcodin'
  },
  {
    artName: 'bellow',
    pageLink: './Art/fran/index.html',
    imageLink: './Art/fran/bellow.gif',
    author: 'franzwah',
    githubLink: 'https://github.com/franzwah'
  },
  {
    artName: 'Typing Indicator',
    pageLink: './Art/jacob-bacon/index.html',
    imageLink: './Art/jacob-bacon/jacob-bacon-art.JPG',
    author: 'jacob-bacon',
    githubLink: 'https://github.com/jacob-bacon'
  },
  {
    artName: 'Colination',
    pageLink: './Art/colination/index.html',
    imageLink: './Art/colination/animation.png',
    author: 'colinJR95',
    githublink: 'https://github.com/colinJR95'
  },
  {
    artName: 'Glowing Circle by Leem Plays',
    pageLink: './Art/AliHaidar/index.html',
    imageLink: './Art/AliHaidar/giphy.gif',
    author: 'alihaidar2950',
    githubLink: 'https://github.com/alihaidar2950'
  },
  {
    artName: 'bouncy-ball',
    pageLink: './Art/bouncy-ball/ty.html',
    imageLink: './Art/bouncy-ball/bouncy-ball.gif',
    author: 'Huang Yi-Ting',
    githubLink: 'https://github.com/yiting76'
  },
  {
    artName: 'bouncy-ball',
    pageLink: './Art/bouncy-ball/ty.html',
    imageLink: './Art/bouncy-ball/bouncy-ball.gif',
    author: 'Huang Yi-Ting',
    githubLink: 'https://github.com/yiting76'
  },
  {
    artName: 'Tronix',
    pageLink: './Art/visiona/index.html',
    imageLink: './Art/visiona/tronix.gif',
    author: 'visiona',
    githubLink: 'https://github.com/visiona'
  },
  {
    artName: 'Synchronization',
    pageLink: './Art/synchronization!/synchronization',
    imageLink: './Art/synchronization/synchronized_Dots.gif',
    author: 'Pranjal',
    githublink: 'https://github.com/Pranjal705'
  },
  {
    artName: 'Random Squares',
    pageLink: './Art/Monitha/index.html',
    author: 'Monitha',
    githubLink: 'https://github.com/dmonitha'
  },
  {
    artName: 'Walking-Man-Front',
    pageLink: './Art/Akhil/index.html',
    imageLink: './Art/Akhil/Walking-man-front.gif',
    author: 'Akhil',
    githubLink: 'https://github.com/akhils95'
  },
  {
    artName: 'Cow-cat',
    pageLink: './Art/Cow-cat/index.html',
    imageLink: './Art/Cow-cat/Cow-cat.gif',
    author: 'Galia',
    githubLink: 'https://github.com/galiarudenko'
  },
  {
    artName: 'Rainb0w',
    pageLink: './Art/Duka/index.html',
    imageLink: './Art/Duka/rainbow.gif',
    author: 'Duka',
    githubLink: 'https://github.com/DusanKrcmarik'
  },
  {
    artName: 'Indian',
    pageLink: './Art/Indian/index.html',
    imageLink: './Art/Indian/Indian.gif',
    author: 'Duka',
    githubLink: 'https://github.com/ndvishruth'
  },
  {
    artName: 'Animatron',
    pageLink: './Art/sanmitra/index.html',
    imageLink: './Art/sanmitra/index.gif',
    author: 'sanmitra',

    githubLink: 'https://github.com/sanmitra1999'
  },
  {
    artName: 'Ball-clear',
    pageLink: './Art/Naok000/index.html',
    imageLink: './Art/Naok000/ball-clear.gif',
    author: 'Naok000',
    githubLink: 'https://github.com/Naok000'
  },
  {
    artName: 'Mario_Kart_Animation',
    pageLink: './Art/Mario_Kart_Animation/index.html',
    imageLink: './Art/Mario_Kart_Animation/Mario.png',
    author: 'AnsonAMS',
    githubLink: 'https://github.com/AnsonAMS'
  },
  {
    artName: 'Microsoft_animation',
    pageLink: './Art/SaumyaBhatt/index.html',
    imageLink: './Art/SaumyaBhatt/Animation.gif',
    author: 'Saumya-Bhatt',
    githubLink: 'https://github.com/Saumya-Bhatt'
  },
  {
    artName: 'Falling',
    pageLink: './Art/Sfrench5/index.html',
    imageLink: './Art/Sfrench5/Falling.gif',
    author: 'Sfrench5',
    githubLink: 'https://github.com/Sfrench5'
  },
  {
    artName: 'Dragon_Loading',
    pageLink: './Art/Dragon_Loading/index.html',
    imageLink: './Art/Dragon_Loading/DragonLoading.gif',
    author: 'Prasad',
    githubLink: 'https://github.com/PrasadM07'
  },
  {
    artName: 'Animatrix',
    pageLink: './Art/Animatrix/index.html',
    imageLink: './Art/Animatrix/Animatrix.png',
    author: 'soutog',
    githubLink: 'https://github.com/soutog'
  },
  {
    artName: 'Simple-Loading',
    pageLink: './Art/Loading/loading.html',
    imageLink: './Art/Loading/load.gif',
    author: 'Vijay',
    githubLink: 'https://github.com/VijayVjCuber'
  },
  {
    artName: 'Fiyi-Animation',
    pageLink: './Art/Fiyi-Animation/index.html',
    imageLink: './Art/Fiyi-Animation/relax_smile.gif',
    author: 'Fiyi-A',
    githubLink: 'https://github.com/Fiyi-A'
  },
  {
    artName: 'Colored Bars',
    pageLink: './Art/mleblanc94/mleblanc94_html_Animation-Nation.html',
    imageLink: './Art/mleblanc94/ColoredBars.gif',
    author: 'mleblanc94',
    githubLink: 'https://github.com/mleblanc94'
  },
  {
    artName: 'animeR',
    pageLink: './Art/animeR/index.html',
    imageLink: './Art/animeR/animeR.gif',
    author: 'Rajneesh',
    githubLink: 'https://github.com/rajneeshk94'
  },
  {
    artName: 'Sunset-City',
    pageLink: './Art/jyun9504/index.html',
    imageLink: './Art/jyun9504/sunset-city.gif',
    author: 'jyun9504',
    githubLink: 'https://github.com/jyun9504'
  },
  {
    artName: 'brianbottle',
    author: 'brian',
    pageLink: './Art/brianbottle/index.html',
    imageLink: './Art/brianbottle/bottle.gif',
    githubLink: 'https://github.com/brianabplanalp1'
  },
  {
    artName: 'Shapes',
    pageLink: './Art/mark-marchant/index.html',
    imageLink: './Art/mark-marchant/shapes.png',
    author: 'Mark Marchant',
    githubLink: 'https://github.com/jtla3/Animation-Nation'
  },
  {
    artName: 'Loading',
    pageLink: './Art/NoumanAziz/Loading.html',
    videoLink: './Art/NoumanAziz/loading.gif',
    author: 'NoumanAziz',
    githubLink: 'https://github.com/NoumanAziz'
  },
  {
    artName: `Galek's Simple Animation`,
    pageLink: './Art/GalekAnimation/index.html',
    imageLink: './Art/GalekAnimation/simpleanimation.gif',
    author: 'Adam Galek',
    githubLink: 'https://github.com/TheGalekxy'
  },
  {
    artname: 'Rainbow animation',
    pageLink: './Art/Rainbow/index.html',
    imageLink: './Art/Rainbow/rainbow.gif',
    author: 'Mohanraj',
    githubLink: 'https://github.com/chelladuraimohanraj/Animation-Nation'
  },
  {
    artName: `Cyan Loading Animation`,
    pageLink: './Art/Wannesds/index.html',
    imageLink: './Art/Wannesds/Wannesds.gif',
    author: 'Wannes Dieltiens',
    githubLink: 'https://github.com/Wannesds'
  },
  {
    artName: 'Animatron',
    pageLink: './Art/Animatron/index.html',
    imageLink: './Art/Animatron/trance.gif',
    author: 'Gihan Balasuriya',
    githubLink: 'https://github.com/gihanbalasuriya'
  },
  {
    artName: 'Light text blink',
    pageLink: './Art/Mani-textlight-blink/index.html',
    imageLink: './Art/Mani-textlight-blink/light-blink-text.gif',
    author: 'Mani Pandian',
    githubLink: 'https://github.com/Manipandian'
  },
  {
    artName: 'Circle',
    pageLink: './Art/PoKai/index.html',
    imageLink: './Art/PoKai/circle.png',
    author: 'PoKai Chang',
    githubLink: 'https://github.com/st875052018'
  },
  {
    artName: 'animatron',
    pageLink: './Art/animatron/index.html',
    imageLink: './Art/animatron/trance.gif',
    author: 'Christy',
    githubLink: 'https://github.com/ChristyLucid'
  },
  {
    artName: 'bouncing_ball',
    pageLink: './Art/bouncing_ball/bouncing_ball.html',
    imageLink: './Art/bouncing_ball/bouncing-ball.gif',
    author: 'Nirmalie',
    githubLink: 'https://github.com/nirmalieo3'
  },
  {
    artName: 'Rocket',
    pageLink: './Art/Rocket/index.html',
    imageLink: './Art/Rocket/rocket.gif',
    author: 'Jose Diaz',
    githubLink: 'https://github.com/josegerard2000'
  },
  {
    artName: 'simpleG',
    pageLink: './Art/simpleG/index.html',
    imageLink: './Art/simpleG/kitty.jpg',
    author: 'gargeper',
    githubLink: 'https://github.com/gargeper'
  },
  {
    artName: 'BounceFace',
    pageLink: './Art/ainamation/index.html',
    imageLink: './Art/ainamation/ainamation.gif',
    author: 'Ainara Saralegui',
    githubLink: 'https://github.com/asaralegui'
  },
  {
    artName: 'Text Flow',
    pageLink: './Art/ConnerCoding/index.html',
    imageLink: './Art/ConnerCoding/ztmanimation.gif',
    author: 'Conner Schiller',
    githubLink: 'https://github.com/ConnerCoding'
  },
  {
    artName: 'Glow',
    pageLink: './Art/Glow/index.html',
    imageLink: './Art/Glow/Glow.png',
    author: 'Joaquin Castillo',
    githubLink: 'https://github.com/JuakoDev'
  },
  {
    artName: 'Heart Real',
    pageLink: './Art/riddhax/index.html',
    imageLink: './Art/riddhax/index.gif',
    author: 'Riddhax',
    githubLink: 'https://github.com/riddhax'
  },

  {
    artName: 'Balls',
    pageLink: './Art/Paul - Simple Annoying Balls/index.html',
    imageLink: './Art/Paul - Simple Annoying Balls/Balls.gif',
    author: 'Paul',
    githubLink: 'https://github.com/psr83'
  },

  {
    artname: 'Square-Move',
    pageLink: './Art/Poonam/square.html',
    imageLink: './Art/Poonam/square_gif.gif',
    author: 'Poonam',
    githubLink: 'https://github.com/poonampant'
  },

  {
    artname: 'JesseEarley',
    pageLink: './Art/JesseEarley/index.html',
    imageLink: './Art/JesseEarley/index.gif',
    author: 'JesseEarley',
    githubLink: 'https://github.com/JesseEarley'
  },
  {
    artname: 'Hacktoberfest 2020',
    pageLink: './Art/taepal467/index.html',
    imageLink: './Art/taepal467/hiclipart.com (1).png',
    author: 'Chantae P.',
    githubLink: 'https://github.com/taepal467'
  },
  {
    artName: 'Animatron',
    pageLink: './Art/animatron/triangle/index.html',
    imageLink: './Art/animatron/trance.gif',
    author: 'Deborah',
    githubLink: 'https://github.com/dluckey123'
  },
  {
    artName: 'Animatron',
    pageLink: './Art/animatron/triangle/index.html',
    imageLink: './Art/animatron/trance.gif',
    author: 'Deborah',
    githubLink: 'https://github.com/dluckey123'
  },
  {
    artname: 'Animate',
    pageLink: '/codepen/animation/src/index.html',
    imageLink: 'Animation',
    author: 'Altamas khan',
    githubLink: 'https://github.com/Altamas2049'
  },
  {
    artName: 'Spin',
    pageLink: './Art/Spin/allli.html',
    imageLink: './Art/Spin/allli.gif',
    author: 'Victor Winner',
    githubLink: 'https://github.com/Vicwin13'
  },
  {
    artName: 'Spinner',
    pageLink: './Art/nishantpandey/allli.html',
    imageLink: './Art/nishantpandey/allli.gif',
    author: 'Nishant Pandey',
    githubLink: 'https://github.com/mrpandey1'
  },
  {
    artName: 'Hacktober Test',
    pageLink: './Art/bajancode/index.html',
    imageLink: './Art/BajanCode/index.gif',
    author: 'bajancode',
    githubLink: 'https://github.com/bajancode'
  },
  {
    artName: 'ZTM anim',
    pageLink: './Art/ayushi2410/index.html',
    imageLink: './Art/ayushi2410/ayushi2410.gif',
    author: 'Ayushi2410',
    githubLink: 'https://github.com/ayushi2410'
  },
  {
    artName: 'misaelsantos',
    pageLink: './Art/misaelsantos/index.html',
    imageLink: './Art/misaelsantos/neohack.gif',
    author: 'Misael Santos',
    githubLink: 'https://github.com/MisaelSantos'
  },
  {
    artName: 'I am a Developer',
    pageLink: './Art/Kuroyza/Iam-a-developer.html',
    imageLink: './Art/Kuroyza/Iam-a-developer.gif',
    author: 'Kuroyza',
    githubLink: 'https://github.com/kuroyza'
  },
  {
    artName: 'simple box',
    pageLink: './Art/Box/index.html',
    imageLink: './Art/Box/static_image.jpg',
    author: 'Abishek shah',
    githubLink: 'https://github.com/abishek-sha-256'
  },
  {
    artname: 'Starry-sky',
    pageLink: './Art/starry-night/index.html',
    imageLink: './Art/starry-night/stars',
    author: 'Taima Khawaldeh',
    githubLink: 'https://github.com/taimakh'
  },
  {
    artName: 'Project Gallery',
    pageLink: './Art/hulya/index.html',
    imageLink: './Art/hulya/gallery.gif',
    author: 'Hulya Karakaya',
    githubLink: 'https://github.com/hulyak'
  },
  {
    artName: 'animation',
    pageLink: './Art/sameer786/animation.html',
    imageLink: './Art/sameer786/radius.gif',
    author: 'sameer',
    githubLink: 'https://github.com/sameer8605'
  },
  {
    artName: 'ArrowWave',
    pageLink: './Art/ArrowWave/index.html',
    imageLink: './Art/ArrowWave/ArrowWave.gif',
    author: 'Gabriel',
    githubLink: 'https://github.com/GabrielTeixeiraC'
  },
  {
    artName: 'The 4-Ever Loop',
    pageLink: './Art/the-4ever-loop/index.html',
    imageLink: './Art/the-4ever-loop/rotate.gif',
    author: 'Luciano M.',
    githubLink: 'https://github.com/LucianoWebDev'
  },
  {
    artName: 'Running Car',
    pageLink: './Art/Running-Car/index.html',
    imageLink: './Art/Running-Car/Running-car.PNG',
    author: 'Ermias',
    githubLink: 'https://github.com/ermiaskidane'
  },
  {
    artname: 'Youssef',
    pageLink: './Art/Youssef/index.html',
    imageLink: './Art/Youssef/fd8_AX.gif',
    author: 'Youssef',
    githubLink: 'https://github.com/youssefhany96'
  },
  {
    artName: 'The 4-Ever Loop',
    pageLink: './Art/the-4ever-loop/index.html',
    imageLink: './Art/the-4ever-loop/rotate.gif',
    author: 'Luciano M.',
    githubLink: 'https://github.com/LucianoWebDev'
  },

  {
    artName: 'Itried',
    pageLink: '/Art/Itried/animation.html',
    author: 'Harsha',
    githublink: 'https://github.com/HarshaKumar23'
  },
  {
    artName: 'Snail Zoom',
    pageLink: './Art/rbhachu/index.html',
    imageLink: './Art/rbhachu/snail.gif',
    author: 'Bhachu R.',
    githubLink: 'https://github.com/rbhachu'
  },
  {
    artName: 'Mini Text Animation',
    pageLink: './Art/text-mini-animation/index.html',
    imageLink: './Art/text-mini-animation/text-anime.gif',
    author: 'Chinel',
    githubLink: 'https://github.com/chinel'
  },
  {
    artName: 'Square loader',
    pageLink: './Art/square_loading/index.html',
    imageLink: './Art/square_loading/square_loading',
    author: 'Marek Chasák',
    githubLink: 'https://github.com/mchasak'
  },
  {
    artName: 'Stairs Text',
    pageLink: './Art/StairsText/index.html',
    imageLink: './Art/StairsText/stairs-text.gif',
    author: 'Noam K.',
    githubLink: 'https://github.com/noamkanonich'
  },
  {
    artName: 'animation',
    pageLink: './Art/sameer786/animation.html',
    imageLink: './Art/sameer786/radius.gif',
    author: 'sameer',
    githubLink: 'https://github.com/sameer8605'
  },
  {
    artName: 'Spinning is a good trick',
    pageLink: './Art/garrod90/index.html',
    imageLink: './Art/garrod90/craigsGif.gif',
    author: 'Craig, G',
    githubLink: 'https://github.com/garrod90'
  },
  {
    artName: 'Snail Zoom',
    pageLink: './Art/rbhachu/index.html',
    imageLink: './Art/rbhachu/snail.gif',
    author: 'Bhachu R.',
    githubLink: 'https://github.com/rbhachu'
  },
  {
    artName: 'Mini Text Animation',
    pageLink: './Art/text-mini-animation/index.html',
    imageLink: './Art/text-mini-animation/text-anime.gif',
    author: 'Chinel',
    githubLink: 'https://github.com/chinel'
  },
  {
    artName: 'Square loader',
    pageLink: './Art/square_loading/index.html',
    imageLink: './Art/square_loading/square_loading',
    author: 'Marek Chasák',
    githubLink: 'https://github.com/mchasak'
  },
  {
    artName: 'Stairs Text',
    pageLink: './Art/StairsText/index.html',
    imageLink: './Art/StairsText/stairs-text.gif',
    author: 'Noam K.',
    githubLink: 'https://github.com/noamkanonich'
  },
  {
    artName: 'animation',
    pageLink: './Art/sameer786/animation.html',
    imageLink: './Art/sameer786/radius.gif',
    author: 'sameer',
    githubLink: 'https://github.com/sameer8605'
  },

  {
    pageLink: './Art/radar animation/index.html',
    imageLink: './Art/radar.gif',
    author: 'Anup',
    githubLink: 'https://github.com/paddybaba'
  },
  {
    pageLink: './Art/sameer786/animation.html',
    imageLink: './Art/sameer786/radius.gif',
    author: 'sameer',
    githubLink: 'https://github.com/sameer8605'
  },
  {
    pageLink: './Art/radar animation/index.html',
    imageLink: './Art/radar',
    author: 'Anup',
    githubLink: 'https://github.com/paddybaba'
  },
  {
    pageLink: './Art/sameer786/animation.html',
    imageLink: './Art/sameer786/radius.gif',
    author: 'sameer',
    githubLink: 'https://github.com/sameer8605'
  },
  {
    artName: 'Friendly Ghost',
    pageLink: './Art/ristotoldsep/index.html',
    author: 'Risto Tõldsep',
    githubLink: 'https://github.com/ristotoldsep'
  },
  {
    artName: 'Friendly Ghost',
    pageLink: './Art/ristotoldsep/index.html',
    author: 'Risto Tõldsep',
    githubLink: 'https://github.com/ristotoldsep'
  },
  {
    artName: 'sritron',
    pageLink: './Art/sritron/index.html',
    imageLink: './Art/sritron/trance.gif',
    author: 'Srinivas',
    githubLink: 'https://github.com/sri189ms'
  },
  {
    artName: 'Friendly Ghost',
    pageLink: './Art/ristotoldsep/index.html',
    author: 'Risto Tõldsep',
    githubLink: 'https://github.com/ristotoldsep'
  },
  {
    artName: 'Sun Rise Time',
    pageLink: './Art/gurprtAnim/index.html',
    imageLink: './Art/gurprtAnim/gurAnim.gif',
    author: 'Gurpreet',
    githubLink: 'https://github.com/gur-p-reet'
  },
  {
    artName: 'Personal Info',
    pageLink: './Art/Personal_info/triangle/index.html',
    imageLink: './Art/Personal_info/trance.gif',
    author: 'Naim Uddin',
    githubLink: 'https://github.com/Naim365'
  },
  {
    artName: 'Shining Text',
    pageLink: './Art/MaxieTextShineOn/index.html',
    imageLink: './Art/MaxieTextShineOn/maxie-text-shine-on.gif',
    author: 'maxie7',
    githubLink: 'https://github.com/maxie7'
  },
  {
    artName: 'Spinning Box',
    pageLink: './Art/KccbzZ/index.html',
    imageLink: './Art/KccbzZ/cover.png',
    author: 'KccbzZ',
    githubLink: 'https://github.com/KccbzZ'
  },
  {
    artName: 'Age Disgracefully',
    pageLink: './Art/ynoden/index.html',
    imageLink: './Art/ynoden/Age_Disgracefully.gif',
    author: 'yusefnoden',
    githubLink: 'https://github.com/yusefnoden'
  },
  {
    artname: 'jimanimation',
    pageLink: './Art/jimanimation/index.html',
    imageLink: './Art/jimanimation/bouncy.gif',
    author: 'Jimin',
    githubLink: 'https://github.com/jimijos'
  },

  {
    artName: 'Meme Animation',
    pageLink: './Art/just_for_fun/index.html',
    imageLink: './Art/just_for_fun/image.gif',
    author: 'Rahul Negi',
    githubLink: 'https://github.com/rahulnegi20'
  },
  {
    artName: 'Stretch ZTM',
    pageLink: './Art/animation_gn/index.html',
    imageLink: './Art/animation_gn/animation_gn.gif',
    author: 'gnyokota',
    githubLink: 'https://github.com/gnyokota'
  },
  {
    artname: 'AnimationCom',
    pageLink: './Art/Anita/AnimationCom/triangle.html',
    imageLink: './Art/AnimationCom/header.jpg',
    author: 'Anita',
    githubLink: 'https://github.com/anita-tsai'
  },
  {
    artName: 'Cards',
    pageLink: './Art/cards/index.html',
    imageLink: './Art/cards/cards.gif',
    author: 'networkdavit',
    githubLink: 'https://github.com/networkdavit'
  },
  {
    artName: "Lidor'sAnimation",
    pageLink: "./Art/Lidor's Animation/index.html",
    imageLink: "./Art/Lidor's Animation/animation.gif",
    author: 'LidorAsher',
    githubLink: 'https://github.com/lidorasher11'
  },
  {
    artName: "Shiff's Animation",
    pageLink: './Art/myAnimation/index.html',
    imageLink: './Art/myAnimation/myanimation.gif',
    author: 'Shifa',
    githubLink: 'https://github.com/ShifaShirin'
  },
  {
    artName: 'ani-1trial',
    pageLink: './Art/ani-1trial/index.html',
    imageLink: './Art/ani-1trial/ani-gif.gif',
    author: 'tru-izo',
    githubLink: 'https://github.com/tru-izo'
  },
  {
    artName: 'Air_Balloon',
    pageLink: './Art/Air_Balloon/index.html',
    imageLink: './Art/Air_Balloon/balloon.gif',
    author: 'Abha',
    githubLink: 'https://github.com/Abha-1281'
  },
  {
    artName: 'Camp Fire',
    pageLink: './Art/camp_fire/index.html',
    imageLink: './Art/camp_fire/camp_fire.gif',
    author: 'Chansoo',
    githubLink: 'https://github.com/ChansooKim316'
  },
  {
    artName: 'rubberband Red',
    pageLink: './Art/ou79/index.html',
    imageLink: './Art/rubberbandRed.gif',
    author: 'ou79',
    githubLink: 'https://github.com/ou79'
  },
  {
    artName: 'ColorChanger',
    pageLink: './Art/ColorChanger/index.html',
    imageLink: './Art/color-changer.gif',
    author: 'Atallah-Nadhir',
    githubLink: 'https://github.com/Atallah-Nadhir'
  },
  {
    artName: 'PONG Animation',
    pageLink: './Art/walkitoff/index.html',
    imageLink: './Art/walkitoff/gif.gif',
    author: 'Tyler Dollick',
    githubLink: 'https://github.com/walkitoff'
  },
  {
    artname: 'Animatron',
    pageLink: './Art/mbargaedge/index.html',
    imageLink: './Art/mbargaedge/animatron.gif',
    author: 'Mbarga',
    githubLink: 'https://github.com/marcelmbarga/'
  },
  {
    artName: 'House',
    pageLink: './Art/TTD/triangle/index.html',
    imageLink: './Art/TTD/house.gif',
    author: 'TanyaTD',
    githubLink: 'https://github.com/TTD126'
  },
  {
    artName: 'Spinning Title',
    pageLink: './Art/ljBeast21ldj/index.html',
    imageLink: './Art/ljBeast21ldj/firstGIF.gif',
    author: 'Larry',
    githubLink: 'https://github.com/ljBeast21ldj'
  },
  {
    artName: 'Heart pulsation',
    pageLink: './Art/Sallah/index.html',
    imageLink: './Art/Sallah/Heart-Pulsation.png',
    author: 'Sallah',
    githubLink: 'https://github.com/SallahTech'
  },
  {
    artName: 'MubbeAnimation',
    pageLink: './Art/Mubbe/index.html',
    imageLink: './Art/Mubbe/MubbeAnimation.gif',
    author: 'Mubarak',
    githubLink: 'https://github.com/mual5746'
  },
  {
    pageLink: './Art/neon-glowing-text/index.html',
    imageLink: './Art/neon-glowing-text/glowing-text-GIF.gif',
    author: 'Adri',
    githubLink: 'https://github.com/adrimual'
  },
  {
    artName: 'Simple Animation',
    pageLink: './Art/simple animation/transition.html',
    imageLink: './Art/simple animation/animatee.gif',
    author: 'Rudimental',
    githubLink: 'https://github.com/rudimental-again'
  },
  {
    artName: 'gbArt',
    pageLink: './Art/gbArt/index.html',
    imageLink: './Art/gbArt/shapeFlip.gif',
    author: 'Gary Bergman',
    githubLink: 'https://github.com/Gary-Bergman'
  },
  {
    artName: "Turtando's Animation",
    pageLink: './Art/turtando/animation.html',
    imageLink: './Art/Turtando/happyhalloween.gif',
    author: 'Turtando',
    githubLink: 'https://github.com/Turtando'
  },
  {
    artName: 'Bouncing Balls',
    pageLink: './Art/EyeOfAthena/index.html',
    imageLink: './Art/EyeOfAthena/cover.png',
    author: 'EyeOfAthena',
    githubLink: 'https://github.com/EyeOfAthena/bouncing-ball'
  },
  {
    artName: 'Otherside',
    pageLink: './Art/Otherside/ubi.html',
    imageLink: './Art/Otherside/recording.gif',
    author: 'Ubibimbap',
    githubLink: 'https://github.com/Ubibimbap'
  },
  {
    artName: 'Basketball God',
    pageLink: './Art/Sim-animation/index.html',
    imageLink: './Art/Sim-animation/project-screenshot.png',
    author: 'Sim',
    githubLink: 'https://github.com/sim-a-19'
  },
  {
    artName: "Ziyao's Animation",
    pageLink: './Art/robot/robot_index.html',
    imageLink: './Art/robot/robot.gif',
    author: 'Ziyao',
    githubLink: 'https://github.com/ziyaoc3'
  },
  {
    artName: 'Simplerv',
    pageLink: './Art/Aniamtion_RV/index.html',
    imageLink: './Art/Aniamtion_RV/circle.png',
    author: 'Aarush Bhat',
    githubLink: 'https://github.com/07rv'
  },
  {
    artName: 'Devtemmy_animation',
    pageLink: './Art/Devtemmy_animation/index.html',
    imageLink: './Art/Devtemmy_animation/Devtemmyanimation.gif',
    author: 'Dev-Temmy',
    githubLink: 'https://github.com/Dev-Temmy'
  },
  {
    artName: 'Fading text animation',
    pageLink: './Art/araskog/index.html',
    imageLink: './Art/araskog/animation.gif',
    author: 'Amanda Araskog',
    githubLink: 'https://github.com/araskog'
  },
  {
    artName: 'Moving Divs',
    pageLink: './Art/Razvan/RazvanFratila/index.html',
    imageLink: './Art/Razvan/RazvanFratila/first.gif',
    author: 'Razvan',
    githubLink: 'https://github.com/fratilar'
  },
  {
    artName: 'KDev Animation',
    pageLink: './Art/KDev-Animator/index.html',
    imageLink: './Art/KDev-Animator/kdev-animation.gif',
    author: 'Detmar Ruhfus',
    githubLink: 'https://github.com/kamikazid'
  },
  {
    artName: 'Square Bounce',
    pageLink: './Art/Vish/index.html',
    imageLink: './Art/Vish/SquareBounce.gif',
    author: 'Vishwam',
    githubLink: 'https://github.com/vishmagic'
  },
  {
    artName: 'Hina',
    pageLink: './Art/Hina/Hina.html',
    imageLink: './Art/Hina/Basketball.gif',
    imageLink: './Art/Hina/net.gif',
    author: 'Hina Najam',
    githubLink: 'https://github.com/hinanajam'
  },
  {
    artName: 'AmitAnimation',
    pageLink: './Art/Joy/AmitAnimation/amitanimation.html',
    imageLink: './Art/Joy/AmitAnimation/amitanimation.gif',
    author: 'Amit',
    githubLink: 'https://github.com/AmitRoy07'
  },
  {
    artName: 'Bouncing Cheems ',
    pageLink: './Art/Suddath-Gautam/index.html',
    imageLink: './Art/Suddath-Gautam/cheems.gif',
    author: 'Suddath Gautam',
    githubLink: 'https://github.com/wardaddy98'
  },
  {
    artName: 'Pop-up Confetti animation.',
    pageLink: './Art/yay-ztm-animation/index.html',
    imageLink: './Art/yay-ztm-animation/pop_animation.gif',
    author: 'Hyunji Kim',
    githubLink: 'https://github.com/creativehkim'
  },
  {
    artName: 'Monolith',
    pageLink: './Art/acphil/index.html',
    imageLink: './Art/acphil/monolith.png',
    author: 'acphil',
    githubLink: 'https://github.com/acphil2'
  },
  {
    artName: 'Smiling Doll',
    pageLink: './Art/jbermeo/index.html',
    imageLink: './Art/jbermeo/doll.gif',
    author: 'Jose Bermeo',
    githubLink: 'https://github.com/jbermeo10'
  },
  {
    artName: 'vasubhatnagar',
    pageLink: './Art/vasubhatnagar/index.html',
    imageLink: './Art/vasubhatnagar/ss.jpg',
    author: 'Vasu Bhatnagar',
    githubLink: 'https://github.com/vasubhatnagar'
  },
  {
    artName: 'JoToSmola',
    pageLink: './Art/JoToSmola/index.html',
    imageLink: './Art/JoToSmola/JoToSmola.gif',
    author: 'GrabKrab',
    githubLink: 'https://github.com/GrabKrab'
  },
  {
    artName: 'mojaanimacia',
    pageLink: './Art/mojaanimacia/stranka.html',
    author: 'Martin052',
    githubLink: 'https://github.com/martin052'
  },
  {
    artName: 'ellipsis',
    pageLink: './Art/ianhawe/index.html',
    author: 'ianhawe',
    githubLink: 'https://github.com/ianhawe'
  },
  {
    artName: 'iris',
    pageLink: './Art/iris/index.html',
    imageLink: './Art/iris/trance.gif',
    author: 'iriswdq0504',
    githubLink: 'https://github.com/iriswdq0504'
  },

  {
    artName: 'Fun with balls!',
    pageLink: './Art/miguelDalberto/funWithBalls/index.html',
    imageLink: './Art/miguelDalberto/funWithBalls/funWithBalls_screenshot.png',
    author: 'miguelDalberto',
    githubLink: 'https://github.com/miguelDalberto'
  },
  {
    artName: 'FourFlag_Load',
    pageLink: './Art/FourFlag_Load/index.html',
    imageLink: './Art/FourFlag_Load/trance.gif',
    author: 'chungngai09',
    githubLink: 'https://github.com/chungngai09'
  },
  {
    artName: 'AnimatronJS',
    pageLink: './Art/animatronJS/index.html',
    author: 'Anna Ovechkina',
    githubLink: 'https://github.com/Annu7shka'
  },
  {
    artName: 'perfect_goal',
    pageLink: './Art/perfect_goal/index.html',
    imageLink: './Art/perfect_goal/perfect_goalscreenshot.png',
    author: 'henzbori',
    githubLink: 'https://github.com/henzbori'
  },
  {
    artName: 'Beating Heart',
    pageLink: './Art/beating-heart/index.html',
    imageLink: './Art/beating-heart/heart.gif',
    author: 'MishkaZi',
    githubLink: 'https://github.com/MishkaZi'
  },
  {
    artName: 'Bouncing Balls',
    pageLink: './Art/Sankyeat/index.html',
    imageLink: './Art/Sankyeat/bouncingballs.gif',
    author: 'Sankyeat',
    githubLink: 'https://github.com/sanks20'
  },
  {
    artName: 'Sample page',
    pageLink: './Art/Joy/triangle/index.html',
    imageLink: './Art/Joy/triangle/my-animation.gif',
    author: 'Mamathagowd107',
    githubLink: 'https://github.com/Mamathagowd107'
  },
  {
    artName: 'Animated',
    pageLink: './Art/animated/triangle/index.html',
    imageLink: './Art/Joy/triangle/triangle.gif',
    author: 'Joy',
    githubLink: 'https://github.com/royranger'
  },
  {
    artName: 'achwell',
    pageLink: './Art/achwell/index.html',
    imageLink: './Art/achwell/ball.gif',
    author: 'achwell',
    githubLink: 'https://github.com/achwell'
  },
  {
    artName: 'Robotic Circles',
    pageLink: './Art/animation_yaniv/index.html',
    imageLink: './Art/animation_yaniv/robot.png',
    author: 'Yaniv Sagy',
    githubLink: 'https://github.com/yanivsagy'
  },
  {
    artName: 'Ocean Day',
    pageLink: './Art/d-spence/index.html',
    imageLink: './Art/d-spence/ztm-dspence-css-anim.gif',
    author: 'd-spence',
    githubLink: 'https://github.com/d-spence'
  },
  {
    artName: 'Animation-Circle',
    pageLink: './Art/Animation-Circle/index.html',
    imageLink: './Art/Animation-Circle/animation-circle.gif',
    author: 'Elid Venega',
    githubLink: 'https://github.com/elidvenega'
  },
  {
    artName: 'Sweet street',
    pageLink: './Art/Sweet_street/mario.html',
    imageLink: './Art/Sweet_street/animation-gif.gif',
    author: 'meni-avitan',
    githubLink: 'https://github.com/meniAvitan/Animation-Nation.git'
  },
  {
    pageLink: './Art/Joy/nithin-animation/index.html',
    imageLink: './Art/Joy/triangle/triangle.gif',
    author: 'Nithin',
    githubLink: 'https://github.com/Nithin6252-reddy'
  },
  {
    artName: 'Jittery rectangles',
    pageLink: './Art/Vaibhav/index.html',
    author: 'Vaibhav Jain',
    githubLink: 'https://github.com/Vaibhav-multi-dev'
  },
  {
    artName: 'Pra-animate',
    pageLink: './Art/Pra-animate/indexpra1.html',
    //imageLink: './Art/Joy/triangle/triangle.gif',
    author: 'Prajoth',
    githubLink: 'https://github.com/prajoth-b'
  },
  {
    artName: '3D figure animation',
    pageLink: './Art/DOKL57/index.html',
    imageLink: './Art/DOKL57/DOKL57.png',
    author: 'DOKL57',
    githubLink: 'https://github.com/DOKL57'
  },
  {
    artName: 'my-animation',
    pageLink: './Art/my-animation/index.html',
    imageLink: './Art/my-animation/screenv.webm',
    author: 'Brurya',
    githubLink: 'https://github.com/BruryaNadel'
  },
  {
    artName: 'Animate Infinate',
    pageLink: './Art/rotate-infinate/index.html',
    imageLink: './Art/rotate-infinate/rotate.gif',
    author: 'thucpn',
    githubLink: 'https://github.com/thucpn'
  },
  {
    artName: 'Forever',
    pageLink: './Art/Mritunjay/index.html',
    imageLink: './Art/Mritunjay/mj.gif',
    author: 'Mritunjay',
    githubLink: 'https://github.com/Mritunjay004'
  },
  {
    artName: 'Atom',
    pageLink: './Art/Atom/index.html',
    imageLink: './Art/Atom/atom.gif',
    author: 'Khalil-BM',
    githubLink: 'https://github.com/Khalil-BM'
  },
  {
    artName: 'AppleTree',
    pageLink: './Art/andreasGZ/index.html',
    imageLink: './Art/andreasGZ/apple.gif',
    author: 'AndreasGZ',
    githubLink: 'https://github.com/AndreasGZ'
  },
  {
    pageLink: './Art/Akv-animation/index.html',
    imageLink: './Art/Akv-animation/Image.png',
    author: 'Akv',
    githubLink: 'https://github.com/kushal-Ambati'
  },
  {
    artName: 'Floating Ball',
    pageLink: './Art/floatingBall/index.html',
    imageLink: './Art/floatingBall/thaitruong.png',
    author: 'Thai Truong',
    githubLink: 'https://github.com/akitathai94'
  },
  {
    artName: 'Bicycle-2D',
    pageLink: './Art/Bicycle_2D/bicycle.html',
    imageLink: './Art/Bicycle_2D/bicycle-gif.gif',
    author: 'meni-avitan',
    githubLink: 'https://github.com/meniAvitan'
  },
  {
    artName: 'catch-me',
    pageLink: './Art/catch-me/index.html',
    imageLink: './Art/catch-me/catch-me.gif',
    author: 'toobig4u',
    githubLink: 'https://github.com/toobig4u'
  },
  {
    pageLink: './Art/richard00436/index.html',
    imageLink: './Art/richard00436/richard00436.gif',
    author: 'richard00436',
    githubLink: 'https://github.com/richard00436'
  },
  {
    artName: 'bubble',
    pageLink: './Art/seenuCFL/index.html',
    imageLink: './Art/seenuCFL/dot.gif',
    author: 'seenuCFL',
    githubLink: 'https://github.com/seenuCFL'
  },
  {
    pageLink: './Art/keep_coding/index.html',
    imageLink: './Art/keep_coding/keep_coding_image.gif',
    author: 'Rawshan',
    githubLink: 'https://github.com/mrawshan'
  },
  {
    pageLink: './Art/HammadKhan/index.html',
    imageLink: './Art/HammadKhan/Animation.gif',
    author: 'HammadKhan',
    githubLink: 'https://github.com/hhkhan99'
  },
  {
    pageLink: './Art/manimation/index.html',
    imageLink: './Art/manimation/animation.gif',
    author: 'Maryam',
    githubLink: 'https://github.com/Maryyam04'
  },
  {
    pageLink: './Art/ElizavetaZhukova1/index.html',
    imageLink: './Art/ElizavetaZhukova1/fourSquaresEdit.gif',
    author: 'Liza',
    githubLink: 'https://github.com/ElizavetaZhukova1'
  },
  {
    pageLink: './Art/Aliedje/index.html',
    imgeLink: './Art/Aliedje/test.png',
    author: 'Alida',
    githubLink: 'https://github.com/adiphoorn'
  },
  {
    pageLink: './Art/JanRolenc/indexMyArt.html',
    imageLink: './Art/JanRolenc/myArt.gif',
    author: 'Jan_Rolenc',
    githubLink: 'https://github.com/JanRolenc'
  },
  {
    artName: 'Heartbeat',
    pageLink: './Art/CheyJax116/heartbeat.html',
    imgeLink: './Art/CheyJax116/heartbeat.gif',
    author: 'CheyJax116',
    githubLink: 'https://github.com/cheyjax116'
  },
  {
    pageLink: './Art/Aliedje/index.html',
    imgeLink: './Art/Aliedje/test.png',
    author: 'Alida',
    githubLink: 'https://github.com/adiphoorn'
  },
  {
    pageLink: './Art/bouncingMoon/index.html',
    imageLink: './Art/bouncingMoon/bouncingMoon.png',
    author: 'Radu-Stroe',
    githubLink: 'https://github.com/Radu-Stroe'
  },
  {
    artName: 'Use the Force',
    pageLink: './Art/ptreuden/index.html',
    imageLink: './Art/ptreuden/useTheForce.gif',
    author: 'ptreuden',
    githubLink: 'https://github.com/ptreuden'
  },
  {
    artName: 'css_typer',
    pageLink: './Art/Joy/css-typer/index.html',
    imageLink: './Art/Joy/css-typer/typing_animate.gif',
    author: 'Trey',
    githubLink: 'https://github.com/shanks-t'
  },
  {
    pageLink: './Art/Joy/Amiel-Art/index.html',
    imageLink: './Art/Joy/Amiel-Art/screenshot.png',
    author: 'Amiel',
    githubLink: 'https://github.com/trinidadamiel'
  },
  {
    pageLink: './Art/alnajarAnimation/index.html',
    imageLink: './Art/alnajarAnimation/animate.gif.gif',
    author: 'Mohammad',
    githubLink: 'https://github.com/mohammadalnajar'
  },
  {
    pageLink: '.Art/benji5656/index.html',
    imageLink: '',
    author: 'Benji',
    githubLink: 'https://github.com/benji5656'
  },
  {
    pageLink: './Art/AniNationSargi/index.html',
    imageLink: './Art/AniNationSargi/alienGif.gif',
    author: 'Sargsian',
    githubLink: 'https://github.com/Sargsian'
  },
  {
    pageLink: '.Art/Hekmundo/index.html',
    imageLink: '.Art/Hekmundo/revolving-circles.gif',
    author: 'Hekmundo',
    githubLink: 'https://github.com/Hekmundo'
  },
  {
    artName: 'MtBounce',
    pageLink: './Art/MtikeB/index.html',
    imageLink: './Art/MtikeB/Bouncy.gif',
    author: 'MtikeG',
    githubLink: 'https://github.com/MtikeG'
  },

  {
    artName: 'Hello World',
    pageLink: './Art/HelloWorldByEudin/index.html',
    imageLink: './Art/HelloWorldByEudin/helloworld.gif',
    author: 'Eudin',
    githubLink: 'https://github.com/Eudinson'
  },
  {
    artName: 'Color Square',
    pageLink: './Art/angelGarciaSantos/index.html',
    imageLink: './Art/angelGarciaSantos/square.png',
    author: 'Angel',
    githubLink: 'https://github.com/angelGarciaSantos'
  },
  {
    pageLink: '.Art/Szo89/index.html',
    imageLink: '.Art/Szo89/animation.png',
    author: 'Susana',
    githubLink: 'https://github.com/Szo89'
  },
  {
    pageLink: './Art/Harish/index.html',
    imageLink: './Art/Harish/gif.gif',
    author: 'Harish',
    githubLink: 'https://github.com/hkxx843'
  },
  {
    pageLink: '.Art/nb89portfolio/index.html',
    imageLink: '.Art/nb89portfolio/img.png',
    author: 'Navraj Bains',
    githubLink: 'https://github.com/nb89portfolio'
  },
  {
    artName: 'Optimistic',
    pageLink: './Art/RichKen/index.html',
    imageLink: './Art/RichKen/optimistic.gif',
    author: 'RichKen',
    githubLink: 'https://github.com/RichardKentos'
  },
  {
    pageLink: './Art/dieovitski/index.html',
    imageLink: './Art/dieovitski/def.gif',
    author: 'dieovitski',
    githubLink: 'https://github.com/dieovitski'
  },
  {
    pageLink: '.Art/Rcj1/index.html',
    imageLink: '.Art/Rcj1/animated.gif',
    author: 'Rcj1',
    githubLink: 'https://github.com/rcj1'
  },
  {
    artName: 'Infinite Loading',
    pageLink: './Art/mishhubc/index.html',
    imageLink: './Art/mishhubc/image.gif',
    author: 'Mihai Jicu',
    githubLink: 'https://github.com/mishhubc'
  },
  {
    artName: 'Loading Eggs',
    pageLink: '.Art/j-fraza/index.html',
    imageLink: '.Art/j-fraza/TJSrTcKcmf.gif',
    author: 'j-fraza',
    githubLink: 'https://github.com/j-fraza'
  },
  {
    artName: 'Taiko no Tastujin',
    pageLink: './Art/kirstymullen/index.html',
    imageLink: './Art/kirstymullen/taiko.gif',
    author: 'kirstymullen',
    githubLink: 'https://github.com/kirstymullen'
  },
  {
    artName: 'Rotate Hover Color',
    pageLink: './Art/rotateColor/index.html',
    imageLink: './Art/rotateColor/rotateColor.gif',
    author: 'Luis',
    githubLink: 'https://github.com/luigi970'
  },
  {
    artName: 'Sunset',
    pageLink: './Art/cataopriscila/index.html',
    imageLink: './Art/cataopriscila/sunset.gif',
    author: 'Catao',
    githubLink: 'https://github.com/cataopriscila'
  },
  {
    pageLink: './Art/Kwabena-Agyeman/index.html',
    imageLink: './Art/Kwabena-Agyeman/project.GIF',
    author: 'Kwabena-Agyeman',
    githubLink: 'https://github.com/Kwabena-Agyeman'
  },
  {
    pageLink: '.Art/AndyJacko/index.html',
    imageLink: '.Art/AndyJacko/yoyo.gif',
    author: 'Andy Jacko',
    githubLink: 'https://github.com/AndyJacko'
  },
  {
    pageLink: './Art/shake/index.html',
    imageLink: './Art/shake/file.gif',
    author: 'yoududecomposer',
    githubLink: 'https://github.com/yourdudecomposer'
  },

  {
    pageLink: './Art/circle-animation/index.html',
    imageLink: './Art/circle-animation/animate.gif',
    author: 'Vimal',
    githubLink: 'https://github.com/vimalraveendra'
  },
  {
    artName: 'Fade Loading',
    pageLink: './Art/HuePham/index.html',
    imageLink: './Art/HuePham/loading.gif',
    author: 'Hue Pham',
    githubLink: 'https://github.com/hue113'
  },
  {
    artName: 'Testanimation',
    pageLink: './Art/Testanimation/index.html',
    imageLink: './Art/Testanimation/cloud.gif',
    author: 'Toby',
    githubLink: 'https://github.com/tobybase'
  },
  {
    artName: 'Bouncing Ball',
    pageLink: './Art/surajondev/index.html',
    imageLink: './Art/surajondev/animation.gif',
    author: 'Suraj Vishwakarma',
    githubLink: 'https://github.com/surajondev'
  },
  {
    artName: 'ONLY CSS 3D CUBE',
    pageLink: './Art/Milind/index.html',
    imageLink: './Art/Milind/magic.gif',
    author: 'Milind Pawar',
    githubLink: 'https://github.com/milindpawar007'
  },
  {
    pageLink: './Art/circle2square/index.html',
    imageLink: './Art/circle2square/csdojo.gif',
    author: 'csdojo',
    githubLink: 'https://github.com/csdojo'
  },
  {
    artName: 'Star',
    pageLink: './Art/jh-chen/animation.html',
    imageLink: './Art/jh-chen/star.gif',
    author: 'J.H. Chen',
    githubLink: 'https://github.com/jh-chen95'
  },
  {
    artName: 'Amazing Animation',
    pageLink: './Art/Kira_Animation/index.html',
    imageLink: './Art/Kira_Animation/image.gif',
    author: 'Asad Khan',
    githubLink: 'https://github.com/kira00007'
  },
  {
    artName: 'Swizzy',
    pageLink: './Art/Uche-Azubuko/index.html',
    imageLink: './Art/Uche-Azubuko/swizzy.gif',
    author: 'Uche Azubuko',
    githubLink: 'https://github.com/UcheAzubuko'
  },
  {
    artName: 'Animated Bike Wheels',
    pageLink: './Art/Animated-Bike-Wheels/index.html',
    imageLink: './Art/Animated-Bike-Wheels/bike.gif',
    author: 'Joey Kyber',
    githubLink: 'https://github.com/jtkyber'
  },
  {
    artName: 'ZTM Title Animation',
    pageLink: './Art/JMCrawf/index.html',
    imageLink: './Art/JMCrawf/animation.gif',
    author: 'James Crawford',
    githubLink: 'https://github.com/JMCrawf/'
  },
  {
    artName: 'Bouncers',
    pageLink: './Art/Bouncers/index.html',
    imageLink: './Art/Bouncers/giphy.gif',
    author: 'Peter Rawlings',
    githubLink: 'https://github.com/Pedginald'
  },
  {
    artName: 'My-Anim.R',
    pageLink: './Art/My-Anim.R/index.html',
    imageLink: './Art/My-Anim.R/BackGround.gif',
    author: 'Roshan Amjad',
    githubLink: 'https://github.com/roshanamjad'
  },
  {
    artName: 'Robot',
    pageLink: './Art/Robot/robot.html',
    imageLink: './Art/Robot/Robot.gif',
    author: 'Yun',
    githubLink: 'https://github.com/yunjoanyu'
  },
  {
    artName: 'Animazing',
    pageLink: './Art/Animazing/skew.html',
    imageLink: './Art/Animazing/cropgif.gif',
    author: 'Arfel Ray',
    githubLink: 'https://github.com/arfelrayarriola'
  },
  {
    pageLink: './Art/Akash/smiley.html',
    imageLink: './Art/Akash/smiley.gif',
    author: 'Akash',
    githubLink: 'https://github.com/aksh-22'
  },
  {
    artName: 'ReactLogoAnimation',
    pageLink: './Art/sanketanimation/index.html',
    imageLink: './Art/sanketanimation/triangle.gif',
    author: 'sanketwakhare',
    githubLink: 'https://github.com/sanketwakhare'
  },
  {
    artName: 'Disco',
    pageLink: './Art/Disco/index.html',
    imageLink: './Art/Disco/Disco.gif',
    author: 'Anu',
    githubLink: 'https://github.com/anudesh98'
  },
  {
    pageLink: './Art/windmill/windmill.html',
    imageLink: './Art/windmill/windmill.gif',
    author: 'WindCy',
    githubLink: 'https://github.com/windycy'
  },
  {
    artName: 'Beating Speaker',
    pageLink: './Art/beating-speaker/index.html',
    imageLink: './Art/beating-speaker/BeatingSpeaker.gif',
    author: 'TheCoderJT',
    githubLink: 'https://github.com/TheCoderJT'
  },
  {
    artName: 'Mesmerizing Loader',
    pageLink: './Art/MesmerizingLoader/index.html',
    imageLink: './Art/MesmerizingLoader/mesmerizing_loader.gif',
    author: 'Gutu Galuppo',
    githubLink: 'https://github.com/gutugaluppo'
  },
  {
    artName: 'Rocket ship',
    pageLink: './Art/Rocket_ship/index.html',
    imageLink: './Art/Rocket_ship/Rocket-Ship.gif',
    author: 'Gutu Galuppo',
    githubLink: 'https://github.com/gutugaluppo'
  },
  {
    artName: 'Amatron',
    pageLink: './Art/Amatron/index.html',
    imageLink: 'https://media1.giphy.com/media/9cJE8Znq6Ghd66duIz/giphy.gif',
    author: 'John Maturan',
    githubLink: 'https://github.com/JohnMaturan97'
  },
  {
    artName: 'AnimatD',
    pageLink: './Art/dhruvm/index.html',
    author: 'dhruvhm',
    githubLink: 'https://github.com/dhruvhm'
  },
  {
    artName: 'SohaibAnimation',
    pageLink: './Art/SohaibAnimation/index.html',
    imageLink: './Art/SohaibAnimation/animatedcircle.gif',
    author: 'Sohaib',
    githubLink: 'https://github.com/SohaibAfani'
  },
  {
    artName: 'KakashiHead',
    pageLink: './Art/HamizJamil/index.html',
    imageLink: './Art/HamizJamil/kakashianimation.gif',
    author: 'Hamiz',
    githubLink: 'https://github.com/HamizJamil'
  },
  {
    artName: 'PedroHFSilva',
    pageLink: './Art/pedrohfranklin/index.html',
    imageLink: './Art/pedrohfranklin/animatedcircle.gif',
    author: 'Pedro Franklin',
    githubLink: 'https://github.com/pedrohfranklin'
  },
  {
    artName: 'K.I.T.T.',
    pageLink: './Art/GAlexandruD/index.html',
    imageLink: './Art/GAlexandruD/kitt_centered.gif',
    author: 'GAlexandruD',
    githubLink: 'https://github.com/GAlexandruD'
  },
  {
    artName: 'The Spinning Tuba',
    pageLink: './Art/dr-tuba/index.html',
    imageLink: './Art/dr-tuba/spinningtuba.gif',
    author: 'Steve Vaughn',
    githubLink: 'https://github.com/dr-tuba'
  },
  {
    artName: 'AniMc',
    pageLink: './Art/anna0mclachlan/index.html',
    imageLink: './Art/anna0mclachlan/ani2.gif',
    author: 'anna0mclachlan',
    githubLink: 'https://github.com/anna0mclachlan'
  },
<<<<<<< HEAD
   {
    artName: 'Lin',
    pageLink: './Art/Lin/index.html',
    imageLink: './Art/Lin/lin.gif',
    author: 'Lin',
    githubLink: 'https://github.com/linxz-coder'
=======
  {
    artName: 'Mouataz',
    pageLink: './Art/Mouataz/index.html',
    author: 'Mouataz',
    githubLink: 'https://github.com/MouatazKad'
  },
  {
    artName: 'TomatoSpin',
    pageLink: './Art/tomatoSpin/index.html',
    author: 'Mateo',
    githubLink: 'https://github.com/mateodibenedetto'  
  },
  {
    artName: "Animating",
    pageLink: './Art/Animating/index.html',
    imageLink: './Art/Animating/2021-06-05_17_10_54-Greenshot.jpg',
    author: 'Sahil Shailesh Pedamkar',
    githubLink: 'https://github.com/sahilpedamkar21'
  },
  {
    artName: 'Moving Car',
    pageLink: './Art/Manali/index.html',
    imageLink: './Art/Manali/Movingcar.gif',
    author: 'Manali',
    githubLink: 'https://github.com/Mana21li'
  },
  {
    artName: 'ShibaInu',
    pageLink: './Art/Shiinoya/index.html',
    imageLink: './Art/Shiinoya/ShibaInu.gif',
    author: 'Shiinoya',
    githubLink: 'https://github.com/Shiinoya'
  },
  {
    artName: 'animatronic',
    pageLink: './Art/animatronic/index.html',
    imageLink: './Art/animatronic/style.css',
    author: 'umer381a',
    githubLink: 'https://github.com/umer381a'
>>>>>>> 2b05b78b
  }
];
// +--------------------------------------------------------------------------------+
// +                                                                                +
// +                  YOU DO NOT NEED TO CHANGE ANYTHING BELOW THIS                 +
// +                                                                                +
// +--------------------------------------------------------------------------------+

// Creates cards from the array above
// You don't need to modify this
let contents = [];
Shuffle(cards).forEach((c) => {
  contents.push([
    `<li class="card">` +
      `<a href='${c.pageLink}'>` +
      `<img class="art-image" src='${c.imageLink}' alt='${c.artName}' />` +
      `</a>` +
      `<div class="flex-content">` +
      `<a href='${c.pageLink}'><h3 class="art-title">${c.artName}</h3></a>` +
      `<p class='author'><a href="${c.githubLink}" target="_blank"><i class="fab fa-github"></i> ${c.author}</a> </p>` +
      `</div>` +
      `</li>`
  ]);
});

document.getElementById('cards').innerHTML = contents;

function Shuffle(o) {
  for (
    var j, x, i = o.length;
    i;
    j = parseInt(Math.random() * i), x = o[--i], o[i] = o[j], o[j] = x
  );
  return o;
}<|MERGE_RESOLUTION|>--- conflicted
+++ resolved
@@ -5208,14 +5208,13 @@
     author: 'anna0mclachlan',
     githubLink: 'https://github.com/anna0mclachlan'
   },
-<<<<<<< HEAD
-   {
+  {
     artName: 'Lin',
     pageLink: './Art/Lin/index.html',
     imageLink: './Art/Lin/lin.gif',
     author: 'Lin',
     githubLink: 'https://github.com/linxz-coder'
-=======
+  },
   {
     artName: 'Mouataz',
     pageLink: './Art/Mouataz/index.html',
@@ -5255,7 +5254,6 @@
     imageLink: './Art/animatronic/style.css',
     author: 'umer381a',
     githubLink: 'https://github.com/umer381a'
->>>>>>> 2b05b78b
   }
 ];
 // +--------------------------------------------------------------------------------+
