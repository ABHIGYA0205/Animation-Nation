--- conflicted
+++ resolved
@@ -35,18 +35,11 @@
     githubLink: 'https://github.com/MrARawal'
   },
   {
-<<<<<<< HEAD
     artName: 'Falling stars',
     pageLink: './Art/ChipoJ/index.html',
     imageLink: './Art/ChipoJ/star_fall.gif',
     author: 'ChipoJ',
     githubLink: 'https://github.com/Chipoj'
-=======
-    artName: 'TransCopy',
-    pageLink: './Art/Mihajlo88/index.html',
-    imageLink: './Art/Mihajlo88/animation.gif',
-    author: 'Mihajlo88',
-    githubLink: 'https://github.com/Mihajlo'
   },
   {
     artName: 'Bouncing Screensaver',
@@ -54,7 +47,6 @@
     imageLink: './Art/CDay87/Bounce_Animation.gif',
     author: 'CDay-87',
     githubLink: 'https://github.com/CDay-87'
->>>>>>> bfcc9d1d
   }
 ];
 
