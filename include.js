--- conflicted
+++ resolved
@@ -78,19 +78,18 @@
     githubLink: "https://github.com/bhuvana-guna"
   },
   {
-<<<<<<< HEAD
     artName: "Css Pulse",
     pageLink: "./Art/Aszmel/pulse.html",
     imageLink: "./Art/Aszmel/css_pulse.gif",
     author: "Aszmel",
     githubLink: "https://github.com/Aszmel"
-=======
+  },
+  {
     artName: "Circle Bounce",
     pageLink: "./Art/Edmund/index.html",
     imageLink: "./Art/Edmund/circle-bounce.gif",
     author: "Edmund",
     githubLink: "https://github.com/edmund1645"
->>>>>>> 227fd26c
   }
 ];
 
