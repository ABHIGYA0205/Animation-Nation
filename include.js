let cards = [
  {
    artName: 'Triangle',
    pageLink: './Art/Joy/triangle.html',
    imageLink: './Art/Joy/triangle.gif',
    author: 'Joy',
    githubLink: 'https://github.com/royranger'
  },
  {
<<<<<<< HEAD
    artName: 'Burger Menu',
    pageLink: './Art/mctrl/burger.html',
    imageLink: './Art/mctrl/burger.gif',
    author: 'Martina',
    githubLink: 'https://github.com/mctrl'
  },
  {
    artName: 'Square Loader',
    pageLink: './Art/Hemant/index.html',
    imageLink: './Art/Hemant/loader.gif',
    author: 'Hemant Garg',
    githubLink: 'https://github.com/hemant-garg'
  },
  {
    artName: 'wake up, neo...',
    pageLink: './Art/samirjouni/TributeToTheMatrix.html',
    imageLink: './Art/samirjouni/sample.gif',
    author: 'Samir Jouni',
    githubLink: 'https://github.com/samirjouni'
  },
  {
    artName: 'Tribute To COD4MW',
    pageLink: './Art/samirjouni2/index.html',
    imageLink: './Art/samirjouni2/sample.gif',
    author: 'Samir Jouni',
    githubLink: 'https://github.com/samirjouni'
  },
  {
    artName: 'Planet',
    pageLink: './Art/ArthurDoom/planet.html',
    imageLink: './Art/ArthurDoom/planet.gif',
    author: 'ArthurDoom',
    githubLink: 'https://github.com/ArthurDoom'
  },
  {
    artName: 'SquarPy',
    pageLink: './Art/Utkarsh/index.html',
    imageLink: './Art/Utkarsh/hack.gif',
    author: 'utkarsh',
    githubLink: 'https://github.com/Utkarsh2604'
  },
  {
    artName: 'Circle',
    pageLink: './Art/Oliver/Circle.html',
    imageLink: './Art/Oliver/circle.gif',
    author: 'Oliver',
    githubLink: 'https://github.com/oliver-gomes'
  },
  {
    artName: 'Ellipse Loader',
    pageLink: './Art/VaibhavKhulbe/EllipseLoader.html',
    imageLink: './Art/VaibhavKhulbe/ellipseLoader.gif',
    author: 'Vaibhav Khulbe',
    githubLink: 'https://github.com/Kvaibhav01'
  },
  {
    artName: 'Simple Loader',
    pageLink: './Art/soumsps/simpleload.html',
    imageLink: './Art/soumsps/sample.gif',
    author: 'Soumendu Sinha',
    githubLink: 'https://github.com/soumsps'
  },
  {
    artName: 'Rollodex',
    pageLink: './Art/Shruti/rolling.html',
    imageLink: './Art/Shruti/rolling.gif',
    author: 'Shruti',
    githubLink: 'https://github.com/shruti49'
  },
  {
    artName: 'Cute Cat',
    pageLink: './Art/Alghi/cat.html',
    imageLink: './Art/Alghi/cat.gif',
    author: 'Alghi',
    githubLink: 'https://github.com/darklordace'
  },
  {
    artName: 'r2d2d starwerz',
    pageLink: './Art/izzycs/index.html',
    imageLink: './Art/izzycs/r2d2d.gif',
    author: 'Joy',
    githubLink: 'https://github.com/izzycs'
  },
  {
    artName: 'ZtM Text',
    pageLink: './Art/Di4iMoRtAl/ZtM_text_animation.html',
    imageLink: './Art/Di4iMoRtAl/ZtM_animation.gif',
    author: 'Di4iMoRtAl',
    githubLink: 'https://github.com/dppeykov'
  },
  {
    artName: 'Circles',
    pageLink: './Art/Bhuvana/circles.html',
    imageLink: './Art/Bhuvana/circles.gif',
    author: 'Bhuvana',
    githubLink: 'https://github.com/bhuvana-guna'
  },
  {
    artName: 'Bird',
    pageLink: './Art/Bhuvana/bird.html',
    imageLink: './Art/Bhuvana/bird.gif',
    author: 'Bhuvana',
    githubLink: 'https://github.com/bhuvana-guna'
  },
  {
    artName: 'Loader',
    pageLink: './Art/Bhuvana/loader.html',
    imageLink: './Art/Bhuvana/loader.gif',
    author: 'Bhuvana',
    githubLink: 'https://github.com/bhuvana-guna'
  },
  {
    artName: 'Simple blinking loading circles',
    pageLink: './Art/Rahul/index.html',
    imageLink: './Art/Rahul/loading.gif',
    author: 'Rahul',
    githubLink: 'https://github.com/kohli6010'
  },
  {
    artName: 'Css Pulse',
    pageLink: './Art/Aszmel/pulse.html',
    imageLink: './Art/Aszmel/css_pulse.gif',
    author: 'Aszmel',
    githubLink: 'https://github.com/Aszmel'
  },
  {
    artName: 'Circle Bounce',
    pageLink: './Art/Edmund/index.html',
    imageLink: './Art/Edmund/circle-bounce.gif',
    author: 'Edmund',
    githubLink: 'https://github.com/edmund1645'
  },
  {
    artName: 'Heart Beating',
    pageLink: './Art/Regem/index.html',
    imageLink: './Art/Regem/heart.jpg',
    author: 'Regem',
    githubLink: 'https://github.com/GemzBond'
  },
  {
    artName: 'Fading Circles',
    pageLink: './Art/Ankit/fadeCircle.html',
    imageLink: './Art/Ankit/fadeCircles.png',
    author: 'Ankit Srivastava',
    githubLink: 'https://github.com/a18nov'
  },
  {
    artName: 'Hacktoberfest 2019',
    pageLink: './Art/jpk3lly/animation.html',
    imageLink: './Art/jpk3lly/JPs_Animation_GIF.gif',
    author: 'jpk3lly',
    githubLink: 'https://github.com/jpk3lly'
  },
  {
    artName: 'Name Rotator',
    pageLink: './Art/Meet/name.html',
    imageLink: './Art/Meet/name.gif',
    author: 'Meet',
    githubLink: 'https://github.com/Meet1103'
  },
  {
    artName: 'Ball Rotator',
    pageLink: './Art/Bibekpreet/index.html',
    imageLink: './Art/Bibekpreet/ball.gif',
    author: 'Bibekpreet',
    githubLink: 'https://github.com/bibekpreet99'
  },
  {
    artName: 'ephiphany',
    pageLink: './Art/OctavianIlies/index.html',
    imageLink: './Art/OctavianIlies/ephiphany.gif',
    author: 'OctavianIlies',
    githubLink: 'https://github.com/OctavianIlies'
  },
  {
    artName: 'Loading',
    pageLink: './Art/jh1992jh/loading.html',
    imageLink: './Art/jh1992jh/loading.gif',
    author: 'jh1992jh',
    githubLink: 'https://github.com/jh1992jh'
  },
  {
    artName: 'ZTM Colors',
    pageLink: './Art/Godnon/index.html',
    imageLink: './Art/Godnon/ZTMcAnim.gif',
    author: 'Godnon',
    githubLink: 'https://github.com/godnondsilva'
  },
  {
    artName: 'Hover Effect',
    pageLink: './Art/Shubhankar/index.html',
    imageLink: './Art/Shubhankar/hackoctober.gif',
    author: 'Shubhankar',
    githubLink: 'https://github.com/shubhdwiv12'
  },
  {
    artName: 'Bouncing Fading Circles',
    pageLink: './Art/AyoubIssaad/index.html',
    imageLink: './Art/AyoubIssaad/BouncingFadingCircles.gif',
    author: 'AyoubIssaad',
    githubLink: 'https://github.com/AyoubIssaad'
  },
  {
    artName: '5 balls preloader',
    pageLink: './Art/Nnaji-Victor/index.html',
    imageLink: './Art/Nnaji-Victor/5_balls.gif',
    author: 'Nnaji Victor',
    githubLink: 'https://github.com/Nnaji-Victor'
  },
  {
    artName: 'ZTM Bouncer',
    pageLink: './Art/Josia/bouncer.html',
    imageLink: './Art/Josia/ztmbouncer.gif',
    author: 'Josia Rodriguez',
    githubLink: 'https://github.com/josiarod'
  },
  {
    artName: 'Hacktober loading animation',
    pageLink: './Art/mehul1011/index.html',
    imageLink: './Art/mehul1011/loading.gif',
    author: 'Mehul1011',
    githubLink: 'https://github.com/mehul1011'
  },
  {
    artName: 'Flex Box Transition',
    pageLink: './Art/1AA-Prajakta/trans1.html',
    imageLink: './Art/1AA-Prajakta/trans1.gif',
    author: 'prajaktakap00r',
    githubLink: 'https://github.com/prajaktakap00r'
  },
  {
    artName: 'Loading Dots',
    pageLink: './Art/devSergiu/index.html',
    imageLink: './Art/devSergiu/loading.gif',
    author: 'devSergiu',
    githubLink: 'https://github.com/devsergiu'
  },
  {
    artName: 'TypeWriter effect',
    pageLink: './Art/Sidharth/Typing_Text.html',
    imageLink: './Art/Sidharth/type_writer.gif',
    author: 'Sidharth',
    githubLink: 'https://github.com/Sidharth98'
  },
  {
    artName: 'Blue Spin',
    pageLink: './Art/JamesW/index.html',
    imageLink: './Art/JamesW/hacktober_spin.gif',
    author: 'James Whitney',
    githubLink: 'https://github.com/jameswhitney'
  },
  {
    artName: 'Loading Animation',
    pageLink: './Art/Sidharth/Loading.html',
    imageLink: './Art/Sidharth/Loading.gif',
    author: 'Sidharth',
    githubLink: 'https://github.com/Sidharth98'
  },
  {
    artName: 'Rotation',
    pageLink: './Art/alenanog/index.html',
    imageLink: './Art/alenanog/rotation.gif',
    author: 'Alena A.',
    githubLink: 'https://github.com/alenanog'
  },
  {
    artName: 'Colors in your life',
    pageLink: './Art/Atipahy/colors.html',
    imageLink: './Art/Atipahy/colors.png',
    author: 'Christos Chr',
    githubLink: 'https://github.com/atipaHy'
  },
  {
    artName: 'loader dots',
    pageLink: './Art/shafiq/loading.html',
    imageLink: './Art/shafiq/loader.gif',
    author: 'Shafiq Rasa',
    githubLink: 'https://github.com/ShafiqRasa'
  },
  {
    artName: 'Orb',
    pageLink: './Art/Jkbicbic/orb.html',
    imageLink: './Art/Jkbicbic/orb.gif',
    author: 'John Kennedy Bicbic',
    githubLink: 'https://github.com/jkbicbic'
  },
  {
    artName: 'Charging...',
    pageLink: './Art/Afraz/charging.html',
    imageLink: './Art/Afraz/charging.gif',
    author: 'Afraz',
    githubLink: 'https://github.com/afrazz'
  },
  {
    artName: 'Charging...',
    pageLink: './Art/DepStep/depstep.html',
    imageLink: './Art/DepStep/depstep.gif',
    author: 'DepStep',
    githubLink: 'https://github.com/stephD'
  },
  {
    artName: 'Dancing Ball...',
    pageLink: './Art/DaveFres/index.html',
    imageLink: './Art/DaveFres/ball.gif',
    author: 'DaveFres',
    githubLink: 'https://github.com/DaveFres'
  },
  {
    artName: 'animatron',
    pageLink: './Art/animatron/index.html',
    imageLink: './Art/animatron/trance.gif',
    author: 'jomahay',
    githubLink: 'https://github.com/jomahay'
  },
  {
    artName: 'Sunshine',
    pageLink: './Art/Pavelisp/sunshine.html',
    imageLink: './Art/Pavelisp/sunshine.gif',
    author: 'Pavel Isp',
    githubLink: 'https://github.com/pavelisp'
  },
  {
    artName: 'SoundBoxes',
    pageLink: './Art/Hbarang/SoundBox.html',
    imageLink: './Art/Hbarang/SoundBoxAnimation.gif',
    author: 'Hbarang',
    githubLink: 'https://github.com/hbarang'
  },
  {
    artName: 'Cheshire',
    pageLink: './Art/Ckanelin/index.html',
    imageLink: './Art/Ckanelin/Cheshire.gif',
    author: 'Ckanelin',
    githubLink: 'https://github.com/ckanelin'
  },
  {
    artName: 'Disappear',
    pageLink: './Art/Stacy/index.html',
    imageLink: './Art/Stacy/disappear.gif',
    author: 'Stacy',
    githubLink: 'https://github.com/stacyholtz6'
  },
  {
    artName: 'Ellipse Spinner',
    pageLink: './Art/Sabina/ellipse_spinner.html',
    imageLink: './Art/Sabina/ellipse_spinner.png',
    author: 'Sabina Abbasova',
    githubLink: 'https://github.com/sabina929'
  },
  {
    artName: 'NightSky',
    pageLink: './Art/AndyS/index.html',
    imageLink: './Art/AndyS/Capture.GIF',
    author: 'AndyS',
    githubLink: 'https://github.com/AndyS1988'
  },
  {
    artName: 'Hungry',
    pageLink: './Art/diegchav/index.html',
    imageLink: './Art/diegchav/hungry.gif',
    author: 'Diego Chz',
    githubLink: 'https://github.com/diegchav'
  },
  {
    artName: 'Hover Text Animation',
    pageLink: './Art/AyoubIssaad2/index.html',
    imageLink: './Art/AyoubIssaad2/hoverTextAnimation.gif',
    author: 'AyoubIssaad',
    githubLink: 'https://github.com/AyoubIssaad'
  },
  {
    artName: 'Colorize',
    pageLink: './Art/JimBratsos/colorize.html',
    imageLink: './Art/JimBratsos/Colorize.gif',
    author: 'Jim Bratsos',
    githubLink: 'https://github.com/JimBratsos'
  },
  {
    artName: 'Hacktober Spooktacular',
    pageLink: 'Art/Elex/index.html',
    imageLink: ['./Art/Elex/hhs.gif'],
    author: 'William Poisel (LordCobra)',
    githubLink: 'https://github.com/epoisel'
  },
  {
    artName: 'Circley',
    pageLink: './Art/Tranjenny/indexjenny.html',
    imageLink: './Art/Tranjenny/zerojenny.gif',
    author: 'Tranjenny',
    githubLink: 'https://github.com/Tranjenny'
  },
  {
    artName: 'My Vietnam',
    pageLink: './Art/nhbduy/index.html',
    imageLink: './Art/nhbduy/my-vietnam.gif',
    author: 'Hoang-Bao-Duy NGUYEN',
    githubLink: 'https://github.com/nhbduy'
  },
  {
    artName: 'Hactoberfest Bus',
    pageLink: './Art/shahpranaf/index.html',
    imageLink: './Art/shahpranaf/hacktoberfest_bus.gif',
    author: 'Pranav Shah',
    githubLink: 'https://github.com/shahpranaf'
  },
  {
    artName: 'Hacktoberfest',
    pageLink: './Art/robihid/index.html',
    imageLink: './Art/robihid/hacktoberfest.png',
    author: 'robihid',
    githubLink: 'https://github.com/robihid'
  },
  {
    artName: 'Hi there',
    pageLink: './Art/Aki/index.html',
    imageLink: './Art/Aki/giphy.gif',
    author: 'Aki',
    githubLink: 'https://github.com/akmalist'
  },
  {
    artName: '3D css animation',
    pageLink: './Art/animationtion/index.html',
    imageLink: './Art/animation/css3drotate.gif',
    author: 'christ',
    githubLink: 'https://github.com/christ-87'
  },
  {
    artName: 'Hacktoberfest 2019!',
    pageLink: './Art/RedSquirrrel/index.html',
    imageLink: './Art/RedSquirrrel/index.html/animation.PNG',
    author: 'RedSquirrrel',
    githubLink: 'https://github.com/RedSquirrrel'
  },
  {
    artName: 'Sliding text',
    pageLink: './Art/Flattopz/index.html',
    imageLink: './Art/Flattopz/SlidingText.gif',
    author: 'Flattopz',
    githubLink: 'https://github.com/hjpunzalan'
  },
  {
    artName: 'Rainbow Color Changer',
    pageLink: './Art/mmshr/index.html',
    imageLink: './Art/mmshr/rainbow.gif',
    author: 'mmosehauer',
    githubLink: 'https://github.com/mmosehauer'
  },
  {
    artName: 'World of Coding',
    pageLink: './Art/tom_kn/coding.html',
    imageLink: './Art/tom_kn/coding.gif',
    author: 'Tamas Knisz',
    githubLink: 'https://github.com/TamasKn'
  },
  {
    artName: 'Initial Bounce',
    pageLink: './Art/Juwana/initial.html',
    imageLink: './Art/Juwana/InitialBounce.gif',
    author: 'Juwana',
    githubLink: 'https://github.com/JZerman2018'
  },
  {
    artName: 'Atom',
    pageLink: './Art/Teva/index.html',
    imageLink: './Art/Teva/atom.gif',
    author: 'Teva',
    githubLink: 'https://github.com/TevaHenry'
  },
  {
    artName: 'Be Awesome',
    pageLink: './Art/TigerAsH/index.html',
    imageLink: './Art/TigerAsH/be-awesome.jpg',
    author: 'TigerAsH',
    githubLink: 'https://github.com/TigerAsH94'
  },
  {
    artName: 'Rainbow Colors',
    pageLink: './Art/Sanjeev/index.html',
    imageLink: './Art/Sanjeev/animation.gif',
    author: 'Sanjeev Panday',
    githubLink: 'https://github.com/Sanjeev-Panday'
  },
  {
    artName: 'ZtM',
    pageLink: './Art/thoyvo/index.html',
    imageLink: './Art/thoyvo/ztm.gif',
    author: 'Thoyvo',
    githubLink: 'https://github.com/thoyvo'
  },
  {
    artName: 'Fast Fishes',
    pageLink: './Art/4ront/index.html',
    imageLink: './Art/4ront/fishes.gif',
    author: '4rontender',
    githubLink: 'https://github.com/RinatValiullov'
  },
  {
    artName: 'Loading...',
    pageLink: './Art/RedSquirrrel2/loading.html',
    imageLink: './Art/RedSquirrrel2/loading.gif',
    author: 'RedSquirrrel',
    githubLink: 'https://github.com/RedSquirrrel'
  },
  {
    artName: 'Animated Cube',
    pageLink: './Art/Animated Cube/index.html',
    imageLink: './Art/Animated Cube/cube.gif',
    author: 'RedSquirrrel',
    githubLink: 'https://github.com/RedSquirrrel'
  },
  {
    artName: 'Calm Ubuntu',
    pageLink: './Art/schupat/index.html',
    imageLink: './Art/schupat/preview.gif',
    author: 'schupat',
    githubLink: 'https://github.com/schupat'
  },
  {
    artName: 'Solar System',
    pageLink: './Art/DSandberg93/index.html',
    imageLink: './Art/DSandberg93/SolarSystem.gif',
    author: 'DSandberg93',
    githubLink: 'https://github.com/DSandberg93'
  },
  {
    artName: 'Boo',
    pageLink: './Art/VerityB/index.html',
    imageLink: './Art/VerityB/boo.gif',
    author: 'VerityB',
    githubLink: 'https://github.com/VerityB'
  },
  {
    artName: 'Hacktoberfest Ghost',
    pageLink: './Art/cTahirih/index.html',
    imageLink: './Art/cTahirih/ghost.png',
    author: 'cTahirih',
    githubLink: 'https://github.com/cTahirih'
  },
  {
    artName: 'Clock',
    pageLink: './Art/Abdul/index.html',
    imageLink: './Art/Abdul/Clock.png',
    author: 'Abdul Rahman',
    githubLink: 'https://github.com/abdulrahman118'
  },
  {
    artName: 'Loading Cube',
    pageLink: './Art/andrearizzello/index.html',
    imageLink: './Art/andrearizzello/index.gif',
    author: 'Andrea Rizzello',
    githubLink: 'https://github.com/andrearizzello'
  },
  {
    artName: 'Wall Dropping Logo',
    pageLink: './Art/shivams136/index.html',
    imageLink: './Art/shivams136/walldrop.gif',
    author: 'Shivam Sharma',
    githubLink: 'https://github.com/ShivamS136'
  },
  {
    artName: 'Infinite Race',
    pageLink: './Art/levermanx/index.html',
    imageLink: './Art/levermanx/anim.gif',
    author: 'Levermanx',
    githubLink: 'https://github.com/levermanx'
  },
  {
    artName: 'Hover to Rotate Text',
    pageLink: './Art/faiz_hameed/index.html',
    imageLink: './Art/faiz_hameed/hackto.gif',
    author: 'Faiz Hameed',
    githubLink: 'https://github.com/faizhameed'
  },
  {
    artName: 'HalloHacktober Greeting!',
    pageLink: './Art/lusalga/index.html',
    imageLink: './Art/lusalga/lu.gif',
    author: 'Lucieni A. Saldanha',
    githubLink: 'https://github.com/lusalga/'
  },
  {
    artName: 'Time goes by',
    pageLink: './Art/WolfgangKreminger/index.html',
    imageLink: './Art/WolfgangKreminger/showcase.gif',
    author: 'Wolfgang Kreminger',
    githubLink: 'https://github.com/r4pt0s'
  },
  {
    artName: 'Bouncing Text!',
    pageLink: './Art/AbdulsalamAbdulrahman/index.html',
    imageLink: './Art/AbdulsalamAbdulrahman/Bouncingtxt.gif',
    author: 'Abdulsalam Abdulrahman',
    githubLink: 'https://github.com/AbdulsalamAbdulrahman/'
  },
  {
    artName: 'Simple Phone Animation',
    pageLink: './Art/Lala/index.html',
    imageLink: './Art/Lala/phone.gif',
    author: 'Olamide Aboyeji',
    githubLink: 'https://github.com/aolamide'
  },
  {
    artName: 'Synthwave Sunset',
    pageLink: './Art/brunobolting/index.html',
    imageLink: './Art/brunobolting/synthwave-sunset.gif',
    author: 'Bruno Bolting',
    githubLink: 'https://github.com/brunobolting/'
  },
  {
    artName: 'That Animation',
    pageLink: './Art/MaKloudz/index.html',
    imageLink: './Art/MaKloudz/dat-animation.gif',
    author: 'Blessing Mutava',
    githubLink: 'https://github.com/MaKloudz'
  },
  {
    artName: 'animatron',
    pageLink: './Art/animatron/index.html',
    imageLink: './Art/animatron/trance.gif',
    author: 'nick981837',
    githubLink: 'https://github.com/nick981837'
  },
  {
    artName: 'abhishek9686',
    pageLink: './Art/abhishek9686/index.html',
    imageLink: './Art/abhishek9686/loading.gif',
    author: 'abhishek9686',
    githubLink: 'https://github.com/abhishek9686'
  },

  {
    artName: 'Animecircles',
    pageLink: './Art/Animecircles/index.html',
    imageLink: './Art/animatron/',
    author: 'Geamoding',
    githubLink: 'https://github.com/gilbertekalea'
  },
  {
    artName: 'Italy Flag',
    pageLink: './Art/DanAnim/index.html',
    imageLink: '',
    author: 'Daniele',
    githubLink: 'https://github.com/DanieleTursi'
  },
  {
    artName: 'ZTM Animation',
    pageLink: './Art/EricPuskas/index.html',
    imageLink: './Art/EricPuskas/index.gif',
    author: 'Eric Puskas',
    githubLink: 'https://github.com/EricPuskas'
  },
  {
    artName: 'LSD Rainbow Trip: Phase 1',
    pageLink: './Art/AbsMechanik/index.html',
    imageLink: './Art/AbsMechanik/AbsMechanik_Animation.gif',
    author: 'AbsMechanik',
    githubLink: 'https://github.com/AbsMechanik'
  },
  {
    artName: 'Christmas Lights',
    pageLink: './Art/Futuregit/index.html',
    imageLink: './Art/Futuregit/Christmas-Lights.gif',
    author: 'Futuregit',
    githubLink: 'https://github.com/Futuregit'
  },
  {
    artName: 'Fruit Dancing',
    pageLink: './Art/carlacentenor/index.html',
    imageLink: './Art/carlacentenor/fruit.gif',
    author: 'carlacentenor',
    githubLink: 'https://github.com/carlacentenor'
  },
  {
    artName: 'Spooktober Hacktoberfest',
    pageLink: './Art/FredAmartey/index.html',
    imageLink: './Art/FredAmartey/thumbnaill.gif',
    author: 'Fred Amartey',
    githubLink: 'https://github.com/FredAmartey'
  },
  {
    artName: 'Star Wars?',
    pageLink: './Art/henryvalbuena/index.html',
    imageLink: './Art/henryvalbuena/index.gif',
    author: 'Henry Valbuena',
    githubLink: 'https://github.com/henryvalbuena'
  },
  {
    artName: 'UFO',
    pageLink: './Art/UFO/index.html',
    imageLink: './Art/UFO/UFO.png',
    author: 'Abhinav Singh @abhinav9910',
    githubLink: 'https://github.com/abhinav9910'
  },
  {
    artName: 'The Ripple',
    pageLink: './Art/Anmol2/index.html',
    imageLink: './Art/Anmol2/ripple.png',
    author: 'Anmol',
    githubLink: 'https://github.com/Anmol270900'
  },
  {
    artName: 'Rainbow loader',
    pageLink: './Art/ka-hn/rainbow.html',
    imageLink: './Art/ka-hn/rainbow.gif',
    author: 'Karim Hussain',
    githubLink: 'https://github.com/ka-hn'
  },
  {
    artName: 'Action Cam',
    pageLink: './Art/Donovan/index.html',
    imageLink: './Art/Donovan/pureCSS-animation.gif',
    author: 'Donovan Hunter',
    githubLink: 'https://github.com/dhdcode'
  },
  {
    artName: 'The Sun',
    pageLink: './Art/Anmol/index.html',
    imageLink: './Art/Anmol/sun.png',
    author: 'Anmol',
    githubLink: 'https://github.com/Anmol270900'
  },
  {
    artName: 'Flashing Pumpkin',
    pageLink: './Art/KatrinaRose14/index.html',
    imageLink: './Art/KatrinaRose14/FlashingPumpkin.gif',
    author: 'Katrina Yates',
    githubLink: 'https://github.com/KatrinaRose14'
  },
  {
    artName: 'Flipbox',
    pageLink: './Art/Prasheel/index.html',
    imageLink: './Art/Prasheel/flip.gif',
    author: 'Prasheel Soni',
    githubLink: 'https://github.com/ps011'
  },
  {
    artName: '2019 Wave',
    pageLink: './Art/chris-aqui/index.html',
    imageLink: './Art/chris-aqui/2019-jump.gif',
    author: 'Christine Aqui',
    githubLink: 'https://github.com/christine-aqui'
  },
  {
    artName: 'Hover Button Animation',
    pageLink: './Art/Vipul/hover.html',
    imageLink: './Art/Vipul/Screenshot2.png',
    author: 'Vipul',
    githubLink: 'https://github.com/vipuljain08'
  },
  {
    artName: 'Start From Zero',
    pageLink: './Art/Robihdy/index.html',
    imageLink: './Art/Robihdy/start-from-zero.png',
    author: 'Robihdy',
    githubLink: 'https://github.com/Robihdy'
  },
  {
    artName: 'Local Host metaphor',
    pageLink: './Art/Akbar-Cyber/index.html',
    imageLink: './Art/Prateek/localhost.png',
    author: 'Prateek',
    githubLink: 'https://github.com/prateekpatrick'
  },
  {
    artName: 'Akbar-Cyber',
    pageLink: './Art/Akbar-Cyber/index.html',
    imageLink: './Art/Akbar-Cyber/akbar.gif',
    author: 'Akbar',
    githubLink: 'https://github.com/Akbar-Cyber'
  },
  {
    artName: 'Sliding Lines',
    pageLink: './Art/erics0n/sliding-lines/index.html',
    imageLink: './Art/erics0n/sliding-lines/image.gif',
    author: 'erics0n',
    githubLink: 'https://github.com/erics0n'
  },
  {
    artName: 'Triangle',
    pageLink: './Art/Joy/triangle/triangle.html',
    imageLink: './Art/Joy/triangle/triangle.gif',
    author: 'Joy',
    githubLink: 'https://github.com/royranger'
  },
  {
    artName: 'Cube',
    pageLink: './Art/Joy/cube/cube.html',
    imageLink: './Art/Joy/cube/cube.gif',
    author: 'Joy',
    githubLink: 'https://github.com/royranger'
  },
  {
    artName: 'Burger Menu',
    pageLink: './Art/mctrl/burger.html',
    imageLink: './Art/mctrl/burger.gif',
    author: 'Martina',
    githubLink: 'https://github.com/mctrl'
  },
  {
    artName: 'Square Loader',
    pageLink: './Art/Hemant/index.html',
    imageLink: './Art/Hemant/loader.gif',
    author: 'Hemant Garg',
    githubLink: 'https://github.com/hemant-garg'
  },
  {
    artName: 'wake up, neo...',
    pageLink: './Art/samirjouni/TributeToTheMatrix.html',
    imageLink: './Art/samirjouni/sample.gif',
    author: 'Samir Jouni',
    githubLink: 'https://github.com/samirjouni'
  },
  {
    artName: 'Tribute To COD4MW',
    pageLink: './Art/samirjouni2/index.html',
    imageLink: './Art/samirjouni2/sample.gif',
    author: 'Samir Jouni',
    githubLink: 'https://github.com/samirjouni'
  },
  {
    artName: 'Planet',
    pageLink: './Art/ArthurDoom/planet.html',
    imageLink: './Art/ArthurDoom/planet.gif',
    author: 'ArthurDoom',
    githubLink: 'https://github.com/ArthurDoom'
  },
  {
    artName: 'SquarPy',
    pageLink: './Art/Utkarsh/index.html',
    imageLink: './Art/Utkarsh/hack.gif',
    author: 'utkarsh',
    githubLink: 'https://github.com/Utkarsh2604'
  },
  {
    artName: 'Circle',
    pageLink: './Art/Oliver/Circle.html',
    imageLink: './Art/Oliver/circle.gif',
    author: 'Oliver',
    githubLink: 'https://github.com/oliver-gomes'
  },
  {
    artName: 'Ellipse Loader',
    pageLink: './Art/VaibhavKhulbe/EllipseLoader.html',
    imageLink: './Art/VaibhavKhulbe/ellipseLoader.gif',
    author: 'Vaibhav Khulbe',
    githubLink: 'https://github.com/Kvaibhav01'
  },
  {
    artName: 'Simple Loader',
    pageLink: './Art/soumsps/simpleload.html',
    imageLink: './Art/soumsps/sample.gif',
    author: 'Soumendu Sinha',
    githubLink: 'https://github.com/soumsps'
  },
  {
    artName: 'Rollodex',
    pageLink: './Art/Shruti/rolling.html',
    imageLink: './Art/Shruti/rolling.gif',
    author: 'Shruti',
    githubLink: 'https://github.com/shruti49'
  },
  {
    artName: 'Cute Cat',
    pageLink: './Art/Alghi/cat.html',
    imageLink: './Art/Alghi/cat.gif',
    author: 'Alghi',
    githubLink: 'https://github.com/darklordace'
  },
  {
    artName: 'ZtM Text',
    pageLink: './Art/Di4iMoRtAl/ZtM_text_animation.html',
    imageLink: './Art/Di4iMoRtAl/ZtM_animation.gif',
    author: 'Di4iMoRtAl',
    githubLink: 'https://github.com/dppeykov'
  },
  {
    artName: 'Circles',
    pageLink: './Art/Bhuvana/circles.html',
    imageLink: './Art/Bhuvana/circles.gif',
    author: 'Bhuvana',
    githubLink: 'https://github.com/bhuvana-guna'
  },
  {
    artName: 'Bird',
    pageLink: './Art/Bhuvana/bird.html',
    imageLink: './Art/Bhuvana/bird.gif',
    author: 'Bhuvana',
    githubLink: 'https://github.com/bhuvana-guna'
  },
  {
    artName: 'Loader',
    pageLink: './Art/Bhuvana/loader.html',
    imageLink: './Art/Bhuvana/loader.gif',
    author: 'Bhuvana',
    githubLink: 'https://github.com/bhuvana-guna'
  },
  {
    artName: 'Simple blinking loading circles',
    pageLink: './Art/Rahul/index.html',
    imageLink: './Art/Rahul/loading.gif',
    author: 'Rahul',
    githubLink: 'https://github.com/kohli6010'
  },
  {
    artName: 'Css Pulse',
    pageLink: './Art/Aszmel/pulse.html',
    imageLink: './Art/Aszmel/css_pulse.gif',
    author: 'Aszmel',
    githubLink: 'https://github.com/Aszmel'
  },
  {
    artName: 'Circle Bounce',
    pageLink: './Art/Edmund/index.html',
    imageLink: './Art/Edmund/circle-bounce.gif',
    author: 'Edmund',
    githubLink: 'https://github.com/edmund1645'
  },
  {
    artName: 'Heart Beating',
    pageLink: './Art/Regem/index.html',
    imageLink: './Art/Regem/heart.jpg',
    author: 'Regem',
    githubLink: 'https://github.com/GemzBond'
  },
  {
    artName: 'Fading Circles',
    pageLink: './Art/Ankit/fadeCircle.html',
    imageLink: './Art/Ankit/fadeCircles.png',
    author: 'Ankit Srivastava',
    githubLink: 'https://github.com/a18nov'
  },
  {
    artName: 'Hacktoberfest 2019',
    pageLink: './Art/jpk3lly/animation.html',
    imageLink: './Art/jpk3lly/JPs_Animation_GIF.gif',
    author: 'jpk3lly',
    githubLink: 'https://github.com/jpk3lly'
  },
  {
    artName: 'Name Rotator',
    pageLink: './Art/Meet/name.html',
    imageLink: './Art/Meet/name.gif',
    author: 'Meet',
    githubLink: 'https://github.com/Meet1103'
  },
  {
    artName: 'Ball Rotator',
    pageLink: './Art/Bibekpreet/index.html',
    imageLink: './Art/Bibekpreet/ball.gif',
    author: 'Bibekpreet',
    githubLink: 'https://github.com/bibekpreet99'
  },
  {
    artName: 'ephiphany',
    pageLink: './Art/OctavianIlies/index.html',
    imageLink: './Art/OctavianIlies/ephiphany.gif',
    author: 'OctavianIlies',
    githubLink: 'https://github.com/OctavianIlies'
  },
  {
    artName: 'Loading',
    pageLink: './Art/jh1992jh/loading.html',
    imageLink: './Art/jh1992jh/loading.gif',
    author: 'jh1992jh',
    githubLink: 'https://github.com/jh1992jh'
  },
  {
    artName: 'ZTM Colors',
    pageLink: './Art/Godnon/index.html',
    imageLink: './Art/Godnon/ZTMcAnim.gif',
    author: 'Godnon',
    githubLink: 'https://github.com/godnondsilva'
  },
  {
    artName: 'Hover Effect',
    pageLink: './Art/Shubhankar/index.html',
    imageLink: './Art/Shubhankar/hackoctober.gif',
    author: 'Shubhankar',
    githubLink: 'https://github.com/shubhdwiv12'
  },
  {
    artName: 'Bouncing Fading Circles',
    pageLink: './Art/AyoubIssaad/index.html',
    imageLink: './Art/AyoubIssaad/BouncingFadingCircles.gif',
    author: 'AyoubIssaad',
    githubLink: 'https://github.com/AyoubIssaad'
  },
  {
    artName: '5 balls preloader',
    pageLink: './Art/Nnaji-Victor/index.html',
    imageLink: './Art/Nnaji-Victor/5_balls.gif',
    author: 'Nnaji Victor',
    githubLink: 'https://github.com/Nnaji-Victor'
  },
  {
    artName: 'ZTM Bouncer',
    pageLink: './Art/Josia/bouncer.html',
    imageLink: './Art/Josia/ztmbouncer.gif',
    author: 'Josia Rodriguez',
    githubLink: 'https://github.com/josiarod'
  },
  {
    artName: 'Hacktober loading animation',
    pageLink: './Art/mehul1011/index.html',
    imageLink: './Art/mehul1011/loading.gif',
    author: 'Mehul1011',
    githubLink: 'https://github.com/mehul1011'
  },
  {
    artName: 'Loading Dots',
    pageLink: './Art/devSergiu/index.html',
    imageLink: './Art/devSergiu/loading.gif',
    author: 'devSergiu',
    githubLink: 'https://github.com/devsergiu'
  },
  {
    artName: 'TypeWriter effect',
    pageLink: './Art/Sidharth/Typing_Text.html',
    imageLink: './Art/Sidharth/type_writer.gif',
    author: 'Sidharth',
    githubLink: 'https://github.com/Sidharth98'
  },
  {
    artName: 'Blue Spin',
    pageLink: './Art/JamesW/index.html',
    imageLink: './Art/JamesW/hacktober_spin.gif',
    author: 'James Whitney',
    githubLink: 'https://github.com/jameswhitney'
  },
  {
    artName: 'Loading Animation',
    pageLink: './Art/Sidharth/Loading.html',
    imageLink: './Art/Sidharth/Loading.gif',
    author: 'Sidharth',
    githubLink: 'https://github.com/Sidharth98'
  },
  {
    artName: 'Rotation',
    pageLink: './Art/alenanog/index.html',
    imageLink: './Art/alenanog/rotation.gif',
    author: 'Alena A.',
    githubLink: 'https://github.com/alenanog'
  },
  {
    artName: 'Colors in your life',
    pageLink: './Art/Atipahy/colors.html',
    imageLink: './Art/Atipahy/colors.png',
    author: 'Christos Chr',
    githubLink: 'https://github.com/atipaHy'
  },
  {
    artName: 'Orb',
    pageLink: './Art/Jkbicbic/orb.html',
    imageLink: './Art/Jkbicbic/orb.gif',
    author: 'John Kennedy Bicbic',
    githubLink: 'https://github.com/jkbicbic'
  },
  {
    artName: 'Charging...',
    pageLink: './Art/Afraz/charging.html',
    imageLink: './Art/Afraz/charging.gif',
    author: 'Afraz',
    githubLink: 'https://github.com/afrazz'
  },
  {
    artName: 'Charging...',
    pageLink: './Art/DepStep/depstep.html',
    imageLink: './Art/DepStep/depstep.gif',
    author: 'DepStep',
    githubLink: 'https://github.com/stephD'
  },
  {
    artName: 'Dancing Ball...',
    pageLink: './Art/DaveFres/index.html',
    imageLink: './Art/DaveFres/ball.gif',
    author: 'DaveFres',
    githubLink: 'https://github.com/DaveFres'
  },
  {
    artName: 'animatron',
    pageLink: './Art/animatron/index.html',
    imageLink: './Art/animatron/trance.gif',
    author: 'jomahay',
    githubLink: 'https://github.com/jomahay'
  },
  {
    artName: 'Sunshine',
    pageLink: './Art/Pavelisp/sunshine.html',
    imageLink: './Art/Pavelisp/sunshine.gif',
    author: 'Pavel Isp',
    githubLink: 'https://github.com/pavelisp'
  },
  {
    artName: 'SoundBoxes',
    pageLink: './Art/Hbarang/SoundBox.html',
    imageLink: './Art/Hbarang/SoundBoxAnimation.gif',
    author: 'Hbarang',
    githubLink: 'https://github.com/hbarang'
  },
  {
    artName: 'Cheshire',
    pageLink: './Art/Ckanelin/index.html',
    imageLink: './Art/Ckanelin/Cheshire.gif',
    author: 'Ckanelin',
    githubLink: 'https://github.com/ckanelin'
  },
  {
    artName: 'Disappear',
    pageLink: './Art/Stacy/index.html',
    imageLink: './Art/Stacy/disappear.gif',
    author: 'Stacy',
    githubLink: 'https://github.com/stacyholtz6'
  },
  {
    artName: 'Ellipse Spinner',
    pageLink: './Art/Sabina/ellipse_spinner.html',
    imageLink: './Art/Sabina/ellipse_spinner.png',
    author: 'Sabina Abbasova',
    githubLink: 'https://github.com/sabina929'
  },
  {
    artName: 'NightSky',
    pageLink: './Art/AndyS/index.html',
    imageLink: './Art/AndyS/Capture.GIF',
    author: 'AndyS',
    githubLink: 'https://github.com/AndyS1988'
  },
  {
    artName: 'Hungry',
    pageLink: './Art/diegchav/index.html',
    imageLink: './Art/diegchav/hungry.gif',
    author: 'Diego Chz',
    githubLink: 'https://github.com/diegchav'
  },
  {
    artName: 'Hover Text Animation',
    pageLink: './Art/AyoubIssaad2/index.html',
    imageLink: './Art/AyoubIssaad2/hoverTextAnimation.gif',
    author: 'AyoubIssaad',
    githubLink: 'https://github.com/AyoubIssaad'
  },
  {
    artName: 'Colorize',
    pageLink: './Art/JimBratsos/colorize.html',
    imageLink: './Art/JimBratsos/Colorize.gif',
    author: 'Jim Bratsos',
    githubLink: 'https://github.com/JimBratsos'
  },
  {
    artName: 'Hacktober Spooktacular',
    pageLink: 'Art/Elex/index.html',
    imageLink: ['./Art/Elex/hhs.gif'],
    author: 'William Poisel (LordCobra)',
    githubLink: 'https://github.com/epoisel'
  },
  {
    artName: 'Circley',
    pageLink: './Art/Tranjenny/indexjenny.html',
    imageLink: './Art/Tranjenny/zerojenny.gif',
    author: 'Tranjenny',
    githubLink: 'https://github.com/Tranjenny'
  },
  {
    artName: 'My Vietnam',
    pageLink: './Art/nhbduy/index.html',
    imageLink: './Art/nhbduy/my-vietnam.gif',
    author: 'Hoang-Bao-Duy NGUYEN',
    githubLink: 'https://github.com/nhbduy'
  },
  {
    artName: 'Hactoberfest Bus',
    pageLink: './Art/shahpranaf/index.html',
    imageLink: './Art/shahpranaf/hacktoberfest_bus.gif',
    author: 'Pranav Shah',
    githubLink: 'https://github.com/shahpranaf'
  },
  {
    artName: 'Hacktoberfest',
    pageLink: './Art/robihid/index.html',
    imageLink: './Art/robihid/hacktoberfest.png',
    author: 'robihid',
    githubLink: 'https://github.com/robihid'
  },
  {
    artName: 'Hi there',
    pageLink: './Art/Aki/index.html',
    imageLink: './Art/Aki/giphy.gif',
    author: 'Aki',
    githubLink: 'https://github.com/akmalist'
  },
  {
    artName: 'Hacktoberfest 2019!',
    pageLink: './Art/RedSquirrrel/index.html',
    imageLink: './Art/RedSquirrrel/index.html/animation.PNG',
    author: 'RedSquirrrel',
    githubLink: 'https://github.com/RedSquirrrel'
  },
  {
    artName: 'Sliding text',
    pageLink: './Art/Flattopz/index.html',
    imageLink: './Art/Flattopz/SlidingText.gif',
    author: 'Flattopz',
    githubLink: 'https://github.com/hjpunzalan'
  },
  {
    artName: 'Rainbow Color Changer',
    pageLink: './Art/mmshr/index.html',
    imageLink: './Art/mmshr/rainbow.gif',
    author: 'mmosehauer',
    githubLink: 'https://github.com/mmosehauer'
  },
  {
    artName: 'World of Coding',
    pageLink: './Art/tom_kn/coding.html',
    imageLink: './Art/tom_kn/coding.gif',
    author: 'Tamas Knisz',
    githubLink: 'https://github.com/TamasKn'
  },
  {
    artName: 'Initial Bounce',
    pageLink: './Art/Juwana/initial.html',
    imageLink: './Art/Juwana/InitialBounce.gif',
    author: 'Juwana',
    githubLink: 'https://github.com/JZerman2018'
  },
  {
    artName: 'Atom',
    pageLink: './Art/Teva/index.html',
    imageLink: './Art/Teva/atom.gif',
    author: 'Teva',
    githubLink: 'https://github.com/TevaHenry'
  },
  {
    artName: 'Be Awesome',
    pageLink: './Art/TigerAsH/index.html',
    imageLink: './Art/TigerAsH/be-awesome.jpg',
    author: 'TigerAsH',
    githubLink: 'https://github.com/TigerAsH94'
  },
  {
    artName: 'Rainbow Colors',
    pageLink: './Art/Sanjeev/index.html',
    imageLink: './Art/Sanjeev/animation.gif',
    author: 'Sanjeev Panday',
    githubLink: 'https://github.com/Sanjeev-Panday'
  },
  {
    artName: 'ZtM',
    pageLink: './Art/thoyvo/index.html',
    imageLink: './Art/thoyvo/ztm.gif',
    author: 'Thoyvo',
    githubLink: 'https://github.com/thoyvo'
  },
  {
    artName: 'Fast Fishes',
    pageLink: './Art/4ront/index.html',
    imageLink: './Art/4ront/fishes.gif',
    author: '4rontender',
    githubLink: 'https://github.com/RinatValiullov'
  },
  {
    artName: 'Loading...',
    pageLink: './Art/RedSquirrrel2/loading.html',
    imageLink: './Art/RedSquirrrel2/loading.gif',
    author: 'RedSquirrrel',
    githubLink: 'https://github.com/RedSquirrrel'
  },
  {
    artName: 'Animated Cube',
    pageLink: './Art/Animated Cube/index.html',
    imageLink: './Art/Animated Cube/cube.gif',
    author: 'RedSquirrrel',
    githubLink: 'https://github.com/RedSquirrrel'
  },
  {
    artName: 'Calm Ubuntu',
    pageLink: './Art/schupat/index.html',
    imageLink: './Art/schupat/preview.gif',
    author: 'schupat',
    githubLink: 'https://github.com/schupat'
  },
  {
    artName: 'Solar System',
    pageLink: './Art/DSandberg93/index.html',
    imageLink: './Art/DSandberg93/SolarSystem.gif',
    author: 'DSandberg93',
    githubLink: 'https://github.com/DSandberg93'
  },
  {
    artName: 'Boo',
    pageLink: './Art/VerityB/index.html',
    imageLink: './Art/VerityB/boo.gif',
    author: 'VerityB',
    githubLink: 'https://github.com/VerityB'
  },
  {
    artName: 'Hacktoberfest Ghost',
    pageLink: './Art/cTahirih/index.html',
    imageLink: './Art/cTahirih/ghost.png',
    author: 'cTahirih',
    githubLink: 'https://github.com/cTahirih'
  },
  {
    artName: 'Clock',
    pageLink: './Art/Abdul/index.html',
    imageLink: './Art/Abdul/Clock.png',
    author: 'Abdul Rahman',
    githubLink: 'https://github.com/abdulrahman118'
  },
  {
    artName: 'Loading Cube',
    pageLink: './Art/andrearizzello/index.html',
    imageLink: './Art/andrearizzello/index.gif',
    author: 'Andrea Rizzello',
    githubLink: 'https://github.com/andrearizzello'
  },
  {
    artName: 'Wall Dropping Logo',
    pageLink: './Art/shivams136/index.html',
    imageLink: './Art/shivams136/walldrop.gif',
    author: 'Shivam Sharma',
    githubLink: 'https://github.com/ShivamS136'
  },
  {
    artName: 'Infinite Race',
    pageLink: './Art/levermanx/index.html',
    imageLink: './Art/levermanx/anim.gif',
    author: 'Levermanx',
    githubLink: 'https://github.com/levermanx'
  },
  {
    artName: 'Hover to Rotate Text',
    pageLink: './Art/faiz_hameed/index.html',
    imageLink: './Art/faiz_hameed/hackto.gif',
    author: 'Faiz Hameed',
    githubLink: 'https://github.com/faizhameed'
  },
  {
    artName: 'HalloHacktober Greeting!',
    pageLink: './Art/lusalga/index.html',
    imageLink: './Art/lusalga/lu.gif',
    author: 'Lucieni A. Saldanha',
    githubLink: 'https://github.com/lusalga/'
  },
  {
    artName: 'Time goes by',
    pageLink: './Art/WolfgangKreminger/index.html',
    imageLink: './Art/WolfgangKreminger/showcase.gif',
    author: 'Wolfgang Kreminger',
    githubLink: 'https://github.com/r4pt0s'
  },
  {
    artName: 'Bouncing Text!',
    pageLink: './Art/AbdulsalamAbdulrahman/index.html',
    imageLink: './Art/AbdulsalamAbdulrahman/Bouncingtxt.gif',
    author: 'Abdulsalam Abdulrahman',
    githubLink: 'https://github.com/AbdulsalamAbdulrahman/'
  },
  {
    artName: 'Simple Phone Animation',
    pageLink: './Art/Lala/index.html',
    imageLink: './Art/Lala/phone.gif',
    author: 'Olamide Aboyeji',
    githubLink: 'https://github.com/aolamide'
  },
  {
    artName: 'Synthwave Sunset',
    pageLink: './Art/brunobolting/index.html',
    imageLink: './Art/brunobolting/synthwave-sunset.gif',
    author: 'Bruno Bolting',
    githubLink: 'https://github.com/brunobolting/'
  },

  {
    artName: 'Kawaii Penguin',
    pageLink: './Art/Brienyll/index.html',
    imageLink: './Art/Brienyll/kawaiiPenguin.gif',
    author: 'Brienyll',
    githubLink: 'https://github.com/brienyll/'
  },
  {
    artName: 'Happy Halloween',
    pageLink: './Art/MatthewS/index.html',
    imageLink: './Art/MatthewS/Spider.gif',
    author: 'MatthewS',
    githubLink: 'https://github.com/matthewstoddart/'
  },
  {
    artName: 'Fan Art',
    pageLink: './Art/m-perez33/index.html',
    imageLink: './Art/m-perez33/cylon.gif',
    author: 'Marcos Perez',
    githubLink: 'https://github.com/m-perez33/'
  },
  {
    artName: 'Animating Pot',
    pageLink: './Art/Somechandra/index.html',
    imageLink: './Art/Somechandra/pot.gif',
    author: 'Somechandra',
    githubLink: 'https://github.com/somechandra'
  },
  {
    artName: 'Circles Circling',
    pageLink: './Art/pikktorr/index.html',
    imageLink: './Art/pikktorr/circles.gif',
    author: 'pikktorr',
    githubLink: 'https://github.com/pikktorr'
  },
  {
    artName: 'Glitchy Szn',
    pageLink: './Art/premdav/index.html',
    imageLink: './Art/premdav/screenshot.png',
    author: 'premdav',
    githubLink: 'https://github.com/premdav'
  },
  {
    artName: 'ZeroToMastery',
    pageLink: './Art/Vzneers/index.html',
    imageLink: './Art/Vzneers/gifzeroloading.gif',
    author: 'TrinhMinhHieu',
    githubLink: 'https://github.com/trinhminhhieu'
  },
  {
    artName: 'Spacecraft-landing',
    pageLink: './Art/DDuplinszki/index.html',
    imageLink: './Art/DDuplinszki/Spacecraft-landing.gif',
    author: 'DDuplinszki',
    githubLink: 'https://github.com/DDuplinszki'
  },
  {
    artName: 'Paw Prints',
    pageLink: './Art/Tia/index.html',
    imageLink: './Art/Tia/paw-prints.gif',
    author: 'Tia Esguerra',
    githubLink: 'https://github.com/msksfo'
  },
  {
    artName: 'Hover-Scale',
    pageLink: './Art/echowebid/index.html',
    imageLink: './Art/echowebid/hover.gif',
    author: 'echowebid',
    githubLink: 'https://github.com/echowebid'
  },
  {
    artName: 'mars',
    pageLink: './Art/Courtney_Pure/index.html',
    imageLink: './Art/Courtney_Pure/mars_screenshot.png',
    author: 'Courtney Pure',
    githubLink: 'https://github.com/courtneypure'
  },
  {
    artName: 'Welcome HactoberFest',
    pageLink: './Art/Dhaval/index.html',
    imageLink: './Art/Dhaval/Welcome-Hacktoberfest.gif',
    author: 'Dhaval Mehta',
    githubLink: 'https://github.com/Dhaval1403'
  },
  {
    artName: 'Aynonimation',
    pageLink: './Art/Aynorica/aynorica.html',
    imageLink: './Art/Aynorica/Aynonimation.png',
    author: 'aynorica',
    githubLink: 'https://github.com/aynorica'
  },
  {
    artName: 'sun-to-moon',
    pageLink: './Art/haider/index.html',
    imageLink: './Art/haider/sun-moon.gif',
    author: 'Haider',
    githubLink: 'https://github.com/hyderumer'
  },
  {
    artName: 'Animatron',
    pageLink: './Art/animatron/index.html',
    imageLink: './Art/animatron/trance.gif',
    author: 'Andrei',
    githubLink: 'https://github.com/aneagoie'
  },
  {
    artName: 'Loader Circle',
    pageLink: './Art/beaps/index.html',
    imageLink: './Art/beaps/loader-circle.gif',
    author: 'beaps',
    githubLink: 'https://github.com/beaps'
  },
  {
    artName: 'Doors',
    pageLink: './Art/pauliax/index.html',
    imageLink: './Art/pauliax/doors.gif',
    author: 'pauliax',
    githubLink: 'https://github.com/pauliax'
  },
  {
    artName: 'Clock with pendulum',
    pageLink: './Art/Pankaj/index.html',
    imageLink: './Art/Pankaj/Clock_with_pendulum.gif',
    author: 'Pankaj',
    githubLink: 'https://github.com/prime417'
  },
  {
    artName: 'Animatron',
    pageLink: './Art/animatron/index.html',
    imageLink: './Art/animatron/trance.gif',
    author: 'Andrei',
    githubLink: 'https://github.com/aneagoie'
  },
  {
    artName: 'Loader Circle',
    pageLink: './Art/beaps/index.html',
    imageLink: './Art/beaps/loader-circle.gif',
    author: 'beaps',
    githubLink: 'https://github.com/beaps'
  },
  {
    artName: 'Open Sourcerer',
    pageLink: './Art/4rturd13/index.html',
    imageLink: './Art/4rturd13/openSourcerer.gif',
    author: '4rturd13',
    githubLink: 'https://github.com/4rturd13'
  },
  {
    artName: 'Doors',
    pageLink: './Art/pauliax/index.html',
    imageLink: './Art/pauliax/doors.gif',
    author: 'pauliax',
    githubLink: 'https://github.com/pauliax'
  },
  {
    artName: 'Loader Square',
    pageLink: './Art/beaps2/square-loader.html',
    imageLink: './Art/beaps2/square-loader.gif',
    author: 'beaps',
    githubLink: 'https://github.com/beaps'
  },
  {
    artName: 'Running Text',
    pageLink: './Art/DevinEkadeni/running-text.html',
    imageLink: './Art/DevinEkadeni/running-text.gif',
    author: 'Devin Ekadeni',
    githubLink: 'https://github.com/devinekadeni'
  },
  {
    artName: 'Mystical-Hacktoberfest',
    pageLink: './Art/Wayne/index.html',
    imageLink:
      './Art/Wayne/hacktoberfest - Google Chrome 09 Oct 2019 21_12_32.png',
    author: 'Wayne Mac Mavis',
    githubLink: 'https://github.com/WayneMacMavis'
  },
  {
    artName: 'ZTM Logo Animation',
    pageLink: './Art/bk987/index.html',
    imageLink: './Art/bk987/preview.gif',
    author: 'Bilal Khalid',
    githubLink: 'https://github.com/bk987'
  },
  {
    artName: 'Pong',
    pageLink: './Art/Carls13/index.html',
    imageLink: './Art/Carls13/pong.jpg',
    author: 'Carlos Hernandez',
    githubLink: 'https://github.com/Carls13'
  },
  {
    artName: 'ZTM Reveal',
    pageLink: './Art/bk987-2/index.html',
    imageLink: './Art/bk987-2/preview.gif',
    author: 'Bilal Khalid',
    githubLink: 'https://github.com/bk987'
  },
  {
    artName: 'ZTM Family Animation',
    pageLink: './Art/sballgirl11/animation.html',
    imageLink: './Art/sballgirl11/ztm.gif',
    author: 'Brittney Postma',
    githubLink: 'https://github.com/sballgirl11'
  },
  {
    artName: 'Phone Greetings',
    pageLink: './Art/ann-dev/index.html',
    imageLink: './Art/ann-dev/screenshot.png',
    author: 'ann-dev',
    githubLink: 'https://github.com/ann-dev'
  },
  {
    artName: 'Triangle Slide',
    pageLink: './Art/grieff/index.html',
    imageLink: './Art/grieff/triangle-animation.gif',
    author: 'Grieff',
    githubLink: 'https://github.com/grieff'
  },
  {
    artName: 'Neon ZTM',
    pageLink: './Art/grieff/text.html',
    imageLink: './Art/grieff/neonZTM.gif',
    author: 'Grieff',
    githubLink: 'https://github.com/grieff'
  },
  {
    artName: 'Flip Card',
    pageLink: './Art/FlipCard/index.html',
    imageLink: './Art/FlipCard/ezgif.com-video-to-gif.gif',
    author: 'Saurabh',
    githubLink: 'https://github.com/Saurabh-FullStackDev'
  },
  {
    artName: 'animationHalloween',
    pageLink: './Art/mawais54013/index.html',
    imageLink: './Art/mawais54013/Halloween.gif',
    author: 'mawais54013',
    githubLink: 'https://github.com/mawais54013'
  },
  {
    artName: 'Hacktoberfest Letter Popups',
    pageLink: './Art/jmt3559/index.html',
    imageLink: 'https://media.giphy.com/media/RKSRPGiIsy1f3Ji3j1/giphy.gif',
    author: 'Juan T.',
    githubLink: 'https://github.com/jmtellez'
  },
  {
    artName: 'Oscillation',
    pageLink: './Art/Oscillation/index.html',
    imageLink: './Art/Oscillation/oscillation.gif',
    author: 'Nandhakumar',
    githubLink: 'https://github.com/Nandhakumar7792'
  },
  {
    artName: 'Letters flipUp',
    pageLink: './Art/TerenceBiney/index.html',
    imageLink: './Art/TerenceBiney/lettersanimate.gif',
    author: 'Terence Biney',
    githubLink: 'https://github.com/Tereflech17'
  },
  {
    artName: 'Colors rectangle',
    pageLink: './Art/beaps3/index.html',
    imageLink: './Art/beaps3/colors-rectangle.gif',
    author: 'beaps',
    githubLink: 'https://github.com/beaps'
  },
  {
    artName: 'Hinge',
    pageLink: './Art/hereisfahad/index.html',
    imageLink: './Art/hereisfahad/hinge.png',
    author: 'Hereisfahad',
    githubLink: 'https://github.com/hereisfahad'
  },
  {
    artName: 'Animation',
    pageLink: './Art/PaulBillings/animation.html',
    imageLink: './Art/PaulBillings/animation.gif',
    author: 'Paul Billings',
    githubLink: 'https://github.com/paulbillings'
  },
  {
    artName: 'Diminishing',
    pageLink: './Art/Diminishing/index.html',
    imageLink: './Art/Diminishing/diminishing.gif',
    author: 'Nandhakumar',
    githubLink: 'https://github.com/Nandhakumar7792'
  },
  {
    artName: 'yin-yang',
    pageLink: './Art/yin-yang/index.html',
    imageLink: './Art/yin-yang/yin-yang.gif',
    author: 'Nandhakumar',
    githubLink: 'https://github.com/Nandhakumar7792'
  },
  {
    artName: 'eggJiggle',
    pageLink: './Art/eggJiggle/index.html',
    imageLink: './Art/eggJiggle/eggJiggle.gif',
    author: 'Nandhakumar',
    githubLink: 'https://github.com/Nandhakumar7792'
  },
  {
    artName: 'Aynonimation',
    pageLink: './Art/Aynorica/aynorica.html',
    imageLink: './Art/Aynorica/Aynonimation.png',
    author: 'aynorica',
    githubLink: 'https://github.com/aynorica'
  },
  {
    artName: 'ZTM Family Animation',
    pageLink: './Art/sballgirl11/index.html',
    imageLink: './Art/sballgirl11/ztm.gif',
    author: 'Brittney Postma',
    githubLink: 'https://github.com/sballgirl11'
  },
  {
    artName: 'Calm',
    pageLink: './Art/TMax/index.html',
    imageLink: './Art/TMax/Choas.gif',
    author: 'Tanesha',
    githubLink: 'https://github.com/Mainemirror'
  },
  {
    artName: 'Eyes',
    pageLink: './Art/Ltheory/main.html',
    imageLink: './Art/Ltheory/eyes.gif',
    author: 'Ltheory',
    githubLink: 'https://github.com/Ltheory'
  },
  {
    artName: 'Jelly!',
    pageLink: './Art/Pete331/index.html',
    imageLink: './Art/Pete331/jelly.png',
    author: 'Pete331',
    githubLink: 'https://github.com/Pete331'
  },
  {
    artName: 'clock-animation',
    pageLink: './Art/clock-animation/clock.html',
    imageLink: './Art/clock-animation/clock.gif',
    author: 'Alan sarluv',
    githubLink: 'https://github.com/alansarluv'
  },
  {
    artName: 'Slider',
    pageLink: './Art/furqan/index.html',
    imageLink: './Art/furqan/in.gif',
    author: 'Furqan',
    githubLink: 'https://github.com/furki911s'
  },
  {
    artName: 'animated-birds',
    pageLink: './Art/g-serban/animated-birds.html',
    imageLink: './Art/g-serban/animated-birds.gif',
    author: 'g-serban',
    githubLink: 'https://github.com/g-serban'
  },
  {
    artName: 'circle-become-square',
    pageLink: './Art/chathura19/index.html',
    imageLink: './Art/chathura19/chathura.gif',
    author: 'Chathura Samarajeewa',
    githubLink: 'https://github.com/ChathuraSam'
  },
  {
    artName: 'page-flicker',
    pageLink: './Art/neon-flights/page-flicker.html',
    imageLink: './Art/neon-flights/page-flicker.gif',
    author: 'neon-flights',
    githubLink: 'https://github.com/neon-flights'
  },
  {
    artName: 'Animate-Name',
    pageLink: './Art/Natalina/index.html',
    imageLink: './Art/Natalina/animatename.gif',
    author: 'Natalina',
    githubLink: 'https://github.com/Natalina13'
  },
  {
    artName: 'Asteroids',
    pageLink: './Art/hrafnkellbaldurs/index.html',
    imageLink: './Art/hrafnkellbaldurs/asteroids.gif',
    author: 'Hrafnkell Baldursson',
    githubLink: 'https://github.com/hrafnkellbaldurs'
  },
  {
    artName: 'Sliding-Paragraph',
    pageLink: './Art/Prashant/index.html',
    imageLink: './Art/Prashant/slidingparagraph.gif',
    author: 'Prashant',
    githubLink: 'https://github.com/Prashant2108'
  },
  {
    artName: 'Rocket Ship',
    pageLink: './Art/sdangoy/rocket-ship.html',
    imageLink: './Art/sdangoy/Rocket-Ship-Animation.gif',
    author: 'sdangoy',
    githubLink: 'https://github.com/sdangoy'
  },
  {
    artName: 'Spinner',
    pageLink: './Art/Sayan/index.html',
    imageLink: './Art/Sayan/spinner.gif',
    author: 'ssayanm',
    githubLink: 'https://github.com/ssayanm'
  },
  {
    artName: 'swivel',
    pageLink: './Art/tusharhanda/index.html',
    imageLink: './Art/tusharhanda/gif.gif',
    author: 'Tushar',
    githubLink: 'https://github.com/tusharhanda'
  },
  {
    artName: 'Hallows Eve',
    pageLink: './Art/ShanClayton/hallowseve.html',
    imageLink: './Art/ShanClayton/hallowhack.gif',
    author: 'Shanaun Clayton',
    githubLink: 'https://github.com/shanclayton'
  },
  {
    artName: 'Contraption',
    pageLink: './Art/Aravindh/contraption.html',
    imageLink: './Art/Aravindh/contraption.gif',
    author: 'Aravindh',
    githubLink: 'https://github.com/Aravindh-SNR'
  },
  {
    artName: 'Rings',
    pageLink: './Art/Kuzmycz/rings.html',
    imageLink: './Art/Kuzmycz/rings.gif',
    author: 'Mark Kuzmycz',
    githubLink: 'https://github.com/kuzmycz'
  },
  {
    artName: 'Ghost',
    pageLink: './Art/toserjude/index.html',
    imageLink: './Art/toserjude/boo.JPG',
    author: 'toserjude',
    githubLink: 'https://github.com/toserjude'
  },
  {
    artName: 'Gradient circle',
    pageLink: './Art/brettl1991/index.html',
    imageLink: './Art/brettl1991/animation.png',
    author: 'Agnes Brettl',
    githubLink: 'https://github.com/brettl1991'
  },
  {
    artName: 'Bill Cipher',
    pageLink: './Art/vitoriapena/index.html',
    imageLink: './Art/vitoriapena/bill_cipher.gif',
    author: 'Vitória Mendes',
    githubLink: 'https://github.com/vitoriapena'
  },
  {
    artName: 'Generate meaning',
    pageLink: './Art/Atif4/index.html',
    imageLink: './Art/Generate meaning.gif',
    author: 'Atif Iqbal',
    githubLink: 'https://github.com/atif-dev'
  },
  {
    artName: 'Spooktime',
    pageLink: './Art/AgneDJ/index.html',
    imageLink: './Art/AgneDJ/spooktime.gif',
    author: 'AgneDJ',
    githubLink: 'https://github.com/AgneDJ'
  },
  {
    artName: 'Gradient circle',
    pageLink: './Art/brettl1991/index.html',
    imageLink: './Art/brettl1991/animation.png',
    author: 'Agnes Brettl',
    githubLink: 'https://github.com/brettl1991'
  },
  {
    artName: 'Bill Cipher',
    pageLink: './Art/vitoriapena/index.html',
    imageLink: './Art/vitoriapena/bill_cipher.gif',
    author: 'Vitória Mendes',
    githubLink: 'https://github.com/vitoriapena'
  },
  {
    artName: 'Dizzy',
    pageLink: './Art/antinomy/index.html',
    imageLink: './Art/antinomy/logo-spin.gif',
    author: 'Antinomezco',
    githubLink: 'https://github.com/antinomezco'
  },
  {
    artName: 'bounce',
    pageLink: './Art/bounce/index.html',
    imageLink: './Art/bounce/bounce.gif',
    author: 'leelacanlale',
    githubLink: 'https://github.com/leelacanlale'
  },
  {
    artName: 'Bubbles',
    pageLink: './Art/bubbles/Bubbles.html',
    imageLink: './Art/bubbles/buubles.png',
    author: 'michal',
    githubLink: 'https://github.com/michalAim'
  },
  {
    artName: 'Bar Slide',
    pageLink: './Art/MikeVedsted/index.html',
    imageLink: './Art/MikeVedsted/barslide.png',
    author: 'Mike Vedsted',
    githubLink: 'https://github.com/MikeVedsted'
  },
  {
    artName: 'HacktoberFest-2019',
    pageLink: './Art/Atif/index.html',
    imageLink: './Art/Atif/HacktoberFest-19.gif',
    author: 'Atif Iqbal',
    githubLink: 'https://github.com/atif-dev'
  },
  {
    artName: 'Text Animation',
    pageLink: './Art/Divya/index.html',
    imageLink: './Art/Divya/screenshot.png',
    author: 'Divya',
    githubLink: 'https://github.com/DivyaPuri25'
  },
  {
    artName: 'HacktoberFest-2019-Entry',
    pageLink: './Art/nunocpnp/index.html',
    imageLink: './Art/nunocpnp/sample_image.jpg',
    author: 'Nuno Pereira',
    githubLink: 'https://github.com/nunocpnp'
  },
  {
    artName: 'HacktoberFest 2019',
    pageLink: './Art/AbdussamadYisau/index.html',
    imageLink: './Art/AbdussamadYisau/Screenshot.png',
    author: 'Abdussamad Yisau',
    githubLink: 'https://github.com/AbdussamadYisau'
  },
  {
    artName: 'squareMagic',
    pageLink: './Art/Rajnish-SquareMagic/index.html',
    imageLink: './Art/Rajnish-SquareMagic/squareMagic.png',
    author: 'Rajnish Kr Singh',
    githubLink: 'https://github.com/RajnishKrSingh'
  },
  {
    artName: 'Blinking Hacktober',
    pageLink: './Art/Atif2/index.html',
    imageLink: './Art/Blinking hacktober.gif',
    author: 'Atif Iqbal',
    githubLink: 'https://github.com/atif-dev'
  },
  {
    artName: 'Robodance',
    pageLink: './Art/robodance/index.html',
    imageLink: './Art/robodance/robodance.gif',
    author: 'Thomas',
    githubLink: 'https://github.com/mahlqvist'
  },
  {
    artName: 'Sliding hacktober',
    pageLink: './Art/Atif3/index.html',
    imageLink: './Art/Atif3/sliding hacktober.gif',
    author: 'Atif Iqbal',
    githubLink: 'https://github.com/atif-dev'
  },
  {
    artName: 'like-animation',
    pageLink: './Art/gibas79/like-animation.html',
    imageLink: './Art/gibas79/like-animation.gif',
    author: 'Gilberto Guimarães',
    githubLink: 'https://github.com/gibas79'
  },
  {
    artName: 'ZTM animation',
    pageLink: './Art/ZTManimation/index.html',
    author: 'damniha',
    imageLink: './Art/ZTManimation/ZTM_animation.gif',
    githubLink: 'https://github.com/damniha'
  },
  {
    artName: 'Double Helix',
    pageLink: './Art/KeenanNunesVaz/index.html',
    imageLink: './Art/KeenanNunesVaz/double-helix.gif',
    author: 'KeenanNV',
    githubLink: 'https://github.com/KeenanNunesVaz'
  },
  {
    artName: 'October',
    pageLink: './Art/fprokofiev/index.html',
    imageLink: './Art/fprokofiev/october.gif',
    author: 'Fyodor Prokofiev',
    githubLink: 'https://github.com/fprokofiev'
  },
  {
    artName: 'Circle CSS',
    pageLink: './Art/pXxcont/index.html',
    imageLink: './Art/pXxcont/circlecss.png',
    author: 'fzpX',
    githubLink: 'https://github.com/fzpX'
  },
  {
    artName: 'Asterisk Formation',
    pageLink: './Art/NorahJC/index.html',
    imageLink: './Art/NorahJC/asterisk-formation.gif',
    author: 'NorahJC',
    githubLink: 'https://github.com/norahjc'
  },
  {
    artName: 'Bouncing CSS',
    pageLink: './Art/Tina-Hoang/aniframe.html',
    imageLink: './Art/Tina-Hoang/bounce.png',
    author: 'Tina',
    githubLink: 'https://github.com/nnh242'
  },
  {
    artName: 'Ghost Balls',
    pageLink: './Art/ghostBalls/index.html',
    imageLink: './Art/ghostBalls/balls.png',
    author: 'Beatriz Delmiro',
    githubLink: 'https://github.com/biadelmiro'
  },
  {
    artName: 'Walking Guy',
    pageLink: './Art/walking-guy/index.html',
    imageLink: './Art/walking-guy/video_gif.gif',
    author: 'Rahulkumar Jha',
    githubLink: 'https://github.com/Rahul240499'
  },
  {
    artName: 'Hover Neon Animation',
    pageLink: './Art/edjunma/index.html',
    imageLink: './Art/edjunma/ejm-neon.gif',
    author: 'edjunma',
    githubLink: 'https://github.com/edjunma'
  },
  {
    artName: 'Last In First Out Animation',
    pageLink: './Art/Stryker/index.html',
    imageLink: './Art/Stryker/zero-to-mastery-lifo-animation.gif',
    author: 'Stryker Stinnette',
    githubLink: 'https://github.com/StrykerKent'
  },
  {
    artName: 'Happy Diwali Animation',
    pageLink: './Art/Apoorva/index.html',
    imageLink: './Art/Apoorva/Screen.gif',
    author: 'Apoorva',
    githubLink: 'https://github.com/apoorvamohite'
  },
  {
    artName: 'Heart Beat',
    pageLink: './Art/naveen-ku/Heart shape.html',
    imageLink: './Art/naveen-ku/Heart shape.gif',
    author: 'naveen-ku',
    githubLink: 'https://github.com/naveen-ku'
  },
  {
    artName: 'Smoky Text',
    pageLink: './Art/smoky-text/index.html',
    imageLink: './Art/smoky-text/smoky_text_gif.gif',
    author: 'Rahulkumar Jha',
    githubLink: 'https://github.com/Rahul240499'
  },
  {
    artName: 'Rainbow and Clouds',
    pageLink: './Art/rainbowclouds/index.html',
    imageLink: './Art/rainbowclouds/rainbowclouds.gif',
    author: 'isasimoo',
    githubLink: 'https://github.com/isasimo'
  },
  {
    artName: 'Peek a boo!',
    pageLink: './Art/Virtual1/index.html',
    imageLink: './Art/Virtual1/HappyHalloween.gif',
    author: 'Jessica Erasmus',
    githubLink: 'https://github.com/Virtual1'
  },
  {
    artName: 'prashantM1',
    pageLink: './Art/prashantM1/heart.html',
    imageLink: './Art/prashantM1/heart.gif',
    author: 'Prashant Maurya',
    githubLink: 'https://github.com/prashantmaurya228'
  },

  {
    artName: 'prashantM2',
    pageLink: './Art/prashantM2/block.html',
    imageLink: './Art/prashantM2/block.gif',
    author: 'Prashant Maurya',
    githubLink: 'https://github.com/prashantmaurya228'
  },

  {
    artName: 'prashantM3',
    pageLink: './Art/prashantM3/ball.html',
    imageLink: './Art/prashantM3/ball.gif',
    author: 'Prashant Maurya',
    githubLink: 'https://github.com/prashantmaurya228'
  },
  {
    artName: 'SquareStar',
    pageLink: './Art/shawn/index.html',
    imageLink: './Art/shawn/square_star.gif',
    author: 'shawn',
    github: 'https://github.com/hk2014'
  },
  {
    artName: 'prashantM4',
    pageLink: './Art/prashantM4/boxsize.html',
    imageLink: './Art/prashantM4/boxsize.gif',
    author: 'Prashant Maurya',
    githubLink: 'https://github.com/prashantmaurya228'
  },
  {
    artName: 'Happy hacking',
    pageLink: 'https://github.com/szulima',
    imageLink: './Art/szulima/hacking.gif',
    author: 'szulima',
    githubLink: 'https://github.com/szulima'
  },
  {
    artName: 'ColorBomb',
    pageLink: './Art/ColorBomb/index.html',
    imageLink: './Art/ColorBomb/ztm.gif',
    author: 'Rahulm2310',
    github: 'https://github.com/Rahulm2310'
  },
  {
    artName: 'Traffic Lights',
    pageLink: './Art/Harry/index.html',
    imageLink: './Art/Harry/lights.gif',
    author: 'Harry',
    githubLink: 'https://github.com/legenhairy'
  },
  {
    artName: 'Glowing Text',
    pageLink: './Art/glowing-text/index.html',
    imageLink: './Art/glowing-text/glowing_text_gif.gif',
    author: 'Rahulkumar Jha',
    githubLink: 'https://github.com/Rahul240499'
  },
  {
    artName: 'Ghost Stealth Text',
    pageLink: './Art/Alara Joel/index.html',
    imageLink: './Art/Alara Joel/stealth ghost.png',
    author: 'Alara Joel',
    githubLink: 'https://github.com/stealthman22'
  },
  {
    artName: 'Cactus Balloon',
    pageLink: './Art/cactus/index.html',
    imageLink: './Art/cactus/catus.gif',
    author: 'Ana Paula Lazzarotto de Lemos',
    githubLink: 'https://github.com/anapaulalemos'
  },
  {
    artName: 'Random Color Change',
    pageLink: './Art/toto-titan-developer/index.html',
    imageLink: './Art/toto-titan-developer/RandomColorChange.png',
    author: 'Wyatt Henderson',
    githubLink: 'https://github.com/toto-titan-developer'
  },
  {
    artName: 'Trial',
    pageLink: './Art/dhennisCssAnimation/index.html',
    imageLink: './Art/dhennisCssAnimation/focusOnTheGood',
    author: 'Dhennis Lim',
    github: 'https://github.com/DhennisDavidLim'
  },
  {
    artName: 'Rectangular Butterfly',
    pageLink: './Art/muzak-mmd/index.html',
    imageLink: './Art/muzak-mmd/butterfly.gif',
    author: 'Mbarak',
    github: 'https://github.com/muzak-mmd'
  },
  {
    artName: 'Simple Text Animation',
    pageLink: './Art/LordZeF/index.html',
    imageLink: './Art/LordZeF/Text-animation.gif',
    author: 'Lord ZeF',
    github: 'https://github.com/LordZeF'
  },
  {
    artName: 'Spinning Japanese',
    pageLink: './Art/nihongo/index.html',
    imageLink: './Art/nihongo/nihongo.gif',
    author: 'Mike W',
    github: 'https://github.com/mikewiner'
  },
  {
    artName: 'Sun',
    pageLink: './Art/Yj/index.html',
    imageLink: './Art/Yj/sun.gif',
    author: 'Youjung',
    github: 'https://github.com/rose07a'
  },
  {
    artName: "Guy's",
    pageLink: "./Art/Guy's/index.html",
    imageLink: '',
    author: 'Guy',
    github: 'https://github.com/Guy3890'
  },
  {
    artName: 'animation-text',
    pageLink: './Art/animation-text/index.html',
    imageLink: './Art/',
    author: 'alexzemz',
    github: 'https://github.com/alexzemz'
  },
  {
    artName: 'Practice',
    pageLink: './Art/SkiingOtter/index.html',
    imageLink: '',
    author: 'SkiingOtter',
    github: 'https://github.com/SkiingOtter'
  },
  {
    artName: 'djdougan',
    pageLink: './Art/djdougan/index.html',
    imageLink: './Art/djdougan/css-mouseover-effect.png',
    author: 'douglas dougan',
    github: 'https://github.com/djdougan'
  },
  {
    artName: 'Animated Background',
    pageLink: './Art/Xarasho-Background/index.html',
    imageLink: '',
    author: 'Alex Xarasho',
    github: 'https://github.com/Xarasho'
  },
  {
    artName: 'CarvalhoAnimation',
    pageLink: './Art/CarvalhoAnimation/index.html',
    imageLink: './Art/CarvalhoAnimation/Halloween.png',
    author: 'Alexandre Carvalho',
    github: 'https://github.com/AlexandreCarvalho1990'
  },
  {
    artName: 'Flower Animation',
    pageLink: './Art/aimee_flowerani/index.html',
    imageLink: './Art/aimee_flowerani/flower.gif',
    author: 'Aimee Hernandez',
    githubLink: 'https://github.com/aimeehg'
  },
  {
    artName: '3D Spinning Rings',
    pageLink: './Art/frostillicus/index.html',
    imageLink: './Art/frostillicus/spinning_rings.png',
    author: 'frostillicus',
    github: 'https://github.com/frostillicus'
  },
  {
    artName: 'Flexible Logo',
    pageLink: './Art/Fab1ed/index.html',
    imageLink: './Art/Fab1ed/flex.gif',
    author: 'Fab1ed',
    github: 'https://github.com/Fab1ed'
  },
  {
    artName: 'Blinking Eye',
    pageLink: './Art/BlinkingEye/index.html',
    imageLink: './Art/BlinkingEye/blinkingeye.gif',
    author: 'Pavel Perevozchikov',
    github: 'https://github.com/papapacksoon'
  },
  {
    artName: 'Zero-to-Logo',
    pageLink: './Art/node.hg/index.html',
    imageLink: './Art/node.hg/ztm.gif',
    author: 'Harris Gomez',
    github: 'https://github.com/harrisgomez'
  },
  {
    artName: 'Mushyanimation',
    pageLink: './Art/mushyanimation/index.html',
    imageLink: './Art/mushyanimation/mush.gif',
    author: 'mushymane',
    github: 'https://github.com/mushymane'
  },
  {
    artName: 'Flag',
    pageLink: './Art/Batz005/index.html',
    imageLink: './Art/Batz005/flag.gif',
    author: 'Batz005',
    github: 'https://github.com/Batz005'
  },
  {
    artName: 'Wave',
    pageLink: './Art/Wave_css/index.html',
    imageLink: './Art/Wave_css/wave.gif',
    author: 'Filippe',
    github: 'https://github.com/filippebr'
  },
  {
    artName: 'Preloader',
    pageLink: './Art/mshuber1981/preloader.html',
    imageLink: './Art/mshuber1981/preloader.gif',
    author: 'Michael Huber',
    github: 'https://github.com/mshuber1981'
  },
  {
    artName: 'Simple Animate ZTM',
    pageLink: './Art/Kweyku/index.html',
    imageLink: './Art/Kweyku/proudZTM.gif',
    author: 'Kweyku',
    github: 'https://github.com/Kweyku'
  },
  {
    artName: 'Heartbeat',
    pageLink: './Art/lysychas/index.html',
    imageLink: './Art/lysychas/heartshot.png',
    author: 'lysychas',
    github: 'https://github.com/lysychas'
  },
  {
    artName: 'Hydrogen',
    pageLink: './Art/elias/my-art.html',
    imageLink: './Art/elias/hydrogen.gif',
    author: 'tesolberg',
    github: 'https://github.com/tesolberg'
  },
  {
    artName: 'Cool-Transition',
    pageLink: './Art/animatomang/html',
    videolink: './Art/animatomang/smoke.mp4',
    author: 'Syam',
    github: 'https://github.com/blacktomang'
  },
  {
    artName: 'Spinning Square',
    pageLink: './Art/Spinning Square/index.html',
    imageLink: './Art/Spinning Square/square.gif',
    author: 'Fumi',
    github: 'https://github.com/fumiadeyemi'
  },
  {
    artName: 'letters-loading',
    pageLink: './Art/franciscomelov/index.html',
    imageLink: './Art/franciscomelov/franciscomelov.gif',
    author: 'franciscomelov',
    githubLink: 'https://github.com/franciscomelov'
  },
  {
    artName: 'Moving Eyeball',
    pageLink: './Art/AnathKantonda/index.html',
    imageLink: './Art/AnathKantonda/movingeyeball.gif',
    author: 'Anath',
    github: 'https://github.com/anathkantonda'
  },
  {
    artName: 'Flag Animation - Colomboalemán',
    pageLink: './Art/Matic1909/index.html',
    imageLink: './Art/Matic1909/flag.gif',
    author: 'Nils Matic',
    githubLink: 'https://github.com/matic1909'
  },
  {
    artName: 'Pac-Man',
    pageLink: './Art/Pac-Man/Pac-Man.html',
    imageLink: './Art/Pac-Man/Pac-Man.gif',
    author: 'Norbert',
    githubLink: 'https://github.com/Bynor'
  },
  {
    artName: "Don't follow the light",
    pageLink: './Art/cristobal-heiss/index.html',
    imageLink: './Art/cristobal-heiss/css_animation.gif',
    author: 'Cristobal Heiss',
    githubLink: 'https://github.com/ceheiss'
  },
  {
    artName: 'Eenimation',
    pageLink: './Art/Eenimation/index.html',
    imageLink: './Art/Eenimation/trance.gif',
    author: 'Eejaz ishaq',
    githubLink: 'https://github.com/eejazishaq'
  },
  {
    artName: 'ripple button',
    pageLink: './Art/monika-sahay/index.html',
    imageLink: './Art/monika-sahay/screen-capture.gif',
    author: 'monika sahay',
    githubLink: 'https://github.com/monika-sahay'
  },
  {
    artName: 'Animation',
    pageLink: './Art/Albertomtferreira/index.html',
    imageLink: './Art/Albertomtferreira/animation.gif',
    author: 'Alberto Ferreira',
    githubLink: 'https://github.com/albertomtferreira'
  },
  {
    artName: 'sliding curtains',
    pageLink: './Art/layoayeni/index.html',
    imageLink: './Art/layoayeni/trance.gif',
    author: 'Layo',
    githubLink: 'https://github.com/layoayeni'
  },
  {
    artName: 'Unlocked',
    pageLink: './Art/confusionmatrix98/unlocked.html',
    imageLink: './Art/confusionmatrix98/unlocked.gif',
    author: 'confusionmatrix98',
    githubLink: 'https://github.com/confusionmatrix98'
  },
  {
    artName: 'Slovenian flag',
    pageLink: "./Art/Ivan's art/index.html",
    imageLink: "./Art/Ivan's art/Ivan-art.gif",
    author: 'kljuni',
    githubLink: 'https://github.com/kljuni'
  },
  {
    artName: 'Police Siren',
    pageLink: './Art/ShimShon1/policia.html',
    imageLink: './Art/ShimShon1/police.gif',
    author: 'ShimShon1',
    githubLink: 'https://github.com/ShimShon1'
  },
  {
    artName: 'Catch The UFO',
    pageLink: './Art/A-UFO/index.html',
    imageLink: './Art/A-UFO/catch-the-ufo.gif',
    author: 'Dibakash',
    githubLink: 'https://github.com/dibakash'
  },
  {
    artName: 'dk649',
    pageLink: './Art/dk649/index.html',
    imageLink: './Art/dk649/circle.gif',
    author: 'dk649',
    githubLink: 'https://github.com/dk649'
  },
  {
    artName: 'Catch The UFO',
    pageLink: './Art/A-UFO/index.html',
    imageLink: './Art/A-UFO/catch-the-ufo.gif',
    author: 'Dibakash',
    githubLink: 'https://github.com/dibakash'
  },
  {
    artName: 'Beer',
    pageLink: './Art/beer/index.html',
    imageLink: './Art/beer/beer.gif',
    author: 'CamJackson',
    githubLink: 'https://github.com/CamJackson-Dev'
  },
  {
    artName: '1rotate',
    pageLink: './Art/1rotate/index.html',
    imageLink: './Art/1rotate/rotation.gif',
    author: 'Himanshu Gawari',
    githubLink: 'https://github.com/himanshugawari'
  },
  {
    artName: 'Moving Box',
    pageLink: './Art/JerylDEv/index.html',
    imageLink: './Art/JerylDEv/movingbox.gif',
    author: 'JerylDEv',
    githubLink: 'https://github.com/JerylDEv'
  },
  {
    artName: 'New move',
    pageLink: './Art/NewMove/index.html',
    imageLink: './Art/NewMove/NewMove.gif',
    author: 'kzhecheva',
    githubLink: 'https://github.com/kzhecheva'
  },
  {
    artName: 'animatron',
    pageLink: './Art/animatron/index.html',
    imageLink: './Art/animatron/trance.gif'
  },
  {
    artName: 'Swing',
    pageLink: './Art/evangel/index.html',
    imageLink: './Art/evangel/swing.gif',
    githubLink: 'https://github.com/devevangel'
  },
  {
    artName: 'rashid',
    pageLink: './Art/rashid/index.html',
    imageLink: './Art/rashid/DNA.gif',
    author: 'Rashid Makki',
    githubLink: 'https://github.com/rashidmakki'
  },
  {
    artName: 'queer quarantine',
    pageLink: './Art/animatron/queer.html',
    imageLink: './Art/animatron/queer.gif'
  },
  {
    artName: 'Animatron',
    pageLink: './Art/animatron/index.html',
    imageLink: './Art/animatron/trance.gif',
    author: 'Cassandre Perron',
    githubLink: 'https://github.com/cassandreperron'
  },
  {
    artName: 'Sun Bursts',
    pageLink: './Art/steveSchaner/index.html',
    imageLink: './Art/steveSchaner/sunburst.gif',
    author: 'Steve Schaner',
    githubLink: 'https://github.com/sschaner'
  },
  {
    artName: 'Shravan',
    pageLink: './Art/Shravan/animation_shr_page.html',
    imageLink: './Art/Shravan/animation_shr.gif',
    author: 'Shravan Kumar',
    githubLink: 'https://github.com/shravan1508'
  },
  {
    artName: 'Jurassic Park',
    pageLink: './Art/tvasari/index.html',
    imageLink: './Art/tvasari/jurassic_park.gif',
    author: 'Tommaso Vasari',
    githubLink: 'https://github.com/tvasari'
  },
  {
    artName: 'Bounce',
    pageLink: './Art/samya/index.html',
    imageLink: './Art/samya/samya.gif',
    author: 'Samya Thakur',
    githubLink: 'https://github.com/samyathakur'
  },
  {
    artName: 'Egg_Loading',
    pageLink: './Art/egg_loading/index.html',
    imageLink: './Art/samya/egg_loading.gif',
    author: 'Ulisse Dantas',
    githubLink: 'https://github.com/ulissesnew'
  },
  {
    artName: 'We stay at home to save lives',
    pageLink: './Art/Shatabdi/index.html',
    imageLink: './Art/Shatabdi/WE STAY AT HOME TO SAVE LIVES.gif',
    author: 'Shatabdi Roy',
    githubLink: 'https://github.com/RoyShatabdi'
  },
  {
    artName: 'Egg_Loading',
    pageLink: './Art/egg_loading/index.html',
    imageLink: './Art/egg_loading/egg_loading.gif',
    author: 'Ulisse Dantas',
    githubLink: 'https://github.com/ulissesnew'
  },
  {
    artName: 'We stay at home to save lives',
    pageLink: './Art/Shatabdi/index.html',
    imageLink: './Art/Shatabdi/WE STAY AT HOME TO SAVE LIVES.gif',
    author: 'Shatabdi Roy',
    githubLink: 'https://github.com/RoyShatabdi'
  },
  {
    artName: 'Animatron',
    pageLink: './Art/animatronky/index.html',
    imageLink: './Art/animatronky/trance.gif',
    author: 'kylenrich',
    githubLink: 'https://github.com/kylenrich24'
  },
  {
    artName: 'bouncing ball',
    pageLink: './Art/alexgp/index.html',
    imageLink: './Art/Alexgp/bouncegif.gif',
    author: 'AlexGP257',
    githubLink: 'https://github.com/Alexgp257'
  },
  {
    artName: 'Cool Waves',
    pageLink: './Art/RaulC/index.html',
    imageLink: './Art/RaulC/coolwaves.gif',
    author: 'Raul Contreras',
    githubLink: 'https://github.com/rcc01'
  },
  {
    artName: 'Snowfall',
    pageLink: './Art/chaitali_snowfall/index.html',
    imageLink: './Art/chaitali_snowfall/snowgif.gif',
    author: 'Chaitali',
    githubLink: 'https://github.com/chaitali-more'
  },
  {
    artName: 'Rotate Circle',
    pageLink: './Art/dimor/animation.html',
    imageLink: './Art/dimor/rotate.gif',
    author: 'dimor',
    githubLink: 'https://github.com/dimor'
  },
  {
    artName: 'Hello world',
    pageLink: './Art/warren8689/index.html',
    imageLink: './Art/warren8689/screenshot.png',
    author: 'Warren',
    githubLink: 'https://github.com/warrren8689'
  },
  {
    artName: '360 Varial Kickflip',
    pageLink: './Art/DICHAMOTO/index.html',
    imageLink: './Art/DICHAMOTO/360_Varial_Kickflip.gif',
    author: 'DICHAMOTO',
    githubLink: 'https://github.com/DICHAMOTO'
  },
  {
    artName: 'Crazy Square',
    pageLink: './Art/colorSquare/index.html',
    imageLink: './Art/colorSquare/colorsquare.gif',
    author: 'TiagoChicoo',
    githubLink: 'https://github.com/tiagochicoo'
  },
  {
    artName: 'Alexhover',
    pageLink: './Art/Alexhover/index.html',
    imageLink: './Art/Alexhover/Alexhover.gif',
    author: 'Alex',
    githubLink: 'https://github.com/alesgainza'
  },
  {
    artName: 'Imperial CSS Driod',
    pageLink: './Art/Imperial_CSS_Driod/index.html',
    imageLink: './Art/Imperial_CSS_Driod/ImperialDriod.gif',
    author: 'Captian-Rocket',
    githubLink: 'https://github.com/captian-rocket'
  },
  {
    artName: 'HamidAnime',
    pageLink: './Art/HamidAnime/index.html',
    imageLink: './Art/HamidAnime/Capture.gif',
    author: 'Hamid',
    githubLink: 'https://github.com/HamidGoudarzi1988'
  },
  {
    artName: 'Imperial CSS Driod',
    pageLink: './Art/Imperial_CSS_Driod/index.html',
    imageLink: './Art/Imperial_CSS_Driod/ImperialDriod.gif',
    author: 'Captian-Rocket',
    githubLink: 'https://github.com/captian-rocket'
  },
  {
    artName: 'Mario Game',
    pageLink: './Art/emmeiwhite/index.html',
    imageLink: './Art/emmeiwhite/mario-game.gif',
    author: 'Emmeiwhite',
    githubLink: 'https://github.com/emmeiwhite'
  },
  {
    artName: '360 Varial Kickflip',
    pageLink: './Art/DICHAMOTO/index.html',
    imageLink: './Art/DICHAMOTO/360_Varial_Kickflip.gif',
    author: 'DICHAMOTO',
    githubLink: 'https://github.com/DICHAMOTO'
  },
  {
    artName: 'Bouncer the Bouncy Box',
    pageLink: './Art/RussD/index.html',
    imageLink: './Art/RussD/bouncer-the-bouncy-box.png',
    author: 'Russell',
    githubLink: 'https://github.com/rdyer07'
  },
  {
    artName: '3D Infinite Loop Sprites Cards',
    pageLink: './Art/luiavag/index.html',
    imageLink: './Art/luiavag/luiavag_3D_Infinite_Loop.gif',
    author: 'LuVAGu',
    githubLink: 'https://github.com/luiavag'
  },
  {
    artName: 'Star Wars',
    pageLink: './Art/ChiragAgarwal/index.html',
    imageLink: './Art/ChiragAgarwal/star_wars.gif',
    author: 'Chirag Agarwal',
    githubLink: 'https://github.com/chiragragarwal'
  },
  {
    artName: 'ImageGallery',
    pageLink: './Art/Hoverimage/index.html',
    imageLink: './Art/Hoverimage/hoverimage.gif',
    author: 'Siddhant Jain',
    githubLink: 'https://github.com/Sid-web6306'
  },
  {
    artName: 'characterwalking',
    pageLink: './Art/characterwalkingChetan/index.html',
    imageLink: './Art/characterwalkingChetan/image.png',
    author: 'Chetan Muliya',
    githubLink: 'https://github.com/chetanmuliya'
  },
  {
    artName: 'Grow',
    pageLink: './Art/octavioLafourcade/index.html',
    imageLink: './Art/octavioLafourcade/animation.gif',
    author: 'Octavio Lafourcade',
    githubLink: 'https://github.com/tavolafourcade'
  },
  {
    artName: 'Slats',
    pageLink: './Art/Sagaquisces/index.html',
    imageLink: './Art/Hoverimage/slats.gif',
    author: 'Michael David Dunlap',
    githubLink: 'https://github.com/sagaquisces'
  },
  {
    artName: 'Coffee',
    pageLink: './Art/animate-coffee/index.html',
    imageLink: './Art/animate-coffee/ezgif.com-video-to-gif.gif',
    author: 'Elise Welch',
    githubLink: 'https://github.com/EliseWelch'
  },
  {
    artName: 'Blended',
    pageLink: './Art/Pro-animate/index.html',
    imageLink: './Art/Pro-animate/Blended.gif',
    author: 'Promise Nwafor',
    githubLink: 'https://github.com/emPro-source'
  },
  {
    artName: 'sproutseeds',
    pageLink: './Art/sproutseeds/index.html',
    imageLink: 'https://codepen.io/_Sabine/pen/yGGLON',
    author: '_Sabine'
  },
  {
    artName: 'aninikhil',
    pageLink: './Art/aninikhil/index.html',
    imageLink: './Art/aninikhil/nik.jpg',
    author: 'Nikhil N G',
    githubLink: 'https://github.com/nikhilng99'
  },
  {
    artName: 'Playballs',
    pageLink: './Art/playballs/index.html',
    imageLink: './Art/playballs/playballs.gif',
    author: 'Omar Jabaly',
    githubLink: 'https://github.com/Omarjabaly'
  },
  {
    artName: 'simpleAnimation',
    pageLink: './Art/cazabe/index.html',
    imageLink: './Art/cazabe/mrRobot.png',
    author: 'cazabe',
    githubLink: 'https://github.com/cazabe'
  },
  {
    artName: 'Dragon',
    pageLink: './Art/Dragon/index.html',
    imageLink: './Art/Joy/smallDragon.gif',
    author: 'nikicivan',
    githubLink: 'https://github.com/nikicivan'
  },
  {
    artName: 'TypingAnimation',
    pageLink: './Art/yogi_the_bear/index.html',
    imageLink: './Art/yogi_the_bear/my_animation.gif',
    author: 'yogev',
    githubLink: 'https://github.com/yogevHenig'
  },
  {
    artName: 'Mario Kart Animation',
    pageLink: './Art/mario2/index.html',
    imageLink: './Art/mario2/mario.png',
    author: 'Sakshi Sinha',
    githubLink: 'https://github.com/sakshi-1'
  },
  {
    artName: 'NarutoAnimation',
    pageLink: './Art/Tgoslee/index.html',
    imageLink: './Art/Tgoslee/Naruto.gif',
    author: 'Trenisha',
    githubLink: 'https://github.com/tgoslee'
  },
  {
    artName: 'Jackony',
    pageLink: './Art/Yaseen_Mohammed/index.html',
    imageLink: './Art/Yaseen_Mohammed/pichatcho.gif',
    author: 'Yaseen_Mohammed',
    githubLink: 'https://yaseenaiman.github.io/'
  },
  {
    artName: 'DVRU',
    pageLink: './Art/dvru/index.html',
    imageLink: './Art/dvru/dvru.gif',
    author: 'dvru',
    githubLink: 'https://github.com/dvru'
  },
  {
    artName: 'Coulisse',
    pageLink: './Art/Ayoubahida/index.html',
    imageLink: './Art/Ayoubahida/coulisseAnimation.gif',
    author: 'Ayoubahida',
    githubLink: 'https://github.com/Ayoubahida'
  },
  {
    artName: 'TextAnimation',
    pageLink: './Art/TextAnimation/index.html',
    imageLink: './Art/TextAnimation/welcome.gif',
    author: 'waleed',
    githubLink: 'https://github.com/waleed-1993'
  },
  {
    artName: 'Animatron',
    pageLink: './Art/Animatron/index.html',
    imageLink: './Art/Joy/trance.gif',
    author: 'farhan',
    githubLink: 'https://github.com/fnahmad'
  },
  {
    artName: 'Sky',
    pageLink: './Art/marijapanic/index.html',
    imageLink: './Art/marijapanic/clouds.gif',
    author: 'marijapanic',
    githubLink: 'https://github.com/marijapanic'
  },
  {
    artName: 'GreenFunnel',
    pageLink: './Art/GreenFunnel/index.html',
    imageLink: './Art/GreenFunnel/green-funnel.gif',
    author: 'sergiorra',
    githubLink: 'https://github.com/sergiorra'
  },
  {
    artName: 'mig',
    pageLink: './Art/mig/index.html',
    imageLink: './Art/mig/squares.gif',
    author: 'mig',
    githubLink: 'https://github.com/miguel231997'
  },
  {
    artName: 'RabbitHopping',
    pageLink: './Art/tigerlight/index.html',
    imageLink: './Art/tigerlight/RabbitHopping.gif',
    author: 'tigerlight',
    githubLink: 'https://github.com/tigerlight'
  },
  {
    artName: 'Picture Pop',
    pageLink: './Art/Ford CSS Animation/index.html',
    imageLink: './Art/Ford CSS Animation/Ford gif.gif',
    author: 'klf006',
    githubLink: 'https://github.com/klf006'
  },
  {
    artName: 'Smoke Animation',
    pageLink: './Art/smoke Animation/index.html',
    imageLink: './Art/smoke Animation/Capture.png',
    author: 'aman-cse',
    githubLink: 'https://github.com/aman-cse'
  },
  {
    artName: 'BH',
    pageLink: './Art/animationBH/index.html',
    imageLink: '',
    author: 'BH',
    githubLink: 'https://github.com/huynhcongbaotran'
  },
  {
    artName: 'bounce',
    pageLink: './Art/naina/index.html',
    imageLink: './Art/naina/bounce.gif',
    author: 'Naina',
    githubLink: 'https://github.com/naina010'
  },
  {
    artName: 'Motivation',
    pageLink: './Art/motivation/index.html',
    imageLink: './Art/motivation/motivation.gif',
    author: 'Art',
    githubLink: 'https://github.com/artbalahadia'
  },
  {
    artName: 'Doraemon-Ball',
    pageLink: './Art/DhirajKaushik/index.html',
    imageLink: './Art/DhirajKaushik/doremon.gif',
    author: 'Dhiraj Kaushik',
    githubLink: 'https://github.com/dhirajkaushik321'
  },
  {
    artName: 'EverettAnimation',
    pageLink: './Art/EverettAnimation/index.html',
    imageLink: './Art/Joy/game.jpg',
    author: 'Claudia',
    githubLink: 'https://github.com/claudiabringaseverett'
  },
  {
    artName: 'helloooo',
    pageLink: './Art/shitman0930/index.html',
    imageLink: './Art/shitman0930/eyes.gif',
    author: 'shitman0930',
    githubLink: 'https://github.com/shitman0930'
  },
  {
    artName: 'Animato',
    pageLink: './Art/panduka_karunasena_animato/index.html',
    imageLink: './Art/panduka_karunasena_animato/animato.gif',
    author: 'panduka karunasena',
    githubLink: 'https://github.com/pandukakarunasena'
  },
  {
    artName: 'anishprj',
    pageLink: './Art/anishprj/index.html',
    author: 'Anish Ghimire',
    githubLink: 'https://github.com/anishprj/'
  },
  {
    artName: 'Toshman Animation',
    pageLink: './Art/Toshman Animation/index.html',
    imageLink: './Art/Toshman Animation/animation demo.gif',
    author: 'Toshman-hub',
    githubLink: 'https://github.com/Toshman-hub'
  },
  {
    artName: 'alexandraturony87',
    pageLink: './Art/alexandraturony87/index.html',
    imageLink: './Art/alexandraturony87/ephiphany.gif',
    author: 'Alexandra Turony',
    githubLink: 'https://github.com/alexandraturony87'
  },
  {
    artName: 'Ball Crazy',
    pageLink: './Art/tanyamiranda/ballcrazy.html',
    imageLink: './Art/tanyamiranda/ballcrazy.gif',
    author: 'Tanya Miranda',
    githubLink: 'https://github.com/tanyamiranda'
  },
  {
    artName: 'Simple Animation Trick!',
    pageLink: './Art/mismail-541/index.html',
    imageLink: './Art/mismail-541/simple-animation-trick.gif',
    author: 'mismail-541',
    githubLink: 'https://github.com/mismail-541'
  },
  {
    artName: 'CORONA TOILET PAPER',
    pageLink: './Art/WissAnimation/index.html',
    imageLink: './Art/WissAnimation/Toiletpaperrun.png',
    author: 'Wiss',
    githubLink: 'https://github.com/Wissemfars'
  },
  {
    artName: 'verticalBarsAnimation',
    pageLink: './Art/verticalBarsAnimation/index.html',
    imageLink: './Art/verticalBarsAnimation/verticalBarsAnimation.gif',
    author: 'Marius Negru',
    githubLink: 'https://github.com/I3lackMarius'
  },
  {
    artName: 'Calcopod',
    pageLink: './Art/Calcopod/index.html',
    imageLink: './Art/Calcopod/giffed.gif',
    author: 'Calcopod',
    githubLink: 'https://github.com/Calcopod'
  },
  {
    artName: 'Robot Dance',
    pageLink: './Art/jnch009/index.html',
    imageLink: './Art/jnch009/robotjnch009.gif',
    author: 'Jeremy Ng',
    githubLink: 'https://github.com/jnch009'
  },
  {
    artName: 'Equalizer',
    pageLink: './Art/prathmeshgujar/index.html',
    imageLink: './Art/prathmeshgujar/equalizer.gif',
    author: 'Prathmesh Gujar',
    githubLink: 'https://github.com/prathmeshgujar'
  },
  {
    artName: 'Castle',
    pageLink: './Art/Yakraj/index.html',
    imageLink: './Art/Yakraj/castle.gif',
    author: 'Yakraj',
    githubLink: 'https://github.com/yakraj'
  },
  {
    artName: 'Shimmering Stars',
    pageLink: './Art/Pranav/index.html',
    imageLink: './Art/Pranav/shimmering-stars.gif',
    author: 'Pranav Sood',
    githubLink: 'https://github.com/prnv06'
  },
  {
    artName: 'Dancing Square',
    pageLink: './Art/chansart/index.html',
    imageLink: './Art/chansart/chansart.gif',
    author: 'Chansart',
    githubLink: 'https://github.com/chansart'
  },
  {
    artName: 'Animatron',
    pageLink: './Art/animatron/index.html',
    imageLink: './Art/animatron/trance.gif',
    author: 'Sujal',
    githubLink: 'https://github.com/Sujal7689'
  },
  {
    artName: 'fire flicker',
    pageLink: './Art/hemantrawat/index.html',
    imageLink: './Art/hemantrawat/index.gif',
    author: 'Hemant Rawat',
    githubLink: 'https://github.com/He-mantRawat'
  },
  {
    artName: 'Bouncing Ball',
    pageLink: './Art/bouncingBall/bouncing ball.html',
    imageLink: './Art/bouncingBall/bouncingball.gif',
    author: 'Pravin deva',
    githubLink: 'https://github.com/pravindeva'
  },
  {
    artName: 'Animated Landing Page',
    pageLink: './Art/animatedLandingPage01/index.html',
    imageLink: './Art/animatedLandingPage01/ezgif.com-video-to-gif',
    author: 'Aneta-s',
    githubLink: 'https://github.com/aneta-s'
  },
  {
    artName: 'Goraved',
    pageLink: './Art/goraved/index.html',
    imageLink: './Art/goraved/goraved_animation.gif',
    author: 'Roman Pobotin (Goraved)',
    githubLink: 'https://github.com/goraved'
  },
  {
    artName: 'Doraemon',
    pageLink: './Art/Ranajit/doraemon.html',
    imageLink: './Art/animatron/doraemon.gif',
    author: 'Ranajit',
    githubLink: 'https://github.com/basak-32'
  },
  {
    artName: 'Ax Dev',
    pageLink: './Art/axdev/test.html',
    imageLink: './Art/axdev/gif.gif',
    author: 'Axel Avila',
    githubLink: 'https://github.com/axavila'
  },
  {
    artName: 'Magic Circle',
    pageLink: './Art/magpiet/index.html',
    imageLink: './Art/magpiet/gif.gif',
    author: 'Magnus Cromwell',
    githubLink: 'https://github.com/magpiet'
  },
  {
    artName: 'Pulsing Circle',
    pageLink: './Art/innape/index.html',
    imageLink: './Art/innape/Pulsing Cirkle.gif',
    author: 'innape',
    githubLink: 'https://github.com/innape'
  },
  {
    artName: 'Bouncing Ball',
    pageLink: './Art/BouncingBall/index.html',
    imageLink: './Art/BouncingBall/BouncingBall.gif',
    author: 'Satish Pokala',
    githubLink: 'https://github.com/Satishpokala124'
  },
  {
    artName: 'Daredevil',
    pageLink: './Art/daredevil/index.html',
    imageLink: './Art/daredevil/daredevil.gif',
    author: 'Vivek Raj',
    githubLink: 'https://github.com/vivekrajx'
  },
  {
    artName: 'hover Me',
    pageLink: './Art/hoverMe/index.html',
    author: 'Bleron88',
    githubLink: 'https://github.com/bleron88'
  },
  {
    artName: "Adam's Animation",
    pageLink: "./Art/Adam's Animation/index.html",
    imageLink: "./Art/Adam's Animation/animation.gif",
    author: 'Adam Hills',
    githubLink: 'https://github.com/adamhills91'
  },
  {
    artName: 'Spin it',
    pageLink: './Art/b-ed/index.html',
    imageLink: './Art/b-ed/Hnet.com-image.gif',
    author: 'Edd',
    githubLink: 'https://github.com/b-ed'
  },
  {
    artName: 'playstation-anim',
    pageLink: './Art/playstation-anim/index.html',
    imageLink: './Art/playstation-anim/ps.gif',
    author: 'seif1125',
    githubLink: 'https://github.com/seif1125'
  },
  {
    artName: 'Ritika',
    pageLink: './Art/Ritika/index.html',
    imageLink: './Art/Ritika/warrior.png',
    author: 'Ritika',
    githubLink: 'https://github.com/Ritika-soni'
  },
  {
    artName: 'Animatron',
    pageLink: './Art/animatron/index.html',
    imageLink: './Art/animatron/colourpencils.png',
    author: 'jahid hasan',
    githubLink: 'https://github.com/jahidhasan299/'
  },
  {
    artName: 'Animatron2',
    pageLink: './Art/Animatron2/index.html',
    imageLink: './Art/Animatron2/trance.gif',
    author: 'PUNKLANCER',
    githubLink: 'https://github.com/PUNKLANCER/'
  },
  {
    artName: 'Text_Animation',
    pageLink: './Art/Text_Animation/index.html',
    imageLink: './Art/Text_Animation/text.gif',
    author: 'Christian',
    githubLink: 'https://github.com/mkBraga'
  },
  {
    artName: 'Practice',
    pageLink: './Art/Practice/index.html',
    imageLink: './Art/Joy/triangle.gif',
    author: 'MuGenFJ',
    githubLink: 'https://github.com/MuGenFJ/'
  },
  {
    artName: 'Tile',
    pageLink: './Art/weilincheng/index.html',
    imageLink: './Art/weilincheng/tile.gif',
    author: 'weilincheng',
    githubLink: 'https://github.com/weilincheng'
  },
  {
    artName: 'TemidoRochaSpin',
    pageLink: './Art/temido_rocha_animation/index.html',
    imageLink: './Art/temido_rocha_animation/TemidoRocha.gif',
    author: 'TemidoRocha',
    githubLink: 'https://github.com/TemidoRocha'
  },
  {
    artName: 'Tile',
    pageLink: './Art/weilincheng/index.html',
    imageLink: './Art/weilincheng/tile.gif',
    author: 'weilincheng',
    githubLink: 'https://github.com/weilincheng'
  },
  {
    artName: 'fire flicker',
    pageLink: './Art/hemantrawat/index.html',
    imageLink: './Art/hemantrawat/index.gif',
    author: 'Hemant Rawat',
    githubLink: 'https://github.com/He-mantRawat'
  },
  {
    artName: 'Bouncing Ball',
    pageLink: './Art/bouncingBall/bouncing ball.html',
    imageLink: './Art/bouncingBall/bouncingball.gif',
    author: 'Pravin deva',
    githubLink: 'https://github.com/pravindeva'
  },
  {
    artName: 'Animated Landing Page',
    pageLink: './Art/animatedLandingPage without bar/index.html',
    imageLink: './Art/animatedLandingPage without bar/ezgif.com-video-to-gif',
    author: 'Aneta-s',
    githubLink: 'https://github.com/aneta-s'
  },
  {
    artName: 'Goraved',
    pageLink: './Art/goraved/index.html',
    imageLink: './Art/goraved/goraved_animation.gif',
    author: 'Roman Pobotin (Goraved)',
    githubLink: 'https://github.com/goraved'
  },
  {
    artName: 'Doraemon',
    pageLink: './Art/Ranajit/doraemon.html',
    imageLink: './Art/animatron/doraemon.gif',
    author: 'Ranajit',
    githubLink: 'https://github.com/basak-32'
  },
  {
    artName: 'Ax Dev',
    pageLink: './Art/axdev/test.html',
    imageLink: './Art/axdev/gif.gif',
    author: 'Axel Avila',
    githubLink: 'https://github.com/axavila'
  },
  {
    artName: 'Magic Circle',
    pageLink: './Art/magpiet/index.html',
    imageLink: './Art/magpiet/gif.gif',
    author: 'Magnus Cromwell',
    githubLink: 'https://github.com/magpiet'
  },
  {
    artName: 'Bouncing Ball',
    pageLink: './Art/Bouncing Ball/index.html',
    imageLink: './Art/cazabe/Bouncing Ball.gif',
    author: 'Satish Pokala',
    githubLink: 'https://github.com/Satishpokala124'
  },
  {
    artName: 'Daredevil',
    pageLink: './Art/daredevil/index.html',
    imageLink: './Art/daredevil/daredevil.gif',
    author: 'Vivek Raj',
    githubLink: 'https://github.com/vivekrajx'
  },
  {
    artName: 'hover Me',
    pageLink: './Art/hoverMe/index.html',
    author: 'Bleron88',
    githubLink: 'https://github.com/bleron88'
  },
  {
    artName: 'Happy Balloon',
    pageLink: './Art/ztollef/index.html',
    imageLink: './Art/ztollef/balloon.gif.',
    author: 'ztollef',
    githubLink: 'https://github.com/ztollef'
  },
  {
    artName: 'playstation-anim',
    pageLink: './Art/playstation-anim/index.html',
    imageLink: './Art/playstation-anim/ps.gif',
    author: 'seif1125',
    githubLink: 'https://github.com/seif1125'
  },
  {
    artName: 'Ritika',
    pageLink: './Art/Ritika/index.html',
    imageLink: './Art/Ritika/warrior.png',
    author: 'Ritika',
    githubLink: 'https://github.com/Ritika-soni'
  },
  {
    artName: 'Animatron',
    pageLink: './Art/animatron/index.html',
    imageLink: './Art/animatron/colourpencils.png',
    author: 'jahid hasan',
    githubLink: 'https://github.com/jahidhasan299/'
  },
  {
    artName: 'Animatron2',
    pageLink: './Art/Animatron2/index.html',
    imageLink: './Art/Animatron2/trance.gif',
    author: 'PUNKLANCER',
    githubLink: 'https://github.com/PUNKLANCER/'
  },
  {
    artName: 'Text_Animation',
    pageLink: './Art/Text_Animation/index.html',
    imageLink: './Art/Text_Animation/text.gif',
    author: 'Christian',
    githubLink: 'https://github.com/mkBraga'
  },
  {
    artName: 'Practice',
    pageLink: './Art/Practice/index.html',
    imageLink: './Art/Joy/triangle.gif',
    author: 'MuGenFJ',
    githubLink: 'https://github.com/MuGenFJ/'
  },
  {
    artName: 'Tile',
    pageLink: './Art/weilincheng/index.html',
    imageLink: './Art/weilincheng/tile.gif',
    author: 'weilincheng',
    githubLink: 'https://github.com/weilincheng'
  },
  {
    artName: 'Circle Pulse',
    pageLink: './Art/circle-pulse/index.html',
    imageLink: './Art/circle-pulse/circle-pulse.gif',
    author: 'jmorr002',
    githubLink: 'https://github.com/jmorr002'
  },
  {
    artName: 'Flare Spin',
    pageLink: './Art/mykz1608/index.html',
    imageLink: '',
    author: 'mykz1608',
    githubLink: 'https://github.com/mykz1608'
  },
  {
    artName: 'MexicanMustache',
    pageLink: './Art/AnimatedMustache/index.html',
    imageLink: './Art/AnimatedMustache/MexicanMustache.gif',
    author: 'Andrés Alonso Gálvez',
    githubLink: 'https://github.com/Dondesconton/'
  },
  {
    artName: 'css',
    pageLink: './Art/2.css/index.html',
    imageLink: './Art/2.css/css.gif'
  },
  {
    artName: 'Square Color Change',
    pageLink: './Art/baesyc/index.html',
    imageLink: './Art/baesyc/square.gif',
    author: 'Baesyc',
    githubLink: 'https://github.com/baesyc'
  },
  {
    artName: 'MexicanMustache',
    pageLink: './Art/AnimatedMustache/index.html',
    imageLink: './Art/AnimatedMustache/MexicanMustache.gif',
    author: 'Andrés Alonso Gálvez',
    githubLink: 'https://github.com/Dondesconton/'
  },
  {
    artName: 'Chanimation',
    pageLink: './Art/Chanimation/index.html',
    imageLink: './Art/Chanimation/dancegif.gif',
    author: 'chandant9',
    githubLink: 'https://github.com/chandant9/'
  },
  {
    artName: 'DancingGroot',
    pageLink: './Art/m-elina/index.html',
    imageLink: './Art/m-elina/groot_animation.gif',
    author: 'Melina',
    githubLink: 'https://github.com/m-elina/'
  },
  {
    artName: 'Animatron',
    pageLink: './Art/animatron/index.html',
    imageLink: './Art/animatron/trance.gif',
    author: 'Andrew',
    githubLink: 'https://github.com/andrewbom/'
  },
  {
    artName: 'rainbows',
    pageLink: './Art/vassilchiev/index.html',
    imageLink: './Art/vassilchiev/giphy.gif',
    author: 'Vassil',
    githubLink: 'https://github.com/vassilchiev/'
  },
  {
    artName: "Zai's Orbitron",
    pageLink: './Art/zai/index.html',
    imageLink: './Art/zai/zais_orbitron.gif',
    author: '5amm5',
    githubLink: 'https://github.com/5amm5965/'
  },
  {
    artName: "404's crying baby page",
    pageLink: './Art/papfal/index.html',
    imageLink: './Art/papfal/HTML-404-Crying-Baby-Page.gif',
    author: 'papfal',
    githubLink: 'https://github.com/papfal/'
  },
  {
    artName: 'ani-3d',
    pageLink: './Art/ani-3d/ani-3d.html',
    imageLink: './Art/ani-3d/ani-3d.gif',
    author: 'clyde166',
    githubLink: 'https://github.com/clyde166/'
  },
  {
    artName: 'Boy',
    pageLink: './Art/Boy/index.html',
    imageLink: './Art/Boy/Boy with house.png',
    author: 'Gajhendran',
    githubLink: 'https://github.com/Gajhendran/'
  },
  {
    artName: 'Funimation',
    pageLink: './Art/Funimation/index.html',
    imageLink: './Art/Funimation/Funimation.gif',
    author: 'Pratik',
    githubLink: 'https://github.com/pratikrana1998/'
  },
  {
    artName: 'Jungle Monkey',
    pageLink: './Art/AMCodin/index.html',
    imageLink: './Art/AMCodin/monkey.gif',
    author: 'AMCodin',
    githubLink: 'https://github.com/amcodin'
  },
  {
    artName: 'bellow',
    pageLink: './Art/fran/index.html',
    imageLink: './Art/fran/bellow.gif',
    author: 'franzwah',
    githubLink: 'https://github.com/franzwah'
  },
  {
    artName: 'Typing Indicator',
    pageLink: './Art/jacob-bacon/index.html',
    imageLink: './Art/jacob-bacon/jacob-bacon-art.JPG',
    author: 'jacob-bacon',
    githubLink: 'https://github.com/jacob-bacon'
  },
  {
    artName: 'Colination',
    pageLink: './Art/colination/index.html',
    imageLink: './Art/colination/animation.png',
    author: 'colinJR95',
    githublink: 'https://github.com/colinJR95'
  },
  {
    artName: 'Glowing Circle by Leem Plays',
    pageLink: './Art/AliHaidar/index.html',
    imageLink: './Art/AliHaidar/giphy.gif',
    author: 'alihaidar2950',
    githubLink: 'https://github.com/alihaidar2950'
  },
  {
    artName: 'bouncy-ball',
    pageLink: './Art/bouncy-ball/ty.html',
    imageLink: './Art/bouncy-ball/bouncy-ball.gif',
    author: 'Huang Yi-Ting',
    githubLink: 'https://github.com/yiting76'
  },
  {
    artName: 'bouncy-ball',
    pageLink: './Art/bouncy-ball/ty.html',
    imageLink: './Art/bouncy-ball/bouncy-ball.gif',
    author: 'Huang Yi-Ting',
    githubLink: 'https://github.com/yiting76'
  },
  {
    artName: 'Tronix',
    pageLink: './Art/visiona/index.html',
    imageLink: './Art/visiona/tronix.gif',
    author: 'visiona',
    githubLink: 'https://github.com/visiona'
  },
  {
    artName: 'Synchronization',
    pageLink: './Art/synchronization!/synchronization',
    imageLink: './Art/synchronization/synchronized_Dots.gif',
    author: 'Pranjal',
    githublink: 'https://github.com/Pranjal705'
  },
  {
    artName: 'Random Squares',
    pageLink: './Art/Monitha/index.html',
    author: 'Monitha',
    githubLink: 'https://github.com/dmonitha'
  },
  {
    artName: 'Walking-Man-Front',
    pageLink: './Art/Akhil/index.html',
    imageLink: './Art/Akhil/Walking-man-front.gif',
    author: 'Akhil',
    githubLink: 'https://github.com/akhils95'
  },
  {
    artName: 'Cow-cat',
    pageLink: './Art/Cow-cat/index.html',
    imageLink: './Art/Cow-cat/Cow-cat.gif',
    author: 'Galia',
    githubLink: 'https://github.com/galiarudenko'
  },
  {
    artName: 'Rainb0w',
    pageLink: './Art/Duka/index.html',
    imageLink: './Art/Duka/rainbow.gif',
    author: 'Duka',
    githubLink: 'https://github.com/DusanKrcmarik'
  },
  {
    artName: 'Indian',
    pageLink: './Art/Indian/index.html',
    imageLink: './Art/Indian/Indian.gif',
    author: 'Duka',
    githubLink: 'https://github.com/ndvishruth'
  },
  {
    artName: 'Animatron',
    pageLink: './Art/sanmitra/index.html',
    imageLink: './Art/sanmitra/index.gif',
    author: 'sanmitra',

    githubLink: 'https://github.com/sanmitra1999'
  },
  {
    artName: 'Ball-clear',
    pageLink: './Art/Naok000/index.html',
    imageLink: './Art/Naok000/ball-clear.gif',
    author: 'Naok000',
    githubLink: 'https://github.com/Naok000'
  },
  {
    artName: 'Mario_Kart_Animation',
    pageLink: './Art/Mario_Kart_Animation/index.html',
    imageLink: './Art/Mario_Kart_Animation/Mario.png',
    author: 'AnsonAMS',
    githubLink: 'https://github.com/AnsonAMS'
  },
  {
    artName: 'Microsoft_animation',
    pageLink: './Art/SaumyaBhatt/index.html',
    imageLink: './Art/SaumyaBhatt/Animation.gif',
    author: 'Saumya-Bhatt',
    githubLink: 'https://github.com/Saumya-Bhatt'
  },
  {
    artName: 'Falling',
    pageLink: './Art/Sfrench5/index.html',
    imageLink: './Art/Sfrench5/Falling.gif',
    author: 'Sfrench5',
    githubLink: 'https://github.com/Sfrench5'
  },
  {
    artName: 'Dragon_Loading',
    pageLink: './Art/Dragon_Loading/index.html',
    imageLink: './Art/Dragon_Loading/DragonLoading.gif',
    author: 'Prasad',
    githubLink: 'https://github.com/PrasadM07'
  },
  {
    artName: 'Animatrix',
    pageLink: './Art/Animatrix/index.html',
    imageLink: './Art/Animatrix/Animatrix.png',
    author: 'soutog',
    githubLink: 'https://github.com/soutog'
  },
  {
    artName: 'Simple-Loading',
    pageLink: './Art/Loading/loading.html',
    imageLink: './Art/Loading/load.gif',
    author: 'Vijay',
    githubLink: 'https://github.com/VijayVjCuber'
  },
  {
    artName: 'Fiyi-Animation',
    pageLink: './Art/Fiyi-Animation/index.html',
    imageLink: './Art/Fiyi-Animation/relax_smile.gif',
    author: 'Fiyi-A',
    githubLink: 'https://github.com/Fiyi-A'
  },
  {
    artName: 'Colored Bars',
    pageLink: './Art/mleblanc94/mleblanc94_html_Animation-Nation.html',
    imageLink: './Art/mleblanc94/ColoredBars.gif',
    author: 'mleblanc94',
    githubLink: 'https://github.com/mleblanc94'
  },
  {
    artName: 'animeR',
    pageLink: './Art/animeR/index.html',
    imageLink: './Art/animeR/animeR.gif',
    author: 'Rajneesh',
    githubLink: 'https://github.com/rajneeshk94'
  },
  {
    artName: 'Sunset-City',
    pageLink: './Art/jyun9504/index.html',
    imageLink: './Art/jyun9504/sunset-city.gif',
    author: 'jyun9504',
    githubLink: 'https://github.com/jyun9504'
  },
  {
    artName: 'brianbottle',
    author: 'brian',
    pageLink: './Art/brianbottle/index.html',
    imageLink: './Art/brianbottle/bottle.gif',
    githubLink: 'https://github.com/brianabplanalp1'
  },
  {
    artName: 'Shapes',
    pageLink: './Art/mark-marchant/index.html',
    imageLink: './Art/mark-marchant/shapes.png',
    author: 'Mark Marchant',
    githubLink: 'https://github.com/jtla3/Animation-Nation'
  },
  {
    artName: 'Loading',
    pageLink: './Art/NoumanAziz/Loading.html',
    videoLink: './Art/NoumanAziz/loading.gif',
    author: 'NoumanAziz',
    githubLink: 'https://github.com/NoumanAziz'
  },
  {
    artName: `Galek's Simple Animation`,
    pageLink: './Art/GalekAnimation/index.html',
    imageLink: './Art/GalekAnimation/simpleanimation.gif',
    author: 'Adam Galek',
    githubLink: 'https://github.com/TheGalekxy'
  },
  {
    artname: 'Rainbow animation',
    pageLink: './Art/Rainbow/index.html',
    imageLink: './Art/Rainbow/rainbow.gif',
    author: 'Mohanraj',
    githubLink: 'https://github.com/chelladuraimohanraj/Animation-Nation'
  },
  {
    artName: `Cyan Loading Animation`,
    pageLink: './Art/Wannesds/index.html',
    imageLink: './Art/Wannesds/Wannesds.gif',
    author: 'Wannes Dieltiens',
    githubLink: 'https://github.com/Wannesds'
  },
  {
    artName: 'Animatron',
    pageLink: './Art/Animatron/index.html',
    imageLink: './Art/Animatron/trance.gif',
    author: 'Gihan Balasuriya',
    githubLink: 'https://github.com/gihanbalasuriya'
  },
  {
    artName: 'Light text blink',
    pageLink: './Art/Mani-textlight-blink/index.html',
    imageLink: './Art/Mani-textlight-blink/light-blink-text.gif',
    author: 'Mani Pandian',
    githubLink: 'https://github.com/Manipandian'
  },
  {
    artName: 'Circle',
    pageLink: './Art/PoKai/index.html',
    imageLink: './Art/PoKai/circle.png',
    author: 'PoKai Chang',
    githubLink: 'https://github.com/st875052018'
  },
  {
    artName: 'animatron',
    pageLink: './Art/animatron/index.html',
    imageLink: './Art/animatron/trance.gif',
    author: 'Christy',
    githubLink: 'https://github.com/ChristyLucid'
  },
  {
    artName: 'bouncing_ball',
    pageLink: './Art/bouncing_ball/bouncing_ball.html',
    imageLink: './Art/bouncing_ball/bouncing-ball.gif',
    author: 'Nirmalie',
    githubLink: 'https://github.com/nirmalieo3'
  },
  {
    artName: 'Rocket',
    pageLink: './Art/Rocket/index.html',
    imageLink: './Art/Rocket/rocket.gif',
    author: 'Jose Diaz',
    githubLink: 'https://github.com/josegerard2000'
  },
  {
    artName: 'simpleG',
    pageLink: './Art/simpleG/index.html',
    imageLink: './Art/simpleG/kitty.jpg',
    author: 'gargeper',
    githubLink: 'https://github.com/gargeper'
  },
  {
    artName: 'BounceFace',
    pageLink: './Art/ainamation/index.html',
    imageLink: './Art/ainamation/ainamation.gif',
    author: 'Ainara Saralegui',
    githubLink: 'https://github.com/asaralegui'
  },
  {
    artName: 'Text Flow',
    pageLink: './Art/ConnerCoding/index.html',
    imageLink: './Art/ConnerCoding/ztmanimation.gif',
    author: 'Conner Schiller',
    githubLink: 'https://github.com/ConnerCoding'
  },
  {
    artName: 'Glow',
    pageLink: './Art/Glow/index.html',
    imageLink: './Art/Glow/Glow.png',
    author: 'Joaquin Castillo',
    githubLink: 'https://github.com/JuakoDev'
  },
  {
    artName: 'Heart Real',
    pageLink: './Art/riddhax/index.html',
    imageLink: './Art/riddhax/index.gif',
    author: 'Riddhax',
    githubLink: 'https://github.com/riddhax'
  },

  {
    artName: 'Balls',
    pageLink: './Art/Paul - Simple Annoying Balls/index.html',
    imageLink: './Art/Paul - Simple Annoying Balls/Balls.gif',
    author: 'Paul',
    githubLink: 'https://github.com/psr83'
  },

  {
    artname: 'Square-Move',
    pageLink: './Art/Poonam/square.html',
    imageLink: './Art/Poonam/square_gif.gif',
    author: 'Poonam',
    githubLink: 'https://github.com/poonampant'
  },

  {
    artname: 'JesseEarley',
    pageLink: './Art/JesseEarley/index.html',
    imageLink: './Art/JesseEarley/index.gif',
    author: 'JesseEarley',
    githubLink: 'https://github.com/JesseEarley'
  },
  {
    artname: 'Hacktoberfest 2020',
    pageLink: './Art/taepal467/index.html',
    imageLink: './Art/taepal467/hiclipart.com (1).png',
    author: 'Chantae P.',
    githubLink: 'https://github.com/taepal467'
  },
  {
    artName: 'Animatron',
    pageLink: './Art/animatron/triangle/index.html',
    imageLink: './Art/animatron/trance.gif',
    author: 'Deborah',
    githubLink: 'https://github.com/dluckey123'
  },
  {
    artName: 'Animatron',
    pageLink: './Art/animatron/triangle/index.html',
    imageLink: './Art/animatron/trance.gif',
    author: 'Deborah',
    githubLink: 'https://github.com/dluckey123'
  },
  {
    artname: 'Animate',
    pageLink: '/codepen/animation/src/index.html',
    imageLink: 'Animation',
    author: 'Altamas khan',
    githubLink: 'https://github.com/Altamas2049'
  },
  {
    artName: 'Spin',
    pageLink: './Art/Spin/allli.html',
    imageLink: './Art/Spin/allli.gif',
    author: 'Victor Winner',
    githubLink: 'https://github.com/Vicwin13'
  },
  {
    artName: 'Spinner',
    pageLink: './Art/nishantpandey/allli.html',
    imageLink: './Art/nishantpandey/allli.gif',
    author: 'Nishant Pandey',
    githubLink: 'https://github.com/mrpandey1'
  },
  {
    artName: 'Hacktober Test',
    pageLink: './Art/bajancode/index.html',
    imageLink: './Art/BajanCode/index.gif',
    author: 'bajancode',
    githubLink: 'https://github.com/bajancode'
  },
  {
    artName: 'ZTM anim',
    pageLink: './Art/ayushi2410/index.html',
    imageLink: './Art/ayushi2410/ayushi2410.gif',
    author: 'Ayushi2410',
    githubLink: 'https://github.com/ayushi2410'
  },
  {
    artName: 'misaelsantos',
    pageLink: './Art/misaelsantos/index.html',
    imageLink: './Art/misaelsantos/neohack.gif',
    author: 'Misael Santos',
    githubLink: 'https://github.com/MisaelSantos'
  },
  {
    artName: 'I am a Developer',
    pageLink: './Art/Kuroyza/Iam-a-developer.html',
    imageLink: './Art/Kuroyza/Iam-a-developer.gif',
    author: 'Kuroyza',
    githubLink: 'https://github.com/kuroyza'
  },
  {
    artName: 'simple box',
    pageLink: './Art/Box/index.html',
    imageLink: './Art/Box/static_image.jpg',
    author: 'Abishek shah',
    githubLink: 'https://github.com/abishek-sha-256'
  },
  {
    artname: 'Starry-sky',
    pageLink: './Art/starry-night/index.html',
    imageLink: './Art/starry-night/stars',
    author: 'Taima Khawaldeh',
    githubLink: 'https://github.com/taimakh'
  },
  {
    artName: 'Project Gallery',
    pageLink: './Art/hulya/index.html',
    imageLink: './Art/hulya/gallery.gif',
    author: 'Hulya Karakaya',
    githubLink: 'https://github.com/hulyak'
  },
  {
    artName: 'animation',
    pageLink: './Art/sameer786/animation.html',
    imageLink: './Art/sameer786/radius.gif',
    author: 'sameer',
    githubLink: 'https://github.com/sameer8605'
  },
  {
    artName: 'ArrowWave',
    pageLink: './Art/ArrowWave/index.html',
    imageLink: './Art/ArrowWave/ArrowWave.gif',
    author: 'Gabriel',
    githubLink: 'https://github.com/GabrielTeixeiraC'
  },
  {
    artName: 'The 4-Ever Loop',
    pageLink: './Art/the-4ever-loop/index.html',
    imageLink: './Art/the-4ever-loop/rotate.gif',
    author: 'Luciano M.',
    githubLink: 'https://github.com/LucianoWebDev'
  },
  {
    artName: 'Running Car',
    pageLink: './Art/Running-Car/index.html',
    imageLink: './Art/Running-Car/Running-car.PNG',
    author: 'Ermias',
    githubLink: 'https://github.com/ermiaskidane'
  },
  {
    artname: 'Youssef',
    pageLink: './Art/Youssef/index.html',
    imageLink: './Art/Youssef/fd8_AX.gif',
    author: 'Youssef',
    githubLink: 'https://github.com/youssefhany96'
  },
  {
    artName: 'The 4-Ever Loop',
    pageLink: './Art/the-4ever-loop/index.html',
    imageLink: './Art/the-4ever-loop/rotate.gif',
    author: 'Luciano M.',
    githubLink: 'https://github.com/LucianoWebDev'
  },

  {
    artName: 'Itried',
    pageLink: '/Art/Itried/animation.html',
    author: 'Harsha',
    githublink: 'https://github.com/HarshaKumar23'
  },
  {
    artName: 'Snail Zoom',
    pageLink: './Art/rbhachu/index.html',
    imageLink: './Art/rbhachu/snail.gif',
    author: 'Bhachu R.',
    githubLink: 'https://github.com/rbhachu'
  },
  {
    artName: 'Mini Text Animation',
    pageLink: './Art/text-mini-animation/index.html',
    imageLink: './Art/text-mini-animation/text-anime.gif',
    author: 'Chinel',
    githubLink: 'https://github.com/chinel'
  },
  {
    artName: 'Square loader',
    pageLink: './Art/square_loading/index.html',
    imageLink: './Art/square_loading/square_loading',
    author: 'Marek Chasák',
    githubLink: 'https://github.com/mchasak'
  },
  {
    artName: 'Stairs Text',
    pageLink: './Art/StairsText/index.html',
    imageLink: './Art/StairsText/stairs-text.gif',
    author: 'Noam K.',
    githubLink: 'https://github.com/noamkanonich'
  },
  {
    artName: 'animation',
    pageLink: './Art/sameer786/animation.html',
    imageLink: './Art/sameer786/radius.gif',
    author: 'sameer',
    githubLink: 'https://github.com/sameer8605'
  },
  {
    artName: 'Spinning is a good trick',
    pageLink: './Art/garrod90/index.html',
    imageLink: './Art/garrod90/craigsGif.gif',
    author: 'Craig, G',
    githubLink: 'https://github.com/garrod90'
  },
  {
    artName: 'Snail Zoom',
    pageLink: './Art/rbhachu/index.html',
    imageLink: './Art/rbhachu/snail.gif',
    author: 'Bhachu R.',
    githubLink: 'https://github.com/rbhachu'
  },
  {
    artName: 'Mini Text Animation',
    pageLink: './Art/text-mini-animation/index.html',
    imageLink: './Art/text-mini-animation/text-anime.gif',
    author: 'Chinel',
    githubLink: 'https://github.com/chinel'
  },
  {
    artName: 'Square loader',
    pageLink: './Art/square_loading/index.html',
    imageLink: './Art/square_loading/square_loading',
    author: 'Marek Chasák',
    githubLink: 'https://github.com/mchasak'
  },
  {
    artName: 'Stairs Text',
    pageLink: './Art/StairsText/index.html',
    imageLink: './Art/StairsText/stairs-text.gif',
    author: 'Noam K.',
    githubLink: 'https://github.com/noamkanonich'
  },
  {
    artName: 'animation',
    pageLink: './Art/sameer786/animation.html',
    imageLink: './Art/sameer786/radius.gif',
    author: 'sameer',
    githubLink: 'https://github.com/sameer8605'
  },

  {
    pageLink: './Art/radar animation/index.html',
    imageLink: './Art/radar.gif',
    author: 'Anup',
    githubLink: 'https://github.com/paddybaba'
  },
  {
    pageLink: './Art/sameer786/animation.html',
    imageLink: './Art/sameer786/radius.gif',
    author: 'sameer',
    githubLink: 'https://github.com/sameer8605'
  },
  {
    pageLink: './Art/radar animation/index.html',
    imageLink: './Art/radar',
    author: 'Anup',
    githubLink: 'https://github.com/paddybaba'
  },
  {
    pageLink: './Art/sameer786/animation.html',
    imageLink: './Art/sameer786/radius.gif',
    author: 'sameer',
    githubLink: 'https://github.com/sameer8605'
  },
  {
    artName: 'Friendly Ghost',
    pageLink: './Art/ristotoldsep/index.html',
    author: 'Risto Tõldsep',
    githubLink: 'https://github.com/ristotoldsep'
  },
  {
    artName: 'Friendly Ghost',
    pageLink: './Art/ristotoldsep/index.html',
    author: 'Risto Tõldsep',
    githubLink: 'https://github.com/ristotoldsep'
  },
  {
    artName: 'sritron',
    pageLink: './Art/sritron/index.html',
    imageLink: './Art/sritron/trance.gif',
    author: 'Srinivas',
    githubLink: 'https://github.com/sri189ms'
  },
  {
    artName: 'Friendly Ghost',
    pageLink: './Art/ristotoldsep/index.html',
    author: 'Risto Tõldsep',
    githubLink: 'https://github.com/ristotoldsep'
  },
  {
    artName: 'Sun Rise Time',
    pageLink: './Art/gurprtAnim/index.html',
    imageLink: './Art/gurprtAnim/gurAnim.gif',
    author: 'Gurpreet',
    githubLink: 'https://github.com/gur-p-reet'
  },
  {
    artName: 'Personal Info',
    pageLink: './Art/Personal_info/triangle/index.html',
    imageLink: './Art/Personal_info/trance.gif',
    author: 'Naim Uddin',
    githubLink: 'https://github.com/Naim365'
  },
  {
    artName: 'Shining Text',
    pageLink: './Art/MaxieTextShineOn/index.html',
    imageLink: './Art/MaxieTextShineOn/maxie-text-shine-on.gif',
    author: 'maxie7',
    githubLink: 'https://github.com/maxie7'
  },
  {
    artName: 'Spinning Box',
    pageLink: './Art/KccbzZ/index.html',
    imageLink: './Art/KccbzZ/cover.png',
    author: 'KccbzZ',
    githubLink: 'https://github.com/KccbzZ'
  },
  {
    artName: 'Age Disgracefully',
    pageLink: './Art/ynoden/index.html',
    imageLink: './Art/ynoden/Age_Disgracefully.gif',
    author: 'yusefnoden',
    githubLink: 'https://github.com/yusefnoden'
  },
  {
    artname: 'jimanimation',
    pageLink: './Art/jimanimation/index.html',
    imageLink: './Art/jimanimation/bouncy.gif',
    author: 'Jimin',
    githubLink: 'https://github.com/jimijos'
  },

  {
    artName: 'Meme Animation',
    pageLink: './Art/just_for_fun/index.html',
    imageLink: './Art/just_for_fun/image.gif',
    author: 'Rahul Negi',
    githubLink: 'https://github.com/rahulnegi20'
  },
  {
    artName: 'Stretch ZTM',
    pageLink: './Art/animation_gn/index.html',
    imageLink: './Art/animation_gn/animation_gn.gif',
    author: 'gnyokota',
    githubLink: 'https://github.com/gnyokota'
  },
  {
    artname: 'AnimationCom',
    pageLink: './Art/Anita/AnimationCom/triangle.html',
    imageLink: './Art/AnimationCom/header.jpg',
    author: 'Anita',
    githubLink: 'https://github.com/anita-tsai'
  },
  {
    artName: 'Cards',
    pageLink: './Art/cards/index.html',
    imageLink: './Art/cards/cards.gif',
    author: 'networkdavit',
    githubLink: 'https://github.com/networkdavit'
  },
  {
    artName: "Lidor'sAnimation",
    pageLink: "./Art/Lidor's Animation/index.html",
    imageLink: "./Art/Lidor's Animation/animation.gif",
    author: 'LidorAsher',
    githubLink: 'https://github.com/lidorasher11'
  },
  {
    artName: "Shiff's Animation",
    pageLink: './Art/myAnimation/index.html',
    imageLink: './Art/myAnimation/myanimation.gif',
    author: 'Shifa',
    githubLink: 'https://github.com/ShifaShirin'
  },
  {
    artName: 'ani-1trial',
    pageLink: './Art/ani-1trial/index.html',
    imageLink: './Art/ani-1trial/ani-gif.gif',
    author: 'tru-izo',
    githubLink: 'https://github.com/tru-izo'
  },
  {
    artName: 'Air_Balloon',
    pageLink: './Art/Air_Balloon/index.html',
    imageLink: './Art/Air_Balloon/balloon.gif',
    author: 'Abha',
    githubLink: 'https://github.com/Abha-1281'
  },
  {
    artName: 'Camp Fire',
    pageLink: './Art/camp_fire/index.html',
    imageLink: './Art/camp_fire/camp_fire.gif',
    author: 'Chansoo',
    githubLink: 'https://github.com/ChansooKim316'
  },
  {
    artName: 'rubberband Red',
    pageLink: './Art/ou79/index.html',
    imageLink: './Art/rubberbandRed.gif',
    author: 'ou79',
    githubLink: 'https://github.com/ou79'
  },
  {
    artName: 'ColorChanger',
    pageLink: './Art/ColorChanger/index.html',
    imageLink: './Art/color-changer.gif',
    author: 'Atallah-Nadhir',
    githubLink: 'https://github.com/Atallah-Nadhir'
  },
  {
    artName: 'PONG Animation',
    pageLink: './Art/walkitoff/index.html',
    imageLink: './Art/walkitoff/gif.gif',
    author: 'Tyler Dollick',
    githubLink: 'https://github.com/walkitoff'
  },
  {
    artname: 'Animatron',
    pageLink: './Art/mbargaedge/index.html',
    imageLink: './Art/mbargaedge/animatron.gif',
    author: 'Mbarga',
    githubLink: 'https://github.com/marcelmbarga/'
  },
  {
    artName: 'House',
    pageLink: './Art/TTD/triangle/index.html',
    imageLink: './Art/TTD/house.gif',
    author: 'TanyaTD',
    githubLink: 'https://github.com/TTD126'
  },
  {
    artName: 'Spinning Title',
    pageLink: './Art/ljBeast21ldj/index.html',
    imageLink: './Art/ljBeast21ldj/firstGIF.gif',
    author: 'Larry',
    githubLink: 'https://github.com/ljBeast21ldj'
  },
  {
    artName: 'Heart pulsation',
    pageLink: './Art/Sallah/index.html',
    imageLink: './Art/Sallah/Heart-Pulsation.png',
    author: 'Sallah',
    githubLink: 'https://github.com/SallahTech'
  },
  {
    artName: 'MubbeAnimation',
    pageLink: './Art/Mubbe/index.html',
    imageLink: './Art/Mubbe/MubbeAnimation.gif',
    author: 'Mubarak',
    githubLink: 'https://github.com/mual5746'
  },
  {
    pageLink: './Art/neon-glowing-text/index.html',
    imageLink: './Art/neon-glowing-text/glowing-text-GIF.gif',
    author: 'Adri',
    githubLink: 'https://github.com/adrimual'
  },
  {
    artName: 'Simple Animation',
    pageLink: './Art/simple animation/transition.html',
    imageLink: './Art/simple animation/animatee.gif',
    author: 'Rudimental',
    githubLink: 'https://github.com/rudimental-again'
  },
  {
    artName: 'gbArt',
    pageLink: './Art/gbArt/index.html',
    imageLink: './Art/gbArt/shapeFlip.gif',
    author: 'Gary Bergman',
    githubLink: 'https://github.com/Gary-Bergman'
  },
  {
    artName: "Turtando's Animation",
    pageLink: './Art/turtando/animation.html',
    imageLink: './Art/Turtando/happyhalloween.gif',
    author: 'Turtando',
    githubLink: 'https://github.com/Turtando'
  },
  {
    artName: 'Bouncing Balls',
    pageLink: './Art/EyeOfAthena/index.html',
    imageLink: './Art/EyeOfAthena/cover.png',
    author: 'EyeOfAthena',
    githubLink: 'https://github.com/EyeOfAthena/bouncing-ball'
  },
  {
    artName: 'Otherside',
    pageLink: './Art/Otherside/ubi.html',
    imageLink: './Art/Otherside/recording.gif',
    author: 'Ubibimbap',
    githubLink: 'https://github.com/Ubibimbap'
  },
  {
    artName: 'Basketball God',
    pageLink: './Art/Sim-animation/index.html',
    imageLink: './Art/Sim-animation/project-screenshot.png',
    author: 'Sim',
    githubLink: 'https://github.com/sim-a-19'
  },
  {
    artName: "Ziyao's Animation",
    pageLink: './Art/robot/robot_index.html',
    imageLink: './Art/robot/robot.gif',
    author: 'Ziyao',
    githubLink: 'https://github.com/ziyaoc3'
  },
  {
    artName: 'Simplerv',
    pageLink: './Art/Aniamtion_RV/index.html',
    imageLink: './Art/Aniamtion_RV/circle.png',
    author: 'Aarush Bhat',
    githubLink: 'https://github.com/07rv'
  },
  {
    artName: 'Devtemmy_animation',
    pageLink: './Art/Devtemmy_animation/index.html',
    imageLink: './Art/Devtemmy_animation/Devtemmyanimation.gif',
    author: 'Dev-Temmy',
    githubLink: 'https://github.com/Dev-Temmy'
  },
  {
    artName: 'Fading text animation',
    pageLink: './Art/araskog/index.html',
    imageLink: './Art/araskog/animation.gif',
    author: 'Amanda Araskog',
    githubLink: 'https://github.com/araskog'
  },
  {
    artName: 'Moving Divs',
    pageLink: './Art/Razvan/RazvanFratila/index.html',
    imageLink: './Art/Razvan/RazvanFratila/first.gif',
    author: 'Razvan',
    githubLink: 'https://github.com/fratilar'
  },
  {
    artName: 'KDev Animation',
    pageLink: './Art/KDev-Animator/index.html',
    imageLink: './Art/KDev-Animator/kdev-animation.gif',
    author: 'Detmar Ruhfus',
    githubLink: 'https://github.com/kamikazid'
  },
  {
    artName: 'Square Bounce',
    pageLink: './Art/Vish/index.html',
    imageLink: './Art/Vish/SquareBounce.gif',
    author: 'Vishwam',
    githubLink: 'https://github.com/vishmagic'
  },
  {
    artName: 'Hina',
    pageLink: './Art/Hina/Hina.html',
    imageLink: './Art/Hina/Basketball.gif',
    imageLink: './Art/Hina/net.gif',
    author: 'Hina Najam',
    githubLink: 'https://github.com/hinanajam'
  },
  {
    artName: 'AmitAnimation',
    pageLink: './Art/Joy/AmitAnimation/amitanimation.html',
    imageLink: './Art/Joy/AmitAnimation/amitanimation.gif',
    author: 'Amit',
    githubLink: 'https://github.com/AmitRoy07'
  },
  {
    artName: 'Bouncing Cheems ',
    pageLink: './Art/Suddath-Gautam/index.html',
    imageLink: './Art/Suddath-Gautam/cheems.gif',
    author: 'Suddath Gautam',
    githubLink: 'https://github.com/wardaddy98'
  },
  {
    artName: 'Pop-up Confetti animation.',
    pageLink: './Art/yay-ztm-animation/index.html',
    imageLink: './Art/yay-ztm-animation/pop_animation.gif',
    author: 'Hyunji Kim',
    githubLink: 'https://github.com/creativehkim'
  },
  {
    artName: 'Monolith',
    pageLink: './Art/acphil/index.html',
    imageLink: './Art/acphil/monolith.png',
    author: 'acphil',
    githubLink: 'https://github.com/acphil2'
  },
  {
    artName: 'Smiling Doll',
    pageLink: './Art/jbermeo/index.html',
    imageLink: './Art/jbermeo/doll.gif',
    author: 'Jose Bermeo',
    githubLink: 'https://github.com/jbermeo10'
  },
  {
    artName: 'vasubhatnagar',
    pageLink: './Art/vasubhatnagar/index.html',
    imageLink: './Art/vasubhatnagar/ss.jpg',
    author: 'Vasu Bhatnagar',
    githubLink: 'https://github.com/vasubhatnagar'
  },
  {
    artName: 'JoToSmola',
    pageLink: './Art/JoToSmola/index.html',
    imageLink: './Art/JoToSmola/JoToSmola.gif',
    author: 'GrabKrab',
    githubLink: 'https://github.com/GrabKrab'
  },
  {
    artName: 'mojaanimacia',
    pageLink: './Art/mojaanimacia/stranka.html',
    author: 'Martin052',
    githubLink: 'https://github.com/martin052'
  },
  {
    artName: 'ellipsis',
    pageLink: './Art/ianhawe/index.html',
    author: 'ianhawe',
    githubLink: 'https://github.com/ianhawe'
  },
  {
    artName: 'iris',
    pageLink: './Art/iris/index.html',
    imageLink: './Art/iris/trance.gif',
    author: 'iriswdq0504',
    githubLink: 'https://github.com/iriswdq0504'
  },

  {
    artName: 'Fun with balls!',
    pageLink: './Art/miguelDalberto/funWithBalls/index.html',
    imageLink: './Art/miguelDalberto/funWithBalls/funWithBalls_screenshot.png',
    author: 'miguelDalberto',
    githubLink: 'https://github.com/miguelDalberto'
  },
  {
    artName: 'FourFlag_Load',
    pageLink: './Art/FourFlag_Load/index.html',
    imageLink: './Art/FourFlag_Load/trance.gif',
    author: 'chungngai09',
    githubLink: 'https://github.com/chungngai09'
  },
  {
    artName: 'AnimatronJS',
    pageLink: './Art/animatronJS/index.html',
    author: 'Anna Ovechkina',
    githubLink: 'https://github.com/Annu7shka'
  },
  {
    artName: 'perfect_goal',
    pageLink: './Art/perfect_goal/index.html',
    imageLink: './Art/perfect_goal/perfect_goalscreenshot.png',
    author: 'henzbori',
    githubLink: 'https://github.com/henzbori'
  },
  {
    artName: 'Beating Heart',
    pageLink: './Art/beating-heart/index.html',
    imageLink: './Art/beating-heart/heart.gif',
    author: 'MishkaZi',
    githubLink: 'https://github.com/MishkaZi'
  },
  {
    artName: 'Bouncing Balls',
    pageLink: './Art/Sankyeat/index.html',
    imageLink: './Art/Sankyeat/bouncingballs.gif',
    author: 'Sankyeat',
    githubLink: 'https://github.com/sanks20'
  },
  {
    artName: 'Sample page',
    pageLink: './Art/Joy/triangle/index.html',
    imageLink: './Art/Joy/triangle/my-animation.gif',
    author: 'Mamathagowd107',
    githubLink: 'https://github.com/Mamathagowd107'
  },
  {
    artName: 'Animated',
    pageLink: './Art/animated/triangle/index.html',
    imageLink: './Art/Joy/triangle/triangle.gif',
    author: 'Joy',
    githubLink: 'https://github.com/royranger'
  },
  {
    artName: 'achwell',
    pageLink: './Art/achwell/index.html',
    imageLink: './Art/achwell/ball.gif',
    author: 'achwell',
    githubLink: 'https://github.com/achwell'
  },
  {
    artName: 'Robotic Circles',
    pageLink: './Art/animation_yaniv/index.html',
    imageLink: './Art/animation_yaniv/robot.png',
    author: 'Yaniv Sagy',
    githubLink: 'https://github.com/yanivsagy'
  },
  {
    artName: 'Ocean Day',
    pageLink: './Art/d-spence/index.html',
    imageLink: './Art/d-spence/ztm-dspence-css-anim.gif',
    author: 'd-spence',
    githubLink: 'https://github.com/d-spence'
  },
  {
    artName: 'Animation-Circle',
    pageLink: './Art/Animation-Circle/index.html',
    imageLink: './Art/Animation-Circle/animation-circle.gif',
    author: 'Elid Venega',
    githubLink: 'https://github.com/elidvenega'
  },
  {
    artName: 'Sweet street',
    pageLink: './Art/Sweet_street/mario.html',
    imageLink: './Art/Sweet_street/animation-gif.gif',
    author: 'meni-avitan',
    githubLink: 'https://github.com/meniAvitan/Animation-Nation.git'
  },
  {
    pageLink: './Art/Joy/nithin-animation/index.html',
    imageLink: './Art/Joy/triangle/triangle.gif',
    author: 'Nithin',
    githubLink: 'https://github.com/Nithin6252-reddy'
  },
  {
    artName: 'Jittery rectangles',
    pageLink: './Art/Vaibhav/index.html',
    author: 'Vaibhav Jain',
    githubLink: 'https://github.com/Vaibhav-multi-dev'
  },
  {
    artName: 'Pra-animate',
    pageLink: './Art/Pra-animate/indexpra1.html',
    //imageLink: './Art/Joy/triangle/triangle.gif',
    author: 'Prajoth',
    githubLink: 'https://github.com/prajoth-b'
  },
  {
    artName: '3D figure animation',
    pageLink: './Art/DOKL57/index.html',
    imageLink: './Art/DOKL57/DOKL57.png',
    author: 'DOKL57',
    githubLink: 'https://github.com/DOKL57'
  },
  {
    artName: 'my-animation',
    pageLink: './Art/my-animation/index.html',
    imageLink: './Art/my-animation/screenv.webm',
    author: 'Brurya',
    githubLink: 'https://github.com/BruryaNadel'
  },
  {
    artName: 'Animate Infinate',
    pageLink: './Art/rotate-infinate/index.html',
    imageLink: './Art/rotate-infinate/rotate.gif',
    author: 'thucpn',
    githubLink: 'https://github.com/thucpn'
  },
  {
    artName: 'Forever',
    pageLink: './Art/Mritunjay/index.html',
    imageLink: './Art/Mritunjay/mj.gif',
    author: 'Mritunjay',
    githubLink: 'https://github.com/Mritunjay004'
  },
  {
    artName: 'Atom',
    pageLink: './Art/Atom/index.html',
    imageLink: './Art/Atom/atom.gif',
    author: 'Khalil-BM',
    githubLink: 'https://github.com/Khalil-BM'
  },
  {
    artName: 'AppleTree',
    pageLink: './Art/andreasGZ/index.html',
    imageLink: './Art/andreasGZ/apple.gif',
    author: 'AndreasGZ',
    githubLink: 'https://github.com/AndreasGZ'
  },
  {
    pageLink: './Art/Akv-animation/index.html',
    imageLink: './Art/Akv-animation/Image.png',
    author: 'Akv',
    githubLink: 'https://github.com/kushal-Ambati'
  },
  {
    artName: 'Floating Ball',
    pageLink: './Art/floatingBall/index.html',
    imageLink: './Art/floatingBall/thaitruong.png',
    author: 'Thai Truong',
    githubLink: 'https://github.com/akitathai94'
  },
  {
    artName: 'Bicycle-2D',
    pageLink: './Art/Bicycle_2D/bicycle.html',
    imageLink: './Art/Bicycle_2D/bicycle-gif.gif',
    author: 'meni-avitan',
    githubLink: 'https://github.com/meniAvitan'
  },
  {
    artName: 'catch-me',
    pageLink: './Art/catch-me/index.html',
    imageLink: './Art/catch-me/catch-me.gif',
    author: 'toobig4u',
    githubLink: 'https://github.com/toobig4u'
  },
  {
    pageLink: './Art/richard00436/index.html',
    imageLink: './Art/richard00436/richard00436.gif',
    author: 'richard00436',
    githubLink: 'https://github.com/richard00436'
  },
  {
    artName: 'bubble',
    pageLink: './Art/seenuCFL/index.html',
    imageLink: './Art/seenuCFL/dot.gif',
    author: 'seenuCFL',
    githubLink: 'https://github.com/seenuCFL'
  },
  {
    pageLink: './Art/keep_coding/index.html',
    imageLink: './Art/keep_coding/keep_coding_image.gif',
    author: 'Rawshan',
    githubLink: 'https://github.com/mrawshan'
  },
  {
    pageLink: './Art/HammadKhan/index.html',
    imageLink: './Art/HammadKhan/Animation.gif',
    author: 'HammadKhan',
    githubLink: 'https://github.com/hhkhan99'
  },
  {
    pageLink: './Art/manimation/index.html',
    imageLink: './Art/manimation/animation.gif',
    author: 'Maryam',
    githubLink: 'https://github.com/Maryyam04'
  },
  {
    pageLink: './Art/Abstractloading/index.html',
    imageLink: './Art/Abstractloading/abstractloading.gif',
    author: 'UrDesigner',
    githubLink: 'https://github.com/OluJoseph'
  },
  {
    pageLink: './Art/ElizavetaZhukova1/index.html',
    imageLink: './Art/ElizavetaZhukova1/fourSquaresEdit.gif',
    author: 'Liza',
    githubLink: 'https://github.com/ElizavetaZhukova1'
  },
  {
    pageLink: './Art/Aliedje/index.html',
    imgeLink: './Art/Aliedje/test.png',
    author: 'Alida',
    githubLink: 'https://github.com/adiphoorn'
  },
  {
    pageLink: './Art/JanRolenc/indexMyArt.html',
    imageLink: './Art/JanRolenc/myArt.gif',
    author: 'Jan_Rolenc',
    githubLink: 'https://github.com/JanRolenc'
  },
  {
    artName: 'Heartbeat',
    pageLink: './Art/CheyJax116/heartbeat.html',
    imgeLink: './Art/CheyJax116/heartbeat.gif',
    author: 'CheyJax116',
    githubLink: 'https://github.com/cheyjax116'
  },
  {
    pageLink: './Art/Aliedje/index.html',
    imgeLink: './Art/Aliedje/test.png',
    author: 'Alida',
    githubLink: 'https://github.com/adiphoorn'
  },
  {
    pageLink: './Art/bouncingMoon/index.html',
    imageLink: './Art/bouncingMoon/bouncingMoon.png',
    author: 'Radu-Stroe',
    githubLink: 'https://github.com/Radu-Stroe'
  },
  {
    artName: 'Use the Force',
    pageLink: './Art/ptreuden/index.html',
    imageLink: './Art/ptreuden/useTheForce.gif',
    author: 'ptreuden',
    githubLink: 'https://github.com/ptreuden'
  },
  {
    artName: 'css_typer',
    pageLink: './Art/Joy/css-typer/index.html',
    imageLink: './Art/Joy/css-typer/typing_animate.gif',
    author: 'Trey',
    githubLink: 'https://github.com/shanks-t'
  },
  {
    pageLink: './Art/Joy/Amiel-Art/index.html',
    imageLink: './Art/Joy/Amiel-Art/screenshot.png',
    author: 'Amiel',
    githubLink: 'https://github.com/trinidadamiel'
  },
  {
    pageLink: './Art/alnajarAnimation/index.html',
    imageLink: './Art/alnajarAnimation/animate.gif.gif',
    author: 'Mohammad',
    githubLink: 'https://github.com/mohammadalnajar'
  },
  {
    pageLink: '.Art/benji5656/index.html',
    imageLink: '',
    author: 'Benji',
    githubLink: 'https://github.com/benji5656'
  },
  {
    pageLink: './Art/AniNationSargi/index.html',
    imageLink: './Art/AniNationSargi/alienGif.gif',
    author: 'Sargsian',
    githubLink: 'https://github.com/Sargsian'
  },
  {
    pageLink: '.Art/Hekmundo/index.html',
    imageLink: '.Art/Hekmundo/revolving-circles.gif',
    author: 'Hekmundo',
    githubLink: 'https://github.com/Hekmundo'
  },
  {
    artName: 'MtBounce',
    pageLink: './Art/MtikeB/index.html',
    imageLink: './Art/MtikeB/Bouncy.gif',
    author: 'MtikeG',
    githubLink: 'https://github.com/MtikeG'
  },

  {
    artName: 'Hello World',
    pageLink: './Art/HelloWorldByEudin/index.html',
    imageLink: './Art/HelloWorldByEudin/helloworld.gif',
    author: 'Eudin',
    githubLink: 'https://github.com/Eudinson'
  },
  {
    artName: 'Color Square',
    pageLink: './Art/angelGarciaSantos/index.html',
    imageLink: './Art/angelGarciaSantos/square.png',
    author: 'Angel',
    githubLink: 'https://github.com/angelGarciaSantos'
  },
  {
    pageLink: '.Art/Szo89/index.html',
    imageLink: '.Art/Szo89/animation.png',
    author: 'Susana',
    githubLink: 'https://github.com/Szo89'
  },
  {
    pageLink: './Art/Harish/index.html',
    imageLink: './Art/Harish/gif.gif',
    author: 'Harish',
    githubLink: 'https://github.com/hkxx843'
  },
  {
    pageLink: '.Art/nb89portfolio/index.html',
    imageLink: '.Art/nb89portfolio/img.png',
    author: 'Navraj Bains',
    githubLink: 'https://github.com/nb89portfolio'
  },
  {
    artName: 'Optimistic',
    pageLink: './Art/RichKen/index.html',
    imageLink: './Art/RichKen/optimistic.gif',
    author: 'RichKen',
    githubLink: 'https://github.com/RichardKentos'
  },
  {
    pageLink: './Art/dieovitski/index.html',
    imageLink: './Art/dieovitski/def.gif',
    author: 'dieovitski',
    githubLink: 'https://github.com/dieovitski'
  },
  {
    pageLink: '.Art/Rcj1/index.html',
    imageLink: '.Art/Rcj1/animated.gif',
    author: 'Rcj1',
    githubLink: 'https://github.com/rcj1'
  },
  {
    artName: 'Infinite Loading',
    pageLink: './Art/mishhubc/index.html',
    imageLink: './Art/mishhubc/image.gif',
    author: 'Mihai Jicu',
    githubLink: 'https://github.com/mishhubc'
  },
  {
    artName: 'Loading Eggs',
    pageLink: '.Art/j-fraza/index.html',
    imageLink: '.Art/j-fraza/TJSrTcKcmf.gif',
    author: 'j-fraza',
    githubLink: 'https://github.com/j-fraza'
  },
  {
    artName: 'Taiko no Tastujin',
    pageLink: './Art/kirstymullen/index.html',
    imageLink: './Art/kirstymullen/taiko.gif',
    author: 'kirstymullen',
    githubLink: 'https://github.com/kirstymullen'
  },
  {
    artName: 'Rotate Hover Color',
    pageLink: './Art/rotateColor/index.html',
    imageLink: './Art/rotateColor/rotateColor.gif',
    author: 'Luis',
    githubLink: 'https://github.com/luigi970'
  },
  {
    artName: 'Sunset',
    pageLink: './Art/cataopriscila/index.html',
    imageLink: './Art/cataopriscila/sunset.gif',
    author: 'Catao',
    githubLink: 'https://github.com/cataopriscila'
  },
  {
    pageLink: './Art/Kwabena-Agyeman/index.html',
    imageLink: './Art/Kwabena-Agyeman/project.GIF',
    author: 'Kwabena-Agyeman',
    githubLink: 'https://github.com/Kwabena-Agyeman'
  },
  {
    pageLink: '.Art/AndyJacko/index.html',
    imageLink: '.Art/AndyJacko/yoyo.gif',
    author: 'Andy Jacko',
    githubLink: 'https://github.com/AndyJacko'
  },
  {
    pageLink: './Art/shake/index.html',
    imageLink: './Art/shake/file.gif',
    author: 'yoududecomposer',
    githubLink: 'https://github.com/yourdudecomposer'
  },

  {
    pageLink: './Art/circle-animation/index.html',
    imageLink: './Art/circle-animation/animate.gif',
    author: 'Vimal',
    githubLink: 'https://github.com/vimalraveendra'
  },
  {
    artName: 'Fade Loading',
    pageLink: './Art/HuePham/index.html',
    imageLink: './Art/HuePham/loading.gif',
    author: 'Hue Pham',
    githubLink: 'https://github.com/hue113'
  },
  {
    artName: 'Testanimation',
    pageLink: './Art/Testanimation/index.html',
    imageLink: './Art/Testanimation/cloud.gif',
    author: 'Toby',
    githubLink: 'https://github.com/tobybase'
  },
  {
    artName: 'Bouncing Ball',
    pageLink: './Art/surajondev/index.html',
    imageLink: './Art/surajondev/animation.gif',
    author: 'Suraj Vishwakarma',
    githubLink: 'https://github.com/surajondev'
  },
  {
    artName: 'ONLY CSS 3D CUBE',
    pageLink: './Art/Milind/index.html',
    imageLink: './Art/Milind/magic.gif',
    author: 'Milind Pawar',
    githubLink: 'https://github.com/milindpawar007'
  },
  {
    pageLink: './Art/circle2square/index.html',
    imageLink: './Art/circle2square/csdojo.gif',
    author: 'csdojo',
    githubLink: 'https://github.com/csdojo'
  },
  {
    artName: 'Star',
    pageLink: './Art/jh-chen/animation.html',
    imageLink: './Art/jh-chen/star.gif',
    author: 'J.H. Chen',
    githubLink: 'https://github.com/jh-chen95'
  },
  {
    artName: 'Amazing Animation',
    pageLink: './Art/Kira_Animation/index.html',
    imageLink: './Art/Kira_Animation/image.gif',
    author: 'Asad Khan',
    githubLink: 'https://github.com/kira00007'
  },
  {
    artName: 'Swizzy',
    pageLink: './Art/Uche-Azubuko/index.html',
    imageLink: './Art/Uche-Azubuko/swizzy.gif',
    author: 'Uche Azubuko',
    githubLink: 'https://github.com/UcheAzubuko'
  },
  {
    artName: 'Animated Bike Wheels',
    pageLink: './Art/Animated-Bike-Wheels/index.html',
    imageLink: './Art/Animated-Bike-Wheels/bike.gif',
    author: 'Joey Kyber',
    githubLink: 'https://github.com/jtkyber'
  },
  {
    artName: 'ZTM Title Animation',
    pageLink: './Art/JMCrawf/index.html',
    imageLink: './Art/JMCrawf/animation.gif',
    author: 'James Crawford',
    githubLink: 'https://github.com/JMCrawf/'
  },
  {
    artName: 'Bouncers',
    pageLink: './Art/Bouncers/index.html',
    imageLink: './Art/Bouncers/giphy.gif',
    author: 'Peter Rawlings',
    githubLink: 'https://github.com/Pedginald'
  },
  {
    artName: 'My-Anim.R',
    pageLink: './Art/My-Anim.R/index.html',
    imageLink: './Art/My-Anim.R/BackGround.gif',
    author: 'Roshan Amjad',
    githubLink: 'https://github.com/roshanamjad'
  },
  {
    artName: 'Robot',
    pageLink: './Art/Robot/robot.html',
    imageLink: './Art/Robot/Robot.gif',
    author: 'Yun',
    githubLink: 'https://github.com/yunjoanyu'
  },
  {
    artName: 'Animazing',
    pageLink: './Art/Animazing/skew.html',
    imageLink: './Art/Animazing/cropgif.gif',
    author: 'Arfel Ray',
    githubLink: 'https://github.com/arfelrayarriola'
  },
  {
    pageLink: './Art/Akash/smiley.html',
    imageLink: './Art/Akash/smiley.gif',
    author: 'Akash',
    githubLink: 'https://github.com/aksh-22'
  },
  {
    artName: 'ReactLogoAnimation',
    pageLink: './Art/sanketanimation/index.html',
    imageLink: './Art/sanketanimation/triangle.gif',
    author: 'sanketwakhare',
    githubLink: 'https://github.com/sanketwakhare'
  },
  {
    artName: 'Disco',
    pageLink: './Art/Disco/index.html',
    imageLink: './Art/Disco/Disco.gif',
    author: 'Anu',
    githubLink: 'https://github.com/anudesh98'
  },
  {
    pageLink: './Art/windmill/windmill.html',
    imageLink: './Art/windmill/windmill.gif',
    author: 'WindCy',
    githubLink: 'https://github.com/windycy'
  },
  {
    artName: 'Beating Speaker',
    pageLink: './Art/beating-speaker/index.html',
    imageLink: './Art/beating-speaker/BeatingSpeaker.gif',
    author: 'TheCoderJT',
    githubLink: 'https://github.com/TheCoderJT'
  },
  {
    artName: 'Mesmerizing Loader',
    pageLink: './Art/MesmerizingLoader/index.html',
    imageLink: './Art/MesmerizingLoader/mesmerizing_loader.gif',
    author: 'Gutu Galuppo',
    githubLink: 'https://github.com/gutugaluppo'
  },
  {
    artName: 'Rocket ship',
    pageLink: './Art/Rocket_ship/index.html',
    imageLink: './Art/Rocket_ship/Rocket-Ship.gif',
    author: 'Gutu Galuppo',
    githubLink: 'https://github.com/gutugaluppo'
  },
  {
    artName: 'Amatron',
    pageLink: './Art/Amatron/index.html',
    imageLink: 'https://media1.giphy.com/media/9cJE8Znq6Ghd66duIz/giphy.gif',
    author: 'John Maturan',
    githubLink: 'https://github.com/JohnMaturan97'
  },
  {
    artName: 'AnimatD',
    pageLink: './Art/dhruvm/index.html',
    author: 'dhruvhm',
    githubLink: 'https://github.com/dhruvhm'
  },
  {
    artName: 'SohaibAnimation',
    pageLink: './Art/SohaibAnimation/index.html',
    imageLink: './Art/SohaibAnimation/animatedcircle.gif',
    author: 'Sohaib',
    githubLink: 'https://github.com/SohaibAfani'
  },
  {
    artName: 'Orbit',
    pageLink: './Art/Orbit/index.html',
    imageLink: './Art/Orbit/Orbit.gif',
    author: 'Mohammed Warsame',
    githubLink: 'https://github.com/mwarsame20'
  },
  {
    artName: 'KakashiHead',
    pageLink: './Art/HamizJamil/index.html',
    imageLink: './Art/HamizJamil/kakashianimation.gif',
    author: 'Hamiz',
    githubLink: 'https://github.com/HamizJamil'
  },
  {
    artName: 'PedroHFSilva',
    pageLink: './Art/pedrohfranklin/index.html',
    imageLink: './Art/pedrohfranklin/animatedcircle.gif',
    author: 'Pedro Franklin',
    githubLink: 'https://github.com/pedrohfranklin'
  },
  {
    artName: 'K.I.T.T.',
    pageLink: './Art/GAlexandruD/index.html',
    imageLink: './Art/GAlexandruD/kitt_centered.gif',
    author: 'GAlexandruD',
    githubLink: 'https://github.com/GAlexandruD'
  },
  {
    artName: 'The Spinning Tuba',
    pageLink: './Art/dr-tuba/index.html',
    imageLink: './Art/dr-tuba/spinningtuba.gif',
    author: 'Steve Vaughn',
    githubLink: 'https://github.com/dr-tuba'
  },
  {
    artName: 'AniMc',
    pageLink: './Art/anna0mclachlan/index.html',
    imageLink: './Art/anna0mclachlan/ani2.gif',
    author: 'anna0mclachlan',
    githubLink: 'https://github.com/anna0mclachlan'
  },
  {
    artName: 'Amit',
    pageLink: './Art/amit/index.html',
    author: 'Amit',
    githubLink: 'https://github.com/amitsharmaa'
  },
  {
    artName: 'Lin',
    pageLink: './Art/Lin/index.html',
    imageLink: './Art/Lin/lin.gif',
    author: 'Lin',
    githubLink: 'https://github.com/linxz-coder'
  },
  {
    artName: 'Mouataz',
    pageLink: './Art/Mouataz/index.html',
    author: 'Mouataz',
    githubLink: 'https://github.com/MouatazKad'
  },
  {
    artName: 'Moving graph',
    pageLink: './Art/Joy/moving-graph/index.html',
    imageLink: './Art/Joy//moving-graph.gif',
    author: 'kimjusang',
    githubLink: 'https://github.com/kimjusang'
  },
  {
    artName: 'Always Be',
    pageLink: './Art/Joy/animatron-kim/index.html',
    imageLink: './Art/Joy//always.gif',
    author: 'kimjusang',
    githubLink: 'https://github.com/kimjusang'
  },
  {
    artName: 'Who could it be?',
    pageLink: './Art/pjwmascall/index.html',
    imageLink: './Art/pjwmascall/thumbnail.gif',
    author: 'pjwmascall',
    githubLink: 'https://github.com/pjwmascall'
  },
  {
    artName: 'Sparkle',
    pageLink: './Art/Sparkle/index.html',
    imageLink: './Art/Sparkle/Animation.gif',
    author: 'palak2603',
    githubLink: 'https://github.com/palak2603'
  },
  {
    artName: 'TomatoSpin',
    pageLink: './Art/tomatoSpin/index.html',
    author: 'Mateo',
    githubLink: 'https://github.com/mateodibenedetto'
  },
  {
    artName: 'Animating',
    pageLink: './Art/Animating/index.html',
    imageLink: './Art/Animating/2021-06-05_17_10_54-Greenshot.jpg',
    author: 'Sahil Shailesh Pedamkar',
    githubLink: 'https://github.com/sahilpedamkar21'
  },
  {
    artName: 'Moving Car',
    pageLink: './Art/Manali/index.html',
    imageLink: './Art/Manali/Movingcar.gif',
    author: 'Manali',
    githubLink: 'https://github.com/Mana21li'
  },
  {
    artName: 'ShibaInu',
    pageLink: './Art/Shiinoya/index.html',
    imageLink: './Art/Shiinoya/ShibaInu.gif',
    author: 'Shiinoya',
    githubLink: 'https://github.com/Shiinoya'
  },
  {
    artName: 'animatronic',
    pageLink: './Art/animatronic/index.html',
    imageLink: './Art/animatronic/style.css',
    author: 'umer381a',
    githubLink: 'https://github.com/umer381a'
  },
  {
    artName: 'I Love ZTM',
    pageLink: './Art/IloveZTM/index.html',
    imageLink: './Art/IloveZTM/style.css',
    author: 'MirshadOz',
    githubLink: 'https://github.com/mirshadoz'
  },
  {
    artName: 'Pink Bars',
    pageLink: './Art/rayleigh/rr.html',
    imageLink: './Art/rayleigh/pinkbars.gif',
    author: 'Rayleigh',
    githubLink: 'https://github.com/rayleighrozier'
  },
  {
    artName: 'Out of This World',
    pageLink: './Art/Out-of-This-World/index.html',
    imageLink: './Art/Out-of-This-World/ootw.gif',
    author: 'Xenark',
    githubLink: 'https://github.com/xenark'
  },
  {
    artName: 'circular motion',
    pageLink: './Art/Aliraza Lalani Animation/index.html',
    imageLink: './Art/Aliraza Lalani Animation/aa.gif',
    author: 'Aliraza Lalani',
    githubLink: 'https://github.com/alirazalalani'
  },
  {
    artName: 'Home',
    pageLink: './Art/rez4president/index.html',
    imageLink: './Art/rez4president/home.gif',
    author: 'Raza Ul Kareem',
    githubLink: 'https://github.com/rez4president'
  },
  {
    artName: 'VtekAnimation',
    pageLink: './Art/vtekanimation/index.html',
    imageLink: './Art/VtekAnimation/track.gif',
    author: 'corleone0007',
    githubLink: 'https://github.com/corleone0007'
  },
  {
    artName: 'Box',
    pageLink: './Art/Sagun/index.html',
    imageLink: './Art/Sagun/ezgif.com-gif-maker.gif',
    author: 'Sagun',
    githubLink: 'https://github.com/Sagun-png'
  },
  {
    artName: 'animator_css',
    pageLink: './Art/animator_css/index.html',
    imageLink: './Art/animator_css/animator.gif',
    author: 'Benji',
    githubLink: 'https://github.com/benjaminpeto'
  },
  {
    artName: '1jump',
    pageLink: './Art/1jump/index.html',
    imageLink: './Art/1jump/1jump.gif',
    author: 'Leutamommx',
    githubLink: 'https://github.com/leutamommx'
  },
  {
    artName: 'bubbles',
    pageLink: './Art/ghogoo/index.html',
    imageLink: './Art/ghogoo/bubbles.gif',
    author: 'ghogoo',
    githubLink: 'https://github.com/ghogoo'
  },
  {
    artName: 'Floating Words',
    pageLink: './Art/floatingWords/index.html',
    imageLink: './Art/floatingWords/floatingWords.gif',
    author: 'ScoobyDooDoo',
    githubLink: 'https://github.com/ScoobyDooDoo'
  },
  {
    artName: 'Happy Hacktoberfest',
    pageLink: './Art/DavidEdmondson/index.html',
    imageLink: './Art/DavidEdmondson/HappyHacktoberfestWithJack-o-lantern.gif',
    author: 'David Edmondson',
    githubLink: 'https://github.com/davidedmondson'
  },
  {
    artName: 'ExtendIt',
    pageLink: './Art/Mahi/index.html',
    imageLink: './Art/Mahi/screenshot.JPG',
    author: 'Mahi',
    githubLink: 'https://github.com/NineNintyNine'
  },
  {
    artName: 'Big-Eye',
    pageLink: './Art/Big-Eye/index.html',
    author: 'Charly-Crypton',
    githubLink: 'https://github.com/Charly-Crypton'
  },
  {
    artName: 'Wavy',
    pageLink: './Art/wavy/index.html',
    imageLink: './Art/wavy/wavy.gif',
    author: 'AnastasiosPas',
    githubLink: 'https://github.com/AnastasiosPas'
  },
  {
    artName: 'dynamic-background',
    pageLink: './Art/dynamic-background/index.html',
    imageLink: './Art/dynamic-background/animation.PNG',
    author: 'SpBhalani',
    githubLink: 'https://github.com/SpBhalani'
  },
  {
    artName: 'jjAnimation',
    pageLink: './Art/jjAnimation/index.html',
    imageLink: './Art/',
    author: 'Janna',
    githubLink: 'https://github.com/john29sab'
  },
  {
    artName: 'Evolution',
    pageLink: './Art/sayanroy11/index.html',
    imageLink: './Art/sayanroy11/human.gif',
    author: 'Sayan Roy',
    githubLink: 'https://github.com/sayanroy11'
  },
  {
    artName: 'Dancing-boxes',
    pageLink: './Art/Arham/index.html',
    imageLink: './Art/Arham/Dancing-boxes.gif',
    author: 'Arham',
    githubLink: 'https://github.com/arham2002'
  },
  {
    artName: 'Piano',
    pageLink: './Art/Piano/index.html',
    imageLink: './Art/Piano/piano.gif',
    author: 'Ali Akhavan',
    githubLink: 'https://github.com/aliakhavanrad'
  },
  {
    artName: 'Ocean Bubbles and Fish-Animation',
    pageLink: './Art/Nice1Rach/index.html',
    iamgeLink: './Art/Nice1Rach/Images/Ocean_Bubbles_and_Fish-Animation.gif',
    author: 'Rachel Heke',
    githubLink: 'https://github.com/Nice1Rach'
  },
  {
    artName: 'Switching flags',
    pageLink: './Art/ErikAvet/index.html',
    imageLink: './Art/ErikAvet/flag.gif',
    author: 'Erik Avetisyan',
    githubLink: 'https://github.com/ErikAvetisyan'
  },
  {
    artName: 'Black Hole Vortex',
    pageLink: './Art/black-hole-vortex/index.html',
    imageLink: './Art/black-hole-vortex/black-hole-vortex.gif',
    author: 'Bo-wei Chen',
    githubLink: 'https://github.com/Rayologist'
  },
  {
    artName: 'Dimensional Palace',
    pageLink: './Art/Paulo Tasso/index.html',
    imageLink: './Art/Paulo Tasso/triangle/animacaopaulo.gif',
    author: 'Paulo Tasso',
    githubLink: 'https://github.com/paulotasso7'
  },

  {
    artName: 'Ruan_Animation_Clock',
    pageLink: './Art/Ruan_Animation_Clock/index.html',
    imageLink: './Art/Ruan_Animation_Clock/Animation_Clock.gif',
    author: 'Ruan',
    githubLink: 'https://github.com/RuanEsterhuyse'
  },
  {
    artName: 'EvaCtion',
    pageLink: './Art/EvaCtion/index.html',
    author: 'Gawbb',
    githubLink: 'https://github.com/royranger'
  },
  {
    artName: 'cheeky face',
    pageLink: './Art/bluck/index.html',
    imageLink: './Art/bluck/img.gif',
    author: 'kxmom',
    githubLink: 'https://github.com/kxmom'
  },
  {
    pageLink: './Art/pragya-sharma11/index.html',
    imageLink: './Art/pragya-sharma11/animation.gif',
    author: 'Pragya Sharma',
    githubLink: 'https://github.com/pragya-sharma11'
  },
  {
    pageLink: './Art/chrisg/index.html',
    imageLink: './Art/chrisg/redwhiteblue.gif',
    author: 'ChrisG',
    githubLink: 'https://github.com/chrisgithubok'
  },
  {
    artName: 'League of Legends Card Animation',
    pageLink: './Art/Bryanmax9/index.html',
    imageLink: './Art/Bryanmax9/league.gif',
    author: 'Bryanmax9',
    githubLink: 'https://github.com/bryanmax9/'
  },
  {
    pageLink: '.Art/yash2003/index.html',
    imageLink: '.Art/yash2003/animation.gif',
    author: 'Yashraj',
    githubLink: 'https://github.com/yashraj2003e'
  },
  {
    artName: 'segunOsiki',
    pageLink: './Art/segunOsiki/index.html',
    imageLink: './Art/segunOsiki/segunOsiki.gif',
    author: 'Segun',
    githubLink: 'https://github.com/Danny4life'
  },

  {
    pageLink: '.Art/Yang/index.html',
    imageLink: '.Art/Yang/Screenshot.blink.png',
    author: 'Yang',
    githubLink: 'https://github.com/yangcodes'
  },
  {
    pageLink: './Art/VinWare/index.html',
    imageLink: './Art/VinWare/risingsun.gif',
    author: 'VinWare',
    githubLink: 'https://github.com/VinWare'
  },
  {
    pageLink: './Art/AnimationLoader/index.html',
    imageLink: './Art/AnimationLoader/Animation.gif',
    author: 'Pragya Sharma',
    githubLink: 'https://github.com/pragya-sharma11'
  },
  {
    pageLink: './Art/complementaryColors/index.html',
    imageLink: './Art/complementaryColors/complementaryColors.gif',
    author: 'Hilary',
    githubLink: 'https://github.com/hwilson2563'
  },
  {
    pageLink: './Art/Mansvini/index.html',
    imageLink: './Art/Mansvini/magic.gif',
    author: 'Mansvini',
    githubLink: 'https://github.com/Mansvini'
  },
  {
    artName: 'Rainbow Spinner',
    pageLink: './Art/joesayat/index.html',
    imageLink: './Art/joesayat/joe-animation.gif',
    author: 'Joe Sayat',
    githubLink: 'https://github.com/joesayat'
  },
  {
    artName: 'Random',
    pageLink: './Art/animation/index.html',
    imageLink: './Art/animation/random.gif',
    author: 'DTPsykko',
    githubLink: 'https://github.com/DTPsykko'
  },
  {
    artName: 'Funky Alien',
    pageLink: './Art/Funky Alien/index.html',
    iamgeLink: './Art/Funky Alien/Domcake-Dancing-Alien.gif',
    author: 'Jenique Knoesen',
    githubLink: 'https://github.com/jenique22'
  },
  {
    artName: 'Dracula Colors',
    pageLink: './Art/cspencernd/index.html',
    imageLink: './Art/cspencernd/dracula-colors.gif',
    author: 'Christopher Spencer',
    githubLink: 'https://github.com/cspencernd'
  },
  {
    pageLink: './Art/GabrielArt/GabrielArt.html',
    imageLink: './Art/GabrielArt/ZTM.jpg',
    author: 'GabrielAvramescu',
    githubLink: 'https://github.com/GabrielAvramescu'
  },
  {
    artName: 'Pong',
    pageLink: './Art/danielalanholmes/index.html',
    imageLink: './Art/danielalanholmes/index.gif',
    author: 'Daniel Holmes',
    githubLink: 'https://github.com/danielalanholmes'
  },
  {
    artName: 'Wigglers',
    pageLink: './Art/kv/wiggle.html',
    imageLink: './Art/kv/wiggle.gif',
    author: 'khaivern',
    githubLink: 'https://github.com/khaivern'
  },
  {
    artName: 'Round360',
    pageLink: './Art/MHShayek/index.html',
    imageLink: './Art/MHShayek/round360.gif',
    author: 'MHShayek',
    githubLink: 'https://github.com/MHShayek'
  },
  {
    artName: 'animatoris',
    pageLink: './Art/animatoris/index.html',
    imageLink: './Art/animatoris/circle.gif',
    author: 'Mark Heathcliff',
    githubLink: 'https://github.com/saimark123'
  },
  {
    artName: 'EyeStrain',
    pageLink: './Art/MattRuetz/index.html',
    imageLink: './Art/MattRuetz/eyestrain.gif',
    author: 'MattRuetz',
    githubLink: 'https://github.com/MattRuetz'
  },
  {
    artName: 'Sun',
    pageLink: './Art/DaniM/sun.html',
    imageLink: './Art/DaniM/sun.gif',
    author: 'DaniMash',
    githubLink: 'https://github.com/dani-mashasha'
  },
  {
    artName: 'Modern Clock',
    pageLink: './Art/Tiziano/index.html',
    imageLink: './Art/Tiziano/clock.gif',
    author: 'Tiziano',
    githubLink: 'https://github.com/tizspagno'
  },
  {
    artName: 'Work of art',
    pageLink: './Art/Romano/index.html',
    imageLink: './Art/Romano/index.gif',
    author: 'Romano',
    githubLink: 'https://github.com/Mrschabs'
  },
  {
    pageLink: './Art/sanation/index.html',
    imageLink: './Art/sanation/trial.gif',
    author: 'Sajal',
    githubLink: 'https://github.com/sajalnayansingh'
  },
  {
    artName: 'Jo Ngono',
    pageLink: './Art/jongono/index.html',
    imageLink: './Art/jongono/jongono.png',
    author: 'inazrabuu',
    githubLink: 'https://github.com/inazrabuu'
  },
  {
    artName: 'poorly drawn pikachu',
    pageLink: "./Art/Sayed's Pikachu/Sayed's Pikachu.html",
    imageLink: "./Art/Sayed's Pikachu/img.gif",
    author: 'Sayed Husain',
    githubLink: 'https://github.com/Sayed-Husain'
  },
  {
    artName: 'colorful flower',
    pageLink: './Art/shai/index.html',
    imageLink: './Art/shai/animation.gif',
    author: 'Shytech1',
    githubLink: 'https://github.com/ShyTech1'
  },
  {
    artName: 'Pulse',
    pageLink: './Art/ogutu/index.html',
    imageLink: './Art/ogutu/giphy.gif',
    author: 'kennedy',
    githubLink: 'https://github.com/kennedy-ogutu'
  },
  {
    artName: 'ZTM Animation',
    pageLink: './Art/TC/index.html',
    imageLink: './Art/TC/ztm.gif',
    author: 'Terence',
    githubLink: 'https://github.com/TerenceChew'
  },
  {
    artName: 'Serene Animation',
    pageLink: './Art/sereneanimation/index.html',
    imageLink: './Art/sereneanimation/trance.gif',
    author: 'Serene',
    githubLink: 'https://github.com/meikuan23'
  },
  {
    artName: 'Slow_Bounce',
    pageLink: './Art/Slow_Bounce/index.html',
    imageLink: './Art/Slow_Bounce/Slow_Bounce.gif',
    author: 'MichaelClautice',
    githubLink: 'https://github.com/MichaelClautice'
  },
  {
    artName: 'Icymation',
    pagelink: './Art/icymation/icymation.html',
    imageLink: './Art/icymation/icymation.gif',
    author: 'Isai',
    githublink: 'https://github.com/isaicastro1'
  },
  {
    artName: 'boxslide',
    pageLink: './Art/AK47/anima.html',
    imageLink: './Art/AK47/boxslide.png',
    author: 'Anurag Kanungo',
    githubLink: 'https://github.com/Anuragcr'
  },
  {
    artName: 'letz ani',
    pageLink: './Art/letz/index.html',
    imageLink: './Art/letz/trans.gif',
    author: 'letz0703',
    githubLink: 'https://github.com/letz0703'
  },
  {
    artName: 'My Full-Stack Animation',
    pageLink: './Art/BrandonNSangma/index.html',
    imageLink: './Art/BrandonNSangma/fullstack.gif',
    author: 'Brandon N. Sangma',
    githubLink: 'https://github.com/brancore87'
  },
  {
    artName: 'radar-animation',
    pageLink: './Art/radar-animation/index.html',
    imageLink: './Art/radar-animation/radar.gif',
    author: 'Angel Orellana',
    githubLink: 'https://github.com/luisangel2895'
  },
  {
    artName: 'Parachute Guy',
    pageLink: './Art/barretoga/index.html',
    imageLink: './Art/barretoga/animation.gif',
    author: 'Gabriel Barreto',
    githubLink: 'https://github.com/barretoga'
  },
  {
    artName: 'Animated Bird',
    pageLink: './Art/sampConrad/index.html',
    imageLink: './Art/sampConrad/bird.gif',
    author: 'Conrado Sampaio',
    githubLink: 'https://github.com/sampconrad'
  },
  {
    artName: 'U-turn',
    pageLink: './Art/baraksArt.index.html',
    imageLink: './Art/baraksArt/U-turn.gif',
    author: 'Barak',
    githubLink: 'https://github.com/bcolovas'
  },
  {
    artName: 'Bouncing Balls DF',
    pageLink: './Art/bouncingdf/index.html',
    imageLink: './Art/bouncingdf/bouncingdf.gif',
    author: 'David Flores',
    githubLink: 'https://github.com/dflo55'
  },
  {
    artName: 'WAnimation',
    pageLink: './Art/WAnimation/index.html',
    imageLink: './Art/WAnimation/Animation.gif',
    author: 'WDevelopsWebApps',
    githubLink: 'https://github.com/WDevelopsWebApps'
  },
  {
    artName: 'textSlide',
    pageLink: './Art/textSlide/index.html',
    imageLink: './Art/textSlide/textSliding.gif',
    author: 'Lucas GM',
    githubLink: 'https://github.com/LucasGM17'
  },
  {
    artName: 'Loading Logo',
    pageLink: './Art/magedmohammed/index.html',
    author: 'Maged Mohammed',
    githubLink: 'https://github.com/magedmohammed834'
  },
  {
    artName: 'Green Loading',
    pageLink: './Art/KevinMaida/index.html',
    imageLink: './Art/KevinMaida/loadingGif.gif',
    author: 'Kevin Maida',
    githubLink: 'https://github.com/KevinMaida'
  },
  {
    artName: 'Simple Bounce',
    pageLink: './Art/ardiandharminto/index.html',
    imageLink: './Art/ardiandharminto/simple-bounce.gif',
    author: 'Ardian Dharminto',
    githubLink: 'https://github.com/ardiandharminto'
  },
  {
    pageLink: './Art/ZTM-Academy/index.html',
    imageLink: './Art/ZTM-Academy/ztm.gif',
    author: 'Denis',
    githubLink: 'https://github.com/denis11m'
  },
  {
    pageLink: './Art/evropa/index.html',
    imageLink: './Art/evropa/drift.gif',
    author: 'evropa',
    githubLink: 'https://github.com/evropa'
  },
  {
    artName: 'animatron_av',
    pageLink: './Art/animatron_av/index.html',
    imageLink: './Art/Joy/triangle/trance.gif',
    author: 'Alex',
    githubLink: 'https://github.com/averde1973'
  },
  {
    artName: 'animationzone',
    pageLink: './Art/animationzone/index.html',
    imageLink: './Art/animationzone/ezgif.com-gif-maker',
    author: 'Erez',
    githubLink: 'https://github.com/ErezAvni9'
  },
  {
    artName: 'Rolling Cat',
    pageLink: './Art/ssoppet1/index.html',
    imageLink: './Art/ssoppet1/cat.gif',
    author: 'Stacy',
    githubLink: 'https://github.com/ssoppet1'
  },
  {
    artName: 'brotation',
    pageLink: './Art/box-rotate-animation/index.html',
    imageLink: './Art/box-rotate-animation/brotation.gif',
    author: 'Andrey',
    githubLink: 'https://github.com/Life1sOk'
  },
  {
    artName: 'Loading animation',
    pageLink: './Art/graphitexhd/index.html',
    imageLink: './Art/graphitexhd/animation.gif',
    author: 'Graphitexhd',
    githubLink: 'https://github.com/graphitexhd'
  },
  {
    artName: 'Our Solar System',
    pageLink: './Art/bryanRillstone/index.html',
    imageLink: './Art/bryanRillstone/Solar-System.gif',
    author: 'Bryan Rillstone',
    githubLink: 'https://github.com/bryanrillstone'
  },
  {
    artName: 'viskarra',
    pageLink: './Art/viskarra/index.html',
    imageLink: './Art/viskarra/imgif.gif',
    author: 'Viskarra',
    githubLink: 'https://github.com/viskarra'
  },
  {
    artName: 'Chess Board Dance Floor',
    pageLink: './Art/Robin/index.html',
    imageLink: './Art/Robin/chessBoardDanceFloor.gif',
    author: 'Robin',
    githubLink: 'https://github.com/robinpunn'
  },
  {
    artName: 'Fishy',
    pageLink: './Art/Mayorman/index.html',
    imageLink: './Art/Mayorman/Fishy-Screen-Rec.gif',
    author: 'Mayowa',
    githubLink: 'https://github.com/Mayorman07'
  },
  {
    artName: 'The Beach',
    pageLink: './Art/Jon-Bull/index.html',
    imageLink: './Art/Jon-Bull/beach.gif',
    author: 'Jon',
    githubLink: 'https://github.com/Jon-Bull'
  },
  {
    artName: 'Loading screen',
    pageLink: './Art/ShueiYang/index.html',
    imageLink: './Art/ShueiYang/Loading.gif',
    author: 'ShueiYang',
    githubLink: 'https://github.com/ShueiYang'
  },
  {
    artName: 'Get Started',
    pageLink: './Art/imaadfakier/index.html',
    imageLink: './Art/imaadfakier/Loading.gif',
    author: 'Imaad Fakier',
    githubLink: 'https://github.com/imaadfakier'
  },
  {
    artName: 'BoxPM',
    pageLink: './Art/BoxPM/index.html',
    imageLink: './Art/BoxPM/trance2.gif',
    author: 'Pradeep',
    githubLink: 'https://github.com/Pmakaju'
  },
  {
    artName: 'Pendulam',
    pageLink: './Art/Pendulam/index.html',
    imageLink: './Art/Pendulam/swinging_pendulam.gif',
    author: 'Dinesh',
    githubLink: 'https://github.com/dinesh-729'
  },
  {
    artName: 'Wave Ring',
    pageLink: './Art/JinalPatel/Wavering/wavering.html',
    imageLink: './Art/JinalPatel/Wavering/wavering.gif',
    author: 'Jinal Patel',
    githubLink: 'https://github.com/JinalPatel17'
  },
  {
    artName: 'Samination',
    pageLink: './Art/Samination/index.html',
    imageLink: './Art/Samination/samination.gif',
    author: 'Sami',
    githubLink: 'https://github.com/samialmaradni97'
  },
  {
    artName: 'Esinnaton',
    pageLink: './Art/Esinnaton/index.html',
    imageLink: './Art/Esinnaton/transition.gif',
    author: 'Esinnation',
    githubLink: 'https://github.com/esinnation'
  },
  {
    artName: 'Spining Numbers',
    pageLink: './Art/jamesnjovu/index.html',
    imageLink: './Art/jamesnjovu/number.gif',
    author: 'Joy',
    githubLink: 'https://github.com/jamesnjovu'
  },
  {
    artName: 'CrazyBalls',
    pageLink: './Art/CrazyBalls/index.html',
    imageLink: './Art/CrazyBalls/balls.gif',
    author: 'Rohan Bobby',
    githubLink: 'https://github.com/rohanbobby01'
  },
  {
    artName: 'Simple Circle Animation',
    pageLink: './Art/simple_Circle_Animation/index.html',
    imageLink: './Art/Joy/simple_Circle_Animation/circle_animation.gif',
    author: 'dw',
    githubLink: 'https://github.com/dwthefirst'
  },
  {
    artName: 'Matrix Animation',
    pageLink: './Art/TenmaChinen/index.html',
    imageLink: './Art/TenmaChinen/matrix_animation.gif',
    author: 'Tenma Chinen',
    githubLink: 'https://github.com/TenmaChinen'
  },
  {
    artName: 'Crazy Cat',
    pageLink: './Art/sikumiku/index.html',
    imageLink: './Art/sikumiku/crazy_cat.gif',
    author: 'Sigrid',
    githubLink: 'https://github.com/sikumiku'
  },
  {
    artName: 'Magic',
    pageLink: './Art/dmwspace/index.html',
    imageLink: './Art/dmwspace/magic.gif',
    author: 'Dean',
    githubLink: 'https://github.com/dmwspace'
  },
  {
    artName: 'Button Effect',
    pageLink: './Art/Jatin-7/index.html',
    imageLink: './Art/Jatin-7/btn.gif',
    author: 'Jatin-7',
    githubLink: 'https://github.com/Jatin-7'
  },
  {
    artName: 'Bird Animation',
    pageLink: './Art/bird_animation/index.html',
    imageLink: './Art/bird_animation/bird-animation.gif',
    author: 'Tarun Mankar',
    githubLink: 'https://github.com/tarunmankar'
  },
  {
    artName: 'Rainbow Circle',
    pageLink: './Art/Mengnan_Wang/rainbow_circle.html',
    imageLink: './Art/Mengnan_Wang/rainbow_circle.gif',
    author: 'Mengnan Wang',
    githubLink: 'https://github.com/Mengnan-Wang'
  },
  {
    artName: 'Phillys Animation',
    pageLink: './Art/phillysrevenge/index.html',
    imageLink: './Art/phillysrevenge/web.gif',
    author: 'phillysrevenge',
    githubLink: 'https://github.com/phillysrevenge'
  },
  {
    artName: 'largebox',
    pageLink: './Art/largebox/index.html',
    imageLink: './Art/largebox/box.gif',
    author: 'rajmishra-47',
    githubLink: 'https://github.com/rajmishra-47'
  },
  {
    artName: 'Robot-2.0',
    pageLink: './Art/Robot-2.0/index.html',
    imageLink: './Art/Robot-2.0/robo.gif',
    author: 'Nabil Ahmed',
    githubLink: 'https://github.com/nabil-github0'
  },
  {
    artName: 'Damian Box',
    pageLink: './Art/DamiAnim/index.html',
    imageLink: './Art/DamiAnim/giphy.gif',
    author: 'Damian Padilla',
    githubLink: 'https://github.com/Damianpad'
  },
  {
    artName: 'Pretty-Simple',
    pageLink: './Art/Asier/index.html',
    imageLink: './Art/Asier/Pretty-Simple.gif',
    author: 'Asier-D-Reveire',
    githubLink: 'https://github.com/Asier-D-Reveire'
  },
  {
    artName: 'Can You Feel My Heartbeat',
    pageLink: './Art/can-you-feel-my-heartbeat/index.html',
    imageLink: './Art/can-you-feel-my-heartbeat/heartbeat.png',
    author: 'Vanessa Vun',
    githubLink: 'https://github.com/vanessavun'
  },
  {
    artName: 'Straight lines',
    pageLink: './Art/artinator/index.html',
    imageLink: './Art/artinator/art.png',
    author: 'Scraper232',
    githubLink: 'https://github.com/scraper232'
  },
  {
    artName: 'Glowing 3 Circles',
    pageLink: './Art/josephld/index.html',
    imageLink: './Art/josephld/glowing_circles.gif',
    author: 'Leandre Derpo',
    githubLink: 'https://github.com/LeandreDerpo'
  },
  {
    artName: 'Quoters',
    pageLink: './Art/Quoters/index.html',
    imageLink: './Art/Quoters/giphy.gif',
    author: 'Arif Wibawa',
    githubLink: 'https://github.com/wibawaarif'
  },
  {
    artName: 'USAfloridaUSA',
    pageLink: './Art/usa-florida-usa/index.html',
    imageLink: './Art/usa-florida-usa/USAfloridaUSA.gif',
    author: 'Stephen Eith',
    githubLink: 'https://github.com/eith71'
  },
  {
    artName: 'Heart beat and pulse',
    pageLink: './Art/Luisa/index.html',
    imageLink: './Art/Luisa/HeartBeat.gif',
    author: 'Luisa Bowie',
    githubLink: 'https://github.com/Tala101'
  },
  {
    artName: '1Abel-Animate',
    pageLink: './Art/1Abel-Animate/index.html',
    imageLink: './Art/1Abel-Animate/1abel.gif',
    author: 'perez11abel',
    githubLink: 'https://github.com/perez11abel'
  },
  {
    artName: 'Snow and Rain Animation',
    pageLink: './Art/Snow_Animation/index.html',
    imageLink: './Art/Snow_Animation/Snow_Rain_Animation.gif',
    author: 'Mosespt',
    githubLink: 'https://github.com/Mosespt'
  },
  {
    artName: 'Color Palette with Pure CSS Animation',
    pageLink: './Art/color-palette-with-pure-css-animation/dist/index.html',
    imageLink: './Art/color-palette-with-pure-css-animation/animation.gif',
    author: 'julien muke',
    githubLink: 'https://github.com/julien-muke'
  },
  {
    artName: "That's rotating!!",
    pageLink: './Art/Rotating/index.html',
    imageLink: './Art/Rotating/Rotation.gif',
    author: 'Vito Chu',
    githubLink: 'https://github.com/VitoChuChu'
  },
  {
    artName: 'example animation',
    pageLink: './Art/emanuelretamozo/index.html',
    imageLink: './Art/emanuelretamozo/example.gif',
    author: 'Emanuel Retamozo',
    githubLink: 'https://github.com/emanuelretamozo'
  },
  {
    artName: 'Bouncy Ball',
    pageLink: './Art/Valadot/index.html',
    imageLink: './Art/Valadot/bouncy-ball.gif',
    author: 'Valadot',
    githubLink: 'https://github.com/Valadot'
  },
  {
    artName: 'Snow Fall',
    pageLink: './Art/snow-fall/index.html',
    imageLink: './Art/snow-fall/snow-fall.gif',
    author: 'MAHA Labs',
    githubLink: 'https://github.com/mahalabs'
  },
  {
    artName: 'css_anishape-1.0',
    pageLink: './Art/css_anishape-1.0/index.html',
    imageLink: './Art/css_anishape-1.0/css-anishape-s1.jpg',
    author: 'Dwight',
    githubLink: 'https://github.com/DwightMckenzie'
  },
  {
    artName: 'Simple Hover Rotaton Animation',
    pageLink: './Art/jaReaps/index.html',
    imageLink: './Art/Joy/jaReaps/Rotation Animation.gif',
    author: 'Jon',
    githubLink: 'https://github.com/jonreapsome'
  },
  {
    artName: 'CSS_Magic',
    pageLink: './Art/CSS_Magic/index.html',
    imageLink: './Art/CSS_Magic/Move.gif',
    author: 'Subhadip',
    githubLink: 'https://github.com/SubhadipMaji'
  },
  {
    artName: 'Color Flip Cards',
    pageLink: './Art/Flipping/index.html',
    imageLink: './Art/Flipping/gif.gif',
    author: 'AspiringMay2022',
    githubLink: 'https://github.com/AspiringMay2022'
  },
  {
    artName: 'Square',
    pageLink: './Art/Square/square.html',
    imageLink: './Art/Square/square.gif',
    author: 'Nico',
    githubLink: 'https://github.com/nsherban1'
  },
  {
    artName: 'Sun Rise and Set',
    pageLink: './Art/mikerobards/index.html',
    imageLink: './Art/mikerobards/sunrise-set.gif',
    author: 'mikerobards',
    githubLink: 'https://github.com/mikerobards'
  },
  {
    artName: 'GeminiSpace',
    pageLink: './Art/GeminiSpace/index.html',
    imageLink: './Art/GeminiSpace/space.gif',
    author: 'Saviour',
    githubLink: 'https://github.com/GeminiSpace'
  },
  {
    artName: 'The rolling and spinning football',
    pageLink: './Art/Nomishka/index.html',
    imageLink: './Art/Football.png',
    author: 'Nomishka',
    githubLink: 'https://github.com/Nomishka'
  },
  {
    artName: 'Infinite Circle Loop',
    pageLink: './Art/InfiniteCircleLoop/index.html',
    imageLink: './Art/InfiniteCircleLoop/infinitecircleloop.gif',
    author: 'Giselle',
    githubLink: 'https://github.com/gisellerx'
  },
  {
    artName: 'Updown',
    pageLink: './Art/updown/index.html',
    imageLink: './Art/updown/updown.gif',
    author: 'Nueng',
    githubLink: 'https://github.com/AlgorithmNueng'
  },
  {
    artName: 'cajaheart',
    pageLink: './Art/erikanimation/corazon.html',
    imageLink: './Art/erikanimation/corazon.gif',
    author: 'Erika',
    githubLink: 'https://github.com/erikaaquino'
  },
  {
    artName: 'Colorful Heart',
    pageLink: './Art/cr-animation/index.html',
    imageLink: './Art/cr-animation/index.html/colorful-heart.png',
    author: 'Cristina',
    githubLink: 'https://github.com/crsecu'
  },
  {
    artName: 'wink',
    pageLink: './Art/Robrigado/index.html',
    imageLink: './Art/Robrigado/wink.gif',
    author: 'Robrigado',
    githubLink: 'https://github.com/Robrigado'
  },
  {
    artName: 'mrsanim',
    pageLink: './Art/mrsanim/index.html',
    imageLink: './Art/mrsanim/mrsanim.png',
    author: 'Adi',
    githubLink: 'https://github.com/adimrs'
  },
  {
    artName: 'Loader',
    pageLink: './Art/Loader/index.html',
    author: 'Cristi Manea',
    githubLink: 'https://github.com/cristimanea26'
  },
  {
    artName: 'click to stop',
    pageLink: './Art/cssanimacja/index.html',
    imageLink: 'css.png',
    author: 'Mateusz',
    githubLink: 'https://github.com/mateuszsnieg'
  },
  {
    artName: 'A Square Circus',
    pageLink: './Art/aSquareCircus/index.html',
    imageLink: './Art/aSquareCircus/SquareControl.gif',
    author: 'Abdul Rahim',
    githubLink: 'https://github.com/arx0x0'
  },
  {
    artName: 'css-glow-effect-animation',
    pageLink: './Art/css-glow-effect-animation/index.html',
    imageLink: './Art/css-glow-effect-animation/glow.png',
    author: 'tidz',
    githubLink: 'https://github.com/john-tidz'
  },
  {
    artName: 'Lithuania',
    pageLink: './Art/MiUlon/index.html',
    imageLink: './Art/MiUlon/lithuania.gif',
    author: 'MiUlon',
    githubLink: 'https://github.com/MiUlon'
  },
  {
    artName: 'yuki',
    pageLink: './Art/yuki/index.html',
    imageLink: './Art/yuki/yuki.gif',
    author: 'rachel',
    githubLink: 'https://github.com/rchin8877'
  },
  {
    artName: 'AnimateManas',
    pageLink: './Art/AnimatManas/index.html',
    imageLink: './Art/AnimatManas/ZTM_animation.gif',
    author: 'Manas',
    githubLink: 'https://github.com/ManasKumar111'
  },
  {
    artName: 'Glowing orb',
    pageLink: './Art/Glowing-orb/index.html',
    imageLink: './Art/Glowing-orb/glow.png',
    author: 'RubenVerkuylen',
    githubLink: 'https://github.com/rubenverkuylen'
  },
  {
    artName: 'car-animation',
    pageLink: './Art/car-animation/index.html',
    imageLink: './Art/car-animation',
    author: 'Markus',
    githubLink: 'https://github.com/Markus-Sm'
  },
  {
    artName: 'Dummy Animation',
    pageLink: './Art/dummy_me/index.html',
    imageLink: './Art/dummy_me/dummy.gif',
    author: 'Mansi',
    githubLink: 'https://github.com/manasi-20'
  },
  {
    artName: 'moving_choices',
    pageLink: './Art/Katana/index.html',
    imageLink: './Art/Katana/bounce-choice.GIF',
    author: 'Katana',
    githubLink: 'https://github.com/katanaji'
  },
  {
    artName: 'SpinnieStar3',
    pageLink: './Art/Joshua/SpinnieStar3.html',
    imageLink: './Art/Joshua/goldstar.GIF',
    author: 'Josdadev',
    githubLink: 'https://github.com/Josdadev'
  },
  {
    artName: 'Dive Into Space',
    pageLink: './Art/Dive Into Space/index.html',
    imageLink: './Art/Dive Into Space/space.gif',
    author: 'Kareem Abd El-Moneam',
    githubLink: 'https://github.com/KareemMoneeam'
  },
  {
    artName: 'Moving Colors',
    pageLink: './Art/Moving Colors/index.html',
    imageLink: './Art/Moving Colors/MovingColors.gif',
    author: 'cjhaspenfalls',
    githubLink: 'https://github.com/cjhaspenfalls'
  },
  {
    artName: 'Rotating Number Cards',
    pageLink: './Art/victor-anderson/index.html',
    imageLink: './Art/victor-anderson/index.gif',
    author: 'Victor Anderson',
    githubLink: 'https://github.com/realvicandy'
  },
  {
    artName: 'Living Robot',
    pageLink: './Art/greywind/index.html',
    imageLink: './Art/greywind/greywind.gif',
    author: 'George',
    githubLink: 'https://github.com/greyXwind'
  },
  {
    artName: 'loading circle',
    pageLink: './Art/loading-circle/index.html',
    imageLink: './Art/greywind/circle.gif',
    author: 'Olayinka',
    githubLink: 'https://github.com/KOLEAJEOLAYINKA'
  },
  {
    artName: 'Factory',
    pageLink: './Art/SEN-RAD/index.html',
    imageLink: './Art/SEN-RAD/factory.gif',
    author: 'SEN-RAD',
    githubLink: 'https://github.com/SEN-RAD'
  },

  {
    artName: 'Water Animation',
    pageLink: './Art/Water Animation/index.html',
    imageLink: './Art/Water Animation/Water.gif',
    author: 'CodeChelsea',
    githubLink: 'https://github.com/codechelsea'
  },
  {
    artName: 'Halloween',
    pageLink: './Art/AashiGoel/index.html',
    imageLink: './Art/AashiGoel/Halloween.gif',
    author: 'Aashi Goel',
    githubLink: 'https://github.com/AashiGoel'
  },
  {
    artName: 'Rectangloom',
    pageLink: './Art/Rectangloom/index.html',
    imageLink: './Art/Rectangloom/rectangloom.gif',
    author: 'Emines',
    githubLink: 'https://github.com/emines0'
  },
  {
    artName: 'Cards',
    pageLink: './Art/Sak/index.html',
    imageLink: './Art/Joy/Sak/image1.gif',
    author: 'Sak',
    githubLink: 'https://github.com/sakshimudrale'
  },
  {
    artName: 'Snow',
    pageLink: './Art/Snow/index.html',
    imageLink: './Art/Snow/snow.gif',
    author: 'K-Wiczling',
    githubLink: 'https://github.com/K-Wiczling'
  },
  {
    artName: 'Bouncy Balls',
    pageLink: './Art/Paarit/index.html',
    imageLink: './Art/Paarit/BallBounce.gif',
    author: 'Paarit',
    githubLink: 'https://github.com/paarit'
  },
  {
    artName: 'Good Luck',
    pageLink: './Art/YYarts/index.html',
    imageLink: './Art/YYarts/YYarts.gif',
    author: 'Chee Yen',
    githubLink: 'https://github.com/yyyen93'
  },
  {
    artName: 'color fan',
    pageLink: './Art/raman project/project.html',
    imageLink: './Art/raman project/project.gif',
    author: 'raman2482',
    githubLink: 'https://github.com/raman2482'
  },
  {
    artName: 'Animated-Cube-Slider',
    pageLink: './Art/Animated-Cube-Slider/index.html',
    imageLink: './Art/Animated-Cube-Slider/Animated.gif',
    author: 'Anayat',
    githubLink: 'https://github.com/anayatkhan1'
  },
  {
    artName: 'Natinats',
    pageLink: './Art/Natinats/index.html',
    imageLink: './Art/Natinats/nata.gif',
    author: 'Natalia',
    githubLink: 'https://github.com/nquirogac'
  },
  {
    artName: 'The art of patience',
    pageLink: './Art/Animation-Gtn/index.html',
    imageLink: './Art/Animation-Gtn/art.gif',
    author: 'Iulia Gtn',
    githubLink: 'https://github.com/Iulia-Gaitanaru'
  },
  {
    artName: 'BHARAT',
    pageLink: './Art/BHARAT/index.html',
    imageLink: './Art/BHARAT/BHARAT.gif',
    author: 'mbera99',
    githubLink: 'https://github.com/mbera99'
  },
  {
    artName: 'Ducky',
    pageLink: './Art/cpk3/index.html',
    imageLink: './Art/cpk3/Ducky.gif',
    author: 'cpk3',
    githubLink: 'https://github.com/cpk3'
  },
  {
    artName: '3D spinning cube',
    pageLink: './Art/ManishM/index.html',
    imageLink: './Art/ManishM/3dcube.gif',
    author: 'Manish Mandal',
    githubLink: 'https://github.com/manishdevelops'
  },
  {
    pageLink: '.Art/yashraj2003e/index.html',
    imageLink: '.Art/yashraj20033/animation.gif',
    author: 'Yashraj',
    githubLink: 'https://github.com/yashraj2003e'
  },
  {
    artName: 'Rolling Happy',
    pageLink: './Art/animatorn/index.html',
    imageLink: './Art/marion/smiles.gif',
    author: 'Marion',
    githubLink: 'https://github.com/marionjudy13'
  },
  {
    artName: 'Star',
    pageLink: './Art/Joy/Star/index.html',
    imageLink: './Art/Joy/Star/screenshot.png',
    author: 'Yapakazul',
    githubLink: 'https://github.com/Yapakazul'
  },
  {
    artName: 'Spinning Button',
    pageLink: './Art/nfluk/index.html',
    imageLink: './Art/nfluk/Screenshot.png',
    author: 'nfluk',
    githubLink: 'https://github.com/nfluk'
  },
  {
    artName: 'Detonation Button',
    pageLink: './Art/detonate-button/index.html',
    imageLink: './Art/detonate-button/detonate-button.gif',
    author: 'carv066',
    githubLink: 'https://github.com/carv0066'
  },
  {
    artName: 'Rolling',
    pageLink: './Art/OrnitCG/index.html',
    imageLink: './Art/OrnitCG/myGif.html',
    author: 'OrnitCG',
    githubLink: 'https://github.com/ornitcg'
  },
  {
    artName: "Aayush's 3D Card",
    pageLink: './Art/AayushNair/3d/index.html',
    imageLink: './Art/AayushNair/3d/style.css',
    author: 'Aayush',
    githubLink: 'https://github.com/aayushnr'
  },
  {
    artName: 'Bouncing Ball',
    pageLink: './Art/ball/index.html',
    imageLink: './Art/ball/bouncing-ball.gif',
    author: 'Varian1',
    githubLink: 'https://github.com/varian1'
=======
    artName: 'AnimateIbaad',
    pageLink: './Art/Ibaad/animate.html',
    imageLink: './Art/Ibaad/animationimagehover.gif',
    author: 'Ibaad',
    githubLink: 'https://github.com/ibaaddurrani'
>>>>>>> 6dc75799
  }
];

// +--------------------------------------------------------------------------------+
// +                                                                                +
// +                  YOU DO NOT NEED TO CHANGE ANYTHING BELOW THIS                 +
// +                                                                                +
// +--------------------------------------------------------------------------------+

// Creates cards from the array above
// You don't need to modify this
let contents = [];
Shuffle(cards).forEach((c) => {
  contents.push([
    `<li class="card">` +
      `<a href='${c.pageLink}'>` +
      `<img class="art-image" src='${c.imageLink}' alt='${c.artName}' />` +
      `</a>` +
      `<div class="flex-content">` +
      `<a href='${c.pageLink}'><h3 class="art-title">${c.artName}</h3></a>` +
      `<p class='author'><a href="${c.githubLink}" target="_blank"><i class="fab fa-github"></i> ${c.author}</a> </p>` +
      `</div>` +
      `</li>`
  ]);
});

document.getElementById('cards').innerHTML = contents;

function Shuffle(o) {
  for (
    var j, x, i = o.length;
    i;
    j = parseInt(Math.random() * i), x = o[--i], o[i] = o[j], o[j] = x
  );
  return o;
}<|MERGE_RESOLUTION|>--- conflicted
+++ resolved
@@ -7,7 +7,6 @@
     githubLink: 'https://github.com/royranger'
   },
   {
-<<<<<<< HEAD
     artName: 'Burger Menu',
     pageLink: './Art/mctrl/burger.html',
     imageLink: './Art/mctrl/burger.gif',
@@ -6180,13 +6179,13 @@
     imageLink: './Art/ball/bouncing-ball.gif',
     author: 'Varian1',
     githubLink: 'https://github.com/varian1'
-=======
+  },
+  {
     artName: 'AnimateIbaad',
     pageLink: './Art/Ibaad/animate.html',
     imageLink: './Art/Ibaad/animationimagehover.gif',
     author: 'Ibaad',
-    githubLink: 'https://github.com/ibaaddurrani'
->>>>>>> 6dc75799
+    githubLink: 'https://github.com/ibaaddurrani
   }
 ];
 
