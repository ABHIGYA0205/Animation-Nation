--- conflicted
+++ resolved
@@ -4898,16 +4898,12 @@
     imageLink: '.Art/Szo89/animation.png',
     author: 'Susana',
     githubLink: 'https://github.com/Szo89'
-<<<<<<< HEAD
-
   }
   {
     pageLink: '.Art/Rcj1/index.html',
     imageLink: '.Art/Rcj1/animated.gif',
     author: 'Rcj1',
     githubLink: 'https://github.com/rcj1'
-    
-=======
   },
   {
     artName: 'Rotate Hover Color',
@@ -4940,7 +4936,6 @@
     imageLink: './Art/shake/file.gif',
     author: 'yoududecomposer',
     githubLink: 'https://github.com/yourdudecomposer'
->>>>>>> 3ad98304
   }
 ];
 
