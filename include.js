--- conflicted
+++ resolved
@@ -652,14 +652,13 @@
     githubLink: 'https://github.com/varunrmantri23'
   },
   {
-<<<<<<< HEAD
     artName: 'Bouncing Ball Animation',
     pageLink: './Art/NegativE333/bouncing.html',
     imageLink: './Art/NegativE333/bouncing.gif',
     author: 'NegativE333',
     githubLink: 'https://github.com/NegativE333'
   },
-=======
+  {
     artName: 'moving box',
     pageLink: './Art/Esinnation/index.html',
     imageLink: './Art/dmdiamond79/animation.gif',
@@ -701,7 +700,6 @@
     author: 'Divyansh',
     githubLink: 'https://github.com/okaydivyansh'
   }
->>>>>>> a877f7a4
 ];
 
 // +--------------------------------------------------------------------------------+
