let cards = [
  {
    artName: 'That Animation',
    pageLink: './Art/MaKloudz/index.html',
    imageLink: './Art/MaKloudz/dat-animation.gif',
    author: 'Blessing Mutava',
    githubLink: 'https://github.com/MaKloudz'
  },
  {
    artName: 'animatron',
    pageLink: './Art/animatron/index.html',
    imageLink: './Art/animatron/trance.gif',
    author: 'nick981837',
    githubLink: 'https://github.com/nick981837'
  },
  {
    artName: 'ZTM Animation',
    pageLink: './Art/EricPuskas/index.html',
    imageLink: './Art/EricPuskas/index.gif',
    author: 'Eric Puskas',
    githubLink: 'https://github.com/EricPuskas'
  },
  {
    artName: 'LSD Rainbow Trip: Phase 1',
    pageLink: './Art/AbsMechanik/index.html',
    imageLink: './Art/AbsMechanik/AbsMechanik_Animation.gif',
    author: 'AbsMechanik',
    githubLink: 'https://github.com/AbsMechanik'
  },
  {
    artName: 'Christmas Lights',
    pageLink: './Art/Futuregit/index.html',
    imageLink: './Art/Futuregit/Christmas-Lights.gif',
    author: 'Futuregit',
    githubLink: 'https://github.com/Futuregit'
  },
  {
    artName: 'space zoo',
    pageLink: './Art/space_zoo/index.html',
    imageLink: './Art/space_zoo/space_zoo.gif',
    author: 'yuwenGithub',
    githubLink: 'https://github.com/yuwenGithub'
  },
  {
    artName: 'Fruit Dancing',
    pageLink: './Art/carlacentenor/index.html',
    imageLink: './Art/carlacentenor/fruit.gif',
    author: 'carlacentenor',
    githubLink: 'https://github.com/carlacentenor'
  },
  {
    artName: 'eyes',
    pageLink: './Art/eyes/index.html',
    imageLink: './Art/eyes/eyes.gif',
    author: 'yuwenGithub',
    githubLink: 'https://github.com/yuwenGithub'
  },
  {
    artName: 'Spooktober Hacktoberfest',
    pageLink: './Art/FredAmartey/index.html',
    imageLink: './Art/FredAmartey/thumbnaill.gif',
    author: 'Fred Amartey',
    githubLink: 'https://github.com/FredAmartey'
  },
  {
    artName: 'Star Wars?',
    pageLink: './Art/henryvalbuena/index.html',
    imageLink: './Art/henryvalbuena/index.gif',
    author: 'Henry Valbuena',
    githubLink: 'https://github.com/henryvalbuena'
  },
  {
    artName: 'The Ripple',
    pageLink: './Art/Anmol2/index.html',
    imageLink: './Art/Anmol2/ripple.png',
    author: 'Anmol',
    githubLink: 'https://github.com/Anmol270900'
  },
  {
    artName: 'Rainbow loader',
    pageLink: './Art/ka-hn/rainbow.html',
    imageLink: './Art/ka-hn/rainbow.gif',
    author: 'Karim Hussain',
    githubLink: 'https://github.com/ka-hn'
  },
  {
    artName: 'Action Cam',
    pageLink: './Art/Donovan/index.html',
    imageLink: './Art/Donovan/pureCSS-animation.gif',
    author: 'Donovan Hunter',
    githubLink: 'https://github.com/dhdcode'
  },
  {
    artName: 'The Sun',
    pageLink: './Art/Anmol/index.html',
    imageLink: './Art/Anmol/sun.png',
    author: 'Anmol',
    githubLink: 'https://github.com/Anmol270900'
  },
  {
    artName: 'Flashing Pumpkin',
    pageLink: './Art/KatrinaRose14/index.html',
    imageLink: './Art/KatrinaRose14/FlashingPumpkin.gif',
    author: 'Katrina Yates',
    githubLink: 'https://github.com/KatrinaRose14'
  },
  {
    artName: 'Flipbox',
    pageLink: './Art/Prasheel/index.html',
    imageLink: './Art/Prasheel/flip.gif',
    author: 'Prasheel Soni',
    githubLink: 'https://github.com/ps011'
  },
  {
    artName: '2019 Wave',
    pageLink: './Art/chris-aqui/index.html',
    imageLink: './Art/chris-aqui/2019-jump.gif',
    author: 'Christine Aqui',
    githubLink: 'https://github.com/christine-aqui'
  },
  {
    artName: 'Hover Button Animation',
    pageLink: './Art/Vipul/hover.html',
    imageLink: './Art/Vipul/Screenshot2.png',
    author: 'Vipul',
    githubLink: 'https://github.com/vipuljain08'
  },
  {
    artName: 'Start From Zero',
    pageLink: './Art/Robihdy/index.html',
    imageLink: './Art/Robihdy/start-from-zero.png',
    author: 'Robihdy',
    githubLink: 'https://github.com/Robihdy'
  },
  {
    artName: 'Local Host metaphor',
    pageLink: './Art/Akbar-Cyber/index.html',
    imageLink: './Art/Prateek/localhost.png',
    author: 'Prateek',
    githubLink: 'https://github.com/prateekpatrick'
  },
  {
    artName: 'Akbar-Cyber',
    pageLink: './Art/Akbar-Cyber/index.html',
    imageLink: './Art/Akbar-Cyber/akbar.gif',
    author: 'Akbar',
    githubLink: 'https://github.com/Akbar-Cyber'
  },
  {
    artName: 'Sliding Lines',
    pageLink: './Art/erics0n/sliding-lines/index.html',
    imageLink: './Art/erics0n/sliding-lines/image.gif',
    author: 'erics0n',
    githubLink: 'https://github.com/erics0n'
  },
  {
    artName: 'Triangle',
    pageLink: './Art/Joy/triangle/triangle.html',
    imageLink: './Art/Joy/triangle/triangle.gif',
    author: 'Joy',
    githubLink: 'https://github.com/royranger'
  },
  {
    artName: 'Cube',
    pageLink: './Art/Joy/cube/cube.html',
    imageLink: './Art/Joy/cube/cube.gif',
    author: 'Joy',
    githubLink: 'https://github.com/royranger'
  },
  {
    artName: 'Burger Menu',
    pageLink: './Art/mctrl/burger.html',
    imageLink: './Art/mctrl/burger.gif',
    author: 'Martina',
    githubLink: 'https://github.com/mctrl'
  },
  {
    artName: 'Square Loader',
    pageLink: './Art/Hemant/index.html',
    imageLink: './Art/Hemant/loader.gif',
    author: 'Hemant Garg',
    githubLink: 'https://github.com/hemant-garg'
  },
  {
    artName: 'wake up, neo...',
    pageLink: './Art/samirjouni/TributeToTheMatrix.html',
    imageLink: './Art/samirjouni/sample.gif',
    author: 'Samir Jouni',
    githubLink: 'https://github.com/samirjouni'
  },
  {
    artName: 'Tribute To COD4MW',
    pageLink: './Art/samirjouni2/index.html',
    imageLink: './Art/samirjouni2/sample.gif',
    author: 'Samir Jouni',
    githubLink: 'https://github.com/samirjouni'
  },
  {
    artName: 'Planet',
    pageLink: './Art/ArthurDoom/planet.html',
    imageLink: './Art/ArthurDoom/planet.gif',
    author: 'ArthurDoom',
    githubLink: 'https://github.com/ArthurDoom'
  },
  {
    artName: 'SquarPy',
    pageLink: './Art/Utkarsh/index.html',
    imageLink: './Art/Utkarsh/hack.gif',
    author: 'utkarsh',
    githubLink: 'https://github.com/Utkarsh2604'
  },
  {
    artName: 'Circle',
    pageLink: './Art/Oliver/Circle.html',
    imageLink: './Art/Oliver/circle.gif',
    author: 'Oliver',
    githubLink: 'https://github.com/oliver-gomes'
  },
  {
    artName: 'Ellipse Loader',
    pageLink: './Art/VaibhavKhulbe/EllipseLoader.html',
    imageLink: './Art/VaibhavKhulbe/ellipseLoader.gif',
    author: 'Vaibhav Khulbe',
    githubLink: 'https://github.com/Kvaibhav01'
  },
  {
    artName: 'Simple Loader',
    pageLink: './Art/soumsps/simpleload.html',
    imageLink: './Art/soumsps/sample.gif',
    author: 'Soumendu Sinha',
    githubLink: 'https://github.com/soumsps'
  },
  {
    artName: 'Rollodex',
    pageLink: './Art/Shruti/rolling.html',
    imageLink: './Art/Shruti/rolling.gif',
    author: 'Shruti',
    githubLink: 'https://github.com/shruti49'
  },
  {
    artName: 'Cute Cat',
    pageLink: './Art/Alghi/cat.html',
    imageLink: './Art/Alghi/cat.gif',
    author: 'Alghi',
    githubLink: 'https://github.com/darklordace'
  },
  {
    artName: 'ZtM Text',
    pageLink: './Art/Di4iMoRtAl/ZtM_text_animation.html',
    imageLink: './Art/Di4iMoRtAl/ZtM_animation.gif',
    author: 'Di4iMoRtAl',
    githubLink: 'https://github.com/dppeykov'
  },
  {
    artName: 'Circles',
    pageLink: './Art/Bhuvana/circles.html',
    imageLink: './Art/Bhuvana/circles.gif',
    author: 'Bhuvana',
    githubLink: 'https://github.com/bhuvana-guna'
  },
  {
    artName: 'Bird',
    pageLink: './Art/Bhuvana/bird.html',
    imageLink: './Art/Bhuvana/bird.gif',
    author: 'Bhuvana',
    githubLink: 'https://github.com/bhuvana-guna'
  },
  {
    artName: 'Loader',
    pageLink: './Art/Bhuvana/loader.html',
    imageLink: './Art/Bhuvana/loader.gif',
    author: 'Bhuvana',
    githubLink: 'https://github.com/bhuvana-guna'
  },
  {
    artName: 'Simple blinking loading circles',
    pageLink: './Art/Rahul/index.html',
    imageLink: './Art/Rahul/loading.gif',
    author: 'Rahul',
    githubLink: 'https://github.com/kohli6010'
  },
  {
    artName: 'Css Pulse',
    pageLink: './Art/Aszmel/pulse.html',
    imageLink: './Art/Aszmel/css_pulse.gif',
    author: 'Aszmel',
    githubLink: 'https://github.com/Aszmel'
  },
  {
    artName: 'Circle Bounce',
    pageLink: './Art/Edmund/index.html',
    imageLink: './Art/Edmund/circle-bounce.gif',
    author: 'Edmund',
    githubLink: 'https://github.com/edmund1645'
  },
  {
    artName: 'Heart Beating',
    pageLink: './Art/Regem/index.html',
    imageLink: './Art/Regem/heart.jpg',
    author: 'Regem',
    githubLink: 'https://github.com/GemzBond'
  },
  {
    artName: 'Fading Circles',
    pageLink: './Art/Ankit/fadeCircle.html',
    imageLink: './Art/Ankit/fadeCircles.png',
    author: 'Ankit Srivastava',
    githubLink: 'https://github.com/a18nov'
  },
  {
    artName: 'Hacktoberfest 2019',
    pageLink: './Art/jpk3lly/animation.html',
    imageLink: './Art/jpk3lly/JPs_Animation_GIF.gif',
    author: 'jpk3lly',
    githubLink: 'https://github.com/jpk3lly'
  },
  {
    artName: 'Name Rotator',
    pageLink: './Art/Meet/name.html',
    imageLink: './Art/Meet/name.gif',
    author: 'Meet',
    githubLink: 'https://github.com/Meet1103'
  },
  {
    artName: 'Ball Rotator',
    pageLink: './Art/Bibekpreet/index.html',
    imageLink: './Art/Bibekpreet/ball.gif',
    author: 'Bibekpreet',
    githubLink: 'https://github.com/bibekpreet99'
  },
  {
    artName: 'ephiphany',
    pageLink: './Art/OctavianIlies/index.html',
    imageLink: './Art/OctavianIlies/ephiphany.gif',
    author: 'OctavianIlies',
    githubLink: 'https://github.com/OctavianIlies'
  },
  {
    artName: 'Loading',
    pageLink: './Art/jh1992jh/loading.html',
    imageLink: './Art/jh1992jh/loading.gif',
    author: 'jh1992jh',
    githubLink: 'https://github.com/jh1992jh'
  },
  {
    artName: 'ZTM Colors',
    pageLink: './Art/Godnon/index.html',
    imageLink: './Art/Godnon/ZTMcAnim.gif',
    author: 'Godnon',
    githubLink: 'https://github.com/godnondsilva'
  },
  {
    artName: 'Hover Effect',
    pageLink: './Art/Shubhankar/index.html',
    imageLink: './Art/Shubhankar/hackoctober.gif',
    author: 'Shubhankar',
    githubLink: 'https://github.com/shubhdwiv12'
  },
  {
    artName: 'Bouncing Fading Circles',
    pageLink: './Art/AyoubIssaad/index.html',
    imageLink: './Art/AyoubIssaad/BouncingFadingCircles.gif',
    author: 'AyoubIssaad',
    githubLink: 'https://github.com/AyoubIssaad'
  },
  {
    artName: '5 balls preloader',
    pageLink: './Art/Nnaji-Victor/index.html',
    imageLink: './Art/Nnaji-Victor/5_balls.gif',
    author: 'Nnaji Victor',
    githubLink: 'https://github.com/Nnaji-Victor'
  },
  {
    artName: 'ZTM Bouncer',
    pageLink: './Art/Josia/bouncer.html',
    imageLink: './Art/Josia/ztmbouncer.gif',
    author: 'Josia Rodriguez',
    githubLink: 'https://github.com/josiarod'
  },
  {
    artName: 'Hacktober loading animation',
    pageLink: './Art/mehul1011/index.html',
    imageLink: './Art/mehul1011/loading.gif',
    author: 'Mehul1011',
    githubLink: 'https://github.com/mehul1011'
  },
  {
    artName: 'Loading Dots',
    pageLink: './Art/devSergiu/index.html',
    imageLink: './Art/devSergiu/loading.gif',
    author: 'devSergiu',
    githubLink: 'https://github.com/devsergiu'
  },
  {
    artName: 'TypeWriter effect',
    pageLink: './Art/Sidharth/Typing_Text.html',
    imageLink: './Art/Sidharth/type_writer.gif',
    author: 'Sidharth',
    githubLink: 'https://github.com/Sidharth98'
  },
  {
    artName: 'Blue Spin',
    pageLink: './Art/JamesW/index.html',
    imageLink: './Art/JamesW/hacktober_spin.gif',
    author: 'James Whitney',
    githubLink: 'https://github.com/jameswhitney'
  },
  {
    artName: 'Loading Animation',
    pageLink: './Art/Sidharth/Loading.html',
    imageLink: './Art/Sidharth/Loading.gif',
    author: 'Sidharth',
    githubLink: 'https://github.com/Sidharth98'
  },
  {
    artName: 'Rotation',
    pageLink: './Art/alenanog/index.html',
    imageLink: './Art/alenanog/rotation.gif',
    author: 'Alena A.',
    githubLink: 'https://github.com/alenanog'
  },
  {
    artName: 'Colors in your life',
    pageLink: './Art/Atipahy/colors.html',
    imageLink: './Art/Atipahy/colors.png',
    author: 'Christos Chr',
    githubLink: 'https://github.com/atipaHy'
  },
  {
    artName: 'Orb',
    pageLink: './Art/Jkbicbic/orb.html',
    imageLink: './Art/Jkbicbic/orb.gif',
    author: 'John Kennedy Bicbic',
    githubLink: 'https://github.com/jkbicbic'
  },
  {
    artName: 'Charging...',
    pageLink: './Art/Afraz/charging.html',
    imageLink: './Art/Afraz/charging.gif',
    author: 'Afraz',
    githubLink: 'https://github.com/afrazz'
  },
  {
    artName: 'Charging...',
    pageLink: './Art/DepStep/depstep.html',
    imageLink: './Art/DepStep/depstep.gif',
    author: 'DepStep',
    githubLink: 'https://github.com/stephD'
  },
  {
    artName: 'Dancing Ball...',
    pageLink: './Art/DaveFres/index.html',
    imageLink: './Art/DaveFres/ball.gif',
    author: 'DaveFres',
    githubLink: 'https://github.com/DaveFres'
  },
  {
    artName: 'animatron',
    pageLink: './Art/animatron/index.html',
    imageLink: './Art/animatron/trance.gif',
    author: 'jomahay',
    githubLink: 'https://github.com/jomahay'
  },
  {
    artName: 'Sunshine',
    pageLink: './Art/Pavelisp/sunshine.html',
    imageLink: './Art/Pavelisp/sunshine.gif',
    author: 'Pavel Isp',
    githubLink: 'https://github.com/pavelisp'
  },
  {
    artName: 'SoundBoxes',
    pageLink: './Art/Hbarang/SoundBox.html',
    imageLink: './Art/Hbarang/SoundBoxAnimation.gif',
    author: 'Hbarang',
    githubLink: 'https://github.com/hbarang'
  },
  {
    artName: 'Cheshire',
    pageLink: './Art/Ckanelin/index.html',
    imageLink: './Art/Ckanelin/Cheshire.gif',
    author: 'Ckanelin',
    githubLink: 'https://github.com/ckanelin'
  },
  {
    artName: 'Disappear',
    pageLink: './Art/Stacy/index.html',
    imageLink: './Art/Stacy/disappear.gif',
    author: 'Stacy',
    githubLink: 'https://github.com/stacyholtz6'
  },
  {
    artName: 'Ellipse Spinner',
    pageLink: './Art/Sabina/ellipse_spinner.html',
    imageLink: './Art/Sabina/ellipse_spinner.png',
    author: 'Sabina Abbasova',
    githubLink: 'https://github.com/sabina929'
  },
  {
    artName: 'NightSky',
    pageLink: './Art/AndyS/index.html',
    imageLink: './Art/AndyS/Capture.GIF',
    author: 'AndyS',
    githubLink: 'https://github.com/AndyS1988'
  },
  {
    artName: 'Hungry',
    pageLink: './Art/diegchav/index.html',
    imageLink: './Art/diegchav/hungry.gif',
    author: 'Diego Chz',
    githubLink: 'https://github.com/diegchav'
  },
  {
    artName: 'Hover Text Animation',
    pageLink: './Art/AyoubIssaad2/index.html',
    imageLink: './Art/AyoubIssaad2/hoverTextAnimation.gif',
    author: 'AyoubIssaad',
    githubLink: 'https://github.com/AyoubIssaad'
  },
  {
    artName: 'Colorize',
    pageLink: './Art/JimBratsos/colorize.html',
    imageLink: './Art/JimBratsos/Colorize.gif',
    author: 'Jim Bratsos',
    githubLink: 'https://github.com/JimBratsos'
  },
  {
    artName: 'Hacktober Spooktacular',
    pageLink: 'Art/Elex/index.html',
    imageLink: ['./Art/Elex/hhs.gif'],
    author: 'William Poisel (LordCobra)',
    githubLink: 'https://github.com/epoisel'
  },
  {
    artName: 'Circley',
    pageLink: './Art/Tranjenny/indexjenny.html',
    imageLink: './Art/Tranjenny/zerojenny.gif',
    author: 'Tranjenny',
    githubLink: 'https://github.com/Tranjenny'
  },
  {
    artName: 'My Vietnam',
    pageLink: './Art/nhbduy/index.html',
    imageLink: './Art/nhbduy/my-vietnam.gif',
    author: 'Hoang-Bao-Duy NGUYEN',
    githubLink: 'https://github.com/nhbduy'
  },
  {
    artName: 'Hactoberfest Bus',
    pageLink: './Art/shahpranaf/index.html',
    imageLink: './Art/shahpranaf/hacktoberfest_bus.gif',
    author: 'Pranav Shah',
    githubLink: 'https://github.com/shahpranaf'
  },
  {
    artName: 'Hacktoberfest',
    pageLink: './Art/robihid/index.html',
    imageLink: './Art/robihid/hacktoberfest.png',
    author: 'robihid',
    githubLink: 'https://github.com/robihid'
  },
  {
    artName: 'Hi there',
    pageLink: './Art/Aki/index.html',
    imageLink: './Art/Aki/giphy.gif',
    author: 'Aki',
    githubLink: 'https://github.com/akmalist'
  },
  {
    artName: 'Hacktoberfest 2019!',
    pageLink: './Art/RedSquirrrel/index.html',
    imageLink: './Art/RedSquirrrel/index.html/animation.PNG',
    author: 'RedSquirrrel',
    githubLink: 'https://github.com/RedSquirrrel'
  },
  {
    artName: 'Sliding text',
    pageLink: './Art/Flattopz/index.html',
    imageLink: './Art/Flattopz/SlidingText.gif',
    author: 'Flattopz',
    githubLink: 'https://github.com/hjpunzalan'
  },
  {
    artName: 'Rainbow Color Changer',
    pageLink: './Art/mmshr/index.html',
    imageLink: './Art/mmshr/rainbow.gif',
    author: 'mmosehauer',
    githubLink: 'https://github.com/mmosehauer'
  },
  {
    artName: 'World of Coding',
    pageLink: './Art/tom_kn/coding.html',
    imageLink: './Art/tom_kn/coding.gif',
    author: 'Tamas Knisz',
    githubLink: 'https://github.com/TamasKn'
  },
  {
    artName: 'Initial Bounce',
    pageLink: './Art/Juwana/initial.html',
    imageLink: './Art/Juwana/InitialBounce.gif',
    author: 'Juwana',
    githubLink: 'https://github.com/JZerman2018'
  },
  {
    artName: 'Atom',
    pageLink: './Art/Teva/index.html',
    imageLink: './Art/Teva/atom.gif',
    author: 'Teva',
    githubLink: 'https://github.com/TevaHenry'
  },
  {
    artName: 'Be Awesome',
    pageLink: './Art/TigerAsH/index.html',
    imageLink: './Art/TigerAsH/be-awesome.jpg',
    author: 'TigerAsH',
    githubLink: 'https://github.com/TigerAsH94'
  },
  {
    artName: 'Rainbow Colors',
    pageLink: './Art/Sanjeev/index.html',
    imageLink: './Art/Sanjeev/animation.gif',
    author: 'Sanjeev Panday',
    githubLink: 'https://github.com/Sanjeev-Panday'
  },
  {
    artName: 'ZtM',
    pageLink: './Art/thoyvo/index.html',
    imageLink: './Art/thoyvo/ztm.gif',
    author: 'Thoyvo',
    githubLink: 'https://github.com/thoyvo'
  },
  {
    artName: 'Fast Fishes',
    pageLink: './Art/4ront/index.html',
    imageLink: './Art/4ront/fishes.gif',
    author: '4rontender',
    githubLink: 'https://github.com/RinatValiullov'
  },
  {
    artName: 'Loading...',
    pageLink: './Art/RedSquirrrel2/loading.html',
    imageLink: './Art/RedSquirrrel2/loading.gif',
    author: 'RedSquirrrel',
    githubLink: 'https://github.com/RedSquirrrel'
  },
  {
    artName: 'Animated Cube',
    pageLink: './Art/Animated Cube/index.html',
    imageLink: './Art/Animated Cube/cube.gif',
    author: 'RedSquirrrel',
    githubLink: 'https://github.com/RedSquirrrel'
  },
  {
    artName: 'Calm Ubuntu',
    pageLink: './Art/schupat/index.html',
    imageLink: './Art/schupat/preview.gif',
    author: 'schupat',
    githubLink: 'https://github.com/schupat'
  },
  {
    artName: 'Solar System',
    pageLink: './Art/DSandberg93/index.html',
    imageLink: './Art/DSandberg93/SolarSystem.gif',
    author: 'DSandberg93',
    githubLink: 'https://github.com/DSandberg93'
  },
  {
    artName: 'Boo',
    pageLink: './Art/VerityB/index.html',
    imageLink: './Art/VerityB/boo.gif',
    author: 'VerityB',
    githubLink: 'https://github.com/VerityB'
  },
  {
    artName: 'Hacktoberfest Ghost',
    pageLink: './Art/cTahirih/index.html',
    imageLink: './Art/cTahirih/ghost.png',
    author: 'cTahirih',
    githubLink: 'https://github.com/cTahirih'
  },
  {
    artName: 'Clock',
    pageLink: './Art/Abdul/index.html',
    imageLink: './Art/Abdul/Clock.png',
    author: 'Abdul Rahman',
    githubLink: 'https://github.com/abdulrahman118'
  },
  {
    artName: 'Loading Cube',
    pageLink: './Art/andrearizzello/index.html',
    imageLink: './Art/andrearizzello/index.gif',
    author: 'Andrea Rizzello',
    githubLink: 'https://github.com/andrearizzello'
  },
  {
    artName: 'Wall Dropping Logo',
    pageLink: './Art/shivams136/index.html',
    imageLink: './Art/shivams136/walldrop.gif',
    author: 'Shivam Sharma',
    githubLink: 'https://github.com/ShivamS136'
  },
  {
    artName: 'Infinite Race',
    pageLink: './Art/levermanx/index.html',
    imageLink: './Art/levermanx/anim.gif',
    author: 'Levermanx',
    githubLink: 'https://github.com/levermanx'
  },
  {
    artName: 'Hover to Rotate Text',
    pageLink: './Art/faiz_hameed/index.html',
    imageLink: './Art/faiz_hameed/hackto.gif',
    author: 'Faiz Hameed',
    githubLink: 'https://github.com/faizhameed'
  },
  {
    artName: 'HalloHacktober Greeting!',
    pageLink: './Art/lusalga/index.html',
    imageLink: './Art/lusalga/lu.gif',
    author: 'Lucieni A. Saldanha',
    githubLink: 'https://github.com/lusalga/'
  },
  {
    artName: 'Time goes by',
    pageLink: './Art/WolfgangKreminger/index.html',
    imageLink: './Art/WolfgangKreminger/showcase.gif',
    author: 'Wolfgang Kreminger',
    githubLink: 'https://github.com/r4pt0s'
  },
  {
    artName: 'Bouncing Text!',
    pageLink: './Art/AbdulsalamAbdulrahman/index.html',
    imageLink: './Art/AbdulsalamAbdulrahman/Bouncingtxt.gif',
    author: 'Abdulsalam Abdulrahman',
    githubLink: 'https://github.com/AbdulsalamAbdulrahman/'
  },
  {
    artName: 'Simple Phone Animation',
    pageLink: './Art/Lala/index.html',
    imageLink: './Art/Lala/phone.gif',
    author: 'Olamide Aboyeji',
    githubLink: 'https://github.com/aolamide'
  },
  {
    artName: 'Synthwave Sunset',
    pageLink: './Art/brunobolting/index.html',
    imageLink: './Art/brunobolting/synthwave-sunset.gif',
    author: 'Bruno Bolting',
    githubLink: 'https://github.com/brunobolting/'
  },
  {
    artName: 'Kawaii Penguin',
    pageLink: './Art/Brienyll/index.html',
    imageLink: './Art/Brienyll/kawaiiPenguin.gif',
    author: 'Brienyll',
    githubLink: 'https://github.com/brienyll/'
  },
  {
    artName: 'Happy Halloween',
    pageLink: './Art/MatthewS/index.html',
    imageLink: './Art/MatthewS/Spider.gif',
    author: 'MatthewS',
    githubLink: 'https://github.com/matthewstoddart/'
  },
  {
    artName: 'Fan Art',
    pageLink: './Art/m-perez33/index.html',
    imageLink: './Art/m-perez33/cylon.gif',
    author: 'Marcos Perez',
    githubLink: 'https://github.com/m-perez33/'
  },
  {
    artName: 'Animating Pot',
    pageLink: './Art/Somechandra/index.html',
    imageLink: './Art/Somechandra/pot.gif',
    author: 'Somechandra',
    githubLink: 'https://github.com/somechandra'
  },
  {
    artName: 'Circles Circling',
    pageLink: './Art/pikktorr/index.html',
    imageLink: './Art/pikktorr/circles.gif',
    author: 'pikktorr',
    githubLink: 'https://github.com/pikktorr'
  },
  {
    artName: 'Glitchy Szn',
    pageLink: './Art/premdav/index.html',
    imageLink: './Art/premdav/screenshot.png',
    author: 'premdav',
    githubLink: 'https://github.com/premdav'
  },
  {
    artName: 'ZeroToMastery',
    pageLink: './Art/Vzneers/index.html',
    imageLink: './Art/Vzneers/gifzeroloading.gif',
    author: 'TrinhMinhHieu',
    githubLink: 'https://github.com/trinhminhhieu'
  },
  {
    artName: 'Spacecraft-landing',
    pageLink: './Art/DDuplinszki/index.html',
    imageLink: './Art/DDuplinszki/Spacecraft-landing.gif',
    author: 'DDuplinszki',
    githubLink: 'https://github.com/DDuplinszki'
  },
  {
    artName: 'Paw Prints',
    pageLink: './Art/Tia/index.html',
    imageLink: './Art/Tia/paw-prints.gif',
    author: 'Tia Esguerra',
    githubLink: 'https://github.com/msksfo'
  },
  {
    artName: 'Hover-Scale',
    pageLink: './Art/echowebid/index.html',
    imageLink: './Art/echowebid/hover.gif',
    author: 'echowebid',
    githubLink: 'https://github.com/echowebid'
  },
  {
    artName: 'mars',
    pageLink: './Art/Courtney_Pure/index.html',
    imageLink: './Art/Courtney_Pure/mars_screenshot.png',
    author: 'Courtney Pure',
    githubLink: 'https://github.com/courtneypure'
  },
  {
    artName: 'Welcome HactoberFest',
    pageLink: './Art/Dhaval/index.html',
    imageLink: './Art/Dhaval/Welcome-Hacktoberfest.gif',
    author: 'Dhaval Mehta',
    githubLink: 'https://github.com/Dhaval1403'
  },
  {
    artName: 'Aynonimation',
    pageLink: './Art/Aynorica/aynorica.html',
    imageLink: './Art/Aynorica/Aynonimation.png',
    author: 'aynorica',
    githubLink: 'https://github.com/aynorica'
  },
  {
    artName: 'sun-to-moon',
    pageLink: './Art/haider/index.html',
    imageLink: './Art/haider/sun-moon.gif',
    author: 'Haider',
    githubLink: 'https://github.com/hyderumer'
  },
  {
    artName: 'Animatron',
    pageLink: './Art/animatron/index.html',
    imageLink: './Art/animatron/trance.gif',
    author: 'Andrei',
    githubLink: 'https://github.com/aneagoie'
  },
  {
    artName: 'Loader Circle',
    pageLink: './Art/beaps/index.html',
    imageLink: './Art/beaps/loader-circle.gif',
    author: 'beaps',
    githubLink: 'https://github.com/beaps'
  },
  {
    artName: 'Doors',
    pageLink: './Art/pauliax/index.html',
    imageLink: './Art/pauliax/doors.gif',
    author: 'pauliax',
    githubLink: 'https://github.com/pauliax'
  },
  {
    artName: 'Clock with pendulum',
    pageLink: './Art/Pankaj/index.html',
    imageLink: './Art/Pankaj/Clock_with_pendulum.gif',
    author: 'Pankaj',
    githubLink: 'https://github.com/prime417'
  },
  {
    artName: 'Animatron',
    pageLink: './Art/animatron/index.html',
    imageLink: './Art/animatron/trance.gif',
    author: 'Andrei',
    githubLink: 'https://github.com/aneagoie'
  },
  {
    artName: 'Loader Circle',
    pageLink: './Art/beaps/index.html',
    imageLink: './Art/beaps/loader-circle.gif',
    author: 'beaps',
    githubLink: 'https://github.com/beaps'
  },
  {
    artName: 'Open Sourcerer',
    pageLink: './Art/4rturd13/index.html',
    imageLink: './Art/4rturd13/openSourcerer.gif',
    author: '4rturd13',
    githubLink: 'https://github.com/4rturd13'
  },
  {
    artName: 'Doors',
    pageLink: './Art/pauliax/index.html',
    imageLink: './Art/pauliax/doors.gif',
    author: 'pauliax',
    githubLink: 'https://github.com/pauliax'
  },
  {
    artName: 'Loader Square',
    pageLink: './Art/beaps2/square-loader.html',
    imageLink: './Art/beaps2/square-loader.gif',
    author: 'beaps',
    githubLink: 'https://github.com/beaps'
  },
  {
    artName: 'Running Text',
    pageLink: './Art/DevinEkadeni/running-text.html',
    imageLink: './Art/DevinEkadeni/running-text.gif',
    author: 'Devin Ekadeni',
    githubLink: 'https://github.com/devinekadeni'
  },
  {
    artName: 'Mystical-Hacktoberfest',
    pageLink: './Art/Wayne/index.html',
    imageLink:
      './Art/Wayne/hacktoberfest - Google Chrome 09 Oct 2019 21_12_32.png',
    author: 'Wayne Mac Mavis',
    githubLink: 'https://github.com/WayneMacMavis'
  },
  {
    artName: 'ZTM Logo Animation',
    pageLink: './Art/bk987/index.html',
    imageLink: './Art/bk987/preview.gif',
    author: 'Bilal Khalid',
    githubLink: 'https://github.com/bk987'
  },
  {
    artName: 'Pong',
    pageLink: './Art/Carls13/index.html',
    imageLink: './Art/Carls13/pong.jpg',
    author: 'Carlos Hernandez',
    githubLink: 'https://github.com/Carls13'
  },
  {
    artName: 'ZTM Reveal',
    pageLink: './Art/bk987-2/index.html',
    imageLink: './Art/bk987-2/preview.gif',
    author: 'Bilal Khalid',
    githubLink: 'https://github.com/bk987'
  },
  {
    artName: 'ZTM Family Animation',
    pageLink: './Art/sballgirl11/animation.html',
    imageLink: './Art/sballgirl11/ztm.gif',
    author: 'Brittney Postma',
    githubLink: 'https://github.com/sballgirl11'
  },
  {
    artName: 'Phone Greetings',
    pageLink: './Art/ann-dev/index.html',
    imageLink: './Art/ann-dev/screenshot.png',
    author: 'ann-dev',
    githubLink: 'https://github.com/ann-dev'
  },
  {
    artName: 'Triangle Slide',
    pageLink: './Art/grieff/index.html',
    imageLink: './Art/grieff/triangle-animation.gif',
    author: 'Grieff',
    githubLink: 'https://github.com/grieff'
  },
  {
    artName: 'Neon ZTM',
    pageLink: './Art/grieff/text.html',
    imageLink: './Art/grieff/neonZTM.gif',
    author: 'Grieff',
    githubLink: 'https://github.com/grieff'
  },
  {
    artName: 'Flip Card',
    pageLink: './Art/FlipCard/index.html',
    imageLink: './Art/FlipCard/ezgif.com-video-to-gif.gif',
    author: 'Saurabh',
    githubLink: 'https://github.com/Saurabh-FullStackDev'
  },
  {
    artName: 'animationHalloween',
    pageLink: './Art/mawais54013/index.html',
    imageLink: './Art/mawais54013/Halloween.gif',
    author: 'mawais54013',
    githubLink: 'https://github.com/mawais54013'
  },
  {
    artName: 'Hacktoberfest Letter Popups',
    pageLink: './Art/jmt3559/index.html',
    imageLink: 'https://media.giphy.com/media/RKSRPGiIsy1f3Ji3j1/giphy.gif',
    author: 'Juan T.',
    githubLink: 'https://github.com/jmtellez'
  },
  {
    artName: 'Oscillation',
    pageLink: './Art/Oscillation/index.html',
    imageLink: './Art/Oscillation/oscillation.gif',
    author: 'Nandhakumar',
    githubLink: 'https://github.com/Nandhakumar7792'
  },
  {
    artName: 'Letters flipUp',
    pageLink: './Art/TerenceBiney/index.html',
    imageLink: './Art/TerenceBiney/lettersanimate.gif',
    author: 'Terence Biney',
    githubLink: 'https://github.com/Tereflech17'
  },
  {
    artName: 'Colors rectangle',
    pageLink: './Art/beaps3/index.html',
    imageLink: './Art/beaps3/colors-rectangle.gif',
    author: 'beaps',
    githubLink: 'https://github.com/beaps'
  },
  {
    artName: 'Hinge',
    pageLink: './Art/hereisfahad/index.html',
    imageLink: './Art/hereisfahad/hinge.png',
    author: 'Hereisfahad',
    githubLink: 'https://github.com/hereisfahad'
  },
  {
    artName: 'Animation',
    pageLink: './Art/PaulBillings/animation.html',
    imageLink: './Art/PaulBillings/animation.gif',
    author: 'Paul Billings',
    githubLink: 'https://github.com/paulbillings'
  },
  {
    artName: 'Diminishing',
    pageLink: './Art/Diminishing/index.html',
    imageLink: './Art/Diminishing/diminishing.gif',
    author: 'Nandhakumar',
    githubLink: 'https://github.com/Nandhakumar7792'
  },
  {
    artName: 'yin-yang',
    pageLink: './Art/yin-yang/index.html',
    imageLink: './Art/yin-yang/yin-yang.gif',
    author: 'Nandhakumar',
    githubLink: 'https://github.com/Nandhakumar7792'
  },
  {
    artName: 'eggJiggle',
    pageLink: './Art/eggJiggle/index.html',
    imageLink: './Art/eggJiggle/eggJiggle.gif',
    author: 'Nandhakumar',
    githubLink: 'https://github.com/Nandhakumar7792'
  },
  {
    artName: 'Aynonimation',
    pageLink: './Art/Aynorica/aynorica.html',
    imageLink: './Art/Aynorica/Aynonimation.png',
    author: 'aynorica',
    githubLink: 'https://github.com/aynorica'
  },
  {
    artName: 'ZTM Family Animation',
    pageLink: './Art/sballgirl11/index.html',
    imageLink: './Art/sballgirl11/ztm.gif',
    author: 'Brittney Postma',
    githubLink: 'https://github.com/sballgirl11'
  },
  {
    artName: 'Calm',
    pageLink: './Art/TMax/index.html',
    imageLink: './Art/TMax/Choas.gif',
    author: 'Tanesha',
    githubLink: 'https://github.com/Mainemirror'
  },
  {
    artName: 'Eyes',
    pageLink: './Art/Ltheory/main.html',
    imageLink: './Art/Ltheory/eyes.gif',
    author: 'Ltheory',
    githubLink: 'https://github.com/Ltheory'
  },
  {
    artName: 'Jelly!',
    pageLink: './Art/Pete331/index.html',
    imageLink: './Art/Pete331/jelly.png',
    author: 'Pete331',
    githubLink: 'https://github.com/Pete331'
  },
  {
    artName: 'clock-animation',
    pageLink: './Art/clock-animation/clock.html',
    imageLink: './Art/clock-animation/clock.gif',
    author: 'Alan sarluv',
    githubLink: 'https://github.com/alansarluv'
  },
  {
    artName: 'Slider',
    pageLink: './Art/furqan/index.html',
    imageLink: './Art/furqan/in.gif',
    author: 'Furqan',
    githubLink: 'https://github.com/furki911s'
  },
  {
    artName: 'animated-birds',
    pageLink: './Art/g-serban/animated-birds.html',
    imageLink: './Art/g-serban/animated-birds.gif',
    author: 'g-serban',
    githubLink: 'https://github.com/g-serban'
  },
  {
    artName: 'circle-become-square',
    pageLink: './Art/chathura19/index.html',
    imageLink: './Art/chathura19/chathura.gif',
    author: 'Chathura Samarajeewa',
    githubLink: 'https://github.com/ChathuraSam'
  },
  {
    artName: 'page-flicker',
    pageLink: './Art/neon-flights/page-flicker.html',
    imageLink: './Art/neon-flights/page-flicker.gif',
    author: 'neon-flights',
    githubLink: 'https://github.com/neon-flights'
  },
  {
    artName: 'Animate-Name',
    pageLink: './Art/Natalina/index.html',
    imageLink: './Art/Natalina/animatename.gif',
    author: 'Natalina',
    githubLink: 'https://github.com/Natalina13'
  },
  {
    artName: 'Asteroids',
    pageLink: './Art/hrafnkellbaldurs/index.html',
    imageLink: './Art/hrafnkellbaldurs/asteroids.gif',
    author: 'Hrafnkell Baldursson',
    githubLink: 'https://github.com/hrafnkellbaldurs'
  },
  {
    artName: 'Sliding-Paragraph',
    pageLink: './Art/Prashant/index.html',
    imageLink: './Art/Prashant/slidingparagraph.gif',
    author: 'Prashant',
    githubLink: 'https://github.com/Prashant2108'
  },
  {
    artName: 'Rocket Ship',
    pageLink: './Art/sdangoy/rocket-ship.html',
    imageLink: './Art/sdangoy/Rocket-Ship-Animation.gif',
    author: 'sdangoy',
    githubLink: 'https://github.com/sdangoy'
  },
  {
    artName: 'Spinner',
    pageLink: './Art/Sayan/index.html',
    imageLink: './Art/Sayan/spinner.gif',
    author: 'ssayanm',
    githubLink: 'https://github.com/ssayanm'
  },
  {
    artName: 'swivel',
    pageLink: './Art/tusharhanda/index.html',
    imageLink: './Art/tusharhanda/gif.gif',
    author: 'Tushar',
    githubLink: 'https://github.com/tusharhanda'
  },
  {
    artName: 'Hallows Eve',
    pageLink: './Art/ShanClayton/hallowseve.html',
    imageLink: './Art/ShanClayton/hallowhack.gif',
    author: 'Shanaun Clayton',
    githubLink: 'https://github.com/shanclayton'
  },
  {
    artName: 'Contraption',
    pageLink: './Art/Aravindh/contraption.html',
    imageLink: './Art/Aravindh/contraption.gif',
    author: 'Aravindh',
    githubLink: 'https://github.com/Aravindh-SNR'
  },
  {
    artName: 'Rings',
    pageLink: './Art/Kuzmycz/rings.html',
    imageLink: './Art/Kuzmycz/rings.gif',
    author: 'Mark Kuzmycz',
    githubLink: 'https://github.com/kuzmycz'
  },
  {
    artName: 'Ghost',
    pageLink: './Art/toserjude/index.html',
    imageLink: './Art/toserjude/boo.JPG',
    author: 'toserjude',
    githubLink: 'https://github.com/toserjude'
  },
  {
    artName: 'Gradient circle',
    pageLink: './Art/brettl1991/index.html',
    imageLink: './Art/brettl1991/animation.png',
    author: 'Agnes Brettl',
    githubLink: 'https://github.com/brettl1991'
  },
  {
    artName: 'Bill Cipher',
    pageLink: './Art/vitoriapena/index.html',
    imageLink: './Art/vitoriapena/bill_cipher.gif',
    author: 'Vitória Mendes',
    githubLink: 'https://github.com/vitoriapena'
  },
  {
    artName: 'Generate meaning',
    pageLink: './Art/Atif4/index.html',
    imageLink: './Art/Generate meaning.gif',
    author: 'Atif Iqbal',
    githubLink: 'https://github.com/atif-dev'
  },
  {
    artName: 'Spooktime',
    pageLink: './Art/AgneDJ/index.html',
    imageLink: './Art/AgneDJ/spooktime.gif',
    author: 'AgneDJ',
    githubLink: 'https://github.com/AgneDJ'
  },
  {
    artName: 'Gradient circle',
    pageLink: './Art/brettl1991/index.html',
    imageLink: './Art/brettl1991/animation.png',
    author: 'Agnes Brettl',
    githubLink: 'https://github.com/brettl1991'
  },
  {
    artName: 'Bill Cipher',
    pageLink: './Art/vitoriapena/index.html',
    imageLink: './Art/vitoriapena/bill_cipher.gif',
    author: 'Vitória Mendes',
    githubLink: 'https://github.com/vitoriapena'
  },
  {
    artName: 'Dizzy',
    pageLink: './Art/antinomy/index.html',
    imageLink: './Art/antinomy/logo-spin.gif',
    author: 'Antinomezco',
    githubLink: 'https://github.com/antinomezco'
  },
  {
    artName: 'bounce',
    pageLink: './Art/bounce/index.html',
    imageLink: './Art/bounce/bounce.gif',
    author: 'leelacanlale',
    githubLink: 'https://github.com/leelacanlale'
  },
  {
    artName: 'Bubbles',
    pageLink: './Art/bubbles/Bubbles.html',
    imageLink: './Art/bubbles/buubles.png',
    author: 'michal',
    githubLink: 'https://github.com/michalAim'
  },
  {
    artName: 'Bar Slide',
    pageLink: './Art/MikeVedsted/index.html',
    imageLink: './Art/MikeVedsted/barslide.png',
    author: 'Mike Vedsted',
    githubLink: 'https://github.com/MikeVedsted'
  },
  {
    artName: 'HacktoberFest-2019',
    pageLink: './Art/Atif/index.html',
    imageLink: './Art/Atif/HacktoberFest-19.gif',
    author: 'Atif Iqbal',
    githubLink: 'https://github.com/atif-dev'
  },
  {
    artName: 'Text Animation',
    pageLink: './Art/Divya/index.html',
    imageLink: './Art/Divya/screenshot.png',
    author: 'Divya',
    githubLink: 'https://github.com/DivyaPuri25'
  },
  {
    artName: 'HacktoberFest-2019-Entry',
    pageLink: './Art/nunocpnp/index.html',
    imageLink: './Art/nunocpnp/sample_image.jpg',
    author: 'Nuno Pereira',
    githubLink: 'https://github.com/nunocpnp'
  },
  {
    artName: 'HacktoberFest 2019',
    pageLink: './Art/AbdussamadYisau/index.html',
    imageLink: './Art/AbdussamadYisau/Screenshot.png',
    author: 'Abdussamad Yisau',
    githubLink: 'https://github.com/AbdussamadYisau'
  },
  {
    artName: 'squareMagic',
    pageLink: './Art/Rajnish-SquareMagic/index.html',
    imageLink: './Art/Rajnish-SquareMagic/squareMagic.png',
    author: 'Rajnish Kr Singh',
    githubLink: 'https://github.com/RajnishKrSingh'
  },
  {
    artName: 'Blinking Hacktober',
    pageLink: './Art/Atif2/index.html',
    imageLink: './Art/Blinking hacktober.gif',
    author: 'Atif Iqbal',
    githubLink: 'https://github.com/atif-dev'
  },
  {
    artName: 'Robodance',
    pageLink: './Art/robodance/index.html',
    imageLink: './Art/robodance/robodance.gif',
    author: 'Thomas',
    githubLink: 'https://github.com/mahlqvist'
  },
  {
    artName: 'Sliding hacktober',
    pageLink: './Art/Atif3/index.html',
    imageLink: './Art/Atif3/sliding hacktober.gif',
    author: 'Atif Iqbal',
    githubLink: 'https://github.com/atif-dev'
  },
  {
    artName: 'like-animation',
    pageLink: './Art/gibas79/like-animation.html',
    imageLink: './Art/gibas79/like-animation.gif',
    author: 'Gilberto Guimarães',
    githubLink: 'https://github.com/gibas79'
  },
  {
    artName: 'ZTM animation',
    pageLink: './Art/ZTManimation/index.html',
    author: 'damniha',
    imageLink: './Art/ZTManimation/ZTM_animation.gif',
    githubLink: 'https://github.com/damniha'
  },
  {
    artName: 'Double Helix',
    pageLink: './Art/KeenanNunesVaz/index.html',
    imageLink: './Art/KeenanNunesVaz/double-helix.gif',
    author: 'KeenanNV',
    githubLink: 'https://github.com/KeenanNunesVaz'
  },
  {
    artName: 'October',
    pageLink: './Art/fprokofiev/index.html',
    imageLink: './Art/fprokofiev/october.gif',
    author: 'Fyodor Prokofiev',
    githubLink: 'https://github.com/fprokofiev'
  },
  {
    artName: 'Circle CSS',
    pageLink: './Art/pXxcont/index.html',
    imageLink: './Art/pXxcont/circlecss.png',
    author: 'fzpX',
    githubLink: 'https://github.com/fzpX'
  },
  {
    artName: 'Asterisk Formation',
    pageLink: './Art/NorahJC/index.html',
    imageLink: './Art/NorahJC/asterisk-formation.gif',
    author: 'NorahJC',
    githubLink: 'https://github.com/norahjc'
  },
  {
    artName: 'Bouncing CSS',
    pageLink: './Art/Tina-Hoang/aniframe.html',
    imageLink: './Art/Tina-Hoang/bounce.png',
    author: 'Tina',
    githubLink: 'https://github.com/nnh242'
  },
  {
    artName: 'Ghost Balls',
    pageLink: './Art/ghostBalls/index.html',
    imageLink: './Art/ghostBalls/balls.png',
    author: 'Beatriz Delmiro',
    githubLink: 'https://github.com/biadelmiro'
  },
  {
    artName: 'Walking Guy',
    pageLink: './Art/walking-guy/index.html',
    imageLink: './Art/walking-guy/video_gif.gif',
    author: 'Rahulkumar Jha',
    githubLink: 'https://github.com/Rahul240499'
  },
  {
    artName: 'Hover Neon Animation',
    pageLink: './Art/edjunma/index.html',
    imageLink: './Art/edjunma/ejm-neon.gif',
    author: 'edjunma',
    githubLink: 'https://github.com/edjunma'
  },
  {
    artName: 'Last In First Out Animation',
    pageLink: './Art/Stryker/index.html',
    imageLink: './Art/Stryker/zero-to-mastery-lifo-animation.gif',
    author: 'Stryker Stinnette',
    githubLink: 'https://github.com/StrykerKent'
  },
  {
    artName: 'Happy Diwali Animation',
    pageLink: './Art/Apoorva/index.html',
    imageLink: './Art/Apoorva/Screen.gif',
    author: 'Apoorva',
    githubLink: 'https://github.com/apoorvamohite'
  },
  {
    artName: 'Heart Beat',
    pageLink: './Art/naveen-ku/Heart shape.html',
    imageLink: './Art/naveen-ku/Heart shape.gif',
    author: 'naveen-ku',
    githubLink: 'https://github.com/naveen-ku'
  },
  {
    artName: 'Smoky Text',
    pageLink: './Art/smoky-text/index.html',
    imageLink: './Art/smoky-text/smoky_text_gif.gif',
    author: 'Rahulkumar Jha',
    githubLink: 'https://github.com/Rahul240499'
  },
  {
    artName: 'Rainbow and Clouds',
    pageLink: './Art/rainbowclouds/index.html',
    imageLink: './Art/rainbowclouds/rainbowclouds.gif',
    author: 'isasimoo',
    githubLink: 'https://github.com/isasimo'
  },
  {
    artName: 'Peek a boo!',
    pageLink: './Art/Virtual1/index.html',
    imageLink: './Art/Virtual1/HappyHalloween.gif',
    author: 'Jessica Erasmus',
    githubLink: 'https://github.com/Virtual1'
  },
  {
    artName: 'prashantM1',
    pageLink: './Art/prashantM1/heart.html',
    imageLink: './Art/prashantM1/heart.gif',
    author: 'Prashant Maurya',
    githubLink: 'https://github.com/prashantmaurya228'
  },

  {
    artName: 'prashantM2',
    pageLink: './Art/prashantM2/block.html',
    imageLink: './Art/prashantM2/block.gif',
    author: 'Prashant Maurya',
    githubLink: 'https://github.com/prashantmaurya228'
  },

  {
    artName: 'prashantM3',
    pageLink: './Art/prashantM3/ball.html',
    imageLink: './Art/prashantM3/ball.gif',
    author: 'Prashant Maurya',
    githubLink: 'https://github.com/prashantmaurya228'
  },
  {
    artName: 'SquareStar',
    pageLink: './Art/shawn/index.html',
    imageLink: './Art/shawn/square_star.gif',
    author: 'shawn',
    github: 'https://github.com/hk2014'
  },
  {
    artName: 'prashantM4',
    pageLink: './Art/prashantM4/boxsize.html',
    imageLink: './Art/prashantM4/boxsize.gif',
    author: 'Prashant Maurya',
    githubLink: 'https://github.com/prashantmaurya228'
  },
  {
    artName: 'Happy hacking',
    pageLink: 'https://github.com/szulima',
    imageLink: './Art/szulima/hacking.gif',
    author: 'szulima',
    githubLink: 'https://github.com/szulima'
  },
  {
    artName: 'ColorBomb',
    pageLink: './Art/ColorBomb/index.html',
    imageLink: './Art/ColorBomb/ztm.gif',
    author: 'Rahulm2310',
    github: 'https://github.com/Rahulm2310'
  },
  {
    artName: 'Traffic Lights',
    pageLink: './Art/Harry/index.html',
    imageLink: './Art/Harry/lights.gif',
    author: 'Harry',
    githubLink: 'https://github.com/legenhairy'
  },
  {
    artName: 'Glowing Text',
    pageLink: './Art/glowing-text/index.html',
    imageLink: './Art/glowing-text/glowing_text_gif.gif',
    author: 'Rahulkumar Jha',
    githubLink: 'https://github.com/Rahul240499'
  },
  {
    artName: 'Ghost Stealth Text',
    pageLink: './Art/Alara Joel/index.html',
    imageLink: './Art/Alara Joel/stealth ghost.png',
    author: 'Alara Joel',
    githubLink: 'https://github.com/stealthman22'
  },
  {
    artName: 'Cactus Balloon',
    pageLink: './Art/cactus/index.html',
    imageLink: './Art/cactus/catus.gif',
    author: 'Ana Paula Lazzarotto de Lemos',
    githubLink: 'https://github.com/anapaulalemos'
  },
  {
    artName: 'Random Color Change',
    pageLink: './Art/toto-titan-developer/index.html',
    imageLink: './Art/toto-titan-developer/RandomColorChange.png',
    author: 'Wyatt Henderson',
    githubLink: 'https://github.com/toto-titan-developer'
  },
  {
    artName: 'Trial',
    pageLink: './Art/dhennisCssAnimation/index.html',
    imageLink: './Art/dhennisCssAnimation/focusOnTheGood',
    author: 'Dhennis Lim',
    github: 'https://github.com/DhennisDavidLim'
  },
  {
    artName: 'Rectangular Butterfly',
    pageLink: './Art/muzak-mmd/index.html',
    imageLink: './Art/muzak-mmd/butterfly.gif',
    author: 'Mbarak',
    github: 'https://github.com/muzak-mmd'
  },
  {
    artName: 'Simple Text Animation',
    pageLink: './Art/LordZeF/index.html',
    imageLink: './Art/LordZeF/Text-animation.gif',
    author: 'Lord ZeF',
    github: 'https://github.com/LordZeF'
  },
  {
    artName: 'Spinning Japanese',
    pageLink: './Art/nihongo/index.html',
    imageLink: './Art/nihongo/nihongo.gif',
    author: 'Mike W',
    github: 'https://github.com/mikewiner'
  },
  {
    artName: 'Sun',
    pageLink: './Art/Yj/index.html',
    imageLink: './Art/Yj/sun.gif',
    author: 'Youjung',
    github: 'https://github.com/rose07a'
  },
  {
    artName: "Guy's",
    pageLink: "./Art/Guy's/index.html",
    imageLink: '',
    author: 'Guy',
    github: 'https://github.com/Guy3890'
  },
  {
    artName: 'animation-text',
    pageLink: './Art/animation-text/index.html',
    imageLink: './Art/',
    author: 'alexzemz',
    github: 'https://github.com/alexzemz'
  },
  {
    artName: 'Practice',
    pageLink: './Art/SkiingOtter/index.html',
    imageLink: '',
    author: 'SkiingOtter',
    github: 'https://github.com/SkiingOtter'
  },
  {
    artName: 'djdougan',
    pageLink: './Art/djdougan/index.html',
    imageLink: './Art/djdougan/css-mouseover-effect.png',
    author: 'douglas dougan',
    github: 'https://github.com/djdougan'
  },
  {
    artName: 'Animated Background',
    pageLink: './Art/Xarasho-Background/index.html',
    imageLink: '',
    author: 'Alex Xarasho',
    github: 'https://github.com/Xarasho'
  },
  {
    artName: 'CarvalhoAnimation',
    pageLink: './Art/CarvalhoAnimation/index.html',
    imageLink: './Art/CarvalhoAnimation/Halloween.png',
    author: 'Alexandre Carvalho',
    github: 'https://github.com/AlexandreCarvalho1990'
  },
  {
    artName: 'Flower Animation',
    pageLink: './Art/aimee_flowerani/index.html',
    imageLink: './Art/aimee_flowerani/flower.gif',
    author: 'Aimee Hernandez',
    githubLink: 'https://github.com/aimeehg'
  },
  {
    artName: '3D Spinning Rings',
    pageLink: './Art/frostillicus/index.html',
    imageLink: './Art/frostillicus/spinning_rings.png',
    author: 'frostillicus',
    github: 'https://github.com/frostillicus'
  },
  {
    artName: 'Flexible Logo',
    pageLink: './Art/Fab1ed/index.html',
    imageLink: './Art/Fab1ed/flex.gif',
    author: 'Fab1ed',
    github: 'https://github.com/Fab1ed'
  },
  {
    artName: 'Blinking Eye',
    pageLink: './Art/BlinkingEye/index.html',
    imageLink: './Art/BlinkingEye/blinkingeye.gif',
    author: 'Pavel Perevozchikov',
    github: 'https://github.com/papapacksoon'
  },
  {
    artName: 'Zero-to-Logo',
    pageLink: './Art/node.hg/index.html',
    imageLink: './Art/node.hg/ztm.gif',
    author: 'Harris Gomez',
    github: 'https://github.com/harrisgomez'
  },
  {
    artName: 'Mushyanimation',
    pageLink: './Art/mushyanimation/index.html',
    imageLink: './Art/mushyanimation/mush.gif',
    author: 'mushymane',
    github: 'https://github.com/mushymane'
  },
  {
    artName: 'Flag',
    pageLink: './Art/Batz005/index.html',
    imageLink: './Art/Batz005/flag.gif',
    author: 'Batz005',
    github: 'https://github.com/Batz005'
  },
  {
    artName: 'Wave',
    pageLink: './Art/Wave_css/index.html',
    imageLink: './Art/Wave_css/wave.gif',
    author: 'Filippe',
    github: 'https://github.com/filippebr'
  },
  {
    artName: 'Preloader',
    pageLink: './Art/mshuber1981/preloader.html',
    imageLink: './Art/mshuber1981/preloader.gif',
    author: 'Michael Huber',
    github: 'https://github.com/mshuber1981'
  },
  {
    artName: 'Simple Animate ZTM',
    pageLink: './Art/Kweyku/index.html',
    imageLink: './Art/Kweyku/proudZTM.gif',
    author: 'Kweyku',
    github: 'https://github.com/Kweyku'
  },
  {
    artName: 'Heartbeat',
    pageLink: './Art/lysychas/index.html',
    imageLink: './Art/lysychas/heartshot.png',
    author: 'lysychas',
    github: 'https://github.com/lysychas'
  },
  {
    artName: 'Hydrogen',
    pageLink: './Art/elias/my-art.html',
    imageLink: './Art/elias/hydrogen.gif',
    author: 'tesolberg',
    github: 'https://github.com/tesolberg'
  },
  {
    artName: 'Cool-Transition',
    pageLink: './Art/animatomang/html',
    videolink: './Art/animatomang/smoke.mp4',
    author: 'Syam',
    github: 'https://github.com/blacktomang'
  },
  {
    artName: 'Spinning Square',
    pageLink: './Art/Spinning Square/index.html',
    imageLink: './Art/Spinning Square/square.gif',
    author: 'Fumi',
    github: 'https://github.com/fumiadeyemi'
  },
  {
    artName: 'letters-loading',
    pageLink: './Art/franciscomelov/index.html',
    imageLink: './Art/franciscomelov/franciscomelov.gif',
    author: 'franciscomelov',
    githubLink: 'https://github.com/franciscomelov'
  },
  {
    artName: 'Moving Eyeball',
    pageLink: './Art/AnathKantonda/index.html',
    imageLink: './Art/AnathKantonda/movingeyeball.gif',
    author: 'Anath',
    github: 'https://github.com/anathkantonda'
  },
  {
    artName: 'Flag Animation - Colomboalemán',
    pageLink: './Art/Matic1909/index.html',
    imageLink: './Art/Matic1909/flag.gif',
    author: 'Nils Matic',
    githubLink: 'https://github.com/matic1909'
  },
  {
    artName: 'Pac-Man',
    pageLink: './Art/Pac-Man/Pac-Man.html',
    imageLink: './Art/Pac-Man/Pac-Man.gif',
    author: 'Norbert',
    githubLink: 'https://github.com/Bynor'
  },
  {
    artName: "Don't follow the light",
    pageLink: './Art/cristobal-heiss/index.html',
    imageLink: './Art/cristobal-heiss/css_animation.gif',
    author: 'Cristobal Heiss',
    githubLink: 'https://github.com/ceheiss'
  },
  {
    artName: 'Eenimation',
    pageLink: './Art/Eenimation/index.html',
    imageLink: './Art/Eenimation/trance.gif',
    author: 'Eejaz ishaq',
    githubLink: 'https://github.com/eejazishaq'
  },
  {
    artName: 'ripple button',
    pageLink: './Art/monika-sahay/index.html',
    imageLink: './Art/monika-sahay/screen-capture.gif',
    author: 'monika sahay',
    githubLink: 'https://github.com/monika-sahay'
  },
  {
    artName: 'Animation',
    pageLink: './Art/Albertomtferreira/index.html',
    imageLink: './Art/Albertomtferreira/animation.gif',
    author: 'Alberto Ferreira',
    githubLink: 'https://github.com/albertomtferreira'
  },
  {
    artName: 'sliding curtains',
    pageLink: './Art/layoayeni/index.html',
    imageLink: './Art/layoayeni/trance.gif',
    author: 'Layo',
    githubLink: 'https://github.com/layoayeni'
  },
  {
    artName: 'Unlocked',
    pageLink: './Art/confusionmatrix98/unlocked.html',
    imageLink: './Art/confusionmatrix98/unlocked.gif',
    author: 'confusionmatrix98',
    githubLink: 'https://github.com/confusionmatrix98'
  },
  {
    artName: 'Slovenian flag',
    pageLink: "./Art/Ivan's art/index.html",
    imageLink: "./Art/Ivan's art/Ivan-art.gif",
    author: 'kljuni',
    githubLink: 'https://github.com/kljuni'
  },
  {
    artName: 'Police Siren',
    pageLink: './Art/ShimShon1/policia.html',
    imageLink: './Art/ShimShon1/police.gif',
    author: 'ShimShon1',
    githubLink: 'https://github.com/ShimShon1'
  },
  {
    artName: 'Catch The UFO',
    pageLink: './Art/A-UFO/index.html',
    imageLink: './Art/A-UFO/catch-the-ufo.gif',
    author: 'Dibakash',
    githubLink: 'https://github.com/dibakash'
  },
  {
    artName: 'dk649',
    pageLink: './Art/dk649/index.html',
    imageLink: './Art/dk649/circle.gif',
    author: 'dk649',
    githubLink: 'https://github.com/dk649'
  },
  {
    artName: 'Catch The UFO',
    pageLink: './Art/A-UFO/index.html',
    imageLink: './Art/A-UFO/catch-the-ufo.gif',
    author: 'Dibakash',
    githubLink: 'https://github.com/dibakash'
  },
  {
    artName: 'Beer',
    pageLink: './Art/beer/index.html',
    imageLink: './Art/beer/beer.gif',
    author: 'CamJackson',
    githubLink: 'https://github.com/CamJackson-Dev'
  },
  {
    artName: '1rotate',
    pageLink: './Art/1rotate/index.html',
    imageLink: './Art/1rotate/rotation.gif',
    author: 'Himanshu Gawari',
    githubLink: 'https://github.com/himanshugawari'
  },
  {
    artName: 'Moving Box',
    pageLink: './Art/JerylDEv/index.html',
    imageLink: './Art/JerylDEv/movingbox.gif',
    author: 'JerylDEv',
    githubLink: 'https://github.com/JerylDEv'
  },
  {
    artName: 'New move',
    pageLink: './Art/NewMove/index.html',
    imageLink: './Art/NewMove/NewMove.gif',
    author: 'kzhecheva',
    githubLink: 'https://github.com/kzhecheva'
  },
  {
    artName: 'animatron',
    pageLink: './Art/animatron/index.html',
    imageLink: './Art/animatron/trance.gif'
  },
  {
    artName: 'Swing',
    pageLink: './Art/evangel/index.html',
    imageLink: './Art/evangel/swing.gif',
    githubLink: 'https://github.com/devevangel'
  },
  {
    artName: 'rashid',
    pageLink: './Art/rashid/index.html',
    imageLink: './Art/rashid/DNA.gif',
    author: 'Rashid Makki',
    githubLink: 'https://github.com/rashidmakki'
  },
  {
    artName: 'queer quarantine',
    pageLink: './Art/animatron/queer.html',
    imageLink: './Art/animatron/queer.gif'
  },
  {
    artName: 'Animatron',
    pageLink: './Art/animatron/index.html',
    imageLink: './Art/animatron/trance.gif',
    author: 'Cassandre Perron',
    githubLink: 'https://github.com/cassandreperron'
  },
  {
    artName: 'Sun Bursts',
    pageLink: './Art/steveSchaner/index.html',
    imageLink: './Art/steveSchaner/sunburst.gif',
    author: 'Steve Schaner',
    githubLink: 'https://github.com/sschaner'
  },
  {
    artName: 'Shravan',
    pageLink: './Art/Shravan/animation_shr_page.html',
    imageLink: './Art/Shravan/animation_shr.gif',
    author: 'Shravan Kumar',
    githubLink: 'https://github.com/shravan1508'
  },
  {
    artName: 'Jurassic Park',
    pageLink: './Art/tvasari/index.html',
    imageLink: './Art/tvasari/jurassic_park.gif',
    author: 'Tommaso Vasari',
    githubLink: 'https://github.com/tvasari'
  },
  {
    artName: 'Bounce',
    pageLink: './Art/samya/index.html',
    imageLink: './Art/samya/samya.gif',
    author: 'Samya Thakur',
    githubLink: 'https://github.com/samyathakur'
  },
  {
    artName: 'Egg_Loading',
    pageLink: './Art/egg_loading/index.html',
    imageLink: './Art/samya/egg_loading.gif',
    author: 'Ulisse Dantas',
    githubLink: 'https://github.com/ulissesnew'
  },
  {
    artName: 'We stay at home to save lives',
    pageLink: './Art/Shatabdi/index.html',
    imageLink: './Art/Shatabdi/WE STAY AT HOME TO SAVE LIVES.gif',
    author: 'Shatabdi Roy',
    githubLink: 'https://github.com/RoyShatabdi'
  },
  {
    artName: "Egg_Loading",
    pageLink: "./Art/egg_loading/index.html",
    imageLink: "./Art/egg_loading/egg_loading.gif",
    author: "Ulisse Dantas",
    githubLink: "https://github.com/ulissesnew"
  },
  {
    artName: "We stay at home to save lives",
    pageLink: "./Art/Shatabdi/index.html",
    imageLink: "./Art/Shatabdi/WE STAY AT HOME TO SAVE LIVES.gif",
    author: "Shatabdi Roy",
    githubLink: "https://github.com/RoyShatabdi"
  },
  {
    artName: "Animatron",
    pageLink: "./Art/animatronky/index.html",
    imageLink: "./Art/animatronky/trance.gif",
    author: "kylenrich",
    githubLink: "https://github.com/kylenrich24"
  },
  {
    artName: "bouncing ball",
    pageLink: "./Art/alexgp/index.html",
    imageLink: "./Art/Alexgp/bouncegif.gif",
    author: "AlexGP257",
    githubLink: "https://github.com/Alexgp257"
  },
  {
    artName: "Cool Waves",
    pageLink: "./Art/RaulC/index.html",
    imageLink: "./Art/RaulC/coolwaves.gif",
    author: "Raul Contreras",
    githubLink: "https://github.com/rcc01"
  },
  {
    artName: "Snowfall",
    pageLink: "./Art/chaitali_snowfall/index.html",
    imageLink: "./Art/chaitali_snowfall/snowgif.gif",
    author: "Chaitali",
    githubLink: "https://github.com/chaitali-more"
  },
<<<<<<< HEAD

  {
    artName: "Hello world",
    pageLink: "./Art/warren8689/index.html",
    imageLink: "./Art/warren8689/screenshot.png",
    author: "Warren",
    githubLink: "https://github.com/warrren8689"
  }




=======
  {
    artName: "360 Varial Kickflip",
    pageLink: "./Art/DICHAMOTO/index.html",
    imageLink: "./Art/DICHAMOTO/360_Varial_Kickflip.gif",
    author: "DICHAMOTO",
    githubLink: "https://github.com/DICHAMOTO"
  }
>>>>>>> b6808c63
];

// +--------------------------------------------------------------------------------+
// +                                                                                +
// +                  YOU DO NOT NEED TO CHANGE ANYTHING BELOW THIS                 +
// +                                                                                +
// +--------------------------------------------------------------------------------+

// Creates cards from the array above
// You don't need to modify this
let contents = [];
Shuffle(cards).forEach(c => {
  contents.push([
    `<li class="card">` +
      `<a href='${c.pageLink}'>` +
      `<img class="art-image" src='${c.imageLink}' alt='${c.artName}' />` +
      `</a>` +
      `<div class="flex-content">` +
      `<a href='${c.pageLink}'><h3 class="art-title">${c.artName}</h3></a>` +
      `<p class='author'><a href="${c.githubLink}" target="_blank"><i class="fab fa-github"></i> ${c.author}</a> </p>` +
      `</div>` +
      `</li>`
  ]);
});

document.getElementById('cards').innerHTML = contents;

function Shuffle(o) {
  for (
    var j, x, i = o.length;
    i;
    j = parseInt(Math.random() * i), x = o[--i], o[i] = o[j], o[j] = x
  );
  return o;
}<|MERGE_RESOLUTION|>--- conflicted
+++ resolved
@@ -1936,20 +1936,13 @@
     author: "Chaitali",
     githubLink: "https://github.com/chaitali-more"
   },
-<<<<<<< HEAD
-
   {
     artName: "Hello world",
     pageLink: "./Art/warren8689/index.html",
     imageLink: "./Art/warren8689/screenshot.png",
     author: "Warren",
     githubLink: "https://github.com/warrren8689"
-  }
-
-
-
-
-=======
+  },
   {
     artName: "360 Varial Kickflip",
     pageLink: "./Art/DICHAMOTO/index.html",
@@ -1957,7 +1950,6 @@
     author: "DICHAMOTO",
     githubLink: "https://github.com/DICHAMOTO"
   }
->>>>>>> b6808c63
 ];
 
 // +--------------------------------------------------------------------------------+
