--- conflicted
+++ resolved
@@ -1627,13 +1627,13 @@
     github: "https://github.com/Batz005"
   },
   {
-<<<<<<< HEAD
     artName: "Wave",
     pageLink: "./Art/Wave_css/index.html",
     imageLink: "./Art/Wave_css/wave.gif",
     author: "Filippe",
     github: "https://github.com/filippebr"
-=======
+  },
+  {
     artName: "Preloader",
     pageLink: "./Art/mshuber1981/preloader.html",
     imageLink: "./Art/mshuber1981/preloader.gif",
@@ -1667,7 +1667,6 @@
     videolink: "./Art/animatomang/smoke.mp4",
     author: "Syam",
     github: "https://github.com/blacktomang"
->>>>>>> 98e58a49
   }
 ];
 
