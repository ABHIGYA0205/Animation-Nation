--- conflicted
+++ resolved
@@ -1965,14 +1965,13 @@
     githubLink: 'https://github.com/SaiAryan1784'
   },
   {
-<<<<<<< HEAD
     artName: 'Glowing Ring Animated Loader',
     pageLink: './Art/Bhavna2003/index.html',
     imageLink: './Art/Bhavna2003/animatedloader.gif',
     author: 'Bhavna Makode',
     githubLink: 'https://github.com/Bhavna2003'
   },
-=======
+  {
     artName: 'Glitch',
     pageLink: './Art/Vatsalya-Vyas/index.html',
     imageLink: './Art/Vatsalya-Vyas/Glitch.gif',
@@ -1993,7 +1992,6 @@
     author: 'Samil Abud',
     githubLink: 'https://github.com/samilabud'
   }
->>>>>>> 67fbdf85
 ];
 
 // +--------------------------------------------------------------------------------+
