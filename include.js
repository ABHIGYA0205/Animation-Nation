--- conflicted
+++ resolved
@@ -4900,23 +4900,22 @@
     githubLink: 'https://github.com/Szo89'
   },
   {
-<<<<<<< HEAD
     pageLink: './Art/Kwabena-Agyeman/index.html',
     imageLink: './Art/Kwabena-Agyeman/project.GIF',
     author: 'Kwabena-Agyeman',
     githubLink: 'https://github.com/Kwabena-Agyeman'
-=======
+  },
+  {
     pageLink: '.Art/AndyJacko/index.html',
     imageLink: '.Art/AndyJacko/yoyo.gif',
     author: 'Andy Jacko',
     githubLink: 'https://github.com/AndyJacko'
-  }
+  },
   {
     pageLink: './Art/shake/index.html',
     imageLink: './Art/shake/file.gif',
     author: 'yoududecomposer',
     githubLink: 'https://github.com/yourdudecomposer'
->>>>>>> 792e679f
   }
 ];
 
