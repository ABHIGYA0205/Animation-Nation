let cards = [
  {
    artName: 'Stephan Animation',
    pageLink: './Art/stephanduval_animatron/index.html',
    iamgeLink: './Art/stephanduval_animatron/stephanduval_animatron.gif',
    author: 'Stephan DuVal',
    githubLink: 'https://github.com/stephanduval'
  },
  {
    artName: 'DayToNight',
    pageLink: './Art/DayToNight By Arpan/index.html',
    imageLink: './Art/Joy/DayToNight By Arpan/giphy.gif',
    author: 'ArpanGyawali',
    githubLink: 'https://github.com/ArpanGyawali'
  },
  {
    artName: 'Dog animation',
    pageLink: './Art/AbhishekSingh-Animation-Contribution/index.html',
    imageLink: './Art/AbhishekSingh-Animation-Contribution/gif.png',
    author: 'Abhishek Singh',
    githubLink: 'https://github.com/Abhishek-555'
  },
  {
    artName: 'Animation square rotate',
    pageLink: './Art/Animation square rotate/index.html',
    imageLink: './Art/Animation square rotate/image.jpeg',
    author: 'Nampelly_varun',
    githubLink: 'https://github.com/nampellyvarun'
  },
  {
    artName: 'CSS Loader',
    pageLink: './Art/BenCullen/index.html',
    imageLink: './Art/BenCullen/Bens CSS Loader.gif',
    author: 'Ben Cullen',
    githubLink: 'https://github.com/BenjaminCullen1'
  },
  {
    artName: 'Flag',
    pageLink: './Art/IurianSimionDorin/index.html',
    imageLink: './Art/IurianSimionDorin/flag.gif',
    author: 'IurianSimionDorin',
    githubLink: 'https://github.com/IurianSimionDorin'
  },
  {
    artName: 'Rainbow Text Spin',
    pageLink: './Art/mallen13/index.html',
    imageLink: 'stillPic.jpg',
    author: 'mallen2013',
    githubLink: 'https://github.com/mallen2013'
  },
  {
    artName: 'Disco Bubble',
    pageLink: './Art/konstantify/index.html',
    imageLink: './Art/konstantify/konst.gif',
    author: 'Constantin',
    githubLink: 'https://github.com/konstantin0s'
  },
  {
    artName: 'Art',
    pageLink: './Art/mishra-parth/index.html',
    imageLink: './Art/mishra-parth/mishra-parth-project.gif',
    author: 'Parth',
    githubLink: 'https://github.com/mishra-parth'
  },
  {
    artName: 'Aymat',
    pageLink: './Art/aymat/index.html',
    imageLink: './Art/aymat/Capture.gif',
    author: 'aysha30',
    githubLink: 'https://github.com/aysha30'
  },
  {
    artName: 'Scissors Cutting Animation (CSS only)',
    pageLink: './Art/CoffeeAnimation/index.html',
    imageLink: './Art/CoffeeAnimation/scissors-cutting-animation.gif',
    author: 'Angelo Marcinnò',
    githubLink: 'https://github.com/angelo24782'
  },
  {
    artName: 'Cool CSS Preloader',
    pageLink: './Art/Himanshu_Kumawat/index.html',
    imageLink: './Art/Himanshu_Kumawat/preloader.gif',
    author: 'Himanshu Kumawat',
    githubLink: 'https://github.com/013himanshu'
  },
  {
    artName: 'Troll-Ball',
    pageLink: './Art/ivantbv/index.html',
    imageLink: './Art/ivantbv/troll-ball.gif',
    author: 'ivantbv',
    githubLink: 'https://github.com/ivantbv'
  },
  {
    artName: 'CSS heART',
    pageLink: './Art/Aarush/Heart.html',
    imageLink: './Art/Aarush/Heart.png',
    author: 'Aarush Bhat',
    githubLink: 'https://github.com/r-ush'
  },
  {
    artName: 'Image With Gray Scale Effect',
    pageLink: './Art/Image With Gray Scale Effect',
    imageLink:
      './Art/Image With Gray Scale Effect/Image-With-Gray-Scale-Effect.gif',
    author: 'Vikrant Kumar',
    githubLink: 'https://github.com/VikrantKu333'
  },
  {
    artname: 'Animation-Cool',
    pageLink: './Art/apilacharya/index.html',
    imageLink: './Art/apilacharya/animation-cool.gif',
    author: 'Apil Raj Acharya',
    githubLink: 'https://github.com/apilacharya'
  },

  {
    artName: 'covid-19',
    pageLink: './Art/shivam12k/index.html',
    videoLink: './Art/cell/cell.mp4',
    author: 'shivam12k',
    githubLink: 'https://github.com/shivam12k'
  },
  {
    artName: 'Bouncing Heart',
    pageLink: './Art/love2cr3ate/index.html',
    imageLink: './Art/love2cr3ate/bouncing-heart.gif',
    author: 'l0ve2cr3ate',
    githubLink: 'https://github.com/l0ve2cr3ate'
  },
  {
    artName: 'Animated-Loading',
    pageLink: './Art/Animated-Loading/index.html',
    imageLink: './Art/Animated-Loading/Animated-Loading.gif',
    author: 'Mehul1011',
    githubLink: 'https://github.com/mehul1011'
  },
  {
    artName: 'covid-19',
    pageLink: './Art/shivam12k/index.html',
    // videoLink: './Art/cell/cell.mp4',
    imageLink: '#',
    author: 'shivam12k',
    githubLink: 'https://github.com/shivam12k'
  },
  {
    artName: 'Mag-animation',
    pageLink: './Art/Mag-D-Alena/index.html',
    imageLink: './Art/Mag-D-Alena/Mag-animation.gif',
    author: 'Magdalena BenBassat-Luszczynska',
    githubLink: 'https://github.com/mag-d-alen'
  },
  {
    artName: 'ThomasTobe',
    pageLink: './Art/ThomasTobe/index.html',
    imageLink: './Art/ThomasTobe/rotation.gif',
    author: 'ThomasTobe',
    githubLink: 'https://github.com/ThomasTobe'
  },
  {
    artName: 'Life Of Coder',
    pageLink: './Art/DevarshiDoshi/index.html',
    imageLink: './Art/DevarshiDoshi/Life Of Coder.gif',
    author: 'DevarshiDoshi',
    githubLink: 'https://github.com/devarshidoshi'
  },

  {
    artName: 'That Animation',
    pageLink: './Art/MaKloudz/index.html',
    imageLink: './Art/MaKloudz/dat-animation.gif',
    author: 'Blessing Mutava',
    githubLink: 'https://github.com/MaKloudz'
  },
  {
    artName: 'animatron',
    pageLink: './Art/animatron/index.html',
    imageLink: './Art/animatron/trance.gif',
    author: 'nick981837',
    githubLink: 'https://github.com/nick981837'
  },
  {
    artName: 'ZTM Animation',
    pageLink: './Art/EricPuskas/index.html',
    imageLink: './Art/EricPuskas/index.gif',
    author: 'Eric Puskas',
    githubLink: 'https://github.com/EricPuskas'
  },
  {
    artName: 'LSD Rainbow Trip: Phase 1',
    pageLink: './Art/AbsMechanik/index.html',
    imageLink: './Art/AbsMechanik/AbsMechanik_Animation.gif',
    author: 'AbsMechanik',
    githubLink: 'https://github.com/AbsMechanik'
  },
  {
    artName: 'Christmas Lights',
    pageLink: './Art/Futuregit/index.html',
    imageLink: './Art/Futuregit/Christmas-Lights.gif',
    author: 'Futuregit',
    githubLink: 'https://github.com/Futuregit'
  },
  {
    artName: 'space zoo',
    pageLink: './Art/space_zoo/index.html',
    imageLink: './Art/space_zoo/space_zoo.gif',
    author: 'yuwen-c',
    githubLink: 'https://github.com/yuwen-c'
  },
  {
    artName: 'neon-text flicker glow',
    pageLink: './Art/neon-text flicker glow/neon.html',
    videoLink: './Art/neon-text flicker glow/neon-text flicker glow.gif',
    author: 'Ajay Tyagi',
    githubLink: 'https://github.com/imajaytyagi'
  },
  {
    artName: 'Dice Animation',
    pageLink: './Art/Dice-Animation/dice_animation.html',
    videoLink: './Art/Dice-Animation/dice.gif',
    author: 'Ronit DuttA',
    githubLink: 'https://github.com/RD91'
  },
  {
    artName: 'Fruit Dancing',
    pageLink: './Art/carlacentenor/index.html',
    imageLink: './Art/carlacentenor/fruit.gif',
    author: 'carlacentenor',
    githubLink: 'https://github.com/carlacentenor'
  },
  {
    artName: 'eyes',
    pageLink: './Art/eyes/index.html',
    imageLink: './Art/eyes/eyes.gif',
    author: 'yuwen-c',
    githubLink: 'https://github.com/yuwen-c'
  },
  {
    artName: 'Spooktober Hacktoberfest',
    pageLink: './Art/FredAmartey/index.html',
    imageLink: './Art/FredAmartey/thumbnaill.gif',
    author: 'Fred Amartey',
    githubLink: 'https://github.com/FredAmartey'
  },
  {
    artName: 'Star Wars?',
    pageLink: './Art/henryvalbuena/index.html',
    imageLink: './Art/henryvalbuena/index.gif',
    author: 'Henry Valbuena',
    githubLink: 'https://github.com/henryvalbuena'
  },
  {
    artName: 'UFO',
    pageLink: './Art/UFO/index.html',
    imageLink: './Art/UFO/UFO.png',
    author: 'Abhinav Singh @abhinav9910',
    githubLink: 'https://github.com/abhinav9910'
  },
  {
    artName: 'The Ripple',
    pageLink: './Art/Anmol2/index.html',
    imageLink: './Art/Anmol2/ripple.png',
    author: 'Anmol',
    githubLink: 'https://github.com/Anmol270900'
  },
  {
    artName: 'Rainbow loader',
    pageLink: './Art/ka-hn/rainbow.html',
    imageLink: './Art/ka-hn/rainbow.gif',
    author: 'Karim Hussain',
    githubLink: 'https://github.com/ka-hn'
  },
  {
    artName: 'Action Cam',
    pageLink: './Art/Donovan/index.html',
    imageLink: './Art/Donovan/pureCSS-animation.gif',
    author: 'Donovan Hunter',
    githubLink: 'https://github.com/dhdcode'
  },
  {
    artName: 'The Sun',
    pageLink: './Art/Anmol/index.html',
    imageLink: './Art/Anmol/sun.png',
    author: 'Anmol',
    githubLink: 'https://github.com/Anmol270900'
  },
  {
    artName: 'Flashing Pumpkin',
    pageLink: './Art/KatrinaRose14/index.html',
    imageLink: './Art/KatrinaRose14/FlashingPumpkin.gif',
    author: 'Katrina Yates',
    githubLink: 'https://github.com/KatrinaRose14'
  },
  {
    artName: 'Flipbox',
    pageLink: './Art/Prasheel/index.html',
    imageLink: './Art/Prasheel/flip.gif',
    author: 'Prasheel Soni',
    githubLink: 'https://github.com/ps011'
  },
  {
    artName: '2019 Wave',
    pageLink: './Art/chris-aqui/index.html',
    imageLink: './Art/chris-aqui/2019-jump.gif',
    author: 'Christine Aqui',
    githubLink: 'https://github.com/christine-aqui'
  },
  {
    artName: 'Hover Button Animation',
    pageLink: './Art/Vipul/hover.html',
    imageLink: './Art/Vipul/Screenshot2.png',
    author: 'Vipul',
    githubLink: 'https://github.com/vipuljain08'
  },
  {
    artName: 'Start From Zero',
    pageLink: './Art/Robihdy/index.html',
    imageLink: './Art/Robihdy/start-from-zero.png',
    author: 'Robihdy',
    githubLink: 'https://github.com/Robihdy'
  },
  {
    artName: 'Local Host metaphor',
    pageLink: './Art/Akbar-Cyber/index.html',
    imageLink: './Art/Prateek/localhost.png',
    author: 'Prateek',
    githubLink: 'https://github.com/prateekpatrick'
  },
  {
    artName: 'Akbar-Cyber',
    pageLink: './Art/Akbar-Cyber/index.html',
    imageLink: './Art/Akbar-Cyber/akbar.gif',
    author: 'Akbar',
    githubLink: 'https://github.com/Akbar-Cyber'
  },
  {
    artName: 'Sliding Lines',
    pageLink: './Art/erics0n/sliding-lines/index.html',
    imageLink: './Art/erics0n/sliding-lines/image.gif',
    author: 'erics0n',
    githubLink: 'https://github.com/erics0n'
  },
  {
    artName: 'Triangle',
    pageLink: './Art/Joy/triangle/triangle.html',
    imageLink: './Art/Joy/triangle/triangle.gif',
    author: 'Joy',
    githubLink: 'https://github.com/royranger'
  },
  {
    artName: 'Cube',
    pageLink: './Art/Joy/cube/cube.html',
    imageLink: './Art/Joy/cube/cube.gif',
    author: 'Joy',
    githubLink: 'https://github.com/royranger'
  },
  {
    artName: 'Burger Menu',
    pageLink: './Art/mctrl/burger.html',
    imageLink: './Art/mctrl/burger.gif',
    author: 'Martina',
    githubLink: 'https://github.com/mctrl'
  },
  {
    artName: 'Square Loader',
    pageLink: './Art/Hemant/index.html',
    imageLink: './Art/Hemant/loader.gif',
    author: 'Hemant Garg',
    githubLink: 'https://github.com/hemant-garg'
  },
  {
    artName: 'wake up, neo...',
    pageLink: './Art/samirjouni/TributeToTheMatrix.html',
    imageLink: './Art/samirjouni/sample.gif',
    author: 'Samir Jouni',
    githubLink: 'https://github.com/samirjouni'
  },
  {
    artName: 'Tribute To COD4MW',
    pageLink: './Art/samirjouni2/index.html',
    imageLink: './Art/samirjouni2/sample.gif',
    author: 'Samir Jouni',
    githubLink: 'https://github.com/samirjouni'
  },
  {
    artName: 'Planet',
    pageLink: './Art/ArthurDoom/planet.html',
    imageLink: './Art/ArthurDoom/planet.gif',
    author: 'ArthurDoom',
    githubLink: 'https://github.com/ArthurDoom'
  },
  {
    artName: 'SquarPy',
    pageLink: './Art/Utkarsh/index.html',
    imageLink: './Art/Utkarsh/hack.gif',
    author: 'utkarsh',
    githubLink: 'https://github.com/Utkarsh2604'
  },
  {
    artName: 'Circle',
    pageLink: './Art/Oliver/Circle.html',
    imageLink: './Art/Oliver/circle.gif',
    author: 'Oliver',
    githubLink: 'https://github.com/oliver-gomes'
  },
  {
    artName: 'Ellipse Loader',
    pageLink: './Art/VaibhavKhulbe/EllipseLoader.html',
    imageLink: './Art/VaibhavKhulbe/ellipseLoader.gif',
    author: 'Vaibhav Khulbe',
    githubLink: 'https://github.com/Kvaibhav01'
  },
  {
    artName: 'Simple Loader',
    pageLink: './Art/soumsps/simpleload.html',
    imageLink: './Art/soumsps/sample.gif',
    author: 'Soumendu Sinha',
    githubLink: 'https://github.com/soumsps'
  },
  {
    artName: 'Rollodex',
    pageLink: './Art/Shruti/rolling.html',
    imageLink: './Art/Shruti/rolling.gif',
    author: 'Shruti',
    githubLink: 'https://github.com/shruti49'
  },
  {
    artName: 'Cute Cat',
    pageLink: './Art/Alghi/cat.html',
    imageLink: './Art/Alghi/cat.gif',
    author: 'Alghi',
    githubLink: 'https://github.com/darklordace'
  },
  {
    artName: 'r2d2d starwerz',
    pageLink: './Art/izzycs/index.html',
    imageLink: './Art/izzycs/r2d2d.gif',
    author: 'Joy',
    githubLink: 'https://github.com/izzycs'
  },
  {
    artName: 'ZtM Text',
    pageLink: './Art/Di4iMoRtAl/ZtM_text_animation.html',
    imageLink: './Art/Di4iMoRtAl/ZtM_animation.gif',
    author: 'Di4iMoRtAl',
    githubLink: 'https://github.com/dppeykov'
  },
  {
    artName: 'Circles',
    pageLink: './Art/Bhuvana/circles.html',
    imageLink: './Art/Bhuvana/circles.gif',
    author: 'Bhuvana',
    githubLink: 'https://github.com/bhuvana-guna'
  },
  {
    artName: 'Bird',
    pageLink: './Art/Bhuvana/bird.html',
    imageLink: './Art/Bhuvana/bird.gif',
    author: 'Bhuvana',
    githubLink: 'https://github.com/bhuvana-guna'
  },
  {
    artName: 'Loader',
    pageLink: './Art/Bhuvana/loader.html',
    imageLink: './Art/Bhuvana/loader.gif',
    author: 'Bhuvana',
    githubLink: 'https://github.com/bhuvana-guna'
  },
  {
    artName: 'Simple blinking loading circles',
    pageLink: './Art/Rahul/index.html',
    imageLink: './Art/Rahul/loading.gif',
    author: 'Rahul',
    githubLink: 'https://github.com/kohli6010'
  },
  {
    artName: 'Css Pulse',
    pageLink: './Art/Aszmel/pulse.html',
    imageLink: './Art/Aszmel/css_pulse.gif',
    author: 'Aszmel',
    githubLink: 'https://github.com/Aszmel'
  },
  {
    artName: 'Circle Bounce',
    pageLink: './Art/Edmund/index.html',
    imageLink: './Art/Edmund/circle-bounce.gif',
    author: 'Edmund',
    githubLink: 'https://github.com/edmund1645'
  },
  {
    artName: 'Heart Beating',
    pageLink: './Art/Regem/index.html',
    imageLink: './Art/Regem/heart.jpg',
    author: 'Regem',
    githubLink: 'https://github.com/GemzBond'
  },
  {
    artName: 'Fading Circles',
    pageLink: './Art/Ankit/fadeCircle.html',
    imageLink: './Art/Ankit/fadeCircles.png',
    author: 'Ankit Srivastava',
    githubLink: 'https://github.com/a18nov'
  },
  {
    artName: 'Hacktoberfest 2019',
    pageLink: './Art/jpk3lly/animation.html',
    imageLink: './Art/jpk3lly/JPs_Animation_GIF.gif',
    author: 'jpk3lly',
    githubLink: 'https://github.com/jpk3lly'
  },
  {
    artName: 'Name Rotator',
    pageLink: './Art/Meet/name.html',
    imageLink: './Art/Meet/name.gif',
    author: 'Meet',
    githubLink: 'https://github.com/Meet1103'
  },
  {
    artName: 'Ball Rotator',
    pageLink: './Art/Bibekpreet/index.html',
    imageLink: './Art/Bibekpreet/ball.gif',
    author: 'Bibekpreet',
    githubLink: 'https://github.com/bibekpreet99'
  },
  {
    artName: 'ephiphany',
    pageLink: './Art/OctavianIlies/index.html',
    imageLink: './Art/OctavianIlies/ephiphany.gif',
    author: 'OctavianIlies',
    githubLink: 'https://github.com/OctavianIlies'
  },
  {
    artName: 'Loading',
    pageLink: './Art/jh1992jh/loading.html',
    imageLink: './Art/jh1992jh/loading.gif',
    author: 'jh1992jh',
    githubLink: 'https://github.com/jh1992jh'
  },
  {
    artName: 'ZTM Colors',
    pageLink: './Art/Godnon/index.html',
    imageLink: './Art/Godnon/ZTMcAnim.gif',
    author: 'Godnon',
    githubLink: 'https://github.com/godnondsilva'
  },
  {
    artName: 'Hover Effect',
    pageLink: './Art/Shubhankar/index.html',
    imageLink: './Art/Shubhankar/hackoctober.gif',
    author: 'Shubhankar',
    githubLink: 'https://github.com/shubhdwiv12'
  },
  {
    artName: 'Bouncing Fading Circles',
    pageLink: './Art/AyoubIssaad/index.html',
    imageLink: './Art/AyoubIssaad/BouncingFadingCircles.gif',
    author: 'AyoubIssaad',
    githubLink: 'https://github.com/AyoubIssaad'
  },
  {
    artName: '5 balls preloader',
    pageLink: './Art/Nnaji-Victor/index.html',
    imageLink: './Art/Nnaji-Victor/5_balls.gif',
    author: 'Nnaji Victor',
    githubLink: 'https://github.com/Nnaji-Victor'
  },
  {
    artName: 'ZTM Bouncer',
    pageLink: './Art/Josia/bouncer.html',
    imageLink: './Art/Josia/ztmbouncer.gif',
    author: 'Josia Rodriguez',
    githubLink: 'https://github.com/josiarod'
  },
  {
    artName: 'Hacktober loading animation',
    pageLink: './Art/mehul1011/index.html',
    imageLink: './Art/mehul1011/loading.gif',
    author: 'Mehul1011',
    githubLink: 'https://github.com/mehul1011'
  },
  {
    artName: 'Loading Dots',
    pageLink: './Art/devSergiu/index.html',
    imageLink: './Art/devSergiu/loading.gif',
    author: 'devSergiu',
    githubLink: 'https://github.com/devsergiu'
  },
  {
    artName: 'TypeWriter effect',
    pageLink: './Art/Sidharth/Typing_Text.html',
    imageLink: './Art/Sidharth/type_writer.gif',
    author: 'Sidharth',
    githubLink: 'https://github.com/Sidharth98'
  },
  {
    artName: 'Blue Spin',
    pageLink: './Art/JamesW/index.html',
    imageLink: './Art/JamesW/hacktober_spin.gif',
    author: 'James Whitney',
    githubLink: 'https://github.com/jameswhitney'
  },
  {
    artName: 'Loading Animation',
    pageLink: './Art/Sidharth/Loading.html',
    imageLink: './Art/Sidharth/Loading.gif',
    author: 'Sidharth',
    githubLink: 'https://github.com/Sidharth98'
  },
  {
    artName: 'Rotation',
    pageLink: './Art/alenanog/index.html',
    imageLink: './Art/alenanog/rotation.gif',
    author: 'Alena A.',
    githubLink: 'https://github.com/alenanog'
  },
  {
    artName: 'Colors in your life',
    pageLink: './Art/Atipahy/colors.html',
    imageLink: './Art/Atipahy/colors.png',
    author: 'Christos Chr',
    githubLink: 'https://github.com/atipaHy'
  },
  {
    artName: 'Orb',
    pageLink: './Art/Jkbicbic/orb.html',
    imageLink: './Art/Jkbicbic/orb.gif',
    author: 'John Kennedy Bicbic',
    githubLink: 'https://github.com/jkbicbic'
  },
  {
    artName: 'Charging...',
    pageLink: './Art/Afraz/charging.html',
    imageLink: './Art/Afraz/charging.gif',
    author: 'Afraz',
    githubLink: 'https://github.com/afrazz'
  },
  {
    artName: 'Charging...',
    pageLink: './Art/DepStep/depstep.html',
    imageLink: './Art/DepStep/depstep.gif',
    author: 'DepStep',
    githubLink: 'https://github.com/stephD'
  },
  {
    artName: 'Dancing Ball...',
    pageLink: './Art/DaveFres/index.html',
    imageLink: './Art/DaveFres/ball.gif',
    author: 'DaveFres',
    githubLink: 'https://github.com/DaveFres'
  },
  {
    artName: 'animatron',
    pageLink: './Art/animatron/index.html',
    imageLink: './Art/animatron/trance.gif',
    author: 'jomahay',
    githubLink: 'https://github.com/jomahay'
  },
  {
    artName: 'Sunshine',
    pageLink: './Art/Pavelisp/sunshine.html',
    imageLink: './Art/Pavelisp/sunshine.gif',
    author: 'Pavel Isp',
    githubLink: 'https://github.com/pavelisp'
  },
  {
    artName: 'SoundBoxes',
    pageLink: './Art/Hbarang/SoundBox.html',
    imageLink: './Art/Hbarang/SoundBoxAnimation.gif',
    author: 'Hbarang',
    githubLink: 'https://github.com/hbarang'
  },
  {
    artName: 'Cheshire',
    pageLink: './Art/Ckanelin/index.html',
    imageLink: './Art/Ckanelin/Cheshire.gif',
    author: 'Ckanelin',
    githubLink: 'https://github.com/ckanelin'
  },
  {
    artName: 'Disappear',
    pageLink: './Art/Stacy/index.html',
    imageLink: './Art/Stacy/disappear.gif',
    author: 'Stacy',
    githubLink: 'https://github.com/stacyholtz6'
  },
  {
    artName: 'Ellipse Spinner',
    pageLink: './Art/Sabina/ellipse_spinner.html',
    imageLink: './Art/Sabina/ellipse_spinner.png',
    author: 'Sabina Abbasova',
    githubLink: 'https://github.com/sabina929'
  },
  {
    artName: 'NightSky',
    pageLink: './Art/AndyS/index.html',
    imageLink: './Art/AndyS/Capture.GIF',
    author: 'AndyS',
    githubLink: 'https://github.com/AndyS1988'
  },
  {
    artName: 'Hungry',
    pageLink: './Art/diegchav/index.html',
    imageLink: './Art/diegchav/hungry.gif',
    author: 'Diego Chz',
    githubLink: 'https://github.com/diegchav'
  },
  {
    artName: 'Hover Text Animation',
    pageLink: './Art/AyoubIssaad2/index.html',
    imageLink: './Art/AyoubIssaad2/hoverTextAnimation.gif',
    author: 'AyoubIssaad',
    githubLink: 'https://github.com/AyoubIssaad'
  },
  {
    artName: 'Colorize',
    pageLink: './Art/JimBratsos/colorize.html',
    imageLink: './Art/JimBratsos/Colorize.gif',
    author: 'Jim Bratsos',
    githubLink: 'https://github.com/JimBratsos'
  },
  {
    artName: 'Hacktober Spooktacular',
    pageLink: 'Art/Elex/index.html',
    imageLink: ['./Art/Elex/hhs.gif'],
    author: 'William Poisel (LordCobra)',
    githubLink: 'https://github.com/epoisel'
  },
  {
    artName: 'Circley',
    pageLink: './Art/Tranjenny/indexjenny.html',
    imageLink: './Art/Tranjenny/zerojenny.gif',
    author: 'Tranjenny',
    githubLink: 'https://github.com/Tranjenny'
  },
  {
    artName: 'My Vietnam',
    pageLink: './Art/nhbduy/index.html',
    imageLink: './Art/nhbduy/my-vietnam.gif',
    author: 'Hoang-Bao-Duy NGUYEN',
    githubLink: 'https://github.com/nhbduy'
  },
  {
    artName: 'Hactoberfest Bus',
    pageLink: './Art/shahpranaf/index.html',
    imageLink: './Art/shahpranaf/hacktoberfest_bus.gif',
    author: 'Pranav Shah',
    githubLink: 'https://github.com/shahpranaf'
  },
  {
    artName: 'Hacktoberfest',
    pageLink: './Art/robihid/index.html',
    imageLink: './Art/robihid/hacktoberfest.png',
    author: 'robihid',
    githubLink: 'https://github.com/robihid'
  },
  {
    artName: 'Hi there',
    pageLink: './Art/Aki/index.html',
    imageLink: './Art/Aki/giphy.gif',
    author: 'Aki',
    githubLink: 'https://github.com/akmalist'
  },
  {
    artName: '3D css animation',
    pageLink: './Art/animationtion/index.html',
    imageLink: './Art/animation/css3drotate.gif',
    author: 'christ',
    githubLink: 'https://github.com/christ-87'
  },
  {
    artName: 'Hacktoberfest 2019!',
    pageLink: './Art/RedSquirrrel/index.html',
    imageLink: './Art/RedSquirrrel/index.html/animation.PNG',
    author: 'RedSquirrrel',
    githubLink: 'https://github.com/RedSquirrrel'
  },
  {
    artName: 'Sliding text',
    pageLink: './Art/Flattopz/index.html',
    imageLink: './Art/Flattopz/SlidingText.gif',
    author: 'Flattopz',
    githubLink: 'https://github.com/hjpunzalan'
  },
  {
    artName: 'Rainbow Color Changer',
    pageLink: './Art/mmshr/index.html',
    imageLink: './Art/mmshr/rainbow.gif',
    author: 'mmosehauer',
    githubLink: 'https://github.com/mmosehauer'
  },
  {
    artName: 'World of Coding',
    pageLink: './Art/tom_kn/coding.html',
    imageLink: './Art/tom_kn/coding.gif',
    author: 'Tamas Knisz',
    githubLink: 'https://github.com/TamasKn'
  },
  {
    artName: 'Initial Bounce',
    pageLink: './Art/Juwana/initial.html',
    imageLink: './Art/Juwana/InitialBounce.gif',
    author: 'Juwana',
    githubLink: 'https://github.com/JZerman2018'
  },
  {
    artName: 'Atom',
    pageLink: './Art/Teva/index.html',
    imageLink: './Art/Teva/atom.gif',
    author: 'Teva',
    githubLink: 'https://github.com/TevaHenry'
  },
  {
    artName: 'Be Awesome',
    pageLink: './Art/TigerAsH/index.html',
    imageLink: './Art/TigerAsH/be-awesome.jpg',
    author: 'TigerAsH',
    githubLink: 'https://github.com/TigerAsH94'
  },
  {
    artName: 'Rainbow Colors',
    pageLink: './Art/Sanjeev/index.html',
    imageLink: './Art/Sanjeev/animation.gif',
    author: 'Sanjeev Panday',
    githubLink: 'https://github.com/Sanjeev-Panday'
  },
  {
    artName: 'ZtM',
    pageLink: './Art/thoyvo/index.html',
    imageLink: './Art/thoyvo/ztm.gif',
    author: 'Thoyvo',
    githubLink: 'https://github.com/thoyvo'
  },
  {
    artName: 'Fast Fishes',
    pageLink: './Art/4ront/index.html',
    imageLink: './Art/4ront/fishes.gif',
    author: '4rontender',
    githubLink: 'https://github.com/RinatValiullov'
  },
  {
    artName: 'Loading...',
    pageLink: './Art/RedSquirrrel2/loading.html',
    imageLink: './Art/RedSquirrrel2/loading.gif',
    author: 'RedSquirrrel',
    githubLink: 'https://github.com/RedSquirrrel'
  },
  {
    artName: 'Animated Cube',
    pageLink: './Art/Animated Cube/index.html',
    imageLink: './Art/Animated Cube/cube.gif',
    author: 'RedSquirrrel',
    githubLink: 'https://github.com/RedSquirrrel'
  },
  {
    artName: 'Calm Ubuntu',
    pageLink: './Art/schupat/index.html',
    imageLink: './Art/schupat/preview.gif',
    author: 'schupat',
    githubLink: 'https://github.com/schupat'
  },
  {
    artName: 'Solar System',
    pageLink: './Art/DSandberg93/index.html',
    imageLink: './Art/DSandberg93/SolarSystem.gif',
    author: 'DSandberg93',
    githubLink: 'https://github.com/DSandberg93'
  },
  {
    artName: 'Boo',
    pageLink: './Art/VerityB/index.html',
    imageLink: './Art/VerityB/boo.gif',
    author: 'VerityB',
    githubLink: 'https://github.com/VerityB'
  },
  {
    artName: 'Hacktoberfest Ghost',
    pageLink: './Art/cTahirih/index.html',
    imageLink: './Art/cTahirih/ghost.png',
    author: 'cTahirih',
    githubLink: 'https://github.com/cTahirih'
  },
  {
    artName: 'Clock',
    pageLink: './Art/Abdul/index.html',
    imageLink: './Art/Abdul/Clock.png',
    author: 'Abdul Rahman',
    githubLink: 'https://github.com/abdulrahman118'
  },
  {
    artName: 'Loading Cube',
    pageLink: './Art/andrearizzello/index.html',
    imageLink: './Art/andrearizzello/index.gif',
    author: 'Andrea Rizzello',
    githubLink: 'https://github.com/andrearizzello'
  },
  {
    artName: 'Wall Dropping Logo',
    pageLink: './Art/shivams136/index.html',
    imageLink: './Art/shivams136/walldrop.gif',
    author: 'Shivam Sharma',
    githubLink: 'https://github.com/ShivamS136'
  },
  {
    artName: 'Infinite Race',
    pageLink: './Art/levermanx/index.html',
    imageLink: './Art/levermanx/anim.gif',
    author: 'Levermanx',
    githubLink: 'https://github.com/levermanx'
  },
  {
    artName: 'Hover to Rotate Text',
    pageLink: './Art/faiz_hameed/index.html',
    imageLink: './Art/faiz_hameed/hackto.gif',
    author: 'Faiz Hameed',
    githubLink: 'https://github.com/faizhameed'
  },
  {
    artName: 'HalloHacktober Greeting!',
    pageLink: './Art/lusalga/index.html',
    imageLink: './Art/lusalga/lu.gif',
    author: 'Lucieni A. Saldanha',
    githubLink: 'https://github.com/lusalga/'
  },
  {
    artName: 'Time goes by',
    pageLink: './Art/WolfgangKreminger/index.html',
    imageLink: './Art/WolfgangKreminger/showcase.gif',
    author: 'Wolfgang Kreminger',
    githubLink: 'https://github.com/r4pt0s'
  },
  {
    artName: 'Bouncing Text!',
    pageLink: './Art/AbdulsalamAbdulrahman/index.html',
    imageLink: './Art/AbdulsalamAbdulrahman/Bouncingtxt.gif',
    author: 'Abdulsalam Abdulrahman',
    githubLink: 'https://github.com/AbdulsalamAbdulrahman/'
  },
  {
    artName: 'Simple Phone Animation',
    pageLink: './Art/Lala/index.html',
    imageLink: './Art/Lala/phone.gif',
    author: 'Olamide Aboyeji',
    githubLink: 'https://github.com/aolamide'
  },
  {
    artName: 'Synthwave Sunset',
    pageLink: './Art/brunobolting/index.html',
    imageLink: './Art/brunobolting/synthwave-sunset.gif',
    author: 'Bruno Bolting',
    githubLink: 'https://github.com/brunobolting/'
  },
  {
    artName: 'That Animation',
    pageLink: './Art/MaKloudz/index.html',
    imageLink: './Art/MaKloudz/dat-animation.gif',
    author: 'Blessing Mutava',
    githubLink: 'https://github.com/MaKloudz'
  },
  {
    artName: 'animatron',
    pageLink: './Art/animatron/index.html',
    imageLink: './Art/animatron/trance.gif',
    author: 'nick981837',
    githubLink: 'https://github.com/nick981837'
  },
  {
    artName: 'abhishek9686',
    pageLink: './Art/abhishek9686/index.html',
    imageLink: './Art/abhishek9686/loading.gif',
    author: 'abhishek9686',
    githubLink: 'https://github.com/abhishek9686'
  },

  {
    artName: 'Animecircles',
    pageLink: './Art/Animecircles/index.html',
    imageLink: './Art/animatron/',
    author: 'Geamoding',
    githubLink: 'https://github.com/gilbertekalea'
  },
  {
    artName: 'ZTM Animation',
    pageLink: './Art/EricPuskas/index.html',
    imageLink: './Art/EricPuskas/index.gif',
    author: 'Eric Puskas',
    githubLink: 'https://github.com/EricPuskas'
  },
  {
    artName: 'LSD Rainbow Trip: Phase 1',
    pageLink: './Art/AbsMechanik/index.html',
    imageLink: './Art/AbsMechanik/AbsMechanik_Animation.gif',
    author: 'AbsMechanik',
    githubLink: 'https://github.com/AbsMechanik'
  },
  {
    artName: 'Christmas Lights',
    pageLink: './Art/Futuregit/index.html',
    imageLink: './Art/Futuregit/Christmas-Lights.gif',
    author: 'Futuregit',
    githubLink: 'https://github.com/Futuregit'
  },
  {
    artName: 'Fruit Dancing',
    pageLink: './Art/carlacentenor/index.html',
    imageLink: './Art/carlacentenor/fruit.gif',
    author: 'carlacentenor',
    githubLink: 'https://github.com/carlacentenor'
  },
  {
    artName: 'Spooktober Hacktoberfest',
    pageLink: './Art/FredAmartey/index.html',
    imageLink: './Art/FredAmartey/thumbnaill.gif',
    author: 'Fred Amartey',
    githubLink: 'https://github.com/FredAmartey'
  },
  {
    artName: 'Star Wars?',
    pageLink: './Art/henryvalbuena/index.html',
    imageLink: './Art/henryvalbuena/index.gif',
    author: 'Henry Valbuena',
    githubLink: 'https://github.com/henryvalbuena'
  },
  {
    artName: 'UFO',
    pageLink: './Art/UFO/index.html',
    imageLink: './Art/UFO/UFO.png',
    author: 'Abhinav Singh @abhinav9910',
    githubLink: 'https://github.com/abhinav9910'
  },
  {
    artName: 'The Ripple',
    pageLink: './Art/Anmol2/index.html',
    imageLink: './Art/Anmol2/ripple.png',
    author: 'Anmol',
    githubLink: 'https://github.com/Anmol270900'
  },
  {
    artName: 'Rainbow loader',
    pageLink: './Art/ka-hn/rainbow.html',
    imageLink: './Art/ka-hn/rainbow.gif',
    author: 'Karim Hussain',
    githubLink: 'https://github.com/ka-hn'
  },
  {
    artName: 'Action Cam',
    pageLink: './Art/Donovan/index.html',
    imageLink: './Art/Donovan/pureCSS-animation.gif',
    author: 'Donovan Hunter',
    githubLink: 'https://github.com/dhdcode'
  },
  {
    artName: 'The Sun',
    pageLink: './Art/Anmol/index.html',
    imageLink: './Art/Anmol/sun.png',
    author: 'Anmol',
    githubLink: 'https://github.com/Anmol270900'
  },
  {
    artName: 'Flashing Pumpkin',
    pageLink: './Art/KatrinaRose14/index.html',
    imageLink: './Art/KatrinaRose14/FlashingPumpkin.gif',
    author: 'Katrina Yates',
    githubLink: 'https://github.com/KatrinaRose14'
  },
  {
    artName: 'Flipbox',
    pageLink: './Art/Prasheel/index.html',
    imageLink: './Art/Prasheel/flip.gif',
    author: 'Prasheel Soni',
    githubLink: 'https://github.com/ps011'
  },
  {
    artName: '2019 Wave',
    pageLink: './Art/chris-aqui/index.html',
    imageLink: './Art/chris-aqui/2019-jump.gif',
    author: 'Christine Aqui',
    githubLink: 'https://github.com/christine-aqui'
  },
  {
    artName: 'Hover Button Animation',
    pageLink: './Art/Vipul/hover.html',
    imageLink: './Art/Vipul/Screenshot2.png',
    author: 'Vipul',
    githubLink: 'https://github.com/vipuljain08'
  },
  {
    artName: 'Start From Zero',
    pageLink: './Art/Robihdy/index.html',
    imageLink: './Art/Robihdy/start-from-zero.png',
    author: 'Robihdy',
    githubLink: 'https://github.com/Robihdy'
  },
  {
    artName: 'Local Host metaphor',
    pageLink: './Art/Akbar-Cyber/index.html',
    imageLink: './Art/Prateek/localhost.png',
    author: 'Prateek',
    githubLink: 'https://github.com/prateekpatrick'
  },
  {
    artName: 'Akbar-Cyber',
    pageLink: './Art/Akbar-Cyber/index.html',
    imageLink: './Art/Akbar-Cyber/akbar.gif',
    author: 'Akbar',
    githubLink: 'https://github.com/Akbar-Cyber'
  },
  {
    artName: 'Sliding Lines',
    pageLink: './Art/erics0n/sliding-lines/index.html',
    imageLink: './Art/erics0n/sliding-lines/image.gif',
    author: 'erics0n',
    githubLink: 'https://github.com/erics0n'
  },
  {
    artName: 'Triangle',
    pageLink: './Art/Joy/triangle/triangle.html',
    imageLink: './Art/Joy/triangle/triangle.gif',
    author: 'Joy',
    githubLink: 'https://github.com/royranger'
  },
  {
    artName: 'Cube',
    pageLink: './Art/Joy/cube/cube.html',
    imageLink: './Art/Joy/cube/cube.gif',
    author: 'Joy',
    githubLink: 'https://github.com/royranger'
  },
  {
    artName: 'Burger Menu',
    pageLink: './Art/mctrl/burger.html',
    imageLink: './Art/mctrl/burger.gif',
    author: 'Martina',
    githubLink: 'https://github.com/mctrl'
  },
  {
    artName: 'Square Loader',
    pageLink: './Art/Hemant/index.html',
    imageLink: './Art/Hemant/loader.gif',
    author: 'Hemant Garg',
    githubLink: 'https://github.com/hemant-garg'
  },
  {
    artName: 'wake up, neo...',
    pageLink: './Art/samirjouni/TributeToTheMatrix.html',
    imageLink: './Art/samirjouni/sample.gif',
    author: 'Samir Jouni',
    githubLink: 'https://github.com/samirjouni'
  },
  {
    artName: 'Tribute To COD4MW',
    pageLink: './Art/samirjouni2/index.html',
    imageLink: './Art/samirjouni2/sample.gif',
    author: 'Samir Jouni',
    githubLink: 'https://github.com/samirjouni'
  },
  {
    artName: 'Planet',
    pageLink: './Art/ArthurDoom/planet.html',
    imageLink: './Art/ArthurDoom/planet.gif',
    author: 'ArthurDoom',
    githubLink: 'https://github.com/ArthurDoom'
  },
  {
    artName: 'SquarPy',
    pageLink: './Art/Utkarsh/index.html',
    imageLink: './Art/Utkarsh/hack.gif',
    author: 'utkarsh',
    githubLink: 'https://github.com/Utkarsh2604'
  },
  {
    artName: 'Circle',
    pageLink: './Art/Oliver/Circle.html',
    imageLink: './Art/Oliver/circle.gif',
    author: 'Oliver',
    githubLink: 'https://github.com/oliver-gomes'
  },
  {
    artName: 'Ellipse Loader',
    pageLink: './Art/VaibhavKhulbe/EllipseLoader.html',
    imageLink: './Art/VaibhavKhulbe/ellipseLoader.gif',
    author: 'Vaibhav Khulbe',
    githubLink: 'https://github.com/Kvaibhav01'
  },
  {
    artName: 'Simple Loader',
    pageLink: './Art/soumsps/simpleload.html',
    imageLink: './Art/soumsps/sample.gif',
    author: 'Soumendu Sinha',
    githubLink: 'https://github.com/soumsps'
  },
  {
    artName: 'Rollodex',
    pageLink: './Art/Shruti/rolling.html',
    imageLink: './Art/Shruti/rolling.gif',
    author: 'Shruti',
    githubLink: 'https://github.com/shruti49'
  },
  {
    artName: 'Cute Cat',
    pageLink: './Art/Alghi/cat.html',
    imageLink: './Art/Alghi/cat.gif',
    author: 'Alghi',
    githubLink: 'https://github.com/darklordace'
  },
  {
    artName: 'ZtM Text',
    pageLink: './Art/Di4iMoRtAl/ZtM_text_animation.html',
    imageLink: './Art/Di4iMoRtAl/ZtM_animation.gif',
    author: 'Di4iMoRtAl',
    githubLink: 'https://github.com/dppeykov'
  },
  {
    artName: 'Circles',
    pageLink: './Art/Bhuvana/circles.html',
    imageLink: './Art/Bhuvana/circles.gif',
    author: 'Bhuvana',
    githubLink: 'https://github.com/bhuvana-guna'
  },
  {
    artName: 'Bird',
    pageLink: './Art/Bhuvana/bird.html',
    imageLink: './Art/Bhuvana/bird.gif',
    author: 'Bhuvana',
    githubLink: 'https://github.com/bhuvana-guna'
  },
  {
    artName: 'Loader',
    pageLink: './Art/Bhuvana/loader.html',
    imageLink: './Art/Bhuvana/loader.gif',
    author: 'Bhuvana',
    githubLink: 'https://github.com/bhuvana-guna'
  },
  {
    artName: 'Simple blinking loading circles',
    pageLink: './Art/Rahul/index.html',
    imageLink: './Art/Rahul/loading.gif',
    author: 'Rahul',
    githubLink: 'https://github.com/kohli6010'
  },
  {
    artName: 'Css Pulse',
    pageLink: './Art/Aszmel/pulse.html',
    imageLink: './Art/Aszmel/css_pulse.gif',
    author: 'Aszmel',
    githubLink: 'https://github.com/Aszmel'
  },
  {
    artName: 'Circle Bounce',
    pageLink: './Art/Edmund/index.html',
    imageLink: './Art/Edmund/circle-bounce.gif',
    author: 'Edmund',
    githubLink: 'https://github.com/edmund1645'
  },
  {
    artName: 'Heart Beating',
    pageLink: './Art/Regem/index.html',
    imageLink: './Art/Regem/heart.jpg',
    author: 'Regem',
    githubLink: 'https://github.com/GemzBond'
  },
  {
    artName: 'Fading Circles',
    pageLink: './Art/Ankit/fadeCircle.html',
    imageLink: './Art/Ankit/fadeCircles.png',
    author: 'Ankit Srivastava',
    githubLink: 'https://github.com/a18nov'
  },
  {
    artName: 'Hacktoberfest 2019',
    pageLink: './Art/jpk3lly/animation.html',
    imageLink: './Art/jpk3lly/JPs_Animation_GIF.gif',
    author: 'jpk3lly',
    githubLink: 'https://github.com/jpk3lly'
  },
  {
    artName: 'Name Rotator',
    pageLink: './Art/Meet/name.html',
    imageLink: './Art/Meet/name.gif',
    author: 'Meet',
    githubLink: 'https://github.com/Meet1103'
  },
  {
    artName: 'Ball Rotator',
    pageLink: './Art/Bibekpreet/index.html',
    imageLink: './Art/Bibekpreet/ball.gif',
    author: 'Bibekpreet',
    githubLink: 'https://github.com/bibekpreet99'
  },
  {
    artName: 'ephiphany',
    pageLink: './Art/OctavianIlies/index.html',
    imageLink: './Art/OctavianIlies/ephiphany.gif',
    author: 'OctavianIlies',
    githubLink: 'https://github.com/OctavianIlies'
  },
  {
    artName: 'Loading',
    pageLink: './Art/jh1992jh/loading.html',
    imageLink: './Art/jh1992jh/loading.gif',
    author: 'jh1992jh',
    githubLink: 'https://github.com/jh1992jh'
  },
  {
    artName: 'ZTM Colors',
    pageLink: './Art/Godnon/index.html',
    imageLink: './Art/Godnon/ZTMcAnim.gif',
    author: 'Godnon',
    githubLink: 'https://github.com/godnondsilva'
  },
  {
    artName: 'Hover Effect',
    pageLink: './Art/Shubhankar/index.html',
    imageLink: './Art/Shubhankar/hackoctober.gif',
    author: 'Shubhankar',
    githubLink: 'https://github.com/shubhdwiv12'
  },
  {
    artName: 'Bouncing Fading Circles',
    pageLink: './Art/AyoubIssaad/index.html',
    imageLink: './Art/AyoubIssaad/BouncingFadingCircles.gif',
    author: 'AyoubIssaad',
    githubLink: 'https://github.com/AyoubIssaad'
  },
  {
    artName: '5 balls preloader',
    pageLink: './Art/Nnaji-Victor/index.html',
    imageLink: './Art/Nnaji-Victor/5_balls.gif',
    author: 'Nnaji Victor',
    githubLink: 'https://github.com/Nnaji-Victor'
  },
  {
    artName: 'ZTM Bouncer',
    pageLink: './Art/Josia/bouncer.html',
    imageLink: './Art/Josia/ztmbouncer.gif',
    author: 'Josia Rodriguez',
    githubLink: 'https://github.com/josiarod'
  },
  {
    artName: 'Hacktober loading animation',
    pageLink: './Art/mehul1011/index.html',
    imageLink: './Art/mehul1011/loading.gif',
    author: 'Mehul1011',
    githubLink: 'https://github.com/mehul1011'
  },
  {
    artName: 'Loading Dots',
    pageLink: './Art/devSergiu/index.html',
    imageLink: './Art/devSergiu/loading.gif',
    author: 'devSergiu',
    githubLink: 'https://github.com/devsergiu'
  },
  {
    artName: 'TypeWriter effect',
    pageLink: './Art/Sidharth/Typing_Text.html',
    imageLink: './Art/Sidharth/type_writer.gif',
    author: 'Sidharth',
    githubLink: 'https://github.com/Sidharth98'
  },
  {
    artName: 'Blue Spin',
    pageLink: './Art/JamesW/index.html',
    imageLink: './Art/JamesW/hacktober_spin.gif',
    author: 'James Whitney',
    githubLink: 'https://github.com/jameswhitney'
  },
  {
    artName: 'Loading Animation',
    pageLink: './Art/Sidharth/Loading.html',
    imageLink: './Art/Sidharth/Loading.gif',
    author: 'Sidharth',
    githubLink: 'https://github.com/Sidharth98'
  },
  {
    artName: 'Rotation',
    pageLink: './Art/alenanog/index.html',
    imageLink: './Art/alenanog/rotation.gif',
    author: 'Alena A.',
    githubLink: 'https://github.com/alenanog'
  },
  {
    artName: 'Colors in your life',
    pageLink: './Art/Atipahy/colors.html',
    imageLink: './Art/Atipahy/colors.png',
    author: 'Christos Chr',
    githubLink: 'https://github.com/atipaHy'
  },
  {
    artName: 'Orb',
    pageLink: './Art/Jkbicbic/orb.html',
    imageLink: './Art/Jkbicbic/orb.gif',
    author: 'John Kennedy Bicbic',
    githubLink: 'https://github.com/jkbicbic'
  },
  {
    artName: 'Charging...',
    pageLink: './Art/Afraz/charging.html',
    imageLink: './Art/Afraz/charging.gif',
    author: 'Afraz',
    githubLink: 'https://github.com/afrazz'
  },
  {
    artName: 'Charging...',
    pageLink: './Art/DepStep/depstep.html',
    imageLink: './Art/DepStep/depstep.gif',
    author: 'DepStep',
    githubLink: 'https://github.com/stephD'
  },
  {
    artName: 'Dancing Ball...',
    pageLink: './Art/DaveFres/index.html',
    imageLink: './Art/DaveFres/ball.gif',
    author: 'DaveFres',
    githubLink: 'https://github.com/DaveFres'
  },
  {
    artName: 'animatron',
    pageLink: './Art/animatron/index.html',
    imageLink: './Art/animatron/trance.gif',
    author: 'jomahay',
    githubLink: 'https://github.com/jomahay'
  },
  {
    artName: 'Sunshine',
    pageLink: './Art/Pavelisp/sunshine.html',
    imageLink: './Art/Pavelisp/sunshine.gif',
    author: 'Pavel Isp',
    githubLink: 'https://github.com/pavelisp'
  },
  {
    artName: 'SoundBoxes',
    pageLink: './Art/Hbarang/SoundBox.html',
    imageLink: './Art/Hbarang/SoundBoxAnimation.gif',
    author: 'Hbarang',
    githubLink: 'https://github.com/hbarang'
  },
  {
    artName: 'Cheshire',
    pageLink: './Art/Ckanelin/index.html',
    imageLink: './Art/Ckanelin/Cheshire.gif',
    author: 'Ckanelin',
    githubLink: 'https://github.com/ckanelin'
  },
  {
    artName: 'Disappear',
    pageLink: './Art/Stacy/index.html',
    imageLink: './Art/Stacy/disappear.gif',
    author: 'Stacy',
    githubLink: 'https://github.com/stacyholtz6'
  },
  {
    artName: 'Ellipse Spinner',
    pageLink: './Art/Sabina/ellipse_spinner.html',
    imageLink: './Art/Sabina/ellipse_spinner.png',
    author: 'Sabina Abbasova',
    githubLink: 'https://github.com/sabina929'
  },
  {
    artName: 'NightSky',
    pageLink: './Art/AndyS/index.html',
    imageLink: './Art/AndyS/Capture.GIF',
    author: 'AndyS',
    githubLink: 'https://github.com/AndyS1988'
  },
  {
    artName: 'Hungry',
    pageLink: './Art/diegchav/index.html',
    imageLink: './Art/diegchav/hungry.gif',
    author: 'Diego Chz',
    githubLink: 'https://github.com/diegchav'
  },
  {
    artName: 'Hover Text Animation',
    pageLink: './Art/AyoubIssaad2/index.html',
    imageLink: './Art/AyoubIssaad2/hoverTextAnimation.gif',
    author: 'AyoubIssaad',
    githubLink: 'https://github.com/AyoubIssaad'
  },
  {
    artName: 'Colorize',
    pageLink: './Art/JimBratsos/colorize.html',
    imageLink: './Art/JimBratsos/Colorize.gif',
    author: 'Jim Bratsos',
    githubLink: 'https://github.com/JimBratsos'
  },
  {
    artName: 'Hacktober Spooktacular',
    pageLink: 'Art/Elex/index.html',
    imageLink: ['./Art/Elex/hhs.gif'],
    author: 'William Poisel (LordCobra)',
    githubLink: 'https://github.com/epoisel'
  },
  {
    artName: 'Circley',
    pageLink: './Art/Tranjenny/indexjenny.html',
    imageLink: './Art/Tranjenny/zerojenny.gif',
    author: 'Tranjenny',
    githubLink: 'https://github.com/Tranjenny'
  },
  {
    artName: 'My Vietnam',
    pageLink: './Art/nhbduy/index.html',
    imageLink: './Art/nhbduy/my-vietnam.gif',
    author: 'Hoang-Bao-Duy NGUYEN',
    githubLink: 'https://github.com/nhbduy'
  },
  {
    artName: 'Hactoberfest Bus',
    pageLink: './Art/shahpranaf/index.html',
    imageLink: './Art/shahpranaf/hacktoberfest_bus.gif',
    author: 'Pranav Shah',
    githubLink: 'https://github.com/shahpranaf'
  },
  {
    artName: 'Hacktoberfest',
    pageLink: './Art/robihid/index.html',
    imageLink: './Art/robihid/hacktoberfest.png',
    author: 'robihid',
    githubLink: 'https://github.com/robihid'
  },
  {
    artName: 'Hi there',
    pageLink: './Art/Aki/index.html',
    imageLink: './Art/Aki/giphy.gif',
    author: 'Aki',
    githubLink: 'https://github.com/akmalist'
  },
  {
    artName: 'Hacktoberfest 2019!',
    pageLink: './Art/RedSquirrrel/index.html',
    imageLink: './Art/RedSquirrrel/index.html/animation.PNG',
    author: 'RedSquirrrel',
    githubLink: 'https://github.com/RedSquirrrel'
  },
  {
    artName: 'Sliding text',
    pageLink: './Art/Flattopz/index.html',
    imageLink: './Art/Flattopz/SlidingText.gif',
    author: 'Flattopz',
    githubLink: 'https://github.com/hjpunzalan'
  },
  {
    artName: 'Rainbow Color Changer',
    pageLink: './Art/mmshr/index.html',
    imageLink: './Art/mmshr/rainbow.gif',
    author: 'mmosehauer',
    githubLink: 'https://github.com/mmosehauer'
  },
  {
    artName: 'World of Coding',
    pageLink: './Art/tom_kn/coding.html',
    imageLink: './Art/tom_kn/coding.gif',
    author: 'Tamas Knisz',
    githubLink: 'https://github.com/TamasKn'
  },
  {
    artName: 'Initial Bounce',
    pageLink: './Art/Juwana/initial.html',
    imageLink: './Art/Juwana/InitialBounce.gif',
    author: 'Juwana',
    githubLink: 'https://github.com/JZerman2018'
  },
  {
    artName: 'Atom',
    pageLink: './Art/Teva/index.html',
    imageLink: './Art/Teva/atom.gif',
    author: 'Teva',
    githubLink: 'https://github.com/TevaHenry'
  },
  {
    artName: 'Be Awesome',
    pageLink: './Art/TigerAsH/index.html',
    imageLink: './Art/TigerAsH/be-awesome.jpg',
    author: 'TigerAsH',
    githubLink: 'https://github.com/TigerAsH94'
  },
  {
    artName: 'Rainbow Colors',
    pageLink: './Art/Sanjeev/index.html',
    imageLink: './Art/Sanjeev/animation.gif',
    author: 'Sanjeev Panday',
    githubLink: 'https://github.com/Sanjeev-Panday'
  },
  {
    artName: 'ZtM',
    pageLink: './Art/thoyvo/index.html',
    imageLink: './Art/thoyvo/ztm.gif',
    author: 'Thoyvo',
    githubLink: 'https://github.com/thoyvo'
  },
  {
    artName: 'Fast Fishes',
    pageLink: './Art/4ront/index.html',
    imageLink: './Art/4ront/fishes.gif',
    author: '4rontender',
    githubLink: 'https://github.com/RinatValiullov'
  },
  {
    artName: 'Loading...',
    pageLink: './Art/RedSquirrrel2/loading.html',
    imageLink: './Art/RedSquirrrel2/loading.gif',
    author: 'RedSquirrrel',
    githubLink: 'https://github.com/RedSquirrrel'
  },
  {
    artName: 'Animated Cube',
    pageLink: './Art/Animated Cube/index.html',
    imageLink: './Art/Animated Cube/cube.gif',
    author: 'RedSquirrrel',
    githubLink: 'https://github.com/RedSquirrrel'
  },
  {
    artName: 'Calm Ubuntu',
    pageLink: './Art/schupat/index.html',
    imageLink: './Art/schupat/preview.gif',
    author: 'schupat',
    githubLink: 'https://github.com/schupat'
  },
  {
    artName: 'Solar System',
    pageLink: './Art/DSandberg93/index.html',
    imageLink: './Art/DSandberg93/SolarSystem.gif',
    author: 'DSandberg93',
    githubLink: 'https://github.com/DSandberg93'
  },
  {
    artName: 'Boo',
    pageLink: './Art/VerityB/index.html',
    imageLink: './Art/VerityB/boo.gif',
    author: 'VerityB',
    githubLink: 'https://github.com/VerityB'
  },
  {
    artName: 'Hacktoberfest Ghost',
    pageLink: './Art/cTahirih/index.html',
    imageLink: './Art/cTahirih/ghost.png',
    author: 'cTahirih',
    githubLink: 'https://github.com/cTahirih'
  },
  {
    artName: 'Clock',
    pageLink: './Art/Abdul/index.html',
    imageLink: './Art/Abdul/Clock.png',
    author: 'Abdul Rahman',
    githubLink: 'https://github.com/abdulrahman118'
  },
  {
    artName: 'Loading Cube',
    pageLink: './Art/andrearizzello/index.html',
    imageLink: './Art/andrearizzello/index.gif',
    author: 'Andrea Rizzello',
    githubLink: 'https://github.com/andrearizzello'
  },
  {
    artName: 'Wall Dropping Logo',
    pageLink: './Art/shivams136/index.html',
    imageLink: './Art/shivams136/walldrop.gif',
    author: 'Shivam Sharma',
    githubLink: 'https://github.com/ShivamS136'
  },
  {
    artName: 'Infinite Race',
    pageLink: './Art/levermanx/index.html',
    imageLink: './Art/levermanx/anim.gif',
    author: 'Levermanx',
    githubLink: 'https://github.com/levermanx'
  },
  {
    artName: 'Hover to Rotate Text',
    pageLink: './Art/faiz_hameed/index.html',
    imageLink: './Art/faiz_hameed/hackto.gif',
    author: 'Faiz Hameed',
    githubLink: 'https://github.com/faizhameed'
  },
  {
    artName: 'HalloHacktober Greeting!',
    pageLink: './Art/lusalga/index.html',
    imageLink: './Art/lusalga/lu.gif',
    author: 'Lucieni A. Saldanha',
    githubLink: 'https://github.com/lusalga/'
  },
  {
    artName: 'Time goes by',
    pageLink: './Art/WolfgangKreminger/index.html',
    imageLink: './Art/WolfgangKreminger/showcase.gif',
    author: 'Wolfgang Kreminger',
    githubLink: 'https://github.com/r4pt0s'
  },
  {
    artName: 'Bouncing Text!',
    pageLink: './Art/AbdulsalamAbdulrahman/index.html',
    imageLink: './Art/AbdulsalamAbdulrahman/Bouncingtxt.gif',
    author: 'Abdulsalam Abdulrahman',
    githubLink: 'https://github.com/AbdulsalamAbdulrahman/'
  },
  {
    artName: 'Simple Phone Animation',
    pageLink: './Art/Lala/index.html',
    imageLink: './Art/Lala/phone.gif',
    author: 'Olamide Aboyeji',
    githubLink: 'https://github.com/aolamide'
  },
  {
    artName: 'Synthwave Sunset',
    pageLink: './Art/brunobolting/index.html',
    imageLink: './Art/brunobolting/synthwave-sunset.gif',
    author: 'Bruno Bolting',
    githubLink: 'https://github.com/brunobolting/'
  },

  {
    artName: 'Kawaii Penguin',
    pageLink: './Art/Brienyll/index.html',
    imageLink: './Art/Brienyll/kawaiiPenguin.gif',
    author: 'Brienyll',
    githubLink: 'https://github.com/brienyll/'
  },
  {
    artName: 'Happy Halloween',
    pageLink: './Art/MatthewS/index.html',
    imageLink: './Art/MatthewS/Spider.gif',
    author: 'MatthewS',
    githubLink: 'https://github.com/matthewstoddart/'
  },
  {
    artName: 'Fan Art',
    pageLink: './Art/m-perez33/index.html',
    imageLink: './Art/m-perez33/cylon.gif',
    author: 'Marcos Perez',
    githubLink: 'https://github.com/m-perez33/'
  },
  {
    artName: 'Animating Pot',
    pageLink: './Art/Somechandra/index.html',
    imageLink: './Art/Somechandra/pot.gif',
    author: 'Somechandra',
    githubLink: 'https://github.com/somechandra'
  },
  {
    artName: 'Circles Circling',
    pageLink: './Art/pikktorr/index.html',
    imageLink: './Art/pikktorr/circles.gif',
    author: 'pikktorr',
    githubLink: 'https://github.com/pikktorr'
  },
  {
    artName: 'Glitchy Szn',
    pageLink: './Art/premdav/index.html',
    imageLink: './Art/premdav/screenshot.png',
    author: 'premdav',
    githubLink: 'https://github.com/premdav'
  },
  {
    artName: 'ZeroToMastery',
    pageLink: './Art/Vzneers/index.html',
    imageLink: './Art/Vzneers/gifzeroloading.gif',
    author: 'TrinhMinhHieu',
    githubLink: 'https://github.com/trinhminhhieu'
  },
  {
    artName: 'Spacecraft-landing',
    pageLink: './Art/DDuplinszki/index.html',
    imageLink: './Art/DDuplinszki/Spacecraft-landing.gif',
    author: 'DDuplinszki',
    githubLink: 'https://github.com/DDuplinszki'
  },
  {
    artName: 'Paw Prints',
    pageLink: './Art/Tia/index.html',
    imageLink: './Art/Tia/paw-prints.gif',
    author: 'Tia Esguerra',
    githubLink: 'https://github.com/msksfo'
  },
  {
    artName: 'Hover-Scale',
    pageLink: './Art/echowebid/index.html',
    imageLink: './Art/echowebid/hover.gif',
    author: 'echowebid',
    githubLink: 'https://github.com/echowebid'
  },
  {
    artName: 'mars',
    pageLink: './Art/Courtney_Pure/index.html',
    imageLink: './Art/Courtney_Pure/mars_screenshot.png',
    author: 'Courtney Pure',
    githubLink: 'https://github.com/courtneypure'
  },
  {
    artName: 'Welcome HactoberFest',
    pageLink: './Art/Dhaval/index.html',
    imageLink: './Art/Dhaval/Welcome-Hacktoberfest.gif',
    author: 'Dhaval Mehta',
    githubLink: 'https://github.com/Dhaval1403'
  },
  {
    artName: 'Aynonimation',
    pageLink: './Art/Aynorica/aynorica.html',
    imageLink: './Art/Aynorica/Aynonimation.png',
    author: 'aynorica',
    githubLink: 'https://github.com/aynorica'
  },
  {
    artName: 'sun-to-moon',
    pageLink: './Art/haider/index.html',
    imageLink: './Art/haider/sun-moon.gif',
    author: 'Haider',
    githubLink: 'https://github.com/hyderumer'
  },
  {
    artName: 'Animatron',
    pageLink: './Art/animatron/index.html',
    imageLink: './Art/animatron/trance.gif',
    author: 'Andrei',
    githubLink: 'https://github.com/aneagoie'
  },
  {
    artName: 'Loader Circle',
    pageLink: './Art/beaps/index.html',
    imageLink: './Art/beaps/loader-circle.gif',
    author: 'beaps',
    githubLink: 'https://github.com/beaps'
  },
  {
    artName: 'Doors',
    pageLink: './Art/pauliax/index.html',
    imageLink: './Art/pauliax/doors.gif',
    author: 'pauliax',
    githubLink: 'https://github.com/pauliax'
  },
  {
    artName: 'Clock with pendulum',
    pageLink: './Art/Pankaj/index.html',
    imageLink: './Art/Pankaj/Clock_with_pendulum.gif',
    author: 'Pankaj',
    githubLink: 'https://github.com/prime417'
  },
  {
    artName: 'Animatron',
    pageLink: './Art/animatron/index.html',
    imageLink: './Art/animatron/trance.gif',
    author: 'Andrei',
    githubLink: 'https://github.com/aneagoie'
  },
  {
    artName: 'Loader Circle',
    pageLink: './Art/beaps/index.html',
    imageLink: './Art/beaps/loader-circle.gif',
    author: 'beaps',
    githubLink: 'https://github.com/beaps'
  },
  {
    artName: 'Open Sourcerer',
    pageLink: './Art/4rturd13/index.html',
    imageLink: './Art/4rturd13/openSourcerer.gif',
    author: '4rturd13',
    githubLink: 'https://github.com/4rturd13'
  },
  {
    artName: 'Doors',
    pageLink: './Art/pauliax/index.html',
    imageLink: './Art/pauliax/doors.gif',
    author: 'pauliax',
    githubLink: 'https://github.com/pauliax'
  },
  {
    artName: 'Loader Square',
    pageLink: './Art/beaps2/square-loader.html',
    imageLink: './Art/beaps2/square-loader.gif',
    author: 'beaps',
    githubLink: 'https://github.com/beaps'
  },
  {
    artName: 'Running Text',
    pageLink: './Art/DevinEkadeni/running-text.html',
    imageLink: './Art/DevinEkadeni/running-text.gif',
    author: 'Devin Ekadeni',
    githubLink: 'https://github.com/devinekadeni'
  },
  {
    artName: 'Mystical-Hacktoberfest',
    pageLink: './Art/Wayne/index.html',
    imageLink:
      './Art/Wayne/hacktoberfest - Google Chrome 09 Oct 2019 21_12_32.png',
    author: 'Wayne Mac Mavis',
    githubLink: 'https://github.com/WayneMacMavis'
  },
  {
    artName: 'ZTM Logo Animation',
    pageLink: './Art/bk987/index.html',
    imageLink: './Art/bk987/preview.gif',
    author: 'Bilal Khalid',
    githubLink: 'https://github.com/bk987'
  },
  {
    artName: 'Pong',
    pageLink: './Art/Carls13/index.html',
    imageLink: './Art/Carls13/pong.jpg',
    author: 'Carlos Hernandez',
    githubLink: 'https://github.com/Carls13'
  },
  {
    artName: 'ZTM Reveal',
    pageLink: './Art/bk987-2/index.html',
    imageLink: './Art/bk987-2/preview.gif',
    author: 'Bilal Khalid',
    githubLink: 'https://github.com/bk987'
  },
  {
    artName: 'ZTM Family Animation',
    pageLink: './Art/sballgirl11/animation.html',
    imageLink: './Art/sballgirl11/ztm.gif',
    author: 'Brittney Postma',
    githubLink: 'https://github.com/sballgirl11'
  },
  {
    artName: 'Phone Greetings',
    pageLink: './Art/ann-dev/index.html',
    imageLink: './Art/ann-dev/screenshot.png',
    author: 'ann-dev',
    githubLink: 'https://github.com/ann-dev'
  },
  {
    artName: 'Triangle Slide',
    pageLink: './Art/grieff/index.html',
    imageLink: './Art/grieff/triangle-animation.gif',
    author: 'Grieff',
    githubLink: 'https://github.com/grieff'
  },
  {
    artName: 'Neon ZTM',
    pageLink: './Art/grieff/text.html',
    imageLink: './Art/grieff/neonZTM.gif',
    author: 'Grieff',
    githubLink: 'https://github.com/grieff'
  },
  {
    artName: 'Flip Card',
    pageLink: './Art/FlipCard/index.html',
    imageLink: './Art/FlipCard/ezgif.com-video-to-gif.gif',
    author: 'Saurabh',
    githubLink: 'https://github.com/Saurabh-FullStackDev'
  },
  {
    artName: 'animationHalloween',
    pageLink: './Art/mawais54013/index.html',
    imageLink: './Art/mawais54013/Halloween.gif',
    author: 'mawais54013',
    githubLink: 'https://github.com/mawais54013'
  },
  {
    artName: 'Hacktoberfest Letter Popups',
    pageLink: './Art/jmt3559/index.html',
    imageLink: 'https://media.giphy.com/media/RKSRPGiIsy1f3Ji3j1/giphy.gif',
    author: 'Juan T.',
    githubLink: 'https://github.com/jmtellez'
  },
  {
    artName: 'Oscillation',
    pageLink: './Art/Oscillation/index.html',
    imageLink: './Art/Oscillation/oscillation.gif',
    author: 'Nandhakumar',
    githubLink: 'https://github.com/Nandhakumar7792'
  },
  {
    artName: 'Letters flipUp',
    pageLink: './Art/TerenceBiney/index.html',
    imageLink: './Art/TerenceBiney/lettersanimate.gif',
    author: 'Terence Biney',
    githubLink: 'https://github.com/Tereflech17'
  },
  {
    artName: 'Colors rectangle',
    pageLink: './Art/beaps3/index.html',
    imageLink: './Art/beaps3/colors-rectangle.gif',
    author: 'beaps',
    githubLink: 'https://github.com/beaps'
  },
  {
    artName: 'Hinge',
    pageLink: './Art/hereisfahad/index.html',
    imageLink: './Art/hereisfahad/hinge.png',
    author: 'Hereisfahad',
    githubLink: 'https://github.com/hereisfahad'
  },
  {
    artName: 'Animation',
    pageLink: './Art/PaulBillings/animation.html',
    imageLink: './Art/PaulBillings/animation.gif',
    author: 'Paul Billings',
    githubLink: 'https://github.com/paulbillings'
  },
  {
    artName: 'Diminishing',
    pageLink: './Art/Diminishing/index.html',
    imageLink: './Art/Diminishing/diminishing.gif',
    author: 'Nandhakumar',
    githubLink: 'https://github.com/Nandhakumar7792'
  },
  {
    artName: 'yin-yang',
    pageLink: './Art/yin-yang/index.html',
    imageLink: './Art/yin-yang/yin-yang.gif',
    author: 'Nandhakumar',
    githubLink: 'https://github.com/Nandhakumar7792'
  },
  {
    artName: 'eggJiggle',
    pageLink: './Art/eggJiggle/index.html',
    imageLink: './Art/eggJiggle/eggJiggle.gif',
    author: 'Nandhakumar',
    githubLink: 'https://github.com/Nandhakumar7792'
  },
  {
    artName: 'Aynonimation',
    pageLink: './Art/Aynorica/aynorica.html',
    imageLink: './Art/Aynorica/Aynonimation.png',
    author: 'aynorica',
    githubLink: 'https://github.com/aynorica'
  },
  {
    artName: 'ZTM Family Animation',
    pageLink: './Art/sballgirl11/index.html',
    imageLink: './Art/sballgirl11/ztm.gif',
    author: 'Brittney Postma',
    githubLink: 'https://github.com/sballgirl11'
  },
  {
    artName: 'Calm',
    pageLink: './Art/TMax/index.html',
    imageLink: './Art/TMax/Choas.gif',
    author: 'Tanesha',
    githubLink: 'https://github.com/Mainemirror'
  },
  {
    artName: 'Eyes',
    pageLink: './Art/Ltheory/main.html',
    imageLink: './Art/Ltheory/eyes.gif',
    author: 'Ltheory',
    githubLink: 'https://github.com/Ltheory'
  },
  {
    artName: 'Jelly!',
    pageLink: './Art/Pete331/index.html',
    imageLink: './Art/Pete331/jelly.png',
    author: 'Pete331',
    githubLink: 'https://github.com/Pete331'
  },
  {
    artName: 'clock-animation',
    pageLink: './Art/clock-animation/clock.html',
    imageLink: './Art/clock-animation/clock.gif',
    author: 'Alan sarluv',
    githubLink: 'https://github.com/alansarluv'
  },
  {
    artName: 'Slider',
    pageLink: './Art/furqan/index.html',
    imageLink: './Art/furqan/in.gif',
    author: 'Furqan',
    githubLink: 'https://github.com/furki911s'
  },
  {
    artName: 'animated-birds',
    pageLink: './Art/g-serban/animated-birds.html',
    imageLink: './Art/g-serban/animated-birds.gif',
    author: 'g-serban',
    githubLink: 'https://github.com/g-serban'
  },
  {
    artName: 'circle-become-square',
    pageLink: './Art/chathura19/index.html',
    imageLink: './Art/chathura19/chathura.gif',
    author: 'Chathura Samarajeewa',
    githubLink: 'https://github.com/ChathuraSam'
  },
  {
    artName: 'page-flicker',
    pageLink: './Art/neon-flights/page-flicker.html',
    imageLink: './Art/neon-flights/page-flicker.gif',
    author: 'neon-flights',
    githubLink: 'https://github.com/neon-flights'
  },
  {
    artName: 'Animate-Name',
    pageLink: './Art/Natalina/index.html',
    imageLink: './Art/Natalina/animatename.gif',
    author: 'Natalina',
    githubLink: 'https://github.com/Natalina13'
  },
  {
    artName: 'Asteroids',
    pageLink: './Art/hrafnkellbaldurs/index.html',
    imageLink: './Art/hrafnkellbaldurs/asteroids.gif',
    author: 'Hrafnkell Baldursson',
    githubLink: 'https://github.com/hrafnkellbaldurs'
  },
  {
    artName: 'Sliding-Paragraph',
    pageLink: './Art/Prashant/index.html',
    imageLink: './Art/Prashant/slidingparagraph.gif',
    author: 'Prashant',
    githubLink: 'https://github.com/Prashant2108'
  },
  {
    artName: 'Rocket Ship',
    pageLink: './Art/sdangoy/rocket-ship.html',
    imageLink: './Art/sdangoy/Rocket-Ship-Animation.gif',
    author: 'sdangoy',
    githubLink: 'https://github.com/sdangoy'
  },
  {
    artName: 'Spinner',
    pageLink: './Art/Sayan/index.html',
    imageLink: './Art/Sayan/spinner.gif',
    author: 'ssayanm',
    githubLink: 'https://github.com/ssayanm'
  },
  {
    artName: 'swivel',
    pageLink: './Art/tusharhanda/index.html',
    imageLink: './Art/tusharhanda/gif.gif',
    author: 'Tushar',
    githubLink: 'https://github.com/tusharhanda'
  },
  {
    artName: 'Hallows Eve',
    pageLink: './Art/ShanClayton/hallowseve.html',
    imageLink: './Art/ShanClayton/hallowhack.gif',
    author: 'Shanaun Clayton',
    githubLink: 'https://github.com/shanclayton'
  },
  {
    artName: 'Contraption',
    pageLink: './Art/Aravindh/contraption.html',
    imageLink: './Art/Aravindh/contraption.gif',
    author: 'Aravindh',
    githubLink: 'https://github.com/Aravindh-SNR'
  },
  {
    artName: 'Rings',
    pageLink: './Art/Kuzmycz/rings.html',
    imageLink: './Art/Kuzmycz/rings.gif',
    author: 'Mark Kuzmycz',
    githubLink: 'https://github.com/kuzmycz'
  },
  {
    artName: 'Ghost',
    pageLink: './Art/toserjude/index.html',
    imageLink: './Art/toserjude/boo.JPG',
    author: 'toserjude',
    githubLink: 'https://github.com/toserjude'
  },
  {
    artName: 'Gradient circle',
    pageLink: './Art/brettl1991/index.html',
    imageLink: './Art/brettl1991/animation.png',
    author: 'Agnes Brettl',
    githubLink: 'https://github.com/brettl1991'
  },
  {
    artName: 'Bill Cipher',
    pageLink: './Art/vitoriapena/index.html',
    imageLink: './Art/vitoriapena/bill_cipher.gif',
    author: 'Vitória Mendes',
    githubLink: 'https://github.com/vitoriapena'
  },
  {
    artName: 'Generate meaning',
    pageLink: './Art/Atif4/index.html',
    imageLink: './Art/Generate meaning.gif',
    author: 'Atif Iqbal',
    githubLink: 'https://github.com/atif-dev'
  },
  {
    artName: 'Spooktime',
    pageLink: './Art/AgneDJ/index.html',
    imageLink: './Art/AgneDJ/spooktime.gif',
    author: 'AgneDJ',
    githubLink: 'https://github.com/AgneDJ'
  },
  {
    artName: 'Gradient circle',
    pageLink: './Art/brettl1991/index.html',
    imageLink: './Art/brettl1991/animation.png',
    author: 'Agnes Brettl',
    githubLink: 'https://github.com/brettl1991'
  },
  {
    artName: 'Bill Cipher',
    pageLink: './Art/vitoriapena/index.html',
    imageLink: './Art/vitoriapena/bill_cipher.gif',
    author: 'Vitória Mendes',
    githubLink: 'https://github.com/vitoriapena'
  },
  {
    artName: 'Dizzy',
    pageLink: './Art/antinomy/index.html',
    imageLink: './Art/antinomy/logo-spin.gif',
    author: 'Antinomezco',
    githubLink: 'https://github.com/antinomezco'
  },
  {
    artName: 'bounce',
    pageLink: './Art/bounce/index.html',
    imageLink: './Art/bounce/bounce.gif',
    author: 'leelacanlale',
    githubLink: 'https://github.com/leelacanlale'
  },
  {
    artName: 'Bubbles',
    pageLink: './Art/bubbles/Bubbles.html',
    imageLink: './Art/bubbles/buubles.png',
    author: 'michal',
    githubLink: 'https://github.com/michalAim'
  },
  {
    artName: 'Bar Slide',
    pageLink: './Art/MikeVedsted/index.html',
    imageLink: './Art/MikeVedsted/barslide.png',
    author: 'Mike Vedsted',
    githubLink: 'https://github.com/MikeVedsted'
  },
  {
    artName: 'HacktoberFest-2019',
    pageLink: './Art/Atif/index.html',
    imageLink: './Art/Atif/HacktoberFest-19.gif',
    author: 'Atif Iqbal',
    githubLink: 'https://github.com/atif-dev'
  },
  {
    artName: 'Text Animation',
    pageLink: './Art/Divya/index.html',
    imageLink: './Art/Divya/screenshot.png',
    author: 'Divya',
    githubLink: 'https://github.com/DivyaPuri25'
  },
  {
    artName: 'HacktoberFest-2019-Entry',
    pageLink: './Art/nunocpnp/index.html',
    imageLink: './Art/nunocpnp/sample_image.jpg',
    author: 'Nuno Pereira',
    githubLink: 'https://github.com/nunocpnp'
  },
  {
    artName: 'HacktoberFest 2019',
    pageLink: './Art/AbdussamadYisau/index.html',
    imageLink: './Art/AbdussamadYisau/Screenshot.png',
    author: 'Abdussamad Yisau',
    githubLink: 'https://github.com/AbdussamadYisau'
  },
  {
    artName: 'squareMagic',
    pageLink: './Art/Rajnish-SquareMagic/index.html',
    imageLink: './Art/Rajnish-SquareMagic/squareMagic.png',
    author: 'Rajnish Kr Singh',
    githubLink: 'https://github.com/RajnishKrSingh'
  },
  {
    artName: 'Blinking Hacktober',
    pageLink: './Art/Atif2/index.html',
    imageLink: './Art/Blinking hacktober.gif',
    author: 'Atif Iqbal',
    githubLink: 'https://github.com/atif-dev'
  },
  {
    artName: 'Robodance',
    pageLink: './Art/robodance/index.html',
    imageLink: './Art/robodance/robodance.gif',
    author: 'Thomas',
    githubLink: 'https://github.com/mahlqvist'
  },
  {
    artName: 'Sliding hacktober',
    pageLink: './Art/Atif3/index.html',
    imageLink: './Art/Atif3/sliding hacktober.gif',
    author: 'Atif Iqbal',
    githubLink: 'https://github.com/atif-dev'
  },
  {
    artName: 'like-animation',
    pageLink: './Art/gibas79/like-animation.html',
    imageLink: './Art/gibas79/like-animation.gif',
    author: 'Gilberto Guimarães',
    githubLink: 'https://github.com/gibas79'
  },
  {
    artName: 'ZTM animation',
    pageLink: './Art/ZTManimation/index.html',
    author: 'damniha',
    imageLink: './Art/ZTManimation/ZTM_animation.gif',
    githubLink: 'https://github.com/damniha'
  },
  {
    artName: 'Double Helix',
    pageLink: './Art/KeenanNunesVaz/index.html',
    imageLink: './Art/KeenanNunesVaz/double-helix.gif',
    author: 'KeenanNV',
    githubLink: 'https://github.com/KeenanNunesVaz'
  },
  {
    artName: 'October',
    pageLink: './Art/fprokofiev/index.html',
    imageLink: './Art/fprokofiev/october.gif',
    author: 'Fyodor Prokofiev',
    githubLink: 'https://github.com/fprokofiev'
  },
  {
    artName: 'Circle CSS',
    pageLink: './Art/pXxcont/index.html',
    imageLink: './Art/pXxcont/circlecss.png',
    author: 'fzpX',
    githubLink: 'https://github.com/fzpX'
  },
  {
    artName: 'Asterisk Formation',
    pageLink: './Art/NorahJC/index.html',
    imageLink: './Art/NorahJC/asterisk-formation.gif',
    author: 'NorahJC',
    githubLink: 'https://github.com/norahjc'
  },
  {
    artName: 'Bouncing CSS',
    pageLink: './Art/Tina-Hoang/aniframe.html',
    imageLink: './Art/Tina-Hoang/bounce.png',
    author: 'Tina',
    githubLink: 'https://github.com/nnh242'
  },
  {
    artName: 'Ghost Balls',
    pageLink: './Art/ghostBalls/index.html',
    imageLink: './Art/ghostBalls/balls.png',
    author: 'Beatriz Delmiro',
    githubLink: 'https://github.com/biadelmiro'
  },
  {
    artName: 'Walking Guy',
    pageLink: './Art/walking-guy/index.html',
    imageLink: './Art/walking-guy/video_gif.gif',
    author: 'Rahulkumar Jha',
    githubLink: 'https://github.com/Rahul240499'
  },
  {
    artName: 'Hover Neon Animation',
    pageLink: './Art/edjunma/index.html',
    imageLink: './Art/edjunma/ejm-neon.gif',
    author: 'edjunma',
    githubLink: 'https://github.com/edjunma'
  },
  {
    artName: 'Last In First Out Animation',
    pageLink: './Art/Stryker/index.html',
    imageLink: './Art/Stryker/zero-to-mastery-lifo-animation.gif',
    author: 'Stryker Stinnette',
    githubLink: 'https://github.com/StrykerKent'
  },
  {
    artName: 'Happy Diwali Animation',
    pageLink: './Art/Apoorva/index.html',
    imageLink: './Art/Apoorva/Screen.gif',
    author: 'Apoorva',
    githubLink: 'https://github.com/apoorvamohite'
  },
  {
    artName: 'Heart Beat',
    pageLink: './Art/naveen-ku/Heart shape.html',
    imageLink: './Art/naveen-ku/Heart shape.gif',
    author: 'naveen-ku',
    githubLink: 'https://github.com/naveen-ku'
  },
  {
    artName: 'Smoky Text',
    pageLink: './Art/smoky-text/index.html',
    imageLink: './Art/smoky-text/smoky_text_gif.gif',
    author: 'Rahulkumar Jha',
    githubLink: 'https://github.com/Rahul240499'
  },
  {
    artName: 'Rainbow and Clouds',
    pageLink: './Art/rainbowclouds/index.html',
    imageLink: './Art/rainbowclouds/rainbowclouds.gif',
    author: 'isasimoo',
    githubLink: 'https://github.com/isasimo'
  },
  {
    artName: 'Peek a boo!',
    pageLink: './Art/Virtual1/index.html',
    imageLink: './Art/Virtual1/HappyHalloween.gif',
    author: 'Jessica Erasmus',
    githubLink: 'https://github.com/Virtual1'
  },
  {
    artName: 'prashantM1',
    pageLink: './Art/prashantM1/heart.html',
    imageLink: './Art/prashantM1/heart.gif',
    author: 'Prashant Maurya',
    githubLink: 'https://github.com/prashantmaurya228'
  },

  {
    artName: 'prashantM2',
    pageLink: './Art/prashantM2/block.html',
    imageLink: './Art/prashantM2/block.gif',
    author: 'Prashant Maurya',
    githubLink: 'https://github.com/prashantmaurya228'
  },

  {
    artName: 'prashantM3',
    pageLink: './Art/prashantM3/ball.html',
    imageLink: './Art/prashantM3/ball.gif',
    author: 'Prashant Maurya',
    githubLink: 'https://github.com/prashantmaurya228'
  },
  {
    artName: 'SquareStar',
    pageLink: './Art/shawn/index.html',
    imageLink: './Art/shawn/square_star.gif',
    author: 'shawn',
    github: 'https://github.com/hk2014'
  },
  {
    artName: 'prashantM4',
    pageLink: './Art/prashantM4/boxsize.html',
    imageLink: './Art/prashantM4/boxsize.gif',
    author: 'Prashant Maurya',
    githubLink: 'https://github.com/prashantmaurya228'
  },
  {
    artName: 'Happy hacking',
    pageLink: 'https://github.com/szulima',
    imageLink: './Art/szulima/hacking.gif',
    author: 'szulima',
    githubLink: 'https://github.com/szulima'
  },
  {
    artName: 'ColorBomb',
    pageLink: './Art/ColorBomb/index.html',
    imageLink: './Art/ColorBomb/ztm.gif',
    author: 'Rahulm2310',
    github: 'https://github.com/Rahulm2310'
  },
  {
    artName: 'Traffic Lights',
    pageLink: './Art/Harry/index.html',
    imageLink: './Art/Harry/lights.gif',
    author: 'Harry',
    githubLink: 'https://github.com/legenhairy'
  },
  {
    artName: 'Glowing Text',
    pageLink: './Art/glowing-text/index.html',
    imageLink: './Art/glowing-text/glowing_text_gif.gif',
    author: 'Rahulkumar Jha',
    githubLink: 'https://github.com/Rahul240499'
  },
  {
    artName: 'Ghost Stealth Text',
    pageLink: './Art/Alara Joel/index.html',
    imageLink: './Art/Alara Joel/stealth ghost.png',
    author: 'Alara Joel',
    githubLink: 'https://github.com/stealthman22'
  },
  {
    artName: 'Cactus Balloon',
    pageLink: './Art/cactus/index.html',
    imageLink: './Art/cactus/catus.gif',
    author: 'Ana Paula Lazzarotto de Lemos',
    githubLink: 'https://github.com/anapaulalemos'
  },
  {
    artName: 'Random Color Change',
    pageLink: './Art/toto-titan-developer/index.html',
    imageLink: './Art/toto-titan-developer/RandomColorChange.png',
    author: 'Wyatt Henderson',
    githubLink: 'https://github.com/toto-titan-developer'
  },
  {
    artName: 'Trial',
    pageLink: './Art/dhennisCssAnimation/index.html',
    imageLink: './Art/dhennisCssAnimation/focusOnTheGood',
    author: 'Dhennis Lim',
    github: 'https://github.com/DhennisDavidLim'
  },
  {
    artName: 'Rectangular Butterfly',
    pageLink: './Art/muzak-mmd/index.html',
    imageLink: './Art/muzak-mmd/butterfly.gif',
    author: 'Mbarak',
    github: 'https://github.com/muzak-mmd'
  },
  {
    artName: 'Simple Text Animation',
    pageLink: './Art/LordZeF/index.html',
    imageLink: './Art/LordZeF/Text-animation.gif',
    author: 'Lord ZeF',
    github: 'https://github.com/LordZeF'
  },
  {
    artName: 'Spinning Japanese',
    pageLink: './Art/nihongo/index.html',
    imageLink: './Art/nihongo/nihongo.gif',
    author: 'Mike W',
    github: 'https://github.com/mikewiner'
  },
  {
    artName: 'Sun',
    pageLink: './Art/Yj/index.html',
    imageLink: './Art/Yj/sun.gif',
    author: 'Youjung',
    github: 'https://github.com/rose07a'
  },
  {
    artName: "Guy's",
    pageLink: "./Art/Guy's/index.html",
    imageLink: '',
    author: 'Guy',
    github: 'https://github.com/Guy3890'
  },
  {
    artName: 'animation-text',
    pageLink: './Art/animation-text/index.html',
    imageLink: './Art/',
    author: 'alexzemz',
    github: 'https://github.com/alexzemz'
  },
  {
    artName: 'Practice',
    pageLink: './Art/SkiingOtter/index.html',
    imageLink: '',
    author: 'SkiingOtter',
    github: 'https://github.com/SkiingOtter'
  },
  {
    artName: 'djdougan',
    pageLink: './Art/djdougan/index.html',
    imageLink: './Art/djdougan/css-mouseover-effect.png',
    author: 'douglas dougan',
    github: 'https://github.com/djdougan'
  },
  {
    artName: 'Animated Background',
    pageLink: './Art/Xarasho-Background/index.html',
    imageLink: '',
    author: 'Alex Xarasho',
    github: 'https://github.com/Xarasho'
  },
  {
    artName: 'CarvalhoAnimation',
    pageLink: './Art/CarvalhoAnimation/index.html',
    imageLink: './Art/CarvalhoAnimation/Halloween.png',
    author: 'Alexandre Carvalho',
    github: 'https://github.com/AlexandreCarvalho1990'
  },
  {
    artName: 'Flower Animation',
    pageLink: './Art/aimee_flowerani/index.html',
    imageLink: './Art/aimee_flowerani/flower.gif',
    author: 'Aimee Hernandez',
    githubLink: 'https://github.com/aimeehg'
  },
  {
    artName: '3D Spinning Rings',
    pageLink: './Art/frostillicus/index.html',
    imageLink: './Art/frostillicus/spinning_rings.png',
    author: 'frostillicus',
    github: 'https://github.com/frostillicus'
  },
  {
    artName: 'Flexible Logo',
    pageLink: './Art/Fab1ed/index.html',
    imageLink: './Art/Fab1ed/flex.gif',
    author: 'Fab1ed',
    github: 'https://github.com/Fab1ed'
  },
  {
    artName: 'Blinking Eye',
    pageLink: './Art/BlinkingEye/index.html',
    imageLink: './Art/BlinkingEye/blinkingeye.gif',
    author: 'Pavel Perevozchikov',
    github: 'https://github.com/papapacksoon'
  },
  {
    artName: 'Zero-to-Logo',
    pageLink: './Art/node.hg/index.html',
    imageLink: './Art/node.hg/ztm.gif',
    author: 'Harris Gomez',
    github: 'https://github.com/harrisgomez'
  },
  {
    artName: 'Mushyanimation',
    pageLink: './Art/mushyanimation/index.html',
    imageLink: './Art/mushyanimation/mush.gif',
    author: 'mushymane',
    github: 'https://github.com/mushymane'
  },
  {
    artName: 'Flag',
    pageLink: './Art/Batz005/index.html',
    imageLink: './Art/Batz005/flag.gif',
    author: 'Batz005',
    github: 'https://github.com/Batz005'
  },
  {
    artName: 'Wave',
    pageLink: './Art/Wave_css/index.html',
    imageLink: './Art/Wave_css/wave.gif',
    author: 'Filippe',
    github: 'https://github.com/filippebr'
  },
  {
    artName: 'Preloader',
    pageLink: './Art/mshuber1981/preloader.html',
    imageLink: './Art/mshuber1981/preloader.gif',
    author: 'Michael Huber',
    github: 'https://github.com/mshuber1981'
  },
  {
    artName: 'Simple Animate ZTM',
    pageLink: './Art/Kweyku/index.html',
    imageLink: './Art/Kweyku/proudZTM.gif',
    author: 'Kweyku',
    github: 'https://github.com/Kweyku'
  },
  {
    artName: 'Heartbeat',
    pageLink: './Art/lysychas/index.html',
    imageLink: './Art/lysychas/heartshot.png',
    author: 'lysychas',
    github: 'https://github.com/lysychas'
  },
  {
    artName: 'Hydrogen',
    pageLink: './Art/elias/my-art.html',
    imageLink: './Art/elias/hydrogen.gif',
    author: 'tesolberg',
    github: 'https://github.com/tesolberg'
  },
  {
    artName: 'Cool-Transition',
    pageLink: './Art/animatomang/html',
    videolink: './Art/animatomang/smoke.mp4',
    author: 'Syam',
    github: 'https://github.com/blacktomang'
  },
  {
    artName: 'Spinning Square',
    pageLink: './Art/Spinning Square/index.html',
    imageLink: './Art/Spinning Square/square.gif',
    author: 'Fumi',
    github: 'https://github.com/fumiadeyemi'
  },
  {
    artName: 'letters-loading',
    pageLink: './Art/franciscomelov/index.html',
    imageLink: './Art/franciscomelov/franciscomelov.gif',
    author: 'franciscomelov',
    githubLink: 'https://github.com/franciscomelov'
  },
  {
    artName: 'Moving Eyeball',
    pageLink: './Art/AnathKantonda/index.html',
    imageLink: './Art/AnathKantonda/movingeyeball.gif',
    author: 'Anath',
    github: 'https://github.com/anathkantonda'
  },
  {
    artName: 'Flag Animation - Colomboalemán',
    pageLink: './Art/Matic1909/index.html',
    imageLink: './Art/Matic1909/flag.gif',
    author: 'Nils Matic',
    githubLink: 'https://github.com/matic1909'
  },
  {
    artName: 'Pac-Man',
    pageLink: './Art/Pac-Man/Pac-Man.html',
    imageLink: './Art/Pac-Man/Pac-Man.gif',
    author: 'Norbert',
    githubLink: 'https://github.com/Bynor'
  },
  {
    artName: "Don't follow the light",
    pageLink: './Art/cristobal-heiss/index.html',
    imageLink: './Art/cristobal-heiss/css_animation.gif',
    author: 'Cristobal Heiss',
    githubLink: 'https://github.com/ceheiss'
  },
  {
    artName: 'Eenimation',
    pageLink: './Art/Eenimation/index.html',
    imageLink: './Art/Eenimation/trance.gif',
    author: 'Eejaz ishaq',
    githubLink: 'https://github.com/eejazishaq'
  },
  {
    artName: 'ripple button',
    pageLink: './Art/monika-sahay/index.html',
    imageLink: './Art/monika-sahay/screen-capture.gif',
    author: 'monika sahay',
    githubLink: 'https://github.com/monika-sahay'
  },
  {
    artName: 'Animation',
    pageLink: './Art/Albertomtferreira/index.html',
    imageLink: './Art/Albertomtferreira/animation.gif',
    author: 'Alberto Ferreira',
    githubLink: 'https://github.com/albertomtferreira'
  },
  {
    artName: 'sliding curtains',
    pageLink: './Art/layoayeni/index.html',
    imageLink: './Art/layoayeni/trance.gif',
    author: 'Layo',
    githubLink: 'https://github.com/layoayeni'
  },
  {
    artName: 'Unlocked',
    pageLink: './Art/confusionmatrix98/unlocked.html',
    imageLink: './Art/confusionmatrix98/unlocked.gif',
    author: 'confusionmatrix98',
    githubLink: 'https://github.com/confusionmatrix98'
  },
  {
    artName: 'Slovenian flag',
    pageLink: "./Art/Ivan's art/index.html",
    imageLink: "./Art/Ivan's art/Ivan-art.gif",
    author: 'kljuni',
    githubLink: 'https://github.com/kljuni'
  },
  {
    artName: 'Police Siren',
    pageLink: './Art/ShimShon1/policia.html',
    imageLink: './Art/ShimShon1/police.gif',
    author: 'ShimShon1',
    githubLink: 'https://github.com/ShimShon1'
  },
  {
    artName: 'Catch The UFO',
    pageLink: './Art/A-UFO/index.html',
    imageLink: './Art/A-UFO/catch-the-ufo.gif',
    author: 'Dibakash',
    githubLink: 'https://github.com/dibakash'
  },
  {
    artName: 'dk649',
    pageLink: './Art/dk649/index.html',
    imageLink: './Art/dk649/circle.gif',
    author: 'dk649',
    githubLink: 'https://github.com/dk649'
  },
  {
    artName: 'Catch The UFO',
    pageLink: './Art/A-UFO/index.html',
    imageLink: './Art/A-UFO/catch-the-ufo.gif',
    author: 'Dibakash',
    githubLink: 'https://github.com/dibakash'
  },
  {
    artName: 'Beer',
    pageLink: './Art/beer/index.html',
    imageLink: './Art/beer/beer.gif',
    author: 'CamJackson',
    githubLink: 'https://github.com/CamJackson-Dev'
  },
  {
    artName: '1rotate',
    pageLink: './Art/1rotate/index.html',
    imageLink: './Art/1rotate/rotation.gif',
    author: 'Himanshu Gawari',
    githubLink: 'https://github.com/himanshugawari'
  },
  {
    artName: 'Moving Box',
    pageLink: './Art/JerylDEv/index.html',
    imageLink: './Art/JerylDEv/movingbox.gif',
    author: 'JerylDEv',
    githubLink: 'https://github.com/JerylDEv'
  },
  {
    artName: 'New move',
    pageLink: './Art/NewMove/index.html',
    imageLink: './Art/NewMove/NewMove.gif',
    author: 'kzhecheva',
    githubLink: 'https://github.com/kzhecheva'
  },
  {
    artName: 'animatron',
    pageLink: './Art/animatron/index.html',
    imageLink: './Art/animatron/trance.gif'
  },
  {
    artName: 'Swing',
    pageLink: './Art/evangel/index.html',
    imageLink: './Art/evangel/swing.gif',
    githubLink: 'https://github.com/devevangel'
  },
  {
    artName: 'rashid',
    pageLink: './Art/rashid/index.html',
    imageLink: './Art/rashid/DNA.gif',
    author: 'Rashid Makki',
    githubLink: 'https://github.com/rashidmakki'
  },
  {
    artName: 'queer quarantine',
    pageLink: './Art/animatron/queer.html',
    imageLink: './Art/animatron/queer.gif'
  },
  {
    artName: 'Animatron',
    pageLink: './Art/animatron/index.html',
    imageLink: './Art/animatron/trance.gif',
    author: 'Cassandre Perron',
    githubLink: 'https://github.com/cassandreperron'
  },
  {
    artName: 'Sun Bursts',
    pageLink: './Art/steveSchaner/index.html',
    imageLink: './Art/steveSchaner/sunburst.gif',
    author: 'Steve Schaner',
    githubLink: 'https://github.com/sschaner'
  },
  {
    artName: 'Shravan',
    pageLink: './Art/Shravan/animation_shr_page.html',
    imageLink: './Art/Shravan/animation_shr.gif',
    author: 'Shravan Kumar',
    githubLink: 'https://github.com/shravan1508'
  },
  {
    artName: 'Jurassic Park',
    pageLink: './Art/tvasari/index.html',
    imageLink: './Art/tvasari/jurassic_park.gif',
    author: 'Tommaso Vasari',
    githubLink: 'https://github.com/tvasari'
  },
  {
    artName: 'Bounce',
    pageLink: './Art/samya/index.html',
    imageLink: './Art/samya/samya.gif',
    author: 'Samya Thakur',
    githubLink: 'https://github.com/samyathakur'
  },
  {
    artName: 'Egg_Loading',
    pageLink: './Art/egg_loading/index.html',
    imageLink: './Art/samya/egg_loading.gif',
    author: 'Ulisse Dantas',
    githubLink: 'https://github.com/ulissesnew'
  },
  {
    artName: 'We stay at home to save lives',
    pageLink: './Art/Shatabdi/index.html',
    imageLink: './Art/Shatabdi/WE STAY AT HOME TO SAVE LIVES.gif',
    author: 'Shatabdi Roy',
    githubLink: 'https://github.com/RoyShatabdi'
  },
  {
    artName: 'Egg_Loading',
    pageLink: './Art/egg_loading/index.html',
    imageLink: './Art/egg_loading/egg_loading.gif',
    author: 'Ulisse Dantas',
    githubLink: 'https://github.com/ulissesnew'
  },
  {
    artName: 'We stay at home to save lives',
    pageLink: './Art/Shatabdi/index.html',
    imageLink: './Art/Shatabdi/WE STAY AT HOME TO SAVE LIVES.gif',
    author: 'Shatabdi Roy',
    githubLink: 'https://github.com/RoyShatabdi'
  },
  {
    artName: 'Animatron',
    pageLink: './Art/animatronky/index.html',
    imageLink: './Art/animatronky/trance.gif',
    author: 'kylenrich',
    githubLink: 'https://github.com/kylenrich24'
  },
  {
    artName: 'bouncing ball',
    pageLink: './Art/alexgp/index.html',
    imageLink: './Art/Alexgp/bouncegif.gif',
    author: 'AlexGP257',
    githubLink: 'https://github.com/Alexgp257'
  },
  {
    artName: 'Cool Waves',
    pageLink: './Art/RaulC/index.html',
    imageLink: './Art/RaulC/coolwaves.gif',
    author: 'Raul Contreras',
    githubLink: 'https://github.com/rcc01'
  },
  {
    artName: 'Snowfall',
    pageLink: './Art/chaitali_snowfall/index.html',
    imageLink: './Art/chaitali_snowfall/snowgif.gif',
    author: 'Chaitali',
    githubLink: 'https://github.com/chaitali-more'
  },
  {
    artName: 'Rotate Circle',
    pageLink: './Art/dimor/animation.html',
    imageLink: './Art/dimor/rotate.gif',
    author: 'dimor',
    githubLink: 'https://github.com/dimor'
  },
  {
    artName: 'Hello world',
    pageLink: './Art/warren8689/index.html',
    imageLink: './Art/warren8689/screenshot.png',
    author: 'Warren',
    githubLink: 'https://github.com/warrren8689'
  },
  {
    artName: '360 Varial Kickflip',
    pageLink: './Art/DICHAMOTO/index.html',
    imageLink: './Art/DICHAMOTO/360_Varial_Kickflip.gif',
    author: 'DICHAMOTO',
    githubLink: 'https://github.com/DICHAMOTO'
  },
  {
    artName: 'Crazy Square',
    pageLink: './Art/colorSquare/index.html',
    imageLink: './Art/colorSquare/colorsquare.gif',
    author: 'TiagoChicoo',
    githubLink: 'https://github.com/tiagochicoo'
  },
  {
    artName: 'Alexhover',
    pageLink: './Art/Alexhover/index.html',
    imageLink: './Art/Alexhover/Alexhover.gif',
    author: 'Alex',
    githubLink: 'https://github.com/alesgainza'
  },
  {
    artName: 'Imperial CSS Driod',
    pageLink: './Art/Imperial_CSS_Driod/index.html',
    imageLink: './Art/Imperial_CSS_Driod/ImperialDriod.gif',
    author: 'Captian-Rocket',
    githubLink: 'https://github.com/captian-rocket'
  },
  {
    artName: 'HamidAnime',
    pageLink: './Art/HamidAnime/index.html',
    imageLink: './Art/HamidAnime/Capture.gif',
    author: 'Hamid',
    githubLink: 'https://github.com/HamidGoudarzi1988'
  },
  {
    artName: 'Imperial CSS Driod',
    pageLink: './Art/Imperial_CSS_Driod/index.html',
    imageLink: './Art/Imperial_CSS_Driod/ImperialDriod.gif',
    author: 'Captian-Rocket',
    githubLink: 'https://github.com/captian-rocket'
  },
  {
    artName: 'Mario Game',
    pageLink: './Art/emmeiwhite/index.html',
    imageLink: './Art/emmeiwhite/mario-game.gif',
    author: 'Emmeiwhite',
    githubLink: 'https://github.com/emmeiwhite'
  },
  {
    artName: '360 Varial Kickflip',
    pageLink: './Art/DICHAMOTO/index.html',
    imageLink: './Art/DICHAMOTO/360_Varial_Kickflip.gif',
    author: 'DICHAMOTO',
    githubLink: 'https://github.com/DICHAMOTO'
  },
  {
    artName: 'Bouncer the Bouncy Box',
    pageLink: './Art/RussD/index.html',
    imageLink: './Art/RussD/bouncer-the-bouncy-box.png',
    author: 'Russell',
    githubLink: 'https://github.com/rdyer07'
  },
  {
    artName: '3D Infinite Loop Sprites Cards',
    pageLink: './Art/luiavag/index.html',
    imageLink: './Art/luiavag/luiavag_3D_Infinite_Loop.gif',
    author: 'LuVAGu',
    githubLink: 'https://github.com/luiavag'
  },
  {
    artName: 'Star Wars',
    pageLink: './Art/ChiragAgarwal/index.html',
    imageLink: './Art/ChiragAgarwal/star_wars.gif',
    author: 'Chirag Agarwal',
    githubLink: 'https://github.com/chiragragarwal'
  },
  {
    artName: 'ImageGallery',
    pageLink: './Art/Hoverimage/index.html',
    imageLink: './Art/Hoverimage/hoverimage.gif',
    author: 'Siddhant Jain',
    githubLink: 'https://github.com/Sid-web6306'
  },
  {
    artName: 'characterwalking',
    pageLink: './Art/characterwalkingChetan/index.html',
    imageLink: './Art/characterwalkingChetan/image.png',
    author: 'Chetan Muliya',
    githubLink: 'https://github.com/chetanmuliya'
  },
  {
    artName: 'Grow',
    pageLink: './Art/octavioLafourcade/index.html',
    imageLink: './Art/octavioLafourcade/animation.gif',
    author: 'Octavio Lafourcade',
    githubLink: 'https://github.com/tavolafourcade'
  },
  {
    artName: 'Slats',
    pageLink: './Art/Sagaquisces/index.html',
    imageLink: './Art/Hoverimage/slats.gif',
    author: 'Michael David Dunlap',
    githubLink: 'https://github.com/sagaquisces'
  },
  {
    artName: 'Coffee',
    pageLink: './Art/animate-coffee/index.html',
    imageLink: './Art/animate-coffee/ezgif.com-video-to-gif.gif',
    author: 'Elise Welch',
    githubLink: 'https://github.com/EliseWelch'
  },
  {
    artName: 'Blended',
    pageLink: './Art/Pro-animate/index.html',
    imageLink: './Art/Pro-animate/Blended.gif',
    author: 'Promise Nwafor',
    githubLink: 'https://github.com/emPro-source'
  },
  {
    artName: 'sproutseeds',
    pageLink: './Art/sproutseeds/index.html',
    imageLink: 'https://codepen.io/_Sabine/pen/yGGLON',
    author: '_Sabine'
  },
  {
    artName: 'aninikhil',
    pageLink: './Art/aninikhil/index.html',
    imageLink: './Art/aninikhil/nik.jpg',
    author: 'Nikhil N G',
    githubLink: 'https://github.com/nikhilng99'
  },
  {
    artName: 'Playballs',
    pageLink: './Art/playballs/index.html',
    imageLink: './Art/playballs/playballs.gif',
    author: 'Omar Jabaly',
    githubLink: 'https://github.com/Omarjabaly'
  },
  {
    artName: 'simpleAnimation',
    pageLink: './Art/cazabe/index.html',
    imageLink: './Art/cazabe/mrRobot.png',
    author: 'cazabe',
    githubLink: 'https://github.com/cazabe'
  },
  {
    artName: 'Dragon',
    pageLink: './Art/Dragon/index.html',
    imageLink: './Art/Joy/smallDragon.gif',
    author: 'nikicivan',
    githubLink: 'https://github.com/nikicivan'
  },
  {
    artName: 'TypingAnimation',
    pageLink: './Art/yogi_the_bear/index.html',
    imageLink: './Art/yogi_the_bear/my_animation.gif',
    author: 'yogev',
    githubLink: 'https://github.com/yogevHenig'
  },
  {
    artName: 'Mario Kart Animation',
    pageLink: './Art/mario2/index.html',
    imageLink: './Art/mario2/mario.png',
    author: 'Sakshi Sinha',
    githubLink: 'https://github.com/sakshi-1'
  },
  {
    artName: 'NarutoAnimation',
    pageLink: './Art/Tgoslee/index.html',
    imageLink: './Art/Tgoslee/Naruto.gif',
    author: 'Trenisha',
    githubLink: 'https://github.com/tgoslee'
  },
  {
    artName: 'Jackony',
    pageLink: './Art/Yaseen_Mohammed/index.html',
    imageLink: './Art/Yaseen_Mohammed/pichatcho.gif',
    author: 'Yaseen_Mohammed',
    githubLink: 'https://yaseenaiman.github.io/'
  },
  {
    artName: 'DVRU',
    pageLink: './Art/dvru/index.html',
    imageLink: './Art/dvru/dvru.gif',
    author: 'dvru',
    githubLink: 'https://github.com/dvru'
  },
  {
    artName: 'Coulisse',
    pageLink: './Art/Ayoubahida/index.html',
    imageLink: './Art/Ayoubahida/coulisseAnimation.gif',
    author: 'Ayoubahida',
    githubLink: 'https://github.com/Ayoubahida'
  },
  {
    artName: 'TextAnimation',
    pageLink: './Art/TextAnimation/index.html',
    imageLink: './Art/TextAnimation/welcome.gif',
    author: 'waleed',
    githubLink: 'https://github.com/waleed-1993'
  },
  {
    artName: 'Animatron',
    pageLink: './Art/Animatron/index.html',
    imageLink: './Art/Joy/trance.gif',
    author: 'farhan',
    githubLink: 'https://github.com/fnahmad'
  },
  {
    artName: 'Sky',
    pageLink: './Art/marijapanic/index.html',
    imageLink: './Art/marijapanic/clouds.gif',
    author: 'marijapanic',
    githubLink: 'https://github.com/marijapanic'
  },
  {
    artName: 'GreenFunnel',
    pageLink: './Art/GreenFunnel/index.html',
    imageLink: './Art/GreenFunnel/green-funnel.gif',
    author: 'sergiorra',
    githubLink: 'https://github.com/sergiorra'
  },
  {
    artName: 'mig',
    pageLink: './Art/mig/index.html',
    imageLink: './Art/mig/squares.gif',
    author: 'mig',
    githubLink: 'https://github.com/miguel231997'
  },
  {
    artName: 'RabbitHopping',
    pageLink: './Art/tigerlight/index.html',
    imageLink: './Art/tigerlight/RabbitHopping.gif',
    author: 'tigerlight',
    githubLink: 'https://github.com/tigerlight'
  },
  {
    artName: 'Picture Pop',
    pageLink: './Art/Ford CSS Animation/index.html',
    imageLink: './Art/Ford CSS Animation/Ford gif.gif',
    author: 'klf006',
    githubLink: 'https://github.com/klf006'
  },
  {
    artName: 'Smoke Animation',
    pageLink: './Art/smoke Animation/index.html',
    imageLink: './Art/smoke Animation/Capture.png',
    author: 'aman-cse',
    githubLink: 'https://github.com/aman-cse'
  },
  {
    artName: 'BH',
    pageLink: './Art/animationBH/index.html',
    imageLink: '',
    author: 'BH',
    githubLink: 'https://github.com/huynhcongbaotran'
  },
  {
    artName: 'bounce',
    pageLink: './Art/naina/index.html',
    imageLink: './Art/naina/bounce.gif',
    author: 'Naina',
    githubLink: 'https://github.com/naina010'
  },
  {
    artName: 'Motivation',
    pageLink: './Art/motivation/index.html',
    imageLink: './Art/motivation/motivation.gif',
    author: 'Art',
    githubLink: 'https://github.com/artbalahadia'
  },
  {
    artName: 'Doraemon-Ball',
    pageLink: './Art/DhirajKaushik/index.html',
    imageLink: './Art/DhirajKaushik/doremon.gif',
    author: 'Dhiraj Kaushik',
    githubLink: 'https://github.com/dhirajkaushik321'
  },
  {
    artName: 'EverettAnimation',
    pageLink: './Art/EverettAnimation/index.html',
    imageLink: './Art/Joy/game.jpg',
    author: 'Claudia',
    githubLink: 'https://github.com/claudiabringaseverett'
  },
  {
    artName: 'helloooo',
    pageLink: './Art/shitman0930/index.html',
    imageLink: './Art/shitman0930/eyes.gif',
    author: 'shitman0930',
    githubLink: 'https://github.com/shitman0930'
  },
  {
    artName: 'Animato',
    pageLink: './Art/panduka_karunasena_animato/index.html',
    imageLink: './Art/panduka_karunasena_animato/animato.gif',
    author: 'panduka karunasena',
    githubLink: 'https://github.com/pandukakarunasena'
  },
  {
    artName: 'anishprj',
    pageLink: './Art/anishprj/index.html',
    author: 'Anish Ghimire',
    githubLink: 'https://github.com/anishprj/'
  },
  {
    artName: 'Toshman Animation',
    pageLink: './Art/Toshman Animation/index.html',
    imageLink: './Art/Toshman Animation/animation demo.gif',
    author: 'Toshman-hub',
    githubLink: 'https://github.com/Toshman-hub'
  },
  {
    artName: 'alexandraturony87',
    pageLink: './Art/alexandraturony87/index.html',
    imageLink: './Art/alexandraturony87/ephiphany.gif',
    author: 'Alexandra Turony',
    githubLink: 'https://github.com/alexandraturony87'
  },
  {
    artName: 'Ball Crazy',
    pageLink: './Art/tanyamiranda/ballcrazy.html',
    imageLink: './Art/tanyamiranda/ballcrazy.gif',
    author: 'Tanya Miranda',
    githubLink: 'https://github.com/tanyamiranda'
  },
  {
    artName: 'Simple Animation Trick!',
    pageLink: './Art/mismail-541/index.html',
    imageLink: './Art/mismail-541/simple-animation-trick.gif',
    author: 'mismail-541',
    githubLink: 'https://github.com/mismail-541'
  },
  {
    artName: 'CORONA TOILET PAPER',
    pageLink: './Art/WissAnimation/index.html',
    imageLink: './Art/WissAnimation/Toiletpaperrun.png',
    author: 'Wiss',
    githubLink: 'https://github.com/Wissemfars'
  },
  {
    artName: 'verticalBarsAnimation',
    pageLink: './Art/verticalBarsAnimation/index.html',
    imageLink: './Art/verticalBarsAnimation/verticalBarsAnimation.gif',
    author: 'Marius Negru',
    githubLink: 'https://github.com/I3lackMarius'
  },
  {
    artName: 'Calcopod',
    pageLink: './Art/Calcopod/index.html',
    imageLink: './Art/Calcopod/giffed.gif',
    author: 'Calcopod',
    githubLink: 'https://github.com/Calcopod'
  },
  {
    artName: 'Robot Dance',
    pageLink: './Art/jnch009/index.html',
    imageLink: './Art/jnch009/robotjnch009.gif',
    author: 'Jeremy Ng',
    githubLink: 'https://github.com/jnch009'
  },
  {
    artName: 'Equalizer',
    pageLink: './Art/prathmeshgujar/index.html',
    imageLink: './Art/prathmeshgujar/equalizer.gif',
    author: 'Prathmesh Gujar',
    githubLink: 'https://github.com/prathmeshgujar'
  },
  {
    artName: 'Castle',
    pageLink: './Art/Yakraj/index.html',
    imageLink: './Art/Yakraj/castle.gif',
    author: 'Yakraj',
    githubLink: 'https://github.com/yakraj'
  },
  {
    artName: 'Shimmering Stars',
    pageLink: './Art/Pranav/index.html',
    imageLink: './Art/Pranav/shimmering-stars.gif',
    author: 'Pranav Sood',
    githubLink: 'https://github.com/prnv06'
  },
  {
    artName: 'Dancing Square',
    pageLink: './Art/chansart/index.html',
    imageLink: './Art/chansart/chansart.gif',
    author: 'Chansart',
    githubLink: 'https://github.com/chansart'
  },
  {
    artName: 'Animatron',
    pageLink: './Art/animatron/index.html',
    imageLink: './Art/animatron/trance.gif',
    author: 'Sujal',
    githubLink: 'https://github.com/Sujal7689'
  },
  {
    artName: 'fire flicker',
    pageLink: './Art/hemantrawat/index.html',
    imageLink: './Art/hemantrawat/index.gif',
    author: 'Hemant Rawat',
    githubLink: 'https://github.com/He-mantRawat'
  },
  {
    artName: 'Bouncing Ball',
    pageLink: './Art/bouncingBall/bouncing ball.html',
    imageLink: './Art/bouncingBall/bouncingball.gif',
    author: 'Pravin deva',
    githubLink: 'https://github.com/pravindeva'
  },
  {
    artName: 'Animated Landing Page',
    pageLink: './Art/animatedLandingPage01/index.html',
    imageLink: './Art/animatedLandingPage01/ezgif.com-video-to-gif',
    author: 'Aneta-s',
    githubLink: 'https://github.com/aneta-s'
  },
  {
    artName: 'Goraved',
    pageLink: './Art/goraved/index.html',
    imageLink: './Art/goraved/goraved_animation.gif',
    author: 'Roman Pobotin (Goraved)',
    githubLink: 'https://github.com/goraved'
  },
  {
    artName: 'Doraemon',
    pageLink: './Art/Ranajit/doraemon.html',
    imageLink: './Art/animatron/doraemon.gif',
    author: 'Ranajit',
    githubLink: 'https://github.com/basak-32'
  },
  {
    artName: 'Ax Dev',
    pageLink: './Art/axdev/test.html',
    imageLink: './Art/axdev/gif.gif',
    author: 'Axel Avila',
    githubLink: 'https://github.com/axavila'
  },
  {
    artName: 'Magic Circle',
    pageLink: './Art/magpiet/index.html',
    imageLink: './Art/magpiet/gif.gif',
    author: 'Magnus Cromwell',
    githubLink: 'https://github.com/magpiet'
  },
  {
    artName: 'Pulsing Circle',
    pageLink: './Art/innape/index.html',
    imageLink: './Art/innape/Pulsing Cirkle.gif',
    author: 'innape',
    githubLink: 'https://github.com/innape'
  },
  {
    artName: 'Bouncing Ball',
    pageLink: './Art/BouncingBall/index.html',
    imageLink: './Art/BouncingBall/BouncingBall.gif',
    author: 'Satish Pokala',
    githubLink: 'https://github.com/Satishpokala124'
  },
  {
    artName: 'Daredevil',
    pageLink: './Art/daredevil/index.html',
    imageLink: './Art/daredevil/daredevil.gif',
    author: 'Vivek Raj',
    githubLink: 'https://github.com/vivekrajx'
  },
  {
    artName: 'hover Me',
    pageLink: './Art/hoverMe/index.html',
    author: 'Bleron88',
    githubLink: 'https://github.com/bleron88'
  },
  {
    artName: "Adam's Animation",
    pageLink: "./Art/Adam's Animation/index.html",
    imageLink: "./Art/Adam's Animation/animation.gif",
    author: 'Adam Hills',
    githubLink: 'https://github.com/adamhills91'
  },
  {
    artName: 'Spin it',
    pageLink: './Art/b-ed/index.html',
    imageLink: './Art/b-ed/Hnet.com-image.gif',
    author: 'Edd',
    githubLink: 'https://github.com/b-ed'
  },
  {
    artName: 'playstation-anim',
    pageLink: './Art/playstation-anim/index.html',
    imageLink: './Art/playstation-anim/ps.gif',
    author: 'seif1125',
    githubLink: 'https://github.com/seif1125'
  },
  {
    artName: 'Ritika',
    pageLink: './Art/Ritika/index.html',
    imageLink: './Art/Ritika/warrior.png',
    author: 'Ritika',
    githubLink: 'https://github.com/Ritika-soni'
  },
  {
    artName: 'Animatron',
    pageLink: './Art/animatron/index.html',
    imageLink: './Art/animatron/colourpencils.png',
    author: 'jahid hasan',
    githubLink: 'https://github.com/jahidhasan299/'
  },
  {
    artName: 'Animatron2',
    pageLink: './Art/Animatron2/index.html',
    imageLink: './Art/Animatron2/trance.gif',
    author: 'PUNKLANCER',
    githubLink: 'https://github.com/PUNKLANCER/'
  },
  {
    artName: 'Text_Animation',
    pageLink: './Art/Text_Animation/index.html',
    imageLink: './Art/Text_Animation/text.gif',
    author: 'Christian',
    githubLink: 'https://github.com/mkBraga'
  },
  {
    artName: 'Practice',
    pageLink: './Art/Practice/index.html',
    imageLink: './Art/Joy/triangle.gif',
    author: 'MuGenFJ',
    githubLink: 'https://github.com/MuGenFJ/'
  },
  {
    artName: 'Tile',
    pageLink: './Art/weilincheng/index.html',
    imageLink: './Art/weilincheng/tile.gif',
    author: 'weilincheng',
    githubLink: 'https://github.com/weilincheng'
  },
  {
    artName: 'TemidoRochaSpin',
    pageLink: './Art/temido_rocha_animation/index.html',
    imageLink: './Art/temido_rocha_animation/TemidoRocha.gif',
    author: 'TemidoRocha',
    githubLink: 'https://github.com/TemidoRocha'
  },
  {
    artName: 'Tile',
    pageLink: './Art/weilincheng/index.html',
    imageLink: './Art/weilincheng/tile.gif',
    author: 'weilincheng',
    githubLink: 'https://github.com/weilincheng'
  },
  {
    artName: 'fire flicker',
    pageLink: './Art/hemantrawat/index.html',
    imageLink: './Art/hemantrawat/index.gif',
    author: 'Hemant Rawat',
    githubLink: 'https://github.com/He-mantRawat'
  },
  {
    artName: 'Bouncing Ball',
    pageLink: './Art/bouncingBall/bouncing ball.html',
    imageLink: './Art/bouncingBall/bouncingball.gif',
    author: 'Pravin deva',
    githubLink: 'https://github.com/pravindeva'
  },
  {
    artName: 'Animated Landing Page',
    pageLink: './Art/animatedLandingPage without bar/index.html',
    imageLink: './Art/animatedLandingPage without bar/ezgif.com-video-to-gif',
    author: 'Aneta-s',
    githubLink: 'https://github.com/aneta-s'
  },
  {
    artName: 'Goraved',
    pageLink: './Art/goraved/index.html',
    imageLink: './Art/goraved/goraved_animation.gif',
    author: 'Roman Pobotin (Goraved)',
    githubLink: 'https://github.com/goraved'
  },
  {
    artName: 'Doraemon',
    pageLink: './Art/Ranajit/doraemon.html',
    imageLink: './Art/animatron/doraemon.gif',
    author: 'Ranajit',
    githubLink: 'https://github.com/basak-32'
  },
  {
    artName: 'Ax Dev',
    pageLink: './Art/axdev/test.html',
    imageLink: './Art/axdev/gif.gif',
    author: 'Axel Avila',
    githubLink: 'https://github.com/axavila'
  },
  {
    artName: 'Magic Circle',
    pageLink: './Art/magpiet/index.html',
    imageLink: './Art/magpiet/gif.gif',
    author: 'Magnus Cromwell',
    githubLink: 'https://github.com/magpiet'
  },
  {
    artName: 'Bouncing Ball',
    pageLink: './Art/Bouncing Ball/index.html',
    imageLink: './Art/cazabe/Bouncing Ball.gif',
    author: 'Satish Pokala',
    githubLink: 'https://github.com/Satishpokala124'
  },
  {
    artName: 'Daredevil',
    pageLink: './Art/daredevil/index.html',
    imageLink: './Art/daredevil/daredevil.gif',
    author: 'Vivek Raj',
    githubLink: 'https://github.com/vivekrajx'
  },
  {
    artName: 'hover Me',
    pageLink: './Art/hoverMe/index.html',
    author: 'Bleron88',
    githubLink: 'https://github.com/bleron88'
  },
  {
    artName: 'Happy Balloon',
    pageLink: './Art/ztollef/index.html',
    imageLink: './Art/ztollef/balloon.gif.',
    author: 'ztollef',
    githubLink: 'https://github.com/ztollef'
  },
  {
    artName: 'playstation-anim',
    pageLink: './Art/playstation-anim/index.html',
    imageLink: './Art/playstation-anim/ps.gif',
    author: 'seif1125',
    githubLink: 'https://github.com/seif1125'
  },
  {
    artName: 'Ritika',
    pageLink: './Art/Ritika/index.html',
    imageLink: './Art/Ritika/warrior.png',
    author: 'Ritika',
    githubLink: 'https://github.com/Ritika-soni'
  },
  {
    artName: 'Animatron',
    pageLink: './Art/animatron/index.html',
    imageLink: './Art/animatron/colourpencils.png',
    author: 'jahid hasan',
    githubLink: 'https://github.com/jahidhasan299/'
  },
  {
    artName: 'Animatron2',
    pageLink: './Art/Animatron2/index.html',
    imageLink: './Art/Animatron2/trance.gif',
    author: 'PUNKLANCER',
    githubLink: 'https://github.com/PUNKLANCER/'
  },
  {
    artName: 'Text_Animation',
    pageLink: './Art/Text_Animation/index.html',
    imageLink: './Art/Text_Animation/text.gif',
    author: 'Christian',
    githubLink: 'https://github.com/mkBraga'
  },
  {
    artName: 'Practice',
    pageLink: './Art/Practice/index.html',
    imageLink: './Art/Joy/triangle.gif',
    author: 'MuGenFJ',
    githubLink: 'https://github.com/MuGenFJ/'
  },
  {
    artName: 'Tile',
    pageLink: './Art/weilincheng/index.html',
    imageLink: './Art/weilincheng/tile.gif',
    author: 'weilincheng',
    githubLink: 'https://github.com/weilincheng'
  },
  {
    artName: 'Circle Pulse',
    pageLink: './Art/circle-pulse/index.html',
    imageLink: './Art/circle-pulse/circle-pulse.gif',
    author: 'jmorr002',
    githubLink: 'https://github.com/jmorr002'
  },
  {
    artName: 'Flare Spin',
    pageLink: './Art/mykz1608/index.html',
    imageLink: '',
    author: 'mykz1608',
    githubLink: 'https://github.com/mykz1608'
  },
  {
    artName: 'MexicanMustache',
    pageLink: './Art/AnimatedMustache/index.html',
    imageLink: './Art/AnimatedMustache/MexicanMustache.gif',
    author: 'Andrés Alonso Gálvez',
    githubLink: 'https://github.com/Dondesconton/'
  },
  {
    artName: 'css',
    pageLink: './Art/2.css/index.html',
    imageLink: './Art/2.css/css.gif'
  },
  {
    artName: 'Square Color Change',
    pageLink: './Art/baesyc/index.html',
    imageLink: './Art/baesyc/square.gif',
    author: 'Baesyc',
    githubLink: 'https://github.com/baesyc'
  },
  {
    artName: 'MexicanMustache',
    pageLink: './Art/AnimatedMustache/index.html',
    imageLink: './Art/AnimatedMustache/MexicanMustache.gif',
    author: 'Andrés Alonso Gálvez',
    githubLink: 'https://github.com/Dondesconton/'
  },
  {
    artName: 'Chanimation',
    pageLink: './Art/Chanimation/index.html',
    imageLink: './Art/Chanimation/dancegif.gif',
    author: 'chandant9',
    githubLink: 'https://github.com/chandant9/'
  },
  {
    artName: 'DancingGroot',
    pageLink: './Art/m-elina/index.html',
    imageLink: './Art/m-elina/groot_animation.gif',
    author: 'Melina',
    githubLink: 'https://github.com/m-elina/'
  },
  {
    artName: 'Animatron',
    pageLink: './Art/animatron/index.html',
    imageLink: './Art/animatron/trance.gif',
    author: 'Andrew',
    githubLink: 'https://github.com/andrewbom/'
  },
  {
    artName: 'rainbows',
    pageLink: './Art/vassilchiev/index.html',
    imageLink: './Art/vassilchiev/giphy.gif',
    author: 'Vassil',
    githubLink: 'https://github.com/vassilchiev/'
  },
  {
    artName: "Zai's Orbitron",
    pageLink: './Art/zai/index.html',
    imageLink: './Art/zai/zais_orbitron.gif',
    author: '5amm5',
    githubLink: 'https://github.com/5amm5965/'
  },
  {
    artName: "404's crying baby page",
    pageLink: './Art/papfal/index.html',
    imageLink: './Art/papfal/HTML-404-Crying-Baby-Page.gif',
    author: 'papfal',
    githubLink: 'https://github.com/papfal/'
  },
  {
    artName: 'ani-3d',
    pageLink: './Art/ani-3d/ani-3d.html',
    imageLink: './Art/ani-3d/ani-3d.gif',
    author: 'clyde166',
    githubLink: 'https://github.com/clyde166/'
  },
  {
    artName: 'Boy',
    pageLink: './Art/Boy/index.html',
    imageLink: './Art/Boy/Boy with house.png',
    author: 'Gajhendran',
    githubLink: 'https://github.com/Gajhendran/'
  },
  {
    artName: 'Funimation',
    pageLink: './Art/Funimation/index.html',
    imageLink: './Art/Funimation/Funimation.gif',
    author: 'Pratik',
    githubLink: 'https://github.com/pratikrana1998/'
  },
  {
    artName: 'Jungle Monkey',
    pageLink: './Art/AMCodin/index.html',
    imageLink: './Art/AMCodin/monkey.gif',
    author: 'AMCodin',
    githubLink: 'https://github.com/amcodin'
  },
  {
    artName: 'bellow',
    pageLink: './Art/fran/index.html',
    imageLink: './Art/fran/bellow.gif',
    author: 'franzwah',
    githubLink: 'https://github.com/franzwah'
  },
  {
    artName: 'Typing Indicator',
    pageLink: './Art/jacob-bacon/index.html',
    imageLink: './Art/jacob-bacon/jacob-bacon-art.JPG',
    author: 'jacob-bacon',
    githubLink: 'https://github.com/jacob-bacon'
  },
  {
    artName: 'Colination',
    pageLink: './Art/colination/index.html',
    imageLink: './Art/colination/animation.png',
    author: 'colinJR95',
    githublink: 'https://github.com/colinJR95'
  },
  {
    artName: 'Glowing Circle by Leem Plays',
    pageLink: './Art/AliHaidar/index.html',
    imageLink: './Art/AliHaidar/giphy.gif',
    author: 'alihaidar2950',
    githubLink: 'https://github.com/alihaidar2950'
  },
  {
    artName: 'bouncy-ball',
    pageLink: './Art/bouncy-ball/ty.html',
    imageLink: './Art/bouncy-ball/bouncy-ball.gif',
    author: 'Huang Yi-Ting',
    githubLink: 'https://github.com/yiting76'
  },
  {
    artName: 'bouncy-ball',
    pageLink: './Art/bouncy-ball/ty.html',
    imageLink: './Art/bouncy-ball/bouncy-ball.gif',
    author: 'Huang Yi-Ting',
    githubLink: 'https://github.com/yiting76'
  },
  {
    artName: 'Tronix',
    pageLink: './Art/visiona/index.html',
    imageLink: './Art/visiona/tronix.gif',
    author: 'visiona',
    githubLink: 'https://github.com/visiona'
  },
  {
    artName: 'Synchronization',
    pageLink: './Art/synchronization!/synchronization',
    imageLink: './Art/synchronization/synchronized_Dots.gif',
    author: 'Pranjal',
    githublink: 'https://github.com/Pranjal705'
  },
  {
    artName: 'Random Squares',
    pageLink: './Art/Monitha/index.html',
    author: 'Monitha',
    githubLink: 'https://github.com/dmonitha'
  },
  {
    artName: 'Walking-Man-Front',
    pageLink: './Art/Akhil/index.html',
    imageLink: './Art/Akhil/Walking-man-front.gif',
    author: 'Akhil',
    githubLink: 'https://github.com/akhils95'
  },
  {
    artName: 'Cow-cat',
    pageLink: './Art/Cow-cat/index.html',
    imageLink: './Art/Cow-cat/Cow-cat.gif',
    author: 'Galia',
    githubLink: 'https://github.com/galiarudenko'
  },
  {
    artName: 'Rainb0w',
    pageLink: './Art/Duka/index.html',
    imageLink: './Art/Duka/rainbow.gif',
    author: 'Duka',
    githubLink: 'https://github.com/DusanKrcmarik'
  },
  {
    artName: 'Indian',
    pageLink: './Art/Indian/index.html',
    imageLink: './Art/Indian/Indian.gif',
    author: 'Duka',
    githubLink: 'https://github.com/ndvishruth'
  },
  {
    artName: 'Animatron',
    pageLink: './Art/sanmitra/index.html',
    imageLink: './Art/sanmitra/index.gif',
    author: 'sanmitra',

    githubLink: 'https://github.com/sanmitra1999'
  },
  {
    artName: 'Ball-clear',
    pageLink: './Art/Naok000/index.html',
    imageLink: './Art/Naok000/ball-clear.gif',
    author: 'Naok000',
    githubLink: 'https://github.com/Naok000'
  },
  {
    artName: 'Mario_Kart_Animation',
    pageLink: './Art/Mario_Kart_Animation/index.html',
    imageLink: './Art/Mario_Kart_Animation/Mario.png',
    author: 'AnsonAMS',
    githubLink: 'https://github.com/AnsonAMS'
  },
  {
    artName: 'Microsoft_animation',
    pageLink: './Art/SaumyaBhatt/index.html',
    imageLink: './Art/SaumyaBhatt/Animation.gif',
    author: 'Saumya-Bhatt',
    githubLink: 'https://github.com/Saumya-Bhatt'
  },
  {
    artName: 'Falling',
    pageLink: './Art/Sfrench5/index.html',
    imageLink: './Art/Sfrench5/Falling.gif',
    author: 'Sfrench5',
    githubLink: 'https://github.com/Sfrench5'
  },
  {
    artName: 'Dragon_Loading',
    pageLink: './Art/Dragon_Loading/index.html',
    imageLink: './Art/Dragon_Loading/DragonLoading.gif',
    author: 'Prasad',
    githubLink: 'https://github.com/PrasadM07'
  },
  {
    artName: 'Animatrix',
    pageLink: './Art/Animatrix/index.html',
    imageLink: './Art/Animatrix/Animatrix.png',
    author: 'soutog',
    githubLink: 'https://github.com/soutog'
  },
  {
    artName: 'Simple-Loading',
    pageLink: './Art/Loading/loading.html',
    imageLink: './Art/Loading/load.gif',
    author: 'Vijay',
    githubLink: 'https://github.com/VijayVjCuber'
  },
  {
    artName: 'Fiyi-Animation',
    pageLink: './Art/Fiyi-Animation/index.html',
    imageLink: './Art/Fiyi-Animation/relax_smile.gif',
    author: 'Fiyi-A',
    githubLink: 'https://github.com/Fiyi-A'
  },
  {
    artName: 'Colored Bars',
    pageLink: './Art/mleblanc94/mleblanc94_html_Animation-Nation.html',
    imageLink: './Art/mleblanc94/ColoredBars.gif',
    author: 'mleblanc94',
    githubLink: 'https://github.com/mleblanc94'
  },
  {
    artName: 'animeR',
    pageLink: './Art/animeR/index.html',
    imageLink: './Art/animeR/animeR.gif',
    author: 'Rajneesh',
    githubLink: 'https://github.com/rajneeshk94'
  },
  {
    artName: 'Sunset-City',
    pageLink: './Art/jyun9504/index.html',
    imageLink: './Art/jyun9504/sunset-city.gif',
    author: 'jyun9504',
    githubLink: 'https://github.com/jyun9504'
  },
  {
    artName: 'brianbottle',
    author: 'brian',
    pageLink: './Art/brianbottle/index.html',
    imageLink: './Art/brianbottle/bottle.gif',
    githubLink: 'https://github.com/brianabplanalp1'
  },
  {
    artName: 'Shapes',
    pageLink: './Art/mark-marchant/index.html',
    imageLink: './Art/mark-marchant/shapes.png',
    author: 'Mark Marchant',
    githubLink: 'https://github.com/jtla3/Animation-Nation'
  },
  {
    artName: 'Loading',
    pageLink: './Art/NoumanAziz/Loading.html',
    videoLink: './Art/NoumanAziz/loading.gif',
    author: 'NoumanAziz',
    githubLink: 'https://github.com/NoumanAziz'
  },
  {
    artName: `Galek's Simple Animation`,
    pageLink: './Art/GalekAnimation/index.html',
    imageLink: './Art/GalekAnimation/simpleanimation.gif',
    author: 'Adam Galek',
    githubLink: 'https://github.com/TheGalekxy'
  },
  {
    artname: 'Rainbow animation',
    pageLink: './Art/Rainbow/index.html',
    imageLink: './Art/Rainbow/rainbow.gif',
    author: 'Mohanraj',
    githubLink: 'https://github.com/chelladuraimohanraj/Animation-Nation'
  },
  {
    artName: `Cyan Loading Animation`,
    pageLink: './Art/Wannesds/index.html',
    imageLink: './Art/Wannesds/Wannesds.gif',
    author: 'Wannes Dieltiens',
    githubLink: 'https://github.com/Wannesds'
  },
  {
    artName: 'Animatron',
    pageLink: './Art/Animatron/index.html',
    imageLink: './Art/Animatron/trance.gif',
    author: 'Gihan Balasuriya',
    githubLink: 'https://github.com/gihanbalasuriya'
  },
  {
    artName: 'Light text blink',
    pageLink: './Art/Mani-textlight-blink/index.html',
    imageLink: './Art/Mani-textlight-blink/light-blink-text.gif',
    author: 'Mani Pandian',
    githubLink: 'https://github.com/Manipandian'
  },
  {
    artName: 'Circle',
    pageLink: './Art/PoKai/index.html',
    imageLink: './Art/PoKai/circle.png',
    author: 'PoKai Chang',
    githubLink: 'https://github.com/st875052018'
  },
  {
    artName: 'animatron',
    pageLink: './Art/animatron/index.html',
    imageLink: './Art/animatron/trance.gif',
    author: 'Christy',
    githubLink: 'https://github.com/ChristyLucid'
  },
  {
    artName: 'bouncing_ball',
    pageLink: './Art/bouncing_ball/bouncing_ball.html',
    imageLink: './Art/bouncing_ball/bouncing-ball.gif',
    author: 'Nirmalie',
    githubLink: 'https://github.com/nirmalieo3'
  },
  {
    artName: 'Rocket',
    pageLink: './Art/Rocket/index.html',
    imageLink: './Art/Rocket/rocket.gif',
    author: 'Jose Diaz',
    githubLink: 'https://github.com/josegerard2000'
  },
  {
    artName: 'simpleG',
    pageLink: './Art/simpleG/index.html',
    imageLink: './Art/simpleG/kitty.jpg',
    author: 'gargeper',
    githubLink: 'https://github.com/gargeper'
  },
  {
    artName: 'BounceFace',
    pageLink: './Art/ainamation/index.html',
    imageLink: './Art/ainamation/ainamation.gif',
    author: 'Ainara Saralegui',
    githubLink: 'https://github.com/asaralegui'
  },
  {
    artName: 'Text Flow',
    pageLink: './Art/ConnerCoding/index.html',
    imageLink: './Art/ConnerCoding/ztmanimation.gif',
    author: 'Conner Schiller',
    githubLink: 'https://github.com/ConnerCoding'
  },
  {
    artName: 'Glow',
    pageLink: './Art/Glow/index.html',
    imageLink: './Art/Glow/Glow.png',
    author: 'Joaquin Castillo',
    githubLink: 'https://github.com/JuakoDev'
  },
  {
    artName: 'Heart Real',
    pageLink: './Art/riddhax/index.html',
    imageLink: './Art/riddhax/index.gif',
    author: 'Riddhax',
    githubLink: 'https://github.com/riddhax'
  },

  {
    artName: 'Balls',
    pageLink: './Art/Paul - Simple Annoying Balls/index.html',
    imageLink: './Art/Paul - Simple Annoying Balls/Balls.gif',
    author: 'Paul',
    githubLink: 'https://github.com/psr83'
  },

  {
    artname: 'Square-Move',
    pageLink: './Art/Poonam/square.html',
    imageLink: './Art/Poonam/square_gif.gif',
    author: 'Poonam',
    githubLink: 'https://github.com/poonampant'
  },

  {
    artname: 'JesseEarley',
    pageLink: './Art/JesseEarley/index.html',
    imageLink: './Art/JesseEarley/index.gif',
    author: 'JesseEarley',
    githubLink: 'https://github.com/JesseEarley'
  },
  {
    artname: 'Hacktoberfest 2020',
    pageLink: './Art/taepal467/index.html',
    imageLink: './Art/taepal467/hiclipart.com (1).png',
    author: 'Chantae P.',
    githubLink: 'https://github.com/taepal467'
  },
  {
    artName: 'Animatron',
    pageLink: './Art/animatron/triangle/index.html',
    imageLink: './Art/animatron/trance.gif',
    author: 'Deborah',
    githubLink: 'https://github.com/dluckey123'
  },
  {
    artName: 'Animatron',
    pageLink: './Art/animatron/triangle/index.html',
    imageLink: './Art/animatron/trance.gif',
    author: 'Deborah',
    githubLink: 'https://github.com/dluckey123'
  },
  {
    artname: 'Animate',
    pageLink: '/codepen/animation/src/index.html',
    imageLink: 'Animation',
    author: 'Altamas khan',
    githubLink: 'https://github.com/Altamas2049'
  },
  {
    artName: 'Spin',
    pageLink: './Art/Spin/allli.html',
    imageLink: './Art/Spin/allli.gif',
    author: 'Victor Winner',
    githubLink: 'https://github.com/Vicwin13'
  },
  {
    artName: 'Spinner',
    pageLink: './Art/nishantpandey/allli.html',
    imageLink: './Art/nishantpandey/allli.gif',
    author: 'Nishant Pandey',
    githubLink: 'https://github.com/mrpandey1'
  },
  {
    artName: 'Hacktober Test',
    pageLink: './Art/bajancode/index.html',
    imageLink: './Art/BajanCode/index.gif',
    author: 'bajancode',
    githubLink: 'https://github.com/bajancode'
  },
  {
    artName: 'ZTM anim',
    pageLink: './Art/ayushi2410/index.html',
    imageLink: './Art/ayushi2410/ayushi2410.gif',
    author: 'Ayushi2410',
    githubLink: 'https://github.com/ayushi2410'
  },
  {
    artName: 'misaelsantos',
    pageLink: './Art/misaelsantos/index.html',
    imageLink: './Art/misaelsantos/neohack.gif',
    author: 'Misael Santos',
    githubLink: 'https://github.com/MisaelSantos'
  },
  {
    artName: 'I am a Developer',
    pageLink: './Art/Kuroyza/Iam-a-developer.html',
    imageLink: './Art/Kuroyza/Iam-a-developer.gif',
    author: 'Kuroyza',
    githubLink: 'https://github.com/kuroyza'
  },
  {
    artName: 'simple box',
    pageLink: './Art/Box/index.html',
    imageLink: './Art/Box/static_image.jpg',
    author: 'Abishek shah',
    githubLink: 'https://github.com/abishek-sha-256'
  },
  {
    artname: 'Starry-sky',
    pageLink: './Art/starry-night/index.html',
    imageLink: './Art/starry-night/stars',
    author: 'Taima Khawaldeh',
    githubLink: 'https://github.com/taimakh'
  },
  {
    artName: 'Project Gallery',
    pageLink: './Art/hulya/index.html',
    imageLink: './Art/hulya/gallery.gif',
    author: 'Hulya Karakaya',
    githubLink: 'https://github.com/hulyak'
  },
  {
    artName: 'animation',
    pageLink: './Art/sameer786/animation.html',
    imageLink: './Art/sameer786/radius.gif',
    author: 'sameer',
    githubLink: 'https://github.com/sameer8605'
  },
  {
    artName: 'ArrowWave',
    pageLink: './Art/ArrowWave/index.html',
    imageLink: './Art/ArrowWave/ArrowWave.gif',
    author: 'Gabriel',
    githubLink: 'https://github.com/GabrielTeixeiraC'
  },
  {
    artName: 'The 4-Ever Loop',
    pageLink: './Art/the-4ever-loop/index.html',
    imageLink: './Art/the-4ever-loop/rotate.gif',
    author: 'Luciano M.',
    githubLink: 'https://github.com/LucianoWebDev'
  },
  {
    artName: 'Running Car',
    pageLink: './Art/Running-Car/index.html',
    imageLink: './Art/Running-Car/Running-car.PNG',
    author: 'Ermias',
    githubLink: 'https://github.com/ermiaskidane'
  },
  {
    artname: 'Youssef',
    pageLink: './Art/Youssef/index.html',
    imageLink: './Art/Youssef/fd8_AX.gif',
    author: 'Youssef',
    githubLink: 'https://github.com/youssefhany96'
  },
  {
    artName: 'The 4-Ever Loop',
    pageLink: './Art/the-4ever-loop/index.html',
    imageLink: './Art/the-4ever-loop/rotate.gif',
    author: 'Luciano M.',
    githubLink: 'https://github.com/LucianoWebDev'
  },

  {
    artName: 'Itried',
    pageLink: '/Art/Itried/animation.html',
    author: 'Harsha',
    githublink: 'https://github.com/HarshaKumar23'
  },
  {
    artName: 'Snail Zoom',
    pageLink: './Art/rbhachu/index.html',
    imageLink: './Art/rbhachu/snail.gif',
    author: 'Bhachu R.',
    githubLink: 'https://github.com/rbhachu'
  },
  {
    artName: 'Mini Text Animation',
    pageLink: './Art/text-mini-animation/index.html',
    imageLink: './Art/text-mini-animation/text-anime.gif',
    author: 'Chinel',
    githubLink: 'https://github.com/chinel'
  },
  {
    artName: 'Square loader',
    pageLink: './Art/square_loading/index.html',
    imageLink: './Art/square_loading/square_loading',
    author: 'Marek Chasák',
    githubLink: 'https://github.com/mchasak'
  },
  {
    artName: 'Stairs Text',
    pageLink: './Art/StairsText/index.html',
    imageLink: './Art/StairsText/stairs-text.gif',
    author: 'Noam K.',
    githubLink: 'https://github.com/noamkanonich'
  },
  {
    artName: 'animation',
    pageLink: './Art/sameer786/animation.html',
    imageLink: './Art/sameer786/radius.gif',
    author: 'sameer',
    githubLink: 'https://github.com/sameer8605'
  },
  {
    artName: 'Spinning is a good trick',
    pageLink: './Art/garrod90/index.html',
    imageLink: './Art/garrod90/craigsGif.gif',
    author: 'Craig, G',
    githubLink: 'https://github.com/garrod90'
  },
  {
    artName: 'Snail Zoom',
    pageLink: './Art/rbhachu/index.html',
    imageLink: './Art/rbhachu/snail.gif',
    author: 'Bhachu R.',
    githubLink: 'https://github.com/rbhachu'
  },
  {
    artName: 'Mini Text Animation',
    pageLink: './Art/text-mini-animation/index.html',
    imageLink: './Art/text-mini-animation/text-anime.gif',
    author: 'Chinel',
    githubLink: 'https://github.com/chinel'
  },
  {
    artName: 'Square loader',
    pageLink: './Art/square_loading/index.html',
    imageLink: './Art/square_loading/square_loading',
    author: 'Marek Chasák',
    githubLink: 'https://github.com/mchasak'
  },
  {
    artName: 'Stairs Text',
    pageLink: './Art/StairsText/index.html',
    imageLink: './Art/StairsText/stairs-text.gif',
    author: 'Noam K.',
    githubLink: 'https://github.com/noamkanonich'
  },
  {
    artName: 'animation',
    pageLink: './Art/sameer786/animation.html',
    imageLink: './Art/sameer786/radius.gif',
    author: 'sameer',
    githubLink: 'https://github.com/sameer8605'
  },

  {
    pageLink: './Art/radar animation/index.html',
    imageLink: './Art/radar.gif',
    author: 'Anup',
    githubLink: 'https://github.com/paddybaba'
  },
  {
    pageLink: './Art/sameer786/animation.html',
    imageLink: './Art/sameer786/radius.gif',
    author: 'sameer',
    githubLink: 'https://github.com/sameer8605'
  },
  {
    pageLink: './Art/radar animation/index.html',
    imageLink: './Art/radar',
    author: 'Anup',
    githubLink: 'https://github.com/paddybaba'
  },
  {
    pageLink: './Art/sameer786/animation.html',
    imageLink: './Art/sameer786/radius.gif',
    author: 'sameer',
    githubLink: 'https://github.com/sameer8605'
  },
  {
    artName: 'Friendly Ghost',
    pageLink: './Art/ristotoldsep/index.html',
    author: 'Risto Tõldsep',
    githubLink: 'https://github.com/ristotoldsep'
  },
  {
    artName: 'Friendly Ghost',
    pageLink: './Art/ristotoldsep/index.html',
    author: 'Risto Tõldsep',
    githubLink: 'https://github.com/ristotoldsep'
  },
  {
    artName: 'sritron',
    pageLink: './Art/sritron/index.html',
    imageLink: './Art/sritron/trance.gif',
    author: 'Srinivas',
    githubLink: 'https://github.com/sri189ms'
  },
  {
    artName: 'Friendly Ghost',
    pageLink: './Art/ristotoldsep/index.html',
    author: 'Risto Tõldsep',
    githubLink: 'https://github.com/ristotoldsep'
  },
  {
    artName: 'Sun Rise Time',
    pageLink: './Art/gurprtAnim/index.html',
    imageLink: './Art/gurprtAnim/gurAnim.gif',
    author: 'Gurpreet',
    githubLink: 'https://github.com/gur-p-reet'
  },
  {
    artName: 'Personal Info',
    pageLink: './Art/Personal_info/triangle/index.html',
    imageLink: './Art/Personal_info/trance.gif',
    author: 'Naim Uddin',
    githubLink: 'https://github.com/Naim365'
  },
  {
    artName: 'Shining Text',
    pageLink: './Art/MaxieTextShineOn/index.html',
    imageLink: './Art/MaxieTextShineOn/maxie-text-shine-on.gif',
    author: 'maxie7',
    githubLink: 'https://github.com/maxie7'
  },
  {
    artName: 'Spinning Box',
    pageLink: './Art/KccbzZ/index.html',
    imageLink: './Art/KccbzZ/cover.png',
    author: 'KccbzZ',
    githubLink: 'https://github.com/KccbzZ'
  },
  {
    artName: 'Age Disgracefully',
    pageLink: './Art/ynoden/index.html',
    imageLink: './Art/ynoden/Age_Disgracefully.gif',
    author: 'yusefnoden',
    githubLink: 'https://github.com/yusefnoden'
  },
  {
    artname: 'jimanimation',
    pageLink: './Art/jimanimation/index.html',
    imageLink: './Art/jimanimation/bouncy.gif',
    author: 'Jimin',
    githubLink: 'https://github.com/jimijos'
  },

  {
    artName: 'Meme Animation',
    pageLink: './Art/just_for_fun/index.html',
    imageLink: './Art/just_for_fun/image.gif',
    author: 'Rahul Negi',
    githubLink: 'https://github.com/rahulnegi20'
  },
  {
    artName: 'Stretch ZTM',
    pageLink: './Art/animation_gn/index.html',
    imageLink: './Art/animation_gn/animation_gn.gif',
    author: 'gnyokota',
    githubLink: 'https://github.com/gnyokota'
  },
  {
    artname: 'AnimationCom',
    pageLink: './Art/Anita/AnimationCom/triangle.html',
    imageLink: './Art/AnimationCom/header.jpg',
    author: 'Anita',
    githubLink: 'https://github.com/anita-tsai'
  },
  {
    artName: 'Cards',
    pageLink: './Art/cards/index.html',
    imageLink: './Art/cards/cards.gif',
    author: 'networkdavit',
    githubLink: 'https://github.com/networkdavit'
  },
  {
    artName: "Lidor'sAnimation",
    pageLink: "./Art/Lidor's Animation/index.html",
    imageLink: "./Art/Lidor's Animation/animation.gif",
    author: 'LidorAsher',
    githubLink: 'https://github.com/lidorasher11'
  },
  {
    artName: "Shiff's Animation",
    pageLink: './Art/myAnimation/index.html',
    imageLink: './Art/myAnimation/myanimation.gif',
    author: 'Shifa',
    githubLink: 'https://github.com/ShifaShirin'
  },
  {
    artName: 'ani-1trial',
    pageLink: './Art/ani-1trial/index.html',
    imageLink: './Art/ani-1trial/ani-gif.gif',
    author: 'tru-izo',
    githubLink: 'https://github.com/tru-izo'
  },
  {
    artName: 'Air_Balloon',
    pageLink: './Art/Air_Balloon/index.html',
    imageLink: './Art/Air_Balloon/balloon.gif',
    author: 'Abha',
    githubLink: 'https://github.com/Abha-1281'
  },
  {
    artName: 'Camp Fire',
    pageLink: './Art/camp_fire/index.html',
    imageLink: './Art/camp_fire/camp_fire.gif',
    author: 'Chansoo',
    githubLink: 'https://github.com/ChansooKim316'
  },
  {
    artName: 'rubberband Red',
    pageLink: './Art/ou79/index.html',
    imageLink: './Art/rubberbandRed.gif',
    author: 'ou79',
    githubLink: 'https://github.com/ou79'
  },
  {
    artName: 'ColorChanger',
    pageLink: './Art/ColorChanger/index.html',
    imageLink: './Art/color-changer.gif',
    author: 'Atallah-Nadhir',
    githubLink: 'https://github.com/Atallah-Nadhir'
  },
  {
    artName: 'PONG Animation',
    pageLink: './Art/walkitoff/index.html',
    imageLink: './Art/walkitoff/gif.gif',
    author: 'Tyler Dollick',
    githubLink: 'https://github.com/walkitoff'
  },
  {
    artname: 'Animatron',
    pageLink: './Art/mbargaedge/index.html',
    imageLink: './Art/mbargaedge/animatron.gif',
    author: 'Mbarga',
    githubLink: 'https://github.com/marcelmbarga/'
  },
  {
    artName: 'House',
    pageLink: './Art/TTD/triangle/index.html',
    imageLink: './Art/TTD/house.gif',
    author: 'TanyaTD',
    githubLink: 'https://github.com/TTD126'
  },
  {
    artName: 'Spinning Title',
    pageLink: './Art/ljBeast21ldj/index.html',
    imageLink: './Art/ljBeast21ldj/firstGIF.gif',
    author: 'Larry',
    githubLink: 'https://github.com/ljBeast21ldj'
  },
  {
    artName: 'Heart pulsation',
    pageLink: './Art/Sallah/index.html',
    imageLink: './Art/Sallah/Heart-Pulsation.png',
    author: 'Sallah',
    githubLink: 'https://github.com/SallahTech'
  },
  {
    artName: 'MubbeAnimation',
    pageLink: './Art/Mubbe/index.html',
    imageLink: './Art/Mubbe/MubbeAnimation.gif',
    author: 'Mubarak',
    githubLink: 'https://github.com/mual5746'
  },
  {
    pageLink: './Art/neon-glowing-text/index.html',
    imageLink: './Art/neon-glowing-text/glowing-text-GIF.gif',
    author: 'Adri',
    githubLink: 'https://github.com/adrimual'
  },
  {
    artName: 'Simple Animation',
    pageLink: './Art/simple animation/transition.html',
    imageLink: './Art/simple animation/animatee.gif',
    author: 'Rudimental',
    githubLink: 'https://github.com/rudimental-again'
  },
  {
    artName: 'gbArt',
    pageLink: './Art/gbArt/index.html',
    imageLink: './Art/gbArt/shapeFlip.gif',
    author: 'Gary Bergman',
    githubLink: 'https://github.com/Gary-Bergman'
  },
  {
    artName: "Turtando's Animation",
    pageLink: './Art/turtando/animation.html',
    imageLink: './Art/Turtando/happyhalloween.gif',
    author: 'Turtando',
    githubLink: 'https://github.com/Turtando'
  },
  {
    artName: 'Bouncing Balls',
    pageLink: './Art/EyeOfAthena/index.html',
    imageLink: './Art/EyeOfAthena/cover.png',
    author: 'EyeOfAthena',
    githubLink: 'https://github.com/EyeOfAthena/bouncing-ball'
  },
  {
    artName: 'Otherside',
    pageLink: './Art/Otherside/ubi.html',
    imageLink: './Art/Otherside/recording.gif',
    author: 'Ubibimbap',
    githubLink: 'https://github.com/Ubibimbap'
  },
  {
    artName: 'Basketball God',
    pageLink: './Art/Sim-animation/index.html',
    imageLink: './Art/Sim-animation/project-screenshot.png',
    author: 'Sim',
    githubLink: 'https://github.com/sim-a-19'
  },
  {
    artName: "Ziyao's Animation",
    pageLink: './Art/robot/robot_index.html',
    imageLink: './Art/robot/robot.gif',
    author: 'Ziyao',
    githubLink: 'https://github.com/ziyaoc3'
  },
  {
    artName: 'Simplerv',
    pageLink: './Art/Aniamtion_RV/index.html',
    imageLink: './Art/Aniamtion_RV/circle.png',
    author: 'Aarush Bhat',
    githubLink: 'https://github.com/07rv'
  },
  {
    artName: 'Devtemmy_animation',
    pageLink: './Art/Devtemmy_animation/index.html',
    imageLink: './Art/Devtemmy_animation/Devtemmyanimation.gif',
    author: 'Dev-Temmy',
    githubLink: 'https://github.com/Dev-Temmy'
  },
  {
    artName: 'Fading text animation',
    pageLink: './Art/araskog/index.html',
    imageLink: './Art/araskog/animation.gif',
    author: 'Amanda Araskog',
    githubLink: 'https://github.com/araskog'
  },
  {
    artName: 'Moving Divs',
    pageLink: './Art/Razvan/RazvanFratila/index.html',
    imageLink: './Art/Razvan/RazvanFratila/first.gif',
    author: 'Razvan',
    githubLink: 'https://github.com/fratilar'
  },
  {
    artName: 'KDev Animation',
    pageLink: './Art/KDev-Animator/index.html',
    imageLink: './Art/KDev-Animator/kdev-animation.gif',
    author: 'Detmar Ruhfus',
    githubLink: 'https://github.com/kamikazid'
  },
  {
    artName: 'Square Bounce',
    pageLink: './Art/Vish/index.html',
    imageLink: './Art/Vish/SquareBounce.gif',
    author: 'Vishwam',
    githubLink: 'https://github.com/vishmagic'
  },
  {
    artName: 'Hina',
    pageLink: './Art/Hina/Hina.html',
    imageLink: './Art/Hina/Basketball.gif',
    imageLink: './Art/Hina/net.gif',
    author: 'Hina Najam',
    githubLink: 'https://github.com/hinanajam'
  },
  {
    artName: 'AmitAnimation',
    pageLink: './Art/Joy/AmitAnimation/amitanimation.html',
    imageLink: './Art/Joy/AmitAnimation/amitanimation.gif',
    author: 'Amit',
    githubLink: 'https://github.com/AmitRoy07'
  },
  {
    artName: 'Bouncing Cheems ',
    pageLink: './Art/Suddath-Gautam/index.html',
    imageLink: './Art/Suddath-Gautam/cheems.gif',
    author: 'Suddath Gautam',
    githubLink: 'https://github.com/wardaddy98'
  },
  {
    artName: 'Pop-up Confetti animation.',
    pageLink: './Art/yay-ztm-animation/index.html',
    imageLink: './Art/yay-ztm-animation/pop_animation.gif',
    author: 'Hyunji Kim',
    githubLink: 'https://github.com/creativehkim'
  },
  {
    artName: 'Monolith',
    pageLink: './Art/acphil/index.html',
    imageLink: './Art/acphil/monolith.png',
    author: 'acphil',
    githubLink: 'https://github.com/acphil2'
  },
  {
    artName: 'Smiling Doll',
    pageLink: './Art/jbermeo/index.html',
    imageLink: './Art/jbermeo/doll.gif',
    author: 'Jose Bermeo',
    githubLink: 'https://github.com/jbermeo10'
  },
  {
    artName: 'vasubhatnagar',
    pageLink: './Art/vasubhatnagar/index.html',
    imageLink: './Art/vasubhatnagar/ss.jpg',
    author: 'Vasu Bhatnagar',
    githubLink: 'https://github.com/vasubhatnagar'
  },
  {
    artName: 'JoToSmola',
    pageLink: './Art/JoToSmola/index.html',
    imageLink: './Art/JoToSmola/JoToSmola.gif',
    author: 'GrabKrab',
    githubLink: 'https://github.com/GrabKrab'
  },
  {
    artName: 'mojaanimacia',
    pageLink: './Art/mojaanimacia/stranka.html',
    author: 'Martin052',
    githubLink: 'https://github.com/martin052'
  },
  {
    artName: 'ellipsis',
    pageLink: './Art/ianhawe/index.html',
    author: 'ianhawe',
    githubLink: 'https://github.com/ianhawe'
  },
  {
    artName: 'iris',
    pageLink: './Art/iris/index.html',
    imageLink: './Art/iris/trance.gif',
    author: 'iriswdq0504',
    githubLink: 'https://github.com/iriswdq0504'
  },

  {
    artName: 'Fun with balls!',
    pageLink: './Art/miguelDalberto/funWithBalls/index.html',
    imageLink: './Art/miguelDalberto/funWithBalls/funWithBalls_screenshot.png',
    author: 'miguelDalberto',
    githubLink: 'https://github.com/miguelDalberto'
  },
  {
    artName: 'FourFlag_Load',
    pageLink: './Art/FourFlag_Load/index.html',
    imageLink: './Art/FourFlag_Load/trance.gif',
    author: 'chungngai09',
    githubLink: 'https://github.com/chungngai09'
  },
  {
    artName: 'AnimatronJS',
    pageLink: './Art/animatronJS/index.html',
    author: 'Anna Ovechkina',
    githubLink: 'https://github.com/Annu7shka'
  },
  {
    artName: 'perfect_goal',
    pageLink: './Art/perfect_goal/index.html',
    imageLink: './Art/perfect_goal/perfect_goalscreenshot.png',
    author: 'henzbori',
    githubLink: 'https://github.com/henzbori'
  },
  {
    artName: 'Beating Heart',
    pageLink: './Art/beating-heart/index.html',
    imageLink: './Art/beating-heart/heart.gif',
    author: 'MishkaZi',
    githubLink: 'https://github.com/MishkaZi'
  },
  {
    artName: 'Bouncing Balls',
    pageLink: './Art/Sankyeat/index.html',
    imageLink: './Art/Sankyeat/bouncingballs.gif',
    author: 'Sankyeat',
    githubLink: 'https://github.com/sanks20'
  },
  {
    artName: 'Sample page',
    pageLink: './Art/Joy/triangle/index.html',
    imageLink: './Art/Joy/triangle/my-animation.gif',
    author: 'Mamathagowd107',
    githubLink: 'https://github.com/Mamathagowd107'
  },
  {
    artName: 'Animated',
    pageLink: './Art/animated/triangle/index.html',
    imageLink: './Art/Joy/triangle/triangle.gif',
    author: 'Joy',
    githubLink: 'https://github.com/royranger'
  },
  {
    artName: 'achwell',
    pageLink: './Art/achwell/index.html',
    imageLink: './Art/achwell/ball.gif',
    author: 'achwell',
    githubLink: 'https://github.com/achwell'
  },
  {
    artName: 'Robotic Circles',
    pageLink: './Art/animation_yaniv/index.html',
    imageLink: './Art/animation_yaniv/robot.png',
    author: 'Yaniv Sagy',
    githubLink: 'https://github.com/yanivsagy'
  },
  {
    artName: 'Ocean Day',
    pageLink: './Art/d-spence/index.html',
    imageLink: './Art/d-spence/ztm-dspence-css-anim.gif',
    author: 'd-spence',
    githubLink: 'https://github.com/d-spence'
  },
  {
    artName: 'Animation-Circle',
    pageLink: './Art/Animation-Circle/index.html',
    imageLink: './Art/Animation-Circle/animation-circle.gif',
    author: 'Elid Venega',
    githubLink: 'https://github.com/elidvenega'
  },
  {
    artName: 'Sweet street',
    pageLink: './Art/Sweet_street/mario.html',
    imageLink: './Art/Sweet_street/animation-gif.gif',
    author: 'meni-avitan',
    githubLink: 'https://github.com/meniAvitan/Animation-Nation.git'
  },
  {
    pageLink: './Art/Joy/nithin-animation/index.html',
    imageLink: './Art/Joy/triangle/triangle.gif',
    author: 'Nithin',
    githubLink: 'https://github.com/Nithin6252-reddy'
  },
  {
    artName: 'Jittery rectangles',
    pageLink: './Art/Vaibhav/index.html',
    author: 'Vaibhav Jain',
    githubLink: 'https://github.com/Vaibhav-multi-dev'
  },
  {
    artName: 'Pra-animate',
    pageLink: './Art/Pra-animate/indexpra1.html',
    //imageLink: './Art/Joy/triangle/triangle.gif',
    author: 'Prajoth',
    githubLink: 'https://github.com/prajoth-b'
  },
  {
    artName: '3D figure animation',
    pageLink: './Art/DOKL57/index.html',
    imageLink: './Art/DOKL57/DOKL57.png',
    author: 'DOKL57',
    githubLink: 'https://github.com/DOKL57'
  },
  {
    artName: 'my-animation',
    pageLink: './Art/my-animation/index.html',
    imageLink: './Art/my-animation/screenv.webm',
    author: 'Brurya',
    githubLink: 'https://github.com/BruryaNadel'
  },
  {
    artName: 'Animate Infinate',
    pageLink: './Art/rotate-infinate/index.html',
    imageLink: './Art/rotate-infinate/rotate.gif',
    author: 'thucpn',
    githubLink: 'https://github.com/thucpn'
  },
  {
    artName: 'Forever',
    pageLink: './Art/Mritunjay/index.html',
    imageLink: './Art/Mritunjay/mj.gif',
    author: 'Mritunjay',
    githubLink: 'https://github.com/Mritunjay004'
  },
  {
    artName: 'Atom',
    pageLink: './Art/Atom/index.html',
    imageLink: './Art/Atom/atom.gif',
    author: 'Khalil-BM',
    githubLink: 'https://github.com/Khalil-BM'
  },
  {
    artName: 'AppleTree',
    pageLink: './Art/andreasGZ/index.html',
    imageLink: './Art/andreasGZ/apple.gif',
    author: 'AndreasGZ',
    githubLink: 'https://github.com/AndreasGZ'
  },
  {
    pageLink: './Art/Akv-animation/index.html',
    imageLink: './Art/Akv-animation/Image.png',
    author: 'Akv',
    githubLink: 'https://github.com/kushal-Ambati'
  },
  {
    artName: 'Floating Ball',
    pageLink: './Art/floatingBall/index.html',
    imageLink: './Art/floatingBall/thaitruong.png',
    author: 'Thai Truong',
    githubLink: 'https://github.com/akitathai94'
  },
  {
    artName: 'Bicycle-2D',
    pageLink: './Art/Bicycle_2D/bicycle.html',
    imageLink: './Art/Bicycle_2D/bicycle-gif.gif',
    author: 'meni-avitan',
    githubLink: 'https://github.com/meniAvitan'
  },
  {
    artName: 'catch-me',
    pageLink: './Art/catch-me/index.html',
    imageLink: './Art/catch-me/catch-me.gif',
    author: 'toobig4u',
    githubLink: 'https://github.com/toobig4u'
  },
  {
    pageLink: './Art/richard00436/index.html',
    imageLink: './Art/richard00436/richard00436.gif',
    author: 'richard00436',
    githubLink: 'https://github.com/richard00436'
  },
  {
    artName: 'bubble',
    pageLink: './Art/seenuCFL/index.html',
    imageLink: './Art/seenuCFL/dot.gif',
    author: 'seenuCFL',
    githubLink: 'https://github.com/seenuCFL'
  },
  {
    pageLink: './Art/keep_coding/index.html',
    imageLink: './Art/keep_coding/keep_coding_image.gif',
    author: 'Rawshan',
    githubLink: 'https://github.com/mrawshan'
  },
  {
    pageLink: './Art/HammadKhan/index.html',
    imageLink: './Art/HammadKhan/Animation.gif',
    author: 'HammadKhan',
    githubLink: 'https://github.com/hhkhan99'
  },
  {
    pageLink: './Art/manimation/index.html',
    imageLink: './Art/manimation/animation.gif',
    author: 'Maryam',
    githubLink: 'https://github.com/Maryyam04'
  },
  {
<<<<<<< HEAD
    pageLink: './Art/Abstractloading/index.html',
    imageLink: './Art/Abstractloading/abstractloading.gif',
    author: 'UrDesigner',
    githubLink: 'https://github.com/OluJoseph'
=======
    pageLink: './Art/ElizavetaZhukova1/index.html',
    imageLink: './Art/ElizavetaZhukova1/fourSquaresEdit.gif',
    author: 'Liza',
    githubLink: 'https://github.com/ElizavetaZhukova1'
  },
  {
    pageLink: './Art/Aliedje/index.html',
    imgeLink: './Art/Aliedje/test.png',
    author: 'Alida',
    githubLink: 'https://github.com/adiphoorn'
  },
  {
    pageLink: './Art/JanRolenc/indexMyArt.html',
    imageLink: './Art/JanRolenc/myArt.gif',
    author: 'Jan_Rolenc',
    githubLink: 'https://github.com/JanRolenc'
  },
  {
    artName: 'Heartbeat',
    pageLink: './Art/CheyJax116/heartbeat.html',
    imgeLink: './Art/CheyJax116/heartbeat.gif',
    author: 'CheyJax116',
    githubLink: 'https://github.com/cheyjax116'
  },
  {
    pageLink: './Art/Aliedje/index.html',
    imgeLink: './Art/Aliedje/test.png',
    author: 'Alida',
    githubLink: 'https://github.com/adiphoorn'
  },
  {
    pageLink: './Art/bouncingMoon/index.html',
    imageLink: './Art/bouncingMoon/bouncingMoon.png',
    author: 'Radu-Stroe',
    githubLink: 'https://github.com/Radu-Stroe'
  },
  {
    artName: 'Use the Force',
    pageLink: './Art/ptreuden/index.html',
    imageLink: './Art/ptreuden/useTheForce.gif',
    author: 'ptreuden',
    githubLink: 'https://github.com/ptreuden'
  },
  {
    artName: 'css_typer',
    pageLink: './Art/Joy/css-typer/index.html',
    imageLink: './Art/Joy/css-typer/typing_animate.gif',
    author: 'Trey',
    githubLink: 'https://github.com/shanks-t'
  },
  {
    pageLink: './Art/Joy/Amiel-Art/index.html',
    imageLink: './Art/Joy/Amiel-Art/screenshot.png',
    author: 'Amiel',
    githubLink: 'https://github.com/trinidadamiel'
  },
  {
    pageLink: './Art/alnajarAnimation/index.html',
    imageLink: './Art/alnajarAnimation/animate.gif.gif',
    author: 'Mohammad',
    githubLink: 'https://github.com/mohammadalnajar'
  },
  {
    pageLink: '.Art/benji5656/index.html',
    imageLink: '',
    author: 'Benji',
    githubLink: 'https://github.com/benji5656'
  },
  {
    pageLink: './Art/AniNationSargi/index.html',
    imageLink: './Art/AniNationSargi/alienGif.gif',
    author: 'Sargsian',
    githubLink: 'https://github.com/Sargsian'
  },
  {
    pageLink: '.Art/Hekmundo/index.html',
    imageLink: '.Art/Hekmundo/revolving-circles.gif',
    author: 'Hekmundo',
    githubLink: 'https://github.com/Hekmundo'
  },
  {
    artName: 'MtBounce',
    pageLink: './Art/MtikeB/index.html',
    imageLink: './Art/MtikeB/Bouncy.gif',
    author: 'MtikeG',
    githubLink: 'https://github.com/MtikeG'
  },

  {
    artName: 'Hello World',
    pageLink: './Art/HelloWorldByEudin/index.html',
    imageLink: './Art/HelloWorldByEudin/helloworld.gif',
    author: 'Eudin',
    githubLink: 'https://github.com/Eudinson'
  },
  {
    artName: 'Color Square',
    pageLink: './Art/angelGarciaSantos/index.html',
    imageLink: './Art/angelGarciaSantos/square.png',
    author: 'Angel',
    githubLink: 'https://github.com/angelGarciaSantos'
  },
  {
    pageLink: '.Art/Szo89/index.html',
    imageLink: '.Art/Szo89/animation.png',
    author: 'Susana',
    githubLink: 'https://github.com/Szo89'
  },
  {
    pageLink: './Art/Harish/index.html',
    imageLink: './Art/Harish/gif.gif',
    author: 'Harish',
    githubLink: 'https://github.com/hkxx843'
  },
  {
    pageLink: '.Art/nb89portfolio/index.html',
    imageLink: '.Art/nb89portfolio/img.png',
    author: 'Navraj Bains',
    githubLink: 'https://github.com/nb89portfolio'
  },
  {
    artName: 'Optimistic',
    pageLink: './Art/RichKen/index.html',
    imageLink: './Art/RichKen/optimistic.gif',
    author: 'RichKen',
    githubLink: 'https://github.com/RichardKentos'
  },
  {
    pageLink: './Art/dieovitski/index.html',
    imageLink: './Art/dieovitski/def.gif',
    author: 'dieovitski',
    githubLink: 'https://github.com/dieovitski'
  },
  {
    pageLink: '.Art/Rcj1/index.html',
    imageLink: '.Art/Rcj1/animated.gif',
    author: 'Rcj1',
    githubLink: 'https://github.com/rcj1'
  },
  {
    artName: 'Infinite Loading',
    pageLink: './Art/mishhubc/index.html',
    imageLink: './Art/mishhubc/image.gif',
    author: 'Mihai Jicu',
    githubLink: 'https://github.com/mishhubc'
  },
  {
    artName: 'Loading Eggs',
    pageLink: '.Art/j-fraza/index.html',
    imageLink: '.Art/j-fraza/TJSrTcKcmf.gif',
    author: 'j-fraza',
    githubLink: 'https://github.com/j-fraza'
  },
  {
    artName: 'Taiko no Tastujin',
    pageLink: './Art/kirstymullen/index.html',
    imageLink: './Art/kirstymullen/taiko.gif',
    author: 'kirstymullen',
    githubLink: 'https://github.com/kirstymullen'
  },
  {
    artName: 'Rotate Hover Color',
    pageLink: './Art/rotateColor/index.html',
    imageLink: './Art/rotateColor/rotateColor.gif',
    author: 'Luis',
    githubLink: 'https://github.com/luigi970'
  },
  {
    artName: 'Sunset',
    pageLink: './Art/cataopriscila/index.html',
    imageLink: './Art/cataopriscila/sunset.gif',
    author: 'Catao',
    githubLink: 'https://github.com/cataopriscila'
  },
  {
    pageLink: './Art/Kwabena-Agyeman/index.html',
    imageLink: './Art/Kwabena-Agyeman/project.GIF',
    author: 'Kwabena-Agyeman',
    githubLink: 'https://github.com/Kwabena-Agyeman'
  },
  {
    pageLink: '.Art/AndyJacko/index.html',
    imageLink: '.Art/AndyJacko/yoyo.gif',
    author: 'Andy Jacko',
    githubLink: 'https://github.com/AndyJacko'
  },
  {
    pageLink: './Art/shake/index.html',
    imageLink: './Art/shake/file.gif',
    author: 'yoududecomposer',
    githubLink: 'https://github.com/yourdudecomposer'
  },

  {
    pageLink: './Art/circle-animation/index.html',
    imageLink: './Art/circle-animation/animate.gif',
    author: 'Vimal',
    githubLink: 'https://github.com/vimalraveendra'
  },
  {
    artName: 'Fade Loading',
    pageLink: './Art/HuePham/index.html',
    imageLink: './Art/HuePham/loading.gif',
    author: 'Hue Pham',
    githubLink: 'https://github.com/hue113'
  },
  {
    artName: 'Testanimation',
    pageLink: './Art/Testanimation/index.html',
    imageLink: './Art/Testanimation/cloud.gif',
    author: 'Toby',
    githubLink: 'https://github.com/tobybase'
  },
  {
    artName: 'Bouncing Ball',
    pageLink: './Art/surajondev/index.html',
    imageLink: './Art/surajondev/animation.gif',
    author: 'Suraj Vishwakarma',
    githubLink: 'https://github.com/surajondev'
  },
  {
    artName: 'ONLY CSS 3D CUBE',
    pageLink: './Art/Milind/index.html',
    imageLink: './Art/Milind/magic.gif',
    author: 'Milind Pawar',
    githubLink: 'https://github.com/milindpawar007'
  },
  {
    pageLink: './Art/circle2square/index.html',
    imageLink: './Art/circle2square/csdojo.gif',
    author: 'csdojo',
    githubLink: 'https://github.com/csdojo'
  },
  {
    artName: 'Star',
    pageLink: './Art/jh-chen/animation.html',
    imageLink: './Art/jh-chen/star.gif',
    author: 'J.H. Chen',
    githubLink: 'https://github.com/jh-chen95'
  },
  {
    artName: 'Amazing Animation',
    pageLink: './Art/Kira_Animation/index.html',
    imageLink: './Art/Kira_Animation/image.gif',
    author: 'Asad Khan',
    githubLink: 'https://github.com/kira00007'
  },
  {
    artName: 'Swizzy',
    pageLink: './Art/Uche-Azubuko/index.html',
    imageLink: './Art/Uche-Azubuko/swizzy.gif',
    author: 'Uche Azubuko',
    githubLink: 'https://github.com/UcheAzubuko'
  },
  {
    artName: 'Animated Bike Wheels',
    pageLink: './Art/Animated-Bike-Wheels/index.html',
    imageLink: './Art/Animated-Bike-Wheels/bike.gif',
    author: 'Joey Kyber',
    githubLink: 'https://github.com/jtkyber'
  },
  {
    artName: 'ZTM Title Animation',
    pageLink: './Art/JMCrawf/index.html',
    imageLink: './Art/JMCrawf/animation.gif',
    author: 'James Crawford',
    githubLink: 'https://github.com/JMCrawf/'
  },
  {
    artName: 'Bouncers',
    pageLink: './Art/Bouncers/index.html',
    imageLink: './Art/Bouncers/giphy.gif',
    author: 'Peter Rawlings',
    githubLink: 'https://github.com/Pedginald'
  },
  {
    artName: 'My-Anim.R',
    pageLink: './Art/My-Anim.R/index.html',
    imageLink: './Art/My-Anim.R/BackGround.gif',
    author: 'Roshan Amjad',
    githubLink: 'https://github.com/roshanamjad'
  },
  {
    artName: 'Robot',
    pageLink: './Art/Robot/robot.html',
    imageLink: './Art/Robot/Robot.gif',
    author: 'Yun',
    githubLink: 'https://github.com/yunjoanyu'
  },
  {
    artName: 'Animazing',
    pageLink: './Art/Animazing/skew.html',
    imageLink: './Art/Animazing/cropgif.gif',
    author: 'Arfel Ray',
    githubLink: 'https://github.com/arfelrayarriola'
  },
  {
    pageLink: './Art/Akash/smiley.html',
    imageLink: './Art/Akash/smiley.gif',
    author: 'Akash',
    githubLink: 'https://github.com/aksh-22'
  },
  {
    artName: 'ReactLogoAnimation',
    pageLink: './Art/sanketanimation/index.html',
    imageLink: './Art/sanketanimation/triangle.gif',
    author: 'sanketwakhare',
    githubLink: 'https://github.com/sanketwakhare'
  },
  {
    artName: 'Disco',
    pageLink: './Art/Disco/index.html',
    imageLink: './Art/Disco/Disco.gif',
    author: 'Anu',
    githubLink: 'https://github.com/anudesh98'
  },
  {
    pageLink: './Art/windmill/windmill.html',
    imageLink: './Art/windmill/windmill.gif',
    author: 'WindCy',
    githubLink: 'https://github.com/windycy'
  },
  {
    artName: 'Beating Speaker',
    pageLink: './Art/beating-speaker/index.html',
    imageLink: './Art/beating-speaker/BeatingSpeaker.gif',
    author: 'TheCoderJT',
    githubLink: 'https://github.com/TheCoderJT'
  },
  {
    artName: 'Mesmerizing Loader',
    pageLink: './Art/MesmerizingLoader/index.html',
    imageLink: './Art/MesmerizingLoader/mesmerizing_loader.gif',
    author: 'Gutu Galuppo',
    githubLink: 'https://github.com/gutugaluppo'
  },
  {
    artName: 'Rocket ship',
    pageLink: './Art/Rocket_ship/index.html',
    imageLink: './Art/Rocket_ship/Rocket-Ship.gif',
    author: 'Gutu Galuppo',
    githubLink: 'https://github.com/gutugaluppo'
  },
  {
    artName: 'Amatron',
    pageLink: './Art/Amatron/index.html',
    imageLink: 'https://media1.giphy.com/media/9cJE8Znq6Ghd66duIz/giphy.gif',
    author: 'John Maturan',
    githubLink: 'https://github.com/JohnMaturan97'
  },
  {
    artName: 'AnimatD',
    pageLink: './Art/dhruvm/index.html',
    author: 'dhruvhm',
    githubLink: 'https://github.com/dhruvhm'
  },
  {
    artName: 'SohaibAnimation',
    pageLink: './Art/SohaibAnimation/index.html',
    imageLink: './Art/SohaibAnimation/animatedcircle.gif',
    author: 'Sohaib',
    githubLink: 'https://github.com/SohaibAfani'
  },
  {
    artName: 'Orbit',
    pageLink: './Art/Orbit/index.html',
    imageLink: './Art/Orbit/Orbit.gif',
    author: 'Mohammed Warsame',
    githubLink: 'https://github.com/mwarsame20'
  },
  {
    artName: 'KakashiHead',
    pageLink: './Art/HamizJamil/index.html',
    imageLink: './Art/HamizJamil/kakashianimation.gif',
    author: 'Hamiz',
    githubLink: 'https://github.com/HamizJamil'
  },
  {
    artName: 'PedroHFSilva',
    pageLink: './Art/pedrohfranklin/index.html',
    imageLink: './Art/pedrohfranklin/animatedcircle.gif',
    author: 'Pedro Franklin',
    githubLink: 'https://github.com/pedrohfranklin'
  },
  {
    artName: 'K.I.T.T.',
    pageLink: './Art/GAlexandruD/index.html',
    imageLink: './Art/GAlexandruD/kitt_centered.gif',
    author: 'GAlexandruD',
    githubLink: 'https://github.com/GAlexandruD'
  },
  {
    artName: 'The Spinning Tuba',
    pageLink: './Art/dr-tuba/index.html',
    imageLink: './Art/dr-tuba/spinningtuba.gif',
    author: 'Steve Vaughn',
    githubLink: 'https://github.com/dr-tuba'
  },
  {
    artName: 'AniMc',
    pageLink: './Art/anna0mclachlan/index.html',
    imageLink: './Art/anna0mclachlan/ani2.gif',
    author: 'anna0mclachlan',
    githubLink: 'https://github.com/anna0mclachlan'
  },
  {
    artName: 'Amit',
    pageLink: './Art/amit/index.html',
    author: 'Amit',
    githubLink: 'https://github.com/amitsharmaa'
  },
  {
    artName: 'Lin',
    pageLink: './Art/Lin/index.html',
    imageLink: './Art/Lin/lin.gif',
    author: 'Lin',
    githubLink: 'https://github.com/linxz-coder'
  },
  {
    artName: 'Mouataz',
    pageLink: './Art/Mouataz/index.html',
    author: 'Mouataz',
    githubLink: 'https://github.com/MouatazKad'
  },
  {
    artName: 'Moving graph',
    pageLink: './Art/Joy/moving-graph/index.html',
    imageLink: './Art/Joy//moving-graph.gif',
    author: 'kimjusang',
    githubLink: 'https://github.com/kimjusang'
  },
  {
    artName: 'Always Be',
    pageLink: './Art/Joy/animatron-kim/index.html',
    imageLink: './Art/Joy//always.gif',
    author: 'kimjusang',
    githubLink: 'https://github.com/kimjusang'
  },
  {
    artName: 'Who could it be?',
    pageLink: './Art/pjwmascall/index.html',
    imageLink: './Art/pjwmascall/thumbnail.gif',
    author: 'pjwmascall',
    githubLink: 'https://github.com/pjwmascall'
  },
  {
    artName: 'Sparkle',
    pageLink: './Art/Sparkle/index.html',
    imageLink: './Art/Sparkle/Animation.gif',
    author: 'palak2603',
    githubLink: 'https://github.com/palak2603'
  },
  {
    artName: 'TomatoSpin',
    pageLink: './Art/tomatoSpin/index.html',
    author: 'Mateo',
    githubLink: 'https://github.com/mateodibenedetto'
  },
  {
    artName: 'Animating',
    pageLink: './Art/Animating/index.html',
    imageLink: './Art/Animating/2021-06-05_17_10_54-Greenshot.jpg',
    author: 'Sahil Shailesh Pedamkar',
    githubLink: 'https://github.com/sahilpedamkar21'
  },
  {
    artName: 'Moving Car',
    pageLink: './Art/Manali/index.html',
    imageLink: './Art/Manali/Movingcar.gif',
    author: 'Manali',
    githubLink: 'https://github.com/Mana21li'
  },
  {
    artName: 'ShibaInu',
    pageLink: './Art/Shiinoya/index.html',
    imageLink: './Art/Shiinoya/ShibaInu.gif',
    author: 'Shiinoya',
    githubLink: 'https://github.com/Shiinoya'
  },
  {
    artName: 'animatronic',
    pageLink: './Art/animatronic/index.html',
    imageLink: './Art/animatronic/style.css',
    author: 'umer381a',
    githubLink: 'https://github.com/umer381a'
  },
  {
    artName: 'I Love ZTM',
    pageLink: './Art/IloveZTM/index.html',
    imageLink: './Art/IloveZTM/style.css',
    author: 'MirshadOz',
    githubLink: 'https://github.com/mirshadoz'
  },
  {
    artName: 'Pink Bars',
    pageLink: './Art/rayleigh/rr.html',
    imageLink: './Art/rayleigh/pinkbars.gif',
    author: 'Rayleigh',
    githubLink: 'https://github.com/rayleighrozier'
  },
  {
    artName: 'Out of This World',
    pageLink: './Art/Out-of-This-World/index.html',
    imageLink: './Art/Out-of-This-World/ootw.gif',
    author: 'Xenark',
    githubLink: 'https://github.com/xenark'
  },
  {
    artName: 'circular motion',
    pageLink: './Art/Aliraza Lalani Animation/index.html',
    imageLink: './Art/Aliraza Lalani Animation/aa.gif',
    author: 'Aliraza Lalani',
    githubLink: 'https://github.com/alirazalalani'
  },
  {
    artName: 'Home',
    pageLink: './Art/rez4president/index.html',
    imageLink: './Art/rez4president/home.gif',
    author: 'Raza Ul Kareem',
    githubLink: 'https://github.com/rez4president'
  },
  {
    artName: 'VtekAnimation',
    pageLink: './Art/vtekanimation/index.html',
    imageLink: './Art/VtekAnimation/track.gif',
    author: 'corleone0007',
    githubLink: 'https://github.com/corleone0007'
  },
  {
    artName: 'Box',
    pageLink: './Art/Sagun/index.html',
    imageLink: './Art/Sagun/ezgif.com-gif-maker.gif',
    author: 'Sagun',
    githubLink: 'https://github.com/Sagun-png'
  },
  {
    artName: 'animator_css',
    pageLink: './Art/animator_css/index.html',
    imageLink: './Art/animator_css/animator.gif',
    author: 'Benji',
    githubLink: 'https://github.com/benjaminpeto'
  },
  {
    artName: '1jump',
    pageLink: './Art/1jump/index.html',
    imageLink: './Art/1jump/1jump.gif',
    author: 'Leutamommx',
    githubLink: 'https://github.com/leutamommx'
  },
  {
    artName: 'bubbles',
    pageLink: './Art/ghogoo/index.html',
    imageLink: './Art/ghogoo/bubbles.gif',
    author: 'ghogoo',
    githubLink: 'https://github.com/ghogoo'
  },
  {
    artName: 'Floating Words',
    pageLink: './Art/floatingWords/index.html',
    imageLink: './Art/floatingWords/floatingWords.gif',
    author: 'ScoobyDooDoo',
    githubLink: 'https://github.com/ScoobyDooDoo'
  },
  {
    artName: 'Happy Hacktoberfest',
    pageLink: './Art/DavidEdmondson/index.html',
    imageLink: './Art/DavidEdmondson/HappyHacktoberfestWithJack-o-lantern.gif',
    author: 'David Edmondson',
    githubLink: 'https://github.com/davidedmondson'
  },
  {
    artName: 'ExtendIt',
    pageLink: './Art/Mahi/index.html',
    imageLink: './Art/Mahi/screenshot.JPG',
    author: 'Mahi',
    githubLink: 'https://github.com/NineNintyNine'
  },
  {
    artName: 'Big-Eye',
    pageLink: './Art/Big-Eye/index.html',
    author: 'Charly-Crypton',
    githubLink: 'https://github.com/Charly-Crypton'
  },
  {
    artName: 'Wavy',
    pageLink: './Art/wavy/index.html',
    imageLink: './Art/wavy/wavy.gif',
    author: 'AnastasiosPas',
    githubLink: 'https://github.com/AnastasiosPas'
  },
  {
    artName: 'dynamic-background',
    pageLink: './Art/dynamic-background/index.html',
    imageLink: './Art/dynamic-background/animation.PNG',
    author: 'SpBhalani',
    githubLink: 'https://github.com/SpBhalani'
  },
  {
    artName: 'jjAnimation',
    pageLink: './Art/jjAnimation/index.html',
    imageLink: './Art/',
    author: 'Janna',
    githubLink: 'https://github.com/john29sab'
  },
  {
    artName: 'Evolution',
    pageLink: './Art/sayanroy11/index.html',
    imageLink: './Art/sayanroy11/human.gif',
    author: 'Sayan Roy',
    githubLink: 'https://github.com/sayanroy11'
  },
  {
    artName: 'Dancing-boxes',
    pageLink: './Art/Arham/index.html',
    imageLink: './Art/Arham/Dancing-boxes.gif',
    author: 'Arham',
    githubLink: 'https://github.com/arham2002'
  },
  {
    artName: 'Piano',
    pageLink: './Art/Piano/index.html',
    imageLink: './Art/Piano/piano.gif',
    author: 'Ali Akhavan',
    githubLink: 'https://github.com/aliakhavanrad'
  },
  {
    artName: 'Ocean Bubbles and Fish-Animation',
    pageLink: './Art/Nice1Rach/index.html',
    iamgeLink: './Art/Nice1Rach/Images/Ocean_Bubbles_and_Fish-Animation.gif',
    author: 'Rachel Heke',
    githubLink: 'https://github.com/Nice1Rach'
  },
  {
    artName: 'Switching flags',
    pageLink: './Art/ErikAvet/index.html',
    imageLink: './Art/ErikAvet/flag.gif',
    author: 'Erik Avetisyan',
    githubLink: 'https://github.com/ErikAvetisyan'
  },
  {
    artName: 'Black Hole Vortex',
    pageLink: './Art/black-hole-vortex/index.html',
    imageLink: './Art/black-hole-vortex/black-hole-vortex.gif',
    author: 'Bo-wei Chen',
    githubLink: 'https://github.com/Rayologist'
  },
  {
    artName: 'Dimensional Palace',
    pageLink: './Art/Paulo Tasso/index.html',
    imageLink: './Art/Paulo Tasso/triangle/animacaopaulo.gif',
    author: 'Paulo Tasso',
    githubLink: 'https://github.com/paulotasso7'
  },
  {
    artName: 'cheeky face',
    pageLink: './Art/bluck/index.html',
    imageLink: './Art/bluck/img.gif',
    author: 'kxmom',
    githubLink: 'https://github.com/kxmom'
>>>>>>> 9862796c
  }
];
// +--------------------------------------------------------------------------------+
// +                                                                                +
// +                  YOU DO NOT NEED TO CHANGE ANYTHING BELOW THIS                 +
// +                                                                                +
// +--------------------------------------------------------------------------------+

// Creates cards from the array above
// You don't need to modify this
let contents = [];
Shuffle(cards).forEach((c) => {
  contents.push([
    `<li class="card">` +
      `<a href='${c.pageLink}'>` +
      `<img class="art-image" src='${c.imageLink}' alt='${c.artName}' />` +
      `</a>` +
      `<div class="flex-content">` +
      `<a href='${c.pageLink}'><h3 class="art-title">${c.artName}</h3></a>` +
      `<p class='author'><a href="${c.githubLink}" target="_blank"><i class="fab fa-github"></i> ${c.author}</a> </p>` +
      `</div>` +
      `</li>`
  ]);
});

document.getElementById('cards').innerHTML = contents;

function Shuffle(o) {
  for (
    var j, x, i = o.length;
    i;
    j = parseInt(Math.random() * i), x = o[--i], o[i] = o[j], o[j] = x
  );
  return o;
}
let cards = [
  //  Add your card in this section
  {
    pageLink: './Art/chrisg/index.html',
    imageLink: './Art/chrisg/redwhiteblue.gif',
    author: 'ChrisG',
    githubLink: 'https://github.com/chrisgithubok'
  }
];<|MERGE_RESOLUTION|>--- conflicted
+++ resolved
@@ -4824,12 +4824,12 @@
     githubLink: 'https://github.com/Maryyam04'
   },
   {
-<<<<<<< HEAD
     pageLink: './Art/Abstractloading/index.html',
     imageLink: './Art/Abstractloading/abstractloading.gif',
     author: 'UrDesigner',
     githubLink: 'https://github.com/OluJoseph'
-=======
+  },
+  {
     pageLink: './Art/ElizavetaZhukova1/index.html',
     imageLink: './Art/ElizavetaZhukova1/fourSquaresEdit.gif',
     author: 'Liza',
@@ -5489,7 +5489,6 @@
     imageLink: './Art/bluck/img.gif',
     author: 'kxmom',
     githubLink: 'https://github.com/kxmom'
->>>>>>> 9862796c
   }
 ];
 // +--------------------------------------------------------------------------------+
