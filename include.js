let cards = [{
		artName: "ZTM Animation",
		pageLink: "./Art/EricPuskas/index.html",
		imageLink: "./Art/EricPuskas/index.gif",
		author: "Eric Puskas",
		githubLink: "https://github.com/EricPuskas"
	},
	{
		artName: "Christmas Lights",
		pageLink: "./Art/Futuregit/index.html",
		imageLink: "./Art/Futuregit/Christmas-Lights.gif",
		author: "Futuregit",
		githubLink: "https://github.com/Futuregit"
	},
	{
		artName: "Spooktober Hacktoberfest",
		pageLink: "./Art/FredAmartey/index.html",
		imageLink: "./Art/FredAmartey/thumbnaill.gif",
		author: "Fred Amartey",
		githubLink: "https://github.com/FredAmartey"
	},
	{
		artName: "Star Wars?",
		pageLink: "./Art/henryvalbuena/index.html",
		imageLink: "./Art/henryvalbuena/index.gif",
		author: "Henry Valbuena",
		githubLink: "https://github.com/henryvalbuena"
	},
	{
		artName: "The Ripple",
		pageLink: "./Art/Anmol2/index.html",
		imageLink: "./Art/Anmol2/ripple.png",
		author: "Anmol",
		githubLink: "https://github.com/Anmol270900"
	},
	{
		artName: "Rainbow loader",
		pageLink: "./Art/ka-hn/rainbow.html",
		imageLink: "./Art/ka-hn/rainbow.gif",
		author: "Karim Hussain",
		githubLink: "https://github.com/ka-hn"
	},
	{
		artName: "Action Cam",
		pageLink: "./Art/Donovan/index.html",
		imageLink: "./Art/Donovan/pureCSS-animation.gif",
		author: "Donovan Hunter",
		githubLink: "https://github.com/dhdcode"
	},
	{
		artName: "The Sun",
		pageLink: "./Art/Anmol/index.html",
		imageLink: "./Art/Anmol/sun.png",
		author: "Anmol",
		githubLink: "https://github.com/Anmol270900"
	},
	{
		artName: "Flashing Pumpkin",
		pageLink: "./Art/KatrinaRose14/index.html",
		imageLink: "./Art/KatrinaRose14/FlashingPumpkin.gif",
		author: "Katrina Yates",
		githubLink: "https://github.com/KatrinaRose14"
	},
	{
		artName: "Flipbox",
		pageLink: "./Art/Prasheel/index.html",
		imageLink: "./Art/Prasheel/flip.gif",
		author: "Prasheel Soni",
		githubLink: "https://github.com/ps011"
	},
	{
		artName: "2019 Wave",
		pageLink: "./Art/chris-aqui/index.html",
		imageLink: "./Art/chris-aqui/2019-jump.gif",
		author: "Christine Aqui",
		githubLink: "https://github.com/christine-aqui"
	},
	{
		artName: "Hover Button Animation",
		pageLink: "./Art/Vipul/hover.html",
		imageLink: "./Art/Vipul/Screenshot2.png",
		author: "Vipul",
		githubLink: "https://github.com/vipuljain08"
	},
	{
		artName: "Start From Zero",
		pageLink: "./Art/Robihdy/index.html",
		imageLink: "./Art/Robihdy/start-from-zero.png",
		author: "Robihdy",
		githubLink: "https://github.com/Robihdy"
	},
	{
		artName: "Local Host metaphor",
		pageLink: "./Art/Prateek/index.html",
		imageLink: "./Art/Prateek/localhost.png",
		author: "Prateek",
		githubLink: "https://github.com/prateekpatrick"
	},
	{
		artName: "Sliding Lines",
		pageLink: "./Art/erics0n/sliding-lines/index.html",
		imageLink: "./Art/erics0n/sliding-lines/image.gif",
		author: "erics0n",
		githubLink: "https://github.com/erics0n"
	},
	{
		artName: "Triangle",
		pageLink: "./Art/Joy/triangle/triangle.html",
		imageLink: "./Art/Joy/triangle/triangle.gif",
		author: "Joy",
		githubLink: "https://github.com/royranger"
	},
	{
		artName: "Cube",
		pageLink: "./Art/Joy/cube/cube.html",
		imageLink: "./Art/Joy/cube/cube.gif",
		author: "Joy",
		githubLink: "https://github.com/royranger"
	},
	{
		artName: "Burger Menu",
		pageLink: "./Art/mctrl/burger.html",
		imageLink: "./Art/mctrl/burger.gif",
		author: "Martina",
		githubLink: "https://github.com/mctrl"
	},
	{
		artName: "Square Loader",
		pageLink: "./Art/Hemant/index.html",
		imageLink: "./Art/Hemant/loader.gif",
		author: "Hemant Garg",
		githubLink: "https://github.com/hemant-garg"
	},
	{
		artName: "wake up, neo...",
		pageLink: "./Art/samirjouni/TributeToTheMatrix.html",
		imageLink: "./Art/samirjouni/sample.gif",
		author: "Samir Jouni",
		githubLink: "https://github.com/samirjouni"
	},
	{
		artName: "Tribute To COD4MW",
		pageLink: "./Art/samirjouni2/index.html",
		imageLink: "./Art/samirjouni2/sample.gif",
		author: "Samir Jouni",
		githubLink: "https://github.com/samirjouni"
	},
	{
		artName: "Planet",
		pageLink: "./Art/ArthurDoom/planet.html",
		imageLink: "./Art/ArthurDoom/planet.gif",
		author: "ArthurDoom",
		githubLink: "https://github.com/ArthurDoom"
	},
	{
		artName: "SquarPy",
		pageLink: "./Art/Utkarsh/index.html",
		imageLink: "./Art/Utkarsh/hack.gif",
		author: "utkarsh",
		githubLink: "https://github.com/Utkarsh2604"
	},
	{
		artName: "Circle",
		pageLink: "./Art/Oliver/Circle.html",
		imageLink: "./Art/Oliver/circle.gif",
		author: "Oliver",
		githubLink: "https://github.com/oliver-gomes"
	},
	{
		artName: "Ellipse Loader",
		pageLink: "./Art/VaibhavKhulbe/EllipseLoader.html",
		imageLink: "./Art/VaibhavKhulbe/ellipseLoader.gif",
		author: "Vaibhav Khulbe",
		githubLink: "https://github.com/Kvaibhav01"
	},
	{
		artName: "Simple Loader",
		pageLink: "./Art/soumsps/simpleload.html",
		imageLink: "./Art/soumsps/sample.gif",
		author: "Soumendu Sinha",
		githubLink: "https://github.com/soumsps"
	},
	{
		artName: "Rollodex",
		pageLink: "./Art/Shruti/rolling.html",
		imageLink: "./Art/Shruti/rolling.gif",
		author: "Shruti",
		githubLink: "https://github.com/shruti49"
	},
	{
		artName: "Cute Cat",
		pageLink: "./Art/Alghi/cat.html",
		imageLink: "./Art/Alghi/cat.gif",
		author: "Alghi",
		githubLink: "https://github.com/darklordace"
	},
	{
		artName: "ZtM Text",
		pageLink: "./Art/Di4iMoRtAl/ZtM_text_animation.html",
		imageLink: "./Art/Di4iMoRtAl/ZtM_animation.gif",
		author: "Di4iMoRtAl",
		githubLink: "https://github.com/dppeykov"
	},
	{
		artName: "Circles",
		pageLink: "./Art/Bhuvana/circles.html",
		imageLink: "./Art/Bhuvana/circles.gif",
		author: "Bhuvana",
		githubLink: "https://github.com/bhuvana-guna"
	},
	{
		artName: "Bird",
		pageLink: "./Art/Bhuvana/bird.html",
		imageLink: "./Art/Bhuvana/bird.gif",
		author: "Bhuvana",
		githubLink: "https://github.com/bhuvana-guna"
	},
	{
		artName: "Loader",
		pageLink: "./Art/Bhuvana/loader.html",
		imageLink: "./Art/Bhuvana/loader.gif",
		author: "Bhuvana",
		githubLink: "https://github.com/bhuvana-guna"
	},
	{
		artName: "Simple blinking loading circles",
		pageLink: "./Art/Rahul/index.html",
		imageLink: "./Art/Rahul/loading.gif",
		author: "Rahul",
		githubLink: "https://github.com/kohli6010"
	},
	{
		artName: "Css Pulse",
		pageLink: "./Art/Aszmel/pulse.html",
		imageLink: "./Art/Aszmel/css_pulse.gif",
		author: "Aszmel",
		githubLink: "https://github.com/Aszmel"
	},
	{
		artName: "Circle Bounce",
		pageLink: "./Art/Edmund/index.html",
		imageLink: "./Art/Edmund/circle-bounce.gif",
		author: "Edmund",
		githubLink: "https://github.com/edmund1645"
	},
	{
		artName: "Heart Beating",
		pageLink: "./Art/Regem/index.html",
		imageLink: "./Art/Regem/heart.jpg",
		author: "Regem",
		githubLink: "https://github.com/GemzBond"
	},
	{
		artName: "Fading Circles",
		pageLink: "./Art/Ankit/fadeCircle.html",
		imageLink: "./Art/Ankit/fadeCircles.png",
		author: "Ankit Srivastava",
		githubLink: "https://github.com/a18nov"
	},
	{
		artName: "Hacktoberfest 2019",
		pageLink: "./Art/jpk3lly/animation.html",
		imageLink: "./Art/jpk3lly/JPs_Animation_GIF.gif",
		author: "jpk3lly",
		githubLink: "https://github.com/jpk3lly"
	},
	{
		artName: "Name Rotator",
		pageLink: "./Art/Meet/name.html",
		imageLink: "./Art/Meet/name.gif",
		author: "Meet",
		githubLink: "https://github.com/Meet1103"
	},
	{
		artName: "Ball Rotator",
		pageLink: "./Art/Bibekpreet/index.html",
		imageLink: "./Art/Bibekpreet/ball.gif",
		author: "Bibekpreet",
		githubLink: "https://github.com/bibekpreet99"
	},
	{
		artName: "ephiphany",
		pageLink: "./Art/OctavianIlies/index.html",
		imageLink: "./Art/OctavianIlies/ephiphany.gif",
		author: "OctavianIlies",
		githubLink: "https://github.com/OctavianIlies"
	},
	{
		artName: "Loading",
		pageLink: "./Art/jh1992jh/loading.html",
		imageLink: "./Art/jh1992jh/loading.gif",
		author: "jh1992jh",
		githubLink: "https://github.com/jh1992jh"
	},
	{
		artName: "ZTM Colors",
		pageLink: "./Art/Godnon/index.html",
		imageLink: "./Art/Godnon/ZTMcAnim.gif",
		author: "Godnon",
		githubLink: "https://github.com/godnondsilva"
	},
	{
		artName: "Hover Effect",
		pageLink: "./Art/Shubhankar/index.html",
		imageLink: "./Art/Shubhankar/hackoctober.gif",
		author: "Shubhankar",
		githubLink: "https://github.com/shubhdwiv12"
	},
	{
		artName: "Bouncing Fading Circles",
		pageLink: "./Art/AyoubIssaad/index.html",
		imageLink: "./Art/AyoubIssaad/BouncingFadingCircles.gif",
		author: "AyoubIssaad",
		githubLink: "https://github.com/AyoubIssaad"
	},
	{
		artName: "5 balls preloader",
		pageLink: "./Art/Nnaji-Victor/index.html",
		imageLink: "./Art/Nnaji-Victor/5_balls.gif",
		author: "Nnaji Victor",
		githubLink: "https://github.com/Nnaji-Victor"
	},
	{
		artName: "ZTM Bouncer",
		pageLink: "./Art/Josia/bouncer.html",
		imageLink: "./Art/Josia/ztmbouncer.gif",
		author: "Josia Rodriguez",
		githubLink: "https://github.com/josiarod"
	},
	{
		artName: "Hacktober loading animation",
		pageLink: "./Art/mehul1011/index.html",
		imageLink: "./Art/mehul1011/loading.gif",
		author: "Mehul1011",
		githubLink: "https://github.com/mehul1011"
	},
	{
		artName: "Loading Dots",
		pageLink: "./Art/devSergiu/index.html",
		imageLink: "./Art/devSergiu/loading.gif",
		author: "devSergiu",
		githubLink: "https://github.com/devsergiu"
	},
	{
		artName: "TypeWriter effect",
		pageLink: "./Art/Sidharth/Typing_Text.html",
		imageLink: "./Art/Sidharth/type_writer.gif",
		author: "Sidharth",
		githubLink: "https://github.com/Sidharth98"
	},
	{
		artName: "Blue Spin",
		pageLink: "./Art/JamesW/index.html",
		imageLink: "./Art/JamesW/hacktober_spin.gif",
		author: "James Whitney",
		githubLink: "https://github.com/jameswhitney"
	},
	{
		artName: "Loading Animation",
		pageLink: "./Art/Sidharth/Loading.html",
		imageLink: "./Art/Sidharth/Loading.gif",
		author: "Sidharth",
		githubLink: "https://github.com/Sidharth98"
	},
	{
		artName: "Rotation",
		pageLink: "./Art/alenanog/index.html",
		imageLink: "./Art/alenanog/rotation.gif",
		author: "Alena A.",
		githubLink: "https://github.com/alenanog"
	},
	{
		artName: "Colors in your life",
		pageLink: "./Art/Atipahy/colors.html",
		imageLink: "./Art/Atipahy/colors.png",
		author: "Christos Chr",
		githubLink: "https://github.com/atipaHy"
	},
	{
		artName: "Orb",
		pageLink: "./Art/Jkbicbic/orb.html",
		imageLink: "./Art/Jkbicbic/orb.gif",
		author: "John Kennedy Bicbic",
		githubLink: "https://github.com/jkbicbic"
	},
	{
		artName: "Charging...",
		pageLink: "./Art/Afraz/charging.html",
		imageLink: "./Art/Afraz/charging.gif",
		author: "Afraz",
		githubLink: "https://github.com/afrazz"
	},
	{
		artName: "Charging...",
		pageLink: "./Art/DepStep/depstep.html",
		imageLink: "./Art/DepStep/depstep.gif",
		author: "DepStep",
		githubLink: "https://github.com/stephD"
	},
	{
		artName: "Dancing Ball...",
		pageLink: "./Art/DaveFres/index.html",
		imageLink: "./Art/DaveFres/ball.gif",
		author: "DaveFres",
		githubLink: "https://github.com/DaveFres"
	},
	{
		artName: "Sunshine",
		pageLink: "./Art/Pavelisp/sunshine.html",
		imageLink: "./Art/Pavelisp/sunshine.gif",
		author: "Pavel Isp",
		githubLink: "https://github.com/pavelisp"
	},
	{
		artName: "SoundBoxes",
		pageLink: "./Art/Hbarang/SoundBox.html",
		imageLink: "./Art/Hbarang/SoundBoxAnimation.gif",
		author: "Hbarang",
		githubLink: "https://github.com/hbarang"
	},
	{
		artName: "Cheshire",
		pageLink: "./Art/Ckanelin/index.html",
		imageLink: "./Art/Ckanelin/Cheshire.gif",
		author: "Ckanelin",
		githubLink: "https://github.com/ckanelin"
	},
	{
		artName: "Disappear",
		pageLink: "./Art/Stacy/index.html",
		imageLink: "./Art/Stacy/disappear.gif",
		author: "Stacy",
		githubLink: "https://github.com/stacyholtz6"
	},
	{
		artName: "Ellipse Spinner",
		pageLink: "./Art/Sabina/ellipse_spinner.html",
		imageLink: "./Art/Sabina/ellipse_spinner.png",
		author: "Sabina Abbasova",
		githubLink: "https://github.com/sabina929"
	},
	{
		artName: "NightSky",
		pageLink: "./Art/AndyS/index.html",
		imageLink: "./Art/AndyS/Capture.GIF",
		author: "AndyS",
		githubLink: "https://github.com/AndyS1988"
	},
	{
		artName: "Hungry",
		pageLink: "./Art/diegchav/index.html",
		imageLink: "./Art/diegchav/hungry.gif",
		author: "Diego Chz",
		githubLink: "https://github.com/diegchav"
	},
	{
		artName: "Hover Text Animation",
		pageLink: "./Art/AyoubIssaad2/index.html",
		imageLink: "./Art/AyoubIssaad2/hoverTextAnimation.gif",
		author: "AyoubIssaad",
		githubLink: "https://github.com/AyoubIssaad"
	},
	{
		artName: "Colorize",
		pageLink: "./Art/JimBratsos/colorize.html",
		imageLink: "./Art/JimBratsos/Colorize.gif",
		author: "Jim Bratsos",
		githubLink: "https://github.com/JimBratsos"
	},
	{
		artName: "Hacktober Spooktacular",
		pageLink: "Art/Elex/index.html",
		imageLink: ["./Art/Elex/hhs.gif"],
		author: "William Poisel (LordCobra)",
		githubLink: "https://github.com/epoisel"
	},
	{
		artName: "Circley",
		pageLink: "./Art/Tranjenny/indexjenny.html",
		imageLink: "./Art/Tranjenny/zerojenny.gif",
		author: "Tranjenny",
		githubLink: "https://github.com/Tranjenny"
	},
	{
		artName: "My Vietnam",
		pageLink: "./Art/nhbduy/index.html",
		imageLink: "./Art/nhbduy/my-vietnam.gif",
		author: "Hoang-Bao-Duy NGUYEN",
		githubLink: "https://github.com/nhbduy"
	},
	{
		artName: "Hactoberfest Bus",
		pageLink: "./Art/shahpranaf/index.html",
		imageLink: "./Art/shahpranaf/hacktoberfest_bus.gif",
		author: "Pranav Shah",
		githubLink: "https://github.com/shahpranaf"
	},
	{
		artName: "Hacktoberfest",
		pageLink: "./Art/robihid/index.html",
		imageLink: "./Art/robihid/hacktoberfest.png",
		author: "robihid",
		githubLink: "https://github.com/robihid"
	},
	{
		artName: "Hi there",
		pageLink: "./Art/Aki/index.html",
		imageLink: "./Art/Aki/giphy.gif",
		author: "Aki",
		githubLink: "https://github.com/akmalist"
	},
	{
		artName: "Hacktoberfest 2019!",
		pageLink: "./Art/RedSquirrrel/index.html",
		imageLink: "./Art/RedSquirrrel/index.html/animation.PNG",
		author: "RedSquirrrel",
		githubLink: "https://github.com/RedSquirrrel"
	},
	{
		artName: "Sliding text",
		pageLink: "./Art/Flattopz/index.html",
		imageLink: "./Art/Flattopz/SlidingText.gif",
		author: "Flattopz",
		githubLink: "https://github.com/hjpunzalan"
	},
	{
		artName: "Rainbow Color Changer",
		pageLink: "./Art/mmshr/index.html",
		imageLink: "./Art/mmshr/rainbow.gif",
		author: "mmosehauer",
		githubLink: "https://github.com/mmosehauer"
	},
	{
		artName: "World of Coding",
		pageLink: "./Art/tom_kn/coding.html",
		imageLink: "./Art/tom_kn/coding.gif",
		author: "Tamas Knisz",
		githubLink: "https://github.com/TamasKn"
	},
	{
		artName: "Initial Bounce",
		pageLink: "./Art/Juwana/initial.html",
		imageLink: "./Art/Juwana/InitialBounce.gif",
		author: "Juwana",
		githubLink: "https://github.com/JZerman2018"
	},
	{
		artName: "Atom",
		pageLink: "./Art/Teva/index.html",
		imageLink: "./Art/Teva/atom.gif",
		author: "Teva",
		githubLink: "https://github.com/TevaHenry"
	},
	{
		artName: "Be Awesome",
		pageLink: "./Art/TigerAsH/index.html",
		imageLink: "./Art/TigerAsH/be-awesome.jpg",
		author: "TigerAsH",
		githubLink: "https://github.com/TigerAsH94"
	},
	{
		artName: "Rainbow Colors",
		pageLink: "./Art/Sanjeev/index.html",
		imageLink: "./Art/Sanjeev/animation.gif",
		author: "Sanjeev Panday",
		githubLink: "https://github.com/Sanjeev-Panday"
	},
	{
		artName: "ZtM",
		pageLink: "./Art/thoyvo/index.html",
		imageLink: "./Art/thoyvo/ztm.gif",
		author: "Thoyvo",
		githubLink: "https://github.com/thoyvo"
	},
	{
		artName: "Fast Fishes",
		pageLink: "./Art/4ront/index.html",
		imageLink: "./Art/4ront/fishes.gif",
		author: "4rontender",
		githubLink: "https://github.com/RinatValiullov"
	},
	{
		artName: "Animated Cube",
		pageLink: "./Art/Animated Cube/index.html",
		imageLink: "./Art/Animated Cube/cube.gif",
		author: "RedSquirrrel",
		githubLink: "https://github.com/RedSquirrrel"
  },
  {
		artName: "Calm Ubuntu",
		pageLink: "./Art/schupat/index.html",
		imageLink: "./Art/schupat/preview.gif",
		author: "schupat",
		githubLink: "https://github.com/schupat"
	},
	{
		artName: "Solar System",
		pageLink: "./Art/DSandberg93/index.html",
		imageLink: "./Art/DSandberg93/SolarSystem.gif",
		author: "DSandberg93",
		githubLink: "https://github.com/DSandberg93"
	},
	{
		artName: "Boo",
		pageLink: "./Art/VerityB/index.html",
		imageLink: "./Art/VerityB/boo.gif",
		author: "VerityB",
		githubLink: "https://github.com/VerityB"
	},
	{
		artName: "Hacktoberfest Ghost",
		pageLink: "./Art/cTahirih/index.html",
		imageLink: "./Art/cTahirih/ghost.png",
		author: "cTahirih",
		githubLink: "https://github.com/cTahirih"
	},
	{
		artName: "Clock",
		pageLink: "./Art/Abdul/index.html",
		imageLink: "./Art/Abdul/Clock.png",
		author: "Abdul Rahman",
		githubLink: "https://github.com/abdulrahman118"
	},
	{
		artName: "Loading Cube",
		pageLink: "./Art/andrearizzello/index.html",
		imageLink: "./Art/andrearizzello/index.gif",
		author: "Andrea Rizzello",
		githubLink: "https://github.com/andrearizzello"
	},
	{
		artName: "Wall Dropping Logo",
		pageLink: "./Art/shivams136/index.html",
		imageLink: "./Art/shivams136/walldrop.gif",
		author: "Shivam Sharma",
		githubLink: "https://github.com/ShivamS136"
	},
	{
		artName: "Infinite Race",
		pageLink: "./Art/levermanx/index.html",
		imageLink: "./Art/levermanx/anim.gif",
		author: "Levermanx",
		githubLink: "https://github.com/levermanx"
	},
	{
		artName: "Hover to Rotate Text",
		pageLink: "./Art/faiz_hameed/index.html",
		imageLink: "./Art/faiz_hameed/hackto.gif",
		author: "Faiz Hameed",
		githubLink: "https://github.com/faizhameed"
	},
	{
		artName: "HalloHacktober Greeting!",
		pageLink: "./Art/lusalga/index.html",
		imageLink: "./Art/lusalga/lu.gif",
		author: "Lucieni A. Saldanha",
		githubLink: "https://github.com/lusalga/"
	},
	{
		artName: "Time goes by",
		pageLink: "./Art/WolfgangKreminger/index.html",
		imageLink: "./Art/WolfgangKreminger/showcase.gif",
		author: "Wolfgang Kreminger",
		githubLink: "https://github.com/r4pt0s"
	},
	{
		artName: "Bouncing Text!",
		pageLink: "./Art/AbdulsalamAbdulrahman/index.html",
		imageLink: "./Art/AbdulsalamAbdulrahman/Bouncingtxt.gif",
		author: "Abdulsalam Abdulrahman",
		githubLink: "https://github.com/AbdulsalamAbdulrahman/"
	},
	{
		artName: "Simple Phone Animation",
		pageLink: "./Art/Lala/index.html",
		imageLink: "./Art/Lala/phone.gif",
		author: "Olamide Aboyeji",
		githubLink: "https://github.com/aolamide"
	},
	{
		artName: "Synthwave Sunset",
		pageLink: "./Art/brunobolting/index.html",
		imageLink: "./Art/brunobolting/synthwave-sunset.gif",
		author: "Bruno Bolting",
		githubLink: "https://github.com/brunobolting/"
	},
	{
		artName: "Kawaii Penguin",
		pageLink: "./Art/Brienyll/index.html",
		imageLink: "./Art/Brienyll/kawaiiPenguin.gif",
		author: "Brienyll",
		githubLink: "https://github.com/brienyll/"
	},
	{
		artName: "Happy Halloween",
		pageLink: "./Art/MatthewS/index.html",
		imageLink: "./Art/MatthewS/Spider.gif",
		author: "MatthewS",
		githubLink: "https://github.com/matthewstoddart/"
	},
	{
		artName: "Fan Art",
		pageLink: "./Art/m-perez33/index.html",
		imageLink: "./Art/m-perez33/cylon.gif",
		author: "Marcos Perez",
		githubLink: "https://github.com/m-perez33/"
	},
	{
		artName: "Animating Pot",
		pageLink: "./Art/Somechandra/index.html",
		imageLink: "./Art/Somechandra/pot.gif",
		author: "Somechandra",
		githubLink: "https://github.com/somechandra"
	},
	{
		artName: "Circles Circling",
		pageLink: "./Art/pikktorr/index.html",
		imageLink: "./Art/pikktorr/circles.gif",
		author: "pikktorr",
		githubLink: "https://github.com/pikktorr"
	},
	{
		artName: "Glitchy Szn",
		pageLink: "./Art/premdav/index.html",
		imageLink: "./Art/premdav/screenshot.png",
		author: "premdav",
		githubLink: "https://github.com/premdav"
	},
	{
		artName: "ZeroToMastery",
		pageLink: "./Art/Vzneers/index.html",
		imageLink: "./Art/Vzneers/gifzeroloading.gif",
		author: "TrinhMinhHieu",
		githubLink: "https://github.com/trinhminhhieu"
	},
	{
		artName: "Spacecraft-landing",
		pageLink: "./Art/DDuplinszki/index.html",
		imageLink: "./Art/DDuplinszki/Spacecraft-landing.gif",
		author: "DDuplinszki",
		githubLink: "https://github.com/DDuplinszki"
	},
	{
		artName: "Paw Prints",
		pageLink: "./Art/Tia/index.html",
		imageLink: "./Art/Tia/paw-prints.gif",
		author: "Tia Esguerra",
		githubLink: "https://github.com/msksfo"
	},
	{
		artName: "Hover-Scale",
		pageLink: "./Art/echowebid/index.html",
		imageLink: "./Art/echowebid/hover.gif",
		author: "echowebid",
		githubLink: "https://github.com/echowebid"
	},
	{
		artName: "mars",
		pageLink: "./Art/Courtney_Pure/index.html",
		imageLink: "./Art/Courtney_Pure/mars_screenshot.png",
		author: "Courtney Pure",
		githubLink: "https://github.com/courtneypure"
	},
	{
		artName: "Welcome HactoberFest",
		pageLink: "./Art/Dhaval/index.html",
		imageLink: "./Art/Dhaval/Welcome-Hacktoberfest.gif",
		author: "Dhaval Mehta",
		githubLink: "https://github.com/Dhaval1403"
	},
	{
		artName: "Aynonimation",
		pageLink: "./Art/Aynorica/aynorica.html",
		imageLink: "./Art/Aynorica/Aynonimation.png",
		author: "aynorica",
		githubLink: "https://github.com/aynorica"
	},
	{
		artName: "sun-to-moon",
		pageLink: "./Art/haider/index.html",
		imageLink: "./Art/haider/sun-moon.gif",
		author: "Haider",
		githubLink: "https://github.com/hyderumer"
	},
	{
		artName: "Animatron",
		pageLink: "./Art/animatron/index.html",
		imageLink: "./Art/animatron/trance.gif",
		author: "Andrei",
		githubLink: "https://github.com/aneagoie"
	},
	{
		artName: "Loader Circle",
		pageLink: "./Art/beaps/index.html",
		imageLink: "./Art/beaps/loader-circle.gif",
		author: "beaps",
		githubLink: "https://github.com/beaps"
	},
	{
		artName: "Open Sourcerer",
		pageLink: "./Art/4rturd13/index.html",
		imageLink: "./Art/4rturd13/openSourcerer.gif",
		author: "4rturd13",
		githubLink: "https://github.com/4rturd13"
	},
	{
		artName: "Doors",
		pageLink: "./Art/pauliax/index.html",
		imageLink: "./Art/pauliax/doors.gif",
		author: "pauliax",
		githubLink: "https://github.com/pauliax"
	},
	{
		artName: "Loader Square",
		pageLink: "./Art/beaps2/square-loader.html",
		imageLink: "./Art/beaps2/square-loader.gif",
		author: "beaps",
		githubLink: "https://github.com/beaps"
	},
	{
		artName: "Running Text",
		pageLink: "./Art/DevinEkadeni/running-text.html",
		imageLink: "./Art/DevinEkadeni/running-text.gif",
		author: "Devin Ekadeni",
		githubLink: "https://github.com/devinekadeni"
	},
	{
		artName: "Mystical-Hacktoberfest",
		pageLink: "./Art/Wayne/index.html",
		imageLink: "./Art/Wayne/hacktoberfest - Google Chrome 09 Oct 2019 21_12_32.png",
		author: "Wayne Mac Mavis",
		githubLink: "https://github.com/WayneMacMavis"
	},
	{
		artName: "ZTM Logo Animation",
		pageLink: "./Art/bk987/index.html",
		imageLink: "./Art/bk987/preview.gif",
		author: "Bilal Khalid",
		githubLink: "https://github.com/bk987"
	},
	{
		artName: "Pong",
		pageLink: "./Art/Carls13/index.html",
		imageLink: "./Art/Carls13/pong.jpg",
		author: "Carlos Hernandez",
		githubLink: "https://github.com/Carls13"
	},
	{
		artName: "ZTM Reveal",
		pageLink: "./Art/bk987-2/index.html",
		imageLink: "./Art/bk987-2/preview.gif",
		author: "Bilal Khalid",
		githubLink: "https://github.com/bk987"
	},
	{
		artName: "ZTM Family Animation",
		pageLink: "./Art/sballgirl11/animation.html",
		imageLink: "./Art/sballgirl11/ztm.gif",
		author: "Brittney Postma",
		githubLink: "https://github.com/sballgirl11"
	},
	{
		artName: "Phone Greetings",
		pageLink: "./Art/ann-dev/index.html",
		imageLink: "./Art/ann-dev/screenshot.png",
		author: "ann-dev",
		githubLink: "https://github.com/ann-dev"
	},
	{
		artName: "Triangle Slide",
		pageLink: "./Art/grieff/index.html",
		imageLink: "./Art/grieff/triangle-animation.gif",
		author: "Grieff",
		githubLink: "https://github.com/grieff"
	},
	{
		artName: "Neon ZTM",
		pageLink: "./Art/grieff/text.html",
		imageLink: "./Art/grieff/neonZTM.gif",
		author: "Grieff",
		githubLink: "https://github.com/grieff"
	},
	{
		artName: "Flip Card",
		pageLink: "./Art/FlipCard/index.html",
		imageLink: "./Art/FlipCard/ezgif.com-video-to-gif.gif",
		author: "Saurabh",
		githubLink: "https://github.com/Saurabh-FullStackDev"
	},
	{
		artName: "animationHalloween",
		pageLink: "./Art/mawais54013/index.html",
		imageLink: "./Art/mawais54013/Halloween.gif",
		author: "mawais54013",
		githubLink: "https://github.com/mawais54013"
	},
	{
		artName: "Hacktoberfest Letter Popups",
		pageLink: "./Art/jmt3559/index.html",
		imageLink: "https://media.giphy.com/media/RKSRPGiIsy1f3Ji3j1/giphy.gif",
		author: "Juan T.",
		githubLink: "https://github.com/jmtellez"
	},
	{
		artName: "Oscillation",
		pageLink: "./Art/Oscillation/index.html",
		imageLink: "./Art/Oscillation/oscillation.gif",
		author: "Nandhakumar",
		githubLink: "https://github.com/Nandhakumar7792"
	},
	{
		artName: "Letters flipUp",
		pageLink: "./Art/TerenceBiney/index.html",
		imageLink: "./Art/TerenceBiney/lettersanimate.gif",
		author: "Terence Biney",
		githubLink: "https://github.com/Tereflech17"
	},
	{
		artName: "Colors rectangle",
		pageLink: "./Art/beaps3/index.html",
		imageLink: "./Art/beaps3/colors-rectangle.gif",
		author: "beaps",
		githubLink: "https://github.com/beaps"
	},
	{
		artName: "Hinge",
		pageLink: "./Art/hereisfahad/index.html",
		imageLink: "./Art/hereisfahad/hinge.png",
		author: "Hereisfahad",
		githubLink: "https://github.com/hereisfahad"
	},
	{
		artName: "Animation",
		pageLink: "./Art/PaulBillings/animation.html",
		imageLink: "./Art/PaulBillings/animation.gif",
		author: "Paul Billings",
		githubLink: "https://github.com/paulbillings"
	},
	{
		artName: "Diminishing",
		pageLink: "./Art/Diminishing/index.html",
		imageLink: "./Art/Diminishing/diminishing.gif",
		author: "Nandhakumar",
		githubLink: "https://github.com/Nandhakumar7792"
	},
	{
		artName: "yin-yang",
		pageLink: "./Art/yin-yang/index.html",
		imageLink: "./Art/yin-yang/yin-yang.gif",
		author: "Nandhakumar",
		githubLink: "https://github.com/Nandhakumar7792"
	},
	{
		artName: "eggJiggle",
		pageLink: "./Art/eggJiggle/index.html",
		imageLink: "./Art/eggJiggle/eggJiggle.gif",
		author: "Nandhakumar",
		githubLink: "https://github.com/Nandhakumar7792"
	},
	{
		artName: "Aynonimation",
		pageLink: "./Art/Aynorica/aynorica.html",
		imageLink: "./Art/Aynorica/Aynonimation.png",
		author: "aynorica",
		githubLink: "https://github.com/aynorica"
	},
	{
		artName: "ZTM Family Animation",
		pageLink: "./Art/sballgirl11/index.html",
		imageLink: "./Art/sballgirl11/ztm.gif",
		author: "Brittney Postma",
		githubLink: "https://github.com/sballgirl11"
	},
	{
		artName: "Calm",
		pageLink: "./Art/TMax/index.html",
		imageLink: "./Art/TMax/Choas.gif",
		author: "Tanesha",
		githubLink: "https://github.com/Mainemirror"
	},
	{
		artName: "Eyes",
		pageLink: "./Art/Ltheory/main.html",
		imageLink: "./Art/Ltheory/eyes.gif",
		author: "Ltheory",
		githubLink: "https://github.com/Ltheory"
	},
	{
		artName: "Jelly!",
		pageLink: "./Art/Pete331/index.html",
		imageLink: "./Art/Pete331/jelly.png",
		author: "Pete331",
		githubLink: "https://github.com/Pete331"
	},
	{
		artName: "clock-animation",
		pageLink: "./Art/clock-animation/clock.html",
		imageLink: "./Art/clock-animation/clock.gif",
		author: "Alan sarluv",
		githubLink: "https://github.com/alansarluv"
	},
	{
		artName: "Slider",
		pageLink: "./Art/furqan/index.html",
		imageLink: "./Art/furqan/in.gif",
		author: "Furqan",
		githubLink: "https://github.com/furki911s"
	},
	{
		artName: "animated-birds",
		pageLink: "./Art/g-serban/animated-birds.html",
		imageLink: "./Art/g-serban/animated-birds.gif",
		author: "g-serban",
		githubLink: "https://github.com/g-serban"
	},
	{
		artName: "circle-become-square",
		pageLink: "./Art/chathura19/index.html",
		imageLink: "./Art/chathura19/chathura.gif",
		author: "Chathura Samarajeewa",
		githubLink: "https://github.com/ChathuraSam"
	},
	{
		artName: "page-flicker",
		pageLink: "./Art/neon-flights/page-flicker.html",
		imageLink: "./Art/neon-flights/page-flicker.gif",
		author: "neon-flights",
		githubLink: "https://github.com/neon-flights"
	},
	{
		artName: "Animate-Name",
		pageLink: "./Art/Natalina/index.html",
		imageLink: "./Art/Natalina/animatename.gif",
		author: "Natalina",
		githubLink: "https://github.com/Natalina13"
	},
	{
		artName: "Asteroids",
		pageLink: "./Art/hrafnkellbaldurs/index.html",
		imageLink: "./Art/hrafnkellbaldurs/asteroids.gif",
		author: "Hrafnkell Baldursson",
		githubLink: "https://github.com/hrafnkellbaldurs"
	},
	{
		artName: "Sliding-Paragraph",
		pageLink: "./Art/Prashant/index.html",
		imageLink: "./Art/Prashant/slidingparagraph.gif",
		author: "Prashant",
		githubLink: "https://github.com/Prashant2108"
	},
	{
		artName: "Rocket Ship",
		pageLink: "./Art/sdangoy/rocket-ship.html",
		imageLink: "./Art/sdangoy/Rocket-Ship-Animation.gif",
		author: "sdangoy",
		githubLink: "https://github.com/sdangoy"
	},
	{
		artName: "Spinner",
		pageLink: "./Art/Sayan/index.html",
		imageLink: "./Art/Sayan/spinner.gif",
		author: "ssayanm",
		githubLink: "https://github.com/ssayanm"
	},
	{
		artName: "swivel",
		pageLink: "./Art/tusharhanda/index.html",
		imageLink: "./Art/tusharhanda/gif.gif",
		author: "Tushar",
		githubLink: "https://github.com/tusharhanda"
	},
	{
		artName: "Hallows Eve",
		pageLink: "./Art/ShanClayton/hallowseve.html",
		imageLink: "./Art/ShanClayton/hallowhack.gif",
		author: "Shanaun Clayton",
		githubLink: "https://github.com/shanclayton"
	},
	{
		artName: "Contraption",
		pageLink: "./Art/Aravindh/contraption.html",
		imageLink: "./Art/Aravindh/contraption.gif",
		author: "Aravindh",
		githubLink: "https://github.com/Aravindh-SNR"
	},
	{
		artName: "Rings",
		pageLink: "./Art/Kuzmycz/rings.html",
		imageLink: "./Art/Kuzmycz/rings.gif",
		author: "Mark Kuzmycz",
		githubLink: "https://github.com/kuzmycz"
	},
	{
		artName: "Ghost",
		pageLink: "./Art/toserjude/index.html",
		imageLink: "./Art/toserjude/boo.JPG",
		author: "toserjude",
		githubLink: "https://github.com/toserjude"
	},
	{
		artName: 'Gradient circle',
		pageLink: './Art/brettl1991/index.html',
		imageLink: './Art/brettl1991/animation.png',
		author: 'Agnes Brettl',
		githubLink: 'https://github.com/brettl1991'
	},
	{
		artName: 'Spooktime',
		pageLink: './Art/AgneDJ/index.html',
		imageLink: './Art/AgneDJ/spooktime.gif',
		author: 'AgneDJ',
		githubLink: 'https://github.com/AgneDJ'
	},
	{
		artName: "Gradient circle",
		pageLink: "./Art/brettl1991/index.html",
		imageLink: "./Art/brettl1991/animation.png",
		author: "Agnes Brettl",
		githubLink: "https://github.com/brettl1991"
	},
	{
		artName: "Bill Cipher",
		pageLink: "./Art/vitoriapena/index.html",
		imageLink: "./Art/vitoriapena/bill_cipher.gif",
		author: "Vitória Mendes",
		githubLink: "https://github.com/vitoriapena"
	},
	{
		artName: "Dizzy",
		pageLink: "./Art/antinomy/index.html",
		imageLink: "./Art/antinomy/logo-spin.gif",
		author: "Antinomezco",
		githubLink: "https://github.com/antinomezco"
	},
	{
		artName: "bounce",
		pageLink: "./Art/bounce/index.html",
		imageLink: "./Art/bounce/bounce.gif",
		author: "leelacanlale",
		githubLink: "https://github.com/leelacanlale"
	},
	{
		artName: "Bubbles",
		pageLink: "./Art/bubbles/Bubbles.html",
		imageLink: "./Art/bubbles/buubles.png",
		author: "michal",
		githubLink: "https://github.com/michalAim"
	},
	{
		artName: "Bar Slide",
		pageLink: "./Art/MikeVedsted/index.html",
		imageLink: "./Art/MikeVedsted/barslide.png",
		author: "Mike Vedsted",
		githubLink: "https://github.com/MikeVedsted"
	},
	{
		artName: 'HacktoberFest-2019',
		pageLink: './Art/Atif/index.html',
		imageLink: './Art/Atif/HacktoberFest-19.gif',
		author: 'Atif Iqbal',
		githubLink: 'https://github.com/atif-dev'
	 },
<<<<<<< HEAD
    {
      artName: "Text Animation",
      pageLink: "./Art/Divya/index.html",
      imageLink: "./Art/Divya/screenshot.png",
      author: "Divya",
      githubLink: "https://github.com/DivyaPuri25"
    }
=======
	 {
		 artName: "HacktoberFest-2019-Entry",
		 pageLink: "./Art/nunocpnp/index.html",
		 imageLink: "./Art/nunocpnp/sample_image.jpg",
		 author: "Nuno Pereira",
		 githubLink: "https://github.com/nunocpnp"
	 },
	{
		artName: 'HacktoberFest 2019',
		pageLink: './Art/AbdussamadYisau/index.html',
		imageLink: './Art/AbdussamadYisau/Screenshot.png',
		author: 'Abdussamad Yisau',
		githubLink: 'https://github.com/AbdussamadYisau'
	},
	{
		artName: 'squareMagic',
		pageLink: './Art/Rajnish-SquareMagic/index.html',
		imageLink: './Art/Rajnish-SquareMagic/squareMagic.png',
		author: 'Rajnish Kr Singh',
		githubLink: 'https://github.com/RajnishKrSingh'
	}
>>>>>>> 2adc17ca
];

// +--------------------------------------------------------------------------------+
// +                                                                                +
// +                  YOU DO NOT NEED TO CHANGE ANYTHING BELOW THIS                 +
// +                                                                                +
// +--------------------------------------------------------------------------------+

// Creates cards from the array above
// You don't need to modify this
let contents = [];
Shuffle(cards).forEach(c => {
	contents.push([
		`<li class="card">` +
		`<a href='${c.pageLink}'>` +
		`<img class="art-image" src='${c.imageLink}' alt='${c.artName}' />` +
		`</a>` +
		`<div class="flex-content">` +
		`<a href='${c.pageLink}'><h3 class="art-title">${c.artName}</h3></a>` +
		`<p class='author'><a href="${c.githubLink}" target="_blank"><i class="fab fa-github"></i> ${c.author}</a> </p>` +
		`</div>` +
		`</li>`
	]);
});

document.getElementById("cards").innerHTML = contents;

function Shuffle(o) {
	for (
		var j, x, i = o.length; i; j = parseInt(Math.random() * i), x = o[--i], o[i] = o[j], o[j] = x
	);
	return o;
}<|MERGE_RESOLUTION|>--- conflicted
+++ resolved
@@ -1160,15 +1160,13 @@
 		author: 'Atif Iqbal',
 		githubLink: 'https://github.com/atif-dev'
 	 },
-<<<<<<< HEAD
     {
       artName: "Text Animation",
       pageLink: "./Art/Divya/index.html",
       imageLink: "./Art/Divya/screenshot.png",
       author: "Divya",
       githubLink: "https://github.com/DivyaPuri25"
-    }
-=======
+    },
 	 {
 		 artName: "HacktoberFest-2019-Entry",
 		 pageLink: "./Art/nunocpnp/index.html",
@@ -1190,7 +1188,6 @@
 		author: 'Rajnish Kr Singh',
 		githubLink: 'https://github.com/RajnishKrSingh'
 	}
->>>>>>> 2adc17ca
 ];
 
 // +--------------------------------------------------------------------------------+
