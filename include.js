let cards = [
  {
<<<<<<< HEAD
    artName: 'Simple BAAF',
    pageLink: './Art/baaf-Animation/index.html',
    imageLink: './Art/baaf-Animation/baafscreen.png',
    author: 'Farid Bass',
    githubLink: 'https://github.com/baafbass'
=======
    artName: 'Square',
    pageLink: './Art/Shubham Chaudhary/square_animation.html',
    imageLink: './Art/Shubham Chaudhary/square_animation.gif',
    author: 'Shubham Chaudhary',
    githubLink: 'https://github.com/Stellar-X'
>>>>>>> 1d90a8d1
  },
  {
    artName: 'Triangle',
    pageLink: './Art/Joy/triangle.html',
    imageLink: './Art/Joy/triangle.gif',
    author: 'Joy',
    githubLink: 'https://github.com/royranger'
  },
  {
    artName: 'AnimateIbaad',
    pageLink: './Art/Ibaad/animate.html',
    imageLink: './Art/Ibaad/animationimagehover.gif',
    author: 'Ibaad',
    githubLink: 'https://github.com/ibaaddurrani'
  },
  {
    artName: '4 Color Loader',
    pageLink: './Art/rstallings/index.html',
    imageLink: './Art/rstallings/Animation.gif',
    author: 'Roosevelt S.',
    githubLink: 'https://github.com/rstallingsiii'
  },
  {
    artName: "Mr. A's Amimation",
    pageLink: "./Art/Mr.A'sAnimation/index.html",
    imageLink: "./Art/Mr.A'sAnimation/Animation.gif",
    author: 'Mr. AnkitR',
    githubLink: 'https://github.com/MrARawal'
  },
  {
    artName: 'Falling stars',
    pageLink: './Art/ChipoJ/index.html',
    imageLink: './Art/ChipoJ/star_fall.gif',
    author: 'ChipoJ',
    githubLink: 'https://github.com/Chipoj'
  },
  {
    artName: 'Bouncing Screensaver',
    pageLink: './Art/CDay-87/index.html',
    imageLink: './Art/CDay87/Bounce_Animation.gif',
    author: 'CDay-87',
    githubLink: 'https://github.com/CDay-87'
  },
  {
    artName: 'Loader',
    pageLink: './Art/Animation_makrenko-dev/index.html',
    imageLink: './Art/Animation_makrenko-dev/logog.gif',
    author: 'makrenko-dev',
    githubLink: 'https://github.com/makrenko-dev'
  },
  {
    artName: 'Running Laps',
    pageLink: './Art/runningBars/index.html',
    imageLink: './Art/runningBars/running.gif',
    author: 'Daniel',
    githubLink: 'https://github.com/dsauce817'
  },
  {
    artName: 'Simple Mexican Flag',
    pageLink: './Art/index.html',
    imageLink: './Art/novak.gif',
    author: 'Jnovak5',
    githubLink: 'https://github.com/jnovak5'
  },
  {
    artName: 'Twist',
    pageLink: './Art/Anna/twist.html',
    imageLink: '',
    author: 'Anna',
    githubLink: 'https://github.com/anna-1980'
  },
  {
    artName: 'Shaking box',
    pageLink: './Art/alexsatalan/index.html',
    imageLink: './Art/alexsatalan/shaking.gif',
    author: 'AlexS',
    githubLink: 'https://github.com/alexsatalan'
  },
  {
    artName: 'olga_min',
    pageLink: './Art/olga_min/index.html',
    imageLink: './Art/olga_min/animation.gif',
    author: 'Olga',
    githubLink: 'https://github.com/OlgaMinaievaWebDev'
  },
  {
    artName: 'Moving Flag',
    pageLink: './Art/Mayank_goel/index.html',
    imageLink: './Art/Mayank_goel/moving_flag.gif',
    author: 'Yelloberard',
    githubLink: 'https://github.com/yellowberad'
  },
  {
    artName: 'Flowers',
    pageLink: './Art/Jeffrey/index.html',
    imageLink: './Art/Joy/Hackflowers.png',
    author: 'Jeffrey',
    githubLink: 'https://github.com/Jeffruiz1502003'
  },
  {
    artName: 'Car',
    pageLink: './Art/Haneesh/car.html',
    imageLink: './Art/Haneesh/car.gif',
    author: 'Haneesh',
    githubLink: 'https://github.com/Haneesh000'
  },
  {
    artName: 'Sun shadow',
    pageLink: './Art/Guruprasad Kulkarni/index.html',
    imageLink: './Art/Guruprasad Kulkarni/sun.gif',
    author: 'Guruprasad',
    githubLink: 'https://github.com/Guruprasad846'
  },
  {
    artName: 'Circle',
    pageLink: './Art/Adithya/index.html',
    imageLink: './Art/Adithya/result.gif',
    author: 'Adithya',
    githubLink: 'https://github.com/Adithya-K-Shetty'
  },
  {
    artName: 'Cart Hover',
    pageLink: './Art/Rahul-Bhati/index.html',
    imageLink: './Art/Rahul-Bhati/Rahul-Bhati.gif',
    author: 'Rahul-Bhati',
    githubLink: 'https://github.com/Rahul-Bhati'
  },
  {
    artName: 'Animated Fan',
    pageLink: './Art/Alexandra2888/fan.html',
    imageLink: './Art/Alexandra2888/fan.gif',
    author: 'Alexandra2888',
    githubLink: 'https://github.com/Alexandra2888'
  },
  {
    artName: 'Coffe Cup',
    pageLink: './Art/Alexandra2888/cup.html',
    imageLink: './Art/Alexandra2888/cup.gif',
    author: 'Alexandra2888',
    githubLink: 'https://github.com/Alexandra2888'
  },
  {
    artName: 'BouncingBall',
    pageLink: './Art/Venkateeshh/BouncingBall.html',
    imageLink: './Art/Venkateeshh/BounceBall.gif',
    author: 'Venkatesh',
    githubLink: 'https://github.com/Venkateeshh'
  },
  {
    artName: 'Flower',
    pageLink: './Art/ChrRepou/flower.html',
    imageLink: './Art/ChrRepou/flower.gif',
    author: 'ChrRepou',
    githubLink: 'https://github.com/ChrRepou'
  },
  {
    artName: 'Triangle',
    pageLink: './Art/KrishayNair/rectangle.html',
    imageLink: './Art/KrishayNair/circle.gif',
    author: 'KrishayNair',
    githubLink: 'https://github.com/KrishayNair'
  },
  {
    artName: 'Waving Ghost Animation',
    pageLink: './Art/AnkitaM/ghost.html',
    imageLink: './Art/AnkitaM/Waving-Ghost-Animation.gif',
    author: 'Ankita M.',
    githubLink: 'https://github.com/anki009/'
  },
  {
    artName: 'Blinking Ball',
    pageLink: './Art/Sheefa/blinking_ball.html',
    imageLink: './Art/Sheefa/blinking_ball.gif',
    author: 'Sheefa',
    githubLink: 'https://github.com/sheefanaaz123'
  },
  {
    artName: 'Quadro Hypno Spin',
    pageLink: './Art/Sheefa/QuadroHypnoSpin.html',
    imageLink: './Art/Sheefa/QuadroHypnoSpin.gif',
    author: 'Sheefa',
    githubLink: 'https://github.com/sheefanaaz123'
  },
  {
    artName: 'Walking Dog',
    pageLink: './Art/ChrisAqui/dog.html',
    imageLink: './Art/ChrisAqui/dog.gif',
    author: 'Chris Aqui',
    githubLink: 'https://github.com/christine-aqui'
  },
  {
    artName: 'Sunset',
    pageLink: './Art/timDehof/sunset.html',
    imageLink: './Art/timDehof/sunset.gif',
    author: 'Tim DeHof',
    githubLink: 'https://github.com/timDeHof'
  },
  {
    artName: 'ZTM Text Animation',
    pageLink: './Art/Chugil/index.html',
    imageLink: './Art/Chugil/Screenshot.png',
    author: 'Chugil',
    githubLink: 'https://github.com/ChugilC'
  }
];

// +--------------------------------------------------------------------------------+
// +                                                                                +
// +                  YOU DO NOT NEED TO CHANGE ANYTHING BELOW THIS                 +
// +                                                                                +
// +--------------------------------------------------------------------------------+

// Creates cards from the array above
// You don't need to modify this
let contents = [];
Shuffle(cards).forEach((c) => {
  contents.push([
    `<li class="card">` +
      `<a href='${c.pageLink}'>` +
      `<img class="art-image" src='${c.imageLink}' alt='${c.artName}' />` +
      `</a>` +
      `<div class="flex-content">` +
      `<a href='${c.pageLink}'><h3 class="art-title">${c.artName}</h3></a>` +
      `<p class='author'><a href="${c.githubLink}" target="_blank"><i class="fab fa-github"></i> ${c.author}</a> </p>` +
      `</div>` +
      `</li>`
  ]);
});

document.getElementById('cards').innerHTML = contents;

function Shuffle(o) {
  for (
    var j, x, i = o.length;
    i;
    j = parseInt(Math.random() * i), x = o[--i], o[i] = o[j], o[j] = x
  );
  return o;
}<|MERGE_RESOLUTION|>--- conflicted
+++ resolved
@@ -1,18 +1,10 @@
 let cards = [
   {
-<<<<<<< HEAD
     artName: 'Simple BAAF',
     pageLink: './Art/baaf-Animation/index.html',
     imageLink: './Art/baaf-Animation/baafscreen.png',
     author: 'Farid Bass',
     githubLink: 'https://github.com/baafbass'
-=======
-    artName: 'Square',
-    pageLink: './Art/Shubham Chaudhary/square_animation.html',
-    imageLink: './Art/Shubham Chaudhary/square_animation.gif',
-    author: 'Shubham Chaudhary',
-    githubLink: 'https://github.com/Stellar-X'
->>>>>>> 1d90a8d1
   },
   {
     artName: 'Triangle',
@@ -216,6 +208,13 @@
     imageLink: './Art/Chugil/Screenshot.png',
     author: 'Chugil',
     githubLink: 'https://github.com/ChugilC'
+  },
+  {
+    artName: 'Square',
+    pageLink: './Art/Shubham-Chaudhary/square_animation.html',
+    imageLink: './Art/Shubham-Chaudhary/square_animation.gif',
+    author: 'Shubham Chaudhary',
+    githubLink: 'https://github.com/Stellar-X'
   }
 ];
 
