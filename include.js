--- conflicted
+++ resolved
@@ -1242,13 +1242,13 @@
     githubLink: 'https://github.com/varunrmantri23'
   },
   {
-<<<<<<< HEAD
     artName: 'Animated Squares',
     pageLink: './Art/abeonweb/index.html',
     imageLink: './Art/abeonweb/animated_squares.gif', 
     author: 'Abiodun',
     githubLink: 'https://github.com/abeonweb'
-=======
+  },
+  {
     artName: 'Background line animation',
     pageLink: './Art/Hrishap/index.html',
     imageLink: './Art/Hrishap/Background line animation.gif',
@@ -1261,7 +1261,6 @@
     imageLink: './Art/Hrishap/Background line animation.gif', 
     author: 'Hrishap', 
     githubLink: 'https://github.com/Hrishap' 
->>>>>>> b2c5aa51
   },
   {
     artName: 'Diamond',
