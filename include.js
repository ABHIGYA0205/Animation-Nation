let cards = [
  {
    artName: 'Disco Bubble',
    pageLink: './Art/konstantify/index.html',
    imageLink: './Art/konstantify/konst.gif',
    author: 'Constantin',
    githubLink: 'https://github.com/konstantin0s'
  },
  {
    artName: 'Art',
    pageLink: './Art/mishra-parth/index.html',
    imageLink: './Art/mishra-parth/mishra-parth-project.gif',
    author: 'Parth',
    githubLink: 'https://github.com/mishra-parth'
  },
  {
    artName: 'Aymat',
    pageLink: './Art/aymat/index.html',
    imageLink: './Art/aymat/Capture.gif',
    author: 'aysha30',
    githubLink: 'https://github.com/aysha30'
  },
  {
    artName: 'Scissors Cutting Animation (CSS only)',
    pageLink: './Art/CoffeeAnimation/index.html',
    imageLink: './Art/CoffeeAnimation/scissors-cutting-animation.gif',
    author: 'Angelo Marcinnò',
    githubLink: 'https://github.com/angelo24782'
  },
  {
    artName: 'Cool CSS Preloader',
    pageLink: './Art/Himanshu_Kumawat/index.html',
    imageLink: './Art/Himanshu_Kumawat/preloader.gif',
    author: 'Himanshu Kumawat',
    githubLink: 'https://github.com/013himanshu'
  },
  {
    artName: 'Troll-Ball',
    pageLink: './Art/ivantbv/index.html',
    imageLink: './Art/ivantbv/troll-ball.gif',
    author: 'ivantbv',
    githubLink: 'https://github.com/ivantbv'
  },
  {
    artName: 'CSS heART',
    pageLink: './Art/Aarush/Heart.html',
    imageLink: './Art/Aarush/Heart.png',
    author: 'Aarush Bhat',
    githubLink: 'https://github.com/r-ush'
  },
  {
    artName: 'Image With Gray Scale Effect',
    pageLink: './Art/Image With Gray Scale Effect',
    imageLink:
      './Art/Image With Gray Scale Effect/Image-With-Gray-Scale-Effect.gif',
    author: 'Vikrant Kumar',
    githubLink: 'https://github.com/VikrantKu333'
  },
  {
    artname: 'Animation-Cool',
    pageLink: './Art/apilacharya/index.html',
    imageLink: './Art/apilacharya/animation-cool.gif',
    author: 'Apil Raj Acharya',
    githubLink: 'https://github.com/apilacharya'
  },

  {
    artName: 'covid-19',
    pageLink: './Art/shivam12k/index.html',
    videoLink: './Art/cell/cell.mp4',
    author: 'shivam12k',
    githubLink: 'https://github.com/shivam12k'
  },
  {
    artName: 'Bouncing Heart',
    pageLink: './Art/love2cr3ate/index.html',
    imageLink: './Art/love2cr3ate/bouncing-heart.gif',
    author: 'l0ve2cr3ate',
    githubLink: 'https://github.com/l0ve2cr3ate'
  },
  {
    artName: 'Animated-Loading',
    pageLink: './Art/Animated-Loading/index.html',
    imageLink: './Art/Animated-Loading/Animated-Loading.gif',
    author: 'Mehul1011',
    githubLink: 'https://github.com/mehul1011'
  },
  {
    artName: 'covid-19',
    pageLink: './Art/shivam12k/index.html',
    // videoLink: './Art/cell/cell.mp4',
    imageLink: '#',
    author: 'shivam12k',
    githubLink: 'https://github.com/shivam12k'
  },
  {
    artName: 'Mag-animation',
    pageLink: './Art/Mag-D-Alena/index.html',
    imageLink: './Art/Mag-D-Alena/Mag-animation.gif',
    author: 'Magdalena BenBassat-Luszczynska',
    githubLink: 'https://github.com/mag-d-alen'
  },
  {
    artName: 'ThomasTobe',
    pageLink: './Art/ThomasTobe/index.html',
    imageLink: './Art/ThomasTobe/rotation.gif',
    author: 'ThomasTobe',
    githubLink: 'https://github.com/ThomasTobe'
  },
  {
    artName: 'Life Of Coder',
    pageLink: './Art/DevarshiDoshi/index.html',
    imageLink: './Art/DevarshiDoshi/Life Of Coder.gif',
    author: 'DevarshiDoshi',
    githubLink: 'https://github.com/devarshidoshi'
  },

  {
    artName: 'That Animation',
    pageLink: './Art/MaKloudz/index.html',
    imageLink: './Art/MaKloudz/dat-animation.gif',
    author: 'Blessing Mutava',
    githubLink: 'https://github.com/MaKloudz'
  },
  {
    artName: 'animatron',
    pageLink: './Art/animatron/index.html',
    imageLink: './Art/animatron/trance.gif',
    author: 'nick981837',
    githubLink: 'https://github.com/nick981837'
  },
  {
    artName: 'ZTM Animation',
    pageLink: './Art/EricPuskas/index.html',
    imageLink: './Art/EricPuskas/index.gif',
    author: 'Eric Puskas',
    githubLink: 'https://github.com/EricPuskas'
  },
  {
    artName: 'LSD Rainbow Trip: Phase 1',
    pageLink: './Art/AbsMechanik/index.html',
    imageLink: './Art/AbsMechanik/AbsMechanik_Animation.gif',
    author: 'AbsMechanik',
    githubLink: 'https://github.com/AbsMechanik'
  },
  {
    artName: 'Christmas Lights',
    pageLink: './Art/Futuregit/index.html',
    imageLink: './Art/Futuregit/Christmas-Lights.gif',
    author: 'Futuregit',
    githubLink: 'https://github.com/Futuregit'
  },
  {
    artName: 'space zoo',
    pageLink: './Art/space_zoo/index.html',
    imageLink: './Art/space_zoo/space_zoo.gif',
    author: 'yuwenGithub',
    githubLink: 'https://github.com/yuwenGithub'
  },
  {
    artName: 'neon-text flicker glow',
    pageLink: './Art/neon-text flicker glow/neon.html',
    videoLink: './Art/neon-text flicker glow/neon-text flicker glow.gif',
    author: 'Ajay Tyagi',
    githubLink: 'https://github.com/imajaytyagi'
  },
  {
    artName: 'Dice Animation',
    pageLink: './Art/Dice-Animation/dice_animation.html',
    videoLink: './Art/Dice-Animation/dice.gif',
    author: 'Ronit DuttA',
    githubLink: 'https://github.com/RD91'
  },
  {
    artName: 'Fruit Dancing',
    pageLink: './Art/carlacentenor/index.html',
    imageLink: './Art/carlacentenor/fruit.gif',
    author: 'carlacentenor',
    githubLink: 'https://github.com/carlacentenor'
  },
  {
    artName: 'eyes',
    pageLink: './Art/eyes/index.html',
    imageLink: './Art/eyes/eyes.gif',
    author: 'yuwenGithub',
    githubLink: 'https://github.com/yuwenGithub'
  },
  {
    artName: 'Spooktober Hacktoberfest',
    pageLink: './Art/FredAmartey/index.html',
    imageLink: './Art/FredAmartey/thumbnaill.gif',
    author: 'Fred Amartey',
    githubLink: 'https://github.com/FredAmartey'
  },
  {
    artName: 'Star Wars?',
    pageLink: './Art/henryvalbuena/index.html',
    imageLink: './Art/henryvalbuena/index.gif',
    author: 'Henry Valbuena',
    githubLink: 'https://github.com/henryvalbuena'
  },
  {
    artName: 'UFO',
    pageLink: './Art/UFO/index.html',
    imageLink: './Art/UFO/UFO.png',
    author: 'Abhinav Singh @abhinav9910',
    githubLink: 'https://github.com/abhinav9910'
  },
  {
    artName: 'The Ripple',
    pageLink: './Art/Anmol2/index.html',
    imageLink: './Art/Anmol2/ripple.png',
    author: 'Anmol',
    githubLink: 'https://github.com/Anmol270900'
  },
  {
    artName: 'Rainbow loader',
    pageLink: './Art/ka-hn/rainbow.html',
    imageLink: './Art/ka-hn/rainbow.gif',
    author: 'Karim Hussain',
    githubLink: 'https://github.com/ka-hn'
  },
  {
    artName: 'Action Cam',
    pageLink: './Art/Donovan/index.html',
    imageLink: './Art/Donovan/pureCSS-animation.gif',
    author: 'Donovan Hunter',
    githubLink: 'https://github.com/dhdcode'
  },
  {
    artName: 'The Sun',
    pageLink: './Art/Anmol/index.html',
    imageLink: './Art/Anmol/sun.png',
    author: 'Anmol',
    githubLink: 'https://github.com/Anmol270900'
  },
  {
    artName: 'Flashing Pumpkin',
    pageLink: './Art/KatrinaRose14/index.html',
    imageLink: './Art/KatrinaRose14/FlashingPumpkin.gif',
    author: 'Katrina Yates',
    githubLink: 'https://github.com/KatrinaRose14'
  },
  {
    artName: 'Flipbox',
    pageLink: './Art/Prasheel/index.html',
    imageLink: './Art/Prasheel/flip.gif',
    author: 'Prasheel Soni',
    githubLink: 'https://github.com/ps011'
  },
  {
    artName: '2019 Wave',
    pageLink: './Art/chris-aqui/index.html',
    imageLink: './Art/chris-aqui/2019-jump.gif',
    author: 'Christine Aqui',
    githubLink: 'https://github.com/christine-aqui'
  },
  {
    artName: 'Hover Button Animation',
    pageLink: './Art/Vipul/hover.html',
    imageLink: './Art/Vipul/Screenshot2.png',
    author: 'Vipul',
    githubLink: 'https://github.com/vipuljain08'
  },
  {
    artName: 'Start From Zero',
    pageLink: './Art/Robihdy/index.html',
    imageLink: './Art/Robihdy/start-from-zero.png',
    author: 'Robihdy',
    githubLink: 'https://github.com/Robihdy'
  },
  {
    artName: 'Local Host metaphor',
    pageLink: './Art/Akbar-Cyber/index.html',
    imageLink: './Art/Prateek/localhost.png',
    author: 'Prateek',
    githubLink: 'https://github.com/prateekpatrick'
  },
  {
    artName: 'Akbar-Cyber',
    pageLink: './Art/Akbar-Cyber/index.html',
    imageLink: './Art/Akbar-Cyber/akbar.gif',
    author: 'Akbar',
    githubLink: 'https://github.com/Akbar-Cyber'
  },
  {
    artName: 'Sliding Lines',
    pageLink: './Art/erics0n/sliding-lines/index.html',
    imageLink: './Art/erics0n/sliding-lines/image.gif',
    author: 'erics0n',
    githubLink: 'https://github.com/erics0n'
  },
  {
    artName: 'Triangle',
    pageLink: './Art/Joy/triangle/triangle.html',
    imageLink: './Art/Joy/triangle/triangle.gif',
    author: 'Joy',
    githubLink: 'https://github.com/royranger'
  },
  {
    artName: 'Cube',
    pageLink: './Art/Joy/cube/cube.html',
    imageLink: './Art/Joy/cube/cube.gif',
    author: 'Joy',
    githubLink: 'https://github.com/royranger'
  },
  {
    artName: 'Burger Menu',
    pageLink: './Art/mctrl/burger.html',
    imageLink: './Art/mctrl/burger.gif',
    author: 'Martina',
    githubLink: 'https://github.com/mctrl'
  },
  {
    artName: 'Square Loader',
    pageLink: './Art/Hemant/index.html',
    imageLink: './Art/Hemant/loader.gif',
    author: 'Hemant Garg',
    githubLink: 'https://github.com/hemant-garg'
  },
  {
    artName: 'wake up, neo...',
    pageLink: './Art/samirjouni/TributeToTheMatrix.html',
    imageLink: './Art/samirjouni/sample.gif',
    author: 'Samir Jouni',
    githubLink: 'https://github.com/samirjouni'
  },
  {
    artName: 'Tribute To COD4MW',
    pageLink: './Art/samirjouni2/index.html',
    imageLink: './Art/samirjouni2/sample.gif',
    author: 'Samir Jouni',
    githubLink: 'https://github.com/samirjouni'
  },
  {
    artName: 'Planet',
    pageLink: './Art/ArthurDoom/planet.html',
    imageLink: './Art/ArthurDoom/planet.gif',
    author: 'ArthurDoom',
    githubLink: 'https://github.com/ArthurDoom'
  },
  {
    artName: 'SquarPy',
    pageLink: './Art/Utkarsh/index.html',
    imageLink: './Art/Utkarsh/hack.gif',
    author: 'utkarsh',
    githubLink: 'https://github.com/Utkarsh2604'
  },
  {
    artName: 'Circle',
    pageLink: './Art/Oliver/Circle.html',
    imageLink: './Art/Oliver/circle.gif',
    author: 'Oliver',
    githubLink: 'https://github.com/oliver-gomes'
  },
  {
    artName: 'Ellipse Loader',
    pageLink: './Art/VaibhavKhulbe/EllipseLoader.html',
    imageLink: './Art/VaibhavKhulbe/ellipseLoader.gif',
    author: 'Vaibhav Khulbe',
    githubLink: 'https://github.com/Kvaibhav01'
  },
  {
    artName: 'Simple Loader',
    pageLink: './Art/soumsps/simpleload.html',
    imageLink: './Art/soumsps/sample.gif',
    author: 'Soumendu Sinha',
    githubLink: 'https://github.com/soumsps'
  },
  {
    artName: 'Rollodex',
    pageLink: './Art/Shruti/rolling.html',
    imageLink: './Art/Shruti/rolling.gif',
    author: 'Shruti',
    githubLink: 'https://github.com/shruti49'
  },
  {
    artName: 'Cute Cat',
    pageLink: './Art/Alghi/cat.html',
    imageLink: './Art/Alghi/cat.gif',
    author: 'Alghi',
    githubLink: 'https://github.com/darklordace'
  },
  {
    artName: 'r2d2d starwerz',
    pageLink: './Art/izzycs/index.html',
    imageLink: './Art/izzycs/r2d2d.gif',
    author: 'Joy',
    githubLink: 'https://github.com/izzycs'
  },
  {
    artName: 'ZtM Text',
    pageLink: './Art/Di4iMoRtAl/ZtM_text_animation.html',
    imageLink: './Art/Di4iMoRtAl/ZtM_animation.gif',
    author: 'Di4iMoRtAl',
    githubLink: 'https://github.com/dppeykov'
  },
  {
    artName: 'Circles',
    pageLink: './Art/Bhuvana/circles.html',
    imageLink: './Art/Bhuvana/circles.gif',
    author: 'Bhuvana',
    githubLink: 'https://github.com/bhuvana-guna'
  },
  {
    artName: 'Bird',
    pageLink: './Art/Bhuvana/bird.html',
    imageLink: './Art/Bhuvana/bird.gif',
    author: 'Bhuvana',
    githubLink: 'https://github.com/bhuvana-guna'
  },
  {
    artName: 'Loader',
    pageLink: './Art/Bhuvana/loader.html',
    imageLink: './Art/Bhuvana/loader.gif',
    author: 'Bhuvana',
    githubLink: 'https://github.com/bhuvana-guna'
  },
  {
    artName: 'Simple blinking loading circles',
    pageLink: './Art/Rahul/index.html',
    imageLink: './Art/Rahul/loading.gif',
    author: 'Rahul',
    githubLink: 'https://github.com/kohli6010'
  },
  {
    artName: 'Css Pulse',
    pageLink: './Art/Aszmel/pulse.html',
    imageLink: './Art/Aszmel/css_pulse.gif',
    author: 'Aszmel',
    githubLink: 'https://github.com/Aszmel'
  },
  {
    artName: 'Circle Bounce',
    pageLink: './Art/Edmund/index.html',
    imageLink: './Art/Edmund/circle-bounce.gif',
    author: 'Edmund',
    githubLink: 'https://github.com/edmund1645'
  },
  {
    artName: 'Heart Beating',
    pageLink: './Art/Regem/index.html',
    imageLink: './Art/Regem/heart.jpg',
    author: 'Regem',
    githubLink: 'https://github.com/GemzBond'
  },
  {
    artName: 'Fading Circles',
    pageLink: './Art/Ankit/fadeCircle.html',
    imageLink: './Art/Ankit/fadeCircles.png',
    author: 'Ankit Srivastava',
    githubLink: 'https://github.com/a18nov'
  },
  {
    artName: 'Hacktoberfest 2019',
    pageLink: './Art/jpk3lly/animation.html',
    imageLink: './Art/jpk3lly/JPs_Animation_GIF.gif',
    author: 'jpk3lly',
    githubLink: 'https://github.com/jpk3lly'
  },
  {
    artName: 'Name Rotator',
    pageLink: './Art/Meet/name.html',
    imageLink: './Art/Meet/name.gif',
    author: 'Meet',
    githubLink: 'https://github.com/Meet1103'
  },
  {
    artName: 'Ball Rotator',
    pageLink: './Art/Bibekpreet/index.html',
    imageLink: './Art/Bibekpreet/ball.gif',
    author: 'Bibekpreet',
    githubLink: 'https://github.com/bibekpreet99'
  },
  {
    artName: 'ephiphany',
    pageLink: './Art/OctavianIlies/index.html',
    imageLink: './Art/OctavianIlies/ephiphany.gif',
    author: 'OctavianIlies',
    githubLink: 'https://github.com/OctavianIlies'
  },
  {
    artName: 'Loading',
    pageLink: './Art/jh1992jh/loading.html',
    imageLink: './Art/jh1992jh/loading.gif',
    author: 'jh1992jh',
    githubLink: 'https://github.com/jh1992jh'
  },
  {
    artName: 'ZTM Colors',
    pageLink: './Art/Godnon/index.html',
    imageLink: './Art/Godnon/ZTMcAnim.gif',
    author: 'Godnon',
    githubLink: 'https://github.com/godnondsilva'
  },
  {
    artName: 'Hover Effect',
    pageLink: './Art/Shubhankar/index.html',
    imageLink: './Art/Shubhankar/hackoctober.gif',
    author: 'Shubhankar',
    githubLink: 'https://github.com/shubhdwiv12'
  },
  {
    artName: 'Bouncing Fading Circles',
    pageLink: './Art/AyoubIssaad/index.html',
    imageLink: './Art/AyoubIssaad/BouncingFadingCircles.gif',
    author: 'AyoubIssaad',
    githubLink: 'https://github.com/AyoubIssaad'
  },
  {
    artName: '5 balls preloader',
    pageLink: './Art/Nnaji-Victor/index.html',
    imageLink: './Art/Nnaji-Victor/5_balls.gif',
    author: 'Nnaji Victor',
    githubLink: 'https://github.com/Nnaji-Victor'
  },
  {
    artName: 'ZTM Bouncer',
    pageLink: './Art/Josia/bouncer.html',
    imageLink: './Art/Josia/ztmbouncer.gif',
    author: 'Josia Rodriguez',
    githubLink: 'https://github.com/josiarod'
  },
  {
    artName: 'Hacktober loading animation',
    pageLink: './Art/mehul1011/index.html',
    imageLink: './Art/mehul1011/loading.gif',
    author: 'Mehul1011',
    githubLink: 'https://github.com/mehul1011'
  },
  {
    artName: 'Loading Dots',
    pageLink: './Art/devSergiu/index.html',
    imageLink: './Art/devSergiu/loading.gif',
    author: 'devSergiu',
    githubLink: 'https://github.com/devsergiu'
  },
  {
    artName: 'TypeWriter effect',
    pageLink: './Art/Sidharth/Typing_Text.html',
    imageLink: './Art/Sidharth/type_writer.gif',
    author: 'Sidharth',
    githubLink: 'https://github.com/Sidharth98'
  },
  {
    artName: 'Blue Spin',
    pageLink: './Art/JamesW/index.html',
    imageLink: './Art/JamesW/hacktober_spin.gif',
    author: 'James Whitney',
    githubLink: 'https://github.com/jameswhitney'
  },
  {
    artName: 'Loading Animation',
    pageLink: './Art/Sidharth/Loading.html',
    imageLink: './Art/Sidharth/Loading.gif',
    author: 'Sidharth',
    githubLink: 'https://github.com/Sidharth98'
  },
  {
    artName: 'Rotation',
    pageLink: './Art/alenanog/index.html',
    imageLink: './Art/alenanog/rotation.gif',
    author: 'Alena A.',
    githubLink: 'https://github.com/alenanog'
  },
  {
    artName: 'Colors in your life',
    pageLink: './Art/Atipahy/colors.html',
    imageLink: './Art/Atipahy/colors.png',
    author: 'Christos Chr',
    githubLink: 'https://github.com/atipaHy'
  },
  {
    artName: 'Orb',
    pageLink: './Art/Jkbicbic/orb.html',
    imageLink: './Art/Jkbicbic/orb.gif',
    author: 'John Kennedy Bicbic',
    githubLink: 'https://github.com/jkbicbic'
  },
  {
    artName: 'Charging...',
    pageLink: './Art/Afraz/charging.html',
    imageLink: './Art/Afraz/charging.gif',
    author: 'Afraz',
    githubLink: 'https://github.com/afrazz'
  },
  {
    artName: 'Charging...',
    pageLink: './Art/DepStep/depstep.html',
    imageLink: './Art/DepStep/depstep.gif',
    author: 'DepStep',
    githubLink: 'https://github.com/stephD'
  },
  {
    artName: 'Dancing Ball...',
    pageLink: './Art/DaveFres/index.html',
    imageLink: './Art/DaveFres/ball.gif',
    author: 'DaveFres',
    githubLink: 'https://github.com/DaveFres'
  },
  {
    artName: 'animatron',
    pageLink: './Art/animatron/index.html',
    imageLink: './Art/animatron/trance.gif',
    author: 'jomahay',
    githubLink: 'https://github.com/jomahay'
  },
  {
    artName: 'Sunshine',
    pageLink: './Art/Pavelisp/sunshine.html',
    imageLink: './Art/Pavelisp/sunshine.gif',
    author: 'Pavel Isp',
    githubLink: 'https://github.com/pavelisp'
  },
  {
    artName: 'SoundBoxes',
    pageLink: './Art/Hbarang/SoundBox.html',
    imageLink: './Art/Hbarang/SoundBoxAnimation.gif',
    author: 'Hbarang',
    githubLink: 'https://github.com/hbarang'
  },
  {
    artName: 'Cheshire',
    pageLink: './Art/Ckanelin/index.html',
    imageLink: './Art/Ckanelin/Cheshire.gif',
    author: 'Ckanelin',
    githubLink: 'https://github.com/ckanelin'
  },
  {
    artName: 'Disappear',
    pageLink: './Art/Stacy/index.html',
    imageLink: './Art/Stacy/disappear.gif',
    author: 'Stacy',
    githubLink: 'https://github.com/stacyholtz6'
  },
  {
    artName: 'Ellipse Spinner',
    pageLink: './Art/Sabina/ellipse_spinner.html',
    imageLink: './Art/Sabina/ellipse_spinner.png',
    author: 'Sabina Abbasova',
    githubLink: 'https://github.com/sabina929'
  },
  {
    artName: 'NightSky',
    pageLink: './Art/AndyS/index.html',
    imageLink: './Art/AndyS/Capture.GIF',
    author: 'AndyS',
    githubLink: 'https://github.com/AndyS1988'
  },
  {
    artName: 'Hungry',
    pageLink: './Art/diegchav/index.html',
    imageLink: './Art/diegchav/hungry.gif',
    author: 'Diego Chz',
    githubLink: 'https://github.com/diegchav'
  },
  {
    artName: 'Hover Text Animation',
    pageLink: './Art/AyoubIssaad2/index.html',
    imageLink: './Art/AyoubIssaad2/hoverTextAnimation.gif',
    author: 'AyoubIssaad',
    githubLink: 'https://github.com/AyoubIssaad'
  },
  {
    artName: 'Colorize',
    pageLink: './Art/JimBratsos/colorize.html',
    imageLink: './Art/JimBratsos/Colorize.gif',
    author: 'Jim Bratsos',
    githubLink: 'https://github.com/JimBratsos'
  },
  {
    artName: 'Hacktober Spooktacular',
    pageLink: 'Art/Elex/index.html',
    imageLink: ['./Art/Elex/hhs.gif'],
    author: 'William Poisel (LordCobra)',
    githubLink: 'https://github.com/epoisel'
  },
  {
    artName: 'Circley',
    pageLink: './Art/Tranjenny/indexjenny.html',
    imageLink: './Art/Tranjenny/zerojenny.gif',
    author: 'Tranjenny',
    githubLink: 'https://github.com/Tranjenny'
  },
  {
    artName: 'My Vietnam',
    pageLink: './Art/nhbduy/index.html',
    imageLink: './Art/nhbduy/my-vietnam.gif',
    author: 'Hoang-Bao-Duy NGUYEN',
    githubLink: 'https://github.com/nhbduy'
  },
  {
    artName: 'Hactoberfest Bus',
    pageLink: './Art/shahpranaf/index.html',
    imageLink: './Art/shahpranaf/hacktoberfest_bus.gif',
    author: 'Pranav Shah',
    githubLink: 'https://github.com/shahpranaf'
  },
  {
    artName: 'Hacktoberfest',
    pageLink: './Art/robihid/index.html',
    imageLink: './Art/robihid/hacktoberfest.png',
    author: 'robihid',
    githubLink: 'https://github.com/robihid'
  },
  {
    artName: 'Hi there',
    pageLink: './Art/Aki/index.html',
    imageLink: './Art/Aki/giphy.gif',
    author: 'Aki',
    githubLink: 'https://github.com/akmalist'
  },
  {
    artName: '3D css animation',
    pageLink: './Art/animationtion/index.html',
    imageLink: './Art/animation/css3drotate.gif',
    author: 'christ',
    githubLink: 'https://github.com/christ-87'
  },
  {
    artName: 'Hacktoberfest 2019!',
    pageLink: './Art/RedSquirrrel/index.html',
    imageLink: './Art/RedSquirrrel/index.html/animation.PNG',
    author: 'RedSquirrrel',
    githubLink: 'https://github.com/RedSquirrrel'
  },
  {
    artName: 'Sliding text',
    pageLink: './Art/Flattopz/index.html',
    imageLink: './Art/Flattopz/SlidingText.gif',
    author: 'Flattopz',
    githubLink: 'https://github.com/hjpunzalan'
  },
  {
    artName: 'Rainbow Color Changer',
    pageLink: './Art/mmshr/index.html',
    imageLink: './Art/mmshr/rainbow.gif',
    author: 'mmosehauer',
    githubLink: 'https://github.com/mmosehauer'
  },
  {
    artName: 'World of Coding',
    pageLink: './Art/tom_kn/coding.html',
    imageLink: './Art/tom_kn/coding.gif',
    author: 'Tamas Knisz',
    githubLink: 'https://github.com/TamasKn'
  },
  {
    artName: 'Initial Bounce',
    pageLink: './Art/Juwana/initial.html',
    imageLink: './Art/Juwana/InitialBounce.gif',
    author: 'Juwana',
    githubLink: 'https://github.com/JZerman2018'
  },
  {
    artName: 'Atom',
    pageLink: './Art/Teva/index.html',
    imageLink: './Art/Teva/atom.gif',
    author: 'Teva',
    githubLink: 'https://github.com/TevaHenry'
  },
  {
    artName: 'Be Awesome',
    pageLink: './Art/TigerAsH/index.html',
    imageLink: './Art/TigerAsH/be-awesome.jpg',
    author: 'TigerAsH',
    githubLink: 'https://github.com/TigerAsH94'
  },
  {
    artName: 'Rainbow Colors',
    pageLink: './Art/Sanjeev/index.html',
    imageLink: './Art/Sanjeev/animation.gif',
    author: 'Sanjeev Panday',
    githubLink: 'https://github.com/Sanjeev-Panday'
  },
  {
    artName: 'ZtM',
    pageLink: './Art/thoyvo/index.html',
    imageLink: './Art/thoyvo/ztm.gif',
    author: 'Thoyvo',
    githubLink: 'https://github.com/thoyvo'
  },
  {
    artName: 'Fast Fishes',
    pageLink: './Art/4ront/index.html',
    imageLink: './Art/4ront/fishes.gif',
    author: '4rontender',
    githubLink: 'https://github.com/RinatValiullov'
  },
  {
    artName: 'Loading...',
    pageLink: './Art/RedSquirrrel2/loading.html',
    imageLink: './Art/RedSquirrrel2/loading.gif',
    author: 'RedSquirrrel',
    githubLink: 'https://github.com/RedSquirrrel'
  },
  {
    artName: 'Animated Cube',
    pageLink: './Art/Animated Cube/index.html',
    imageLink: './Art/Animated Cube/cube.gif',
    author: 'RedSquirrrel',
    githubLink: 'https://github.com/RedSquirrrel'
  },
  {
    artName: 'Calm Ubuntu',
    pageLink: './Art/schupat/index.html',
    imageLink: './Art/schupat/preview.gif',
    author: 'schupat',
    githubLink: 'https://github.com/schupat'
  },
  {
    artName: 'Solar System',
    pageLink: './Art/DSandberg93/index.html',
    imageLink: './Art/DSandberg93/SolarSystem.gif',
    author: 'DSandberg93',
    githubLink: 'https://github.com/DSandberg93'
  },
  {
    artName: 'Boo',
    pageLink: './Art/VerityB/index.html',
    imageLink: './Art/VerityB/boo.gif',
    author: 'VerityB',
    githubLink: 'https://github.com/VerityB'
  },
  {
    artName: 'Hacktoberfest Ghost',
    pageLink: './Art/cTahirih/index.html',
    imageLink: './Art/cTahirih/ghost.png',
    author: 'cTahirih',
    githubLink: 'https://github.com/cTahirih'
  },
  {
    artName: 'Clock',
    pageLink: './Art/Abdul/index.html',
    imageLink: './Art/Abdul/Clock.png',
    author: 'Abdul Rahman',
    githubLink: 'https://github.com/abdulrahman118'
  },
  {
    artName: 'Loading Cube',
    pageLink: './Art/andrearizzello/index.html',
    imageLink: './Art/andrearizzello/index.gif',
    author: 'Andrea Rizzello',
    githubLink: 'https://github.com/andrearizzello'
  },
  {
    artName: 'Wall Dropping Logo',
    pageLink: './Art/shivams136/index.html',
    imageLink: './Art/shivams136/walldrop.gif',
    author: 'Shivam Sharma',
    githubLink: 'https://github.com/ShivamS136'
  },
  {
    artName: 'Infinite Race',
    pageLink: './Art/levermanx/index.html',
    imageLink: './Art/levermanx/anim.gif',
    author: 'Levermanx',
    githubLink: 'https://github.com/levermanx'
  },
  {
    artName: 'Hover to Rotate Text',
    pageLink: './Art/faiz_hameed/index.html',
    imageLink: './Art/faiz_hameed/hackto.gif',
    author: 'Faiz Hameed',
    githubLink: 'https://github.com/faizhameed'
  },
  {
    artName: 'HalloHacktober Greeting!',
    pageLink: './Art/lusalga/index.html',
    imageLink: './Art/lusalga/lu.gif',
    author: 'Lucieni A. Saldanha',
    githubLink: 'https://github.com/lusalga/'
  },
  {
    artName: 'Time goes by',
    pageLink: './Art/WolfgangKreminger/index.html',
    imageLink: './Art/WolfgangKreminger/showcase.gif',
    author: 'Wolfgang Kreminger',
    githubLink: 'https://github.com/r4pt0s'
  },
  {
    artName: 'Bouncing Text!',
    pageLink: './Art/AbdulsalamAbdulrahman/index.html',
    imageLink: './Art/AbdulsalamAbdulrahman/Bouncingtxt.gif',
    author: 'Abdulsalam Abdulrahman',
    githubLink: 'https://github.com/AbdulsalamAbdulrahman/'
  },
  {
    artName: 'Simple Phone Animation',
    pageLink: './Art/Lala/index.html',
    imageLink: './Art/Lala/phone.gif',
    author: 'Olamide Aboyeji',
    githubLink: 'https://github.com/aolamide'
  },
  {
    artName: 'Synthwave Sunset',
    pageLink: './Art/brunobolting/index.html',
    imageLink: './Art/brunobolting/synthwave-sunset.gif',
    author: 'Bruno Bolting',
    githubLink: 'https://github.com/brunobolting/'
  },
  {
    artName: 'That Animation',
    pageLink: './Art/MaKloudz/index.html',
    imageLink: './Art/MaKloudz/dat-animation.gif',
    author: 'Blessing Mutava',
    githubLink: 'https://github.com/MaKloudz'
  },
  {
    artName: 'animatron',
    pageLink: './Art/animatron/index.html',
    imageLink: './Art/animatron/trance.gif',
    author: 'nick981837',
    githubLink: 'https://github.com/nick981837'
  },
  {
    artName: 'abhishek9686',
    pageLink: './Art/abhishek9686/index.html',
    imageLink: './Art/abhishek9686/loading.gif',
    author: 'abhishek9686',
    githubLink: 'https://github.com/abhishek9686'
  },

  {
    artName: 'Animecircles',
    pageLink: './Art/Animecircles/index.html',
    imageLink: './Art/animatron/',
    author: 'Geamoding',
    githubLink: 'https://github.com/gilbertekalea'
  },
  {
    artName: 'ZTM Animation',
    pageLink: './Art/EricPuskas/index.html',
    imageLink: './Art/EricPuskas/index.gif',
    author: 'Eric Puskas',
    githubLink: 'https://github.com/EricPuskas'
  },
  {
    artName: 'LSD Rainbow Trip: Phase 1',
    pageLink: './Art/AbsMechanik/index.html',
    imageLink: './Art/AbsMechanik/AbsMechanik_Animation.gif',
    author: 'AbsMechanik',
    githubLink: 'https://github.com/AbsMechanik'
  },
  {
    artName: 'Christmas Lights',
    pageLink: './Art/Futuregit/index.html',
    imageLink: './Art/Futuregit/Christmas-Lights.gif',
    author: 'Futuregit',
    githubLink: 'https://github.com/Futuregit'
  },
  {
    artName: 'space zoo',
    pageLink: './Art/space_zoo/index.html',
    imageLink: './Art/space_zoo/space_zoo.gif',
    author: 'yuwenGithub',
    githubLink: 'https://github.com/yuwenGithub'
  },
  {
    artName: 'Fruit Dancing',
    pageLink: './Art/carlacentenor/index.html',
    imageLink: './Art/carlacentenor/fruit.gif',
    author: 'carlacentenor',
    githubLink: 'https://github.com/carlacentenor'
  },
  {
    artName: 'eyes',
    pageLink: './Art/eyes/index.html',
    imageLink: './Art/eyes/eyes.gif',
    author: 'yuwenGithub',
    githubLink: 'https://github.com/yuwenGithub'
  },
  {
    artName: 'Spooktober Hacktoberfest',
    pageLink: './Art/FredAmartey/index.html',
    imageLink: './Art/FredAmartey/thumbnaill.gif',
    author: 'Fred Amartey',
    githubLink: 'https://github.com/FredAmartey'
  },
  {
    artName: 'Star Wars?',
    pageLink: './Art/henryvalbuena/index.html',
    imageLink: './Art/henryvalbuena/index.gif',
    author: 'Henry Valbuena',
    githubLink: 'https://github.com/henryvalbuena'
  },
  {
    artName: 'UFO',
    pageLink: './Art/UFO/index.html',
    imageLink: './Art/UFO/UFO.png',
    author: 'Abhinav Singh @abhinav9910',
    githubLink: 'https://github.com/abhinav9910'
  },
  {
    artName: 'The Ripple',
    pageLink: './Art/Anmol2/index.html',
    imageLink: './Art/Anmol2/ripple.png',
    author: 'Anmol',
    githubLink: 'https://github.com/Anmol270900'
  },
  {
    artName: 'Rainbow loader',
    pageLink: './Art/ka-hn/rainbow.html',
    imageLink: './Art/ka-hn/rainbow.gif',
    author: 'Karim Hussain',
    githubLink: 'https://github.com/ka-hn'
  },
  {
    artName: 'Action Cam',
    pageLink: './Art/Donovan/index.html',
    imageLink: './Art/Donovan/pureCSS-animation.gif',
    author: 'Donovan Hunter',
    githubLink: 'https://github.com/dhdcode'
  },
  {
    artName: 'The Sun',
    pageLink: './Art/Anmol/index.html',
    imageLink: './Art/Anmol/sun.png',
    author: 'Anmol',
    githubLink: 'https://github.com/Anmol270900'
  },
  {
    artName: 'Flashing Pumpkin',
    pageLink: './Art/KatrinaRose14/index.html',
    imageLink: './Art/KatrinaRose14/FlashingPumpkin.gif',
    author: 'Katrina Yates',
    githubLink: 'https://github.com/KatrinaRose14'
  },
  {
    artName: 'Flipbox',
    pageLink: './Art/Prasheel/index.html',
    imageLink: './Art/Prasheel/flip.gif',
    author: 'Prasheel Soni',
    githubLink: 'https://github.com/ps011'
  },
  {
    artName: '2019 Wave',
    pageLink: './Art/chris-aqui/index.html',
    imageLink: './Art/chris-aqui/2019-jump.gif',
    author: 'Christine Aqui',
    githubLink: 'https://github.com/christine-aqui'
  },
  {
    artName: 'Hover Button Animation',
    pageLink: './Art/Vipul/hover.html',
    imageLink: './Art/Vipul/Screenshot2.png',
    author: 'Vipul',
    githubLink: 'https://github.com/vipuljain08'
  },
  {
    artName: 'Start From Zero',
    pageLink: './Art/Robihdy/index.html',
    imageLink: './Art/Robihdy/start-from-zero.png',
    author: 'Robihdy',
    githubLink: 'https://github.com/Robihdy'
  },
  {
    artName: 'Local Host metaphor',
    pageLink: './Art/Akbar-Cyber/index.html',
    imageLink: './Art/Prateek/localhost.png',
    author: 'Prateek',
    githubLink: 'https://github.com/prateekpatrick'
  },
  {
    artName: 'Akbar-Cyber',
    pageLink: './Art/Akbar-Cyber/index.html',
    imageLink: './Art/Akbar-Cyber/akbar.gif',
    author: 'Akbar',
    githubLink: 'https://github.com/Akbar-Cyber'
  },
  {
    artName: 'Sliding Lines',
    pageLink: './Art/erics0n/sliding-lines/index.html',
    imageLink: './Art/erics0n/sliding-lines/image.gif',
    author: 'erics0n',
    githubLink: 'https://github.com/erics0n'
  },
  {
    artName: 'Triangle',
    pageLink: './Art/Joy/triangle/triangle.html',
    imageLink: './Art/Joy/triangle/triangle.gif',
    author: 'Joy',
    githubLink: 'https://github.com/royranger'
  },
  {
    artName: 'Cube',
    pageLink: './Art/Joy/cube/cube.html',
    imageLink: './Art/Joy/cube/cube.gif',
    author: 'Joy',
    githubLink: 'https://github.com/royranger'
  },
  {
    artName: 'Burger Menu',
    pageLink: './Art/mctrl/burger.html',
    imageLink: './Art/mctrl/burger.gif',
    author: 'Martina',
    githubLink: 'https://github.com/mctrl'
  },
  {
    artName: 'Square Loader',
    pageLink: './Art/Hemant/index.html',
    imageLink: './Art/Hemant/loader.gif',
    author: 'Hemant Garg',
    githubLink: 'https://github.com/hemant-garg'
  },
  {
    artName: 'wake up, neo...',
    pageLink: './Art/samirjouni/TributeToTheMatrix.html',
    imageLink: './Art/samirjouni/sample.gif',
    author: 'Samir Jouni',
    githubLink: 'https://github.com/samirjouni'
  },
  {
    artName: 'Tribute To COD4MW',
    pageLink: './Art/samirjouni2/index.html',
    imageLink: './Art/samirjouni2/sample.gif',
    author: 'Samir Jouni',
    githubLink: 'https://github.com/samirjouni'
  },
  {
    artName: 'Planet',
    pageLink: './Art/ArthurDoom/planet.html',
    imageLink: './Art/ArthurDoom/planet.gif',
    author: 'ArthurDoom',
    githubLink: 'https://github.com/ArthurDoom'
  },
  {
    artName: 'SquarPy',
    pageLink: './Art/Utkarsh/index.html',
    imageLink: './Art/Utkarsh/hack.gif',
    author: 'utkarsh',
    githubLink: 'https://github.com/Utkarsh2604'
  },
  {
    artName: 'Circle',
    pageLink: './Art/Oliver/Circle.html',
    imageLink: './Art/Oliver/circle.gif',
    author: 'Oliver',
    githubLink: 'https://github.com/oliver-gomes'
  },
  {
    artName: 'Ellipse Loader',
    pageLink: './Art/VaibhavKhulbe/EllipseLoader.html',
    imageLink: './Art/VaibhavKhulbe/ellipseLoader.gif',
    author: 'Vaibhav Khulbe',
    githubLink: 'https://github.com/Kvaibhav01'
  },
  {
    artName: 'Simple Loader',
    pageLink: './Art/soumsps/simpleload.html',
    imageLink: './Art/soumsps/sample.gif',
    author: 'Soumendu Sinha',
    githubLink: 'https://github.com/soumsps'
  },
  {
    artName: 'Rollodex',
    pageLink: './Art/Shruti/rolling.html',
    imageLink: './Art/Shruti/rolling.gif',
    author: 'Shruti',
    githubLink: 'https://github.com/shruti49'
  },
  {
    artName: 'Cute Cat',
    pageLink: './Art/Alghi/cat.html',
    imageLink: './Art/Alghi/cat.gif',
    author: 'Alghi',
    githubLink: 'https://github.com/darklordace'
  },
  {
    artName: 'ZtM Text',
    pageLink: './Art/Di4iMoRtAl/ZtM_text_animation.html',
    imageLink: './Art/Di4iMoRtAl/ZtM_animation.gif',
    author: 'Di4iMoRtAl',
    githubLink: 'https://github.com/dppeykov'
  },
  {
    artName: 'Circles',
    pageLink: './Art/Bhuvana/circles.html',
    imageLink: './Art/Bhuvana/circles.gif',
    author: 'Bhuvana',
    githubLink: 'https://github.com/bhuvana-guna'
  },
  {
    artName: 'Bird',
    pageLink: './Art/Bhuvana/bird.html',
    imageLink: './Art/Bhuvana/bird.gif',
    author: 'Bhuvana',
    githubLink: 'https://github.com/bhuvana-guna'
  },
  {
    artName: 'Loader',
    pageLink: './Art/Bhuvana/loader.html',
    imageLink: './Art/Bhuvana/loader.gif',
    author: 'Bhuvana',
    githubLink: 'https://github.com/bhuvana-guna'
  },
  {
    artName: 'Simple blinking loading circles',
    pageLink: './Art/Rahul/index.html',
    imageLink: './Art/Rahul/loading.gif',
    author: 'Rahul',
    githubLink: 'https://github.com/kohli6010'
  },
  {
    artName: 'Css Pulse',
    pageLink: './Art/Aszmel/pulse.html',
    imageLink: './Art/Aszmel/css_pulse.gif',
    author: 'Aszmel',
    githubLink: 'https://github.com/Aszmel'
  },
  {
    artName: 'Circle Bounce',
    pageLink: './Art/Edmund/index.html',
    imageLink: './Art/Edmund/circle-bounce.gif',
    author: 'Edmund',
    githubLink: 'https://github.com/edmund1645'
  },
  {
    artName: 'Heart Beating',
    pageLink: './Art/Regem/index.html',
    imageLink: './Art/Regem/heart.jpg',
    author: 'Regem',
    githubLink: 'https://github.com/GemzBond'
  },
  {
    artName: 'Fading Circles',
    pageLink: './Art/Ankit/fadeCircle.html',
    imageLink: './Art/Ankit/fadeCircles.png',
    author: 'Ankit Srivastava',
    githubLink: 'https://github.com/a18nov'
  },
  {
    artName: 'Hacktoberfest 2019',
    pageLink: './Art/jpk3lly/animation.html',
    imageLink: './Art/jpk3lly/JPs_Animation_GIF.gif',
    author: 'jpk3lly',
    githubLink: 'https://github.com/jpk3lly'
  },
  {
    artName: 'Name Rotator',
    pageLink: './Art/Meet/name.html',
    imageLink: './Art/Meet/name.gif',
    author: 'Meet',
    githubLink: 'https://github.com/Meet1103'
  },
  {
    artName: 'Ball Rotator',
    pageLink: './Art/Bibekpreet/index.html',
    imageLink: './Art/Bibekpreet/ball.gif',
    author: 'Bibekpreet',
    githubLink: 'https://github.com/bibekpreet99'
  },
  {
    artName: 'ephiphany',
    pageLink: './Art/OctavianIlies/index.html',
    imageLink: './Art/OctavianIlies/ephiphany.gif',
    author: 'OctavianIlies',
    githubLink: 'https://github.com/OctavianIlies'
  },
  {
    artName: 'Loading',
    pageLink: './Art/jh1992jh/loading.html',
    imageLink: './Art/jh1992jh/loading.gif',
    author: 'jh1992jh',
    githubLink: 'https://github.com/jh1992jh'
  },
  {
    artName: 'ZTM Colors',
    pageLink: './Art/Godnon/index.html',
    imageLink: './Art/Godnon/ZTMcAnim.gif',
    author: 'Godnon',
    githubLink: 'https://github.com/godnondsilva'
  },
  {
    artName: 'Hover Effect',
    pageLink: './Art/Shubhankar/index.html',
    imageLink: './Art/Shubhankar/hackoctober.gif',
    author: 'Shubhankar',
    githubLink: 'https://github.com/shubhdwiv12'
  },
  {
    artName: 'Bouncing Fading Circles',
    pageLink: './Art/AyoubIssaad/index.html',
    imageLink: './Art/AyoubIssaad/BouncingFadingCircles.gif',
    author: 'AyoubIssaad',
    githubLink: 'https://github.com/AyoubIssaad'
  },
  {
    artName: '5 balls preloader',
    pageLink: './Art/Nnaji-Victor/index.html',
    imageLink: './Art/Nnaji-Victor/5_balls.gif',
    author: 'Nnaji Victor',
    githubLink: 'https://github.com/Nnaji-Victor'
  },
  {
    artName: 'ZTM Bouncer',
    pageLink: './Art/Josia/bouncer.html',
    imageLink: './Art/Josia/ztmbouncer.gif',
    author: 'Josia Rodriguez',
    githubLink: 'https://github.com/josiarod'
  },
  {
    artName: 'Hacktober loading animation',
    pageLink: './Art/mehul1011/index.html',
    imageLink: './Art/mehul1011/loading.gif',
    author: 'Mehul1011',
    githubLink: 'https://github.com/mehul1011'
  },
  {
    artName: 'Loading Dots',
    pageLink: './Art/devSergiu/index.html',
    imageLink: './Art/devSergiu/loading.gif',
    author: 'devSergiu',
    githubLink: 'https://github.com/devsergiu'
  },
  {
    artName: 'TypeWriter effect',
    pageLink: './Art/Sidharth/Typing_Text.html',
    imageLink: './Art/Sidharth/type_writer.gif',
    author: 'Sidharth',
    githubLink: 'https://github.com/Sidharth98'
  },
  {
    artName: 'Blue Spin',
    pageLink: './Art/JamesW/index.html',
    imageLink: './Art/JamesW/hacktober_spin.gif',
    author: 'James Whitney',
    githubLink: 'https://github.com/jameswhitney'
  },
  {
    artName: 'Loading Animation',
    pageLink: './Art/Sidharth/Loading.html',
    imageLink: './Art/Sidharth/Loading.gif',
    author: 'Sidharth',
    githubLink: 'https://github.com/Sidharth98'
  },
  {
    artName: 'Rotation',
    pageLink: './Art/alenanog/index.html',
    imageLink: './Art/alenanog/rotation.gif',
    author: 'Alena A.',
    githubLink: 'https://github.com/alenanog'
  },
  {
    artName: 'Colors in your life',
    pageLink: './Art/Atipahy/colors.html',
    imageLink: './Art/Atipahy/colors.png',
    author: 'Christos Chr',
    githubLink: 'https://github.com/atipaHy'
  },
  {
    artName: 'Orb',
    pageLink: './Art/Jkbicbic/orb.html',
    imageLink: './Art/Jkbicbic/orb.gif',
    author: 'John Kennedy Bicbic',
    githubLink: 'https://github.com/jkbicbic'
  },
  {
    artName: 'Charging...',
    pageLink: './Art/Afraz/charging.html',
    imageLink: './Art/Afraz/charging.gif',
    author: 'Afraz',
    githubLink: 'https://github.com/afrazz'
  },
  {
    artName: 'Charging...',
    pageLink: './Art/DepStep/depstep.html',
    imageLink: './Art/DepStep/depstep.gif',
    author: 'DepStep',
    githubLink: 'https://github.com/stephD'
  },
  {
    artName: 'Dancing Ball...',
    pageLink: './Art/DaveFres/index.html',
    imageLink: './Art/DaveFres/ball.gif',
    author: 'DaveFres',
    githubLink: 'https://github.com/DaveFres'
  },
  {
    artName: 'animatron',
    pageLink: './Art/animatron/index.html',
    imageLink: './Art/animatron/trance.gif',
    author: 'jomahay',
    githubLink: 'https://github.com/jomahay'
  },
  {
    artName: 'Sunshine',
    pageLink: './Art/Pavelisp/sunshine.html',
    imageLink: './Art/Pavelisp/sunshine.gif',
    author: 'Pavel Isp',
    githubLink: 'https://github.com/pavelisp'
  },
  {
    artName: 'SoundBoxes',
    pageLink: './Art/Hbarang/SoundBox.html',
    imageLink: './Art/Hbarang/SoundBoxAnimation.gif',
    author: 'Hbarang',
    githubLink: 'https://github.com/hbarang'
  },
  {
    artName: 'Cheshire',
    pageLink: './Art/Ckanelin/index.html',
    imageLink: './Art/Ckanelin/Cheshire.gif',
    author: 'Ckanelin',
    githubLink: 'https://github.com/ckanelin'
  },
  {
    artName: 'Disappear',
    pageLink: './Art/Stacy/index.html',
    imageLink: './Art/Stacy/disappear.gif',
    author: 'Stacy',
    githubLink: 'https://github.com/stacyholtz6'
  },
  {
    artName: 'Ellipse Spinner',
    pageLink: './Art/Sabina/ellipse_spinner.html',
    imageLink: './Art/Sabina/ellipse_spinner.png',
    author: 'Sabina Abbasova',
    githubLink: 'https://github.com/sabina929'
  },
  {
    artName: 'NightSky',
    pageLink: './Art/AndyS/index.html',
    imageLink: './Art/AndyS/Capture.GIF',
    author: 'AndyS',
    githubLink: 'https://github.com/AndyS1988'
  },
  {
    artName: 'Hungry',
    pageLink: './Art/diegchav/index.html',
    imageLink: './Art/diegchav/hungry.gif',
    author: 'Diego Chz',
    githubLink: 'https://github.com/diegchav'
  },
  {
    artName: 'Hover Text Animation',
    pageLink: './Art/AyoubIssaad2/index.html',
    imageLink: './Art/AyoubIssaad2/hoverTextAnimation.gif',
    author: 'AyoubIssaad',
    githubLink: 'https://github.com/AyoubIssaad'
  },
  {
    artName: 'Colorize',
    pageLink: './Art/JimBratsos/colorize.html',
    imageLink: './Art/JimBratsos/Colorize.gif',
    author: 'Jim Bratsos',
    githubLink: 'https://github.com/JimBratsos'
  },
  {
    artName: 'Hacktober Spooktacular',
    pageLink: 'Art/Elex/index.html',
    imageLink: ['./Art/Elex/hhs.gif'],
    author: 'William Poisel (LordCobra)',
    githubLink: 'https://github.com/epoisel'
  },
  {
    artName: 'Circley',
    pageLink: './Art/Tranjenny/indexjenny.html',
    imageLink: './Art/Tranjenny/zerojenny.gif',
    author: 'Tranjenny',
    githubLink: 'https://github.com/Tranjenny'
  },
  {
    artName: 'My Vietnam',
    pageLink: './Art/nhbduy/index.html',
    imageLink: './Art/nhbduy/my-vietnam.gif',
    author: 'Hoang-Bao-Duy NGUYEN',
    githubLink: 'https://github.com/nhbduy'
  },
  {
    artName: 'Hactoberfest Bus',
    pageLink: './Art/shahpranaf/index.html',
    imageLink: './Art/shahpranaf/hacktoberfest_bus.gif',
    author: 'Pranav Shah',
    githubLink: 'https://github.com/shahpranaf'
  },
  {
    artName: 'Hacktoberfest',
    pageLink: './Art/robihid/index.html',
    imageLink: './Art/robihid/hacktoberfest.png',
    author: 'robihid',
    githubLink: 'https://github.com/robihid'
  },
  {
    artName: 'Hi there',
    pageLink: './Art/Aki/index.html',
    imageLink: './Art/Aki/giphy.gif',
    author: 'Aki',
    githubLink: 'https://github.com/akmalist'
  },
  {
    artName: 'Hacktoberfest 2019!',
    pageLink: './Art/RedSquirrrel/index.html',
    imageLink: './Art/RedSquirrrel/index.html/animation.PNG',
    author: 'RedSquirrrel',
    githubLink: 'https://github.com/RedSquirrrel'
  },
  {
    artName: 'Sliding text',
    pageLink: './Art/Flattopz/index.html',
    imageLink: './Art/Flattopz/SlidingText.gif',
    author: 'Flattopz',
    githubLink: 'https://github.com/hjpunzalan'
  },
  {
    artName: 'Rainbow Color Changer',
    pageLink: './Art/mmshr/index.html',
    imageLink: './Art/mmshr/rainbow.gif',
    author: 'mmosehauer',
    githubLink: 'https://github.com/mmosehauer'
  },
  {
    artName: 'World of Coding',
    pageLink: './Art/tom_kn/coding.html',
    imageLink: './Art/tom_kn/coding.gif',
    author: 'Tamas Knisz',
    githubLink: 'https://github.com/TamasKn'
  },
  {
    artName: 'Initial Bounce',
    pageLink: './Art/Juwana/initial.html',
    imageLink: './Art/Juwana/InitialBounce.gif',
    author: 'Juwana',
    githubLink: 'https://github.com/JZerman2018'
  },
  {
    artName: 'Atom',
    pageLink: './Art/Teva/index.html',
    imageLink: './Art/Teva/atom.gif',
    author: 'Teva',
    githubLink: 'https://github.com/TevaHenry'
  },
  {
    artName: 'Be Awesome',
    pageLink: './Art/TigerAsH/index.html',
    imageLink: './Art/TigerAsH/be-awesome.jpg',
    author: 'TigerAsH',
    githubLink: 'https://github.com/TigerAsH94'
  },
  {
    artName: 'Rainbow Colors',
    pageLink: './Art/Sanjeev/index.html',
    imageLink: './Art/Sanjeev/animation.gif',
    author: 'Sanjeev Panday',
    githubLink: 'https://github.com/Sanjeev-Panday'
  },
  {
    artName: 'ZtM',
    pageLink: './Art/thoyvo/index.html',
    imageLink: './Art/thoyvo/ztm.gif',
    author: 'Thoyvo',
    githubLink: 'https://github.com/thoyvo'
  },
  {
    artName: 'Fast Fishes',
    pageLink: './Art/4ront/index.html',
    imageLink: './Art/4ront/fishes.gif',
    author: '4rontender',
    githubLink: 'https://github.com/RinatValiullov'
  },
  {
    artName: 'Loading...',
    pageLink: './Art/RedSquirrrel2/loading.html',
    imageLink: './Art/RedSquirrrel2/loading.gif',
    author: 'RedSquirrrel',
    githubLink: 'https://github.com/RedSquirrrel'
  },
  {
    artName: 'Animated Cube',
    pageLink: './Art/Animated Cube/index.html',
    imageLink: './Art/Animated Cube/cube.gif',
    author: 'RedSquirrrel',
    githubLink: 'https://github.com/RedSquirrrel'
  },
  {
    artName: 'Calm Ubuntu',
    pageLink: './Art/schupat/index.html',
    imageLink: './Art/schupat/preview.gif',
    author: 'schupat',
    githubLink: 'https://github.com/schupat'
  },
  {
    artName: 'Solar System',
    pageLink: './Art/DSandberg93/index.html',
    imageLink: './Art/DSandberg93/SolarSystem.gif',
    author: 'DSandberg93',
    githubLink: 'https://github.com/DSandberg93'
  },
  {
    artName: 'Boo',
    pageLink: './Art/VerityB/index.html',
    imageLink: './Art/VerityB/boo.gif',
    author: 'VerityB',
    githubLink: 'https://github.com/VerityB'
  },
  {
    artName: 'Hacktoberfest Ghost',
    pageLink: './Art/cTahirih/index.html',
    imageLink: './Art/cTahirih/ghost.png',
    author: 'cTahirih',
    githubLink: 'https://github.com/cTahirih'
  },
  {
    artName: 'Clock',
    pageLink: './Art/Abdul/index.html',
    imageLink: './Art/Abdul/Clock.png',
    author: 'Abdul Rahman',
    githubLink: 'https://github.com/abdulrahman118'
  },
  {
    artName: 'Loading Cube',
    pageLink: './Art/andrearizzello/index.html',
    imageLink: './Art/andrearizzello/index.gif',
    author: 'Andrea Rizzello',
    githubLink: 'https://github.com/andrearizzello'
  },
  {
    artName: 'Wall Dropping Logo',
    pageLink: './Art/shivams136/index.html',
    imageLink: './Art/shivams136/walldrop.gif',
    author: 'Shivam Sharma',
    githubLink: 'https://github.com/ShivamS136'
  },
  {
    artName: 'Infinite Race',
    pageLink: './Art/levermanx/index.html',
    imageLink: './Art/levermanx/anim.gif',
    author: 'Levermanx',
    githubLink: 'https://github.com/levermanx'
  },
  {
    artName: 'Hover to Rotate Text',
    pageLink: './Art/faiz_hameed/index.html',
    imageLink: './Art/faiz_hameed/hackto.gif',
    author: 'Faiz Hameed',
    githubLink: 'https://github.com/faizhameed'
  },
  {
    artName: 'HalloHacktober Greeting!',
    pageLink: './Art/lusalga/index.html',
    imageLink: './Art/lusalga/lu.gif',
    author: 'Lucieni A. Saldanha',
    githubLink: 'https://github.com/lusalga/'
  },
  {
    artName: 'Time goes by',
    pageLink: './Art/WolfgangKreminger/index.html',
    imageLink: './Art/WolfgangKreminger/showcase.gif',
    author: 'Wolfgang Kreminger',
    githubLink: 'https://github.com/r4pt0s'
  },
  {
    artName: 'Bouncing Text!',
    pageLink: './Art/AbdulsalamAbdulrahman/index.html',
    imageLink: './Art/AbdulsalamAbdulrahman/Bouncingtxt.gif',
    author: 'Abdulsalam Abdulrahman',
    githubLink: 'https://github.com/AbdulsalamAbdulrahman/'
  },
  {
    artName: 'Simple Phone Animation',
    pageLink: './Art/Lala/index.html',
    imageLink: './Art/Lala/phone.gif',
    author: 'Olamide Aboyeji',
    githubLink: 'https://github.com/aolamide'
  },
  {
    artName: 'Synthwave Sunset',
    pageLink: './Art/brunobolting/index.html',
    imageLink: './Art/brunobolting/synthwave-sunset.gif',
    author: 'Bruno Bolting',
    githubLink: 'https://github.com/brunobolting/'
  },

  {
    artName: 'Kawaii Penguin',
    pageLink: './Art/Brienyll/index.html',
    imageLink: './Art/Brienyll/kawaiiPenguin.gif',
    author: 'Brienyll',
    githubLink: 'https://github.com/brienyll/'
  },
  {
    artName: 'Happy Halloween',
    pageLink: './Art/MatthewS/index.html',
    imageLink: './Art/MatthewS/Spider.gif',
    author: 'MatthewS',
    githubLink: 'https://github.com/matthewstoddart/'
  },
  {
    artName: 'Fan Art',
    pageLink: './Art/m-perez33/index.html',
    imageLink: './Art/m-perez33/cylon.gif',
    author: 'Marcos Perez',
    githubLink: 'https://github.com/m-perez33/'
  },
  {
    artName: 'Animating Pot',
    pageLink: './Art/Somechandra/index.html',
    imageLink: './Art/Somechandra/pot.gif',
    author: 'Somechandra',
    githubLink: 'https://github.com/somechandra'
  },
  {
    artName: 'Circles Circling',
    pageLink: './Art/pikktorr/index.html',
    imageLink: './Art/pikktorr/circles.gif',
    author: 'pikktorr',
    githubLink: 'https://github.com/pikktorr'
  },
  {
    artName: 'Glitchy Szn',
    pageLink: './Art/premdav/index.html',
    imageLink: './Art/premdav/screenshot.png',
    author: 'premdav',
    githubLink: 'https://github.com/premdav'
  },
  {
    artName: 'ZeroToMastery',
    pageLink: './Art/Vzneers/index.html',
    imageLink: './Art/Vzneers/gifzeroloading.gif',
    author: 'TrinhMinhHieu',
    githubLink: 'https://github.com/trinhminhhieu'
  },
  {
    artName: 'Spacecraft-landing',
    pageLink: './Art/DDuplinszki/index.html',
    imageLink: './Art/DDuplinszki/Spacecraft-landing.gif',
    author: 'DDuplinszki',
    githubLink: 'https://github.com/DDuplinszki'
  },
  {
    artName: 'Paw Prints',
    pageLink: './Art/Tia/index.html',
    imageLink: './Art/Tia/paw-prints.gif',
    author: 'Tia Esguerra',
    githubLink: 'https://github.com/msksfo'
  },
  {
    artName: 'Hover-Scale',
    pageLink: './Art/echowebid/index.html',
    imageLink: './Art/echowebid/hover.gif',
    author: 'echowebid',
    githubLink: 'https://github.com/echowebid'
  },
  {
    artName: 'mars',
    pageLink: './Art/Courtney_Pure/index.html',
    imageLink: './Art/Courtney_Pure/mars_screenshot.png',
    author: 'Courtney Pure',
    githubLink: 'https://github.com/courtneypure'
  },
  {
    artName: 'Welcome HactoberFest',
    pageLink: './Art/Dhaval/index.html',
    imageLink: './Art/Dhaval/Welcome-Hacktoberfest.gif',
    author: 'Dhaval Mehta',
    githubLink: 'https://github.com/Dhaval1403'
  },
  {
    artName: 'Aynonimation',
    pageLink: './Art/Aynorica/aynorica.html',
    imageLink: './Art/Aynorica/Aynonimation.png',
    author: 'aynorica',
    githubLink: 'https://github.com/aynorica'
  },
  {
    artName: 'sun-to-moon',
    pageLink: './Art/haider/index.html',
    imageLink: './Art/haider/sun-moon.gif',
    author: 'Haider',
    githubLink: 'https://github.com/hyderumer'
  },
  {
    artName: 'Animatron',
    pageLink: './Art/animatron/index.html',
    imageLink: './Art/animatron/trance.gif',
    author: 'Andrei',
    githubLink: 'https://github.com/aneagoie'
  },
  {
    artName: 'Loader Circle',
    pageLink: './Art/beaps/index.html',
    imageLink: './Art/beaps/loader-circle.gif',
    author: 'beaps',
    githubLink: 'https://github.com/beaps'
  },
  {
    artName: 'Doors',
    pageLink: './Art/pauliax/index.html',
    imageLink: './Art/pauliax/doors.gif',
    author: 'pauliax',
    githubLink: 'https://github.com/pauliax'
  },
  {
    artName: 'Clock with pendulum',
    pageLink: './Art/Pankaj/index.html',
    imageLink: './Art/Pankaj/Clock_with_pendulum.gif',
    author: 'Pankaj',
    githubLink: 'https://github.com/prime417'
  },
  {
    artName: 'Animatron',
    pageLink: './Art/animatron/index.html',
    imageLink: './Art/animatron/trance.gif',
    author: 'Andrei',
    githubLink: 'https://github.com/aneagoie'
  },
  {
    artName: 'Loader Circle',
    pageLink: './Art/beaps/index.html',
    imageLink: './Art/beaps/loader-circle.gif',
    author: 'beaps',
    githubLink: 'https://github.com/beaps'
  },
  {
    artName: 'Open Sourcerer',
    pageLink: './Art/4rturd13/index.html',
    imageLink: './Art/4rturd13/openSourcerer.gif',
    author: '4rturd13',
    githubLink: 'https://github.com/4rturd13'
  },
  {
    artName: 'Doors',
    pageLink: './Art/pauliax/index.html',
    imageLink: './Art/pauliax/doors.gif',
    author: 'pauliax',
    githubLink: 'https://github.com/pauliax'
  },
  {
    artName: 'Loader Square',
    pageLink: './Art/beaps2/square-loader.html',
    imageLink: './Art/beaps2/square-loader.gif',
    author: 'beaps',
    githubLink: 'https://github.com/beaps'
  },
  {
    artName: 'Running Text',
    pageLink: './Art/DevinEkadeni/running-text.html',
    imageLink: './Art/DevinEkadeni/running-text.gif',
    author: 'Devin Ekadeni',
    githubLink: 'https://github.com/devinekadeni'
  },
  {
    artName: 'Mystical-Hacktoberfest',
    pageLink: './Art/Wayne/index.html',
    imageLink:
      './Art/Wayne/hacktoberfest - Google Chrome 09 Oct 2019 21_12_32.png',
    author: 'Wayne Mac Mavis',
    githubLink: 'https://github.com/WayneMacMavis'
  },
  {
    artName: 'ZTM Logo Animation',
    pageLink: './Art/bk987/index.html',
    imageLink: './Art/bk987/preview.gif',
    author: 'Bilal Khalid',
    githubLink: 'https://github.com/bk987'
  },
  {
    artName: 'Pong',
    pageLink: './Art/Carls13/index.html',
    imageLink: './Art/Carls13/pong.jpg',
    author: 'Carlos Hernandez',
    githubLink: 'https://github.com/Carls13'
  },
  {
    artName: 'ZTM Reveal',
    pageLink: './Art/bk987-2/index.html',
    imageLink: './Art/bk987-2/preview.gif',
    author: 'Bilal Khalid',
    githubLink: 'https://github.com/bk987'
  },
  {
    artName: 'ZTM Family Animation',
    pageLink: './Art/sballgirl11/animation.html',
    imageLink: './Art/sballgirl11/ztm.gif',
    author: 'Brittney Postma',
    githubLink: 'https://github.com/sballgirl11'
  },
  {
    artName: 'Phone Greetings',
    pageLink: './Art/ann-dev/index.html',
    imageLink: './Art/ann-dev/screenshot.png',
    author: 'ann-dev',
    githubLink: 'https://github.com/ann-dev'
  },
  {
    artName: 'Triangle Slide',
    pageLink: './Art/grieff/index.html',
    imageLink: './Art/grieff/triangle-animation.gif',
    author: 'Grieff',
    githubLink: 'https://github.com/grieff'
  },
  {
    artName: 'Neon ZTM',
    pageLink: './Art/grieff/text.html',
    imageLink: './Art/grieff/neonZTM.gif',
    author: 'Grieff',
    githubLink: 'https://github.com/grieff'
  },
  {
    artName: 'Flip Card',
    pageLink: './Art/FlipCard/index.html',
    imageLink: './Art/FlipCard/ezgif.com-video-to-gif.gif',
    author: 'Saurabh',
    githubLink: 'https://github.com/Saurabh-FullStackDev'
  },
  {
    artName: 'animationHalloween',
    pageLink: './Art/mawais54013/index.html',
    imageLink: './Art/mawais54013/Halloween.gif',
    author: 'mawais54013',
    githubLink: 'https://github.com/mawais54013'
  },
  {
    artName: 'Hacktoberfest Letter Popups',
    pageLink: './Art/jmt3559/index.html',
    imageLink: 'https://media.giphy.com/media/RKSRPGiIsy1f3Ji3j1/giphy.gif',
    author: 'Juan T.',
    githubLink: 'https://github.com/jmtellez'
  },
  {
    artName: 'Oscillation',
    pageLink: './Art/Oscillation/index.html',
    imageLink: './Art/Oscillation/oscillation.gif',
    author: 'Nandhakumar',
    githubLink: 'https://github.com/Nandhakumar7792'
  },
  {
    artName: 'Letters flipUp',
    pageLink: './Art/TerenceBiney/index.html',
    imageLink: './Art/TerenceBiney/lettersanimate.gif',
    author: 'Terence Biney',
    githubLink: 'https://github.com/Tereflech17'
  },
  {
    artName: 'Colors rectangle',
    pageLink: './Art/beaps3/index.html',
    imageLink: './Art/beaps3/colors-rectangle.gif',
    author: 'beaps',
    githubLink: 'https://github.com/beaps'
  },
  {
    artName: 'Hinge',
    pageLink: './Art/hereisfahad/index.html',
    imageLink: './Art/hereisfahad/hinge.png',
    author: 'Hereisfahad',
    githubLink: 'https://github.com/hereisfahad'
  },
  {
    artName: 'Animation',
    pageLink: './Art/PaulBillings/animation.html',
    imageLink: './Art/PaulBillings/animation.gif',
    author: 'Paul Billings',
    githubLink: 'https://github.com/paulbillings'
  },
  {
    artName: 'Diminishing',
    pageLink: './Art/Diminishing/index.html',
    imageLink: './Art/Diminishing/diminishing.gif',
    author: 'Nandhakumar',
    githubLink: 'https://github.com/Nandhakumar7792'
  },
  {
    artName: 'yin-yang',
    pageLink: './Art/yin-yang/index.html',
    imageLink: './Art/yin-yang/yin-yang.gif',
    author: 'Nandhakumar',
    githubLink: 'https://github.com/Nandhakumar7792'
  },
  {
    artName: 'eggJiggle',
    pageLink: './Art/eggJiggle/index.html',
    imageLink: './Art/eggJiggle/eggJiggle.gif',
    author: 'Nandhakumar',
    githubLink: 'https://github.com/Nandhakumar7792'
  },
  {
    artName: 'Aynonimation',
    pageLink: './Art/Aynorica/aynorica.html',
    imageLink: './Art/Aynorica/Aynonimation.png',
    author: 'aynorica',
    githubLink: 'https://github.com/aynorica'
  },
  {
    artName: 'ZTM Family Animation',
    pageLink: './Art/sballgirl11/index.html',
    imageLink: './Art/sballgirl11/ztm.gif',
    author: 'Brittney Postma',
    githubLink: 'https://github.com/sballgirl11'
  },
  {
    artName: 'Calm',
    pageLink: './Art/TMax/index.html',
    imageLink: './Art/TMax/Choas.gif',
    author: 'Tanesha',
    githubLink: 'https://github.com/Mainemirror'
  },
  {
    artName: 'Eyes',
    pageLink: './Art/Ltheory/main.html',
    imageLink: './Art/Ltheory/eyes.gif',
    author: 'Ltheory',
    githubLink: 'https://github.com/Ltheory'
  },
  {
    artName: 'Jelly!',
    pageLink: './Art/Pete331/index.html',
    imageLink: './Art/Pete331/jelly.png',
    author: 'Pete331',
    githubLink: 'https://github.com/Pete331'
  },
  {
    artName: 'clock-animation',
    pageLink: './Art/clock-animation/clock.html',
    imageLink: './Art/clock-animation/clock.gif',
    author: 'Alan sarluv',
    githubLink: 'https://github.com/alansarluv'
  },
  {
    artName: 'Slider',
    pageLink: './Art/furqan/index.html',
    imageLink: './Art/furqan/in.gif',
    author: 'Furqan',
    githubLink: 'https://github.com/furki911s'
  },
  {
    artName: 'animated-birds',
    pageLink: './Art/g-serban/animated-birds.html',
    imageLink: './Art/g-serban/animated-birds.gif',
    author: 'g-serban',
    githubLink: 'https://github.com/g-serban'
  },
  {
    artName: 'circle-become-square',
    pageLink: './Art/chathura19/index.html',
    imageLink: './Art/chathura19/chathura.gif',
    author: 'Chathura Samarajeewa',
    githubLink: 'https://github.com/ChathuraSam'
  },
  {
    artName: 'page-flicker',
    pageLink: './Art/neon-flights/page-flicker.html',
    imageLink: './Art/neon-flights/page-flicker.gif',
    author: 'neon-flights',
    githubLink: 'https://github.com/neon-flights'
  },
  {
    artName: 'Animate-Name',
    pageLink: './Art/Natalina/index.html',
    imageLink: './Art/Natalina/animatename.gif',
    author: 'Natalina',
    githubLink: 'https://github.com/Natalina13'
  },
  {
    artName: 'Asteroids',
    pageLink: './Art/hrafnkellbaldurs/index.html',
    imageLink: './Art/hrafnkellbaldurs/asteroids.gif',
    author: 'Hrafnkell Baldursson',
    githubLink: 'https://github.com/hrafnkellbaldurs'
  },
  {
    artName: 'Sliding-Paragraph',
    pageLink: './Art/Prashant/index.html',
    imageLink: './Art/Prashant/slidingparagraph.gif',
    author: 'Prashant',
    githubLink: 'https://github.com/Prashant2108'
  },
  {
    artName: 'Rocket Ship',
    pageLink: './Art/sdangoy/rocket-ship.html',
    imageLink: './Art/sdangoy/Rocket-Ship-Animation.gif',
    author: 'sdangoy',
    githubLink: 'https://github.com/sdangoy'
  },
  {
    artName: 'Spinner',
    pageLink: './Art/Sayan/index.html',
    imageLink: './Art/Sayan/spinner.gif',
    author: 'ssayanm',
    githubLink: 'https://github.com/ssayanm'
  },
  {
    artName: 'swivel',
    pageLink: './Art/tusharhanda/index.html',
    imageLink: './Art/tusharhanda/gif.gif',
    author: 'Tushar',
    githubLink: 'https://github.com/tusharhanda'
  },
  {
    artName: 'Hallows Eve',
    pageLink: './Art/ShanClayton/hallowseve.html',
    imageLink: './Art/ShanClayton/hallowhack.gif',
    author: 'Shanaun Clayton',
    githubLink: 'https://github.com/shanclayton'
  },
  {
    artName: 'Contraption',
    pageLink: './Art/Aravindh/contraption.html',
    imageLink: './Art/Aravindh/contraption.gif',
    author: 'Aravindh',
    githubLink: 'https://github.com/Aravindh-SNR'
  },
  {
    artName: 'Rings',
    pageLink: './Art/Kuzmycz/rings.html',
    imageLink: './Art/Kuzmycz/rings.gif',
    author: 'Mark Kuzmycz',
    githubLink: 'https://github.com/kuzmycz'
  },
  {
    artName: 'Ghost',
    pageLink: './Art/toserjude/index.html',
    imageLink: './Art/toserjude/boo.JPG',
    author: 'toserjude',
    githubLink: 'https://github.com/toserjude'
  },
  {
    artName: 'Gradient circle',
    pageLink: './Art/brettl1991/index.html',
    imageLink: './Art/brettl1991/animation.png',
    author: 'Agnes Brettl',
    githubLink: 'https://github.com/brettl1991'
  },
  {
    artName: 'Bill Cipher',
    pageLink: './Art/vitoriapena/index.html',
    imageLink: './Art/vitoriapena/bill_cipher.gif',
    author: 'Vitória Mendes',
    githubLink: 'https://github.com/vitoriapena'
  },
  {
    artName: 'Generate meaning',
    pageLink: './Art/Atif4/index.html',
    imageLink: './Art/Generate meaning.gif',
    author: 'Atif Iqbal',
    githubLink: 'https://github.com/atif-dev'
  },
  {
    artName: 'Spooktime',
    pageLink: './Art/AgneDJ/index.html',
    imageLink: './Art/AgneDJ/spooktime.gif',
    author: 'AgneDJ',
    githubLink: 'https://github.com/AgneDJ'
  },
  {
    artName: 'Gradient circle',
    pageLink: './Art/brettl1991/index.html',
    imageLink: './Art/brettl1991/animation.png',
    author: 'Agnes Brettl',
    githubLink: 'https://github.com/brettl1991'
  },
  {
    artName: 'Bill Cipher',
    pageLink: './Art/vitoriapena/index.html',
    imageLink: './Art/vitoriapena/bill_cipher.gif',
    author: 'Vitória Mendes',
    githubLink: 'https://github.com/vitoriapena'
  },
  {
    artName: 'Dizzy',
    pageLink: './Art/antinomy/index.html',
    imageLink: './Art/antinomy/logo-spin.gif',
    author: 'Antinomezco',
    githubLink: 'https://github.com/antinomezco'
  },
  {
    artName: 'bounce',
    pageLink: './Art/bounce/index.html',
    imageLink: './Art/bounce/bounce.gif',
    author: 'leelacanlale',
    githubLink: 'https://github.com/leelacanlale'
  },
  {
    artName: 'Bubbles',
    pageLink: './Art/bubbles/Bubbles.html',
    imageLink: './Art/bubbles/buubles.png',
    author: 'michal',
    githubLink: 'https://github.com/michalAim'
  },
  {
    artName: 'Bar Slide',
    pageLink: './Art/MikeVedsted/index.html',
    imageLink: './Art/MikeVedsted/barslide.png',
    author: 'Mike Vedsted',
    githubLink: 'https://github.com/MikeVedsted'
  },
  {
    artName: 'HacktoberFest-2019',
    pageLink: './Art/Atif/index.html',
    imageLink: './Art/Atif/HacktoberFest-19.gif',
    author: 'Atif Iqbal',
    githubLink: 'https://github.com/atif-dev'
  },
  {
    artName: 'Text Animation',
    pageLink: './Art/Divya/index.html',
    imageLink: './Art/Divya/screenshot.png',
    author: 'Divya',
    githubLink: 'https://github.com/DivyaPuri25'
  },
  {
    artName: 'HacktoberFest-2019-Entry',
    pageLink: './Art/nunocpnp/index.html',
    imageLink: './Art/nunocpnp/sample_image.jpg',
    author: 'Nuno Pereira',
    githubLink: 'https://github.com/nunocpnp'
  },
  {
    artName: 'HacktoberFest 2019',
    pageLink: './Art/AbdussamadYisau/index.html',
    imageLink: './Art/AbdussamadYisau/Screenshot.png',
    author: 'Abdussamad Yisau',
    githubLink: 'https://github.com/AbdussamadYisau'
  },
  {
    artName: 'squareMagic',
    pageLink: './Art/Rajnish-SquareMagic/index.html',
    imageLink: './Art/Rajnish-SquareMagic/squareMagic.png',
    author: 'Rajnish Kr Singh',
    githubLink: 'https://github.com/RajnishKrSingh'
  },
  {
    artName: 'Blinking Hacktober',
    pageLink: './Art/Atif2/index.html',
    imageLink: './Art/Blinking hacktober.gif',
    author: 'Atif Iqbal',
    githubLink: 'https://github.com/atif-dev'
  },
  {
    artName: 'Robodance',
    pageLink: './Art/robodance/index.html',
    imageLink: './Art/robodance/robodance.gif',
    author: 'Thomas',
    githubLink: 'https://github.com/mahlqvist'
  },
  {
    artName: 'Sliding hacktober',
    pageLink: './Art/Atif3/index.html',
    imageLink: './Art/Atif3/sliding hacktober.gif',
    author: 'Atif Iqbal',
    githubLink: 'https://github.com/atif-dev'
  },
  {
    artName: 'like-animation',
    pageLink: './Art/gibas79/like-animation.html',
    imageLink: './Art/gibas79/like-animation.gif',
    author: 'Gilberto Guimarães',
    githubLink: 'https://github.com/gibas79'
  },
  {
    artName: 'ZTM animation',
    pageLink: './Art/ZTManimation/index.html',
    author: 'damniha',
    imageLink: './Art/ZTManimation/ZTM_animation.gif',
    githubLink: 'https://github.com/damniha'
  },
  {
    artName: 'Double Helix',
    pageLink: './Art/KeenanNunesVaz/index.html',
    imageLink: './Art/KeenanNunesVaz/double-helix.gif',
    author: 'KeenanNV',
    githubLink: 'https://github.com/KeenanNunesVaz'
  },
  {
    artName: 'October',
    pageLink: './Art/fprokofiev/index.html',
    imageLink: './Art/fprokofiev/october.gif',
    author: 'Fyodor Prokofiev',
    githubLink: 'https://github.com/fprokofiev'
  },
  {
    artName: 'Circle CSS',
    pageLink: './Art/pXxcont/index.html',
    imageLink: './Art/pXxcont/circlecss.png',
    author: 'fzpX',
    githubLink: 'https://github.com/fzpX'
  },
  {
    artName: 'Asterisk Formation',
    pageLink: './Art/NorahJC/index.html',
    imageLink: './Art/NorahJC/asterisk-formation.gif',
    author: 'NorahJC',
    githubLink: 'https://github.com/norahjc'
  },
  {
    artName: 'Bouncing CSS',
    pageLink: './Art/Tina-Hoang/aniframe.html',
    imageLink: './Art/Tina-Hoang/bounce.png',
    author: 'Tina',
    githubLink: 'https://github.com/nnh242'
  },
  {
    artName: 'Ghost Balls',
    pageLink: './Art/ghostBalls/index.html',
    imageLink: './Art/ghostBalls/balls.png',
    author: 'Beatriz Delmiro',
    githubLink: 'https://github.com/biadelmiro'
  },
  {
    artName: 'Walking Guy',
    pageLink: './Art/walking-guy/index.html',
    imageLink: './Art/walking-guy/video_gif.gif',
    author: 'Rahulkumar Jha',
    githubLink: 'https://github.com/Rahul240499'
  },
  {
    artName: 'Hover Neon Animation',
    pageLink: './Art/edjunma/index.html',
    imageLink: './Art/edjunma/ejm-neon.gif',
    author: 'edjunma',
    githubLink: 'https://github.com/edjunma'
  },
  {
    artName: 'Last In First Out Animation',
    pageLink: './Art/Stryker/index.html',
    imageLink: './Art/Stryker/zero-to-mastery-lifo-animation.gif',
    author: 'Stryker Stinnette',
    githubLink: 'https://github.com/StrykerKent'
  },
  {
    artName: 'Happy Diwali Animation',
    pageLink: './Art/Apoorva/index.html',
    imageLink: './Art/Apoorva/Screen.gif',
    author: 'Apoorva',
    githubLink: 'https://github.com/apoorvamohite'
  },
  {
    artName: 'Heart Beat',
    pageLink: './Art/naveen-ku/Heart shape.html',
    imageLink: './Art/naveen-ku/Heart shape.gif',
    author: 'naveen-ku',
    githubLink: 'https://github.com/naveen-ku'
  },
  {
    artName: 'Smoky Text',
    pageLink: './Art/smoky-text/index.html',
    imageLink: './Art/smoky-text/smoky_text_gif.gif',
    author: 'Rahulkumar Jha',
    githubLink: 'https://github.com/Rahul240499'
  },
  {
    artName: 'Rainbow and Clouds',
    pageLink: './Art/rainbowclouds/index.html',
    imageLink: './Art/rainbowclouds/rainbowclouds.gif',
    author: 'isasimoo',
    githubLink: 'https://github.com/isasimo'
  },
  {
    artName: 'Peek a boo!',
    pageLink: './Art/Virtual1/index.html',
    imageLink: './Art/Virtual1/HappyHalloween.gif',
    author: 'Jessica Erasmus',
    githubLink: 'https://github.com/Virtual1'
  },
  {
    artName: 'prashantM1',
    pageLink: './Art/prashantM1/heart.html',
    imageLink: './Art/prashantM1/heart.gif',
    author: 'Prashant Maurya',
    githubLink: 'https://github.com/prashantmaurya228'
  },

  {
    artName: 'prashantM2',
    pageLink: './Art/prashantM2/block.html',
    imageLink: './Art/prashantM2/block.gif',
    author: 'Prashant Maurya',
    githubLink: 'https://github.com/prashantmaurya228'
  },

  {
    artName: 'prashantM3',
    pageLink: './Art/prashantM3/ball.html',
    imageLink: './Art/prashantM3/ball.gif',
    author: 'Prashant Maurya',
    githubLink: 'https://github.com/prashantmaurya228'
  },
  {
    artName: 'SquareStar',
    pageLink: './Art/shawn/index.html',
    imageLink: './Art/shawn/square_star.gif',
    author: 'shawn',
    github: 'https://github.com/hk2014'
  },
  {
    artName: 'prashantM4',
    pageLink: './Art/prashantM4/boxsize.html',
    imageLink: './Art/prashantM4/boxsize.gif',
    author: 'Prashant Maurya',
    githubLink: 'https://github.com/prashantmaurya228'
  },
  {
    artName: 'Happy hacking',
    pageLink: 'https://github.com/szulima',
    imageLink: './Art/szulima/hacking.gif',
    author: 'szulima',
    githubLink: 'https://github.com/szulima'
  },
  {
    artName: 'ColorBomb',
    pageLink: './Art/ColorBomb/index.html',
    imageLink: './Art/ColorBomb/ztm.gif',
    author: 'Rahulm2310',
    github: 'https://github.com/Rahulm2310'
  },
  {
    artName: 'Traffic Lights',
    pageLink: './Art/Harry/index.html',
    imageLink: './Art/Harry/lights.gif',
    author: 'Harry',
    githubLink: 'https://github.com/legenhairy'
  },
  {
    artName: 'Glowing Text',
    pageLink: './Art/glowing-text/index.html',
    imageLink: './Art/glowing-text/glowing_text_gif.gif',
    author: 'Rahulkumar Jha',
    githubLink: 'https://github.com/Rahul240499'
  },
  {
    artName: 'Ghost Stealth Text',
    pageLink: './Art/Alara Joel/index.html',
    imageLink: './Art/Alara Joel/stealth ghost.png',
    author: 'Alara Joel',
    githubLink: 'https://github.com/stealthman22'
  },
  {
    artName: 'Cactus Balloon',
    pageLink: './Art/cactus/index.html',
    imageLink: './Art/cactus/catus.gif',
    author: 'Ana Paula Lazzarotto de Lemos',
    githubLink: 'https://github.com/anapaulalemos'
  },
  {
    artName: 'Random Color Change',
    pageLink: './Art/toto-titan-developer/index.html',
    imageLink: './Art/toto-titan-developer/RandomColorChange.png',
    author: 'Wyatt Henderson',
    githubLink: 'https://github.com/toto-titan-developer'
  },
  {
    artName: 'Trial',
    pageLink: './Art/dhennisCssAnimation/index.html',
    imageLink: './Art/dhennisCssAnimation/focusOnTheGood',
    author: 'Dhennis Lim',
    github: 'https://github.com/DhennisDavidLim'
  },
  {
    artName: 'Rectangular Butterfly',
    pageLink: './Art/muzak-mmd/index.html',
    imageLink: './Art/muzak-mmd/butterfly.gif',
    author: 'Mbarak',
    github: 'https://github.com/muzak-mmd'
  },
  {
    artName: 'Simple Text Animation',
    pageLink: './Art/LordZeF/index.html',
    imageLink: './Art/LordZeF/Text-animation.gif',
    author: 'Lord ZeF',
    github: 'https://github.com/LordZeF'
  },
  {
    artName: 'Spinning Japanese',
    pageLink: './Art/nihongo/index.html',
    imageLink: './Art/nihongo/nihongo.gif',
    author: 'Mike W',
    github: 'https://github.com/mikewiner'
  },
  {
    artName: 'Sun',
    pageLink: './Art/Yj/index.html',
    imageLink: './Art/Yj/sun.gif',
    author: 'Youjung',
    github: 'https://github.com/rose07a'
  },
  {
    artName: "Guy's",
    pageLink: "./Art/Guy's/index.html",
    imageLink: '',
    author: 'Guy',
    github: 'https://github.com/Guy3890'
  },
  {
    artName: 'animation-text',
    pageLink: './Art/animation-text/index.html',
    imageLink: './Art/',
    author: 'alexzemz',
    github: 'https://github.com/alexzemz'
  },
  {
    artName: 'Practice',
    pageLink: './Art/SkiingOtter/index.html',
    imageLink: '',
    author: 'SkiingOtter',
    github: 'https://github.com/SkiingOtter'
  },
  {
    artName: 'djdougan',
    pageLink: './Art/djdougan/index.html',
    imageLink: './Art/djdougan/css-mouseover-effect.png',
    author: 'douglas dougan',
    github: 'https://github.com/djdougan'
  },
  {
    artName: 'Animated Background',
    pageLink: './Art/Xarasho-Background/index.html',
    imageLink: '',
    author: 'Alex Xarasho',
    github: 'https://github.com/Xarasho'
  },
  {
    artName: 'CarvalhoAnimation',
    pageLink: './Art/CarvalhoAnimation/index.html',
    imageLink: './Art/CarvalhoAnimation/Halloween.png',
    author: 'Alexandre Carvalho',
    github: 'https://github.com/AlexandreCarvalho1990'
  },
  {
    artName: 'Flower Animation',
    pageLink: './Art/aimee_flowerani/index.html',
    imageLink: './Art/aimee_flowerani/flower.gif',
    author: 'Aimee Hernandez',
    githubLink: 'https://github.com/aimeehg'
  },
  {
    artName: '3D Spinning Rings',
    pageLink: './Art/frostillicus/index.html',
    imageLink: './Art/frostillicus/spinning_rings.png',
    author: 'frostillicus',
    github: 'https://github.com/frostillicus'
  },
  {
    artName: 'Flexible Logo',
    pageLink: './Art/Fab1ed/index.html',
    imageLink: './Art/Fab1ed/flex.gif',
    author: 'Fab1ed',
    github: 'https://github.com/Fab1ed'
  },
  {
    artName: 'Blinking Eye',
    pageLink: './Art/BlinkingEye/index.html',
    imageLink: './Art/BlinkingEye/blinkingeye.gif',
    author: 'Pavel Perevozchikov',
    github: 'https://github.com/papapacksoon'
  },
  {
    artName: 'Zero-to-Logo',
    pageLink: './Art/node.hg/index.html',
    imageLink: './Art/node.hg/ztm.gif',
    author: 'Harris Gomez',
    github: 'https://github.com/harrisgomez'
  },
  {
    artName: 'Mushyanimation',
    pageLink: './Art/mushyanimation/index.html',
    imageLink: './Art/mushyanimation/mush.gif',
    author: 'mushymane',
    github: 'https://github.com/mushymane'
  },
  {
    artName: 'Flag',
    pageLink: './Art/Batz005/index.html',
    imageLink: './Art/Batz005/flag.gif',
    author: 'Batz005',
    github: 'https://github.com/Batz005'
  },
  {
    artName: 'Wave',
    pageLink: './Art/Wave_css/index.html',
    imageLink: './Art/Wave_css/wave.gif',
    author: 'Filippe',
    github: 'https://github.com/filippebr'
  },
  {
    artName: 'Preloader',
    pageLink: './Art/mshuber1981/preloader.html',
    imageLink: './Art/mshuber1981/preloader.gif',
    author: 'Michael Huber',
    github: 'https://github.com/mshuber1981'
  },
  {
    artName: 'Simple Animate ZTM',
    pageLink: './Art/Kweyku/index.html',
    imageLink: './Art/Kweyku/proudZTM.gif',
    author: 'Kweyku',
    github: 'https://github.com/Kweyku'
  },
  {
    artName: 'Heartbeat',
    pageLink: './Art/lysychas/index.html',
    imageLink: './Art/lysychas/heartshot.png',
    author: 'lysychas',
    github: 'https://github.com/lysychas'
  },
  {
    artName: 'Hydrogen',
    pageLink: './Art/elias/my-art.html',
    imageLink: './Art/elias/hydrogen.gif',
    author: 'tesolberg',
    github: 'https://github.com/tesolberg'
  },
  {
    artName: 'Cool-Transition',
    pageLink: './Art/animatomang/html',
    videolink: './Art/animatomang/smoke.mp4',
    author: 'Syam',
    github: 'https://github.com/blacktomang'
  },
  {
    artName: 'Spinning Square',
    pageLink: './Art/Spinning Square/index.html',
    imageLink: './Art/Spinning Square/square.gif',
    author: 'Fumi',
    github: 'https://github.com/fumiadeyemi'
  },
  {
    artName: 'letters-loading',
    pageLink: './Art/franciscomelov/index.html',
    imageLink: './Art/franciscomelov/franciscomelov.gif',
    author: 'franciscomelov',
    githubLink: 'https://github.com/franciscomelov'
  },
  {
    artName: 'Moving Eyeball',
    pageLink: './Art/AnathKantonda/index.html',
    imageLink: './Art/AnathKantonda/movingeyeball.gif',
    author: 'Anath',
    github: 'https://github.com/anathkantonda'
  },
  {
    artName: 'Flag Animation - Colomboalemán',
    pageLink: './Art/Matic1909/index.html',
    imageLink: './Art/Matic1909/flag.gif',
    author: 'Nils Matic',
    githubLink: 'https://github.com/matic1909'
  },
  {
    artName: 'Pac-Man',
    pageLink: './Art/Pac-Man/Pac-Man.html',
    imageLink: './Art/Pac-Man/Pac-Man.gif',
    author: 'Norbert',
    githubLink: 'https://github.com/Bynor'
  },
  {
    artName: "Don't follow the light",
    pageLink: './Art/cristobal-heiss/index.html',
    imageLink: './Art/cristobal-heiss/css_animation.gif',
    author: 'Cristobal Heiss',
    githubLink: 'https://github.com/ceheiss'
  },
  {
    artName: 'Eenimation',
    pageLink: './Art/Eenimation/index.html',
    imageLink: './Art/Eenimation/trance.gif',
    author: 'Eejaz ishaq',
    githubLink: 'https://github.com/eejazishaq'
  },
  {
    artName: 'ripple button',
    pageLink: './Art/monika-sahay/index.html',
    imageLink: './Art/monika-sahay/screen-capture.gif',
    author: 'monika sahay',
    githubLink: 'https://github.com/monika-sahay'
  },
  {
    artName: 'Animation',
    pageLink: './Art/Albertomtferreira/index.html',
    imageLink: './Art/Albertomtferreira/animation.gif',
    author: 'Alberto Ferreira',
    githubLink: 'https://github.com/albertomtferreira'
  },
  {
    artName: 'sliding curtains',
    pageLink: './Art/layoayeni/index.html',
    imageLink: './Art/layoayeni/trance.gif',
    author: 'Layo',
    githubLink: 'https://github.com/layoayeni'
  },
  {
    artName: 'Unlocked',
    pageLink: './Art/confusionmatrix98/unlocked.html',
    imageLink: './Art/confusionmatrix98/unlocked.gif',
    author: 'confusionmatrix98',
    githubLink: 'https://github.com/confusionmatrix98'
  },
  {
    artName: 'Slovenian flag',
    pageLink: "./Art/Ivan's art/index.html",
    imageLink: "./Art/Ivan's art/Ivan-art.gif",
    author: 'kljuni',
    githubLink: 'https://github.com/kljuni'
  },
  {
    artName: 'Police Siren',
    pageLink: './Art/ShimShon1/policia.html',
    imageLink: './Art/ShimShon1/police.gif',
    author: 'ShimShon1',
    githubLink: 'https://github.com/ShimShon1'
  },
  {
    artName: 'Catch The UFO',
    pageLink: './Art/A-UFO/index.html',
    imageLink: './Art/A-UFO/catch-the-ufo.gif',
    author: 'Dibakash',
    githubLink: 'https://github.com/dibakash'
  },
  {
    artName: 'dk649',
    pageLink: './Art/dk649/index.html',
    imageLink: './Art/dk649/circle.gif',
    author: 'dk649',
    githubLink: 'https://github.com/dk649'
  },
  {
    artName: 'Catch The UFO',
    pageLink: './Art/A-UFO/index.html',
    imageLink: './Art/A-UFO/catch-the-ufo.gif',
    author: 'Dibakash',
    githubLink: 'https://github.com/dibakash'
  },
  {
    artName: 'Beer',
    pageLink: './Art/beer/index.html',
    imageLink: './Art/beer/beer.gif',
    author: 'CamJackson',
    githubLink: 'https://github.com/CamJackson-Dev'
  },
  {
    artName: '1rotate',
    pageLink: './Art/1rotate/index.html',
    imageLink: './Art/1rotate/rotation.gif',
    author: 'Himanshu Gawari',
    githubLink: 'https://github.com/himanshugawari'
  },
  {
    artName: 'Moving Box',
    pageLink: './Art/JerylDEv/index.html',
    imageLink: './Art/JerylDEv/movingbox.gif',
    author: 'JerylDEv',
    githubLink: 'https://github.com/JerylDEv'
  },
  {
    artName: 'New move',
    pageLink: './Art/NewMove/index.html',
    imageLink: './Art/NewMove/NewMove.gif',
    author: 'kzhecheva',
    githubLink: 'https://github.com/kzhecheva'
  },
  {
    artName: 'animatron',
    pageLink: './Art/animatron/index.html',
    imageLink: './Art/animatron/trance.gif'
  },
  {
    artName: 'Swing',
    pageLink: './Art/evangel/index.html',
    imageLink: './Art/evangel/swing.gif',
    githubLink: 'https://github.com/devevangel'
  },
  {
    artName: 'rashid',
    pageLink: './Art/rashid/index.html',
    imageLink: './Art/rashid/DNA.gif',
    author: 'Rashid Makki',
    githubLink: 'https://github.com/rashidmakki'
  },
  {
    artName: 'queer quarantine',
    pageLink: './Art/animatron/queer.html',
    imageLink: './Art/animatron/queer.gif'
  },
  {
    artName: 'Animatron',
    pageLink: './Art/animatron/index.html',
    imageLink: './Art/animatron/trance.gif',
    author: 'Cassandre Perron',
    githubLink: 'https://github.com/cassandreperron'
  },
  {
    artName: 'Sun Bursts',
    pageLink: './Art/steveSchaner/index.html',
    imageLink: './Art/steveSchaner/sunburst.gif',
    author: 'Steve Schaner',
    githubLink: 'https://github.com/sschaner'
  },
  {
    artName: 'Shravan',
    pageLink: './Art/Shravan/animation_shr_page.html',
    imageLink: './Art/Shravan/animation_shr.gif',
    author: 'Shravan Kumar',
    githubLink: 'https://github.com/shravan1508'
  },
  {
    artName: 'Jurassic Park',
    pageLink: './Art/tvasari/index.html',
    imageLink: './Art/tvasari/jurassic_park.gif',
    author: 'Tommaso Vasari',
    githubLink: 'https://github.com/tvasari'
  },
  {
    artName: 'Bounce',
    pageLink: './Art/samya/index.html',
    imageLink: './Art/samya/samya.gif',
    author: 'Samya Thakur',
    githubLink: 'https://github.com/samyathakur'
  },
  {
    artName: 'Egg_Loading',
    pageLink: './Art/egg_loading/index.html',
    imageLink: './Art/samya/egg_loading.gif',
    author: 'Ulisse Dantas',
    githubLink: 'https://github.com/ulissesnew'
  },
  {
    artName: 'We stay at home to save lives',
    pageLink: './Art/Shatabdi/index.html',
    imageLink: './Art/Shatabdi/WE STAY AT HOME TO SAVE LIVES.gif',
    author: 'Shatabdi Roy',
    githubLink: 'https://github.com/RoyShatabdi'
  },
  {
    artName: 'Egg_Loading',
    pageLink: './Art/egg_loading/index.html',
    imageLink: './Art/egg_loading/egg_loading.gif',
    author: 'Ulisse Dantas',
    githubLink: 'https://github.com/ulissesnew'
  },
  {
    artName: 'We stay at home to save lives',
    pageLink: './Art/Shatabdi/index.html',
    imageLink: './Art/Shatabdi/WE STAY AT HOME TO SAVE LIVES.gif',
    author: 'Shatabdi Roy',
    githubLink: 'https://github.com/RoyShatabdi'
  },
  {
    artName: 'Animatron',
    pageLink: './Art/animatronky/index.html',
    imageLink: './Art/animatronky/trance.gif',
    author: 'kylenrich',
    githubLink: 'https://github.com/kylenrich24'
  },
  {
    artName: 'bouncing ball',
    pageLink: './Art/alexgp/index.html',
    imageLink: './Art/Alexgp/bouncegif.gif',
    author: 'AlexGP257',
    githubLink: 'https://github.com/Alexgp257'
  },
  {
    artName: 'Cool Waves',
    pageLink: './Art/RaulC/index.html',
    imageLink: './Art/RaulC/coolwaves.gif',
    author: 'Raul Contreras',
    githubLink: 'https://github.com/rcc01'
  },
  {
    artName: 'Snowfall',
    pageLink: './Art/chaitali_snowfall/index.html',
    imageLink: './Art/chaitali_snowfall/snowgif.gif',
    author: 'Chaitali',
    githubLink: 'https://github.com/chaitali-more'
  },
  {
    artName: 'Rotate Circle',
    pageLink: './Art/dimor/animation.html',
    imageLink: './Art/dimor/rotate.gif',
    author: 'dimor',
    githubLink: 'https://github.com/dimor'
  },
  {
    artName: 'Hello world',
    pageLink: './Art/warren8689/index.html',
    imageLink: './Art/warren8689/screenshot.png',
    author: 'Warren',
    githubLink: 'https://github.com/warrren8689'
  },
  {
    artName: '360 Varial Kickflip',
    pageLink: './Art/DICHAMOTO/index.html',
    imageLink: './Art/DICHAMOTO/360_Varial_Kickflip.gif',
    author: 'DICHAMOTO',
    githubLink: 'https://github.com/DICHAMOTO'
  },
  {
    artName: 'Crazy Square',
    pageLink: './Art/colorSquare/index.html',
    imageLink: './Art/colorSquare/colorsquare.gif',
    author: 'TiagoChicoo',
    githubLink: 'https://github.com/tiagochicoo'
  },
  {
    artName: 'Alexhover',
    pageLink: './Art/Alexhover/index.html',
    imageLink: './Art/Alexhover/Alexhover.gif',
    author: 'Alex',
    githubLink: 'https://github.com/alesgainza'
  },
  {
    artName: 'Imperial CSS Driod',
    pageLink: './Art/Imperial_CSS_Driod/index.html',
    imageLink: './Art/Imperial_CSS_Driod/ImperialDriod.gif',
    author: 'Captian-Rocket',
    githubLink: 'https://github.com/captian-rocket'
  },
  {
    artName: 'HamidAnime',
    pageLink: './Art/HamidAnime/index.html',
    imageLink: './Art/HamidAnime/Capture.gif',
    author: 'Hamid',
    githubLink: 'https://github.com/HamidGoudarzi1988'
  },
  {
    artName: 'Imperial CSS Driod',
    pageLink: './Art/Imperial_CSS_Driod/index.html',
    imageLink: './Art/Imperial_CSS_Driod/ImperialDriod.gif',
    author: 'Captian-Rocket',
    githubLink: 'https://github.com/captian-rocket'
  },
  {
    artName: 'Mario Game',
    pageLink: './Art/emmeiwhite/index.html',
    imageLink: './Art/emmeiwhite/mario-game.gif',
    author: 'Emmeiwhite',
    githubLink: 'https://github.com/emmeiwhite'
  },
  {
    artName: '360 Varial Kickflip',
    pageLink: './Art/DICHAMOTO/index.html',
    imageLink: './Art/DICHAMOTO/360_Varial_Kickflip.gif',
    author: 'DICHAMOTO',
    githubLink: 'https://github.com/DICHAMOTO'
  },
  {
    artName: 'Bouncer the Bouncy Box',
    pageLink: './Art/RussD/index.html',
    imageLink: './Art/RussD/bouncer-the-bouncy-box.png',
    author: 'Russell',
    githubLink: 'https://github.com/rdyer07'
  },
  {
    artName: '3D Infinite Loop Sprites Cards',
    pageLink: './Art/luiavag/index.html',
    imageLink: './Art/luiavag/luiavag_3D_Infinite_Loop.gif',
    author: 'LuVAGu',
    githubLink: 'https://github.com/luiavag'
  },
  {
    artName: 'Star Wars',
    pageLink: './Art/ChiragAgarwal/index.html',
    imageLink: './Art/ChiragAgarwal/star_wars.gif',
    author: 'Chirag Agarwal',
    githubLink: 'https://github.com/chiragragarwal'
  },
  {
    artName: 'ImageGallery',
    pageLink: './Art/Hoverimage/index.html',
    imageLink: './Art/Hoverimage/hoverimage.gif',
    author: 'Siddhant Jain',
    githubLink: 'https://github.com/Sid-web6306'
  },
  {
    artName: 'characterwalking',
    pageLink: './Art/characterwalkingChetan/index.html',
    imageLink: './Art/characterwalkingChetan/image.png',
    author: 'Chetan Muliya',
    githubLink: 'https://github.com/chetanmuliya'
  },
  {
    artName: 'Grow',
    pageLink: './Art/octavioLafourcade/index.html',
    imageLink: './Art/octavioLafourcade/animation.gif',
    author: 'Octavio Lafourcade',
    githubLink: 'https://github.com/tavolafourcade'
  },
  {
    artName: 'Slats',
    pageLink: './Art/Sagaquisces/index.html',
    imageLink: './Art/Hoverimage/slats.gif',
    author: 'Michael David Dunlap',
    githubLink: 'https://github.com/sagaquisces'
  },
  {
    artName: 'Coffee',
    pageLink: './Art/animate-coffee/index.html',
    imageLink: './Art/animate-coffee/ezgif.com-video-to-gif.gif',
    author: 'Elise Welch',
    githubLink: 'https://github.com/EliseWelch'
  },
  {
    artName: 'Blended',
    pageLink: './Art/Pro-animate/index.html',
    imageLink: './Art/Pro-animate/Blended.gif',
    author: 'Promise Nwafor',
    githubLink: 'https://github.com/emPro-source'
  },
  {
    artName: 'sproutseeds',
    pageLink: './Art/sproutseeds/index.html',
    imageLink: 'https://codepen.io/_Sabine/pen/yGGLON',
    author: '_Sabine'
  },
  {
    artName: 'aninikhil',
    pageLink: './Art/aninikhil/index.html',
    imageLink: './Art/aninikhil/nik.jpg',
    author: 'Nikhil N G',
    githubLink: 'https://github.com/nikhilng99'
  },
  {
    artName: 'Playballs',
    pageLink: './Art/playballs/index.html',
    imageLink: './Art/playballs/playballs.gif',
    author: 'Omar Jabaly',
    githubLink: 'https://github.com/Omarjabaly'
  },
  {
    artName: 'simpleAnimation',
    pageLink: './Art/cazabe/index.html',
    imageLink: './Art/cazabe/mrRobot.png',
    author: 'cazabe',
    githubLink: 'https://github.com/cazabe'
  },
  {
    artName: 'Dragon',
    pageLink: './Art/Dragon/index.html',
    imageLink: './Art/Joy/smallDragon.gif',
    author: 'nikicivan',
    githubLink: 'https://github.com/nikicivan'
  },
  {
    artName: 'TypingAnimation',
    pageLink: './Art/yogi_the_bear/index.html',
    imageLink: './Art/yogi_the_bear/my_animation.gif',
    author: 'yogev',
    githubLink: 'https://github.com/yogevHenig'
  },
  {
    artName: 'Mario Kart Animation',
    pageLink: './Art/mario2/index.html',
    imageLink: './Art/mario2/mario.png',
    author: 'Sakshi Sinha',
    githubLink: 'https://github.com/sakshi-1'
  },
  {
    artName: 'NarutoAnimation',
    pageLink: './Art/Tgoslee/index.html',
    imageLink: './Art/Tgoslee/Naruto.gif',
    author: 'Trenisha',
    githubLink: 'https://github.com/tgoslee'
  },
  {
    artName: 'Jackony',
    pageLink: './Art/Yaseen_Mohammed/index.html',
    imageLink: './Art/Yaseen_Mohammed/pichatcho.gif',
    author: 'Yaseen_Mohammed',
    githubLink: 'https://yaseenaiman.github.io/'
  },
  {
    artName: 'DVRU',
    pageLink: './Art/dvru/index.html',
    imageLink: './Art/dvru/dvru.gif',
    author: 'dvru',
    githubLink: 'https://github.com/dvru'
  },
  {
    artName: 'Coulisse',
    pageLink: './Art/Ayoubahida/index.html',
    imageLink: './Art/Ayoubahida/coulisseAnimation.gif',
    author: 'Ayoubahida',
    githubLink: 'https://github.com/Ayoubahida'
  },
  {
    artName: 'TextAnimation',
    pageLink: './Art/TextAnimation/index.html',
    imageLink: './Art/TextAnimation/welcome.gif',
    author: 'waleed',
    githubLink: 'https://github.com/waleed-1993'
  },
  {
    artName: 'Animatron',
    pageLink: './Art/Animatron/index.html',
    imageLink: './Art/Joy/trance.gif',
    author: 'farhan',
    githubLink: 'https://github.com/fnahmad'
  },
  {
    artName: 'Sky',
    pageLink: './Art/marijapanic/index.html',
    imageLink: './Art/marijapanic/clouds.gif',
    author: 'marijapanic',
    githubLink: 'https://github.com/marijapanic'
  },
  {
    artName: 'GreenFunnel',
    pageLink: './Art/GreenFunnel/index.html',
    imageLink: './Art/GreenFunnel/green-funnel.gif',
    author: 'sergiorra',
    githubLink: 'https://github.com/sergiorra'
  },
  {
    artName: 'mig',
    pageLink: './Art/mig/index.html',
    imageLink: './Art/mig/squares.gif',
    author: 'mig',
    githubLink: 'https://github.com/miguel231997'
  },
  {
    artName: 'RabbitHopping',
    pageLink: './Art/tigerlight/index.html',
    imageLink: './Art/tigerlight/RabbitHopping.gif',
    author: 'tigerlight',
    githubLink: 'https://github.com/tigerlight'
  },
  {
    artName: 'Picture Pop',
    pageLink: './Art/Ford CSS Animation/index.html',
    imageLink: './Art/Ford CSS Animation/Ford gif.gif',
    author: 'klf006',
    githubLink: 'https://github.com/klf006'
  },
  {
    artName: 'Smoke Animation',
    pageLink: './Art/smoke Animation/index.html',
    imageLink: './Art/smoke Animation/Capture.png',
    author: 'aman-cse',
    githubLink: 'https://github.com/aman-cse'
  },
  {
    artName: 'BH',
    pageLink: './Art/animationBH/index.html',
    imageLink: '',
    author: 'BH',
    githubLink: 'https://github.com/huynhcongbaotran'
  },
  {
    artName: 'bounce',
    pageLink: './Art/naina/index.html',
    imageLink: './Art/naina/bounce.gif',
    author: 'Naina',
    githubLink: 'https://github.com/naina010'
  },
  {
    artName: 'Motivation',
    pageLink: './Art/motivation/index.html',
    imageLink: './Art/motivation/motivation.gif',
    author: 'Art',
    githubLink: 'https://github.com/artbalahadia'
  },
  {
    artName: 'Doraemon-Ball',
    pageLink: './Art/DhirajKaushik/index.html',
    imageLink: './Art/DhirajKaushik/doremon.gif',
    author: 'Dhiraj Kaushik',
    githubLink: 'https://github.com/dhirajkaushik321'
  },
  {
    artName: 'EverettAnimation',
    pageLink: './Art/EverettAnimation/index.html',
    imageLink: './Art/Joy/game.jpg',
    author: 'Claudia',
    githubLink: 'https://github.com/claudiabringaseverett'
  },
  {
    artName: 'helloooo',
    pageLink: './Art/shitman0930/index.html',
    imageLink: './Art/shitman0930/eyes.gif',
    author: 'shitman0930',
    githubLink: 'https://github.com/shitman0930'
  },
  {
    artName: 'Animato',
    pageLink: './Art/panduka_karunasena_animato/index.html',
    imageLink: './Art/panduka_karunasena_animato/animato.gif',
    author: 'panduka karunasena',
    githubLink: 'https://github.com/pandukakarunasena'
  },
  {
    artName: 'anishprj',
    pageLink: './Art/anishprj/index.html',
    author: 'Anish Ghimire',
    githubLink: 'https://github.com/anishprj/'
  },
  {
    artName: 'Toshman Animation',
    pageLink: './Art/Toshman Animation/index.html',
    imageLink: './Art/Toshman Animation/animation demo.gif',
    author: 'Toshman-hub',
    githubLink: 'https://github.com/Toshman-hub'
  },
  {
    artName: 'alexandraturony87',
    pageLink: './Art/alexandraturony87/index.html',
    imageLink: './Art/alexandraturony87/ephiphany.gif',
    author: 'Alexandra Turony',
    githubLink: 'https://github.com/alexandraturony87'
  },
  {
    artName: 'Ball Crazy',
    pageLink: './Art/tanyamiranda/ballcrazy.html',
    imageLink: './Art/tanyamiranda/ballcrazy.gif',
    author: 'Tanya Miranda',
    githubLink: 'https://github.com/tanyamiranda'
  },
  {
    artName: 'Simple Animation Trick!',
    pageLink: './Art/mismail-541/index.html',
    imageLink: './Art/mismail-541/simple-animation-trick.gif',
    author: 'mismail-541',
    githubLink: 'https://github.com/mismail-541'
  },
  {
    artName: 'CORONA TOILET PAPER',
    pageLink: './Art/WissAnimation/index.html',
    imageLink: './Art/WissAnimation/Toiletpaperrun.png',
    author: 'Wiss',
    githubLink: 'https://github.com/Wissemfars'
  },
  {
    artName: 'verticalBarsAnimation',
    pageLink: './Art/verticalBarsAnimation/index.html',
    imageLink: './Art/verticalBarsAnimation/verticalBarsAnimation.gif',
    author: 'Marius Negru',
    githubLink: 'https://github.com/I3lackMarius'
  },
  {
    artName: 'Calcopod',
    pageLink: './Art/Calcopod/index.html',
    imageLink: './Art/Calcopod/giffed.gif',
    author: 'Calcopod',
    githubLink: 'https://github.com/Calcopod'
  },
  {
    artName: 'Robot Dance',
    pageLink: './Art/jnch009/index.html',
    imageLink: './Art/jnch009/robotjnch009.gif',
    author: 'Jeremy Ng',
    githubLink: 'https://github.com/jnch009'
  },
  {
    artName: 'Equalizer',
    pageLink: './Art/prathmeshgujar/index.html',
    imageLink: './Art/prathmeshgujar/equalizer.gif',
    author: 'Prathmesh Gujar',
    githubLink: 'https://github.com/prathmeshgujar'
  },
  {
    artName: 'Castle',
    pageLink: './Art/Yakraj/index.html',
    imageLink: './Art/Yakraj/castle.gif',
    author: 'Yakraj',
    githubLink: 'https://github.com/yakraj'
  },
  {
    artName: 'Shimmering Stars',
    pageLink: './Art/Pranav/index.html',
    imageLink: './Art/Pranav/shimmering-stars.gif',
    author: 'Pranav Sood',
    githubLink: 'https://github.com/prnv06'
  },
  {
    artName: 'Dancing Square',
    pageLink: './Art/chansart/index.html',
    imageLink: './Art/chansart/chansart.gif',
    author: 'Chansart',
    githubLink: 'https://github.com/chansart'
  },
  {
    artName: 'Animatron',
    pageLink: './Art/animatron/index.html',
    imageLink: './Art/animatron/trance.gif',
    author: 'Sujal',
    githubLink: 'https://github.com/Sujal7689'
  },
  {
    artName: 'fire flicker',
    pageLink: './Art/hemantrawat/index.html',
    imageLink: './Art/hemantrawat/index.gif',
    author: 'Hemant Rawat',
    githubLink: 'https://github.com/He-mantRawat'
  },
  {
    artName: 'Bouncing Ball',
    pageLink: './Art/bouncingBall/bouncing ball.html',
    imageLink: './Art/bouncingBall/bouncingball.gif',
    author: 'Pravin deva',
    githubLink: 'https://github.com/pravindeva'
  },
  {
    artName: 'Animated Landing Page',
    pageLink: './Art/animatedLandingPage01/index.html',
    imageLink: './Art/animatedLandingPage01/ezgif.com-video-to-gif',
    author: 'Aneta-s',
    githubLink: 'https://github.com/aneta-s'
  },
  {
    artName: 'Goraved',
    pageLink: './Art/goraved/index.html',
    imageLink: './Art/goraved/goraved_animation.gif',
    author: 'Roman Pobotin (Goraved)',
    githubLink: 'https://github.com/goraved'
  },
  {
    artName: 'Doraemon',
    pageLink: './Art/Ranajit/doraemon.html',
    imageLink: './Art/animatron/doraemon.gif',
    author: 'Ranajit',
    githubLink: 'https://github.com/basak-32'
  },
  {
    artName: 'Ax Dev',
    pageLink: './Art/axdev/test.html',
    imageLink: './Art/axdev/gif.gif',
    author: 'Axel Avila',
    githubLink: 'https://github.com/axavila'
  },
  {
    artName: 'Magic Circle',
    pageLink: './Art/magpiet/index.html',
    imageLink: './Art/magpiet/gif.gif',
    author: 'Magnus Cromwell',
    githubLink: 'https://github.com/magpiet'
  },
  {
    artName: 'Pulsing Circle',
    pageLink: './Art/innape/index.html',
    imageLink: './Art/innape/Pulsing Cirkle.gif',
    author: 'innape',
    githubLink: 'https://github.com/innape'
  },
  {
    artName: 'Bouncing Ball',
    pageLink: './Art/BouncingBall/index.html',
    imageLink: './Art/BouncingBall/BouncingBall.gif',
    author: 'Satish Pokala',
    githubLink: 'https://github.com/Satishpokala124'
  },
  {
    artName: 'Daredevil',
    pageLink: './Art/daredevil/index.html',
    imageLink: './Art/daredevil/daredevil.gif',
    author: 'Vivek Raj',
    githubLink: 'https://github.com/vivekrajx'
  },
  {
    artName: 'hover Me',
    pageLink: './Art/hoverMe/index.html',
    author: 'Bleron88',
    githubLink: 'https://github.com/bleron88'
  },
  {
    artName: "Adam's Animation",
    pageLink: "./Art/Adam's Animation/index.html",
    imageLink: "./Art/Adam's Animation/animation.gif",
    author: 'Adam Hills',
    githubLink: 'https://github.com/adamhills91'
  },
  {
    artName: 'Spin it',
    pageLink: './Art/b-ed/index.html',
    imageLink: './Art/b-ed/Hnet.com-image.gif',
    author: 'Edd',
    githubLink: 'https://github.com/b-ed'
  },
  {
    artName: 'playstation-anim',
    pageLink: './Art/playstation-anim/index.html',
    imageLink: './Art/playstation-anim/ps.gif',
    author: 'seif1125',
    githubLink: 'https://github.com/seif1125'
  },
  {
    artName: 'Ritika',
    pageLink: './Art/Ritika/index.html',
    imageLink: './Art/Ritika/warrior.png',
    author: 'Ritika',
    githubLink: 'https://github.com/Ritika-soni'
  },
  {
    artName: 'Animatron',
    pageLink: './Art/animatron/index.html',
    imageLink: './Art/animatron/colourpencils.png',
    author: 'jahid hasan',
    githubLink: 'https://github.com/jahidhasan299/'
  },
  {
    artName: 'Animatron2',
    pageLink: './Art/Animatron2/index.html',
    imageLink: './Art/Animatron2/trance.gif',
    author: 'PUNKLANCER',
    githubLink: 'https://github.com/PUNKLANCER/'
  },
  {
    artName: 'Text_Animation',
    pageLink: './Art/Text_Animation/index.html',
    imageLink: './Art/Text_Animation/text.gif',
    author: 'Christian',
    githubLink: 'https://github.com/mkBraga'
  },
  {
    artName: 'Practice',
    pageLink: './Art/Practice/index.html',
    imageLink: './Art/Joy/triangle.gif',
    author: 'MuGenFJ',
    githubLink: 'https://github.com/MuGenFJ/'
  },
  {
    artName: 'Tile',
    pageLink: './Art/weilincheng/index.html',
    imageLink: './Art/weilincheng/tile.gif',
    author: 'weilincheng',
    githubLink: 'https://github.com/weilincheng'
  },
  {
    artName: 'TemidoRochaSpin',
    pageLink: './Art/temido_rocha_animation/index.html',
    imageLink: './Art/temido_rocha_animation/TemidoRocha.gif',
    author: 'TemidoRocha',
    githubLink: 'https://github.com/TemidoRocha'
  },
  {
    artName: 'Tile',
    pageLink: './Art/weilincheng/index.html',
    imageLink: './Art/weilincheng/tile.gif',
    author: 'weilincheng',
    githubLink: 'https://github.com/weilincheng'
  },
  {
    artName: 'fire flicker',
    pageLink: './Art/hemantrawat/index.html',
    imageLink: './Art/hemantrawat/index.gif',
    author: 'Hemant Rawat',
    githubLink: 'https://github.com/He-mantRawat'
  },
  {
    artName: 'Bouncing Ball',
    pageLink: './Art/bouncingBall/bouncing ball.html',
    imageLink: './Art/bouncingBall/bouncingball.gif',
    author: 'Pravin deva',
    githubLink: 'https://github.com/pravindeva'
  },
  {
    artName: 'Animated Landing Page',
    pageLink: './Art/animatedLandingPage without bar/index.html',
    imageLink: './Art/animatedLandingPage without bar/ezgif.com-video-to-gif',
    author: 'Aneta-s',
    githubLink: 'https://github.com/aneta-s'
  },
  {
    artName: 'Goraved',
    pageLink: './Art/goraved/index.html',
    imageLink: './Art/goraved/goraved_animation.gif',
    author: 'Roman Pobotin (Goraved)',
    githubLink: 'https://github.com/goraved'
  },
  {
    artName: 'Doraemon',
    pageLink: './Art/Ranajit/doraemon.html',
    imageLink: './Art/animatron/doraemon.gif',
    author: 'Ranajit',
    githubLink: 'https://github.com/basak-32'
  },
  {
    artName: 'Ax Dev',
    pageLink: './Art/axdev/test.html',
    imageLink: './Art/axdev/gif.gif',
    author: 'Axel Avila',
    githubLink: 'https://github.com/axavila'
  },
  {
    artName: 'Magic Circle',
    pageLink: './Art/magpiet/index.html',
    imageLink: './Art/magpiet/gif.gif',
    author: 'Magnus Cromwell',
    githubLink: 'https://github.com/magpiet'
  },
  {
    artName: 'Bouncing Ball',
    pageLink: './Art/Bouncing Ball/index.html',
    imageLink: './Art/cazabe/Bouncing Ball.gif',
    author: 'Satish Pokala',
    githubLink: 'https://github.com/Satishpokala124'
  },
  {
    artName: 'Daredevil',
    pageLink: './Art/daredevil/index.html',
    imageLink: './Art/daredevil/daredevil.gif',
    author: 'Vivek Raj',
    githubLink: 'https://github.com/vivekrajx'
  },
  {
    artName: 'hover Me',
    pageLink: './Art/hoverMe/index.html',
    author: 'Bleron88',
    githubLink: 'https://github.com/bleron88'
  },
  {
    artName: 'Happy Balloon',
    pageLink: './Art/ztollef/index.html',
    imageLink: './Art/ztollef/balloon.gif.',
    author: 'ztollef',
    githubLink: 'https://github.com/ztollef'
  },
  {
    artName: 'playstation-anim',
    pageLink: './Art/playstation-anim/index.html',
    imageLink: './Art/playstation-anim/ps.gif',
    author: 'seif1125',
    githubLink: 'https://github.com/seif1125'
  },
  {
    artName: 'Ritika',
    pageLink: './Art/Ritika/index.html',
    imageLink: './Art/Ritika/warrior.png',
    author: 'Ritika',
    githubLink: 'https://github.com/Ritika-soni'
  },
  {
    artName: 'Animatron',
    pageLink: './Art/animatron/index.html',
    imageLink: './Art/animatron/colourpencils.png',
    author: 'jahid hasan',
    githubLink: 'https://github.com/jahidhasan299/'
  },
  {
    artName: 'Animatron2',
    pageLink: './Art/Animatron2/index.html',
    imageLink: './Art/Animatron2/trance.gif',
    author: 'PUNKLANCER',
    githubLink: 'https://github.com/PUNKLANCER/'
  },
  {
    artName: 'Text_Animation',
    pageLink: './Art/Text_Animation/index.html',
    imageLink: './Art/Text_Animation/text.gif',
    author: 'Christian',
    githubLink: 'https://github.com/mkBraga'
  },
  {
    artName: 'Practice',
    pageLink: './Art/Practice/index.html',
    imageLink: './Art/Joy/triangle.gif',
    author: 'MuGenFJ',
    githubLink: 'https://github.com/MuGenFJ/'
  },
  {
    artName: 'Tile',
    pageLink: './Art/weilincheng/index.html',
    imageLink: './Art/weilincheng/tile.gif',
    author: 'weilincheng',
    githubLink: 'https://github.com/weilincheng'
  },
  {
    artName: 'Circle Pulse',
    pageLink: './Art/circle-pulse/index.html',
    imageLink: './Art/circle-pulse/circle-pulse.gif',
    author: 'jmorr002',
    githubLink: 'https://github.com/jmorr002'
  },
  {
    artName: 'Flare Spin',
    pageLink: './Art/mykz1608/index.html',
    imageLink: '',
    author: 'mykz1608',
    githubLink: 'https://github.com/mykz1608'
  },
  {
    artName: 'MexicanMustache',
    pageLink: './Art/AnimatedMustache/index.html',
    imageLink: './Art/AnimatedMustache/MexicanMustache.gif',
    author: 'Andrés Alonso Gálvez',
    githubLink: 'https://github.com/Dondesconton/'
  },
  {
    artName: 'css',
    pageLink: './Art/2.css/index.html',
    imageLink: './Art/2.css/css.gif'
  },
  {
    artName: 'Square Color Change',
    pageLink: './Art/baesyc/index.html',
    imageLink: './Art/baesyc/square.gif',
    author: 'Baesyc',
    githubLink: 'https://github.com/baesyc'
  },
  {
    artName: 'MexicanMustache',
    pageLink: './Art/AnimatedMustache/index.html',
    imageLink: './Art/AnimatedMustache/MexicanMustache.gif',
    author: 'Andrés Alonso Gálvez',
    githubLink: 'https://github.com/Dondesconton/'
  },
  {
    artName: 'Chanimation',
    pageLink: './Art/Chanimation/index.html',
    imageLink: './Art/Chanimation/dancegif.gif',
    author: 'chandant9',
    githubLink: 'https://github.com/chandant9/'
  },
  {
    artName: 'DancingGroot',
    pageLink: './Art/m-elina/index.html',
    imageLink: './Art/m-elina/groot_animation.gif',
    author: 'Melina',
    githubLink: 'https://github.com/m-elina/'
  },
  {
    artName: 'Animatron',
    pageLink: './Art/animatron/index.html',
    imageLink: './Art/animatron/trance.gif',
    author: 'Andrew',
    githubLink: 'https://github.com/andrewbom/'
  },
  {
    artName: 'rainbows',
    pageLink: './Art/vassilchiev/index.html',
    imageLink: './Art/vassilchiev/giphy.gif',
    author: 'Vassil',
    githubLink: 'https://github.com/vassilchiev/'
  },
  {
    artName: "Zai's Orbitron",
    pageLink: './Art/zai/index.html',
    imageLink: './Art/zai/zais_orbitron.gif',
    author: '5amm5',
    githubLink: 'https://github.com/5amm5965/'
  },
  {
    artName: "404's crying baby page",
    pageLink: './Art/papfal/index.html',
    imageLink: './Art/papfal/HTML-404-Crying-Baby-Page.gif',
    author: 'papfal',
    githubLink: 'https://github.com/papfal/'
  },
  {
    artName: 'ani-3d',
    pageLink: './Art/ani-3d/ani-3d.html',
    imageLink: './Art/ani-3d/ani-3d.gif',
    author: 'clyde166',
    githubLink: 'https://github.com/clyde166/'
  },
  {
    artName: 'Boy',
    pageLink: './Art/Boy/index.html',
    imageLink: './Art/Boy/Boy with house.png',
    author: 'Gajhendran',
    githubLink: 'https://github.com/Gajhendran/'
  },
  {
    artName: 'Funimation',
    pageLink: './Art/Funimation/index.html',
    imageLink: './Art/Funimation/Funimation.gif',
    author: 'Pratik',
    githubLink: 'https://github.com/pratikrana1998/'
  },
  {
    artName: 'Jungle Monkey',
    pageLink: './Art/AMCodin/index.html',
    imageLink: './Art/AMCodin/monkey.gif',
    author: 'AMCodin',
    githubLink: 'https://github.com/amcodin'
  },
  {
    artName: 'bellow',
    pageLink: './Art/fran/index.html',
    imageLink: './Art/fran/bellow.gif',
    author: 'franzwah',
    githubLink: 'https://github.com/franzwah'
  },
  {
    artName: 'Typing Indicator',
    pageLink: './Art/jacob-bacon/index.html',
    imageLink: './Art/jacob-bacon/jacob-bacon-art.JPG',
    author: 'jacob-bacon',
    githubLink: 'https://github.com/jacob-bacon'
  },
  {
    artName: 'Colination',
    pageLink: './Art/colination/index.html',
    imageLink: './Art/colination/animation.png',
    author: 'colinJR95',
    githublink: 'https://github.com/colinJR95'
  },
  {
    artName: 'Glowing Circle by Leem Plays',
    pageLink: './Art/AliHaidar/index.html',
    imageLink: './Art/AliHaidar/giphy.gif',
    author: 'alihaidar2950',
    githubLink: 'https://github.com/alihaidar2950'
  },
  {
    artName: 'bouncy-ball',
    pageLink: './Art/bouncy-ball/ty.html',
    imageLink: './Art/bouncy-ball/bouncy-ball.gif',
    author: 'Huang Yi-Ting',
    githubLink: 'https://github.com/yiting76'
  },
  {
    artName: 'bouncy-ball',
    pageLink: './Art/bouncy-ball/ty.html',
    imageLink: './Art/bouncy-ball/bouncy-ball.gif',
    author: 'Huang Yi-Ting',
    githubLink: 'https://github.com/yiting76'
  },
  {
    artName: 'Tronix',
    pageLink: './Art/visiona/index.html',
    imageLink: './Art/visiona/tronix.gif',
    author: 'visiona',
    githubLink: 'https://github.com/visiona'
  },
  {
    artName: 'Synchronization',
    pageLink: './Art/synchronization!/synchronization',
    imageLink: './Art/synchronization/synchronized_Dots.gif',
    author: 'Pranjal',
    githublink: 'https://github.com/Pranjal705'
  },
  {
    artName: 'Random Squares',
    pageLink: './Art/Monitha/index.html',
    author: 'Monitha',
    githubLink: 'https://github.com/dmonitha'
  },
  {
    artName: 'Walking-Man-Front',
    pageLink: './Art/Akhil/index.html',
    imageLink: './Art/Akhil/Walking-man-front.gif',
    author: 'Akhil',
    githubLink: 'https://github.com/akhils95'
  },
  {
    artName: 'Cow-cat',
    pageLink: './Art/Cow-cat/index.html',
    imageLink: './Art/Cow-cat/Cow-cat.gif',
    author: 'Galia',
    githubLink: 'https://github.com/galiarudenko'
  },
  {
    artName: 'Rainb0w',
    pageLink: './Art/Duka/index.html',
    imageLink: './Art/Duka/rainbow.gif',
    author: 'Duka',
    githubLink: 'https://github.com/DusanKrcmarik'
  },
  {
    artName: 'Indian',
    pageLink: './Art/Indian/index.html',
    imageLink: './Art/Indian/Indian.gif',
    author: 'Duka',
    githubLink: 'https://github.com/ndvishruth'
  },
  {
    artName: 'Animatron',
    pageLink: './Art/sanmitra/index.html',
    imageLink: './Art/sanmitra/index.gif',
    author: 'sanmitra',

    githubLink: 'https://github.com/sanmitra1999'
  },
  {
    artName: 'Ball-clear',
    pageLink: './Art/Naok000/index.html',
    imageLink: './Art/Naok000/ball-clear.gif',
    author: 'Naok000',
    githubLink: 'https://github.com/Naok000'
  },
  {
    artName: 'Mario_Kart_Animation',
    pageLink: './Art/Mario_Kart_Animation/index.html',
    imageLink: './Art/Mario_Kart_Animation/Mario.png',
    author: 'AnsonAMS',
    githubLink: 'https://github.com/AnsonAMS'
  },
  {
    artName: 'Microsoft_animation',
    pageLink: './Art/SaumyaBhatt/index.html',
    imageLink: './Art/SaumyaBhatt/Animation.gif',
    author: 'Saumya-Bhatt',
    githubLink: 'https://github.com/Saumya-Bhatt'
  },
  {
    artName: 'Falling',
    pageLink: './Art/Sfrench5/index.html',
    imageLink: './Art/Sfrench5/Falling.gif',
    author: 'Sfrench5',
    githubLink: 'https://github.com/Sfrench5'
  },
  {
    artName: 'Dragon_Loading',
    pageLink: './Art/Dragon_Loading/index.html',
    imageLink: './Art/Dragon_Loading/DragonLoading.gif',
    author: 'Prasad',
    githubLink: 'https://github.com/PrasadM07'
  },
  {
    artName: 'Animatrix',
    pageLink: './Art/Animatrix/index.html',
    imageLink: './Art/Animatrix/Animatrix.png',
    author: 'soutog',
    githubLink: 'https://github.com/soutog'
  },
  {
    artName: 'Simple-Loading',
    pageLink: './Art/Loading/loading.html',
    imageLink: './Art/Loading/load.gif',
    author: 'Vijay',
    githubLink: 'https://github.com/VijayVjCuber'
  },
  {
    artName: 'Fiyi-Animation',
    pageLink: './Art/Fiyi-Animation/index.html',
    imageLink: './Art/Fiyi-Animation/relax_smile.gif',
    author: 'Fiyi-A',
    githubLink: 'https://github.com/Fiyi-A'
  },
  {
    artName: 'Colored Bars',
    pageLink: './Art/mleblanc94/mleblanc94_html_Animation-Nation.html',
    imageLink: './Art/mleblanc94/ColoredBars.gif',
    author: 'mleblanc94',
    githubLink: 'https://github.com/mleblanc94'
  },
  {
    artName: 'animeR',
    pageLink: './Art/animeR/index.html',
    imageLink: './Art/animeR/animeR.gif',
    author: 'Rajneesh',
    githubLink: 'https://github.com/rajneeshk94'
  },
  {
    artName: 'Sunset-City',
    pageLink: './Art/jyun9504/index.html',
    imageLink: './Art/jyun9504/sunset-city.gif',
    author: 'jyun9504',
    githubLink: 'https://github.com/jyun9504'
  },
  {
    artName: 'brianbottle',
    author: 'brian',
    pageLink: './Art/brianbottle/index.html',
    imageLink: './Art/brianbottle/bottle.gif',
    githubLink: 'https://github.com/brianabplanalp1'
  },
  {
    artName: 'Shapes',
    pageLink: './Art/mark-marchant/index.html',
    imageLink: './Art/mark-marchant/shapes.png',
    author: 'Mark Marchant',
    githubLink: 'https://github.com/jtla3/Animation-Nation'
  },
  {
    artName: 'Loading',
    pageLink: './Art/NoumanAziz/Loading.html',
    videoLink: './Art/NoumanAziz/loading.gif',
    author: 'NoumanAziz',
    githubLink: 'https://github.com/NoumanAziz'
  },
  {
    artName: `Galek's Simple Animation`,
    pageLink: './Art/GalekAnimation/index.html',
    imageLink: './Art/GalekAnimation/simpleanimation.gif',
    author: 'Adam Galek',
    githubLink: 'https://github.com/TheGalekxy'
  },
  {
    artname: 'Rainbow animation',
    pageLink: './Art/Rainbow/index.html',
    imageLink: './Art/Rainbow/rainbow.gif',
    author: 'Mohanraj',
    githubLink: 'https://github.com/chelladuraimohanraj/Animation-Nation'
  },
  {
    artName: `Cyan Loading Animation`,
    pageLink: './Art/Wannesds/index.html',
    imageLink: './Art/Wannesds/Wannesds.gif',
    author: 'Wannes Dieltiens',
    githubLink: 'https://github.com/Wannesds'
  },
  {
    artName: 'Animatron',
    pageLink: './Art/Animatron/index.html',
    imageLink: './Art/Animatron/trance.gif',
    author: 'Gihan Balasuriya',
    githubLink: 'https://github.com/gihanbalasuriya'
  },
  {
    artName: 'Light text blink',
    pageLink: './Art/Mani-textlight-blink/index.html',
    imageLink: './Art/Mani-textlight-blink/light-blink-text.gif',
    author: 'Mani Pandian',
    githubLink: 'https://github.com/Manipandian'
  },
  {
    artName: 'Circle',
    pageLink: './Art/PoKai/index.html',
    imageLink: './Art/PoKai/circle.png',
    author: 'PoKai Chang',
    githubLink: 'https://github.com/st875052018'
  },
  {
    artName: 'animatron',
    pageLink: './Art/animatron/index.html',
    imageLink: './Art/animatron/trance.gif',
    author: 'Christy',
    githubLink: 'https://github.com/ChristyLucid'
  },
  {
    artName: 'bouncing_ball',
    pageLink: './Art/bouncing_ball/bouncing_ball.html',
    imageLink: './Art/bouncing_ball/bouncing-ball.gif',
    author: 'Nirmalie',
    githubLink: 'https://github.com/nirmalieo3'
  },
  {
    artName: 'Rocket',
    pageLink: './Art/Rocket/index.html',
    imageLink: './Art/Rocket/rocket.gif',
    author: 'Jose Diaz',
    githubLink: 'https://github.com/josegerard2000'
  },
  {
    artName: 'simpleG',
    pageLink: './Art/simpleG/index.html',
    imageLink: './Art/simpleG/kitty.jpg',
    author: 'gargeper',
    githubLink: 'https://github.com/gargeper'
  },
  {
    artName: 'BounceFace',
    pageLink: './Art/ainamation/index.html',
    imageLink: './Art/ainamation/ainamation.gif',
    author: 'Ainara Saralegui',
    githubLink: 'https://github.com/asaralegui'
  },
  {
    artName: 'Text Flow',
    pageLink: './Art/ConnerCoding/index.html',
    imageLink: './Art/ConnerCoding/ztmanimation.gif',
    author: 'Conner Schiller',
    githubLink: 'https://github.com/ConnerCoding'
  },
  {
    artName: 'Glow',
    pageLink: './Art/Glow/index.html',
    imageLink: './Art/Glow/Glow.png',
    author: 'Joaquin Castillo',
    githubLink: 'https://github.com/JuakoDev'
  },
  {
    artName: 'Heart Real',
    pageLink: './Art/riddhax/index.html',
    imageLink: './Art/riddhax/index.gif',
    author: 'Riddhax',
    githubLink: 'https://github.com/riddhax'
  },

  {
    artName: 'Balls',
    pageLink: './Art/Paul - Simple Annoying Balls/index.html',
    imageLink: './Art/Paul - Simple Annoying Balls/Balls.gif',
    author: 'Paul',
    githubLink: 'https://github.com/psr83'
  },

  {
    artname: 'Square-Move',
    pageLink: './Art/Poonam/square.html',
    imageLink: './Art/Poonam/square_gif.gif',
    author: 'Poonam',
    githubLink: 'https://github.com/poonampant'
  },

  {
    artname: 'JesseEarley',
    pageLink: './Art/JesseEarley/index.html',
    imageLink: './Art/JesseEarley/index.gif',
    author: 'JesseEarley',
    githubLink: 'https://github.com/JesseEarley'
  },
  {
    artname: 'Hacktoberfest 2020',
    pageLink: './Art/taepal467/index.html',
    imageLink: './Art/taepal467/hiclipart.com (1).png',
    author: 'Chantae P.',
    githubLink: 'https://github.com/taepal467'
  },
  {
    artName: 'Animatron',
    pageLink: './Art/animatron/triangle/index.html',
    imageLink: './Art/animatron/trance.gif',
    author: 'Deborah',
    githubLink: 'https://github.com/dluckey123'
  },
  {
    artName: 'Animatron',
    pageLink: './Art/animatron/triangle/index.html',
    imageLink: './Art/animatron/trance.gif',
    author: 'Deborah',
    githubLink: 'https://github.com/dluckey123'
  },
  {
    artname: 'Animate',
    pageLink: '/codepen/animation/src/index.html',
    imageLink: 'Animation',
    author: 'Altamas khan',
    githubLink: 'https://github.com/Altamas2049'
  },
  {
    artName: 'Spin',
    pageLink: './Art/Spin/allli.html',
    imageLink: './Art/Spin/allli.gif',
    author: 'Victor Winner',
    githubLink: 'https://github.com/Vicwin13'
  },
  {
    artName: 'Spinner',
    pageLink: './Art/nishantpandey/allli.html',
    imageLink: './Art/nishantpandey/allli.gif',
    author: 'Nishant Pandey',
    githubLink: 'https://github.com/mrpandey1'
  },
  {
    artName: 'Hacktober Test',
    pageLink: './Art/bajancode/index.html',
    imageLink: './Art/BajanCode/index.gif',
    author: 'bajancode',
    githubLink: 'https://github.com/bajancode'
  },
  {
    artName: 'ZTM anim',
    pageLink: './Art/ayushi2410/index.html',
    imageLink: './Art/ayushi2410/ayushi2410.gif',
    author: 'Ayushi2410',
    githubLink: 'https://github.com/ayushi2410'
  },
  {
    artName: 'misaelsantos',
    pageLink: './Art/misaelsantos/index.html',
    imageLink: './Art/misaelsantos/neohack.gif',
    author: 'Misael Santos',
    githubLink: 'https://github.com/MisaelSantos'
  },
  {
    artName: 'I am a Developer',
    pageLink: './Art/Kuroyza/Iam-a-developer.html',
    imageLink: './Art/Kuroyza/Iam-a-developer.gif',
    author: 'Kuroyza',
    githubLink: 'https://github.com/kuroyza'
  },
  {
    artName: 'simple box',
    pageLink: './Art/Box/index.html',
    imageLink: './Art/Box/static_image.jpg',
    author: 'Abishek shah',
    githubLink: 'https://github.com/abishek-sha-256'
  },
  {
    artname: 'Starry-sky',
    pageLink: './Art/starry-night/index.html',
    imageLink: './Art/starry-night/stars',
    author: 'Taima Khawaldeh',
    githubLink: 'https://github.com/taimakh'
  },
  {
    artName: 'Project Gallery',
    pageLink: './Art/hulya/index.html',
    imageLink: './Art/hulya/gallery.gif',
    author: 'Hulya Karakaya',
    githubLink: 'https://github.com/hulyak'
  },
  {
    artName: 'animation',
    pageLink: './Art/sameer786/animation.html',
    imageLink: './Art/sameer786/radius.gif',
    author: 'sameer',
    githubLink: 'https://github.com/sameer8605'
  },
  {
    artName: 'ArrowWave',
    pageLink: './Art/ArrowWave/index.html',
    imageLink: './Art/ArrowWave/ArrowWave.gif',
    author: 'Gabriel',
    githubLink: 'https://github.com/GabrielTeixeiraC'
  },
  {
    artName: 'The 4-Ever Loop',
    pageLink: './Art/the-4ever-loop/index.html',
    imageLink: './Art/the-4ever-loop/rotate.gif',
    author: 'Luciano M.',
    githubLink: 'https://github.com/LucianoWebDev'
  },
  {
    artName: 'Running Car',
    pageLink: './Art/Running-Car/index.html',
    imageLink: './Art/Running-Car/Running-car.PNG',
    author: 'Ermias',
    githubLink: 'https://github.com/ermiaskidane'
  },
  {
    artname: 'Youssef',
    pageLink: './Art/Youssef/index.html',
    imageLink: './Art/Youssef/fd8_AX.gif',
    author: 'Youssef',
    githubLink: 'https://github.com/youssefhany96'
  },
  {
    artName: 'The 4-Ever Loop',
    pageLink: './Art/the-4ever-loop/index.html',
    imageLink: './Art/the-4ever-loop/rotate.gif',
    author: 'Luciano M.',
    githubLink: 'https://github.com/LucianoWebDev'
  },

  {
    artName: 'Itried',
    pageLink: '/Art/Itried/animation.html',
    author: 'Harsha',
    githublink: 'https://github.com/HarshaKumar23'
  },
  {
    artName: 'Snail Zoom',
    pageLink: './Art/rbhachu/index.html',
    imageLink: './Art/rbhachu/snail.gif',
    author: 'Bhachu R.',
    githubLink: 'https://github.com/rbhachu'
  },
  {
    artName: 'Mini Text Animation',
    pageLink: './Art/text-mini-animation/index.html',
    imageLink: './Art/text-mini-animation/text-anime.gif',
    author: 'Chinel',
    githubLink: 'https://github.com/chinel'
  },
  {
    artName: 'Square loader',
    pageLink: './Art/square_loading/index.html',
    imageLink: './Art/square_loading/square_loading',
    author: 'Marek Chasák',
    githubLink: 'https://github.com/mchasak'
  },
  {
    artName: 'Stairs Text',
    pageLink: './Art/StairsText/index.html',
    imageLink: './Art/StairsText/stairs-text.gif',
    author: 'Noam K.',
    githubLink: 'https://github.com/noamkanonich'
  },
  {
    artName: 'animation',
    pageLink: './Art/sameer786/animation.html',
    imageLink: './Art/sameer786/radius.gif',
    author: 'sameer',
    githubLink: 'https://github.com/sameer8605'
  },
  {
    artName: 'Spinning is a good trick',
    pageLink: './Art/garrod90/index.html',
    imageLink: './Art/garrod90/craigsGif.gif',
    author: 'Craig, G',
    githubLink: 'https://github.com/garrod90'
  },
  {
    artName: 'Snail Zoom',
    pageLink: './Art/rbhachu/index.html',
    imageLink: './Art/rbhachu/snail.gif',
    author: 'Bhachu R.',
    githubLink: 'https://github.com/rbhachu'
  },
  {
    artName: 'Mini Text Animation',
    pageLink: './Art/text-mini-animation/index.html',
    imageLink: './Art/text-mini-animation/text-anime.gif',
    author: 'Chinel',
    githubLink: 'https://github.com/chinel'
  },
  {
    artName: 'Square loader',
    pageLink: './Art/square_loading/index.html',
    imageLink: './Art/square_loading/square_loading',
    author: 'Marek Chasák',
    githubLink: 'https://github.com/mchasak'
  },
  {
    artName: 'Stairs Text',
    pageLink: './Art/StairsText/index.html',
    imageLink: './Art/StairsText/stairs-text.gif',
    author: 'Noam K.',
    githubLink: 'https://github.com/noamkanonich'
  },
  {
    artName: 'animation',
    pageLink: './Art/sameer786/animation.html',
    imageLink: './Art/sameer786/radius.gif',
    author: 'sameer',
    githubLink: 'https://github.com/sameer8605'
  },

  {
    pageLink: './Art/radar animation/index.html',
    imageLink: './Art/radar.gif',
    author: 'Anup',
    githubLink: 'https://github.com/paddybaba'
  },
  {
    pageLink: './Art/sameer786/animation.html',
    imageLink: './Art/sameer786/radius.gif',
    author: 'sameer',
    githubLink: 'https://github.com/sameer8605'
  },
  {
    pageLink: './Art/radar animation/index.html',
    imageLink: './Art/radar',
    author: 'Anup',
    githubLink: 'https://github.com/paddybaba'
  },
  {
    pageLink: './Art/sameer786/animation.html',
    imageLink: './Art/sameer786/radius.gif',
    author: 'sameer',
    githubLink: 'https://github.com/sameer8605'
  },
  {
    artName: 'Friendly Ghost',
    pageLink: './Art/ristotoldsep/index.html',
    author: 'Risto Tõldsep',
    githubLink: 'https://github.com/ristotoldsep'
  },
  {
    artName: 'Friendly Ghost',
    pageLink: './Art/ristotoldsep/index.html',
    author: 'Risto Tõldsep',
    githubLink: 'https://github.com/ristotoldsep'
  },
  {
    artName: 'sritron',
    pageLink: './Art/sritron/index.html',
    imageLink: './Art/sritron/trance.gif',
    author: 'Srinivas',
    githubLink: 'https://github.com/sri189ms'
  },
  {
    artName: 'Friendly Ghost',
    pageLink: './Art/ristotoldsep/index.html',
    author: 'Risto Tõldsep',
    githubLink: 'https://github.com/ristotoldsep'
  },
  {
    artName: 'Sun Rise Time',
    pageLink: './Art/gurprtAnim/index.html',
    imageLink: './Art/gurprtAnim/gurAnim.gif',
    author: 'Gurpreet',
    githubLink: 'https://github.com/gur-p-reet'
  },
  {
    artName: 'Personal Info',
    pageLink: './Art/Personal_info/triangle/index.html',
    imageLink: './Art/Personal_info/trance.gif',
    author: 'Naim Uddin',
    githubLink: 'https://github.com/Naim365'
  },
  {
    artName: 'Shining Text',
    pageLink: './Art/MaxieTextShineOn/index.html',
    imageLink: './Art/MaxieTextShineOn/maxie-text-shine-on.gif',
    author: 'maxie7',
    githubLink: 'https://github.com/maxie7'
  },
  {
    artName: 'Spinning Box',
    pageLink: './Art/KccbzZ/index.html',
    imageLink: './Art/KccbzZ/cover.png',
    author: 'KccbzZ',
    githubLink: 'https://github.com/KccbzZ'
  },
  {
    artName: 'Age Disgracefully',
    pageLink: './Art/ynoden/index.html',
    imageLink: './Art/ynoden/Age_Disgracefully.gif',
    author: 'yusefnoden',
    githubLink: 'https://github.com/yusefnoden'
  },
  {
    artname: 'jimanimation',
    pageLink: './Art/jimanimation/index.html',
    imageLink: './Art/jimanimation/bouncy.gif',
    author: 'Jimin',
    githubLink: 'https://github.com/jimijos'
  },

  {
    artName: 'Meme Animation',
    pageLink: './Art/just_for_fun/index.html',
    imageLink: './Art/just_for_fun/image.gif',
    author: 'Rahul Negi',
    githubLink: 'https://github.com/rahulnegi20'
  },
  {
    artName: 'Stretch ZTM',
    pageLink: './Art/animation_gn/index.html',
    imageLink: './Art/animation_gn/animation_gn.gif',
    author: 'gnyokota',
    githubLink: 'https://github.com/gnyokota'
  },
  {
    artname: 'AnimationCom',
    pageLink: './Art/Anita/AnimationCom/triangle.html',
    imageLink: './Art/AnimationCom/header.jpg',
    author: 'Anita',
    githubLink: 'https://github.com/anita-tsai'
  },
  {
    artName: 'Cards',
    pageLink: './Art/cards/index.html',
    imageLink: './Art/cards/cards.gif',
    author: 'lonecreationwastaken',
    githubLink: 'https://github.com/lonecreationwastaken'
  },
  {
    artName: "Lidor'sAnimation",
    pageLink: "./Art/Lidor's Animation/index.html",
    imageLink: "./Art/Lidor's Animation/animation.gif",
    author: 'LidorAsher',
    githubLink: 'https://github.com/lidorasher11'
  },
  {
    artName: "Shiff's Animation",
    pageLink: './Art/myAnimation/index.html',
    imageLink: './Art/myAnimation/myanimation.gif',
    author: 'Shifa',
    githubLink: 'https://github.com/ShifaShirin'
  },
  {
    artName: 'ani-1trial',
    pageLink: './Art/ani-1trial/index.html',
    imageLink: './Art/ani-1trial/ani-gif.gif',
    author: 'tru-izo',
    githubLink: 'https://github.com/tru-izo'
  },
  {
    artName: 'Air_Balloon',
    pageLink: './Art/Air_Balloon/index.html',
    imageLink: './Art/Air_Balloon/balloon.gif',
    author: 'Abha',
    githubLink: 'https://github.com/Abha-1281'
  },
  {
    artName: 'Camp Fire',
    pageLink: './Art/camp_fire/index.html',
    imageLink: './Art/camp_fire/camp_fire.gif',
    author: 'Chansoo',
    githubLink: 'https://github.com/ChansooKim316'
  },
  {
    artName: 'rubberband Red',
    pageLink: './Art/ou79/index.html',
    imageLink: './Art/rubberbandRed.gif',
    author: 'ou79',
    githubLink: 'https://github.com/ou79'
  },
  {
    artName: 'ColorChanger',
    pageLink: './Art/ColorChanger/index.html',
    imageLink: './Art/color-changer.gif',
    author: 'Atallah-Nadhir',
    githubLink: 'https://github.com/Atallah-Nadhir'
  },
  {
    artName: 'PONG Animation',
    pageLink: './Art/walkitoff/index.html',
    imageLink: './Art/walkitoff/gif.gif',
    author: 'Tyler Dollick',
    githubLink: 'https://github.com/walkitoff'
  },
  {
    artname: 'Animatron',
    pageLink: './Art/mbargaedge/index.html',
    imageLink: './Art/mbargaedge/animatron.gif',
    author: 'Mbarga',
    githubLink: 'https://github.com/marcelmbarga/'
  },
  {
    artName: 'House',
    pageLink: './Art/TTD/triangle/index.html',
    imageLink: './Art/TTD/house.gif',
    author: 'TanyaTD',
    githubLink: 'https://github.com/TTD126'
  },
  {
    artName: 'Spinning Title',
    pageLink: './Art/ljBeast21ldj/index.html',
    imageLink: './Art/ljBeast21ldj/firstGIF.gif',
    author: 'Larry',
    githubLink: 'https://github.com/ljBeast21ldj'
  },
  {
    artName: 'Heart pulsation',
    pageLink: './Art/Sallah/index.html',
    imageLink: './Art/Sallah/Heart-Pulsation.png',
    author: 'Sallah',
    githubLink: 'https://github.com/SallahTech'
  },
  {
    artName: 'MubbeAnimation',
    pageLink: './Art/Mubbe/index.html',
    imageLink: './Art/Mubbe/MubbeAnimation.gif',
    author: 'Mubarak',
    githubLink: 'https://github.com/mual5746'
  },
  {
    pageLink: './Art/neon-glowing-text/index.html',
    imageLink: './Art/neon-glowing-text/glowing-text-GIF.gif',
    author: 'Adri',
    githubLink: 'https://github.com/adrimual'
  },
  {
    artName: 'Simple Animation',
    pageLink: './Art/simple animation/transition.html',
    imageLink: './Art/simple animation/animatee.gif',
    author: 'Rudimental',
    githubLink: 'https://github.com/rudimental-again'
  },
  {
    artName: 'gbArt',
    pageLink: './Art/gbArt/index.html',
    imageLink: './Art/gbArt/shapeFlip.gif',
    author: 'Gary Bergman',
    githubLink: 'https://github.com/Gary-Bergman'
  },
  {
    artName: "Turtando's Animation",
    pageLink: './Art/turtando/animation.html',
    imageLink: './Art/Turtando/happyhalloween.gif',
    author: 'Turtando',
    githubLink: 'https://github.com/Turtando'
  },
  {
    artName: 'Bouncing Balls',
    pageLink: './Art/EyeOfAthena/index.html',
    imageLink: './Art/EyeOfAthena/cover.png',
    author: 'EyeOfAthena',
    githubLink: 'https://github.com/EyeOfAthena/bouncing-ball'
  },
  {
    artName: 'Otherside',
    pageLink: './Art/Otherside/ubi.html',
    imageLink: './Art/Otherside/recording.gif',
    author: 'Ubibimbap',
    githubLink: 'https://github.com/Ubibimbap'
  },
  {
    artName: 'Basketball God',
    pageLink: './Art/Sim-animation/index.html',
    imageLink: './Art/Sim-animation/project-screenshot.png',
    author: 'Sim',
    githubLink: 'https://github.com/sim-a-19'
  },
  {
    artName: "Ziyao's Animation",
    pageLink: './Art/robot/robot_index.html',
    imageLink: './Art/robot/robot.gif',
    author: 'Ziyao',
    githubLink: 'https://github.com/ziyaoc3'
  },
  {
    artName: 'Simplerv',
    pageLink: './Art/Aniamtion_RV/index.html',
    imageLink: './Art/Aniamtion_RV/circle.png',
    author: 'Aarush Bhat',
    githubLink: 'https://github.com/07rv'
  },
  {
    artName: 'Devtemmy_animation',
    pageLink: './Art/Devtemmy_animation/index.html',
    imageLink: './Art/Devtemmy_animation/Devtemmyanimation.gif',
    author: 'Dev-Temmy',
    githubLink: 'https://github.com/Dev-Temmy'
  },
  {
    artName: 'Fading text animation',
    pageLink: './Art/araskog/index.html',
    imageLink: './Art/araskog/animation.gif',
    author: 'Amanda Araskog',
    githubLink: 'https://github.com/araskog'
  },
  {
    artName: 'Moving Divs',
    pageLink: './Art/Razvan/RazvanFratila/index.html',
    imageLink: './Art/Razvan/RazvanFratila/first.gif',
    author: 'Razvan',
    githubLink: 'https://github.com/fratilar'
  },
  {
    artName: 'KDev Animation',
    pageLink: './Art/KDev-Animator/index.html',
    imageLink: './Art/KDev-Animator/kdev-animation.gif',
    author: 'Detmar Ruhfus',
    githubLink: 'https://github.com/kamikazid'
  },
  {
    artName: 'Square Bounce',
    pageLink: './Art/Vish/index.html',
    imageLink: './Art/Vish/SquareBounce.gif',
    author: 'Vishwam',
    githubLink: 'https://github.com/vishmagic'
  },
  {
    artName: 'Hina',
    pageLink: './Art/Hina/Hina.html',
    imageLink: './Art/Hina/Basketball.gif',
    imageLink: './Art/Hina/net.gif',
    author: 'Hina Najam',
    githubLink: 'https://github.com/hinanajam'
  },
  {
    artName: 'AmitAnimation',
    pageLink: './Art/Joy/AmitAnimation/amitanimation.html',
    imageLink: './Art/Joy/AmitAnimation/amitanimation.gif',
    author: 'Amit',
    githubLink: 'https://github.com/AmitRoy07'
  },
  {
    artName: 'Bouncing Cheems ',
    pageLink: './Art/Suddath-Gautam/index.html',
    imageLink: './Art/Suddath-Gautam/cheems.gif',
    author: 'Suddath Gautam',
    githubLink: 'https://github.com/wardaddy98'
  },
  {
    artName: 'Pop-up Confetti animation.',
    pageLink: './Art/yay-ztm-animation/index.html',
    imageLink: './Art/yay-ztm-animation/pop_animation.gif',
    author: 'Hyunji Kim',
    githubLink: 'https://github.com/creativehkim'
  },
  {
    artName: 'Monolith',
    pageLink: './Art/acphil/index.html',
    imageLink: './Art/acphil/monolith.png',
    author: 'acphil',
    githubLink: 'https://github.com/acphil2'
  },
  {
    artName: 'Smiling Doll',
    pageLink: './Art/jbermeo/index.html',
    imageLink: './Art/jbermeo/doll.gif',
    author: 'Jose Bermeo',
    githubLink: 'https://github.com/jbermeo10'
  },
  {
    artName: 'vasubhatnagar',
    pageLink: './Art/vasubhatnagar/index.html',
    imageLink: './Art/vasubhatnagar/ss.jpg',
    author: 'Vasu Bhatnagar',
    githubLink: 'https://github.com/vasubhatnagar'
  },
  {
    artName: 'JoToSmola',
    pageLink: './Art/JoToSmola/index.html',
    imageLink: './Art/JoToSmola/JoToSmola.gif',
    author: 'GrabKrab',
    githubLink: 'https://github.com/GrabKrab'
  },
  {
    artName: 'mojaanimacia',
    pageLink: './Art/mojaanimacia/stranka.html',
    author: 'Martin052',
    githubLink: 'https://github.com/martin052'
  },
  {
    artName: 'ellipsis',
    pageLink: './Art/ianhawe/index.html',
    author: 'ianhawe',
    githubLink: 'https://github.com/ianhawe'
  },
  {
    artName: 'Fun with balls!',
    pageLink: './Art/miguelDalberto/funWithBalls/index.html',
    imageLink: './Art/miguelDalberto/funWithBalls/funWithBalls_screenshot.png',
    author: 'miguelDalberto',
    githubLink: 'https://github.com/miguelDalberto'
  },
  {
    artName: 'FourFlag_Load',
    pageLink: './Art/FourFlag_Load/index.html',
    imageLink: './Art/FourFlag_Load/trance.gif',
    author: 'chungngai09',
    githubLink: 'https://github.com/chungngai09'
  },
  {
    artName: 'AnimatronJS',
    pageLink: './Art/animatronJS/index.html',
    author: 'Anna Ovechkina',
    githubLink: 'https://github.com/Annu7shka'
  },
  {
    artName: 'perfect_goal',
    pageLink: './Art/perfect_goal/index.html',
    imageLink: './Art/perfect_goal/perfect_goalscreenshot.png',
    author: 'henzbori',
    githubLink: 'https://github.com/henzbori'
  },
  {
    artName: 'Beating Heart',
    pageLink: './Art/beating-heart/index.html',
    imageLink: './Art/beating-heart/heart.gif',
    author: 'MishkaZi',
    githubLink: 'https://github.com/MishkaZi'
  },
  {
<<<<<<< HEAD
    artName: 'achwell',
    pageLink: './Art/achwell/index.html',
    imageLink: './Art/achwell/ball.gif',
    author: 'achwell',
    githubLink: 'https://github.com/achwell'
=======
    artName: 'Robotic Circles',
    pageLink: './Art/animation_yaniv/index.html',
    imageLink: './Art/animation_yaniv/robot.png',
    author: 'Yaniv Sagy',
    githubLink: 'https://github.com/yanivsagy'
  },
  {
    artName: 'Ocean Day',
    pageLink: './Art/d-spence/index.html',
    imageLink: './Art/d-spence/ztm-dspence-css-anim.gif',
    author: 'd-spence',
    githubLink: 'https://github.com/d-spence'
  },
  {
    artName: 'Animation-Circle',
    pageLink: './Art/Animation-Circle/index.html',
    imageLink: './Art/Animation-Circle/animation-circle.gif',
    author: 'Elid Venega',
    githubLink: 'https://github.com/elidvenega'
  },
  {
    artName: 'Sweet street',
    pageLink: './Art/Sweet_street/mario.html',
    imageLink: './Art/Sweet_street/animation-gif.gif',
    author: 'meni-avitan',
    githubLink: 'https://github.com/meniAvitan/Animation-Nation.git'
  }
  {
    pageLink: './Art/Joy/nithin-animation/index.html',
    imageLink: './Art/Joy/triangle/triangle.gif',
    author: 'Nithin',
    githubLink: 'https://github.com/Nithin6252-reddy'
  }
  {
    artName: 'Jittery rectangles',
    pageLink: './Art/Vaibhav/index.html',
    author: 'Vaibhav Jain',
    githubLink: 'https://github.com/Vaibhav-multi-dev'
>>>>>>> 7a862144
  }
  { 
    artName: 'Pra-animate',
    pageLink: './Art/Pra-animate/indexpra1.html',
    //imageLink: './Art/Joy/triangle/triangle.gif',
    author: 'Prajoth',
    githubLink: 'https://github.com/prajoth-b'
  },
  
];

// +--------------------------------------------------------------------------------+
// +                                                                                +
// +                  YOU DO NOT NEED TO CHANGE ANYTHING BELOW THIS                 +
// +                                                                                +
// +--------------------------------------------------------------------------------+

// Creates cards from the array above
// You don't need to modify this
let contents = [];
Shuffle(cards).forEach((c) => {
  contents.push([
    `<li class="card">` +
      `<a href='${c.pageLink}'>` +
      `<img class="art-image" src='${c.imageLink}' alt='${c.artName}' />` +
      `</a>` +
      `<div class="flex-content">` +
      `<a href='${c.pageLink}'><h3 class="art-title">${c.artName}</h3></a>` +
      `<p class='author'><a href="${c.githubLink}" target="_blank"><i class="fab fa-github"></i> ${c.author}</a> </p>` +
      `</div>` +
      `</li>`
  ]);
});

document.getElementById('cards').innerHTML = contents;

function Shuffle(o) {
  for (
    var j, x, i = o.length;
    i;
    j = parseInt(Math.random() * i), x = o[--i], o[i] = o[j], o[j] = x
  );
  return o;
}<|MERGE_RESOLUTION|>--- conflicted
+++ resolved
@@ -4606,13 +4606,14 @@
     githubLink: 'https://github.com/MishkaZi'
   },
   {
-<<<<<<< HEAD
+
     artName: 'achwell',
     pageLink: './Art/achwell/index.html',
     imageLink: './Art/achwell/ball.gif',
     author: 'achwell',
     githubLink: 'https://github.com/achwell'
-=======
+  },
+  {
     artName: 'Robotic Circles',
     pageLink: './Art/animation_yaniv/index.html',
     imageLink: './Art/animation_yaniv/robot.png',
@@ -4639,20 +4640,19 @@
     imageLink: './Art/Sweet_street/animation-gif.gif',
     author: 'meni-avitan',
     githubLink: 'https://github.com/meniAvitan/Animation-Nation.git'
-  }
+  },
   {
     pageLink: './Art/Joy/nithin-animation/index.html',
     imageLink: './Art/Joy/triangle/triangle.gif',
     author: 'Nithin',
     githubLink: 'https://github.com/Nithin6252-reddy'
-  }
+  },
   {
     artName: 'Jittery rectangles',
     pageLink: './Art/Vaibhav/index.html',
     author: 'Vaibhav Jain',
     githubLink: 'https://github.com/Vaibhav-multi-dev'
->>>>>>> 7a862144
-  }
+  },
   { 
     artName: 'Pra-animate',
     pageLink: './Art/Pra-animate/indexpra1.html',
