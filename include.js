let cards = [
	//  Add your card in this section

  {
    artName: 'Action Cam',
    pageLink: './Art/Donovan/index.html',
    imageLink: './Art/Donovan/pureCSS-animation.gif',
    author: 'Donovan Hunter',
		githubLink: 'https://github.com/dhdcode'
	},
	{
		artName: "The Sun",
		pageLink: "./Art/Anmol/index.html",
		imageLink: "./Art/Anmol/sun.png",
		author: "Anmol",
		githubLink: "https://github.com/Anmol270900"
	},
	{
		artName: "Flipbox",
		pageLink: "./Art/Prasheel/index.html",
		imageLink: "./Art/Prasheel/flip.gif",
		author: "Prasheel Soni",
		githubLink: "https://github.com/ps011"
	},
	{
		artName: "2019 Wave",
		pageLink: "./Art/chris-aqui/index.html",
		imageLink: "./Art/chris-aqui/2019-jump.gif",
		author: "Christine Aqui",
		githubLink: "https://github.com/christine-aqui"
	},
	{
		artName: "Hover Button Animation",
		pageLink: "./Art/Vipul/hover.html",
		imageLink: "./Art/Vipul/Screenshot2.png",
		author: "Vipul",
		githubLink: "https://github.com/vipuljain08"
	},
	{
		artName: "Start From Zero",
		pageLink: "./Art/Robihdy/index.html",
		imageLink: "./Art/Robihdy/start-from-zero.png",
		author: "Robihdy",
		githubLink: "https://github.com/Robihdy"
	},
	{
		artName: "Local Host metaphor",
		pageLink: "./Art/Prateek/index.html",
		imageLink: "./Art/Prateek/localhost.png",
		author: "Prateek",
		githubLink: "https://github.com/prateekpatrick"
	},
	{
		artName: "Sliding Lines",
		pageLink: "./Art/erics0n/sliding-lines/index.html",
		imageLink: "./Art/erics0n/sliding-lines/image.gif",
		author: "erics0n",
		githubLink: "https://github.com/erics0n"
	},
	{
		artName: "Triangle",
		pageLink: "./Art/Joy/triangle/triangle.html",
		imageLink: "./Art/Joy/triangle/triangle.gif",
		author: "Joy",
		githubLink: "https://github.com/royranger"
	},
	{
		artName: "Cube",
		pageLink: "./Art/Joy/cube/cube.html",
		imageLink: "./Art/Joy/cube/cube.gif",
		author: "Joy",
		githubLink: "https://github.com/royranger"
	},
	{
		artName: "Burger Menu",
		pageLink: "./Art/mctrl/burger.html",
		imageLink: "./Art/mctrl/burger.gif",
		author: "Martina",
		githubLink: "https://github.com/mctrl"
	},
	{
		artName: "Square Loader",
		pageLink: "./Art/Hemant/index.html",
		imageLink: "./Art/Hemant/loader.gif",
		author: "Hemant Garg",
		githubLink: "https://github.com/hemant-garg"
	},
	{
		artName: "wake up, neo...",
		pageLink: "./Art/samirjouni/TributeToTheMatrix.html",
		imageLink: "./Art/samirjouni/sample.gif",
		author: "Samir Jouni",
		githubLink: "https://github.com/samirjouni"
	},
	{
		artName: "Planet",
		pageLink: "./Art/ArthurDoom/planet.html",
		imageLink: "./Art/ArthurDoom/planet.gif",
		author: "ArthurDoom",
		githubLink: "https://github.com/ArthurDoom"
	},
	{
		artName: "SquarPy",
		pageLink: "./Art/Utkarsh/index.html",
		imageLink: "./Art/Utkarsh/hack.gif",
		author: "utkarsh",
		githubLink: "https://github.com/Utkarsh2604"
	},
	{
		artName: "Circle",
		pageLink: "./Art/Oliver/Circle.html",
		imageLink: "./Art/Oliver/circle.gif",
		author: "Oliver",
		githubLink: "https://github.com/oliver-gomes"
	},
	{
		artName: "Ellipse Loader",
		pageLink: "./Art/VaibhavKhulbe/EllipseLoader.html",
		imageLink: "./Art/VaibhavKhulbe/ellipseLoader.gif",
		author: "Vaibhav Khulbe",
		githubLink: "https://github.com/Kvaibhav01"
	},
	{
		artName: "Simple Loader",
		pageLink: "./Art/soumsps/simpleload.html",
		imageLink: "./Art/soumsps/sample.gif",
		author: "Soumendu Sinha",
		githubLink: "https://github.com/soumsps"
	},
	{
		artName: "Rollodex",
		pageLink: "./Art/Shruti/rolling.html",
		imageLink: "./Art/Shruti/rolling.gif",
		author: "Shruti",
		githubLink: "https://github.com/shruti49"
	},
	{
		artName: "Cute Cat",
		pageLink: "./Art/Alghi/cat.html",
		imageLink: "./Art/Alghi/cat.gif",
		author: "Alghi",
		githubLink: "https://github.com/darklordace"
	},
	{
		artName: "ZtM Text",
		pageLink: "./Art/Di4iMoRtAl/ZtM_text_animation.html",
		imageLink: "./Art/Di4iMoRtAl/ZtM_animation.gif",
		author: "Di4iMoRtAl",
		githubLink: "https://github.com/dppeykov"
	},
	{
		artName: "Circles",
		pageLink: "./Art/Bhuvana/circles.html",
		imageLink: "./Art/Bhuvana/circles.gif",
		author: "Bhuvana",
		githubLink: "https://github.com/bhuvana-guna"
	},
	{
		artName: "Bird",
		pageLink: "./Art/Bhuvana/bird.html",
		imageLink: "./Art/Bhuvana/bird.gif",
		author: "Bhuvana",
		githubLink: "https://github.com/bhuvana-guna"
	},
	{
		artName: "Loader",
		pageLink: "./Art/Bhuvana/loader.html",
		imageLink: "./Art/Bhuvana/loader.gif",
		author: "Bhuvana",
		githubLink: "https://github.com/bhuvana-guna"
	},
	{
		artName: "Simple blinking loading circles",
		pageLink: "./Art/Rahul/index.html",
		imageLink: "./Art/Rahul/loading.gif",
		author: "Rahul",
		githubLink: "https://github.com/kohli6010"
	},
	{
		artName: "Css Pulse",
		pageLink: "./Art/Aszmel/pulse.html",
		imageLink: "./Art/Aszmel/css_pulse.gif",
		author: "Aszmel",
		githubLink: "https://github.com/Aszmel"
	},
	{
		artName: "Circle Bounce",
		pageLink: "./Art/Edmund/index.html",
		imageLink: "./Art/Edmund/circle-bounce.gif",
		author: "Edmund",
		githubLink: "https://github.com/edmund1645"
	},
	{
		artName: "Heart Beating",
		pageLink: "./Art/Regem/index.html",
		imageLink: "./Art/Regem/heart.jpg",
		author: "Regem",
		githubLink: "https://github.com/GemzBond"
	},
	{
		artName: "Fading Circles",
		pageLink: "./Art/Ankit/fadeCircle.html",
		imageLink: "./Art/Ankit/fadeCircles.png",
		author: "Ankit Srivastava",
		githubLink: "https://github.com/a18nov"
	},
	{
		artName: "Hacktoberfest 2019",
		pageLink: "./Art/jpk3lly/animation.html",
		imageLink: "./Art/jpk3lly/JPs_Animation_GIF.gif",
		author: "jpk3lly",
		githubLink: "https://github.com/jpk3lly"
	},
	{
		artName: "Name Rotator",
		pageLink: "./Art/Meet/name.html",
		imageLink: "./Art/Meet/name.gif",
		author: "Meet",
		githubLink: "https://github.com/Meet1103"
	},
	{
		artName: "Ball Rotator",
		pageLink: "./Art/Bibekpreet/index.html",
		imageLink: "./Art/Bibekpreet/ball.gif",
		author: "Bibekpreet",
		githubLink: "https://github.com/bibekpreet99"
	},
	{
		artName: "ephiphany",
		pageLink: "./Art/OctavianIlies/index.html",
		imageLink: "./Art/OctavianIlies/ephiphany.gif",
		author: "OctavianIlies",
		githubLink: "https://github.com/OctavianIlies"
	},
	{
		artName: "Loading",
		pageLink: "./Art/jh1992jh/loading.html",
		imageLink: "./Art/jh1992jh/loading.gif",
		author: "jh1992jh",
		githubLink: "https://github.com/jh1992jh"
	},
	{
		artName: "ZTM Colors",
		pageLink: "./Art/Godnon/index.html",
		imageLink: "./Art/Godnon/ZTMcAnim.gif",
		author: "Godnon",
		githubLink: "https://github.com/godnondsilva"
	},
	{
		artName: "Hover Effect",
		pageLink: "./Art/Shubhankar/index.html",
		imageLink: "./Art/Shubhankar/hackoctober.gif",
		author: "Shubhankar",
		githubLink: "https://github.com/shubhdwiv12"
	},
	{
		artName: "Bouncing Fading Circles",
		pageLink: "./Art/AyoubIssaad/index.html",
		imageLink: "./Art/AyoubIssaad/BouncingFadingCircles.gif",
		author: "AyoubIssaad",
		githubLink: "https://github.com/AyoubIssaad"
	},
	{
		artName: "5 balls preloader",
		pageLink: "./Art/Nnaji-Victor/index.html",
		imageLink: "./Art/Nnaji-Victor/5_balls.gif",
		author: "Nnaji Victor",
		githubLink: "https://github.com/Nnaji-Victor"
	},
	{
		artName: "ZTM Bouncer",
		pageLink: "./Art/Josia/bouncer.html",
		imageLink: "./Art/Josia/ztmbouncer.gif",
		author: "Josia Rodriguez",
		githubLink: "https://github.com/josiarod"
	},

    	{
		artName: "Hacktober loading animation",
		pageLink: "./Art/mehul1011/index.html",
		imageLink: "./Art/mehul1011/loading.gif",
		author: "Mehul1011",
		githubLink: "https://github.com/mehul1011"
    	},

	{
		artName: "TypeWriter effect",
		pageLink: "./Art/Sidharth/Typing_Text.html",
		imageLink: "./Art/Sidharth/type_writer.gif",
		author: "Sidharth",
		githubLink: "https://github.com/Sidharth98"
	},
	{
		artName: "Blue Spin",
		pageLink: "./Art/JamesW/index.html",
		imageLink: "./Art/JamesW/hacktober_spin.gif",
		author: "James Whitney",
		githubLink: "https://github.com/jameswhitney"
	},
	{
		artName: "Loading Animation",
		pageLink: "./Art/Sidharth/Loading.html",
		imageLink: "./Art/Sidharth/Loading.gif",
		author: "Sidharth",
		githubLink: "https://github.com/Sidharth98"
	},
	{
		artName: "Rotation",
		pageLink: "./Art/alenanog/index.html",
		imageLink: "./Art/alenanog/rotation.gif",
		author: "Alena A.",
		githubLink: "https://github.com/alenanog"
	},
	{
		artName: "Colors in your life",
		pageLink: "./Art/Atipahy/colors.html",
		imageLink: "./Art/Atipahy/colors.png",
		author: "Christos Chr",
		githubLink: "https://github.com/atipaHy"
	},
	{
		artName: "Orb",
		pageLink: "./Art/Jkbicbic/orb.html",
		imageLink: "./Art/Jkbicbic/orb.gif",
		author: "John Kennedy Bicbic",
		githubLink: "https://github.com/jkbicbic"
	},
	{
		artName: "Charging...",
		pageLink: "./Art/Afraz/charging.html",
		imageLink: "./Art/Afraz/charging.gif",
		author: "Afraz",
		githubLink: "https://github.com/afrazz"
	},
	{
		artName: "Charging...",
		pageLink: "./Art/DepStep/depstep.html",
		imageLink: "./Art/DepStep/depstep.gif",
		author: "DepStep",
		githubLink: "https://github.com/stephD"
	},
	{
		artName: "Dancing Ball...",
		pageLink: "./Art/DaveFres/index.html",
		imageLink: "./Art/DaveFres/ball.gif",
		author: "DaveFres",
		githubLink: "https://github.com/DaveFres"
	},
	{
		artName: "Sunshine",
		pageLink: "./Art/Pavelisp/sunshine.html",
		imageLink: "./Art/Pavelisp/sunshine.gif",
		author: "Pavel Isp",
		githubLink: "https://github.com/pavelisp"
	},
	{
		artName: "SoundBoxes",
		pageLink: "./Art/Hbarang/SoundBox.html",
		imageLink: "./Art/Hbarang/SoundBoxAnimation.gif",
		author: "Hbarang",
		githubLink: "https://github.com/hbarang"
	},
	{
		artName: "Cheshire",
		pageLink: "./Art/Ckanelin/index.html",
		imageLink: "./Art/Ckanelin/Cheshire.gif",
		author: "Ckanelin",
		githubLink: "https://github.com/ckanelin"
	},
	{
		artName: "Disappear",
		pageLink: "./Art/Stacy/index.html",
		imageLink: "./Art/Stacy/disappear.gif",
		author: "Stacy",
		githubLink: "https://github.com/stacyholtz6"
	},
	{
		artName: "Ellipse Spinner",
		pageLink: "./Art/Sabina/ellipse_spinner.html",
		imageLink: "./Art/Sabina/ellipse_spinner.png",
		author: "Sabina Abbasova",
		githubLink: "https://github.com/sabina929"
	},
	{
		artName: "NightSky",
		pageLink: "./Art/AndyS/index.html",
		imageLink: "./Art/AndyS/Capture.GIF",
		author: "AndyS",
		githubLink: "https://github.com/AndyS1988"
	},
	{
		artName: "Hungry",
		pageLink: "./Art/diegchav/index.html",
		imageLink: "./Art/diegchav/hungry.gif",
		author: "Diego Chz",
		githubLink: "https://github.com/diegchav"
	},
	{
		artName: "Hover Text Animation",
		pageLink: "./Art/AyoubIssaad2/index.html",
		imageLink: "./Art/AyoubIssaad2/hoverTextAnimation.gif",
		author: "AyoubIssaad",
		githubLink: "https://github.com/AyoubIssaad"
	},
	{
		artName: "Colorize",
		pageLink: "./Art/JimBratsos/colorize.html",
		imageLink: "./Art/JimBratsos/Colorize.gif",
		author: "Jim Bratsos",
		githubLink: "https://github.com/JimBratsos"
	},
	{
		artName: "Hacktober Spooktacular",
		pageLink: "Art/Elex/index.html",
		imageLink: ["./Art/Elex/hhs.gif"],
		author: "William Poisel (LordCobra)",
		githubLink: "https://github.com/epoisel"
	},
	{
		artName: "Circley",
		pageLink: "./Art/Tranjenny/indexjenny.html",
		imageLink: "./Art/Tranjenny/zerojenny.gif",
		author: "Tranjenny",
		githubLink: "https://github.com/Tranjenny"
	},
	{
		artName: "My Vietnam",
		pageLink: "./Art/nhbduy/index.html",
		imageLink: "./Art/nhbduy/my-vietnam.gif",
		author: "Hoang-Bao-Duy NGUYEN",
		githubLink: "https://github.com/nhbduy"
	},
	{
		artName: "Hactoberfest Bus",
		pageLink: "./Art/shahpranaf/index.html",
		imageLink: "./Art/shahpranaf/hacktoberfest_bus.gif",
		author: "Pranav Shah",
		githubLink: "https://github.com/shahpranaf"
	},
	{
		artName: "Hacktoberfest",
		pageLink: "./Art/robihid/index.html",
		imageLink: "./Art/robihid/hacktoberfest.png",
		author: "robihid",
		githubLink: "https://github.com/robihid"
	},
	{
		artName: "Hi there",
		pageLink: "./Art/Aki/index.html",
		imageLink: "./Art/Aki/giphy.gif",
		author: "Aki",
		githubLink: "https://github.com/akmalist"
	},
	{
		artName: "Hacktoberfest 2019!",
		pageLink: "./Art/RedSquirrrel/index.html",
		imageLink: "./Art/RedSquirrrel/index.html/animation.PNG",
		author: "RedSquirrrel",
		githubLink: "https://github.com/RedSquirrrel"
	},
	{
		artName: "Sliding text",
		pageLink: "./Art/Flattopz/index.html",
		imageLink: "./Art/Flattopz/SlidingText.gif",
		author: "Flattopz",
		githubLink: "https://github.com/hjpunzalan"
	},
	{
	    artName: "Rainbow Color Changer",
	    pageLink: "./Art/mmshr/index.html",
	    imageLink: "./Art/mmshr/rainbow.gif",
	    author: "mmosehauer",
	    githubLink: "https://github.com/mmosehauer"
  },
	{
		artName: "World of Coding",
		pageLink: "./Art/tom_kn/coding.html",
		imageLink: "./Art/tom_kn/coding.gif",
		author: "Tamas Knisz",
		githubLink: "https://github.com/TamasKn"
	},
	{
		artName: "Initial Bounce",
		pageLink: "./Art/Juwana/initial.html",
		imageLink: "./Art/Juwana/InitialBounce.gif",
		author: "Juwana",
		githubLink: "https://github.com/JZerman2018"
	},
	{
		artName: "Atom",
		pageLink: "./Art/Teva/index.html",
		imageLink: "./Art/Teva/atom.gif",
		author: "Teva",
		githubLink: "https://github.com/TevaHenry"
	},
	{
		artName: "Be Awesome",
		pageLink: "./Art/TigerAsH/index.html",
		imageLink: "./Art/TigerAsH/be-awesome.jpg",
		author: "TigerAsH",
		githubLink: "https://github.com/TigerAsH94"
	},
	{
		artName: "Rainbow Colors",
		pageLink: "./Art/Sanjeev/index.html",
		imageLink: "./Art/Sanjeev/animation.gif",
		author: "Sanjeev Panday",
		githubLink: "https://github.com/Sanjeev-Panday"
	},
	{	artName: "ZtM",
		pageLink: "./Art/thoyvo/index.html",
		imageLink: "./Art/thoyvo/ztm.gif",
		author: "Thoyvo",
		githubLink: "https://github.com/thoyvo"
	},
  {
      artName: "Fast Fishes",
      pageLink: "./Art/4ront/index.html",
      imageLink: "./Art/4ront/fishes.gif",
      author: "4rontender",
      githubLink: "https://github.com/RinatValiullov"
  },
  {
<<<<<<< HEAD
      artName: "Solar System",
      pageLink: "./Art/DSandberg93/index.html",
      imageLink: "./Art/DSandberg93/SolarSystem.gif",
      author: "DSandberg93",
      githubLink: "https://github.com/DSandberg93"
=======
	artName: "Boo",
	pageLink: "./Art/VerityB/index.html",
	imageLink: "./Art/VerityB/boo.gif",
	author: "VerityB",
	githubLink: "https://github.com/VerityB"
	},
	{
		artName: "Hacktoberfest Ghost",
		pageLink: "./Art/cTahirih/index.html",
		imageLink: "./Art/cTahirih/ghost.png",
		author: "cTahirih",
		githubLink: "https://github.com/cTahirih"
>>>>>>> f390dea5
  }
];

// +--------------------------------------------------------------------------------+
// +                                                                                +
// +                  YOU DO NOT NEED TO CHANGE ANYTHING BELOW THIS                 +
// +                                                                                +
// +--------------------------------------------------------------------------------+

// Creates cards from the array above
// You don't need to modify this
let contents = [];
Shuffle(cards).forEach(c => {
	contents.push([
		`<li class="card">` +
			`<a href='${c.pageLink}'>` +
			`<img class="art-image" src='${c.imageLink}' alt='${c.artName}' />` +
			`</a>` +
			`<div class="flex-content">` +
			`<a href='${c.pageLink}'><h3 class="art-title">${c.artName}</h3></a>` +
			`<p class='author'><a href="${c.githubLink}" target="_blank"><i class="fab fa-github"></i> ${c.author}</a> </p>` +
			`</div>` +
			`</li>`
	]);
});

document.getElementById("cards").innerHTML = contents;

function Shuffle(o) {
	for (
		var j, x, i = o.length;
		i;
		j = parseInt(Math.random() * i), x = o[--i], o[i] = o[j], o[j] = x
	);
	return o;
}<|MERGE_RESOLUTION|>--- conflicted
+++ resolved
@@ -521,14 +521,14 @@
       githubLink: "https://github.com/RinatValiullov"
   },
   {
-<<<<<<< HEAD
       artName: "Solar System",
       pageLink: "./Art/DSandberg93/index.html",
       imageLink: "./Art/DSandberg93/SolarSystem.gif",
       author: "DSandberg93",
       githubLink: "https://github.com/DSandberg93"
-=======
-	artName: "Boo",
+  },
+  {
+  artName: "Boo",
 	pageLink: "./Art/VerityB/index.html",
 	imageLink: "./Art/VerityB/boo.gif",
 	author: "VerityB",
@@ -540,7 +540,6 @@
 		imageLink: "./Art/cTahirih/ghost.png",
 		author: "cTahirih",
 		githubLink: "https://github.com/cTahirih"
->>>>>>> f390dea5
   }
 ];
 
