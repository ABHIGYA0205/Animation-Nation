let cards = [
  {
    artName: 'hanisntsolo',
    pageLink: './Art/hanisntsolo/hanisntsolo.html',
    imageLink: './Art/hanisntsolo/hanisntsolo.gif',
    author: 'Hanisntsolo',
    githubLink: 'https://github.com/hanisntsolo'
  },
  {
    artName: 'Orbiting-Ball',
    pageLink: './Art/Tipchan/OrbitingBall.html',
    imageLink: './Art/Tipchan/OrbitingBall.gif',
    author: 'Tipchan',
    githubLink: 'https://github.com/tsongtheng'
  },
  {
    artName: 'Simple BAAF',
    pageLink: './Art/baaf-Animation/index.html',
    imageLink: './Art/baaf-Animation/baafscreen.png',
    author: 'Farid Bass',
    githubLink: 'https://github.com/baafbass'
  },
  {
    artName: 'Animated-Biker',
    pageLink: './Art/JT-Singh/index.html',
    imageLink: './Art/JT-Singh/biker.gif',
    author: 'JT Singh',
    githubLink: 'https://github.com/JT-Singh'
  },
  {
    artName: 'Triangle',
    pageLink: './Art/Joy/triangle.html',
    imageLink: './Art/Joy/triangle.gif',
    author: 'Joy',
    githubLink: 'https://github.com/royranger'
  },
  {
    artName: 'Dancing in Space',
    pageLink: './Art/Maria/index.html',
    imageLink: './Art/Maria/style.css',
    author: 'Maria',
    githubLink: 'https://github.com/mariapetra'
  },
  {
    artName: 'Circle',
    pageLink: './Art/lucas/circle.html',
    imageLink: './Art/lucas/circle.gif',
    author: 'Joy',
    githubLink: 'https://github.com/LucasAlmeida-jpg'
  },
  {
    artName: 'Falling Squares',
    pageLink: './Art/migueldalberto/index.html',
    imageLink: './Art/migueldalberto/screenshot.png',
    author: 'migueldalberto',
    githubLink: 'https://github.com/migueldalberto'
  },
  {
    artName: 'Infinite Hacktober Shapes',
    pageLink: './Art/Joe_DiGioia/JoeArt.html',
    imageLink: './Art/Joe_DiGioia/Hacktober-Animate-JDiGioia.gif',
    author: 'Joe DiGioia',
    githubLink: 'https://github.com/WatchAce0'
  },
  {
    artName: 'Ghost',
    pageLink: './Art/Russ/ghost.html',
    imageLink: './Art/Russ/ghost.gif',
    author: 'Russ',
    githubLink: 'https://github.com/rperry99'
  },
  {
    artName: 'Planet',
    pageLink: './Art/serhatbek/index.html',
    imageLink: './Art/serhatbek/planet.gif',
    author: 'serhatbek',
    githubLink: 'https://github.com/serhatbek'
  },
  {
    artName: 'Rocket',
    pageLink: './Art/Suryansh/rocket.html',
    imageLink: './Art/Suryansh/rocket.gif',
    author: 'Suryansh',
    githubLink: 'https://github.com/suryanshsingh2001'
  },
  {
    artName: 'AnimateIbaad',
    pageLink: './Art/Ibaad/animate.html',
    imageLink: './Art/Ibaad/animationimagehover.gif',
    author: 'Ibaad',
    githubLink: 'https://github.com/ibaaddurrani'
  },
  {
    artName: 'Animated-Panda',
    pageLink: './Art/Naina/index.html',
    imageLink: './Art/Naina/Panda.gif',
    author: 'Naina',
    githubLink: 'https://github.com/naina5602'
  },
  {
    artName: 'Circle',
    pageLink: './Art/MishC/circle.html',
    imageLink: './Art/MishC/magic_circle.gif',
    author: 'MishC',
    githubLink: 'https://github.com/MishC'
  },
  {
    artName: 'SquBounce',
    pageLink: './Art/Sanusi/index.html',
    imageLink: './Art/Sanusi/sanusi-animation.gif',
    author: 'Sanusi',
    githubLink: 'https://github.com/sanusisusi'
  },
  {
    artName: 'RichardsAnimation',
    pageLink: './Art/Richard/animated.html',
    imageLink: './Art/Richard/bounce.gif.gif',
    author: 'Richard',
    githubLink: 'https://github.com/richardhartleydev'
  },
  {
    artName: 'Loader Animation',
    pageLink: './Art/Abhishek/animation.html',
    imageLink: './Art/Abhishek/animation.gif',
    author: 'Abhishek Kumar',
    githubLink: 'https://github.com/abhishekl1289'
  },
  {
    artName: 'Fan',
    pageLink: './Art/Samriddhi/fan.html',
    imageLink: './Art/Samriddhi/fan.png',
    author: 'Samriddhi',
    githubLink: 'https://github.com/NarayanSam'
  },
  {
    artName: 'RGB Square',
    pageLink: './Art/TCrypt/animated.html',
    imageLink: './Art/TCrypt/rgbsq-animated.gif',
    author: 'T-Crypt',
    githubLink: 'https://github.com/T-Crypt'
  },
  {
    artName: 'Loader Animation',
    pageLink: './Art/C S Sachindra/loader.html',
    imageLink: './Art/C S Sachindra/loader.gif',
    author: 'C S Sachindra',
    githubLink: 'https://github.com/sandilya27'
  },
  {
    artName: 'Seven Segment Display',
    pageLink: './Art/Ankesh/segment-display.html',
    imageLink: './Art/Ankesh/segment-display.gif',
    author: 'Ankesh',
    githubLink: 'https://github.com/ankeshp03'
  },
  {
    artName: '4 Color Loader',
    pageLink: './Art/rstallings/index.html',
    imageLink: './Art/rstallings/Animation.gif',
    author: 'Roosevelt S.',
    githubLink: 'https://github.com/rstallingsiii'
  },
  {
    artName: "Mr. A's Amimation",
    pageLink: './Art/MrA-Animation/index.html',
    imageLink: './Art/MrA-Animation/Animation.gif',
    author: 'Mr. AnkitR',
    githubLink: 'https://github.com/MrARawal'
  },
  {
    artName: 'LHV',
    pageLink: './Art/wizozheir/lhv.html',
    imageLink: './Art/wizozheir/lhv.gif',
    author: 'wizozheir',
    githubLink: 'https://github.com/wizozheir'
  },
  {
    artName: 'Falling stars',
    pageLink: './Art/ChipoJ/index.html',
    imageLink: './Art/ChipoJ/star_fall.gif',
    author: 'ChipoJ',
    githubLink: 'https://github.com/Chipoj'
  },
  {
    artName: 'Heartbeat',
    pageLink: './Art/Karol/index.html',
    imageLink: './Art/Karol/animation.gif',
    author: 'Karol',
    githubLink: 'https://github.com/karolwjck'
  },
  {
    artName: 'Bouncing Screensaver',
    pageLink: './Art/CDay-87/index.html',
    imageLink: './Art/CDay-87/Bounce_Animation.gif',
    author: 'CDay-87',
    githubLink: 'https://github.com/CDay-87'
  },
  {
    artName: 'Loader',
    pageLink: './Art/Animation_makrenko-dev/index.html',
    imageLink: './Art/Animation_makrenko-dev/logog.gif',
    author: 'makrenko-dev',
    githubLink: 'https://github.com/makrenko-dev'
  },
  {
    artName: 'Running Laps',
    pageLink: './Art/runningBars/index.html',
    imageLink: './Art/runningBars/running.gif',
    author: 'Daniel',
    githubLink: 'https://github.com/dsauce817'
  },
  {
    artName: 'Simple Mexican Flag',
    pageLink: './Art/jnovak5/index.html',
    imageLink: './Art/jnovak5/novak.gif',
    author: 'Jnovak5',
    githubLink: 'https://github.com/jnovak5'
  },
  {
    artName: 'Twist',
    pageLink: './Art/Anna/twist.html',
    imageLink: './Art/Anna/twist.gif',
    author: 'Anna',
    githubLink: 'https://github.com/anna-1980'
  },
  {
    artName: 'Shaking box',
    pageLink: './Art/alexsatalan/index.html',
    imageLink: './Art/alexsatalan/shaking.gif',
    author: 'AlexS',
    githubLink: 'https://github.com/alexsatalan'
  },
  {
    artName: 'olga_min',
    pageLink: './Art/olga_min/index.html',
    imageLink: './Art/olga_min/animation.gif',
    author: 'Olga',
    githubLink: 'https://github.com/OlgaMinaievaWebDev'
  },
  {
    artName: 'Rotating_Cube',
    pageLink: './Art/Catoos/Cube.html',
    imageLink: './Art/Catoos/Cube.gif',
    author: 'Catoos',
    githubLink: 'https://github.com/Catoos'
  },
  {
    artName: 'Moving Flag',
    pageLink: './Art/Mayank_goel/index.html',
    imageLink: './Art/Mayank_goel/moving_flag.gif',
    author: 'Yelloberard',
    githubLink: 'https://github.com/yellowberad'
  },
  {
    artName: 'Flowers',
    pageLink: './Art/Jeffrey/index.html',
    imageLink: './Art/Jeffrey/Hackflowers.png',
    author: 'Jeffrey',
    githubLink: 'https://github.com/Jeffruiz1502003'
  },
  {
    artName: 'Car',
    pageLink: './Art/Haneesh/car.html',
    imageLink: './Art/Haneesh/car.gif',
    author: 'Haneesh',
    githubLink: 'https://github.com/Haneesh000'
  },
  {
    artName: 'Sun shadow',
    pageLink: './Art/Guruprasad-Kulkarni/index.html',
    imageLink: './Art/Guruprasad-Kulkarni/sun.gif',
    author: 'Guruprasad',
    githubLink: 'https://github.com/Guruprasad846'
  },
  {
    artName: 'Circle',
    pageLink: './Art/Adithya/index.html',
    imageLink: './Art/Adithya/result.gif',
    author: 'Adithya',
    githubLink: 'https://github.com/Adithya-K-Shetty'
  },
  {
    artName: 'Cart Hover',
    pageLink: './Art/Rahul-Bhati/index.html',
    imageLink: './Art/Rahul-Bhati/Rahul-Bhati.gif',
    author: 'Rahul-Bhati',
    githubLink: 'https://github.com/Rahul-Bhati'
  },
  {
    artName: 'Animated Fan',
    pageLink: './Art/Alexandra2888/fan.html',
    imageLink: './Art/Alexandra2888/fan.png',
    author: 'Alexandra2888',
    githubLink: 'https://github.com/Alexandra2888'
  },
  {
    artName: 'Coffe Cup',
    pageLink: './Art/Alexandra2888/cup.html',
    imageLink: './Art/Alexandra2888/cup.gif',
    author: 'Alexandra2888',
    githubLink: 'https://github.com/Alexandra2888'
  },
  {
    artName: 'BouncingBall',
    pageLink: './Art/Venkateeshh/BouncingBall.html',
    imageLink: './Art/Venkateeshh/BounceBall.gif',
    author: 'Venkatesh',
    githubLink: 'https://github.com/Venkateeshh'
  },
  {
    artName: 'Analog Clock',
    pageLink: './Art/Jeet/index.html',
    imageLink: './Art/Jeet/pic.png',
    author: 'Jeet Kanodia',
    githubLink: 'https://github.com/jeetkanodia'
  },
  {
    artName: 'Flower',
    pageLink: './Art/ChrRepou/flower.html',
    imageLink: './Art/ChrRepou/flower.png',
    author: 'ChrRepou',
    githubLink: 'https://github.com/ChrRepou'
  },
  {
    artName: 'Triangle',
    pageLink: './Art/KrishayNair/rectangle.html',
    imageLink: './Art/KrishayNair/circle.gif',
    author: 'KrishayNair',
    githubLink: 'https://github.com/KrishayNair'
  },
  {
    artName: 'Waving Ghost Animation',
    pageLink: './Art/AnkitaM/ghost.html',
    imageLink: './Art/AnkitaM/Waving-Ghost-Animation.gif',
    author: 'Ankita M.',
    githubLink: 'https://github.com/anki009/'
  },
  {
    artName: 'Blinking Ball',
    pageLink: './Art/Sheefa/blinking_ball.html',
    imageLink: './Art/Sheefa/blinking_ball.gif',
    author: 'Sheefa',
    githubLink: 'https://github.com/sheefanaaz123'
  },
  {
    artName: 'Quadro Hypno Spin',
    pageLink: './Art/Sheefa/QuadroHypnoSpin.html',
    imageLink: './Art/Sheefa/QuadroHypnoSpin.gif',
    author: 'Sheefa',
    githubLink: 'https://github.com/sheefanaaz123'
  },
  {
    artName: 'Walking Dog',
    pageLink: './Art/ChrisAqui/dog.html',
    imageLink: './Art/ChrisAqui/dog.gif',
    author: 'Chris Aqui',
    githubLink: 'https://github.com/christine-aqui'
  },
  {
    artName: 'Sunset',
    pageLink: './Art/timDehof/sunset.html',
    imageLink: './Art/timDehof/sunset.gif',
    author: 'Tim DeHof',
    githubLink: 'https://github.com/timDeHof'
  },
  {
    artName: 'Circle Dancing',
    pageLink: './Art/Umair/index.html',
    imageLink: './Art/Umair/Circle-dancing.gif',
    author: 'Mohammed Umair',
    githubLink: 'https://github.com/umair986'
  },
  {
    artName: 'ZTM Text Animation',
    pageLink: './Art/Chugil/index.html',
    imageLink: './Art/Chugil/Screenshot.png',
    author: 'Chugil',
    githubLink: 'https://github.com/ChugilC'
  },
  {
    artName: 'Square',
    pageLink: './Art/Shubham-Chaudhary/square_animation.html',
    imageLink: './Art/Shubham-Chaudhary/square_animation.gif',
    author: 'Shubham Chaudhary',
    githubLink: 'https://github.com/Stellar-X'
  },
  {
    artName: 'Trippy',
    pageLink: './Art/Simar/trippy.html',
    imageLink: './Art/Simar/trippy-square.gif',
    author: 'Simar',
    githubLink: 'https://github.com/SimardeepSingh-zsh'
  },
  {
    artName: 'solarsystem',
    pageLink: './Art/solarsystem/solarsystem.html',
    imageLink: './Art/solarsystem/solarsystem.gif',
    author: 'hanisntsolo',
    githubLink: 'https://github.com/hanisntsolo'
  },
  {
    artName: 'Galaxy',
    pageLink: './Art/Aldair/galaxy.html',
    imageLink: './Art/Aldair/galaxy.gif',
    author: 'Aldair Huamani',
    githubLink: 'https://github.com/Baku452'
  },
  {
    artName: 'Weird Spinner',
    pageLink: './Art/lucifer510/weirdSpinner.html',
    imageLink: './Art/lucifer510/weirdSpinner.png',
    author: 'lucifer510',
    githubLink: 'https://github.com/lucifer510'
  },
  {
    artName: '699669',
    pageLink: './Art/Artis/699669.html',
    imageLink: './Art/Artis/699669.gif',
    author: 'Artis',
    githubLink: 'https://github.com/69966969'
  },
  {
    artName: 'spinning square',
    pageLink: './Art/dmdiamond79/spinningsquare.html',
    imageLink: './Art/dmdiamond79/spinning.gif',
    author: 'dmdiamond79',
    githubLink: 'https://github.com/dmdiamond79'
  },
  {
    artName: 'Bhaskar Sahu',
    pageLink: './Art/Bhaskarsahu23',
    imageLink: './Art/Bhaskarsahu23/imageflip.gif',
    author: 'Bhaskarsahu23',
    githubLink: 'https://github.com/Bhaskarsahu23'
  },
  {
    artName: 'Heaart',
    pageLink: './Art/Neha045/index.html',
    imageLink: './Art/Neha045/animation.gif',
    author: 'Neha045',
    githubLink: 'https://github.com/Neha045'
<<<<<<< HEAD
  },
  {
    artName: 'Shooting gun',
    pageLink: './Art/BlueHeart0065/gun.html',
    imageLink: './Art/BlueHeart0065/gun.gif',
    author: 'Sahil',
    githubLink: 'https://github.com/BlueHeart0065'
=======
>>>>>>> 7c17c7c7
  }
];

// +--------------------------------------------------------------------------------+
// +                                                                                +
// +                  YOU DO NOT NEED TO CHANGE ANYTHING BELOW THIS                 +
// +                                                                                +
// +--------------------------------------------------------------------------------+

// Creates cards from the array above
// You don't need to modify this
let contents = [];
Shuffle(cards).forEach((c) => {
  contents.push([
    `<li class="card">` +
      `<a href='${c.pageLink}'>` +
      `<img class="art-image" src='${c.imageLink}' alt='${c.artName}' />` +
      `</a>` +
      `<div class="flex-content">` +
      `<a href='${c.pageLink}'><h3 class="art-title">${c.artName}</h3></a>` +
      `<p class='author'><a href="${c.githubLink}" target="_blank"><i class="fab fa-github"></i> ${c.author}</a> </p>` +
      `</div>` +
      `</li>`
  ]);
});

document.getElementById('cards').innerHTML = contents;

function Shuffle(o) {
  for (
    var j, x, i = o.length;
    i;
    j = parseInt(Math.random() * i), x = o[--i], o[i] = o[j], o[j] = x
  );
  return o;
}<|MERGE_RESOLUTION|>--- conflicted
+++ resolved
@@ -439,7 +439,7 @@
     imageLink: './Art/Neha045/animation.gif',
     author: 'Neha045',
     githubLink: 'https://github.com/Neha045'
-<<<<<<< HEAD
+
   },
   {
     artName: 'Shooting gun',
@@ -447,8 +447,6 @@
     imageLink: './Art/BlueHeart0065/gun.gif',
     author: 'Sahil',
     githubLink: 'https://github.com/BlueHeart0065'
-=======
->>>>>>> 7c17c7c7
   }
 ];
 
