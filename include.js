--- conflicted
+++ resolved
@@ -1755,9 +1755,8 @@
     artName: 'Bubbles',
     pageLink: './Art/sudhanshu27/index.html',
     imageLink: './Art/sudhanshu27/bubbles.gif',
-<<<<<<< HEAD
-    author: 'Joy',
-    githubLink: 'https://github.com/sudhanshu27' // change this
+    author: 'sudhanshu27',
+    githubLink: 'https://github.com/sudhanshu27'
   },
   {
     artName: 'Bonfire',
@@ -1765,9 +1764,6 @@
     imageLink: './Art/shubham-vartak/bonfire_gif.gif',
     author: 'Shubham Vartak',
     githubLink: 'https://github.com/shubham-vartak'
-=======
-    author: 'sudhanshu27',
-    githubLink: 'https://github.com/sudhanshu27'
   },
   {
     artName: 'GlowingStars',
@@ -1775,7 +1771,6 @@
     imageLink: './Art/vivek/GlowingStars.gif',
     author: 'vivekBoii',
     githubLink: 'https://github.com/vivekBoii'
->>>>>>> f0fe22f1
   }
 ];
 
