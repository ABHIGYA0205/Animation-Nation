--- conflicted
+++ resolved
@@ -1406,19 +1406,18 @@
 		githubLink: "https://github.com/KeenanNunesVaz"
 	},
 	{
-<<<<<<< HEAD
 		artName: "October",
 		pageLink: "./Art/fprokofiev/index.html",
 		imageLink: "./Art/fprokofiev/october.gif",
 		author: "Fyodor Prokofiev",
 		githubLink: "https://github.com/fprokofiev"
-=======
+  },
+  {
 		artName: "Circle CSS",
 		pageLink: "./Art/pXxcont/index.html",
 		imageLink: "./Art/pXxcont/circlecss.png",
 		author: "fzpX",
 		githubLink: "https://github.com/fzpX"
->>>>>>> b540128f
 	},
 ];
 
