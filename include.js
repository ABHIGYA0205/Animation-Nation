let cards = [
    //  Add your card in this section
  {
    artName: "Sliding Lines",
    pageLink: "./Art/erics0n/sliding-lines/index.html",
    imageLink: "./Art/erics0n/sliding-lines/image.gif",
    author: "erics0n",
    githubLink: "https://github.com/erics0n"
  },
  {
    artName: "Triangle",
    pageLink: "./Art/Joy/triangle/triangle.html",
    imageLink: "./Art/Joy/triangle/triangle.gif",
    author: "Joy",
    githubLink: "https://github.com/royranger"
  },
  {
    artName: "Cube",
    pageLink: "./Art/Joy/cube/cube.html",
    imageLink: "./Art/Joy/cube/cube.gif",
    author: "Joy",
    githubLink: "https://github.com/royranger"
  },
  {
    artName: "Burger Menu",
    pageLink: "./Art/mctrl/burger.html",
    imageLink: "./Art/mctrl/burger.gif",
    author: "Martina",
    githubLink: "https://github.com/mctrl"
  },
  {
    artName: "Square Loader",
    pageLink: "./Art/Hemant/index.html",
    imageLink: "./Art/Hemant/loader.gif",
    author: "Hemant Garg",
    githubLink: "https://github.com/hemant-garg"
  },
  {
    artName: "wake up, neo...",
    pageLink: "./Art/samirjouni/TributeToTheMatrix.html",
    imageLink: "./Art/samirjouni/sample.gif",
    author: "Samir Jouni",
    githubLink: "https://github.com/samirjouni"
  },
  {
    artName: "Planet",
    pageLink: "./Art/ArthurDoom/planet.html",
    imageLink: "./Art/ArthurDoom/planet.gif",
    author: "ArthurDoom",
    githubLink: "https://github.com/ArthurDoom"
  },
  {
    artName: "SquarPy",
    pageLink: "./Art/Utkarsh/index.html",
    imageLink: "./Art/Utkarsh/hack.gif",
    author: "utkarsh",
    githubLink: "https://github.com/Utkarsh2604"
  },
  {
    artName: "Circle",
    pageLink: "./Art/Oliver/Circle.html",
    imageLink: "./Art/Oliver/circle.gif",
    author: "Oliver",
    githubLink: "https://github.com/oliver-gomes"
  },
  {
    artName: "Ellipse Loader",
    pageLink: "./Art/VaibhavKhulbe/EllipseLoader.html",
    imageLink: "./Art/VaibhavKhulbe/ellipseLoader.gif",
    author: "Vaibhav Khulbe",
    githubLink: "https://github.com/Kvaibhav01"
  },
  {
    artName: "Simple Loader",
    pageLink: "./Art/soumsps/simpleload.html",
    imageLink: "./Art/soumsps/sample.gif",
    author: "Soumendu Sinha",
    githubLink: "https://github.com/soumsps"
  },
  {
    artName: "Rollodex",
    pageLink: "./Art/Shruti/rolling.html",
    imageLink: "./Art/Shruti/rolling.gif",
    author: "Shruti",
    githubLink: "https://github.com/shruti49"
  },
  {
    artName: "Cute Cat",
    pageLink: "./Art/Alghi/cat.html",
    imageLink: "./Art/Alghi/cat.gif",
    author: "Alghi",
    githubLink: "https://github.com/darklordace"
  },
  {
    artName: "ZtM Text",
    pageLink: "./Art/Di4iMoRtAl/ZtM_text_animation.html",
    imageLink: "./Art/Di4iMoRtAl/ZtM_animation.gif",
    author: "Di4iMoRtAl",
    githubLink: "https://github.com/dppeykov"
  },
  {
    artName: "Circles",
    pageLink: "./Art/Bhuvana/circles.html",
    imageLink: "./Art/Bhuvana/circles.gif",
    author: "Bhuvana",
    githubLink: "https://github.com/bhuvana-guna"
  },
  {
    artName: "Simple blinking loading circles",
    pageLink: "./Art/Rahul/index.html",
    imageLink: "./Art/Rahul/loading.gif",
    author: "Rahul",
    githubLink: "https://github.com/kohli6010"
  },
  {
    artName: "Css Pulse",
    pageLink: "./Art/Aszmel/pulse.html",
    imageLink: "./Art/Aszmel/css_pulse.gif",
    author: "Aszmel",
    githubLink: "https://github.com/Aszmel"
  },
  {
    artName: "Circle Bounce",
    pageLink: "./Art/Edmund/index.html",
    imageLink: "./Art/Edmund/circle-bounce.gif",
    author: "Edmund",
    githubLink: "https://github.com/edmund1645"
  },
  {
    artName: "Heart Beating",
    pageLink: "./Art/Regem/index.html",
    imageLink: "./Art/Regem/heart.jpg",
    author: "Regem",
    githubLink: "https://github.com/GemzBond"
  },
  {
    artName: "Fading Circles",
    pageLink: "./Art/Ankit/fadeCircle.html",
    imageLink: "./Art/Ankit/fadeCircles.png",
    author: "Ankit Srivastava",
    githubLink: "https://github.com/a18nov"
  },
  {
    artName: "Hacktoberfest 2019",
    pageLink: "./Art/jpk3lly/animation.html",
    imageLink: "./Art/jpk3lly/JPs_Animation_GIF.gif",
    author: "jpk3lly",
    githubLink: "https://github.com/jpk3lly"
  },
  {
    artName: "Name Rotator",
    pageLink: "./Art/Meet/name.html",
    imageLink: "./Art/Meet/name.gif",
    author: "Meet",
    githubLink: "https://github.com/Meet1103"
  },
  {
    artName: "Ball Rotator",
    pageLink: "./Art/Bibekpreet/index.html",
    imageLink: "./Art/Bibekpreet/ball.gif",
    author: "Bibekpreet",
    githubLink: "https://github.com/bibekpreet99"
	},
  {
    artName: "ephiphany",
    pageLink: "./Art/OctavianIlies/index.html",
    imageLink: "./Art/OctavianIlies/ephiphany.gif",
    author: "OctavianIlies",
    githubLink: "https://github.com/OctavianIlies"
  },
  {
    artName: "Loading",
    pageLink: "./Art/jh1992jh/loading.html",
    imageLink: "./Art/jh1992jh/loading.gif",
    author: "jh1992jh",
    githubLink: "https://github.com/jh1992jh"
  },
  {
    artName: "ZTM Colors",
    pageLink: "./Art/Godnon/index.html",
    imageLink: "./Art/Godnon/ZTMcAnim.gif",
    author: "Godnon",
    githubLink: "https://github.com/godnondsilva"
  },
  {
    artName: "Hover Effect",
    pageLink: "./Art/Shubhankar/index.html",
    imageLink: "./Art/Shubhankar/hackoctober.gif",
    author: "Shubhankar",
    githubLink: "https://github.com/shubhdwiv12"
  },
  {
    artName: "Bouncing Fading Circles",
    pageLink: "./Art/AyoubIssaad/index.html",
    imageLink: "./Art/AyoubIssaad/BouncingFadingCircles.gif",
    author: "AyoubIssaad",
    githubLink: "https://github.com/AyoubIssaad"
  },
  {
    artName: "5 balls preloader",
    pageLink: "./Art/Nnaji-Victor/index.html",
    imageLink: "./Art/Nnaji-Victor/5_balls.gif",
    author: "Nnaji Victor",
    githubLink: "https://github.com/Nnaji-Victor"
  },
  {
    artName: "ZTM Bouncer",
    pageLink: "./Art/Josia/bouncer.html",
    imageLink: "./Art/Josia/ztmbouncer.gif",
    author: "Josia Rodriguez",
    githubLink: "https://github.com/josiarod"
  },
  {
    artName: "TypeWriter effect",
    pageLink: "./Art/Sidharth/Typing_Text.html",
    imageLink: "./Art/Sidharth/type_writer.gif",
    author: "Sidharth",
    githubLink: "https://github.com/Sidharth98"
  },
  {
    artName: "Blue Spin",
    pageLink: "./Art/JamesW/index.html",
    imageLink: "./Art/JamesW/hacktober_spin.gif",
    author: "James Whitney",
    githubLink: "https://github.com/jameswhitney"
  },
  {
<<<<<<< HEAD
    artName: "Rotation",
    pageLink: "./Art/alenanog/index.html",
    imageLink: "./Art/alenanog/rotation.gif",
    author: "Alena A.",
    githubLink: "https://github.com/alenanog"
  },
=======
    artName: "Colors in your life",
    pageLink: "./Art/Atipahy/colors.html",
    imageLink: "./Art/Atipahy/colors.png",
    author: "Christos Chr",
    githubLink: "https://github.com/atipaHy"
  },
  {
    artName: "Orb",
    pageLink: "./Art/Jkbicbic/orb.html",
    imageLink: "./Art/Jkbicbic/orb.gif",
    author: "John Kennedy Bicbic",
    githubLink: "https://github.com/jkbicbic"
  }
>>>>>>> 643304fc
];

// +--------------------------------------------------------------------------------+
// +                                                                                +
// +                  YOU DO NOT NEED TO CHANGE ANYTHING BELOW THIS                 +
// +                                                                                +
// +--------------------------------------------------------------------------------+

// Creates cards from the array above
// You don't need to modify this
let contents = [];
Shuffle(cards).forEach(c => {
  contents.push([
    `<li class="card">` +
    `<a href='${c.pageLink}'>` +
    `<img class="art-image" src='${c.imageLink}' alt='${c.artName}' />` +
    `</a>` +
    `<div class="flex-content">` +
    `<a href='${c.pageLink}'><h3 class="art-title">${c.artName}</h3></a>` +
    `<p class='author'><a href="${c.githubLink}" target="_blank"><i class="fab fa-github"></i> ${c.author}</a> </p>` +
    `</div>` +
    `</li>`
  ]);
});

document.getElementById("cards").innerHTML = contents;

function Shuffle(o) {
  for (
    var j, x, i = o.length;
    i;
    j = parseInt(Math.random() * i), x = o[--i], o[i] = o[j], o[j] = x
  );
  return o;
}<|MERGE_RESOLUTION|>--- conflicted
+++ resolved
@@ -225,14 +225,13 @@
     githubLink: "https://github.com/jameswhitney"
   },
   {
-<<<<<<< HEAD
     artName: "Rotation",
     pageLink: "./Art/alenanog/index.html",
     imageLink: "./Art/alenanog/rotation.gif",
     author: "Alena A.",
     githubLink: "https://github.com/alenanog"
   },
-=======
+  {
     artName: "Colors in your life",
     pageLink: "./Art/Atipahy/colors.html",
     imageLink: "./Art/Atipahy/colors.png",
@@ -246,7 +245,6 @@
     author: "John Kennedy Bicbic",
     githubLink: "https://github.com/jkbicbic"
   }
->>>>>>> 643304fc
 ];
 
 // +--------------------------------------------------------------------------------+
