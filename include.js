let cards = [
  //  Add your card in this section
  {
    artName: "ZTM Animation",
    pageLink: "./Art/EricPuskas/index.html",
    imageLink: "./Art/EricPuskas/index.gif",
    author: "Eric Puskas",
    githubLink: "https://github.com/EricPuskas"
  },
  {
    artName: "Star Wars?",
    pageLink: "./Art/henryvalbuena/index.html",
    imageLink: "./Art/henryvalbuena/index.gif",
    author: "Henry Valbuena",
    githubLink: "https://github.com/henryvalbuena"
  },
  {
    artName: "The Ripple",
    pageLink: "./Art/Anmol2/index.html",
    imageLink: "./Art/Anmol2/ripple.png",
    author: "Anmol",
    githubLink: "https://github.com/Anmol270900"
  },
  {
    artName: "Rainbow loader",
    pageLink: "./Art/ka-hn/rainbow.html",
    imageLink: "./Art/ka-hn/rainbow.gif",
    author: "Karim Hussain",
    githubLink: "https://github.com/ka-hn"
  },
  {
    artName: "Action Cam",
    pageLink: "./Art/Donovan/index.html",
    imageLink: "./Art/Donovan/pureCSS-animation.gif",
    author: "Donovan Hunter",
    githubLink: "https://github.com/dhdcode"
  },
  {
    artName: "The Sun",
    pageLink: "./Art/Anmol/index.html",
    imageLink: "./Art/Anmol/sun.png",
    author: "Anmol",
    githubLink: "https://github.com/Anmol270900"
  },
  {
    artName: "Flashing Pumpkin",
    pageLink: "./Art/KatrinaRose14/index.html",
    imageLink: "./Art/KatrinaRose14/FlashingPumpkin.gif",
    author: "Katrina Yates",
    githubLink: "https://github.com/KatrinaRose14"
  },
  {
    artName: "Flipbox",
    pageLink: "./Art/Prasheel/index.html",
    imageLink: "./Art/Prasheel/flip.gif",
    author: "Prasheel Soni",
    githubLink: "https://github.com/ps011"
  },
  {
    artName: "2019 Wave",
    pageLink: "./Art/chris-aqui/index.html",
    imageLink: "./Art/chris-aqui/2019-jump.gif",
    author: "Christine Aqui",
    githubLink: "https://github.com/christine-aqui"
  },
  {
    artName: "Hover Button Animation",
    pageLink: "./Art/Vipul/hover.html",
    imageLink: "./Art/Vipul/Screenshot2.png",
    author: "Vipul",
    githubLink: "https://github.com/vipuljain08"
  },
  {
    artName: "Start From Zero",
    pageLink: "./Art/Robihdy/index.html",
    imageLink: "./Art/Robihdy/start-from-zero.png",
    author: "Robihdy",
    githubLink: "https://github.com/Robihdy"
  },
  {
    artName: "Local Host metaphor",
    pageLink: "./Art/Prateek/index.html",
    imageLink: "./Art/Prateek/localhost.png",
    author: "Prateek",
    githubLink: "https://github.com/prateekpatrick"
  },
  {
    artName: "Sliding Lines",
    pageLink: "./Art/erics0n/sliding-lines/index.html",
    imageLink: "./Art/erics0n/sliding-lines/image.gif",
    author: "erics0n",
    githubLink: "https://github.com/erics0n"
  },
  {
    artName: "Triangle",
    pageLink: "./Art/Joy/triangle/triangle.html",
    imageLink: "./Art/Joy/triangle/triangle.gif",
    author: "Joy",
    githubLink: "https://github.com/royranger"
  },
  {
    artName: "Cube",
    pageLink: "./Art/Joy/cube/cube.html",
    imageLink: "./Art/Joy/cube/cube.gif",
    author: "Joy",
    githubLink: "https://github.com/royranger"
  },
  {
    artName: "Burger Menu",
    pageLink: "./Art/mctrl/burger.html",
    imageLink: "./Art/mctrl/burger.gif",
    author: "Martina",
    githubLink: "https://github.com/mctrl"
  },
  {
    artName: "Square Loader",
    pageLink: "./Art/Hemant/index.html",
    imageLink: "./Art/Hemant/loader.gif",
    author: "Hemant Garg",
    githubLink: "https://github.com/hemant-garg"
  },
  {
    artName: "wake up, neo...",
    pageLink: "./Art/samirjouni/TributeToTheMatrix.html",
    imageLink: "./Art/samirjouni/sample.gif",
    author: "Samir Jouni",
    githubLink: "https://github.com/samirjouni"
  },
  {
    artName: "Tribute To COD4MW",
    pageLink: "./Art/samirjouni2/index.html",
    imageLink: "./Art/samirjouni2/sample.gif",
    author: "Samir Jouni",
    githubLink: "https://github.com/samirjouni"
  },
  {
    artName: "Planet",
    pageLink: "./Art/ArthurDoom/planet.html",
    imageLink: "./Art/ArthurDoom/planet.gif",
    author: "ArthurDoom",
    githubLink: "https://github.com/ArthurDoom"
  },
  {
    artName: "SquarPy",
    pageLink: "./Art/Utkarsh/index.html",
    imageLink: "./Art/Utkarsh/hack.gif",
    author: "utkarsh",
    githubLink: "https://github.com/Utkarsh2604"
  },
  {
    artName: "Circle",
    pageLink: "./Art/Oliver/Circle.html",
    imageLink: "./Art/Oliver/circle.gif",
    author: "Oliver",
    githubLink: "https://github.com/oliver-gomes"
  },
  {
    artName: "Ellipse Loader",
    pageLink: "./Art/VaibhavKhulbe/EllipseLoader.html",
    imageLink: "./Art/VaibhavKhulbe/ellipseLoader.gif",
    author: "Vaibhav Khulbe",
    githubLink: "https://github.com/Kvaibhav01"
  },
  {
    artName: "Simple Loader",
    pageLink: "./Art/soumsps/simpleload.html",
    imageLink: "./Art/soumsps/sample.gif",
    author: "Soumendu Sinha",
    githubLink: "https://github.com/soumsps"
  },
  {
    artName: "Rollodex",
    pageLink: "./Art/Shruti/rolling.html",
    imageLink: "./Art/Shruti/rolling.gif",
    author: "Shruti",
    githubLink: "https://github.com/shruti49"
  },
  {
    artName: "Cute Cat",
    pageLink: "./Art/Alghi/cat.html",
    imageLink: "./Art/Alghi/cat.gif",
    author: "Alghi",
    githubLink: "https://github.com/darklordace"
  },
  {
    artName: "ZtM Text",
    pageLink: "./Art/Di4iMoRtAl/ZtM_text_animation.html",
    imageLink: "./Art/Di4iMoRtAl/ZtM_animation.gif",
    author: "Di4iMoRtAl",
    githubLink: "https://github.com/dppeykov"
  },
  {
    artName: "Circles",
    pageLink: "./Art/Bhuvana/circles.html",
    imageLink: "./Art/Bhuvana/circles.gif",
    author: "Bhuvana",
    githubLink: "https://github.com/bhuvana-guna"
  },
  {
    artName: "Bird",
    pageLink: "./Art/Bhuvana/bird.html",
    imageLink: "./Art/Bhuvana/bird.gif",
    author: "Bhuvana",
    githubLink: "https://github.com/bhuvana-guna"
  },
  {
    artName: "Loader",
    pageLink: "./Art/Bhuvana/loader.html",
    imageLink: "./Art/Bhuvana/loader.gif",
    author: "Bhuvana",
    githubLink: "https://github.com/bhuvana-guna"
  },
  {
    artName: "Simple blinking loading circles",
    pageLink: "./Art/Rahul/index.html",
    imageLink: "./Art/Rahul/loading.gif",
    author: "Rahul",
    githubLink: "https://github.com/kohli6010"
  },
  {
    artName: "Css Pulse",
    pageLink: "./Art/Aszmel/pulse.html",
    imageLink: "./Art/Aszmel/css_pulse.gif",
    author: "Aszmel",
    githubLink: "https://github.com/Aszmel"
  },
  {
    artName: "Circle Bounce",
    pageLink: "./Art/Edmund/index.html",
    imageLink: "./Art/Edmund/circle-bounce.gif",
    author: "Edmund",
    githubLink: "https://github.com/edmund1645"
  },
  {
    artName: "Heart Beating",
    pageLink: "./Art/Regem/index.html",
    imageLink: "./Art/Regem/heart.jpg",
    author: "Regem",
    githubLink: "https://github.com/GemzBond"
  },
  {
    artName: "Fading Circles",
    pageLink: "./Art/Ankit/fadeCircle.html",
    imageLink: "./Art/Ankit/fadeCircles.png",
    author: "Ankit Srivastava",
    githubLink: "https://github.com/a18nov"
  },
  {
    artName: "Hacktoberfest 2019",
    pageLink: "./Art/jpk3lly/animation.html",
    imageLink: "./Art/jpk3lly/JPs_Animation_GIF.gif",
    author: "jpk3lly",
    githubLink: "https://github.com/jpk3lly"
  },
  {
    artName: "Name Rotator",
    pageLink: "./Art/Meet/name.html",
    imageLink: "./Art/Meet/name.gif",
    author: "Meet",
    githubLink: "https://github.com/Meet1103"
  },
  {
    artName: "Ball Rotator",
    pageLink: "./Art/Bibekpreet/index.html",
    imageLink: "./Art/Bibekpreet/ball.gif",
    author: "Bibekpreet",
    githubLink: "https://github.com/bibekpreet99"
  },
  {
    artName: "ephiphany",
    pageLink: "./Art/OctavianIlies/index.html",
    imageLink: "./Art/OctavianIlies/ephiphany.gif",
    author: "OctavianIlies",
    githubLink: "https://github.com/OctavianIlies"
  },
  {
    artName: "Loading",
    pageLink: "./Art/jh1992jh/loading.html",
    imageLink: "./Art/jh1992jh/loading.gif",
    author: "jh1992jh",
    githubLink: "https://github.com/jh1992jh"
  },
  {
    artName: "ZTM Colors",
    pageLink: "./Art/Godnon/index.html",
    imageLink: "./Art/Godnon/ZTMcAnim.gif",
    author: "Godnon",
    githubLink: "https://github.com/godnondsilva"
  },
  {
    artName: "Hover Effect",
    pageLink: "./Art/Shubhankar/index.html",
    imageLink: "./Art/Shubhankar/hackoctober.gif",
    author: "Shubhankar",
    githubLink: "https://github.com/shubhdwiv12"
  },
  {
    artName: "Bouncing Fading Circles",
    pageLink: "./Art/AyoubIssaad/index.html",
    imageLink: "./Art/AyoubIssaad/BouncingFadingCircles.gif",
    author: "AyoubIssaad",
    githubLink: "https://github.com/AyoubIssaad"
  },
  {
    artName: "5 balls preloader",
    pageLink: "./Art/Nnaji-Victor/index.html",
    imageLink: "./Art/Nnaji-Victor/5_balls.gif",
    author: "Nnaji Victor",
    githubLink: "https://github.com/Nnaji-Victor"
  },
  {
    artName: "ZTM Bouncer",
    pageLink: "./Art/Josia/bouncer.html",
    imageLink: "./Art/Josia/ztmbouncer.gif",
    author: "Josia Rodriguez",
    githubLink: "https://github.com/josiarod"
  },

  {
    artName: "Hacktober loading animation",
    pageLink: "./Art/mehul1011/index.html",
    imageLink: "./Art/mehul1011/loading.gif",
    author: "Mehul1011",
    githubLink: "https://github.com/mehul1011"
  },
  {
    artName: "Loading Dots",
    pageLink: "./Art/devSergiu/index.html",
    imageLink: "./Art/devSergiu/loading.gif",
    author: "devSergiu",
    githubLink: "https://github.com/devsergiu"
  },
  {
    artName: "TypeWriter effect",
    pageLink: "./Art/Sidharth/Typing_Text.html",
    imageLink: "./Art/Sidharth/type_writer.gif",
    author: "Sidharth",
    githubLink: "https://github.com/Sidharth98"
  },
  {
    artName: "Blue Spin",
    pageLink: "./Art/JamesW/index.html",
    imageLink: "./Art/JamesW/hacktober_spin.gif",
    author: "James Whitney",
    githubLink: "https://github.com/jameswhitney"
  },
  {
    artName: "Loading Animation",
    pageLink: "./Art/Sidharth/Loading.html",
    imageLink: "./Art/Sidharth/Loading.gif",
    author: "Sidharth",
    githubLink: "https://github.com/Sidharth98"
  },
  {
    artName: "Rotation",
    pageLink: "./Art/alenanog/index.html",
    imageLink: "./Art/alenanog/rotation.gif",
    author: "Alena A.",
    githubLink: "https://github.com/alenanog"
  },
  {
    artName: "Colors in your life",
    pageLink: "./Art/Atipahy/colors.html",
    imageLink: "./Art/Atipahy/colors.png",
    author: "Christos Chr",
    githubLink: "https://github.com/atipaHy"
  },
  {
    artName: "Orb",
    pageLink: "./Art/Jkbicbic/orb.html",
    imageLink: "./Art/Jkbicbic/orb.gif",
    author: "John Kennedy Bicbic",
    githubLink: "https://github.com/jkbicbic"
  },
  {
    artName: "Charging...",
    pageLink: "./Art/Afraz/charging.html",
    imageLink: "./Art/Afraz/charging.gif",
    author: "Afraz",
    githubLink: "https://github.com/afrazz"
  },
  {
    artName: "Charging...",
    pageLink: "./Art/DepStep/depstep.html",
    imageLink: "./Art/DepStep/depstep.gif",
    author: "DepStep",
    githubLink: "https://github.com/stephD"
  },
  {
    artName: "Dancing Ball...",
    pageLink: "./Art/DaveFres/index.html",
    imageLink: "./Art/DaveFres/ball.gif",
    author: "DaveFres",
    githubLink: "https://github.com/DaveFres"
  },
  {
    artName: "Sunshine",
    pageLink: "./Art/Pavelisp/sunshine.html",
    imageLink: "./Art/Pavelisp/sunshine.gif",
    author: "Pavel Isp",
    githubLink: "https://github.com/pavelisp"
  },
  {
    artName: "SoundBoxes",
    pageLink: "./Art/Hbarang/SoundBox.html",
    imageLink: "./Art/Hbarang/SoundBoxAnimation.gif",
    author: "Hbarang",
    githubLink: "https://github.com/hbarang"
  },
  {
    artName: "Cheshire",
    pageLink: "./Art/Ckanelin/index.html",
    imageLink: "./Art/Ckanelin/Cheshire.gif",
    author: "Ckanelin",
    githubLink: "https://github.com/ckanelin"
  },
  {
    artName: "Disappear",
    pageLink: "./Art/Stacy/index.html",
    imageLink: "./Art/Stacy/disappear.gif",
    author: "Stacy",
    githubLink: "https://github.com/stacyholtz6"
  },
  {
    artName: "Ellipse Spinner",
    pageLink: "./Art/Sabina/ellipse_spinner.html",
    imageLink: "./Art/Sabina/ellipse_spinner.png",
    author: "Sabina Abbasova",
    githubLink: "https://github.com/sabina929"
  },
  {
    artName: "NightSky",
    pageLink: "./Art/AndyS/index.html",
    imageLink: "./Art/AndyS/Capture.GIF",
    author: "AndyS",
    githubLink: "https://github.com/AndyS1988"
  },
  {
    artName: "Hungry",
    pageLink: "./Art/diegchav/index.html",
    imageLink: "./Art/diegchav/hungry.gif",
    author: "Diego Chz",
    githubLink: "https://github.com/diegchav"
  },
  {
    artName: "Hover Text Animation",
    pageLink: "./Art/AyoubIssaad2/index.html",
    imageLink: "./Art/AyoubIssaad2/hoverTextAnimation.gif",
    author: "AyoubIssaad",
    githubLink: "https://github.com/AyoubIssaad"
  },
  {
    artName: "Colorize",
    pageLink: "./Art/JimBratsos/colorize.html",
    imageLink: "./Art/JimBratsos/Colorize.gif",
    author: "Jim Bratsos",
    githubLink: "https://github.com/JimBratsos"
  },
  {
    artName: "Hacktober Spooktacular",
    pageLink: "Art/Elex/index.html",
    imageLink: ["./Art/Elex/hhs.gif"],
    author: "William Poisel (LordCobra)",
    githubLink: "https://github.com/epoisel"
  },
  {
    artName: "Circley",
    pageLink: "./Art/Tranjenny/indexjenny.html",
    imageLink: "./Art/Tranjenny/zerojenny.gif",
    author: "Tranjenny",
    githubLink: "https://github.com/Tranjenny"
  },
  {
    artName: "My Vietnam",
    pageLink: "./Art/nhbduy/index.html",
    imageLink: "./Art/nhbduy/my-vietnam.gif",
    author: "Hoang-Bao-Duy NGUYEN",
    githubLink: "https://github.com/nhbduy"
  },
  {
    artName: "Hactoberfest Bus",
    pageLink: "./Art/shahpranaf/index.html",
    imageLink: "./Art/shahpranaf/hacktoberfest_bus.gif",
    author: "Pranav Shah",
    githubLink: "https://github.com/shahpranaf"
  },
  {
    artName: "Hacktoberfest",
    pageLink: "./Art/robihid/index.html",
    imageLink: "./Art/robihid/hacktoberfest.png",
    author: "robihid",
    githubLink: "https://github.com/robihid"
  },
  {
    artName: "Hi there",
    pageLink: "./Art/Aki/index.html",
    imageLink: "./Art/Aki/giphy.gif",
    author: "Aki",
    githubLink: "https://github.com/akmalist"
  },
  {
    artName: "Hacktoberfest 2019!",
    pageLink: "./Art/RedSquirrrel/index.html",
    imageLink: "./Art/RedSquirrrel/index.html/animation.PNG",
    author: "RedSquirrrel",
    githubLink: "https://github.com/RedSquirrrel"
  },
  {
    artName: "Sliding text",
    pageLink: "./Art/Flattopz/index.html",
    imageLink: "./Art/Flattopz/SlidingText.gif",
    author: "Flattopz",
    githubLink: "https://github.com/hjpunzalan"
  },
  {
    artName: "Rainbow Color Changer",
    pageLink: "./Art/mmshr/index.html",
    imageLink: "./Art/mmshr/rainbow.gif",
    author: "mmosehauer",
    githubLink: "https://github.com/mmosehauer"
  },
  {
    artName: "World of Coding",
    pageLink: "./Art/tom_kn/coding.html",
    imageLink: "./Art/tom_kn/coding.gif",
    author: "Tamas Knisz",
    githubLink: "https://github.com/TamasKn"
  },
  {
    artName: "Initial Bounce",
    pageLink: "./Art/Juwana/initial.html",
    imageLink: "./Art/Juwana/InitialBounce.gif",
    author: "Juwana",
    githubLink: "https://github.com/JZerman2018"
  },
  {
    artName: "Atom",
    pageLink: "./Art/Teva/index.html",
    imageLink: "./Art/Teva/atom.gif",
    author: "Teva",
    githubLink: "https://github.com/TevaHenry"
  },
  {
    artName: "Be Awesome",
    pageLink: "./Art/TigerAsH/index.html",
    imageLink: "./Art/TigerAsH/be-awesome.jpg",
    author: "TigerAsH",
    githubLink: "https://github.com/TigerAsH94"
  },
  {
    artName: "Rainbow Colors",
    pageLink: "./Art/Sanjeev/index.html",
    imageLink: "./Art/Sanjeev/animation.gif",
    author: "Sanjeev Panday",
    githubLink: "https://github.com/Sanjeev-Panday"
  },
  {
    artName: "ZtM",
    pageLink: "./Art/thoyvo/index.html",
    imageLink: "./Art/thoyvo/ztm.gif",
    author: "Thoyvo",
    githubLink: "https://github.com/thoyvo"
  },
  {
    artName: "Fast Fishes",
    pageLink: "./Art/4ront/index.html",
    imageLink: "./Art/4ront/fishes.gif",
    author: "4rontender",
    githubLink: "https://github.com/RinatValiullov"
  },
  {
    artName: "Calm Ubuntu",
    pageLink: "./Art/schupat/index.html",
    imageLink: "./Art/schupat/preview.gif",
    author: "schupat",
    githubLink: "https://github.com/schupat"
  },
  {
    artName: "Solar System",
    pageLink: "./Art/DSandberg93/index.html",
    imageLink: "./Art/DSandberg93/SolarSystem.gif",
    author: "DSandberg93",
    githubLink: "https://github.com/DSandberg93"
  },
  {
    artName: "Boo",
    pageLink: "./Art/VerityB/index.html",
    imageLink: "./Art/VerityB/boo.gif",
    author: "VerityB",
    githubLink: "https://github.com/VerityB"
  },
  {
    artName: "Hacktoberfest Ghost",
    pageLink: "./Art/cTahirih/index.html",
    imageLink: "./Art/cTahirih/ghost.png",
    author: "cTahirih",
    githubLink: "https://github.com/cTahirih"
  },
  {
    artName: "Clock",
    pageLink: "./Art/Abdul/index.html",
    imageLink: "./Art/Abdul/Clock.png",
    author: "Abdul Rahman",
    githubLink: "https://github.com/abdulrahman118"
  },
  {
    artName: "Loading Cube",
    pageLink: "./Art/andrearizzello/index.html",
    imageLink: "./Art/andrearizzello/index.gif",
    author: "Andrea Rizzello",
    githubLink: "https://github.com/andrearizzello"
  },
  {
    artName: "Wall Dropping Logo",
    pageLink: "./Art/shivams136/index.html",
    imageLink: "./Art/shivams136/walldrop.gif",
    author: "Shivam Sharma",
    githubLink: "https://github.com/ShivamS136"
  },
  {
    artName: "Infinite Race",
    pageLink: "./Art/levermanx/index.html",
    imageLink: "./Art/levermanx/anim.gif",
    author: "Levermanx",
    githubLink: "https://github.com/levermanx"
  },
  {
    artName: "Hover to Rotate Text",
    pageLink: "./Art/faiz_hameed/index.html",
    imageLink: "./Art/faiz_hameed/hackto.gif",
    author: "Faiz Hameed",
    githubLink: "https://github.com/faizhameed"
  },
  {
    artName: "HalloHacktober Greeting!",
    pageLink: "./Art/lusalga/index.html",
    imageLink: "./Art/lusalga/lu.gif",
    author: "Lucieni A. Saldanha",
    githubLink: "https://github.com/lusalga/"
  },
  {
    artName: "Time goes by",
    pageLink: "./Art/WolfgangKreminger/index.html",
    imageLink: "./Art/WolfgangKreminger/showcase.gif",
    author: "Wolfgang Kreminger",
    githubLink: "https://github.com/r4pt0s"
  },
  {
    artName: "Bouncing Text!",
    pageLink: "./Art/AbdulsalamAbdulrahman/index.html",
    imageLink: "./Art/AbdulsalamAbdulrahman/Bouncingtxt.gif",
    author: "Abdulsalam Abdulrahman",
    githubLink: "https://github.com/AbdulsalamAbdulrahman/"
  },
  {
    artName: "Simple Phone Animation",
    pageLink: "./Art/Lala/index.html",
    imageLink: "./Art/Lala/phone.gif",
    author: "Olamide Aboyeji",
    githubLink: "https://github.com/aolamide"
  },
  {
    artName: "Synthwave Sunset",
    pageLink: "./Art/brunobolting/index.html",
    imageLink: "./Art/brunobolting/synthwave-sunset.gif",
    author: "Bruno Bolting",
    githubLink: "https://github.com/brunobolting/"
  },
  {
    artName: "Kawaii Penguin",
    pageLink: "./Art/Brienyll/index.html",
    imageLink: "./Art/Brienyll/kawaiiPenguin.gif",
    author: "Brienyll",
    githubLink: "https://github.com/brienyll/"
  },
  {
    artName: "Happy Halloween",
    pageLink: "./Art/MatthewS/index.html",
    imageLink: "./Art/MatthewS/Spider.gif",
    author: "MatthewS",
    githubLink: "https://github.com/matthewstoddart/"
  },
  {
    artName: "Fan Art",
    pageLink: "./Art/m-perez33/index.html",
    imageLink: "./Art/m-perez33/cylon.gif",
    author: "Marcos Perez",
    githubLink: "https://github.com/m-perez33/"
  },
  {
    artName: "Animating Pot",
    pageLink: "./Art/Somechandra/index.html",
    imageLink: "./Art/Somechandra/pot.gif",
    author: "Somechandra",
    githubLink: "https://github.com/somechandra"
  },
  {
    artName: "Circles Circling",
    pageLink: "./Art/pikktorr/index.html",
    imageLink: "./Art/pikktorr/circles.gif",
    author: "pikktorr",
    githubLink: "https://github.com/pikktorr"
  },
  {
    artName: "Glitchy Szn",
    pageLink: "./Art/premdav/index.html",
    imageLink: "./Art/premdav/screenshot.png",
    author: "premdav",
    githubLink: "https://github.com/premdav"
  },
  {
    artName: "ZeroToMastery",
    pageLink: "./Art/Vzneers/index.html",
    imageLink: "./Art/Vzneers/gifzeroloading.png",
    author: "TrinhMinhHieu",
    githubLink: "https://github.com/trinhminhhieu"
  },
  {
    artName: "Spacecraft-landing",
    pageLink: "./Art/DDuplinszki/index.html",
    imageLink: "./Art/DDuplinszki/Spacecraft-landing.gif",
    author: "DDuplinszki",
    githubLink: "https://github.com/DDuplinszki"
  },
  {
    artName: "Hover-Scale",
    pageLink: "./Art/echowebid/index.html",
    imageLink: "./Art/echowebid/hover.gif",
    author: "echowebid",
    githubLink: "https://github.com/echowebid"
  },
  {
    artName: "mars",
    pageLink: "./Art/Courtney_Pure/index.html",
    imageLink: "./Art/Courtney_Pure/mars_screenshot.png",
    author: "Courtney Pure",
    githubLink: "https://github.com/courtneypure"
  },
  {
    artName: "Welcome HactoberFest",
    pageLink: "./Art/Dhaval/index.html",
    imageLink: "./Art/Dhaval/Welcome-HacktoberFest.gif",
    author: "Dhaval Mehta",
    githubLink: "https://github.com/Dhaval1403"
  },
  {
    artName: "Aynonimation",
    pageLink: "./Art/Aynorica/aynorica.html",
    imageLink: "./Aynorica/Aynonimation.png",
    author: "aynorica",
    githubLink: "https://github.com/aynorica"
  },
  {
    artName: "sun-to-moon",
    pageLink: "./Art/haider/index.html",
    imageLink: "./Art/haider/sun-moon.gif",
    author: "Haider",
    githubLink: "https://github.com/hyderumer"
  },
  {
    artName: "Animatron",
    pageLink: "./Art/animatron/index.html",
    imageLink: "./Art/animatron/trance.gif",
    author: "Andrei",
    githubLink: "https://github.com/aneagoie"
  },
  {
    artName: "Loader Circle",
    pageLink: "./Art/beaps/index.html",
    imageLink: "./Art/beaps/loader-circle.gif",
    author: "beaps",
    githubLink: "https://github.com/beaps"
  },
  {
<<<<<<< HEAD
    artName: "Open Sourcerer",
    pageLink: "./Art/4rturd13/index.html",
    imageLink: "./Art/4rturd13/openSourcerer.gif",
    author: "4rturd13",
    githubLink: "https://github.com/4rturd13"
=======
    artName: "Doors",
    pageLink: "./Art/pauliax/index.html",
    imageLink: "./Art/pauliax/doors.gif",
    author: "pauliax",
    githubLink: "https://github.com/pauliax"
>>>>>>> 0b866356
  }
];


// +--------------------------------------------------------------------------------+
// +                                                                                +
// +                  YOU DO NOT NEED TO CHANGE ANYTHING BELOW THIS                 +
// +                                                                                +
// +--------------------------------------------------------------------------------+

// Creates cards from the array above
// You don't need to modify this
let contents = [];
Shuffle(cards).forEach(c => {
  contents.push([
    `<li class="card">` +
    `<a href='${c.pageLink}'>` +
    `<img class="art-image" src='${c.imageLink}' alt='${c.artName}' />` +
    `</a>` +
    `<div class="flex-content">` +
    `<a href='${c.pageLink}'><h3 class="art-title">${c.artName}</h3></a>` +
    `<p class='author'><a href="${c.githubLink}" target="_blank"><i class="fab fa-github"></i> ${c.author}</a> </p>` +
    `</div>` +
    `</li>`
  ]);
});

document.getElementById("cards").innerHTML = contents;

function Shuffle(o) {
  for (
    var j, x, i = o.length;
    i;
    j = parseInt(Math.random() * i), x = o[--i], o[i] = o[j], o[j] = x
  );
  return o;
}<|MERGE_RESOLUTION|>--- conflicted
+++ resolved
@@ -772,19 +772,18 @@
     githubLink: "https://github.com/beaps"
   },
   {
-<<<<<<< HEAD
     artName: "Open Sourcerer",
     pageLink: "./Art/4rturd13/index.html",
     imageLink: "./Art/4rturd13/openSourcerer.gif",
     author: "4rturd13",
     githubLink: "https://github.com/4rturd13"
-=======
+  },
+  {
     artName: "Doors",
     pageLink: "./Art/pauliax/index.html",
     imageLink: "./Art/pauliax/doors.gif",
     author: "pauliax",
     githubLink: "https://github.com/pauliax"
->>>>>>> 0b866356
   }
 ];
 
