--- conflicted
+++ resolved
@@ -5008,7 +5008,6 @@
     imageLink: './Art/LuanAnimation/animation.gif',
     author: 'Luan2907',
     githubLink: 'https://github.com/luancauthu2907'
-<<<<<<< HEAD
   },
   {
     artName: 'Fade Loading',
@@ -5016,8 +5015,6 @@
     imageLink: './Art/HuePham/loading.gif',
     author: 'Hue Pham',
     githubLink: 'https://github.com/hue113'
-=======
->>>>>>> a6892ec4
   }
 ];
 
