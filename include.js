let cards = [
  {
    artName: 'Circle Animation',
    pageLink: './Art/Sahil/index.html',
    imageLink: './Art/Sahil/animation.gif',
    author: 'Sahil',
    githubLink: 'https://github.com/borkarsahil'
  },
  {
    artName: 'Chess',
    pageLink: './Art/Ronit72/index.html',
    imageLink: './Art/Ronit72/animation.gif',
    author: 'Ronit',
    githubLink: 'https://github.com/Ronit72'
  },
  {
    artName: 'Chromatic Movement',
    pageLink: './Art/Talim/index.html',
    imageLink: './Art/Talim/animation.gif',
    author: 'Mohammad Talim',
    githubLink: 'https://github.com/md-talim'
  },
  {
    artName: 'Sliding Bot',
    pageLink: './Art/ProfoundlyParker/index.html',
    imageLink: './Art/ProfoundlyParker/robot.gif',
    author: 'ProfoundlyParker',
    githubLink: 'https://github.com/profoundlyparker'
  },
  {
    artName: 'Astro Acrobat',
    pageLink: './Art/DarrachBarneveld/index.html',
    imageLink: './Art/DarrachBarneveld/rocket.gif',
    author: 'Darrach Barneveld',
    githubLink: 'https://github.com/DarrachBarneveld'
  },
  {
    artName: 'Card Hover',
    pageLink: './Art/imPradhyumn/index.html',
    imageLink: './Art/imPradhyumn/card-animation.gif',
    author: 'Pradhyumn Sharma',
    githubLink: 'https://github.com/imPradhyumn'
  },
  {
    artName: 'Rotating Cube',
    pageLink: './Art/Rishi/cube.html',
    imageLink: './Art/Rishi/cube.gif',
    author: 'Rishi',
    githubLink: 'https://github.com/rishi17003'
  },
  {
    artName: 'Waving penguin',
    pageLink: './Art/iamsnehadas/index.html',
    imageLink: './Art/iamsnehadas/penguin.png',
    author: 'Sneha Das',
    githubLink: 'https://github.com/iamsnehadas'
  },
  {
    artName: 'Tic Tac Yo!',
    pageLink: './Art/smokeraven667/smokeraven.html',
    imageLink: './Art/smokeraven667/tic-tac-yo.gif',
    author: 'Joy',
    githubLink: 'https://github.com/smokeraven667'
  },
  {
    artName: 'Gradient Loader',
    pageLink: './Art/Kartikey Mishra/index.html',
    imageLink: './Art/Kartikey Mishra/GradientLoader.gif',
    author: 'Kartikey Mishra',
    githubLink: 'https://github.com/kartikeymish'
  },

  {
    artName: 'Animation-box',
    pageLink: './Art/Himanshu_Chauhan/index.html',
    imageLink: './Art/Himanshu_Chauhan/animation-box.gif',
    author: 'Himanshu Chauhan',
    githubLink: 'https://github.com/Himanshuch8055'
  },
  {
    artName: 'Circles',
    pageLink: './Art/AmanRawat/index.html',
    imageLink: './Art/AmanRawat/circles.gif',
    author: 'Aman Rawat',
    githubLink: 'https://github.com/amanr-dev'
  },
  {
    artName: 'Tic Tac Yo!',
    pageLink: './Art/smokeraven667/smokeraven.html',
    imageLink: './Art/smokeraven667/tic-tac-yo.gif',
    author: 'Joy',
    githubLink: 'https://github.com/smokeraven667'
  },
  {

    artName: 'Astro Acrobat',
    pageLink: './Art/DarrachBarneveld/index.html',
    imageLink: './Art/DarrachBarneveld/rocket.gif',
    author: 'Darrach Barneveld',
    githubLink: 'https://github.com/DarrachBarneveld'
  },{
    artName: 'Rotating Cube',
    pageLink: './Art/Rishi/cube.html',
    imageLink: './Art/Rishi/cube.gif',
    author: 'Rishi',
    githubLink: 'https://github.com/rishi17003'
  },
  {
    artName: 'Circles',
    pageLink: './Art/AmanRawat/index.html',
    imageLink: './Art/AmanRawat/circles.gif',
    author: 'Aman Rawat',
    githubLink: 'https://github.com/amanr-dev'
  },
  {
    artName: 'Sliding Bot',
    pageLink: './Art/ProfoundlyParker/index.html',
    imageLink: './Art/ProfoundlyParker/robot.gif',
    author: 'ProfoundlyParker',
    githubLink: 'https://github.com/profoundlyparker'
  },
  {
    artName: 'hanisntsolo',
    pageLink: './Art/hanisntsolo/hanisntsolo.html',
    imageLink: './Art/hanisntsolo/hanisntsolo.gif',
    author: 'Hanisntsolo',
    githubLink: 'https://github.com/hanisntsolo'
  },
  {
    artName: 'Hamburger to Close',
    pageLink: './Art/jatanassian/index.html',
    imageLink: './Art/jatanassian/hamburger-close.gif',
    author: 'Joy',
    githubLink: 'https://github.com/jatanassian'
  },
  {
    artName: 'Orbiting-Ball',
    pageLink: './Art/Tipchan/OrbitingBall.html',
    imageLink: './Art/Tipchan/OrbitingBall.gif',
    author: 'Tipchan',
    githubLink: 'https://github.com/tsongtheng'
  },
  {
    artName: 'Marque animation',
    pageLink: './Art/Shubhamkumar1122001/index.html',
    imageLink: './Art/Shubhamkumar1122001/animation.gif',
    author: 'Shubham Kumar',
    githubLink: 'https://github.com/Shubhamkumar1122001'
  },
  {
    artName: 'Simple BAAF',
    pageLink: './Art/baaf-Animation/index.html',
    imageLink: './Art/baaf-Animation/baafscreen.png',
    author: 'Farid Bass',
    githubLink: 'https://github.com/baafbass'
  },
  {
    artName: 'Animated-Biker',
    pageLink: './Art/JT-Singh/index.html',
    imageLink: './Art/JT-Singh/biker.gif',
    author: 'JT Singh',
    githubLink: 'https://github.com/JT-Singh'
  },
  {
    artName: 'hanisntsolo',
    pageLink: './Art/Joy/hanisntsolo.html',
    imageLink: './Art/Joy/hanisntsolo.gif',
    author: 'Hanisntsolo',
    githubLink: 'https://github.com/hanisntsolo'},

  {
    artName: 'Triangle',
    pageLink: './Art/Joy/triangle.html',
    imageLink: './Art/Joy/triangle.gif',
    author: 'Joy',
    githubLink: 'https://github.com/royranger'
  },
  {
    artName: 'Rocket Orbit',
    pageLink: './Art/thomasravetto/index.html',
    imageLink: './Art/thomasravetto/loader_gif.gif',
    author: 'thomasravetto',
    githubLink: 'https://github.com/thomasravetto'
  },
  {
    artName: 'Keyboard',
    pageLink: './Art/Alexandra2888/keyboard.html',
    imageLink: './Art/Alexandra2888/keyboard.gif',
    author: 'Alexandra2888',
    githubLink: 'https://github.com/Alexandra2888'
  },
  {
    artName: 'Jumping Balls',
    pageLink: './Art/Alexandra2888/balls.html',
    imageLink: './Art/Alexandra2888/balls.gif',
    author: 'Alexandra2888',
    githubLink: 'https://github.com/Alexandra2888'
  },
  {
    artName: 'Dancing in Space',
    pageLink: './Art/Maria/index.html',
    imageLink: './Art/Maria/style.css',
    author: 'Maria',
    githubLink: 'https://github.com/mariapetra'
  },
  {
    artName: 'Submit tick animation',
    pageLink: './Art/rajHimanshu22/index.html',
    imageLink: './Art/rajHimanshu22/animation.gif',
    author: 'Himanshu Raj',
    githubLink: 'https://github.com/rajHimanshu22'
  },
  {
    artName: 'Circle',
    pageLink: './Art/lucas/circle.html',
    imageLink: './Art/lucas/circle.gif',
    author: 'Joy',
    githubLink: 'https://github.com/LucasAlmeida-jpg'
  },
  {
    artName: 'Falling Squares',
    pageLink: './Art/migueldalberto/index.html',
    imageLink: './Art/migueldalberto/screenshot.png',
    author: 'migueldalberto',
    githubLink: 'https://github.com/migueldalberto'
  },
  {
    artName: 'Infinite Hacktober Shapes',
    pageLink: './Art/Joe_DiGioia/JoeArt.html',
    imageLink: './Art/Joe_DiGioia/Hacktober-Animate-JDiGioia.gif',
    author: 'Joe DiGioia',
    githubLink: 'https://github.com/WatchAce0'
  },
  {
    artName: 'Pumpkin Ghost',
    pageLink: './Art/Jason/pumpkin.html',
    imageLink: './Art/Jason/pumpkin.gif',
    author: 'Jason',
    githubLink: 'https://github.com/jsonsinger'
  },
  {
    artName: 'Ghost',
    pageLink: './Art/Russ/ghost.html',
    imageLink: './Art/Russ/ghost.gif',
    author: 'Russ',
    githubLink: 'https://github.com/rperry99'
  },
  {
    artName: 'Planet',
    pageLink: './Art/serhatbek/index.html',
    imageLink: './Art/serhatbek/planet.gif',
    author: 'serhatbek',
    githubLink: 'https://github.com/serhatbek'
  },
  {
    artName: 'Rocket',
    pageLink: './Art/Suryansh/rocket.html',
    imageLink: './Art/Suryansh/rocket.gif',
    author: 'Suryansh',
    githubLink: 'https://github.com/suryanshsingh2001'
  },
  {
    artName: 'AnimateIbaad',
    pageLink: './Art/Ibaad/animate.html',
    imageLink: './Art/Ibaad/animationimagehover.gif',
    author: 'Ibaad',
    githubLink: 'https://github.com/ibaaddurrani'
  },
  {
    artName: 'Animated-Panda',
    pageLink: './Art/Naina/index.html',
    imageLink: './Art/Naina/Panda.gif',
    author: 'Naina',
    githubLink: 'https://github.com/naina5602'
  },
  {
    artName: 'Circle',
    pageLink: './Art/MishC/circle.html',
    imageLink: './Art/MishC/magic_circle.gif',
    author: 'MishC',
    githubLink: 'https://github.com/MishC'
  },
  {
    artName: 'J.A.R.V.I.S',
    pageLink: './Art/rituraj-dubey/index.html',
    imageLink: './Art/rituraj-dubey/jarvis.gif',
    author: 'Rituraj Dubey',
    githubLink: 'https://github.com/rituraj-dubey'
  },
  {
    artName: 'SquBounce',
    pageLink: './Art/Sanusi/index.html',
    imageLink: './Art/Sanusi/sanusi-animation.gif',
    author: 'Sanusi',
    githubLink: 'https://github.com/sanusisusi'
  },
  {
    artName: 'RichardsAnimation',
    pageLink: './Art/Richard/animated.html',
    imageLink: './Art/Richard/bounce.gif.gif',
    author: 'Richard',
    githubLink: 'https://github.com/richardhartleydev'
  },
  {
    artName: 'Loader Animation',
    pageLink: './Art/Abhishek/animation.html',
    imageLink: './Art/Abhishek/animation.gif',
    author: 'Abhishek Kumar',
    githubLink: 'https://github.com/abhishekl1289'
  },
  {
    artName: 'Fan',
    pageLink: './Art/Samriddhi/fan.html',
    imageLink: './Art/Samriddhi/fan.png',
    author: 'Samriddhi',
    githubLink: 'https://github.com/NarayanSam'
  },
  {
    artName: 'RGB Square',
    pageLink: './Art/TCrypt/animated.html',
    imageLink: './Art/TCrypt/rgbsq-animated.gif',
    author: 'T-Crypt',
    githubLink: 'https://github.com/T-Crypt'
  },
  {
    artName: 'Loader Animation',
    pageLink: './Art/C S Sachindra/loader.html',
    imageLink: './Art/C S Sachindra/loader.gif',
    author: 'C S Sachindra',
    githubLink: 'https://github.com/sandilya27'
  },
  {
    artName: 'Seven Segment Display',
    pageLink: './Art/Ankesh/segment-display.html',
    imageLink: './Art/Ankesh/segment-display.gif',
    author: 'Ankesh',
    githubLink: 'https://github.com/ankeshp03'
  },
  {
    artName: '4 Color Loader',
    pageLink: './Art/rstallings/index.html',
    imageLink: './Art/rstallings/Animation.gif',
    author: 'Roosevelt S.',
    githubLink: 'https://github.com/rstallingsiii'
  },
  {
    artName: "Mr. A's Amimation",
    pageLink: './Art/MrA-Animation/index.html',
    imageLink: './Art/MrA-Animation/Animation.gif',
    author: 'Mr. AnkitR',
    githubLink: 'https://github.com/MrARawal'
  },
  {
    artName: 'LHV',
    pageLink: './Art/wizozheir/lhv.html',
    imageLink: './Art/wizozheir/lhv.gif',
    author: 'wizozheir',
    githubLink: 'https://github.com/wizozheir'
  },
  {
    artName: 'Falling stars',
    pageLink: './Art/ChipoJ/index.html',
    imageLink: './Art/ChipoJ/star_fall.gif',
    author: 'ChipoJ',
    githubLink: 'https://github.com/Chipoj'
  },
  {
    artName: 'Heartbeat',
    pageLink: './Art/Karol/index.html',
    imageLink: './Art/Karol/animation.gif',
    author: 'Karol',
    githubLink: 'https://github.com/karolwjck'
  },
  {
    artName: 'Bouncing Screensaver',
    pageLink: './Art/CDay-87/index.html',
    imageLink: './Art/CDay-87/Bounce_Animation.gif',
    author: 'CDay-87',
    githubLink: 'https://github.com/CDay-87'
  },
  {
    artName: 'Loader',
    pageLink: './Art/Animation_makrenko-dev/index.html',
    imageLink: './Art/Animation_makrenko-dev/logog.gif',
    author: 'makrenko-dev',
    githubLink: 'https://github.com/makrenko-dev'
  },
  {
    artName: 'Running Laps',
    pageLink: './Art/runningBars/index.html',
    imageLink: './Art/runningBars/running.gif',
    author: 'Daniel',
    githubLink: 'https://github.com/dsauce817'
  },
  {
    artName: 'Simple Mexican Flag',
    pageLink: './Art/jnovak5/index.html',
    imageLink: './Art/jnovak5/novak.gif',
    author: 'Jnovak5',
    githubLink: 'https://github.com/jnovak5'
  },
  {
    artName: 'Twist',
    pageLink: './Art/Anna/twist.html',
    imageLink: './Art/Anna/twist.gif',
    author: 'Anna',
    githubLink: 'https://github.com/anna-1980'
  },
  {
    artName: 'Shaking box',
    pageLink: './Art/alexsatalan/index.html',
    imageLink: './Art/alexsatalan/shaking.gif',
    author: 'AlexS',
    githubLink: 'https://github.com/alexsatalan'
  },
  {
    artName: 'olga_min',
    pageLink: './Art/olga_min/index.html',
    imageLink: './Art/olga_min/animation.gif',
    author: 'Olga',
    githubLink: 'https://github.com/OlgaMinaievaWebDev'
  },
  {
    artName: 'Rotating_Cube',
    pageLink: './Art/Catoos/Cube.html',
    imageLink: './Art/Catoos/Cube.gif',
    author: 'Catoos',
    githubLink: 'https://github.com/Catoos'
  },
  {
    artName: 'Moving Flag',
    pageLink: './Art/Mayank_goel/index.html',
    imageLink: './Art/Mayank_goel/moving_flag.gif',
    author: 'Yelloberard',
    githubLink: 'https://github.com/yellowberad'
  },
  {
    artName: 'triangle_run',
    pageLink: './Art/ghost-2362003/triangle_run.html',
    imageLink: './Art/ghost-2362003/triangle_run.png',
    author: 'Shubhojyoti',
    githubLink: 'https://github.com/ghost-2362003'
  },
  {
    artName: 'Flowers',
    pageLink: './Art/Jeffrey/index.html',
    imageLink: './Art/Jeffrey/Hackflowers.png',
    author: 'Jeffrey',
    githubLink: 'https://github.com/Jeffruiz1502003'
  },
  {
    artName: 'Car',
    pageLink: './Art/Haneesh/car.html',
    imageLink: './Art/Haneesh/car.gif',
    author: 'Haneesh',
    githubLink: 'https://github.com/Haneesh000'
  },
  {
    artName: 'Sun shadow',
    pageLink: './Art/Guruprasad-Kulkarni/index.html',
    imageLink: './Art/Guruprasad-Kulkarni/sun.gif',
    author: 'Guruprasad',
    githubLink: 'https://github.com/Guruprasad846'
  },
  {
    artName: 'Circle',
    pageLink: './Art/Adithya/index.html',
    imageLink: './Art/Adithya/result.gif',
    author: 'Adithya',
    githubLink: 'https://github.com/Adithya-K-Shetty'
  },
  {
    artName: 'Cart Hover',
    pageLink: './Art/Rahul-Bhati/index.html',
    imageLink: './Art/Rahul-Bhati/Rahul-Bhati.gif',
    author: 'Rahul-Bhati',
    githubLink: 'https://github.com/Rahul-Bhati'
  },
  {
    artName: 'now.sh',
    pageLink: './Art/Tergel0820/index.html',
    imageLink: './Art/Tergel0820/animation.gif',
    author: 'Tergel0820',
    githubLink: 'https://github.com/Tergel0820'
  },
  {
    artName: 'Animated Fan',
    pageLink: './Art/Alexandra2888/fan.html',
    imageLink: './Art/Alexandra2888/fan.png',
    author: 'Alexandra2888',
    githubLink: 'https://github.com/Alexandra2888'
  },
  {
    artName: 'Coffe Cup',
    pageLink: './Art/Alexandra2888/cup.html',
    imageLink: './Art/Alexandra2888/cup.gif',
    author: 'Alexandra2888',
    githubLink: 'https://github.com/Alexandra2888'
  },
  {
    artName: 'BouncingBall',
    pageLink: './Art/Venkateeshh/BouncingBall.html',
    imageLink: './Art/Venkateeshh/BounceBall.gif',
    author: 'Venkatesh',
    githubLink: 'https://github.com/Venkateeshh'
  },
  {
    artName: 'Analog Clock',
    pageLink: './Art/Jeet/index.html',
    imageLink: './Art/Jeet/pic.png',
    author: 'Jeet Kanodia',
    githubLink: 'https://github.com/jeetkanodia'
  },
  {
    artName: 'Flower',
    pageLink: './Art/ChrRepou/flower.html',
    imageLink: './Art/ChrRepou/flower.png',
    author: 'ChrRepou',
    githubLink: 'https://github.com/ChrRepou'
  },
  {
    artName: 'Triangle',
    pageLink: './Art/KrishayNair/rectangle.html',
    imageLink: './Art/KrishayNair/circle.gif',
    author: 'KrishayNair',
    githubLink: 'https://github.com/KrishayNair'
  },
  {
    artName: 'Waving Ghost Animation',
    pageLink: './Art/AnkitaM/ghost.html',
    imageLink: './Art/AnkitaM/Waving-Ghost-Animation.gif',
    author: 'Ankita M.',
    githubLink: 'https://github.com/anki009/'
  },
  {
    artName: 'Blinking Ball',
    pageLink: './Art/Sheefa/blinking_ball.html',
    imageLink: './Art/Sheefa/blinking_ball.gif',
    author: 'Sheefa',
    githubLink: 'https://github.com/sheefanaaz123'
  },
  {
    artName: 'Loading Animation',
    pageLink: './Art/AryanK1511/loading_animation.html',
    imageLink: './Art/AryanK1511/loading_animation.gif',
    author: 'Aryan Khurana',
    githubLink: 'https://github.com/AryanK1511'
  },
  {
    artName: 'Quadro Hypno Spin',
    pageLink: './Art/Sheefa/QuadroHypnoSpin.html',
    imageLink: './Art/Sheefa/QuadroHypnoSpin.gif',
    author: 'Sheefa',
    githubLink: 'https://github.com/sheefanaaz123'
  },
  {
    artName: 'Walking Dog',
    pageLink: './Art/ChrisAqui/dog.html',
    imageLink: './Art/ChrisAqui/dog.gif',
    author: 'Chris Aqui',
    githubLink: 'https://github.com/christine-aqui'
  },
  {
    artName: 'Sunset',
    pageLink: './Art/timDehof/sunset.html',
    imageLink: './Art/timDehof/sunset.gif',
    author: 'Tim DeHof',
    githubLink: 'https://github.com/timDeHof'
  },
  {
    artName: 'Circle Dancing',
    pageLink: './Art/Umair/index.html',
    imageLink: './Art/Umair/Circle-dancing.gif',
    author: 'Mohammed Umair',
    githubLink: 'https://github.com/umair986'
  },
  {
    artName: 'ZTM Text Animation',
    pageLink: './Art/Chugil/index.html',
    imageLink: './Art/Chugil/Screenshot.png',
    author: 'Chugil',
    githubLink: 'https://github.com/ChugilC'
  },
  {
    artName: 'Square',
    pageLink: './Art/Shubham-Chaudhary/square_animation.html',
    imageLink: './Art/Shubham-Chaudhary/square_animation.gif',
    author: 'Shubham Chaudhary',
    githubLink: 'https://github.com/Stellar-X'
  },
  {
    artName: 'Trippy',
    pageLink: './Art/Simar/trippy.html',
    imageLink: './Art/Simar/trippy-square.gif',
    author: 'Simar',
    githubLink: 'https://github.com/SimardeepSingh-zsh'
  },
  {
    artName: 'solarsystem',
    pageLink: './Art/solarsystem/solarsystem.html',
    imageLink: './Art/solarsystem/solarsystem.gif',
    author: 'hanisntsolo',
    githubLink: 'https://github.com/hanisntsolo'
  },
  {
    artName: 'Galaxy',
    pageLink: './Art/Aldair/galaxy.html',
    imageLink: './Art/Aldair/galaxy.gif',
    author: 'Aldair Huamani',
    githubLink: 'https://github.com/Baku452'
  },
  {
    artName: 'The Initials',
    pageLink: './Art/yashviradia/index.html',
    imageLink: './Art/yashviradia/initials_yashviradia.gif',
    author: 'Yash Viradia',
    githubLink: 'https://github.com/yashviradia'
  },
  {
    artName: 'Weird Spinner',
    pageLink: './Art/lucifer510/weirdSpinner.html',
    imageLink: './Art/lucifer510/weirdSpinner.png',
    author: 'lucifer510',
    githubLink: 'https://github.com/lucifer510'
  },
  {
    artName: 'Ruby',
    pageLink: './Art/daniel-badura/ruby.html',
    imageLink: './Art/daniel-badura/ruby.gif',
    author: 'daniel-badura',
    githubLink: 'https://github.com/daniel-badura'
  },
  {
    artName: '699669',
    pageLink: './Art/Artis/699669.html',
    imageLink: './Art/Artis/699669.gif',
    author: 'Artis',
    githubLink: 'https://github.com/69966969'
  },
  {
    artName: 'spinning square',
    pageLink: './Art/dmdiamond79/spinningsquare.html',
    imageLink: './Art/dmdiamond79/spinning.gif',
    author: 'dmdiamond79',
    githubLink: 'https://github.com/dmdiamond79'
  },
  {
    artName: 'Bhaskar Sahu',
    pageLink: './Art/Bhaskarsahu23',
    imageLink: './Art/Bhaskarsahu23/imageflip.gif',
    author: 'Bhaskarsahu23',
    githubLink: 'https://github.com/Bhaskarsahu23'
  }, {
    artName: 'Pumpkin Fight',
    pageLink: './Art/SamPalacio/index.html',
    imageLink: './Art/SamPalacio/pumpkins.gif',
    author: 'SamPalacio',
    githubLink: 'https://github.com/samuelpalacio1709'
  },
  {
    artName: 'Pumpkin Fight',
    pageLink: './Art/SamPalacio/index.html',
    imageLink: './Art/SamPalacio/pumpkins.gif',
    author: 'SamPalacio',
    githubLink: 'https://github.com/samuelpalacio1709'
  },
  {
    artName: 'Css eyes animation',
    pageLink: './Art/Nawaf-vp/index.html',
    imageLink: './Art/Nawaf-vp/css_eyes_animation.gif',
    author: 'Nawaf',
    githubLink: 'https://github.com/nawaf-vp'
  },
  {
    artName: 'Starry Night',
    pageLink: './Art/lucileTech/starry_night.html',
    imageLink: './Art/lucileTech/starry_night.png',
    author: 'LucileTech',
    githubLink: 'https://https://github.com/LucileTech'
  },
  {
    artName: 'Dancing in Space',
    pageLink: './Art/Maria/index.html',
    imageLink: './Art/Maria/style.css',
    author: 'Maria',
    githubLink: 'https://github.com/mariapetra'
  },
  {
    artName: 'Circle',
    pageLink: './Art/lucas/circle.html',
    imageLink: './Art/lucas/circle.gif',
    author: 'Joy',
    githubLink: 'https://github.com/LucasAlmeida-jpg'
  },
  {
    artName: 'Falling Squares',
    pageLink: './Art/migueldalberto/index.html',
    imageLink: './Art/migueldalberto/screenshot.png',
    author: 'migueldalberto',
    githubLink: 'https://github.com/migueldalberto'
  },
  {

    artName: 'Infinite Hacktober Shapes',
    pageLink: './Art/Joe_DiGioia/JoeArt.html',
    imageLink: './Art/Joe_DiGioia/Hacktober-Animate-JDiGioia.gif',
    author: 'Joe DiGioia',
    githubLink: 'https://github.com/WatchAce0'
  },
  {
    artName: 'Ghost',
    pageLink: './Art/Russ/ghost.html',
    imageLink: './Art/Russ/ghost.gif',
    author: 'Russ',
    githubLink: 'https://github.com/rperry99'
  },
  {
    artName: 'Planet',
    pageLink: './Art/serhatbek/index.html',
    imageLink: './Art/serhatbek/planet.gif',
    author: 'serhatbek',
    githubLink: 'https://github.com/serhatbek'
  },
  {
    artName: 'Random Number',
    pageLink: 'Art\Gourav\index.html',
    imageLink: './Art/Gourav/animate.gif',
    author: 'Gourav',
    githubLink: 'https://github.com/Gourav2609'
  },
  {
    artName: 'Rocket',
    pageLink: './Art/Suryansh/rocket.html',
    imageLink: './Art/Suryansh/rocket.gif',
    author: 'Suryansh',
    githubLink: 'https://github.com/suryanshsingh2001'
  },
  {
    artName: 'AnimateIbaad',
    pageLink: './Art/Ibaad/animate.html',
    imageLink: './Art/Ibaad/animationimagehover.gif',
    author: 'Ibaad',
    githubLink: 'https://github.com/ibaaddurrani'
  },
  {
    artName: 'Animated-Panda',
    pageLink: './Art/Naina/index.html',
    imageLink: './Art/Naina/Panda.gif',
    author: 'Naina',
    githubLink: 'https://github.com/naina5602'
  },
  {
    artName: 'Circle',
    pageLink: './Art/MishC/circle.html',
    imageLink: './Art/MishC/magic_circle.gif',
    author: 'MishC',
    githubLink: 'https://github.com/MishC'
  },
  {
    artName: 'SquBounce',
    pageLink: './Art/Sanusi/index.html',
    imageLink: './Art/Sanusi/sanusi-animation.gif',
    author: 'Sanusi',
    githubLink: 'https://github.com/sanusisusi'
  },
  {
    artName: 'RichardsAnimation',
    pageLink: './Art/Richard/animated.html',
    imageLink: './Art/Richard/bounce.gif.gif',
    author: 'Richard',
    githubLink: 'https://github.com/richardhartleydev'
  },
  {
    artName: 'Loader Animation',
    pageLink: './Art/Abhishek/animation.html',
    imageLink: './Art/Abhishek/animation.gif',
    author: 'Abhishek Kumar',
    githubLink: 'https://github.com/abhishekl1289'
  },
  {
    artName: 'Fan',
    pageLink: './Art/Samriddhi/fan.html',
    imageLink: './Art/Samriddhi/fan.png',
    author: 'Samriddhi',
    githubLink: 'https://github.com/NarayanSam'
  },
  {
    artName: 'RGB Square',
    pageLink: './Art/TCrypt/animated.html',
    imageLink: './Art/TCrypt/rgbsq-animated.gif',
    author: 'T-Crypt',
    githubLink: 'https://github.com/T-Crypt'
  },
  {
    artName: 'Loader Animation',
    pageLink: './Art/C S Sachindra/loader.html',
    imageLink: './Art/C S Sachindra/loader.gif',
    author: 'C S Sachindra',
    githubLink: 'https://github.com/sandilya27'
  },
  {
    artName: 'Seven Segment Display',
    pageLink: './Art/Ankesh/segment-display.html',
    imageLink: './Art/Ankesh/segment-display.gif',
    author: 'Ankesh',
    githubLink: 'https://github.com/ankeshp03'
  },
  {
    artName: '4 Color Loader',
    pageLink: './Art/rstallings/index.html',
    imageLink: './Art/rstallings/Animation.gif',
    author: 'Roosevelt S.',
    githubLink: 'https://github.com/rstallingsiii'
  },
  {
    artName: "Mr. A's Amimation",
    pageLink: './Art/MrA-Animation/index.html',
    imageLink: './Art/MrA-Animation/Animation.gif',
    author: 'Mr. AnkitR',
    githubLink: 'https://github.com/MrARawal'
  },
  {
    artName: 'LHV',
    pageLink: './Art/wizozheir/lhv.html',
    imageLink: './Art/wizozheir/lhv.gif',
    author: 'wizozheir',
    githubLink: 'https://github.com/wizozheir'
  },
  {
    artName: 'Falling stars',
    pageLink: './Art/ChipoJ/index.html',
    imageLink: './Art/ChipoJ/star_fall.gif',
    author: 'ChipoJ',
    githubLink: 'https://github.com/Chipoj'
  },
  {
    artName: 'Heartbeat',
    pageLink: './Art/Karol/index.html',
    imageLink: './Art/Karol/animation.gif',
    author: 'Karol',
    githubLink: 'https://github.com/karolwjck'
  },
  {
    artName: 'Bouncing Screensaver',
    pageLink: './Art/CDay-87/index.html',
    imageLink: './Art/CDay-87/Bounce_Animation.gif',
    author: 'CDay-87',
    githubLink: 'https://github.com/CDay-87'
  },
  {
    artName: 'Loader',
    pageLink: './Art/Animation_makrenko-dev/index.html',
    imageLink: './Art/Animation_makrenko-dev/logog.gif',
    author: 'makrenko-dev',
    githubLink: 'https://github.com/makrenko-dev'
  },
  {
    artName: 'Running Laps',
    pageLink: './Art/runningBars/index.html',
    imageLink: './Art/runningBars/running.gif',
    author: 'Daniel',
    githubLink: 'https://github.com/dsauce817'
  },
  {
    artName: 'Simple Mexican Flag',
    pageLink: './Art/jnovak5/index.html',
    imageLink: './Art/jnovak5/novak.gif',
    author: 'Jnovak5',
    githubLink: 'https://github.com/jnovak5'
  },
  {
    artName: 'Twist',
    pageLink: './Art/Anna/twist.html',
    imageLink: './Art/Anna/twist.gif',
    author: 'Anna',
    githubLink: 'https://github.com/anna-1980'
  },
  {
    artName: 'Shaking box',
    pageLink: './Art/alexsatalan/index.html',
    imageLink: './Art/alexsatalan/shaking.gif',
    author: 'AlexS',
    githubLink: 'https://github.com/alexsatalan'
  },
  {
    artName: 'olga_min',
    pageLink: './Art/olga_min/index.html',
    imageLink: './Art/olga_min/animation.gif',
    author: 'Olga',
    githubLink: 'https://github.com/OlgaMinaievaWebDev'
  },
  {
    artName: 'Rotating_Cube',
    pageLink: './Art/Catoos/Cube.html',
    imageLink: './Art/Catoos/Cube.gif',
    author: 'Catoos',
    githubLink: 'https://github.com/Catoos'
  },
  {
    artName: 'Moving Flag',
    pageLink: './Art/Mayank_goel/index.html',
    imageLink: './Art/Mayank_goel/moving_flag.gif',
    author: 'Yelloberard',
    githubLink: 'https://github.com/yellowberad'
  },
  {
    artName: 'Flowers',
    pageLink: './Art/Jeffrey/index.html',
    imageLink: './Art/Jeffrey/Hackflowers.png',
    author: 'Jeffrey',
    githubLink: 'https://github.com/Jeffruiz1502003'
  },
  {
    artName: 'Car',
    pageLink: './Art/Haneesh/car.html',
    imageLink: './Art/Haneesh/car.gif',
    author: 'Haneesh',
    githubLink: 'https://github.com/Haneesh000'
  },
  {
    artName: 'Sun shadow',
    pageLink: './Art/Guruprasad-Kulkarni/index.html',
    imageLink: './Art/Guruprasad-Kulkarni/sun.gif',
    author: 'Guruprasad',
    githubLink: 'https://github.com/Guruprasad846'
  },
  {
    artName: 'Circle',
    pageLink: './Art/Adithya/index.html',
    imageLink: './Art/Adithya/result.gif',
    author: 'Adithya',
    githubLink: 'https://github.com/Adithya-K-Shetty'
  },
  {
    artName: 'Cart Hover',
    pageLink: './Art/Rahul-Bhati/index.html',
    imageLink: './Art/Rahul-Bhati/Rahul-Bhati.gif',
    author: 'Rahul-Bhati',
    githubLink: 'https://github.com/Rahul-Bhati'
  },
  {
    artName: 'Animated Fan',
    pageLink: './Art/Alexandra2888/fan.html',
    imageLink: './Art/Alexandra2888/fan.png',
    author: 'Alexandra2888',
    githubLink: 'https://github.com/Alexandra2888'
  },
  {
    artName: 'Coffe Cup',
    pageLink: './Art/Alexandra2888/cup.html',
    imageLink: './Art/Alexandra2888/cup.gif',
    author: 'Alexandra2888',
    githubLink: 'https://github.com/Alexandra2888'
  },
  {
    artName: 'BouncingBall',
    pageLink: './Art/Venkateeshh/BouncingBall.html',
    imageLink: './Art/Venkateeshh/BounceBall.gif',
    author: 'Venkatesh',
    githubLink: 'https://github.com/Venkateeshh'
  },
  {
    artName: 'Analog Clock',
    pageLink: './Art/Jeet/index.html',
    imageLink: './Art/Jeet/pic.png',
    author: 'Jeet Kanodia',
    githubLink: 'https://github.com/jeetkanodia'
  },
  {
    artName: 'Flower',
    pageLink: './Art/ChrRepou/flower.html',
    imageLink: './Art/ChrRepou/flower.png',
    author: 'ChrRepou',
    githubLink: 'https://github.com/ChrRepou'
  },
  {
    artName: 'Triangle',
    pageLink: './Art/KrishayNair/rectangle.html',
    imageLink: './Art/KrishayNair/circle.gif',
    author: 'KrishayNair',
    githubLink: 'https://github.com/KrishayNair'
  },
  {
    artName: 'Waving Ghost Animation',
    pageLink: './Art/AnkitaM/ghost.html',
    imageLink: './Art/AnkitaM/Waving-Ghost-Animation.gif',
    author: 'Ankita M.',
    githubLink: 'https://github.com/anki009/'
  },
  {
    artName: 'Blinking Ball',
    pageLink: './Art/Sheefa/blinking_ball.html',
    imageLink: './Art/Sheefa/blinking_ball.gif',
    author: 'Sheefa',
    githubLink: 'https://github.com/sheefanaaz123'
  },
  {
    artName: 'Quadro Hypno Spin',
    pageLink: './Art/Sheefa/QuadroHypnoSpin.html',
    imageLink: './Art/Sheefa/QuadroHypnoSpin.gif',
    author: 'Sheefa',
    githubLink: 'https://github.com/sheefanaaz123'
  },
  {
    artName: 'Walking Dog',
    pageLink: './Art/ChrisAqui/dog.html',
    imageLink: './Art/ChrisAqui/dog.gif',
    author: 'Chris Aqui',
    githubLink: 'https://github.com/christine-aqui'
  },
  {
    artName: 'Bus Animation',
    pageLink: './Art/stesel/bus.html',
    imageLink: './Art/stesel/bus.gif',
    author: 'Leonid Trofymchuk',
    githubLink: 'https://github.com/stesel'
  },
  {
    artName: 'Sunset',
    pageLink: './Art/timDehof/sunset.html',
    imageLink: './Art/timDehof/sunset.gif',
    author: 'Tim DeHof',
    githubLink: 'https://github.com/timDeHof'
  },
  {
    artName: 'Circle Dancing',
    pageLink: './Art/Umair/index.html',
    imageLink: './Art/Umair/Circle-dancing.gif',
    author: 'Mohammed Umair',
    githubLink: 'https://github.com/umair986'
  },
  {
    artName: 'ZTM Text Animation',
    pageLink: './Art/Chugil/index.html',
    imageLink: './Art/Chugil/Screenshot.png',
    author: 'Chugil',
    githubLink: 'https://github.com/ChugilC'
  },
  {
    artName: 'Square',
    pageLink: './Art/Shubham-Chaudhary/square_animation.html',
    imageLink: './Art/Shubham-Chaudhary/square_animation.gif',
    author: 'Shubham Chaudhary',
    githubLink: 'https://github.com/Stellar-X'
  },
  {
    artName: 'Trippy',
    pageLink: './Art/Simar/trippy.html',
    imageLink: './Art/Simar/trippy-square.gif',
    author: 'Simar',
    githubLink: 'https://github.com/SimardeepSingh-zsh'
  },
  {
    artName: 'solarsystem',
    pageLink: './Art/solarsystem/solarsystem.html',
    imageLink: './Art/solarsystem/solarsystem.gif',
    author: 'hanisntsolo',
    githubLink: 'https://github.com/hanisntsolo'
  },
  {
    artName: 'Galaxy',
    pageLink: './Art/Aldair/galaxy.html',
    imageLink: './Art/Aldair/galaxy.gif',
    author: 'Aldair Huamani',
    githubLink: 'https://github.com/Baku452'
  },
  {
    artName: 'Weird Spinner',
    pageLink: './Art/lucifer510/weirdSpinner.html',
    imageLink: './Art/lucifer510/weirdSpinner.png',
    author: 'lucifer510',
    githubLink: 'https://github.com/lucifer510'
  },
  {
    artName: 'Ruby',
    pageLink: './Art/daniel-badura/ruby.html',
    imageLink: './Art/daniel-badura/ruby.gif',
    author: 'daniel-badura',
    githubLink: 'https://github.com/daniel-badura'
  },
  {
    artName: '699669',
    pageLink: './Art/Artis/699669.html',
    imageLink: './Art/Artis/699669.gif',
    author: 'Artis',
    githubLink: 'https://github.com/69966969'
  },
  {
    artName: 'spinning square',
    pageLink: './Art/dmdiamond79/spinningsquare.html',
    imageLink: './Art/dmdiamond79/spinning.gif',
    author: 'dmdiamond79',
    githubLink: 'https://github.com/dmdiamond79'
  },
  {
    artName: 'Bhaskar Sahu',
    pageLink: './Art/Bhaskarsahu23',
    imageLink: './Art/Bhaskarsahu23/imageflip.gif',
    author: 'Bhaskarsahu23',
    githubLink: 'https://github.com/Bhaskarsahu23'
  },
  {
    artName: 'Heaart',
    pageLink: './Art/Neha045/index.html',
    imageLink: './Art/Neha045/animation.gif',
    author: 'Neha045',
    githubLink: 'https://github.com/Neha045'
  },
  {
    artName: 'Shooting gun',
    pageLink: './Art/BlueHeart0065/gun.html',
    imageLink: './Art/BlueHeart0065/gun.gif',
    author: 'Sahil',
    githubLink: 'https://github.com/BlueHeart0065'
  },
  {
    artName: 'ZTM Cube',
    pageLink: './Art/williamstophef/index.html',
    imageLink: './Art/williamstophef/CubeArt.gif',
    author: 'Christopher Williams',
    githubLink: 'https://github.com/williamstophef'
  },
  {
    artName: 'Button-Animation',
    pageLink: './Art/Raghavan-B/index.html',
    imageLink: './Art/Raghavan-B/button.gif',
    author: 'Raghavan-B',
    githubLink: 'https://github.com/Raghavan-B'
  },
  {
    artName: 'Beach Loading Bar with Waves and Sun',
    pageLink: './Art/Javier1019/index.html',
    imageLink: './Art/Javier1019/beachloadingbar.gif',
    author: 'Javier',
    githubLink: 'https://github.com/Javier1019'
  },
  {
    artName: 'ColorRot Square',
    pageLink: './Art/RedHoodJT1988/index.html',
    imageLink: './Art/RedHoodJT1988/colorRotSquare.gif',
    author: 'Jonathan Reeves',
    githubLink: 'https://github.com/RedHoodJT1988'
  },
  {
    artName: 'Netflix Logo',
    pageLink: './Art/Sheefa/Netflix.html',
    imageLink: './Art/Sheefa/Netflix.gif',
    author: 'Sheefa',
    githubLink: 'https://github.com/sheefanaaz123'
  },
  {
    artName: 'Dynamic Shadow',
    pageLink: './Art/Vamshidhar/index.html',
    imageLink: './Art/Vamshidhar/dynamic-shadow.gif',
    author: 'Vamshidhar Thonti',
    githubLink: 'https://github.com/vamshidhar-thonti'
  },
  {
    artName: 'Running watch',
    pageLink: './Art/Pratyush-Dehury/index.html',
    imageLink: './Art/Pratyush-Dehury/wrist-watch.gif',
    author: 'Pratyush Dehury',
    githubLink: 'https://github.com/Pratyush-Dehury'
  },
  {
    artName: 'Move phone',
    pageLink: './Art/Teri/index.html',
    imageLink: './Art/Teri/animate.gif',
    author: 'Teri',
    githubLink: 'https://github.com/terieyenike'
  },
  {
    artName: 'Moving Car',
    pageLink: './Art/Ravkeerat02/car.html',
    imageLink: './Art/Ravkeerat02/car.gif',
    author: 'Ravkeerat Singh',
    githubLink: 'https://github.com/Ravkeerat02'
  },
  {
    artName: 'Animation Envelope',
    pageLink: './Art/Miainaus/envelope.html',
    imageLink: './Art/Miainaus/envelope.gif',
    author: 'Mia',
    githubLink: 'https://github.com/Miainaus'
  },
  {
    artName: 'Rotate Color',
    pageLink: './Art/Gibso10/index.html',
    imageLink: './Art/Gibso10/Box Color.gif',
    author: 'Gibso10',
    githubLink: 'https://github.com/Gibso10'
  },
  {
    artName: 'Against the Flow',
    pageLink: './Art/Zareck521/index.html',
    imageLink: './Art/Zareck521/otherway.gif',
    author: 'Zareck521',
    githubLink: 'https://github.com/Zareck521'
  },
  {
    artName: 'Scaling loader',
    pageLink: './Art/BatistaDev1113/index.html',
    imageLink: './Art/BatistaDev1113/scalingLoader.gif',
    author: 'BatistaDev1113',
    githubLink: 'https://github.com/batistaDev1113'
  },
  {
    artName: 'CSS Animation',
    pageLink: './Art/jayg2309/animation.html',
    imageLink: './Art/jayg2309/animation.gif',
    author: 'Jay',
    githubLink: 'https://github.com/jayg2309'
  },
  {
    artName: 'Bounceballs',
    pageLink: './Art/Titilayo/index.html',
    imageLink: './Art/Titilayo/bounceballs.png',
    author: 'Titilayo',
    githubLink: 'https://github.com/Teetee-lab'
  },
  {
    artName: 'Among Us',
    pageLink: './Art/THE-AryanKumar/index.html',
    imageLink: './Art/THE-AryanKumar/Among Us - result.gif',
    author: 'THE-AryanKumar',
    githubLink: 'https://github.com/THE-AryanKumar'
  },
  {

    artName: 'Stylish Text Animation',
    pageLink: './Art/varunrmantri23/index.html',
    imageLink: './Art/varunrmantri23/stylish_text_animation.gif',
    author: 'varunrmantri23',
    githubLink: 'https://github.com/varunrmantri23'
  },
  {
    artName: 'Background line animation',
    pageLink: './Art/Hrishap/index.html',
    imageLink: './Art/Hrishap/Background line animation.gif',
    author: 'Hrishap',
    githubLink: 'https://github.com/Hrishap'
  },
  {
    artName: 'Background line animation', 
    pageLink: './Art/Hrishap/index.html', 
    imageLink: './Art/Hrishap/Background line animation.gif', 
    author: 'Hrishap', 
    githubLink: 'https://github.com/Hrishap' 
  },
  {
    artName: 'Diamond',
    pageLink: './Art/daniel-badura/diamond.html',
    imageLink: './Art/daniel-badura/diamond.gif',
    author: 'daniel-badura',
    githubLink: 'https://github.com/daniel-badura'
  },
  {
    artName: 'Hire Me Button Animation',
    pageLink: './Art/techfreakSahil/index.html',
    imageLink: './Art/techfreakSahil/animation(hireBtn).png',
    author: 'techfreakSahil',
    githubLink: 'https://github.com/techfreakSahil'
  },
  {
    artName: 'Typewriter Text Animation',
    pageLink: './Art/haitruong-tech/index.html',
    imageLink: './Art/haitruong-tech/typewriter-animation.gif',
    author: 'haitruong-tech',
    githubLink: 'https://github.com/haitruong-tech'
  },
  {
    artName: 'Ramen Bowl',
    pageLink: './Art/dan-chui/index.html',
    imageLink: './Art/dan-chui/ramen_bowl.gif',
    author: 'dan-chui',
    githubLink: 'https://github.com/dan-chui'
  },
  {
    artName: '👻Spooky Coffee☕',
    pageLink: './Art/archeana/index.html',
    imageLink: './Art/archeana/coffee boo.gif',
    author: 'archeana',
    githubLink: 'https://github.com/archeana'
  },
  {
    artName: 'Moving Car',
    pageLink: './Art/Ravkeerat02/car.html',
    imageLink: './Art/Ravkeerat02/car.gif',
    author: 'Ravkeerat Singh',
    githubLink: 'https://github.com/Ravkeerat02'
  },
  {
    artName: 'Bird Animation',
    pageLink: './Art/psykatsamanta/index.html',
    imageLink: './Art/psykatsamanta/Bird_Animation.gif',
    author: 'psykatsamanta',
    githubLink: 'https://github.com/psykatsamanta'
  },
  {
    artName: 'Jack-o-lantern',
    pageLink: './Art/Kttalley/jack-o-lantern.html',
    imageLink: './Art/Kttalley/jack-o-lantern.gif',
    author: 'Kttalley',
    githubLink: 'https://github.com/kttalley'
  },
  {
    artName: 'Bear Straw hat',
    pageLink: './Art/breadmooch/index.html',
    imageLink: './Art/breadmooch/bearStrawhat.gif',
    author: 'breadmooch',
    githubLink: 'https://github.com/breadmooch'
  },
  {
    artName: 'Waving Hand',
    pageLink: './Art/Darkrider0007/waveing_hand.html',
    imageLink: './Art/Darkrider0007/waving-hand.gif',
    author: 'Darkrider0007',
    githubLink: 'https://github.com/Darkrider0007'
  },
  {
    artName: 'Rotating Cube',
    pageLink: './Art/BatistaDev1113/cube.html',
    imageLink: './Art/BatistaDev1113/rotatingCube.gif',
    author: 'batistaDev1113',
    githubLink: 'https://github.com/batistaDev1113'
  },
  {
    artName: 'SharinganMangekyou',
    pageLink: './Art/SankN22/SharinganMangekyou.html',
    imageLink: './Art/SankN22/SharinganMangekyou.gif',
    author: 'SankN22',
    githubLink: 'https://github.com/SankN22'
  },
  {
    artName: 'Stroboscopic effect',
    pageLink: './Art/Shubhamm33/index.html',
    imageLink: './Art/Shubhamm33/stroboscopic.gif',
    author: 'Shubhamm33',
    githubLink: 'https://github.com/Shubhamm33'
  },
  {
    artName: 'Bouncing Ball Animation',
    pageLink: './Art/NegativE333/bouncing.html',
    imageLink: './Art/NegativE333/bouncing.gif',
    author: 'NegativE333',
    githubLink: 'https://github.com/NegativE333'
  },
  {
    artName: 'moving box',
    pageLink: './Art/Esinnation/index.html',
    imageLink: './Art/dmdiamond79/animation.gif',
    author: 'Esinnation',
    githubLink: 'https://github.com/Esinnation'
  },
  {
    artName: 'Button Hover Animation',
    pageLink: './Art/oandev/index.html',
    imageLink: './Art/oan.gif',
    author: 'hioan-dev',
    githubLink: 'https://github.com/hioan-dev'
  },
  {
    artName: 'Wordspin',
    pageLink: './Art/trottiemcqueen/wordspin.html',
    imageLink: './Art/trottiemcqueen/wordspin.png',
    author: 'Trottie McQueen',
    githubLink: 'https://github.com/trottiemcqueen'
  },
  {
    artName: 'Road Moving Animation',
    pageLink: './Art/pabitra0011/index.html',
    imageLink: './Art/pabitra0011/RoadAnimation.gif',
    author: 'pabitra0011',
    githubLink: 'https://github.com/pabitra0011'
  },
  {
    artName: 'Sun-loader Animation',
    pageLink: './Art/Groot-2001/index.html',
    imageLink: './Art/Groot-2001/sun-animation.gif',
    author: 'Shiva Silmawala',
    githubLink: 'https://github.com/Groot-2001'
  },
  {
    artName: 'CUBE',
    pageLink: './Art/okaydivyansh/index.html',
    imageLink: './Art/okaydivyansh/cube.gif',
    author: 'Divyansh',
    githubLink: 'https://github.com/okaydivyansh'
  },
  {
    artName: 'wheel',
    pageLink: './Art/mohdUsman-6508/wheel.html',
    imageLink: './Art/mohdUsman-6508/wheel.gif',
    author: 'Mohd Usman',
    githubLink: 'https://github.com/mohdUsman-6508'
  },
  {
    artName: 'Ball-animation',
    pageLink: './Art/RohanSalgare/index.html',
    imageLink: './Art/RohanSalgare/animation.gif',
    author: 'Rohan',
    githubLink: 'https://github.com/RohanSalgare'
  },
  {
    artName: 'CircleChase',
    pageLink: './Art/MathDevWeb/CircleChase.html',
    imageLink: './Art/MathDevWeb/CircleChase.gif',
    author: 'MathDevWeb',
    githubLink: 'https://github.com/MathDevWeb'
  },
  {
    artName: 'Waves',
    pageLink: './Art/vivek/index.html',
    imageLink: './Art/vivek/waves.gif',
    author: 'Vivek Boii',
    githubLink: 'https://github.com/vivekBoii'

  },
  {
    artName: 'Optimus Prime',
    pageLink: './Art/Aneesh/optimusprime.html',
    imageLink: './Art/Aneesh/optimusprime.gif',
    author: 'Aneesh',
    githubLink: 'https://github.com/aneeshd27'
  },
  {
    artName: 'Ping Pong',
    pageLink: './Art/patelanuj93/index.html',
    imageLink: './Art/patelanuj93/ping-pong.gif',
    author: 'Anuj Patel',
    githubLink: 'https://github.com/patelanuj93'
  },
  {
    artName: 'Sun-Earth Rotation',
    pageLink: './Art/vinay-s36/animation.html',
    imageLink: './Art/vinay-s36/Sun-Earth Rotation.gif',
    author: 'Vinay',
    githubLink: 'https://github.com/vinay-s36'

  },
  {
    artName: 'Heart Loading...',
    pageLink: './Art/maidxn/index.html',
    imageLink: './Art/maidxn/heart-loading-animate.gif',
    author: 'Mayd',
    githubLink: 'https://github.com/maidxn'
  },
  {
    artName: 'Colour change Ball',
    pageLink: './Art/TBRX/index.html',
    imageLink: './Art/TBRX/color-change.png',
    author: 'Tabrez Alam',
    githubLink: 'https://github.com/tabrez022'
  },
  {
    artName: 'Spinner',
    pageLink: './Art/muhd-kifayath/Spinner.html',
    imageLink: './Art/muhd-kifayath/Spinner.gif',
    author: 'Kifayath',
    githubLink: 'https://github.com/muhd-kifayath'
  },
  {
    artName: 'Rotate 3D on Hover',
    pageLink: './Art/Vamshidhar/rotate.html',
    imageLink: './Art/Vamshidhar/rotate-3d-on-hover.gif',
    author: 'Vamshidhar Thonti',
    githubLink: 'https://github.com/vamshidhar-thonti'
  },
  {
    artName: 'Heart Beat',
    pageLink: './Art/Luv/index.html',
    imageLink: './Art/Luv/heart.png',
    author: 'Luv',
    githubLink: 'https://github.com/luv2027'
  },
  {
    artName: 'Button Animation',
    pageLink: './Art/lucifer510/button.html',
    imageLink: './Art/lucifer510/button.png',
    author: 'lucifer510',
    githubLink: 'https://github.com/lucifer510'
  },
  {
    artName: 'Card Animation',
    pageLink: './Art/lucifer510/card.html',
    imageLink: './Art/lucifer510/card.png',
    author: 'lucifer510',
    githubLink: 'https://github.com/lucifer510'
  },
  {
    artName: 'Open the door',
    pageLink: './Art/Neha00011/door.html',
    imageLink: './Art/Neha00011/door.gif',
    author: 'Neha',
    githubLink: 'https://github.com/Neha00011'
  },
  {
    artName: 'Simple Loader',
    pageLink: './Art/Sai/Ani1.html',
    imageLink: './Art/Sai/ani1.gif',
    author: 'Sai',
    githubLink: 'https://github.com/SaiAryan1784'
  },
  {
    artName: 'Steaming Cup',
    pageLink: './Art/vivek/SteamCup.html',
    imageLink: './Art/vivek/SteamCup.gif',
    author: 'vivekBoii',
    githubLink: 'https://github.com/vivekBoii'
  },
  {
    artName: 'Tik Tac Yo!',
    pageLink: './Art/smokeraven667/smokeraven.html',
    imageLink: './Art/smokeraven667/tic-tac-yo.gif',
    author: 'Joy',
    githubLink: 'https://github.com/smokeraven667'
  },
  {
    artName: 'Ruby',
    pageLink: './Art/daniel-badura/ruby.html',
    imageLink: './Art/daniel-badura/ruby.gif',
    author: 'daniel-badura',
    githubLink: 'https://github.com/daniel-badura'
  },
  {
    artName: 'Hamburger to Close',
    pageLink: './Art/jatanassian/index.html',
    imageLink: './Art/jatanassian/hamburger-close.gif',
    author: 'Joy',
    githubLink: 'https://github.com/jatanassian'
  },
  {
    artName: 'Running watch',
    pageLink: './Art/Pratyush-Dehury/index.html',
    imageLink: './Art/Pratyush-Dehury/wrist-watch.gif',
    author: 'Pratyush Dehury',
    githubLink: 'https://github.com/Pratyush-Dehury'
  },
  {
    artName: 'Move phone',
    pageLink: './Art/Teri/index.html',
    imageLink: './Art/Teri/animate.gif',
    author: 'Teri',
    githubLink: 'https://github.com/terieyenike'
  },
  {
    artName: 'Moving Car',
    pageLink: './Art/Ravkeerat02/car.html',
    imageLink: './Art/Ravkeerat02/car.gif',
    author: 'Joy',
    githubLink: 'https://github.com/Ravkeerat02'
  },
  {
    artName: 'Animation Envelope',
    pageLink: './Art/Miainaus/envelope.html',
    imageLink: './Art/Miainaus/envelope.gif',
    author: 'Mia',
    githubLink: 'https://github.com/Miainaus'
  },
  {
    artName: 'Rotate Color',
    pageLink: './Art/Gibso10/index.html',
    imageLink: './Art/Gibso10/Box Color.gif',
    author: 'Gibso10',
    githubLink: 'https://github.com/Gibso10'
  },
  {
    artName: 'Against the Flow',
    pageLink: './Art/Zareck521/index.html',
    imageLink: './Art/Zareck521/otherway.gif',
    author: 'Zareck521',
    githubLink: 'https://github.com/Zareck521'
  },
  {
    artName: 'Scaling loader',
    pageLink: './Art/BatistaDev1113/index.html',
    imageLink: './Art/BatistaDev1113/scalingLoader.gif',
    author: 'BatistaDev1113',
    githubLink: 'https://github.com/batistaDev1113'
  },
  {
    artName: 'CSS Animation',
    pageLink: './Art/jayg2309/animation.html',
    imageLink: './Art/jayg2309/animation.gif',
    author: 'Jay',
    githubLink: 'https://github.com/jayg2309'
  },
  {
    artName: 'Bounceballs',
    pageLink: './Art/Titilayo/index.html',
    imageLink: './Art/Titilayo/bounceballs.png',
    author: 'Titilayo',
    githubLink: 'https://github.com/Teetee-lab'
  },
  {
    artName: 'Among Us',
    pageLink: './Art/THE-AryanKumar/index.html',
    imageLink: './Art/THE-AryanKumar/Among Us - result.gif',
    author: 'THE-AryanKumar',
    githubLink: 'https://github.com/THE-AryanKumar'
    
  },
  {
    artName: 'Stylish Text Animation',
    pageLink: './Art/varunrmantri23/index.html',
    imageLink: './Art/varunrmantri23/stylish_text_animation.gif',
    author: 'varunrmantri23',
    githubLink: 'https://github.com/varunrmantri23'
  },
  {
    artName: 'Button-Animation',
    pageLink: './Art/Raghavan-B/index.html',
    imageLink: './Art/Raghavan-B/button.gif',
    author: 'Raghavan-B',
    githubLink: 'https://github.com/Raghavan-B'
  },
  {
    artName: 'Diamond',
    pageLink: './Art/daniel-badura/diamond.html',
    imageLink: './Art/daniel-badura/diamond.gif',
    author: 'daniel-badura',
    githubLink: 'https://github.com/daniel-badura'
  },
  {
    artName: 'Hire Me Button Animation',
    pageLink: './Art/techfreakSahil/index.html',
    imageLink: './Art/techfreakSahil/animation(hireBtn).png',
    author: 'techfreakSahil',
    githubLink: 'https://github.com/techfreakSahil'
  },{
    artName: 'Beach Loading Bar with Waves and Sun',
    pageLink: './Art/Javier1019/index.html',
    imageLink: './Art/Javier1019/beachloadingbar.gif',
    author: 'Javier',
    githubLink: 'https://github.com/Javier1019'
  },
  {
    artName: 'Jumping Balls',
    pageLink: './Art/Alexandra2888/balls.html',
    imageLink: './Art/Alexandra2888/balls.gif',
    author: 'Alexandra2888',
    githubLink: 'https://github.com/Alexandra2888'
  },
  {
    artName: 'Scaling loader',
    pageLink: './Art/BatistaDev1113/index.html',
    imageLink: './Art/BatistaDev1113/scalingLoader.gif',
    author: 'BatistaDev1113',
    githubLink: 'https://github.com/batistaDev1113'
  },
  {
    artName: 'Rotate Color',
    pageLink: './Art/Gibso10/index.html',
    imageLink: './Art/Gibso10/Box Color.gif',
    author: 'Gibso10',
    githubLink: 'https://github.com/Gibso10'
  },
  {
    artName: 'Against the Flow',
    pageLink: './Art/Zareck521/index.html',
    imageLink: './Art/Zareck521/otherway.gif',
    author: 'Zareck521',
    githubLink: 'https://github.com/Zareck521'
  },
  {
    artName: 'Typewriter Text Animation',
    pageLink: './Art/haitruong-tech/index.html',
    imageLink: './Art/haitruong-tech/typewriter-animation.gif',
    author: 'haitruong-tech',
    githubLink: 'https://github.com/haitruong-tech'
  },
  {
    artName: 'Ramen Bowl',
    pageLink: './Art/dan-chui/index.html',
    imageLink: './Art/dan-chui/ramen_bowl.gif',
    author: 'dan-chui',
    githubLink: 'https://github.com/dan-chui'
  },
  {
    artName: '👻Spooky Coffee☕',
    pageLink: './Art/archeana/index.html',
    imageLink: './Art/archeana/coffee boo.gif',
    author: 'archeana',
    githubLink: 'https://github.com/archeana'
  },
  {
    artName: 'Bird Animation',
    pageLink: './Art/psykatsamanta/index.html',
    imageLink: './Art/psykatsamanta/Bird_Animation.gif',
    author: 'psykatsamanta',
    githubLink: 'https://github.com/psykatsamanta'
  },
  {
    artName: 'Animation Envelope',
    pageLink: './Art/Miainaus/envelope.html',
    imageLink: './Art/Miainaus/envelope.gif',
    author: 'Mia',
    githubLink: 'https://github.com/Miainaus'
  },
  {
    artName: 'Move phone',
    pageLink: './Art/Teri/index.html',
    imageLink: './Art/Teri/animate.gif',
    author: 'Teri',
    githubLink: 'https://github.com/terieyenike'
  },
  {
    artName: 'Jack-o-lantern',
    pageLink: './Art/Kttalley/jack-o-lantern.html',
    imageLink: './Art/Kttalley/jack-o-lantern.gif',
    author: 'Kttalley',
    githubLink: 'https://github.com/kttalley'
  },
  {
    artName: 'Bear Straw hat',
    pageLink: './Art/breadmooch/index.html',
    imageLink: './Art/breadmooch/bearStrawhat.gif',
    author: 'breadmooch',
    githubLink: 'https://github.com/breadmooch'
  },
  {
    artName: 'Waving Hand',
    pageLink: './Art/Darkrider0007/waveing_hand.html',
    imageLink: './Art/Darkrider0007/waving-hand.gif',
    author: 'Darkrider0007',
    githubLink: 'https://github.com/Darkrider0007'
  },
  { 
    artName: 'Rotating Cube',
    pageLink: './Art/BatistaDev1113/cube.html',
    imageLink: './Art/BatistaDev1113/rotatingCube.gif',
    author: 'batistaDev1113',
    githubLink: 'https://github.com/batistaDev1113'
   },
   {
    artName: 'SharinganMangekyou', 
    pageLink: './Art/SankN22/SharinganMangekyou.html', 
    imageLink: './Art/SankN22/SharinganMangekyou.gif', 
    author: 'SankN22', 
    githubLink: 'https://github.com/SankN22'
  },
  {
    artName: 'Stroboscopic effect',
    pageLink: './Art/Shubhamm33/index.html',
    imageLink: './Art/Shubhamm33/stroboscopic.gif',
    author: 'Shubhamm33',
    githubLink: 'https://github.com/Shubhamm33'
  },
  {
    artName: 'Bouncing Ball Animation',
    pageLink: './Art/NegativE333/bouncing.html',
    imageLink: './Art/NegativE333/bouncing.gif',
    author: 'NegativE333',
    githubLink: 'https://github.com/NegativE333'
  },
  {
    artName: 'moving box',
    pageLink: './Art/Esinnation/index.html',
    imageLink: './Art/dmdiamond79/animation.gif',
    author: 'Esinnation',
    githubLink: 'https://github.com/Esinnation'
  },
  {
    artName: 'Button Hover Animation',
    pageLink: './Art/oandev/index.html',
    imageLink: './Art/oan.gif',
    author: 'hioan-dev',
    githubLink: 'https://github.com/hioan-dev'
  },
  {
    artName: 'Wordspin', 
    pageLink: './Art/trottiemcqueen/wordspin.html', 
    imageLink: './Art/trottiemcqueen/wordspin.png', 
    author: 'Trottie McQueen',
  },
  {
    artName: 'Wordspin',
    pageLink: './Art/trottiemcqueen/wordspin.html',
    imageLink: './Art/trottiemcqueen/wordspin.png',
    author: 'Trottie McQueen',
    githubLink: 'https://github.com/trottiemcqueen'
  },
  {
    artName: 'Road Moving Animation',
    pageLink: './Art/pabitra0011/index.html',
    imageLink: './Art/pabitra0011/RoadAnimation.gif',
    author: 'pabitra0011',
    githubLink: 'https://github.com/pabitra0011'
  },
  {
    artName: 'Sun-loader Animation',
    pageLink: './Art/Groot-2001/index.html',
    imageLink: './Art/Groot-2001/sun-animation.gif',
    author: 'Shiva Silmawala',
    githubLink: 'https://github.com/Groot-2001'
  },
  {
    artName: 'ColorRot Square',
    pageLink: './Art/RedHoodJT1988/index.html',
    imageLink: './Art/RedHoodJT1988/colorRotSquare.gif',
    author: 'Jonathan Reeves',
    githubLink: 'https://github.com/RedHoodJT1988'
  },
  {
    artName: 'Dynamic Shadow',
    pageLink: './Art/Vamshidhar/index.html',
    imageLink: './Art/Vamshidhar/dynamic-shadow.gif',
    author: 'Vamshidhar Thonti',
    githubLink: 'https://github.com/vamshidhar-thonti'
  },
  {
    artName: 'Running watch', 
    pageLink: './Art/Pratyush-Dehury/index.html', 
    imageLink: './Art/Pratyush-Dehury/wrist-watch.gif', 
    author: 'Pratyush Dehury',
    githubLink: 'https://github.com/Pratyush-Dehury'
  },
  {
    artName: 'Sliding Bot',
    pageLink: './Art/Joy/ProfoundlyParker/index.html',
    imageLink: './Art/Joy/ProfoundlyParker/robot.gif',
    author: 'ProfoundlyParker',
    githubLink: 'https://github.com/ProfoundlyParker'
  },
  {
    artName: 'Netflix Logo',
    pageLink: './Art/Sheefa/Netflix.html',
    imageLink: './Art/Sheefa/Netflix.gif',
    author: 'Sheefa',
    githubLink: 'https://github.com/sheefanaaz123'
  },
  {
    artName: 'CUBE', 
    pageLink: './Art/okaydivyansh/index.html', 
    imageLink: './Art/okaydivyansh/cube.gif', 
    author: 'Divyansh',
    githubLink: 'https://github.com/okaydivyansh'
  },

  {
    artName: 'wheel',
    pageLink: './Art/mohdUsman-6508/wheel.html',
    imageLink: './Art/mohdUsman-6508/wheel.gif',
    author: 'Mohd Usman',
    githubLink: 'https://github.com/mohdUsman-6508'
  },
  {
    artName: 'Ball-animation',
    pageLink: './Art/RohanSalgare/index.html',
    imageLink: './Art/RohanSalgare/animation.gif',
    author: 'Rohan',
    githubLink: 'https://github.com/RohanSalgare'
  },
  {
    artName: 'CircleChase',
    pageLink: './Art/MathDevWeb/CircleChase.html',
    imageLink: './Art/MathDevWeb/CircleChase.gif',
    author: 'MathDevWeb',
    githubLink: 'https://github.com/MathDevWeb'
  },
  {
    artName: 'Waves',
    pageLink: './Art/vivek/index.html',
    imageLink: './Art/vivek/waves.gif',
    author: 'Vivek Boii',
    githubLink: 'https://github.com/vivekBoii'
  },
  {
    artName: 'Optimus Prime',
    pageLink: './Art/Aneesh/optimusprime.html',
    imageLink: './Art/Aneesh/optimusprime.gif',
    author: 'Aneesh',
    githubLink: 'https://github.com/aneeshd27'
  },
  {
    artName: 'Ping Pong',
    pageLink: './Art/patelanuj93/index.html',
    imageLink: './Art/patelanuj93/ping-pong.gif',
    author: 'Anuj Patel',
    githubLink: 'https://github.com/patelanuj93'
  },
  {
    artName: 'Sun-Earth Rotation',
    pageLink: './Art/vinay-s36/animation.html',
    imageLink: './Art/vinay-s36/Sun-Earth Rotation.gif',
    author: 'Vinay',
    githubLink: 'https://github.com/vinay-s36'
  },
  {
    artName: 'Heart Loading...',
    pageLink: './Art/maidxn/index.html',
    imageLink: './Art/maidxn/heart-loading-animate.gif',
    author: 'Mayd',
    githubLink: 'https://github.com/maidxn'
  },
  {
    artName: 'Colour change Ball',
    pageLink: './Art/TBRX/index.html',
    imageLink: './Art/TBRX/color-change.png',
    author: 'Tabrez Alam',
    githubLink: 'https://github.com/tabrez022'
  },
  {
    artName: 'Spinner',
    pageLink: './Art/muhd-kifayath/Spinner.html',
    imageLink: './Art/muhd-kifayath/Spinner.gif',
    author: 'Kifayath',
    githubLink: 'https://github.com/muhd-kifayath'
  },
  {
    artName: 'Heart Beat',
    pageLink: './Art/Luv/index.html',
    imageLink: './Art/Luv/heart.png',
    author: 'Luv',
    githubLink: 'https://github.com/luv2027'
  },
  {
    artName: 'Button Animation',
    pageLink: './Art/lucifer510/button.html',
    imageLink: './Art/lucifer510/button.png',
    author: 'lucifer510',
    githubLink: 'https://github.com/lucifer510'
  },
  {
    artName: 'Card Animation',
    pageLink: './Art/lucifer510/card.html',
    imageLink: './Art/lucifer510/card.png',
    author: 'lucifer510',
    githubLink: 'https://github.com/lucifer510'
  },
  {
    artName: 'Rotate 3D on Hover',
    pageLink: './Art/Vamshidhar/rotate.html',
    imageLink: './Art/Vamshidhar/rotate-3d-on-hover.gif',
    author: 'Vamshidhar Thonti',
    githubLink: 'https://github.com/vamshidhar-thonti'
  },
  {
    artName: 'Open the door',
    pageLink: './Art/Neha00011/door.html',
    imageLink: './Art/Neha00011/door.gif',
    author: 'Neha',
    githubLink: 'https://github.com/Neha00011'
  },
  {
    artName: 'Simple Loader',
    pageLink: './Art/Sai/Ani1.html',
    imageLink: './Art/Sai/ani1.gif',
    author: 'Sai',
    githubLink: 'https://github.com/SaiAryan1784'
<<<<<<< HEAD
  },
  {
    artName: 'Bouncing Balls',
    pageLink: './Art/SamilAbud/index.html',
    imageLink: './Art/SamilAbud/bouncing-effect.gif',
    author: 'Samil Abud',
    githubLink: 'https://github.com/samilabud'
=======
>>>>>>> 8b3dc50a
  }
];


// +--------------------------------------------------------------------------------+
// +                                                                                +
// +                  YOU DO NOT NEED TO CHANGE ANYTHING BELOW THIS                 +
// +                                                                                +
// +--------------------------------------------------------------------------------+

// Creates cards from the array above
// You don't need to modify this
let contents = [];
Shuffle(cards).forEach((c) => {
  contents.push([
    `<li class="card">` +
    `<a href='${c.pageLink}'>` +
    `<img class="art-image" src='${c.imageLink}' alt='${c.artName}' />` +
    `</a>` +
    `<div class="flex-content">` +
    `<a href='${c.pageLink}'><h3 class="art-title">${c.artName}</h3></a>` +
    `<p class='author'><a href="${c.githubLink}" target="_blank"><i class="fab fa-github"></i> ${c.author}</a> </p>` +
    `</div>` +
    `</li>`
  ]);
});

document.getElementById('cards').innerHTML = contents;

function Shuffle(o) {
  for (
    var j, x, i = o.length;
    i;
    j = parseInt(Math.random() * i), x = o[--i], o[i] = o[j], o[j] = x
  );
  return o;
}<|MERGE_RESOLUTION|>--- conflicted
+++ resolved
@@ -1948,7 +1948,6 @@
     imageLink: './Art/Sai/ani1.gif',
     author: 'Sai',
     githubLink: 'https://github.com/SaiAryan1784'
-<<<<<<< HEAD
   },
   {
     artName: 'Bouncing Balls',
@@ -1956,8 +1955,6 @@
     imageLink: './Art/SamilAbud/bouncing-effect.gif',
     author: 'Samil Abud',
     githubLink: 'https://github.com/samilabud'
-=======
->>>>>>> 8b3dc50a
   }
 ];
 
