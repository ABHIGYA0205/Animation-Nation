--- conflicted
+++ resolved
@@ -1,6 +1,13 @@
 let cards = [
-<<<<<<< HEAD
 	//  Add your card in this section
+
+  {
+    artName: 'Action Cam',
+    pageLink: './Art/Donovan/index.html',
+    imageLink: './Art/Donovan/pureCSS-animation.gif',
+    author: 'Donovan Hunter',
+		githubLink: 'https://github.com/dhdcode'
+	},
 	{
 		artName: "The Sun",
 		pageLink: "./Art/Anmol/index.html",
@@ -512,155 +519,6 @@
       imageLink: "./Art/4ront/fishes.gif",
       author: "4rontender",
       githubLink: "https://github.com/RinatValiullov"
-=======
-  //  Add your card in this section
-  {
-    artName: 'Square Loader',
-    pageLink: './Art/Hemant/index.html',
-    imageLink: './Art/Hemant/loader.gif',
-    author: 'Hemant Garg',
-    githubLink: 'https://github.com/hemant-garg'
-  },
-  {
-    artName: 'wake up, neo...',
-    pageLink: './Art/samirjouni/TributeToTheMatrix.html',
-    imageLink: './Art/samirjouni/sample.gif',
-    author: 'Samir Jouni',
-    githubLink: 'https://github.com/samirjouni'
-  },
-  {
-    artName: 'Planet',
-    pageLink: './Art/ArthurDoom/planet.html',
-    imageLink: './Art/ArthurDoom/planet.gif',
-    author: 'ArthurDoom',
-    githubLink: 'https://github.com/ArthurDoom'
-  },
-  {
-    artName: 'SquarPy',
-    pageLink: './Art/Utkarsh/index.html',
-    imageLink: './Art/Utkarsh/hack.gif',
-    author: 'utkarsh',
-    githubLink: 'https://github.com/Utkarsh2604'
-  },
-  {
-    artName: 'Circle',
-    pageLink: './Art/Oliver/Circle.html',
-    imageLink: './Art/Oliver/circle.gif',
-    author: 'Oliver',
-    githubLink: 'https://github.com/oliver-gomes'
-  },
-  {
-    artName: 'Ellipse Loader',
-    pageLink: './Art/VaibhavKhulbe/EllipseLoader.html',
-    imageLink: './Art/VaibhavKhulbe/ellipseLoader.gif',
-    author: 'Vaibhav Khulbe',
-    githubLink: 'https://github.com/Kvaibhav01'
-  },
-  {
-    artName: 'Triangle',
-    pageLink: './Art/Joy/triangle.html',
-    imageLink: './Art/Joy/triangle.gif',
-    author: 'Joy',
-    githubLink: 'https://github.com/royranger'
-  },
-  {
-    artName: 'Simple Loader',
-    pageLink: './Art/soumsps/simpleload.html',
-    imageLink: './Art/soumsps/sample.gif',
-    author: 'Soumendu Sinha',
-    githubLink: 'https://github.com/soumsps'
-  },
-  {
-    artName: 'Rollodex',
-    pageLink: './Art/Shruti/rolling.html',
-    imageLink: './Art/Shruti/rolling.gif',
-    author: 'Shruti',
-    githubLink: 'https://github.com/shruti49'
-  },
-  {
-    artName: 'Cute Cat',
-    pageLink: './Art/Alghi/cat.html',
-    imageLink: './Art/Alghi/cat.gif',
-    author: 'Alghi',
-    githubLink: 'https://github.com/darklordace'
-  },
-  {
-    artName: 'ZtM Text',
-    pageLink: './Art/Di4iMoRtAl/ZtM_text_animation.html',
-    imageLink: './Art/Di4iMoRtAl/ZtM_animation.gif',
-    author: 'Di4iMoRtAl',
-    githubLink: 'https://github.com/dppeykov'
-  },
-  {
-    artName: 'Circles',
-    pageLink: './Art/Bhuvana/circles.html',
-    imageLink: './Art/Bhuvana/circles.gif',
-    author: 'Bhuvana',
-    githubLink: 'https://github.com/bhuvana-guna'
-  },
-  {
-    artName: 'Css Pulse',
-    pageLink: './Art/Aszmel/pulse.html',
-    imageLink: './Art/Aszmel/css_pulse.gif',
-    author: 'Aszmel',
-    githubLink: 'https://github.com/Aszmel'
-  },
-  {
-    artName: 'Circle Bounce',
-    pageLink: './Art/Edmund/index.html',
-    imageLink: './Art/Edmund/circle-bounce.gif',
-    author: 'Edmund',
-    githubLink: 'https://github.com/edmund1645'
-  },
-  {
-    artName: 'Heart Beating',
-    pageLink: './Art/Regem/index.html',
-    imageLink: './Art/Regem/heart.jpg',
-    author: 'Regem',
-    githubLink: 'https://github.com/GemzBond'
-  },
-  {
-    artName: 'Fading Circles',
-    pageLink: './Art/Ankit/fadeCircle.html',
-    imageLink: './Art/Ankit/fadeCircles.png',
-    author: 'Ankit Srivastava',
-    githubLink: 'https://github.com/a18nov'
-  },
-  {
-    artName: 'Hacktoberfest 2019',
-    pageLink: './Art/jpk3lly/animation.html',
-    imageLink: "./Art/jpk3lly/JP's Animation GIF.gif",
-    author: 'jpk3lly',
-    githubLink: 'https://github.com/jpk3lly'
-  },
-  {
-    artName: 'Name Rotator',
-    pageLink: './Art/Meet/name.html',
-    imageLink: './Art/Meet/name.gif',
-    author: 'Meet',
-    githubLink: 'https://github.com/Meet1103'
-  },
-  {
-    artName: 'Moving Surface',
-    pageLink: './Art/Ashu/index.html',
-    imageLink: './Art/Ashu/Moving_Surface.gif',
-    author: 'Ashutosh',
-    githubLink: 'https://github.com/Ashutosh00710'
-  },
-  {
-    artName: 'ephiphany',
-    pageLink: './Art/OctavianIlies/index.html',
-    imageLink: './Art/Meet/ephiphany.gif',
-    author: 'OctavianIlies',
-    githubLink: 'https://github.com/OctavianIlies'
-  },
-  {
-    artName: 'Action Cam',
-    pageLink: './Art/Donovan/index.html',
-    imageLink: './Art/Joy/pureCSS-animation.gif',
-    author: 'Donovan Hunter',
-    githubLink: 'https://github.com/dhdcode'
->>>>>>> a01ff33a
   }
 ];
 
