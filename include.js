--- conflicted
+++ resolved
@@ -5181,13 +5181,12 @@
     githubLink: 'https://github.com/SohaibAfani'
   },
   {
-<<<<<<< HEAD
     artName: 'Orbit',
     pageLink: './Art/Orbit/index.html',
     imageLink: './Art/Orbit/Orbit.gif',
     author: 'Mohammed Warsame',
     githubLink: 'https://github.com/mwarsame20'
-=======
+  },{
     artName: 'KakashiHead',
     pageLink: './Art/HamizJamil/index.html',
     imageLink: './Art/HamizJamil/kakashianimation.gif',
@@ -5326,7 +5325,6 @@
     imageLink: './Art/rez4president/home.gif',
     author: 'Raza Ul Kareem',
     githubLink: 'https://github.com/rez4president'
->>>>>>> c7b7f960
   }
 ];
 // +--------------------------------------------------------------------------------+
