let cards = [
  {
    artName: 'Cool CSS Preloader',
    pageLink: './Art/Himanshu_Kumawat/index.html',
    imageLink: './Art/Himanshu_Kumawat/preloader.gif',
    author: 'Himanshu Kumawat',
    githubLink: 'https://github.com/013himanshu'
  },
  {
    artName: 'Troll-Ball',
    pageLink: './Art/ivantbv/index.html',
    imageLink: './Art/ivantbv/troll-ball.gif',
    author: 'ivantbv',
    githubLink: 'https://github.com/ivantbv'
  },
  {
    artName: 'CSS heART',
    pageLink: './Art/Aarush/Heart.html',
    imageLink: './Art/Aarush/Heart.png',
    author: 'Aarush Bhat',
    githubLink: 'https://github.com/r-ush'
  },
  {
    artName: 'Image With Gray Scale Effect',
    pageLink: './Art/Image With Gray Scale Effect',
    imageLink:
      './Art/Image With Gray Scale Effect/Image-With-Gray-Scale-Effect.gif',
    author: 'Vikrant Kumar',
    githubLink: 'https://github.com/VikrantKu333'
  },
  {
    artName: 'covid-19',
    pageLink: './Art/shivam12k/index.html',
    videoLink: './Art/cell/cell.mp4',
    author: 'shivam12k',
    githubLink: 'https://github.com/shivam12k'
  },
  {
    artName: 'Bouncing Heart',
    pageLink: './Art/love2cr3ate/index.html',
    imageLink: './Art/love2cr3ate/bouncing-heart.gif',
    author: 'l0ve2cr3ate',
    githubLink: 'https://github.com/l0ve2cr3ate'
  },
  {
    artName: 'Animated-Loading',
    pageLink: './Art/Animated-Loading/index.html',
    imageLink: './Art/Animated-Loading/Animated-Loading.gif',
    author: 'Mehul1011',
    githubLink: 'https://github.com/mehul1011'
  },
  {
    artName: 'covid-19',
    pageLink: './Art/shivam12k/index.html',
    // videoLink: './Art/cell/cell.mp4',
    imageLink: '#',
    author: 'shivam12k',
    githubLink: 'https://github.com/shivam12k'
  },
  {
    artName: 'Mag-animation',
    pageLink: './Art/Mag-D-Alena/index.html',
    imageLink: './Art/Mag-D-Alena/Mag-animation.gif',
    author: 'Magdalena BenBassat-Luszczynska',
    githubLink: 'https://github.com/mag-d-alen'
  },
  {
    artName: 'ThomasTobe',
    pageLink: './Art/ThomasTobe/index.html',
    imageLink: './Art/ThomasTobe/rotation.gif',
    author: 'ThomasTobe',
    githubLink: 'https://github.com/ThomasTobe'
  },
  {
    artName: 'Life Of Coder',
    pageLink: './Art/DevarshiDoshi/index.html',
    imageLink: './Art/DevarshiDoshi/Life Of Coder.gif',
    author: 'DevarshiDoshi',
    githubLink: 'https://github.com/devarshidoshi'
  },

  {
    artName: 'That Animation',
    pageLink: './Art/MaKloudz/index.html',
    imageLink: './Art/MaKloudz/dat-animation.gif',
    author: 'Blessing Mutava',
    githubLink: 'https://github.com/MaKloudz'
  },
  {
    artName: 'animatron',
    pageLink: './Art/animatron/index.html',
    imageLink: './Art/animatron/trance.gif',
    author: 'nick981837',
    githubLink: 'https://github.com/nick981837'
  },
  {
    artName: 'ZTM Animation',
    pageLink: './Art/EricPuskas/index.html',
    imageLink: './Art/EricPuskas/index.gif',
    author: 'Eric Puskas',
    githubLink: 'https://github.com/EricPuskas'
  },
  {
    artName: 'LSD Rainbow Trip: Phase 1',
    pageLink: './Art/AbsMechanik/index.html',
    imageLink: './Art/AbsMechanik/AbsMechanik_Animation.gif',
    author: 'AbsMechanik',
    githubLink: 'https://github.com/AbsMechanik'
  },
  {
    artName: 'Christmas Lights',
    pageLink: './Art/Futuregit/index.html',
    imageLink: './Art/Futuregit/Christmas-Lights.gif',
    author: 'Futuregit',
    githubLink: 'https://github.com/Futuregit'
  },
  {
    artName: 'space zoo',
    pageLink: './Art/space_zoo/index.html',
    imageLink: './Art/space_zoo/space_zoo.gif',
    author: 'yuwenGithub',
    githubLink: 'https://github.com/yuwenGithub'
  },
  {
    artName: 'neon-text flicker glow',
    pageLink: './Art/neon-text flicker glow/neon.html',
    videoLink: './Art/neon-text flicker glow/neon-text flicker glow.gif',
    author: 'Ajay Tyagi',
    githubLink: 'https://github.com/imajaytyagi'
  },
  {
    artName: 'Dice Animation',
    pageLink: './Art/Dice-Animation/dice_animation.html',
    videoLink: './Art/Dice-Animation/dice.gif',
    author: 'Ronit DuttA',
    githubLink: 'https://github.com/RD91'
  },
  {
    artName: 'Fruit Dancing',
    pageLink: './Art/carlacentenor/index.html',
    imageLink: './Art/carlacentenor/fruit.gif',
    author: 'carlacentenor',
    githubLink: 'https://github.com/carlacentenor'
  },
  {
    artName: 'eyes',
    pageLink: './Art/eyes/index.html',
    imageLink: './Art/eyes/eyes.gif',
    author: 'yuwenGithub',
    githubLink: 'https://github.com/yuwenGithub'
  },
  {
    artName: 'Spooktober Hacktoberfest',
    pageLink: './Art/FredAmartey/index.html',
    imageLink: './Art/FredAmartey/thumbnaill.gif',
    author: 'Fred Amartey',
    githubLink: 'https://github.com/FredAmartey'
  },
  {
    artName: 'Star Wars?',
    pageLink: './Art/henryvalbuena/index.html',
    imageLink: './Art/henryvalbuena/index.gif',
    author: 'Henry Valbuena',
    githubLink: 'https://github.com/henryvalbuena'
  },
  {
    artName: 'UFO',
    pageLink: './Art/UFO/index.html',
    imageLink: './Art/UFO/UFO.png',
    author: 'Abhinav Singh @abhinav9910',
    githubLink: 'https://github.com/abhinav9910'
  },
  {
    artName: 'The Ripple',
    pageLink: './Art/Anmol2/index.html',
    imageLink: './Art/Anmol2/ripple.png',
    author: 'Anmol',
    githubLink: 'https://github.com/Anmol270900'
  },
  {
    artName: 'Rainbow loader',
    pageLink: './Art/ka-hn/rainbow.html',
    imageLink: './Art/ka-hn/rainbow.gif',
    author: 'Karim Hussain',
    githubLink: 'https://github.com/ka-hn'
  },
  {
    artName: 'Action Cam',
    pageLink: './Art/Donovan/index.html',
    imageLink: './Art/Donovan/pureCSS-animation.gif',
    author: 'Donovan Hunter',
    githubLink: 'https://github.com/dhdcode'
  },
  {
    artName: 'The Sun',
    pageLink: './Art/Anmol/index.html',
    imageLink: './Art/Anmol/sun.png',
    author: 'Anmol',
    githubLink: 'https://github.com/Anmol270900'
  },
  {
    artName: 'Flashing Pumpkin',
    pageLink: './Art/KatrinaRose14/index.html',
    imageLink: './Art/KatrinaRose14/FlashingPumpkin.gif',
    author: 'Katrina Yates',
    githubLink: 'https://github.com/KatrinaRose14'
  },
  {
    artName: 'Flipbox',
    pageLink: './Art/Prasheel/index.html',
    imageLink: './Art/Prasheel/flip.gif',
    author: 'Prasheel Soni',
    githubLink: 'https://github.com/ps011'
  },
  {
    artName: '2019 Wave',
    pageLink: './Art/chris-aqui/index.html',
    imageLink: './Art/chris-aqui/2019-jump.gif',
    author: 'Christine Aqui',
    githubLink: 'https://github.com/christine-aqui'
  },
  {
    artName: 'Hover Button Animation',
    pageLink: './Art/Vipul/hover.html',
    imageLink: './Art/Vipul/Screenshot2.png',
    author: 'Vipul',
    githubLink: 'https://github.com/vipuljain08'
  },
  {
    artName: 'Start From Zero',
    pageLink: './Art/Robihdy/index.html',
    imageLink: './Art/Robihdy/start-from-zero.png',
    author: 'Robihdy',
    githubLink: 'https://github.com/Robihdy'
  },
  {
    artName: 'Local Host metaphor',
    pageLink: './Art/Akbar-Cyber/index.html',
    imageLink: './Art/Prateek/localhost.png',
    author: 'Prateek',
    githubLink: 'https://github.com/prateekpatrick'
  },
  {
    artName: 'Akbar-Cyber',
    pageLink: './Art/Akbar-Cyber/index.html',
    imageLink: './Art/Akbar-Cyber/akbar.gif',
    author: 'Akbar',
    githubLink: 'https://github.com/Akbar-Cyber'
  },
  {
    artName: 'Sliding Lines',
    pageLink: './Art/erics0n/sliding-lines/index.html',
    imageLink: './Art/erics0n/sliding-lines/image.gif',
    author: 'erics0n',
    githubLink: 'https://github.com/erics0n'
  },
  {
    artName: 'Triangle',
    pageLink: './Art/Joy/triangle/triangle.html',
    imageLink: './Art/Joy/triangle/triangle.gif',
    author: 'Joy',
    githubLink: 'https://github.com/royranger'
  },
  {
    artName: 'Cube',
    pageLink: './Art/Joy/cube/cube.html',
    imageLink: './Art/Joy/cube/cube.gif',
    author: 'Joy',
    githubLink: 'https://github.com/royranger'
  },
  {
    artName: 'Burger Menu',
    pageLink: './Art/mctrl/burger.html',
    imageLink: './Art/mctrl/burger.gif',
    author: 'Martina',
    githubLink: 'https://github.com/mctrl'
  },
  {
    artName: 'Square Loader',
    pageLink: './Art/Hemant/index.html',
    imageLink: './Art/Hemant/loader.gif',
    author: 'Hemant Garg',
    githubLink: 'https://github.com/hemant-garg'
  },
  {
    artName: 'wake up, neo...',
    pageLink: './Art/samirjouni/TributeToTheMatrix.html',
    imageLink: './Art/samirjouni/sample.gif',
    author: 'Samir Jouni',
    githubLink: 'https://github.com/samirjouni'
  },
  {
    artName: 'Tribute To COD4MW',
    pageLink: './Art/samirjouni2/index.html',
    imageLink: './Art/samirjouni2/sample.gif',
    author: 'Samir Jouni',
    githubLink: 'https://github.com/samirjouni'
  },
  {
    artName: 'Planet',
    pageLink: './Art/ArthurDoom/planet.html',
    imageLink: './Art/ArthurDoom/planet.gif',
    author: 'ArthurDoom',
    githubLink: 'https://github.com/ArthurDoom'
  },
  {
    artName: 'SquarPy',
    pageLink: './Art/Utkarsh/index.html',
    imageLink: './Art/Utkarsh/hack.gif',
    author: 'utkarsh',
    githubLink: 'https://github.com/Utkarsh2604'
  },
  {
    artName: 'Circle',
    pageLink: './Art/Oliver/Circle.html',
    imageLink: './Art/Oliver/circle.gif',
    author: 'Oliver',
    githubLink: 'https://github.com/oliver-gomes'
  },
  {
    artName: 'Ellipse Loader',
    pageLink: './Art/VaibhavKhulbe/EllipseLoader.html',
    imageLink: './Art/VaibhavKhulbe/ellipseLoader.gif',
    author: 'Vaibhav Khulbe',
    githubLink: 'https://github.com/Kvaibhav01'
  },
  {
    artName: 'Simple Loader',
    pageLink: './Art/soumsps/simpleload.html',
    imageLink: './Art/soumsps/sample.gif',
    author: 'Soumendu Sinha',
    githubLink: 'https://github.com/soumsps'
  },
  {
    artName: 'Rollodex',
    pageLink: './Art/Shruti/rolling.html',
    imageLink: './Art/Shruti/rolling.gif',
    author: 'Shruti',
    githubLink: 'https://github.com/shruti49'
  },
  {
    artName: 'Cute Cat',
    pageLink: './Art/Alghi/cat.html',
    imageLink: './Art/Alghi/cat.gif',
    author: 'Alghi',
    githubLink: 'https://github.com/darklordace'
  },
  {
    artName: 'ZtM Text',
    pageLink: './Art/Di4iMoRtAl/ZtM_text_animation.html',
    imageLink: './Art/Di4iMoRtAl/ZtM_animation.gif',
    author: 'Di4iMoRtAl',
    githubLink: 'https://github.com/dppeykov'
  },
  {
    artName: 'Circles',
    pageLink: './Art/Bhuvana/circles.html',
    imageLink: './Art/Bhuvana/circles.gif',
    author: 'Bhuvana',
    githubLink: 'https://github.com/bhuvana-guna'
  },
  {
    artName: 'Bird',
    pageLink: './Art/Bhuvana/bird.html',
    imageLink: './Art/Bhuvana/bird.gif',
    author: 'Bhuvana',
    githubLink: 'https://github.com/bhuvana-guna'
  },
  {
    artName: 'Loader',
    pageLink: './Art/Bhuvana/loader.html',
    imageLink: './Art/Bhuvana/loader.gif',
    author: 'Bhuvana',
    githubLink: 'https://github.com/bhuvana-guna'
  },
  {
    artName: 'Simple blinking loading circles',
    pageLink: './Art/Rahul/index.html',
    imageLink: './Art/Rahul/loading.gif',
    author: 'Rahul',
    githubLink: 'https://github.com/kohli6010'
  },
  {
    artName: 'Css Pulse',
    pageLink: './Art/Aszmel/pulse.html',
    imageLink: './Art/Aszmel/css_pulse.gif',
    author: 'Aszmel',
    githubLink: 'https://github.com/Aszmel'
  },
  {
    artName: 'Circle Bounce',
    pageLink: './Art/Edmund/index.html',
    imageLink: './Art/Edmund/circle-bounce.gif',
    author: 'Edmund',
    githubLink: 'https://github.com/edmund1645'
  },
  {
    artName: 'Heart Beating',
    pageLink: './Art/Regem/index.html',
    imageLink: './Art/Regem/heart.jpg',
    author: 'Regem',
    githubLink: 'https://github.com/GemzBond'
  },
  {
    artName: 'Fading Circles',
    pageLink: './Art/Ankit/fadeCircle.html',
    imageLink: './Art/Ankit/fadeCircles.png',
    author: 'Ankit Srivastava',
    githubLink: 'https://github.com/a18nov'
  },
  {
    artName: 'Hacktoberfest 2019',
    pageLink: './Art/jpk3lly/animation.html',
    imageLink: './Art/jpk3lly/JPs_Animation_GIF.gif',
    author: 'jpk3lly',
    githubLink: 'https://github.com/jpk3lly'
  },
  {
    artName: 'Name Rotator',
    pageLink: './Art/Meet/name.html',
    imageLink: './Art/Meet/name.gif',
    author: 'Meet',
    githubLink: 'https://github.com/Meet1103'
  },
  {
    artName: 'Ball Rotator',
    pageLink: './Art/Bibekpreet/index.html',
    imageLink: './Art/Bibekpreet/ball.gif',
    author: 'Bibekpreet',
    githubLink: 'https://github.com/bibekpreet99'
  },
  {
    artName: 'ephiphany',
    pageLink: './Art/OctavianIlies/index.html',
    imageLink: './Art/OctavianIlies/ephiphany.gif',
    author: 'OctavianIlies',
    githubLink: 'https://github.com/OctavianIlies'
  },
  {
    artName: 'Loading',
    pageLink: './Art/jh1992jh/loading.html',
    imageLink: './Art/jh1992jh/loading.gif',
    author: 'jh1992jh',
    githubLink: 'https://github.com/jh1992jh'
  },
  {
    artName: 'ZTM Colors',
    pageLink: './Art/Godnon/index.html',
    imageLink: './Art/Godnon/ZTMcAnim.gif',
    author: 'Godnon',
    githubLink: 'https://github.com/godnondsilva'
  },
  {
    artName: 'Hover Effect',
    pageLink: './Art/Shubhankar/index.html',
    imageLink: './Art/Shubhankar/hackoctober.gif',
    author: 'Shubhankar',
    githubLink: 'https://github.com/shubhdwiv12'
  },
  {
    artName: 'Bouncing Fading Circles',
    pageLink: './Art/AyoubIssaad/index.html',
    imageLink: './Art/AyoubIssaad/BouncingFadingCircles.gif',
    author: 'AyoubIssaad',
    githubLink: 'https://github.com/AyoubIssaad'
  },
  {
    artName: '5 balls preloader',
    pageLink: './Art/Nnaji-Victor/index.html',
    imageLink: './Art/Nnaji-Victor/5_balls.gif',
    author: 'Nnaji Victor',
    githubLink: 'https://github.com/Nnaji-Victor'
  },
  {
    artName: 'ZTM Bouncer',
    pageLink: './Art/Josia/bouncer.html',
    imageLink: './Art/Josia/ztmbouncer.gif',
    author: 'Josia Rodriguez',
    githubLink: 'https://github.com/josiarod'
  },
  {
    artName: 'Hacktober loading animation',
    pageLink: './Art/mehul1011/index.html',
    imageLink: './Art/mehul1011/loading.gif',
    author: 'Mehul1011',
    githubLink: 'https://github.com/mehul1011'
  },
  {
    artName: 'Loading Dots',
    pageLink: './Art/devSergiu/index.html',
    imageLink: './Art/devSergiu/loading.gif',
    author: 'devSergiu',
    githubLink: 'https://github.com/devsergiu'
  },
  {
    artName: 'TypeWriter effect',
    pageLink: './Art/Sidharth/Typing_Text.html',
    imageLink: './Art/Sidharth/type_writer.gif',
    author: 'Sidharth',
    githubLink: 'https://github.com/Sidharth98'
  },
  {
    artName: 'Blue Spin',
    pageLink: './Art/JamesW/index.html',
    imageLink: './Art/JamesW/hacktober_spin.gif',
    author: 'James Whitney',
    githubLink: 'https://github.com/jameswhitney'
  },
  {
    artName: 'Loading Animation',
    pageLink: './Art/Sidharth/Loading.html',
    imageLink: './Art/Sidharth/Loading.gif',
    author: 'Sidharth',
    githubLink: 'https://github.com/Sidharth98'
  },
  {
    artName: 'Rotation',
    pageLink: './Art/alenanog/index.html',
    imageLink: './Art/alenanog/rotation.gif',
    author: 'Alena A.',
    githubLink: 'https://github.com/alenanog'
  },
  {
    artName: 'Colors in your life',
    pageLink: './Art/Atipahy/colors.html',
    imageLink: './Art/Atipahy/colors.png',
    author: 'Christos Chr',
    githubLink: 'https://github.com/atipaHy'
  },
  {
    artName: 'Orb',
    pageLink: './Art/Jkbicbic/orb.html',
    imageLink: './Art/Jkbicbic/orb.gif',
    author: 'John Kennedy Bicbic',
    githubLink: 'https://github.com/jkbicbic'
  },
  {
    artName: 'Charging...',
    pageLink: './Art/Afraz/charging.html',
    imageLink: './Art/Afraz/charging.gif',
    author: 'Afraz',
    githubLink: 'https://github.com/afrazz'
  },
  {
    artName: 'Charging...',
    pageLink: './Art/DepStep/depstep.html',
    imageLink: './Art/DepStep/depstep.gif',
    author: 'DepStep',
    githubLink: 'https://github.com/stephD'
  },
  {
    artName: 'Dancing Ball...',
    pageLink: './Art/DaveFres/index.html',
    imageLink: './Art/DaveFres/ball.gif',
    author: 'DaveFres',
    githubLink: 'https://github.com/DaveFres'
  },
  {
    artName: 'animatron',
    pageLink: './Art/animatron/index.html',
    imageLink: './Art/animatron/trance.gif',
    author: 'jomahay',
    githubLink: 'https://github.com/jomahay'
  },
  {
    artName: 'Sunshine',
    pageLink: './Art/Pavelisp/sunshine.html',
    imageLink: './Art/Pavelisp/sunshine.gif',
    author: 'Pavel Isp',
    githubLink: 'https://github.com/pavelisp'
  },
  {
    artName: 'SoundBoxes',
    pageLink: './Art/Hbarang/SoundBox.html',
    imageLink: './Art/Hbarang/SoundBoxAnimation.gif',
    author: 'Hbarang',
    githubLink: 'https://github.com/hbarang'
  },
  {
    artName: 'Cheshire',
    pageLink: './Art/Ckanelin/index.html',
    imageLink: './Art/Ckanelin/Cheshire.gif',
    author: 'Ckanelin',
    githubLink: 'https://github.com/ckanelin'
  },
  {
    artName: 'Disappear',
    pageLink: './Art/Stacy/index.html',
    imageLink: './Art/Stacy/disappear.gif',
    author: 'Stacy',
    githubLink: 'https://github.com/stacyholtz6'
  },
  {
    artName: 'Ellipse Spinner',
    pageLink: './Art/Sabina/ellipse_spinner.html',
    imageLink: './Art/Sabina/ellipse_spinner.png',
    author: 'Sabina Abbasova',
    githubLink: 'https://github.com/sabina929'
  },
  {
    artName: 'NightSky',
    pageLink: './Art/AndyS/index.html',
    imageLink: './Art/AndyS/Capture.GIF',
    author: 'AndyS',
    githubLink: 'https://github.com/AndyS1988'
  },
  {
    artName: 'Hungry',
    pageLink: './Art/diegchav/index.html',
    imageLink: './Art/diegchav/hungry.gif',
    author: 'Diego Chz',
    githubLink: 'https://github.com/diegchav'
  },
  {
    artName: 'Hover Text Animation',
    pageLink: './Art/AyoubIssaad2/index.html',
    imageLink: './Art/AyoubIssaad2/hoverTextAnimation.gif',
    author: 'AyoubIssaad',
    githubLink: 'https://github.com/AyoubIssaad'
  },
  {
    artName: 'Colorize',
    pageLink: './Art/JimBratsos/colorize.html',
    imageLink: './Art/JimBratsos/Colorize.gif',
    author: 'Jim Bratsos',
    githubLink: 'https://github.com/JimBratsos'
  },
  {
    artName: 'Hacktober Spooktacular',
    pageLink: 'Art/Elex/index.html',
    imageLink: ['./Art/Elex/hhs.gif'],
    author: 'William Poisel (LordCobra)',
    githubLink: 'https://github.com/epoisel'
  },
  {
    artName: 'Circley',
    pageLink: './Art/Tranjenny/indexjenny.html',
    imageLink: './Art/Tranjenny/zerojenny.gif',
    author: 'Tranjenny',
    githubLink: 'https://github.com/Tranjenny'
  },
  {
    artName: 'My Vietnam',
    pageLink: './Art/nhbduy/index.html',
    imageLink: './Art/nhbduy/my-vietnam.gif',
    author: 'Hoang-Bao-Duy NGUYEN',
    githubLink: 'https://github.com/nhbduy'
  },
  {
    artName: 'Hactoberfest Bus',
    pageLink: './Art/shahpranaf/index.html',
    imageLink: './Art/shahpranaf/hacktoberfest_bus.gif',
    author: 'Pranav Shah',
    githubLink: 'https://github.com/shahpranaf'
  },
  {
    artName: 'Hacktoberfest',
    pageLink: './Art/robihid/index.html',
    imageLink: './Art/robihid/hacktoberfest.png',
    author: 'robihid',
    githubLink: 'https://github.com/robihid'
  },
  {
    artName: 'Hi there',
    pageLink: './Art/Aki/index.html',
    imageLink: './Art/Aki/giphy.gif',
    author: 'Aki',
    githubLink: 'https://github.com/akmalist'
  },
  {
    artName: '3D css animation',
    pageLink: './Art/animationtion/index.html',
    imageLink: './Art/animation/css3drotate.gif',
    author: 'christ',
    githubLink: 'https://github.com/christ-87'
  },
  {
    artName: 'Hacktoberfest 2019!',
    pageLink: './Art/RedSquirrrel/index.html',
    imageLink: './Art/RedSquirrrel/index.html/animation.PNG',
    author: 'RedSquirrrel',
    githubLink: 'https://github.com/RedSquirrrel'
  },
  {
    artName: 'Sliding text',
    pageLink: './Art/Flattopz/index.html',
    imageLink: './Art/Flattopz/SlidingText.gif',
    author: 'Flattopz',
    githubLink: 'https://github.com/hjpunzalan'
  },
  {
    artName: 'Rainbow Color Changer',
    pageLink: './Art/mmshr/index.html',
    imageLink: './Art/mmshr/rainbow.gif',
    author: 'mmosehauer',
    githubLink: 'https://github.com/mmosehauer'
  },
  {
    artName: 'World of Coding',
    pageLink: './Art/tom_kn/coding.html',
    imageLink: './Art/tom_kn/coding.gif',
    author: 'Tamas Knisz',
    githubLink: 'https://github.com/TamasKn'
  },
  {
    artName: 'Initial Bounce',
    pageLink: './Art/Juwana/initial.html',
    imageLink: './Art/Juwana/InitialBounce.gif',
    author: 'Juwana',
    githubLink: 'https://github.com/JZerman2018'
  },
  {
    artName: 'Atom',
    pageLink: './Art/Teva/index.html',
    imageLink: './Art/Teva/atom.gif',
    author: 'Teva',
    githubLink: 'https://github.com/TevaHenry'
  },
  {
    artName: 'Be Awesome',
    pageLink: './Art/TigerAsH/index.html',
    imageLink: './Art/TigerAsH/be-awesome.jpg',
    author: 'TigerAsH',
    githubLink: 'https://github.com/TigerAsH94'
  },
  {
    artName: 'Rainbow Colors',
    pageLink: './Art/Sanjeev/index.html',
    imageLink: './Art/Sanjeev/animation.gif',
    author: 'Sanjeev Panday',
    githubLink: 'https://github.com/Sanjeev-Panday'
  },
  {
    artName: 'ZtM',
    pageLink: './Art/thoyvo/index.html',
    imageLink: './Art/thoyvo/ztm.gif',
    author: 'Thoyvo',
    githubLink: 'https://github.com/thoyvo'
  },
  {
    artName: 'Fast Fishes',
    pageLink: './Art/4ront/index.html',
    imageLink: './Art/4ront/fishes.gif',
    author: '4rontender',
    githubLink: 'https://github.com/RinatValiullov'
  },
  {
    artName: 'Loading...',
    pageLink: './Art/RedSquirrrel2/loading.html',
    imageLink: './Art/RedSquirrrel2/loading.gif',
    author: 'RedSquirrrel',
    githubLink: 'https://github.com/RedSquirrrel'
  },
  {
    artName: 'Animated Cube',
    pageLink: './Art/Animated Cube/index.html',
    imageLink: './Art/Animated Cube/cube.gif',
    author: 'RedSquirrrel',
    githubLink: 'https://github.com/RedSquirrrel'
  },
  {
    artName: 'Calm Ubuntu',
    pageLink: './Art/schupat/index.html',
    imageLink: './Art/schupat/preview.gif',
    author: 'schupat',
    githubLink: 'https://github.com/schupat'
  },
  {
    artName: 'Solar System',
    pageLink: './Art/DSandberg93/index.html',
    imageLink: './Art/DSandberg93/SolarSystem.gif',
    author: 'DSandberg93',
    githubLink: 'https://github.com/DSandberg93'
  },
  {
    artName: 'Boo',
    pageLink: './Art/VerityB/index.html',
    imageLink: './Art/VerityB/boo.gif',
    author: 'VerityB',
    githubLink: 'https://github.com/VerityB'
  },
  {
    artName: 'Hacktoberfest Ghost',
    pageLink: './Art/cTahirih/index.html',
    imageLink: './Art/cTahirih/ghost.png',
    author: 'cTahirih',
    githubLink: 'https://github.com/cTahirih'
  },
  {
    artName: 'Clock',
    pageLink: './Art/Abdul/index.html',
    imageLink: './Art/Abdul/Clock.png',
    author: 'Abdul Rahman',
    githubLink: 'https://github.com/abdulrahman118'
  },
  {
    artName: 'Loading Cube',
    pageLink: './Art/andrearizzello/index.html',
    imageLink: './Art/andrearizzello/index.gif',
    author: 'Andrea Rizzello',
    githubLink: 'https://github.com/andrearizzello'
  },
  {
    artName: 'Wall Dropping Logo',
    pageLink: './Art/shivams136/index.html',
    imageLink: './Art/shivams136/walldrop.gif',
    author: 'Shivam Sharma',
    githubLink: 'https://github.com/ShivamS136'
  },
  {
    artName: 'Infinite Race',
    pageLink: './Art/levermanx/index.html',
    imageLink: './Art/levermanx/anim.gif',
    author: 'Levermanx',
    githubLink: 'https://github.com/levermanx'
  },
  {
    artName: 'Hover to Rotate Text',
    pageLink: './Art/faiz_hameed/index.html',
    imageLink: './Art/faiz_hameed/hackto.gif',
    author: 'Faiz Hameed',
    githubLink: 'https://github.com/faizhameed'
  },
  {
    artName: 'HalloHacktober Greeting!',
    pageLink: './Art/lusalga/index.html',
    imageLink: './Art/lusalga/lu.gif',
    author: 'Lucieni A. Saldanha',
    githubLink: 'https://github.com/lusalga/'
  },
  {
    artName: 'Time goes by',
    pageLink: './Art/WolfgangKreminger/index.html',
    imageLink: './Art/WolfgangKreminger/showcase.gif',
    author: 'Wolfgang Kreminger',
    githubLink: 'https://github.com/r4pt0s'
  },
  {
    artName: 'Bouncing Text!',
    pageLink: './Art/AbdulsalamAbdulrahman/index.html',
    imageLink: './Art/AbdulsalamAbdulrahman/Bouncingtxt.gif',
    author: 'Abdulsalam Abdulrahman',
    githubLink: 'https://github.com/AbdulsalamAbdulrahman/'
  },
  {
    artName: 'Simple Phone Animation',
    pageLink: './Art/Lala/index.html',
    imageLink: './Art/Lala/phone.gif',
    author: 'Olamide Aboyeji',
    githubLink: 'https://github.com/aolamide'
  },
  {
    artName: 'Synthwave Sunset',
    pageLink: './Art/brunobolting/index.html',
    imageLink: './Art/brunobolting/synthwave-sunset.gif',
    author: 'Bruno Bolting',
    githubLink: 'https://github.com/brunobolting/'
  },
  {
    artName: 'That Animation',
    pageLink: './Art/MaKloudz/index.html',
    imageLink: './Art/MaKloudz/dat-animation.gif',
    author: 'Blessing Mutava',
    githubLink: 'https://github.com/MaKloudz'
  },
  {
    artName: 'animatron',
    pageLink: './Art/animatron/index.html',
    imageLink: './Art/animatron/trance.gif',
    author: 'nick981837',
    githubLink: 'https://github.com/nick981837'
  },
  {
    artName: 'abhishek9686',
    pageLink: './Art/abhishek9686/index.html',
    imageLink: './Art/abhishek9686/loading.gif',
    author: 'abhishek9686',
    githubLink: 'https://github.com/abhishek9686'
  },

  {
    artName: 'Animecircles',
    pageLink: './Art/Animecircles/index.html',
    imageLink: './Art/animatron/',
    author: 'Geamoding',
    githubLink: 'https://github.com/gilbertekalea'
  },
  {
    artName: 'ZTM Animation',
    pageLink: './Art/EricPuskas/index.html',
    imageLink: './Art/EricPuskas/index.gif',
    author: 'Eric Puskas',
    githubLink: 'https://github.com/EricPuskas'
  },
  {
    artName: 'LSD Rainbow Trip: Phase 1',
    pageLink: './Art/AbsMechanik/index.html',
    imageLink: './Art/AbsMechanik/AbsMechanik_Animation.gif',
    author: 'AbsMechanik',
    githubLink: 'https://github.com/AbsMechanik'
  },
  {
    artName: 'Christmas Lights',
    pageLink: './Art/Futuregit/index.html',
    imageLink: './Art/Futuregit/Christmas-Lights.gif',
    author: 'Futuregit',
    githubLink: 'https://github.com/Futuregit'
  },
  {
    artName: 'space zoo',
    pageLink: './Art/space_zoo/index.html',
    imageLink: './Art/space_zoo/space_zoo.gif',
    author: 'yuwenGithub',
    githubLink: 'https://github.com/yuwenGithub'
  },
  {
    artName: 'Fruit Dancing',
    pageLink: './Art/carlacentenor/index.html',
    imageLink: './Art/carlacentenor/fruit.gif',
    author: 'carlacentenor',
    githubLink: 'https://github.com/carlacentenor'
  },
  {
    artName: 'eyes',
    pageLink: './Art/eyes/index.html',
    imageLink: './Art/eyes/eyes.gif',
    author: 'yuwenGithub',
    githubLink: 'https://github.com/yuwenGithub'
  },
  {
    artName: 'Spooktober Hacktoberfest',
    pageLink: './Art/FredAmartey/index.html',
    imageLink: './Art/FredAmartey/thumbnaill.gif',
    author: 'Fred Amartey',
    githubLink: 'https://github.com/FredAmartey'
  },
  {
    artName: 'Star Wars?',
    pageLink: './Art/henryvalbuena/index.html',
    imageLink: './Art/henryvalbuena/index.gif',
    author: 'Henry Valbuena',
    githubLink: 'https://github.com/henryvalbuena'
  },
  {
    artName: 'UFO',
    pageLink: './Art/UFO/index.html',
    imageLink: './Art/UFO/UFO.png',
    author: 'Abhinav Singh @abhinav9910',
    githubLink: 'https://github.com/abhinav9910'
  },
  {
    artName: 'The Ripple',
    pageLink: './Art/Anmol2/index.html',
    imageLink: './Art/Anmol2/ripple.png',
    author: 'Anmol',
    githubLink: 'https://github.com/Anmol270900'
  },
  {
    artName: 'Rainbow loader',
    pageLink: './Art/ka-hn/rainbow.html',
    imageLink: './Art/ka-hn/rainbow.gif',
    author: 'Karim Hussain',
    githubLink: 'https://github.com/ka-hn'
  },
  {
    artName: 'Action Cam',
    pageLink: './Art/Donovan/index.html',
    imageLink: './Art/Donovan/pureCSS-animation.gif',
    author: 'Donovan Hunter',
    githubLink: 'https://github.com/dhdcode'
  },
  {
    artName: 'The Sun',
    pageLink: './Art/Anmol/index.html',
    imageLink: './Art/Anmol/sun.png',
    author: 'Anmol',
    githubLink: 'https://github.com/Anmol270900'
  },
  {
    artName: 'Flashing Pumpkin',
    pageLink: './Art/KatrinaRose14/index.html',
    imageLink: './Art/KatrinaRose14/FlashingPumpkin.gif',
    author: 'Katrina Yates',
    githubLink: 'https://github.com/KatrinaRose14'
  },
  {
    artName: 'Flipbox',
    pageLink: './Art/Prasheel/index.html',
    imageLink: './Art/Prasheel/flip.gif',
    author: 'Prasheel Soni',
    githubLink: 'https://github.com/ps011'
  },
  {
    artName: '2019 Wave',
    pageLink: './Art/chris-aqui/index.html',
    imageLink: './Art/chris-aqui/2019-jump.gif',
    author: 'Christine Aqui',
    githubLink: 'https://github.com/christine-aqui'
  },
  {
    artName: 'Hover Button Animation',
    pageLink: './Art/Vipul/hover.html',
    imageLink: './Art/Vipul/Screenshot2.png',
    author: 'Vipul',
    githubLink: 'https://github.com/vipuljain08'
  },
  {
    artName: 'Start From Zero',
    pageLink: './Art/Robihdy/index.html',
    imageLink: './Art/Robihdy/start-from-zero.png',
    author: 'Robihdy',
    githubLink: 'https://github.com/Robihdy'
  },
  {
    artName: 'Local Host metaphor',
    pageLink: './Art/Akbar-Cyber/index.html',
    imageLink: './Art/Prateek/localhost.png',
    author: 'Prateek',
    githubLink: 'https://github.com/prateekpatrick'
  },
  {
    artName: 'Akbar-Cyber',
    pageLink: './Art/Akbar-Cyber/index.html',
    imageLink: './Art/Akbar-Cyber/akbar.gif',
    author: 'Akbar',
    githubLink: 'https://github.com/Akbar-Cyber'
  },
  {
    artName: 'Sliding Lines',
    pageLink: './Art/erics0n/sliding-lines/index.html',
    imageLink: './Art/erics0n/sliding-lines/image.gif',
    author: 'erics0n',
    githubLink: 'https://github.com/erics0n'
  },
  {
    artName: 'Triangle',
    pageLink: './Art/Joy/triangle/triangle.html',
    imageLink: './Art/Joy/triangle/triangle.gif',
    author: 'Joy',
    githubLink: 'https://github.com/royranger'
  },
  {
    artName: 'Cube',
    pageLink: './Art/Joy/cube/cube.html',
    imageLink: './Art/Joy/cube/cube.gif',
    author: 'Joy',
    githubLink: 'https://github.com/royranger'
  },
  {
    artName: 'Burger Menu',
    pageLink: './Art/mctrl/burger.html',
    imageLink: './Art/mctrl/burger.gif',
    author: 'Martina',
    githubLink: 'https://github.com/mctrl'
  },
  {
    artName: 'Square Loader',
    pageLink: './Art/Hemant/index.html',
    imageLink: './Art/Hemant/loader.gif',
    author: 'Hemant Garg',
    githubLink: 'https://github.com/hemant-garg'
  },
  {
    artName: 'wake up, neo...',
    pageLink: './Art/samirjouni/TributeToTheMatrix.html',
    imageLink: './Art/samirjouni/sample.gif',
    author: 'Samir Jouni',
    githubLink: 'https://github.com/samirjouni'
  },
  {
    artName: 'Tribute To COD4MW',
    pageLink: './Art/samirjouni2/index.html',
    imageLink: './Art/samirjouni2/sample.gif',
    author: 'Samir Jouni',
    githubLink: 'https://github.com/samirjouni'
  },
  {
    artName: 'Planet',
    pageLink: './Art/ArthurDoom/planet.html',
    imageLink: './Art/ArthurDoom/planet.gif',
    author: 'ArthurDoom',
    githubLink: 'https://github.com/ArthurDoom'
  },
  {
    artName: 'SquarPy',
    pageLink: './Art/Utkarsh/index.html',
    imageLink: './Art/Utkarsh/hack.gif',
    author: 'utkarsh',
    githubLink: 'https://github.com/Utkarsh2604'
  },
  {
    artName: 'Circle',
    pageLink: './Art/Oliver/Circle.html',
    imageLink: './Art/Oliver/circle.gif',
    author: 'Oliver',
    githubLink: 'https://github.com/oliver-gomes'
  },
  {
    artName: 'Ellipse Loader',
    pageLink: './Art/VaibhavKhulbe/EllipseLoader.html',
    imageLink: './Art/VaibhavKhulbe/ellipseLoader.gif',
    author: 'Vaibhav Khulbe',
    githubLink: 'https://github.com/Kvaibhav01'
  },
  {
    artName: 'Simple Loader',
    pageLink: './Art/soumsps/simpleload.html',
    imageLink: './Art/soumsps/sample.gif',
    author: 'Soumendu Sinha',
    githubLink: 'https://github.com/soumsps'
  },
  {
    artName: 'Rollodex',
    pageLink: './Art/Shruti/rolling.html',
    imageLink: './Art/Shruti/rolling.gif',
    author: 'Shruti',
    githubLink: 'https://github.com/shruti49'
  },
  {
    artName: 'Cute Cat',
    pageLink: './Art/Alghi/cat.html',
    imageLink: './Art/Alghi/cat.gif',
    author: 'Alghi',
    githubLink: 'https://github.com/darklordace'
  },
  {
    artName: 'ZtM Text',
    pageLink: './Art/Di4iMoRtAl/ZtM_text_animation.html',
    imageLink: './Art/Di4iMoRtAl/ZtM_animation.gif',
    author: 'Di4iMoRtAl',
    githubLink: 'https://github.com/dppeykov'
  },
  {
    artName: 'Circles',
    pageLink: './Art/Bhuvana/circles.html',
    imageLink: './Art/Bhuvana/circles.gif',
    author: 'Bhuvana',
    githubLink: 'https://github.com/bhuvana-guna'
  },
  {
    artName: 'Bird',
    pageLink: './Art/Bhuvana/bird.html',
    imageLink: './Art/Bhuvana/bird.gif',
    author: 'Bhuvana',
    githubLink: 'https://github.com/bhuvana-guna'
  },
  {
    artName: 'Loader',
    pageLink: './Art/Bhuvana/loader.html',
    imageLink: './Art/Bhuvana/loader.gif',
    author: 'Bhuvana',
    githubLink: 'https://github.com/bhuvana-guna'
  },
  {
    artName: 'Simple blinking loading circles',
    pageLink: './Art/Rahul/index.html',
    imageLink: './Art/Rahul/loading.gif',
    author: 'Rahul',
    githubLink: 'https://github.com/kohli6010'
  },
  {
    artName: 'Css Pulse',
    pageLink: './Art/Aszmel/pulse.html',
    imageLink: './Art/Aszmel/css_pulse.gif',
    author: 'Aszmel',
    githubLink: 'https://github.com/Aszmel'
  },
  {
    artName: 'Circle Bounce',
    pageLink: './Art/Edmund/index.html',
    imageLink: './Art/Edmund/circle-bounce.gif',
    author: 'Edmund',
    githubLink: 'https://github.com/edmund1645'
  },
  {
    artName: 'Heart Beating',
    pageLink: './Art/Regem/index.html',
    imageLink: './Art/Regem/heart.jpg',
    author: 'Regem',
    githubLink: 'https://github.com/GemzBond'
  },
  {
    artName: 'Fading Circles',
    pageLink: './Art/Ankit/fadeCircle.html',
    imageLink: './Art/Ankit/fadeCircles.png',
    author: 'Ankit Srivastava',
    githubLink: 'https://github.com/a18nov'
  },
  {
    artName: 'Hacktoberfest 2019',
    pageLink: './Art/jpk3lly/animation.html',
    imageLink: './Art/jpk3lly/JPs_Animation_GIF.gif',
    author: 'jpk3lly',
    githubLink: 'https://github.com/jpk3lly'
  },
  {
    artName: 'Name Rotator',
    pageLink: './Art/Meet/name.html',
    imageLink: './Art/Meet/name.gif',
    author: 'Meet',
    githubLink: 'https://github.com/Meet1103'
  },
  {
    artName: 'Ball Rotator',
    pageLink: './Art/Bibekpreet/index.html',
    imageLink: './Art/Bibekpreet/ball.gif',
    author: 'Bibekpreet',
    githubLink: 'https://github.com/bibekpreet99'
  },
  {
    artName: 'ephiphany',
    pageLink: './Art/OctavianIlies/index.html',
    imageLink: './Art/OctavianIlies/ephiphany.gif',
    author: 'OctavianIlies',
    githubLink: 'https://github.com/OctavianIlies'
  },
  {
    artName: 'Loading',
    pageLink: './Art/jh1992jh/loading.html',
    imageLink: './Art/jh1992jh/loading.gif',
    author: 'jh1992jh',
    githubLink: 'https://github.com/jh1992jh'
  },
  {
    artName: 'ZTM Colors',
    pageLink: './Art/Godnon/index.html',
    imageLink: './Art/Godnon/ZTMcAnim.gif',
    author: 'Godnon',
    githubLink: 'https://github.com/godnondsilva'
  },
  {
    artName: 'Hover Effect',
    pageLink: './Art/Shubhankar/index.html',
    imageLink: './Art/Shubhankar/hackoctober.gif',
    author: 'Shubhankar',
    githubLink: 'https://github.com/shubhdwiv12'
  },
  {
    artName: 'Bouncing Fading Circles',
    pageLink: './Art/AyoubIssaad/index.html',
    imageLink: './Art/AyoubIssaad/BouncingFadingCircles.gif',
    author: 'AyoubIssaad',
    githubLink: 'https://github.com/AyoubIssaad'
  },
  {
    artName: '5 balls preloader',
    pageLink: './Art/Nnaji-Victor/index.html',
    imageLink: './Art/Nnaji-Victor/5_balls.gif',
    author: 'Nnaji Victor',
    githubLink: 'https://github.com/Nnaji-Victor'
  },
  {
    artName: 'ZTM Bouncer',
    pageLink: './Art/Josia/bouncer.html',
    imageLink: './Art/Josia/ztmbouncer.gif',
    author: 'Josia Rodriguez',
    githubLink: 'https://github.com/josiarod'
  },
  {
    artName: 'Hacktober loading animation',
    pageLink: './Art/mehul1011/index.html',
    imageLink: './Art/mehul1011/loading.gif',
    author: 'Mehul1011',
    githubLink: 'https://github.com/mehul1011'
  },
  {
    artName: 'Loading Dots',
    pageLink: './Art/devSergiu/index.html',
    imageLink: './Art/devSergiu/loading.gif',
    author: 'devSergiu',
    githubLink: 'https://github.com/devsergiu'
  },
  {
    artName: 'TypeWriter effect',
    pageLink: './Art/Sidharth/Typing_Text.html',
    imageLink: './Art/Sidharth/type_writer.gif',
    author: 'Sidharth',
    githubLink: 'https://github.com/Sidharth98'
  },
  {
    artName: 'Blue Spin',
    pageLink: './Art/JamesW/index.html',
    imageLink: './Art/JamesW/hacktober_spin.gif',
    author: 'James Whitney',
    githubLink: 'https://github.com/jameswhitney'
  },
  {
    artName: 'Loading Animation',
    pageLink: './Art/Sidharth/Loading.html',
    imageLink: './Art/Sidharth/Loading.gif',
    author: 'Sidharth',
    githubLink: 'https://github.com/Sidharth98'
  },
  {
    artName: 'Rotation',
    pageLink: './Art/alenanog/index.html',
    imageLink: './Art/alenanog/rotation.gif',
    author: 'Alena A.',
    githubLink: 'https://github.com/alenanog'
  },
  {
    artName: 'Colors in your life',
    pageLink: './Art/Atipahy/colors.html',
    imageLink: './Art/Atipahy/colors.png',
    author: 'Christos Chr',
    githubLink: 'https://github.com/atipaHy'
  },
  {
    artName: 'Orb',
    pageLink: './Art/Jkbicbic/orb.html',
    imageLink: './Art/Jkbicbic/orb.gif',
    author: 'John Kennedy Bicbic',
    githubLink: 'https://github.com/jkbicbic'
  },
  {
    artName: 'Charging...',
    pageLink: './Art/Afraz/charging.html',
    imageLink: './Art/Afraz/charging.gif',
    author: 'Afraz',
    githubLink: 'https://github.com/afrazz'
  },
  {
    artName: 'Charging...',
    pageLink: './Art/DepStep/depstep.html',
    imageLink: './Art/DepStep/depstep.gif',
    author: 'DepStep',
    githubLink: 'https://github.com/stephD'
  },
  {
    artName: 'Dancing Ball...',
    pageLink: './Art/DaveFres/index.html',
    imageLink: './Art/DaveFres/ball.gif',
    author: 'DaveFres',
    githubLink: 'https://github.com/DaveFres'
  },
  {
    artName: 'animatron',
    pageLink: './Art/animatron/index.html',
    imageLink: './Art/animatron/trance.gif',
    author: 'jomahay',
    githubLink: 'https://github.com/jomahay'
  },
  {
    artName: 'Sunshine',
    pageLink: './Art/Pavelisp/sunshine.html',
    imageLink: './Art/Pavelisp/sunshine.gif',
    author: 'Pavel Isp',
    githubLink: 'https://github.com/pavelisp'
  },
  {
    artName: 'SoundBoxes',
    pageLink: './Art/Hbarang/SoundBox.html',
    imageLink: './Art/Hbarang/SoundBoxAnimation.gif',
    author: 'Hbarang',
    githubLink: 'https://github.com/hbarang'
  },
  {
    artName: 'Cheshire',
    pageLink: './Art/Ckanelin/index.html',
    imageLink: './Art/Ckanelin/Cheshire.gif',
    author: 'Ckanelin',
    githubLink: 'https://github.com/ckanelin'
  },
  {
    artName: 'Disappear',
    pageLink: './Art/Stacy/index.html',
    imageLink: './Art/Stacy/disappear.gif',
    author: 'Stacy',
    githubLink: 'https://github.com/stacyholtz6'
  },
  {
    artName: 'Ellipse Spinner',
    pageLink: './Art/Sabina/ellipse_spinner.html',
    imageLink: './Art/Sabina/ellipse_spinner.png',
    author: 'Sabina Abbasova',
    githubLink: 'https://github.com/sabina929'
  },
  {
    artName: 'NightSky',
    pageLink: './Art/AndyS/index.html',
    imageLink: './Art/AndyS/Capture.GIF',
    author: 'AndyS',
    githubLink: 'https://github.com/AndyS1988'
  },
  {
    artName: 'Hungry',
    pageLink: './Art/diegchav/index.html',
    imageLink: './Art/diegchav/hungry.gif',
    author: 'Diego Chz',
    githubLink: 'https://github.com/diegchav'
  },
  {
    artName: 'Hover Text Animation',
    pageLink: './Art/AyoubIssaad2/index.html',
    imageLink: './Art/AyoubIssaad2/hoverTextAnimation.gif',
    author: 'AyoubIssaad',
    githubLink: 'https://github.com/AyoubIssaad'
  },
  {
    artName: 'Colorize',
    pageLink: './Art/JimBratsos/colorize.html',
    imageLink: './Art/JimBratsos/Colorize.gif',
    author: 'Jim Bratsos',
    githubLink: 'https://github.com/JimBratsos'
  },
  {
    artName: 'Hacktober Spooktacular',
    pageLink: 'Art/Elex/index.html',
    imageLink: ['./Art/Elex/hhs.gif'],
    author: 'William Poisel (LordCobra)',
    githubLink: 'https://github.com/epoisel'
  },
  {
    artName: 'Circley',
    pageLink: './Art/Tranjenny/indexjenny.html',
    imageLink: './Art/Tranjenny/zerojenny.gif',
    author: 'Tranjenny',
    githubLink: 'https://github.com/Tranjenny'
  },
  {
    artName: 'My Vietnam',
    pageLink: './Art/nhbduy/index.html',
    imageLink: './Art/nhbduy/my-vietnam.gif',
    author: 'Hoang-Bao-Duy NGUYEN',
    githubLink: 'https://github.com/nhbduy'
  },
  {
    artName: 'Hactoberfest Bus',
    pageLink: './Art/shahpranaf/index.html',
    imageLink: './Art/shahpranaf/hacktoberfest_bus.gif',
    author: 'Pranav Shah',
    githubLink: 'https://github.com/shahpranaf'
  },
  {
    artName: 'Hacktoberfest',
    pageLink: './Art/robihid/index.html',
    imageLink: './Art/robihid/hacktoberfest.png',
    author: 'robihid',
    githubLink: 'https://github.com/robihid'
  },
  {
    artName: 'Hi there',
    pageLink: './Art/Aki/index.html',
    imageLink: './Art/Aki/giphy.gif',
    author: 'Aki',
    githubLink: 'https://github.com/akmalist'
  },
  {
    artName: 'Hacktoberfest 2019!',
    pageLink: './Art/RedSquirrrel/index.html',
    imageLink: './Art/RedSquirrrel/index.html/animation.PNG',
    author: 'RedSquirrrel',
    githubLink: 'https://github.com/RedSquirrrel'
  },
  {
    artName: 'Sliding text',
    pageLink: './Art/Flattopz/index.html',
    imageLink: './Art/Flattopz/SlidingText.gif',
    author: 'Flattopz',
    githubLink: 'https://github.com/hjpunzalan'
  },
  {
    artName: 'Rainbow Color Changer',
    pageLink: './Art/mmshr/index.html',
    imageLink: './Art/mmshr/rainbow.gif',
    author: 'mmosehauer',
    githubLink: 'https://github.com/mmosehauer'
  },
  {
    artName: 'World of Coding',
    pageLink: './Art/tom_kn/coding.html',
    imageLink: './Art/tom_kn/coding.gif',
    author: 'Tamas Knisz',
    githubLink: 'https://github.com/TamasKn'
  },
  {
    artName: 'Initial Bounce',
    pageLink: './Art/Juwana/initial.html',
    imageLink: './Art/Juwana/InitialBounce.gif',
    author: 'Juwana',
    githubLink: 'https://github.com/JZerman2018'
  },
  {
    artName: 'Atom',
    pageLink: './Art/Teva/index.html',
    imageLink: './Art/Teva/atom.gif',
    author: 'Teva',
    githubLink: 'https://github.com/TevaHenry'
  },
  {
    artName: 'Be Awesome',
    pageLink: './Art/TigerAsH/index.html',
    imageLink: './Art/TigerAsH/be-awesome.jpg',
    author: 'TigerAsH',
    githubLink: 'https://github.com/TigerAsH94'
  },
  {
    artName: 'Rainbow Colors',
    pageLink: './Art/Sanjeev/index.html',
    imageLink: './Art/Sanjeev/animation.gif',
    author: 'Sanjeev Panday',
    githubLink: 'https://github.com/Sanjeev-Panday'
  },
  {
    artName: 'ZtM',
    pageLink: './Art/thoyvo/index.html',
    imageLink: './Art/thoyvo/ztm.gif',
    author: 'Thoyvo',
    githubLink: 'https://github.com/thoyvo'
  },
  {
    artName: 'Fast Fishes',
    pageLink: './Art/4ront/index.html',
    imageLink: './Art/4ront/fishes.gif',
    author: '4rontender',
    githubLink: 'https://github.com/RinatValiullov'
  },
  {
    artName: 'Loading...',
    pageLink: './Art/RedSquirrrel2/loading.html',
    imageLink: './Art/RedSquirrrel2/loading.gif',
    author: 'RedSquirrrel',
    githubLink: 'https://github.com/RedSquirrrel'
  },
  {
    artName: 'Animated Cube',
    pageLink: './Art/Animated Cube/index.html',
    imageLink: './Art/Animated Cube/cube.gif',
    author: 'RedSquirrrel',
    githubLink: 'https://github.com/RedSquirrrel'
  },
  {
    artName: 'Calm Ubuntu',
    pageLink: './Art/schupat/index.html',
    imageLink: './Art/schupat/preview.gif',
    author: 'schupat',
    githubLink: 'https://github.com/schupat'
  },
  {
    artName: 'Solar System',
    pageLink: './Art/DSandberg93/index.html',
    imageLink: './Art/DSandberg93/SolarSystem.gif',
    author: 'DSandberg93',
    githubLink: 'https://github.com/DSandberg93'
  },
  {
    artName: 'Boo',
    pageLink: './Art/VerityB/index.html',
    imageLink: './Art/VerityB/boo.gif',
    author: 'VerityB',
    githubLink: 'https://github.com/VerityB'
  },
  {
    artName: 'Hacktoberfest Ghost',
    pageLink: './Art/cTahirih/index.html',
    imageLink: './Art/cTahirih/ghost.png',
    author: 'cTahirih',
    githubLink: 'https://github.com/cTahirih'
  },
  {
    artName: 'Clock',
    pageLink: './Art/Abdul/index.html',
    imageLink: './Art/Abdul/Clock.png',
    author: 'Abdul Rahman',
    githubLink: 'https://github.com/abdulrahman118'
  },
  {
    artName: 'Loading Cube',
    pageLink: './Art/andrearizzello/index.html',
    imageLink: './Art/andrearizzello/index.gif',
    author: 'Andrea Rizzello',
    githubLink: 'https://github.com/andrearizzello'
  },
  {
    artName: 'Wall Dropping Logo',
    pageLink: './Art/shivams136/index.html',
    imageLink: './Art/shivams136/walldrop.gif',
    author: 'Shivam Sharma',
    githubLink: 'https://github.com/ShivamS136'
  },
  {
    artName: 'Infinite Race',
    pageLink: './Art/levermanx/index.html',
    imageLink: './Art/levermanx/anim.gif',
    author: 'Levermanx',
    githubLink: 'https://github.com/levermanx'
  },
  {
    artName: 'Hover to Rotate Text',
    pageLink: './Art/faiz_hameed/index.html',
    imageLink: './Art/faiz_hameed/hackto.gif',
    author: 'Faiz Hameed',
    githubLink: 'https://github.com/faizhameed'
  },
  {
    artName: 'HalloHacktober Greeting!',
    pageLink: './Art/lusalga/index.html',
    imageLink: './Art/lusalga/lu.gif',
    author: 'Lucieni A. Saldanha',
    githubLink: 'https://github.com/lusalga/'
  },
  {
    artName: 'Time goes by',
    pageLink: './Art/WolfgangKreminger/index.html',
    imageLink: './Art/WolfgangKreminger/showcase.gif',
    author: 'Wolfgang Kreminger',
    githubLink: 'https://github.com/r4pt0s'
  },
  {
    artName: 'Bouncing Text!',
    pageLink: './Art/AbdulsalamAbdulrahman/index.html',
    imageLink: './Art/AbdulsalamAbdulrahman/Bouncingtxt.gif',
    author: 'Abdulsalam Abdulrahman',
    githubLink: 'https://github.com/AbdulsalamAbdulrahman/'
  },
  {
    artName: 'Simple Phone Animation',
    pageLink: './Art/Lala/index.html',
    imageLink: './Art/Lala/phone.gif',
    author: 'Olamide Aboyeji',
    githubLink: 'https://github.com/aolamide'
  },
  {
    artName: 'Synthwave Sunset',
    pageLink: './Art/brunobolting/index.html',
    imageLink: './Art/brunobolting/synthwave-sunset.gif',
    author: 'Bruno Bolting',
    githubLink: 'https://github.com/brunobolting/'
  },

  {
    artName: 'Kawaii Penguin',
    pageLink: './Art/Brienyll/index.html',
    imageLink: './Art/Brienyll/kawaiiPenguin.gif',
    author: 'Brienyll',
    githubLink: 'https://github.com/brienyll/'
  },
  {
    artName: 'Happy Halloween',
    pageLink: './Art/MatthewS/index.html',
    imageLink: './Art/MatthewS/Spider.gif',
    author: 'MatthewS',
    githubLink: 'https://github.com/matthewstoddart/'
  },
  {
    artName: 'Fan Art',
    pageLink: './Art/m-perez33/index.html',
    imageLink: './Art/m-perez33/cylon.gif',
    author: 'Marcos Perez',
    githubLink: 'https://github.com/m-perez33/'
  },
  {
    artName: 'Animating Pot',
    pageLink: './Art/Somechandra/index.html',
    imageLink: './Art/Somechandra/pot.gif',
    author: 'Somechandra',
    githubLink: 'https://github.com/somechandra'
  },
  {
    artName: 'Circles Circling',
    pageLink: './Art/pikktorr/index.html',
    imageLink: './Art/pikktorr/circles.gif',
    author: 'pikktorr',
    githubLink: 'https://github.com/pikktorr'
  },
  {
    artName: 'Glitchy Szn',
    pageLink: './Art/premdav/index.html',
    imageLink: './Art/premdav/screenshot.png',
    author: 'premdav',
    githubLink: 'https://github.com/premdav'
  },
  {
    artName: 'ZeroToMastery',
    pageLink: './Art/Vzneers/index.html',
    imageLink: './Art/Vzneers/gifzeroloading.gif',
    author: 'TrinhMinhHieu',
    githubLink: 'https://github.com/trinhminhhieu'
  },
  {
    artName: 'Spacecraft-landing',
    pageLink: './Art/DDuplinszki/index.html',
    imageLink: './Art/DDuplinszki/Spacecraft-landing.gif',
    author: 'DDuplinszki',
    githubLink: 'https://github.com/DDuplinszki'
  },
  {
    artName: 'Paw Prints',
    pageLink: './Art/Tia/index.html',
    imageLink: './Art/Tia/paw-prints.gif',
    author: 'Tia Esguerra',
    githubLink: 'https://github.com/msksfo'
  },
  {
    artName: 'Hover-Scale',
    pageLink: './Art/echowebid/index.html',
    imageLink: './Art/echowebid/hover.gif',
    author: 'echowebid',
    githubLink: 'https://github.com/echowebid'
  },
  {
    artName: 'mars',
    pageLink: './Art/Courtney_Pure/index.html',
    imageLink: './Art/Courtney_Pure/mars_screenshot.png',
    author: 'Courtney Pure',
    githubLink: 'https://github.com/courtneypure'
  },
  {
    artName: 'Welcome HactoberFest',
    pageLink: './Art/Dhaval/index.html',
    imageLink: './Art/Dhaval/Welcome-Hacktoberfest.gif',
    author: 'Dhaval Mehta',
    githubLink: 'https://github.com/Dhaval1403'
  },
  {
    artName: 'Aynonimation',
    pageLink: './Art/Aynorica/aynorica.html',
    imageLink: './Art/Aynorica/Aynonimation.png',
    author: 'aynorica',
    githubLink: 'https://github.com/aynorica'
  },
  {
    artName: 'sun-to-moon',
    pageLink: './Art/haider/index.html',
    imageLink: './Art/haider/sun-moon.gif',
    author: 'Haider',
    githubLink: 'https://github.com/hyderumer'
  },
  {
    artName: 'Animatron',
    pageLink: './Art/animatron/index.html',
    imageLink: './Art/animatron/trance.gif',
    author: 'Andrei',
    githubLink: 'https://github.com/aneagoie'
  },
  {
    artName: 'Loader Circle',
    pageLink: './Art/beaps/index.html',
    imageLink: './Art/beaps/loader-circle.gif',
    author: 'beaps',
    githubLink: 'https://github.com/beaps'
  },
  {
    artName: 'Doors',
    pageLink: './Art/pauliax/index.html',
    imageLink: './Art/pauliax/doors.gif',
    author: 'pauliax',
    githubLink: 'https://github.com/pauliax'
  },
  {
    artName: 'Clock with pendulum',
    pageLink: './Art/Pankaj/index.html',
    imageLink: './Art/Pankaj/Clock_with_pendulum.gif',
    author: 'Pankaj',
    githubLink: 'https://github.com/prime417'
  },
  {
    artName: 'Animatron',
    pageLink: './Art/animatron/index.html',
    imageLink: './Art/animatron/trance.gif',
    author: 'Andrei',
    githubLink: 'https://github.com/aneagoie'
  },
  {
    artName: 'Loader Circle',
    pageLink: './Art/beaps/index.html',
    imageLink: './Art/beaps/loader-circle.gif',
    author: 'beaps',
    githubLink: 'https://github.com/beaps'
  },
  {
    artName: 'Open Sourcerer',
    pageLink: './Art/4rturd13/index.html',
    imageLink: './Art/4rturd13/openSourcerer.gif',
    author: '4rturd13',
    githubLink: 'https://github.com/4rturd13'
  },
  {
    artName: 'Doors',
    pageLink: './Art/pauliax/index.html',
    imageLink: './Art/pauliax/doors.gif',
    author: 'pauliax',
    githubLink: 'https://github.com/pauliax'
  },
  {
    artName: 'Loader Square',
    pageLink: './Art/beaps2/square-loader.html',
    imageLink: './Art/beaps2/square-loader.gif',
    author: 'beaps',
    githubLink: 'https://github.com/beaps'
  },
  {
    artName: 'Running Text',
    pageLink: './Art/DevinEkadeni/running-text.html',
    imageLink: './Art/DevinEkadeni/running-text.gif',
    author: 'Devin Ekadeni',
    githubLink: 'https://github.com/devinekadeni'
  },
  {
    artName: 'Mystical-Hacktoberfest',
    pageLink: './Art/Wayne/index.html',
    imageLink:
      './Art/Wayne/hacktoberfest - Google Chrome 09 Oct 2019 21_12_32.png',
    author: 'Wayne Mac Mavis',
    githubLink: 'https://github.com/WayneMacMavis'
  },
  {
    artName: 'ZTM Logo Animation',
    pageLink: './Art/bk987/index.html',
    imageLink: './Art/bk987/preview.gif',
    author: 'Bilal Khalid',
    githubLink: 'https://github.com/bk987'
  },
  {
    artName: 'Pong',
    pageLink: './Art/Carls13/index.html',
    imageLink: './Art/Carls13/pong.jpg',
    author: 'Carlos Hernandez',
    githubLink: 'https://github.com/Carls13'
  },
  {
    artName: 'ZTM Reveal',
    pageLink: './Art/bk987-2/index.html',
    imageLink: './Art/bk987-2/preview.gif',
    author: 'Bilal Khalid',
    githubLink: 'https://github.com/bk987'
  },
  {
    artName: 'ZTM Family Animation',
    pageLink: './Art/sballgirl11/animation.html',
    imageLink: './Art/sballgirl11/ztm.gif',
    author: 'Brittney Postma',
    githubLink: 'https://github.com/sballgirl11'
  },
  {
    artName: 'Phone Greetings',
    pageLink: './Art/ann-dev/index.html',
    imageLink: './Art/ann-dev/screenshot.png',
    author: 'ann-dev',
    githubLink: 'https://github.com/ann-dev'
  },
  {
    artName: 'Triangle Slide',
    pageLink: './Art/grieff/index.html',
    imageLink: './Art/grieff/triangle-animation.gif',
    author: 'Grieff',
    githubLink: 'https://github.com/grieff'
  },
  {
    artName: 'Neon ZTM',
    pageLink: './Art/grieff/text.html',
    imageLink: './Art/grieff/neonZTM.gif',
    author: 'Grieff',
    githubLink: 'https://github.com/grieff'
  },
  {
    artName: 'Flip Card',
    pageLink: './Art/FlipCard/index.html',
    imageLink: './Art/FlipCard/ezgif.com-video-to-gif.gif',
    author: 'Saurabh',
    githubLink: 'https://github.com/Saurabh-FullStackDev'
  },
  {
    artName: 'animationHalloween',
    pageLink: './Art/mawais54013/index.html',
    imageLink: './Art/mawais54013/Halloween.gif',
    author: 'mawais54013',
    githubLink: 'https://github.com/mawais54013'
  },
  {
    artName: 'Hacktoberfest Letter Popups',
    pageLink: './Art/jmt3559/index.html',
    imageLink: 'https://media.giphy.com/media/RKSRPGiIsy1f3Ji3j1/giphy.gif',
    author: 'Juan T.',
    githubLink: 'https://github.com/jmtellez'
  },
  {
    artName: 'Oscillation',
    pageLink: './Art/Oscillation/index.html',
    imageLink: './Art/Oscillation/oscillation.gif',
    author: 'Nandhakumar',
    githubLink: 'https://github.com/Nandhakumar7792'
  },
  {
    artName: 'Letters flipUp',
    pageLink: './Art/TerenceBiney/index.html',
    imageLink: './Art/TerenceBiney/lettersanimate.gif',
    author: 'Terence Biney',
    githubLink: 'https://github.com/Tereflech17'
  },
  {
    artName: 'Colors rectangle',
    pageLink: './Art/beaps3/index.html',
    imageLink: './Art/beaps3/colors-rectangle.gif',
    author: 'beaps',
    githubLink: 'https://github.com/beaps'
  },
  {
    artName: 'Hinge',
    pageLink: './Art/hereisfahad/index.html',
    imageLink: './Art/hereisfahad/hinge.png',
    author: 'Hereisfahad',
    githubLink: 'https://github.com/hereisfahad'
  },
  {
    artName: 'Animation',
    pageLink: './Art/PaulBillings/animation.html',
    imageLink: './Art/PaulBillings/animation.gif',
    author: 'Paul Billings',
    githubLink: 'https://github.com/paulbillings'
  },
  {
    artName: 'Diminishing',
    pageLink: './Art/Diminishing/index.html',
    imageLink: './Art/Diminishing/diminishing.gif',
    author: 'Nandhakumar',
    githubLink: 'https://github.com/Nandhakumar7792'
  },
  {
    artName: 'yin-yang',
    pageLink: './Art/yin-yang/index.html',
    imageLink: './Art/yin-yang/yin-yang.gif',
    author: 'Nandhakumar',
    githubLink: 'https://github.com/Nandhakumar7792'
  },
  {
    artName: 'eggJiggle',
    pageLink: './Art/eggJiggle/index.html',
    imageLink: './Art/eggJiggle/eggJiggle.gif',
    author: 'Nandhakumar',
    githubLink: 'https://github.com/Nandhakumar7792'
  },
  {
    artName: 'Aynonimation',
    pageLink: './Art/Aynorica/aynorica.html',
    imageLink: './Art/Aynorica/Aynonimation.png',
    author: 'aynorica',
    githubLink: 'https://github.com/aynorica'
  },
  {
    artName: 'ZTM Family Animation',
    pageLink: './Art/sballgirl11/index.html',
    imageLink: './Art/sballgirl11/ztm.gif',
    author: 'Brittney Postma',
    githubLink: 'https://github.com/sballgirl11'
  },
  {
    artName: 'Calm',
    pageLink: './Art/TMax/index.html',
    imageLink: './Art/TMax/Choas.gif',
    author: 'Tanesha',
    githubLink: 'https://github.com/Mainemirror'
  },
  {
    artName: 'Eyes',
    pageLink: './Art/Ltheory/main.html',
    imageLink: './Art/Ltheory/eyes.gif',
    author: 'Ltheory',
    githubLink: 'https://github.com/Ltheory'
  },
  {
    artName: 'Jelly!',
    pageLink: './Art/Pete331/index.html',
    imageLink: './Art/Pete331/jelly.png',
    author: 'Pete331',
    githubLink: 'https://github.com/Pete331'
  },
  {
    artName: 'clock-animation',
    pageLink: './Art/clock-animation/clock.html',
    imageLink: './Art/clock-animation/clock.gif',
    author: 'Alan sarluv',
    githubLink: 'https://github.com/alansarluv'
  },
  {
    artName: 'Slider',
    pageLink: './Art/furqan/index.html',
    imageLink: './Art/furqan/in.gif',
    author: 'Furqan',
    githubLink: 'https://github.com/furki911s'
  },
  {
    artName: 'animated-birds',
    pageLink: './Art/g-serban/animated-birds.html',
    imageLink: './Art/g-serban/animated-birds.gif',
    author: 'g-serban',
    githubLink: 'https://github.com/g-serban'
  },
  {
    artName: 'circle-become-square',
    pageLink: './Art/chathura19/index.html',
    imageLink: './Art/chathura19/chathura.gif',
    author: 'Chathura Samarajeewa',
    githubLink: 'https://github.com/ChathuraSam'
  },
  {
    artName: 'page-flicker',
    pageLink: './Art/neon-flights/page-flicker.html',
    imageLink: './Art/neon-flights/page-flicker.gif',
    author: 'neon-flights',
    githubLink: 'https://github.com/neon-flights'
  },
  {
    artName: 'Animate-Name',
    pageLink: './Art/Natalina/index.html',
    imageLink: './Art/Natalina/animatename.gif',
    author: 'Natalina',
    githubLink: 'https://github.com/Natalina13'
  },
  {
    artName: 'Asteroids',
    pageLink: './Art/hrafnkellbaldurs/index.html',
    imageLink: './Art/hrafnkellbaldurs/asteroids.gif',
    author: 'Hrafnkell Baldursson',
    githubLink: 'https://github.com/hrafnkellbaldurs'
  },
  {
    artName: 'Sliding-Paragraph',
    pageLink: './Art/Prashant/index.html',
    imageLink: './Art/Prashant/slidingparagraph.gif',
    author: 'Prashant',
    githubLink: 'https://github.com/Prashant2108'
  },
  {
    artName: 'Rocket Ship',
    pageLink: './Art/sdangoy/rocket-ship.html',
    imageLink: './Art/sdangoy/Rocket-Ship-Animation.gif',
    author: 'sdangoy',
    githubLink: 'https://github.com/sdangoy'
  },
  {
    artName: 'Spinner',
    pageLink: './Art/Sayan/index.html',
    imageLink: './Art/Sayan/spinner.gif',
    author: 'ssayanm',
    githubLink: 'https://github.com/ssayanm'
  },
  {
    artName: 'swivel',
    pageLink: './Art/tusharhanda/index.html',
    imageLink: './Art/tusharhanda/gif.gif',
    author: 'Tushar',
    githubLink: 'https://github.com/tusharhanda'
  },
  {
    artName: 'Hallows Eve',
    pageLink: './Art/ShanClayton/hallowseve.html',
    imageLink: './Art/ShanClayton/hallowhack.gif',
    author: 'Shanaun Clayton',
    githubLink: 'https://github.com/shanclayton'
  },
  {
    artName: 'Contraption',
    pageLink: './Art/Aravindh/contraption.html',
    imageLink: './Art/Aravindh/contraption.gif',
    author: 'Aravindh',
    githubLink: 'https://github.com/Aravindh-SNR'
  },
  {
    artName: 'Rings',
    pageLink: './Art/Kuzmycz/rings.html',
    imageLink: './Art/Kuzmycz/rings.gif',
    author: 'Mark Kuzmycz',
    githubLink: 'https://github.com/kuzmycz'
  },
  {
    artName: 'Ghost',
    pageLink: './Art/toserjude/index.html',
    imageLink: './Art/toserjude/boo.JPG',
    author: 'toserjude',
    githubLink: 'https://github.com/toserjude'
  },
  {
    artName: 'Gradient circle',
    pageLink: './Art/brettl1991/index.html',
    imageLink: './Art/brettl1991/animation.png',
    author: 'Agnes Brettl',
    githubLink: 'https://github.com/brettl1991'
  },
  {
    artName: 'Bill Cipher',
    pageLink: './Art/vitoriapena/index.html',
    imageLink: './Art/vitoriapena/bill_cipher.gif',
    author: 'Vitória Mendes',
    githubLink: 'https://github.com/vitoriapena'
  },
  {
    artName: 'Generate meaning',
    pageLink: './Art/Atif4/index.html',
    imageLink: './Art/Generate meaning.gif',
    author: 'Atif Iqbal',
    githubLink: 'https://github.com/atif-dev'
  },
  {
    artName: 'Spooktime',
    pageLink: './Art/AgneDJ/index.html',
    imageLink: './Art/AgneDJ/spooktime.gif',
    author: 'AgneDJ',
    githubLink: 'https://github.com/AgneDJ'
  },
  {
    artName: 'Gradient circle',
    pageLink: './Art/brettl1991/index.html',
    imageLink: './Art/brettl1991/animation.png',
    author: 'Agnes Brettl',
    githubLink: 'https://github.com/brettl1991'
  },
  {
    artName: 'Bill Cipher',
    pageLink: './Art/vitoriapena/index.html',
    imageLink: './Art/vitoriapena/bill_cipher.gif',
    author: 'Vitória Mendes',
    githubLink: 'https://github.com/vitoriapena'
  },
  {
    artName: 'Dizzy',
    pageLink: './Art/antinomy/index.html',
    imageLink: './Art/antinomy/logo-spin.gif',
    author: 'Antinomezco',
    githubLink: 'https://github.com/antinomezco'
  },
  {
    artName: 'bounce',
    pageLink: './Art/bounce/index.html',
    imageLink: './Art/bounce/bounce.gif',
    author: 'leelacanlale',
    githubLink: 'https://github.com/leelacanlale'
  },
  {
    artName: 'Bubbles',
    pageLink: './Art/bubbles/Bubbles.html',
    imageLink: './Art/bubbles/buubles.png',
    author: 'michal',
    githubLink: 'https://github.com/michalAim'
  },
  {
    artName: 'Bar Slide',
    pageLink: './Art/MikeVedsted/index.html',
    imageLink: './Art/MikeVedsted/barslide.png',
    author: 'Mike Vedsted',
    githubLink: 'https://github.com/MikeVedsted'
  },
  {
    artName: 'HacktoberFest-2019',
    pageLink: './Art/Atif/index.html',
    imageLink: './Art/Atif/HacktoberFest-19.gif',
    author: 'Atif Iqbal',
    githubLink: 'https://github.com/atif-dev'
  },
  {
    artName: 'Text Animation',
    pageLink: './Art/Divya/index.html',
    imageLink: './Art/Divya/screenshot.png',
    author: 'Divya',
    githubLink: 'https://github.com/DivyaPuri25'
  },
  {
    artName: 'HacktoberFest-2019-Entry',
    pageLink: './Art/nunocpnp/index.html',
    imageLink: './Art/nunocpnp/sample_image.jpg',
    author: 'Nuno Pereira',
    githubLink: 'https://github.com/nunocpnp'
  },
  {
    artName: 'HacktoberFest 2019',
    pageLink: './Art/AbdussamadYisau/index.html',
    imageLink: './Art/AbdussamadYisau/Screenshot.png',
    author: 'Abdussamad Yisau',
    githubLink: 'https://github.com/AbdussamadYisau'
  },
  {
    artName: 'squareMagic',
    pageLink: './Art/Rajnish-SquareMagic/index.html',
    imageLink: './Art/Rajnish-SquareMagic/squareMagic.png',
    author: 'Rajnish Kr Singh',
    githubLink: 'https://github.com/RajnishKrSingh'
  },
  {
    artName: 'Blinking Hacktober',
    pageLink: './Art/Atif2/index.html',
    imageLink: './Art/Blinking hacktober.gif',
    author: 'Atif Iqbal',
    githubLink: 'https://github.com/atif-dev'
  },
  {
    artName: 'Robodance',
    pageLink: './Art/robodance/index.html',
    imageLink: './Art/robodance/robodance.gif',
    author: 'Thomas',
    githubLink: 'https://github.com/mahlqvist'
  },
  {
    artName: 'Sliding hacktober',
    pageLink: './Art/Atif3/index.html',
    imageLink: './Art/Atif3/sliding hacktober.gif',
    author: 'Atif Iqbal',
    githubLink: 'https://github.com/atif-dev'
  },
  {
    artName: 'like-animation',
    pageLink: './Art/gibas79/like-animation.html',
    imageLink: './Art/gibas79/like-animation.gif',
    author: 'Gilberto Guimarães',
    githubLink: 'https://github.com/gibas79'
  },
  {
    artName: 'ZTM animation',
    pageLink: './Art/ZTManimation/index.html',
    author: 'damniha',
    imageLink: './Art/ZTManimation/ZTM_animation.gif',
    githubLink: 'https://github.com/damniha'
  },
  {
    artName: 'Double Helix',
    pageLink: './Art/KeenanNunesVaz/index.html',
    imageLink: './Art/KeenanNunesVaz/double-helix.gif',
    author: 'KeenanNV',
    githubLink: 'https://github.com/KeenanNunesVaz'
  },
  {
    artName: 'October',
    pageLink: './Art/fprokofiev/index.html',
    imageLink: './Art/fprokofiev/october.gif',
    author: 'Fyodor Prokofiev',
    githubLink: 'https://github.com/fprokofiev'
  },
  {
    artName: 'Circle CSS',
    pageLink: './Art/pXxcont/index.html',
    imageLink: './Art/pXxcont/circlecss.png',
    author: 'fzpX',
    githubLink: 'https://github.com/fzpX'
  },
  {
    artName: 'Asterisk Formation',
    pageLink: './Art/NorahJC/index.html',
    imageLink: './Art/NorahJC/asterisk-formation.gif',
    author: 'NorahJC',
    githubLink: 'https://github.com/norahjc'
  },
  {
    artName: 'Bouncing CSS',
    pageLink: './Art/Tina-Hoang/aniframe.html',
    imageLink: './Art/Tina-Hoang/bounce.png',
    author: 'Tina',
    githubLink: 'https://github.com/nnh242'
  },
  {
    artName: 'Ghost Balls',
    pageLink: './Art/ghostBalls/index.html',
    imageLink: './Art/ghostBalls/balls.png',
    author: 'Beatriz Delmiro',
    githubLink: 'https://github.com/biadelmiro'
  },
  {
    artName: 'Walking Guy',
    pageLink: './Art/walking-guy/index.html',
    imageLink: './Art/walking-guy/video_gif.gif',
    author: 'Rahulkumar Jha',
    githubLink: 'https://github.com/Rahul240499'
  },
  {
    artName: 'Hover Neon Animation',
    pageLink: './Art/edjunma/index.html',
    imageLink: './Art/edjunma/ejm-neon.gif',
    author: 'edjunma',
    githubLink: 'https://github.com/edjunma'
  },
  {
    artName: 'Last In First Out Animation',
    pageLink: './Art/Stryker/index.html',
    imageLink: './Art/Stryker/zero-to-mastery-lifo-animation.gif',
    author: 'Stryker Stinnette',
    githubLink: 'https://github.com/StrykerKent'
  },
  {
    artName: 'Happy Diwali Animation',
    pageLink: './Art/Apoorva/index.html',
    imageLink: './Art/Apoorva/Screen.gif',
    author: 'Apoorva',
    githubLink: 'https://github.com/apoorvamohite'
  },
  {
    artName: 'Heart Beat',
    pageLink: './Art/naveen-ku/Heart shape.html',
    imageLink: './Art/naveen-ku/Heart shape.gif',
    author: 'naveen-ku',
    githubLink: 'https://github.com/naveen-ku'
  },
  {
    artName: 'Smoky Text',
    pageLink: './Art/smoky-text/index.html',
    imageLink: './Art/smoky-text/smoky_text_gif.gif',
    author: 'Rahulkumar Jha',
    githubLink: 'https://github.com/Rahul240499'
  },
  {
    artName: 'Rainbow and Clouds',
    pageLink: './Art/rainbowclouds/index.html',
    imageLink: './Art/rainbowclouds/rainbowclouds.gif',
    author: 'isasimoo',
    githubLink: 'https://github.com/isasimo'
  },
  {
    artName: 'Peek a boo!',
    pageLink: './Art/Virtual1/index.html',
    imageLink: './Art/Virtual1/HappyHalloween.gif',
    author: 'Jessica Erasmus',
    githubLink: 'https://github.com/Virtual1'
  },
  {
    artName: 'prashantM1',
    pageLink: './Art/prashantM1/heart.html',
    imageLink: './Art/prashantM1/heart.gif',
    author: 'Prashant Maurya',
    githubLink: 'https://github.com/prashantmaurya228'
  },

  {
    artName: 'prashantM2',
    pageLink: './Art/prashantM2/block.html',
    imageLink: './Art/prashantM2/block.gif',
    author: 'Prashant Maurya',
    githubLink: 'https://github.com/prashantmaurya228'
  },

  {
    artName: 'prashantM3',
    pageLink: './Art/prashantM3/ball.html',
    imageLink: './Art/prashantM3/ball.gif',
    author: 'Prashant Maurya',
    githubLink: 'https://github.com/prashantmaurya228'
  },
  {
    artName: 'SquareStar',
    pageLink: './Art/shawn/index.html',
    imageLink: './Art/shawn/square_star.gif',
    author: 'shawn',
    github: 'https://github.com/hk2014'
  },
  {
    artName: 'prashantM4',
    pageLink: './Art/prashantM4/boxsize.html',
    imageLink: './Art/prashantM4/boxsize.gif',
    author: 'Prashant Maurya',
    githubLink: 'https://github.com/prashantmaurya228'
  },
  {
    artName: 'Happy hacking',
    pageLink: 'https://github.com/szulima',
    imageLink: './Art/szulima/hacking.gif',
    author: 'szulima',
    githubLink: 'https://github.com/szulima'
  },
  {
    artName: 'ColorBomb',
    pageLink: './Art/ColorBomb/index.html',
    imageLink: './Art/ColorBomb/ztm.gif',
    author: 'Rahulm2310',
    github: 'https://github.com/Rahulm2310'
  },
  {
    artName: 'Traffic Lights',
    pageLink: './Art/Harry/index.html',
    imageLink: './Art/Harry/lights.gif',
    author: 'Harry',
    githubLink: 'https://github.com/legenhairy'
  },
  {
    artName: 'Glowing Text',
    pageLink: './Art/glowing-text/index.html',
    imageLink: './Art/glowing-text/glowing_text_gif.gif',
    author: 'Rahulkumar Jha',
    githubLink: 'https://github.com/Rahul240499'
  },
  {
    artName: 'Ghost Stealth Text',
    pageLink: './Art/Alara Joel/index.html',
    imageLink: './Art/Alara Joel/stealth ghost.png',
    author: 'Alara Joel',
    githubLink: 'https://github.com/stealthman22'
  },
  {
    artName: 'Cactus Balloon',
    pageLink: './Art/cactus/index.html',
    imageLink: './Art/cactus/catus.gif',
    author: 'Ana Paula Lazzarotto de Lemos',
    githubLink: 'https://github.com/anapaulalemos'
  },
  {
    artName: 'Random Color Change',
    pageLink: './Art/toto-titan-developer/index.html',
    imageLink: './Art/toto-titan-developer/RandomColorChange.png',
    author: 'Wyatt Henderson',
    githubLink: 'https://github.com/toto-titan-developer'
  },
  {
    artName: 'Trial',
    pageLink: './Art/dhennisCssAnimation/index.html',
    imageLink: './Art/dhennisCssAnimation/focusOnTheGood',
    author: 'Dhennis Lim',
    github: 'https://github.com/DhennisDavidLim'
  },
  {
    artName: 'Rectangular Butterfly',
    pageLink: './Art/muzak-mmd/index.html',
    imageLink: './Art/muzak-mmd/butterfly.gif',
    author: 'Mbarak',
    github: 'https://github.com/muzak-mmd'
  },
  {
    artName: 'Simple Text Animation',
    pageLink: './Art/LordZeF/index.html',
    imageLink: './Art/LordZeF/Text-animation.gif',
    author: 'Lord ZeF',
    github: 'https://github.com/LordZeF'
  },
  {
    artName: 'Spinning Japanese',
    pageLink: './Art/nihongo/index.html',
    imageLink: './Art/nihongo/nihongo.gif',
    author: 'Mike W',
    github: 'https://github.com/mikewiner'
  },
  {
    artName: 'Sun',
    pageLink: './Art/Yj/index.html',
    imageLink: './Art/Yj/sun.gif',
    author: 'Youjung',
    github: 'https://github.com/rose07a'
  },
  {
    artName: "Guy's",
    pageLink: "./Art/Guy's/index.html",
    imageLink: '',
    author: 'Guy',
    github: 'https://github.com/Guy3890'
  },
  {
    artName: 'animation-text',
    pageLink: './Art/animation-text/index.html',
    imageLink: './Art/',
    author: 'alexzemz',
    github: 'https://github.com/alexzemz'
  },
  {
    artName: 'Practice',
    pageLink: './Art/SkiingOtter/index.html',
    imageLink: '',
    author: 'SkiingOtter',
    github: 'https://github.com/SkiingOtter'
  },
  {
    artName: 'djdougan',
    pageLink: './Art/djdougan/index.html',
    imageLink: './Art/djdougan/css-mouseover-effect.png',
    author: 'douglas dougan',
    github: 'https://github.com/djdougan'
  },
  {
    artName: 'Animated Background',
    pageLink: './Art/Xarasho-Background/index.html',
    imageLink: '',
    author: 'Alex Xarasho',
    github: 'https://github.com/Xarasho'
  },
  {
    artName: 'CarvalhoAnimation',
    pageLink: './Art/CarvalhoAnimation/index.html',
    imageLink: './Art/CarvalhoAnimation/Halloween.png',
    author: 'Alexandre Carvalho',
    github: 'https://github.com/AlexandreCarvalho1990'
  },
  {
    artName: 'Flower Animation',
    pageLink: './Art/aimee_flowerani/index.html',
    imageLink: './Art/aimee_flowerani/flower.gif',
    author: 'Aimee Hernandez',
    githubLink: 'https://github.com/aimeehg'
  },
  {
    artName: '3D Spinning Rings',
    pageLink: './Art/frostillicus/index.html',
    imageLink: './Art/frostillicus/spinning_rings.png',
    author: 'frostillicus',
    github: 'https://github.com/frostillicus'
  },
  {
    artName: 'Flexible Logo',
    pageLink: './Art/Fab1ed/index.html',
    imageLink: './Art/Fab1ed/flex.gif',
    author: 'Fab1ed',
    github: 'https://github.com/Fab1ed'
  },
  {
    artName: 'Blinking Eye',
    pageLink: './Art/BlinkingEye/index.html',
    imageLink: './Art/BlinkingEye/blinkingeye.gif',
    author: 'Pavel Perevozchikov',
    github: 'https://github.com/papapacksoon'
  },
  {
    artName: 'Zero-to-Logo',
    pageLink: './Art/node.hg/index.html',
    imageLink: './Art/node.hg/ztm.gif',
    author: 'Harris Gomez',
    github: 'https://github.com/harrisgomez'
  },
  {
    artName: 'Mushyanimation',
    pageLink: './Art/mushyanimation/index.html',
    imageLink: './Art/mushyanimation/mush.gif',
    author: 'mushymane',
    github: 'https://github.com/mushymane'
  },
  {
    artName: 'Flag',
    pageLink: './Art/Batz005/index.html',
    imageLink: './Art/Batz005/flag.gif',
    author: 'Batz005',
    github: 'https://github.com/Batz005'
  },
  {
    artName: 'Wave',
    pageLink: './Art/Wave_css/index.html',
    imageLink: './Art/Wave_css/wave.gif',
    author: 'Filippe',
    github: 'https://github.com/filippebr'
  },
  {
    artName: 'Preloader',
    pageLink: './Art/mshuber1981/preloader.html',
    imageLink: './Art/mshuber1981/preloader.gif',
    author: 'Michael Huber',
    github: 'https://github.com/mshuber1981'
  },
  {
    artName: 'Simple Animate ZTM',
    pageLink: './Art/Kweyku/index.html',
    imageLink: './Art/Kweyku/proudZTM.gif',
    author: 'Kweyku',
    github: 'https://github.com/Kweyku'
  },
  {
    artName: 'Heartbeat',
    pageLink: './Art/lysychas/index.html',
    imageLink: './Art/lysychas/heartshot.png',
    author: 'lysychas',
    github: 'https://github.com/lysychas'
  },
  {
    artName: 'Hydrogen',
    pageLink: './Art/elias/my-art.html',
    imageLink: './Art/elias/hydrogen.gif',
    author: 'tesolberg',
    github: 'https://github.com/tesolberg'
  },
  {
    artName: 'Cool-Transition',
    pageLink: './Art/animatomang/html',
    videolink: './Art/animatomang/smoke.mp4',
    author: 'Syam',
    github: 'https://github.com/blacktomang'
  },
  {
    artName: 'Spinning Square',
    pageLink: './Art/Spinning Square/index.html',
    imageLink: './Art/Spinning Square/square.gif',
    author: 'Fumi',
    github: 'https://github.com/fumiadeyemi'
  },
  {
    artName: 'letters-loading',
    pageLink: './Art/franciscomelov/index.html',
    imageLink: './Art/franciscomelov/franciscomelov.gif',
    author: 'franciscomelov',
    githubLink: 'https://github.com/franciscomelov'
  },
  {
    artName: 'Moving Eyeball',
    pageLink: './Art/AnathKantonda/index.html',
    imageLink: './Art/AnathKantonda/movingeyeball.gif',
    author: 'Anath',
    github: 'https://github.com/anathkantonda'
  },
  {
    artName: 'Flag Animation - Colomboalemán',
    pageLink: './Art/Matic1909/index.html',
    imageLink: './Art/Matic1909/flag.gif',
    author: 'Nils Matic',
    githubLink: 'https://github.com/matic1909'
  },
  {
    artName: 'Pac-Man',
    pageLink: './Art/Pac-Man/Pac-Man.html',
    imageLink: './Art/Pac-Man/Pac-Man.gif',
    author: 'Norbert',
    githubLink: 'https://github.com/Bynor'
  },
  {
    artName: "Don't follow the light",
    pageLink: './Art/cristobal-heiss/index.html',
    imageLink: './Art/cristobal-heiss/css_animation.gif',
    author: 'Cristobal Heiss',
    githubLink: 'https://github.com/ceheiss'
  },
  {
    artName: 'Eenimation',
    pageLink: './Art/Eenimation/index.html',
    imageLink: './Art/Eenimation/trance.gif',
    author: 'Eejaz ishaq',
    githubLink: 'https://github.com/eejazishaq'
  },
  {
    artName: 'ripple button',
    pageLink: './Art/monika-sahay/index.html',
    imageLink: './Art/monika-sahay/screen-capture.gif',
    author: 'monika sahay',
    githubLink: 'https://github.com/monika-sahay'
  },
  {
    artName: 'Animation',
    pageLink: './Art/Albertomtferreira/index.html',
    imageLink: './Art/Albertomtferreira/animation.gif',
    author: 'Alberto Ferreira',
    githubLink: 'https://github.com/albertomtferreira'
  },
  {
    artName: 'sliding curtains',
    pageLink: './Art/layoayeni/index.html',
    imageLink: './Art/layoayeni/trance.gif',
    author: 'Layo',
    githubLink: 'https://github.com/layoayeni'
  },
  {
    artName: 'Unlocked',
    pageLink: './Art/confusionmatrix98/unlocked.html',
    imageLink: './Art/confusionmatrix98/unlocked.gif',
    author: 'confusionmatrix98',
    githubLink: 'https://github.com/confusionmatrix98'
  },
  {
    artName: 'Slovenian flag',
    pageLink: "./Art/Ivan's art/index.html",
    imageLink: "./Art/Ivan's art/Ivan-art.gif",
    author: 'kljuni',
    githubLink: 'https://github.com/kljuni'
  },
  {
    artName: 'Police Siren',
    pageLink: './Art/ShimShon1/policia.html',
    imageLink: './Art/ShimShon1/police.gif',
    author: 'ShimShon1',
    githubLink: 'https://github.com/ShimShon1'
  },
  {
    artName: 'Catch The UFO',
    pageLink: './Art/A-UFO/index.html',
    imageLink: './Art/A-UFO/catch-the-ufo.gif',
    author: 'Dibakash',
    githubLink: 'https://github.com/dibakash'
  },
  {
    artName: 'dk649',
    pageLink: './Art/dk649/index.html',
    imageLink: './Art/dk649/circle.gif',
    author: 'dk649',
    githubLink: 'https://github.com/dk649'
  },
  {
    artName: 'Catch The UFO',
    pageLink: './Art/A-UFO/index.html',
    imageLink: './Art/A-UFO/catch-the-ufo.gif',
    author: 'Dibakash',
    githubLink: 'https://github.com/dibakash'
  },
  {
    artName: 'Beer',
    pageLink: './Art/beer/index.html',
    imageLink: './Art/beer/beer.gif',
    author: 'CamJackson',
    githubLink: 'https://github.com/CamJackson-Dev'
  },
  {
    artName: '1rotate',
    pageLink: './Art/1rotate/index.html',
    imageLink: './Art/1rotate/rotation.gif',
    author: 'Himanshu Gawari',
    githubLink: 'https://github.com/himanshugawari'
  },
  {
    artName: 'Moving Box',
    pageLink: './Art/JerylDEv/index.html',
    imageLink: './Art/JerylDEv/movingbox.gif',
    author: 'JerylDEv',
    githubLink: 'https://github.com/JerylDEv'
  },
  {
    artName: 'New move',
    pageLink: './Art/NewMove/index.html',
    imageLink: './Art/NewMove/NewMove.gif',
    author: 'kzhecheva',
    githubLink: 'https://github.com/kzhecheva'
  },
  {
    artName: 'animatron',
    pageLink: './Art/animatron/index.html',
    imageLink: './Art/animatron/trance.gif'
  },
  {
    artName: 'Swing',
    pageLink: './Art/evangel/index.html',
    imageLink: './Art/evangel/swing.gif',
    githubLink: 'https://github.com/devevangel'
  },
  {
    artName: 'rashid',
    pageLink: './Art/rashid/index.html',
    imageLink: './Art/rashid/DNA.gif',
    author: 'Rashid Makki',
    githubLink: 'https://github.com/rashidmakki'
  },
  {
    artName: 'queer quarantine',
    pageLink: './Art/animatron/queer.html',
    imageLink: './Art/animatron/queer.gif'
  },
  {
    artName: 'Animatron',
    pageLink: './Art/animatron/index.html',
    imageLink: './Art/animatron/trance.gif',
    author: 'Cassandre Perron',
    githubLink: 'https://github.com/cassandreperron'
  },
  {
    artName: 'Sun Bursts',
    pageLink: './Art/steveSchaner/index.html',
    imageLink: './Art/steveSchaner/sunburst.gif',
    author: 'Steve Schaner',
    githubLink: 'https://github.com/sschaner'
  },
  {
    artName: 'Shravan',
    pageLink: './Art/Shravan/animation_shr_page.html',
    imageLink: './Art/Shravan/animation_shr.gif',
    author: 'Shravan Kumar',
    githubLink: 'https://github.com/shravan1508'
  },
  {
    artName: 'Jurassic Park',
    pageLink: './Art/tvasari/index.html',
    imageLink: './Art/tvasari/jurassic_park.gif',
    author: 'Tommaso Vasari',
    githubLink: 'https://github.com/tvasari'
  },
  {
    artName: 'Bounce',
    pageLink: './Art/samya/index.html',
    imageLink: './Art/samya/samya.gif',
    author: 'Samya Thakur',
    githubLink: 'https://github.com/samyathakur'
  },
  {
    artName: 'Egg_Loading',
    pageLink: './Art/egg_loading/index.html',
    imageLink: './Art/samya/egg_loading.gif',
    author: 'Ulisse Dantas',
    githubLink: 'https://github.com/ulissesnew'
  },
  {
    artName: 'We stay at home to save lives',
    pageLink: './Art/Shatabdi/index.html',
    imageLink: './Art/Shatabdi/WE STAY AT HOME TO SAVE LIVES.gif',
    author: 'Shatabdi Roy',
    githubLink: 'https://github.com/RoyShatabdi'
  },
  {
    artName: 'Egg_Loading',
    pageLink: './Art/egg_loading/index.html',
    imageLink: './Art/egg_loading/egg_loading.gif',
    author: 'Ulisse Dantas',
    githubLink: 'https://github.com/ulissesnew'
  },
  {
    artName: 'We stay at home to save lives',
    pageLink: './Art/Shatabdi/index.html',
    imageLink: './Art/Shatabdi/WE STAY AT HOME TO SAVE LIVES.gif',
    author: 'Shatabdi Roy',
    githubLink: 'https://github.com/RoyShatabdi'
  },
  {
    artName: 'Animatron',
    pageLink: './Art/animatronky/index.html',
    imageLink: './Art/animatronky/trance.gif',
    author: 'kylenrich',
    githubLink: 'https://github.com/kylenrich24'
  },
  {
    artName: 'bouncing ball',
    pageLink: './Art/alexgp/index.html',
    imageLink: './Art/Alexgp/bouncegif.gif',
    author: 'AlexGP257',
    githubLink: 'https://github.com/Alexgp257'
  },
  {
    artName: 'Cool Waves',
    pageLink: './Art/RaulC/index.html',
    imageLink: './Art/RaulC/coolwaves.gif',
    author: 'Raul Contreras',
    githubLink: 'https://github.com/rcc01'
  },
  {
    artName: 'Snowfall',
    pageLink: './Art/chaitali_snowfall/index.html',
    imageLink: './Art/chaitali_snowfall/snowgif.gif',
    author: 'Chaitali',
    githubLink: 'https://github.com/chaitali-more'
  },
  {
    artName: 'Rotate Circle',
    pageLink: './Art/dimor/animation.html',
    imageLink: './Art/dimor/rotate.gif',
    author: 'dimor',
    githubLink: 'https://github.com/dimor'
  },
  {
    artName: 'Hello world',
    pageLink: './Art/warren8689/index.html',
    imageLink: './Art/warren8689/screenshot.png',
    author: 'Warren',
    githubLink: 'https://github.com/warrren8689'
  },
  {
    artName: '360 Varial Kickflip',
    pageLink: './Art/DICHAMOTO/index.html',
    imageLink: './Art/DICHAMOTO/360_Varial_Kickflip.gif',
    author: 'DICHAMOTO',
    githubLink: 'https://github.com/DICHAMOTO'
  },
  {
    artName: 'Crazy Square',
    pageLink: './Art/colorSquare/index.html',
    imageLink: './Art/colorSquare/colorsquare.gif',
    author: 'TiagoChicoo',
    githubLink: 'https://github.com/tiagochicoo'
  },
  {
    artName: 'Alexhover',
    pageLink: './Art/Alexhover/index.html',
    imageLink: './Art/Alexhover/Alexhover.gif',
    author: 'Alex',
    githubLink: 'https://github.com/alesgainza'
  },
  {
    artName: 'Imperial CSS Driod',
    pageLink: './Art/Imperial_CSS_Driod/index.html',
    imageLink: './Art/Imperial_CSS_Driod/ImperialDriod.gif',
    author: 'Captian-Rocket',
    githubLink: 'https://github.com/captian-rocket'
  },
  {
    artName: 'HamidAnime',
    pageLink: './Art/HamidAnime/index.html',
    imageLink: './Art/HamidAnime/Capture.gif',
    author: 'Hamid',
    githubLink: 'https://github.com/HamidGoudarzi1988'
  },
  {
    artName: 'Imperial CSS Driod',
    pageLink: './Art/Imperial_CSS_Driod/index.html',
    imageLink: './Art/Imperial_CSS_Driod/ImperialDriod.gif',
    author: 'Captian-Rocket',
    githubLink: 'https://github.com/captian-rocket'
  },
  {
    artName: 'Mario Game',
    pageLink: './Art/emmeiwhite/index.html',
    imageLink: './Art/emmeiwhite/mario-game.gif',
    author: 'Emmeiwhite',
    githubLink: 'https://github.com/emmeiwhite'
  },
  {
    artName: '360 Varial Kickflip',
    pageLink: './Art/DICHAMOTO/index.html',
    imageLink: './Art/DICHAMOTO/360_Varial_Kickflip.gif',
    author: 'DICHAMOTO',
    githubLink: 'https://github.com/DICHAMOTO'
  },
  {
    artName: 'Bouncer the Bouncy Box',
    pageLink: './Art/RussD/index.html',
    imageLink: './Art/RussD/bouncer-the-bouncy-box.png',
    author: 'Russell',
    githubLink: 'https://github.com/rdyer07'
  },
  {
    artName: '3D Infinite Loop Sprites Cards',
    pageLink: './Art/luiavag/index.html',
    imageLink: './Art/luiavag/luiavag_3D_Infinite_Loop.gif',
    author: 'LuVAGu',
    githubLink: 'https://github.com/luiavag'
  },
  {
    artName: 'Star Wars',
    pageLink: './Art/ChiragAgarwal/index.html',
    imageLink: './Art/ChiragAgarwal/star_wars.gif',
    author: 'Chirag Agarwal',
    githubLink: 'https://github.com/chiragragarwal'
  },
  {
    artName: 'ImageGallery',
    pageLink: './Art/Hoverimage/index.html',
    imageLink: './Art/Hoverimage/hoverimage.gif',
    author: 'Siddhant Jain',
    githubLink: 'https://github.com/Sid-web6306'
  },
  {
    artName: 'characterwalking',
    pageLink: './Art/characterwalkingChetan/index.html',
    imageLink: './Art/characterwalkingChetan/image.png',
    author: 'Chetan Muliya',
    githubLink: 'https://github.com/chetanmuliya'
  },
  {
    artName: 'Grow',
    pageLink: './Art/octavioLafourcade/index.html',
    imageLink: './Art/octavioLafourcade/animation.gif',
    author: 'Octavio Lafourcade',
    githubLink: 'https://github.com/tavolafourcade'
  },
  {
    artName: 'Slats',
    pageLink: './Art/Sagaquisces/index.html',
    imageLink: './Art/Hoverimage/slats.gif',
    author: 'Michael David Dunlap',
    githubLink: 'https://github.com/sagaquisces'
  },
  {
    artName: 'Coffee',
    pageLink: './Art/animate-coffee/index.html',
    imageLink: './Art/animate-coffee/ezgif.com-video-to-gif.gif',
    author: 'Elise Welch',
    githubLink: 'https://github.com/EliseWelch'
  },
  {
    artName: 'Blended',
    pageLink: './Art/Pro-animate/index.html',
    imageLink: './Art/Pro-animate/Blended.gif',
    author: 'Promise Nwafor',
    githubLink: 'https://github.com/emPro-source'
  },
  {
    artName: 'sproutseeds',
    pageLink: './Art/sproutseeds/index.html',
    imageLink: 'https://codepen.io/_Sabine/pen/yGGLON',
    author: '_Sabine'
  },
  {
    artName: 'aninikhil',
    pageLink: './Art/aninikhil/index.html',
    imageLink: './Art/aninikhil/nik.jpg',
    author: 'Nikhil N G',
    githubLink: 'https://github.com/nikhilng99'
  },
  {
    artName: 'Playballs',
    pageLink: './Art/playballs/index.html',
    imageLink: './Art/playballs/playballs.gif',
    author: 'Omar Jabaly',
    githubLink: 'https://github.com/Omarjabaly'
  },
  {
    artName: 'simpleAnimation',
    pageLink: './Art/cazabe/index.html',
    imageLink: './Art/cazabe/mrRobot.png',
    author: 'cazabe',
    githubLink: 'https://github.com/cazabe'
  },
  {
    artName: 'Dragon',
    pageLink: './Art/Dragon/index.html',
    imageLink: './Art/Joy/smallDragon.gif',
    author: 'nikicivan',
    githubLink: 'https://github.com/nikicivan'
  },
  {
    artName: 'TypingAnimation',
    pageLink: './Art/yogi_the_bear/index.html',
    imageLink: './Art/yogi_the_bear/my_animation.gif',
    author: 'yogev',
    githubLink: 'https://github.com/yogevHenig'
  },
  {
    artName: 'Mario Kart Animation',
    pageLink: './Art/mario2/index.html',
    imageLink: './Art/mario2/mario.png',
    author: 'Sakshi Sinha',
    githubLink: 'https://github.com/sakshi-1'
  },
  {
    artName: 'NarutoAnimation',
    pageLink: './Art/Tgoslee/index.html',
    imageLink: './Art/Tgoslee/Naruto.gif',
    author: 'Trenisha',
    githubLink: 'https://github.com/tgoslee'
  },
  {
    artName: 'Jackony',
    pageLink: './Art/Yaseen_Mohammed/index.html',
    imageLink: './Art/Yaseen_Mohammed/pichatcho.gif',
    author: 'Yaseen_Mohammed',
    githubLink: 'https://yaseenaiman.github.io/'
  },
  {
    artName: 'DVRU',
    pageLink: './Art/dvru/index.html',
    imageLink: './Art/dvru/dvru.gif',
    author: 'dvru',
    githubLink: 'https://github.com/dvru'
  },
  {
    artName: 'Coulisse',
    pageLink: './Art/Ayoubahida/index.html',
    imageLink: './Art/Ayoubahida/coulisseAnimation.gif',
    author: 'Ayoubahida',
    githubLink: 'https://github.com/Ayoubahida'
  },
  {
    artName: 'TextAnimation',
    pageLink: './Art/TextAnimation/index.html',
    imageLink: './Art/TextAnimation/welcome.gif',
    author: 'waleed',
    githubLink: 'https://github.com/waleed-1993'
  },
  {
    artName: 'Animatron',
    pageLink: './Art/Animatron/index.html',
    imageLink: './Art/Joy/trance.gif',
    author: 'farhan',
    githubLink: 'https://github.com/fnahmad'
  },
  {
    artName: 'Sky',
    pageLink: './Art/marijapanic/index.html',
    imageLink: './Art/marijapanic/clouds.gif',
    author: 'marijapanic',
    githubLink: 'https://github.com/marijapanic'
  },
  {
    artName: 'GreenFunnel',
    pageLink: './Art/GreenFunnel/index.html',
    imageLink: './Art/GreenFunnel/green-funnel.gif',
    author: 'sergiorra',
    githubLink: 'https://github.com/sergiorra'
  },
  {
    artName: 'mig',
    pageLink: './Art/mig/index.html',
    imageLink: './Art/mig/squares.gif',
    author: 'mig',
    githubLink: 'https://github.com/miguel231997'
  },
  {
    artName: 'RabbitHopping',
    pageLink: './Art/tigerlight/index.html',
    imageLink: './Art/tigerlight/RabbitHopping.gif',
    author: 'tigerlight',
    githubLink: 'https://github.com/tigerlight'
  },
  {
    artName: 'Picture Pop',
    pageLink: './Art/Ford CSS Animation/index.html',
    imageLink: './Art/Ford CSS Animation/Ford gif.gif',
    author: 'klf006',
    githubLink: 'https://github.com/klf006'
  },
  {
    artName: 'Smoke Animation',
    pageLink: './Art/smoke Animation/index.html',
    imageLink: './Art/smoke Animation/Capture.png',
    author: 'aman-cse',
    githubLink: 'https://github.com/aman-cse'
  },
  {
    artName: 'BH',
    pageLink: './Art/animationBH/index.html',
    imageLink: '',
    author: 'BH',
    githubLink: 'https://github.com/huynhcongbaotran'
  },
  {
    artName: 'bounce',
    pageLink: './Art/naina/index.html',
    imageLink: './Art/naina/bounce.gif',
    author: 'Naina',
    githubLink: 'https://github.com/naina010'
  },
  {
    artName: 'Motivation',
    pageLink: './Art/motivation/index.html',
    imageLink: './Art/motivation/motivation.gif',
    author: 'Art',
    githubLink: 'https://github.com/artbalahadia'
  },
  {
    artName: 'Doraemon-Ball',
    pageLink: './Art/DhirajKaushik/index.html',
    imageLink: './Art/DhirajKaushik/doremon.gif',
    author: 'Dhiraj Kaushik',
    githubLink: 'https://github.com/dhirajkaushik321'
  },
  {
    artName: 'EverettAnimation',
    pageLink: './Art/EverettAnimation/index.html',
    imageLink: './Art/Joy/game.jpg',
    author: 'Claudia',
    githubLink: 'https://github.com/claudiabringaseverett'
  },
  {
    artName: 'helloooo',
    pageLink: './Art/shitman0930/index.html',
    imageLink: './Art/shitman0930/eyes.gif',
    author: 'shitman0930',
    githubLink: 'https://github.com/shitman0930'
  },
  {
    artName: 'Animato',
    pageLink: './Art/panduka_karunasena_animato/index.html',
    imageLink: './Art/panduka_karunasena_animato/animato.gif',
    author: 'panduka karunasena',
    githubLink: 'https://github.com/pandukakarunasena'
  },
  {
    artName: 'anishprj',
    pageLink: './Art/anishprj/index.html',
    author: 'Anish Ghimire',
    githubLink: 'https://github.com/anishprj/'
  },
  {
    artName: 'Toshman Animation',
    pageLink: './Art/Toshman Animation/index.html',
    imageLink: './Art/Toshman Animation/animation demo.gif',
    author: 'Toshman-hub',
    githubLink: 'https://github.com/Toshman-hub'
  },
  {
    artName: 'alexandraturony87',
    pageLink: './Art/alexandraturony87/index.html',
    imageLink: './Art/alexandraturony87/ephiphany.gif',
    author: 'Alexandra Turony',
    githubLink: 'https://github.com/alexandraturony87'
  },
  {
    artName: 'Ball Crazy',
    pageLink: './Art/tanyamiranda/ballcrazy.html',
    imageLink: './Art/tanyamiranda/ballcrazy.gif',
    author: 'Tanya Miranda',
    githubLink: 'https://github.com/tanyamiranda'
  },
  {
    artName: 'Simple Animation Trick!',
    pageLink: './Art/mismail-541/index.html',
    imageLink: './Art/mismail-541/simple-animation-trick.gif',
    author: 'mismail-541',
    githubLink: 'https://github.com/mismail-541'
  },
  {
    artName: 'CORONA TOILET PAPER',
    pageLink: './Art/WissAnimation/index.html',
    imageLink: './Art/WissAnimation/Toiletpaperrun.png',
    author: 'Wiss',
    githubLink: 'https://github.com/Wissemfars'
  },
  {
    artName: 'verticalBarsAnimation',
    pageLink: './Art/verticalBarsAnimation/index.html',
    imageLink: './Art/verticalBarsAnimation/verticalBarsAnimation.gif',
    author: 'Marius Negru',
    githubLink: 'https://github.com/I3lackMarius'
  },
  {
    artName: 'Calcopod',
    pageLink: './Art/Calcopod/index.html',
    imageLink: './Art/Calcopod/giffed.gif',
    author: 'Calcopod',
    githubLink: 'https://github.com/Calcopod'
  },
  {
    artName: 'Robot Dance',
    pageLink: './Art/jnch009/index.html',
    imageLink: './Art/jnch009/robotjnch009.gif',
    author: 'Jeremy Ng',
    githubLink: 'https://github.com/jnch009'
  },
  {
    artName: 'Equalizer',
    pageLink: './Art/prathmeshgujar/index.html',
    imageLink: './Art/prathmeshgujar/equalizer.gif',
    author: 'Prathmesh Gujar',
    githubLink: 'https://github.com/prathmeshgujar'
  },
  {
    artName: 'Castle',
    pageLink: './Art/Yakraj/index.html',
    imageLink: './Art/Yakraj/castle.gif',
    author: 'Yakraj',
    githubLink: 'https://github.com/yakraj'
  },
  {
    artName: 'Shimmering Stars',
    pageLink: './Art/Pranav/index.html',
    imageLink: './Art/Pranav/shimmering-stars.gif',
    author: 'Pranav Sood',
    githubLink: 'https://github.com/prnv06'
  },
  {
    artName: 'Dancing Square',
    pageLink: './Art/chansart/index.html',
    imageLink: './Art/chansart/chansart.gif',
    author: 'Chansart',
    githubLink: 'https://github.com/chansart'
  },
  {
    artName: 'Animatron',
    pageLink: './Art/animatron/index.html',
    imageLink: './Art/animatron/trance.gif',
    author: 'Sujal',
    githubLink: 'https://github.com/Sujal7689'
  },
  {
    artName: 'fire flicker',
    pageLink: './Art/hemantrawat/index.html',
    imageLink: './Art/hemantrawat/index.gif',
    author: 'Hemant Rawat',
    githubLink: 'https://github.com/He-mantRawat'
  },
  {
    artName: 'Bouncing Ball',
    pageLink: './Art/bouncingBall/bouncing ball.html',
    imageLink: './Art/bouncingBall/bouncingball.gif',
    author: 'Pravin deva',
    githubLink: 'https://github.com/pravindeva'
  },
  {
    artName: 'Animated Landing Page',
    pageLink: './Art/animatedLandingPage01/index.html',
    imageLink: './Art/animatedLandingPage01/ezgif.com-video-to-gif',
    author: 'Aneta-s',
    githubLink: 'https://github.com/aneta-s'
  },
  {
    artName: 'Goraved',
    pageLink: './Art/goraved/index.html',
    imageLink: './Art/goraved/goraved_animation.gif',
    author: 'Roman Pobotin (Goraved)',
    githubLink: 'https://github.com/goraved'
  },
  {
    artName: 'Doraemon',
    pageLink: './Art/Ranajit/doraemon.html',
    imageLink: './Art/animatron/doraemon.gif',
    author: 'Ranajit',
    githubLink: 'https://github.com/basak-32'
  },
  {
    artName: 'Ax Dev',
    pageLink: './Art/axdev/test.html',
    imageLink: './Art/axdev/gif.gif',
    author: 'Axel Avila',
    githubLink: 'https://github.com/axavila'
  },
  {
    artName: 'Magic Circle',
    pageLink: './Art/magpiet/index.html',
    imageLink: './Art/magpiet/gif.gif',
    author: 'Magnus Cromwell',
    githubLink: 'https://github.com/magpiet'
  },
  {
    artName: 'Pulsing Circle',
    pageLink: './Art/innape/index.html',
    imageLink: './Art/innape/Pulsing Cirkle.gif',
    author: 'innape',
    githubLink: 'https://github.com/innape'
  },
  {
    artName: 'Bouncing Ball',
    pageLink: './Art/BouncingBall/index.html',
    imageLink: './Art/BouncingBall/BouncingBall.gif',
    author: 'Satish Pokala',
    githubLink: 'https://github.com/Satishpokala124'
  },
  {
    artName: 'Daredevil',
    pageLink: './Art/daredevil/index.html',
    imageLink: './Art/daredevil/daredevil.gif',
    author: 'Vivek Raj',
    githubLink: 'https://github.com/vivekrajx'
  },
  {
    artName: 'hover Me',
    pageLink: './Art/hoverMe/index.html',
    author: 'Bleron88',
    githubLink: 'https://github.com/bleron88'
  },
  {
    artName: "Adam's Animation",
    pageLink: "./Art/Adam's Animation/index.html",
    imageLink: "./Art/Adam's Animation/animation.gif",
    author: 'Adam Hills',
    githubLink: 'https://github.com/adamhills91'
  },
  {
    artName: 'Spin it',
    pageLink: './Art/b-ed/index.html',
    imageLink: './Art/b-ed/Hnet.com-image.gif',
    author: 'Edd',
    githubLink: 'https://github.com/b-ed'
  },
  {
    artName: 'playstation-anim',
    pageLink: './Art/playstation-anim/index.html',
    imageLink: './Art/playstation-anim/ps.gif',
    author: 'seif1125',
    githubLink: 'https://github.com/seif1125'
  },
  {
    artName: 'Ritika',
    pageLink: './Art/Ritika/index.html',
    imageLink: './Art/Ritika/warrior.png',
    author: 'Ritika',
    githubLink: 'https://github.com/Ritika-soni'
  },
  {
    artName: 'Animatron',
    pageLink: './Art/animatron/index.html',
    imageLink: './Art/animatron/colourpencils.png',
    author: 'jahid hasan',
    githubLink: 'https://github.com/jahidhasan299/'
  },
  {
    artName: 'Animatron2',
    pageLink: './Art/Animatron2/index.html',
    imageLink: './Art/Animatron2/trance.gif',
    author: 'PUNKLANCER',
    githubLink: 'https://github.com/PUNKLANCER/'
  },
  {
    artName: 'Text_Animation',
    pageLink: './Art/Text_Animation/index.html',
    imageLink: './Art/Text_Animation/text.gif',
    author: 'Christian',
    githubLink: 'https://github.com/mkBraga'
  },
  {
    artName: 'Practice',
    pageLink: './Art/Practice/index.html',
    imageLink: './Art/Joy/triangle.gif',
    author: 'MuGenFJ',
    githubLink: 'https://github.com/MuGenFJ/'
  },
  {
    artName: 'Tile',
    pageLink: './Art/weilincheng/index.html',
    imageLink: './Art/weilincheng/tile.gif',
    author: 'weilincheng',
    githubLink: 'https://github.com/weilincheng'
  },
  {
    artName: 'TemidoRochaSpin',
    pageLink: './Art/temido_rocha_animation/index.html',
    imageLink: './Art/temido_rocha_animation/TemidoRocha.gif',
    author: 'TemidoRocha',
    githubLink: 'https://github.com/TemidoRocha'
  },
  {
    artName: 'Tile',
    pageLink: './Art/weilincheng/index.html',
    imageLink: './Art/weilincheng/tile.gif',
    author: 'weilincheng',
    githubLink: 'https://github.com/weilincheng'
  },
  {
    artName: 'fire flicker',
    pageLink: './Art/hemantrawat/index.html',
    imageLink: './Art/hemantrawat/index.gif',
    author: 'Hemant Rawat',
    githubLink: 'https://github.com/He-mantRawat'
  },
  {
    artName: 'Bouncing Ball',
    pageLink: './Art/bouncingBall/bouncing ball.html',
    imageLink: './Art/bouncingBall/bouncingball.gif',
    author: 'Pravin deva',
    githubLink: 'https://github.com/pravindeva'
  },
  {
    artName: 'Animated Landing Page',
    pageLink: './Art/animatedLandingPage without bar/index.html',
    imageLink: './Art/animatedLandingPage without bar/ezgif.com-video-to-gif',
    author: 'Aneta-s',
    githubLink: 'https://github.com/aneta-s'
  },
  {
    artName: 'Goraved',
    pageLink: './Art/goraved/index.html',
    imageLink: './Art/goraved/goraved_animation.gif',
    author: 'Roman Pobotin (Goraved)',
    githubLink: 'https://github.com/goraved'
  },
  {
    artName: 'Doraemon',
    pageLink: './Art/Ranajit/doraemon.html',
    imageLink: './Art/animatron/doraemon.gif',
    author: 'Ranajit',
    githubLink: 'https://github.com/basak-32'
  },
  {
    artName: 'Ax Dev',
    pageLink: './Art/axdev/test.html',
    imageLink: './Art/axdev/gif.gif',
    author: 'Axel Avila',
    githubLink: 'https://github.com/axavila'
  },
  {
    artName: 'Magic Circle',
    pageLink: './Art/magpiet/index.html',
    imageLink: './Art/magpiet/gif.gif',
    author: 'Magnus Cromwell',
    githubLink: 'https://github.com/magpiet'
  },
  {
    artName: 'Bouncing Ball',
    pageLink: './Art/Bouncing Ball/index.html',
    imageLink: './Art/cazabe/Bouncing Ball.gif',
    author: 'Satish Pokala',
    githubLink: 'https://github.com/Satishpokala124'
  },
  {
    artName: 'Daredevil',
    pageLink: './Art/daredevil/index.html',
    imageLink: './Art/daredevil/daredevil.gif',
    author: 'Vivek Raj',
    githubLink: 'https://github.com/vivekrajx'
  },
  {
    artName: 'hover Me',
    pageLink: './Art/hoverMe/index.html',
    author: 'Bleron88',
    githubLink: 'https://github.com/bleron88'
  },
  {
    artName: 'Happy Balloon',
    pageLink: './Art/ztollef/index.html',
    imageLink: './Art/ztollef/balloon.gif.',
    author: 'ztollef',
    githubLink: 'https://github.com/ztollef'
  },
  {
    artName: 'playstation-anim',
    pageLink: './Art/playstation-anim/index.html',
    imageLink: './Art/playstation-anim/ps.gif',
    author: 'seif1125',
    githubLink: 'https://github.com/seif1125'
  },
  {
    artName: 'Ritika',
    pageLink: './Art/Ritika/index.html',
    imageLink: './Art/Ritika/warrior.png',
    author: 'Ritika',
    githubLink: 'https://github.com/Ritika-soni'
  },
  {
    artName: 'Animatron',
    pageLink: './Art/animatron/index.html',
    imageLink: './Art/animatron/colourpencils.png',
    author: 'jahid hasan',
    githubLink: 'https://github.com/jahidhasan299/'
  },
  {
    artName: 'Animatron2',
    pageLink: './Art/Animatron2/index.html',
    imageLink: './Art/Animatron2/trance.gif',
    author: 'PUNKLANCER',
    githubLink: 'https://github.com/PUNKLANCER/'
  },
  {
    artName: 'Text_Animation',
    pageLink: './Art/Text_Animation/index.html',
    imageLink: './Art/Text_Animation/text.gif',
    author: 'Christian',
    githubLink: 'https://github.com/mkBraga'
  },
  {
    artName: 'Practice',
    pageLink: './Art/Practice/index.html',
    imageLink: './Art/Joy/triangle.gif',
    author: 'MuGenFJ',
    githubLink: 'https://github.com/MuGenFJ/'
  },
  {
    artName: 'Tile',
    pageLink: './Art/weilincheng/index.html',
    imageLink: './Art/weilincheng/tile.gif',
    author: 'weilincheng',
    githubLink: 'https://github.com/weilincheng'
  },
  {
    artName: 'Circle Pulse',
    pageLink: './Art/circle-pulse/index.html',
    imageLink: './Art/circle-pulse/circle-pulse.gif',
    author: 'jmorr002',
    githubLink: 'https://github.com/jmorr002'
  },
  {
    artName: 'Flare Spin',
    pageLink: './Art/mykz1608/index.html',
    imageLink: '',
    author: 'mykz1608',
    githubLink: 'https://github.com/mykz1608'
  },
  {
    artName: 'MexicanMustache',
    pageLink: './Art/AnimatedMustache/index.html',
    imageLink: './Art/AnimatedMustache/MexicanMustache.gif',
    author: 'Andrés Alonso Gálvez',
    githubLink: 'https://github.com/Dondesconton/'
  },
  {
    artName: 'css',
    pageLink: './Art/2.css/index.html',
    imageLink: './Art/2.css/css.gif'
  },
  {
    artName: 'Square Color Change',
    pageLink: './Art/baesyc/index.html',
    imageLink: './Art/baesyc/square.gif',
    author: 'Baesyc',
    githubLink: 'https://github.com/baesyc'
  },
  {
    artName: 'MexicanMustache',
    pageLink: './Art/AnimatedMustache/index.html',
    imageLink: './Art/AnimatedMustache/MexicanMustache.gif',
    author: 'Andrés Alonso Gálvez',
    githubLink: 'https://github.com/Dondesconton/'
  },
  {
    artName: 'Chanimation',
    pageLink: './Art/Chanimation/index.html',
    imageLink: './Art/Chanimation/dancegif.gif',
    author: 'chandant9',
    githubLink: 'https://github.com/chandant9/'
  },
  {
    artName: 'DancingGroot',
    pageLink: './Art/m-elina/index.html',
    imageLink: './Art/m-elina/groot_animation.gif',
    author: 'Melina',
    githubLink: 'https://github.com/m-elina/'
  },
  {
    artName: 'Animatron',
    pageLink: './Art/animatron/index.html',
    imageLink: './Art/animatron/trance.gif',
    author: 'Andrew',
    githubLink: 'https://github.com/andrewbom/'
  },
  {
    artName: 'rainbows',
    pageLink: './Art/vassilchiev/index.html',
    imageLink: './Art/vassilchiev/giphy.gif',
    author: 'Vassil',
    githubLink: 'https://github.com/vassilchiev/'
  },
  {
    artName: "Zai's Orbitron",
    pageLink: './Art/zai/index.html',
    imageLink: './Art/zai/zais_orbitron.gif',
    author: '5amm5',
    githubLink: 'https://github.com/5amm5965/'
  },
  {
    artName: "404's crying baby page",
    pageLink: './Art/papfal/index.html',
    imageLink: './Art/papfal/HTML-404-Crying-Baby-Page.gif',
    author: 'papfal',
    githubLink: 'https://github.com/papfal/'
  },
  {
    artName: 'ani-3d',
    pageLink: './Art/ani-3d/ani-3d.html',
    imageLink: './Art/ani-3d/ani-3d.gif',
    author: 'clyde166',
    githubLink: 'https://github.com/clyde166/'
  },
  {
    artName: 'Boy',
    pageLink: './Art/Boy/index.html',
    imageLink: './Art/Boy/Boy with house.png',
    author: 'Gajhendran',
    githubLink: 'https://github.com/Gajhendran/'
  },
  {
    artName: 'Funimation',
    pageLink: './Art/Funimation/index.html',
    imageLink: './Art/Funimation/Funimation.gif',
    author: 'Pratik',
    githubLink: 'https://github.com/pratikrana1998/'
  },
  {
    artName: 'Jungle Monkey',
    pageLink: './Art/AMCodin/index.html',
    imageLink: './Art/AMCodin/monkey.gif',
    author: 'AMCodin',
    githubLink: 'https://github.com/amcodin'
  },
  {
    artName: 'bellow',
    pageLink: './Art/fran/index.html',
    imageLink: './Art/fran/bellow.gif',
    author: 'franzwah',
    githubLink: 'https://github.com/franzwah'
  },
  {
    artName: 'Typing Indicator',
    pageLink: './Art/jacob-bacon/index.html',
    imageLink: './Art/jacob-bacon/jacob-bacon-art.JPG',
    author: 'jacob-bacon',
    githubLink: 'https://github.com/jacob-bacon'
  },
  {
    artName: 'Colination',
    pageLink: './Art/colination/index.html',
    imageLink: './Art/colination/animation.png',
    author: 'colinJR95',
    githublink: 'https://github.com/colinJR95'
  },
  {
    artName: 'Glowing Circle by Leem Plays',
    pageLink: './Art/AliHaidar/index.html',
    imageLink: './Art/AliHaidar/giphy.gif',
    author: 'alihaidar2950',
    githubLink: 'https://github.com/alihaidar2950'
  },
  {
    artName: 'bouncy-ball',
    pageLink: './Art/bouncy-ball/ty.html',
    imageLink: './Art/bouncy-ball/bouncy-ball.gif',
    author: 'Huang Yi-Ting',
    githubLink: 'https://github.com/yiting76'
  },
  {
    artName: 'bouncy-ball',
    pageLink: './Art/bouncy-ball/ty.html',
    imageLink: './Art/bouncy-ball/bouncy-ball.gif',
    author: 'Huang Yi-Ting',
    githubLink: 'https://github.com/yiting76'
  },
  {
    artName: 'Tronix',
    pageLink: './Art/visiona/index.html',
    imageLink: './Art/visiona/tronix.gif',
    author: 'visiona',
    githubLink: 'https://github.com/visiona'
  },
  {
    artName: 'Synchronization',
    pageLink: './Art/synchronization!/synchronization',
    imageLink: './Art/synchronization/synchronized_Dots.gif',
    author: 'Pranjal',
    githublink: 'https://github.com/Pranjal705'
  },
  {
    artName: 'Random Squares',
    pageLink: './Art/Monitha/index.html',
    author: 'Monitha',
    githubLink: 'https://github.com/dmonitha'
  },
  {
    artName: 'Walking-Man-Front',
    pageLink: './Art/Akhil/index.html',
    imageLink: './Art/Akhil/Walking-man-front.gif',
    author: 'Akhil',
    githubLink: 'https://github.com/akhils95'
  },
  {
    artName: 'Cow-cat',
    pageLink: './Art/Cow-cat/index.html',
    imageLink: './Art/Cow-cat/Cow-cat.gif',
    author: 'Galia',
    githubLink: 'https://github.com/galiarudenko'
  },
  {
    artName: 'Rainb0w',
    pageLink: './Art/Duka/index.html',
    imageLink: './Art/Duka/rainbow.gif',
    author: 'Duka',
    githubLink: 'https://github.com/DusanKrcmarik'
  },
  {
    artName: 'Indian',
    pageLink: './Art/Indian/index.html',
    imageLink: './Art/Indian/Indian.gif',
    author: 'Duka',
    githubLink: 'https://github.com/ndvishruth'
  },
  {
    artName: 'Animatron',
    pageLink: './Art/sanmitra/index.html',
    imageLink: './Art/sanmitra/index.gif',
    author: 'sanmitra',

    githubLink: 'https://github.com/sanmitra1999'
  },
  {
    artName: 'Ball-clear',
    pageLink: './Art/Naok000/index.html',
    imageLink: './Art/Naok000/ball-clear.gif',
    author: 'Naok000',
    githubLink: 'https://github.com/Naok000'
  },
  {
    artName: 'Mario_Kart_Animation',
    pageLink: './Art/Mario_Kart_Animation/index.html',
    imageLink: './Art/Mario_Kart_Animation/Mario.png',
    author: 'AnsonAMS',
    githubLink: 'https://github.com/AnsonAMS'
  },
  {
    artName: 'Microsoft_animation',
    pageLink: './Art/SaumyaBhatt/index.html',
    imageLink: './Art/SaumyaBhatt/Animation.gif',
    author: 'Saumya-Bhatt',
    githubLink: 'https://github.com/Saumya-Bhatt'
  },
  {
    artName: 'Falling',
    pageLink: './Art/Sfrench5/index.html',
    imageLink: './Art/Sfrench5/Falling.gif',
    author: 'Sfrench5',
    githubLink: 'https://github.com/Sfrench5'
  },
  {
    artName: 'Dragon_Loading',
    pageLink: './Art/Dragon_Loading/index.html',
    imageLink: './Art/Dragon_Loading/DragonLoading.gif',
    author: 'Prasad',
    githubLink: 'https://github.com/PrasadM07'
  },
  {
    artName: 'Animatrix',
    pageLink: './Art/Animatrix/index.html',
    imageLink: './Art/Animatrix/Animatrix.png',
    author: 'soutog',
    githubLink: 'https://github.com/soutog'
  },
  {
    artName: 'Simple-Loading',
    pageLink: './Art/Loading/loading.html',
    imageLink: './Art/Loading/load.gif',
    author: 'Vijay',
    githubLink: 'https://github.com/VijayVjCuber'
  },
  {
    artName: 'Fiyi-Animation',
    pageLink: './Art/Fiyi-Animation/index.html',
    imageLink: './Art/Fiyi-Animation/relax_smile.gif',
    author: 'Fiyi-A',
    githubLink: 'https://github.com/Fiyi-A'
  },
  {
    artName: 'Colored Bars',
    pageLink: './Art/mleblanc94/mleblanc94_html_Animation-Nation.html',
    imageLink: './Art/mleblanc94/ColoredBars.gif',
    author: 'mleblanc94',
    githubLink: 'https://github.com/mleblanc94'
  },
  {
    artName: 'animeR',
    pageLink: './Art/animeR/index.html',
    imageLink: './Art/animeR/animeR.gif',
    author: 'Rajneesh',
    githubLink: 'https://github.com/rajneeshk94'
  },
  {
    artName: 'Sunset-City',
    pageLink: './Art/jyun9504/index.html',
    imageLink: './Art/jyun9504/sunset-city.gif',
    author: 'jyun9504',
    githubLink: 'https://github.com/jyun9504'
  },
  {
    artName: 'brianbottle',
    author: 'brian',
    pageLink: './Art/brianbottle/index.html',
    imageLink: './Art/brianbottle/bottle.gif',
    githubLink: 'https://github.com/brianabplanalp1'
  },
  {
    artName: 'Shapes',
    pageLink: './Art/mark-marchant/index.html',
    imageLink: './Art/mark-marchant/shapes.png',
    author: 'Mark Marchant',
    githubLink: 'https://github.com/jtla3/Animation-Nation'
  },
  {
    artName: 'Loading',
    pageLink: './Art/NoumanAziz/Loading.html',
    videoLink: './Art/NoumanAziz/loading.gif',
    author: 'NoumanAziz',
    githubLink: 'https://github.com/NoumanAziz'
  },
  {
    artName: `Galek's Simple Animation`,
    pageLink: './Art/GalekAnimation/index.html',
    imageLink: './Art/GalekAnimation/simpleanimation.gif',
    author: 'Adam Galek',
    githubLink: 'https://github.com/TheGalekxy'
  },
  {
    artname: 'Rainbow animation',
    pageLink: './Art/Rainbow/index.html',
    imageLink: './Art/Rainbow/rainbow.gif',
    author: 'Mohanraj',
    githubLink: 'https://github.com/chelladuraimohanraj/Animation-Nation'
  },
  {
    artName: `Cyan Loading Animation`,
    pageLink: './Art/Wannesds/index.html',
    imageLink: './Art/Wannesds/Wannesds.gif',
    author: 'Wannes Dieltiens',
    githubLink: 'https://github.com/Wannesds'
  },
  {
    artName: 'Animatron',
    pageLink: './Art/Animatron/index.html',
    imageLink: './Art/Animatron/trance.gif',
    author: 'Gihan Balasuriya',
    githubLink: 'https://github.com/gihanbalasuriya'
  },
  {
    artName: 'Light text blink',
    pageLink: './Art/Mani-textlight-blink/index.html',
    imageLink: './Art/Mani-textlight-blink/light-blink-text.gif',
    author: 'Mani Pandian',
    githubLink: 'https://github.com/Manipandian'
  },
  {
    artName: 'Circle',
    pageLink: './Art/PoKai/index.html',
    imageLink: './Art/PoKai/circle.png',
    author: 'PoKai Chang',
    githubLink: 'https://github.com/st875052018'
  },
  {
    artName: 'animatron',
    pageLink: './Art/animatron/index.html',
    imageLink: './Art/animatron/trance.gif',
    author: 'Christy',
    githubLink: 'https://github.com/ChristyLucid'
  },
  {
    artName: 'bouncing_ball',
    pageLink: './Art/bouncing_ball/bouncing_ball.html',
    imageLink: './Art/bouncing_ball/bouncing-ball.gif',
    author: 'Nirmalie',
    githubLink: 'https://github.com/nirmalieo3'
  },
  {
    artName: 'Rocket',
    pageLink: './Art/Rocket/index.html',
    imageLink: './Art/Rocket/rocket.gif',
    author: 'Jose Diaz',
    githubLink: 'https://github.com/josegerard2000'
  },
  {
    artName: 'simpleG',
    pageLink: './Art/simpleG/index.html',
    imageLink: './Art/simpleG/kitty.jpg',
    author: 'gargeper',
    githubLink: 'https://github.com/gargeper'
  },
  {
    artName: 'BounceFace',
    pageLink: './Art/ainamation/index.html',
    imageLink: './Art/ainamation/ainamation.gif',
    author: 'Ainara Saralegui',
    githubLink: 'https://github.com/asaralegui'
  },
  {
    artName: 'Text Flow',
    pageLink: './Art/ConnerCoding/index.html',
    imageLink: './Art/ConnerCoding/ztmanimation.gif',
    author: 'Conner Schiller',
    githubLink: 'https://github.com/ConnerCoding'
  },
  {
    artName: 'Glow',
    pageLink: './Art/Glow/index.html',
    imageLink: './Art/Glow/Glow.png',
    author: 'Joaquin Castillo',
    githubLink: 'https://github.com/JuakoDev'
  },
  {
    artName: 'Heart Real',
    pageLink: './Art/riddhax/index.html',
    imageLink: './Art/riddhax/index.gif',
    author: 'Riddhax',
    githubLink: 'https://github.com/riddhax'
  },

  {
    artName: 'Balls',
    pageLink: './Art/Paul - Simple Annoying Balls/index.html',
    imageLink: './Art/Paul - Simple Annoying Balls/Balls.gif',
    author: 'Paul',
    githubLink: 'https://github.com/psr83'
  },

  {
    artname: 'Square-Move',
    pageLink: './Art/Poonam/square.html',
    imageLink: './Art/Poonam/square_gif.gif',
    author: 'Poonam',
    githubLink: 'https://github.com/poonampant'
  },

  {
    artname: 'JesseEarley',
    pageLink: './Art/JesseEarley/index.html',
    imageLink: './Art/JesseEarley/index.gif',
    author: 'JesseEarley',
    githubLink: 'https://github.com/JesseEarley'
  },
  {
    artname: 'Hacktoberfest 2020',
    pageLink: './Art/taepal467/index.html',
    imageLink: './Art/taepal467/hiclipart.com (1).png',
    author: 'Chantae P.',
    githubLink: 'https://github.com/taepal467'
  },
  {
    artName: 'Animatron',
    pageLink: './Art/animatron/triangle/index.html',
    imageLink: './Art/animatron/trance.gif',
    author: 'Deborah',
    githubLink: 'https://github.com/dluckey123'
  },
  {
    artName: 'Animatron',
    pageLink: './Art/animatron/triangle/index.html',
    imageLink: './Art/animatron/trance.gif',
    author: 'Deborah',
    githubLink: 'https://github.com/dluckey123'
  },
  {
    artname: 'Animate',
    pageLink: '/codepen/animation/src/index.html',
    imageLink: 'Animation',
    author: 'Altamas khan',
    githubLink: 'https://github.com/Altamas2049'
  },
  {
    artName: 'Spin',
    pageLink: './Art/Spin/allli.html',
    imageLink: './Art/Spin/allli.gif',
    author: 'Victor Winner',
    githubLink: 'https://github.com/Vicwin13'
  },
  {
    artName: 'Spinner',
    pageLink: './Art/nishantpandey/allli.html',
    imageLink: './Art/nishantpandey/allli.gif',
    author: 'Nishant Pandey',
    githubLink: 'https://github.com/mrpandey1'
  },
  {
    artName: 'Hacktober Test',
    pageLink: './Art/bajancode/index.html',
    imageLink: './Art/BajanCode/index.gif',
    author: 'bajancode',
    githubLink: 'https://github.com/bajancode'
  },
  {
    artName: 'ZTM anim',
    pageLink: './Art/ayushi2410/index.html',
    imageLink: './Art/ayushi2410/ayushi2410.gif',
    author: 'Ayushi2410',
    githubLink: 'https://github.com/ayushi2410'
  },
  {
    artName: 'misaelsantos',
    pageLink: './Art/misaelsantos/index.html',
    imageLink: './Art/misaelsantos/neohack.gif',
    author: 'Misael Santos',
    githubLink: 'https://github.com/MisaelSantos'
  },
  {
    artName: 'I am a Developer',
    pageLink: './Art/Kuroyza/Iam-a-developer.html',
    imageLink: './Art/Kuroyza/Iam-a-developer.gif',
    author: 'Kuroyza',
    githubLink: 'https://github.com/kuroyza'
  },
  {
    artName: 'simple box',
    pageLink: './Art/Box/index.html',
    imageLink: './Art/Box/static_image.jpg',
    author: 'Abishek shah',
    githubLink: 'https://github.com/abishek-sha-256'
  },
  {
    artname: 'Starry-sky',
    pageLink: './Art/starry-night/index.html',
    imageLink: './Art/starry-night/stars',
    author: 'Taima Khawaldeh',
    githubLink: 'https://github.com/taimakh'
  },
  {
    artName: 'Project Gallery',
    pageLink: './Art/hulya/index.html',
    imageLink: './Art/hulya/gallery.gif',
    author: 'Hulya Karakaya',
    githubLink: 'https://github.com/hulyak'
  },
  {
    artName: 'animation',
    pageLink: './Art/sameer786/animation.html',
    imageLink: './Art/sameer786/radius.gif',
    author: 'sameer',
    githubLink: 'https://github.com/sameer8605'
  },
  {
    artName: 'ArrowWave',
    pageLink: './Art/ArrowWave/index.html',
    imageLink: './Art/ArrowWave/ArrowWave.gif',
    author: 'Gabriel',
    githubLink: 'https://github.com/GabrielTeixeiraC'
  },
  {
    artName: 'The 4-Ever Loop',
    pageLink: './Art/the-4ever-loop/index.html',
    imageLink: './Art/the-4ever-loop/rotate.gif',
    author: 'Luciano M.',
    githubLink: 'https://github.com/LucianoWebDev'
  },
  {
    artName: 'Running Car',
    pageLink: './Art/Running-Car/index.html',
    imageLink: './Art/Running-Car/Running-car.PNG',
    author: 'Ermias',
    githubLink: 'https://github.com/ermiaskidane'
  },
  {
    artname: 'Youssef',
    pageLink: './Art/Youssef/index.html',
    imageLink: './Art/Youssef/fd8_AX.gif',
    author: 'Youssef',
    githubLink: 'https://github.com/youssefhany96'
  },
  {
    artName: 'The 4-Ever Loop',
    pageLink: './Art/the-4ever-loop/index.html',
    imageLink: './Art/the-4ever-loop/rotate.gif',
    author: 'Luciano M.',
    githubLink: 'https://github.com/LucianoWebDev'
  },

  {
    artName: 'Itried',
    pageLink: '/Art/Itried/animation.html',
    author: 'Harsha',
    githublink: 'https://github.com/HarshaKumar23'
  },
  {
    artName: 'Snail Zoom',
    pageLink: './Art/rbhachu/index.html',
    imageLink: './Art/rbhachu/snail.gif',
    author: 'Bhachu R.',
    githubLink: 'https://github.com/rbhachu'
  },
  {
    artName: 'Mini Text Animation',
    pageLink: './Art/text-mini-animation/index.html',
    imageLink: './Art/text-mini-animation/text-anime.gif',
    author: 'Chinel',
    githubLink: 'https://github.com/chinel'
  },
  {
    artName: 'Square loader',
    pageLink: './Art/square_loading/index.html',
    imageLink: './Art/square_loading/square_loading',
    author: 'Marek Chasák',
    githubLink: 'https://github.com/mchasak'
  },
  {
    artName: 'Stairs Text',
    pageLink: './Art/StairsText/index.html',
    imageLink: './Art/StairsText/stairs-text.gif',
    author: 'Noam K.',
    githubLink: 'https://github.com/noamkanonich'
  },
  {
    artName: 'animation',
    pageLink: './Art/sameer786/animation.html',
    imageLink: './Art/sameer786/radius.gif',
    author: 'sameer',
    githubLink: 'https://github.com/sameer8605'
  },
  {
    artName: 'Spinning is a good trick',
    pageLink: './Art/garrod90/index.html',
    imageLink: './Art/garrod90/craigsGif.gif',
    author: 'Craig, G',
    githubLink: 'https://github.com/garrod90'
  },
  {
    artName: 'Snail Zoom',
    pageLink: './Art/rbhachu/index.html',
    imageLink: './Art/rbhachu/snail.gif',
    author: 'Bhachu R.',
    githubLink: 'https://github.com/rbhachu'
  },
  {
    artName: 'Mini Text Animation',
    pageLink: './Art/text-mini-animation/index.html',
    imageLink: './Art/text-mini-animation/text-anime.gif',
    author: 'Chinel',
    githubLink: 'https://github.com/chinel'
  },
  {
    artName: 'Square loader',
    pageLink: './Art/square_loading/index.html',
    imageLink: './Art/square_loading/square_loading',
    author: 'Marek Chasák',
    githubLink: 'https://github.com/mchasak'
  },
  {
    artName: 'Stairs Text',
    pageLink: './Art/StairsText/index.html',
    imageLink: './Art/StairsText/stairs-text.gif',
    author: 'Noam K.',
    githubLink: 'https://github.com/noamkanonich'
  },
  {
    artName: 'animation',
    pageLink: './Art/sameer786/animation.html',
    imageLink: './Art/sameer786/radius.gif',
    author: 'sameer',
    githubLink: 'https://github.com/sameer8605'
  },

  {
    pageLink: './Art/radar animation/index.html',
    imageLink: './Art/radar.gif',
    author: 'Anup',
    githubLink: 'https://github.com/paddybaba'
  },
  {
    pageLink: './Art/sameer786/animation.html',
    imageLink: './Art/sameer786/radius.gif',
    author: 'sameer',
    githubLink: 'https://github.com/sameer8605'
  },
  {
    pageLink: './Art/radar animation/index.html',
    imageLink: './Art/radar',
    author: 'Anup',
    githubLink: 'https://github.com/paddybaba'
  },
  {
    pageLink: './Art/sameer786/animation.html',
    imageLink: './Art/sameer786/radius.gif',
    author: 'sameer',
    githubLink: 'https://github.com/sameer8605'
  },
  {
    artName: 'Friendly Ghost',
    pageLink: './Art/ristotoldsep/index.html',
    author: 'Risto Tõldsep',
    githubLink: 'https://github.com/ristotoldsep'
  },
  {
    artName: 'Friendly Ghost',
    pageLink: './Art/ristotoldsep/index.html',
    author: 'Risto Tõldsep',
    githubLink: 'https://github.com/ristotoldsep'
  },
  {
    artName: 'sritron',
    pageLink: './Art/sritron/index.html',
    imageLink: './Art/sritron/trance.gif',
    author: 'Srinivas',
    githubLink: 'https://github.com/sri189ms'
  },
  {
    artName: 'Friendly Ghost',
    pageLink: './Art/ristotoldsep/index.html',
    author: 'Risto Tõldsep',
    githubLink: 'https://github.com/ristotoldsep'
  },
  {
    artName: 'Sun Rise Time',
    pageLink: './Art/gurprtAnim/index.html',
    imageLink: './Art/gurprtAnim/gurAnim.gif',
    author: 'Gurpreet',
    githubLink: 'https://github.com/gur-p-reet'
  },
  {
    artName: 'Personal Info',
    pageLink: './Art/Personal_info/triangle/index.html',
    imageLink: './Art/Personal_info/trance.gif',
    author: 'Naim Uddin',
    githubLink: 'https://github.com/Naim365'
  },
  {
    artName: 'Shining Text',
    pageLink: './Art/MaxieTextShineOn/index.html',
    imageLink: './Art/MaxieTextShineOn/maxie-text-shine-on.gif',
    author: 'maxie7',
    githubLink: 'https://github.com/maxie7'
  },
  {
    artName: 'Spinning Box',
    pageLink: './Art/KccbzZ/index.html',
    imageLink: './Art/KccbzZ/cover.png',
    author: 'KccbzZ',
    githubLink: 'https://github.com/KccbzZ'
  },
  {
    artName: 'Age Disgracefully',
    pageLink: './Art/ynoden/index.html',
    imageLink: './Art/ynoden/Age_Disgracefully.gif',
    author: 'yusefnoden',
    githubLink: 'https://github.com/yusefnoden'
  },
  {
    artname: 'jimanimation',
    pageLink: './Art/jimanimation/index.html',
    imageLink: './Art/jimanimation/bouncy.gif',
    author: 'Jimin',
    githubLink: 'https://github.com/jimijos'
  },
<<<<<<< HEAD
    {
    artName: 'Meme Animation',
    pageLink: './Art/just_for_fun/index.html',
    imageLink: './Art/just_for_fun/image.gif',
    author: 'Rahul Negi',
    githubLink: 'https://github.com/rahulnegi20'
=======
  {
    artName: 'Stretch ZTM',
    pageLink: './Art/animation_gn/index.html',
    imageLink: './Art/animation_gn/animation_gn.gif',
    author: 'gnyokota',
    githubLink: 'https://github.com/gnyokota'
>>>>>>> 569daa08
  }
];

// +--------------------------------------------------------------------------------+
// +                                                                                +
// +                  YOU DO NOT NEED TO CHANGE ANYTHING BELOW THIS                 +
// +                                                                                +
// +--------------------------------------------------------------------------------+

// Creates cards from the array above
// You don't need to modify this
let contents = [];
Shuffle(cards).forEach((c) => {
  contents.push([
    `<li class="card">` +
      `<a href='${c.pageLink}'>` +
      `<img class="art-image" src='${c.imageLink}' alt='${c.artName}' />` +
      `</a>` +
      `<div class="flex-content">` +
      `<a href='${c.pageLink}'><h3 class="art-title">${c.artName}</h3></a>` +
      `<p class='author'><a href="${c.githubLink}" target="_blank"><i class="fab fa-github"></i> ${c.author}</a> </p>` +
      `</div>` +
      `</li>`
  ]);
});

document.getElementById('cards').innerHTML = contents;

function Shuffle(o) {
  for (
    var j, x, i = o.length;
    i;
    j = parseInt(Math.random() * i), x = o[--i], o[i] = o[j], o[j] = x
  );
  return o;
}<|MERGE_RESOLUTION|>--- conflicted
+++ resolved
@@ -4242,21 +4242,21 @@
     author: 'Jimin',
     githubLink: 'https://github.com/jimijos'
   },
-<<<<<<< HEAD
+
     {
     artName: 'Meme Animation',
     pageLink: './Art/just_for_fun/index.html',
     imageLink: './Art/just_for_fun/image.gif',
     author: 'Rahul Negi',
     githubLink: 'https://github.com/rahulnegi20'
-=======
+
   {
     artName: 'Stretch ZTM',
     pageLink: './Art/animation_gn/index.html',
     imageLink: './Art/animation_gn/animation_gn.gif',
     author: 'gnyokota',
     githubLink: 'https://github.com/gnyokota'
->>>>>>> 569daa08
+
   }
 ];
 
