let cards = [
  //  Add your card in this section
  {
    artName: 'Square Loader',
    pageLink: './Art/Hemant/index.html',
    imageLink: './Art/Hemant/loader.gif',
    author: 'Hemant Garg',
    githubLink: 'https://github.com/hemant-garg'
  },
  {
    artName: 'wake up, neo...',
    pageLink: './Art/samirjouni/TributeToTheMatrix.html',
    imageLink: './Art/samirjouni/sample.gif',
    author: 'Samir Jouni',
    githubLink: 'https://github.com/samirjouni'
  },
  {
    artName: 'Planet',
    pageLink: './Art/ArthurDoom/planet.html',
    imageLink: './Art/ArthurDoom/planet.gif',
    author: 'ArthurDoom',
    githubLink: 'https://github.com/ArthurDoom'
  },
  {
    artName: 'SquarPy',
    pageLink: './Art/Utkarsh/index.html',
    imageLink: './Art/Utkarsh/hack.gif',
    author: 'utkarsh',
    githubLink: 'https://github.com/Utkarsh2604'
  },
  {
    artName: 'Circle',
    pageLink: './Art/Oliver/Circle.html',
    imageLink: './Art/Oliver/circle.gif',
    author: 'Oliver',
    githubLink: 'https://github.com/oliver-gomes'
  },
  {
    artName: 'Ellipse Loader',
    pageLink: './Art/VaibhavKhulbe/EllipseLoader.html',
    imageLink: './Art/VaibhavKhulbe/ellipseLoader.gif',
    author: 'Vaibhav Khulbe',
    githubLink: 'https://github.com/Kvaibhav01'
  },
  {
    artName: 'Triangle',
    pageLink: './Art/Joy/triangle.html',
    imageLink: './Art/Joy/triangle.gif',
    author: 'Joy',
    githubLink: 'https://github.com/royranger'
  },
  {
    artName: 'Simple Loader',
    pageLink: './Art/soumsps/simpleload.html',
    imageLink: './Art/soumsps/sample.gif',
    author: 'Soumendu Sinha',
    githubLink: 'https://github.com/soumsps'
  },
  {
    artName: 'Rollodex',
    pageLink: './Art/Shruti/rolling.html',
    imageLink: './Art/Shruti/rolling.gif',
    author: 'Shruti',
    githubLink: 'https://github.com/shruti49'
  },
  {
    artName: "Cute Cat",
    pageLink: "./Art/Alghi/cat.html",
    imageLink: "./Art/Alghi/cat.gif",
    author: "Alghi",
    githubLink: "https://github.com/darklordace"
  },
  {
    artName: "ZtM Text",
    pageLink: "./Art/Di4iMoRtAl/ZtM_text_animation.html",
    imageLink: "./Art/Di4iMoRtAl/ZtM_animation.gif",
    author: "Di4iMoRtAl",
    githubLink: "https://github.com/dppeykov"
  },
  {
    artName: "Circles",
    pageLink: "./Art/Bhuvana/circles.html",
    imageLink: "./Art/Bhuvana/circles.gif",
    author: "Bhuvana",
    githubLink: "https://github.com/bhuvana-guna"
  },
  {
    artName: "Css Pulse",
    pageLink: "./Art/Aszmel/pulse.html",
    imageLink: "./Art/Aszmel/css_pulse.gif",
    author: "Aszmel",
    githubLink: "https://github.com/Aszmel"
  },
  {
    artName: "Circle Bounce",
    pageLink: "./Art/Edmund/index.html",
    imageLink: "./Art/Edmund/circle-bounce.gif",
    author: "Edmund",
    githubLink: "https://github.com/edmund1645"
  },
  {
    artName: "Heart Beating",
    pageLink: "./Art/Regem/index.html",
    imageLink: "./Art/Regem/heart.jpg",
    author: "Regem",
    githubLink: "https://github.com/GemzBond"
  },
  {
    artName: "Fading Circles",
    pageLink: "./Art/Ankit/fadeCircle.html",
    imageLink: "./Art/Ankit/fadeCircles.png",
    author: "Ankit Srivastava",
    githubLink: "https://github.com/a18nov"
  },
  {
    artName: "Hacktoberfest 2019",
    pageLink: "./Art/jpk3lly/animation.html",
    imageLink: "./Art/jpk3lly/JPs_Animation_GIF.gif",
    author: "jpk3lly",
    githubLink: "https://github.com/jpk3lly"
	},
	{
    artName: "Name Rotator",
    pageLink: "./Art/Meet/name.html",
    imageLink: "./Art/Meet/name.gif",
    author: "Meet",
    githubLink: "https://github.com/Meet1103"
	},
	{
    artName: "Moving Surface",
    pageLink: "./Art/Ashu/index.html",
    imageLink: "./Art/Ashu/Moving_Surface.gif",
    author: "Ashutosh",
    githubLink: "https://github.com/Ashutosh00710"
  },
  {
    artName: "ephiphany",
    pageLink: "./Art/OctavianIlies/index.html",
    imageLink: "./Art/OctavianIlies/ephiphany.gif",
    author: "OctavianIlies",
    githubLink: "https://github.com/OctavianIlies"
  },
  {
<<<<<<< HEAD
    artName: "5 balls preloader",
    pageLink: "./Art/Nnaji-Victor/index.html", 
    imageLink: "./Art/Nnaji-Victor/5_balls.gif",
    author: "Nnaji Victor",
    githubLink: "https://github.com/Nnaji-Victor"
=======
    artName: "ZTM Color Animation",
    pageLink: "./Art/Godnon/index.html",
    imageLink: "./Art/Godnon/ZTManim.gif",
    author: "Godnon",
    githubLink: "https://github.com/godnondsilva"
>>>>>>> da461387
	}
];

// +--------------------------------------------------------------------------------+
// +                                                                                +
// +                  YOU DO NOT NEED TO CHANGE ANYTHING BELOW THIS                 +
// +                                                                                +
// +--------------------------------------------------------------------------------+

// Creates cards from the array above
// You don't need to modify this
let contents = [];
Shuffle(cards).forEach(c => {
  contents.push([
    `<li class="card">` +
      `<a href='${c.pageLink}'>` +
      `<img class="art-image" src='${c.imageLink}' alt='${c.artName}' />` +
      `</a>` +
      `<div class="flex-content">` +
      `<a href='${c.pageLink}'><h3 class="art-title">${c.artName}</h3></a>` +
      `<p class='author'><a href="${c.githubLink}" target="_blank"><i class="fab fa-github"></i> ${c.author}</a> </p>` +
      `</div>` +
      `</li>`
  ]);
});

document.getElementById('cards').innerHTML = contents;

function Shuffle(o) {
  for (
    var j, x, i = o.length;
    i;
    j = parseInt(Math.random() * i), x = o[--i], o[i] = o[j], o[j] = x
  );
  return o;
}<|MERGE_RESOLUTION|>--- conflicted
+++ resolved
@@ -141,20 +141,19 @@
     githubLink: "https://github.com/OctavianIlies"
   },
   {
-<<<<<<< HEAD
+    artName: "ZTM Color Animation",
+    pageLink: "./Art/Godnon/index.html",
+    imageLink: "./Art/Godnon/ZTManim.gif",
+    author: "Godnon",
+    githubLink: "https://github.com/godnondsilva"
+	},
+  {
     artName: "5 balls preloader",
     pageLink: "./Art/Nnaji-Victor/index.html", 
     imageLink: "./Art/Nnaji-Victor/5_balls.gif",
     author: "Nnaji Victor",
     githubLink: "https://github.com/Nnaji-Victor"
-=======
-    artName: "ZTM Color Animation",
-    pageLink: "./Art/Godnon/index.html",
-    imageLink: "./Art/Godnon/ZTManim.gif",
-    author: "Godnon",
-    githubLink: "https://github.com/godnondsilva"
->>>>>>> da461387
-	}
+  }
 ];
 
 // +--------------------------------------------------------------------------------+
