--- conflicted
+++ resolved
@@ -5215,12 +5215,12 @@
     githubLink: 'https://github.com/MouatazKad'
   },
   {
-<<<<<<< HEAD
     artName: 'TomatoSpin',
     pageLink: './Art/tomatoSpin/index.html',
     author: 'Mateo',
     githubLink: 'https://github.com/mateodibenedetto'  
-=======
+  },
+  {
     artName: "Animating",
     pageLink: './Art/Animating/index.html',
     imageLink: './Art/Animating/2021-06-05_17_10_54-Greenshot.jpg',
@@ -5247,7 +5247,6 @@
     imageLink: './Art/animatronic/style.css',
     author: 'umer381a',
     githubLink: 'https://github.com/umer381a'
->>>>>>> 8f948fa9
   }
 ];
 // +--------------------------------------------------------------------------------+
