--- conflicted
+++ resolved
@@ -1320,19 +1320,18 @@
     githubLink: 'https://github.com/vinay-s36'
   },
   {
-<<<<<<< HEAD
     artName: 'Heart Loading...',
     pageLink: './Art/maidxn/index.html',
     imageLink: './Art/maidxn/heart-loading-animate.gif',
     author: 'Mayd',
     githubLink: 'https://github.com/maidxn'
-=======
+  },
+  {
     artName: 'Colour change Ball',
     pageLink: './Art/TBRX/index.html',
     imageLink: './Art/TBRX/color-change.png',
     author: 'Tabrez Alam',
     githubLink: 'https://github.com/tabrez022'
->>>>>>> 7274e09f
   }
 ];
 
