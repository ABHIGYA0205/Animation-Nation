let cards = [
  //  Add your card in this section
  {
    artName: "ZTM Animation",
    pageLink: "./Art/EricPuskas/index.html",
    imageLink: "./Art/EricPuskas/index.gif",
    author: "Eric Puskas",
    githubLink: "https://github.com/EricPuskas"
  },
  {
    artName: "Spooktober Hacktoberfest",
    pageLink: "./Art/FredAmartey/index.html",
    imageLink: "./Art/FredAmartey/thumbnaill.gif",
    author: "Fred Amartey",
    githubLink: "https://github.com/FredAmartey"
  },
  {
    artName: "Star Wars?",
    pageLink: "./Art/henryvalbuena/index.html",
    imageLink: "./Art/henryvalbuena/index.gif",
    author: "Henry Valbuena",
    githubLink: "https://github.com/henryvalbuena"
  },
  {
    artName: "The Ripple",
    pageLink: "./Art/Anmol2/index.html",
    imageLink: "./Art/Anmol2/ripple.png",
    author: "Anmol",
    githubLink: "https://github.com/Anmol270900"
  },
  {
    artName: "Rainbow loader",
    pageLink: "./Art/ka-hn/rainbow.html",
    imageLink: "./Art/ka-hn/rainbow.gif",
    author: "Karim Hussain",
    githubLink: "https://github.com/ka-hn"
  },
  {
    artName: "Action Cam",
    pageLink: "./Art/Donovan/index.html",
    imageLink: "./Art/Donovan/pureCSS-animation.gif",
    author: "Donovan Hunter",
    githubLink: "https://github.com/dhdcode"
  },
  {
    artName: "The Sun",
    pageLink: "./Art/Anmol/index.html",
    imageLink: "./Art/Anmol/sun.png",
    author: "Anmol",
    githubLink: "https://github.com/Anmol270900"
  },
  {
    artName: "Flashing Pumpkin",
    pageLink: "./Art/KatrinaRose14/index.html",
    imageLink: "./Art/KatrinaRose14/FlashingPumpkin.gif",
    author: "Katrina Yates",
    githubLink: "https://github.com/KatrinaRose14"
  },
  {
    artName: "Flipbox",
    pageLink: "./Art/Prasheel/index.html",
    imageLink: "./Art/Prasheel/flip.gif",
    author: "Prasheel Soni",
    githubLink: "https://github.com/ps011"
  },
  {
    artName: "2019 Wave",
    pageLink: "./Art/chris-aqui/index.html",
    imageLink: "./Art/chris-aqui/2019-jump.gif",
    author: "Christine Aqui",
    githubLink: "https://github.com/christine-aqui"
  },
  {
    artName: "Hover Button Animation",
    pageLink: "./Art/Vipul/hover.html",
    imageLink: "./Art/Vipul/Screenshot2.png",
    author: "Vipul",
    githubLink: "https://github.com/vipuljain08"
  },
  {
    artName: "Start From Zero",
    pageLink: "./Art/Robihdy/index.html",
    imageLink: "./Art/Robihdy/start-from-zero.png",
    author: "Robihdy",
    githubLink: "https://github.com/Robihdy"
  },
  {
    artName: "Local Host metaphor",
    pageLink: "./Art/Prateek/index.html",
    imageLink: "./Art/Prateek/localhost.png",
    author: "Prateek",
    githubLink: "https://github.com/prateekpatrick"
  },
  {
    artName: "Sliding Lines",
    pageLink: "./Art/erics0n/sliding-lines/index.html",
    imageLink: "./Art/erics0n/sliding-lines/image.gif",
    author: "erics0n",
    githubLink: "https://github.com/erics0n"
  },
  {
    artName: "Triangle",
    pageLink: "./Art/Joy/triangle/triangle.html",
    imageLink: "./Art/Joy/triangle/triangle.gif",
    author: "Joy",
    githubLink: "https://github.com/royranger"
  },
  {
    artName: "Cube",
    pageLink: "./Art/Joy/cube/cube.html",
    imageLink: "./Art/Joy/cube/cube.gif",
    author: "Joy",
    githubLink: "https://github.com/royranger"
  },
  {
    artName: "Burger Menu",
    pageLink: "./Art/mctrl/burger.html",
    imageLink: "./Art/mctrl/burger.gif",
    author: "Martina",
    githubLink: "https://github.com/mctrl"
  },
  {
    artName: "Square Loader",
    pageLink: "./Art/Hemant/index.html",
    imageLink: "./Art/Hemant/loader.gif",
    author: "Hemant Garg",
    githubLink: "https://github.com/hemant-garg"
  },
  {
    artName: "wake up, neo...",
    pageLink: "./Art/samirjouni/TributeToTheMatrix.html",
    imageLink: "./Art/samirjouni/sample.gif",
    author: "Samir Jouni",
    githubLink: "https://github.com/samirjouni"
  },
  {
    artName: "Tribute To COD4MW",
    pageLink: "./Art/samirjouni2/index.html",
    imageLink: "./Art/samirjouni2/sample.gif",
    author: "Samir Jouni",
    githubLink: "https://github.com/samirjouni"
  },
  {
    artName: "Planet",
    pageLink: "./Art/ArthurDoom/planet.html",
    imageLink: "./Art/ArthurDoom/planet.gif",
    author: "ArthurDoom",
    githubLink: "https://github.com/ArthurDoom"
  },
  {
    artName: "SquarPy",
    pageLink: "./Art/Utkarsh/index.html",
    imageLink: "./Art/Utkarsh/hack.gif",
    author: "utkarsh",
    githubLink: "https://github.com/Utkarsh2604"
  },
  {
    artName: "Circle",
    pageLink: "./Art/Oliver/Circle.html",
    imageLink: "./Art/Oliver/circle.gif",
    author: "Oliver",
    githubLink: "https://github.com/oliver-gomes"
  },
  {
    artName: "Ellipse Loader",
    pageLink: "./Art/VaibhavKhulbe/EllipseLoader.html",
    imageLink: "./Art/VaibhavKhulbe/ellipseLoader.gif",
    author: "Vaibhav Khulbe",
    githubLink: "https://github.com/Kvaibhav01"
  },
  {
    artName: "Simple Loader",
    pageLink: "./Art/soumsps/simpleload.html",
    imageLink: "./Art/soumsps/sample.gif",
    author: "Soumendu Sinha",
    githubLink: "https://github.com/soumsps"
  },
  {
    artName: "Rollodex",
    pageLink: "./Art/Shruti/rolling.html",
    imageLink: "./Art/Shruti/rolling.gif",
    author: "Shruti",
    githubLink: "https://github.com/shruti49"
  },
  {
    artName: "Cute Cat",
    pageLink: "./Art/Alghi/cat.html",
    imageLink: "./Art/Alghi/cat.gif",
    author: "Alghi",
    githubLink: "https://github.com/darklordace"
  },
  {
    artName: "ZtM Text",
    pageLink: "./Art/Di4iMoRtAl/ZtM_text_animation.html",
    imageLink: "./Art/Di4iMoRtAl/ZtM_animation.gif",
    author: "Di4iMoRtAl",
    githubLink: "https://github.com/dppeykov"
  },
  {
    artName: "Circles",
    pageLink: "./Art/Bhuvana/circles.html",
    imageLink: "./Art/Bhuvana/circles.gif",
    author: "Bhuvana",
    githubLink: "https://github.com/bhuvana-guna"
  },
  {
    artName: "Bird",
    pageLink: "./Art/Bhuvana/bird.html",
    imageLink: "./Art/Bhuvana/bird.gif",
    author: "Bhuvana",
    githubLink: "https://github.com/bhuvana-guna"
  },
  {
    artName: "Loader",
    pageLink: "./Art/Bhuvana/loader.html",
    imageLink: "./Art/Bhuvana/loader.gif",
    author: "Bhuvana",
    githubLink: "https://github.com/bhuvana-guna"
  },
  {
    artName: "Simple blinking loading circles",
    pageLink: "./Art/Rahul/index.html",
    imageLink: "./Art/Rahul/loading.gif",
    author: "Rahul",
    githubLink: "https://github.com/kohli6010"
  },
  {
    artName: "Css Pulse",
    pageLink: "./Art/Aszmel/pulse.html",
    imageLink: "./Art/Aszmel/css_pulse.gif",
    author: "Aszmel",
    githubLink: "https://github.com/Aszmel"
  },
  {
    artName: "Circle Bounce",
    pageLink: "./Art/Edmund/index.html",
    imageLink: "./Art/Edmund/circle-bounce.gif",
    author: "Edmund",
    githubLink: "https://github.com/edmund1645"
  },
  {
    artName: "Heart Beating",
    pageLink: "./Art/Regem/index.html",
    imageLink: "./Art/Regem/heart.jpg",
    author: "Regem",
    githubLink: "https://github.com/GemzBond"
  },
  {
    artName: "Fading Circles",
    pageLink: "./Art/Ankit/fadeCircle.html",
    imageLink: "./Art/Ankit/fadeCircles.png",
    author: "Ankit Srivastava",
    githubLink: "https://github.com/a18nov"
  },
  {
    artName: "Hacktoberfest 2019",
    pageLink: "./Art/jpk3lly/animation.html",
    imageLink: "./Art/jpk3lly/JPs_Animation_GIF.gif",
    author: "jpk3lly",
    githubLink: "https://github.com/jpk3lly"
  },
  {
    artName: "Name Rotator",
    pageLink: "./Art/Meet/name.html",
    imageLink: "./Art/Meet/name.gif",
    author: "Meet",
    githubLink: "https://github.com/Meet1103"
  },
  {
    artName: "Ball Rotator",
    pageLink: "./Art/Bibekpreet/index.html",
    imageLink: "./Art/Bibekpreet/ball.gif",
    author: "Bibekpreet",
    githubLink: "https://github.com/bibekpreet99"
  },
  {
    artName: "ephiphany",
    pageLink: "./Art/OctavianIlies/index.html",
    imageLink: "./Art/OctavianIlies/ephiphany.gif",
    author: "OctavianIlies",
    githubLink: "https://github.com/OctavianIlies"
  },
  {
    artName: "Loading",
    pageLink: "./Art/jh1992jh/loading.html",
    imageLink: "./Art/jh1992jh/loading.gif",
    author: "jh1992jh",
    githubLink: "https://github.com/jh1992jh"
  },
  {
    artName: "ZTM Colors",
    pageLink: "./Art/Godnon/index.html",
    imageLink: "./Art/Godnon/ZTMcAnim.gif",
    author: "Godnon",
    githubLink: "https://github.com/godnondsilva"
  },
  {
    artName: "Hover Effect",
    pageLink: "./Art/Shubhankar/index.html",
    imageLink: "./Art/Shubhankar/hackoctober.gif",
    author: "Shubhankar",
    githubLink: "https://github.com/shubhdwiv12"
  },
  {
    artName: "Bouncing Fading Circles",
    pageLink: "./Art/AyoubIssaad/index.html",
    imageLink: "./Art/AyoubIssaad/BouncingFadingCircles.gif",
    author: "AyoubIssaad",
    githubLink: "https://github.com/AyoubIssaad"
  },
  {
    artName: "5 balls preloader",
    pageLink: "./Art/Nnaji-Victor/index.html",
    imageLink: "./Art/Nnaji-Victor/5_balls.gif",
    author: "Nnaji Victor",
    githubLink: "https://github.com/Nnaji-Victor"
  },
  {
    artName: "ZTM Bouncer",
    pageLink: "./Art/Josia/bouncer.html",
    imageLink: "./Art/Josia/ztmbouncer.gif",
    author: "Josia Rodriguez",
    githubLink: "https://github.com/josiarod"
  },

  {
    artName: "Hacktober loading animation",
    pageLink: "./Art/mehul1011/index.html",
    imageLink: "./Art/mehul1011/loading.gif",
    author: "Mehul1011",
    githubLink: "https://github.com/mehul1011"
  },
  {
    artName: "Loading Dots",
    pageLink: "./Art/devSergiu/index.html",
    imageLink: "./Art/devSergiu/loading.gif",
    author: "devSergiu",
    githubLink: "https://github.com/devsergiu"
  },
  {
    artName: "TypeWriter effect",
    pageLink: "./Art/Sidharth/Typing_Text.html",
    imageLink: "./Art/Sidharth/type_writer.gif",
    author: "Sidharth",
    githubLink: "https://github.com/Sidharth98"
  },
  {
    artName: "Blue Spin",
    pageLink: "./Art/JamesW/index.html",
    imageLink: "./Art/JamesW/hacktober_spin.gif",
    author: "James Whitney",
    githubLink: "https://github.com/jameswhitney"
  },
  {
    artName: "Loading Animation",
    pageLink: "./Art/Sidharth/Loading.html",
    imageLink: "./Art/Sidharth/Loading.gif",
    author: "Sidharth",
    githubLink: "https://github.com/Sidharth98"
  },
  {
    artName: "Rotation",
    pageLink: "./Art/alenanog/index.html",
    imageLink: "./Art/alenanog/rotation.gif",
    author: "Alena A.",
    githubLink: "https://github.com/alenanog"
  },
  {
    artName: "Colors in your life",
    pageLink: "./Art/Atipahy/colors.html",
    imageLink: "./Art/Atipahy/colors.png",
    author: "Christos Chr",
    githubLink: "https://github.com/atipaHy"
  },
  {
    artName: "Orb",
    pageLink: "./Art/Jkbicbic/orb.html",
    imageLink: "./Art/Jkbicbic/orb.gif",
    author: "John Kennedy Bicbic",
    githubLink: "https://github.com/jkbicbic"
  },
  {
    artName: "Charging...",
    pageLink: "./Art/Afraz/charging.html",
    imageLink: "./Art/Afraz/charging.gif",
    author: "Afraz",
    githubLink: "https://github.com/afrazz"
  },
  {
    artName: "Charging...",
    pageLink: "./Art/DepStep/depstep.html",
    imageLink: "./Art/DepStep/depstep.gif",
    author: "DepStep",
    githubLink: "https://github.com/stephD"
  },
  {
    artName: "Dancing Ball...",
    pageLink: "./Art/DaveFres/index.html",
    imageLink: "./Art/DaveFres/ball.gif",
    author: "DaveFres",
    githubLink: "https://github.com/DaveFres"
  },
  {
    artName: "Sunshine",
    pageLink: "./Art/Pavelisp/sunshine.html",
    imageLink: "./Art/Pavelisp/sunshine.gif",
    author: "Pavel Isp",
    githubLink: "https://github.com/pavelisp"
  },
  {
    artName: "SoundBoxes",
    pageLink: "./Art/Hbarang/SoundBox.html",
    imageLink: "./Art/Hbarang/SoundBoxAnimation.gif",
    author: "Hbarang",
    githubLink: "https://github.com/hbarang"
  },
  {
    artName: "Cheshire",
    pageLink: "./Art/Ckanelin/index.html",
    imageLink: "./Art/Ckanelin/Cheshire.gif",
    author: "Ckanelin",
    githubLink: "https://github.com/ckanelin"
  },
  {
    artName: "Disappear",
    pageLink: "./Art/Stacy/index.html",
    imageLink: "./Art/Stacy/disappear.gif",
    author: "Stacy",
    githubLink: "https://github.com/stacyholtz6"
  },
  {
    artName: "Ellipse Spinner",
    pageLink: "./Art/Sabina/ellipse_spinner.html",
    imageLink: "./Art/Sabina/ellipse_spinner.png",
    author: "Sabina Abbasova",
    githubLink: "https://github.com/sabina929"
  },
  {
    artName: "NightSky",
    pageLink: "./Art/AndyS/index.html",
    imageLink: "./Art/AndyS/Capture.GIF",
    author: "AndyS",
    githubLink: "https://github.com/AndyS1988"
  },
  {
    artName: "Hungry",
    pageLink: "./Art/diegchav/index.html",
    imageLink: "./Art/diegchav/hungry.gif",
    author: "Diego Chz",
    githubLink: "https://github.com/diegchav"
  },
  {
    artName: "Hover Text Animation",
    pageLink: "./Art/AyoubIssaad2/index.html",
    imageLink: "./Art/AyoubIssaad2/hoverTextAnimation.gif",
    author: "AyoubIssaad",
    githubLink: "https://github.com/AyoubIssaad"
  },
  {
    artName: "Colorize",
    pageLink: "./Art/JimBratsos/colorize.html",
    imageLink: "./Art/JimBratsos/Colorize.gif",
    author: "Jim Bratsos",
    githubLink: "https://github.com/JimBratsos"
  },
  {
    artName: "Hacktober Spooktacular",
    pageLink: "Art/Elex/index.html",
    imageLink: ["./Art/Elex/hhs.gif"],
    author: "William Poisel (LordCobra)",
    githubLink: "https://github.com/epoisel"
  },
  {
    artName: "Circley",
    pageLink: "./Art/Tranjenny/indexjenny.html",
    imageLink: "./Art/Tranjenny/zerojenny.gif",
    author: "Tranjenny",
    githubLink: "https://github.com/Tranjenny"
  },
  {
    artName: "My Vietnam",
    pageLink: "./Art/nhbduy/index.html",
    imageLink: "./Art/nhbduy/my-vietnam.gif",
    author: "Hoang-Bao-Duy NGUYEN",
    githubLink: "https://github.com/nhbduy"
  },
  {
    artName: "Hactoberfest Bus",
    pageLink: "./Art/shahpranaf/index.html",
    imageLink: "./Art/shahpranaf/hacktoberfest_bus.gif",
    author: "Pranav Shah",
    githubLink: "https://github.com/shahpranaf"
  },
  {
    artName: "Hacktoberfest",
    pageLink: "./Art/robihid/index.html",
    imageLink: "./Art/robihid/hacktoberfest.png",
    author: "robihid",
    githubLink: "https://github.com/robihid"
  },
  {
    artName: "Hi there",
    pageLink: "./Art/Aki/index.html",
    imageLink: "./Art/Aki/giphy.gif",
    author: "Aki",
    githubLink: "https://github.com/akmalist"
  },
  {
    artName: "Hacktoberfest 2019!",
    pageLink: "./Art/RedSquirrrel/index.html",
    imageLink: "./Art/RedSquirrrel/index.html/animation.PNG",
    author: "RedSquirrrel",
    githubLink: "https://github.com/RedSquirrrel"
  },
  {
    artName: "Sliding text",
    pageLink: "./Art/Flattopz/index.html",
    imageLink: "./Art/Flattopz/SlidingText.gif",
    author: "Flattopz",
    githubLink: "https://github.com/hjpunzalan"
  },
  {
    artName: "Rainbow Color Changer",
    pageLink: "./Art/mmshr/index.html",
    imageLink: "./Art/mmshr/rainbow.gif",
    author: "mmosehauer",
    githubLink: "https://github.com/mmosehauer"
  },
  {
    artName: "World of Coding",
    pageLink: "./Art/tom_kn/coding.html",
    imageLink: "./Art/tom_kn/coding.gif",
    author: "Tamas Knisz",
    githubLink: "https://github.com/TamasKn"
  },
  {
    artName: "Initial Bounce",
    pageLink: "./Art/Juwana/initial.html",
    imageLink: "./Art/Juwana/InitialBounce.gif",
    author: "Juwana",
    githubLink: "https://github.com/JZerman2018"
  },
  {
    artName: "Atom",
    pageLink: "./Art/Teva/index.html",
    imageLink: "./Art/Teva/atom.gif",
    author: "Teva",
    githubLink: "https://github.com/TevaHenry"
  },
  {
    artName: "Be Awesome",
    pageLink: "./Art/TigerAsH/index.html",
    imageLink: "./Art/TigerAsH/be-awesome.jpg",
    author: "TigerAsH",
    githubLink: "https://github.com/TigerAsH94"
  },
  {
    artName: "Rainbow Colors",
    pageLink: "./Art/Sanjeev/index.html",
    imageLink: "./Art/Sanjeev/animation.gif",
    author: "Sanjeev Panday",
    githubLink: "https://github.com/Sanjeev-Panday"
  },
  {
    artName: "ZtM",
    pageLink: "./Art/thoyvo/index.html",
    imageLink: "./Art/thoyvo/ztm.gif",
    author: "Thoyvo",
    githubLink: "https://github.com/thoyvo"
  },
  {
    artName: "Fast Fishes",
    pageLink: "./Art/4ront/index.html",
    imageLink: "./Art/4ront/fishes.gif",
    author: "4rontender",
    githubLink: "https://github.com/RinatValiullov"
  },
  {
    artName: "Calm Ubuntu",
    pageLink: "./Art/schupat/index.html",
    imageLink: "./Art/schupat/preview.gif",
    author: "schupat",
    githubLink: "https://github.com/schupat"
  },
  {
    artName: "Solar System",
    pageLink: "./Art/DSandberg93/index.html",
    imageLink: "./Art/DSandberg93/SolarSystem.gif",
    author: "DSandberg93",
    githubLink: "https://github.com/DSandberg93"
  },
  {
    artName: "Boo",
    pageLink: "./Art/VerityB/index.html",
    imageLink: "./Art/VerityB/boo.gif",
    author: "VerityB",
    githubLink: "https://github.com/VerityB"
  },
  {
    artName: "Hacktoberfest Ghost",
    pageLink: "./Art/cTahirih/index.html",
    imageLink: "./Art/cTahirih/ghost.png",
    author: "cTahirih",
    githubLink: "https://github.com/cTahirih"
  },
  {
    artName: "Clock",
    pageLink: "./Art/Abdul/index.html",
    imageLink: "./Art/Abdul/Clock.png",
    author: "Abdul Rahman",
    githubLink: "https://github.com/abdulrahman118"
  },
  {
    artName: "Loading Cube",
    pageLink: "./Art/andrearizzello/index.html",
    imageLink: "./Art/andrearizzello/index.gif",
    author: "Andrea Rizzello",
    githubLink: "https://github.com/andrearizzello"
  },
  {
    artName: "Wall Dropping Logo",
    pageLink: "./Art/shivams136/index.html",
    imageLink: "./Art/shivams136/walldrop.gif",
    author: "Shivam Sharma",
    githubLink: "https://github.com/ShivamS136"
  },
  {
    artName: "Infinite Race",
    pageLink: "./Art/levermanx/index.html",
    imageLink: "./Art/levermanx/anim.gif",
    author: "Levermanx",
    githubLink: "https://github.com/levermanx"
  },
  {
    artName: "Hover to Rotate Text",
    pageLink: "./Art/faiz_hameed/index.html",
    imageLink: "./Art/faiz_hameed/hackto.gif",
    author: "Faiz Hameed",
    githubLink: "https://github.com/faizhameed"
  },
  {
    artName: "HalloHacktober Greeting!",
    pageLink: "./Art/lusalga/index.html",
    imageLink: "./Art/lusalga/lu.gif",
    author: "Lucieni A. Saldanha",
    githubLink: "https://github.com/lusalga/"
  },
  {
    artName: "Time goes by",
    pageLink: "./Art/WolfgangKreminger/index.html",
    imageLink: "./Art/WolfgangKreminger/showcase.gif",
    author: "Wolfgang Kreminger",
    githubLink: "https://github.com/r4pt0s"
  },
  {
    artName: "Bouncing Text!",
    pageLink: "./Art/AbdulsalamAbdulrahman/index.html",
    imageLink: "./Art/AbdulsalamAbdulrahman/Bouncingtxt.gif",
    author: "Abdulsalam Abdulrahman",
    githubLink: "https://github.com/AbdulsalamAbdulrahman/"
  },
  {
    artName: "Simple Phone Animation",
    pageLink: "./Art/Lala/index.html",
    imageLink: "./Art/Lala/phone.gif",
    author: "Olamide Aboyeji",
    githubLink: "https://github.com/aolamide"
  },
  {
    artName: "Synthwave Sunset",
    pageLink: "./Art/brunobolting/index.html",
    imageLink: "./Art/brunobolting/synthwave-sunset.gif",
    author: "Bruno Bolting",
    githubLink: "https://github.com/brunobolting/"
  },
  {
    artName: "Kawaii Penguin",
    pageLink: "./Art/Brienyll/index.html",
    imageLink: "./Art/Brienyll/kawaiiPenguin.gif",
    author: "Brienyll",
    githubLink: "https://github.com/brienyll/"
  },
  {
    artName: "Happy Halloween",
    pageLink: "./Art/MatthewS/index.html",
    imageLink: "./Art/MatthewS/Spider.gif",
    author: "MatthewS",
    githubLink: "https://github.com/matthewstoddart/"
  },
  {
    artName: "Fan Art",
    pageLink: "./Art/m-perez33/index.html",
    imageLink: "./Art/m-perez33/cylon.gif",
    author: "Marcos Perez",
    githubLink: "https://github.com/m-perez33/"
  },
  {
    artName: "Animating Pot",
    pageLink: "./Art/Somechandra/index.html",
    imageLink: "./Art/Somechandra/pot.gif",
    author: "Somechandra",
    githubLink: "https://github.com/somechandra"
  },
  {
    artName: "Circles Circling",
    pageLink: "./Art/pikktorr/index.html",
    imageLink: "./Art/pikktorr/circles.gif",
    author: "pikktorr",
    githubLink: "https://github.com/pikktorr"
  },
  {
    artName: "Glitchy Szn",
    pageLink: "./Art/premdav/index.html",
    imageLink: "./Art/premdav/screenshot.png",
    author: "premdav",
    githubLink: "https://github.com/premdav"
  },
  {
    artName: "ZeroToMastery",
    pageLink: "./Art/Vzneers/index.html",
    imageLink: "./Art/Vzneers/gifzeroloading.png",
    author: "TrinhMinhHieu",
    githubLink: "https://github.com/trinhminhhieu"
  },
  {
    artName: "Spacecraft-landing",
    pageLink: "./Art/DDuplinszki/index.html",
    imageLink: "./Art/DDuplinszki/Spacecraft-landing.gif",
    author: "DDuplinszki",
    githubLink: "https://github.com/DDuplinszki"
  },
  {
    artName: "Hover-Scale",
    pageLink: "./Art/echowebid/index.html",
    imageLink: "./Art/echowebid/hover.gif",
    author: "echowebid",
    githubLink: "https://github.com/echowebid"
  },
  {
    artName: "mars",
    pageLink: "./Art/Courtney_Pure/index.html",
    imageLink: "./Art/Courtney_Pure/mars_screenshot.png",
    author: "Courtney Pure",
    githubLink: "https://github.com/courtneypure"
  },
  {
    artName: "Welcome HactoberFest",
    pageLink: "./Art/Dhaval/index.html",
    imageLink: "./Art/Dhaval/Welcome-HacktoberFest.gif",
    author: "Dhaval Mehta",
    githubLink: "https://github.com/Dhaval1403"
  },
  {
    artName: "Aynonimation",
    pageLink: "./Art/Aynorica/aynorica.html",
    imageLink: "./Aynorica/Aynonimation.png",
    author: "aynorica",
    githubLink: "https://github.com/aynorica"
  },
  {
    artName: "sun-to-moon",
    pageLink: "./Art/haider/index.html",
    imageLink: "./Art/haider/sun-moon.gif",
    author: "Haider",
    githubLink: "https://github.com/hyderumer"
  },
  {
    artName: "Animatron",
    pageLink: "./Art/animatron/index.html",
    imageLink: "./Art/animatron/trance.gif",
    author: "Andrei",
    githubLink: "https://github.com/aneagoie"
  },
  {
    artName: "Loader Circle",
    pageLink: "./Art/beaps/index.html",
    imageLink: "./Art/beaps/loader-circle.gif",
    author: "beaps",
    githubLink: "https://github.com/beaps"
  },
  {
    artName: "Open Sourcerer",
    pageLink: "./Art/4rturd13/index.html",
    imageLink: "./Art/4rturd13/openSourcerer.gif",
    author: "4rturd13",
    githubLink: "https://github.com/4rturd13"
  },
  {
    artName: "Doors",
    pageLink: "./Art/pauliax/index.html",
    imageLink: "./Art/pauliax/doors.gif",
    author: "pauliax",
    githubLink: "https://github.com/pauliax"
  },
  {
<<<<<<< HEAD
    artName: "Running Text",
    pageLink: "./Art/DevinEkadeni/running-text.html",
    imageLink: "./Art/DevinEkadeni/running-text.gif",
    author: "Devin Ekadeni",
    githubLink: "https://github.com/devinekadeni"
=======
    artName: "Mystical-Hacktoberfest",
    pageLink: "./Art/Wayne/index.html",
    imageLink: "./Art/Wayne/hacktoberfest.png",
    author: "Wayne Mac Mavis",
    githubLink: "https://github.com/WayneMacMavis"
  },
  {
    artName: "ZTM Logo Animation",
    pageLink: "./Art/bk987/index.html",
    imageLink: "./Art/bk987/preview.gif",
    author: "Bilal Khalid",
    githubLink: "https://github.com/bk987"
>>>>>>> ee0c3095
  }
];


// +--------------------------------------------------------------------------------+
// +                                                                                +
// +                  YOU DO NOT NEED TO CHANGE ANYTHING BELOW THIS                 +
// +                                                                                +
// +--------------------------------------------------------------------------------+

// Creates cards from the array above
// You don't need to modify this
let contents = [];
Shuffle(cards).forEach(c => {
  contents.push([
    `<li class="card">` +
    `<a href='${c.pageLink}'>` +
    `<img class="art-image" src='${c.imageLink}' alt='${c.artName}' />` +
    `</a>` +
    `<div class="flex-content">` +
    `<a href='${c.pageLink}'><h3 class="art-title">${c.artName}</h3></a>` +
    `<p class='author'><a href="${c.githubLink}" target="_blank"><i class="fab fa-github"></i> ${c.author}</a> </p>` +
    `</div>` +
    `</li>`
  ]);
});

document.getElementById("cards").innerHTML = contents;

function Shuffle(o) {
  for (
    var j, x, i = o.length;
    i;
    j = parseInt(Math.random() * i), x = o[--i], o[i] = o[j], o[j] = x
  );
  return o;
}<|MERGE_RESOLUTION|>--- conflicted
+++ resolved
@@ -793,13 +793,13 @@
     githubLink: "https://github.com/pauliax"
   },
   {
-<<<<<<< HEAD
     artName: "Running Text",
     pageLink: "./Art/DevinEkadeni/running-text.html",
     imageLink: "./Art/DevinEkadeni/running-text.gif",
     author: "Devin Ekadeni",
     githubLink: "https://github.com/devinekadeni"
-=======
+  },
+  {
     artName: "Mystical-Hacktoberfest",
     pageLink: "./Art/Wayne/index.html",
     imageLink: "./Art/Wayne/hacktoberfest.png",
@@ -812,7 +812,6 @@
     imageLink: "./Art/bk987/preview.gif",
     author: "Bilal Khalid",
     githubLink: "https://github.com/bk987"
->>>>>>> ee0c3095
   }
 ];
 
