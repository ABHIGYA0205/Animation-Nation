let cards = [
  {
    artName: 'Disco Bubble',
    pageLink: './Art/konstantify/index.html',
    imageLink: './Art/konstantify/konst.gif',
    author: 'Constantin',
    githubLink: 'https://github.com/konstantin0s'
  },
  {
    artName: 'Art',
    pageLink: './Art/mishra-parth/index.html',
    imageLink: './Art/mishra-parth/mishra-parth-project.gif',
    author: 'Parth',
    githubLink: 'https://github.com/mishra-parth'
  },
  {
    artName: 'Aymat',
    pageLink: './Art/aymat/index.html',
    imageLink: './Art/aymat/Capture.gif',
    author: 'aysha30',
    githubLink: 'https://github.com/aysha30'
  },
  {
    artName: 'Scissors Cutting Animation (CSS only)',
    pageLink: './Art/CoffeeAnimation/index.html',
    imageLink: './Art/CoffeeAnimation/scissors-cutting-animation.gif',
    author: 'Angelo Marcinnò',
    githubLink: 'https://github.com/angelo24782'
  },
  {
    artName: 'Cool CSS Preloader',
    pageLink: './Art/Himanshu_Kumawat/index.html',
    imageLink: './Art/Himanshu_Kumawat/preloader.gif',
    author: 'Himanshu Kumawat',
    githubLink: 'https://github.com/013himanshu'
  },
  {
    artName: 'Troll-Ball',
    pageLink: './Art/ivantbv/index.html',
    imageLink: './Art/ivantbv/troll-ball.gif',
    author: 'ivantbv',
    githubLink: 'https://github.com/ivantbv'
  },
  {
    artName: 'CSS heART',
    pageLink: './Art/Aarush/Heart.html',
    imageLink: './Art/Aarush/Heart.png',
    author: 'Aarush Bhat',
    githubLink: 'https://github.com/r-ush'
  },
  {
    artName: 'Image With Gray Scale Effect',
    pageLink: './Art/Image With Gray Scale Effect',
    imageLink:
      './Art/Image With Gray Scale Effect/Image-With-Gray-Scale-Effect.gif',
    author: 'Vikrant Kumar',
    githubLink: 'https://github.com/VikrantKu333'
  },
  {
    artname: 'Animation-Cool',
    pageLink: './Art/apilacharya/index.html',
    imageLink: './Art/apilacharya/animation-cool.gif',
    author: 'Apil Raj Acharya',
    githubLink: 'https://github.com/apilacharya'
  },

  {
    artName: 'covid-19',
    pageLink: './Art/shivam12k/index.html',
    videoLink: './Art/cell/cell.mp4',
    author: 'shivam12k',
    githubLink: 'https://github.com/shivam12k'
  },
  {
    artName: 'Bouncing Heart',
    pageLink: './Art/love2cr3ate/index.html',
    imageLink: './Art/love2cr3ate/bouncing-heart.gif',
    author: 'l0ve2cr3ate',
    githubLink: 'https://github.com/l0ve2cr3ate'
  },
  {
    artName: 'Animated-Loading',
    pageLink: './Art/Animated-Loading/index.html',
    imageLink: './Art/Animated-Loading/Animated-Loading.gif',
    author: 'Mehul1011',
    githubLink: 'https://github.com/mehul1011'
  },
  {
    artName: 'covid-19',
    pageLink: './Art/shivam12k/index.html',
    // videoLink: './Art/cell/cell.mp4',
    imageLink: '#',
    author: 'shivam12k',
    githubLink: 'https://github.com/shivam12k'
  },
  {
    artName: 'Mag-animation',
    pageLink: './Art/Mag-D-Alena/index.html',
    imageLink: './Art/Mag-D-Alena/Mag-animation.gif',
    author: 'Magdalena BenBassat-Luszczynska',
    githubLink: 'https://github.com/mag-d-alen'
  },
  {
    artName: 'ThomasTobe',
    pageLink: './Art/ThomasTobe/index.html',
    imageLink: './Art/ThomasTobe/rotation.gif',
    author: 'ThomasTobe',
    githubLink: 'https://github.com/ThomasTobe'
  },
  {
    artName: 'Life Of Coder',
    pageLink: './Art/DevarshiDoshi/index.html',
    imageLink: './Art/DevarshiDoshi/Life Of Coder.gif',
    author: 'DevarshiDoshi',
    githubLink: 'https://github.com/devarshidoshi'
  },

  {
    artName: 'That Animation',
    pageLink: './Art/MaKloudz/index.html',
    imageLink: './Art/MaKloudz/dat-animation.gif',
    author: 'Blessing Mutava',
    githubLink: 'https://github.com/MaKloudz'
  },
  {
    artName: 'animatron',
    pageLink: './Art/animatron/index.html',
    imageLink: './Art/animatron/trance.gif',
    author: 'nick981837',
    githubLink: 'https://github.com/nick981837'
  },
  {
    artName: 'ZTM Animation',
    pageLink: './Art/EricPuskas/index.html',
    imageLink: './Art/EricPuskas/index.gif',
    author: 'Eric Puskas',
    githubLink: 'https://github.com/EricPuskas'
  },
  {
    artName: 'LSD Rainbow Trip: Phase 1',
    pageLink: './Art/AbsMechanik/index.html',
    imageLink: './Art/AbsMechanik/AbsMechanik_Animation.gif',
    author: 'AbsMechanik',
    githubLink: 'https://github.com/AbsMechanik'
  },
  {
    artName: 'Christmas Lights',
    pageLink: './Art/Futuregit/index.html',
    imageLink: './Art/Futuregit/Christmas-Lights.gif',
    author: 'Futuregit',
    githubLink: 'https://github.com/Futuregit'
  },
  {
    artName: 'space zoo',
    pageLink: './Art/space_zoo/index.html',
    imageLink: './Art/space_zoo/space_zoo.gif',
    author: 'yuwenGithub',
    githubLink: 'https://github.com/yuwenGithub'
  },
  {
    artName: 'neon-text flicker glow',
    pageLink: './Art/neon-text flicker glow/neon.html',
    videoLink: './Art/neon-text flicker glow/neon-text flicker glow.gif',
    author: 'Ajay Tyagi',
    githubLink: 'https://github.com/imajaytyagi'
  },
  {
    artName: 'Dice Animation',
    pageLink: './Art/Dice-Animation/dice_animation.html',
    videoLink: './Art/Dice-Animation/dice.gif',
    author: 'Ronit DuttA',
    githubLink: 'https://github.com/RD91'
  },
  {
    artName: 'Fruit Dancing',
    pageLink: './Art/carlacentenor/index.html',
    imageLink: './Art/carlacentenor/fruit.gif',
    author: 'carlacentenor',
    githubLink: 'https://github.com/carlacentenor'
  },
  {
    artName: 'eyes',
    pageLink: './Art/eyes/index.html',
    imageLink: './Art/eyes/eyes.gif',
    author: 'yuwenGithub',
    githubLink: 'https://github.com/yuwenGithub'
  },
  {
    artName: 'Spooktober Hacktoberfest',
    pageLink: './Art/FredAmartey/index.html',
    imageLink: './Art/FredAmartey/thumbnaill.gif',
    author: 'Fred Amartey',
    githubLink: 'https://github.com/FredAmartey'
  },
  {
    artName: 'Star Wars?',
    pageLink: './Art/henryvalbuena/index.html',
    imageLink: './Art/henryvalbuena/index.gif',
    author: 'Henry Valbuena',
    githubLink: 'https://github.com/henryvalbuena'
  },
  {
    artName: 'UFO',
    pageLink: './Art/UFO/index.html',
    imageLink: './Art/UFO/UFO.png',
    author: 'Abhinav Singh @abhinav9910',
    githubLink: 'https://github.com/abhinav9910'
  },
  {
    artName: 'The Ripple',
    pageLink: './Art/Anmol2/index.html',
    imageLink: './Art/Anmol2/ripple.png',
    author: 'Anmol',
    githubLink: 'https://github.com/Anmol270900'
  },
  {
    artName: 'Rainbow loader',
    pageLink: './Art/ka-hn/rainbow.html',
    imageLink: './Art/ka-hn/rainbow.gif',
    author: 'Karim Hussain',
    githubLink: 'https://github.com/ka-hn'
  },
  {
    artName: 'Action Cam',
    pageLink: './Art/Donovan/index.html',
    imageLink: './Art/Donovan/pureCSS-animation.gif',
    author: 'Donovan Hunter',
    githubLink: 'https://github.com/dhdcode'
  },
  {
    artName: 'The Sun',
    pageLink: './Art/Anmol/index.html',
    imageLink: './Art/Anmol/sun.png',
    author: 'Anmol',
    githubLink: 'https://github.com/Anmol270900'
  },
  {
    artName: 'Flashing Pumpkin',
    pageLink: './Art/KatrinaRose14/index.html',
    imageLink: './Art/KatrinaRose14/FlashingPumpkin.gif',
    author: 'Katrina Yates',
    githubLink: 'https://github.com/KatrinaRose14'
  },
  {
    artName: 'Flipbox',
    pageLink: './Art/Prasheel/index.html',
    imageLink: './Art/Prasheel/flip.gif',
    author: 'Prasheel Soni',
    githubLink: 'https://github.com/ps011'
  },
  {
    artName: '2019 Wave',
    pageLink: './Art/chris-aqui/index.html',
    imageLink: './Art/chris-aqui/2019-jump.gif',
    author: 'Christine Aqui',
    githubLink: 'https://github.com/christine-aqui'
  },
  {
    artName: 'Hover Button Animation',
    pageLink: './Art/Vipul/hover.html',
    imageLink: './Art/Vipul/Screenshot2.png',
    author: 'Vipul',
    githubLink: 'https://github.com/vipuljain08'
  },
  {
    artName: 'Start From Zero',
    pageLink: './Art/Robihdy/index.html',
    imageLink: './Art/Robihdy/start-from-zero.png',
    author: 'Robihdy',
    githubLink: 'https://github.com/Robihdy'
  },
  {
    artName: 'Local Host metaphor',
    pageLink: './Art/Akbar-Cyber/index.html',
    imageLink: './Art/Prateek/localhost.png',
    author: 'Prateek',
    githubLink: 'https://github.com/prateekpatrick'
  },
  {
    artName: 'Akbar-Cyber',
    pageLink: './Art/Akbar-Cyber/index.html',
    imageLink: './Art/Akbar-Cyber/akbar.gif',
    author: 'Akbar',
    githubLink: 'https://github.com/Akbar-Cyber'
  },
  {
    artName: 'Sliding Lines',
    pageLink: './Art/erics0n/sliding-lines/index.html',
    imageLink: './Art/erics0n/sliding-lines/image.gif',
    author: 'erics0n',
    githubLink: 'https://github.com/erics0n'
  },
  {
    artName: 'Triangle',
    pageLink: './Art/Joy/triangle/triangle.html',
    imageLink: './Art/Joy/triangle/triangle.gif',
    author: 'Joy',
    githubLink: 'https://github.com/royranger'
  },
  {
    artName: 'Cube',
    pageLink: './Art/Joy/cube/cube.html',
    imageLink: './Art/Joy/cube/cube.gif',
    author: 'Joy',
    githubLink: 'https://github.com/royranger'
  },
  {
    artName: 'Burger Menu',
    pageLink: './Art/mctrl/burger.html',
    imageLink: './Art/mctrl/burger.gif',
    author: 'Martina',
    githubLink: 'https://github.com/mctrl'
  },
  {
    artName: 'Square Loader',
    pageLink: './Art/Hemant/index.html',
    imageLink: './Art/Hemant/loader.gif',
    author: 'Hemant Garg',
    githubLink: 'https://github.com/hemant-garg'
  },
  {
    artName: 'wake up, neo...',
    pageLink: './Art/samirjouni/TributeToTheMatrix.html',
    imageLink: './Art/samirjouni/sample.gif',
    author: 'Samir Jouni',
    githubLink: 'https://github.com/samirjouni'
  },
  {
    artName: 'Tribute To COD4MW',
    pageLink: './Art/samirjouni2/index.html',
    imageLink: './Art/samirjouni2/sample.gif',
    author: 'Samir Jouni',
    githubLink: 'https://github.com/samirjouni'
  },
  {
    artName: 'Planet',
    pageLink: './Art/ArthurDoom/planet.html',
    imageLink: './Art/ArthurDoom/planet.gif',
    author: 'ArthurDoom',
    githubLink: 'https://github.com/ArthurDoom'
  },
  {
    artName: 'SquarPy',
    pageLink: './Art/Utkarsh/index.html',
    imageLink: './Art/Utkarsh/hack.gif',
    author: 'utkarsh',
    githubLink: 'https://github.com/Utkarsh2604'
  },
  {
    artName: 'Circle',
    pageLink: './Art/Oliver/Circle.html',
    imageLink: './Art/Oliver/circle.gif',
    author: 'Oliver',
    githubLink: 'https://github.com/oliver-gomes'
  },
  {
    artName: 'Ellipse Loader',
    pageLink: './Art/VaibhavKhulbe/EllipseLoader.html',
    imageLink: './Art/VaibhavKhulbe/ellipseLoader.gif',
    author: 'Vaibhav Khulbe',
    githubLink: 'https://github.com/Kvaibhav01'
  },
  {
    artName: 'Simple Loader',
    pageLink: './Art/soumsps/simpleload.html',
    imageLink: './Art/soumsps/sample.gif',
    author: 'Soumendu Sinha',
    githubLink: 'https://github.com/soumsps'
  },
  {
    artName: 'Rollodex',
    pageLink: './Art/Shruti/rolling.html',
    imageLink: './Art/Shruti/rolling.gif',
    author: 'Shruti',
    githubLink: 'https://github.com/shruti49'
  },
  {
    artName: 'Cute Cat',
    pageLink: './Art/Alghi/cat.html',
    imageLink: './Art/Alghi/cat.gif',
    author: 'Alghi',
    githubLink: 'https://github.com/darklordace'
  },
  {
    artName: 'r2d2d starwerz',
    pageLink: './Art/izzycs/index.html',
    imageLink: './Art/izzycs/r2d2d.gif',
    author: 'Joy',
    githubLink: 'https://github.com/izzycs'
  },
  {
    artName: 'ZtM Text',
    pageLink: './Art/Di4iMoRtAl/ZtM_text_animation.html',
    imageLink: './Art/Di4iMoRtAl/ZtM_animation.gif',
    author: 'Di4iMoRtAl',
    githubLink: 'https://github.com/dppeykov'
  },
  {
    artName: 'Circles',
    pageLink: './Art/Bhuvana/circles.html',
    imageLink: './Art/Bhuvana/circles.gif',
    author: 'Bhuvana',
    githubLink: 'https://github.com/bhuvana-guna'
  },
  {
    artName: 'Bird',
    pageLink: './Art/Bhuvana/bird.html',
    imageLink: './Art/Bhuvana/bird.gif',
    author: 'Bhuvana',
    githubLink: 'https://github.com/bhuvana-guna'
  },
  {
    artName: 'Loader',
    pageLink: './Art/Bhuvana/loader.html',
    imageLink: './Art/Bhuvana/loader.gif',
    author: 'Bhuvana',
    githubLink: 'https://github.com/bhuvana-guna'
  },
  {
    artName: 'Simple blinking loading circles',
    pageLink: './Art/Rahul/index.html',
    imageLink: './Art/Rahul/loading.gif',
    author: 'Rahul',
    githubLink: 'https://github.com/kohli6010'
  },
  {
    artName: 'Css Pulse',
    pageLink: './Art/Aszmel/pulse.html',
    imageLink: './Art/Aszmel/css_pulse.gif',
    author: 'Aszmel',
    githubLink: 'https://github.com/Aszmel'
  },
  {
    artName: 'Circle Bounce',
    pageLink: './Art/Edmund/index.html',
    imageLink: './Art/Edmund/circle-bounce.gif',
    author: 'Edmund',
    githubLink: 'https://github.com/edmund1645'
  },
  {
    artName: 'Heart Beating',
    pageLink: './Art/Regem/index.html',
    imageLink: './Art/Regem/heart.jpg',
    author: 'Regem',
    githubLink: 'https://github.com/GemzBond'
  },
  {
    artName: 'Fading Circles',
    pageLink: './Art/Ankit/fadeCircle.html',
    imageLink: './Art/Ankit/fadeCircles.png',
    author: 'Ankit Srivastava',
    githubLink: 'https://github.com/a18nov'
  },
  {
    artName: 'Hacktoberfest 2019',
    pageLink: './Art/jpk3lly/animation.html',
    imageLink: './Art/jpk3lly/JPs_Animation_GIF.gif',
    author: 'jpk3lly',
    githubLink: 'https://github.com/jpk3lly'
  },
  {
    artName: 'Name Rotator',
    pageLink: './Art/Meet/name.html',
    imageLink: './Art/Meet/name.gif',
    author: 'Meet',
    githubLink: 'https://github.com/Meet1103'
  },
  {
    artName: 'Ball Rotator',
    pageLink: './Art/Bibekpreet/index.html',
    imageLink: './Art/Bibekpreet/ball.gif',
    author: 'Bibekpreet',
    githubLink: 'https://github.com/bibekpreet99'
  },
  {
    artName: 'ephiphany',
    pageLink: './Art/OctavianIlies/index.html',
    imageLink: './Art/OctavianIlies/ephiphany.gif',
    author: 'OctavianIlies',
    githubLink: 'https://github.com/OctavianIlies'
  },
  {
    artName: 'Loading',
    pageLink: './Art/jh1992jh/loading.html',
    imageLink: './Art/jh1992jh/loading.gif',
    author: 'jh1992jh',
    githubLink: 'https://github.com/jh1992jh'
  },
  {
    artName: 'ZTM Colors',
    pageLink: './Art/Godnon/index.html',
    imageLink: './Art/Godnon/ZTMcAnim.gif',
    author: 'Godnon',
    githubLink: 'https://github.com/godnondsilva'
  },
  {
    artName: 'Hover Effect',
    pageLink: './Art/Shubhankar/index.html',
    imageLink: './Art/Shubhankar/hackoctober.gif',
    author: 'Shubhankar',
    githubLink: 'https://github.com/shubhdwiv12'
  },
  {
    artName: 'Bouncing Fading Circles',
    pageLink: './Art/AyoubIssaad/index.html',
    imageLink: './Art/AyoubIssaad/BouncingFadingCircles.gif',
    author: 'AyoubIssaad',
    githubLink: 'https://github.com/AyoubIssaad'
  },
  {
    artName: '5 balls preloader',
    pageLink: './Art/Nnaji-Victor/index.html',
    imageLink: './Art/Nnaji-Victor/5_balls.gif',
    author: 'Nnaji Victor',
    githubLink: 'https://github.com/Nnaji-Victor'
  },
  {
    artName: 'ZTM Bouncer',
    pageLink: './Art/Josia/bouncer.html',
    imageLink: './Art/Josia/ztmbouncer.gif',
    author: 'Josia Rodriguez',
    githubLink: 'https://github.com/josiarod'
  },
  {
    artName: 'Hacktober loading animation',
    pageLink: './Art/mehul1011/index.html',
    imageLink: './Art/mehul1011/loading.gif',
    author: 'Mehul1011',
    githubLink: 'https://github.com/mehul1011'
  },
  {
    artName: 'Loading Dots',
    pageLink: './Art/devSergiu/index.html',
    imageLink: './Art/devSergiu/loading.gif',
    author: 'devSergiu',
    githubLink: 'https://github.com/devsergiu'
  },
  {
    artName: 'TypeWriter effect',
    pageLink: './Art/Sidharth/Typing_Text.html',
    imageLink: './Art/Sidharth/type_writer.gif',
    author: 'Sidharth',
    githubLink: 'https://github.com/Sidharth98'
  },
  {
    artName: 'Blue Spin',
    pageLink: './Art/JamesW/index.html',
    imageLink: './Art/JamesW/hacktober_spin.gif',
    author: 'James Whitney',
    githubLink: 'https://github.com/jameswhitney'
  },
  {
    artName: 'Loading Animation',
    pageLink: './Art/Sidharth/Loading.html',
    imageLink: './Art/Sidharth/Loading.gif',
    author: 'Sidharth',
    githubLink: 'https://github.com/Sidharth98'
  },
  {
    artName: 'Rotation',
    pageLink: './Art/alenanog/index.html',
    imageLink: './Art/alenanog/rotation.gif',
    author: 'Alena A.',
    githubLink: 'https://github.com/alenanog'
  },
  {
    artName: 'Colors in your life',
    pageLink: './Art/Atipahy/colors.html',
    imageLink: './Art/Atipahy/colors.png',
    author: 'Christos Chr',
    githubLink: 'https://github.com/atipaHy'
  },
  {
    artName: 'Orb',
    pageLink: './Art/Jkbicbic/orb.html',
    imageLink: './Art/Jkbicbic/orb.gif',
    author: 'John Kennedy Bicbic',
    githubLink: 'https://github.com/jkbicbic'
  },
  {
    artName: 'Charging...',
    pageLink: './Art/Afraz/charging.html',
    imageLink: './Art/Afraz/charging.gif',
    author: 'Afraz',
    githubLink: 'https://github.com/afrazz'
  },
  {
    artName: 'Charging...',
    pageLink: './Art/DepStep/depstep.html',
    imageLink: './Art/DepStep/depstep.gif',
    author: 'DepStep',
    githubLink: 'https://github.com/stephD'
  },
  {
    artName: 'Dancing Ball...',
    pageLink: './Art/DaveFres/index.html',
    imageLink: './Art/DaveFres/ball.gif',
    author: 'DaveFres',
    githubLink: 'https://github.com/DaveFres'
  },
  {
    artName: 'animatron',
    pageLink: './Art/animatron/index.html',
    imageLink: './Art/animatron/trance.gif',
    author: 'jomahay',
    githubLink: 'https://github.com/jomahay'
  },
  {
    artName: 'Sunshine',
    pageLink: './Art/Pavelisp/sunshine.html',
    imageLink: './Art/Pavelisp/sunshine.gif',
    author: 'Pavel Isp',
    githubLink: 'https://github.com/pavelisp'
  },
  {
    artName: 'SoundBoxes',
    pageLink: './Art/Hbarang/SoundBox.html',
    imageLink: './Art/Hbarang/SoundBoxAnimation.gif',
    author: 'Hbarang',
    githubLink: 'https://github.com/hbarang'
  },
  {
    artName: 'Cheshire',
    pageLink: './Art/Ckanelin/index.html',
    imageLink: './Art/Ckanelin/Cheshire.gif',
    author: 'Ckanelin',
    githubLink: 'https://github.com/ckanelin'
  },
  {
    artName: 'Disappear',
    pageLink: './Art/Stacy/index.html',
    imageLink: './Art/Stacy/disappear.gif',
    author: 'Stacy',
    githubLink: 'https://github.com/stacyholtz6'
  },
  {
    artName: 'Ellipse Spinner',
    pageLink: './Art/Sabina/ellipse_spinner.html',
    imageLink: './Art/Sabina/ellipse_spinner.png',
    author: 'Sabina Abbasova',
    githubLink: 'https://github.com/sabina929'
  },
  {
    artName: 'NightSky',
    pageLink: './Art/AndyS/index.html',
    imageLink: './Art/AndyS/Capture.GIF',
    author: 'AndyS',
    githubLink: 'https://github.com/AndyS1988'
  },
  {
    artName: 'Hungry',
    pageLink: './Art/diegchav/index.html',
    imageLink: './Art/diegchav/hungry.gif',
    author: 'Diego Chz',
    githubLink: 'https://github.com/diegchav'
  },
  {
    artName: 'Hover Text Animation',
    pageLink: './Art/AyoubIssaad2/index.html',
    imageLink: './Art/AyoubIssaad2/hoverTextAnimation.gif',
    author: 'AyoubIssaad',
    githubLink: 'https://github.com/AyoubIssaad'
  },
  {
    artName: 'Colorize',
    pageLink: './Art/JimBratsos/colorize.html',
    imageLink: './Art/JimBratsos/Colorize.gif',
    author: 'Jim Bratsos',
    githubLink: 'https://github.com/JimBratsos'
  },
  {
    artName: 'Hacktober Spooktacular',
    pageLink: 'Art/Elex/index.html',
    imageLink: ['./Art/Elex/hhs.gif'],
    author: 'William Poisel (LordCobra)',
    githubLink: 'https://github.com/epoisel'
  },
  {
    artName: 'Circley',
    pageLink: './Art/Tranjenny/indexjenny.html',
    imageLink: './Art/Tranjenny/zerojenny.gif',
    author: 'Tranjenny',
    githubLink: 'https://github.com/Tranjenny'
  },
  {
    artName: 'My Vietnam',
    pageLink: './Art/nhbduy/index.html',
    imageLink: './Art/nhbduy/my-vietnam.gif',
    author: 'Hoang-Bao-Duy NGUYEN',
    githubLink: 'https://github.com/nhbduy'
  },
  {
    artName: 'Hactoberfest Bus',
    pageLink: './Art/shahpranaf/index.html',
    imageLink: './Art/shahpranaf/hacktoberfest_bus.gif',
    author: 'Pranav Shah',
    githubLink: 'https://github.com/shahpranaf'
  },
  {
    artName: 'Hacktoberfest',
    pageLink: './Art/robihid/index.html',
    imageLink: './Art/robihid/hacktoberfest.png',
    author: 'robihid',
    githubLink: 'https://github.com/robihid'
  },
  {
    artName: 'Hi there',
    pageLink: './Art/Aki/index.html',
    imageLink: './Art/Aki/giphy.gif',
    author: 'Aki',
    githubLink: 'https://github.com/akmalist'
  },
  {
    artName: '3D css animation',
    pageLink: './Art/animationtion/index.html',
    imageLink: './Art/animation/css3drotate.gif',
    author: 'christ',
    githubLink: 'https://github.com/christ-87'
  },
  {
    artName: 'Hacktoberfest 2019!',
    pageLink: './Art/RedSquirrrel/index.html',
    imageLink: './Art/RedSquirrrel/index.html/animation.PNG',
    author: 'RedSquirrrel',
    githubLink: 'https://github.com/RedSquirrrel'
  },
  {
    artName: 'Sliding text',
    pageLink: './Art/Flattopz/index.html',
    imageLink: './Art/Flattopz/SlidingText.gif',
    author: 'Flattopz',
    githubLink: 'https://github.com/hjpunzalan'
  },
  {
    artName: 'Rainbow Color Changer',
    pageLink: './Art/mmshr/index.html',
    imageLink: './Art/mmshr/rainbow.gif',
    author: 'mmosehauer',
    githubLink: 'https://github.com/mmosehauer'
  },
  {
    artName: 'World of Coding',
    pageLink: './Art/tom_kn/coding.html',
    imageLink: './Art/tom_kn/coding.gif',
    author: 'Tamas Knisz',
    githubLink: 'https://github.com/TamasKn'
  },
  {
    artName: 'Initial Bounce',
    pageLink: './Art/Juwana/initial.html',
    imageLink: './Art/Juwana/InitialBounce.gif',
    author: 'Juwana',
    githubLink: 'https://github.com/JZerman2018'
  },
  {
    artName: 'Atom',
    pageLink: './Art/Teva/index.html',
    imageLink: './Art/Teva/atom.gif',
    author: 'Teva',
    githubLink: 'https://github.com/TevaHenry'
  },
  {
    artName: 'Be Awesome',
    pageLink: './Art/TigerAsH/index.html',
    imageLink: './Art/TigerAsH/be-awesome.jpg',
    author: 'TigerAsH',
    githubLink: 'https://github.com/TigerAsH94'
  },
  {
    artName: 'Rainbow Colors',
    pageLink: './Art/Sanjeev/index.html',
    imageLink: './Art/Sanjeev/animation.gif',
    author: 'Sanjeev Panday',
    githubLink: 'https://github.com/Sanjeev-Panday'
  },
  {
    artName: 'ZtM',
    pageLink: './Art/thoyvo/index.html',
    imageLink: './Art/thoyvo/ztm.gif',
    author: 'Thoyvo',
    githubLink: 'https://github.com/thoyvo'
  },
  {
    artName: 'Fast Fishes',
    pageLink: './Art/4ront/index.html',
    imageLink: './Art/4ront/fishes.gif',
    author: '4rontender',
    githubLink: 'https://github.com/RinatValiullov'
  },
  {
    artName: 'Loading...',
    pageLink: './Art/RedSquirrrel2/loading.html',
    imageLink: './Art/RedSquirrrel2/loading.gif',
    author: 'RedSquirrrel',
    githubLink: 'https://github.com/RedSquirrrel'
  },
  {
    artName: 'Animated Cube',
    pageLink: './Art/Animated Cube/index.html',
    imageLink: './Art/Animated Cube/cube.gif',
    author: 'RedSquirrrel',
    githubLink: 'https://github.com/RedSquirrrel'
  },
  {
    artName: 'Calm Ubuntu',
    pageLink: './Art/schupat/index.html',
    imageLink: './Art/schupat/preview.gif',
    author: 'schupat',
    githubLink: 'https://github.com/schupat'
  },
  {
    artName: 'Solar System',
    pageLink: './Art/DSandberg93/index.html',
    imageLink: './Art/DSandberg93/SolarSystem.gif',
    author: 'DSandberg93',
    githubLink: 'https://github.com/DSandberg93'
  },
  {
    artName: 'Boo',
    pageLink: './Art/VerityB/index.html',
    imageLink: './Art/VerityB/boo.gif',
    author: 'VerityB',
    githubLink: 'https://github.com/VerityB'
  },
  {
    artName: 'Hacktoberfest Ghost',
    pageLink: './Art/cTahirih/index.html',
    imageLink: './Art/cTahirih/ghost.png',
    author: 'cTahirih',
    githubLink: 'https://github.com/cTahirih'
  },
  {
    artName: 'Clock',
    pageLink: './Art/Abdul/index.html',
    imageLink: './Art/Abdul/Clock.png',
    author: 'Abdul Rahman',
    githubLink: 'https://github.com/abdulrahman118'
  },
  {
    artName: 'Loading Cube',
    pageLink: './Art/andrearizzello/index.html',
    imageLink: './Art/andrearizzello/index.gif',
    author: 'Andrea Rizzello',
    githubLink: 'https://github.com/andrearizzello'
  },
  {
    artName: 'Wall Dropping Logo',
    pageLink: './Art/shivams136/index.html',
    imageLink: './Art/shivams136/walldrop.gif',
    author: 'Shivam Sharma',
    githubLink: 'https://github.com/ShivamS136'
  },
  {
    artName: 'Infinite Race',
    pageLink: './Art/levermanx/index.html',
    imageLink: './Art/levermanx/anim.gif',
    author: 'Levermanx',
    githubLink: 'https://github.com/levermanx'
  },
  {
    artName: 'Hover to Rotate Text',
    pageLink: './Art/faiz_hameed/index.html',
    imageLink: './Art/faiz_hameed/hackto.gif',
    author: 'Faiz Hameed',
    githubLink: 'https://github.com/faizhameed'
  },
  {
    artName: 'HalloHacktober Greeting!',
    pageLink: './Art/lusalga/index.html',
    imageLink: './Art/lusalga/lu.gif',
    author: 'Lucieni A. Saldanha',
    githubLink: 'https://github.com/lusalga/'
  },
  {
    artName: 'Time goes by',
    pageLink: './Art/WolfgangKreminger/index.html',
    imageLink: './Art/WolfgangKreminger/showcase.gif',
    author: 'Wolfgang Kreminger',
    githubLink: 'https://github.com/r4pt0s'
  },
  {
    artName: 'Bouncing Text!',
    pageLink: './Art/AbdulsalamAbdulrahman/index.html',
    imageLink: './Art/AbdulsalamAbdulrahman/Bouncingtxt.gif',
    author: 'Abdulsalam Abdulrahman',
    githubLink: 'https://github.com/AbdulsalamAbdulrahman/'
  },
  {
    artName: 'Simple Phone Animation',
    pageLink: './Art/Lala/index.html',
    imageLink: './Art/Lala/phone.gif',
    author: 'Olamide Aboyeji',
    githubLink: 'https://github.com/aolamide'
  },
  {
    artName: 'Synthwave Sunset',
    pageLink: './Art/brunobolting/index.html',
    imageLink: './Art/brunobolting/synthwave-sunset.gif',
    author: 'Bruno Bolting',
    githubLink: 'https://github.com/brunobolting/'
  },
  {
    artName: 'That Animation',
    pageLink: './Art/MaKloudz/index.html',
    imageLink: './Art/MaKloudz/dat-animation.gif',
    author: 'Blessing Mutava',
    githubLink: 'https://github.com/MaKloudz'
  },
  {
    artName: 'animatron',
    pageLink: './Art/animatron/index.html',
    imageLink: './Art/animatron/trance.gif',
    author: 'nick981837',
    githubLink: 'https://github.com/nick981837'
  },
  {
    artName: 'abhishek9686',
    pageLink: './Art/abhishek9686/index.html',
    imageLink: './Art/abhishek9686/loading.gif',
    author: 'abhishek9686',
    githubLink: 'https://github.com/abhishek9686'
  },

  {
    artName: 'Animecircles',
    pageLink: './Art/Animecircles/index.html',
    imageLink: './Art/animatron/',
    author: 'Geamoding',
    githubLink: 'https://github.com/gilbertekalea'
  },
  {
    artName: 'ZTM Animation',
    pageLink: './Art/EricPuskas/index.html',
    imageLink: './Art/EricPuskas/index.gif',
    author: 'Eric Puskas',
    githubLink: 'https://github.com/EricPuskas'
  },
  {
    artName: 'LSD Rainbow Trip: Phase 1',
    pageLink: './Art/AbsMechanik/index.html',
    imageLink: './Art/AbsMechanik/AbsMechanik_Animation.gif',
    author: 'AbsMechanik',
    githubLink: 'https://github.com/AbsMechanik'
  },
  {
    artName: 'Christmas Lights',
    pageLink: './Art/Futuregit/index.html',
    imageLink: './Art/Futuregit/Christmas-Lights.gif',
    author: 'Futuregit',
    githubLink: 'https://github.com/Futuregit'
  },
  {
    artName: 'space zoo',
    pageLink: './Art/space_zoo/index.html',
    imageLink: './Art/space_zoo/space_zoo.gif',
    author: 'yuwenGithub',
    githubLink: 'https://github.com/yuwenGithub'
  },
  {
    artName: 'Fruit Dancing',
    pageLink: './Art/carlacentenor/index.html',
    imageLink: './Art/carlacentenor/fruit.gif',
    author: 'carlacentenor',
    githubLink: 'https://github.com/carlacentenor'
  },
  {
    artName: 'eyes',
    pageLink: './Art/eyes/index.html',
    imageLink: './Art/eyes/eyes.gif',
    author: 'yuwenGithub',
    githubLink: 'https://github.com/yuwenGithub'
  },
  {
    artName: 'Spooktober Hacktoberfest',
    pageLink: './Art/FredAmartey/index.html',
    imageLink: './Art/FredAmartey/thumbnaill.gif',
    author: 'Fred Amartey',
    githubLink: 'https://github.com/FredAmartey'
  },
  {
    artName: 'Star Wars?',
    pageLink: './Art/henryvalbuena/index.html',
    imageLink: './Art/henryvalbuena/index.gif',
    author: 'Henry Valbuena',
    githubLink: 'https://github.com/henryvalbuena'
  },
  {
    artName: 'UFO',
    pageLink: './Art/UFO/index.html',
    imageLink: './Art/UFO/UFO.png',
    author: 'Abhinav Singh @abhinav9910',
    githubLink: 'https://github.com/abhinav9910'
  },
  {
    artName: 'The Ripple',
    pageLink: './Art/Anmol2/index.html',
    imageLink: './Art/Anmol2/ripple.png',
    author: 'Anmol',
    githubLink: 'https://github.com/Anmol270900'
  },
  {
    artName: 'Rainbow loader',
    pageLink: './Art/ka-hn/rainbow.html',
    imageLink: './Art/ka-hn/rainbow.gif',
    author: 'Karim Hussain',
    githubLink: 'https://github.com/ka-hn'
  },
  {
    artName: 'Action Cam',
    pageLink: './Art/Donovan/index.html',
    imageLink: './Art/Donovan/pureCSS-animation.gif',
    author: 'Donovan Hunter',
    githubLink: 'https://github.com/dhdcode'
  },
  {
    artName: 'The Sun',
    pageLink: './Art/Anmol/index.html',
    imageLink: './Art/Anmol/sun.png',
    author: 'Anmol',
    githubLink: 'https://github.com/Anmol270900'
  },
  {
    artName: 'Flashing Pumpkin',
    pageLink: './Art/KatrinaRose14/index.html',
    imageLink: './Art/KatrinaRose14/FlashingPumpkin.gif',
    author: 'Katrina Yates',
    githubLink: 'https://github.com/KatrinaRose14'
  },
  {
    artName: 'Flipbox',
    pageLink: './Art/Prasheel/index.html',
    imageLink: './Art/Prasheel/flip.gif',
    author: 'Prasheel Soni',
    githubLink: 'https://github.com/ps011'
  },
  {
    artName: '2019 Wave',
    pageLink: './Art/chris-aqui/index.html',
    imageLink: './Art/chris-aqui/2019-jump.gif',
    author: 'Christine Aqui',
    githubLink: 'https://github.com/christine-aqui'
  },
  {
    artName: 'Hover Button Animation',
    pageLink: './Art/Vipul/hover.html',
    imageLink: './Art/Vipul/Screenshot2.png',
    author: 'Vipul',
    githubLink: 'https://github.com/vipuljain08'
  },
  {
    artName: 'Start From Zero',
    pageLink: './Art/Robihdy/index.html',
    imageLink: './Art/Robihdy/start-from-zero.png',
    author: 'Robihdy',
    githubLink: 'https://github.com/Robihdy'
  },
  {
    artName: 'Local Host metaphor',
    pageLink: './Art/Akbar-Cyber/index.html',
    imageLink: './Art/Prateek/localhost.png',
    author: 'Prateek',
    githubLink: 'https://github.com/prateekpatrick'
  },
  {
    artName: 'Akbar-Cyber',
    pageLink: './Art/Akbar-Cyber/index.html',
    imageLink: './Art/Akbar-Cyber/akbar.gif',
    author: 'Akbar',
    githubLink: 'https://github.com/Akbar-Cyber'
  },
  {
    artName: 'Sliding Lines',
    pageLink: './Art/erics0n/sliding-lines/index.html',
    imageLink: './Art/erics0n/sliding-lines/image.gif',
    author: 'erics0n',
    githubLink: 'https://github.com/erics0n'
  },
  {
    artName: 'Triangle',
    pageLink: './Art/Joy/triangle/triangle.html',
    imageLink: './Art/Joy/triangle/triangle.gif',
    author: 'Joy',
    githubLink: 'https://github.com/royranger'
  },
  {
    artName: 'Cube',
    pageLink: './Art/Joy/cube/cube.html',
    imageLink: './Art/Joy/cube/cube.gif',
    author: 'Joy',
    githubLink: 'https://github.com/royranger'
  },
  {
    artName: 'Burger Menu',
    pageLink: './Art/mctrl/burger.html',
    imageLink: './Art/mctrl/burger.gif',
    author: 'Martina',
    githubLink: 'https://github.com/mctrl'
  },
  {
    artName: 'Square Loader',
    pageLink: './Art/Hemant/index.html',
    imageLink: './Art/Hemant/loader.gif',
    author: 'Hemant Garg',
    githubLink: 'https://github.com/hemant-garg'
  },
  {
    artName: 'wake up, neo...',
    pageLink: './Art/samirjouni/TributeToTheMatrix.html',
    imageLink: './Art/samirjouni/sample.gif',
    author: 'Samir Jouni',
    githubLink: 'https://github.com/samirjouni'
  },
  {
    artName: 'Tribute To COD4MW',
    pageLink: './Art/samirjouni2/index.html',
    imageLink: './Art/samirjouni2/sample.gif',
    author: 'Samir Jouni',
    githubLink: 'https://github.com/samirjouni'
  },
  {
    artName: 'Planet',
    pageLink: './Art/ArthurDoom/planet.html',
    imageLink: './Art/ArthurDoom/planet.gif',
    author: 'ArthurDoom',
    githubLink: 'https://github.com/ArthurDoom'
  },
  {
    artName: 'SquarPy',
    pageLink: './Art/Utkarsh/index.html',
    imageLink: './Art/Utkarsh/hack.gif',
    author: 'utkarsh',
    githubLink: 'https://github.com/Utkarsh2604'
  },
  {
    artName: 'Circle',
    pageLink: './Art/Oliver/Circle.html',
    imageLink: './Art/Oliver/circle.gif',
    author: 'Oliver',
    githubLink: 'https://github.com/oliver-gomes'
  },
  {
    artName: 'Ellipse Loader',
    pageLink: './Art/VaibhavKhulbe/EllipseLoader.html',
    imageLink: './Art/VaibhavKhulbe/ellipseLoader.gif',
    author: 'Vaibhav Khulbe',
    githubLink: 'https://github.com/Kvaibhav01'
  },
  {
    artName: 'Simple Loader',
    pageLink: './Art/soumsps/simpleload.html',
    imageLink: './Art/soumsps/sample.gif',
    author: 'Soumendu Sinha',
    githubLink: 'https://github.com/soumsps'
  },
  {
    artName: 'Rollodex',
    pageLink: './Art/Shruti/rolling.html',
    imageLink: './Art/Shruti/rolling.gif',
    author: 'Shruti',
    githubLink: 'https://github.com/shruti49'
  },
  {
    artName: 'Cute Cat',
    pageLink: './Art/Alghi/cat.html',
    imageLink: './Art/Alghi/cat.gif',
    author: 'Alghi',
    githubLink: 'https://github.com/darklordace'
  },
  {
    artName: 'ZtM Text',
    pageLink: './Art/Di4iMoRtAl/ZtM_text_animation.html',
    imageLink: './Art/Di4iMoRtAl/ZtM_animation.gif',
    author: 'Di4iMoRtAl',
    githubLink: 'https://github.com/dppeykov'
  },
  {
    artName: 'Circles',
    pageLink: './Art/Bhuvana/circles.html',
    imageLink: './Art/Bhuvana/circles.gif',
    author: 'Bhuvana',
    githubLink: 'https://github.com/bhuvana-guna'
  },
  {
    artName: 'Bird',
    pageLink: './Art/Bhuvana/bird.html',
    imageLink: './Art/Bhuvana/bird.gif',
    author: 'Bhuvana',
    githubLink: 'https://github.com/bhuvana-guna'
  },
  {
    artName: 'Loader',
    pageLink: './Art/Bhuvana/loader.html',
    imageLink: './Art/Bhuvana/loader.gif',
    author: 'Bhuvana',
    githubLink: 'https://github.com/bhuvana-guna'
  },
  {
    artName: 'Simple blinking loading circles',
    pageLink: './Art/Rahul/index.html',
    imageLink: './Art/Rahul/loading.gif',
    author: 'Rahul',
    githubLink: 'https://github.com/kohli6010'
  },
  {
    artName: 'Css Pulse',
    pageLink: './Art/Aszmel/pulse.html',
    imageLink: './Art/Aszmel/css_pulse.gif',
    author: 'Aszmel',
    githubLink: 'https://github.com/Aszmel'
  },
  {
    artName: 'Circle Bounce',
    pageLink: './Art/Edmund/index.html',
    imageLink: './Art/Edmund/circle-bounce.gif',
    author: 'Edmund',
    githubLink: 'https://github.com/edmund1645'
  },
  {
    artName: 'Heart Beating',
    pageLink: './Art/Regem/index.html',
    imageLink: './Art/Regem/heart.jpg',
    author: 'Regem',
    githubLink: 'https://github.com/GemzBond'
  },
  {
    artName: 'Fading Circles',
    pageLink: './Art/Ankit/fadeCircle.html',
    imageLink: './Art/Ankit/fadeCircles.png',
    author: 'Ankit Srivastava',
    githubLink: 'https://github.com/a18nov'
  },
  {
    artName: 'Hacktoberfest 2019',
    pageLink: './Art/jpk3lly/animation.html',
    imageLink: './Art/jpk3lly/JPs_Animation_GIF.gif',
    author: 'jpk3lly',
    githubLink: 'https://github.com/jpk3lly'
  },
  {
    artName: 'Name Rotator',
    pageLink: './Art/Meet/name.html',
    imageLink: './Art/Meet/name.gif',
    author: 'Meet',
    githubLink: 'https://github.com/Meet1103'
  },
  {
    artName: 'Ball Rotator',
    pageLink: './Art/Bibekpreet/index.html',
    imageLink: './Art/Bibekpreet/ball.gif',
    author: 'Bibekpreet',
    githubLink: 'https://github.com/bibekpreet99'
  },
  {
    artName: 'ephiphany',
    pageLink: './Art/OctavianIlies/index.html',
    imageLink: './Art/OctavianIlies/ephiphany.gif',
    author: 'OctavianIlies',
    githubLink: 'https://github.com/OctavianIlies'
  },
  {
    artName: 'Loading',
    pageLink: './Art/jh1992jh/loading.html',
    imageLink: './Art/jh1992jh/loading.gif',
    author: 'jh1992jh',
    githubLink: 'https://github.com/jh1992jh'
  },
  {
    artName: 'ZTM Colors',
    pageLink: './Art/Godnon/index.html',
    imageLink: './Art/Godnon/ZTMcAnim.gif',
    author: 'Godnon',
    githubLink: 'https://github.com/godnondsilva'
  },
  {
    artName: 'Hover Effect',
    pageLink: './Art/Shubhankar/index.html',
    imageLink: './Art/Shubhankar/hackoctober.gif',
    author: 'Shubhankar',
    githubLink: 'https://github.com/shubhdwiv12'
  },
  {
    artName: 'Bouncing Fading Circles',
    pageLink: './Art/AyoubIssaad/index.html',
    imageLink: './Art/AyoubIssaad/BouncingFadingCircles.gif',
    author: 'AyoubIssaad',
    githubLink: 'https://github.com/AyoubIssaad'
  },
  {
    artName: '5 balls preloader',
    pageLink: './Art/Nnaji-Victor/index.html',
    imageLink: './Art/Nnaji-Victor/5_balls.gif',
    author: 'Nnaji Victor',
    githubLink: 'https://github.com/Nnaji-Victor'
  },
  {
    artName: 'ZTM Bouncer',
    pageLink: './Art/Josia/bouncer.html',
    imageLink: './Art/Josia/ztmbouncer.gif',
    author: 'Josia Rodriguez',
    githubLink: 'https://github.com/josiarod'
  },
  {
    artName: 'Hacktober loading animation',
    pageLink: './Art/mehul1011/index.html',
    imageLink: './Art/mehul1011/loading.gif',
    author: 'Mehul1011',
    githubLink: 'https://github.com/mehul1011'
  },
  {
    artName: 'Loading Dots',
    pageLink: './Art/devSergiu/index.html',
    imageLink: './Art/devSergiu/loading.gif',
    author: 'devSergiu',
    githubLink: 'https://github.com/devsergiu'
  },
  {
    artName: 'TypeWriter effect',
    pageLink: './Art/Sidharth/Typing_Text.html',
    imageLink: './Art/Sidharth/type_writer.gif',
    author: 'Sidharth',
    githubLink: 'https://github.com/Sidharth98'
  },
  {
    artName: 'Blue Spin',
    pageLink: './Art/JamesW/index.html',
    imageLink: './Art/JamesW/hacktober_spin.gif',
    author: 'James Whitney',
    githubLink: 'https://github.com/jameswhitney'
  },
  {
    artName: 'Loading Animation',
    pageLink: './Art/Sidharth/Loading.html',
    imageLink: './Art/Sidharth/Loading.gif',
    author: 'Sidharth',
    githubLink: 'https://github.com/Sidharth98'
  },
  {
    artName: 'Rotation',
    pageLink: './Art/alenanog/index.html',
    imageLink: './Art/alenanog/rotation.gif',
    author: 'Alena A.',
    githubLink: 'https://github.com/alenanog'
  },
  {
    artName: 'Colors in your life',
    pageLink: './Art/Atipahy/colors.html',
    imageLink: './Art/Atipahy/colors.png',
    author: 'Christos Chr',
    githubLink: 'https://github.com/atipaHy'
  },
  {
    artName: 'Orb',
    pageLink: './Art/Jkbicbic/orb.html',
    imageLink: './Art/Jkbicbic/orb.gif',
    author: 'John Kennedy Bicbic',
    githubLink: 'https://github.com/jkbicbic'
  },
  {
    artName: 'Charging...',
    pageLink: './Art/Afraz/charging.html',
    imageLink: './Art/Afraz/charging.gif',
    author: 'Afraz',
    githubLink: 'https://github.com/afrazz'
  },
  {
    artName: 'Charging...',
    pageLink: './Art/DepStep/depstep.html',
    imageLink: './Art/DepStep/depstep.gif',
    author: 'DepStep',
    githubLink: 'https://github.com/stephD'
  },
  {
    artName: 'Dancing Ball...',
    pageLink: './Art/DaveFres/index.html',
    imageLink: './Art/DaveFres/ball.gif',
    author: 'DaveFres',
    githubLink: 'https://github.com/DaveFres'
  },
  {
    artName: 'animatron',
    pageLink: './Art/animatron/index.html',
    imageLink: './Art/animatron/trance.gif',
    author: 'jomahay',
    githubLink: 'https://github.com/jomahay'
  },
  {
    artName: 'Sunshine',
    pageLink: './Art/Pavelisp/sunshine.html',
    imageLink: './Art/Pavelisp/sunshine.gif',
    author: 'Pavel Isp',
    githubLink: 'https://github.com/pavelisp'
  },
  {
    artName: 'SoundBoxes',
    pageLink: './Art/Hbarang/SoundBox.html',
    imageLink: './Art/Hbarang/SoundBoxAnimation.gif',
    author: 'Hbarang',
    githubLink: 'https://github.com/hbarang'
  },
  {
    artName: 'Cheshire',
    pageLink: './Art/Ckanelin/index.html',
    imageLink: './Art/Ckanelin/Cheshire.gif',
    author: 'Ckanelin',
    githubLink: 'https://github.com/ckanelin'
  },
  {
    artName: 'Disappear',
    pageLink: './Art/Stacy/index.html',
    imageLink: './Art/Stacy/disappear.gif',
    author: 'Stacy',
    githubLink: 'https://github.com/stacyholtz6'
  },
  {
    artName: 'Ellipse Spinner',
    pageLink: './Art/Sabina/ellipse_spinner.html',
    imageLink: './Art/Sabina/ellipse_spinner.png',
    author: 'Sabina Abbasova',
    githubLink: 'https://github.com/sabina929'
  },
  {
    artName: 'NightSky',
    pageLink: './Art/AndyS/index.html',
    imageLink: './Art/AndyS/Capture.GIF',
    author: 'AndyS',
    githubLink: 'https://github.com/AndyS1988'
  },
  {
    artName: 'Hungry',
    pageLink: './Art/diegchav/index.html',
    imageLink: './Art/diegchav/hungry.gif',
    author: 'Diego Chz',
    githubLink: 'https://github.com/diegchav'
  },
  {
    artName: 'Hover Text Animation',
    pageLink: './Art/AyoubIssaad2/index.html',
    imageLink: './Art/AyoubIssaad2/hoverTextAnimation.gif',
    author: 'AyoubIssaad',
    githubLink: 'https://github.com/AyoubIssaad'
  },
  {
    artName: 'Colorize',
    pageLink: './Art/JimBratsos/colorize.html',
    imageLink: './Art/JimBratsos/Colorize.gif',
    author: 'Jim Bratsos',
    githubLink: 'https://github.com/JimBratsos'
  },
  {
    artName: 'Hacktober Spooktacular',
    pageLink: 'Art/Elex/index.html',
    imageLink: ['./Art/Elex/hhs.gif'],
    author: 'William Poisel (LordCobra)',
    githubLink: 'https://github.com/epoisel'
  },
  {
    artName: 'Circley',
    pageLink: './Art/Tranjenny/indexjenny.html',
    imageLink: './Art/Tranjenny/zerojenny.gif',
    author: 'Tranjenny',
    githubLink: 'https://github.com/Tranjenny'
  },
  {
    artName: 'My Vietnam',
    pageLink: './Art/nhbduy/index.html',
    imageLink: './Art/nhbduy/my-vietnam.gif',
    author: 'Hoang-Bao-Duy NGUYEN',
    githubLink: 'https://github.com/nhbduy'
  },
  {
    artName: 'Hactoberfest Bus',
    pageLink: './Art/shahpranaf/index.html',
    imageLink: './Art/shahpranaf/hacktoberfest_bus.gif',
    author: 'Pranav Shah',
    githubLink: 'https://github.com/shahpranaf'
  },
  {
    artName: 'Hacktoberfest',
    pageLink: './Art/robihid/index.html',
    imageLink: './Art/robihid/hacktoberfest.png',
    author: 'robihid',
    githubLink: 'https://github.com/robihid'
  },
  {
    artName: 'Hi there',
    pageLink: './Art/Aki/index.html',
    imageLink: './Art/Aki/giphy.gif',
    author: 'Aki',
    githubLink: 'https://github.com/akmalist'
  },
  {
    artName: 'Hacktoberfest 2019!',
    pageLink: './Art/RedSquirrrel/index.html',
    imageLink: './Art/RedSquirrrel/index.html/animation.PNG',
    author: 'RedSquirrrel',
    githubLink: 'https://github.com/RedSquirrrel'
  },
  {
    artName: 'Sliding text',
    pageLink: './Art/Flattopz/index.html',
    imageLink: './Art/Flattopz/SlidingText.gif',
    author: 'Flattopz',
    githubLink: 'https://github.com/hjpunzalan'
  },
  {
    artName: 'Rainbow Color Changer',
    pageLink: './Art/mmshr/index.html',
    imageLink: './Art/mmshr/rainbow.gif',
    author: 'mmosehauer',
    githubLink: 'https://github.com/mmosehauer'
  },
  {
    artName: 'World of Coding',
    pageLink: './Art/tom_kn/coding.html',
    imageLink: './Art/tom_kn/coding.gif',
    author: 'Tamas Knisz',
    githubLink: 'https://github.com/TamasKn'
  },
  {
    artName: 'Initial Bounce',
    pageLink: './Art/Juwana/initial.html',
    imageLink: './Art/Juwana/InitialBounce.gif',
    author: 'Juwana',
    githubLink: 'https://github.com/JZerman2018'
  },
  {
    artName: 'Atom',
    pageLink: './Art/Teva/index.html',
    imageLink: './Art/Teva/atom.gif',
    author: 'Teva',
    githubLink: 'https://github.com/TevaHenry'
  },
  {
    artName: 'Be Awesome',
    pageLink: './Art/TigerAsH/index.html',
    imageLink: './Art/TigerAsH/be-awesome.jpg',
    author: 'TigerAsH',
    githubLink: 'https://github.com/TigerAsH94'
  },
  {
    artName: 'Rainbow Colors',
    pageLink: './Art/Sanjeev/index.html',
    imageLink: './Art/Sanjeev/animation.gif',
    author: 'Sanjeev Panday',
    githubLink: 'https://github.com/Sanjeev-Panday'
  },
  {
    artName: 'ZtM',
    pageLink: './Art/thoyvo/index.html',
    imageLink: './Art/thoyvo/ztm.gif',
    author: 'Thoyvo',
    githubLink: 'https://github.com/thoyvo'
  },
  {
    artName: 'Fast Fishes',
    pageLink: './Art/4ront/index.html',
    imageLink: './Art/4ront/fishes.gif',
    author: '4rontender',
    githubLink: 'https://github.com/RinatValiullov'
  },
  {
    artName: 'Loading...',
    pageLink: './Art/RedSquirrrel2/loading.html',
    imageLink: './Art/RedSquirrrel2/loading.gif',
    author: 'RedSquirrrel',
    githubLink: 'https://github.com/RedSquirrrel'
  },
  {
    artName: 'Animated Cube',
    pageLink: './Art/Animated Cube/index.html',
    imageLink: './Art/Animated Cube/cube.gif',
    author: 'RedSquirrrel',
    githubLink: 'https://github.com/RedSquirrrel'
  },
  {
    artName: 'Calm Ubuntu',
    pageLink: './Art/schupat/index.html',
    imageLink: './Art/schupat/preview.gif',
    author: 'schupat',
    githubLink: 'https://github.com/schupat'
  },
  {
    artName: 'Solar System',
    pageLink: './Art/DSandberg93/index.html',
    imageLink: './Art/DSandberg93/SolarSystem.gif',
    author: 'DSandberg93',
    githubLink: 'https://github.com/DSandberg93'
  },
  {
    artName: 'Boo',
    pageLink: './Art/VerityB/index.html',
    imageLink: './Art/VerityB/boo.gif',
    author: 'VerityB',
    githubLink: 'https://github.com/VerityB'
  },
  {
    artName: 'Hacktoberfest Ghost',
    pageLink: './Art/cTahirih/index.html',
    imageLink: './Art/cTahirih/ghost.png',
    author: 'cTahirih',
    githubLink: 'https://github.com/cTahirih'
  },
  {
    artName: 'Clock',
    pageLink: './Art/Abdul/index.html',
    imageLink: './Art/Abdul/Clock.png',
    author: 'Abdul Rahman',
    githubLink: 'https://github.com/abdulrahman118'
  },
  {
    artName: 'Loading Cube',
    pageLink: './Art/andrearizzello/index.html',
    imageLink: './Art/andrearizzello/index.gif',
    author: 'Andrea Rizzello',
    githubLink: 'https://github.com/andrearizzello'
  },
  {
    artName: 'Wall Dropping Logo',
    pageLink: './Art/shivams136/index.html',
    imageLink: './Art/shivams136/walldrop.gif',
    author: 'Shivam Sharma',
    githubLink: 'https://github.com/ShivamS136'
  },
  {
    artName: 'Infinite Race',
    pageLink: './Art/levermanx/index.html',
    imageLink: './Art/levermanx/anim.gif',
    author: 'Levermanx',
    githubLink: 'https://github.com/levermanx'
  },
  {
    artName: 'Hover to Rotate Text',
    pageLink: './Art/faiz_hameed/index.html',
    imageLink: './Art/faiz_hameed/hackto.gif',
    author: 'Faiz Hameed',
    githubLink: 'https://github.com/faizhameed'
  },
  {
    artName: 'HalloHacktober Greeting!',
    pageLink: './Art/lusalga/index.html',
    imageLink: './Art/lusalga/lu.gif',
    author: 'Lucieni A. Saldanha',
    githubLink: 'https://github.com/lusalga/'
  },
  {
    artName: 'Time goes by',
    pageLink: './Art/WolfgangKreminger/index.html',
    imageLink: './Art/WolfgangKreminger/showcase.gif',
    author: 'Wolfgang Kreminger',
    githubLink: 'https://github.com/r4pt0s'
  },
  {
    artName: 'Bouncing Text!',
    pageLink: './Art/AbdulsalamAbdulrahman/index.html',
    imageLink: './Art/AbdulsalamAbdulrahman/Bouncingtxt.gif',
    author: 'Abdulsalam Abdulrahman',
    githubLink: 'https://github.com/AbdulsalamAbdulrahman/'
  },
  {
    artName: 'Simple Phone Animation',
    pageLink: './Art/Lala/index.html',
    imageLink: './Art/Lala/phone.gif',
    author: 'Olamide Aboyeji',
    githubLink: 'https://github.com/aolamide'
  },
  {
    artName: 'Synthwave Sunset',
    pageLink: './Art/brunobolting/index.html',
    imageLink: './Art/brunobolting/synthwave-sunset.gif',
    author: 'Bruno Bolting',
    githubLink: 'https://github.com/brunobolting/'
  },

  {
    artName: 'Kawaii Penguin',
    pageLink: './Art/Brienyll/index.html',
    imageLink: './Art/Brienyll/kawaiiPenguin.gif',
    author: 'Brienyll',
    githubLink: 'https://github.com/brienyll/'
  },
  {
    artName: 'Happy Halloween',
    pageLink: './Art/MatthewS/index.html',
    imageLink: './Art/MatthewS/Spider.gif',
    author: 'MatthewS',
    githubLink: 'https://github.com/matthewstoddart/'
  },
  {
    artName: 'Fan Art',
    pageLink: './Art/m-perez33/index.html',
    imageLink: './Art/m-perez33/cylon.gif',
    author: 'Marcos Perez',
    githubLink: 'https://github.com/m-perez33/'
  },
  {
    artName: 'Animating Pot',
    pageLink: './Art/Somechandra/index.html',
    imageLink: './Art/Somechandra/pot.gif',
    author: 'Somechandra',
    githubLink: 'https://github.com/somechandra'
  },
  {
    artName: 'Circles Circling',
    pageLink: './Art/pikktorr/index.html',
    imageLink: './Art/pikktorr/circles.gif',
    author: 'pikktorr',
    githubLink: 'https://github.com/pikktorr'
  },
  {
    artName: 'Glitchy Szn',
    pageLink: './Art/premdav/index.html',
    imageLink: './Art/premdav/screenshot.png',
    author: 'premdav',
    githubLink: 'https://github.com/premdav'
  },
  {
    artName: 'ZeroToMastery',
    pageLink: './Art/Vzneers/index.html',
    imageLink: './Art/Vzneers/gifzeroloading.gif',
    author: 'TrinhMinhHieu',
    githubLink: 'https://github.com/trinhminhhieu'
  },
  {
    artName: 'Spacecraft-landing',
    pageLink: './Art/DDuplinszki/index.html',
    imageLink: './Art/DDuplinszki/Spacecraft-landing.gif',
    author: 'DDuplinszki',
    githubLink: 'https://github.com/DDuplinszki'
  },
  {
    artName: 'Paw Prints',
    pageLink: './Art/Tia/index.html',
    imageLink: './Art/Tia/paw-prints.gif',
    author: 'Tia Esguerra',
    githubLink: 'https://github.com/msksfo'
  },
  {
    artName: 'Hover-Scale',
    pageLink: './Art/echowebid/index.html',
    imageLink: './Art/echowebid/hover.gif',
    author: 'echowebid',
    githubLink: 'https://github.com/echowebid'
  },
  {
    artName: 'mars',
    pageLink: './Art/Courtney_Pure/index.html',
    imageLink: './Art/Courtney_Pure/mars_screenshot.png',
    author: 'Courtney Pure',
    githubLink: 'https://github.com/courtneypure'
  },
  {
    artName: 'Welcome HactoberFest',
    pageLink: './Art/Dhaval/index.html',
    imageLink: './Art/Dhaval/Welcome-Hacktoberfest.gif',
    author: 'Dhaval Mehta',
    githubLink: 'https://github.com/Dhaval1403'
  },
  {
    artName: 'Aynonimation',
    pageLink: './Art/Aynorica/aynorica.html',
    imageLink: './Art/Aynorica/Aynonimation.png',
    author: 'aynorica',
    githubLink: 'https://github.com/aynorica'
  },
  {
    artName: 'sun-to-moon',
    pageLink: './Art/haider/index.html',
    imageLink: './Art/haider/sun-moon.gif',
    author: 'Haider',
    githubLink: 'https://github.com/hyderumer'
  },
  {
    artName: 'Animatron',
    pageLink: './Art/animatron/index.html',
    imageLink: './Art/animatron/trance.gif',
    author: 'Andrei',
    githubLink: 'https://github.com/aneagoie'
  },
  {
    artName: 'Loader Circle',
    pageLink: './Art/beaps/index.html',
    imageLink: './Art/beaps/loader-circle.gif',
    author: 'beaps',
    githubLink: 'https://github.com/beaps'
  },
  {
    artName: 'Doors',
    pageLink: './Art/pauliax/index.html',
    imageLink: './Art/pauliax/doors.gif',
    author: 'pauliax',
    githubLink: 'https://github.com/pauliax'
  },
  {
    artName: 'Clock with pendulum',
    pageLink: './Art/Pankaj/index.html',
    imageLink: './Art/Pankaj/Clock_with_pendulum.gif',
    author: 'Pankaj',
    githubLink: 'https://github.com/prime417'
  },
  {
    artName: 'Animatron',
    pageLink: './Art/animatron/index.html',
    imageLink: './Art/animatron/trance.gif',
    author: 'Andrei',
    githubLink: 'https://github.com/aneagoie'
  },
  {
    artName: 'Loader Circle',
    pageLink: './Art/beaps/index.html',
    imageLink: './Art/beaps/loader-circle.gif',
    author: 'beaps',
    githubLink: 'https://github.com/beaps'
  },
  {
    artName: 'Open Sourcerer',
    pageLink: './Art/4rturd13/index.html',
    imageLink: './Art/4rturd13/openSourcerer.gif',
    author: '4rturd13',
    githubLink: 'https://github.com/4rturd13'
  },
  {
    artName: 'Doors',
    pageLink: './Art/pauliax/index.html',
    imageLink: './Art/pauliax/doors.gif',
    author: 'pauliax',
    githubLink: 'https://github.com/pauliax'
  },
  {
    artName: 'Loader Square',
    pageLink: './Art/beaps2/square-loader.html',
    imageLink: './Art/beaps2/square-loader.gif',
    author: 'beaps',
    githubLink: 'https://github.com/beaps'
  },
  {
    artName: 'Running Text',
    pageLink: './Art/DevinEkadeni/running-text.html',
    imageLink: './Art/DevinEkadeni/running-text.gif',
    author: 'Devin Ekadeni',
    githubLink: 'https://github.com/devinekadeni'
  },
  {
    artName: 'Mystical-Hacktoberfest',
    pageLink: './Art/Wayne/index.html',
    imageLink:
      './Art/Wayne/hacktoberfest - Google Chrome 09 Oct 2019 21_12_32.png',
    author: 'Wayne Mac Mavis',
    githubLink: 'https://github.com/WayneMacMavis'
  },
  {
    artName: 'ZTM Logo Animation',
    pageLink: './Art/bk987/index.html',
    imageLink: './Art/bk987/preview.gif',
    author: 'Bilal Khalid',
    githubLink: 'https://github.com/bk987'
  },
  {
    artName: 'Pong',
    pageLink: './Art/Carls13/index.html',
    imageLink: './Art/Carls13/pong.jpg',
    author: 'Carlos Hernandez',
    githubLink: 'https://github.com/Carls13'
  },
  {
    artName: 'ZTM Reveal',
    pageLink: './Art/bk987-2/index.html',
    imageLink: './Art/bk987-2/preview.gif',
    author: 'Bilal Khalid',
    githubLink: 'https://github.com/bk987'
  },
  {
    artName: 'ZTM Family Animation',
    pageLink: './Art/sballgirl11/animation.html',
    imageLink: './Art/sballgirl11/ztm.gif',
    author: 'Brittney Postma',
    githubLink: 'https://github.com/sballgirl11'
  },
  {
    artName: 'Phone Greetings',
    pageLink: './Art/ann-dev/index.html',
    imageLink: './Art/ann-dev/screenshot.png',
    author: 'ann-dev',
    githubLink: 'https://github.com/ann-dev'
  },
  {
    artName: 'Triangle Slide',
    pageLink: './Art/grieff/index.html',
    imageLink: './Art/grieff/triangle-animation.gif',
    author: 'Grieff',
    githubLink: 'https://github.com/grieff'
  },
  {
    artName: 'Neon ZTM',
    pageLink: './Art/grieff/text.html',
    imageLink: './Art/grieff/neonZTM.gif',
    author: 'Grieff',
    githubLink: 'https://github.com/grieff'
  },
  {
    artName: 'Flip Card',
    pageLink: './Art/FlipCard/index.html',
    imageLink: './Art/FlipCard/ezgif.com-video-to-gif.gif',
    author: 'Saurabh',
    githubLink: 'https://github.com/Saurabh-FullStackDev'
  },
  {
    artName: 'animationHalloween',
    pageLink: './Art/mawais54013/index.html',
    imageLink: './Art/mawais54013/Halloween.gif',
    author: 'mawais54013',
    githubLink: 'https://github.com/mawais54013'
  },
  {
    artName: 'Hacktoberfest Letter Popups',
    pageLink: './Art/jmt3559/index.html',
    imageLink: 'https://media.giphy.com/media/RKSRPGiIsy1f3Ji3j1/giphy.gif',
    author: 'Juan T.',
    githubLink: 'https://github.com/jmtellez'
  },
  {
    artName: 'Oscillation',
    pageLink: './Art/Oscillation/index.html',
    imageLink: './Art/Oscillation/oscillation.gif',
    author: 'Nandhakumar',
    githubLink: 'https://github.com/Nandhakumar7792'
  },
  {
    artName: 'Letters flipUp',
    pageLink: './Art/TerenceBiney/index.html',
    imageLink: './Art/TerenceBiney/lettersanimate.gif',
    author: 'Terence Biney',
    githubLink: 'https://github.com/Tereflech17'
  },
  {
    artName: 'Colors rectangle',
    pageLink: './Art/beaps3/index.html',
    imageLink: './Art/beaps3/colors-rectangle.gif',
    author: 'beaps',
    githubLink: 'https://github.com/beaps'
  },
  {
    artName: 'Hinge',
    pageLink: './Art/hereisfahad/index.html',
    imageLink: './Art/hereisfahad/hinge.png',
    author: 'Hereisfahad',
    githubLink: 'https://github.com/hereisfahad'
  },
  {
    artName: 'Animation',
    pageLink: './Art/PaulBillings/animation.html',
    imageLink: './Art/PaulBillings/animation.gif',
    author: 'Paul Billings',
    githubLink: 'https://github.com/paulbillings'
  },
  {
    artName: 'Diminishing',
    pageLink: './Art/Diminishing/index.html',
    imageLink: './Art/Diminishing/diminishing.gif',
    author: 'Nandhakumar',
    githubLink: 'https://github.com/Nandhakumar7792'
  },
  {
    artName: 'yin-yang',
    pageLink: './Art/yin-yang/index.html',
    imageLink: './Art/yin-yang/yin-yang.gif',
    author: 'Nandhakumar',
    githubLink: 'https://github.com/Nandhakumar7792'
  },
  {
    artName: 'eggJiggle',
    pageLink: './Art/eggJiggle/index.html',
    imageLink: './Art/eggJiggle/eggJiggle.gif',
    author: 'Nandhakumar',
    githubLink: 'https://github.com/Nandhakumar7792'
  },
  {
    artName: 'Aynonimation',
    pageLink: './Art/Aynorica/aynorica.html',
    imageLink: './Art/Aynorica/Aynonimation.png',
    author: 'aynorica',
    githubLink: 'https://github.com/aynorica'
  },
  {
    artName: 'ZTM Family Animation',
    pageLink: './Art/sballgirl11/index.html',
    imageLink: './Art/sballgirl11/ztm.gif',
    author: 'Brittney Postma',
    githubLink: 'https://github.com/sballgirl11'
  },
  {
    artName: 'Calm',
    pageLink: './Art/TMax/index.html',
    imageLink: './Art/TMax/Choas.gif',
    author: 'Tanesha',
    githubLink: 'https://github.com/Mainemirror'
  },
  {
    artName: 'Eyes',
    pageLink: './Art/Ltheory/main.html',
    imageLink: './Art/Ltheory/eyes.gif',
    author: 'Ltheory',
    githubLink: 'https://github.com/Ltheory'
  },
  {
    artName: 'Jelly!',
    pageLink: './Art/Pete331/index.html',
    imageLink: './Art/Pete331/jelly.png',
    author: 'Pete331',
    githubLink: 'https://github.com/Pete331'
  },
  {
    artName: 'clock-animation',
    pageLink: './Art/clock-animation/clock.html',
    imageLink: './Art/clock-animation/clock.gif',
    author: 'Alan sarluv',
    githubLink: 'https://github.com/alansarluv'
  },
  {
    artName: 'Slider',
    pageLink: './Art/furqan/index.html',
    imageLink: './Art/furqan/in.gif',
    author: 'Furqan',
    githubLink: 'https://github.com/furki911s'
  },
  {
    artName: 'animated-birds',
    pageLink: './Art/g-serban/animated-birds.html',
    imageLink: './Art/g-serban/animated-birds.gif',
    author: 'g-serban',
    githubLink: 'https://github.com/g-serban'
  },
  {
    artName: 'circle-become-square',
    pageLink: './Art/chathura19/index.html',
    imageLink: './Art/chathura19/chathura.gif',
    author: 'Chathura Samarajeewa',
    githubLink: 'https://github.com/ChathuraSam'
  },
  {
    artName: 'page-flicker',
    pageLink: './Art/neon-flights/page-flicker.html',
    imageLink: './Art/neon-flights/page-flicker.gif',
    author: 'neon-flights',
    githubLink: 'https://github.com/neon-flights'
  },
  {
    artName: 'Animate-Name',
    pageLink: './Art/Natalina/index.html',
    imageLink: './Art/Natalina/animatename.gif',
    author: 'Natalina',
    githubLink: 'https://github.com/Natalina13'
  },
  {
    artName: 'Asteroids',
    pageLink: './Art/hrafnkellbaldurs/index.html',
    imageLink: './Art/hrafnkellbaldurs/asteroids.gif',
    author: 'Hrafnkell Baldursson',
    githubLink: 'https://github.com/hrafnkellbaldurs'
  },
  {
    artName: 'Sliding-Paragraph',
    pageLink: './Art/Prashant/index.html',
    imageLink: './Art/Prashant/slidingparagraph.gif',
    author: 'Prashant',
    githubLink: 'https://github.com/Prashant2108'
  },
  {
    artName: 'Rocket Ship',
    pageLink: './Art/sdangoy/rocket-ship.html',
    imageLink: './Art/sdangoy/Rocket-Ship-Animation.gif',
    author: 'sdangoy',
    githubLink: 'https://github.com/sdangoy'
  },
  {
    artName: 'Spinner',
    pageLink: './Art/Sayan/index.html',
    imageLink: './Art/Sayan/spinner.gif',
    author: 'ssayanm',
    githubLink: 'https://github.com/ssayanm'
  },
  {
    artName: 'swivel',
    pageLink: './Art/tusharhanda/index.html',
    imageLink: './Art/tusharhanda/gif.gif',
    author: 'Tushar',
    githubLink: 'https://github.com/tusharhanda'
  },
  {
    artName: 'Hallows Eve',
    pageLink: './Art/ShanClayton/hallowseve.html',
    imageLink: './Art/ShanClayton/hallowhack.gif',
    author: 'Shanaun Clayton',
    githubLink: 'https://github.com/shanclayton'
  },
  {
    artName: 'Contraption',
    pageLink: './Art/Aravindh/contraption.html',
    imageLink: './Art/Aravindh/contraption.gif',
    author: 'Aravindh',
    githubLink: 'https://github.com/Aravindh-SNR'
  },
  {
    artName: 'Rings',
    pageLink: './Art/Kuzmycz/rings.html',
    imageLink: './Art/Kuzmycz/rings.gif',
    author: 'Mark Kuzmycz',
    githubLink: 'https://github.com/kuzmycz'
  },
  {
    artName: 'Ghost',
    pageLink: './Art/toserjude/index.html',
    imageLink: './Art/toserjude/boo.JPG',
    author: 'toserjude',
    githubLink: 'https://github.com/toserjude'
  },
  {
    artName: 'Gradient circle',
    pageLink: './Art/brettl1991/index.html',
    imageLink: './Art/brettl1991/animation.png',
    author: 'Agnes Brettl',
    githubLink: 'https://github.com/brettl1991'
  },
  {
    artName: 'Bill Cipher',
    pageLink: './Art/vitoriapena/index.html',
    imageLink: './Art/vitoriapena/bill_cipher.gif',
    author: 'Vitória Mendes',
    githubLink: 'https://github.com/vitoriapena'
  },
  {
    artName: 'Generate meaning',
    pageLink: './Art/Atif4/index.html',
    imageLink: './Art/Generate meaning.gif',
    author: 'Atif Iqbal',
    githubLink: 'https://github.com/atif-dev'
  },
  {
    artName: 'Spooktime',
    pageLink: './Art/AgneDJ/index.html',
    imageLink: './Art/AgneDJ/spooktime.gif',
    author: 'AgneDJ',
    githubLink: 'https://github.com/AgneDJ'
  },
  {
    artName: 'Gradient circle',
    pageLink: './Art/brettl1991/index.html',
    imageLink: './Art/brettl1991/animation.png',
    author: 'Agnes Brettl',
    githubLink: 'https://github.com/brettl1991'
  },
  {
    artName: 'Bill Cipher',
    pageLink: './Art/vitoriapena/index.html',
    imageLink: './Art/vitoriapena/bill_cipher.gif',
    author: 'Vitória Mendes',
    githubLink: 'https://github.com/vitoriapena'
  },
  {
    artName: 'Dizzy',
    pageLink: './Art/antinomy/index.html',
    imageLink: './Art/antinomy/logo-spin.gif',
    author: 'Antinomezco',
    githubLink: 'https://github.com/antinomezco'
  },
  {
    artName: 'bounce',
    pageLink: './Art/bounce/index.html',
    imageLink: './Art/bounce/bounce.gif',
    author: 'leelacanlale',
    githubLink: 'https://github.com/leelacanlale'
  },
  {
    artName: 'Bubbles',
    pageLink: './Art/bubbles/Bubbles.html',
    imageLink: './Art/bubbles/buubles.png',
    author: 'michal',
    githubLink: 'https://github.com/michalAim'
  },
  {
    artName: 'Bar Slide',
    pageLink: './Art/MikeVedsted/index.html',
    imageLink: './Art/MikeVedsted/barslide.png',
    author: 'Mike Vedsted',
    githubLink: 'https://github.com/MikeVedsted'
  },
  {
    artName: 'HacktoberFest-2019',
    pageLink: './Art/Atif/index.html',
    imageLink: './Art/Atif/HacktoberFest-19.gif',
    author: 'Atif Iqbal',
    githubLink: 'https://github.com/atif-dev'
  },
  {
    artName: 'Text Animation',
    pageLink: './Art/Divya/index.html',
    imageLink: './Art/Divya/screenshot.png',
    author: 'Divya',
    githubLink: 'https://github.com/DivyaPuri25'
  },
  {
    artName: 'HacktoberFest-2019-Entry',
    pageLink: './Art/nunocpnp/index.html',
    imageLink: './Art/nunocpnp/sample_image.jpg',
    author: 'Nuno Pereira',
    githubLink: 'https://github.com/nunocpnp'
  },
  {
    artName: 'HacktoberFest 2019',
    pageLink: './Art/AbdussamadYisau/index.html',
    imageLink: './Art/AbdussamadYisau/Screenshot.png',
    author: 'Abdussamad Yisau',
    githubLink: 'https://github.com/AbdussamadYisau'
  },
  {
    artName: 'squareMagic',
    pageLink: './Art/Rajnish-SquareMagic/index.html',
    imageLink: './Art/Rajnish-SquareMagic/squareMagic.png',
    author: 'Rajnish Kr Singh',
    githubLink: 'https://github.com/RajnishKrSingh'
  },
  {
    artName: 'Blinking Hacktober',
    pageLink: './Art/Atif2/index.html',
    imageLink: './Art/Blinking hacktober.gif',
    author: 'Atif Iqbal',
    githubLink: 'https://github.com/atif-dev'
  },
  {
    artName: 'Robodance',
    pageLink: './Art/robodance/index.html',
    imageLink: './Art/robodance/robodance.gif',
    author: 'Thomas',
    githubLink: 'https://github.com/mahlqvist'
  },
  {
    artName: 'Sliding hacktober',
    pageLink: './Art/Atif3/index.html',
    imageLink: './Art/Atif3/sliding hacktober.gif',
    author: 'Atif Iqbal',
    githubLink: 'https://github.com/atif-dev'
  },
  {
    artName: 'like-animation',
    pageLink: './Art/gibas79/like-animation.html',
    imageLink: './Art/gibas79/like-animation.gif',
    author: 'Gilberto Guimarães',
    githubLink: 'https://github.com/gibas79'
  },
  {
    artName: 'ZTM animation',
    pageLink: './Art/ZTManimation/index.html',
    author: 'damniha',
    imageLink: './Art/ZTManimation/ZTM_animation.gif',
    githubLink: 'https://github.com/damniha'
  },
  {
    artName: 'Double Helix',
    pageLink: './Art/KeenanNunesVaz/index.html',
    imageLink: './Art/KeenanNunesVaz/double-helix.gif',
    author: 'KeenanNV',
    githubLink: 'https://github.com/KeenanNunesVaz'
  },
  {
    artName: 'October',
    pageLink: './Art/fprokofiev/index.html',
    imageLink: './Art/fprokofiev/october.gif',
    author: 'Fyodor Prokofiev',
    githubLink: 'https://github.com/fprokofiev'
  },
  {
    artName: 'Circle CSS',
    pageLink: './Art/pXxcont/index.html',
    imageLink: './Art/pXxcont/circlecss.png',
    author: 'fzpX',
    githubLink: 'https://github.com/fzpX'
  },
  {
    artName: 'Asterisk Formation',
    pageLink: './Art/NorahJC/index.html',
    imageLink: './Art/NorahJC/asterisk-formation.gif',
    author: 'NorahJC',
    githubLink: 'https://github.com/norahjc'
  },
  {
    artName: 'Bouncing CSS',
    pageLink: './Art/Tina-Hoang/aniframe.html',
    imageLink: './Art/Tina-Hoang/bounce.png',
    author: 'Tina',
    githubLink: 'https://github.com/nnh242'
  },
  {
    artName: 'Ghost Balls',
    pageLink: './Art/ghostBalls/index.html',
    imageLink: './Art/ghostBalls/balls.png',
    author: 'Beatriz Delmiro',
    githubLink: 'https://github.com/biadelmiro'
  },
  {
    artName: 'Walking Guy',
    pageLink: './Art/walking-guy/index.html',
    imageLink: './Art/walking-guy/video_gif.gif',
    author: 'Rahulkumar Jha',
    githubLink: 'https://github.com/Rahul240499'
  },
  {
    artName: 'Hover Neon Animation',
    pageLink: './Art/edjunma/index.html',
    imageLink: './Art/edjunma/ejm-neon.gif',
    author: 'edjunma',
    githubLink: 'https://github.com/edjunma'
  },
  {
    artName: 'Last In First Out Animation',
    pageLink: './Art/Stryker/index.html',
    imageLink: './Art/Stryker/zero-to-mastery-lifo-animation.gif',
    author: 'Stryker Stinnette',
    githubLink: 'https://github.com/StrykerKent'
  },
  {
    artName: 'Happy Diwali Animation',
    pageLink: './Art/Apoorva/index.html',
    imageLink: './Art/Apoorva/Screen.gif',
    author: 'Apoorva',
    githubLink: 'https://github.com/apoorvamohite'
  },
  {
    artName: 'Heart Beat',
    pageLink: './Art/naveen-ku/Heart shape.html',
    imageLink: './Art/naveen-ku/Heart shape.gif',
    author: 'naveen-ku',
    githubLink: 'https://github.com/naveen-ku'
  },
  {
    artName: 'Smoky Text',
    pageLink: './Art/smoky-text/index.html',
    imageLink: './Art/smoky-text/smoky_text_gif.gif',
    author: 'Rahulkumar Jha',
    githubLink: 'https://github.com/Rahul240499'
  },
  {
    artName: 'Rainbow and Clouds',
    pageLink: './Art/rainbowclouds/index.html',
    imageLink: './Art/rainbowclouds/rainbowclouds.gif',
    author: 'isasimoo',
    githubLink: 'https://github.com/isasimo'
  },
  {
    artName: 'Peek a boo!',
    pageLink: './Art/Virtual1/index.html',
    imageLink: './Art/Virtual1/HappyHalloween.gif',
    author: 'Jessica Erasmus',
    githubLink: 'https://github.com/Virtual1'
  },
  {
    artName: 'prashantM1',
    pageLink: './Art/prashantM1/heart.html',
    imageLink: './Art/prashantM1/heart.gif',
    author: 'Prashant Maurya',
    githubLink: 'https://github.com/prashantmaurya228'
  },

  {
    artName: 'prashantM2',
    pageLink: './Art/prashantM2/block.html',
    imageLink: './Art/prashantM2/block.gif',
    author: 'Prashant Maurya',
    githubLink: 'https://github.com/prashantmaurya228'
  },

  {
    artName: 'prashantM3',
    pageLink: './Art/prashantM3/ball.html',
    imageLink: './Art/prashantM3/ball.gif',
    author: 'Prashant Maurya',
    githubLink: 'https://github.com/prashantmaurya228'
  },
  {
    artName: 'SquareStar',
    pageLink: './Art/shawn/index.html',
    imageLink: './Art/shawn/square_star.gif',
    author: 'shawn',
    github: 'https://github.com/hk2014'
  },
  {
    artName: 'prashantM4',
    pageLink: './Art/prashantM4/boxsize.html',
    imageLink: './Art/prashantM4/boxsize.gif',
    author: 'Prashant Maurya',
    githubLink: 'https://github.com/prashantmaurya228'
  },
  {
    artName: 'Happy hacking',
    pageLink: 'https://github.com/szulima',
    imageLink: './Art/szulima/hacking.gif',
    author: 'szulima',
    githubLink: 'https://github.com/szulima'
  },
  {
    artName: 'ColorBomb',
    pageLink: './Art/ColorBomb/index.html',
    imageLink: './Art/ColorBomb/ztm.gif',
    author: 'Rahulm2310',
    github: 'https://github.com/Rahulm2310'
  },
  {
    artName: 'Traffic Lights',
    pageLink: './Art/Harry/index.html',
    imageLink: './Art/Harry/lights.gif',
    author: 'Harry',
    githubLink: 'https://github.com/legenhairy'
  },
  {
    artName: 'Glowing Text',
    pageLink: './Art/glowing-text/index.html',
    imageLink: './Art/glowing-text/glowing_text_gif.gif',
    author: 'Rahulkumar Jha',
    githubLink: 'https://github.com/Rahul240499'
  },
  {
    artName: 'Ghost Stealth Text',
    pageLink: './Art/Alara Joel/index.html',
    imageLink: './Art/Alara Joel/stealth ghost.png',
    author: 'Alara Joel',
    githubLink: 'https://github.com/stealthman22'
  },
  {
    artName: 'Cactus Balloon',
    pageLink: './Art/cactus/index.html',
    imageLink: './Art/cactus/catus.gif',
    author: 'Ana Paula Lazzarotto de Lemos',
    githubLink: 'https://github.com/anapaulalemos'
  },
  {
    artName: 'Random Color Change',
    pageLink: './Art/toto-titan-developer/index.html',
    imageLink: './Art/toto-titan-developer/RandomColorChange.png',
    author: 'Wyatt Henderson',
    githubLink: 'https://github.com/toto-titan-developer'
  },
  {
    artName: 'Trial',
    pageLink: './Art/dhennisCssAnimation/index.html',
    imageLink: './Art/dhennisCssAnimation/focusOnTheGood',
    author: 'Dhennis Lim',
    github: 'https://github.com/DhennisDavidLim'
  },
  {
    artName: 'Rectangular Butterfly',
    pageLink: './Art/muzak-mmd/index.html',
    imageLink: './Art/muzak-mmd/butterfly.gif',
    author: 'Mbarak',
    github: 'https://github.com/muzak-mmd'
  },
  {
    artName: 'Simple Text Animation',
    pageLink: './Art/LordZeF/index.html',
    imageLink: './Art/LordZeF/Text-animation.gif',
    author: 'Lord ZeF',
    github: 'https://github.com/LordZeF'
  },
  {
    artName: 'Spinning Japanese',
    pageLink: './Art/nihongo/index.html',
    imageLink: './Art/nihongo/nihongo.gif',
    author: 'Mike W',
    github: 'https://github.com/mikewiner'
  },
  {
    artName: 'Sun',
    pageLink: './Art/Yj/index.html',
    imageLink: './Art/Yj/sun.gif',
    author: 'Youjung',
    github: 'https://github.com/rose07a'
  },
  {
    artName: "Guy's",
    pageLink: "./Art/Guy's/index.html",
    imageLink: '',
    author: 'Guy',
    github: 'https://github.com/Guy3890'
  },
  {
    artName: 'animation-text',
    pageLink: './Art/animation-text/index.html',
    imageLink: './Art/',
    author: 'alexzemz',
    github: 'https://github.com/alexzemz'
  },
  {
    artName: 'Practice',
    pageLink: './Art/SkiingOtter/index.html',
    imageLink: '',
    author: 'SkiingOtter',
    github: 'https://github.com/SkiingOtter'
  },
  {
    artName: 'djdougan',
    pageLink: './Art/djdougan/index.html',
    imageLink: './Art/djdougan/css-mouseover-effect.png',
    author: 'douglas dougan',
    github: 'https://github.com/djdougan'
  },
  {
    artName: 'Animated Background',
    pageLink: './Art/Xarasho-Background/index.html',
    imageLink: '',
    author: 'Alex Xarasho',
    github: 'https://github.com/Xarasho'
  },
  {
    artName: 'CarvalhoAnimation',
    pageLink: './Art/CarvalhoAnimation/index.html',
    imageLink: './Art/CarvalhoAnimation/Halloween.png',
    author: 'Alexandre Carvalho',
    github: 'https://github.com/AlexandreCarvalho1990'
  },
  {
    artName: 'Flower Animation',
    pageLink: './Art/aimee_flowerani/index.html',
    imageLink: './Art/aimee_flowerani/flower.gif',
    author: 'Aimee Hernandez',
    githubLink: 'https://github.com/aimeehg'
  },
  {
    artName: '3D Spinning Rings',
    pageLink: './Art/frostillicus/index.html',
    imageLink: './Art/frostillicus/spinning_rings.png',
    author: 'frostillicus',
    github: 'https://github.com/frostillicus'
  },
  {
    artName: 'Flexible Logo',
    pageLink: './Art/Fab1ed/index.html',
    imageLink: './Art/Fab1ed/flex.gif',
    author: 'Fab1ed',
    github: 'https://github.com/Fab1ed'
  },
  {
    artName: 'Blinking Eye',
    pageLink: './Art/BlinkingEye/index.html',
    imageLink: './Art/BlinkingEye/blinkingeye.gif',
    author: 'Pavel Perevozchikov',
    github: 'https://github.com/papapacksoon'
  },
  {
    artName: 'Zero-to-Logo',
    pageLink: './Art/node.hg/index.html',
    imageLink: './Art/node.hg/ztm.gif',
    author: 'Harris Gomez',
    github: 'https://github.com/harrisgomez'
  },
  {
    artName: 'Mushyanimation',
    pageLink: './Art/mushyanimation/index.html',
    imageLink: './Art/mushyanimation/mush.gif',
    author: 'mushymane',
    github: 'https://github.com/mushymane'
  },
  {
    artName: 'Flag',
    pageLink: './Art/Batz005/index.html',
    imageLink: './Art/Batz005/flag.gif',
    author: 'Batz005',
    github: 'https://github.com/Batz005'
  },
  {
    artName: 'Wave',
    pageLink: './Art/Wave_css/index.html',
    imageLink: './Art/Wave_css/wave.gif',
    author: 'Filippe',
    github: 'https://github.com/filippebr'
  },
  {
    artName: 'Preloader',
    pageLink: './Art/mshuber1981/preloader.html',
    imageLink: './Art/mshuber1981/preloader.gif',
    author: 'Michael Huber',
    github: 'https://github.com/mshuber1981'
  },
  {
    artName: 'Simple Animate ZTM',
    pageLink: './Art/Kweyku/index.html',
    imageLink: './Art/Kweyku/proudZTM.gif',
    author: 'Kweyku',
    github: 'https://github.com/Kweyku'
  },
  {
    artName: 'Heartbeat',
    pageLink: './Art/lysychas/index.html',
    imageLink: './Art/lysychas/heartshot.png',
    author: 'lysychas',
    github: 'https://github.com/lysychas'
  },
  {
    artName: 'Hydrogen',
    pageLink: './Art/elias/my-art.html',
    imageLink: './Art/elias/hydrogen.gif',
    author: 'tesolberg',
    github: 'https://github.com/tesolberg'
  },
  {
    artName: 'Cool-Transition',
    pageLink: './Art/animatomang/html',
    videolink: './Art/animatomang/smoke.mp4',
    author: 'Syam',
    github: 'https://github.com/blacktomang'
  },
  {
    artName: 'Spinning Square',
    pageLink: './Art/Spinning Square/index.html',
    imageLink: './Art/Spinning Square/square.gif',
    author: 'Fumi',
    github: 'https://github.com/fumiadeyemi'
  },
  {
    artName: 'letters-loading',
    pageLink: './Art/franciscomelov/index.html',
    imageLink: './Art/franciscomelov/franciscomelov.gif',
    author: 'franciscomelov',
    githubLink: 'https://github.com/franciscomelov'
  },
  {
    artName: 'Moving Eyeball',
    pageLink: './Art/AnathKantonda/index.html',
    imageLink: './Art/AnathKantonda/movingeyeball.gif',
    author: 'Anath',
    github: 'https://github.com/anathkantonda'
  },
  {
    artName: 'Flag Animation - Colomboalemán',
    pageLink: './Art/Matic1909/index.html',
    imageLink: './Art/Matic1909/flag.gif',
    author: 'Nils Matic',
    githubLink: 'https://github.com/matic1909'
  },
  {
    artName: 'Pac-Man',
    pageLink: './Art/Pac-Man/Pac-Man.html',
    imageLink: './Art/Pac-Man/Pac-Man.gif',
    author: 'Norbert',
    githubLink: 'https://github.com/Bynor'
  },
  {
    artName: "Don't follow the light",
    pageLink: './Art/cristobal-heiss/index.html',
    imageLink: './Art/cristobal-heiss/css_animation.gif',
    author: 'Cristobal Heiss',
    githubLink: 'https://github.com/ceheiss'
  },
  {
    artName: 'Eenimation',
    pageLink: './Art/Eenimation/index.html',
    imageLink: './Art/Eenimation/trance.gif',
    author: 'Eejaz ishaq',
    githubLink: 'https://github.com/eejazishaq'
  },
  {
    artName: 'ripple button',
    pageLink: './Art/monika-sahay/index.html',
    imageLink: './Art/monika-sahay/screen-capture.gif',
    author: 'monika sahay',
    githubLink: 'https://github.com/monika-sahay'
  },
  {
    artName: 'Animation',
    pageLink: './Art/Albertomtferreira/index.html',
    imageLink: './Art/Albertomtferreira/animation.gif',
    author: 'Alberto Ferreira',
    githubLink: 'https://github.com/albertomtferreira'
  },
  {
    artName: 'sliding curtains',
    pageLink: './Art/layoayeni/index.html',
    imageLink: './Art/layoayeni/trance.gif',
    author: 'Layo',
    githubLink: 'https://github.com/layoayeni'
  },
  {
    artName: 'Unlocked',
    pageLink: './Art/confusionmatrix98/unlocked.html',
    imageLink: './Art/confusionmatrix98/unlocked.gif',
    author: 'confusionmatrix98',
    githubLink: 'https://github.com/confusionmatrix98'
  },
  {
    artName: 'Slovenian flag',
    pageLink: "./Art/Ivan's art/index.html",
    imageLink: "./Art/Ivan's art/Ivan-art.gif",
    author: 'kljuni',
    githubLink: 'https://github.com/kljuni'
  },
  {
    artName: 'Police Siren',
    pageLink: './Art/ShimShon1/policia.html',
    imageLink: './Art/ShimShon1/police.gif',
    author: 'ShimShon1',
    githubLink: 'https://github.com/ShimShon1'
  },
  {
    artName: 'Catch The UFO',
    pageLink: './Art/A-UFO/index.html',
    imageLink: './Art/A-UFO/catch-the-ufo.gif',
    author: 'Dibakash',
    githubLink: 'https://github.com/dibakash'
  },
  {
    artName: 'dk649',
    pageLink: './Art/dk649/index.html',
    imageLink: './Art/dk649/circle.gif',
    author: 'dk649',
    githubLink: 'https://github.com/dk649'
  },
  {
    artName: 'Catch The UFO',
    pageLink: './Art/A-UFO/index.html',
    imageLink: './Art/A-UFO/catch-the-ufo.gif',
    author: 'Dibakash',
    githubLink: 'https://github.com/dibakash'
  },
  {
    artName: 'Beer',
    pageLink: './Art/beer/index.html',
    imageLink: './Art/beer/beer.gif',
    author: 'CamJackson',
    githubLink: 'https://github.com/CamJackson-Dev'
  },
  {
    artName: '1rotate',
    pageLink: './Art/1rotate/index.html',
    imageLink: './Art/1rotate/rotation.gif',
    author: 'Himanshu Gawari',
    githubLink: 'https://github.com/himanshugawari'
  },
  {
    artName: 'Moving Box',
    pageLink: './Art/JerylDEv/index.html',
    imageLink: './Art/JerylDEv/movingbox.gif',
    author: 'JerylDEv',
    githubLink: 'https://github.com/JerylDEv'
  },
  {
    artName: 'New move',
    pageLink: './Art/NewMove/index.html',
    imageLink: './Art/NewMove/NewMove.gif',
    author: 'kzhecheva',
    githubLink: 'https://github.com/kzhecheva'
  },
  {
    artName: 'animatron',
    pageLink: './Art/animatron/index.html',
    imageLink: './Art/animatron/trance.gif'
  },
  {
    artName: 'Swing',
    pageLink: './Art/evangel/index.html',
    imageLink: './Art/evangel/swing.gif',
    githubLink: 'https://github.com/devevangel'
  },
  {
    artName: 'rashid',
    pageLink: './Art/rashid/index.html',
    imageLink: './Art/rashid/DNA.gif',
    author: 'Rashid Makki',
    githubLink: 'https://github.com/rashidmakki'
  },
  {
    artName: 'queer quarantine',
    pageLink: './Art/animatron/queer.html',
    imageLink: './Art/animatron/queer.gif'
  },
  {
    artName: 'Animatron',
    pageLink: './Art/animatron/index.html',
    imageLink: './Art/animatron/trance.gif',
    author: 'Cassandre Perron',
    githubLink: 'https://github.com/cassandreperron'
  },
  {
    artName: 'Sun Bursts',
    pageLink: './Art/steveSchaner/index.html',
    imageLink: './Art/steveSchaner/sunburst.gif',
    author: 'Steve Schaner',
    githubLink: 'https://github.com/sschaner'
  },
  {
    artName: 'Shravan',
    pageLink: './Art/Shravan/animation_shr_page.html',
    imageLink: './Art/Shravan/animation_shr.gif',
    author: 'Shravan Kumar',
    githubLink: 'https://github.com/shravan1508'
  },
  {
    artName: 'Jurassic Park',
    pageLink: './Art/tvasari/index.html',
    imageLink: './Art/tvasari/jurassic_park.gif',
    author: 'Tommaso Vasari',
    githubLink: 'https://github.com/tvasari'
  },
  {
    artName: 'Bounce',
    pageLink: './Art/samya/index.html',
    imageLink: './Art/samya/samya.gif',
    author: 'Samya Thakur',
    githubLink: 'https://github.com/samyathakur'
  },
  {
    artName: 'Egg_Loading',
    pageLink: './Art/egg_loading/index.html',
    imageLink: './Art/samya/egg_loading.gif',
    author: 'Ulisse Dantas',
    githubLink: 'https://github.com/ulissesnew'
  },
  {
    artName: 'We stay at home to save lives',
    pageLink: './Art/Shatabdi/index.html',
    imageLink: './Art/Shatabdi/WE STAY AT HOME TO SAVE LIVES.gif',
    author: 'Shatabdi Roy',
    githubLink: 'https://github.com/RoyShatabdi'
  },
  {
    artName: 'Egg_Loading',
    pageLink: './Art/egg_loading/index.html',
    imageLink: './Art/egg_loading/egg_loading.gif',
    author: 'Ulisse Dantas',
    githubLink: 'https://github.com/ulissesnew'
  },
  {
    artName: 'We stay at home to save lives',
    pageLink: './Art/Shatabdi/index.html',
    imageLink: './Art/Shatabdi/WE STAY AT HOME TO SAVE LIVES.gif',
    author: 'Shatabdi Roy',
    githubLink: 'https://github.com/RoyShatabdi'
  },
  {
    artName: 'Animatron',
    pageLink: './Art/animatronky/index.html',
    imageLink: './Art/animatronky/trance.gif',
    author: 'kylenrich',
    githubLink: 'https://github.com/kylenrich24'
  },
  {
    artName: 'bouncing ball',
    pageLink: './Art/alexgp/index.html',
    imageLink: './Art/Alexgp/bouncegif.gif',
    author: 'AlexGP257',
    githubLink: 'https://github.com/Alexgp257'
  },
  {
    artName: 'Cool Waves',
    pageLink: './Art/RaulC/index.html',
    imageLink: './Art/RaulC/coolwaves.gif',
    author: 'Raul Contreras',
    githubLink: 'https://github.com/rcc01'
  },
  {
    artName: 'Snowfall',
    pageLink: './Art/chaitali_snowfall/index.html',
    imageLink: './Art/chaitali_snowfall/snowgif.gif',
    author: 'Chaitali',
    githubLink: 'https://github.com/chaitali-more'
  },
  {
    artName: 'Rotate Circle',
    pageLink: './Art/dimor/animation.html',
    imageLink: './Art/dimor/rotate.gif',
    author: 'dimor',
    githubLink: 'https://github.com/dimor'
  },
  {
    artName: 'Hello world',
    pageLink: './Art/warren8689/index.html',
    imageLink: './Art/warren8689/screenshot.png',
    author: 'Warren',
    githubLink: 'https://github.com/warrren8689'
  },
  {
    artName: '360 Varial Kickflip',
    pageLink: './Art/DICHAMOTO/index.html',
    imageLink: './Art/DICHAMOTO/360_Varial_Kickflip.gif',
    author: 'DICHAMOTO',
    githubLink: 'https://github.com/DICHAMOTO'
  },
  {
    artName: 'Crazy Square',
    pageLink: './Art/colorSquare/index.html',
    imageLink: './Art/colorSquare/colorsquare.gif',
    author: 'TiagoChicoo',
    githubLink: 'https://github.com/tiagochicoo'
  },
  {
    artName: 'Alexhover',
    pageLink: './Art/Alexhover/index.html',
    imageLink: './Art/Alexhover/Alexhover.gif',
    author: 'Alex',
    githubLink: 'https://github.com/alesgainza'
  },
  {
    artName: 'Imperial CSS Driod',
    pageLink: './Art/Imperial_CSS_Driod/index.html',
    imageLink: './Art/Imperial_CSS_Driod/ImperialDriod.gif',
    author: 'Captian-Rocket',
    githubLink: 'https://github.com/captian-rocket'
  },
  {
    artName: 'HamidAnime',
    pageLink: './Art/HamidAnime/index.html',
    imageLink: './Art/HamidAnime/Capture.gif',
    author: 'Hamid',
    githubLink: 'https://github.com/HamidGoudarzi1988'
  },
  {
    artName: 'Imperial CSS Driod',
    pageLink: './Art/Imperial_CSS_Driod/index.html',
    imageLink: './Art/Imperial_CSS_Driod/ImperialDriod.gif',
    author: 'Captian-Rocket',
    githubLink: 'https://github.com/captian-rocket'
  },
  {
    artName: 'Mario Game',
    pageLink: './Art/emmeiwhite/index.html',
    imageLink: './Art/emmeiwhite/mario-game.gif',
    author: 'Emmeiwhite',
    githubLink: 'https://github.com/emmeiwhite'
  },
  {
    artName: '360 Varial Kickflip',
    pageLink: './Art/DICHAMOTO/index.html',
    imageLink: './Art/DICHAMOTO/360_Varial_Kickflip.gif',
    author: 'DICHAMOTO',
    githubLink: 'https://github.com/DICHAMOTO'
  },
  {
    artName: 'Bouncer the Bouncy Box',
    pageLink: './Art/RussD/index.html',
    imageLink: './Art/RussD/bouncer-the-bouncy-box.png',
    author: 'Russell',
    githubLink: 'https://github.com/rdyer07'
  },
  {
    artName: '3D Infinite Loop Sprites Cards',
    pageLink: './Art/luiavag/index.html',
    imageLink: './Art/luiavag/luiavag_3D_Infinite_Loop.gif',
    author: 'LuVAGu',
    githubLink: 'https://github.com/luiavag'
  },
  {
    artName: 'Star Wars',
    pageLink: './Art/ChiragAgarwal/index.html',
    imageLink: './Art/ChiragAgarwal/star_wars.gif',
    author: 'Chirag Agarwal',
    githubLink: 'https://github.com/chiragragarwal'
  },
  {
    artName: 'ImageGallery',
    pageLink: './Art/Hoverimage/index.html',
    imageLink: './Art/Hoverimage/hoverimage.gif',
    author: 'Siddhant Jain',
    githubLink: 'https://github.com/Sid-web6306'
  },
  {
    artName: 'characterwalking',
    pageLink: './Art/characterwalkingChetan/index.html',
    imageLink: './Art/characterwalkingChetan/image.png',
    author: 'Chetan Muliya',
    githubLink: 'https://github.com/chetanmuliya'
  },
  {
    artName: 'Grow',
    pageLink: './Art/octavioLafourcade/index.html',
    imageLink: './Art/octavioLafourcade/animation.gif',
    author: 'Octavio Lafourcade',
    githubLink: 'https://github.com/tavolafourcade'
  },
  {
    artName: 'Slats',
    pageLink: './Art/Sagaquisces/index.html',
    imageLink: './Art/Hoverimage/slats.gif',
    author: 'Michael David Dunlap',
    githubLink: 'https://github.com/sagaquisces'
  },
  {
    artName: 'Coffee',
    pageLink: './Art/animate-coffee/index.html',
    imageLink: './Art/animate-coffee/ezgif.com-video-to-gif.gif',
    author: 'Elise Welch',
    githubLink: 'https://github.com/EliseWelch'
  },
  {
    artName: 'Blended',
    pageLink: './Art/Pro-animate/index.html',
    imageLink: './Art/Pro-animate/Blended.gif',
    author: 'Promise Nwafor',
    githubLink: 'https://github.com/emPro-source'
  },
  {
    artName: 'sproutseeds',
    pageLink: './Art/sproutseeds/index.html',
    imageLink: 'https://codepen.io/_Sabine/pen/yGGLON',
    author: '_Sabine'
  },
  {
    artName: 'aninikhil',
    pageLink: './Art/aninikhil/index.html',
    imageLink: './Art/aninikhil/nik.jpg',
    author: 'Nikhil N G',
    githubLink: 'https://github.com/nikhilng99'
  },
  {
    artName: 'Playballs',
    pageLink: './Art/playballs/index.html',
    imageLink: './Art/playballs/playballs.gif',
    author: 'Omar Jabaly',
    githubLink: 'https://github.com/Omarjabaly'
  },
  {
    artName: 'simpleAnimation',
    pageLink: './Art/cazabe/index.html',
    imageLink: './Art/cazabe/mrRobot.png',
    author: 'cazabe',
    githubLink: 'https://github.com/cazabe'
  },
  {
    artName: 'Dragon',
    pageLink: './Art/Dragon/index.html',
    imageLink: './Art/Joy/smallDragon.gif',
    author: 'nikicivan',
    githubLink: 'https://github.com/nikicivan'
  },
  {
    artName: 'TypingAnimation',
    pageLink: './Art/yogi_the_bear/index.html',
    imageLink: './Art/yogi_the_bear/my_animation.gif',
    author: 'yogev',
    githubLink: 'https://github.com/yogevHenig'
  },
  {
    artName: 'Mario Kart Animation',
    pageLink: './Art/mario2/index.html',
    imageLink: './Art/mario2/mario.png',
    author: 'Sakshi Sinha',
    githubLink: 'https://github.com/sakshi-1'
  },
  {
    artName: 'NarutoAnimation',
    pageLink: './Art/Tgoslee/index.html',
    imageLink: './Art/Tgoslee/Naruto.gif',
    author: 'Trenisha',
    githubLink: 'https://github.com/tgoslee'
  },
  {
    artName: 'Jackony',
    pageLink: './Art/Yaseen_Mohammed/index.html',
    imageLink: './Art/Yaseen_Mohammed/pichatcho.gif',
    author: 'Yaseen_Mohammed',
    githubLink: 'https://yaseenaiman.github.io/'
  },
  {
    artName: 'DVRU',
    pageLink: './Art/dvru/index.html',
    imageLink: './Art/dvru/dvru.gif',
    author: 'dvru',
    githubLink: 'https://github.com/dvru'
  },
  {
    artName: 'Coulisse',
    pageLink: './Art/Ayoubahida/index.html',
    imageLink: './Art/Ayoubahida/coulisseAnimation.gif',
    author: 'Ayoubahida',
    githubLink: 'https://github.com/Ayoubahida'
  },
  {
    artName: 'TextAnimation',
    pageLink: './Art/TextAnimation/index.html',
    imageLink: './Art/TextAnimation/welcome.gif',
    author: 'waleed',
    githubLink: 'https://github.com/waleed-1993'
  },
  {
    artName: 'Animatron',
    pageLink: './Art/Animatron/index.html',
    imageLink: './Art/Joy/trance.gif',
    author: 'farhan',
    githubLink: 'https://github.com/fnahmad'
  },
  {
    artName: 'Sky',
    pageLink: './Art/marijapanic/index.html',
    imageLink: './Art/marijapanic/clouds.gif',
    author: 'marijapanic',
    githubLink: 'https://github.com/marijapanic'
  },
  {
    artName: 'GreenFunnel',
    pageLink: './Art/GreenFunnel/index.html',
    imageLink: './Art/GreenFunnel/green-funnel.gif',
    author: 'sergiorra',
    githubLink: 'https://github.com/sergiorra'
  },
  {
    artName: 'mig',
    pageLink: './Art/mig/index.html',
    imageLink: './Art/mig/squares.gif',
    author: 'mig',
    githubLink: 'https://github.com/miguel231997'
  },
  {
    artName: 'RabbitHopping',
    pageLink: './Art/tigerlight/index.html',
    imageLink: './Art/tigerlight/RabbitHopping.gif',
    author: 'tigerlight',
    githubLink: 'https://github.com/tigerlight'
  },
  {
    artName: 'Picture Pop',
    pageLink: './Art/Ford CSS Animation/index.html',
    imageLink: './Art/Ford CSS Animation/Ford gif.gif',
    author: 'klf006',
    githubLink: 'https://github.com/klf006'
  },
  {
    artName: 'Smoke Animation',
    pageLink: './Art/smoke Animation/index.html',
    imageLink: './Art/smoke Animation/Capture.png',
    author: 'aman-cse',
    githubLink: 'https://github.com/aman-cse'
  },
  {
    artName: 'BH',
    pageLink: './Art/animationBH/index.html',
    imageLink: '',
    author: 'BH',
    githubLink: 'https://github.com/huynhcongbaotran'
  },
  {
    artName: 'bounce',
    pageLink: './Art/naina/index.html',
    imageLink: './Art/naina/bounce.gif',
    author: 'Naina',
    githubLink: 'https://github.com/naina010'
  },
  {
    artName: 'Motivation',
    pageLink: './Art/motivation/index.html',
    imageLink: './Art/motivation/motivation.gif',
    author: 'Art',
    githubLink: 'https://github.com/artbalahadia'
  },
  {
    artName: 'Doraemon-Ball',
    pageLink: './Art/DhirajKaushik/index.html',
    imageLink: './Art/DhirajKaushik/doremon.gif',
    author: 'Dhiraj Kaushik',
    githubLink: 'https://github.com/dhirajkaushik321'
  },
  {
    artName: 'EverettAnimation',
    pageLink: './Art/EverettAnimation/index.html',
    imageLink: './Art/Joy/game.jpg',
    author: 'Claudia',
    githubLink: 'https://github.com/claudiabringaseverett'
  },
  {
    artName: 'helloooo',
    pageLink: './Art/shitman0930/index.html',
    imageLink: './Art/shitman0930/eyes.gif',
    author: 'shitman0930',
    githubLink: 'https://github.com/shitman0930'
  },
  {
    artName: 'Animato',
    pageLink: './Art/panduka_karunasena_animato/index.html',
    imageLink: './Art/panduka_karunasena_animato/animato.gif',
    author: 'panduka karunasena',
    githubLink: 'https://github.com/pandukakarunasena'
  },
  {
    artName: 'anishprj',
    pageLink: './Art/anishprj/index.html',
    author: 'Anish Ghimire',
    githubLink: 'https://github.com/anishprj/'
  },
  {
    artName: 'Toshman Animation',
    pageLink: './Art/Toshman Animation/index.html',
    imageLink: './Art/Toshman Animation/animation demo.gif',
    author: 'Toshman-hub',
    githubLink: 'https://github.com/Toshman-hub'
  },
  {
    artName: 'alexandraturony87',
    pageLink: './Art/alexandraturony87/index.html',
    imageLink: './Art/alexandraturony87/ephiphany.gif',
    author: 'Alexandra Turony',
    githubLink: 'https://github.com/alexandraturony87'
  },
  {
    artName: 'Ball Crazy',
    pageLink: './Art/tanyamiranda/ballcrazy.html',
    imageLink: './Art/tanyamiranda/ballcrazy.gif',
    author: 'Tanya Miranda',
    githubLink: 'https://github.com/tanyamiranda'
  },
  {
    artName: 'Simple Animation Trick!',
    pageLink: './Art/mismail-541/index.html',
    imageLink: './Art/mismail-541/simple-animation-trick.gif',
    author: 'mismail-541',
    githubLink: 'https://github.com/mismail-541'
  },
  {
    artName: 'CORONA TOILET PAPER',
    pageLink: './Art/WissAnimation/index.html',
    imageLink: './Art/WissAnimation/Toiletpaperrun.png',
    author: 'Wiss',
    githubLink: 'https://github.com/Wissemfars'
  },
  {
    artName: 'verticalBarsAnimation',
    pageLink: './Art/verticalBarsAnimation/index.html',
    imageLink: './Art/verticalBarsAnimation/verticalBarsAnimation.gif',
    author: 'Marius Negru',
    githubLink: 'https://github.com/I3lackMarius'
  },
  {
    artName: 'Calcopod',
    pageLink: './Art/Calcopod/index.html',
    imageLink: './Art/Calcopod/giffed.gif',
    author: 'Calcopod',
    githubLink: 'https://github.com/Calcopod'
  },
  {
    artName: 'Robot Dance',
    pageLink: './Art/jnch009/index.html',
    imageLink: './Art/jnch009/robotjnch009.gif',
    author: 'Jeremy Ng',
    githubLink: 'https://github.com/jnch009'
  },
  {
    artName: 'Equalizer',
    pageLink: './Art/prathmeshgujar/index.html',
    imageLink: './Art/prathmeshgujar/equalizer.gif',
    author: 'Prathmesh Gujar',
    githubLink: 'https://github.com/prathmeshgujar'
  },
  {
    artName: 'Castle',
    pageLink: './Art/Yakraj/index.html',
    imageLink: './Art/Yakraj/castle.gif',
    author: 'Yakraj',
    githubLink: 'https://github.com/yakraj'
  },
  {
    artName: 'Shimmering Stars',
    pageLink: './Art/Pranav/index.html',
    imageLink: './Art/Pranav/shimmering-stars.gif',
    author: 'Pranav Sood',
    githubLink: 'https://github.com/prnv06'
  },
  {
    artName: 'Dancing Square',
    pageLink: './Art/chansart/index.html',
    imageLink: './Art/chansart/chansart.gif',
    author: 'Chansart',
    githubLink: 'https://github.com/chansart'
  },
  {
    artName: 'Animatron',
    pageLink: './Art/animatron/index.html',
    imageLink: './Art/animatron/trance.gif',
    author: 'Sujal',
    githubLink: 'https://github.com/Sujal7689'
  },
  {
    artName: 'fire flicker',
    pageLink: './Art/hemantrawat/index.html',
    imageLink: './Art/hemantrawat/index.gif',
    author: 'Hemant Rawat',
    githubLink: 'https://github.com/He-mantRawat'
  },
  {
    artName: 'Bouncing Ball',
    pageLink: './Art/bouncingBall/bouncing ball.html',
    imageLink: './Art/bouncingBall/bouncingball.gif',
    author: 'Pravin deva',
    githubLink: 'https://github.com/pravindeva'
  },
  {
    artName: 'Animated Landing Page',
    pageLink: './Art/animatedLandingPage01/index.html',
    imageLink: './Art/animatedLandingPage01/ezgif.com-video-to-gif',
    author: 'Aneta-s',
    githubLink: 'https://github.com/aneta-s'
  },
  {
    artName: 'Goraved',
    pageLink: './Art/goraved/index.html',
    imageLink: './Art/goraved/goraved_animation.gif',
    author: 'Roman Pobotin (Goraved)',
    githubLink: 'https://github.com/goraved'
  },
  {
    artName: 'Doraemon',
    pageLink: './Art/Ranajit/doraemon.html',
    imageLink: './Art/animatron/doraemon.gif',
    author: 'Ranajit',
    githubLink: 'https://github.com/basak-32'
  },
  {
    artName: 'Ax Dev',
    pageLink: './Art/axdev/test.html',
    imageLink: './Art/axdev/gif.gif',
    author: 'Axel Avila',
    githubLink: 'https://github.com/axavila'
  },
  {
    artName: 'Magic Circle',
    pageLink: './Art/magpiet/index.html',
    imageLink: './Art/magpiet/gif.gif',
    author: 'Magnus Cromwell',
    githubLink: 'https://github.com/magpiet'
  },
  {
    artName: 'Pulsing Circle',
    pageLink: './Art/innape/index.html',
    imageLink: './Art/innape/Pulsing Cirkle.gif',
    author: 'innape',
    githubLink: 'https://github.com/innape'
  },
  {
    artName: 'Bouncing Ball',
    pageLink: './Art/BouncingBall/index.html',
    imageLink: './Art/BouncingBall/BouncingBall.gif',
    author: 'Satish Pokala',
    githubLink: 'https://github.com/Satishpokala124'
  },
  {
    artName: 'Daredevil',
    pageLink: './Art/daredevil/index.html',
    imageLink: './Art/daredevil/daredevil.gif',
    author: 'Vivek Raj',
    githubLink: 'https://github.com/vivekrajx'
  },
  {
    artName: 'hover Me',
    pageLink: './Art/hoverMe/index.html',
    author: 'Bleron88',
    githubLink: 'https://github.com/bleron88'
  },
  {
    artName: "Adam's Animation",
    pageLink: "./Art/Adam's Animation/index.html",
    imageLink: "./Art/Adam's Animation/animation.gif",
    author: 'Adam Hills',
    githubLink: 'https://github.com/adamhills91'
  },
  {
    artName: 'Spin it',
    pageLink: './Art/b-ed/index.html',
    imageLink: './Art/b-ed/Hnet.com-image.gif',
    author: 'Edd',
    githubLink: 'https://github.com/b-ed'
  },
  {
    artName: 'playstation-anim',
    pageLink: './Art/playstation-anim/index.html',
    imageLink: './Art/playstation-anim/ps.gif',
    author: 'seif1125',
    githubLink: 'https://github.com/seif1125'
  },
  {
    artName: 'Ritika',
    pageLink: './Art/Ritika/index.html',
    imageLink: './Art/Ritika/warrior.png',
    author: 'Ritika',
    githubLink: 'https://github.com/Ritika-soni'
  },
  {
    artName: 'Animatron',
    pageLink: './Art/animatron/index.html',
    imageLink: './Art/animatron/colourpencils.png',
    author: 'jahid hasan',
    githubLink: 'https://github.com/jahidhasan299/'
  },
  {
    artName: 'Animatron2',
    pageLink: './Art/Animatron2/index.html',
    imageLink: './Art/Animatron2/trance.gif',
    author: 'PUNKLANCER',
    githubLink: 'https://github.com/PUNKLANCER/'
  },
  {
    artName: 'Text_Animation',
    pageLink: './Art/Text_Animation/index.html',
    imageLink: './Art/Text_Animation/text.gif',
    author: 'Christian',
    githubLink: 'https://github.com/mkBraga'
  },
  {
    artName: 'Practice',
    pageLink: './Art/Practice/index.html',
    imageLink: './Art/Joy/triangle.gif',
    author: 'MuGenFJ',
    githubLink: 'https://github.com/MuGenFJ/'
  },
  {
    artName: 'Tile',
    pageLink: './Art/weilincheng/index.html',
    imageLink: './Art/weilincheng/tile.gif',
    author: 'weilincheng',
    githubLink: 'https://github.com/weilincheng'
  },
  {
    artName: 'TemidoRochaSpin',
    pageLink: './Art/temido_rocha_animation/index.html',
    imageLink: './Art/temido_rocha_animation/TemidoRocha.gif',
    author: 'TemidoRocha',
    githubLink: 'https://github.com/TemidoRocha'
  },
  {
    artName: 'Tile',
    pageLink: './Art/weilincheng/index.html',
    imageLink: './Art/weilincheng/tile.gif',
    author: 'weilincheng',
    githubLink: 'https://github.com/weilincheng'
  },
  {
    artName: 'fire flicker',
    pageLink: './Art/hemantrawat/index.html',
    imageLink: './Art/hemantrawat/index.gif',
    author: 'Hemant Rawat',
    githubLink: 'https://github.com/He-mantRawat'
  },
  {
    artName: 'Bouncing Ball',
    pageLink: './Art/bouncingBall/bouncing ball.html',
    imageLink: './Art/bouncingBall/bouncingball.gif',
    author: 'Pravin deva',
    githubLink: 'https://github.com/pravindeva'
  },
  {
    artName: 'Animated Landing Page',
    pageLink: './Art/animatedLandingPage without bar/index.html',
    imageLink: './Art/animatedLandingPage without bar/ezgif.com-video-to-gif',
    author: 'Aneta-s',
    githubLink: 'https://github.com/aneta-s'
  },
  {
    artName: 'Goraved',
    pageLink: './Art/goraved/index.html',
    imageLink: './Art/goraved/goraved_animation.gif',
    author: 'Roman Pobotin (Goraved)',
    githubLink: 'https://github.com/goraved'
  },
  {
    artName: 'Doraemon',
    pageLink: './Art/Ranajit/doraemon.html',
    imageLink: './Art/animatron/doraemon.gif',
    author: 'Ranajit',
    githubLink: 'https://github.com/basak-32'
  },
  {
    artName: 'Ax Dev',
    pageLink: './Art/axdev/test.html',
    imageLink: './Art/axdev/gif.gif',
    author: 'Axel Avila',
    githubLink: 'https://github.com/axavila'
  },
  {
    artName: 'Magic Circle',
    pageLink: './Art/magpiet/index.html',
    imageLink: './Art/magpiet/gif.gif',
    author: 'Magnus Cromwell',
    githubLink: 'https://github.com/magpiet'
  },
  {
    artName: 'Bouncing Ball',
    pageLink: './Art/Bouncing Ball/index.html',
    imageLink: './Art/cazabe/Bouncing Ball.gif',
    author: 'Satish Pokala',
    githubLink: 'https://github.com/Satishpokala124'
  },
  {
    artName: 'Daredevil',
    pageLink: './Art/daredevil/index.html',
    imageLink: './Art/daredevil/daredevil.gif',
    author: 'Vivek Raj',
    githubLink: 'https://github.com/vivekrajx'
  },
  {
    artName: 'hover Me',
    pageLink: './Art/hoverMe/index.html',
    author: 'Bleron88',
    githubLink: 'https://github.com/bleron88'
  },
  {
    artName: 'Happy Balloon',
    pageLink: './Art/ztollef/index.html',
    imageLink: './Art/ztollef/balloon.gif.',
    author: 'ztollef',
    githubLink: 'https://github.com/ztollef'
  },
  {
    artName: 'playstation-anim',
    pageLink: './Art/playstation-anim/index.html',
    imageLink: './Art/playstation-anim/ps.gif',
    author: 'seif1125',
    githubLink: 'https://github.com/seif1125'
  },
  {
    artName: 'Ritika',
    pageLink: './Art/Ritika/index.html',
    imageLink: './Art/Ritika/warrior.png',
    author: 'Ritika',
    githubLink: 'https://github.com/Ritika-soni'
  },
  {
    artName: 'Animatron',
    pageLink: './Art/animatron/index.html',
    imageLink: './Art/animatron/colourpencils.png',
    author: 'jahid hasan',
    githubLink: 'https://github.com/jahidhasan299/'
  },
  {
    artName: 'Animatron2',
    pageLink: './Art/Animatron2/index.html',
    imageLink: './Art/Animatron2/trance.gif',
    author: 'PUNKLANCER',
    githubLink: 'https://github.com/PUNKLANCER/'
  },
  {
    artName: 'Text_Animation',
    pageLink: './Art/Text_Animation/index.html',
    imageLink: './Art/Text_Animation/text.gif',
    author: 'Christian',
    githubLink: 'https://github.com/mkBraga'
  },
  {
    artName: 'Practice',
    pageLink: './Art/Practice/index.html',
    imageLink: './Art/Joy/triangle.gif',
    author: 'MuGenFJ',
    githubLink: 'https://github.com/MuGenFJ/'
  },
  {
    artName: 'Tile',
    pageLink: './Art/weilincheng/index.html',
    imageLink: './Art/weilincheng/tile.gif',
    author: 'weilincheng',
    githubLink: 'https://github.com/weilincheng'
  },
  {
    artName: 'Circle Pulse',
    pageLink: './Art/circle-pulse/index.html',
    imageLink: './Art/circle-pulse/circle-pulse.gif',
    author: 'jmorr002',
    githubLink: 'https://github.com/jmorr002'
  },
  {
    artName: 'Flare Spin',
    pageLink: './Art/mykz1608/index.html',
    imageLink: '',
    author: 'mykz1608',
    githubLink: 'https://github.com/mykz1608'
  },
  {
    artName: 'MexicanMustache',
    pageLink: './Art/AnimatedMustache/index.html',
    imageLink: './Art/AnimatedMustache/MexicanMustache.gif',
    author: 'Andrés Alonso Gálvez',
    githubLink: 'https://github.com/Dondesconton/'
  },
  {
    artName: 'css',
    pageLink: './Art/2.css/index.html',
    imageLink: './Art/2.css/css.gif'
  },
  {
    artName: 'Square Color Change',
    pageLink: './Art/baesyc/index.html',
    imageLink: './Art/baesyc/square.gif',
    author: 'Baesyc',
    githubLink: 'https://github.com/baesyc'
  },
  {
    artName: 'MexicanMustache',
    pageLink: './Art/AnimatedMustache/index.html',
    imageLink: './Art/AnimatedMustache/MexicanMustache.gif',
    author: 'Andrés Alonso Gálvez',
    githubLink: 'https://github.com/Dondesconton/'
  },
  {
    artName: 'Chanimation',
    pageLink: './Art/Chanimation/index.html',
    imageLink: './Art/Chanimation/dancegif.gif',
    author: 'chandant9',
    githubLink: 'https://github.com/chandant9/'
  },
  {
    artName: 'DancingGroot',
    pageLink: './Art/m-elina/index.html',
    imageLink: './Art/m-elina/groot_animation.gif',
    author: 'Melina',
    githubLink: 'https://github.com/m-elina/'
  },
  {
    artName: 'Animatron',
    pageLink: './Art/animatron/index.html',
    imageLink: './Art/animatron/trance.gif',
    author: 'Andrew',
    githubLink: 'https://github.com/andrewbom/'
  },
  {
    artName: 'rainbows',
    pageLink: './Art/vassilchiev/index.html',
    imageLink: './Art/vassilchiev/giphy.gif',
    author: 'Vassil',
    githubLink: 'https://github.com/vassilchiev/'
  },
  {
    artName: "Zai's Orbitron",
    pageLink: './Art/zai/index.html',
    imageLink: './Art/zai/zais_orbitron.gif',
    author: '5amm5',
    githubLink: 'https://github.com/5amm5965/'
  },
  {
    artName: "404's crying baby page",
    pageLink: './Art/papfal/index.html',
    imageLink: './Art/papfal/HTML-404-Crying-Baby-Page.gif',
    author: 'papfal',
    githubLink: 'https://github.com/papfal/'
  },
  {
    artName: 'ani-3d',
    pageLink: './Art/ani-3d/ani-3d.html',
    imageLink: './Art/ani-3d/ani-3d.gif',
    author: 'clyde166',
    githubLink: 'https://github.com/clyde166/'
  },
  {
    artName: 'Boy',
    pageLink: './Art/Boy/index.html',
    imageLink: './Art/Boy/Boy with house.png',
    author: 'Gajhendran',
    githubLink: 'https://github.com/Gajhendran/'
  },
  {
    artName: 'Funimation',
    pageLink: './Art/Funimation/index.html',
    imageLink: './Art/Funimation/Funimation.gif',
    author: 'Pratik',
    githubLink: 'https://github.com/pratikrana1998/'
  },
  {
    artName: 'Jungle Monkey',
    pageLink: './Art/AMCodin/index.html',
    imageLink: './Art/AMCodin/monkey.gif',
    author: 'AMCodin',
    githubLink: 'https://github.com/amcodin'
  },
  {
    artName: 'bellow',
    pageLink: './Art/fran/index.html',
    imageLink: './Art/fran/bellow.gif',
    author: 'franzwah',
    githubLink: 'https://github.com/franzwah'
  },
  {
    artName: 'Typing Indicator',
    pageLink: './Art/jacob-bacon/index.html',
    imageLink: './Art/jacob-bacon/jacob-bacon-art.JPG',
    author: 'jacob-bacon',
    githubLink: 'https://github.com/jacob-bacon'
  },
  {
    artName: 'Colination',
    pageLink: './Art/colination/index.html',
    imageLink: './Art/colination/animation.png',
    author: 'colinJR95',
    githublink: 'https://github.com/colinJR95'
  },
  {
    artName: 'Glowing Circle by Leem Plays',
    pageLink: './Art/AliHaidar/index.html',
    imageLink: './Art/AliHaidar/giphy.gif',
    author: 'alihaidar2950',
    githubLink: 'https://github.com/alihaidar2950'
  },
  {
    artName: 'bouncy-ball',
    pageLink: './Art/bouncy-ball/ty.html',
    imageLink: './Art/bouncy-ball/bouncy-ball.gif',
    author: 'Huang Yi-Ting',
    githubLink: 'https://github.com/yiting76'
  },
  {
    artName: 'bouncy-ball',
    pageLink: './Art/bouncy-ball/ty.html',
    imageLink: './Art/bouncy-ball/bouncy-ball.gif',
    author: 'Huang Yi-Ting',
    githubLink: 'https://github.com/yiting76'
  },
  {
    artName: 'Tronix',
    pageLink: './Art/visiona/index.html',
    imageLink: './Art/visiona/tronix.gif',
    author: 'visiona',
    githubLink: 'https://github.com/visiona'
  },
  {
    artName: 'Synchronization',
    pageLink: './Art/synchronization!/synchronization',
    imageLink: './Art/synchronization/synchronized_Dots.gif',
    author: 'Pranjal',
    githublink: 'https://github.com/Pranjal705'
  },
  {
    artName: 'Random Squares',
    pageLink: './Art/Monitha/index.html',
    author: 'Monitha',
    githubLink: 'https://github.com/dmonitha'
  },
  {
    artName: 'Walking-Man-Front',
    pageLink: './Art/Akhil/index.html',
    imageLink: './Art/Akhil/Walking-man-front.gif',
    author: 'Akhil',
    githubLink: 'https://github.com/akhils95'
  },
  {
    artName: 'Cow-cat',
    pageLink: './Art/Cow-cat/index.html',
    imageLink: './Art/Cow-cat/Cow-cat.gif',
    author: 'Galia',
    githubLink: 'https://github.com/galiarudenko'
  },
  {
    artName: 'Rainb0w',
    pageLink: './Art/Duka/index.html',
    imageLink: './Art/Duka/rainbow.gif',
    author: 'Duka',
    githubLink: 'https://github.com/DusanKrcmarik'
  },
  {
    artName: 'Indian',
    pageLink: './Art/Indian/index.html',
    imageLink: './Art/Indian/Indian.gif',
    author: 'Duka',
    githubLink: 'https://github.com/ndvishruth'
  },
  {
    artName: 'Animatron',
    pageLink: './Art/sanmitra/index.html',
    imageLink: './Art/sanmitra/index.gif',
    author: 'sanmitra',

    githubLink: 'https://github.com/sanmitra1999'
  },
  {
    artName: 'Ball-clear',
    pageLink: './Art/Naok000/index.html',
    imageLink: './Art/Naok000/ball-clear.gif',
    author: 'Naok000',
    githubLink: 'https://github.com/Naok000'
  },
  {
    artName: 'Mario_Kart_Animation',
    pageLink: './Art/Mario_Kart_Animation/index.html',
    imageLink: './Art/Mario_Kart_Animation/Mario.png',
    author: 'AnsonAMS',
    githubLink: 'https://github.com/AnsonAMS'
  },
  {
    artName: 'Microsoft_animation',
    pageLink: './Art/SaumyaBhatt/index.html',
    imageLink: './Art/SaumyaBhatt/Animation.gif',
    author: 'Saumya-Bhatt',
    githubLink: 'https://github.com/Saumya-Bhatt'
  },
  {
    artName: 'Falling',
    pageLink: './Art/Sfrench5/index.html',
    imageLink: './Art/Sfrench5/Falling.gif',
    author: 'Sfrench5',
    githubLink: 'https://github.com/Sfrench5'
  },
  {
    artName: 'Dragon_Loading',
    pageLink: './Art/Dragon_Loading/index.html',
    imageLink: './Art/Dragon_Loading/DragonLoading.gif',
    author: 'Prasad',
    githubLink: 'https://github.com/PrasadM07'
  },
  {
    artName: 'Animatrix',
    pageLink: './Art/Animatrix/index.html',
    imageLink: './Art/Animatrix/Animatrix.png',
    author: 'soutog',
    githubLink: 'https://github.com/soutog'
  },
  {
    artName: 'Simple-Loading',
    pageLink: './Art/Loading/loading.html',
    imageLink: './Art/Loading/load.gif',
    author: 'Vijay',
    githubLink: 'https://github.com/VijayVjCuber'
  },
  {
    artName: 'Fiyi-Animation',
    pageLink: './Art/Fiyi-Animation/index.html',
    imageLink: './Art/Fiyi-Animation/relax_smile.gif',
    author: 'Fiyi-A',
    githubLink: 'https://github.com/Fiyi-A'
  },
  {
    artName: 'Colored Bars',
    pageLink: './Art/mleblanc94/mleblanc94_html_Animation-Nation.html',
    imageLink: './Art/mleblanc94/ColoredBars.gif',
    author: 'mleblanc94',
    githubLink: 'https://github.com/mleblanc94'
  },
  {
    artName: 'animeR',
    pageLink: './Art/animeR/index.html',
    imageLink: './Art/animeR/animeR.gif',
    author: 'Rajneesh',
    githubLink: 'https://github.com/rajneeshk94'
  },
  {
    artName: 'Sunset-City',
    pageLink: './Art/jyun9504/index.html',
    imageLink: './Art/jyun9504/sunset-city.gif',
    author: 'jyun9504',
    githubLink: 'https://github.com/jyun9504'
  },
  {
    artName: 'brianbottle',
    author: 'brian',
    pageLink: './Art/brianbottle/index.html',
    imageLink: './Art/brianbottle/bottle.gif',
    githubLink: 'https://github.com/brianabplanalp1'
  },
  {
    artName: 'Shapes',
    pageLink: './Art/mark-marchant/index.html',
    imageLink: './Art/mark-marchant/shapes.png',
    author: 'Mark Marchant',
    githubLink: 'https://github.com/jtla3/Animation-Nation'
  },
  {
    artName: 'Loading',
    pageLink: './Art/NoumanAziz/Loading.html',
    videoLink: './Art/NoumanAziz/loading.gif',
    author: 'NoumanAziz',
    githubLink: 'https://github.com/NoumanAziz'
  },
  {
    artName: `Galek's Simple Animation`,
    pageLink: './Art/GalekAnimation/index.html',
    imageLink: './Art/GalekAnimation/simpleanimation.gif',
    author: 'Adam Galek',
    githubLink: 'https://github.com/TheGalekxy'
  },
  {
    artname: 'Rainbow animation',
    pageLink: './Art/Rainbow/index.html',
    imageLink: './Art/Rainbow/rainbow.gif',
    author: 'Mohanraj',
    githubLink: 'https://github.com/chelladuraimohanraj/Animation-Nation'
  },
  {
    artName: `Cyan Loading Animation`,
    pageLink: './Art/Wannesds/index.html',
    imageLink: './Art/Wannesds/Wannesds.gif',
    author: 'Wannes Dieltiens',
    githubLink: 'https://github.com/Wannesds'
  },
  {
    artName: 'Animatron',
    pageLink: './Art/Animatron/index.html',
    imageLink: './Art/Animatron/trance.gif',
    author: 'Gihan Balasuriya',
    githubLink: 'https://github.com/gihanbalasuriya'
  },
  {
    artName: 'Light text blink',
    pageLink: './Art/Mani-textlight-blink/index.html',
    imageLink: './Art/Mani-textlight-blink/light-blink-text.gif',
    author: 'Mani Pandian',
    githubLink: 'https://github.com/Manipandian'
  },
  {
    artName: 'Circle',
    pageLink: './Art/PoKai/index.html',
    imageLink: './Art/PoKai/circle.png',
    author: 'PoKai Chang',
    githubLink: 'https://github.com/st875052018'
  },
  {
    artName: 'animatron',
    pageLink: './Art/animatron/index.html',
    imageLink: './Art/animatron/trance.gif',
    author: 'Christy',
    githubLink: 'https://github.com/ChristyLucid'
  },
  {
    artName: 'bouncing_ball',
    pageLink: './Art/bouncing_ball/bouncing_ball.html',
    imageLink: './Art/bouncing_ball/bouncing-ball.gif',
    author: 'Nirmalie',
    githubLink: 'https://github.com/nirmalieo3'
  },
  {
    artName: 'Rocket',
    pageLink: './Art/Rocket/index.html',
    imageLink: './Art/Rocket/rocket.gif',
    author: 'Jose Diaz',
    githubLink: 'https://github.com/josegerard2000'
  },
  {
    artName: 'simpleG',
    pageLink: './Art/simpleG/index.html',
    imageLink: './Art/simpleG/kitty.jpg',
    author: 'gargeper',
    githubLink: 'https://github.com/gargeper'
  },
  {
    artName: 'BounceFace',
    pageLink: './Art/ainamation/index.html',
    imageLink: './Art/ainamation/ainamation.gif',
    author: 'Ainara Saralegui',
    githubLink: 'https://github.com/asaralegui'
  },
  {
    artName: 'Text Flow',
    pageLink: './Art/ConnerCoding/index.html',
    imageLink: './Art/ConnerCoding/ztmanimation.gif',
    author: 'Conner Schiller',
    githubLink: 'https://github.com/ConnerCoding'
  },
  {
    artName: 'Glow',
    pageLink: './Art/Glow/index.html',
    imageLink: './Art/Glow/Glow.png',
    author: 'Joaquin Castillo',
    githubLink: 'https://github.com/JuakoDev'
  },
  {
    artName: 'Heart Real',
    pageLink: './Art/riddhax/index.html',
    imageLink: './Art/riddhax/index.gif',
    author: 'Riddhax',
    githubLink: 'https://github.com/riddhax'
  },

  {
    artName: 'Balls',
    pageLink: './Art/Paul - Simple Annoying Balls/index.html',
    imageLink: './Art/Paul - Simple Annoying Balls/Balls.gif',
    author: 'Paul',
    githubLink: 'https://github.com/psr83'
  },

  {
    artname: 'Square-Move',
    pageLink: './Art/Poonam/square.html',
    imageLink: './Art/Poonam/square_gif.gif',
    author: 'Poonam',
    githubLink: 'https://github.com/poonampant'
  },

  {
    artname: 'JesseEarley',
    pageLink: './Art/JesseEarley/index.html',
    imageLink: './Art/JesseEarley/index.gif',
    author: 'JesseEarley',
    githubLink: 'https://github.com/JesseEarley'
  },
  {
    artname: 'Hacktoberfest 2020',
    pageLink: './Art/taepal467/index.html',
    imageLink: './Art/taepal467/hiclipart.com (1).png',
    author: 'Chantae P.',
    githubLink: 'https://github.com/taepal467'
  },
  {
    artName: 'Animatron',
    pageLink: './Art/animatron/triangle/index.html',
    imageLink: './Art/animatron/trance.gif',
    author: 'Deborah',
    githubLink: 'https://github.com/dluckey123'
  },
  {
    artName: 'Animatron',
    pageLink: './Art/animatron/triangle/index.html',
    imageLink: './Art/animatron/trance.gif',
    author: 'Deborah',
    githubLink: 'https://github.com/dluckey123'
  },
  {
    artname: 'Animate',
    pageLink: '/codepen/animation/src/index.html',
    imageLink: 'Animation',
    author: 'Altamas khan',
    githubLink: 'https://github.com/Altamas2049'
  },
  {
    artName: 'Spin',
    pageLink: './Art/Spin/allli.html',
    imageLink: './Art/Spin/allli.gif',
    author: 'Victor Winner',
    githubLink: 'https://github.com/Vicwin13'
  },
  {
    artName: 'Spinner',
    pageLink: './Art/nishantpandey/allli.html',
    imageLink: './Art/nishantpandey/allli.gif',
    author: 'Nishant Pandey',
    githubLink: 'https://github.com/mrpandey1'
  },
  {
    artName: 'Hacktober Test',
    pageLink: './Art/bajancode/index.html',
    imageLink: './Art/BajanCode/index.gif',
    author: 'bajancode',
    githubLink: 'https://github.com/bajancode'
  },
  {
    artName: 'ZTM anim',
    pageLink: './Art/ayushi2410/index.html',
    imageLink: './Art/ayushi2410/ayushi2410.gif',
    author: 'Ayushi2410',
    githubLink: 'https://github.com/ayushi2410'
  },
  {
    artName: 'misaelsantos',
    pageLink: './Art/misaelsantos/index.html',
    imageLink: './Art/misaelsantos/neohack.gif',
    author: 'Misael Santos',
    githubLink: 'https://github.com/MisaelSantos'
  },
  {
    artName: 'I am a Developer',
    pageLink: './Art/Kuroyza/Iam-a-developer.html',
    imageLink: './Art/Kuroyza/Iam-a-developer.gif',
    author: 'Kuroyza',
    githubLink: 'https://github.com/kuroyza'
  },
  {
    artName: 'simple box',
    pageLink: './Art/Box/index.html',
    imageLink: './Art/Box/static_image.jpg',
    author: 'Abishek shah',
    githubLink: 'https://github.com/abishek-sha-256'
  },
  {
    artname: 'Starry-sky',
    pageLink: './Art/starry-night/index.html',
    imageLink: './Art/starry-night/stars',
    author: 'Taima Khawaldeh',
    githubLink: 'https://github.com/taimakh'
  },
  {
    artName: 'Project Gallery',
    pageLink: './Art/hulya/index.html',
    imageLink: './Art/hulya/gallery.gif',
    author: 'Hulya Karakaya',
    githubLink: 'https://github.com/hulyak'
  },
  {
    artName: 'animation',
    pageLink: './Art/sameer786/animation.html',
    imageLink: './Art/sameer786/radius.gif',
    author: 'sameer',
    githubLink: 'https://github.com/sameer8605'
  },
  {
    artName: 'ArrowWave',
    pageLink: './Art/ArrowWave/index.html',
    imageLink: './Art/ArrowWave/ArrowWave.gif',
    author: 'Gabriel',
    githubLink: 'https://github.com/GabrielTeixeiraC'
  },
  {
    artName: 'The 4-Ever Loop',
    pageLink: './Art/the-4ever-loop/index.html',
    imageLink: './Art/the-4ever-loop/rotate.gif',
    author: 'Luciano M.',
    githubLink: 'https://github.com/LucianoWebDev'
  },
  {
    artName: 'Running Car',
    pageLink: './Art/Running-Car/index.html',
    imageLink: './Art/Running-Car/Running-car.PNG',
    author: 'Ermias',
    githubLink: 'https://github.com/ermiaskidane'
  },
  {
    artname: 'Youssef',
    pageLink: './Art/Youssef/index.html',
    imageLink: './Art/Youssef/fd8_AX.gif',
    author: 'Youssef',
    githubLink: 'https://github.com/youssefhany96'
  },
  {
    artName: 'The 4-Ever Loop',
    pageLink: './Art/the-4ever-loop/index.html',
    imageLink: './Art/the-4ever-loop/rotate.gif',
    author: 'Luciano M.',
    githubLink: 'https://github.com/LucianoWebDev'
  },

  {
    artName: 'Itried',
    pageLink: '/Art/Itried/animation.html',
    author: 'Harsha',
    githublink: 'https://github.com/HarshaKumar23'
  },
  {
    artName: 'Snail Zoom',
    pageLink: './Art/rbhachu/index.html',
    imageLink: './Art/rbhachu/snail.gif',
    author: 'Bhachu R.',
    githubLink: 'https://github.com/rbhachu'
  },
  {
    artName: 'Mini Text Animation',
    pageLink: './Art/text-mini-animation/index.html',
    imageLink: './Art/text-mini-animation/text-anime.gif',
    author: 'Chinel',
    githubLink: 'https://github.com/chinel'
  },
  {
    artName: 'Square loader',
    pageLink: './Art/square_loading/index.html',
    imageLink: './Art/square_loading/square_loading',
    author: 'Marek Chasák',
    githubLink: 'https://github.com/mchasak'
  },
  {
    artName: 'Stairs Text',
    pageLink: './Art/StairsText/index.html',
    imageLink: './Art/StairsText/stairs-text.gif',
    author: 'Noam K.',
    githubLink: 'https://github.com/noamkanonich'
  },
  {
    artName: 'animation',
    pageLink: './Art/sameer786/animation.html',
    imageLink: './Art/sameer786/radius.gif',
    author: 'sameer',
    githubLink: 'https://github.com/sameer8605'
  },
  {
    artName: 'Spinning is a good trick',
    pageLink: './Art/garrod90/index.html',
    imageLink: './Art/garrod90/craigsGif.gif',
    author: 'Craig, G',
    githubLink: 'https://github.com/garrod90'
  },
  {
    artName: 'Snail Zoom',
    pageLink: './Art/rbhachu/index.html',
    imageLink: './Art/rbhachu/snail.gif',
    author: 'Bhachu R.',
    githubLink: 'https://github.com/rbhachu'
  },
  {
    artName: 'Mini Text Animation',
    pageLink: './Art/text-mini-animation/index.html',
    imageLink: './Art/text-mini-animation/text-anime.gif',
    author: 'Chinel',
    githubLink: 'https://github.com/chinel'
  },
  {
    artName: 'Square loader',
    pageLink: './Art/square_loading/index.html',
    imageLink: './Art/square_loading/square_loading',
    author: 'Marek Chasák',
    githubLink: 'https://github.com/mchasak'
  },
  {
    artName: 'Stairs Text',
    pageLink: './Art/StairsText/index.html',
    imageLink: './Art/StairsText/stairs-text.gif',
    author: 'Noam K.',
    githubLink: 'https://github.com/noamkanonich'
  },
  {
    artName: 'animation',
    pageLink: './Art/sameer786/animation.html',
    imageLink: './Art/sameer786/radius.gif',
    author: 'sameer',
    githubLink: 'https://github.com/sameer8605'
  },

  {
    pageLink: './Art/radar animation/index.html',
    imageLink: './Art/radar.gif',
    author: 'Anup',
    githubLink: 'https://github.com/paddybaba'
  },
  {
    pageLink: './Art/sameer786/animation.html',
    imageLink: './Art/sameer786/radius.gif',
    author: 'sameer',
    githubLink: 'https://github.com/sameer8605'
  },
  {
    pageLink: './Art/radar animation/index.html',
    imageLink: './Art/radar',
    author: 'Anup',
    githubLink: 'https://github.com/paddybaba'
  },
  {
    pageLink: './Art/sameer786/animation.html',
    imageLink: './Art/sameer786/radius.gif',
    author: 'sameer',
    githubLink: 'https://github.com/sameer8605'
  },
  {
    artName: 'Friendly Ghost',
    pageLink: './Art/ristotoldsep/index.html',
    author: 'Risto Tõldsep',
    githubLink: 'https://github.com/ristotoldsep'
  },
  {
    artName: 'Friendly Ghost',
    pageLink: './Art/ristotoldsep/index.html',
    author: 'Risto Tõldsep',
    githubLink: 'https://github.com/ristotoldsep'
  },
  {
    artName: 'sritron',
    pageLink: './Art/sritron/index.html',
    imageLink: './Art/sritron/trance.gif',
    author: 'Srinivas',
    githubLink: 'https://github.com/sri189ms'
  },
  {
    artName: 'Friendly Ghost',
    pageLink: './Art/ristotoldsep/index.html',
    author: 'Risto Tõldsep',
    githubLink: 'https://github.com/ristotoldsep'
  },
  {
    artName: 'Sun Rise Time',
    pageLink: './Art/gurprtAnim/index.html',
    imageLink: './Art/gurprtAnim/gurAnim.gif',
    author: 'Gurpreet',
    githubLink: 'https://github.com/gur-p-reet'
  },
  {
    artName: 'Personal Info',
    pageLink: './Art/Personal_info/triangle/index.html',
    imageLink: './Art/Personal_info/trance.gif',
    author: 'Naim Uddin',
    githubLink: 'https://github.com/Naim365'
  },
  {
    artName: 'Shining Text',
    pageLink: './Art/MaxieTextShineOn/index.html',
    imageLink: './Art/MaxieTextShineOn/maxie-text-shine-on.gif',
    author: 'maxie7',
    githubLink: 'https://github.com/maxie7'
  },
  {
    artName: 'Spinning Box',
    pageLink: './Art/KccbzZ/index.html',
    imageLink: './Art/KccbzZ/cover.png',
    author: 'KccbzZ',
    githubLink: 'https://github.com/KccbzZ'
  },
  {
    artName: 'Age Disgracefully',
    pageLink: './Art/ynoden/index.html',
    imageLink: './Art/ynoden/Age_Disgracefully.gif',
    author: 'yusefnoden',
    githubLink: 'https://github.com/yusefnoden'
  },
  {
    artname: 'jimanimation',
    pageLink: './Art/jimanimation/index.html',
    imageLink: './Art/jimanimation/bouncy.gif',
    author: 'Jimin',
    githubLink: 'https://github.com/jimijos'
  },

  {
    artName: 'Meme Animation',
    pageLink: './Art/just_for_fun/index.html',
    imageLink: './Art/just_for_fun/image.gif',
    author: 'Rahul Negi',
    githubLink: 'https://github.com/rahulnegi20'
  },
  {
    artName: 'Stretch ZTM',
    pageLink: './Art/animation_gn/index.html',
    imageLink: './Art/animation_gn/animation_gn.gif',
    author: 'gnyokota',
    githubLink: 'https://github.com/gnyokota'
  },
  {
    artname: 'AnimationCom',
    pageLink: './Art/Anita/AnimationCom/triangle.html',
    imageLink: './Art/AnimationCom/header.jpg',
    author: 'Anita',
    githubLink: 'https://github.com/anita-tsai'
  },
  {
    artName: 'Cards',
    pageLink: './Art/cards/index.html',
    imageLink: './Art/cards/cards.gif',
    author: 'lonecreationwastaken',
    githubLink: 'https://github.com/lonecreationwastaken'
  },
  {
    artName: "Lidor'sAnimation",
    pageLink: "./Art/Lidor's Animation/index.html",
    imageLink: "./Art/Lidor's Animation/animation.gif",
    author: 'LidorAsher',
    githubLink: 'https://github.com/lidorasher11'
  },
  {
    artName: "Shiff's Animation",
    pageLink: './Art/myAnimation/index.html',
    imageLink: './Art/myAnimation/myanimation.gif',
    author: 'Shifa',
    githubLink: 'https://github.com/ShifaShirin'
  },
  {
    artName: 'ani-1trial',
    pageLink: './Art/ani-1trial/index.html',
    imageLink: './Art/ani-1trial/ani-gif.gif',
    author: 'tru-izo',
    githubLink: 'https://github.com/tru-izo'
  },
  {
    artName: 'Air_Balloon',
    pageLink: './Art/Air_Balloon/index.html',
    imageLink: './Art/Air_Balloon/balloon.gif',
    author: 'Abha',
    githubLink: 'https://github.com/Abha-1281'
  },
  {
    artName: 'Camp Fire',
    pageLink: './Art/camp_fire/index.html',
    imageLink: './Art/camp_fire/camp_fire.gif',
    author: 'Chansoo',
    githubLink: 'https://github.com/ChansooKim316'
  },
  {
    artName: 'rubberband Red',
    pageLink: './Art/ou79/index.html',
    imageLink: './Art/rubberbandRed.gif',
    author: 'ou79',
    githubLink: 'https://github.com/ou79'
  },
  {
    artName: 'ColorChanger',
    pageLink: './Art/ColorChanger/index.html',
    imageLink: './Art/color-changer.gif',
    author: 'Atallah-Nadhir',
    githubLink: 'https://github.com/Atallah-Nadhir'
  },
  {
    artName: 'PONG Animation',
    pageLink: './Art/walkitoff/index.html',
    imageLink: './Art/walkitoff/gif.gif',
    author: 'Tyler Dollick',
    githubLink: 'https://github.com/walkitoff'
  },
  {
    artname: 'Animatron',
    pageLink: './Art/mbargaedge/index.html',
    imageLink: './Art/mbargaedge/animatron.gif',
    author: 'Mbarga',
    githubLink: 'https://github.com/marcelmbarga/'
  },
  {
    artName: 'House',
    pageLink: './Art/TTD/triangle/index.html',
    imageLink: './Art/TTD/house.gif',
    author: 'TanyaTD',
    githubLink: 'https://github.com/TTD126'
  },
  {
    artName: 'Spinning Title',
    pageLink: './Art/ljBeast21ldj/index.html',
    imageLink: './Art/ljBeast21ldj/firstGIF.gif',
    author: 'Larry',
    githubLink: 'https://github.com/ljBeast21ldj'
  },
  {
    artName: 'Heart pulsation',
    pageLink: './Art/Sallah/index.html',
    imageLink: './Art/Sallah/Heart-Pulsation.png',
    author: 'Sallah',
    githubLink: 'https://github.com/SallahTech'
  },
  {
    artName: 'MubbeAnimation',
    pageLink: './Art/Mubbe/index.html',
    imageLink: './Art/Mubbe/MubbeAnimation.gif',
    author: 'Mubarak',
    githubLink: 'https://github.com/mual5746'
  },
  {
    pageLink: './Art/neon-glowing-text/index.html',
    imageLink: './Art/neon-glowing-text/glowing-text-GIF.gif',
    author: 'Adri',
    githubLink: 'https://github.com/adrimual'
  },
  {
    artName: 'Simple Animation',
    pageLink: './Art/simple animation/transition.html',
    imageLink: './Art/simple animation/animatee.gif',
    author: 'Rudimental',
    githubLink: 'https://github.com/rudimental-again'
  },
  {
    artName: 'gbArt',
    pageLink: './Art/gbArt/index.html',
    imageLink: './Art/gbArt/shapeFlip.gif',
    author: 'Gary Bergman',
    githubLink: 'https://github.com/Gary-Bergman'
  },
  {
    artName: "Turtando's Animation",
    pageLink: './Art/turtando/animation.html',
    imageLink: './Art/Turtando/happyhalloween.gif',
    author: 'Turtando',
    githubLink: 'https://github.com/Turtando'
  },
  {
    artName: 'Bouncing Balls',
    pageLink: './Art/EyeOfAthena/index.html',
    imageLink: './Art/EyeOfAthena/cover.png',
    author: 'EyeOfAthena',
    githubLink: 'https://github.com/EyeOfAthena/bouncing-ball'
  },
  {
    artName: 'Otherside',
    pageLink: './Art/Otherside/ubi.html',
    imageLink: './Art/Otherside/recording.gif',
    author: 'Ubibimbap',
    githubLink: 'https://github.com/Ubibimbap'
  },
  {
    artName: 'Basketball God',
    pageLink: './Art/Sim-animation/index.html',
    imageLink: './Art/Sim-animation/project-screenshot.png',
    author: 'Sim',
    githubLink: 'https://github.com/sim-a-19'
  },
  {
    artName: "Ziyao's Animation",
    pageLink: './Art/robot/robot_index.html',
    imageLink: './Art/robot/robot.gif',
    author: 'Ziyao',
    githubLink: 'https://github.com/ziyaoc3'
  },
  {
    artName: 'Simplerv',
    pageLink: './Art/Aniamtion_RV/index.html',
    imageLink: './Art/Aniamtion_RV/circle.png',
    author: 'Aarush Bhat',
    githubLink: 'https://github.com/07rv'
  },
  {
    artName: 'Devtemmy_animation',
    pageLink: './Art/Devtemmy_animation/index.html',
    imageLink: './Art/Devtemmy_animation/Devtemmyanimation.gif',
    author: 'Dev-Temmy',
    githubLink: 'https://github.com/Dev-Temmy'
  },
  {
    artName: 'Fading text animation',
    pageLink: './Art/araskog/index.html',
    imageLink: './Art/araskog/animation.gif',
    author: 'Amanda Araskog',
    githubLink: 'https://github.com/araskog'
  },
  {
    artName: 'Moving Divs',
    pageLink: './Art/Razvan/RazvanFratila/index.html',
    imageLink: './Art/Razvan/RazvanFratila/first.gif',
    author: 'Razvan',
    githubLink: 'https://github.com/fratilar'
  },
  {
    artName: 'KDev Animation',
    pageLink: './Art/KDev-Animator/index.html',
    imageLink: './Art/KDev-Animator/kdev-animation.gif',
    author: 'Detmar Ruhfus',
    githubLink: 'https://github.com/kamikazid'
  },
  {
    artName: 'Square Bounce',
    pageLink: './Art/Vish/index.html',
    imageLink: './Art/Vish/SquareBounce.gif',
    author: 'Vishwam',
    githubLink: 'https://github.com/vishmagic'
  },
  {
    artName: 'Hina',
    pageLink: './Art/Hina/Hina.html',
    imageLink: './Art/Hina/Basketball.gif',
    imageLink: './Art/Hina/net.gif',
    author: 'Hina Najam',
    githubLink: 'https://github.com/hinanajam'
  },
  {
    artName: 'AmitAnimation',
    pageLink: './Art/Joy/AmitAnimation/amitanimation.html',
    imageLink: './Art/Joy/AmitAnimation/amitanimation.gif',
    author: 'Amit',
    githubLink: 'https://github.com/AmitRoy07'
  },
  {
    artName: 'Bouncing Cheems ',
    pageLink: './Art/Suddath-Gautam/index.html',
    imageLink: './Art/Suddath-Gautam/cheems.gif',
    author: 'Suddath Gautam',
    githubLink: 'https://github.com/wardaddy98'
  },
  {
    artName: 'Pop-up Confetti animation.',
    pageLink: './Art/yay-ztm-animation/index.html',
    imageLink: './Art/yay-ztm-animation/pop_animation.gif',
    author: 'Hyunji Kim',
    githubLink: 'https://github.com/creativehkim'
  },
  {
    artName: 'Monolith',
    pageLink: './Art/acphil/index.html',
    imageLink: './Art/acphil/monolith.png',
    author: 'acphil',
    githubLink: 'https://github.com/acphil2'
  },
  {
    artName: 'Smiling Doll',
    pageLink: './Art/jbermeo/index.html',
    imageLink: './Art/jbermeo/doll.gif',
    author: 'Jose Bermeo',
    githubLink: 'https://github.com/jbermeo10'
  },
  {
    artName: 'vasubhatnagar',
    pageLink: './Art/vasubhatnagar/index.html',
    imageLink: './Art/vasubhatnagar/ss.jpg',
    author: 'Vasu Bhatnagar',
    githubLink: 'https://github.com/vasubhatnagar'
  },
  {
    artName: 'JoToSmola',
    pageLink: './Art/JoToSmola/index.html',
    imageLink: './Art/JoToSmola/JoToSmola.gif',
    author: 'GrabKrab',
    githubLink: 'https://github.com/GrabKrab'
  },
  {
    artName: 'mojaanimacia',
    pageLink: './Art/mojaanimacia/stranka.html',
    author: 'Martin052',
    githubLink: 'https://github.com/martin052'
  },
  {
    artName: 'ellipsis',
    pageLink: './Art/ianhawe/index.html',
    author: 'ianhawe',
    githubLink: 'https://github.com/ianhawe'
  },
  {
    artName: 'Fun with balls!',
    pageLink: './Art/miguelDalberto/funWithBalls/index.html',
    imageLink: './Art/miguelDalberto/funWithBalls/funWithBalls_screenshot.png',
    author: 'miguelDalberto',
    githubLink: 'https://github.com/miguelDalberto'
  },
  {
    artName: 'FourFlag_Load',
    pageLink: './Art/FourFlag_Load/index.html',
    imageLink: './Art/FourFlag_Load/trance.gif',
    author: 'chungngai09',
    githubLink: 'https://github.com/chungngai09'
  },
  {
    artName: 'AnimatronJS',
    pageLink: './Art/animatronJS/index.html',
    author: 'Anna Ovechkina',
    githubLink: 'https://github.com/Annu7shka'
  },
  {
    artName: 'perfect_goal',
    pageLink: './Art/perfect_goal/index.html',
    imageLink: './Art/perfect_goal/perfect_goalscreenshot.png',
    author: 'henzbori',
    githubLink: 'https://github.com/henzbori'
  },
  {
    artName: 'Beating Heart',
    pageLink: './Art/beating-heart/index.html',
    imageLink: './Art/beating-heart/heart.gif',
    author: 'MishkaZi',
    githubLink: 'https://github.com/MishkaZi'
  },
  {
    artName: 'Bouncing Balls',
    pageLink: './Art/Sankyeat/index.html',
    imageLink: './Art/Sankyeat/bouncingballs.gif',
    author: 'Sankyeat',
    githubLink: 'https://github.com/sanks20'
  },
  {
    artName: 'Sample page',
    pageLink: './Art/Joy/triangle/index.html',
    imageLink: './Art/Joy/triangle/my-animation.gif',
    author: 'Mamathagowd107',
    githubLink: 'https://github.com/Mamathagowd107'
  },
  {
    artName: 'Animated',
    pageLink: './Art/animated/triangle/index.html',
    imageLink: './Art/Joy/triangle/triangle.gif',
    author: 'Joy',
    githubLink: 'https://github.com/royranger'
  },
  {
    artName: 'achwell',
    pageLink: './Art/achwell/index.html',
    imageLink: './Art/achwell/ball.gif',
    author: 'achwell',
    githubLink: 'https://github.com/achwell'
  },
  {
    artName: 'Robotic Circles',
    pageLink: './Art/animation_yaniv/index.html',
    imageLink: './Art/animation_yaniv/robot.png',
    author: 'Yaniv Sagy',
    githubLink: 'https://github.com/yanivsagy'
  },
  {
    artName: 'Ocean Day',
    pageLink: './Art/d-spence/index.html',
    imageLink: './Art/d-spence/ztm-dspence-css-anim.gif',
    author: 'd-spence',
    githubLink: 'https://github.com/d-spence'
  },
  {
    artName: 'Animation-Circle',
    pageLink: './Art/Animation-Circle/index.html',
    imageLink: './Art/Animation-Circle/animation-circle.gif',
    author: 'Elid Venega',
    githubLink: 'https://github.com/elidvenega'
  },
  {
    artName: 'Sweet street',
    pageLink: './Art/Sweet_street/mario.html',
    imageLink: './Art/Sweet_street/animation-gif.gif',
    author: 'meni-avitan',
    githubLink: 'https://github.com/meniAvitan/Animation-Nation.git'
  },
  {
    pageLink: './Art/Joy/nithin-animation/index.html',
    imageLink: './Art/Joy/triangle/triangle.gif',
    author: 'Nithin',
    githubLink: 'https://github.com/Nithin6252-reddy'
  },
  {
    artName: 'Jittery rectangles',
    pageLink: './Art/Vaibhav/index.html',
    author: 'Vaibhav Jain',
    githubLink: 'https://github.com/Vaibhav-multi-dev'
  },
  {
    artName: 'Pra-animate',
    pageLink: './Art/Pra-animate/indexpra1.html',
    //imageLink: './Art/Joy/triangle/triangle.gif',
    author: 'Prajoth',
    githubLink: 'https://github.com/prajoth-b'
<<<<<<< HEAD
  },
  {
    artName: 'Forever',
    pageLink: './Art/Mritunjay/index.html',
    imageLink: './Art/Mritunjay/mj.gif',
    author: 'Mritunjay',
    githubLink: 'https://github.com/Mritunjay004'
=======
>>>>>>> 99cfc800
  }
];

// +--------------------------------------------------------------------------------+
// +                                                                                +
// +                  YOU DO NOT NEED TO CHANGE ANYTHING BELOW THIS                 +
// +                                                                                +
// +--------------------------------------------------------------------------------+

// Creates cards from the array above
// You don't need to modify this
let contents = [];
Shuffle(cards).forEach((c) => {
  contents.push([
    `<li class="card">` +
      `<a href='${c.pageLink}'>` +
      `<img class="art-image" src='${c.imageLink}' alt='${c.artName}' />` +
      `</a>` +
      `<div class="flex-content">` +
      `<a href='${c.pageLink}'><h3 class="art-title">${c.artName}</h3></a>` +
      `<p class='author'><a href="${c.githubLink}" target="_blank"><i class="fab fa-github"></i> ${c.author}</a> </p>` +
      `</div>` +
      `</li>`
  ]);
});

document.getElementById('cards').innerHTML = contents;

function Shuffle(o) {
  for (
    var j, x, i = o.length;
    i;
    j = parseInt(Math.random() * i), x = o[--i], o[i] = o[j], o[j] = x
  );
  return o;
}<|MERGE_RESOLUTION|>--- conflicted
+++ resolved
@@ -4679,7 +4679,6 @@
     //imageLink: './Art/Joy/triangle/triangle.gif',
     author: 'Prajoth',
     githubLink: 'https://github.com/prajoth-b'
-<<<<<<< HEAD
   },
   {
     artName: 'Forever',
@@ -4687,8 +4686,6 @@
     imageLink: './Art/Mritunjay/mj.gif',
     author: 'Mritunjay',
     githubLink: 'https://github.com/Mritunjay004'
-=======
->>>>>>> 99cfc800
   }
 ];
 
