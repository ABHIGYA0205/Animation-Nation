--- conflicted
+++ resolved
@@ -310,7 +310,6 @@
   },
   {
     artName: 'SoundBoxes',
-<<<<<<< HEAD
     pageLink: './Art/Hbarang/SoundBox.html',
     imageLink: './Art/Hbarang/SoundBoxAnimation.gif',
     author: 'Hbarang',
@@ -351,46 +350,6 @@
     author: 'Diego Chz',
     githubLink: 'https://github.com/diegchav'
   },
-=======
-  	pageLink: './Art/Hbarang/SoundBox.html',
-  	imageLink: './Art/Hbarang/SoundBoxAnimation.gif',
-  	author: 'Hbarang',
-  	githubLink: 'https://github.com/hbarang',
-  },
-  { artName: "Cheshire",
-    pageLink: "./Art/Ckanelin/index.html",
-    imageLink: "./Art/Ckanelin/Cheshire.gif",
-    author: "Ckanelin",
-    githubLink: "https://github.com/ckanelin"
-  },
-  {
-  	artName: 'Disappear',
-  	pageLink: './Art/Stacy/index.html',
-  	imageLink: './Art/Stacy/disappear.gif',
-  	author: 'Stacy',
-  	githubLink: 'https://github.com/stacyholtz6'
-  },
-  {
-    artName: "Ellipse Spinner",
-    pageLink: "./Art/Sabina/ellipse_spinner.html",
-    imageLink: "./Art/Sabina/ellipse_spinner.png",
-    author: "Sabina Abbasova",
-    githubLink: "https://github.com/sabina929"
-  },
-  {
-    artName: "NightSky",
-    pageLink: "./Art/AndyS/index.html",
-    imageLink: "./Art/AndyS/Capture.GIF",
-    author: "AndyS",
-    githubLink: "https://github.com/AndyS1988"
-	},
-	{
-    artName: "Hungry",
-    pageLink: "./Art/diegchav/index.html",
-    imageLink: "./Art/diegchav/hungry.gif",
-    author: "Diego Chz",
-    githubLink: "https://github.com/diegchav"
-	},
 	{
 		artName: "Infinity",
 		pageLink: "./Art/krisss/index.html",
@@ -398,13 +357,11 @@
 		author: "krisss",
 		githubLink: "https://github.com/krisss"
 	},
->>>>>>> a351af14
   {
     artName: 'Hover Text Animation',
     pageLink: './Art/AyoubIssaad2/index.html',
     imageLink: './Art/AyoubIssaad2/hoverTextAnimation.gif',
     author: 'AyoubIssaad',
-<<<<<<< HEAD
     githubLink: 'https://github.com/AyoubIssaad'
   },
   {
@@ -413,8 +370,6 @@
     imageLink: './Art/St3ve89/loading-spinner.gif',
     author: 'Istvan Acs',
     githubLink: 'https://github.com/St3ve89'
-=======
-    githubLink: 'https://github.com/AyoubIssaad',
   },
   {
     artName: 'Hamburger Menu Animation',
@@ -429,7 +384,6 @@
     imageLink: './Art/Sanidhya_Samadhiya/snip.png',
     author: 'Sanidhya Samadhiya',
     githubLink: 'https://github.com/sanidhya2000'
->>>>>>> a351af14
   }
 ];
 
