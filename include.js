--- conflicted
+++ resolved
@@ -4899,14 +4899,13 @@
     author: 'Susana',
     githubLink: 'https://github.com/Szo89'
   },
-<<<<<<< HEAD
-  { 
+  {
     artName: 'Sunset',
     pageLink: './Art/Catao_P/index.html',
     imageLink: './Art/Catao_P/sunset.gif',
     author: 'Catao',
     githubLink: 'https://github.com/Catao_P'
-=======
+  },
   {
     pageLink: './Art/Kwabena-Agyeman/index.html',
     imageLink: './Art/Kwabena-Agyeman/project.GIF',
@@ -4924,7 +4923,6 @@
     imageLink: './Art/shake/file.gif',
     author: 'yoududecomposer',
     githubLink: 'https://github.com/yourdudecomposer'
->>>>>>> 0fb31de4
   }
 ];
 
