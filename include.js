--- conflicted
+++ resolved
@@ -1,13 +1,18 @@
 let cards = [
   //  Add your card in this section
-<<<<<<< HEAD
-
   {
     artName: "Circle",
     pageLink: "./Art/Oliver/art-oliver.html",
     imageLink: "./Art/Oliver/circle.gif",
     author: "Oliver",
     githubLink: "https://github.com/oliver-gomes"
+  },
+  {
+    artName: "Ellipse Loader",
+    pageLink: "./Art/VaibhavKhulbe/EllipseLoader.html",
+    imageLink: "./Art/VaibhavKhulbe/ellipseLoader.gif",
+    author: "Vaibhav Khulbe",
+    githubLink: "https://github.com/Kvaibhav01"
   },
   {
     artName: "Triangle",
@@ -18,24 +23,6 @@
   }
 ];
 
-=======
-  {
-    artName: "Triangle",
-    pageLink: "./Art/Joy/triangle.html",
-    imageLink: "./Art/Joy/triangle.gif",
-    author: "Joy",
-    githubLink: "https://github.com/royranger"
-  },
-  {
-    artName: "Ellipse Loader",
-    pageLink: "./Art/VaibhavKhulbe/EllipseLoader.html",
-    imageLink: "./Art/VaibhavKhulbe/ellipseLoader.gif",
-    author: "Vaibhav Khulbe",
-    githubLink: "https://github.com/Kvaibhav01"
-  }
-];
-
->>>>>>> e35eeba2
 // +--------------------------------------------------------------------------------+
 // +                                                                                +
 // +                  YOU DO NOT NEED TO CHANGE ANYTHING BELOW THIS                 +
