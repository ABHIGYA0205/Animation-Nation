let cards = [
  {
    artName: 'Astro Acrobat',
    pageLink: './Art/DarrachBarneveld/index.html',
    imageLink: './Art/DarrachBarneveld/rocket.gif',
    author: 'Darrach Barneveld',
    githubLink: 'https://github.com/DarrachBarneveld'
  },
  {
    artName: 'Rotating Cube',
    pageLink: './Art/Rishi/cube.html',
    imageLink: './Art/Rishi/cube.gif',
    author: 'Rishi',
    githubLink: 'https://github.com/rishi17003'
  },
  {
    artName: 'Tic Tac Yo!',
    pageLink: './Art/smokeraven667/smokeraven.html',
    imageLink: './Art/smokeraven667/tic-tac-yo.gif',
    author: 'Joy',
    githubLink: 'https://github.com/smokeraven667'
  },
  {
    artName: 'Animation-box',
    pageLink: './Art/Himanshu_Chauhan/index.html',
    imageLink: './Art/Himanshu_Chauhan/animation-box.gif',
    author: 'Himanshu Chauhan',
    githubLink: 'https://github.com/Himanshuch8055'
  },
  {
    artName: 'hanisntsolo',
    pageLink: './Art/hanisntsolo/hanisntsolo.html',
    imageLink: './Art/hanisntsolo/hanisntsolo.gif',
    author: 'Hanisntsolo',
    githubLink: 'https://github.com/hanisntsolo'
  },
  {
    artName: 'Orbiting-Ball',
    pageLink: './Art/Tipchan/OrbitingBall.html',
    imageLink: './Art/Tipchan/OrbitingBall.gif',
    author: 'Tipchan',
    githubLink: 'https://github.com/tsongtheng'
  },
  {
    artName: 'Simple BAAF',
    pageLink: './Art/baaf-Animation/index.html',
    imageLink: './Art/baaf-Animation/baafscreen.png',
    author: 'Farid Bass',
    githubLink: 'https://github.com/baafbass'
  },
  {
    artName: 'Animated-Biker',
    pageLink: './Art/JT-Singh/index.html',
    imageLink: './Art/JT-Singh/biker.gif',
    author: 'JT Singh',
    githubLink: 'https://github.com/JT-Singh'
  },
  {
    artName: 'Triangle',
    pageLink: './Art/Joy/triangle.html',
    imageLink: './Art/Joy/triangle.gif',
    author: 'Joy',
    githubLink: 'https://github.com/royranger'
  },
  {
    artName: 'Keyboard',
    pageLink: './Art/Alexandra2888/keyboard.html',
    imageLink: './Art/Alexandra2888/keyboard.gif',
    author: 'Alexandra2888',
    githubLink: 'https://github.com/Alexandra2888'
  },
  {
    artName: 'Jumping Balls',
    pageLink: './Art/Alexandra2888/balls.html',
    imageLink: './Art/Alexandra2888/balls.gif',
    author: 'Alexandra2888',
    githubLink: 'https://github.com/Alexandra2888'
  },
  {
    artName: 'Dancing in Space',
    pageLink: './Art/Maria/index.html',
    imageLink: './Art/Maria/style.css',
    author: 'Maria',
    githubLink: 'https://github.com/mariapetra'
  },
  {
    artName: 'Submit tick animation',
    pageLink: './Art/rajHimanshu22/index.html',
    imageLink: './Art/rajHimanshu22/animation.gif',
    author: 'Himanshu Raj',
    githubLink: 'https://github.com/rajHimanshu22'
  },
  {
    artName: 'Circle',
    pageLink: './Art/lucas/circle.html',
    imageLink: './Art/lucas/circle.gif',
    author: 'Joy',
    githubLink: 'https://github.com/LucasAlmeida-jpg'
  },
  {
    artName: 'Falling Squares',
    pageLink: './Art/migueldalberto/index.html',
    imageLink: './Art/migueldalberto/screenshot.png',
    author: 'migueldalberto',
    githubLink: 'https://github.com/migueldalberto'
  },
  {
    artName: 'Infinite Hacktober Shapes',
    pageLink: './Art/Joe_DiGioia/JoeArt.html',
    imageLink: './Art/Joe_DiGioia/Hacktober-Animate-JDiGioia.gif',
    author: 'Joe DiGioia',
    githubLink: 'https://github.com/WatchAce0'
  },
  {
    artName: 'Pumpkin Ghost',
    pageLink: './Art/Jason/pumpkin.html',
    imageLink: './Art/Jason/pumpkin.gif',
    author: 'Jason',
    githubLink: 'https://github.com/jsonsinger'
  },
  {
    artName: 'Ghost',
    pageLink: './Art/Russ/ghost.html',
    imageLink: './Art/Russ/ghost.gif',
    author: 'Russ',
    githubLink: 'https://github.com/rperry99'
  },
  {
    artName: 'Planet',
    pageLink: './Art/serhatbek/index.html',
    imageLink: './Art/serhatbek/planet.gif',
    author: 'serhatbek',
    githubLink: 'https://github.com/serhatbek'
  },
  {
    artName: 'Rocket',
    pageLink: './Art/Suryansh/rocket.html',
    imageLink: './Art/Suryansh/rocket.gif',
    author: 'Suryansh',
    githubLink: 'https://github.com/suryanshsingh2001'
  },
  {
    artName: 'AnimateIbaad',
    pageLink: './Art/Ibaad/animate.html',
    imageLink: './Art/Ibaad/animationimagehover.gif',
    author: 'Ibaad',
    githubLink: 'https://github.com/ibaaddurrani'
  },
  {
    artName: 'Animated-Panda',
    pageLink: './Art/Naina/index.html',
    imageLink: './Art/Naina/Panda.gif',
    author: 'Naina',
    githubLink: 'https://github.com/naina5602'
  },
  {
    artName: 'Circle',
    pageLink: './Art/MishC/circle.html',
    imageLink: './Art/MishC/magic_circle.gif',
    author: 'MishC',
    githubLink: 'https://github.com/MishC'
  },
  {
    artName: 'SquBounce',
    pageLink: './Art/Sanusi/index.html',
    imageLink: './Art/Sanusi/sanusi-animation.gif',
    author: 'Sanusi',
    githubLink: 'https://github.com/sanusisusi'
  },
  {
    artName: 'RichardsAnimation',
    pageLink: './Art/Richard/animated.html',
    imageLink: './Art/Richard/bounce.gif.gif',
    author: 'Richard',
    githubLink: 'https://github.com/richardhartleydev'
  },
  {
    artName: 'Loader Animation',
    pageLink: './Art/Abhishek/animation.html',
    imageLink: './Art/Abhishek/animation.gif',
    author: 'Abhishek Kumar',
    githubLink: 'https://github.com/abhishekl1289'
  },
  {
    artName: 'Fan',
    pageLink: './Art/Samriddhi/fan.html',
    imageLink: './Art/Samriddhi/fan.png',
    author: 'Samriddhi',
    githubLink: 'https://github.com/NarayanSam'
  },
  {
    artName: 'RGB Square',
    pageLink: './Art/TCrypt/animated.html',
    imageLink: './Art/TCrypt/rgbsq-animated.gif',
    author: 'T-Crypt',
    githubLink: 'https://github.com/T-Crypt'
  },
  {
    artName: 'Loader Animation',
    pageLink: './Art/C S Sachindra/loader.html',
    imageLink: './Art/C S Sachindra/loader.gif',
    author: 'C S Sachindra',
    githubLink: 'https://github.com/sandilya27'
  },
  {
    artName: 'Seven Segment Display',
    pageLink: './Art/Ankesh/segment-display.html',
    imageLink: './Art/Ankesh/segment-display.gif',
    author: 'Ankesh',
    githubLink: 'https://github.com/ankeshp03'
  },
  {
    artName: '4 Color Loader',
    pageLink: './Art/rstallings/index.html',
    imageLink: './Art/rstallings/Animation.gif',
    author: 'Roosevelt S.',
    githubLink: 'https://github.com/rstallingsiii'
  },
  {
    artName: "Mr. A's Amimation",
    pageLink: './Art/MrA-Animation/index.html',
    imageLink: './Art/MrA-Animation/Animation.gif',
    author: 'Mr. AnkitR',
    githubLink: 'https://github.com/MrARawal'
  },
  {
    artName: 'LHV',
    pageLink: './Art/wizozheir/lhv.html',
    imageLink: './Art/wizozheir/lhv.gif',
    author: 'wizozheir',
    githubLink: 'https://github.com/wizozheir'
  },
  {
    artName: 'Falling stars',
    pageLink: './Art/ChipoJ/index.html',
    imageLink: './Art/ChipoJ/star_fall.gif',
    author: 'ChipoJ',
    githubLink: 'https://github.com/Chipoj'
  },
  {
    artName: 'Heartbeat',
    pageLink: './Art/Karol/index.html',
    imageLink: './Art/Karol/animation.gif',
    author: 'Karol',
    githubLink: 'https://github.com/karolwjck'
  },
  {
    artName: 'Bouncing Screensaver',
    pageLink: './Art/CDay-87/index.html',
    imageLink: './Art/CDay-87/Bounce_Animation.gif',
    author: 'CDay-87',
    githubLink: 'https://github.com/CDay-87'
  },
  {
    artName: 'Loader',
    pageLink: './Art/Animation_makrenko-dev/index.html',
    imageLink: './Art/Animation_makrenko-dev/logog.gif',
    author: 'makrenko-dev',
    githubLink: 'https://github.com/makrenko-dev'
  },
  {
    artName: 'Running Laps',
    pageLink: './Art/runningBars/index.html',
    imageLink: './Art/runningBars/running.gif',
    author: 'Daniel',
    githubLink: 'https://github.com/dsauce817'
  },
  {
    artName: 'Simple Mexican Flag',
    pageLink: './Art/jnovak5/index.html',
    imageLink: './Art/jnovak5/novak.gif',
    author: 'Jnovak5',
    githubLink: 'https://github.com/jnovak5'
  },
  {
    artName: 'Twist',
    pageLink: './Art/Anna/twist.html',
    imageLink: './Art/Anna/twist.gif',
    author: 'Anna',
    githubLink: 'https://github.com/anna-1980'
  },
  {
    artName: 'Shaking box',
    pageLink: './Art/alexsatalan/index.html',
    imageLink: './Art/alexsatalan/shaking.gif',
    author: 'AlexS',
    githubLink: 'https://github.com/alexsatalan'
  },
  {
    artName: 'olga_min',
    pageLink: './Art/olga_min/index.html',
    imageLink: './Art/olga_min/animation.gif',
    author: 'Olga',
    githubLink: 'https://github.com/OlgaMinaievaWebDev'
  },
  {
    artName: 'Rotating_Cube',
    pageLink: './Art/Catoos/Cube.html',
    imageLink: './Art/Catoos/Cube.gif',
    author: 'Catoos',
    githubLink: 'https://github.com/Catoos'
  },
  {
    artName: 'Moving Flag',
    pageLink: './Art/Mayank_goel/index.html',
    imageLink: './Art/Mayank_goel/moving_flag.gif',
    author: 'Yelloberard',
    githubLink: 'https://github.com/yellowberad'
  },
  {
    artName: 'Flowers',
    pageLink: './Art/Jeffrey/index.html',
    imageLink: './Art/Jeffrey/Hackflowers.png',
    author: 'Jeffrey',
    githubLink: 'https://github.com/Jeffruiz1502003'
  },
  {
    artName: 'Car',
    pageLink: './Art/Haneesh/car.html',
    imageLink: './Art/Haneesh/car.gif',
    author: 'Haneesh',
    githubLink: 'https://github.com/Haneesh000'
  },
  {
    artName: 'Sun shadow',
    pageLink: './Art/Guruprasad-Kulkarni/index.html',
    imageLink: './Art/Guruprasad-Kulkarni/sun.gif',
    author: 'Guruprasad',
    githubLink: 'https://github.com/Guruprasad846'
  },
  {
    artName: 'Circle',
    pageLink: './Art/Adithya/index.html',
    imageLink: './Art/Adithya/result.gif',
    author: 'Adithya',
    githubLink: 'https://github.com/Adithya-K-Shetty'
  },
  {
    artName: 'Cart Hover',
    pageLink: './Art/Rahul-Bhati/index.html',
    imageLink: './Art/Rahul-Bhati/Rahul-Bhati.gif',
    author: 'Rahul-Bhati',
    githubLink: 'https://github.com/Rahul-Bhati'
  },
  {
    artName: 'now.sh',
    pageLink: './Art/Tergel0820/index.html',
    imageLink: './Art/Tergel0820/animation.gif',
    author: 'Tergel0820',
    githubLink: 'https://github.com/Tergel0820'
  },
  {
    artName: 'Animated Fan',
    pageLink: './Art/Alexandra2888/fan.html',
    imageLink: './Art/Alexandra2888/fan.png',
    author: 'Alexandra2888',
    githubLink: 'https://github.com/Alexandra2888'
  },
  {
    artName: 'Coffe Cup',
    pageLink: './Art/Alexandra2888/cup.html',
    imageLink: './Art/Alexandra2888/cup.gif',
    author: 'Alexandra2888',
    githubLink: 'https://github.com/Alexandra2888'
  },
  {
    artName: 'BouncingBall',
    pageLink: './Art/Venkateeshh/BouncingBall.html',
    imageLink: './Art/Venkateeshh/BounceBall.gif',
    author: 'Venkatesh',
    githubLink: 'https://github.com/Venkateeshh'
  },
  {
    artName: 'Analog Clock',
    pageLink: './Art/Jeet/index.html',
    imageLink: './Art/Jeet/pic.png',
    author: 'Jeet Kanodia',
    githubLink: 'https://github.com/jeetkanodia'
  },
  {
    artName: 'Flower',
    pageLink: './Art/ChrRepou/flower.html',
    imageLink: './Art/ChrRepou/flower.png',
    author: 'ChrRepou',
    githubLink: 'https://github.com/ChrRepou'
  },
  {
    artName: 'Triangle',
    pageLink: './Art/KrishayNair/rectangle.html',
    imageLink: './Art/KrishayNair/circle.gif',
    author: 'KrishayNair',
    githubLink: 'https://github.com/KrishayNair'
  },
  {
    artName: 'Waving Ghost Animation',
    pageLink: './Art/AnkitaM/ghost.html',
    imageLink: './Art/AnkitaM/Waving-Ghost-Animation.gif',
    author: 'Ankita M.',
    githubLink: 'https://github.com/anki009/'
  },
  {
    artName: 'Blinking Ball',
    pageLink: './Art/Sheefa/blinking_ball.html',
    imageLink: './Art/Sheefa/blinking_ball.gif',
    author: 'Sheefa',
    githubLink: 'https://github.com/sheefanaaz123'
  },
  {
    artName: 'Quadro Hypno Spin',
    pageLink: './Art/Sheefa/QuadroHypnoSpin.html',
    imageLink: './Art/Sheefa/QuadroHypnoSpin.gif',
    author: 'Sheefa',
    githubLink: 'https://github.com/sheefanaaz123'
  },
  {
    artName: 'Walking Dog',
    pageLink: './Art/ChrisAqui/dog.html',
    imageLink: './Art/ChrisAqui/dog.gif',
    author: 'Chris Aqui',
    githubLink: 'https://github.com/christine-aqui'
  },
  {
    artName: 'Sunset',
    pageLink: './Art/timDehof/sunset.html',
    imageLink: './Art/timDehof/sunset.gif',
    author: 'Tim DeHof',
    githubLink: 'https://github.com/timDeHof'
  },
  {
    artName: 'Circle Dancing',
    pageLink: './Art/Umair/index.html',
    imageLink: './Art/Umair/Circle-dancing.gif',
    author: 'Mohammed Umair',
    githubLink: 'https://github.com/umair986'
  },
  {
    artName: 'ZTM Text Animation',
    pageLink: './Art/Chugil/index.html',
    imageLink: './Art/Chugil/Screenshot.png',
    author: 'Chugil',
    githubLink: 'https://github.com/ChugilC'
  },
  {
    artName: 'Square',
    pageLink: './Art/Shubham-Chaudhary/square_animation.html',
    imageLink: './Art/Shubham-Chaudhary/square_animation.gif',
    author: 'Shubham Chaudhary',
    githubLink: 'https://github.com/Stellar-X'
  },
  {
    artName: 'Trippy',
    pageLink: './Art/Simar/trippy.html',
    imageLink: './Art/Simar/trippy-square.gif',
    author: 'Simar',
    githubLink: 'https://github.com/SimardeepSingh-zsh'
  },
  {
    artName: 'solarsystem',
    pageLink: './Art/solarsystem/solarsystem.html',
    imageLink: './Art/solarsystem/solarsystem.gif',
    author: 'hanisntsolo',
    githubLink: 'https://github.com/hanisntsolo'
  },
  {
    artName: 'Galaxy',
    pageLink: './Art/Aldair/galaxy.html',
    imageLink: './Art/Aldair/galaxy.gif',
    author: 'Aldair Huamani',
    githubLink: 'https://github.com/Baku452'
  },
  {
    artName: 'The Initials',
    pageLink: './Art/yashviradia/index.html',
    imageLink: './Art/yashviradia/initials_yashviradia.gif',
    author: 'Yash Viradia',
    githubLink: 'https://github.com/yashviradia'
  },
  {
    artName: 'Weird Spinner',
    pageLink: './Art/lucifer510/weirdSpinner.html',
    imageLink: './Art/lucifer510/weirdSpinner.png',
    author: 'lucifer510',
    githubLink: 'https://github.com/lucifer510'
  },
  {
    artName: 'Ruby',
    pageLink: './Art/daniel-badura/ruby.html',
    imageLink: './Art/daniel-badura/ruby.gif',
    author: 'daniel-badura',
    githubLink: 'https://github.com/daniel-badura'
  },
  {
    artName: '699669',
    pageLink: './Art/Artis/699669.html',
    imageLink: './Art/Artis/699669.gif',
    author: 'Artis',
    githubLink: 'https://github.com/69966969'
  },
  {
    artName: 'spinning square',
    pageLink: './Art/dmdiamond79/spinningsquare.html',
    imageLink: './Art/dmdiamond79/spinning.gif',
    author: 'dmdiamond79',
    githubLink: 'https://github.com/dmdiamond79'
  },
  {
    artName: 'Bhaskar Sahu',
    pageLink: './Art/Bhaskarsahu23',
    imageLink: './Art/Bhaskarsahu23/imageflip.gif',
    author: 'Bhaskarsahu23',
    githubLink: 'https://github.com/Bhaskarsahu23'
  },
  {
    artName: 'Starry Night',
    pageLink: './Art/lucileTech/starry_night.html',
    imageLink: './Art/lucileTech/starry_night.png',
    author: 'LucileTech',
    githubLink: 'https://https://github.com/LucileTech'
  },
  {
    artName: 'Heaart',
    pageLink: './Art/Neha045/index.html',
    imageLink: './Art/Neha045/animation.gif',
    author: 'Neha045',
    githubLink: 'https://github.com/Neha045'
  },
  {
<<<<<<< HEAD
    artName: 'ColorRot Square',
    pageLink: './Art/RedHoodJT1988/index.html',
    imageLink: './Art/RedHoodJT1988/colorRotSquare.gif',
    author: 'Jonathan Reeves',
    githubLink: 'https://github.com/RedHoodJT1988'
=======
    artName: 'Dynamic Shadow',
    pageLink: './Art/Vamshidhar/index.html',
    imageLink: './Art/Vamshidhar/dynamic-shadow.gif',
    author: 'Vamshidhar Thonti',
    githubLink: 'https://github.com/vamshidhar-thonti'
  },
  {
    artName: 'Running watch', 
    pageLink: './Art/Pratyush-Dehury/index.html', 
    imageLink: './Art/Pratyush-Dehury/wrist-watch.gif', 
    author: 'Pratyush Dehury',
    githubLink: 'https://github.com/Pratyush-Dehury'
  },
  {
    artName: 'Move phone',
    pageLink: './Art/Teri/index.html',
    imageLink: './Art/Teri/animate.gif',
    author: 'Teri',
    githubLink: 'https://github.com/terieyenike'
  },
  {
    artName: 'Moving Car',
    pageLink: './Art/Ravkeerat02/car.html',
    imageLink: './Art/Ravkeerat02/car.gif',
    author: 'Ravkeerat Singh',
    githubLink: 'https://github.com/Ravkeerat02'
  },
  {
    artName: 'Animation Envelope',
    pageLink: './Art/Miainaus/envelope.html',
    imageLink: './Art/Miainaus/envelope.gif',
    author: 'Mia',
    githubLink: 'https://github.com/Miainaus'
  },
  {
      artName: 'Rotate Color', // change this to the name of your artwork
      pageLink: './Art/Gibso10/index.html', // change this
      imageLink: './Art/Gibso10/Box Color.gif', // change this
      author: 'Gibso10', // use your name
      githubLink: 'https://github.com/Gibso10' // change this
  },
  {
    artName: 'Against the Flow',
    pageLink: './Art/Zareck521/index.html',
    imageLink: './Art/Zareck521/otherway.gif',
    author: 'Zareck521',
    githubLink: 'https://github.com/Zareck521'
  },
  {
    artName: 'Scaling loader',
    pageLink: './Art/BatistaDev1113/index.html',
    imageLink: './Art/BatistaDev1113/scalingLoader.gif',
    author: 'BatistaDev1113',
    githubLink: 'https://github.com/batistaDev1113'
>>>>>>> f4a2fc90
  },
  {
    artName: 'CSS Animation',
    pageLink: './Art/jayg2309/animation.html',
    imageLink: './Art/jayg2309/animation.gif',
    author: 'Jay',
    githubLink: 'https://github.com/jayg2309'
  },
  {
    artName: 'Bounceballs',
    pageLink: './Art/Titilayo/index.html',
    imageLink: './Art/Titilayo/bounceballs.png',
    author: 'Titilayo',
    githubLink: 'https://github.com/Teetee-lab'
  },
  {
    artName: 'Stylish Text Animation',
    pageLink: './Art/varunrmantri23/index.html',
    imageLink: './Art/varunrmantri23/stylish_text_animation.gif',
    author: 'varunrmantri23',
    githubLink: 'https://github.com/varunrmantri23'
  }
];

// +--------------------------------------------------------------------------------+
// +                                                                                +
// +                  YOU DO NOT NEED TO CHANGE ANYTHING BELOW THIS                 +
// +                                                                                +
// +--------------------------------------------------------------------------------+

// Creates cards from the array above
// You don't need to modify this
let contents = [];
Shuffle(cards).forEach((c) => {
  contents.push([
    `<li class="card">` +
      `<a href='${c.pageLink}'>` +
      `<img class="art-image" src='${c.imageLink}' alt='${c.artName}' />` +
      `</a>` +
      `<div class="flex-content">` +
      `<a href='${c.pageLink}'><h3 class="art-title">${c.artName}</h3></a>` +
      `<p class='author'><a href="${c.githubLink}" target="_blank"><i class="fab fa-github"></i> ${c.author}</a> </p>` +
      `</div>` +
      `</li>`
  ]);
});

document.getElementById('cards').innerHTML = contents;

function Shuffle(o) {
  for (
    var j, x, i = o.length;
    i;
    j = parseInt(Math.random() * i), x = o[--i], o[i] = o[j], o[j] = x
  );
  return o;
}<|MERGE_RESOLUTION|>--- conflicted
+++ resolved
@@ -525,13 +525,12 @@
     githubLink: 'https://github.com/Neha045'
   },
   {
-<<<<<<< HEAD
     artName: 'ColorRot Square',
     pageLink: './Art/RedHoodJT1988/index.html',
     imageLink: './Art/RedHoodJT1988/colorRotSquare.gif',
     author: 'Jonathan Reeves',
     githubLink: 'https://github.com/RedHoodJT1988'
-=======
+  },
     artName: 'Dynamic Shadow',
     pageLink: './Art/Vamshidhar/index.html',
     imageLink: './Art/Vamshidhar/dynamic-shadow.gif',
@@ -586,7 +585,6 @@
     imageLink: './Art/BatistaDev1113/scalingLoader.gif',
     author: 'BatistaDev1113',
     githubLink: 'https://github.com/batistaDev1113'
->>>>>>> f4a2fc90
   },
   {
     artName: 'CSS Animation',
