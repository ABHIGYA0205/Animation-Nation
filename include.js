let cards = [
  {
    artName: 'Simple BAAF',
    pageLink: './Art/baaf-Animation/index.html',
    imageLink: './Art/baaf-Animation/baafscreen.png',
    author: 'Farid Bass',
    githubLink: 'https://github.com/baafbass'
  },
  {
    artName: 'Triangle',
    pageLink: './Art/Joy/triangle.html',
    imageLink: './Art/Joy/triangle.gif',
    author: 'Joy',
    githubLink: 'https://github.com/royranger'
  },
  {
<<<<<<< HEAD
    artName: 'AnimateIbaad',
    pageLink: './Art/Ibaad/animate.html',
    imageLink: './Art/Ibaad/animationimagehover.gif',
    author: 'Ibaad',
    githubLink: 'https://github.com/ibaaddurrani'
  },
  {
    artName: '4 Color Loader',
    pageLink: './Art/rstallings/index.html',
    imageLink: './Art/rstallings/Animation.gif',
    author: 'Roosevelt S.',
    githubLink: 'https://github.com/rstallingsiii'
  },
  {
    artName: "Mr. A's Amimation",
    pageLink: "./Art/Mr.A'sAnimation/index.html",
    imageLink: "./Art/Mr.A'sAnimation/Animation.gif",
    author: 'Mr. AnkitR',
    githubLink: 'https://github.com/MrARawal'
  },
  {
    artName: 'Falling stars',
    pageLink: './Art/ChipoJ/index.html',
    imageLink: './Art/ChipoJ/star_fall.gif',
    author: 'ChipoJ',
    githubLink: 'https://github.com/Chipoj'
  },
  {
    artName: 'Bouncing Screensaver',
    pageLink: './Art/CDay-87/index.html',
    imageLink: './Art/CDay87/Bounce_Animation.gif',
    author: 'CDay-87',
    githubLink: 'https://github.com/CDay-87'
  },
  {
    artName: 'Loader',
    pageLink: './Art/Animation_makrenko-dev/index.html',
    imageLink: './Art/Animation_makrenko-dev/logog.gif',
    author: 'makrenko-dev',
    githubLink: 'https://github.com/makrenko-dev'
  },
  {
    artName: 'Running Laps',
    pageLink: './Art/runningBars/index.html',
    imageLink: './Art/runningBars/running.gif',
    author: 'Daniel',
    githubLink: 'https://github.com/dsauce817'
  },
  {
    artName: 'Simple Mexican Flag',
    pageLink: './Art/index.html',
    imageLink: './Art/novak.gif',
    author: 'Jnovak5',
    githubLink: 'https://github.com/jnovak5'
  },
  {
    artName: 'Twist',
    pageLink: './Art/Anna/twist.html',
    imageLink: '',
    author: 'Anna',
    githubLink: 'https://github.com/anna-1980'
  },
  {
    artName: 'Shaking box',
    pageLink: './Art/alexsatalan/index.html',
    imageLink: './Art/alexsatalan/shaking.gif',
    author: 'AlexS',
    githubLink: 'https://github.com/alexsatalan'
  },
  {
    artName: 'olga_min',
    pageLink: './Art/olga_min/index.html',
    imageLink: './Art/olga_min/animation.gif',
    author: 'Olga',
    githubLink: 'https://github.com/OlgaMinaievaWebDev'
  },
  {
    artName: 'Moving Flag',
    pageLink: './Art/Mayank_goel/index.html',
    imageLink: './Art/Mayank_goel/moving_flag.gif',
    author: 'Yelloberard',
    githubLink: 'https://github.com/yellowberad'
  },
  {
    artName: 'Flowers',
    pageLink: './Art/Jeffrey/index.html',
    imageLink: './Art/Joy/Hackflowers.png',
    author: 'Jeffrey',
    githubLink: 'https://github.com/Jeffruiz1502003'
  },
  {
    artName: 'Car',
    pageLink: './Art/Haneesh/car.html',
    imageLink: './Art/Haneesh/car.gif',
    author: 'Haneesh',
    githubLink: 'https://github.com/Haneesh000'
=======
    artName: 'Sun shadow',
    pageLink: './Art/Guruprasad Kulkarni/index.html',
    imageLink: './Art/Guruprasad Kulkarni/sun.gif',
    author: 'Guruprasad',
    githubLink: 'https://github.com/Guruprasad846'
>>>>>>> 753fff59
  }
];

// +--------------------------------------------------------------------------------+
// +                                                                                +
// +                  YOU DO NOT NEED TO CHANGE ANYTHING BELOW THIS                 +
// +                                                                                +
// +--------------------------------------------------------------------------------+

// Creates cards from the array above
// You don't need to modify this
let contents = [];
Shuffle(cards).forEach((c) => {
  contents.push([
    `<li class="card">` +
      `<a href='${c.pageLink}'>` +
      `<img class="art-image" src='${c.imageLink}' alt='${c.artName}' />` +
      `</a>` +
      `<div class="flex-content">` +
      `<a href='${c.pageLink}'><h3 class="art-title">${c.artName}</h3></a>` +
      `<p class='author'><a href="${c.githubLink}" target="_blank"><i class="fab fa-github"></i> ${c.author}</a> </p>` +
      `</div>` +
      `</li>`
  ]);
});

document.getElementById('cards').innerHTML = contents;

function Shuffle(o) {
  for (
    var j, x, i = o.length;
    i;
    j = parseInt(Math.random() * i), x = o[--i], o[i] = o[j], o[j] = x
  );
  return o;
}<|MERGE_RESOLUTION|>--- conflicted
+++ resolved
@@ -14,7 +14,6 @@
     githubLink: 'https://github.com/royranger'
   },
   {
-<<<<<<< HEAD
     artName: 'AnimateIbaad',
     pageLink: './Art/Ibaad/animate.html',
     imageLink: './Art/Ibaad/animationimagehover.gif',
@@ -111,13 +110,13 @@
     imageLink: './Art/Haneesh/car.gif',
     author: 'Haneesh',
     githubLink: 'https://github.com/Haneesh000'
-=======
+  },
+  {
     artName: 'Sun shadow',
-    pageLink: './Art/Guruprasad Kulkarni/index.html',
-    imageLink: './Art/Guruprasad Kulkarni/sun.gif',
+    pageLink: './Art/Guruprasad-Kulkarni/index.html',
+    imageLink: './Art/Guruprasad-Kulkarni/sun.gif',
     author: 'Guruprasad',
     githubLink: 'https://github.com/Guruprasad846'
->>>>>>> 753fff59
   }
 ];
 
