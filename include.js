let cards = [
  {
    artName: 'Dog animation',
    pageLink: './Art/AbhishekSingh-Animation-Contribution/index.html',
    imageLink: './Art/AbhishekSingh-Animation-Contribution/gif.png',
    author: 'Abhishek Singh',
    githubLink: 'https://github.com/Abhishek-555'
  },
  {
    artName: 'CSS Loader',
    pageLink: './Art/BenCullen/index.html',
    imageLink: './Art/BenCullen/Bens CSS Loader.gif',
    author: 'Ben Cullen',
    githubLink: 'https://github.com/BenjaminCullen1'
  },
  {
    artName: 'Flag',
    pageLink: './Art/IurianSimionDorin/index.html',
    imageLink: './Art/IurianSimionDorin/flag.gif',
    author: 'IurianSimionDorin',
    githubLink: 'https://github.com/IurianSimionDorin'
  },
  {
    artName: 'Rainbow Text Spin',
    pageLink: './Art/mallen13/index.html',
    imageLink: 'stillPic.jpg',
    author: 'mallen2013',
    githubLink: 'https://github.com/mallen2013'
  },
  {
    artName: 'Disco Bubble',
    pageLink: './Art/konstantify/index.html',
    imageLink: './Art/konstantify/konst.gif',
    author: 'Constantin',
    githubLink: 'https://github.com/konstantin0s'
  },
  {
    artName: 'Art',
    pageLink: './Art/mishra-parth/index.html',
    imageLink: './Art/mishra-parth/mishra-parth-project.gif',
    author: 'Parth',
    githubLink: 'https://github.com/mishra-parth'
  },
  {
    artName: 'Aymat',
    pageLink: './Art/aymat/index.html',
    imageLink: './Art/aymat/Capture.gif',
    author: 'aysha30',
    githubLink: 'https://github.com/aysha30'
  },
  {
    artName: 'Scissors Cutting Animation (CSS only)',
    pageLink: './Art/CoffeeAnimation/index.html',
    imageLink: './Art/CoffeeAnimation/scissors-cutting-animation.gif',
    author: 'Angelo Marcinnò',
    githubLink: 'https://github.com/angelo24782'
  },
  {
    artName: 'Cool CSS Preloader',
    pageLink: './Art/Himanshu_Kumawat/index.html',
    imageLink: './Art/Himanshu_Kumawat/preloader.gif',
    author: 'Himanshu Kumawat',
    githubLink: 'https://github.com/013himanshu'
  },
  {
    artName: 'Troll-Ball',
    pageLink: './Art/ivantbv/index.html',
    imageLink: './Art/ivantbv/troll-ball.gif',
    author: 'ivantbv',
    githubLink: 'https://github.com/ivantbv'
  },
  {
    artName: 'CSS heART',
    pageLink: './Art/Aarush/Heart.html',
    imageLink: './Art/Aarush/Heart.png',
    author: 'Aarush Bhat',
    githubLink: 'https://github.com/r-ush'
  },
  {
    artName: 'Image With Gray Scale Effect',
    pageLink: './Art/Image With Gray Scale Effect',
    imageLink:
      './Art/Image With Gray Scale Effect/Image-With-Gray-Scale-Effect.gif',
    author: 'Vikrant Kumar',
    githubLink: 'https://github.com/VikrantKu333'
  },
  {
    artname: 'Animation-Cool',
    pageLink: './Art/apilacharya/index.html',
    imageLink: './Art/apilacharya/animation-cool.gif',
    author: 'Apil Raj Acharya',
    githubLink: 'https://github.com/apilacharya'
  },

  {
    artName: 'covid-19',
    pageLink: './Art/shivam12k/index.html',
    videoLink: './Art/cell/cell.mp4',
    author: 'shivam12k',
    githubLink: 'https://github.com/shivam12k'
  },
  {
    artName: 'Bouncing Heart',
    pageLink: './Art/love2cr3ate/index.html',
    imageLink: './Art/love2cr3ate/bouncing-heart.gif',
    author: 'l0ve2cr3ate',
    githubLink: 'https://github.com/l0ve2cr3ate'
  },
  {
    artName: 'Animated-Loading',
    pageLink: './Art/Animated-Loading/index.html',
    imageLink: './Art/Animated-Loading/Animated-Loading.gif',
    author: 'Mehul1011',
    githubLink: 'https://github.com/mehul1011'
  },
  {
    artName: 'covid-19',
    pageLink: './Art/shivam12k/index.html',
    // videoLink: './Art/cell/cell.mp4',
    imageLink: '#',
    author: 'shivam12k',
    githubLink: 'https://github.com/shivam12k'
  },
  {
    artName: 'Mag-animation',
    pageLink: './Art/Mag-D-Alena/index.html',
    imageLink: './Art/Mag-D-Alena/Mag-animation.gif',
    author: 'Magdalena BenBassat-Luszczynska',
    githubLink: 'https://github.com/mag-d-alen'
  },
  {
    artName: 'ThomasTobe',
    pageLink: './Art/ThomasTobe/index.html',
    imageLink: './Art/ThomasTobe/rotation.gif',
    author: 'ThomasTobe',
    githubLink: 'https://github.com/ThomasTobe'
  },
  {
    artName: 'Life Of Coder',
    pageLink: './Art/DevarshiDoshi/index.html',
    imageLink: './Art/DevarshiDoshi/Life Of Coder.gif',
    author: 'DevarshiDoshi',
    githubLink: 'https://github.com/devarshidoshi'
  },

  {
    artName: 'That Animation',
    pageLink: './Art/MaKloudz/index.html',
    imageLink: './Art/MaKloudz/dat-animation.gif',
    author: 'Blessing Mutava',
    githubLink: 'https://github.com/MaKloudz'
  },
  {
    artName: 'animatron',
    pageLink: './Art/animatron/index.html',
    imageLink: './Art/animatron/trance.gif',
    author: 'nick981837',
    githubLink: 'https://github.com/nick981837'
  },
  {
    artName: 'ZTM Animation',
    pageLink: './Art/EricPuskas/index.html',
    imageLink: './Art/EricPuskas/index.gif',
    author: 'Eric Puskas',
    githubLink: 'https://github.com/EricPuskas'
  },
  {
    artName: 'LSD Rainbow Trip: Phase 1',
    pageLink: './Art/AbsMechanik/index.html',
    imageLink: './Art/AbsMechanik/AbsMechanik_Animation.gif',
    author: 'AbsMechanik',
    githubLink: 'https://github.com/AbsMechanik'
  },
  {
    artName: 'Christmas Lights',
    pageLink: './Art/Futuregit/index.html',
    imageLink: './Art/Futuregit/Christmas-Lights.gif',
    author: 'Futuregit',
    githubLink: 'https://github.com/Futuregit'
  },
  {
    artName: 'space zoo',
    pageLink: './Art/space_zoo/index.html',
    imageLink: './Art/space_zoo/space_zoo.gif',
    author: 'yuwen-c',
    githubLink: 'https://github.com/yuwen-c'
  },
  {
    artName: 'neon-text flicker glow',
    pageLink: './Art/neon-text flicker glow/neon.html',
    videoLink: './Art/neon-text flicker glow/neon-text flicker glow.gif',
    author: 'Ajay Tyagi',
    githubLink: 'https://github.com/imajaytyagi'
  },
  {
    artName: 'Dice Animation',
    pageLink: './Art/Dice-Animation/dice_animation.html',
    videoLink: './Art/Dice-Animation/dice.gif',
    author: 'Ronit DuttA',
    githubLink: 'https://github.com/RD91'
  },
  {
    artName: 'Fruit Dancing',
    pageLink: './Art/carlacentenor/index.html',
    imageLink: './Art/carlacentenor/fruit.gif',
    author: 'carlacentenor',
    githubLink: 'https://github.com/carlacentenor'
  },
  {
    artName: 'eyes',
    pageLink: './Art/eyes/index.html',
    imageLink: './Art/eyes/eyes.gif',
    author: 'yuwen-c',
    githubLink: 'https://github.com/yuwen-c'
  },
  {
    artName: 'Spooktober Hacktoberfest',
    pageLink: './Art/FredAmartey/index.html',
    imageLink: './Art/FredAmartey/thumbnaill.gif',
    author: 'Fred Amartey',
    githubLink: 'https://github.com/FredAmartey'
  },
  {
    artName: 'Star Wars?',
    pageLink: './Art/henryvalbuena/index.html',
    imageLink: './Art/henryvalbuena/index.gif',
    author: 'Henry Valbuena',
    githubLink: 'https://github.com/henryvalbuena'
  },
  {
    artName: 'UFO',
    pageLink: './Art/UFO/index.html',
    imageLink: './Art/UFO/UFO.png',
    author: 'Abhinav Singh @abhinav9910',
    githubLink: 'https://github.com/abhinav9910'
  },
  {
    artName: 'The Ripple',
    pageLink: './Art/Anmol2/index.html',
    imageLink: './Art/Anmol2/ripple.png',
    author: 'Anmol',
    githubLink: 'https://github.com/Anmol270900'
  },
  {
    artName: 'Rainbow loader',
    pageLink: './Art/ka-hn/rainbow.html',
    imageLink: './Art/ka-hn/rainbow.gif',
    author: 'Karim Hussain',
    githubLink: 'https://github.com/ka-hn'
  },
  {
    artName: 'Action Cam',
    pageLink: './Art/Donovan/index.html',
    imageLink: './Art/Donovan/pureCSS-animation.gif',
    author: 'Donovan Hunter',
    githubLink: 'https://github.com/dhdcode'
  },
  {
    artName: 'The Sun',
    pageLink: './Art/Anmol/index.html',
    imageLink: './Art/Anmol/sun.png',
    author: 'Anmol',
    githubLink: 'https://github.com/Anmol270900'
  },
  {
    artName: 'Flashing Pumpkin',
    pageLink: './Art/KatrinaRose14/index.html',
    imageLink: './Art/KatrinaRose14/FlashingPumpkin.gif',
    author: 'Katrina Yates',
    githubLink: 'https://github.com/KatrinaRose14'
  },
  {
    artName: 'Flipbox',
    pageLink: './Art/Prasheel/index.html',
    imageLink: './Art/Prasheel/flip.gif',
    author: 'Prasheel Soni',
    githubLink: 'https://github.com/ps011'
  },
  {
    artName: '2019 Wave',
    pageLink: './Art/chris-aqui/index.html',
    imageLink: './Art/chris-aqui/2019-jump.gif',
    author: 'Christine Aqui',
    githubLink: 'https://github.com/christine-aqui'
  },
  {
    artName: 'Hover Button Animation',
    pageLink: './Art/Vipul/hover.html',
    imageLink: './Art/Vipul/Screenshot2.png',
    author: 'Vipul',
    githubLink: 'https://github.com/vipuljain08'
  },
  {
    artName: 'Start From Zero',
    pageLink: './Art/Robihdy/index.html',
    imageLink: './Art/Robihdy/start-from-zero.png',
    author: 'Robihdy',
    githubLink: 'https://github.com/Robihdy'
  },
  {
    artName: 'Local Host metaphor',
    pageLink: './Art/Akbar-Cyber/index.html',
    imageLink: './Art/Prateek/localhost.png',
    author: 'Prateek',
    githubLink: 'https://github.com/prateekpatrick'
  },
  {
    artName: 'Akbar-Cyber',
    pageLink: './Art/Akbar-Cyber/index.html',
    imageLink: './Art/Akbar-Cyber/akbar.gif',
    author: 'Akbar',
    githubLink: 'https://github.com/Akbar-Cyber'
  },
  {
    artName: 'Sliding Lines',
    pageLink: './Art/erics0n/sliding-lines/index.html',
    imageLink: './Art/erics0n/sliding-lines/image.gif',
    author: 'erics0n',
    githubLink: 'https://github.com/erics0n'
  },
  {
    artName: 'Triangle',
    pageLink: './Art/Joy/triangle/triangle.html',
    imageLink: './Art/Joy/triangle/triangle.gif',
    author: 'Joy',
    githubLink: 'https://github.com/royranger'
  },
  {
    artName: 'Cube',
    pageLink: './Art/Joy/cube/cube.html',
    imageLink: './Art/Joy/cube/cube.gif',
    author: 'Joy',
    githubLink: 'https://github.com/royranger'
  },
  {
    artName: 'Burger Menu',
    pageLink: './Art/mctrl/burger.html',
    imageLink: './Art/mctrl/burger.gif',
    author: 'Martina',
    githubLink: 'https://github.com/mctrl'
  },
  {
    artName: 'Square Loader',
    pageLink: './Art/Hemant/index.html',
    imageLink: './Art/Hemant/loader.gif',
    author: 'Hemant Garg',
    githubLink: 'https://github.com/hemant-garg'
  },
  {
    artName: 'wake up, neo...',
    pageLink: './Art/samirjouni/TributeToTheMatrix.html',
    imageLink: './Art/samirjouni/sample.gif',
    author: 'Samir Jouni',
    githubLink: 'https://github.com/samirjouni'
  },
  {
    artName: 'Tribute To COD4MW',
    pageLink: './Art/samirjouni2/index.html',
    imageLink: './Art/samirjouni2/sample.gif',
    author: 'Samir Jouni',
    githubLink: 'https://github.com/samirjouni'
  },
  {
    artName: 'Planet',
    pageLink: './Art/ArthurDoom/planet.html',
    imageLink: './Art/ArthurDoom/planet.gif',
    author: 'ArthurDoom',
    githubLink: 'https://github.com/ArthurDoom'
  },
  {
    artName: 'SquarPy',
    pageLink: './Art/Utkarsh/index.html',
    imageLink: './Art/Utkarsh/hack.gif',
    author: 'utkarsh',
    githubLink: 'https://github.com/Utkarsh2604'
  },
  {
    artName: 'Circle',
    pageLink: './Art/Oliver/Circle.html',
    imageLink: './Art/Oliver/circle.gif',
    author: 'Oliver',
    githubLink: 'https://github.com/oliver-gomes'
  },
  {
    artName: 'Ellipse Loader',
    pageLink: './Art/VaibhavKhulbe/EllipseLoader.html',
    imageLink: './Art/VaibhavKhulbe/ellipseLoader.gif',
    author: 'Vaibhav Khulbe',
    githubLink: 'https://github.com/Kvaibhav01'
  },
  {
    artName: 'Simple Loader',
    pageLink: './Art/soumsps/simpleload.html',
    imageLink: './Art/soumsps/sample.gif',
    author: 'Soumendu Sinha',
    githubLink: 'https://github.com/soumsps'
  },
  {
    artName: 'Rollodex',
    pageLink: './Art/Shruti/rolling.html',
    imageLink: './Art/Shruti/rolling.gif',
    author: 'Shruti',
    githubLink: 'https://github.com/shruti49'
  },
  {
    artName: 'Cute Cat',
    pageLink: './Art/Alghi/cat.html',
    imageLink: './Art/Alghi/cat.gif',
    author: 'Alghi',
    githubLink: 'https://github.com/darklordace'
  },
  {
    artName: 'r2d2d starwerz',
    pageLink: './Art/izzycs/index.html',
    imageLink: './Art/izzycs/r2d2d.gif',
    author: 'Joy',
    githubLink: 'https://github.com/izzycs'
  },
  {
    artName: 'ZtM Text',
    pageLink: './Art/Di4iMoRtAl/ZtM_text_animation.html',
    imageLink: './Art/Di4iMoRtAl/ZtM_animation.gif',
    author: 'Di4iMoRtAl',
    githubLink: 'https://github.com/dppeykov'
  },
  {
    artName: 'Circles',
    pageLink: './Art/Bhuvana/circles.html',
    imageLink: './Art/Bhuvana/circles.gif',
    author: 'Bhuvana',
    githubLink: 'https://github.com/bhuvana-guna'
  },
  {
    artName: 'Bird',
    pageLink: './Art/Bhuvana/bird.html',
    imageLink: './Art/Bhuvana/bird.gif',
    author: 'Bhuvana',
    githubLink: 'https://github.com/bhuvana-guna'
  },
  {
    artName: 'Loader',
    pageLink: './Art/Bhuvana/loader.html',
    imageLink: './Art/Bhuvana/loader.gif',
    author: 'Bhuvana',
    githubLink: 'https://github.com/bhuvana-guna'
  },
  {
    artName: 'Simple blinking loading circles',
    pageLink: './Art/Rahul/index.html',
    imageLink: './Art/Rahul/loading.gif',
    author: 'Rahul',
    githubLink: 'https://github.com/kohli6010'
  },
  {
    artName: 'Css Pulse',
    pageLink: './Art/Aszmel/pulse.html',
    imageLink: './Art/Aszmel/css_pulse.gif',
    author: 'Aszmel',
    githubLink: 'https://github.com/Aszmel'
  },
  {
    artName: 'Circle Bounce',
    pageLink: './Art/Edmund/index.html',
    imageLink: './Art/Edmund/circle-bounce.gif',
    author: 'Edmund',
    githubLink: 'https://github.com/edmund1645'
  },
  {
    artName: 'Heart Beating',
    pageLink: './Art/Regem/index.html',
    imageLink: './Art/Regem/heart.jpg',
    author: 'Regem',
    githubLink: 'https://github.com/GemzBond'
  },
  {
    artName: 'Fading Circles',
    pageLink: './Art/Ankit/fadeCircle.html',
    imageLink: './Art/Ankit/fadeCircles.png',
    author: 'Ankit Srivastava',
    githubLink: 'https://github.com/a18nov'
  },
  {
    artName: 'Hacktoberfest 2019',
    pageLink: './Art/jpk3lly/animation.html',
    imageLink: './Art/jpk3lly/JPs_Animation_GIF.gif',
    author: 'jpk3lly',
    githubLink: 'https://github.com/jpk3lly'
  },
  {
    artName: 'Name Rotator',
    pageLink: './Art/Meet/name.html',
    imageLink: './Art/Meet/name.gif',
    author: 'Meet',
    githubLink: 'https://github.com/Meet1103'
  },
  {
    artName: 'Ball Rotator',
    pageLink: './Art/Bibekpreet/index.html',
    imageLink: './Art/Bibekpreet/ball.gif',
    author: 'Bibekpreet',
    githubLink: 'https://github.com/bibekpreet99'
  },
  {
    artName: 'ephiphany',
    pageLink: './Art/OctavianIlies/index.html',
    imageLink: './Art/OctavianIlies/ephiphany.gif',
    author: 'OctavianIlies',
    githubLink: 'https://github.com/OctavianIlies'
  },
  {
    artName: 'Loading',
    pageLink: './Art/jh1992jh/loading.html',
    imageLink: './Art/jh1992jh/loading.gif',
    author: 'jh1992jh',
    githubLink: 'https://github.com/jh1992jh'
  },
  {
    artName: 'ZTM Colors',
    pageLink: './Art/Godnon/index.html',
    imageLink: './Art/Godnon/ZTMcAnim.gif',
    author: 'Godnon',
    githubLink: 'https://github.com/godnondsilva'
  },
  {
    artName: 'Hover Effect',
    pageLink: './Art/Shubhankar/index.html',
    imageLink: './Art/Shubhankar/hackoctober.gif',
    author: 'Shubhankar',
    githubLink: 'https://github.com/shubhdwiv12'
  },
  {
    artName: 'Bouncing Fading Circles',
    pageLink: './Art/AyoubIssaad/index.html',
    imageLink: './Art/AyoubIssaad/BouncingFadingCircles.gif',
    author: 'AyoubIssaad',
    githubLink: 'https://github.com/AyoubIssaad'
  },
  {
    artName: '5 balls preloader',
    pageLink: './Art/Nnaji-Victor/index.html',
    imageLink: './Art/Nnaji-Victor/5_balls.gif',
    author: 'Nnaji Victor',
    githubLink: 'https://github.com/Nnaji-Victor'
  },
  {
    artName: 'ZTM Bouncer',
    pageLink: './Art/Josia/bouncer.html',
    imageLink: './Art/Josia/ztmbouncer.gif',
    author: 'Josia Rodriguez',
    githubLink: 'https://github.com/josiarod'
  },
  {
    artName: 'Hacktober loading animation',
    pageLink: './Art/mehul1011/index.html',
    imageLink: './Art/mehul1011/loading.gif',
    author: 'Mehul1011',
    githubLink: 'https://github.com/mehul1011'
  },
  {
    artName: 'Loading Dots',
    pageLink: './Art/devSergiu/index.html',
    imageLink: './Art/devSergiu/loading.gif',
    author: 'devSergiu',
    githubLink: 'https://github.com/devsergiu'
  },
  {
    artName: 'TypeWriter effect',
    pageLink: './Art/Sidharth/Typing_Text.html',
    imageLink: './Art/Sidharth/type_writer.gif',
    author: 'Sidharth',
    githubLink: 'https://github.com/Sidharth98'
  },
  {
    artName: 'Blue Spin',
    pageLink: './Art/JamesW/index.html',
    imageLink: './Art/JamesW/hacktober_spin.gif',
    author: 'James Whitney',
    githubLink: 'https://github.com/jameswhitney'
  },
  {
    artName: 'Loading Animation',
    pageLink: './Art/Sidharth/Loading.html',
    imageLink: './Art/Sidharth/Loading.gif',
    author: 'Sidharth',
    githubLink: 'https://github.com/Sidharth98'
  },
  {
    artName: 'Rotation',
    pageLink: './Art/alenanog/index.html',
    imageLink: './Art/alenanog/rotation.gif',
    author: 'Alena A.',
    githubLink: 'https://github.com/alenanog'
  },
  {
    artName: 'Colors in your life',
    pageLink: './Art/Atipahy/colors.html',
    imageLink: './Art/Atipahy/colors.png',
    author: 'Christos Chr',
    githubLink: 'https://github.com/atipaHy'
  },
  {
    artName: 'Orb',
    pageLink: './Art/Jkbicbic/orb.html',
    imageLink: './Art/Jkbicbic/orb.gif',
    author: 'John Kennedy Bicbic',
    githubLink: 'https://github.com/jkbicbic'
  },
  {
    artName: 'Charging...',
    pageLink: './Art/Afraz/charging.html',
    imageLink: './Art/Afraz/charging.gif',
    author: 'Afraz',
    githubLink: 'https://github.com/afrazz'
  },
  {
    artName: 'Charging...',
    pageLink: './Art/DepStep/depstep.html',
    imageLink: './Art/DepStep/depstep.gif',
    author: 'DepStep',
    githubLink: 'https://github.com/stephD'
  },
  {
    artName: 'Dancing Ball...',
    pageLink: './Art/DaveFres/index.html',
    imageLink: './Art/DaveFres/ball.gif',
    author: 'DaveFres',
    githubLink: 'https://github.com/DaveFres'
  },
  {
    artName: 'animatron',
    pageLink: './Art/animatron/index.html',
    imageLink: './Art/animatron/trance.gif',
    author: 'jomahay',
    githubLink: 'https://github.com/jomahay'
  },
  {
    artName: 'Sunshine',
    pageLink: './Art/Pavelisp/sunshine.html',
    imageLink: './Art/Pavelisp/sunshine.gif',
    author: 'Pavel Isp',
    githubLink: 'https://github.com/pavelisp'
  },
  {
    artName: 'SoundBoxes',
    pageLink: './Art/Hbarang/SoundBox.html',
    imageLink: './Art/Hbarang/SoundBoxAnimation.gif',
    author: 'Hbarang',
    githubLink: 'https://github.com/hbarang'
  },
  {
    artName: 'Cheshire',
    pageLink: './Art/Ckanelin/index.html',
    imageLink: './Art/Ckanelin/Cheshire.gif',
    author: 'Ckanelin',
    githubLink: 'https://github.com/ckanelin'
  },
  {
    artName: 'Disappear',
    pageLink: './Art/Stacy/index.html',
    imageLink: './Art/Stacy/disappear.gif',
    author: 'Stacy',
    githubLink: 'https://github.com/stacyholtz6'
  },
  {
    artName: 'Ellipse Spinner',
    pageLink: './Art/Sabina/ellipse_spinner.html',
    imageLink: './Art/Sabina/ellipse_spinner.png',
    author: 'Sabina Abbasova',
    githubLink: 'https://github.com/sabina929'
  },
  {
    artName: 'NightSky',
    pageLink: './Art/AndyS/index.html',
    imageLink: './Art/AndyS/Capture.GIF',
    author: 'AndyS',
    githubLink: 'https://github.com/AndyS1988'
  },
  {
    artName: 'Hungry',
    pageLink: './Art/diegchav/index.html',
    imageLink: './Art/diegchav/hungry.gif',
    author: 'Diego Chz',
    githubLink: 'https://github.com/diegchav'
  },
  {
    artName: 'Hover Text Animation',
    pageLink: './Art/AyoubIssaad2/index.html',
    imageLink: './Art/AyoubIssaad2/hoverTextAnimation.gif',
    author: 'AyoubIssaad',
    githubLink: 'https://github.com/AyoubIssaad'
  },
  {
    artName: 'Colorize',
    pageLink: './Art/JimBratsos/colorize.html',
    imageLink: './Art/JimBratsos/Colorize.gif',
    author: 'Jim Bratsos',
    githubLink: 'https://github.com/JimBratsos'
  },
  {
    artName: 'Hacktober Spooktacular',
    pageLink: 'Art/Elex/index.html',
    imageLink: ['./Art/Elex/hhs.gif'],
    author: 'William Poisel (LordCobra)',
    githubLink: 'https://github.com/epoisel'
  },
  {
    artName: 'Circley',
    pageLink: './Art/Tranjenny/indexjenny.html',
    imageLink: './Art/Tranjenny/zerojenny.gif',
    author: 'Tranjenny',
    githubLink: 'https://github.com/Tranjenny'
  },
  {
    artName: 'My Vietnam',
    pageLink: './Art/nhbduy/index.html',
    imageLink: './Art/nhbduy/my-vietnam.gif',
    author: 'Hoang-Bao-Duy NGUYEN',
    githubLink: 'https://github.com/nhbduy'
  },
  {
    artName: 'Hactoberfest Bus',
    pageLink: './Art/shahpranaf/index.html',
    imageLink: './Art/shahpranaf/hacktoberfest_bus.gif',
    author: 'Pranav Shah',
    githubLink: 'https://github.com/shahpranaf'
  },
  {
    artName: 'Hacktoberfest',
    pageLink: './Art/robihid/index.html',
    imageLink: './Art/robihid/hacktoberfest.png',
    author: 'robihid',
    githubLink: 'https://github.com/robihid'
  },
  {
    artName: 'Hi there',
    pageLink: './Art/Aki/index.html',
    imageLink: './Art/Aki/giphy.gif',
    author: 'Aki',
    githubLink: 'https://github.com/akmalist'
  },
  {
    artName: '3D css animation',
    pageLink: './Art/animationtion/index.html',
    imageLink: './Art/animation/css3drotate.gif',
    author: 'christ',
    githubLink: 'https://github.com/christ-87'
  },
  {
    artName: 'Hacktoberfest 2019!',
    pageLink: './Art/RedSquirrrel/index.html',
    imageLink: './Art/RedSquirrrel/index.html/animation.PNG',
    author: 'RedSquirrrel',
    githubLink: 'https://github.com/RedSquirrrel'
  },
  {
    artName: 'Sliding text',
    pageLink: './Art/Flattopz/index.html',
    imageLink: './Art/Flattopz/SlidingText.gif',
    author: 'Flattopz',
    githubLink: 'https://github.com/hjpunzalan'
  },
  {
    artName: 'Rainbow Color Changer',
    pageLink: './Art/mmshr/index.html',
    imageLink: './Art/mmshr/rainbow.gif',
    author: 'mmosehauer',
    githubLink: 'https://github.com/mmosehauer'
  },
  {
    artName: 'World of Coding',
    pageLink: './Art/tom_kn/coding.html',
    imageLink: './Art/tom_kn/coding.gif',
    author: 'Tamas Knisz',
    githubLink: 'https://github.com/TamasKn'
  },
  {
    artName: 'Initial Bounce',
    pageLink: './Art/Juwana/initial.html',
    imageLink: './Art/Juwana/InitialBounce.gif',
    author: 'Juwana',
    githubLink: 'https://github.com/JZerman2018'
  },
  {
    artName: 'Atom',
    pageLink: './Art/Teva/index.html',
    imageLink: './Art/Teva/atom.gif',
    author: 'Teva',
    githubLink: 'https://github.com/TevaHenry'
  },
  {
    artName: 'Be Awesome',
    pageLink: './Art/TigerAsH/index.html',
    imageLink: './Art/TigerAsH/be-awesome.jpg',
    author: 'TigerAsH',
    githubLink: 'https://github.com/TigerAsH94'
  },
  {
    artName: 'Rainbow Colors',
    pageLink: './Art/Sanjeev/index.html',
    imageLink: './Art/Sanjeev/animation.gif',
    author: 'Sanjeev Panday',
    githubLink: 'https://github.com/Sanjeev-Panday'
  },
  {
    artName: 'ZtM',
    pageLink: './Art/thoyvo/index.html',
    imageLink: './Art/thoyvo/ztm.gif',
    author: 'Thoyvo',
    githubLink: 'https://github.com/thoyvo'
  },
  {
    artName: 'Fast Fishes',
    pageLink: './Art/4ront/index.html',
    imageLink: './Art/4ront/fishes.gif',
    author: '4rontender',
    githubLink: 'https://github.com/RinatValiullov'
  },
  {
    artName: 'Loading...',
    pageLink: './Art/RedSquirrrel2/loading.html',
    imageLink: './Art/RedSquirrrel2/loading.gif',
    author: 'RedSquirrrel',
    githubLink: 'https://github.com/RedSquirrrel'
  },
  {
    artName: 'Animated Cube',
    pageLink: './Art/Animated Cube/index.html',
    imageLink: './Art/Animated Cube/cube.gif',
    author: 'RedSquirrrel',
    githubLink: 'https://github.com/RedSquirrrel'
  },
  {
    artName: 'Calm Ubuntu',
    pageLink: './Art/schupat/index.html',
    imageLink: './Art/schupat/preview.gif',
    author: 'schupat',
    githubLink: 'https://github.com/schupat'
  },
  {
    artName: 'Solar System',
    pageLink: './Art/DSandberg93/index.html',
    imageLink: './Art/DSandberg93/SolarSystem.gif',
    author: 'DSandberg93',
    githubLink: 'https://github.com/DSandberg93'
  },
  {
    artName: 'Boo',
    pageLink: './Art/VerityB/index.html',
    imageLink: './Art/VerityB/boo.gif',
    author: 'VerityB',
    githubLink: 'https://github.com/VerityB'
  },
  {
    artName: 'Hacktoberfest Ghost',
    pageLink: './Art/cTahirih/index.html',
    imageLink: './Art/cTahirih/ghost.png',
    author: 'cTahirih',
    githubLink: 'https://github.com/cTahirih'
  },
  {
    artName: 'Clock',
    pageLink: './Art/Abdul/index.html',
    imageLink: './Art/Abdul/Clock.png',
    author: 'Abdul Rahman',
    githubLink: 'https://github.com/abdulrahman118'
  },
  {
    artName: 'Loading Cube',
    pageLink: './Art/andrearizzello/index.html',
    imageLink: './Art/andrearizzello/index.gif',
    author: 'Andrea Rizzello',
    githubLink: 'https://github.com/andrearizzello'
  },
  {
    artName: 'Wall Dropping Logo',
    pageLink: './Art/shivams136/index.html',
    imageLink: './Art/shivams136/walldrop.gif',
    author: 'Shivam Sharma',
    githubLink: 'https://github.com/ShivamS136'
  },
  {
    artName: 'Infinite Race',
    pageLink: './Art/levermanx/index.html',
    imageLink: './Art/levermanx/anim.gif',
    author: 'Levermanx',
    githubLink: 'https://github.com/levermanx'
  },
  {
    artName: 'Hover to Rotate Text',
    pageLink: './Art/faiz_hameed/index.html',
    imageLink: './Art/faiz_hameed/hackto.gif',
    author: 'Faiz Hameed',
    githubLink: 'https://github.com/faizhameed'
  },
  {
    artName: 'HalloHacktober Greeting!',
    pageLink: './Art/lusalga/index.html',
    imageLink: './Art/lusalga/lu.gif',
    author: 'Lucieni A. Saldanha',
    githubLink: 'https://github.com/lusalga/'
  },
  {
    artName: 'Time goes by',
    pageLink: './Art/WolfgangKreminger/index.html',
    imageLink: './Art/WolfgangKreminger/showcase.gif',
    author: 'Wolfgang Kreminger',
    githubLink: 'https://github.com/r4pt0s'
  },
  {
    artName: 'Bouncing Text!',
    pageLink: './Art/AbdulsalamAbdulrahman/index.html',
    imageLink: './Art/AbdulsalamAbdulrahman/Bouncingtxt.gif',
    author: 'Abdulsalam Abdulrahman',
    githubLink: 'https://github.com/AbdulsalamAbdulrahman/'
  },
  {
    artName: 'Simple Phone Animation',
    pageLink: './Art/Lala/index.html',
    imageLink: './Art/Lala/phone.gif',
    author: 'Olamide Aboyeji',
    githubLink: 'https://github.com/aolamide'
  },
  {
    artName: 'Synthwave Sunset',
    pageLink: './Art/brunobolting/index.html',
    imageLink: './Art/brunobolting/synthwave-sunset.gif',
    author: 'Bruno Bolting',
    githubLink: 'https://github.com/brunobolting/'
  },
  {
    artName: 'That Animation',
    pageLink: './Art/MaKloudz/index.html',
    imageLink: './Art/MaKloudz/dat-animation.gif',
    author: 'Blessing Mutava',
    githubLink: 'https://github.com/MaKloudz'
  },
  {
    artName: 'animatron',
    pageLink: './Art/animatron/index.html',
    imageLink: './Art/animatron/trance.gif',
    author: 'nick981837',
    githubLink: 'https://github.com/nick981837'
  },
  {
    artName: 'abhishek9686',
    pageLink: './Art/abhishek9686/index.html',
    imageLink: './Art/abhishek9686/loading.gif',
    author: 'abhishek9686',
    githubLink: 'https://github.com/abhishek9686'
  },

  {
    artName: 'Animecircles',
    pageLink: './Art/Animecircles/index.html',
    imageLink: './Art/animatron/',
    author: 'Geamoding',
    githubLink: 'https://github.com/gilbertekalea'
  },
  {
    artName: 'ZTM Animation',
    pageLink: './Art/EricPuskas/index.html',
    imageLink: './Art/EricPuskas/index.gif',
    author: 'Eric Puskas',
    githubLink: 'https://github.com/EricPuskas'
  },
  {
    artName: 'LSD Rainbow Trip: Phase 1',
    pageLink: './Art/AbsMechanik/index.html',
    imageLink: './Art/AbsMechanik/AbsMechanik_Animation.gif',
    author: 'AbsMechanik',
    githubLink: 'https://github.com/AbsMechanik'
  },
  {
    artName: 'Christmas Lights',
    pageLink: './Art/Futuregit/index.html',
    imageLink: './Art/Futuregit/Christmas-Lights.gif',
    author: 'Futuregit',
    githubLink: 'https://github.com/Futuregit'
  },
  {
    artName: 'Fruit Dancing',
    pageLink: './Art/carlacentenor/index.html',
    imageLink: './Art/carlacentenor/fruit.gif',
    author: 'carlacentenor',
    githubLink: 'https://github.com/carlacentenor'
  },
  {
    artName: 'Spooktober Hacktoberfest',
    pageLink: './Art/FredAmartey/index.html',
    imageLink: './Art/FredAmartey/thumbnaill.gif',
    author: 'Fred Amartey',
    githubLink: 'https://github.com/FredAmartey'
  },
  {
    artName: 'Star Wars?',
    pageLink: './Art/henryvalbuena/index.html',
    imageLink: './Art/henryvalbuena/index.gif',
    author: 'Henry Valbuena',
    githubLink: 'https://github.com/henryvalbuena'
  },
  {
    artName: 'UFO',
    pageLink: './Art/UFO/index.html',
    imageLink: './Art/UFO/UFO.png',
    author: 'Abhinav Singh @abhinav9910',
    githubLink: 'https://github.com/abhinav9910'
  },
  {
    artName: 'The Ripple',
    pageLink: './Art/Anmol2/index.html',
    imageLink: './Art/Anmol2/ripple.png',
    author: 'Anmol',
    githubLink: 'https://github.com/Anmol270900'
  },
  {
    artName: 'Rainbow loader',
    pageLink: './Art/ka-hn/rainbow.html',
    imageLink: './Art/ka-hn/rainbow.gif',
    author: 'Karim Hussain',
    githubLink: 'https://github.com/ka-hn'
  },
  {
    artName: 'Action Cam',
    pageLink: './Art/Donovan/index.html',
    imageLink: './Art/Donovan/pureCSS-animation.gif',
    author: 'Donovan Hunter',
    githubLink: 'https://github.com/dhdcode'
  },
  {
    artName: 'The Sun',
    pageLink: './Art/Anmol/index.html',
    imageLink: './Art/Anmol/sun.png',
    author: 'Anmol',
    githubLink: 'https://github.com/Anmol270900'
  },
  {
    artName: 'Flashing Pumpkin',
    pageLink: './Art/KatrinaRose14/index.html',
    imageLink: './Art/KatrinaRose14/FlashingPumpkin.gif',
    author: 'Katrina Yates',
    githubLink: 'https://github.com/KatrinaRose14'
  },
  {
    artName: 'Flipbox',
    pageLink: './Art/Prasheel/index.html',
    imageLink: './Art/Prasheel/flip.gif',
    author: 'Prasheel Soni',
    githubLink: 'https://github.com/ps011'
  },
  {
    artName: '2019 Wave',
    pageLink: './Art/chris-aqui/index.html',
    imageLink: './Art/chris-aqui/2019-jump.gif',
    author: 'Christine Aqui',
    githubLink: 'https://github.com/christine-aqui'
  },
  {
    artName: 'Hover Button Animation',
    pageLink: './Art/Vipul/hover.html',
    imageLink: './Art/Vipul/Screenshot2.png',
    author: 'Vipul',
    githubLink: 'https://github.com/vipuljain08'
  },
  {
    artName: 'Start From Zero',
    pageLink: './Art/Robihdy/index.html',
    imageLink: './Art/Robihdy/start-from-zero.png',
    author: 'Robihdy',
    githubLink: 'https://github.com/Robihdy'
  },
  {
    artName: 'Local Host metaphor',
    pageLink: './Art/Akbar-Cyber/index.html',
    imageLink: './Art/Prateek/localhost.png',
    author: 'Prateek',
    githubLink: 'https://github.com/prateekpatrick'
  },
  {
    artName: 'Akbar-Cyber',
    pageLink: './Art/Akbar-Cyber/index.html',
    imageLink: './Art/Akbar-Cyber/akbar.gif',
    author: 'Akbar',
    githubLink: 'https://github.com/Akbar-Cyber'
  },
  {
    artName: 'Sliding Lines',
    pageLink: './Art/erics0n/sliding-lines/index.html',
    imageLink: './Art/erics0n/sliding-lines/image.gif',
    author: 'erics0n',
    githubLink: 'https://github.com/erics0n'
  },
  {
    artName: 'Triangle',
    pageLink: './Art/Joy/triangle/triangle.html',
    imageLink: './Art/Joy/triangle/triangle.gif',
    author: 'Joy',
    githubLink: 'https://github.com/royranger'
  },
  {
    artName: 'Cube',
    pageLink: './Art/Joy/cube/cube.html',
    imageLink: './Art/Joy/cube/cube.gif',
    author: 'Joy',
    githubLink: 'https://github.com/royranger'
  },
  {
    artName: 'Burger Menu',
    pageLink: './Art/mctrl/burger.html',
    imageLink: './Art/mctrl/burger.gif',
    author: 'Martina',
    githubLink: 'https://github.com/mctrl'
  },
  {
    artName: 'Square Loader',
    pageLink: './Art/Hemant/index.html',
    imageLink: './Art/Hemant/loader.gif',
    author: 'Hemant Garg',
    githubLink: 'https://github.com/hemant-garg'
  },
  {
    artName: 'wake up, neo...',
    pageLink: './Art/samirjouni/TributeToTheMatrix.html',
    imageLink: './Art/samirjouni/sample.gif',
    author: 'Samir Jouni',
    githubLink: 'https://github.com/samirjouni'
  },
  {
    artName: 'Tribute To COD4MW',
    pageLink: './Art/samirjouni2/index.html',
    imageLink: './Art/samirjouni2/sample.gif',
    author: 'Samir Jouni',
    githubLink: 'https://github.com/samirjouni'
  },
  {
    artName: 'Planet',
    pageLink: './Art/ArthurDoom/planet.html',
    imageLink: './Art/ArthurDoom/planet.gif',
    author: 'ArthurDoom',
    githubLink: 'https://github.com/ArthurDoom'
  },
  {
    artName: 'SquarPy',
    pageLink: './Art/Utkarsh/index.html',
    imageLink: './Art/Utkarsh/hack.gif',
    author: 'utkarsh',
    githubLink: 'https://github.com/Utkarsh2604'
  },
  {
    artName: 'Circle',
    pageLink: './Art/Oliver/Circle.html',
    imageLink: './Art/Oliver/circle.gif',
    author: 'Oliver',
    githubLink: 'https://github.com/oliver-gomes'
  },
  {
    artName: 'Ellipse Loader',
    pageLink: './Art/VaibhavKhulbe/EllipseLoader.html',
    imageLink: './Art/VaibhavKhulbe/ellipseLoader.gif',
    author: 'Vaibhav Khulbe',
    githubLink: 'https://github.com/Kvaibhav01'
  },
  {
    artName: 'Simple Loader',
    pageLink: './Art/soumsps/simpleload.html',
    imageLink: './Art/soumsps/sample.gif',
    author: 'Soumendu Sinha',
    githubLink: 'https://github.com/soumsps'
  },
  {
    artName: 'Rollodex',
    pageLink: './Art/Shruti/rolling.html',
    imageLink: './Art/Shruti/rolling.gif',
    author: 'Shruti',
    githubLink: 'https://github.com/shruti49'
  },
  {
    artName: 'Cute Cat',
    pageLink: './Art/Alghi/cat.html',
    imageLink: './Art/Alghi/cat.gif',
    author: 'Alghi',
    githubLink: 'https://github.com/darklordace'
  },
  {
    artName: 'ZtM Text',
    pageLink: './Art/Di4iMoRtAl/ZtM_text_animation.html',
    imageLink: './Art/Di4iMoRtAl/ZtM_animation.gif',
    author: 'Di4iMoRtAl',
    githubLink: 'https://github.com/dppeykov'
  },
  {
    artName: 'Circles',
    pageLink: './Art/Bhuvana/circles.html',
    imageLink: './Art/Bhuvana/circles.gif',
    author: 'Bhuvana',
    githubLink: 'https://github.com/bhuvana-guna'
  },
  {
    artName: 'Bird',
    pageLink: './Art/Bhuvana/bird.html',
    imageLink: './Art/Bhuvana/bird.gif',
    author: 'Bhuvana',
    githubLink: 'https://github.com/bhuvana-guna'
  },
  {
    artName: 'Loader',
    pageLink: './Art/Bhuvana/loader.html',
    imageLink: './Art/Bhuvana/loader.gif',
    author: 'Bhuvana',
    githubLink: 'https://github.com/bhuvana-guna'
  },
  {
    artName: 'Simple blinking loading circles',
    pageLink: './Art/Rahul/index.html',
    imageLink: './Art/Rahul/loading.gif',
    author: 'Rahul',
    githubLink: 'https://github.com/kohli6010'
  },
  {
    artName: 'Css Pulse',
    pageLink: './Art/Aszmel/pulse.html',
    imageLink: './Art/Aszmel/css_pulse.gif',
    author: 'Aszmel',
    githubLink: 'https://github.com/Aszmel'
  },
  {
    artName: 'Circle Bounce',
    pageLink: './Art/Edmund/index.html',
    imageLink: './Art/Edmund/circle-bounce.gif',
    author: 'Edmund',
    githubLink: 'https://github.com/edmund1645'
  },
  {
    artName: 'Heart Beating',
    pageLink: './Art/Regem/index.html',
    imageLink: './Art/Regem/heart.jpg',
    author: 'Regem',
    githubLink: 'https://github.com/GemzBond'
  },
  {
    artName: 'Fading Circles',
    pageLink: './Art/Ankit/fadeCircle.html',
    imageLink: './Art/Ankit/fadeCircles.png',
    author: 'Ankit Srivastava',
    githubLink: 'https://github.com/a18nov'
  },
  {
    artName: 'Hacktoberfest 2019',
    pageLink: './Art/jpk3lly/animation.html',
    imageLink: './Art/jpk3lly/JPs_Animation_GIF.gif',
    author: 'jpk3lly',
    githubLink: 'https://github.com/jpk3lly'
  },
  {
    artName: 'Name Rotator',
    pageLink: './Art/Meet/name.html',
    imageLink: './Art/Meet/name.gif',
    author: 'Meet',
    githubLink: 'https://github.com/Meet1103'
  },
  {
    artName: 'Ball Rotator',
    pageLink: './Art/Bibekpreet/index.html',
    imageLink: './Art/Bibekpreet/ball.gif',
    author: 'Bibekpreet',
    githubLink: 'https://github.com/bibekpreet99'
  },
  {
    artName: 'ephiphany',
    pageLink: './Art/OctavianIlies/index.html',
    imageLink: './Art/OctavianIlies/ephiphany.gif',
    author: 'OctavianIlies',
    githubLink: 'https://github.com/OctavianIlies'
  },
  {
    artName: 'Loading',
    pageLink: './Art/jh1992jh/loading.html',
    imageLink: './Art/jh1992jh/loading.gif',
    author: 'jh1992jh',
    githubLink: 'https://github.com/jh1992jh'
  },
  {
    artName: 'ZTM Colors',
    pageLink: './Art/Godnon/index.html',
    imageLink: './Art/Godnon/ZTMcAnim.gif',
    author: 'Godnon',
    githubLink: 'https://github.com/godnondsilva'
  },
  {
    artName: 'Hover Effect',
    pageLink: './Art/Shubhankar/index.html',
    imageLink: './Art/Shubhankar/hackoctober.gif',
    author: 'Shubhankar',
    githubLink: 'https://github.com/shubhdwiv12'
  },
  {
    artName: 'Bouncing Fading Circles',
    pageLink: './Art/AyoubIssaad/index.html',
    imageLink: './Art/AyoubIssaad/BouncingFadingCircles.gif',
    author: 'AyoubIssaad',
    githubLink: 'https://github.com/AyoubIssaad'
  },
  {
    artName: '5 balls preloader',
    pageLink: './Art/Nnaji-Victor/index.html',
    imageLink: './Art/Nnaji-Victor/5_balls.gif',
    author: 'Nnaji Victor',
    githubLink: 'https://github.com/Nnaji-Victor'
  },
  {
    artName: 'ZTM Bouncer',
    pageLink: './Art/Josia/bouncer.html',
    imageLink: './Art/Josia/ztmbouncer.gif',
    author: 'Josia Rodriguez',
    githubLink: 'https://github.com/josiarod'
  },
  {
    artName: 'Hacktober loading animation',
    pageLink: './Art/mehul1011/index.html',
    imageLink: './Art/mehul1011/loading.gif',
    author: 'Mehul1011',
    githubLink: 'https://github.com/mehul1011'
  },
  {
    artName: 'Loading Dots',
    pageLink: './Art/devSergiu/index.html',
    imageLink: './Art/devSergiu/loading.gif',
    author: 'devSergiu',
    githubLink: 'https://github.com/devsergiu'
  },
  {
    artName: 'TypeWriter effect',
    pageLink: './Art/Sidharth/Typing_Text.html',
    imageLink: './Art/Sidharth/type_writer.gif',
    author: 'Sidharth',
    githubLink: 'https://github.com/Sidharth98'
  },
  {
    artName: 'Blue Spin',
    pageLink: './Art/JamesW/index.html',
    imageLink: './Art/JamesW/hacktober_spin.gif',
    author: 'James Whitney',
    githubLink: 'https://github.com/jameswhitney'
  },
  {
    artName: 'Loading Animation',
    pageLink: './Art/Sidharth/Loading.html',
    imageLink: './Art/Sidharth/Loading.gif',
    author: 'Sidharth',
    githubLink: 'https://github.com/Sidharth98'
  },
  {
    artName: 'Rotation',
    pageLink: './Art/alenanog/index.html',
    imageLink: './Art/alenanog/rotation.gif',
    author: 'Alena A.',
    githubLink: 'https://github.com/alenanog'
  },
  {
    artName: 'Colors in your life',
    pageLink: './Art/Atipahy/colors.html',
    imageLink: './Art/Atipahy/colors.png',
    author: 'Christos Chr',
    githubLink: 'https://github.com/atipaHy'
  },
  {
    artName: 'Orb',
    pageLink: './Art/Jkbicbic/orb.html',
    imageLink: './Art/Jkbicbic/orb.gif',
    author: 'John Kennedy Bicbic',
    githubLink: 'https://github.com/jkbicbic'
  },
  {
    artName: 'Charging...',
    pageLink: './Art/Afraz/charging.html',
    imageLink: './Art/Afraz/charging.gif',
    author: 'Afraz',
    githubLink: 'https://github.com/afrazz'
  },
  {
    artName: 'Charging...',
    pageLink: './Art/DepStep/depstep.html',
    imageLink: './Art/DepStep/depstep.gif',
    author: 'DepStep',
    githubLink: 'https://github.com/stephD'
  },
  {
    artName: 'Dancing Ball...',
    pageLink: './Art/DaveFres/index.html',
    imageLink: './Art/DaveFres/ball.gif',
    author: 'DaveFres',
    githubLink: 'https://github.com/DaveFres'
  },
  {
    artName: 'animatron',
    pageLink: './Art/animatron/index.html',
    imageLink: './Art/animatron/trance.gif',
    author: 'jomahay',
    githubLink: 'https://github.com/jomahay'
  },
  {
    artName: 'Sunshine',
    pageLink: './Art/Pavelisp/sunshine.html',
    imageLink: './Art/Pavelisp/sunshine.gif',
    author: 'Pavel Isp',
    githubLink: 'https://github.com/pavelisp'
  },
  {
    artName: 'SoundBoxes',
    pageLink: './Art/Hbarang/SoundBox.html',
    imageLink: './Art/Hbarang/SoundBoxAnimation.gif',
    author: 'Hbarang',
    githubLink: 'https://github.com/hbarang'
  },
  {
    artName: 'Cheshire',
    pageLink: './Art/Ckanelin/index.html',
    imageLink: './Art/Ckanelin/Cheshire.gif',
    author: 'Ckanelin',
    githubLink: 'https://github.com/ckanelin'
  },
  {
    artName: 'Disappear',
    pageLink: './Art/Stacy/index.html',
    imageLink: './Art/Stacy/disappear.gif',
    author: 'Stacy',
    githubLink: 'https://github.com/stacyholtz6'
  },
  {
    artName: 'Ellipse Spinner',
    pageLink: './Art/Sabina/ellipse_spinner.html',
    imageLink: './Art/Sabina/ellipse_spinner.png',
    author: 'Sabina Abbasova',
    githubLink: 'https://github.com/sabina929'
  },
  {
    artName: 'NightSky',
    pageLink: './Art/AndyS/index.html',
    imageLink: './Art/AndyS/Capture.GIF',
    author: 'AndyS',
    githubLink: 'https://github.com/AndyS1988'
  },
  {
    artName: 'Hungry',
    pageLink: './Art/diegchav/index.html',
    imageLink: './Art/diegchav/hungry.gif',
    author: 'Diego Chz',
    githubLink: 'https://github.com/diegchav'
  },
  {
    artName: 'Hover Text Animation',
    pageLink: './Art/AyoubIssaad2/index.html',
    imageLink: './Art/AyoubIssaad2/hoverTextAnimation.gif',
    author: 'AyoubIssaad',
    githubLink: 'https://github.com/AyoubIssaad'
  },
  {
    artName: 'Colorize',
    pageLink: './Art/JimBratsos/colorize.html',
    imageLink: './Art/JimBratsos/Colorize.gif',
    author: 'Jim Bratsos',
    githubLink: 'https://github.com/JimBratsos'
  },
  {
    artName: 'Hacktober Spooktacular',
    pageLink: 'Art/Elex/index.html',
    imageLink: ['./Art/Elex/hhs.gif'],
    author: 'William Poisel (LordCobra)',
    githubLink: 'https://github.com/epoisel'
  },
  {
    artName: 'Circley',
    pageLink: './Art/Tranjenny/indexjenny.html',
    imageLink: './Art/Tranjenny/zerojenny.gif',
    author: 'Tranjenny',
    githubLink: 'https://github.com/Tranjenny'
  },
  {
    artName: 'My Vietnam',
    pageLink: './Art/nhbduy/index.html',
    imageLink: './Art/nhbduy/my-vietnam.gif',
    author: 'Hoang-Bao-Duy NGUYEN',
    githubLink: 'https://github.com/nhbduy'
  },
  {
    artName: 'Hactoberfest Bus',
    pageLink: './Art/shahpranaf/index.html',
    imageLink: './Art/shahpranaf/hacktoberfest_bus.gif',
    author: 'Pranav Shah',
    githubLink: 'https://github.com/shahpranaf'
  },
  {
    artName: 'Hacktoberfest',
    pageLink: './Art/robihid/index.html',
    imageLink: './Art/robihid/hacktoberfest.png',
    author: 'robihid',
    githubLink: 'https://github.com/robihid'
  },
  {
    artName: 'Hi there',
    pageLink: './Art/Aki/index.html',
    imageLink: './Art/Aki/giphy.gif',
    author: 'Aki',
    githubLink: 'https://github.com/akmalist'
  },
  {
    artName: 'Hacktoberfest 2019!',
    pageLink: './Art/RedSquirrrel/index.html',
    imageLink: './Art/RedSquirrrel/index.html/animation.PNG',
    author: 'RedSquirrrel',
    githubLink: 'https://github.com/RedSquirrrel'
  },
  {
    artName: 'Sliding text',
    pageLink: './Art/Flattopz/index.html',
    imageLink: './Art/Flattopz/SlidingText.gif',
    author: 'Flattopz',
    githubLink: 'https://github.com/hjpunzalan'
  },
  {
    artName: 'Rainbow Color Changer',
    pageLink: './Art/mmshr/index.html',
    imageLink: './Art/mmshr/rainbow.gif',
    author: 'mmosehauer',
    githubLink: 'https://github.com/mmosehauer'
  },
  {
    artName: 'World of Coding',
    pageLink: './Art/tom_kn/coding.html',
    imageLink: './Art/tom_kn/coding.gif',
    author: 'Tamas Knisz',
    githubLink: 'https://github.com/TamasKn'
  },
  {
    artName: 'Initial Bounce',
    pageLink: './Art/Juwana/initial.html',
    imageLink: './Art/Juwana/InitialBounce.gif',
    author: 'Juwana',
    githubLink: 'https://github.com/JZerman2018'
  },
  {
    artName: 'Atom',
    pageLink: './Art/Teva/index.html',
    imageLink: './Art/Teva/atom.gif',
    author: 'Teva',
    githubLink: 'https://github.com/TevaHenry'
  },
  {
    artName: 'Be Awesome',
    pageLink: './Art/TigerAsH/index.html',
    imageLink: './Art/TigerAsH/be-awesome.jpg',
    author: 'TigerAsH',
    githubLink: 'https://github.com/TigerAsH94'
  },
  {
    artName: 'Rainbow Colors',
    pageLink: './Art/Sanjeev/index.html',
    imageLink: './Art/Sanjeev/animation.gif',
    author: 'Sanjeev Panday',
    githubLink: 'https://github.com/Sanjeev-Panday'
  },
  {
    artName: 'ZtM',
    pageLink: './Art/thoyvo/index.html',
    imageLink: './Art/thoyvo/ztm.gif',
    author: 'Thoyvo',
    githubLink: 'https://github.com/thoyvo'
  },
  {
    artName: 'Fast Fishes',
    pageLink: './Art/4ront/index.html',
    imageLink: './Art/4ront/fishes.gif',
    author: '4rontender',
    githubLink: 'https://github.com/RinatValiullov'
  },
  {
    artName: 'Loading...',
    pageLink: './Art/RedSquirrrel2/loading.html',
    imageLink: './Art/RedSquirrrel2/loading.gif',
    author: 'RedSquirrrel',
    githubLink: 'https://github.com/RedSquirrrel'
  },
  {
    artName: 'Animated Cube',
    pageLink: './Art/Animated Cube/index.html',
    imageLink: './Art/Animated Cube/cube.gif',
    author: 'RedSquirrrel',
    githubLink: 'https://github.com/RedSquirrrel'
  },
  {
    artName: 'Calm Ubuntu',
    pageLink: './Art/schupat/index.html',
    imageLink: './Art/schupat/preview.gif',
    author: 'schupat',
    githubLink: 'https://github.com/schupat'
  },
  {
    artName: 'Solar System',
    pageLink: './Art/DSandberg93/index.html',
    imageLink: './Art/DSandberg93/SolarSystem.gif',
    author: 'DSandberg93',
    githubLink: 'https://github.com/DSandberg93'
  },
  {
    artName: 'Boo',
    pageLink: './Art/VerityB/index.html',
    imageLink: './Art/VerityB/boo.gif',
    author: 'VerityB',
    githubLink: 'https://github.com/VerityB'
  },
  {
    artName: 'Hacktoberfest Ghost',
    pageLink: './Art/cTahirih/index.html',
    imageLink: './Art/cTahirih/ghost.png',
    author: 'cTahirih',
    githubLink: 'https://github.com/cTahirih'
  },
  {
    artName: 'Clock',
    pageLink: './Art/Abdul/index.html',
    imageLink: './Art/Abdul/Clock.png',
    author: 'Abdul Rahman',
    githubLink: 'https://github.com/abdulrahman118'
  },
  {
    artName: 'Loading Cube',
    pageLink: './Art/andrearizzello/index.html',
    imageLink: './Art/andrearizzello/index.gif',
    author: 'Andrea Rizzello',
    githubLink: 'https://github.com/andrearizzello'
  },
  {
    artName: 'Wall Dropping Logo',
    pageLink: './Art/shivams136/index.html',
    imageLink: './Art/shivams136/walldrop.gif',
    author: 'Shivam Sharma',
    githubLink: 'https://github.com/ShivamS136'
  },
  {
    artName: 'Infinite Race',
    pageLink: './Art/levermanx/index.html',
    imageLink: './Art/levermanx/anim.gif',
    author: 'Levermanx',
    githubLink: 'https://github.com/levermanx'
  },
  {
    artName: 'Hover to Rotate Text',
    pageLink: './Art/faiz_hameed/index.html',
    imageLink: './Art/faiz_hameed/hackto.gif',
    author: 'Faiz Hameed',
    githubLink: 'https://github.com/faizhameed'
  },
  {
    artName: 'HalloHacktober Greeting!',
    pageLink: './Art/lusalga/index.html',
    imageLink: './Art/lusalga/lu.gif',
    author: 'Lucieni A. Saldanha',
    githubLink: 'https://github.com/lusalga/'
  },
  {
    artName: 'Time goes by',
    pageLink: './Art/WolfgangKreminger/index.html',
    imageLink: './Art/WolfgangKreminger/showcase.gif',
    author: 'Wolfgang Kreminger',
    githubLink: 'https://github.com/r4pt0s'
  },
  {
    artName: 'Bouncing Text!',
    pageLink: './Art/AbdulsalamAbdulrahman/index.html',
    imageLink: './Art/AbdulsalamAbdulrahman/Bouncingtxt.gif',
    author: 'Abdulsalam Abdulrahman',
    githubLink: 'https://github.com/AbdulsalamAbdulrahman/'
  },
  {
    artName: 'Simple Phone Animation',
    pageLink: './Art/Lala/index.html',
    imageLink: './Art/Lala/phone.gif',
    author: 'Olamide Aboyeji',
    githubLink: 'https://github.com/aolamide'
  },
  {
    artName: 'Synthwave Sunset',
    pageLink: './Art/brunobolting/index.html',
    imageLink: './Art/brunobolting/synthwave-sunset.gif',
    author: 'Bruno Bolting',
    githubLink: 'https://github.com/brunobolting/'
  },

  {
    artName: 'Kawaii Penguin',
    pageLink: './Art/Brienyll/index.html',
    imageLink: './Art/Brienyll/kawaiiPenguin.gif',
    author: 'Brienyll',
    githubLink: 'https://github.com/brienyll/'
  },
  {
    artName: 'Happy Halloween',
    pageLink: './Art/MatthewS/index.html',
    imageLink: './Art/MatthewS/Spider.gif',
    author: 'MatthewS',
    githubLink: 'https://github.com/matthewstoddart/'
  },
  {
    artName: 'Fan Art',
    pageLink: './Art/m-perez33/index.html',
    imageLink: './Art/m-perez33/cylon.gif',
    author: 'Marcos Perez',
    githubLink: 'https://github.com/m-perez33/'
  },
  {
    artName: 'Animating Pot',
    pageLink: './Art/Somechandra/index.html',
    imageLink: './Art/Somechandra/pot.gif',
    author: 'Somechandra',
    githubLink: 'https://github.com/somechandra'
  },
  {
    artName: 'Circles Circling',
    pageLink: './Art/pikktorr/index.html',
    imageLink: './Art/pikktorr/circles.gif',
    author: 'pikktorr',
    githubLink: 'https://github.com/pikktorr'
  },
  {
    artName: 'Glitchy Szn',
    pageLink: './Art/premdav/index.html',
    imageLink: './Art/premdav/screenshot.png',
    author: 'premdav',
    githubLink: 'https://github.com/premdav'
  },
  {
    artName: 'ZeroToMastery',
    pageLink: './Art/Vzneers/index.html',
    imageLink: './Art/Vzneers/gifzeroloading.gif',
    author: 'TrinhMinhHieu',
    githubLink: 'https://github.com/trinhminhhieu'
  },
  {
    artName: 'Spacecraft-landing',
    pageLink: './Art/DDuplinszki/index.html',
    imageLink: './Art/DDuplinszki/Spacecraft-landing.gif',
    author: 'DDuplinszki',
    githubLink: 'https://github.com/DDuplinszki'
  },
  {
    artName: 'Paw Prints',
    pageLink: './Art/Tia/index.html',
    imageLink: './Art/Tia/paw-prints.gif',
    author: 'Tia Esguerra',
    githubLink: 'https://github.com/msksfo'
  },
  {
    artName: 'Hover-Scale',
    pageLink: './Art/echowebid/index.html',
    imageLink: './Art/echowebid/hover.gif',
    author: 'echowebid',
    githubLink: 'https://github.com/echowebid'
  },
  {
    artName: 'mars',
    pageLink: './Art/Courtney_Pure/index.html',
    imageLink: './Art/Courtney_Pure/mars_screenshot.png',
    author: 'Courtney Pure',
    githubLink: 'https://github.com/courtneypure'
  },
  {
    artName: 'Welcome HactoberFest',
    pageLink: './Art/Dhaval/index.html',
    imageLink: './Art/Dhaval/Welcome-Hacktoberfest.gif',
    author: 'Dhaval Mehta',
    githubLink: 'https://github.com/Dhaval1403'
  },
  {
    artName: 'Aynonimation',
    pageLink: './Art/Aynorica/aynorica.html',
    imageLink: './Art/Aynorica/Aynonimation.png',
    author: 'aynorica',
    githubLink: 'https://github.com/aynorica'
  },
  {
    artName: 'sun-to-moon',
    pageLink: './Art/haider/index.html',
    imageLink: './Art/haider/sun-moon.gif',
    author: 'Haider',
    githubLink: 'https://github.com/hyderumer'
  },
  {
    artName: 'Animatron',
    pageLink: './Art/animatron/index.html',
    imageLink: './Art/animatron/trance.gif',
    author: 'Andrei',
    githubLink: 'https://github.com/aneagoie'
  },
  {
    artName: 'Loader Circle',
    pageLink: './Art/beaps/index.html',
    imageLink: './Art/beaps/loader-circle.gif',
    author: 'beaps',
    githubLink: 'https://github.com/beaps'
  },
  {
    artName: 'Doors',
    pageLink: './Art/pauliax/index.html',
    imageLink: './Art/pauliax/doors.gif',
    author: 'pauliax',
    githubLink: 'https://github.com/pauliax'
  },
  {
    artName: 'Clock with pendulum',
    pageLink: './Art/Pankaj/index.html',
    imageLink: './Art/Pankaj/Clock_with_pendulum.gif',
    author: 'Pankaj',
    githubLink: 'https://github.com/prime417'
  },
  {
    artName: 'Animatron',
    pageLink: './Art/animatron/index.html',
    imageLink: './Art/animatron/trance.gif',
    author: 'Andrei',
    githubLink: 'https://github.com/aneagoie'
  },
  {
    artName: 'Loader Circle',
    pageLink: './Art/beaps/index.html',
    imageLink: './Art/beaps/loader-circle.gif',
    author: 'beaps',
    githubLink: 'https://github.com/beaps'
  },
  {
    artName: 'Open Sourcerer',
    pageLink: './Art/4rturd13/index.html',
    imageLink: './Art/4rturd13/openSourcerer.gif',
    author: '4rturd13',
    githubLink: 'https://github.com/4rturd13'
  },
  {
    artName: 'Doors',
    pageLink: './Art/pauliax/index.html',
    imageLink: './Art/pauliax/doors.gif',
    author: 'pauliax',
    githubLink: 'https://github.com/pauliax'
  },
  {
    artName: 'Loader Square',
    pageLink: './Art/beaps2/square-loader.html',
    imageLink: './Art/beaps2/square-loader.gif',
    author: 'beaps',
    githubLink: 'https://github.com/beaps'
  },
  {
    artName: 'Running Text',
    pageLink: './Art/DevinEkadeni/running-text.html',
    imageLink: './Art/DevinEkadeni/running-text.gif',
    author: 'Devin Ekadeni',
    githubLink: 'https://github.com/devinekadeni'
  },
  {
    artName: 'Mystical-Hacktoberfest',
    pageLink: './Art/Wayne/index.html',
    imageLink:
      './Art/Wayne/hacktoberfest - Google Chrome 09 Oct 2019 21_12_32.png',
    author: 'Wayne Mac Mavis',
    githubLink: 'https://github.com/WayneMacMavis'
  },
  {
    artName: 'ZTM Logo Animation',
    pageLink: './Art/bk987/index.html',
    imageLink: './Art/bk987/preview.gif',
    author: 'Bilal Khalid',
    githubLink: 'https://github.com/bk987'
  },
  {
    artName: 'Pong',
    pageLink: './Art/Carls13/index.html',
    imageLink: './Art/Carls13/pong.jpg',
    author: 'Carlos Hernandez',
    githubLink: 'https://github.com/Carls13'
  },
  {
    artName: 'ZTM Reveal',
    pageLink: './Art/bk987-2/index.html',
    imageLink: './Art/bk987-2/preview.gif',
    author: 'Bilal Khalid',
    githubLink: 'https://github.com/bk987'
  },
  {
    artName: 'ZTM Family Animation',
    pageLink: './Art/sballgirl11/animation.html',
    imageLink: './Art/sballgirl11/ztm.gif',
    author: 'Brittney Postma',
    githubLink: 'https://github.com/sballgirl11'
  },
  {
    artName: 'Phone Greetings',
    pageLink: './Art/ann-dev/index.html',
    imageLink: './Art/ann-dev/screenshot.png',
    author: 'ann-dev',
    githubLink: 'https://github.com/ann-dev'
  },
  {
    artName: 'Triangle Slide',
    pageLink: './Art/grieff/index.html',
    imageLink: './Art/grieff/triangle-animation.gif',
    author: 'Grieff',
    githubLink: 'https://github.com/grieff'
  },
  {
    artName: 'Neon ZTM',
    pageLink: './Art/grieff/text.html',
    imageLink: './Art/grieff/neonZTM.gif',
    author: 'Grieff',
    githubLink: 'https://github.com/grieff'
  },
  {
    artName: 'Flip Card',
    pageLink: './Art/FlipCard/index.html',
    imageLink: './Art/FlipCard/ezgif.com-video-to-gif.gif',
    author: 'Saurabh',
    githubLink: 'https://github.com/Saurabh-FullStackDev'
  },
  {
    artName: 'animationHalloween',
    pageLink: './Art/mawais54013/index.html',
    imageLink: './Art/mawais54013/Halloween.gif',
    author: 'mawais54013',
    githubLink: 'https://github.com/mawais54013'
  },
  {
    artName: 'Hacktoberfest Letter Popups',
    pageLink: './Art/jmt3559/index.html',
    imageLink: 'https://media.giphy.com/media/RKSRPGiIsy1f3Ji3j1/giphy.gif',
    author: 'Juan T.',
    githubLink: 'https://github.com/jmtellez'
  },
  {
    artName: 'Oscillation',
    pageLink: './Art/Oscillation/index.html',
    imageLink: './Art/Oscillation/oscillation.gif',
    author: 'Nandhakumar',
    githubLink: 'https://github.com/Nandhakumar7792'
  },
  {
    artName: 'Letters flipUp',
    pageLink: './Art/TerenceBiney/index.html',
    imageLink: './Art/TerenceBiney/lettersanimate.gif',
    author: 'Terence Biney',
    githubLink: 'https://github.com/Tereflech17'
  },
  {
    artName: 'Colors rectangle',
    pageLink: './Art/beaps3/index.html',
    imageLink: './Art/beaps3/colors-rectangle.gif',
    author: 'beaps',
    githubLink: 'https://github.com/beaps'
  },
  {
    artName: 'Hinge',
    pageLink: './Art/hereisfahad/index.html',
    imageLink: './Art/hereisfahad/hinge.png',
    author: 'Hereisfahad',
    githubLink: 'https://github.com/hereisfahad'
  },
  {
    artName: 'Animation',
    pageLink: './Art/PaulBillings/animation.html',
    imageLink: './Art/PaulBillings/animation.gif',
    author: 'Paul Billings',
    githubLink: 'https://github.com/paulbillings'
  },
  {
    artName: 'Diminishing',
    pageLink: './Art/Diminishing/index.html',
    imageLink: './Art/Diminishing/diminishing.gif',
    author: 'Nandhakumar',
    githubLink: 'https://github.com/Nandhakumar7792'
  },
  {
    artName: 'yin-yang',
    pageLink: './Art/yin-yang/index.html',
    imageLink: './Art/yin-yang/yin-yang.gif',
    author: 'Nandhakumar',
    githubLink: 'https://github.com/Nandhakumar7792'
  },
  {
    artName: 'eggJiggle',
    pageLink: './Art/eggJiggle/index.html',
    imageLink: './Art/eggJiggle/eggJiggle.gif',
    author: 'Nandhakumar',
    githubLink: 'https://github.com/Nandhakumar7792'
  },
  {
    artName: 'Aynonimation',
    pageLink: './Art/Aynorica/aynorica.html',
    imageLink: './Art/Aynorica/Aynonimation.png',
    author: 'aynorica',
    githubLink: 'https://github.com/aynorica'
  },
  {
    artName: 'ZTM Family Animation',
    pageLink: './Art/sballgirl11/index.html',
    imageLink: './Art/sballgirl11/ztm.gif',
    author: 'Brittney Postma',
    githubLink: 'https://github.com/sballgirl11'
  },
  {
    artName: 'Calm',
    pageLink: './Art/TMax/index.html',
    imageLink: './Art/TMax/Choas.gif',
    author: 'Tanesha',
    githubLink: 'https://github.com/Mainemirror'
  },
  {
    artName: 'Eyes',
    pageLink: './Art/Ltheory/main.html',
    imageLink: './Art/Ltheory/eyes.gif',
    author: 'Ltheory',
    githubLink: 'https://github.com/Ltheory'
  },
  {
    artName: 'Jelly!',
    pageLink: './Art/Pete331/index.html',
    imageLink: './Art/Pete331/jelly.png',
    author: 'Pete331',
    githubLink: 'https://github.com/Pete331'
  },
  {
    artName: 'clock-animation',
    pageLink: './Art/clock-animation/clock.html',
    imageLink: './Art/clock-animation/clock.gif',
    author: 'Alan sarluv',
    githubLink: 'https://github.com/alansarluv'
  },
  {
    artName: 'Slider',
    pageLink: './Art/furqan/index.html',
    imageLink: './Art/furqan/in.gif',
    author: 'Furqan',
    githubLink: 'https://github.com/furki911s'
  },
  {
    artName: 'animated-birds',
    pageLink: './Art/g-serban/animated-birds.html',
    imageLink: './Art/g-serban/animated-birds.gif',
    author: 'g-serban',
    githubLink: 'https://github.com/g-serban'
  },
  {
    artName: 'circle-become-square',
    pageLink: './Art/chathura19/index.html',
    imageLink: './Art/chathura19/chathura.gif',
    author: 'Chathura Samarajeewa',
    githubLink: 'https://github.com/ChathuraSam'
  },
  {
    artName: 'page-flicker',
    pageLink: './Art/neon-flights/page-flicker.html',
    imageLink: './Art/neon-flights/page-flicker.gif',
    author: 'neon-flights',
    githubLink: 'https://github.com/neon-flights'
  },
  {
    artName: 'Animate-Name',
    pageLink: './Art/Natalina/index.html',
    imageLink: './Art/Natalina/animatename.gif',
    author: 'Natalina',
    githubLink: 'https://github.com/Natalina13'
  },
  {
    artName: 'Asteroids',
    pageLink: './Art/hrafnkellbaldurs/index.html',
    imageLink: './Art/hrafnkellbaldurs/asteroids.gif',
    author: 'Hrafnkell Baldursson',
    githubLink: 'https://github.com/hrafnkellbaldurs'
  },
  {
    artName: 'Sliding-Paragraph',
    pageLink: './Art/Prashant/index.html',
    imageLink: './Art/Prashant/slidingparagraph.gif',
    author: 'Prashant',
    githubLink: 'https://github.com/Prashant2108'
  },
  {
    artName: 'Rocket Ship',
    pageLink: './Art/sdangoy/rocket-ship.html',
    imageLink: './Art/sdangoy/Rocket-Ship-Animation.gif',
    author: 'sdangoy',
    githubLink: 'https://github.com/sdangoy'
  },
  {
    artName: 'Spinner',
    pageLink: './Art/Sayan/index.html',
    imageLink: './Art/Sayan/spinner.gif',
    author: 'ssayanm',
    githubLink: 'https://github.com/ssayanm'
  },
  {
    artName: 'swivel',
    pageLink: './Art/tusharhanda/index.html',
    imageLink: './Art/tusharhanda/gif.gif',
    author: 'Tushar',
    githubLink: 'https://github.com/tusharhanda'
  },
  {
    artName: 'Hallows Eve',
    pageLink: './Art/ShanClayton/hallowseve.html',
    imageLink: './Art/ShanClayton/hallowhack.gif',
    author: 'Shanaun Clayton',
    githubLink: 'https://github.com/shanclayton'
  },
  {
    artName: 'Contraption',
    pageLink: './Art/Aravindh/contraption.html',
    imageLink: './Art/Aravindh/contraption.gif',
    author: 'Aravindh',
    githubLink: 'https://github.com/Aravindh-SNR'
  },
  {
    artName: 'Rings',
    pageLink: './Art/Kuzmycz/rings.html',
    imageLink: './Art/Kuzmycz/rings.gif',
    author: 'Mark Kuzmycz',
    githubLink: 'https://github.com/kuzmycz'
  },
  {
    artName: 'Ghost',
    pageLink: './Art/toserjude/index.html',
    imageLink: './Art/toserjude/boo.JPG',
    author: 'toserjude',
    githubLink: 'https://github.com/toserjude'
  },
  {
    artName: 'Gradient circle',
    pageLink: './Art/brettl1991/index.html',
    imageLink: './Art/brettl1991/animation.png',
    author: 'Agnes Brettl',
    githubLink: 'https://github.com/brettl1991'
  },
  {
    artName: 'Bill Cipher',
    pageLink: './Art/vitoriapena/index.html',
    imageLink: './Art/vitoriapena/bill_cipher.gif',
    author: 'Vitória Mendes',
    githubLink: 'https://github.com/vitoriapena'
  },
  {
    artName: 'Generate meaning',
    pageLink: './Art/Atif4/index.html',
    imageLink: './Art/Generate meaning.gif',
    author: 'Atif Iqbal',
    githubLink: 'https://github.com/atif-dev'
  },
  {
    artName: 'Spooktime',
    pageLink: './Art/AgneDJ/index.html',
    imageLink: './Art/AgneDJ/spooktime.gif',
    author: 'AgneDJ',
    githubLink: 'https://github.com/AgneDJ'
  },
  {
    artName: 'Gradient circle',
    pageLink: './Art/brettl1991/index.html',
    imageLink: './Art/brettl1991/animation.png',
    author: 'Agnes Brettl',
    githubLink: 'https://github.com/brettl1991'
  },
  {
    artName: 'Bill Cipher',
    pageLink: './Art/vitoriapena/index.html',
    imageLink: './Art/vitoriapena/bill_cipher.gif',
    author: 'Vitória Mendes',
    githubLink: 'https://github.com/vitoriapena'
  },
  {
    artName: 'Dizzy',
    pageLink: './Art/antinomy/index.html',
    imageLink: './Art/antinomy/logo-spin.gif',
    author: 'Antinomezco',
    githubLink: 'https://github.com/antinomezco'
  },
  {
    artName: 'bounce',
    pageLink: './Art/bounce/index.html',
    imageLink: './Art/bounce/bounce.gif',
    author: 'leelacanlale',
    githubLink: 'https://github.com/leelacanlale'
  },
  {
    artName: 'Bubbles',
    pageLink: './Art/bubbles/Bubbles.html',
    imageLink: './Art/bubbles/buubles.png',
    author: 'michal',
    githubLink: 'https://github.com/michalAim'
  },
  {
    artName: 'Bar Slide',
    pageLink: './Art/MikeVedsted/index.html',
    imageLink: './Art/MikeVedsted/barslide.png',
    author: 'Mike Vedsted',
    githubLink: 'https://github.com/MikeVedsted'
  },
  {
    artName: 'HacktoberFest-2019',
    pageLink: './Art/Atif/index.html',
    imageLink: './Art/Atif/HacktoberFest-19.gif',
    author: 'Atif Iqbal',
    githubLink: 'https://github.com/atif-dev'
  },
  {
    artName: 'Text Animation',
    pageLink: './Art/Divya/index.html',
    imageLink: './Art/Divya/screenshot.png',
    author: 'Divya',
    githubLink: 'https://github.com/DivyaPuri25'
  },
  {
    artName: 'HacktoberFest-2019-Entry',
    pageLink: './Art/nunocpnp/index.html',
    imageLink: './Art/nunocpnp/sample_image.jpg',
    author: 'Nuno Pereira',
    githubLink: 'https://github.com/nunocpnp'
  },
  {
    artName: 'HacktoberFest 2019',
    pageLink: './Art/AbdussamadYisau/index.html',
    imageLink: './Art/AbdussamadYisau/Screenshot.png',
    author: 'Abdussamad Yisau',
    githubLink: 'https://github.com/AbdussamadYisau'
  },
  {
    artName: 'squareMagic',
    pageLink: './Art/Rajnish-SquareMagic/index.html',
    imageLink: './Art/Rajnish-SquareMagic/squareMagic.png',
    author: 'Rajnish Kr Singh',
    githubLink: 'https://github.com/RajnishKrSingh'
  },
  {
    artName: 'Blinking Hacktober',
    pageLink: './Art/Atif2/index.html',
    imageLink: './Art/Blinking hacktober.gif',
    author: 'Atif Iqbal',
    githubLink: 'https://github.com/atif-dev'
  },
  {
    artName: 'Robodance',
    pageLink: './Art/robodance/index.html',
    imageLink: './Art/robodance/robodance.gif',
    author: 'Thomas',
    githubLink: 'https://github.com/mahlqvist'
  },
  {
    artName: 'Sliding hacktober',
    pageLink: './Art/Atif3/index.html',
    imageLink: './Art/Atif3/sliding hacktober.gif',
    author: 'Atif Iqbal',
    githubLink: 'https://github.com/atif-dev'
  },
  {
    artName: 'like-animation',
    pageLink: './Art/gibas79/like-animation.html',
    imageLink: './Art/gibas79/like-animation.gif',
    author: 'Gilberto Guimarães',
    githubLink: 'https://github.com/gibas79'
  },
  {
    artName: 'ZTM animation',
    pageLink: './Art/ZTManimation/index.html',
    author: 'damniha',
    imageLink: './Art/ZTManimation/ZTM_animation.gif',
    githubLink: 'https://github.com/damniha'
  },
  {
    artName: 'Double Helix',
    pageLink: './Art/KeenanNunesVaz/index.html',
    imageLink: './Art/KeenanNunesVaz/double-helix.gif',
    author: 'KeenanNV',
    githubLink: 'https://github.com/KeenanNunesVaz'
  },
  {
    artName: 'October',
    pageLink: './Art/fprokofiev/index.html',
    imageLink: './Art/fprokofiev/october.gif',
    author: 'Fyodor Prokofiev',
    githubLink: 'https://github.com/fprokofiev'
  },
  {
    artName: 'Circle CSS',
    pageLink: './Art/pXxcont/index.html',
    imageLink: './Art/pXxcont/circlecss.png',
    author: 'fzpX',
    githubLink: 'https://github.com/fzpX'
  },
  {
    artName: 'Asterisk Formation',
    pageLink: './Art/NorahJC/index.html',
    imageLink: './Art/NorahJC/asterisk-formation.gif',
    author: 'NorahJC',
    githubLink: 'https://github.com/norahjc'
  },
  {
    artName: 'Bouncing CSS',
    pageLink: './Art/Tina-Hoang/aniframe.html',
    imageLink: './Art/Tina-Hoang/bounce.png',
    author: 'Tina',
    githubLink: 'https://github.com/nnh242'
  },
  {
    artName: 'Ghost Balls',
    pageLink: './Art/ghostBalls/index.html',
    imageLink: './Art/ghostBalls/balls.png',
    author: 'Beatriz Delmiro',
    githubLink: 'https://github.com/biadelmiro'
  },
  {
    artName: 'Walking Guy',
    pageLink: './Art/walking-guy/index.html',
    imageLink: './Art/walking-guy/video_gif.gif',
    author: 'Rahulkumar Jha',
    githubLink: 'https://github.com/Rahul240499'
  },
  {
    artName: 'Hover Neon Animation',
    pageLink: './Art/edjunma/index.html',
    imageLink: './Art/edjunma/ejm-neon.gif',
    author: 'edjunma',
    githubLink: 'https://github.com/edjunma'
  },
  {
    artName: 'Last In First Out Animation',
    pageLink: './Art/Stryker/index.html',
    imageLink: './Art/Stryker/zero-to-mastery-lifo-animation.gif',
    author: 'Stryker Stinnette',
    githubLink: 'https://github.com/StrykerKent'
  },
  {
    artName: 'Happy Diwali Animation',
    pageLink: './Art/Apoorva/index.html',
    imageLink: './Art/Apoorva/Screen.gif',
    author: 'Apoorva',
    githubLink: 'https://github.com/apoorvamohite'
  },
  {
    artName: 'Heart Beat',
    pageLink: './Art/naveen-ku/Heart shape.html',
    imageLink: './Art/naveen-ku/Heart shape.gif',
    author: 'naveen-ku',
    githubLink: 'https://github.com/naveen-ku'
  },
  {
    artName: 'Smoky Text',
    pageLink: './Art/smoky-text/index.html',
    imageLink: './Art/smoky-text/smoky_text_gif.gif',
    author: 'Rahulkumar Jha',
    githubLink: 'https://github.com/Rahul240499'
  },
  {
    artName: 'Rainbow and Clouds',
    pageLink: './Art/rainbowclouds/index.html',
    imageLink: './Art/rainbowclouds/rainbowclouds.gif',
    author: 'isasimoo',
    githubLink: 'https://github.com/isasimo'
  },
  {
    artName: 'Peek a boo!',
    pageLink: './Art/Virtual1/index.html',
    imageLink: './Art/Virtual1/HappyHalloween.gif',
    author: 'Jessica Erasmus',
    githubLink: 'https://github.com/Virtual1'
  },
  {
    artName: 'prashantM1',
    pageLink: './Art/prashantM1/heart.html',
    imageLink: './Art/prashantM1/heart.gif',
    author: 'Prashant Maurya',
    githubLink: 'https://github.com/prashantmaurya228'
  },

  {
    artName: 'prashantM2',
    pageLink: './Art/prashantM2/block.html',
    imageLink: './Art/prashantM2/block.gif',
    author: 'Prashant Maurya',
    githubLink: 'https://github.com/prashantmaurya228'
  },

  {
    artName: 'prashantM3',
    pageLink: './Art/prashantM3/ball.html',
    imageLink: './Art/prashantM3/ball.gif',
    author: 'Prashant Maurya',
    githubLink: 'https://github.com/prashantmaurya228'
  },
  {
    artName: 'SquareStar',
    pageLink: './Art/shawn/index.html',
    imageLink: './Art/shawn/square_star.gif',
    author: 'shawn',
    github: 'https://github.com/hk2014'
  },
  {
    artName: 'prashantM4',
    pageLink: './Art/prashantM4/boxsize.html',
    imageLink: './Art/prashantM4/boxsize.gif',
    author: 'Prashant Maurya',
    githubLink: 'https://github.com/prashantmaurya228'
  },
  {
    artName: 'Happy hacking',
    pageLink: 'https://github.com/szulima',
    imageLink: './Art/szulima/hacking.gif',
    author: 'szulima',
    githubLink: 'https://github.com/szulima'
  },
  {
    artName: 'ColorBomb',
    pageLink: './Art/ColorBomb/index.html',
    imageLink: './Art/ColorBomb/ztm.gif',
    author: 'Rahulm2310',
    github: 'https://github.com/Rahulm2310'
  },
  {
    artName: 'Traffic Lights',
    pageLink: './Art/Harry/index.html',
    imageLink: './Art/Harry/lights.gif',
    author: 'Harry',
    githubLink: 'https://github.com/legenhairy'
  },
  {
    artName: 'Glowing Text',
    pageLink: './Art/glowing-text/index.html',
    imageLink: './Art/glowing-text/glowing_text_gif.gif',
    author: 'Rahulkumar Jha',
    githubLink: 'https://github.com/Rahul240499'
  },
  {
    artName: 'Ghost Stealth Text',
    pageLink: './Art/Alara Joel/index.html',
    imageLink: './Art/Alara Joel/stealth ghost.png',
    author: 'Alara Joel',
    githubLink: 'https://github.com/stealthman22'
  },
  {
    artName: 'Cactus Balloon',
    pageLink: './Art/cactus/index.html',
    imageLink: './Art/cactus/catus.gif',
    author: 'Ana Paula Lazzarotto de Lemos',
    githubLink: 'https://github.com/anapaulalemos'
  },
  {
    artName: 'Random Color Change',
    pageLink: './Art/toto-titan-developer/index.html',
    imageLink: './Art/toto-titan-developer/RandomColorChange.png',
    author: 'Wyatt Henderson',
    githubLink: 'https://github.com/toto-titan-developer'
  },
  {
    artName: 'Trial',
    pageLink: './Art/dhennisCssAnimation/index.html',
    imageLink: './Art/dhennisCssAnimation/focusOnTheGood',
    author: 'Dhennis Lim',
    github: 'https://github.com/DhennisDavidLim'
  },
  {
    artName: 'Rectangular Butterfly',
    pageLink: './Art/muzak-mmd/index.html',
    imageLink: './Art/muzak-mmd/butterfly.gif',
    author: 'Mbarak',
    github: 'https://github.com/muzak-mmd'
  },
  {
    artName: 'Simple Text Animation',
    pageLink: './Art/LordZeF/index.html',
    imageLink: './Art/LordZeF/Text-animation.gif',
    author: 'Lord ZeF',
    github: 'https://github.com/LordZeF'
  },
  {
    artName: 'Spinning Japanese',
    pageLink: './Art/nihongo/index.html',
    imageLink: './Art/nihongo/nihongo.gif',
    author: 'Mike W',
    github: 'https://github.com/mikewiner'
  },
  {
    artName: 'Sun',
    pageLink: './Art/Yj/index.html',
    imageLink: './Art/Yj/sun.gif',
    author: 'Youjung',
    github: 'https://github.com/rose07a'
  },
  {
    artName: "Guy's",
    pageLink: "./Art/Guy's/index.html",
    imageLink: '',
    author: 'Guy',
    github: 'https://github.com/Guy3890'
  },
  {
    artName: 'animation-text',
    pageLink: './Art/animation-text/index.html',
    imageLink: './Art/',
    author: 'alexzemz',
    github: 'https://github.com/alexzemz'
  },
  {
    artName: 'Practice',
    pageLink: './Art/SkiingOtter/index.html',
    imageLink: '',
    author: 'SkiingOtter',
    github: 'https://github.com/SkiingOtter'
  },
  {
    artName: 'djdougan',
    pageLink: './Art/djdougan/index.html',
    imageLink: './Art/djdougan/css-mouseover-effect.png',
    author: 'douglas dougan',
    github: 'https://github.com/djdougan'
  },
  {
    artName: 'Animated Background',
    pageLink: './Art/Xarasho-Background/index.html',
    imageLink: '',
    author: 'Alex Xarasho',
    github: 'https://github.com/Xarasho'
  },
  {
    artName: 'CarvalhoAnimation',
    pageLink: './Art/CarvalhoAnimation/index.html',
    imageLink: './Art/CarvalhoAnimation/Halloween.png',
    author: 'Alexandre Carvalho',
    github: 'https://github.com/AlexandreCarvalho1990'
  },
  {
    artName: 'Flower Animation',
    pageLink: './Art/aimee_flowerani/index.html',
    imageLink: './Art/aimee_flowerani/flower.gif',
    author: 'Aimee Hernandez',
    githubLink: 'https://github.com/aimeehg'
  },
  {
    artName: '3D Spinning Rings',
    pageLink: './Art/frostillicus/index.html',
    imageLink: './Art/frostillicus/spinning_rings.png',
    author: 'frostillicus',
    github: 'https://github.com/frostillicus'
  },
  {
    artName: 'Flexible Logo',
    pageLink: './Art/Fab1ed/index.html',
    imageLink: './Art/Fab1ed/flex.gif',
    author: 'Fab1ed',
    github: 'https://github.com/Fab1ed'
  },
  {
    artName: 'Blinking Eye',
    pageLink: './Art/BlinkingEye/index.html',
    imageLink: './Art/BlinkingEye/blinkingeye.gif',
    author: 'Pavel Perevozchikov',
    github: 'https://github.com/papapacksoon'
  },
  {
    artName: 'Zero-to-Logo',
    pageLink: './Art/node.hg/index.html',
    imageLink: './Art/node.hg/ztm.gif',
    author: 'Harris Gomez',
    github: 'https://github.com/harrisgomez'
  },
  {
    artName: 'Mushyanimation',
    pageLink: './Art/mushyanimation/index.html',
    imageLink: './Art/mushyanimation/mush.gif',
    author: 'mushymane',
    github: 'https://github.com/mushymane'
  },
  {
    artName: 'Flag',
    pageLink: './Art/Batz005/index.html',
    imageLink: './Art/Batz005/flag.gif',
    author: 'Batz005',
    github: 'https://github.com/Batz005'
  },
  {
    artName: 'Wave',
    pageLink: './Art/Wave_css/index.html',
    imageLink: './Art/Wave_css/wave.gif',
    author: 'Filippe',
    github: 'https://github.com/filippebr'
  },
  {
    artName: 'Preloader',
    pageLink: './Art/mshuber1981/preloader.html',
    imageLink: './Art/mshuber1981/preloader.gif',
    author: 'Michael Huber',
    github: 'https://github.com/mshuber1981'
  },
  {
    artName: 'Simple Animate ZTM',
    pageLink: './Art/Kweyku/index.html',
    imageLink: './Art/Kweyku/proudZTM.gif',
    author: 'Kweyku',
    github: 'https://github.com/Kweyku'
  },
  {
    artName: 'Heartbeat',
    pageLink: './Art/lysychas/index.html',
    imageLink: './Art/lysychas/heartshot.png',
    author: 'lysychas',
    github: 'https://github.com/lysychas'
  },
  {
    artName: 'Hydrogen',
    pageLink: './Art/elias/my-art.html',
    imageLink: './Art/elias/hydrogen.gif',
    author: 'tesolberg',
    github: 'https://github.com/tesolberg'
  },
  {
    artName: 'Cool-Transition',
    pageLink: './Art/animatomang/html',
    videolink: './Art/animatomang/smoke.mp4',
    author: 'Syam',
    github: 'https://github.com/blacktomang'
  },
  {
    artName: 'Spinning Square',
    pageLink: './Art/Spinning Square/index.html',
    imageLink: './Art/Spinning Square/square.gif',
    author: 'Fumi',
    github: 'https://github.com/fumiadeyemi'
  },
  {
    artName: 'letters-loading',
    pageLink: './Art/franciscomelov/index.html',
    imageLink: './Art/franciscomelov/franciscomelov.gif',
    author: 'franciscomelov',
    githubLink: 'https://github.com/franciscomelov'
  },
  {
    artName: 'Moving Eyeball',
    pageLink: './Art/AnathKantonda/index.html',
    imageLink: './Art/AnathKantonda/movingeyeball.gif',
    author: 'Anath',
    github: 'https://github.com/anathkantonda'
  },
  {
    artName: 'Flag Animation - Colomboalemán',
    pageLink: './Art/Matic1909/index.html',
    imageLink: './Art/Matic1909/flag.gif',
    author: 'Nils Matic',
    githubLink: 'https://github.com/matic1909'
  },
  {
    artName: 'Pac-Man',
    pageLink: './Art/Pac-Man/Pac-Man.html',
    imageLink: './Art/Pac-Man/Pac-Man.gif',
    author: 'Norbert',
    githubLink: 'https://github.com/Bynor'
  },
  {
    artName: "Don't follow the light",
    pageLink: './Art/cristobal-heiss/index.html',
    imageLink: './Art/cristobal-heiss/css_animation.gif',
    author: 'Cristobal Heiss',
    githubLink: 'https://github.com/ceheiss'
  },
  {
    artName: 'Eenimation',
    pageLink: './Art/Eenimation/index.html',
    imageLink: './Art/Eenimation/trance.gif',
    author: 'Eejaz ishaq',
    githubLink: 'https://github.com/eejazishaq'
  },
  {
    artName: 'ripple button',
    pageLink: './Art/monika-sahay/index.html',
    imageLink: './Art/monika-sahay/screen-capture.gif',
    author: 'monika sahay',
    githubLink: 'https://github.com/monika-sahay'
  },
  {
    artName: 'Animation',
    pageLink: './Art/Albertomtferreira/index.html',
    imageLink: './Art/Albertomtferreira/animation.gif',
    author: 'Alberto Ferreira',
    githubLink: 'https://github.com/albertomtferreira'
  },
  {
    artName: 'sliding curtains',
    pageLink: './Art/layoayeni/index.html',
    imageLink: './Art/layoayeni/trance.gif',
    author: 'Layo',
    githubLink: 'https://github.com/layoayeni'
  },
  {
    artName: 'Unlocked',
    pageLink: './Art/confusionmatrix98/unlocked.html',
    imageLink: './Art/confusionmatrix98/unlocked.gif',
    author: 'confusionmatrix98',
    githubLink: 'https://github.com/confusionmatrix98'
  },
  {
    artName: 'Slovenian flag',
    pageLink: "./Art/Ivan's art/index.html",
    imageLink: "./Art/Ivan's art/Ivan-art.gif",
    author: 'kljuni',
    githubLink: 'https://github.com/kljuni'
  },
  {
    artName: 'Police Siren',
    pageLink: './Art/ShimShon1/policia.html',
    imageLink: './Art/ShimShon1/police.gif',
    author: 'ShimShon1',
    githubLink: 'https://github.com/ShimShon1'
  },
  {
    artName: 'Catch The UFO',
    pageLink: './Art/A-UFO/index.html',
    imageLink: './Art/A-UFO/catch-the-ufo.gif',
    author: 'Dibakash',
    githubLink: 'https://github.com/dibakash'
  },
  {
    artName: 'dk649',
    pageLink: './Art/dk649/index.html',
    imageLink: './Art/dk649/circle.gif',
    author: 'dk649',
    githubLink: 'https://github.com/dk649'
  },
  {
    artName: 'Catch The UFO',
    pageLink: './Art/A-UFO/index.html',
    imageLink: './Art/A-UFO/catch-the-ufo.gif',
    author: 'Dibakash',
    githubLink: 'https://github.com/dibakash'
  },
  {
    artName: 'Beer',
    pageLink: './Art/beer/index.html',
    imageLink: './Art/beer/beer.gif',
    author: 'CamJackson',
    githubLink: 'https://github.com/CamJackson-Dev'
  },
  {
    artName: '1rotate',
    pageLink: './Art/1rotate/index.html',
    imageLink: './Art/1rotate/rotation.gif',
    author: 'Himanshu Gawari',
    githubLink: 'https://github.com/himanshugawari'
  },
  {
    artName: 'Moving Box',
    pageLink: './Art/JerylDEv/index.html',
    imageLink: './Art/JerylDEv/movingbox.gif',
    author: 'JerylDEv',
    githubLink: 'https://github.com/JerylDEv'
  },
  {
    artName: 'New move',
    pageLink: './Art/NewMove/index.html',
    imageLink: './Art/NewMove/NewMove.gif',
    author: 'kzhecheva',
    githubLink: 'https://github.com/kzhecheva'
  },
  {
    artName: 'animatron',
    pageLink: './Art/animatron/index.html',
    imageLink: './Art/animatron/trance.gif'
  },
  {
    artName: 'Swing',
    pageLink: './Art/evangel/index.html',
    imageLink: './Art/evangel/swing.gif',
    githubLink: 'https://github.com/devevangel'
  },
  {
    artName: 'rashid',
    pageLink: './Art/rashid/index.html',
    imageLink: './Art/rashid/DNA.gif',
    author: 'Rashid Makki',
    githubLink: 'https://github.com/rashidmakki'
  },
  {
    artName: 'queer quarantine',
    pageLink: './Art/animatron/queer.html',
    imageLink: './Art/animatron/queer.gif'
  },
  {
    artName: 'Animatron',
    pageLink: './Art/animatron/index.html',
    imageLink: './Art/animatron/trance.gif',
    author: 'Cassandre Perron',
    githubLink: 'https://github.com/cassandreperron'
  },
  {
    artName: 'Sun Bursts',
    pageLink: './Art/steveSchaner/index.html',
    imageLink: './Art/steveSchaner/sunburst.gif',
    author: 'Steve Schaner',
    githubLink: 'https://github.com/sschaner'
  },
  {
    artName: 'Shravan',
    pageLink: './Art/Shravan/animation_shr_page.html',
    imageLink: './Art/Shravan/animation_shr.gif',
    author: 'Shravan Kumar',
    githubLink: 'https://github.com/shravan1508'
  },
  {
    artName: 'Jurassic Park',
    pageLink: './Art/tvasari/index.html',
    imageLink: './Art/tvasari/jurassic_park.gif',
    author: 'Tommaso Vasari',
    githubLink: 'https://github.com/tvasari'
  },
  {
    artName: 'Bounce',
    pageLink: './Art/samya/index.html',
    imageLink: './Art/samya/samya.gif',
    author: 'Samya Thakur',
    githubLink: 'https://github.com/samyathakur'
  },
  {
    artName: 'Egg_Loading',
    pageLink: './Art/egg_loading/index.html',
    imageLink: './Art/samya/egg_loading.gif',
    author: 'Ulisse Dantas',
    githubLink: 'https://github.com/ulissesnew'
  },
  {
    artName: 'We stay at home to save lives',
    pageLink: './Art/Shatabdi/index.html',
    imageLink: './Art/Shatabdi/WE STAY AT HOME TO SAVE LIVES.gif',
    author: 'Shatabdi Roy',
    githubLink: 'https://github.com/RoyShatabdi'
  },
  {
    artName: 'Egg_Loading',
    pageLink: './Art/egg_loading/index.html',
    imageLink: './Art/egg_loading/egg_loading.gif',
    author: 'Ulisse Dantas',
    githubLink: 'https://github.com/ulissesnew'
  },
  {
    artName: 'We stay at home to save lives',
    pageLink: './Art/Shatabdi/index.html',
    imageLink: './Art/Shatabdi/WE STAY AT HOME TO SAVE LIVES.gif',
    author: 'Shatabdi Roy',
    githubLink: 'https://github.com/RoyShatabdi'
  },
  {
    artName: 'Animatron',
    pageLink: './Art/animatronky/index.html',
    imageLink: './Art/animatronky/trance.gif',
    author: 'kylenrich',
    githubLink: 'https://github.com/kylenrich24'
  },
  {
    artName: 'bouncing ball',
    pageLink: './Art/alexgp/index.html',
    imageLink: './Art/Alexgp/bouncegif.gif',
    author: 'AlexGP257',
    githubLink: 'https://github.com/Alexgp257'
  },
  {
    artName: 'Cool Waves',
    pageLink: './Art/RaulC/index.html',
    imageLink: './Art/RaulC/coolwaves.gif',
    author: 'Raul Contreras',
    githubLink: 'https://github.com/rcc01'
  },
  {
    artName: 'Snowfall',
    pageLink: './Art/chaitali_snowfall/index.html',
    imageLink: './Art/chaitali_snowfall/snowgif.gif',
    author: 'Chaitali',
    githubLink: 'https://github.com/chaitali-more'
  },
  {
    artName: 'Rotate Circle',
    pageLink: './Art/dimor/animation.html',
    imageLink: './Art/dimor/rotate.gif',
    author: 'dimor',
    githubLink: 'https://github.com/dimor'
  },
  {
    artName: 'Hello world',
    pageLink: './Art/warren8689/index.html',
    imageLink: './Art/warren8689/screenshot.png',
    author: 'Warren',
    githubLink: 'https://github.com/warrren8689'
  },
  {
    artName: '360 Varial Kickflip',
    pageLink: './Art/DICHAMOTO/index.html',
    imageLink: './Art/DICHAMOTO/360_Varial_Kickflip.gif',
    author: 'DICHAMOTO',
    githubLink: 'https://github.com/DICHAMOTO'
  },
  {
    artName: 'Crazy Square',
    pageLink: './Art/colorSquare/index.html',
    imageLink: './Art/colorSquare/colorsquare.gif',
    author: 'TiagoChicoo',
    githubLink: 'https://github.com/tiagochicoo'
  },
  {
    artName: 'Alexhover',
    pageLink: './Art/Alexhover/index.html',
    imageLink: './Art/Alexhover/Alexhover.gif',
    author: 'Alex',
    githubLink: 'https://github.com/alesgainza'
  },
  {
    artName: 'Imperial CSS Driod',
    pageLink: './Art/Imperial_CSS_Driod/index.html',
    imageLink: './Art/Imperial_CSS_Driod/ImperialDriod.gif',
    author: 'Captian-Rocket',
    githubLink: 'https://github.com/captian-rocket'
  },
  {
    artName: 'HamidAnime',
    pageLink: './Art/HamidAnime/index.html',
    imageLink: './Art/HamidAnime/Capture.gif',
    author: 'Hamid',
    githubLink: 'https://github.com/HamidGoudarzi1988'
  },
  {
    artName: 'Imperial CSS Driod',
    pageLink: './Art/Imperial_CSS_Driod/index.html',
    imageLink: './Art/Imperial_CSS_Driod/ImperialDriod.gif',
    author: 'Captian-Rocket',
    githubLink: 'https://github.com/captian-rocket'
  },
  {
    artName: 'Mario Game',
    pageLink: './Art/emmeiwhite/index.html',
    imageLink: './Art/emmeiwhite/mario-game.gif',
    author: 'Emmeiwhite',
    githubLink: 'https://github.com/emmeiwhite'
  },
  {
    artName: '360 Varial Kickflip',
    pageLink: './Art/DICHAMOTO/index.html',
    imageLink: './Art/DICHAMOTO/360_Varial_Kickflip.gif',
    author: 'DICHAMOTO',
    githubLink: 'https://github.com/DICHAMOTO'
  },
  {
    artName: 'Bouncer the Bouncy Box',
    pageLink: './Art/RussD/index.html',
    imageLink: './Art/RussD/bouncer-the-bouncy-box.png',
    author: 'Russell',
    githubLink: 'https://github.com/rdyer07'
  },
  {
    artName: '3D Infinite Loop Sprites Cards',
    pageLink: './Art/luiavag/index.html',
    imageLink: './Art/luiavag/luiavag_3D_Infinite_Loop.gif',
    author: 'LuVAGu',
    githubLink: 'https://github.com/luiavag'
  },
  {
    artName: 'Star Wars',
    pageLink: './Art/ChiragAgarwal/index.html',
    imageLink: './Art/ChiragAgarwal/star_wars.gif',
    author: 'Chirag Agarwal',
    githubLink: 'https://github.com/chiragragarwal'
  },
  {
    artName: 'ImageGallery',
    pageLink: './Art/Hoverimage/index.html',
    imageLink: './Art/Hoverimage/hoverimage.gif',
    author: 'Siddhant Jain',
    githubLink: 'https://github.com/Sid-web6306'
  },
  {
    artName: 'characterwalking',
    pageLink: './Art/characterwalkingChetan/index.html',
    imageLink: './Art/characterwalkingChetan/image.png',
    author: 'Chetan Muliya',
    githubLink: 'https://github.com/chetanmuliya'
  },
  {
    artName: 'Grow',
    pageLink: './Art/octavioLafourcade/index.html',
    imageLink: './Art/octavioLafourcade/animation.gif',
    author: 'Octavio Lafourcade',
    githubLink: 'https://github.com/tavolafourcade'
  },
  {
    artName: 'Slats',
    pageLink: './Art/Sagaquisces/index.html',
    imageLink: './Art/Hoverimage/slats.gif',
    author: 'Michael David Dunlap',
    githubLink: 'https://github.com/sagaquisces'
  },
  {
    artName: 'Coffee',
    pageLink: './Art/animate-coffee/index.html',
    imageLink: './Art/animate-coffee/ezgif.com-video-to-gif.gif',
    author: 'Elise Welch',
    githubLink: 'https://github.com/EliseWelch'
  },
  {
    artName: 'Blended',
    pageLink: './Art/Pro-animate/index.html',
    imageLink: './Art/Pro-animate/Blended.gif',
    author: 'Promise Nwafor',
    githubLink: 'https://github.com/emPro-source'
  },
  {
    artName: 'sproutseeds',
    pageLink: './Art/sproutseeds/index.html',
    imageLink: 'https://codepen.io/_Sabine/pen/yGGLON',
    author: '_Sabine'
  },
  {
    artName: 'aninikhil',
    pageLink: './Art/aninikhil/index.html',
    imageLink: './Art/aninikhil/nik.jpg',
    author: 'Nikhil N G',
    githubLink: 'https://github.com/nikhilng99'
  },
  {
    artName: 'Playballs',
    pageLink: './Art/playballs/index.html',
    imageLink: './Art/playballs/playballs.gif',
    author: 'Omar Jabaly',
    githubLink: 'https://github.com/Omarjabaly'
  },
  {
    artName: 'simpleAnimation',
    pageLink: './Art/cazabe/index.html',
    imageLink: './Art/cazabe/mrRobot.png',
    author: 'cazabe',
    githubLink: 'https://github.com/cazabe'
  },
  {
    artName: 'Dragon',
    pageLink: './Art/Dragon/index.html',
    imageLink: './Art/Joy/smallDragon.gif',
    author: 'nikicivan',
    githubLink: 'https://github.com/nikicivan'
  },
  {
    artName: 'TypingAnimation',
    pageLink: './Art/yogi_the_bear/index.html',
    imageLink: './Art/yogi_the_bear/my_animation.gif',
    author: 'yogev',
    githubLink: 'https://github.com/yogevHenig'
  },
  {
    artName: 'Mario Kart Animation',
    pageLink: './Art/mario2/index.html',
    imageLink: './Art/mario2/mario.png',
    author: 'Sakshi Sinha',
    githubLink: 'https://github.com/sakshi-1'
  },
  {
    artName: 'NarutoAnimation',
    pageLink: './Art/Tgoslee/index.html',
    imageLink: './Art/Tgoslee/Naruto.gif',
    author: 'Trenisha',
    githubLink: 'https://github.com/tgoslee'
  },
  {
    artName: 'Jackony',
    pageLink: './Art/Yaseen_Mohammed/index.html',
    imageLink: './Art/Yaseen_Mohammed/pichatcho.gif',
    author: 'Yaseen_Mohammed',
    githubLink: 'https://yaseenaiman.github.io/'
  },
  {
    artName: 'DVRU',
    pageLink: './Art/dvru/index.html',
    imageLink: './Art/dvru/dvru.gif',
    author: 'dvru',
    githubLink: 'https://github.com/dvru'
  },
  {
    artName: 'Coulisse',
    pageLink: './Art/Ayoubahida/index.html',
    imageLink: './Art/Ayoubahida/coulisseAnimation.gif',
    author: 'Ayoubahida',
    githubLink: 'https://github.com/Ayoubahida'
  },
  {
    artName: 'TextAnimation',
    pageLink: './Art/TextAnimation/index.html',
    imageLink: './Art/TextAnimation/welcome.gif',
    author: 'waleed',
    githubLink: 'https://github.com/waleed-1993'
  },
  {
    artName: 'Animatron',
    pageLink: './Art/Animatron/index.html',
    imageLink: './Art/Joy/trance.gif',
    author: 'farhan',
    githubLink: 'https://github.com/fnahmad'
  },
  {
    artName: 'Sky',
    pageLink: './Art/marijapanic/index.html',
    imageLink: './Art/marijapanic/clouds.gif',
    author: 'marijapanic',
    githubLink: 'https://github.com/marijapanic'
  },
  {
    artName: 'GreenFunnel',
    pageLink: './Art/GreenFunnel/index.html',
    imageLink: './Art/GreenFunnel/green-funnel.gif',
    author: 'sergiorra',
    githubLink: 'https://github.com/sergiorra'
  },
  {
    artName: 'mig',
    pageLink: './Art/mig/index.html',
    imageLink: './Art/mig/squares.gif',
    author: 'mig',
    githubLink: 'https://github.com/miguel231997'
  },
  {
    artName: 'RabbitHopping',
    pageLink: './Art/tigerlight/index.html',
    imageLink: './Art/tigerlight/RabbitHopping.gif',
    author: 'tigerlight',
    githubLink: 'https://github.com/tigerlight'
  },
  {
    artName: 'Picture Pop',
    pageLink: './Art/Ford CSS Animation/index.html',
    imageLink: './Art/Ford CSS Animation/Ford gif.gif',
    author: 'klf006',
    githubLink: 'https://github.com/klf006'
  },
  {
    artName: 'Smoke Animation',
    pageLink: './Art/smoke Animation/index.html',
    imageLink: './Art/smoke Animation/Capture.png',
    author: 'aman-cse',
    githubLink: 'https://github.com/aman-cse'
  },
  {
    artName: 'BH',
    pageLink: './Art/animationBH/index.html',
    imageLink: '',
    author: 'BH',
    githubLink: 'https://github.com/huynhcongbaotran'
  },
  {
    artName: 'bounce',
    pageLink: './Art/naina/index.html',
    imageLink: './Art/naina/bounce.gif',
    author: 'Naina',
    githubLink: 'https://github.com/naina010'
  },
  {
    artName: 'Motivation',
    pageLink: './Art/motivation/index.html',
    imageLink: './Art/motivation/motivation.gif',
    author: 'Art',
    githubLink: 'https://github.com/artbalahadia'
  },
  {
    artName: 'Doraemon-Ball',
    pageLink: './Art/DhirajKaushik/index.html',
    imageLink: './Art/DhirajKaushik/doremon.gif',
    author: 'Dhiraj Kaushik',
    githubLink: 'https://github.com/dhirajkaushik321'
  },
  {
    artName: 'EverettAnimation',
    pageLink: './Art/EverettAnimation/index.html',
    imageLink: './Art/Joy/game.jpg',
    author: 'Claudia',
    githubLink: 'https://github.com/claudiabringaseverett'
  },
  {
    artName: 'helloooo',
    pageLink: './Art/shitman0930/index.html',
    imageLink: './Art/shitman0930/eyes.gif',
    author: 'shitman0930',
    githubLink: 'https://github.com/shitman0930'
  },
  {
    artName: 'Animato',
    pageLink: './Art/panduka_karunasena_animato/index.html',
    imageLink: './Art/panduka_karunasena_animato/animato.gif',
    author: 'panduka karunasena',
    githubLink: 'https://github.com/pandukakarunasena'
  },
  {
    artName: 'anishprj',
    pageLink: './Art/anishprj/index.html',
    author: 'Anish Ghimire',
    githubLink: 'https://github.com/anishprj/'
  },
  {
    artName: 'Toshman Animation',
    pageLink: './Art/Toshman Animation/index.html',
    imageLink: './Art/Toshman Animation/animation demo.gif',
    author: 'Toshman-hub',
    githubLink: 'https://github.com/Toshman-hub'
  },
  {
    artName: 'alexandraturony87',
    pageLink: './Art/alexandraturony87/index.html',
    imageLink: './Art/alexandraturony87/ephiphany.gif',
    author: 'Alexandra Turony',
    githubLink: 'https://github.com/alexandraturony87'
  },
  {
    artName: 'Ball Crazy',
    pageLink: './Art/tanyamiranda/ballcrazy.html',
    imageLink: './Art/tanyamiranda/ballcrazy.gif',
    author: 'Tanya Miranda',
    githubLink: 'https://github.com/tanyamiranda'
  },
  {
    artName: 'Simple Animation Trick!',
    pageLink: './Art/mismail-541/index.html',
    imageLink: './Art/mismail-541/simple-animation-trick.gif',
    author: 'mismail-541',
    githubLink: 'https://github.com/mismail-541'
  },
  {
    artName: 'CORONA TOILET PAPER',
    pageLink: './Art/WissAnimation/index.html',
    imageLink: './Art/WissAnimation/Toiletpaperrun.png',
    author: 'Wiss',
    githubLink: 'https://github.com/Wissemfars'
  },
  {
    artName: 'verticalBarsAnimation',
    pageLink: './Art/verticalBarsAnimation/index.html',
    imageLink: './Art/verticalBarsAnimation/verticalBarsAnimation.gif',
    author: 'Marius Negru',
    githubLink: 'https://github.com/I3lackMarius'
  },
  {
    artName: 'Calcopod',
    pageLink: './Art/Calcopod/index.html',
    imageLink: './Art/Calcopod/giffed.gif',
    author: 'Calcopod',
    githubLink: 'https://github.com/Calcopod'
  },
  {
    artName: 'Robot Dance',
    pageLink: './Art/jnch009/index.html',
    imageLink: './Art/jnch009/robotjnch009.gif',
    author: 'Jeremy Ng',
    githubLink: 'https://github.com/jnch009'
  },
  {
    artName: 'Equalizer',
    pageLink: './Art/prathmeshgujar/index.html',
    imageLink: './Art/prathmeshgujar/equalizer.gif',
    author: 'Prathmesh Gujar',
    githubLink: 'https://github.com/prathmeshgujar'
  },
  {
    artName: 'Castle',
    pageLink: './Art/Yakraj/index.html',
    imageLink: './Art/Yakraj/castle.gif',
    author: 'Yakraj',
    githubLink: 'https://github.com/yakraj'
  },
  {
    artName: 'Shimmering Stars',
    pageLink: './Art/Pranav/index.html',
    imageLink: './Art/Pranav/shimmering-stars.gif',
    author: 'Pranav Sood',
    githubLink: 'https://github.com/prnv06'
  },
  {
    artName: 'Dancing Square',
    pageLink: './Art/chansart/index.html',
    imageLink: './Art/chansart/chansart.gif',
    author: 'Chansart',
    githubLink: 'https://github.com/chansart'
  },
  {
    artName: 'Animatron',
    pageLink: './Art/animatron/index.html',
    imageLink: './Art/animatron/trance.gif',
    author: 'Sujal',
    githubLink: 'https://github.com/Sujal7689'
  },
  {
    artName: 'fire flicker',
    pageLink: './Art/hemantrawat/index.html',
    imageLink: './Art/hemantrawat/index.gif',
    author: 'Hemant Rawat',
    githubLink: 'https://github.com/He-mantRawat'
  },
  {
    artName: 'Bouncing Ball',
    pageLink: './Art/bouncingBall/bouncing ball.html',
    imageLink: './Art/bouncingBall/bouncingball.gif',
    author: 'Pravin deva',
    githubLink: 'https://github.com/pravindeva'
  },
  {
    artName: 'Animated Landing Page',
    pageLink: './Art/animatedLandingPage01/index.html',
    imageLink: './Art/animatedLandingPage01/ezgif.com-video-to-gif',
    author: 'Aneta-s',
    githubLink: 'https://github.com/aneta-s'
  },
  {
    artName: 'Goraved',
    pageLink: './Art/goraved/index.html',
    imageLink: './Art/goraved/goraved_animation.gif',
    author: 'Roman Pobotin (Goraved)',
    githubLink: 'https://github.com/goraved'
  },
  {
    artName: 'Doraemon',
    pageLink: './Art/Ranajit/doraemon.html',
    imageLink: './Art/animatron/doraemon.gif',
    author: 'Ranajit',
    githubLink: 'https://github.com/basak-32'
  },
  {
    artName: 'Ax Dev',
    pageLink: './Art/axdev/test.html',
    imageLink: './Art/axdev/gif.gif',
    author: 'Axel Avila',
    githubLink: 'https://github.com/axavila'
  },
  {
    artName: 'Magic Circle',
    pageLink: './Art/magpiet/index.html',
    imageLink: './Art/magpiet/gif.gif',
    author: 'Magnus Cromwell',
    githubLink: 'https://github.com/magpiet'
  },
  {
    artName: 'Pulsing Circle',
    pageLink: './Art/innape/index.html',
    imageLink: './Art/innape/Pulsing Cirkle.gif',
    author: 'innape',
    githubLink: 'https://github.com/innape'
  },
  {
    artName: 'Bouncing Ball',
    pageLink: './Art/BouncingBall/index.html',
    imageLink: './Art/BouncingBall/BouncingBall.gif',
    author: 'Satish Pokala',
    githubLink: 'https://github.com/Satishpokala124'
  },
  {
    artName: 'Daredevil',
    pageLink: './Art/daredevil/index.html',
    imageLink: './Art/daredevil/daredevil.gif',
    author: 'Vivek Raj',
    githubLink: 'https://github.com/vivekrajx'
  },
  {
    artName: 'hover Me',
    pageLink: './Art/hoverMe/index.html',
    author: 'Bleron88',
    githubLink: 'https://github.com/bleron88'
  },
  {
    artName: "Adam's Animation",
    pageLink: "./Art/Adam's Animation/index.html",
    imageLink: "./Art/Adam's Animation/animation.gif",
    author: 'Adam Hills',
    githubLink: 'https://github.com/adamhills91'
  },
  {
    artName: 'Spin it',
    pageLink: './Art/b-ed/index.html',
    imageLink: './Art/b-ed/Hnet.com-image.gif',
    author: 'Edd',
    githubLink: 'https://github.com/b-ed'
  },
  {
    artName: 'playstation-anim',
    pageLink: './Art/playstation-anim/index.html',
    imageLink: './Art/playstation-anim/ps.gif',
    author: 'seif1125',
    githubLink: 'https://github.com/seif1125'
  },
  {
    artName: 'Ritika',
    pageLink: './Art/Ritika/index.html',
    imageLink: './Art/Ritika/warrior.png',
    author: 'Ritika',
    githubLink: 'https://github.com/Ritika-soni'
  },
  {
    artName: 'Animatron',
    pageLink: './Art/animatron/index.html',
    imageLink: './Art/animatron/colourpencils.png',
    author: 'jahid hasan',
    githubLink: 'https://github.com/jahidhasan299/'
  },
  {
    artName: 'Animatron2',
    pageLink: './Art/Animatron2/index.html',
    imageLink: './Art/Animatron2/trance.gif',
    author: 'PUNKLANCER',
    githubLink: 'https://github.com/PUNKLANCER/'
  },
  {
    artName: 'Text_Animation',
    pageLink: './Art/Text_Animation/index.html',
    imageLink: './Art/Text_Animation/text.gif',
    author: 'Christian',
    githubLink: 'https://github.com/mkBraga'
  },
  {
    artName: 'Practice',
    pageLink: './Art/Practice/index.html',
    imageLink: './Art/Joy/triangle.gif',
    author: 'MuGenFJ',
    githubLink: 'https://github.com/MuGenFJ/'
  },
  {
    artName: 'Tile',
    pageLink: './Art/weilincheng/index.html',
    imageLink: './Art/weilincheng/tile.gif',
    author: 'weilincheng',
    githubLink: 'https://github.com/weilincheng'
  },
  {
    artName: 'TemidoRochaSpin',
    pageLink: './Art/temido_rocha_animation/index.html',
    imageLink: './Art/temido_rocha_animation/TemidoRocha.gif',
    author: 'TemidoRocha',
    githubLink: 'https://github.com/TemidoRocha'
  },
  {
    artName: 'Tile',
    pageLink: './Art/weilincheng/index.html',
    imageLink: './Art/weilincheng/tile.gif',
    author: 'weilincheng',
    githubLink: 'https://github.com/weilincheng'
  },
  {
    artName: 'fire flicker',
    pageLink: './Art/hemantrawat/index.html',
    imageLink: './Art/hemantrawat/index.gif',
    author: 'Hemant Rawat',
    githubLink: 'https://github.com/He-mantRawat'
  },
  {
    artName: 'Bouncing Ball',
    pageLink: './Art/bouncingBall/bouncing ball.html',
    imageLink: './Art/bouncingBall/bouncingball.gif',
    author: 'Pravin deva',
    githubLink: 'https://github.com/pravindeva'
  },
  {
    artName: 'Animated Landing Page',
    pageLink: './Art/animatedLandingPage without bar/index.html',
    imageLink: './Art/animatedLandingPage without bar/ezgif.com-video-to-gif',
    author: 'Aneta-s',
    githubLink: 'https://github.com/aneta-s'
  },
  {
    artName: 'Goraved',
    pageLink: './Art/goraved/index.html',
    imageLink: './Art/goraved/goraved_animation.gif',
    author: 'Roman Pobotin (Goraved)',
    githubLink: 'https://github.com/goraved'
  },
  {
    artName: 'Doraemon',
    pageLink: './Art/Ranajit/doraemon.html',
    imageLink: './Art/animatron/doraemon.gif',
    author: 'Ranajit',
    githubLink: 'https://github.com/basak-32'
  },
  {
    artName: 'Ax Dev',
    pageLink: './Art/axdev/test.html',
    imageLink: './Art/axdev/gif.gif',
    author: 'Axel Avila',
    githubLink: 'https://github.com/axavila'
  },
  {
    artName: 'Magic Circle',
    pageLink: './Art/magpiet/index.html',
    imageLink: './Art/magpiet/gif.gif',
    author: 'Magnus Cromwell',
    githubLink: 'https://github.com/magpiet'
  },
  {
    artName: 'Bouncing Ball',
    pageLink: './Art/Bouncing Ball/index.html',
    imageLink: './Art/cazabe/Bouncing Ball.gif',
    author: 'Satish Pokala',
    githubLink: 'https://github.com/Satishpokala124'
  },
  {
    artName: 'Daredevil',
    pageLink: './Art/daredevil/index.html',
    imageLink: './Art/daredevil/daredevil.gif',
    author: 'Vivek Raj',
    githubLink: 'https://github.com/vivekrajx'
  },
  {
    artName: 'hover Me',
    pageLink: './Art/hoverMe/index.html',
    author: 'Bleron88',
    githubLink: 'https://github.com/bleron88'
  },
  {
    artName: 'Happy Balloon',
    pageLink: './Art/ztollef/index.html',
    imageLink: './Art/ztollef/balloon.gif.',
    author: 'ztollef',
    githubLink: 'https://github.com/ztollef'
  },
  {
    artName: 'playstation-anim',
    pageLink: './Art/playstation-anim/index.html',
    imageLink: './Art/playstation-anim/ps.gif',
    author: 'seif1125',
    githubLink: 'https://github.com/seif1125'
  },
  {
    artName: 'Ritika',
    pageLink: './Art/Ritika/index.html',
    imageLink: './Art/Ritika/warrior.png',
    author: 'Ritika',
    githubLink: 'https://github.com/Ritika-soni'
  },
  {
    artName: 'Animatron',
    pageLink: './Art/animatron/index.html',
    imageLink: './Art/animatron/colourpencils.png',
    author: 'jahid hasan',
    githubLink: 'https://github.com/jahidhasan299/'
  },
  {
    artName: 'Animatron2',
    pageLink: './Art/Animatron2/index.html',
    imageLink: './Art/Animatron2/trance.gif',
    author: 'PUNKLANCER',
    githubLink: 'https://github.com/PUNKLANCER/'
  },
  {
    artName: 'Text_Animation',
    pageLink: './Art/Text_Animation/index.html',
    imageLink: './Art/Text_Animation/text.gif',
    author: 'Christian',
    githubLink: 'https://github.com/mkBraga'
  },
  {
    artName: 'Practice',
    pageLink: './Art/Practice/index.html',
    imageLink: './Art/Joy/triangle.gif',
    author: 'MuGenFJ',
    githubLink: 'https://github.com/MuGenFJ/'
  },
  {
    artName: 'Tile',
    pageLink: './Art/weilincheng/index.html',
    imageLink: './Art/weilincheng/tile.gif',
    author: 'weilincheng',
    githubLink: 'https://github.com/weilincheng'
  },
  {
    artName: 'Circle Pulse',
    pageLink: './Art/circle-pulse/index.html',
    imageLink: './Art/circle-pulse/circle-pulse.gif',
    author: 'jmorr002',
    githubLink: 'https://github.com/jmorr002'
  },
  {
    artName: 'Flare Spin',
    pageLink: './Art/mykz1608/index.html',
    imageLink: '',
    author: 'mykz1608',
    githubLink: 'https://github.com/mykz1608'
  },
  {
    artName: 'MexicanMustache',
    pageLink: './Art/AnimatedMustache/index.html',
    imageLink: './Art/AnimatedMustache/MexicanMustache.gif',
    author: 'Andrés Alonso Gálvez',
    githubLink: 'https://github.com/Dondesconton/'
  },
  {
    artName: 'css',
    pageLink: './Art/2.css/index.html',
    imageLink: './Art/2.css/css.gif'
  },
  {
    artName: 'Square Color Change',
    pageLink: './Art/baesyc/index.html',
    imageLink: './Art/baesyc/square.gif',
    author: 'Baesyc',
    githubLink: 'https://github.com/baesyc'
  },
  {
    artName: 'MexicanMustache',
    pageLink: './Art/AnimatedMustache/index.html',
    imageLink: './Art/AnimatedMustache/MexicanMustache.gif',
    author: 'Andrés Alonso Gálvez',
    githubLink: 'https://github.com/Dondesconton/'
  },
  {
    artName: 'Chanimation',
    pageLink: './Art/Chanimation/index.html',
    imageLink: './Art/Chanimation/dancegif.gif',
    author: 'chandant9',
    githubLink: 'https://github.com/chandant9/'
  },
  {
    artName: 'DancingGroot',
    pageLink: './Art/m-elina/index.html',
    imageLink: './Art/m-elina/groot_animation.gif',
    author: 'Melina',
    githubLink: 'https://github.com/m-elina/'
  },
  {
    artName: 'Animatron',
    pageLink: './Art/animatron/index.html',
    imageLink: './Art/animatron/trance.gif',
    author: 'Andrew',
    githubLink: 'https://github.com/andrewbom/'
  },
  {
    artName: 'rainbows',
    pageLink: './Art/vassilchiev/index.html',
    imageLink: './Art/vassilchiev/giphy.gif',
    author: 'Vassil',
    githubLink: 'https://github.com/vassilchiev/'
  },
  {
    artName: "Zai's Orbitron",
    pageLink: './Art/zai/index.html',
    imageLink: './Art/zai/zais_orbitron.gif',
    author: '5amm5',
    githubLink: 'https://github.com/5amm5965/'
  },
  {
    artName: "404's crying baby page",
    pageLink: './Art/papfal/index.html',
    imageLink: './Art/papfal/HTML-404-Crying-Baby-Page.gif',
    author: 'papfal',
    githubLink: 'https://github.com/papfal/'
  },
  {
    artName: 'ani-3d',
    pageLink: './Art/ani-3d/ani-3d.html',
    imageLink: './Art/ani-3d/ani-3d.gif',
    author: 'clyde166',
    githubLink: 'https://github.com/clyde166/'
  },
  {
    artName: 'Boy',
    pageLink: './Art/Boy/index.html',
    imageLink: './Art/Boy/Boy with house.png',
    author: 'Gajhendran',
    githubLink: 'https://github.com/Gajhendran/'
  },
  {
    artName: 'Funimation',
    pageLink: './Art/Funimation/index.html',
    imageLink: './Art/Funimation/Funimation.gif',
    author: 'Pratik',
    githubLink: 'https://github.com/pratikrana1998/'
  },
  {
    artName: 'Jungle Monkey',
    pageLink: './Art/AMCodin/index.html',
    imageLink: './Art/AMCodin/monkey.gif',
    author: 'AMCodin',
    githubLink: 'https://github.com/amcodin'
  },
  {
    artName: 'bellow',
    pageLink: './Art/fran/index.html',
    imageLink: './Art/fran/bellow.gif',
    author: 'franzwah',
    githubLink: 'https://github.com/franzwah'
  },
  {
    artName: 'Typing Indicator',
    pageLink: './Art/jacob-bacon/index.html',
    imageLink: './Art/jacob-bacon/jacob-bacon-art.JPG',
    author: 'jacob-bacon',
    githubLink: 'https://github.com/jacob-bacon'
  },
  {
    artName: 'Colination',
    pageLink: './Art/colination/index.html',
    imageLink: './Art/colination/animation.png',
    author: 'colinJR95',
    githublink: 'https://github.com/colinJR95'
  },
  {
    artName: 'Glowing Circle by Leem Plays',
    pageLink: './Art/AliHaidar/index.html',
    imageLink: './Art/AliHaidar/giphy.gif',
    author: 'alihaidar2950',
    githubLink: 'https://github.com/alihaidar2950'
  },
  {
    artName: 'bouncy-ball',
    pageLink: './Art/bouncy-ball/ty.html',
    imageLink: './Art/bouncy-ball/bouncy-ball.gif',
    author: 'Huang Yi-Ting',
    githubLink: 'https://github.com/yiting76'
  },
  {
    artName: 'bouncy-ball',
    pageLink: './Art/bouncy-ball/ty.html',
    imageLink: './Art/bouncy-ball/bouncy-ball.gif',
    author: 'Huang Yi-Ting',
    githubLink: 'https://github.com/yiting76'
  },
  {
    artName: 'Tronix',
    pageLink: './Art/visiona/index.html',
    imageLink: './Art/visiona/tronix.gif',
    author: 'visiona',
    githubLink: 'https://github.com/visiona'
  },
  {
    artName: 'Synchronization',
    pageLink: './Art/synchronization!/synchronization',
    imageLink: './Art/synchronization/synchronized_Dots.gif',
    author: 'Pranjal',
    githublink: 'https://github.com/Pranjal705'
  },
  {
    artName: 'Random Squares',
    pageLink: './Art/Monitha/index.html',
    author: 'Monitha',
    githubLink: 'https://github.com/dmonitha'
  },
  {
    artName: 'Walking-Man-Front',
    pageLink: './Art/Akhil/index.html',
    imageLink: './Art/Akhil/Walking-man-front.gif',
    author: 'Akhil',
    githubLink: 'https://github.com/akhils95'
  },
  {
    artName: 'Cow-cat',
    pageLink: './Art/Cow-cat/index.html',
    imageLink: './Art/Cow-cat/Cow-cat.gif',
    author: 'Galia',
    githubLink: 'https://github.com/galiarudenko'
  },
  {
    artName: 'Rainb0w',
    pageLink: './Art/Duka/index.html',
    imageLink: './Art/Duka/rainbow.gif',
    author: 'Duka',
    githubLink: 'https://github.com/DusanKrcmarik'
  },
  {
    artName: 'Indian',
    pageLink: './Art/Indian/index.html',
    imageLink: './Art/Indian/Indian.gif',
    author: 'Duka',
    githubLink: 'https://github.com/ndvishruth'
  },
  {
    artName: 'Animatron',
    pageLink: './Art/sanmitra/index.html',
    imageLink: './Art/sanmitra/index.gif',
    author: 'sanmitra',

    githubLink: 'https://github.com/sanmitra1999'
  },
  {
    artName: 'Ball-clear',
    pageLink: './Art/Naok000/index.html',
    imageLink: './Art/Naok000/ball-clear.gif',
    author: 'Naok000',
    githubLink: 'https://github.com/Naok000'
  },
  {
    artName: 'Mario_Kart_Animation',
    pageLink: './Art/Mario_Kart_Animation/index.html',
    imageLink: './Art/Mario_Kart_Animation/Mario.png',
    author: 'AnsonAMS',
    githubLink: 'https://github.com/AnsonAMS'
  },
  {
    artName: 'Microsoft_animation',
    pageLink: './Art/SaumyaBhatt/index.html',
    imageLink: './Art/SaumyaBhatt/Animation.gif',
    author: 'Saumya-Bhatt',
    githubLink: 'https://github.com/Saumya-Bhatt'
  },
  {
    artName: 'Falling',
    pageLink: './Art/Sfrench5/index.html',
    imageLink: './Art/Sfrench5/Falling.gif',
    author: 'Sfrench5',
    githubLink: 'https://github.com/Sfrench5'
  },
  {
    artName: 'Dragon_Loading',
    pageLink: './Art/Dragon_Loading/index.html',
    imageLink: './Art/Dragon_Loading/DragonLoading.gif',
    author: 'Prasad',
    githubLink: 'https://github.com/PrasadM07'
  },
  {
    artName: 'Animatrix',
    pageLink: './Art/Animatrix/index.html',
    imageLink: './Art/Animatrix/Animatrix.png',
    author: 'soutog',
    githubLink: 'https://github.com/soutog'
  },
  {
    artName: 'Simple-Loading',
    pageLink: './Art/Loading/loading.html',
    imageLink: './Art/Loading/load.gif',
    author: 'Vijay',
    githubLink: 'https://github.com/VijayVjCuber'
  },
  {
    artName: 'Fiyi-Animation',
    pageLink: './Art/Fiyi-Animation/index.html',
    imageLink: './Art/Fiyi-Animation/relax_smile.gif',
    author: 'Fiyi-A',
    githubLink: 'https://github.com/Fiyi-A'
  },
  {
    artName: 'Colored Bars',
    pageLink: './Art/mleblanc94/mleblanc94_html_Animation-Nation.html',
    imageLink: './Art/mleblanc94/ColoredBars.gif',
    author: 'mleblanc94',
    githubLink: 'https://github.com/mleblanc94'
  },
  {
    artName: 'animeR',
    pageLink: './Art/animeR/index.html',
    imageLink: './Art/animeR/animeR.gif',
    author: 'Rajneesh',
    githubLink: 'https://github.com/rajneeshk94'
  },
  {
    artName: 'Sunset-City',
    pageLink: './Art/jyun9504/index.html',
    imageLink: './Art/jyun9504/sunset-city.gif',
    author: 'jyun9504',
    githubLink: 'https://github.com/jyun9504'
  },
  {
    artName: 'brianbottle',
    author: 'brian',
    pageLink: './Art/brianbottle/index.html',
    imageLink: './Art/brianbottle/bottle.gif',
    githubLink: 'https://github.com/brianabplanalp1'
  },
  {
    artName: 'Shapes',
    pageLink: './Art/mark-marchant/index.html',
    imageLink: './Art/mark-marchant/shapes.png',
    author: 'Mark Marchant',
    githubLink: 'https://github.com/jtla3/Animation-Nation'
  },
  {
    artName: 'Loading',
    pageLink: './Art/NoumanAziz/Loading.html',
    videoLink: './Art/NoumanAziz/loading.gif',
    author: 'NoumanAziz',
    githubLink: 'https://github.com/NoumanAziz'
  },
  {
    artName: `Galek's Simple Animation`,
    pageLink: './Art/GalekAnimation/index.html',
    imageLink: './Art/GalekAnimation/simpleanimation.gif',
    author: 'Adam Galek',
    githubLink: 'https://github.com/TheGalekxy'
  },
  {
    artname: 'Rainbow animation',
    pageLink: './Art/Rainbow/index.html',
    imageLink: './Art/Rainbow/rainbow.gif',
    author: 'Mohanraj',
    githubLink: 'https://github.com/chelladuraimohanraj/Animation-Nation'
  },
  {
    artName: `Cyan Loading Animation`,
    pageLink: './Art/Wannesds/index.html',
    imageLink: './Art/Wannesds/Wannesds.gif',
    author: 'Wannes Dieltiens',
    githubLink: 'https://github.com/Wannesds'
  },
  {
    artName: 'Animatron',
    pageLink: './Art/Animatron/index.html',
    imageLink: './Art/Animatron/trance.gif',
    author: 'Gihan Balasuriya',
    githubLink: 'https://github.com/gihanbalasuriya'
  },
  {
    artName: 'Light text blink',
    pageLink: './Art/Mani-textlight-blink/index.html',
    imageLink: './Art/Mani-textlight-blink/light-blink-text.gif',
    author: 'Mani Pandian',
    githubLink: 'https://github.com/Manipandian'
  },
  {
    artName: 'Circle',
    pageLink: './Art/PoKai/index.html',
    imageLink: './Art/PoKai/circle.png',
    author: 'PoKai Chang',
    githubLink: 'https://github.com/st875052018'
  },
  {
    artName: 'animatron',
    pageLink: './Art/animatron/index.html',
    imageLink: './Art/animatron/trance.gif',
    author: 'Christy',
    githubLink: 'https://github.com/ChristyLucid'
  },
  {
    artName: 'bouncing_ball',
    pageLink: './Art/bouncing_ball/bouncing_ball.html',
    imageLink: './Art/bouncing_ball/bouncing-ball.gif',
    author: 'Nirmalie',
    githubLink: 'https://github.com/nirmalieo3'
  },
  {
    artName: 'Rocket',
    pageLink: './Art/Rocket/index.html',
    imageLink: './Art/Rocket/rocket.gif',
    author: 'Jose Diaz',
    githubLink: 'https://github.com/josegerard2000'
  },
  {
    artName: 'simpleG',
    pageLink: './Art/simpleG/index.html',
    imageLink: './Art/simpleG/kitty.jpg',
    author: 'gargeper',
    githubLink: 'https://github.com/gargeper'
  },
  {
    artName: 'BounceFace',
    pageLink: './Art/ainamation/index.html',
    imageLink: './Art/ainamation/ainamation.gif',
    author: 'Ainara Saralegui',
    githubLink: 'https://github.com/asaralegui'
  },
  {
    artName: 'Text Flow',
    pageLink: './Art/ConnerCoding/index.html',
    imageLink: './Art/ConnerCoding/ztmanimation.gif',
    author: 'Conner Schiller',
    githubLink: 'https://github.com/ConnerCoding'
  },
  {
    artName: 'Glow',
    pageLink: './Art/Glow/index.html',
    imageLink: './Art/Glow/Glow.png',
    author: 'Joaquin Castillo',
    githubLink: 'https://github.com/JuakoDev'
  },
  {
    artName: 'Heart Real',
    pageLink: './Art/riddhax/index.html',
    imageLink: './Art/riddhax/index.gif',
    author: 'Riddhax',
    githubLink: 'https://github.com/riddhax'
  },

  {
    artName: 'Balls',
    pageLink: './Art/Paul - Simple Annoying Balls/index.html',
    imageLink: './Art/Paul - Simple Annoying Balls/Balls.gif',
    author: 'Paul',
    githubLink: 'https://github.com/psr83'
  },

  {
    artname: 'Square-Move',
    pageLink: './Art/Poonam/square.html',
    imageLink: './Art/Poonam/square_gif.gif',
    author: 'Poonam',
    githubLink: 'https://github.com/poonampant'
  },

  {
    artname: 'JesseEarley',
    pageLink: './Art/JesseEarley/index.html',
    imageLink: './Art/JesseEarley/index.gif',
    author: 'JesseEarley',
    githubLink: 'https://github.com/JesseEarley'
  },
  {
    artname: 'Hacktoberfest 2020',
    pageLink: './Art/taepal467/index.html',
    imageLink: './Art/taepal467/hiclipart.com (1).png',
    author: 'Chantae P.',
    githubLink: 'https://github.com/taepal467'
  },
  {
    artName: 'Animatron',
    pageLink: './Art/animatron/triangle/index.html',
    imageLink: './Art/animatron/trance.gif',
    author: 'Deborah',
    githubLink: 'https://github.com/dluckey123'
  },
  {
    artName: 'Animatron',
    pageLink: './Art/animatron/triangle/index.html',
    imageLink: './Art/animatron/trance.gif',
    author: 'Deborah',
    githubLink: 'https://github.com/dluckey123'
  },
  {
    artname: 'Animate',
    pageLink: '/codepen/animation/src/index.html',
    imageLink: 'Animation',
    author: 'Altamas khan',
    githubLink: 'https://github.com/Altamas2049'
  },
  {
    artName: 'Spin',
    pageLink: './Art/Spin/allli.html',
    imageLink: './Art/Spin/allli.gif',
    author: 'Victor Winner',
    githubLink: 'https://github.com/Vicwin13'
  },
  {
    artName: 'Spinner',
    pageLink: './Art/nishantpandey/allli.html',
    imageLink: './Art/nishantpandey/allli.gif',
    author: 'Nishant Pandey',
    githubLink: 'https://github.com/mrpandey1'
  },
  {
    artName: 'Hacktober Test',
    pageLink: './Art/bajancode/index.html',
    imageLink: './Art/BajanCode/index.gif',
    author: 'bajancode',
    githubLink: 'https://github.com/bajancode'
  },
  {
    artName: 'ZTM anim',
    pageLink: './Art/ayushi2410/index.html',
    imageLink: './Art/ayushi2410/ayushi2410.gif',
    author: 'Ayushi2410',
    githubLink: 'https://github.com/ayushi2410'
  },
  {
    artName: 'misaelsantos',
    pageLink: './Art/misaelsantos/index.html',
    imageLink: './Art/misaelsantos/neohack.gif',
    author: 'Misael Santos',
    githubLink: 'https://github.com/MisaelSantos'
  },
  {
    artName: 'I am a Developer',
    pageLink: './Art/Kuroyza/Iam-a-developer.html',
    imageLink: './Art/Kuroyza/Iam-a-developer.gif',
    author: 'Kuroyza',
    githubLink: 'https://github.com/kuroyza'
  },
  {
    artName: 'simple box',
    pageLink: './Art/Box/index.html',
    imageLink: './Art/Box/static_image.jpg',
    author: 'Abishek shah',
    githubLink: 'https://github.com/abishek-sha-256'
  },
  {
    artname: 'Starry-sky',
    pageLink: './Art/starry-night/index.html',
    imageLink: './Art/starry-night/stars',
    author: 'Taima Khawaldeh',
    githubLink: 'https://github.com/taimakh'
  },
  {
    artName: 'Project Gallery',
    pageLink: './Art/hulya/index.html',
    imageLink: './Art/hulya/gallery.gif',
    author: 'Hulya Karakaya',
    githubLink: 'https://github.com/hulyak'
  },
  {
    artName: 'animation',
    pageLink: './Art/sameer786/animation.html',
    imageLink: './Art/sameer786/radius.gif',
    author: 'sameer',
    githubLink: 'https://github.com/sameer8605'
  },
  {
    artName: 'ArrowWave',
    pageLink: './Art/ArrowWave/index.html',
    imageLink: './Art/ArrowWave/ArrowWave.gif',
    author: 'Gabriel',
    githubLink: 'https://github.com/GabrielTeixeiraC'
  },
  {
    artName: 'The 4-Ever Loop',
    pageLink: './Art/the-4ever-loop/index.html',
    imageLink: './Art/the-4ever-loop/rotate.gif',
    author: 'Luciano M.',
    githubLink: 'https://github.com/LucianoWebDev'
  },
  {
    artName: 'Running Car',
    pageLink: './Art/Running-Car/index.html',
    imageLink: './Art/Running-Car/Running-car.PNG',
    author: 'Ermias',
    githubLink: 'https://github.com/ermiaskidane'
  },
  {
    artname: 'Youssef',
    pageLink: './Art/Youssef/index.html',
    imageLink: './Art/Youssef/fd8_AX.gif',
    author: 'Youssef',
    githubLink: 'https://github.com/youssefhany96'
  },
  {
    artName: 'The 4-Ever Loop',
    pageLink: './Art/the-4ever-loop/index.html',
    imageLink: './Art/the-4ever-loop/rotate.gif',
    author: 'Luciano M.',
    githubLink: 'https://github.com/LucianoWebDev'
  },

  {
    artName: 'Itried',
    pageLink: '/Art/Itried/animation.html',
    author: 'Harsha',
    githublink: 'https://github.com/HarshaKumar23'
  },
  {
    artName: 'Snail Zoom',
    pageLink: './Art/rbhachu/index.html',
    imageLink: './Art/rbhachu/snail.gif',
    author: 'Bhachu R.',
    githubLink: 'https://github.com/rbhachu'
  },
  {
    artName: 'Mini Text Animation',
    pageLink: './Art/text-mini-animation/index.html',
    imageLink: './Art/text-mini-animation/text-anime.gif',
    author: 'Chinel',
    githubLink: 'https://github.com/chinel'
  },
  {
    artName: 'Square loader',
    pageLink: './Art/square_loading/index.html',
    imageLink: './Art/square_loading/square_loading',
    author: 'Marek Chasák',
    githubLink: 'https://github.com/mchasak'
  },
  {
    artName: 'Stairs Text',
    pageLink: './Art/StairsText/index.html',
    imageLink: './Art/StairsText/stairs-text.gif',
    author: 'Noam K.',
    githubLink: 'https://github.com/noamkanonich'
  },
  {
    artName: 'animation',
    pageLink: './Art/sameer786/animation.html',
    imageLink: './Art/sameer786/radius.gif',
    author: 'sameer',
    githubLink: 'https://github.com/sameer8605'
  },
  {
    artName: 'Spinning is a good trick',
    pageLink: './Art/garrod90/index.html',
    imageLink: './Art/garrod90/craigsGif.gif',
    author: 'Craig, G',
    githubLink: 'https://github.com/garrod90'
  },
  {
    artName: 'Snail Zoom',
    pageLink: './Art/rbhachu/index.html',
    imageLink: './Art/rbhachu/snail.gif',
    author: 'Bhachu R.',
    githubLink: 'https://github.com/rbhachu'
  },
  {
    artName: 'Mini Text Animation',
    pageLink: './Art/text-mini-animation/index.html',
    imageLink: './Art/text-mini-animation/text-anime.gif',
    author: 'Chinel',
    githubLink: 'https://github.com/chinel'
  },
  {
    artName: 'Square loader',
    pageLink: './Art/square_loading/index.html',
    imageLink: './Art/square_loading/square_loading',
    author: 'Marek Chasák',
    githubLink: 'https://github.com/mchasak'
  },
  {
    artName: 'Stairs Text',
    pageLink: './Art/StairsText/index.html',
    imageLink: './Art/StairsText/stairs-text.gif',
    author: 'Noam K.',
    githubLink: 'https://github.com/noamkanonich'
  },
  {
    artName: 'animation',
    pageLink: './Art/sameer786/animation.html',
    imageLink: './Art/sameer786/radius.gif',
    author: 'sameer',
    githubLink: 'https://github.com/sameer8605'
  },

  {
    pageLink: './Art/radar animation/index.html',
    imageLink: './Art/radar.gif',
    author: 'Anup',
    githubLink: 'https://github.com/paddybaba'
  },
  {
    pageLink: './Art/sameer786/animation.html',
    imageLink: './Art/sameer786/radius.gif',
    author: 'sameer',
    githubLink: 'https://github.com/sameer8605'
  },
  {
    pageLink: './Art/radar animation/index.html',
    imageLink: './Art/radar',
    author: 'Anup',
    githubLink: 'https://github.com/paddybaba'
  },
  {
    pageLink: './Art/sameer786/animation.html',
    imageLink: './Art/sameer786/radius.gif',
    author: 'sameer',
    githubLink: 'https://github.com/sameer8605'
  },
  {
    artName: 'Friendly Ghost',
    pageLink: './Art/ristotoldsep/index.html',
    author: 'Risto Tõldsep',
    githubLink: 'https://github.com/ristotoldsep'
  },
  {
    artName: 'Friendly Ghost',
    pageLink: './Art/ristotoldsep/index.html',
    author: 'Risto Tõldsep',
    githubLink: 'https://github.com/ristotoldsep'
  },
  {
    artName: 'sritron',
    pageLink: './Art/sritron/index.html',
    imageLink: './Art/sritron/trance.gif',
    author: 'Srinivas',
    githubLink: 'https://github.com/sri189ms'
  },
  {
    artName: 'Friendly Ghost',
    pageLink: './Art/ristotoldsep/index.html',
    author: 'Risto Tõldsep',
    githubLink: 'https://github.com/ristotoldsep'
  },
  {
    artName: 'Sun Rise Time',
    pageLink: './Art/gurprtAnim/index.html',
    imageLink: './Art/gurprtAnim/gurAnim.gif',
    author: 'Gurpreet',
    githubLink: 'https://github.com/gur-p-reet'
  },
  {
    artName: 'Personal Info',
    pageLink: './Art/Personal_info/triangle/index.html',
    imageLink: './Art/Personal_info/trance.gif',
    author: 'Naim Uddin',
    githubLink: 'https://github.com/Naim365'
  },
  {
    artName: 'Shining Text',
    pageLink: './Art/MaxieTextShineOn/index.html',
    imageLink: './Art/MaxieTextShineOn/maxie-text-shine-on.gif',
    author: 'maxie7',
    githubLink: 'https://github.com/maxie7'
  },
  {
    artName: 'Spinning Box',
    pageLink: './Art/KccbzZ/index.html',
    imageLink: './Art/KccbzZ/cover.png',
    author: 'KccbzZ',
    githubLink: 'https://github.com/KccbzZ'
  },
  {
    artName: 'Age Disgracefully',
    pageLink: './Art/ynoden/index.html',
    imageLink: './Art/ynoden/Age_Disgracefully.gif',
    author: 'yusefnoden',
    githubLink: 'https://github.com/yusefnoden'
  },
  {
    artname: 'jimanimation',
    pageLink: './Art/jimanimation/index.html',
    imageLink: './Art/jimanimation/bouncy.gif',
    author: 'Jimin',
    githubLink: 'https://github.com/jimijos'
  },

  {
    artName: 'Meme Animation',
    pageLink: './Art/just_for_fun/index.html',
    imageLink: './Art/just_for_fun/image.gif',
    author: 'Rahul Negi',
    githubLink: 'https://github.com/rahulnegi20'
  },
  {
    artName: 'Stretch ZTM',
    pageLink: './Art/animation_gn/index.html',
    imageLink: './Art/animation_gn/animation_gn.gif',
    author: 'gnyokota',
    githubLink: 'https://github.com/gnyokota'
  },
  {
    artname: 'AnimationCom',
    pageLink: './Art/Anita/AnimationCom/triangle.html',
    imageLink: './Art/AnimationCom/header.jpg',
    author: 'Anita',
    githubLink: 'https://github.com/anita-tsai'
  },
  {
    artName: 'Cards',
    pageLink: './Art/cards/index.html',
    imageLink: './Art/cards/cards.gif',
    author: 'networkdavit',
    githubLink: 'https://github.com/networkdavit'
  },
  {
    artName: "Lidor'sAnimation",
    pageLink: "./Art/Lidor's Animation/index.html",
    imageLink: "./Art/Lidor's Animation/animation.gif",
    author: 'LidorAsher',
    githubLink: 'https://github.com/lidorasher11'
  },
  {
    artName: "Shiff's Animation",
    pageLink: './Art/myAnimation/index.html',
    imageLink: './Art/myAnimation/myanimation.gif',
    author: 'Shifa',
    githubLink: 'https://github.com/ShifaShirin'
  },
  {
    artName: 'ani-1trial',
    pageLink: './Art/ani-1trial/index.html',
    imageLink: './Art/ani-1trial/ani-gif.gif',
    author: 'tru-izo',
    githubLink: 'https://github.com/tru-izo'
  },
  {
    artName: 'Air_Balloon',
    pageLink: './Art/Air_Balloon/index.html',
    imageLink: './Art/Air_Balloon/balloon.gif',
    author: 'Abha',
    githubLink: 'https://github.com/Abha-1281'
  },
  {
    artName: 'Camp Fire',
    pageLink: './Art/camp_fire/index.html',
    imageLink: './Art/camp_fire/camp_fire.gif',
    author: 'Chansoo',
    githubLink: 'https://github.com/ChansooKim316'
  },
  {
    artName: 'rubberband Red',
    pageLink: './Art/ou79/index.html',
    imageLink: './Art/rubberbandRed.gif',
    author: 'ou79',
    githubLink: 'https://github.com/ou79'
  },
  {
    artName: 'ColorChanger',
    pageLink: './Art/ColorChanger/index.html',
    imageLink: './Art/color-changer.gif',
    author: 'Atallah-Nadhir',
    githubLink: 'https://github.com/Atallah-Nadhir'
  },
  {
    artName: 'PONG Animation',
    pageLink: './Art/walkitoff/index.html',
    imageLink: './Art/walkitoff/gif.gif',
    author: 'Tyler Dollick',
    githubLink: 'https://github.com/walkitoff'
  },
  {
    artname: 'Animatron',
    pageLink: './Art/mbargaedge/index.html',
    imageLink: './Art/mbargaedge/animatron.gif',
    author: 'Mbarga',
    githubLink: 'https://github.com/marcelmbarga/'
  },
  {
    artName: 'House',
    pageLink: './Art/TTD/triangle/index.html',
    imageLink: './Art/TTD/house.gif',
    author: 'TanyaTD',
    githubLink: 'https://github.com/TTD126'
  },
  {
    artName: 'Spinning Title',
    pageLink: './Art/ljBeast21ldj/index.html',
    imageLink: './Art/ljBeast21ldj/firstGIF.gif',
    author: 'Larry',
    githubLink: 'https://github.com/ljBeast21ldj'
  },
  {
    artName: 'Heart pulsation',
    pageLink: './Art/Sallah/index.html',
    imageLink: './Art/Sallah/Heart-Pulsation.png',
    author: 'Sallah',
    githubLink: 'https://github.com/SallahTech'
  },
  {
    artName: 'MubbeAnimation',
    pageLink: './Art/Mubbe/index.html',
    imageLink: './Art/Mubbe/MubbeAnimation.gif',
    author: 'Mubarak',
    githubLink: 'https://github.com/mual5746'
  },
  {
    pageLink: './Art/neon-glowing-text/index.html',
    imageLink: './Art/neon-glowing-text/glowing-text-GIF.gif',
    author: 'Adri',
    githubLink: 'https://github.com/adrimual'
  },
  {
    artName: 'Simple Animation',
    pageLink: './Art/simple animation/transition.html',
    imageLink: './Art/simple animation/animatee.gif',
    author: 'Rudimental',
    githubLink: 'https://github.com/rudimental-again'
  },
  {
    artName: 'gbArt',
    pageLink: './Art/gbArt/index.html',
    imageLink: './Art/gbArt/shapeFlip.gif',
    author: 'Gary Bergman',
    githubLink: 'https://github.com/Gary-Bergman'
  },
  {
    artName: "Turtando's Animation",
    pageLink: './Art/turtando/animation.html',
    imageLink: './Art/Turtando/happyhalloween.gif',
    author: 'Turtando',
    githubLink: 'https://github.com/Turtando'
  },
  {
    artName: 'Bouncing Balls',
    pageLink: './Art/EyeOfAthena/index.html',
    imageLink: './Art/EyeOfAthena/cover.png',
    author: 'EyeOfAthena',
    githubLink: 'https://github.com/EyeOfAthena/bouncing-ball'
  },
  {
    artName: 'Otherside',
    pageLink: './Art/Otherside/ubi.html',
    imageLink: './Art/Otherside/recording.gif',
    author: 'Ubibimbap',
    githubLink: 'https://github.com/Ubibimbap'
  },
  {
    artName: 'Basketball God',
    pageLink: './Art/Sim-animation/index.html',
    imageLink: './Art/Sim-animation/project-screenshot.png',
    author: 'Sim',
    githubLink: 'https://github.com/sim-a-19'
  },
  {
    artName: "Ziyao's Animation",
    pageLink: './Art/robot/robot_index.html',
    imageLink: './Art/robot/robot.gif',
    author: 'Ziyao',
    githubLink: 'https://github.com/ziyaoc3'
  },
  {
    artName: 'Simplerv',
    pageLink: './Art/Aniamtion_RV/index.html',
    imageLink: './Art/Aniamtion_RV/circle.png',
    author: 'Aarush Bhat',
    githubLink: 'https://github.com/07rv'
  },
  {
    artName: 'Devtemmy_animation',
    pageLink: './Art/Devtemmy_animation/index.html',
    imageLink: './Art/Devtemmy_animation/Devtemmyanimation.gif',
    author: 'Dev-Temmy',
    githubLink: 'https://github.com/Dev-Temmy'
  },
  {
    artName: 'Fading text animation',
    pageLink: './Art/araskog/index.html',
    imageLink: './Art/araskog/animation.gif',
    author: 'Amanda Araskog',
    githubLink: 'https://github.com/araskog'
  },
  {
    artName: 'Moving Divs',
    pageLink: './Art/Razvan/RazvanFratila/index.html',
    imageLink: './Art/Razvan/RazvanFratila/first.gif',
    author: 'Razvan',
    githubLink: 'https://github.com/fratilar'
  },
  {
    artName: 'KDev Animation',
    pageLink: './Art/KDev-Animator/index.html',
    imageLink: './Art/KDev-Animator/kdev-animation.gif',
    author: 'Detmar Ruhfus',
    githubLink: 'https://github.com/kamikazid'
  },
  {
    artName: 'Square Bounce',
    pageLink: './Art/Vish/index.html',
    imageLink: './Art/Vish/SquareBounce.gif',
    author: 'Vishwam',
    githubLink: 'https://github.com/vishmagic'
  },
  {
    artName: 'Hina',
    pageLink: './Art/Hina/Hina.html',
    imageLink: './Art/Hina/Basketball.gif',
    imageLink: './Art/Hina/net.gif',
    author: 'Hina Najam',
    githubLink: 'https://github.com/hinanajam'
  },
  {
    artName: 'AmitAnimation',
    pageLink: './Art/Joy/AmitAnimation/amitanimation.html',
    imageLink: './Art/Joy/AmitAnimation/amitanimation.gif',
    author: 'Amit',
    githubLink: 'https://github.com/AmitRoy07'
  },
  {
    artName: 'Bouncing Cheems ',
    pageLink: './Art/Suddath-Gautam/index.html',
    imageLink: './Art/Suddath-Gautam/cheems.gif',
    author: 'Suddath Gautam',
    githubLink: 'https://github.com/wardaddy98'
  },
  {
    artName: 'Pop-up Confetti animation.',
    pageLink: './Art/yay-ztm-animation/index.html',
    imageLink: './Art/yay-ztm-animation/pop_animation.gif',
    author: 'Hyunji Kim',
    githubLink: 'https://github.com/creativehkim'
  },
  {
    artName: 'Monolith',
    pageLink: './Art/acphil/index.html',
    imageLink: './Art/acphil/monolith.png',
    author: 'acphil',
    githubLink: 'https://github.com/acphil2'
  },
  {
    artName: 'Smiling Doll',
    pageLink: './Art/jbermeo/index.html',
    imageLink: './Art/jbermeo/doll.gif',
    author: 'Jose Bermeo',
    githubLink: 'https://github.com/jbermeo10'
  },
  {
    artName: 'vasubhatnagar',
    pageLink: './Art/vasubhatnagar/index.html',
    imageLink: './Art/vasubhatnagar/ss.jpg',
    author: 'Vasu Bhatnagar',
    githubLink: 'https://github.com/vasubhatnagar'
  },
  {
    artName: 'JoToSmola',
    pageLink: './Art/JoToSmola/index.html',
    imageLink: './Art/JoToSmola/JoToSmola.gif',
    author: 'GrabKrab',
    githubLink: 'https://github.com/GrabKrab'
  },
  {
    artName: 'mojaanimacia',
    pageLink: './Art/mojaanimacia/stranka.html',
    author: 'Martin052',
    githubLink: 'https://github.com/martin052'
  },
  {
    artName: 'ellipsis',
    pageLink: './Art/ianhawe/index.html',
    author: 'ianhawe',
    githubLink: 'https://github.com/ianhawe'
  },
  {
    artName: 'iris',
    pageLink: './Art/iris/index.html',
    imageLink: './Art/iris/trance.gif',
    author: 'iriswdq0504',
    githubLink: 'https://github.com/iriswdq0504'
  },

  {
    artName: 'Fun with balls!',
    pageLink: './Art/miguelDalberto/funWithBalls/index.html',
    imageLink: './Art/miguelDalberto/funWithBalls/funWithBalls_screenshot.png',
    author: 'miguelDalberto',
    githubLink: 'https://github.com/miguelDalberto'
  },
  {
    artName: 'FourFlag_Load',
    pageLink: './Art/FourFlag_Load/index.html',
    imageLink: './Art/FourFlag_Load/trance.gif',
    author: 'chungngai09',
    githubLink: 'https://github.com/chungngai09'
  },
  {
    artName: 'AnimatronJS',
    pageLink: './Art/animatronJS/index.html',
    author: 'Anna Ovechkina',
    githubLink: 'https://github.com/Annu7shka'
  },
  {
    artName: 'perfect_goal',
    pageLink: './Art/perfect_goal/index.html',
    imageLink: './Art/perfect_goal/perfect_goalscreenshot.png',
    author: 'henzbori',
    githubLink: 'https://github.com/henzbori'
  },
  {
    artName: 'Beating Heart',
    pageLink: './Art/beating-heart/index.html',
    imageLink: './Art/beating-heart/heart.gif',
    author: 'MishkaZi',
    githubLink: 'https://github.com/MishkaZi'
  },
  {
    artName: 'Bouncing Balls',
    pageLink: './Art/Sankyeat/index.html',
    imageLink: './Art/Sankyeat/bouncingballs.gif',
    author: 'Sankyeat',
    githubLink: 'https://github.com/sanks20'
  },
  {
    artName: 'Sample page',
    pageLink: './Art/Joy/triangle/index.html',
    imageLink: './Art/Joy/triangle/my-animation.gif',
    author: 'Mamathagowd107',
    githubLink: 'https://github.com/Mamathagowd107'
  },
  {
    artName: 'Animated',
    pageLink: './Art/animated/triangle/index.html',
    imageLink: './Art/Joy/triangle/triangle.gif',
    author: 'Joy',
    githubLink: 'https://github.com/royranger'
  },
  {
    artName: 'achwell',
    pageLink: './Art/achwell/index.html',
    imageLink: './Art/achwell/ball.gif',
    author: 'achwell',
    githubLink: 'https://github.com/achwell'
  },
  {
    artName: 'Robotic Circles',
    pageLink: './Art/animation_yaniv/index.html',
    imageLink: './Art/animation_yaniv/robot.png',
    author: 'Yaniv Sagy',
    githubLink: 'https://github.com/yanivsagy'
  },
  {
    artName: 'Ocean Day',
    pageLink: './Art/d-spence/index.html',
    imageLink: './Art/d-spence/ztm-dspence-css-anim.gif',
    author: 'd-spence',
    githubLink: 'https://github.com/d-spence'
  },
  {
    artName: 'Animation-Circle',
    pageLink: './Art/Animation-Circle/index.html',
    imageLink: './Art/Animation-Circle/animation-circle.gif',
    author: 'Elid Venega',
    githubLink: 'https://github.com/elidvenega'
  },
  {
    artName: 'Sweet street',
    pageLink: './Art/Sweet_street/mario.html',
    imageLink: './Art/Sweet_street/animation-gif.gif',
    author: 'meni-avitan',
    githubLink: 'https://github.com/meniAvitan/Animation-Nation.git'
  },
  {
    pageLink: './Art/Joy/nithin-animation/index.html',
    imageLink: './Art/Joy/triangle/triangle.gif',
    author: 'Nithin',
    githubLink: 'https://github.com/Nithin6252-reddy'
  },
  {
    artName: 'Jittery rectangles',
    pageLink: './Art/Vaibhav/index.html',
    author: 'Vaibhav Jain',
    githubLink: 'https://github.com/Vaibhav-multi-dev'
  },
  {
    artName: 'Pra-animate',
    pageLink: './Art/Pra-animate/indexpra1.html',
    //imageLink: './Art/Joy/triangle/triangle.gif',
    author: 'Prajoth',
    githubLink: 'https://github.com/prajoth-b'
  },
  {
    artName: '3D figure animation',
    pageLink: './Art/DOKL57/index.html',
    imageLink: './Art/DOKL57/DOKL57.png',
    author: 'DOKL57',
    githubLink: 'https://github.com/DOKL57'
  },
  {
    artName: 'my-animation',
    pageLink: './Art/my-animation/index.html',
    imageLink: './Art/my-animation/screenv.webm',
    author: 'Brurya',
    githubLink: 'https://github.com/BruryaNadel'
  },
  {
    artName: 'Animate Infinate',
    pageLink: './Art/rotate-infinate/index.html',
    imageLink: './Art/rotate-infinate/rotate.gif',
    author: 'thucpn',
    githubLink: 'https://github.com/thucpn'
  },
  {
    artName: 'Forever',
    pageLink: './Art/Mritunjay/index.html',
    imageLink: './Art/Mritunjay/mj.gif',
    author: 'Mritunjay',
    githubLink: 'https://github.com/Mritunjay004'
  },
  {
    artName: 'Atom',
    pageLink: './Art/Atom/index.html',
    imageLink: './Art/Atom/atom.gif',
    author: 'Khalil-BM',
    githubLink: 'https://github.com/Khalil-BM'
  },
  {
    artName: 'AppleTree',
    pageLink: './Art/andreasGZ/index.html',
    imageLink: './Art/andreasGZ/apple.gif',
    author: 'AndreasGZ',
    githubLink: 'https://github.com/AndreasGZ'
  },
  {
    pageLink: './Art/Akv-animation/index.html',
    imageLink: './Art/Akv-animation/Image.png',
    author: 'Akv',
    githubLink: 'https://github.com/kushal-Ambati'
  },
  {
    artName: 'Floating Ball',
    pageLink: './Art/floatingBall/index.html',
    imageLink: './Art/floatingBall/thaitruong.png',
    author: 'Thai Truong',
    githubLink: 'https://github.com/akitathai94'
  },
  {
    artName: 'Bicycle-2D',
    pageLink: './Art/Bicycle_2D/bicycle.html',
    imageLink: './Art/Bicycle_2D/bicycle-gif.gif',
    author: 'meni-avitan',
    githubLink: 'https://github.com/meniAvitan'
  },
  {
    artName: 'catch-me',
    pageLink: './Art/catch-me/index.html',
    imageLink: './Art/catch-me/catch-me.gif',
    author: 'toobig4u',
    githubLink: 'https://github.com/toobig4u'
  },
  {
    pageLink: './Art/richard00436/index.html',
    imageLink: './Art/richard00436/richard00436.gif',
    author: 'richard00436',
    githubLink: 'https://github.com/richard00436'
  },
  {
    artName: 'bubble',
    pageLink: './Art/seenuCFL/index.html',
    imageLink: './Art/seenuCFL/dot.gif',
    author: 'seenuCFL',
    githubLink: 'https://github.com/seenuCFL'
  },
  {
    pageLink: './Art/keep_coding/index.html',
    imageLink: './Art/keep_coding/keep_coding_image.gif',
    author: 'Rawshan',
    githubLink: 'https://github.com/mrawshan'
  },
  {
    pageLink: './Art/HammadKhan/index.html',
    imageLink: './Art/HammadKhan/Animation.gif',
    author: 'HammadKhan',
    githubLink: 'https://github.com/hhkhan99'
  },
  {
    pageLink: './Art/manimation/index.html',
    imageLink: './Art/manimation/animation.gif',
    author: 'Maryam',
    githubLink: 'https://github.com/Maryyam04'
  },
  {
    pageLink: './Art/ElizavetaZhukova1/index.html',
    imageLink: './Art/ElizavetaZhukova1/fourSquaresEdit.gif',
    author: 'Liza',
    githubLink: 'https://github.com/ElizavetaZhukova1'
  },
  {
    pageLink: './Art/Aliedje/index.html',
    imgeLink: './Art/Aliedje/test.png',
    author: 'Alida',
    githubLink: 'https://github.com/adiphoorn'
  },

  {
    artName: 'Heartbeat',
    pageLink: './Art/CheyJax116/heartbeat.html',
    imgeLink: './Art/CheyJax116/heartbeat.gif',
    author: 'CheyJax116',
    githubLink: 'https://github.com/cheyjax116'
  },
  {
    pageLink: './Art/Aliedje/index.html',
    imgeLink: './Art/Aliedje/test.png',
    author: 'Alida',
    githubLink: 'https://github.com/adiphoorn'
  },
  {
    pageLink: './Art/bouncingMoon/index.html',
    imageLink: './Art/bouncingMoon/bouncingMoon.png',
    author: 'Radu-Stroe',
    githubLink: 'https://github.com/Radu-Stroe'
  },
  {
    artName: 'Use the Force',
    pageLink: './Art/ptreuden/index.html',
    imageLink: './Art/ptreuden/useTheForce.gif',
    author: 'ptreuden',
    githubLink: 'https://github.com/ptreuden'
  },
  {
    artName: 'css_typer',
    pageLink: './Art/Joy/css-typer/index.html',
    imageLink: './Art/Joy/css-typer/typing_animate.gif',
    author: 'Trey',
    githubLink: 'https://github.com/shanks-t'
  },
  {
    pageLink: './Art/Joy/Amiel-Art/index.html',
    imageLink: './Art/Joy/Amiel-Art/screenshot.png',
    author: 'Amiel',
    githubLink: 'https://github.com/trinidadamiel'
  },
  {
    pageLink: './Art/alnajarAnimation/index.html',
    imageLink: './Art/alnajarAnimation/animate.gif.gif',
    author: 'Mohammad',
    githubLink: 'https://github.com/mohammadalnajar'
  },
  {
<<<<<<< HEAD
    pageLink: '.Art/benji5656/index.html',
    imageLink: '',
    author: 'Benji',
    githubLink: 'https://github.com/benji5656'
  },
  {
    pageLink: './Art/AniNationSargi/index.html',
    imageLink: './Art/AniNationSargi/alienGif.gif',
    author: 'Sargsian',
    githubLink: 'https://github.com/Sargsian'
=======
    artName: 'MtBounce',
    pageLink: './Art/MtikeB/index.html',
    imageLink: './Art/MtikeB/Bouncy.gif',
    author: 'MtikeG',
    githubLink: 'https://github.com/MtikeG'
  },
  {
    artName: 'Hello World',
    pageLink: './Art/HelloWorldByEudin/index.html',
    imageLink: './Art/HelloWorldByEudin/helloworld.gif',
    author: 'Eudin',
    githubLink: 'https://github.com/Eudinson'
  }
  {
    pageLink: '.Art/Szo89/index.html',
    imageLink: '.Art/Szo89/animation.png',
    author: 'Susana',
    githubLink: 'https://github.com/Szo89'
>>>>>>> f763cecd
  }
];

// +--------------------------------------------------------------------------------+
// +                                                                                +
// +                  YOU DO NOT NEED TO CHANGE ANYTHING BELOW THIS                 +
// +                                                                                +
// +--------------------------------------------------------------------------------+

// Creates cards from the array above
// You don't need to modify this
let contents = [];
Shuffle(cards).forEach((c) => {
  contents.push([
    `<li class="card">` +
      `<a href='${c.pageLink}'>` +
      `<img class="art-image" src='${c.imageLink}' alt='${c.artName}' />` +
      `</a>` +
      `<div class="flex-content">` +
      `<a href='${c.pageLink}'><h3 class="art-title">${c.artName}</h3></a>` +
      `<p class='author'><a href="${c.githubLink}" target="_blank"><i class="fab fa-github"></i> ${c.author}</a> </p>` +
      `</div>` +
      `</li>`
  ]);
});

document.getElementById('cards').innerHTML = contents;

function Shuffle(o) {
  for (
    var j, x, i = o.length;
    i;
    j = parseInt(Math.random() * i), x = o[--i], o[i] = o[j], o[j] = x
  );
  return o;
}<|MERGE_RESOLUTION|>--- conflicted
+++ resolved
@@ -4861,7 +4861,6 @@
     githubLink: 'https://github.com/mohammadalnajar'
   },
   {
-<<<<<<< HEAD
     pageLink: '.Art/benji5656/index.html',
     imageLink: '',
     author: 'Benji',
@@ -4872,7 +4871,7 @@
     imageLink: './Art/AniNationSargi/alienGif.gif',
     author: 'Sargsian',
     githubLink: 'https://github.com/Sargsian'
-=======
+  },
     artName: 'MtBounce',
     pageLink: './Art/MtikeB/index.html',
     imageLink: './Art/MtikeB/Bouncy.gif',
@@ -4891,7 +4890,6 @@
     imageLink: '.Art/Szo89/animation.png',
     author: 'Susana',
     githubLink: 'https://github.com/Szo89'
->>>>>>> f763cecd
   }
 ];
 
