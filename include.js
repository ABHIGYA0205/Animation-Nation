--- conflicted
+++ resolved
@@ -1369,19 +1369,18 @@
     githubLink: 'https://github.com/luv2027'
   },
   {
-<<<<<<< HEAD
     artName: 'Button Animation',
     pageLink: './Art/lucifer510/button.html',
     imageLink: './Art/lucifer510/button.png',
     author: 'lucifer510',
     githubLink: 'https://github.com/lucifer510'
-=======
+  },
+  {
     artName: 'Open the door',
     pageLink: './Art/Neha00011/door.html',
     imageLink: './Art/Neha00011/door.gif',
     author: 'Neha',
     githubLink: 'https://github.com/Neha00011'
->>>>>>> 6e92878e
   }
 ];
 
