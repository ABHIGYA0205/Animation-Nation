--- conflicted
+++ resolved
@@ -4893,8 +4893,6 @@
     author: 'Eudin',
     githubLink: 'https://github.com/Eudinson'
   },
-<<<<<<< HEAD
-=======
   {
     artName: 'Color Square',
     pageLink: './Art/angelGarciaSantos/index.html',
@@ -4902,7 +4900,6 @@
     author: 'Angel',
     githubLink: 'https://github.com/angelGarciaSantos'
   },
->>>>>>> cc0d6249
   {
     pageLink: '.Art/Szo89/index.html',
     imageLink: '.Art/Szo89/animation.png',
@@ -4910,13 +4907,13 @@
     githubLink: 'https://github.com/Szo89'
   },
   {
-<<<<<<< HEAD
     artName: 'Infinite Loading',
     pageLink: './Art/mishhubc/index.html',
     imageLink: './Art/mishhubc/image.gif',
     author: 'Mihai Jicu',
     githubLink: 'https://github.com/mishhubc'
-=======
+  },
+  {
     artName: 'Loading Eggs',
     pageLink: '.Art/j-fraza/index.html',
     imageLink: '.Art/j-fraza/TJSrTcKcmf.gif',
@@ -4961,7 +4958,6 @@
     imageLink: './Art/shake/file.gif',
     author: 'yoududecomposer',
     githubLink: 'https://github.com/yourdudecomposer'
->>>>>>> cc0d6249
   }
 ];
 
