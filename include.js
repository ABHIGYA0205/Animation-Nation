﻿let cards = [
  {
    artName: 'Scissors Cutting Animation (CSS only)',
    pageLink: './Art/CoffeeAnimation/index.html',
    imageLink: './Art/CoffeeAnimation/scissors-cutting-animation.gif',
    author: 'Angelo Marcinnò',
    githubLink: 'https://github.com/angelo24782'
  },
  {
    artName: 'Cool CSS Preloader',
    pageLink: './Art/Himanshu_Kumawat/index.html',
    imageLink: './Art/Himanshu_Kumawat/preloader.gif',
    author: 'Himanshu Kumawat',
    githubLink: 'https://github.com/013himanshu'
  },
  {
    artName: 'Troll-Ball',
    pageLink: './Art/ivantbv/index.html',
    imageLink: './Art/ivantbv/troll-ball.gif',
    author: 'ivantbv',
    githubLink: 'https://github.com/ivantbv'
  },
  {
    artName: 'CSS heART',
    pageLink: './Art/Aarush/Heart.html',
    imageLink: './Art/Aarush/Heart.png',
    author: 'Aarush Bhat',
    githubLink: 'https://github.com/r-ush'
  },
  {
    artName: 'Image With Gray Scale Effect',
    pageLink: './Art/Image With Gray Scale Effect',
    imageLink:
      './Art/Image With Gray Scale Effect/Image-With-Gray-Scale-Effect.gif',
    author: 'Vikrant Kumar',
    githubLink: 'https://github.com/VikrantKu333'
  },
  {
    artName: 'covid-19',
    pageLink: './Art/shivam12k/index.html',
    videoLink: './Art/cell/cell.mp4',
    author: 'shivam12k',
    githubLink: 'https://github.com/shivam12k'
  },
  {
    artName: 'Bouncing Heart',
    pageLink: './Art/love2cr3ate/index.html',
    imageLink: './Art/love2cr3ate/bouncing-heart.gif',
    author: 'l0ve2cr3ate',
    githubLink: 'https://github.com/l0ve2cr3ate'
  },
  {
    artName: 'Animated-Loading',
    pageLink: './Art/Animated-Loading/index.html',
    imageLink: './Art/Animated-Loading/Animated-Loading.gif',
    author: 'Mehul1011',
    githubLink: 'https://github.com/mehul1011'
  },
  {
    artName: 'covid-19',
    pageLink: './Art/shivam12k/index.html',
    // videoLink: './Art/cell/cell.mp4',
    imageLink: '#',
    author: 'shivam12k',
    githubLink: 'https://github.com/shivam12k'
  },
  {
    artName: 'Mag-animation',
    pageLink: './Art/Mag-D-Alena/index.html',
    imageLink: './Art/Mag-D-Alena/Mag-animation.gif',
    author: 'Magdalena BenBassat-Luszczynska',
    githubLink: 'https://github.com/mag-d-alen'
  },
  {
    artName: 'ThomasTobe',
    pageLink: './Art/ThomasTobe/index.html',
    imageLink: './Art/ThomasTobe/rotation.gif',
    author: 'ThomasTobe',
    githubLink: 'https://github.com/ThomasTobe'
  },
  {
    artName: 'Life Of Coder',
    pageLink: './Art/DevarshiDoshi/index.html',
    imageLink: './Art/DevarshiDoshi/Life Of Coder.gif',
    author: 'DevarshiDoshi',
    githubLink: 'https://github.com/devarshidoshi'
  },

  {
    artName: 'That Animation',
    pageLink: './Art/MaKloudz/index.html',
    imageLink: './Art/MaKloudz/dat-animation.gif',
    author: 'Blessing Mutava',
    githubLink: 'https://github.com/MaKloudz'
  },
  {
    artName: 'animatron',
    pageLink: './Art/animatron/index.html',
    imageLink: './Art/animatron/trance.gif',
    author: 'nick981837',
    githubLink: 'https://github.com/nick981837'
  },
  {
    artName: 'ZTM Animation',
    pageLink: './Art/EricPuskas/index.html',
    imageLink: './Art/EricPuskas/index.gif',
    author: 'Eric Puskas',
    githubLink: 'https://github.com/EricPuskas'
  },
  {
    artName: 'LSD Rainbow Trip: Phase 1',
    pageLink: './Art/AbsMechanik/index.html',
    imageLink: './Art/AbsMechanik/AbsMechanik_Animation.gif',
    author: 'AbsMechanik',
    githubLink: 'https://github.com/AbsMechanik'
  },
  {
    artName: 'Christmas Lights',
    pageLink: './Art/Futuregit/index.html',
    imageLink: './Art/Futuregit/Christmas-Lights.gif',
    author: 'Futuregit',
    githubLink: 'https://github.com/Futuregit'
  },
  {
    artName: 'space zoo',
    pageLink: './Art/space_zoo/index.html',
    imageLink: './Art/space_zoo/space_zoo.gif',
    author: 'yuwenGithub',
    githubLink: 'https://github.com/yuwenGithub'
  },
  {
    artName: 'neon-text flicker glow',
    pageLink: './Art/neon-text flicker glow/neon.html',
    videoLink: './Art/neon-text flicker glow/neon-text flicker glow.gif',
    author: 'Ajay Tyagi',
    githubLink: 'https://github.com/imajaytyagi'
  },
  {
    artName: 'Dice Animation',
    pageLink: './Art/Dice-Animation/dice_animation.html',
    videoLink: './Art/Dice-Animation/dice.gif',
    author: 'Ronit DuttA',
    githubLink: 'https://github.com/RD91'
  },
  {
    artName: 'Fruit Dancing',
    pageLink: './Art/carlacentenor/index.html',
    imageLink: './Art/carlacentenor/fruit.gif',
    author: 'carlacentenor',
    githubLink: 'https://github.com/carlacentenor'
  },
  {
    artName: 'eyes',
    pageLink: './Art/eyes/index.html',
    imageLink: './Art/eyes/eyes.gif',
    author: 'yuwenGithub',
    githubLink: 'https://github.com/yuwenGithub'
  },
  {
    artName: 'Spooktober Hacktoberfest',
    pageLink: './Art/FredAmartey/index.html',
    imageLink: './Art/FredAmartey/thumbnaill.gif',
    author: 'Fred Amartey',
    githubLink: 'https://github.com/FredAmartey'
  },
  {
    artName: 'Star Wars?',
    pageLink: './Art/henryvalbuena/index.html',
    imageLink: './Art/henryvalbuena/index.gif',
    author: 'Henry Valbuena',
    githubLink: 'https://github.com/henryvalbuena'
  },
  {
    artName: 'UFO',
    pageLink: './Art/UFO/index.html',
    imageLink: './Art/UFO/UFO.png',
    author: 'Abhinav Singh @abhinav9910',
    githubLink: 'https://github.com/abhinav9910'
  },
  {
    artName: 'The Ripple',
    pageLink: './Art/Anmol2/index.html',
    imageLink: './Art/Anmol2/ripple.png',
    author: 'Anmol',
    githubLink: 'https://github.com/Anmol270900'
  },
  {
    artName: 'Rainbow loader',
    pageLink: './Art/ka-hn/rainbow.html',
    imageLink: './Art/ka-hn/rainbow.gif',
    author: 'Karim Hussain',
    githubLink: 'https://github.com/ka-hn'
  },
  {
    artName: 'Action Cam',
    pageLink: './Art/Donovan/index.html',
    imageLink: './Art/Donovan/pureCSS-animation.gif',
    author: 'Donovan Hunter',
    githubLink: 'https://github.com/dhdcode'
  },
  {
    artName: 'The Sun',
    pageLink: './Art/Anmol/index.html',
    imageLink: './Art/Anmol/sun.png',
    author: 'Anmol',
    githubLink: 'https://github.com/Anmol270900'
  },
  {
    artName: 'Flashing Pumpkin',
    pageLink: './Art/KatrinaRose14/index.html',
    imageLink: './Art/KatrinaRose14/FlashingPumpkin.gif',
    author: 'Katrina Yates',
    githubLink: 'https://github.com/KatrinaRose14'
  },
  {
    artName: 'Flipbox',
    pageLink: './Art/Prasheel/index.html',
    imageLink: './Art/Prasheel/flip.gif',
    author: 'Prasheel Soni',
    githubLink: 'https://github.com/ps011'
  },
  {
    artName: '2019 Wave',
    pageLink: './Art/chris-aqui/index.html',
    imageLink: './Art/chris-aqui/2019-jump.gif',
    author: 'Christine Aqui',
    githubLink: 'https://github.com/christine-aqui'
  },
  {
    artName: 'Hover Button Animation',
    pageLink: './Art/Vipul/hover.html',
    imageLink: './Art/Vipul/Screenshot2.png',
    author: 'Vipul',
    githubLink: 'https://github.com/vipuljain08'
  },
  {
    artName: 'Start From Zero',
    pageLink: './Art/Robihdy/index.html',
    imageLink: './Art/Robihdy/start-from-zero.png',
    author: 'Robihdy',
    githubLink: 'https://github.com/Robihdy'
  },
  {
    artName: 'Local Host metaphor',
    pageLink: './Art/Akbar-Cyber/index.html',
    imageLink: './Art/Prateek/localhost.png',
    author: 'Prateek',
    githubLink: 'https://github.com/prateekpatrick'
  },
  {
    artName: 'Akbar-Cyber',
    pageLink: './Art/Akbar-Cyber/index.html',
    imageLink: './Art/Akbar-Cyber/akbar.gif',
    author: 'Akbar',
    githubLink: 'https://github.com/Akbar-Cyber'
  },
  {
    artName: 'Sliding Lines',
    pageLink: './Art/erics0n/sliding-lines/index.html',
    imageLink: './Art/erics0n/sliding-lines/image.gif',
    author: 'erics0n',
    githubLink: 'https://github.com/erics0n'
  },
  {
    artName: 'Triangle',
    pageLink: './Art/Joy/triangle/triangle.html',
    imageLink: './Art/Joy/triangle/triangle.gif',
    author: 'Joy',
    githubLink: 'https://github.com/royranger'
  },
  {
    artName: 'Cube',
    pageLink: './Art/Joy/cube/cube.html',
    imageLink: './Art/Joy/cube/cube.gif',
    author: 'Joy',
    githubLink: 'https://github.com/royranger'
  },
  {
    artName: 'Burger Menu',
    pageLink: './Art/mctrl/burger.html',
    imageLink: './Art/mctrl/burger.gif',
    author: 'Martina',
    githubLink: 'https://github.com/mctrl'
  },
  {
    artName: 'Square Loader',
    pageLink: './Art/Hemant/index.html',
    imageLink: './Art/Hemant/loader.gif',
    author: 'Hemant Garg',
    githubLink: 'https://github.com/hemant-garg'
  },
  {
    artName: 'wake up, neo...',
    pageLink: './Art/samirjouni/TributeToTheMatrix.html',
    imageLink: './Art/samirjouni/sample.gif',
    author: 'Samir Jouni',
    githubLink: 'https://github.com/samirjouni'
  },
  {
    artName: 'Tribute To COD4MW',
    pageLink: './Art/samirjouni2/index.html',
    imageLink: './Art/samirjouni2/sample.gif',
    author: 'Samir Jouni',
    githubLink: 'https://github.com/samirjouni'
  },
  {
    artName: 'Planet',
    pageLink: './Art/ArthurDoom/planet.html',
    imageLink: './Art/ArthurDoom/planet.gif',
    author: 'ArthurDoom',
    githubLink: 'https://github.com/ArthurDoom'
  },
  {
    artName: 'SquarPy',
    pageLink: './Art/Utkarsh/index.html',
    imageLink: './Art/Utkarsh/hack.gif',
    author: 'utkarsh',
    githubLink: 'https://github.com/Utkarsh2604'
  },
  {
    artName: 'Circle',
    pageLink: './Art/Oliver/Circle.html',
    imageLink: './Art/Oliver/circle.gif',
    author: 'Oliver',
    githubLink: 'https://github.com/oliver-gomes'
  },
  {
    artName: 'Ellipse Loader',
    pageLink: './Art/VaibhavKhulbe/EllipseLoader.html',
    imageLink: './Art/VaibhavKhulbe/ellipseLoader.gif',
    author: 'Vaibhav Khulbe',
    githubLink: 'https://github.com/Kvaibhav01'
  },
  {
    artName: 'Simple Loader',
    pageLink: './Art/soumsps/simpleload.html',
    imageLink: './Art/soumsps/sample.gif',
    author: 'Soumendu Sinha',
    githubLink: 'https://github.com/soumsps'
  },
  {
    artName: 'Rollodex',
    pageLink: './Art/Shruti/rolling.html',
    imageLink: './Art/Shruti/rolling.gif',
    author: 'Shruti',
    githubLink: 'https://github.com/shruti49'
  },
  {
    artName: 'Cute Cat',
    pageLink: './Art/Alghi/cat.html',
    imageLink: './Art/Alghi/cat.gif',
    author: 'Alghi',
    githubLink: 'https://github.com/darklordace'
  },
  {
    artName: 'r2d2d starwerz',
    pageLink: './Art/izzycs/index.html',
    imageLink: './Art/izzycs/r2d2d.gif',
    author: 'Joy',
    githubLink: 'https://github.com/izzycs'
  },
  {
    artName: 'ZtM Text',
    pageLink: './Art/Di4iMoRtAl/ZtM_text_animation.html',
    imageLink: './Art/Di4iMoRtAl/ZtM_animation.gif',
    author: 'Di4iMoRtAl',
    githubLink: 'https://github.com/dppeykov'
  },
  {
    artName: 'Circles',
    pageLink: './Art/Bhuvana/circles.html',
    imageLink: './Art/Bhuvana/circles.gif',
    author: 'Bhuvana',
    githubLink: 'https://github.com/bhuvana-guna'
  },
  {
    artName: 'Bird',
    pageLink: './Art/Bhuvana/bird.html',
    imageLink: './Art/Bhuvana/bird.gif',
    author: 'Bhuvana',
    githubLink: 'https://github.com/bhuvana-guna'
  },
  {
    artName: 'Loader',
    pageLink: './Art/Bhuvana/loader.html',
    imageLink: './Art/Bhuvana/loader.gif',
    author: 'Bhuvana',
    githubLink: 'https://github.com/bhuvana-guna'
  },
  {
    artName: 'Simple blinking loading circles',
    pageLink: './Art/Rahul/index.html',
    imageLink: './Art/Rahul/loading.gif',
    author: 'Rahul',
    githubLink: 'https://github.com/kohli6010'
  },
  {
    artName: 'Css Pulse',
    pageLink: './Art/Aszmel/pulse.html',
    imageLink: './Art/Aszmel/css_pulse.gif',
    author: 'Aszmel',
    githubLink: 'https://github.com/Aszmel'
  },
  {
    artName: 'Circle Bounce',
    pageLink: './Art/Edmund/index.html',
    imageLink: './Art/Edmund/circle-bounce.gif',
    author: 'Edmund',
    githubLink: 'https://github.com/edmund1645'
  },
  {
    artName: 'Heart Beating',
    pageLink: './Art/Regem/index.html',
    imageLink: './Art/Regem/heart.jpg',
    author: 'Regem',
    githubLink: 'https://github.com/GemzBond'
  },
  {
    artName: 'Fading Circles',
    pageLink: './Art/Ankit/fadeCircle.html',
    imageLink: './Art/Ankit/fadeCircles.png',
    author: 'Ankit Srivastava',
    githubLink: 'https://github.com/a18nov'
  },
  {
    artName: 'Hacktoberfest 2019',
    pageLink: './Art/jpk3lly/animation.html',
    imageLink: './Art/jpk3lly/JPs_Animation_GIF.gif',
    author: 'jpk3lly',
    githubLink: 'https://github.com/jpk3lly'
  },
  {
    artName: 'Name Rotator',
    pageLink: './Art/Meet/name.html',
    imageLink: './Art/Meet/name.gif',
    author: 'Meet',
    githubLink: 'https://github.com/Meet1103'
  },
  {
    artName: 'Ball Rotator',
    pageLink: './Art/Bibekpreet/index.html',
    imageLink: './Art/Bibekpreet/ball.gif',
    author: 'Bibekpreet',
    githubLink: 'https://github.com/bibekpreet99'
  },
  {
    artName: 'ephiphany',
    pageLink: './Art/OctavianIlies/index.html',
    imageLink: './Art/OctavianIlies/ephiphany.gif',
    author: 'OctavianIlies',
    githubLink: 'https://github.com/OctavianIlies'
  },
  {
    artName: 'Loading',
    pageLink: './Art/jh1992jh/loading.html',
    imageLink: './Art/jh1992jh/loading.gif',
    author: 'jh1992jh',
    githubLink: 'https://github.com/jh1992jh'
  },
  {
    artName: 'ZTM Colors',
    pageLink: './Art/Godnon/index.html',
    imageLink: './Art/Godnon/ZTMcAnim.gif',
    author: 'Godnon',
    githubLink: 'https://github.com/godnondsilva'
  },
  {
    artName: 'Hover Effect',
    pageLink: './Art/Shubhankar/index.html',
    imageLink: './Art/Shubhankar/hackoctober.gif',
    author: 'Shubhankar',
    githubLink: 'https://github.com/shubhdwiv12'
  },
  {
    artName: 'Bouncing Fading Circles',
    pageLink: './Art/AyoubIssaad/index.html',
    imageLink: './Art/AyoubIssaad/BouncingFadingCircles.gif',
    author: 'AyoubIssaad',
    githubLink: 'https://github.com/AyoubIssaad'
  },
  {
    artName: '5 balls preloader',
    pageLink: './Art/Nnaji-Victor/index.html',
    imageLink: './Art/Nnaji-Victor/5_balls.gif',
    author: 'Nnaji Victor',
    githubLink: 'https://github.com/Nnaji-Victor'
  },
  {
    artName: 'ZTM Bouncer',
    pageLink: './Art/Josia/bouncer.html',
    imageLink: './Art/Josia/ztmbouncer.gif',
    author: 'Josia Rodriguez',
    githubLink: 'https://github.com/josiarod'
  },
  {
    artName: 'Hacktober loading animation',
    pageLink: './Art/mehul1011/index.html',
    imageLink: './Art/mehul1011/loading.gif',
    author: 'Mehul1011',
    githubLink: 'https://github.com/mehul1011'
  },
  {
    artName: 'Loading Dots',
    pageLink: './Art/devSergiu/index.html',
    imageLink: './Art/devSergiu/loading.gif',
    author: 'devSergiu',
    githubLink: 'https://github.com/devsergiu'
  },
  {
    artName: 'TypeWriter effect',
    pageLink: './Art/Sidharth/Typing_Text.html',
    imageLink: './Art/Sidharth/type_writer.gif',
    author: 'Sidharth',
    githubLink: 'https://github.com/Sidharth98'
  },
  {
    artName: 'Blue Spin',
    pageLink: './Art/JamesW/index.html',
    imageLink: './Art/JamesW/hacktober_spin.gif',
    author: 'James Whitney',
    githubLink: 'https://github.com/jameswhitney'
  },
  {
    artName: 'Loading Animation',
    pageLink: './Art/Sidharth/Loading.html',
    imageLink: './Art/Sidharth/Loading.gif',
    author: 'Sidharth',
    githubLink: 'https://github.com/Sidharth98'
  },
  {
    artName: 'Rotation',
    pageLink: './Art/alenanog/index.html',
    imageLink: './Art/alenanog/rotation.gif',
    author: 'Alena A.',
    githubLink: 'https://github.com/alenanog'
  },
  {
    artName: 'Colors in your life',
    pageLink: './Art/Atipahy/colors.html',
    imageLink: './Art/Atipahy/colors.png',
    author: 'Christos Chr',
    githubLink: 'https://github.com/atipaHy'
  },
  {
    artName: 'Orb',
    pageLink: './Art/Jkbicbic/orb.html',
    imageLink: './Art/Jkbicbic/orb.gif',
    author: 'John Kennedy Bicbic',
    githubLink: 'https://github.com/jkbicbic'
  },
  {
    artName: 'Charging...',
    pageLink: './Art/Afraz/charging.html',
    imageLink: './Art/Afraz/charging.gif',
    author: 'Afraz',
    githubLink: 'https://github.com/afrazz'
  },
  {
    artName: 'Charging...',
    pageLink: './Art/DepStep/depstep.html',
    imageLink: './Art/DepStep/depstep.gif',
    author: 'DepStep',
    githubLink: 'https://github.com/stephD'
  },
  {
    artName: 'Dancing Ball...',
    pageLink: './Art/DaveFres/index.html',
    imageLink: './Art/DaveFres/ball.gif',
    author: 'DaveFres',
    githubLink: 'https://github.com/DaveFres'
  },
  {
    artName: 'animatron',
    pageLink: './Art/animatron/index.html',
    imageLink: './Art/animatron/trance.gif',
    author: 'jomahay',
    githubLink: 'https://github.com/jomahay'
  },
  {
    artName: 'Sunshine',
    pageLink: './Art/Pavelisp/sunshine.html',
    imageLink: './Art/Pavelisp/sunshine.gif',
    author: 'Pavel Isp',
    githubLink: 'https://github.com/pavelisp'
  },
  {
    artName: 'SoundBoxes',
    pageLink: './Art/Hbarang/SoundBox.html',
    imageLink: './Art/Hbarang/SoundBoxAnimation.gif',
    author: 'Hbarang',
    githubLink: 'https://github.com/hbarang'
  },
  {
    artName: 'Cheshire',
    pageLink: './Art/Ckanelin/index.html',
    imageLink: './Art/Ckanelin/Cheshire.gif',
    author: 'Ckanelin',
    githubLink: 'https://github.com/ckanelin'
  },
  {
    artName: 'Disappear',
    pageLink: './Art/Stacy/index.html',
    imageLink: './Art/Stacy/disappear.gif',
    author: 'Stacy',
    githubLink: 'https://github.com/stacyholtz6'
  },
  {
    artName: 'Ellipse Spinner',
    pageLink: './Art/Sabina/ellipse_spinner.html',
    imageLink: './Art/Sabina/ellipse_spinner.png',
    author: 'Sabina Abbasova',
    githubLink: 'https://github.com/sabina929'
  },
  {
    artName: 'NightSky',
    pageLink: './Art/AndyS/index.html',
    imageLink: './Art/AndyS/Capture.GIF',
    author: 'AndyS',
    githubLink: 'https://github.com/AndyS1988'
  },
  {
    artName: 'Hungry',
    pageLink: './Art/diegchav/index.html',
    imageLink: './Art/diegchav/hungry.gif',
    author: 'Diego Chz',
    githubLink: 'https://github.com/diegchav'
  },
  {
    artName: 'Hover Text Animation',
    pageLink: './Art/AyoubIssaad2/index.html',
    imageLink: './Art/AyoubIssaad2/hoverTextAnimation.gif',
    author: 'AyoubIssaad',
    githubLink: 'https://github.com/AyoubIssaad'
  },
  {
    artName: 'Colorize',
    pageLink: './Art/JimBratsos/colorize.html',
    imageLink: './Art/JimBratsos/Colorize.gif',
    author: 'Jim Bratsos',
    githubLink: 'https://github.com/JimBratsos'
  },
  {
    artName: 'Hacktober Spooktacular',
    pageLink: 'Art/Elex/index.html',
    imageLink: ['./Art/Elex/hhs.gif'],
    author: 'William Poisel (LordCobra)',
    githubLink: 'https://github.com/epoisel'
  },
  {
    artName: 'Circley',
    pageLink: './Art/Tranjenny/indexjenny.html',
    imageLink: './Art/Tranjenny/zerojenny.gif',
    author: 'Tranjenny',
    githubLink: 'https://github.com/Tranjenny'
  },
  {
    artName: 'My Vietnam',
    pageLink: './Art/nhbduy/index.html',
    imageLink: './Art/nhbduy/my-vietnam.gif',
    author: 'Hoang-Bao-Duy NGUYEN',
    githubLink: 'https://github.com/nhbduy'
  },
  {
    artName: 'Hactoberfest Bus',
    pageLink: './Art/shahpranaf/index.html',
    imageLink: './Art/shahpranaf/hacktoberfest_bus.gif',
    author: 'Pranav Shah',
    githubLink: 'https://github.com/shahpranaf'
  },
  {
    artName: 'Hacktoberfest',
    pageLink: './Art/robihid/index.html',
    imageLink: './Art/robihid/hacktoberfest.png',
    author: 'robihid',
    githubLink: 'https://github.com/robihid'
  },
  {
    artName: 'Hi there',
    pageLink: './Art/Aki/index.html',
    imageLink: './Art/Aki/giphy.gif',
    author: 'Aki',
    githubLink: 'https://github.com/akmalist'
  },
  {
    artName: '3D css animation',
    pageLink: './Art/animationtion/index.html',
    imageLink: './Art/animation/css3drotate.gif',
    author: 'christ',
    githubLink: 'https://github.com/christ-87'
  },
  {
    artName: 'Hacktoberfest 2019!',
    pageLink: './Art/RedSquirrrel/index.html',
    imageLink: './Art/RedSquirrrel/index.html/animation.PNG',
    author: 'RedSquirrrel',
    githubLink: 'https://github.com/RedSquirrrel'
  },
  {
    artName: 'Sliding text',
    pageLink: './Art/Flattopz/index.html',
    imageLink: './Art/Flattopz/SlidingText.gif',
    author: 'Flattopz',
    githubLink: 'https://github.com/hjpunzalan'
  },
  {
    artName: 'Rainbow Color Changer',
    pageLink: './Art/mmshr/index.html',
    imageLink: './Art/mmshr/rainbow.gif',
    author: 'mmosehauer',
    githubLink: 'https://github.com/mmosehauer'
  },
  {
    artName: 'World of Coding',
    pageLink: './Art/tom_kn/coding.html',
    imageLink: './Art/tom_kn/coding.gif',
    author: 'Tamas Knisz',
    githubLink: 'https://github.com/TamasKn'
  },
  {
    artName: 'Initial Bounce',
    pageLink: './Art/Juwana/initial.html',
    imageLink: './Art/Juwana/InitialBounce.gif',
    author: 'Juwana',
    githubLink: 'https://github.com/JZerman2018'
  },
  {
    artName: 'Atom',
    pageLink: './Art/Teva/index.html',
    imageLink: './Art/Teva/atom.gif',
    author: 'Teva',
    githubLink: 'https://github.com/TevaHenry'
  },
  {
    artName: 'Be Awesome',
    pageLink: './Art/TigerAsH/index.html',
    imageLink: './Art/TigerAsH/be-awesome.jpg',
    author: 'TigerAsH',
    githubLink: 'https://github.com/TigerAsH94'
  },
  {
    artName: 'Rainbow Colors',
    pageLink: './Art/Sanjeev/index.html',
    imageLink: './Art/Sanjeev/animation.gif',
    author: 'Sanjeev Panday',
    githubLink: 'https://github.com/Sanjeev-Panday'
  },
  {
    artName: 'ZtM',
    pageLink: './Art/thoyvo/index.html',
    imageLink: './Art/thoyvo/ztm.gif',
    author: 'Thoyvo',
    githubLink: 'https://github.com/thoyvo'
  },
  {
    artName: 'Fast Fishes',
    pageLink: './Art/4ront/index.html',
    imageLink: './Art/4ront/fishes.gif',
    author: '4rontender',
    githubLink: 'https://github.com/RinatValiullov'
  },
  {
    artName: 'Loading...',
    pageLink: './Art/RedSquirrrel2/loading.html',
    imageLink: './Art/RedSquirrrel2/loading.gif',
    author: 'RedSquirrrel',
    githubLink: 'https://github.com/RedSquirrrel'
  },
  {
    artName: 'Animated Cube',
    pageLink: './Art/Animated Cube/index.html',
    imageLink: './Art/Animated Cube/cube.gif',
    author: 'RedSquirrrel',
    githubLink: 'https://github.com/RedSquirrrel'
  },
  {
    artName: 'Calm Ubuntu',
    pageLink: './Art/schupat/index.html',
    imageLink: './Art/schupat/preview.gif',
    author: 'schupat',
    githubLink: 'https://github.com/schupat'
  },
  {
    artName: 'Solar System',
    pageLink: './Art/DSandberg93/index.html',
    imageLink: './Art/DSandberg93/SolarSystem.gif',
    author: 'DSandberg93',
    githubLink: 'https://github.com/DSandberg93'
  },
  {
    artName: 'Boo',
    pageLink: './Art/VerityB/index.html',
    imageLink: './Art/VerityB/boo.gif',
    author: 'VerityB',
    githubLink: 'https://github.com/VerityB'
  },
  {
    artName: 'Hacktoberfest Ghost',
    pageLink: './Art/cTahirih/index.html',
    imageLink: './Art/cTahirih/ghost.png',
    author: 'cTahirih',
    githubLink: 'https://github.com/cTahirih'
  },
  {
    artName: 'Clock',
    pageLink: './Art/Abdul/index.html',
    imageLink: './Art/Abdul/Clock.png',
    author: 'Abdul Rahman',
    githubLink: 'https://github.com/abdulrahman118'
  },
  {
    artName: 'Loading Cube',
    pageLink: './Art/andrearizzello/index.html',
    imageLink: './Art/andrearizzello/index.gif',
    author: 'Andrea Rizzello',
    githubLink: 'https://github.com/andrearizzello'
  },
  {
    artName: 'Wall Dropping Logo',
    pageLink: './Art/shivams136/index.html',
    imageLink: './Art/shivams136/walldrop.gif',
    author: 'Shivam Sharma',
    githubLink: 'https://github.com/ShivamS136'
  },
  {
    artName: 'Infinite Race',
    pageLink: './Art/levermanx/index.html',
    imageLink: './Art/levermanx/anim.gif',
    author: 'Levermanx',
    githubLink: 'https://github.com/levermanx'
  },
  {
    artName: 'Hover to Rotate Text',
    pageLink: './Art/faiz_hameed/index.html',
    imageLink: './Art/faiz_hameed/hackto.gif',
    author: 'Faiz Hameed',
    githubLink: 'https://github.com/faizhameed'
  },
  {
    artName: 'HalloHacktober Greeting!',
    pageLink: './Art/lusalga/index.html',
    imageLink: './Art/lusalga/lu.gif',
    author: 'Lucieni A. Saldanha',
    githubLink: 'https://github.com/lusalga/'
  },
  {
    artName: 'Time goes by',
    pageLink: './Art/WolfgangKreminger/index.html',
    imageLink: './Art/WolfgangKreminger/showcase.gif',
    author: 'Wolfgang Kreminger',
    githubLink: 'https://github.com/r4pt0s'
  },
  {
    artName: 'Bouncing Text!',
    pageLink: './Art/AbdulsalamAbdulrahman/index.html',
    imageLink: './Art/AbdulsalamAbdulrahman/Bouncingtxt.gif',
    author: 'Abdulsalam Abdulrahman',
    githubLink: 'https://github.com/AbdulsalamAbdulrahman/'
  },
  {
    artName: 'Simple Phone Animation',
    pageLink: './Art/Lala/index.html',
    imageLink: './Art/Lala/phone.gif',
    author: 'Olamide Aboyeji',
    githubLink: 'https://github.com/aolamide'
  },
  {
    artName: 'Synthwave Sunset',
    pageLink: './Art/brunobolting/index.html',
    imageLink: './Art/brunobolting/synthwave-sunset.gif',
    author: 'Bruno Bolting',
    githubLink: 'https://github.com/brunobolting/'
  },
  {
    artName: 'That Animation',
    pageLink: './Art/MaKloudz/index.html',
    imageLink: './Art/MaKloudz/dat-animation.gif',
    author: 'Blessing Mutava',
    githubLink: 'https://github.com/MaKloudz'
  },
  {
    artName: 'animatron',
    pageLink: './Art/animatron/index.html',
    imageLink: './Art/animatron/trance.gif',
    author: 'nick981837',
    githubLink: 'https://github.com/nick981837'
  },
  {
    artName: 'abhishek9686',
    pageLink: './Art/abhishek9686/index.html',
    imageLink: './Art/abhishek9686/loading.gif',
    author: 'abhishek9686',
    githubLink: 'https://github.com/abhishek9686'
  },

  {
    artName: 'Animecircles',
    pageLink: './Art/Animecircles/index.html',
    imageLink: './Art/animatron/',
    author: 'Geamoding',
    githubLink: 'https://github.com/gilbertekalea'
  },
  {
    artName: 'ZTM Animation',
    pageLink: './Art/EricPuskas/index.html',
    imageLink: './Art/EricPuskas/index.gif',
    author: 'Eric Puskas',
    githubLink: 'https://github.com/EricPuskas'
  },
  {
    artName: 'LSD Rainbow Trip: Phase 1',
    pageLink: './Art/AbsMechanik/index.html',
    imageLink: './Art/AbsMechanik/AbsMechanik_Animation.gif',
    author: 'AbsMechanik',
    githubLink: 'https://github.com/AbsMechanik'
  },
  {
    artName: 'Christmas Lights',
    pageLink: './Art/Futuregit/index.html',
    imageLink: './Art/Futuregit/Christmas-Lights.gif',
    author: 'Futuregit',
    githubLink: 'https://github.com/Futuregit'
  },
  {
    artName: 'space zoo',
    pageLink: './Art/space_zoo/index.html',
    imageLink: './Art/space_zoo/space_zoo.gif',
    author: 'yuwenGithub',
    githubLink: 'https://github.com/yuwenGithub'
  },
  {
    artName: 'Fruit Dancing',
    pageLink: './Art/carlacentenor/index.html',
    imageLink: './Art/carlacentenor/fruit.gif',
    author: 'carlacentenor',
    githubLink: 'https://github.com/carlacentenor'
  },
  {
    artName: 'eyes',
    pageLink: './Art/eyes/index.html',
    imageLink: './Art/eyes/eyes.gif',
    author: 'yuwenGithub',
    githubLink: 'https://github.com/yuwenGithub'
  },
  {
    artName: 'Spooktober Hacktoberfest',
    pageLink: './Art/FredAmartey/index.html',
    imageLink: './Art/FredAmartey/thumbnaill.gif',
    author: 'Fred Amartey',
    githubLink: 'https://github.com/FredAmartey'
  },
  {
    artName: 'Star Wars?',
    pageLink: './Art/henryvalbuena/index.html',
    imageLink: './Art/henryvalbuena/index.gif',
    author: 'Henry Valbuena',
    githubLink: 'https://github.com/henryvalbuena'
  },
  {
    artName: 'UFO',
    pageLink: './Art/UFO/index.html',
    imageLink: './Art/UFO/UFO.png',
    author: 'Abhinav Singh @abhinav9910',
    githubLink: 'https://github.com/abhinav9910'
  },
  {
    artName: 'The Ripple',
    pageLink: './Art/Anmol2/index.html',
    imageLink: './Art/Anmol2/ripple.png',
    author: 'Anmol',
    githubLink: 'https://github.com/Anmol270900'
  },
  {
    artName: 'Rainbow loader',
    pageLink: './Art/ka-hn/rainbow.html',
    imageLink: './Art/ka-hn/rainbow.gif',
    author: 'Karim Hussain',
    githubLink: 'https://github.com/ka-hn'
  },
  {
    artName: 'Action Cam',
    pageLink: './Art/Donovan/index.html',
    imageLink: './Art/Donovan/pureCSS-animation.gif',
    author: 'Donovan Hunter',
    githubLink: 'https://github.com/dhdcode'
  },
  {
    artName: 'The Sun',
    pageLink: './Art/Anmol/index.html',
    imageLink: './Art/Anmol/sun.png',
    author: 'Anmol',
    githubLink: 'https://github.com/Anmol270900'
  },
  {
    artName: 'Flashing Pumpkin',
    pageLink: './Art/KatrinaRose14/index.html',
    imageLink: './Art/KatrinaRose14/FlashingPumpkin.gif',
    author: 'Katrina Yates',
    githubLink: 'https://github.com/KatrinaRose14'
  },
  {
    artName: 'Flipbox',
    pageLink: './Art/Prasheel/index.html',
    imageLink: './Art/Prasheel/flip.gif',
    author: 'Prasheel Soni',
    githubLink: 'https://github.com/ps011'
  },
  {
    artName: '2019 Wave',
    pageLink: './Art/chris-aqui/index.html',
    imageLink: './Art/chris-aqui/2019-jump.gif',
    author: 'Christine Aqui',
    githubLink: 'https://github.com/christine-aqui'
  },
  {
    artName: 'Hover Button Animation',
    pageLink: './Art/Vipul/hover.html',
    imageLink: './Art/Vipul/Screenshot2.png',
    author: 'Vipul',
    githubLink: 'https://github.com/vipuljain08'
  },
  {
    artName: 'Start From Zero',
    pageLink: './Art/Robihdy/index.html',
    imageLink: './Art/Robihdy/start-from-zero.png',
    author: 'Robihdy',
    githubLink: 'https://github.com/Robihdy'
  },
  {
    artName: 'Local Host metaphor',
    pageLink: './Art/Akbar-Cyber/index.html',
    imageLink: './Art/Prateek/localhost.png',
    author: 'Prateek',
    githubLink: 'https://github.com/prateekpatrick'
  },
  {
    artName: 'Akbar-Cyber',
    pageLink: './Art/Akbar-Cyber/index.html',
    imageLink: './Art/Akbar-Cyber/akbar.gif',
    author: 'Akbar',
    githubLink: 'https://github.com/Akbar-Cyber'
  },
  {
    artName: 'Sliding Lines',
    pageLink: './Art/erics0n/sliding-lines/index.html',
    imageLink: './Art/erics0n/sliding-lines/image.gif',
    author: 'erics0n',
    githubLink: 'https://github.com/erics0n'
  },
  {
    artName: 'Triangle',
    pageLink: './Art/Joy/triangle/triangle.html',
    imageLink: './Art/Joy/triangle/triangle.gif',
    author: 'Joy',
    githubLink: 'https://github.com/royranger'
  },
  {
    artName: 'Cube',
    pageLink: './Art/Joy/cube/cube.html',
    imageLink: './Art/Joy/cube/cube.gif',
    author: 'Joy',
    githubLink: 'https://github.com/royranger'
  },
  {
    artName: 'Burger Menu',
    pageLink: './Art/mctrl/burger.html',
    imageLink: './Art/mctrl/burger.gif',
    author: 'Martina',
    githubLink: 'https://github.com/mctrl'
  },
  {
    artName: 'Square Loader',
    pageLink: './Art/Hemant/index.html',
    imageLink: './Art/Hemant/loader.gif',
    author: 'Hemant Garg',
    githubLink: 'https://github.com/hemant-garg'
  },
  {
    artName: 'wake up, neo...',
    pageLink: './Art/samirjouni/TributeToTheMatrix.html',
    imageLink: './Art/samirjouni/sample.gif',
    author: 'Samir Jouni',
    githubLink: 'https://github.com/samirjouni'
  },
  {
    artName: 'Tribute To COD4MW',
    pageLink: './Art/samirjouni2/index.html',
    imageLink: './Art/samirjouni2/sample.gif',
    author: 'Samir Jouni',
    githubLink: 'https://github.com/samirjouni'
  },
  {
    artName: 'Planet',
    pageLink: './Art/ArthurDoom/planet.html',
    imageLink: './Art/ArthurDoom/planet.gif',
    author: 'ArthurDoom',
    githubLink: 'https://github.com/ArthurDoom'
  },
  {
    artName: 'SquarPy',
    pageLink: './Art/Utkarsh/index.html',
    imageLink: './Art/Utkarsh/hack.gif',
    author: 'utkarsh',
    githubLink: 'https://github.com/Utkarsh2604'
  },
  {
    artName: 'Circle',
    pageLink: './Art/Oliver/Circle.html',
    imageLink: './Art/Oliver/circle.gif',
    author: 'Oliver',
    githubLink: 'https://github.com/oliver-gomes'
  },
  {
    artName: 'Ellipse Loader',
    pageLink: './Art/VaibhavKhulbe/EllipseLoader.html',
    imageLink: './Art/VaibhavKhulbe/ellipseLoader.gif',
    author: 'Vaibhav Khulbe',
    githubLink: 'https://github.com/Kvaibhav01'
  },
  {
    artName: 'Simple Loader',
    pageLink: './Art/soumsps/simpleload.html',
    imageLink: './Art/soumsps/sample.gif',
    author: 'Soumendu Sinha',
    githubLink: 'https://github.com/soumsps'
  },
  {
    artName: 'Rollodex',
    pageLink: './Art/Shruti/rolling.html',
    imageLink: './Art/Shruti/rolling.gif',
    author: 'Shruti',
    githubLink: 'https://github.com/shruti49'
  },
  {
    artName: 'Cute Cat',
    pageLink: './Art/Alghi/cat.html',
    imageLink: './Art/Alghi/cat.gif',
    author: 'Alghi',
    githubLink: 'https://github.com/darklordace'
  },
  {
    artName: 'ZtM Text',
    pageLink: './Art/Di4iMoRtAl/ZtM_text_animation.html',
    imageLink: './Art/Di4iMoRtAl/ZtM_animation.gif',
    author: 'Di4iMoRtAl',
    githubLink: 'https://github.com/dppeykov'
  },
  {
    artName: 'Circles',
    pageLink: './Art/Bhuvana/circles.html',
    imageLink: './Art/Bhuvana/circles.gif',
    author: 'Bhuvana',
    githubLink: 'https://github.com/bhuvana-guna'
  },
  {
    artName: 'Bird',
    pageLink: './Art/Bhuvana/bird.html',
    imageLink: './Art/Bhuvana/bird.gif',
    author: 'Bhuvana',
    githubLink: 'https://github.com/bhuvana-guna'
  },
  {
    artName: 'Loader',
    pageLink: './Art/Bhuvana/loader.html',
    imageLink: './Art/Bhuvana/loader.gif',
    author: 'Bhuvana',
    githubLink: 'https://github.com/bhuvana-guna'
  },
  {
    artName: 'Simple blinking loading circles',
    pageLink: './Art/Rahul/index.html',
    imageLink: './Art/Rahul/loading.gif',
    author: 'Rahul',
    githubLink: 'https://github.com/kohli6010'
  },
  {
    artName: 'Css Pulse',
    pageLink: './Art/Aszmel/pulse.html',
    imageLink: './Art/Aszmel/css_pulse.gif',
    author: 'Aszmel',
    githubLink: 'https://github.com/Aszmel'
  },
  {
    artName: 'Circle Bounce',
    pageLink: './Art/Edmund/index.html',
    imageLink: './Art/Edmund/circle-bounce.gif',
    author: 'Edmund',
    githubLink: 'https://github.com/edmund1645'
  },
  {
    artName: 'Heart Beating',
    pageLink: './Art/Regem/index.html',
    imageLink: './Art/Regem/heart.jpg',
    author: 'Regem',
    githubLink: 'https://github.com/GemzBond'
  },
  {
    artName: 'Fading Circles',
    pageLink: './Art/Ankit/fadeCircle.html',
    imageLink: './Art/Ankit/fadeCircles.png',
    author: 'Ankit Srivastava',
    githubLink: 'https://github.com/a18nov'
  },
  {
    artName: 'Hacktoberfest 2019',
    pageLink: './Art/jpk3lly/animation.html',
    imageLink: './Art/jpk3lly/JPs_Animation_GIF.gif',
    author: 'jpk3lly',
    githubLink: 'https://github.com/jpk3lly'
  },
  {
    artName: 'Name Rotator',
    pageLink: './Art/Meet/name.html',
    imageLink: './Art/Meet/name.gif',
    author: 'Meet',
    githubLink: 'https://github.com/Meet1103'
  },
  {
    artName: 'Ball Rotator',
    pageLink: './Art/Bibekpreet/index.html',
    imageLink: './Art/Bibekpreet/ball.gif',
    author: 'Bibekpreet',
    githubLink: 'https://github.com/bibekpreet99'
  },
  {
    artName: 'ephiphany',
    pageLink: './Art/OctavianIlies/index.html',
    imageLink: './Art/OctavianIlies/ephiphany.gif',
    author: 'OctavianIlies',
    githubLink: 'https://github.com/OctavianIlies'
  },
  {
    artName: 'Loading',
    pageLink: './Art/jh1992jh/loading.html',
    imageLink: './Art/jh1992jh/loading.gif',
    author: 'jh1992jh',
    githubLink: 'https://github.com/jh1992jh'
  },
  {
    artName: 'ZTM Colors',
    pageLink: './Art/Godnon/index.html',
    imageLink: './Art/Godnon/ZTMcAnim.gif',
    author: 'Godnon',
    githubLink: 'https://github.com/godnondsilva'
  },
  {
    artName: 'Hover Effect',
    pageLink: './Art/Shubhankar/index.html',
    imageLink: './Art/Shubhankar/hackoctober.gif',
    author: 'Shubhankar',
    githubLink: 'https://github.com/shubhdwiv12'
  },
  {
    artName: 'Bouncing Fading Circles',
    pageLink: './Art/AyoubIssaad/index.html',
    imageLink: './Art/AyoubIssaad/BouncingFadingCircles.gif',
    author: 'AyoubIssaad',
    githubLink: 'https://github.com/AyoubIssaad'
  },
  {
    artName: '5 balls preloader',
    pageLink: './Art/Nnaji-Victor/index.html',
    imageLink: './Art/Nnaji-Victor/5_balls.gif',
    author: 'Nnaji Victor',
    githubLink: 'https://github.com/Nnaji-Victor'
  },
  {
    artName: 'ZTM Bouncer',
    pageLink: './Art/Josia/bouncer.html',
    imageLink: './Art/Josia/ztmbouncer.gif',
    author: 'Josia Rodriguez',
    githubLink: 'https://github.com/josiarod'
  },
  {
    artName: 'Hacktober loading animation',
    pageLink: './Art/mehul1011/index.html',
    imageLink: './Art/mehul1011/loading.gif',
    author: 'Mehul1011',
    githubLink: 'https://github.com/mehul1011'
  },
  {
    artName: 'Loading Dots',
    pageLink: './Art/devSergiu/index.html',
    imageLink: './Art/devSergiu/loading.gif',
    author: 'devSergiu',
    githubLink: 'https://github.com/devsergiu'
  },
  {
    artName: 'TypeWriter effect',
    pageLink: './Art/Sidharth/Typing_Text.html',
    imageLink: './Art/Sidharth/type_writer.gif',
    author: 'Sidharth',
    githubLink: 'https://github.com/Sidharth98'
  },
  {
    artName: 'Blue Spin',
    pageLink: './Art/JamesW/index.html',
    imageLink: './Art/JamesW/hacktober_spin.gif',
    author: 'James Whitney',
    githubLink: 'https://github.com/jameswhitney'
  },
  {
    artName: 'Loading Animation',
    pageLink: './Art/Sidharth/Loading.html',
    imageLink: './Art/Sidharth/Loading.gif',
    author: 'Sidharth',
    githubLink: 'https://github.com/Sidharth98'
  },
  {
    artName: 'Rotation',
    pageLink: './Art/alenanog/index.html',
    imageLink: './Art/alenanog/rotation.gif',
    author: 'Alena A.',
    githubLink: 'https://github.com/alenanog'
  },
  {
    artName: 'Colors in your life',
    pageLink: './Art/Atipahy/colors.html',
    imageLink: './Art/Atipahy/colors.png',
    author: 'Christos Chr',
    githubLink: 'https://github.com/atipaHy'
  },
  {
    artName: 'Orb',
    pageLink: './Art/Jkbicbic/orb.html',
    imageLink: './Art/Jkbicbic/orb.gif',
    author: 'John Kennedy Bicbic',
    githubLink: 'https://github.com/jkbicbic'
  },
  {
    artName: 'Charging...',
    pageLink: './Art/Afraz/charging.html',
    imageLink: './Art/Afraz/charging.gif',
    author: 'Afraz',
    githubLink: 'https://github.com/afrazz'
  },
  {
    artName: 'Charging...',
    pageLink: './Art/DepStep/depstep.html',
    imageLink: './Art/DepStep/depstep.gif',
    author: 'DepStep',
    githubLink: 'https://github.com/stephD'
  },
  {
    artName: 'Dancing Ball...',
    pageLink: './Art/DaveFres/index.html',
    imageLink: './Art/DaveFres/ball.gif',
    author: 'DaveFres',
    githubLink: 'https://github.com/DaveFres'
  },
  {
    artName: 'animatron',
    pageLink: './Art/animatron/index.html',
    imageLink: './Art/animatron/trance.gif',
    author: 'jomahay',
    githubLink: 'https://github.com/jomahay'
  },
  {
    artName: 'Sunshine',
    pageLink: './Art/Pavelisp/sunshine.html',
    imageLink: './Art/Pavelisp/sunshine.gif',
    author: 'Pavel Isp',
    githubLink: 'https://github.com/pavelisp'
  },
  {
    artName: 'SoundBoxes',
    pageLink: './Art/Hbarang/SoundBox.html',
    imageLink: './Art/Hbarang/SoundBoxAnimation.gif',
    author: 'Hbarang',
    githubLink: 'https://github.com/hbarang'
  },
  {
    artName: 'Cheshire',
    pageLink: './Art/Ckanelin/index.html',
    imageLink: './Art/Ckanelin/Cheshire.gif',
    author: 'Ckanelin',
    githubLink: 'https://github.com/ckanelin'
  },
  {
    artName: 'Disappear',
    pageLink: './Art/Stacy/index.html',
    imageLink: './Art/Stacy/disappear.gif',
    author: 'Stacy',
    githubLink: 'https://github.com/stacyholtz6'
  },
  {
    artName: 'Ellipse Spinner',
    pageLink: './Art/Sabina/ellipse_spinner.html',
    imageLink: './Art/Sabina/ellipse_spinner.png',
    author: 'Sabina Abbasova',
    githubLink: 'https://github.com/sabina929'
  },
  {
    artName: 'NightSky',
    pageLink: './Art/AndyS/index.html',
    imageLink: './Art/AndyS/Capture.GIF',
    author: 'AndyS',
    githubLink: 'https://github.com/AndyS1988'
  },
  {
    artName: 'Hungry',
    pageLink: './Art/diegchav/index.html',
    imageLink: './Art/diegchav/hungry.gif',
    author: 'Diego Chz',
    githubLink: 'https://github.com/diegchav'
  },
  {
    artName: 'Hover Text Animation',
    pageLink: './Art/AyoubIssaad2/index.html',
    imageLink: './Art/AyoubIssaad2/hoverTextAnimation.gif',
    author: 'AyoubIssaad',
    githubLink: 'https://github.com/AyoubIssaad'
  },
  {
    artName: 'Colorize',
    pageLink: './Art/JimBratsos/colorize.html',
    imageLink: './Art/JimBratsos/Colorize.gif',
    author: 'Jim Bratsos',
    githubLink: 'https://github.com/JimBratsos'
  },
  {
    artName: 'Hacktober Spooktacular',
    pageLink: 'Art/Elex/index.html',
    imageLink: ['./Art/Elex/hhs.gif'],
    author: 'William Poisel (LordCobra)',
    githubLink: 'https://github.com/epoisel'
  },
  {
    artName: 'Circley',
    pageLink: './Art/Tranjenny/indexjenny.html',
    imageLink: './Art/Tranjenny/zerojenny.gif',
    author: 'Tranjenny',
    githubLink: 'https://github.com/Tranjenny'
  },
  {
    artName: 'My Vietnam',
    pageLink: './Art/nhbduy/index.html',
    imageLink: './Art/nhbduy/my-vietnam.gif',
    author: 'Hoang-Bao-Duy NGUYEN',
    githubLink: 'https://github.com/nhbduy'
  },
  {
    artName: 'Hactoberfest Bus',
    pageLink: './Art/shahpranaf/index.html',
    imageLink: './Art/shahpranaf/hacktoberfest_bus.gif',
    author: 'Pranav Shah',
    githubLink: 'https://github.com/shahpranaf'
  },
  {
    artName: 'Hacktoberfest',
    pageLink: './Art/robihid/index.html',
    imageLink: './Art/robihid/hacktoberfest.png',
    author: 'robihid',
    githubLink: 'https://github.com/robihid'
  },
  {
    artName: 'Hi there',
    pageLink: './Art/Aki/index.html',
    imageLink: './Art/Aki/giphy.gif',
    author: 'Aki',
    githubLink: 'https://github.com/akmalist'
  },
  {
    artName: 'Hacktoberfest 2019!',
    pageLink: './Art/RedSquirrrel/index.html',
    imageLink: './Art/RedSquirrrel/index.html/animation.PNG',
    author: 'RedSquirrrel',
    githubLink: 'https://github.com/RedSquirrrel'
  },
  {
    artName: 'Sliding text',
    pageLink: './Art/Flattopz/index.html',
    imageLink: './Art/Flattopz/SlidingText.gif',
    author: 'Flattopz',
    githubLink: 'https://github.com/hjpunzalan'
  },
  {
    artName: 'Rainbow Color Changer',
    pageLink: './Art/mmshr/index.html',
    imageLink: './Art/mmshr/rainbow.gif',
    author: 'mmosehauer',
    githubLink: 'https://github.com/mmosehauer'
  },
  {
    artName: 'World of Coding',
    pageLink: './Art/tom_kn/coding.html',
    imageLink: './Art/tom_kn/coding.gif',
    author: 'Tamas Knisz',
    githubLink: 'https://github.com/TamasKn'
  },
  {
    artName: 'Initial Bounce',
    pageLink: './Art/Juwana/initial.html',
    imageLink: './Art/Juwana/InitialBounce.gif',
    author: 'Juwana',
    githubLink: 'https://github.com/JZerman2018'
  },
  {
    artName: 'Atom',
    pageLink: './Art/Teva/index.html',
    imageLink: './Art/Teva/atom.gif',
    author: 'Teva',
    githubLink: 'https://github.com/TevaHenry'
  },
  {
    artName: 'Be Awesome',
    pageLink: './Art/TigerAsH/index.html',
    imageLink: './Art/TigerAsH/be-awesome.jpg',
    author: 'TigerAsH',
    githubLink: 'https://github.com/TigerAsH94'
  },
  {
    artName: 'Rainbow Colors',
    pageLink: './Art/Sanjeev/index.html',
    imageLink: './Art/Sanjeev/animation.gif',
    author: 'Sanjeev Panday',
    githubLink: 'https://github.com/Sanjeev-Panday'
  },
  {
    artName: 'ZtM',
    pageLink: './Art/thoyvo/index.html',
    imageLink: './Art/thoyvo/ztm.gif',
    author: 'Thoyvo',
    githubLink: 'https://github.com/thoyvo'
  },
  {
    artName: 'Fast Fishes',
    pageLink: './Art/4ront/index.html',
    imageLink: './Art/4ront/fishes.gif',
    author: '4rontender',
    githubLink: 'https://github.com/RinatValiullov'
  },
  {
    artName: 'Loading...',
    pageLink: './Art/RedSquirrrel2/loading.html',
    imageLink: './Art/RedSquirrrel2/loading.gif',
    author: 'RedSquirrrel',
    githubLink: 'https://github.com/RedSquirrrel'
  },
  {
    artName: 'Animated Cube',
    pageLink: './Art/Animated Cube/index.html',
    imageLink: './Art/Animated Cube/cube.gif',
    author: 'RedSquirrrel',
    githubLink: 'https://github.com/RedSquirrrel'
  },
  {
    artName: 'Calm Ubuntu',
    pageLink: './Art/schupat/index.html',
    imageLink: './Art/schupat/preview.gif',
    author: 'schupat',
    githubLink: 'https://github.com/schupat'
  },
  {
    artName: 'Solar System',
    pageLink: './Art/DSandberg93/index.html',
    imageLink: './Art/DSandberg93/SolarSystem.gif',
    author: 'DSandberg93',
    githubLink: 'https://github.com/DSandberg93'
  },
  {
    artName: 'Boo',
    pageLink: './Art/VerityB/index.html',
    imageLink: './Art/VerityB/boo.gif',
    author: 'VerityB',
    githubLink: 'https://github.com/VerityB'
  },
  {
    artName: 'Hacktoberfest Ghost',
    pageLink: './Art/cTahirih/index.html',
    imageLink: './Art/cTahirih/ghost.png',
    author: 'cTahirih',
    githubLink: 'https://github.com/cTahirih'
  },
  {
    artName: 'Clock',
    pageLink: './Art/Abdul/index.html',
    imageLink: './Art/Abdul/Clock.png',
    author: 'Abdul Rahman',
    githubLink: 'https://github.com/abdulrahman118'
  },
  {
    artName: 'Loading Cube',
    pageLink: './Art/andrearizzello/index.html',
    imageLink: './Art/andrearizzello/index.gif',
    author: 'Andrea Rizzello',
    githubLink: 'https://github.com/andrearizzello'
  },
  {
    artName: 'Wall Dropping Logo',
    pageLink: './Art/shivams136/index.html',
    imageLink: './Art/shivams136/walldrop.gif',
    author: 'Shivam Sharma',
    githubLink: 'https://github.com/ShivamS136'
  },
  {
    artName: 'Infinite Race',
    pageLink: './Art/levermanx/index.html',
    imageLink: './Art/levermanx/anim.gif',
    author: 'Levermanx',
    githubLink: 'https://github.com/levermanx'
  },
  {
    artName: 'Hover to Rotate Text',
    pageLink: './Art/faiz_hameed/index.html',
    imageLink: './Art/faiz_hameed/hackto.gif',
    author: 'Faiz Hameed',
    githubLink: 'https://github.com/faizhameed'
  },
  {
    artName: 'HalloHacktober Greeting!',
    pageLink: './Art/lusalga/index.html',
    imageLink: './Art/lusalga/lu.gif',
    author: 'Lucieni A. Saldanha',
    githubLink: 'https://github.com/lusalga/'
  },
  {
    artName: 'Time goes by',
    pageLink: './Art/WolfgangKreminger/index.html',
    imageLink: './Art/WolfgangKreminger/showcase.gif',
    author: 'Wolfgang Kreminger',
    githubLink: 'https://github.com/r4pt0s'
  },
  {
    artName: 'Bouncing Text!',
    pageLink: './Art/AbdulsalamAbdulrahman/index.html',
    imageLink: './Art/AbdulsalamAbdulrahman/Bouncingtxt.gif',
    author: 'Abdulsalam Abdulrahman',
    githubLink: 'https://github.com/AbdulsalamAbdulrahman/'
  },
  {
    artName: 'Simple Phone Animation',
    pageLink: './Art/Lala/index.html',
    imageLink: './Art/Lala/phone.gif',
    author: 'Olamide Aboyeji',
    githubLink: 'https://github.com/aolamide'
  },
  {
    artName: 'Synthwave Sunset',
    pageLink: './Art/brunobolting/index.html',
    imageLink: './Art/brunobolting/synthwave-sunset.gif',
    author: 'Bruno Bolting',
    githubLink: 'https://github.com/brunobolting/'
  },

  {
    artName: 'Kawaii Penguin',
    pageLink: './Art/Brienyll/index.html',
    imageLink: './Art/Brienyll/kawaiiPenguin.gif',
    author: 'Brienyll',
    githubLink: 'https://github.com/brienyll/'
  },
  {
    artName: 'Happy Halloween',
    pageLink: './Art/MatthewS/index.html',
    imageLink: './Art/MatthewS/Spider.gif',
    author: 'MatthewS',
    githubLink: 'https://github.com/matthewstoddart/'
  },
  {
    artName: 'Fan Art',
    pageLink: './Art/m-perez33/index.html',
    imageLink: './Art/m-perez33/cylon.gif',
    author: 'Marcos Perez',
    githubLink: 'https://github.com/m-perez33/'
  },
  {
    artName: 'Animating Pot',
    pageLink: './Art/Somechandra/index.html',
    imageLink: './Art/Somechandra/pot.gif',
    author: 'Somechandra',
    githubLink: 'https://github.com/somechandra'
  },
  {
    artName: 'Circles Circling',
    pageLink: './Art/pikktorr/index.html',
    imageLink: './Art/pikktorr/circles.gif',
    author: 'pikktorr',
    githubLink: 'https://github.com/pikktorr'
  },
  {
    artName: 'Glitchy Szn',
    pageLink: './Art/premdav/index.html',
    imageLink: './Art/premdav/screenshot.png',
    author: 'premdav',
    githubLink: 'https://github.com/premdav'
  },
  {
    artName: 'ZeroToMastery',
    pageLink: './Art/Vzneers/index.html',
    imageLink: './Art/Vzneers/gifzeroloading.gif',
    author: 'TrinhMinhHieu',
    githubLink: 'https://github.com/trinhminhhieu'
  },
  {
    artName: 'Spacecraft-landing',
    pageLink: './Art/DDuplinszki/index.html',
    imageLink: './Art/DDuplinszki/Spacecraft-landing.gif',
    author: 'DDuplinszki',
    githubLink: 'https://github.com/DDuplinszki'
  },
  {
    artName: 'Paw Prints',
    pageLink: './Art/Tia/index.html',
    imageLink: './Art/Tia/paw-prints.gif',
    author: 'Tia Esguerra',
    githubLink: 'https://github.com/msksfo'
  },
  {
    artName: 'Hover-Scale',
    pageLink: './Art/echowebid/index.html',
    imageLink: './Art/echowebid/hover.gif',
    author: 'echowebid',
    githubLink: 'https://github.com/echowebid'
  },
  {
    artName: 'mars',
    pageLink: './Art/Courtney_Pure/index.html',
    imageLink: './Art/Courtney_Pure/mars_screenshot.png',
    author: 'Courtney Pure',
    githubLink: 'https://github.com/courtneypure'
  },
  {
    artName: 'Welcome HactoberFest',
    pageLink: './Art/Dhaval/index.html',
    imageLink: './Art/Dhaval/Welcome-Hacktoberfest.gif',
    author: 'Dhaval Mehta',
    githubLink: 'https://github.com/Dhaval1403'
  },
  {
    artName: 'Aynonimation',
    pageLink: './Art/Aynorica/aynorica.html',
    imageLink: './Art/Aynorica/Aynonimation.png',
    author: 'aynorica',
    githubLink: 'https://github.com/aynorica'
  },
  {
    artName: 'sun-to-moon',
    pageLink: './Art/haider/index.html',
    imageLink: './Art/haider/sun-moon.gif',
    author: 'Haider',
    githubLink: 'https://github.com/hyderumer'
  },
  {
    artName: 'Animatron',
    pageLink: './Art/animatron/index.html',
    imageLink: './Art/animatron/trance.gif',
    author: 'Andrei',
    githubLink: 'https://github.com/aneagoie'
  },
  {
    artName: 'Loader Circle',
    pageLink: './Art/beaps/index.html',
    imageLink: './Art/beaps/loader-circle.gif',
    author: 'beaps',
    githubLink: 'https://github.com/beaps'
  },
  {
    artName: 'Doors',
    pageLink: './Art/pauliax/index.html',
    imageLink: './Art/pauliax/doors.gif',
    author: 'pauliax',
    githubLink: 'https://github.com/pauliax'
  },
  {
    artName: 'Clock with pendulum',
    pageLink: './Art/Pankaj/index.html',
    imageLink: './Art/Pankaj/Clock_with_pendulum.gif',
    author: 'Pankaj',
    githubLink: 'https://github.com/prime417'
  },
  {
    artName: 'Animatron',
    pageLink: './Art/animatron/index.html',
    imageLink: './Art/animatron/trance.gif',
    author: 'Andrei',
    githubLink: 'https://github.com/aneagoie'
  },
  {
    artName: 'Loader Circle',
    pageLink: './Art/beaps/index.html',
    imageLink: './Art/beaps/loader-circle.gif',
    author: 'beaps',
    githubLink: 'https://github.com/beaps'
  },
  {
    artName: 'Open Sourcerer',
    pageLink: './Art/4rturd13/index.html',
    imageLink: './Art/4rturd13/openSourcerer.gif',
    author: '4rturd13',
    githubLink: 'https://github.com/4rturd13'
  },
  {
    artName: 'Doors',
    pageLink: './Art/pauliax/index.html',
    imageLink: './Art/pauliax/doors.gif',
    author: 'pauliax',
    githubLink: 'https://github.com/pauliax'
  },
  {
    artName: 'Loader Square',
    pageLink: './Art/beaps2/square-loader.html',
    imageLink: './Art/beaps2/square-loader.gif',
    author: 'beaps',
    githubLink: 'https://github.com/beaps'
  },
  {
    artName: 'Running Text',
    pageLink: './Art/DevinEkadeni/running-text.html',
    imageLink: './Art/DevinEkadeni/running-text.gif',
    author: 'Devin Ekadeni',
    githubLink: 'https://github.com/devinekadeni'
  },
  {
    artName: 'Mystical-Hacktoberfest',
    pageLink: './Art/Wayne/index.html',
    imageLink:
      './Art/Wayne/hacktoberfest - Google Chrome 09 Oct 2019 21_12_32.png',
    author: 'Wayne Mac Mavis',
    githubLink: 'https://github.com/WayneMacMavis'
  },
  {
    artName: 'ZTM Logo Animation',
    pageLink: './Art/bk987/index.html',
    imageLink: './Art/bk987/preview.gif',
    author: 'Bilal Khalid',
    githubLink: 'https://github.com/bk987'
  },
  {
    artName: 'Pong',
    pageLink: './Art/Carls13/index.html',
    imageLink: './Art/Carls13/pong.jpg',
    author: 'Carlos Hernandez',
    githubLink: 'https://github.com/Carls13'
  },
  {
    artName: 'ZTM Reveal',
    pageLink: './Art/bk987-2/index.html',
    imageLink: './Art/bk987-2/preview.gif',
    author: 'Bilal Khalid',
    githubLink: 'https://github.com/bk987'
  },
  {
    artName: 'ZTM Family Animation',
    pageLink: './Art/sballgirl11/animation.html',
    imageLink: './Art/sballgirl11/ztm.gif',
    author: 'Brittney Postma',
    githubLink: 'https://github.com/sballgirl11'
  },
  {
    artName: 'Phone Greetings',
    pageLink: './Art/ann-dev/index.html',
    imageLink: './Art/ann-dev/screenshot.png',
    author: 'ann-dev',
    githubLink: 'https://github.com/ann-dev'
  },
  {
    artName: 'Triangle Slide',
    pageLink: './Art/grieff/index.html',
    imageLink: './Art/grieff/triangle-animation.gif',
    author: 'Grieff',
    githubLink: 'https://github.com/grieff'
  },
  {
    artName: 'Neon ZTM',
    pageLink: './Art/grieff/text.html',
    imageLink: './Art/grieff/neonZTM.gif',
    author: 'Grieff',
    githubLink: 'https://github.com/grieff'
  },
  {
    artName: 'Flip Card',
    pageLink: './Art/FlipCard/index.html',
    imageLink: './Art/FlipCard/ezgif.com-video-to-gif.gif',
    author: 'Saurabh',
    githubLink: 'https://github.com/Saurabh-FullStackDev'
  },
  {
    artName: 'animationHalloween',
    pageLink: './Art/mawais54013/index.html',
    imageLink: './Art/mawais54013/Halloween.gif',
    author: 'mawais54013',
    githubLink: 'https://github.com/mawais54013'
  },
  {
    artName: 'Hacktoberfest Letter Popups',
    pageLink: './Art/jmt3559/index.html',
    imageLink: 'https://media.giphy.com/media/RKSRPGiIsy1f3Ji3j1/giphy.gif',
    author: 'Juan T.',
    githubLink: 'https://github.com/jmtellez'
  },
  {
    artName: 'Oscillation',
    pageLink: './Art/Oscillation/index.html',
    imageLink: './Art/Oscillation/oscillation.gif',
    author: 'Nandhakumar',
    githubLink: 'https://github.com/Nandhakumar7792'
  },
  {
    artName: 'Letters flipUp',
    pageLink: './Art/TerenceBiney/index.html',
    imageLink: './Art/TerenceBiney/lettersanimate.gif',
    author: 'Terence Biney',
    githubLink: 'https://github.com/Tereflech17'
  },
  {
    artName: 'Colors rectangle',
    pageLink: './Art/beaps3/index.html',
    imageLink: './Art/beaps3/colors-rectangle.gif',
    author: 'beaps',
    githubLink: 'https://github.com/beaps'
  },
  {
    artName: 'Hinge',
    pageLink: './Art/hereisfahad/index.html',
    imageLink: './Art/hereisfahad/hinge.png',
    author: 'Hereisfahad',
    githubLink: 'https://github.com/hereisfahad'
  },
  {
    artName: 'Animation',
    pageLink: './Art/PaulBillings/animation.html',
    imageLink: './Art/PaulBillings/animation.gif',
    author: 'Paul Billings',
    githubLink: 'https://github.com/paulbillings'
  },
  {
    artName: 'Diminishing',
    pageLink: './Art/Diminishing/index.html',
    imageLink: './Art/Diminishing/diminishing.gif',
    author: 'Nandhakumar',
    githubLink: 'https://github.com/Nandhakumar7792'
  },
  {
    artName: 'yin-yang',
    pageLink: './Art/yin-yang/index.html',
    imageLink: './Art/yin-yang/yin-yang.gif',
    author: 'Nandhakumar',
    githubLink: 'https://github.com/Nandhakumar7792'
  },
  {
    artName: 'eggJiggle',
    pageLink: './Art/eggJiggle/index.html',
    imageLink: './Art/eggJiggle/eggJiggle.gif',
    author: 'Nandhakumar',
    githubLink: 'https://github.com/Nandhakumar7792'
  },
  {
    artName: 'Aynonimation',
    pageLink: './Art/Aynorica/aynorica.html',
    imageLink: './Art/Aynorica/Aynonimation.png',
    author: 'aynorica',
    githubLink: 'https://github.com/aynorica'
  },
  {
    artName: 'ZTM Family Animation',
    pageLink: './Art/sballgirl11/index.html',
    imageLink: './Art/sballgirl11/ztm.gif',
    author: 'Brittney Postma',
    githubLink: 'https://github.com/sballgirl11'
  },
  {
    artName: 'Calm',
    pageLink: './Art/TMax/index.html',
    imageLink: './Art/TMax/Choas.gif',
    author: 'Tanesha',
    githubLink: 'https://github.com/Mainemirror'
  },
  {
    artName: 'Eyes',
    pageLink: './Art/Ltheory/main.html',
    imageLink: './Art/Ltheory/eyes.gif',
    author: 'Ltheory',
    githubLink: 'https://github.com/Ltheory'
  },
  {
    artName: 'Jelly!',
    pageLink: './Art/Pete331/index.html',
    imageLink: './Art/Pete331/jelly.png',
    author: 'Pete331',
    githubLink: 'https://github.com/Pete331'
  },
  {
    artName: 'clock-animation',
    pageLink: './Art/clock-animation/clock.html',
    imageLink: './Art/clock-animation/clock.gif',
    author: 'Alan sarluv',
    githubLink: 'https://github.com/alansarluv'
  },
  {
    artName: 'Slider',
    pageLink: './Art/furqan/index.html',
    imageLink: './Art/furqan/in.gif',
    author: 'Furqan',
    githubLink: 'https://github.com/furki911s'
  },
  {
    artName: 'animated-birds',
    pageLink: './Art/g-serban/animated-birds.html',
    imageLink: './Art/g-serban/animated-birds.gif',
    author: 'g-serban',
    githubLink: 'https://github.com/g-serban'
  },
  {
    artName: 'circle-become-square',
    pageLink: './Art/chathura19/index.html',
    imageLink: './Art/chathura19/chathura.gif',
    author: 'Chathura Samarajeewa',
    githubLink: 'https://github.com/ChathuraSam'
  },
  {
    artName: 'page-flicker',
    pageLink: './Art/neon-flights/page-flicker.html',
    imageLink: './Art/neon-flights/page-flicker.gif',
    author: 'neon-flights',
    githubLink: 'https://github.com/neon-flights'
  },
  {
    artName: 'Animate-Name',
    pageLink: './Art/Natalina/index.html',
    imageLink: './Art/Natalina/animatename.gif',
    author: 'Natalina',
    githubLink: 'https://github.com/Natalina13'
  },
  {
    artName: 'Asteroids',
    pageLink: './Art/hrafnkellbaldurs/index.html',
    imageLink: './Art/hrafnkellbaldurs/asteroids.gif',
    author: 'Hrafnkell Baldursson',
    githubLink: 'https://github.com/hrafnkellbaldurs'
  },
  {
    artName: 'Sliding-Paragraph',
    pageLink: './Art/Prashant/index.html',
    imageLink: './Art/Prashant/slidingparagraph.gif',
    author: 'Prashant',
    githubLink: 'https://github.com/Prashant2108'
  },
  {
    artName: 'Rocket Ship',
    pageLink: './Art/sdangoy/rocket-ship.html',
    imageLink: './Art/sdangoy/Rocket-Ship-Animation.gif',
    author: 'sdangoy',
    githubLink: 'https://github.com/sdangoy'
  },
  {
    artName: 'Spinner',
    pageLink: './Art/Sayan/index.html',
    imageLink: './Art/Sayan/spinner.gif',
    author: 'ssayanm',
    githubLink: 'https://github.com/ssayanm'
  },
  {
    artName: 'swivel',
    pageLink: './Art/tusharhanda/index.html',
    imageLink: './Art/tusharhanda/gif.gif',
    author: 'Tushar',
    githubLink: 'https://github.com/tusharhanda'
  },
  {
    artName: 'Hallows Eve',
    pageLink: './Art/ShanClayton/hallowseve.html',
    imageLink: './Art/ShanClayton/hallowhack.gif',
    author: 'Shanaun Clayton',
    githubLink: 'https://github.com/shanclayton'
  },
  {
    artName: 'Contraption',
    pageLink: './Art/Aravindh/contraption.html',
    imageLink: './Art/Aravindh/contraption.gif',
    author: 'Aravindh',
    githubLink: 'https://github.com/Aravindh-SNR'
  },
  {
    artName: 'Rings',
    pageLink: './Art/Kuzmycz/rings.html',
    imageLink: './Art/Kuzmycz/rings.gif',
    author: 'Mark Kuzmycz',
    githubLink: 'https://github.com/kuzmycz'
  },
  {
    artName: 'Ghost',
    pageLink: './Art/toserjude/index.html',
    imageLink: './Art/toserjude/boo.JPG',
    author: 'toserjude',
    githubLink: 'https://github.com/toserjude'
  },
  {
    artName: 'Gradient circle',
    pageLink: './Art/brettl1991/index.html',
    imageLink: './Art/brettl1991/animation.png',
    author: 'Agnes Brettl',
    githubLink: 'https://github.com/brettl1991'
  },
  {
    artName: 'Bill Cipher',
    pageLink: './Art/vitoriapena/index.html',
    imageLink: './Art/vitoriapena/bill_cipher.gif',
    author: 'Vitória Mendes',
    githubLink: 'https://github.com/vitoriapena'
  },
  {
    artName: 'Generate meaning',
    pageLink: './Art/Atif4/index.html',
    imageLink: './Art/Generate meaning.gif',
    author: 'Atif Iqbal',
    githubLink: 'https://github.com/atif-dev'
  },
  {
    artName: 'Spooktime',
    pageLink: './Art/AgneDJ/index.html',
    imageLink: './Art/AgneDJ/spooktime.gif',
    author: 'AgneDJ',
    githubLink: 'https://github.com/AgneDJ'
  },
  {
    artName: 'Gradient circle',
    pageLink: './Art/brettl1991/index.html',
    imageLink: './Art/brettl1991/animation.png',
    author: 'Agnes Brettl',
    githubLink: 'https://github.com/brettl1991'
  },
  {
    artName: 'Bill Cipher',
    pageLink: './Art/vitoriapena/index.html',
    imageLink: './Art/vitoriapena/bill_cipher.gif',
    author: 'Vitória Mendes',
    githubLink: 'https://github.com/vitoriapena'
  },
  {
    artName: 'Dizzy',
    pageLink: './Art/antinomy/index.html',
    imageLink: './Art/antinomy/logo-spin.gif',
    author: 'Antinomezco',
    githubLink: 'https://github.com/antinomezco'
  },
  {
    artName: 'bounce',
    pageLink: './Art/bounce/index.html',
    imageLink: './Art/bounce/bounce.gif',
    author: 'leelacanlale',
    githubLink: 'https://github.com/leelacanlale'
  },
  {
    artName: 'Bubbles',
    pageLink: './Art/bubbles/Bubbles.html',
    imageLink: './Art/bubbles/buubles.png',
    author: 'michal',
    githubLink: 'https://github.com/michalAim'
  },
  {
    artName: 'Bar Slide',
    pageLink: './Art/MikeVedsted/index.html',
    imageLink: './Art/MikeVedsted/barslide.png',
    author: 'Mike Vedsted',
    githubLink: 'https://github.com/MikeVedsted'
  },
  {
    artName: 'HacktoberFest-2019',
    pageLink: './Art/Atif/index.html',
    imageLink: './Art/Atif/HacktoberFest-19.gif',
    author: 'Atif Iqbal',
    githubLink: 'https://github.com/atif-dev'
  },
  {
    artName: 'Text Animation',
    pageLink: './Art/Divya/index.html',
    imageLink: './Art/Divya/screenshot.png',
    author: 'Divya',
    githubLink: 'https://github.com/DivyaPuri25'
  },
  {
    artName: 'HacktoberFest-2019-Entry',
    pageLink: './Art/nunocpnp/index.html',
    imageLink: './Art/nunocpnp/sample_image.jpg',
    author: 'Nuno Pereira',
    githubLink: 'https://github.com/nunocpnp'
  },
  {
    artName: 'HacktoberFest 2019',
    pageLink: './Art/AbdussamadYisau/index.html',
    imageLink: './Art/AbdussamadYisau/Screenshot.png',
    author: 'Abdussamad Yisau',
    githubLink: 'https://github.com/AbdussamadYisau'
  },
  {
    artName: 'squareMagic',
    pageLink: './Art/Rajnish-SquareMagic/index.html',
    imageLink: './Art/Rajnish-SquareMagic/squareMagic.png',
    author: 'Rajnish Kr Singh',
    githubLink: 'https://github.com/RajnishKrSingh'
  },
  {
    artName: 'Blinking Hacktober',
    pageLink: './Art/Atif2/index.html',
    imageLink: './Art/Blinking hacktober.gif',
    author: 'Atif Iqbal',
    githubLink: 'https://github.com/atif-dev'
  },
  {
    artName: 'Robodance',
    pageLink: './Art/robodance/index.html',
    imageLink: './Art/robodance/robodance.gif',
    author: 'Thomas',
    githubLink: 'https://github.com/mahlqvist'
  },
  {
    artName: 'Sliding hacktober',
    pageLink: './Art/Atif3/index.html',
    imageLink: './Art/Atif3/sliding hacktober.gif',
    author: 'Atif Iqbal',
    githubLink: 'https://github.com/atif-dev'
  },
  {
    artName: 'like-animation',
    pageLink: './Art/gibas79/like-animation.html',
    imageLink: './Art/gibas79/like-animation.gif',
    author: 'Gilberto Guimarães',
    githubLink: 'https://github.com/gibas79'
  },
  {
    artName: 'ZTM animation',
    pageLink: './Art/ZTManimation/index.html',
    author: 'damniha',
    imageLink: './Art/ZTManimation/ZTM_animation.gif',
    githubLink: 'https://github.com/damniha'
  },
  {
    artName: 'Double Helix',
    pageLink: './Art/KeenanNunesVaz/index.html',
    imageLink: './Art/KeenanNunesVaz/double-helix.gif',
    author: 'KeenanNV',
    githubLink: 'https://github.com/KeenanNunesVaz'
  },
  {
    artName: 'October',
    pageLink: './Art/fprokofiev/index.html',
    imageLink: './Art/fprokofiev/october.gif',
    author: 'Fyodor Prokofiev',
    githubLink: 'https://github.com/fprokofiev'
  },
  {
    artName: 'Circle CSS',
    pageLink: './Art/pXxcont/index.html',
    imageLink: './Art/pXxcont/circlecss.png',
    author: 'fzpX',
    githubLink: 'https://github.com/fzpX'
  },
  {
    artName: 'Asterisk Formation',
    pageLink: './Art/NorahJC/index.html',
    imageLink: './Art/NorahJC/asterisk-formation.gif',
    author: 'NorahJC',
    githubLink: 'https://github.com/norahjc'
  },
  {
    artName: 'Bouncing CSS',
    pageLink: './Art/Tina-Hoang/aniframe.html',
    imageLink: './Art/Tina-Hoang/bounce.png',
    author: 'Tina',
    githubLink: 'https://github.com/nnh242'
  },
  {
    artName: 'Ghost Balls',
    pageLink: './Art/ghostBalls/index.html',
    imageLink: './Art/ghostBalls/balls.png',
    author: 'Beatriz Delmiro',
    githubLink: 'https://github.com/biadelmiro'
  },
  {
    artName: 'Walking Guy',
    pageLink: './Art/walking-guy/index.html',
    imageLink: './Art/walking-guy/video_gif.gif',
    author: 'Rahulkumar Jha',
    githubLink: 'https://github.com/Rahul240499'
  },
  {
    artName: 'Hover Neon Animation',
    pageLink: './Art/edjunma/index.html',
    imageLink: './Art/edjunma/ejm-neon.gif',
    author: 'edjunma',
    githubLink: 'https://github.com/edjunma'
  },
  {
    artName: 'Last In First Out Animation',
    pageLink: './Art/Stryker/index.html',
    imageLink: './Art/Stryker/zero-to-mastery-lifo-animation.gif',
    author: 'Stryker Stinnette',
    githubLink: 'https://github.com/StrykerKent'
  },
  {
    artName: 'Happy Diwali Animation',
    pageLink: './Art/Apoorva/index.html',
    imageLink: './Art/Apoorva/Screen.gif',
    author: 'Apoorva',
    githubLink: 'https://github.com/apoorvamohite'
  },
  {
    artName: 'Heart Beat',
    pageLink: './Art/naveen-ku/Heart shape.html',
    imageLink: './Art/naveen-ku/Heart shape.gif',
    author: 'naveen-ku',
    githubLink: 'https://github.com/naveen-ku'
  },
  {
    artName: 'Smoky Text',
    pageLink: './Art/smoky-text/index.html',
    imageLink: './Art/smoky-text/smoky_text_gif.gif',
    author: 'Rahulkumar Jha',
    githubLink: 'https://github.com/Rahul240499'
  },
  {
    artName: 'Rainbow and Clouds',
    pageLink: './Art/rainbowclouds/index.html',
    imageLink: './Art/rainbowclouds/rainbowclouds.gif',
    author: 'isasimoo',
    githubLink: 'https://github.com/isasimo'
  },
  {
    artName: 'Peek a boo!',
    pageLink: './Art/Virtual1/index.html',
    imageLink: './Art/Virtual1/HappyHalloween.gif',
    author: 'Jessica Erasmus',
    githubLink: 'https://github.com/Virtual1'
  },
  {
    artName: 'prashantM1',
    pageLink: './Art/prashantM1/heart.html',
    imageLink: './Art/prashantM1/heart.gif',
    author: 'Prashant Maurya',
    githubLink: 'https://github.com/prashantmaurya228'
  },

  {
    artName: 'prashantM2',
    pageLink: './Art/prashantM2/block.html',
    imageLink: './Art/prashantM2/block.gif',
    author: 'Prashant Maurya',
    githubLink: 'https://github.com/prashantmaurya228'
  },

  {
    artName: 'prashantM3',
    pageLink: './Art/prashantM3/ball.html',
    imageLink: './Art/prashantM3/ball.gif',
    author: 'Prashant Maurya',
    githubLink: 'https://github.com/prashantmaurya228'
  },
  {
    artName: 'SquareStar',
    pageLink: './Art/shawn/index.html',
    imageLink: './Art/shawn/square_star.gif',
    author: 'shawn',
    github: 'https://github.com/hk2014'
  },
  {
    artName: 'prashantM4',
    pageLink: './Art/prashantM4/boxsize.html',
    imageLink: './Art/prashantM4/boxsize.gif',
    author: 'Prashant Maurya',
    githubLink: 'https://github.com/prashantmaurya228'
  },
  {
    artName: 'Happy hacking',
    pageLink: 'https://github.com/szulima',
    imageLink: './Art/szulima/hacking.gif',
    author: 'szulima',
    githubLink: 'https://github.com/szulima'
  },
  {
    artName: 'ColorBomb',
    pageLink: './Art/ColorBomb/index.html',
    imageLink: './Art/ColorBomb/ztm.gif',
    author: 'Rahulm2310',
    github: 'https://github.com/Rahulm2310'
  },
  {
    artName: 'Traffic Lights',
    pageLink: './Art/Harry/index.html',
    imageLink: './Art/Harry/lights.gif',
    author: 'Harry',
    githubLink: 'https://github.com/legenhairy'
  },
  {
    artName: 'Glowing Text',
    pageLink: './Art/glowing-text/index.html',
    imageLink: './Art/glowing-text/glowing_text_gif.gif',
    author: 'Rahulkumar Jha',
    githubLink: 'https://github.com/Rahul240499'
  },
  {
    artName: 'Ghost Stealth Text',
    pageLink: './Art/Alara Joel/index.html',
    imageLink: './Art/Alara Joel/stealth ghost.png',
    author: 'Alara Joel',
    githubLink: 'https://github.com/stealthman22'
  },
  {
    artName: 'Cactus Balloon',
    pageLink: './Art/cactus/index.html',
    imageLink: './Art/cactus/catus.gif',
    author: 'Ana Paula Lazzarotto de Lemos',
    githubLink: 'https://github.com/anapaulalemos'
  },
  {
    artName: 'Random Color Change',
    pageLink: './Art/toto-titan-developer/index.html',
    imageLink: './Art/toto-titan-developer/RandomColorChange.png',
    author: 'Wyatt Henderson',
    githubLink: 'https://github.com/toto-titan-developer'
  },
  {
    artName: 'Trial',
    pageLink: './Art/dhennisCssAnimation/index.html',
    imageLink: './Art/dhennisCssAnimation/focusOnTheGood',
    author: 'Dhennis Lim',
    github: 'https://github.com/DhennisDavidLim'
  },
  {
    artName: 'Rectangular Butterfly',
    pageLink: './Art/muzak-mmd/index.html',
    imageLink: './Art/muzak-mmd/butterfly.gif',
    author: 'Mbarak',
    github: 'https://github.com/muzak-mmd'
  },
  {
    artName: 'Simple Text Animation',
    pageLink: './Art/LordZeF/index.html',
    imageLink: './Art/LordZeF/Text-animation.gif',
    author: 'Lord ZeF',
    github: 'https://github.com/LordZeF'
  },
  {
    artName: 'Spinning Japanese',
    pageLink: './Art/nihongo/index.html',
    imageLink: './Art/nihongo/nihongo.gif',
    author: 'Mike W',
    github: 'https://github.com/mikewiner'
  },
  {
    artName: 'Sun',
    pageLink: './Art/Yj/index.html',
    imageLink: './Art/Yj/sun.gif',
    author: 'Youjung',
    github: 'https://github.com/rose07a'
  },
  {
    artName: "Guy's",
    pageLink: "./Art/Guy's/index.html",
    imageLink: '',
    author: 'Guy',
    github: 'https://github.com/Guy3890'
  },
  {
    artName: 'animation-text',
    pageLink: './Art/animation-text/index.html',
    imageLink: './Art/',
    author: 'alexzemz',
    github: 'https://github.com/alexzemz'
  },
  {
    artName: 'Practice',
    pageLink: './Art/SkiingOtter/index.html',
    imageLink: '',
    author: 'SkiingOtter',
    github: 'https://github.com/SkiingOtter'
  },
  {
    artName: 'djdougan',
    pageLink: './Art/djdougan/index.html',
    imageLink: './Art/djdougan/css-mouseover-effect.png',
    author: 'douglas dougan',
    github: 'https://github.com/djdougan'
  },
  {
    artName: 'Animated Background',
    pageLink: './Art/Xarasho-Background/index.html',
    imageLink: '',
    author: 'Alex Xarasho',
    github: 'https://github.com/Xarasho'
  },
  {
    artName: 'CarvalhoAnimation',
    pageLink: './Art/CarvalhoAnimation/index.html',
    imageLink: './Art/CarvalhoAnimation/Halloween.png',
    author: 'Alexandre Carvalho',
    github: 'https://github.com/AlexandreCarvalho1990'
  },
  {
    artName: 'Flower Animation',
    pageLink: './Art/aimee_flowerani/index.html',
    imageLink: './Art/aimee_flowerani/flower.gif',
    author: 'Aimee Hernandez',
    githubLink: 'https://github.com/aimeehg'
  },
  {
    artName: '3D Spinning Rings',
    pageLink: './Art/frostillicus/index.html',
    imageLink: './Art/frostillicus/spinning_rings.png',
    author: 'frostillicus',
    github: 'https://github.com/frostillicus'
  },
  {
    artName: 'Flexible Logo',
    pageLink: './Art/Fab1ed/index.html',
    imageLink: './Art/Fab1ed/flex.gif',
    author: 'Fab1ed',
    github: 'https://github.com/Fab1ed'
  },
  {
    artName: 'Blinking Eye',
    pageLink: './Art/BlinkingEye/index.html',
    imageLink: './Art/BlinkingEye/blinkingeye.gif',
    author: 'Pavel Perevozchikov',
    github: 'https://github.com/papapacksoon'
  },
  {
    artName: 'Zero-to-Logo',
    pageLink: './Art/node.hg/index.html',
    imageLink: './Art/node.hg/ztm.gif',
    author: 'Harris Gomez',
    github: 'https://github.com/harrisgomez'
  },
  {
    artName: 'Mushyanimation',
    pageLink: './Art/mushyanimation/index.html',
    imageLink: './Art/mushyanimation/mush.gif',
    author: 'mushymane',
    github: 'https://github.com/mushymane'
  },
  {
    artName: 'Flag',
    pageLink: './Art/Batz005/index.html',
    imageLink: './Art/Batz005/flag.gif',
    author: 'Batz005',
    github: 'https://github.com/Batz005'
  },
  {
    artName: 'Wave',
    pageLink: './Art/Wave_css/index.html',
    imageLink: './Art/Wave_css/wave.gif',
    author: 'Filippe',
    github: 'https://github.com/filippebr'
  },
  {
    artName: 'Preloader',
    pageLink: './Art/mshuber1981/preloader.html',
    imageLink: './Art/mshuber1981/preloader.gif',
    author: 'Michael Huber',
    github: 'https://github.com/mshuber1981'
  },
  {
    artName: 'Simple Animate ZTM',
    pageLink: './Art/Kweyku/index.html',
    imageLink: './Art/Kweyku/proudZTM.gif',
    author: 'Kweyku',
    github: 'https://github.com/Kweyku'
  },
  {
    artName: 'Heartbeat',
    pageLink: './Art/lysychas/index.html',
    imageLink: './Art/lysychas/heartshot.png',
    author: 'lysychas',
    github: 'https://github.com/lysychas'
  },
  {
    artName: 'Hydrogen',
    pageLink: './Art/elias/my-art.html',
    imageLink: './Art/elias/hydrogen.gif',
    author: 'tesolberg',
    github: 'https://github.com/tesolberg'
  },
  {
    artName: 'Cool-Transition',
    pageLink: './Art/animatomang/html',
    videolink: './Art/animatomang/smoke.mp4',
    author: 'Syam',
    github: 'https://github.com/blacktomang'
  },
  {
    artName: 'Spinning Square',
    pageLink: './Art/Spinning Square/index.html',
    imageLink: './Art/Spinning Square/square.gif',
    author: 'Fumi',
    github: 'https://github.com/fumiadeyemi'
  },
  {
    artName: 'letters-loading',
    pageLink: './Art/franciscomelov/index.html',
    imageLink: './Art/franciscomelov/franciscomelov.gif',
    author: 'franciscomelov',
    githubLink: 'https://github.com/franciscomelov'
  },
  {
    artName: 'Moving Eyeball',
    pageLink: './Art/AnathKantonda/index.html',
    imageLink: './Art/AnathKantonda/movingeyeball.gif',
    author: 'Anath',
    github: 'https://github.com/anathkantonda'
  },
  {
    artName: 'Flag Animation - Colomboalemán',
    pageLink: './Art/Matic1909/index.html',
    imageLink: './Art/Matic1909/flag.gif',
    author: 'Nils Matic',
    githubLink: 'https://github.com/matic1909'
  },
  {
    artName: 'Pac-Man',
    pageLink: './Art/Pac-Man/Pac-Man.html',
    imageLink: './Art/Pac-Man/Pac-Man.gif',
    author: 'Norbert',
    githubLink: 'https://github.com/Bynor'
  },
  {
    artName: "Don't follow the light",
    pageLink: './Art/cristobal-heiss/index.html',
    imageLink: './Art/cristobal-heiss/css_animation.gif',
    author: 'Cristobal Heiss',
    githubLink: 'https://github.com/ceheiss'
  },
  {
    artName: 'Eenimation',
    pageLink: './Art/Eenimation/index.html',
    imageLink: './Art/Eenimation/trance.gif',
    author: 'Eejaz ishaq',
    githubLink: 'https://github.com/eejazishaq'
  },
  {
    artName: 'ripple button',
    pageLink: './Art/monika-sahay/index.html',
    imageLink: './Art/monika-sahay/screen-capture.gif',
    author: 'monika sahay',
    githubLink: 'https://github.com/monika-sahay'
  },
  {
    artName: 'Animation',
    pageLink: './Art/Albertomtferreira/index.html',
    imageLink: './Art/Albertomtferreira/animation.gif',
    author: 'Alberto Ferreira',
    githubLink: 'https://github.com/albertomtferreira'
  },
  {
    artName: 'sliding curtains',
    pageLink: './Art/layoayeni/index.html',
    imageLink: './Art/layoayeni/trance.gif',
    author: 'Layo',
    githubLink: 'https://github.com/layoayeni'
  },
  {
    artName: 'Unlocked',
    pageLink: './Art/confusionmatrix98/unlocked.html',
    imageLink: './Art/confusionmatrix98/unlocked.gif',
    author: 'confusionmatrix98',
    githubLink: 'https://github.com/confusionmatrix98'
  },
  {
    artName: 'Slovenian flag',
    pageLink: "./Art/Ivan's art/index.html",
    imageLink: "./Art/Ivan's art/Ivan-art.gif",
    author: 'kljuni',
    githubLink: 'https://github.com/kljuni'
  },
  {
    artName: 'Police Siren',
    pageLink: './Art/ShimShon1/policia.html',
    imageLink: './Art/ShimShon1/police.gif',
    author: 'ShimShon1',
    githubLink: 'https://github.com/ShimShon1'
  },
  {
    artName: 'Catch The UFO',
    pageLink: './Art/A-UFO/index.html',
    imageLink: './Art/A-UFO/catch-the-ufo.gif',
    author: 'Dibakash',
    githubLink: 'https://github.com/dibakash'
  },
  {
    artName: 'dk649',
    pageLink: './Art/dk649/index.html',
    imageLink: './Art/dk649/circle.gif',
    author: 'dk649',
    githubLink: 'https://github.com/dk649'
  },
  {
    artName: 'Catch The UFO',
    pageLink: './Art/A-UFO/index.html',
    imageLink: './Art/A-UFO/catch-the-ufo.gif',
    author: 'Dibakash',
    githubLink: 'https://github.com/dibakash'
  },
  {
    artName: 'Beer',
    pageLink: './Art/beer/index.html',
    imageLink: './Art/beer/beer.gif',
    author: 'CamJackson',
    githubLink: 'https://github.com/CamJackson-Dev'
  },
  {
    artName: '1rotate',
    pageLink: './Art/1rotate/index.html',
    imageLink: './Art/1rotate/rotation.gif',
    author: 'Himanshu Gawari',
    githubLink: 'https://github.com/himanshugawari'
  },
  {
    artName: 'Moving Box',
    pageLink: './Art/JerylDEv/index.html',
    imageLink: './Art/JerylDEv/movingbox.gif',
    author: 'JerylDEv',
    githubLink: 'https://github.com/JerylDEv'
  },
  {
    artName: 'New move',
    pageLink: './Art/NewMove/index.html',
    imageLink: './Art/NewMove/NewMove.gif',
    author: 'kzhecheva',
    githubLink: 'https://github.com/kzhecheva'
  },
  {
    artName: 'animatron',
    pageLink: './Art/animatron/index.html',
    imageLink: './Art/animatron/trance.gif'
  },
  {
    artName: 'Swing',
    pageLink: './Art/evangel/index.html',
    imageLink: './Art/evangel/swing.gif',
    githubLink: 'https://github.com/devevangel'
  },
  {
    artName: 'rashid',
    pageLink: './Art/rashid/index.html',
    imageLink: './Art/rashid/DNA.gif',
    author: 'Rashid Makki',
    githubLink: 'https://github.com/rashidmakki'
  },
  {
    artName: 'queer quarantine',
    pageLink: './Art/animatron/queer.html',
    imageLink: './Art/animatron/queer.gif'
  },
  {
    artName: 'Animatron',
    pageLink: './Art/animatron/index.html',
    imageLink: './Art/animatron/trance.gif',
    author: 'Cassandre Perron',
    githubLink: 'https://github.com/cassandreperron'
  },
  {
    artName: 'Sun Bursts',
    pageLink: './Art/steveSchaner/index.html',
    imageLink: './Art/steveSchaner/sunburst.gif',
    author: 'Steve Schaner',
    githubLink: 'https://github.com/sschaner'
  },
  {
    artName: 'Shravan',
    pageLink: './Art/Shravan/animation_shr_page.html',
    imageLink: './Art/Shravan/animation_shr.gif',
    author: 'Shravan Kumar',
    githubLink: 'https://github.com/shravan1508'
  },
  {
    artName: 'Jurassic Park',
    pageLink: './Art/tvasari/index.html',
    imageLink: './Art/tvasari/jurassic_park.gif',
    author: 'Tommaso Vasari',
    githubLink: 'https://github.com/tvasari'
  },
  {
    artName: 'Bounce',
    pageLink: './Art/samya/index.html',
    imageLink: './Art/samya/samya.gif',
    author: 'Samya Thakur',
    githubLink: 'https://github.com/samyathakur'
  },
  {
    artName: 'Egg_Loading',
    pageLink: './Art/egg_loading/index.html',
    imageLink: './Art/samya/egg_loading.gif',
    author: 'Ulisse Dantas',
    githubLink: 'https://github.com/ulissesnew'
  },
  {
    artName: 'We stay at home to save lives',
    pageLink: './Art/Shatabdi/index.html',
    imageLink: './Art/Shatabdi/WE STAY AT HOME TO SAVE LIVES.gif',
    author: 'Shatabdi Roy',
    githubLink: 'https://github.com/RoyShatabdi'
  },
  {
    artName: 'Egg_Loading',
    pageLink: './Art/egg_loading/index.html',
    imageLink: './Art/egg_loading/egg_loading.gif',
    author: 'Ulisse Dantas',
    githubLink: 'https://github.com/ulissesnew'
  },
  {
    artName: 'We stay at home to save lives',
    pageLink: './Art/Shatabdi/index.html',
    imageLink: './Art/Shatabdi/WE STAY AT HOME TO SAVE LIVES.gif',
    author: 'Shatabdi Roy',
    githubLink: 'https://github.com/RoyShatabdi'
  },
  {
    artName: 'Animatron',
    pageLink: './Art/animatronky/index.html',
    imageLink: './Art/animatronky/trance.gif',
    author: 'kylenrich',
    githubLink: 'https://github.com/kylenrich24'
  },
  {
    artName: 'bouncing ball',
    pageLink: './Art/alexgp/index.html',
    imageLink: './Art/Alexgp/bouncegif.gif',
    author: 'AlexGP257',
    githubLink: 'https://github.com/Alexgp257'
  },
  {
    artName: 'Cool Waves',
    pageLink: './Art/RaulC/index.html',
    imageLink: './Art/RaulC/coolwaves.gif',
    author: 'Raul Contreras',
    githubLink: 'https://github.com/rcc01'
  },
  {
    artName: 'Snowfall',
    pageLink: './Art/chaitali_snowfall/index.html',
    imageLink: './Art/chaitali_snowfall/snowgif.gif',
    author: 'Chaitali',
    githubLink: 'https://github.com/chaitali-more'
  },
  {
    artName: 'Rotate Circle',
    pageLink: './Art/dimor/animation.html',
    imageLink: './Art/dimor/rotate.gif',
    author: 'dimor',
    githubLink: 'https://github.com/dimor'
  },
  {
    artName: 'Hello world',
    pageLink: './Art/warren8689/index.html',
    imageLink: './Art/warren8689/screenshot.png',
    author: 'Warren',
    githubLink: 'https://github.com/warrren8689'
  },
  {
    artName: '360 Varial Kickflip',
    pageLink: './Art/DICHAMOTO/index.html',
    imageLink: './Art/DICHAMOTO/360_Varial_Kickflip.gif',
    author: 'DICHAMOTO',
    githubLink: 'https://github.com/DICHAMOTO'
  },
  {
    artName: 'Crazy Square',
    pageLink: './Art/colorSquare/index.html',
    imageLink: './Art/colorSquare/colorsquare.gif',
    author: 'TiagoChicoo',
    githubLink: 'https://github.com/tiagochicoo'
  },
  {
    artName: 'Alexhover',
    pageLink: './Art/Alexhover/index.html',
    imageLink: './Art/Alexhover/Alexhover.gif',
    author: 'Alex',
    githubLink: 'https://github.com/alesgainza'
  },
  {
    artName: 'Imperial CSS Driod',
    pageLink: './Art/Imperial_CSS_Driod/index.html',
    imageLink: './Art/Imperial_CSS_Driod/ImperialDriod.gif',
    author: 'Captian-Rocket',
    githubLink: 'https://github.com/captian-rocket'
  },
  {
    artName: 'HamidAnime',
    pageLink: './Art/HamidAnime/index.html',
    imageLink: './Art/HamidAnime/Capture.gif',
    author: 'Hamid',
    githubLink: 'https://github.com/HamidGoudarzi1988'
  },
  {
    artName: 'Imperial CSS Driod',
    pageLink: './Art/Imperial_CSS_Driod/index.html',
    imageLink: './Art/Imperial_CSS_Driod/ImperialDriod.gif',
    author: 'Captian-Rocket',
    githubLink: 'https://github.com/captian-rocket'
  },
  {
    artName: 'Mario Game',
    pageLink: './Art/emmeiwhite/index.html',
    imageLink: './Art/emmeiwhite/mario-game.gif',
    author: 'Emmeiwhite',
    githubLink: 'https://github.com/emmeiwhite'
  },
  {
    artName: '360 Varial Kickflip',
    pageLink: './Art/DICHAMOTO/index.html',
    imageLink: './Art/DICHAMOTO/360_Varial_Kickflip.gif',
    author: 'DICHAMOTO',
    githubLink: 'https://github.com/DICHAMOTO'
  },
  {
    artName: 'Bouncer the Bouncy Box',
    pageLink: './Art/RussD/index.html',
    imageLink: './Art/RussD/bouncer-the-bouncy-box.png',
    author: 'Russell',
    githubLink: 'https://github.com/rdyer07'
  },
  {
    artName: '3D Infinite Loop Sprites Cards',
    pageLink: './Art/luiavag/index.html',
    imageLink: './Art/luiavag/luiavag_3D_Infinite_Loop.gif',
    author: 'LuVAGu',
    githubLink: 'https://github.com/luiavag'
  },
  {
    artName: 'Star Wars',
    pageLink: './Art/ChiragAgarwal/index.html',
    imageLink: './Art/ChiragAgarwal/star_wars.gif',
    author: 'Chirag Agarwal',
    githubLink: 'https://github.com/chiragragarwal'
  },
  {
    artName: 'ImageGallery',
    pageLink: './Art/Hoverimage/index.html',
    imageLink: './Art/Hoverimage/hoverimage.gif',
    author: 'Siddhant Jain',
    githubLink: 'https://github.com/Sid-web6306'
  },
  {
    artName: 'characterwalking',
    pageLink: './Art/characterwalkingChetan/index.html',
    imageLink: './Art/characterwalkingChetan/image.png',
    author: 'Chetan Muliya',
    githubLink: 'https://github.com/chetanmuliya'
  },
  {
    artName: 'Grow',
    pageLink: './Art/octavioLafourcade/index.html',
    imageLink: './Art/octavioLafourcade/animation.gif',
    author: 'Octavio Lafourcade',
    githubLink: 'https://github.com/tavolafourcade'
  },
  {
    artName: 'Slats',
    pageLink: './Art/Sagaquisces/index.html',
    imageLink: './Art/Hoverimage/slats.gif',
    author: 'Michael David Dunlap',
    githubLink: 'https://github.com/sagaquisces'
  },
  {
    artName: 'Coffee',
    pageLink: './Art/animate-coffee/index.html',
    imageLink: './Art/animate-coffee/ezgif.com-video-to-gif.gif',
    author: 'Elise Welch',
    githubLink: 'https://github.com/EliseWelch'
  },
  {
    artName: 'Blended',
    pageLink: './Art/Pro-animate/index.html',
    imageLink: './Art/Pro-animate/Blended.gif',
    author: 'Promise Nwafor',
    githubLink: 'https://github.com/emPro-source'
  },
  {
    artName: 'sproutseeds',
    pageLink: './Art/sproutseeds/index.html',
    imageLink: 'https://codepen.io/_Sabine/pen/yGGLON',
    author: '_Sabine'
  },
  {
    artName: 'aninikhil',
    pageLink: './Art/aninikhil/index.html',
    imageLink: './Art/aninikhil/nik.jpg',
    author: 'Nikhil N G',
    githubLink: 'https://github.com/nikhilng99'
  },
  {
    artName: 'Playballs',
    pageLink: './Art/playballs/index.html',
    imageLink: './Art/playballs/playballs.gif',
    author: 'Omar Jabaly',
    githubLink: 'https://github.com/Omarjabaly'
  },
  {
    artName: 'simpleAnimation',
    pageLink: './Art/cazabe/index.html',
    imageLink: './Art/cazabe/mrRobot.png',
    author: 'cazabe',
    githubLink: 'https://github.com/cazabe'
  },
  {
    artName: 'Dragon',
    pageLink: './Art/Dragon/index.html',
    imageLink: './Art/Joy/smallDragon.gif',
    author: 'nikicivan',
    githubLink: 'https://github.com/nikicivan'
  },
  {
    artName: 'TypingAnimation',
    pageLink: './Art/yogi_the_bear/index.html',
    imageLink: './Art/yogi_the_bear/my_animation.gif',
    author: 'yogev',
    githubLink: 'https://github.com/yogevHenig'
  },
  {
    artName: 'Mario Kart Animation',
    pageLink: './Art/mario2/index.html',
    imageLink: './Art/mario2/mario.png',
    author: 'Sakshi Sinha',
    githubLink: 'https://github.com/sakshi-1'
  },
  {
    artName: 'NarutoAnimation',
    pageLink: './Art/Tgoslee/index.html',
    imageLink: './Art/Tgoslee/Naruto.gif',
    author: 'Trenisha',
    githubLink: 'https://github.com/tgoslee'
  },
  {
    artName: 'Jackony',
    pageLink: './Art/Yaseen_Mohammed/index.html',
    imageLink: './Art/Yaseen_Mohammed/pichatcho.gif',
    author: 'Yaseen_Mohammed',
    githubLink: 'https://yaseenaiman.github.io/'
  },
  {
    artName: 'DVRU',
    pageLink: './Art/dvru/index.html',
    imageLink: './Art/dvru/dvru.gif',
    author: 'dvru',
    githubLink: 'https://github.com/dvru'
  },
  {
    artName: 'Coulisse',
    pageLink: './Art/Ayoubahida/index.html',
    imageLink: './Art/Ayoubahida/coulisseAnimation.gif',
    author: 'Ayoubahida',
    githubLink: 'https://github.com/Ayoubahida'
  },
  {
    artName: 'TextAnimation',
    pageLink: './Art/TextAnimation/index.html',
    imageLink: './Art/TextAnimation/welcome.gif',
    author: 'waleed',
    githubLink: 'https://github.com/waleed-1993'
  },
  {
    artName: 'Animatron',
    pageLink: './Art/Animatron/index.html',
    imageLink: './Art/Joy/trance.gif',
    author: 'farhan',
    githubLink: 'https://github.com/fnahmad'
  },
  {
    artName: 'Sky',
    pageLink: './Art/marijapanic/index.html',
    imageLink: './Art/marijapanic/clouds.gif',
    author: 'marijapanic',
    githubLink: 'https://github.com/marijapanic'
  },
  {
    artName: 'GreenFunnel',
    pageLink: './Art/GreenFunnel/index.html',
    imageLink: './Art/GreenFunnel/green-funnel.gif',
    author: 'sergiorra',
    githubLink: 'https://github.com/sergiorra'
  },
  {
    artName: 'mig',
    pageLink: './Art/mig/index.html',
    imageLink: './Art/mig/squares.gif',
    author: 'mig',
    githubLink: 'https://github.com/miguel231997'
  },
  {
    artName: 'RabbitHopping',
    pageLink: './Art/tigerlight/index.html',
    imageLink: './Art/tigerlight/RabbitHopping.gif',
    author: 'tigerlight',
    githubLink: 'https://github.com/tigerlight'
  },
  {
    artName: 'Picture Pop',
    pageLink: './Art/Ford CSS Animation/index.html',
    imageLink: './Art/Ford CSS Animation/Ford gif.gif',
    author: 'klf006',
    githubLink: 'https://github.com/klf006'
  },
  {
    artName: 'Smoke Animation',
    pageLink: './Art/smoke Animation/index.html',
    imageLink: './Art/smoke Animation/Capture.png',
    author: 'aman-cse',
    githubLink: 'https://github.com/aman-cse'
  },
  {
    artName: 'BH',
    pageLink: './Art/animationBH/index.html',
    imageLink: '',
    author: 'BH',
    githubLink: 'https://github.com/huynhcongbaotran'
  },
  {
    artName: 'bounce',
    pageLink: './Art/naina/index.html',
    imageLink: './Art/naina/bounce.gif',
    author: 'Naina',
    githubLink: 'https://github.com/naina010'
  },
  {
    artName: 'Motivation',
    pageLink: './Art/motivation/index.html',
    imageLink: './Art/motivation/motivation.gif',
    author: 'Art',
    githubLink: 'https://github.com/artbalahadia'
  },
  {
    artName: 'Doraemon-Ball',
    pageLink: './Art/DhirajKaushik/index.html',
    imageLink: './Art/DhirajKaushik/doremon.gif',
    author: 'Dhiraj Kaushik',
    githubLink: 'https://github.com/dhirajkaushik321'
  },
  {
    artName: 'EverettAnimation',
    pageLink: './Art/EverettAnimation/index.html',
    imageLink: './Art/Joy/game.jpg',
    author: 'Claudia',
    githubLink: 'https://github.com/claudiabringaseverett'
  },
  {
    artName: 'helloooo',
    pageLink: './Art/shitman0930/index.html',
    imageLink: './Art/shitman0930/eyes.gif',
    author: 'shitman0930',
    githubLink: 'https://github.com/shitman0930'
  },
  {
    artName: 'Animato',
    pageLink: './Art/panduka_karunasena_animato/index.html',
    imageLink: './Art/panduka_karunasena_animato/animato.gif',
    author: 'panduka karunasena',
    githubLink: 'https://github.com/pandukakarunasena'
  },
  {
    artName: 'anishprj',
    pageLink: './Art/anishprj/index.html',
    author: 'Anish Ghimire',
    githubLink: 'https://github.com/anishprj/'
  },
  {
    artName: 'Toshman Animation',
    pageLink: './Art/Toshman Animation/index.html',
    imageLink: './Art/Toshman Animation/animation demo.gif',
    author: 'Toshman-hub',
    githubLink: 'https://github.com/Toshman-hub'
  },
  {
    artName: 'alexandraturony87',
    pageLink: './Art/alexandraturony87/index.html',
    imageLink: './Art/alexandraturony87/ephiphany.gif',
    author: 'Alexandra Turony',
    githubLink: 'https://github.com/alexandraturony87'
  },
  {
    artName: 'Ball Crazy',
    pageLink: './Art/tanyamiranda/ballcrazy.html',
    imageLink: './Art/tanyamiranda/ballcrazy.gif',
    author: 'Tanya Miranda',
    githubLink: 'https://github.com/tanyamiranda'
  },
  {
    artName: 'Simple Animation Trick!',
    pageLink: './Art/mismail-541/index.html',
    imageLink: './Art/mismail-541/simple-animation-trick.gif',
    author: 'mismail-541',
    githubLink: 'https://github.com/mismail-541'
  },
  {
    artName: 'CORONA TOILET PAPER',
    pageLink: './Art/WissAnimation/index.html',
    imageLink: './Art/WissAnimation/Toiletpaperrun.png',
    author: 'Wiss',
    githubLink: 'https://github.com/Wissemfars'
  },
  {
    artName: 'verticalBarsAnimation',
    pageLink: './Art/verticalBarsAnimation/index.html',
    imageLink: './Art/verticalBarsAnimation/verticalBarsAnimation.gif',
    author: 'Marius Negru',
    githubLink: 'https://github.com/I3lackMarius'
  },
  {
    artName: 'Calcopod',
    pageLink: './Art/Calcopod/index.html',
    imageLink: './Art/Calcopod/giffed.gif',
    author: 'Calcopod',
    githubLink: 'https://github.com/Calcopod'
  },
  {
    artName: 'Robot Dance',
    pageLink: './Art/jnch009/index.html',
    imageLink: './Art/jnch009/robotjnch009.gif',
    author: 'Jeremy Ng',
    githubLink: 'https://github.com/jnch009'
  },
  {
    artName: 'Equalizer',
    pageLink: './Art/prathmeshgujar/index.html',
    imageLink: './Art/prathmeshgujar/equalizer.gif',
    author: 'Prathmesh Gujar',
    githubLink: 'https://github.com/prathmeshgujar'
  },
  {
    artName: 'Castle',
    pageLink: './Art/Yakraj/index.html',
    imageLink: './Art/Yakraj/castle.gif',
    author: 'Yakraj',
    githubLink: 'https://github.com/yakraj'
  },
  {
    artName: 'Shimmering Stars',
    pageLink: './Art/Pranav/index.html',
    imageLink: './Art/Pranav/shimmering-stars.gif',
    author: 'Pranav Sood',
    githubLink: 'https://github.com/prnv06'
  },
  {
    artName: 'Dancing Square',
    pageLink: './Art/chansart/index.html',
    imageLink: './Art/chansart/chansart.gif',
    author: 'Chansart',
    githubLink: 'https://github.com/chansart'
  },
  {
    artName: 'Animatron',
    pageLink: './Art/animatron/index.html',
    imageLink: './Art/animatron/trance.gif',
    author: 'Sujal',
    githubLink: 'https://github.com/Sujal7689'
  },
  {
    artName: 'fire flicker',
    pageLink: './Art/hemantrawat/index.html',
    imageLink: './Art/hemantrawat/index.gif',
    author: 'Hemant Rawat',
    githubLink: 'https://github.com/He-mantRawat'
  },
  {
    artName: 'Bouncing Ball',
    pageLink: './Art/bouncingBall/bouncing ball.html',
    imageLink: './Art/bouncingBall/bouncingball.gif',
    author: 'Pravin deva',
    githubLink: 'https://github.com/pravindeva'
  },
  {
    artName: 'Animated Landing Page',
    pageLink: './Art/animatedLandingPage01/index.html',
    imageLink: './Art/animatedLandingPage01/ezgif.com-video-to-gif',
    author: 'Aneta-s',
    githubLink: 'https://github.com/aneta-s'
  },
  {
    artName: 'Goraved',
    pageLink: './Art/goraved/index.html',
    imageLink: './Art/goraved/goraved_animation.gif',
    author: 'Roman Pobotin (Goraved)',
    githubLink: 'https://github.com/goraved'
  },
  {
    artName: 'Doraemon',
    pageLink: './Art/Ranajit/doraemon.html',
    imageLink: './Art/animatron/doraemon.gif',
    author: 'Ranajit',
    githubLink: 'https://github.com/basak-32'
  },
  {
    artName: 'Ax Dev',
    pageLink: './Art/axdev/test.html',
    imageLink: './Art/axdev/gif.gif',
    author: 'Axel Avila',
    githubLink: 'https://github.com/axavila'
  },
  {
    artName: 'Magic Circle',
    pageLink: './Art/magpiet/index.html',
    imageLink: './Art/magpiet/gif.gif',
    author: 'Magnus Cromwell',
    githubLink: 'https://github.com/magpiet'
  },
  {
    artName: 'Pulsing Circle',
    pageLink: './Art/innape/index.html',
    imageLink: './Art/innape/Pulsing Cirkle.gif',
    author: 'innape',
    githubLink: 'https://github.com/innape'
  },
  {
    artName: 'Bouncing Ball',
    pageLink: './Art/BouncingBall/index.html',
    imageLink: './Art/BouncingBall/BouncingBall.gif',
    author: 'Satish Pokala',
    githubLink: 'https://github.com/Satishpokala124'
  },
  {
    artName: 'Daredevil',
    pageLink: './Art/daredevil/index.html',
    imageLink: './Art/daredevil/daredevil.gif',
    author: 'Vivek Raj',
    githubLink: 'https://github.com/vivekrajx'
  },
  {
    artName: 'hover Me',
    pageLink: './Art/hoverMe/index.html',
    author: 'Bleron88',
    githubLink: 'https://github.com/bleron88'
  },
  {
    artName: "Adam's Animation",
    pageLink: "./Art/Adam's Animation/index.html",
    imageLink: "./Art/Adam's Animation/animation.gif",
    author: 'Adam Hills',
    githubLink: 'https://github.com/adamhills91'
  },
  {
    artName: 'Spin it',
    pageLink: './Art/b-ed/index.html',
    imageLink: './Art/b-ed/Hnet.com-image.gif',
    author: 'Edd',
    githubLink: 'https://github.com/b-ed'
  },
  {
    artName: 'playstation-anim',
    pageLink: './Art/playstation-anim/index.html',
    imageLink: './Art/playstation-anim/ps.gif',
    author: 'seif1125',
    githubLink: 'https://github.com/seif1125'
  },
  {
    artName: 'Ritika',
    pageLink: './Art/Ritika/index.html',
    imageLink: './Art/Ritika/warrior.png',
    author: 'Ritika',
    githubLink: 'https://github.com/Ritika-soni'
  },
  {
    artName: 'Animatron',
    pageLink: './Art/animatron/index.html',
    imageLink: './Art/animatron/colourpencils.png',
    author: 'jahid hasan',
    githubLink: 'https://github.com/jahidhasan299/'
  },
  {
    artName: 'Animatron2',
    pageLink: './Art/Animatron2/index.html',
    imageLink: './Art/Animatron2/trance.gif',
    author: 'PUNKLANCER',
    githubLink: 'https://github.com/PUNKLANCER/'
  },
  {
    artName: 'Text_Animation',
    pageLink: './Art/Text_Animation/index.html',
    imageLink: './Art/Text_Animation/text.gif',
    author: 'Christian',
    githubLink: 'https://github.com/mkBraga'
  },
  {
    artName: 'Practice',
    pageLink: './Art/Practice/index.html',
    imageLink: './Art/Joy/triangle.gif',
    author: 'MuGenFJ',
    githubLink: 'https://github.com/MuGenFJ/'
  },
  {
    artName: 'Tile',
    pageLink: './Art/weilincheng/index.html',
    imageLink: './Art/weilincheng/tile.gif',
    author: 'weilincheng',
    githubLink: 'https://github.com/weilincheng'
  },
  {
    artName: 'TemidoRochaSpin',
    pageLink: './Art/temido_rocha_animation/index.html',
    imageLink: './Art/temido_rocha_animation/TemidoRocha.gif',
    author: 'TemidoRocha',
    githubLink: 'https://github.com/TemidoRocha'
  },
  {
    artName: 'Tile',
    pageLink: './Art/weilincheng/index.html',
    imageLink: './Art/weilincheng/tile.gif',
    author: 'weilincheng',
    githubLink: 'https://github.com/weilincheng'
  },
  {
    artName: 'fire flicker',
    pageLink: './Art/hemantrawat/index.html',
    imageLink: './Art/hemantrawat/index.gif',
    author: 'Hemant Rawat',
    githubLink: 'https://github.com/He-mantRawat'
  },
  {
    artName: 'Bouncing Ball',
    pageLink: './Art/bouncingBall/bouncing ball.html',
    imageLink: './Art/bouncingBall/bouncingball.gif',
    author: 'Pravin deva',
    githubLink: 'https://github.com/pravindeva'
  },
  {
    artName: 'Animated Landing Page',
    pageLink: './Art/animatedLandingPage without bar/index.html',
    imageLink: './Art/animatedLandingPage without bar/ezgif.com-video-to-gif',
    author: 'Aneta-s',
    githubLink: 'https://github.com/aneta-s'
  },
  {
    artName: 'Goraved',
    pageLink: './Art/goraved/index.html',
    imageLink: './Art/goraved/goraved_animation.gif',
    author: 'Roman Pobotin (Goraved)',
    githubLink: 'https://github.com/goraved'
  },
  {
    artName: 'Doraemon',
    pageLink: './Art/Ranajit/doraemon.html',
    imageLink: './Art/animatron/doraemon.gif',
    author: 'Ranajit',
    githubLink: 'https://github.com/basak-32'
  },
  {
    artName: 'Ax Dev',
    pageLink: './Art/axdev/test.html',
    imageLink: './Art/axdev/gif.gif',
    author: 'Axel Avila',
    githubLink: 'https://github.com/axavila'
  },
  {
    artName: 'Magic Circle',
    pageLink: './Art/magpiet/index.html',
    imageLink: './Art/magpiet/gif.gif',
    author: 'Magnus Cromwell',
    githubLink: 'https://github.com/magpiet'
  },
  {
    artName: 'Bouncing Ball',
    pageLink: './Art/Bouncing Ball/index.html',
    imageLink: './Art/cazabe/Bouncing Ball.gif',
    author: 'Satish Pokala',
    githubLink: 'https://github.com/Satishpokala124'
  },
  {
    artName: 'Daredevil',
    pageLink: './Art/daredevil/index.html',
    imageLink: './Art/daredevil/daredevil.gif',
    author: 'Vivek Raj',
    githubLink: 'https://github.com/vivekrajx'
  },
  {
    artName: 'hover Me',
    pageLink: './Art/hoverMe/index.html',
    author: 'Bleron88',
    githubLink: 'https://github.com/bleron88'
  },
  {
    artName: 'Happy Balloon',
    pageLink: './Art/ztollef/index.html',
    imageLink: './Art/ztollef/balloon.gif.',
    author: 'ztollef',
    githubLink: 'https://github.com/ztollef'
  },
  {
    artName: 'playstation-anim',
    pageLink: './Art/playstation-anim/index.html',
    imageLink: './Art/playstation-anim/ps.gif',
    author: 'seif1125',
    githubLink: 'https://github.com/seif1125'
  },
  {
    artName: 'Ritika',
    pageLink: './Art/Ritika/index.html',
    imageLink: './Art/Ritika/warrior.png',
    author: 'Ritika',
    githubLink: 'https://github.com/Ritika-soni'
  },
  {
    artName: 'Animatron',
    pageLink: './Art/animatron/index.html',
    imageLink: './Art/animatron/colourpencils.png',
    author: 'jahid hasan',
    githubLink: 'https://github.com/jahidhasan299/'
  },
  {
    artName: 'Animatron2',
    pageLink: './Art/Animatron2/index.html',
    imageLink: './Art/Animatron2/trance.gif',
    author: 'PUNKLANCER',
    githubLink: 'https://github.com/PUNKLANCER/'
  },
  {
    artName: 'Text_Animation',
    pageLink: './Art/Text_Animation/index.html',
    imageLink: './Art/Text_Animation/text.gif',
    author: 'Christian',
    githubLink: 'https://github.com/mkBraga'
  },
  {
    artName: 'Practice',
    pageLink: './Art/Practice/index.html',
    imageLink: './Art/Joy/triangle.gif',
    author: 'MuGenFJ',
    githubLink: 'https://github.com/MuGenFJ/'
  },
  {
    artName: 'Tile',
    pageLink: './Art/weilincheng/index.html',
    imageLink: './Art/weilincheng/tile.gif',
    author: 'weilincheng',
    githubLink: 'https://github.com/weilincheng'
  },
  {
    artName: 'Circle Pulse',
    pageLink: './Art/circle-pulse/index.html',
    imageLink: './Art/circle-pulse/circle-pulse.gif',
    author: 'jmorr002',
    githubLink: 'https://github.com/jmorr002'
  },
  {
    artName: 'Flare Spin',
    pageLink: './Art/mykz1608/index.html',
    imageLink: '',
    author: 'mykz1608',
    githubLink: 'https://github.com/mykz1608'
  },
  {
    artName: 'MexicanMustache',
    pageLink: './Art/AnimatedMustache/index.html',
    imageLink: './Art/AnimatedMustache/MexicanMustache.gif',
    author: 'Andrés Alonso Gálvez',
    githubLink: 'https://github.com/Dondesconton/'
  },
  {
    artName: 'css',
    pageLink: './Art/2.css/index.html',
    imageLink: './Art/2.css/css.gif'
  },
  {
    artName: 'Square Color Change',
    pageLink: './Art/baesyc/index.html',
    imageLink: './Art/baesyc/square.gif',
    author: 'Baesyc',
    githubLink: 'https://github.com/baesyc'
  },
  {
    artName: 'MexicanMustache',
    pageLink: './Art/AnimatedMustache/index.html',
    imageLink: './Art/AnimatedMustache/MexicanMustache.gif',
    author: 'Andrés Alonso Gálvez',
    githubLink: 'https://github.com/Dondesconton/'
  },
  {
    artName: 'Chanimation',
    pageLink: './Art/Chanimation/index.html',
    imageLink: './Art/Chanimation/dancegif.gif',
    author: 'chandant9',
    githubLink: 'https://github.com/chandant9/'
  },
  {
    artName: 'DancingGroot',
    pageLink: './Art/m-elina/index.html',
    imageLink: './Art/m-elina/groot_animation.gif',
    author: 'Melina',
    githubLink: 'https://github.com/m-elina/'
  },
  {
    artName: 'Animatron',
    pageLink: './Art/animatron/index.html',
    imageLink: './Art/animatron/trance.gif',
    author: 'Andrew',
    githubLink: 'https://github.com/andrewbom/'
  },
  {
    artName: 'rainbows',
    pageLink: './Art/vassilchiev/index.html',
    imageLink: './Art/vassilchiev/giphy.gif',
    author: 'Vassil',
    githubLink: 'https://github.com/vassilchiev/'
  },
  {
    artName: "Zai's Orbitron",
    pageLink: './Art/zai/index.html',
    imageLink: './Art/zai/zais_orbitron.gif',
    author: '5amm5',
    githubLink: 'https://github.com/5amm5965/'
  },
  {
    artName: "404's crying baby page",
    pageLink: './Art/papfal/index.html',
    imageLink: './Art/papfal/HTML-404-Crying-Baby-Page.gif',
    author: 'papfal',
    githubLink: 'https://github.com/papfal/'
  },
  {
    artName: 'ani-3d',
    pageLink: './Art/ani-3d/ani-3d.html',
    imageLink: './Art/ani-3d/ani-3d.gif',
    author: 'clyde166',
    githubLink: 'https://github.com/clyde166/'
  },
  {
    artName: 'Boy',
    pageLink: './Art/Boy/index.html',
    imageLink: './Art/Boy/Boy with house.png',
    author: 'Gajhendran',
    githubLink: 'https://github.com/Gajhendran/'
  },
  {
    artName: 'Funimation',
    pageLink: './Art/Funimation/index.html',
    imageLink: './Art/Funimation/Funimation.gif',
    author: 'Pratik',
    githubLink: 'https://github.com/pratikrana1998/'
  },
  {
    artName: 'Jungle Monkey',
    pageLink: './Art/AMCodin/index.html',
    imageLink: './Art/AMCodin/monkey.gif',
    author: 'AMCodin',
    githubLink: 'https://github.com/amcodin'
  },
  {
    artName: 'bellow',
    pageLink: './Art/fran/index.html',
    imageLink: './Art/fran/bellow.gif',
    author: 'franzwah',
    githubLink: 'https://github.com/franzwah'
  },
  {
    artName: 'Typing Indicator',
    pageLink: './Art/jacob-bacon/index.html',
    imageLink: './Art/jacob-bacon/jacob-bacon-art.JPG',
    author: 'jacob-bacon',
    githubLink: 'https://github.com/jacob-bacon'
  },
  {
    artName: 'Colination',
    pageLink: './Art/colination/index.html',
    imageLink: './Art/colination/animation.png',
    author: 'colinJR95',
    githublink: 'https://github.com/colinJR95'
  },
  {
    artName: 'Glowing Circle by Leem Plays',
    pageLink: './Art/AliHaidar/index.html',
    imageLink: './Art/AliHaidar/giphy.gif',
    author: 'alihaidar2950',
    githubLink: 'https://github.com/alihaidar2950'
  },
  {
    artName: 'bouncy-ball',
    pageLink: './Art/bouncy-ball/ty.html',
    imageLink: './Art/bouncy-ball/bouncy-ball.gif',
    author: 'Huang Yi-Ting',
    githubLink: 'https://github.com/yiting76'
  },
  {
    artName: 'bouncy-ball',
    pageLink: './Art/bouncy-ball/ty.html',
    imageLink: './Art/bouncy-ball/bouncy-ball.gif',
    author: 'Huang Yi-Ting',
    githubLink: 'https://github.com/yiting76'
  },
  {
    artName: 'Tronix',
    pageLink: './Art/visiona/index.html',
    imageLink: './Art/visiona/tronix.gif',
    author: 'visiona',
    githubLink: 'https://github.com/visiona'
  },
  {
    artName: 'Synchronization',
    pageLink: './Art/synchronization!/synchronization',
    imageLink: './Art/synchronization/synchronized_Dots.gif',
    author: 'Pranjal',
    githublink: 'https://github.com/Pranjal705'
  },
  {
    artName: 'Random Squares',
    pageLink: './Art/Monitha/index.html',
    author: 'Monitha',
    githubLink: 'https://github.com/dmonitha'
  },
  {
    artName: 'Walking-Man-Front',
    pageLink: './Art/Akhil/index.html',
    imageLink: './Art/Akhil/Walking-man-front.gif',
    author: 'Akhil',
    githubLink: 'https://github.com/akhils95'
  },
  {
    artName: 'Cow-cat',
    pageLink: './Art/Cow-cat/index.html',
    imageLink: './Art/Cow-cat/Cow-cat.gif',
    author: 'Galia',
    githubLink: 'https://github.com/galiarudenko'
  },
  {
    artName: 'Rainb0w',
    pageLink: './Art/Duka/index.html',
    imageLink: './Art/Duka/rainbow.gif',
    author: 'Duka',
    githubLink: 'https://github.com/DusanKrcmarik'
  },
  {
    artName: 'Indian',
    pageLink: './Art/Indian/index.html',
    imageLink: './Art/Indian/Indian.gif',
    author: 'Duka',
    githubLink: 'https://github.com/ndvishruth'
  },
  {
    artName: 'Animatron',
    pageLink: './Art/sanmitra/index.html',
    imageLink: './Art/sanmitra/index.gif',
    author: 'sanmitra',

    githubLink: 'https://github.com/sanmitra1999'
  },
  {
    artName: 'Ball-clear',
    pageLink: './Art/Naok000/index.html',
    imageLink: './Art/Naok000/ball-clear.gif',
    author: 'Naok000',
    githubLink: 'https://github.com/Naok000'
  },
  {
    artName: 'Mario_Kart_Animation',
    pageLink: './Art/Mario_Kart_Animation/index.html',
    imageLink: './Art/Mario_Kart_Animation/Mario.png',
    author: 'AnsonAMS',
    githubLink: 'https://github.com/AnsonAMS'
  },
  {
    artName: 'Microsoft_animation',
    pageLink: './Art/SaumyaBhatt/index.html',
    imageLink: './Art/SaumyaBhatt/Animation.gif',
    author: 'Saumya-Bhatt',
    githubLink: 'https://github.com/Saumya-Bhatt'
  },
  {
    artName: 'Falling',
    pageLink: './Art/Sfrench5/index.html',
    imageLink: './Art/Sfrench5/Falling.gif',
    author: 'Sfrench5',
    githubLink: 'https://github.com/Sfrench5'
  },
  {
    artName: 'Dragon_Loading',
    pageLink: './Art/Dragon_Loading/index.html',
    imageLink: './Art/Dragon_Loading/DragonLoading.gif',
    author: 'Prasad',
    githubLink: 'https://github.com/PrasadM07'
  },
  {
    artName: 'Animatrix',
    pageLink: './Art/Animatrix/index.html',
    imageLink: './Art/Animatrix/Animatrix.png',
    author: 'soutog',
    githubLink: 'https://github.com/soutog'
  },
  {
    artName: 'Simple-Loading',
    pageLink: './Art/Loading/loading.html',
    imageLink: './Art/Loading/load.gif',
    author: 'Vijay',
    githubLink: 'https://github.com/VijayVjCuber'
  },
  {
    artName: 'Fiyi-Animation',
    pageLink: './Art/Fiyi-Animation/index.html',
    imageLink: './Art/Fiyi-Animation/relax_smile.gif',
    author: 'Fiyi-A',
    githubLink: 'https://github.com/Fiyi-A'
  },
  {
    artName: 'Colored Bars',
    pageLink: './Art/mleblanc94/mleblanc94_html_Animation-Nation.html',
    imageLink: './Art/mleblanc94/ColoredBars.gif',
    author: 'mleblanc94',
    githubLink: 'https://github.com/mleblanc94'
  },
  {
    artName: 'animeR',
    pageLink: './Art/animeR/index.html',
    imageLink: './Art/animeR/animeR.gif',
    author: 'Rajneesh',
    githubLink: 'https://github.com/rajneeshk94'
  },
  {
    artName: 'Sunset-City',
    pageLink: './Art/jyun9504/index.html',
    imageLink: './Art/jyun9504/sunset-city.gif',
    author: 'jyun9504',
    githubLink: 'https://github.com/jyun9504'
  },
  {
    artName: 'brianbottle',
    author: 'brian',
    pageLink: './Art/brianbottle/index.html',
    imageLink: './Art/brianbottle/bottle.gif',
    githubLink: 'https://github.com/brianabplanalp1'
  },
  {
    artName: 'Shapes',
    pageLink: './Art/mark-marchant/index.html',
    imageLink: './Art/mark-marchant/shapes.png',
    author: 'Mark Marchant',
    githubLink: 'https://github.com/jtla3/Animation-Nation'
  },
  {
    artName: 'Loading',
    pageLink: './Art/NoumanAziz/Loading.html',
    videoLink: './Art/NoumanAziz/loading.gif',
    author: 'NoumanAziz',
    githubLink: 'https://github.com/NoumanAziz'
  },
  {
    artName: `Galek's Simple Animation`,
    pageLink: './Art/GalekAnimation/index.html',
    imageLink: './Art/GalekAnimation/simpleanimation.gif',
    author: 'Adam Galek',
    githubLink: 'https://github.com/TheGalekxy'
  },
  {
    artname: 'Rainbow animation',
    pageLink: './Art/Rainbow/index.html',
    imageLink: './Art/Rainbow/rainbow.gif',
    author: 'Mohanraj',
    githubLink: 'https://github.com/chelladuraimohanraj/Animation-Nation'
  },
  {
    artName: `Cyan Loading Animation`,
    pageLink: './Art/Wannesds/index.html',
    imageLink: './Art/Wannesds/Wannesds.gif',
    author: 'Wannes Dieltiens',
    githubLink: 'https://github.com/Wannesds'
  },
  {
    artName: 'Animatron',
    pageLink: './Art/Animatron/index.html',
    imageLink: './Art/Animatron/trance.gif',
    author: 'Gihan Balasuriya',
    githubLink: 'https://github.com/gihanbalasuriya'
  },
  {
    artName: 'Light text blink',
    pageLink: './Art/Mani-textlight-blink/index.html',
    imageLink: './Art/Mani-textlight-blink/light-blink-text.gif',
    author: 'Mani Pandian',
    githubLink: 'https://github.com/Manipandian'
  },
  {
    artName: 'Circle',
    pageLink: './Art/PoKai/index.html',
    imageLink: './Art/PoKai/circle.png',
    author: 'PoKai Chang',
    githubLink: 'https://github.com/st875052018'
  },
  {
    artName: 'animatron',
    pageLink: './Art/animatron/index.html',
    imageLink: './Art/animatron/trance.gif',
    author: 'Christy',
    githubLink: 'https://github.com/ChristyLucid'
  },
  {
    artName: 'bouncing_ball',
    pageLink: './Art/bouncing_ball/bouncing_ball.html',
    imageLink: './Art/bouncing_ball/bouncing-ball.gif',
    author: 'Nirmalie',
    githubLink: 'https://github.com/nirmalieo3'
  },
  {
    artName: 'Rocket',
    pageLink: './Art/Rocket/index.html',
    imageLink: './Art/Rocket/rocket.gif',
    author: 'Jose Diaz',
    githubLink: 'https://github.com/josegerard2000'
  },
  {
    artName: 'simpleG',
    pageLink: './Art/simpleG/index.html',
    imageLink: './Art/simpleG/kitty.jpg',
    author: 'gargeper',
    githubLink: 'https://github.com/gargeper'
  },
  {
    artName: 'BounceFace',
    pageLink: './Art/ainamation/index.html',
    imageLink: './Art/ainamation/ainamation.gif',
    author: 'Ainara Saralegui',
    githubLink: 'https://github.com/asaralegui'
  },
  {
    artName: 'Text Flow',
    pageLink: './Art/ConnerCoding/index.html',
    imageLink: './Art/ConnerCoding/ztmanimation.gif',
    author: 'Conner Schiller',
    githubLink: 'https://github.com/ConnerCoding'
  },
  {
    artName: 'Glow',
    pageLink: './Art/Glow/index.html',
    imageLink: './Art/Glow/Glow.png',
    author: 'Joaquin Castillo',
    githubLink: 'https://github.com/JuakoDev'
  },
  {
    artName: 'Heart Real',
    pageLink: './Art/riddhax/index.html',
    imageLink: './Art/riddhax/index.gif',
    author: 'Riddhax',
    githubLink: 'https://github.com/riddhax'
  },

  {
    artName: 'Balls',
    pageLink: './Art/Paul - Simple Annoying Balls/index.html',
    imageLink: './Art/Paul - Simple Annoying Balls/Balls.gif',
    author: 'Paul',
    githubLink: 'https://github.com/psr83'
  },

  {
    artname: 'Square-Move',
    pageLink: './Art/Poonam/square.html',
    imageLink: './Art/Poonam/square_gif.gif',
    author: 'Poonam',
    githubLink: 'https://github.com/poonampant'
  },

  {
    artname: 'JesseEarley',
    pageLink: './Art/JesseEarley/index.html',
    imageLink: './Art/JesseEarley/index.gif',
    author: 'JesseEarley',
    githubLink: 'https://github.com/JesseEarley'
  },
  {
    artname: 'Hacktoberfest 2020',
    pageLink: './Art/taepal467/index.html',
    imageLink: './Art/taepal467/hiclipart.com (1).png',
    author: 'Chantae P.',
    githubLink: 'https://github.com/taepal467'
  },
  {
    artName: 'Animatron',
    pageLink: './Art/animatron/triangle/index.html',
    imageLink: './Art/animatron/trance.gif',
    author: 'Deborah',
    githubLink: 'https://github.com/dluckey123'
  },
  {
    artName: 'Animatron',
    pageLink: './Art/animatron/triangle/index.html',
    imageLink: './Art/animatron/trance.gif',
    author: 'Deborah',
    githubLink: 'https://github.com/dluckey123'
  },
  {
    artname: 'Animate',
    pageLink: '/codepen/animation/src/index.html',
    imageLink: 'Animation',
    author: 'Altamas khan',
    githubLink: 'https://github.com/Altamas2049'
  },
  {
    artName: 'Spin',
    pageLink: './Art/Spin/allli.html',
    imageLink: './Art/Spin/allli.gif',
    author: 'Victor Winner',
    githubLink: 'https://github.com/Vicwin13'
  },
  {
    artName: 'Spinner',
    pageLink: './Art/nishantpandey/allli.html',
    imageLink: './Art/nishantpandey/allli.gif',
    author: 'Nishant Pandey',
    githubLink: 'https://github.com/mrpandey1'
  },
  {
    artName: 'Hacktober Test',
    pageLink: './Art/bajancode/index.html',
    imageLink: './Art/BajanCode/index.gif',
    author: 'bajancode',
    githubLink: 'https://github.com/bajancode'
  },
  {
    artName: 'ZTM anim',
    pageLink: './Art/ayushi2410/index.html',
    imageLink: './Art/ayushi2410/ayushi2410.gif',
    author: 'Ayushi2410',
    githubLink: 'https://github.com/ayushi2410'
  },
  {
    artName: 'misaelsantos',
    pageLink: './Art/misaelsantos/index.html',
    imageLink: './Art/misaelsantos/neohack.gif',
    author: 'Misael Santos',
    githubLink: 'https://github.com/MisaelSantos'
  },
  {
    artName: 'I am a Developer',
    pageLink: './Art/Kuroyza/Iam-a-developer.html',
    imageLink: './Art/Kuroyza/Iam-a-developer.gif',
    author: 'Kuroyza',
    githubLink: 'https://github.com/kuroyza'
  },
  {
    artName: 'simple box',
    pageLink: './Art/Box/index.html',
    imageLink: './Art/Box/static_image.jpg',
    author: 'Abishek shah',
    githubLink: 'https://github.com/abishek-sha-256'
  },
  {
    artname: 'Starry-sky',
    pageLink: './Art/starry-night/index.html',
    imageLink: './Art/starry-night/stars',
    author: 'Taima Khawaldeh',
    githubLink: 'https://github.com/taimakh'
  },
  {
    artName: 'Project Gallery',
    pageLink: './Art/hulya/index.html',
    imageLink: './Art/hulya/gallery.gif',
    author: 'Hulya Karakaya',
    githubLink: 'https://github.com/hulyak'
  },
  {
    artName: 'animation',
    pageLink: './Art/sameer786/animation.html',
    imageLink: './Art/sameer786/radius.gif',
    author: 'sameer',
    githubLink: 'https://github.com/sameer8605'
  },
  {
    artName: 'ArrowWave',
    pageLink: './Art/ArrowWave/index.html',
    imageLink: './Art/ArrowWave/ArrowWave.gif',
    author: 'Gabriel',
    githubLink: 'https://github.com/GabrielTeixeiraC'
  },
  {
    artName: 'The 4-Ever Loop',
    pageLink: './Art/the-4ever-loop/index.html',
    imageLink: './Art/the-4ever-loop/rotate.gif',
    author: 'Luciano M.',
    githubLink: 'https://github.com/LucianoWebDev'
  },
  {
    artName: 'Running Car',
    pageLink: './Art/Running-Car/index.html',
    imageLink: './Art/Running-Car/Running-car.PNG',
    author: 'Ermias',
    githubLink: 'https://github.com/ermiaskidane'
  },
  {
    artname: 'Youssef',
    pageLink: './Art/Youssef/index.html',
    imageLink: './Art/Youssef/fd8_AX.gif',
    author: 'Youssef',
    githubLink: 'https://github.com/youssefhany96'
  },
  {
    artName: 'The 4-Ever Loop',
    pageLink: './Art/the-4ever-loop/index.html',
    imageLink: './Art/the-4ever-loop/rotate.gif',
    author: 'Luciano M.',
    githubLink: 'https://github.com/LucianoWebDev'
  },

  {
    artName: 'Itried',
    pageLink: '/Art/Itried/animation.html',
    author: 'Harsha',
    githublink: 'https://github.com/HarshaKumar23'
  },
  {
    artName: 'Snail Zoom',
    pageLink: './Art/rbhachu/index.html',
    imageLink: './Art/rbhachu/snail.gif',
    author: 'Bhachu R.',
    githubLink: 'https://github.com/rbhachu'
  },
  {
    artName: 'Mini Text Animation',
    pageLink: './Art/text-mini-animation/index.html',
    imageLink: './Art/text-mini-animation/text-anime.gif',
    author: 'Chinel',
    githubLink: 'https://github.com/chinel'
  },
  {
    artName: 'Square loader',
    pageLink: './Art/square_loading/index.html',
    imageLink: './Art/square_loading/square_loading',
    author: 'Marek Chasák',
    githubLink: 'https://github.com/mchasak'
  },
  {
    artName: 'Stairs Text',
    pageLink: './Art/StairsText/index.html',
    imageLink: './Art/StairsText/stairs-text.gif',
    author: 'Noam K.',
    githubLink: 'https://github.com/noamkanonich'
  },
  {
    artName: 'animation',
    pageLink: './Art/sameer786/animation.html',
    imageLink: './Art/sameer786/radius.gif',
    author: 'sameer',
    githubLink: 'https://github.com/sameer8605'
  },
  {
    artName: 'Spinning is a good trick',
    pageLink: './Art/garrod90/index.html',
    imageLink: './Art/garrod90/craigsGif.gif',
    author: 'Craig, G',
    githubLink: 'https://github.com/garrod90'
  },
  {
    artName: 'Snail Zoom',
    pageLink: './Art/rbhachu/index.html',
    imageLink: './Art/rbhachu/snail.gif',
    author: 'Bhachu R.',
    githubLink: 'https://github.com/rbhachu'
  },
  {
    artName: 'Mini Text Animation',
    pageLink: './Art/text-mini-animation/index.html',
    imageLink: './Art/text-mini-animation/text-anime.gif',
    author: 'Chinel',
    githubLink: 'https://github.com/chinel'
  },
  {
    artName: 'Square loader',
    pageLink: './Art/square_loading/index.html',
    imageLink: './Art/square_loading/square_loading',
    author: 'Marek Chasák',
    githubLink: 'https://github.com/mchasak'
  },
  {
    artName: 'Stairs Text',
    pageLink: './Art/StairsText/index.html',
    imageLink: './Art/StairsText/stairs-text.gif',
    author: 'Noam K.',
    githubLink: 'https://github.com/noamkanonich'
  },
  {
    artName: 'animation',
    pageLink: './Art/sameer786/animation.html',
    imageLink: './Art/sameer786/radius.gif',
    author: 'sameer',
    githubLink: 'https://github.com/sameer8605'
  },

  {
    pageLink: './Art/radar animation/index.html',
    imageLink: './Art/radar.gif',
    author: 'Anup',
    githubLink: 'https://github.com/paddybaba'
  },
  {
    pageLink: './Art/sameer786/animation.html',
    imageLink: './Art/sameer786/radius.gif',
    author: 'sameer',
    githubLink: 'https://github.com/sameer8605'
  },
  {
    pageLink: './Art/radar animation/index.html',
    imageLink: './Art/radar',
    author: 'Anup',
    githubLink: 'https://github.com/paddybaba'
  },
  {
    pageLink: './Art/sameer786/animation.html',
    imageLink: './Art/sameer786/radius.gif',
    author: 'sameer',
    githubLink: 'https://github.com/sameer8605'
  },
  {
    artName: 'Friendly Ghost',
    pageLink: './Art/ristotoldsep/index.html',
    author: 'Risto Tõldsep',
    githubLink: 'https://github.com/ristotoldsep'
  },
  {
    artName: 'Friendly Ghost',
    pageLink: './Art/ristotoldsep/index.html',
    author: 'Risto Tõldsep',
    githubLink: 'https://github.com/ristotoldsep'
  },
  {
    artName: 'sritron',
    pageLink: './Art/sritron/index.html',
    imageLink: './Art/sritron/trance.gif',
    author: 'Srinivas',
    githubLink: 'https://github.com/sri189ms'
  },
  {
    artName: 'Friendly Ghost',
    pageLink: './Art/ristotoldsep/index.html',
    author: 'Risto Tõldsep',
    githubLink: 'https://github.com/ristotoldsep'
  },
  {
    artName: 'Sun Rise Time',
    pageLink: './Art/gurprtAnim/index.html',
    imageLink: './Art/gurprtAnim/gurAnim.gif',
    author: 'Gurpreet',
    githubLink: 'https://github.com/gur-p-reet'
  },
  {
    artName: 'Personal Info',
    pageLink: './Art/Personal_info/triangle/index.html',
    imageLink: './Art/Personal_info/trance.gif',
    author: 'Naim Uddin',
    githubLink: 'https://github.com/Naim365'
  },
  {
    artName: 'Shining Text',
    pageLink: './Art/MaxieTextShineOn/index.html',
    imageLink: './Art/MaxieTextShineOn/maxie-text-shine-on.gif',
    author: 'maxie7',
    githubLink: 'https://github.com/maxie7'
  },
  {
    artName: 'Spinning Box',
    pageLink: './Art/KccbzZ/index.html',
    imageLink: './Art/KccbzZ/cover.png',
    author: 'KccbzZ',
    githubLink: 'https://github.com/KccbzZ'
  },
  {
    artName: 'Age Disgracefully',
    pageLink: './Art/ynoden/index.html',
    imageLink: './Art/ynoden/Age_Disgracefully.gif',
    author: 'yusefnoden',
    githubLink: 'https://github.com/yusefnoden'
  },
  {
    artname: 'jimanimation',
    pageLink: './Art/jimanimation/index.html',
    imageLink: './Art/jimanimation/bouncy.gif',
    author: 'Jimin',
    githubLink: 'https://github.com/jimijos'
  },

  {
    artName: 'Meme Animation',
    pageLink: './Art/just_for_fun/index.html',
    imageLink: './Art/just_for_fun/image.gif',
    author: 'Rahul Negi',
    githubLink: 'https://github.com/rahulnegi20'
  },
  {
    artName: 'Stretch ZTM',
    pageLink: './Art/animation_gn/index.html',
    imageLink: './Art/animation_gn/animation_gn.gif',
    author: 'gnyokota',
    githubLink: 'https://github.com/gnyokota'
  },
  {
    artname: 'AnimationCom',
    pageLink: './Art/Anita/AnimationCom/triangle.html',
    imageLink: './Art/AnimationCom/header.jpg',
    author: 'Anita',
    githubLink: 'https://github.com/anita-tsai'
  },
  {
    artName: 'Cards',
    pageLink: './Art/cards/index.html',
    imageLink: './Art/cards/cards.gif',
    author: 'lonecreationwastaken',
    githubLink: 'https://github.com/lonecreationwastaken'
  },
  {
    artName: "Lidor'sAnimation",
    pageLink: "./Art/Lidor's Animation/index.html",
    imageLink: "./Art/Lidor's Animation/animation.gif",
    author: 'LidorAsher',
    githubLink: 'https://github.com/lidorasher11'
  },
  {
    artName: 'ani-1trial',
    pageLink: './Art/ani-1trial/index.html',
    imageLink: './Art/ani-1trial/ani-gif.gif',
    author: 'tru-izo',
    githubLink: 'https://github.com/tru-izo'
  },
  {
    artName: 'Air_Balloon',
    pageLink: './Art/Air_Balloon/index.html',
    imageLink: './Art/Air_Balloon/balloon.gif',
    author: 'Abha',
    githubLink: 'https://github.com/Abha-1281'
  },
  {
    artName: 'Camp Fire',
    pageLink: './Art/camp_fire/index.html',
    imageLink: './Art/camp_fire/camp_fire.gif',
    author: 'Chansoo',
    githubLink: 'https://github.com/ChansooKim316'
  },
  {
    artName: 'rubberband Red',
    pageLink: './Art/ou79/index.html',
    imageLink: './Art/rubberbandRed.gif',
    author: 'ou79',
    githubLink: 'https://github.com/ou79'
  },
  {
    artName: 'ColorChanger',
    pageLink: './Art/ColorChanger/index.html',
    imageLink: './Art/color-changer.gif',
    author: 'Atallah-Nadhir',
    githubLink: 'https://github.com/Atallah-Nadhir'
  },
  {
    artName: 'PONG Animation',
    pageLink: './Art/walkitoff/index.html',
    imageLink: './Art/walkitoff/gif.gif',
    author: 'Tyler Dollick',
    githubLink: 'https://github.com/walkitoff'
  },
  {
<<<<<<< HEAD
    artname: "Animatron",
=======
    artname: 'Animatron',
>>>>>>> 3f16bf94
    pageLink: './Art/mbargaedge/index.html',
    imageLink: './Art/mbargaedge/animatron.gif',
    author: 'Mbarga',
    githubLink: 'https://github.com/marcelmbarga/'
  },
  {
    artName: 'House',
    pageLink: './Art/TTD/triangle/index.html',
    imageLink: './Art/TTD/house.gif',
    author: 'TanyaTD',
    githubLink: 'https://github.com/TTD126'
  },
  {
    artName: 'Spinning Title',
    pageLink: './Art/ljBeast21ldj/index.html',
    imageLink: './Art/ljBeast21ldj/firstGIF.gif',
    author: 'Larry',
    githubLink: 'https://github.com/ljBeast21ldj'
  },
  {
    artName: 'Heart pulsation',
    pageLink: './Art/Sallah/index.html',
    imageLink: './Art/Sallah/Heart-Pulsation.png',
    author: 'Sallah',
    githubLink: 'https://github.com/SallahTech'
  },
  {
    artName: 'MubbeAnimation',
    pageLink: './Art/Mubbe/index.html',
    imageLink: './Art/Mubbe/MubbeAnimation.gif',
    author: 'Mubarak',
    githubLink: 'https://github.com/mual5746'
  },
  {
    pageLink: './Art/neon-glowing-text/index.html',
    imageLink: './Art/neon-glowing-text/glowing-text-GIF.gif',
    author: 'Adri',
    githubLink: 'https://github.com/adrimual'
  },
  {
    artName: 'Simple Animation',
    pageLink: './Art/simple animation/transition.html',
    imageLink: './Art/simple animation/animatee.gif',
    author: 'Rudimental',
    githubLink: 'https://github.com/rudimental-again'
  },
  {
    artName: 'gbArt',
    pageLink: './Art/gbArt/index.html',
    imageLink: './Art/gbArt/shapeFlip.gif',
    author: 'Gary Bergman',
    githubLink: 'https://github.com/Gary-Bergman'
  },
  {
    artName: "Turtando's Animation",
    pageLink: './Art/turtando/animation.html',
    imageLink: './Art/Turtando/happyhalloween.gif',
    author: 'Turtando',
    githubLink: 'https://github.com/Turtando'
  },
  {
    artName: 'Bouncing Balls',
    pageLink: './Art/EyeOfAthena/index.html',
    imageLink: './Art/EyeOfAthena/cover.png',
    author: 'EyeOfAthena',
    githubLink: 'https://github.com/EyeOfAthena/bouncing-ball'
  },
  {
    artName: 'Otherside',
    pageLink: './Art/Otherside/ubi.html',
    imageLink: './Art/Otherside/recording.gif',
    author: 'Ubibimbap',
    githubLink: 'https://github.com/Ubibimbap'
  },
  {
    artName: 'Basketball God',
    pageLink: './Art/Sim-animation/index.html',
    imageLink: './Art/Sim-animation/project-screenshot.png',
    author: 'Sim',
    githubLink: 'https://github.com/sim-a-19'
  },
  {
    artName: "Ziyao's Animation",
    pageLink: './Art/robot/robot_index.html',
    imageLink: './Art/robot/robot.gif',
    author: 'Ziyao',
    githubLink: 'https://github.com/ziyaoc3'
  },
  {
    artName: 'Simplerv',
    pageLink: './Art/Aniamtion_RV/index.html',
    imageLink: './Art/Aniamtion_RV/circle.png',
    author: 'Aarush Bhat',
    githubLink: 'https://github.com/07rv'
  },
  {
    artName: 'Devtemmy_animation',
    pageLink: './Art/Devtemmy_animation/index.html',
    imageLink: './Art/Devtemmy_animation/Devtemmyanimation.gif',
    author: 'Dev-Temmy',
    githubLink: 'https://github.com/Dev-Temmy'
  },
  {
    artName: 'Fading text animation',
    pageLink: './Art/araskog/index.html',
    imageLink: './Art/araskog/animation.gif',
    author: 'Amanda Araskog',
    githubLink: 'https://github.com/araskog'
  }
];

// +--------------------------------------------------------------------------------+
// +                                                                                +
// +                  YOU DO NOT NEED TO CHANGE ANYTHING BELOW THIS                 +
// +                                                                                +
// +--------------------------------------------------------------------------------+

// Creates cards from the array above
// You don't need to modify this
let contents = [];
Shuffle(cards).forEach((c) => {
  contents.push([
    `<li class="card">` +
      `<a href='${c.pageLink}'>` +
      `<img class="art-image" src='${c.imageLink}' alt='${c.artName}' />` +
      `</a>` +
      `<div class="flex-content">` +
      `<a href='${c.pageLink}'><h3 class="art-title">${c.artName}</h3></a>` +
      `<p class='author'><a href="${c.githubLink}" target="_blank"><i class="fab fa-github"></i> ${c.author}</a> </p>` +
      `</div>` +
      `</li>`
  ]);
});

document.getElementById('cards').innerHTML = contents;

function Shuffle(o) {
  for (
    var j, x, i = o.length;
    i;
    j = parseInt(Math.random() * i), x = o[--i], o[i] = o[j], o[j] = x
  );
  return o;
}<|MERGE_RESOLUTION|>--- conflicted
+++ resolved
@@ -4335,11 +4335,7 @@
     githubLink: 'https://github.com/walkitoff'
   },
   {
-<<<<<<< HEAD
-    artname: "Animatron",
-=======
     artname: 'Animatron',
->>>>>>> 3f16bf94
     pageLink: './Art/mbargaedge/index.html',
     imageLink: './Art/mbargaedge/animatron.gif',
     author: 'Mbarga',
