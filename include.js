--- conflicted
+++ resolved
@@ -6534,21 +6534,19 @@
     githubLink: 'https://github.com/marionjudy13'
   },
   {
-<<<<<<< HEAD
     artName: 'Spinning Button',
     pageLink: './Art/nfluk/index.html',
     imageLink: './Art/nfluk/Screenshot.png',
     author: 'nfluk',
     githubLink: 'https://github.com/nfluk'
+  },
+  {
+    artName: 'Detonation Button',
+    pageLink: './Art/detonate-button/index.html',
+    imageLink: './Art/detonate-button/detonate-button.gif',
+    author: 'carv066',
+    githubLink: 'https://github.com/carv0066'
   }
-=======
-      artName: 'Detonation Button',
-      pageLink: './Art/detonate-button/index.html',
-      imageLink: './Art/detonate-button/detonate-button.gif',
-      author: 'carv066',
-      githubLink: 'https://github.com/carv0066'
-  }  
->>>>>>> 6a6f2058
 ];
 
 // +--------------------------------------------------------------------------------+
