--- conflicted
+++ resolved
@@ -392,61 +392,60 @@
     githubLink: 'https://github.com/SimardeepSingh-zsh'
   },
   {
-<<<<<<< HEAD
+    artName: 'solarsystem',
+    pageLink: './Art/solarsystem/solarsystem.html',
+    imageLink: './Art/solarsystem/solarsystem.gif',
+    author: 'hanisntsolo',
+    githubLink: 'https://github.com/hanisntsolo'
+  },
+  {
+    artName: 'Galaxy',
+    pageLink: './Art/Aldair/galaxy.html',
+    imageLink: './Art/Aldair/galaxy.gif',
+    author: 'Aldair Huamani',
+    githubLink: 'https://github.com/Baku452'
+  },
+  {
+    artName: 'Weird Spinner',
+    pageLink: './Art/lucifer510/weirdSpinner.html',
+    imageLink: './Art/lucifer510/weirdSpinner.png',
+    author: 'lucifer510',
+    githubLink: 'https://github.com/lucifer510'
+  },
+  {
+    artName: '699669',
+    pageLink: './Art/Artis/699669.html',
+    imageLink: './Art/Artis/699669.gif',
+    author: 'Artis',
+    githubLink: 'https://github.com/69966969'
+  },
+  {
+    artName: 'spinning square',
+    pageLink: './Art/dmdiamond79/spinningsquare.html',
+    imageLink: './Art/dmdiamond79/spinning.gif',
+    author: 'dmdiamond79',
+    githubLink: 'https://github.com/dmdiamond79'
+  },
+  {
+    artName: 'Bhaskar Sahu',
+    pageLink: './Art/Bhaskarsahu23',
+    imageLink: './Art/Bhaskarsahu23/imageflip.gif',
+    author: 'Bhaskarsahu23',
+    githubLink: 'https://github.com/Bhaskarsahu23'
+  },
+  {
+    artName: 'Heaart',
+    pageLink: './Art/Neha045/index.html',
+    imageLink: './Art/Neha045/animation.gif',
+    author: 'Neha045',
+    githubLink: 'https://github.com/Neha045'
+  },
+  {
     artName: 'ZTM Cube',
     pageLink: './Art/williamstophef/index.html',
     imageLink: './Art/williamstophef/CubeArt.gif',
     author: 'Christopher Williams',
     githubLink: 'https://github.com/williamstophef'
-=======
-    artName: 'solarsystem',
-    pageLink: './Art/solarsystem/solarsystem.html',
-    imageLink: './Art/solarsystem/solarsystem.gif',
-    author: 'hanisntsolo',
-    githubLink: 'https://github.com/hanisntsolo'
-  },
-  {
-    artName: 'Galaxy',
-    pageLink: './Art/Aldair/galaxy.html',
-    imageLink: './Art/Aldair/galaxy.gif',
-    author: 'Aldair Huamani',
-    githubLink: 'https://github.com/Baku452'
-  },
-  {
-    artName: 'Weird Spinner',
-    pageLink: './Art/lucifer510/weirdSpinner.html',
-    imageLink: './Art/lucifer510/weirdSpinner.png',
-    author: 'lucifer510',
-    githubLink: 'https://github.com/lucifer510'
-  },
-  {
-    artName: '699669',
-    pageLink: './Art/Artis/699669.html',
-    imageLink: './Art/Artis/699669.gif',
-    author: 'Artis',
-    githubLink: 'https://github.com/69966969'
-  },
-  {
-    artName: 'spinning square',
-    pageLink: './Art/dmdiamond79/spinningsquare.html',
-    imageLink: './Art/dmdiamond79/spinning.gif',
-    author: 'dmdiamond79',
-    githubLink: 'https://github.com/dmdiamond79'
-  },
-  {
-    artName: 'Bhaskar Sahu',
-    pageLink: './Art/Bhaskarsahu23',
-    imageLink: './Art/Bhaskarsahu23/imageflip.gif',
-    author: 'Bhaskarsahu23',
-    githubLink: 'https://github.com/Bhaskarsahu23'
-  },
-  {
-    artName: 'Heaart',
-    pageLink: './Art/Neha045/index.html',
-    imageLink: './Art/Neha045/animation.gif',
-    author: 'Neha045',
-    githubLink: 'https://github.com/Neha045'
->>>>>>> 7c17c7c7
   }
 ];
 
