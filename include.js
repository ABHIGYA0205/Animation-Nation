﻿let cards = [
  {
    artName: 'Cool CSS Preloader',
    pageLink: './Art/Himanshu_Kumawat/index.html',
    imageLink: './Art/Himanshu_Kumawat/preloader.gif',
    author: 'Himanshu Kumawat',
    githubLink: 'https://github.com/013himanshu'
  },
  {
    artName: 'Troll-Ball',
    pageLink: './Art/ivantbv/index.html',
    imageLink: './Art/ivantbv/troll-ball.gif',
    author: 'ivantbv',
    githubLink: 'https://github.com/ivantbv'
  },
  {
    artName: 'CSS heART',
    pageLink: './Art/Aarush/Heart.html',
    imageLink: './Art/Aarush/Heart.png',
    author: 'Aarush Bhat',
    githubLink: 'https://github.com/r-ush'
  },
  {
    artName: 'Image With Gray Scale Effect',
    pageLink: './Art/Image With Gray Scale Effect',
    imageLink:
      './Art/Image With Gray Scale Effect/Image-With-Gray-Scale-Effect.gif',
    author: 'Vikrant Kumar',
    githubLink: 'https://github.com/VikrantKu333'
  },
  {
    artName: 'covid-19',
    pageLink: './Art/shivam12k/index.html',
    videoLink: './Art/cell/cell.mp4',
    author: 'shivam12k',
    githubLink: 'https://github.com/shivam12k'
  },
  {
    artName: 'Bouncing Heart',
    pageLink: './Art/love2cr3ate/index.html',
    imageLink: './Art/love2cr3ate/bouncing-heart.gif',
    author: 'l0ve2cr3ate',
    githubLink: 'https://github.com/l0ve2cr3ate'
  },
  {
    artName: 'Animated-Loading',
    pageLink: './Art/Animated-Loading/index.html',
    imageLink: './Art/Animated-Loading/Animated-Loading.gif',
    author: 'Mehul1011',
    githubLink: 'https://github.com/mehul1011'
  },
  {
    artName: 'covid-19',
    pageLink: './Art/shivam12k/index.html',
    // videoLink: './Art/cell/cell.mp4',
    imageLink: '#',
    author: 'shivam12k',
    githubLink: 'https://github.com/shivam12k'
  },
  {
    artName: 'Mag-animation',
    pageLink: './Art/Mag-D-Alena/index.html',
    imageLink: './Art/Mag-D-Alena/Mag-animation.gif',
    author: 'Magdalena BenBassat-Luszczynska',
    githubLink: 'https://github.com/mag-d-alen'
  },
  {
    artName: 'ThomasTobe',
    pageLink: './Art/ThomasTobe/index.html',
    imageLink: './Art/ThomasTobe/rotation.gif',
    author: 'ThomasTobe',
    githubLink: 'https://github.com/ThomasTobe'
  },
  {
    artName: 'Life Of Coder',
    pageLink: './Art/DevarshiDoshi/index.html',
    imageLink: './Art/DevarshiDoshi/Life Of Coder.gif',
    author: 'DevarshiDoshi',
    githubLink: 'https://github.com/devarshidoshi'
  },

  {
    artName: 'That Animation',
    pageLink: './Art/MaKloudz/index.html',
    imageLink: './Art/MaKloudz/dat-animation.gif',
    author: 'Blessing Mutava',
    githubLink: 'https://github.com/MaKloudz'
  },
  {
    artName: 'animatron',
    pageLink: './Art/animatron/index.html',
    imageLink: './Art/animatron/trance.gif',
    author: 'nick981837',
    githubLink: 'https://github.com/nick981837'
  },
  {
    artName: 'ZTM Animation',
    pageLink: './Art/EricPuskas/index.html',
    imageLink: './Art/EricPuskas/index.gif',
    author: 'Eric Puskas',
    githubLink: 'https://github.com/EricPuskas'
  },
  {
    artName: 'LSD Rainbow Trip: Phase 1',
    pageLink: './Art/AbsMechanik/index.html',
    imageLink: './Art/AbsMechanik/AbsMechanik_Animation.gif',
    author: 'AbsMechanik',
    githubLink: 'https://github.com/AbsMechanik'
  },
  {
    artName: 'Christmas Lights',
    pageLink: './Art/Futuregit/index.html',
    imageLink: './Art/Futuregit/Christmas-Lights.gif',
    author: 'Futuregit',
    githubLink: 'https://github.com/Futuregit'
  },
  {
    artName: 'space zoo',
    pageLink: './Art/space_zoo/index.html',
    imageLink: './Art/space_zoo/space_zoo.gif',
    author: 'yuwenGithub',
    githubLink: 'https://github.com/yuwenGithub'
  },
  {
    artName: 'neon-text flicker glow',
    pageLink: './Art/neon-text flicker glow/neon.html',
    videoLink: './Art/neon-text flicker glow/neon-text flicker glow.gif',
    author: 'Ajay Tyagi',
    githubLink: 'https://github.com/imajaytyagi'
  },
  {
    artName: 'Dice Animation',
    pageLink: './Art/Dice-Animation/dice_animation.html',
    videoLink: './Art/Dice-Animation/dice.gif',
    author: 'Ronit DuttA',
    githubLink: 'https://github.com/RD91'
  },
  {
    artName: 'Fruit Dancing',
    pageLink: './Art/carlacentenor/index.html',
    imageLink: './Art/carlacentenor/fruit.gif',
    author: 'carlacentenor',
    githubLink: 'https://github.com/carlacentenor'
  },
  {
    artName: 'eyes',
    pageLink: './Art/eyes/index.html',
    imageLink: './Art/eyes/eyes.gif',
    author: 'yuwenGithub',
    githubLink: 'https://github.com/yuwenGithub'
  },
  {
    artName: 'Spooktober Hacktoberfest',
    pageLink: './Art/FredAmartey/index.html',
    imageLink: './Art/FredAmartey/thumbnaill.gif',
    author: 'Fred Amartey',
    githubLink: 'https://github.com/FredAmartey'
  },
  {
    artName: 'Star Wars?',
    pageLink: './Art/henryvalbuena/index.html',
    imageLink: './Art/henryvalbuena/index.gif',
    author: 'Henry Valbuena',
    githubLink: 'https://github.com/henryvalbuena'
  },
  {
    artName: 'UFO',
    pageLink: './Art/UFO/index.html',
    imageLink: './Art/UFO/UFO.png',
    author: 'Abhinav Singh @abhinav9910',
    githubLink: 'https://github.com/abhinav9910'
  },
  {
    artName: 'The Ripple',
    pageLink: './Art/Anmol2/index.html',
    imageLink: './Art/Anmol2/ripple.png',
    author: 'Anmol',
    githubLink: 'https://github.com/Anmol270900'
  },
  {
    artName: 'Rainbow loader',
    pageLink: './Art/ka-hn/rainbow.html',
    imageLink: './Art/ka-hn/rainbow.gif',
    author: 'Karim Hussain',
    githubLink: 'https://github.com/ka-hn'
  },
  {
    artName: 'Action Cam',
    pageLink: './Art/Donovan/index.html',
    imageLink: './Art/Donovan/pureCSS-animation.gif',
    author: 'Donovan Hunter',
    githubLink: 'https://github.com/dhdcode'
  },
  {
    artName: 'The Sun',
    pageLink: './Art/Anmol/index.html',
    imageLink: './Art/Anmol/sun.png',
    author: 'Anmol',
    githubLink: 'https://github.com/Anmol270900'
  },
  {
    artName: 'Flashing Pumpkin',
    pageLink: './Art/KatrinaRose14/index.html',
    imageLink: './Art/KatrinaRose14/FlashingPumpkin.gif',
    author: 'Katrina Yates',
    githubLink: 'https://github.com/KatrinaRose14'
  },
  {
    artName: 'Flipbox',
    pageLink: './Art/Prasheel/index.html',
    imageLink: './Art/Prasheel/flip.gif',
    author: 'Prasheel Soni',
    githubLink: 'https://github.com/ps011'
  },
  {
    artName: '2019 Wave',
    pageLink: './Art/chris-aqui/index.html',
    imageLink: './Art/chris-aqui/2019-jump.gif',
    author: 'Christine Aqui',
    githubLink: 'https://github.com/christine-aqui'
  },
  {
    artName: 'Hover Button Animation',
    pageLink: './Art/Vipul/hover.html',
    imageLink: './Art/Vipul/Screenshot2.png',
    author: 'Vipul',
    githubLink: 'https://github.com/vipuljain08'
  },
  {
    artName: 'Start From Zero',
    pageLink: './Art/Robihdy/index.html',
    imageLink: './Art/Robihdy/start-from-zero.png',
    author: 'Robihdy',
    githubLink: 'https://github.com/Robihdy'
  },
  {
    artName: 'Local Host metaphor',
    pageLink: './Art/Akbar-Cyber/index.html',
    imageLink: './Art/Prateek/localhost.png',
    author: 'Prateek',
    githubLink: 'https://github.com/prateekpatrick'
  },
  {
    artName: 'Akbar-Cyber',
    pageLink: './Art/Akbar-Cyber/index.html',
    imageLink: './Art/Akbar-Cyber/akbar.gif',
    author: 'Akbar',
    githubLink: 'https://github.com/Akbar-Cyber'
  },
  {
    artName: 'Sliding Lines',
    pageLink: './Art/erics0n/sliding-lines/index.html',
    imageLink: './Art/erics0n/sliding-lines/image.gif',
    author: 'erics0n',
    githubLink: 'https://github.com/erics0n'
  },
  {
    artName: 'Triangle',
    pageLink: './Art/Joy/triangle/triangle.html',
    imageLink: './Art/Joy/triangle/triangle.gif',
    author: 'Joy',
    githubLink: 'https://github.com/royranger'
  },
  {
    artName: 'Cube',
    pageLink: './Art/Joy/cube/cube.html',
    imageLink: './Art/Joy/cube/cube.gif',
    author: 'Joy',
    githubLink: 'https://github.com/royranger'
  },
  {
    artName: 'Burger Menu',
    pageLink: './Art/mctrl/burger.html',
    imageLink: './Art/mctrl/burger.gif',
    author: 'Martina',
    githubLink: 'https://github.com/mctrl'
  },
  {
    artName: 'Square Loader',
    pageLink: './Art/Hemant/index.html',
    imageLink: './Art/Hemant/loader.gif',
    author: 'Hemant Garg',
    githubLink: 'https://github.com/hemant-garg'
  },
  {
    artName: 'wake up, neo...',
    pageLink: './Art/samirjouni/TributeToTheMatrix.html',
    imageLink: './Art/samirjouni/sample.gif',
    author: 'Samir Jouni',
    githubLink: 'https://github.com/samirjouni'
  },
  {
    artName: 'Tribute To COD4MW',
    pageLink: './Art/samirjouni2/index.html',
    imageLink: './Art/samirjouni2/sample.gif',
    author: 'Samir Jouni',
    githubLink: 'https://github.com/samirjouni'
  },
  {
    artName: 'Planet',
    pageLink: './Art/ArthurDoom/planet.html',
    imageLink: './Art/ArthurDoom/planet.gif',
    author: 'ArthurDoom',
    githubLink: 'https://github.com/ArthurDoom'
  },
  {
    artName: 'SquarPy',
    pageLink: './Art/Utkarsh/index.html',
    imageLink: './Art/Utkarsh/hack.gif',
    author: 'utkarsh',
    githubLink: 'https://github.com/Utkarsh2604'
  },
  {
    artName: 'Circle',
    pageLink: './Art/Oliver/Circle.html',
    imageLink: './Art/Oliver/circle.gif',
    author: 'Oliver',
    githubLink: 'https://github.com/oliver-gomes'
  },
  {
    artName: 'Ellipse Loader',
    pageLink: './Art/VaibhavKhulbe/EllipseLoader.html',
    imageLink: './Art/VaibhavKhulbe/ellipseLoader.gif',
    author: 'Vaibhav Khulbe',
    githubLink: 'https://github.com/Kvaibhav01'
  },
  {
    artName: 'Simple Loader',
    pageLink: './Art/soumsps/simpleload.html',
    imageLink: './Art/soumsps/sample.gif',
    author: 'Soumendu Sinha',
    githubLink: 'https://github.com/soumsps'
  },
  {
    artName: 'Rollodex',
    pageLink: './Art/Shruti/rolling.html',
    imageLink: './Art/Shruti/rolling.gif',
    author: 'Shruti',
    githubLink: 'https://github.com/shruti49'
  },
  {
    artName: 'Cute Cat',
    pageLink: './Art/Alghi/cat.html',
    imageLink: './Art/Alghi/cat.gif',
    author: 'Alghi',
    githubLink: 'https://github.com/darklordace'
  },
  {
    artName: 'r2d2d starwerz'
    pageLink: './Art/izzycs/index.html',
    imageLink: './Art/izzycs/r2d2d.gif',
    author: 'Joy',
    githubLink: 'https://github.com/izzycs'
  }
  {
    artName: 'ZtM Text',
    pageLink: './Art/Di4iMoRtAl/ZtM_text_animation.html',
    imageLink: './Art/Di4iMoRtAl/ZtM_animation.gif',
    author: 'Di4iMoRtAl',
    githubLink: 'https://github.com/dppeykov'
  },
  {
    artName: 'Circles',
    pageLink: './Art/Bhuvana/circles.html',
    imageLink: './Art/Bhuvana/circles.gif',
    author: 'Bhuvana',
    githubLink: 'https://github.com/bhuvana-guna'
  },
  {
    artName: 'Bird',
    pageLink: './Art/Bhuvana/bird.html',
    imageLink: './Art/Bhuvana/bird.gif',
    author: 'Bhuvana',
    githubLink: 'https://github.com/bhuvana-guna'
  },
  {
    artName: 'Loader',
    pageLink: './Art/Bhuvana/loader.html',
    imageLink: './Art/Bhuvana/loader.gif',
    author: 'Bhuvana',
    githubLink: 'https://github.com/bhuvana-guna'
  },
  {
    artName: 'Simple blinking loading circles',
    pageLink: './Art/Rahul/index.html',
    imageLink: './Art/Rahul/loading.gif',
    author: 'Rahul',
    githubLink: 'https://github.com/kohli6010'
  },
  {
    artName: 'Css Pulse',
    pageLink: './Art/Aszmel/pulse.html',
    imageLink: './Art/Aszmel/css_pulse.gif',
    author: 'Aszmel',
    githubLink: 'https://github.com/Aszmel'
  },
  {
    artName: 'Circle Bounce',
    pageLink: './Art/Edmund/index.html',
    imageLink: './Art/Edmund/circle-bounce.gif',
    author: 'Edmund',
    githubLink: 'https://github.com/edmund1645'
  },
  {
    artName: 'Heart Beating',
    pageLink: './Art/Regem/index.html',
    imageLink: './Art/Regem/heart.jpg',
    author: 'Regem',
    githubLink: 'https://github.com/GemzBond'
  },
  {
    artName: 'Fading Circles',
    pageLink: './Art/Ankit/fadeCircle.html',
    imageLink: './Art/Ankit/fadeCircles.png',
    author: 'Ankit Srivastava',
    githubLink: 'https://github.com/a18nov'
  },
  {
    artName: 'Hacktoberfest 2019',
    pageLink: './Art/jpk3lly/animation.html',
    imageLink: './Art/jpk3lly/JPs_Animation_GIF.gif',
    author: 'jpk3lly',
    githubLink: 'https://github.com/jpk3lly'
  },
  {
    artName: 'Name Rotator',
    pageLink: './Art/Meet/name.html',
    imageLink: './Art/Meet/name.gif',
    author: 'Meet',
    githubLink: 'https://github.com/Meet1103'
  },
  {
    artName: 'Ball Rotator',
    pageLink: './Art/Bibekpreet/index.html',
    imageLink: './Art/Bibekpreet/ball.gif',
    author: 'Bibekpreet',
    githubLink: 'https://github.com/bibekpreet99'
  },
  {
    artName: 'ephiphany',
    pageLink: './Art/OctavianIlies/index.html',
    imageLink: './Art/OctavianIlies/ephiphany.gif',
    author: 'OctavianIlies',
    githubLink: 'https://github.com/OctavianIlies'
  },
  {
    artName: 'Loading',
    pageLink: './Art/jh1992jh/loading.html',
    imageLink: './Art/jh1992jh/loading.gif',
    author: 'jh1992jh',
    githubLink: 'https://github.com/jh1992jh'
  },
  {
    artName: 'ZTM Colors',
    pageLink: './Art/Godnon/index.html',
    imageLink: './Art/Godnon/ZTMcAnim.gif',
    author: 'Godnon',
    githubLink: 'https://github.com/godnondsilva'
  },
  {
    artName: 'Hover Effect',
    pageLink: './Art/Shubhankar/index.html',
    imageLink: './Art/Shubhankar/hackoctober.gif',
    author: 'Shubhankar',
    githubLink: 'https://github.com/shubhdwiv12'
  },
  {
    artName: 'Bouncing Fading Circles',
    pageLink: './Art/AyoubIssaad/index.html',
    imageLink: './Art/AyoubIssaad/BouncingFadingCircles.gif',
    author: 'AyoubIssaad',
    githubLink: 'https://github.com/AyoubIssaad'
  },
  {
    artName: '5 balls preloader',
    pageLink: './Art/Nnaji-Victor/index.html',
    imageLink: './Art/Nnaji-Victor/5_balls.gif',
    author: 'Nnaji Victor',
    githubLink: 'https://github.com/Nnaji-Victor'
  },
  {
    artName: 'ZTM Bouncer',
    pageLink: './Art/Josia/bouncer.html',
    imageLink: './Art/Josia/ztmbouncer.gif',
    author: 'Josia Rodriguez',
    githubLink: 'https://github.com/josiarod'
  },
  {
    artName: 'Hacktober loading animation',
    pageLink: './Art/mehul1011/index.html',
    imageLink: './Art/mehul1011/loading.gif',
    author: 'Mehul1011',
    githubLink: 'https://github.com/mehul1011'
  },
  {
    artName: 'Loading Dots',
    pageLink: './Art/devSergiu/index.html',
    imageLink: './Art/devSergiu/loading.gif',
    author: 'devSergiu',
    githubLink: 'https://github.com/devsergiu'
  },
  {
    artName: 'TypeWriter effect',
    pageLink: './Art/Sidharth/Typing_Text.html',
    imageLink: './Art/Sidharth/type_writer.gif',
    author: 'Sidharth',
    githubLink: 'https://github.com/Sidharth98'
  },
  {
    artName: 'Blue Spin',
    pageLink: './Art/JamesW/index.html',
    imageLink: './Art/JamesW/hacktober_spin.gif',
    author: 'James Whitney',
    githubLink: 'https://github.com/jameswhitney'
  },
  {
    artName: 'Loading Animation',
    pageLink: './Art/Sidharth/Loading.html',
    imageLink: './Art/Sidharth/Loading.gif',
    author: 'Sidharth',
    githubLink: 'https://github.com/Sidharth98'
  },
  {
    artName: 'Rotation',
    pageLink: './Art/alenanog/index.html',
    imageLink: './Art/alenanog/rotation.gif',
    author: 'Alena A.',
    githubLink: 'https://github.com/alenanog'
  },
  {
    artName: 'Colors in your life',
    pageLink: './Art/Atipahy/colors.html',
    imageLink: './Art/Atipahy/colors.png',
    author: 'Christos Chr',
    githubLink: 'https://github.com/atipaHy'
  },
  {
    artName: 'Orb',
    pageLink: './Art/Jkbicbic/orb.html',
    imageLink: './Art/Jkbicbic/orb.gif',
    author: 'John Kennedy Bicbic',
    githubLink: 'https://github.com/jkbicbic'
  },
  {
    artName: 'Charging...',
    pageLink: './Art/Afraz/charging.html',
    imageLink: './Art/Afraz/charging.gif',
    author: 'Afraz',
    githubLink: 'https://github.com/afrazz'
  },
  {
    artName: 'Charging...',
    pageLink: './Art/DepStep/depstep.html',
    imageLink: './Art/DepStep/depstep.gif',
    author: 'DepStep',
    githubLink: 'https://github.com/stephD'
  },
  {
    artName: 'Dancing Ball...',
    pageLink: './Art/DaveFres/index.html',
    imageLink: './Art/DaveFres/ball.gif',
    author: 'DaveFres',
    githubLink: 'https://github.com/DaveFres'
  },
  {
    artName: 'animatron',
    pageLink: './Art/animatron/index.html',
    imageLink: './Art/animatron/trance.gif',
    author: 'jomahay',
    githubLink: 'https://github.com/jomahay'
  },
  {
    artName: 'Sunshine',
    pageLink: './Art/Pavelisp/sunshine.html',
    imageLink: './Art/Pavelisp/sunshine.gif',
    author: 'Pavel Isp',
    githubLink: 'https://github.com/pavelisp'
  },
  {
    artName: 'SoundBoxes',
    pageLink: './Art/Hbarang/SoundBox.html',
    imageLink: './Art/Hbarang/SoundBoxAnimation.gif',
    author: 'Hbarang',
    githubLink: 'https://github.com/hbarang'
  },
  {
    artName: 'Cheshire',
    pageLink: './Art/Ckanelin/index.html',
    imageLink: './Art/Ckanelin/Cheshire.gif',
    author: 'Ckanelin',
    githubLink: 'https://github.com/ckanelin'
  },
  {
    artName: 'Disappear',
    pageLink: './Art/Stacy/index.html',
    imageLink: './Art/Stacy/disappear.gif',
    author: 'Stacy',
    githubLink: 'https://github.com/stacyholtz6'
  },
  {
    artName: 'Ellipse Spinner',
    pageLink: './Art/Sabina/ellipse_spinner.html',
    imageLink: './Art/Sabina/ellipse_spinner.png',
    author: 'Sabina Abbasova',
    githubLink: 'https://github.com/sabina929'
  },
  {
    artName: 'NightSky',
    pageLink: './Art/AndyS/index.html',
    imageLink: './Art/AndyS/Capture.GIF',
    author: 'AndyS',
    githubLink: 'https://github.com/AndyS1988'
  },
  {
    artName: 'Hungry',
    pageLink: './Art/diegchav/index.html',
    imageLink: './Art/diegchav/hungry.gif',
    author: 'Diego Chz',
    githubLink: 'https://github.com/diegchav'
  },
  {
    artName: 'Hover Text Animation',
    pageLink: './Art/AyoubIssaad2/index.html',
    imageLink: './Art/AyoubIssaad2/hoverTextAnimation.gif',
    author: 'AyoubIssaad',
    githubLink: 'https://github.com/AyoubIssaad'
  },
  {
    artName: 'Colorize',
    pageLink: './Art/JimBratsos/colorize.html',
    imageLink: './Art/JimBratsos/Colorize.gif',
    author: 'Jim Bratsos',
    githubLink: 'https://github.com/JimBratsos'
  },
  {
    artName: 'Hacktober Spooktacular',
    pageLink: 'Art/Elex/index.html',
    imageLink: ['./Art/Elex/hhs.gif'],
    author: 'William Poisel (LordCobra)',
    githubLink: 'https://github.com/epoisel'
  },
  {
    artName: 'Circley',
    pageLink: './Art/Tranjenny/indexjenny.html',
    imageLink: './Art/Tranjenny/zerojenny.gif',
    author: 'Tranjenny',
    githubLink: 'https://github.com/Tranjenny'
  },
  {
    artName: 'My Vietnam',
    pageLink: './Art/nhbduy/index.html',
    imageLink: './Art/nhbduy/my-vietnam.gif',
    author: 'Hoang-Bao-Duy NGUYEN',
    githubLink: 'https://github.com/nhbduy'
  },
  {
    artName: 'Hactoberfest Bus',
    pageLink: './Art/shahpranaf/index.html',
    imageLink: './Art/shahpranaf/hacktoberfest_bus.gif',
    author: 'Pranav Shah',
    githubLink: 'https://github.com/shahpranaf'
  },
  {
    artName: 'Hacktoberfest',
    pageLink: './Art/robihid/index.html',
    imageLink: './Art/robihid/hacktoberfest.png',
    author: 'robihid',
    githubLink: 'https://github.com/robihid'
  },
  {
    artName: 'Hi there',
    pageLink: './Art/Aki/index.html',
    imageLink: './Art/Aki/giphy.gif',
    author: 'Aki',
    githubLink: 'https://github.com/akmalist'
  },
  {
    artName: '3D css animation',
    pageLink: './Art/animationtion/index.html',
    imageLink: './Art/animation/css3drotate.gif',
    author: 'christ',
    githubLink: 'https://github.com/christ-87'
  },
  {
    artName: 'Hacktoberfest 2019!',
    pageLink: './Art/RedSquirrrel/index.html',
    imageLink: './Art/RedSquirrrel/index.html/animation.PNG',
    author: 'RedSquirrrel',
    githubLink: 'https://github.com/RedSquirrrel'
  },
  {
    artName: 'Sliding text',
    pageLink: './Art/Flattopz/index.html',
    imageLink: './Art/Flattopz/SlidingText.gif',
    author: 'Flattopz',
    githubLink: 'https://github.com/hjpunzalan'
  },
  {
    artName: 'Rainbow Color Changer',
    pageLink: './Art/mmshr/index.html',
    imageLink: './Art/mmshr/rainbow.gif',
    author: 'mmosehauer',
    githubLink: 'https://github.com/mmosehauer'
  },
  {
    artName: 'World of Coding',
    pageLink: './Art/tom_kn/coding.html',
    imageLink: './Art/tom_kn/coding.gif',
    author: 'Tamas Knisz',
    githubLink: 'https://github.com/TamasKn'
  },
  {
    artName: 'Initial Bounce',
    pageLink: './Art/Juwana/initial.html',
    imageLink: './Art/Juwana/InitialBounce.gif',
    author: 'Juwana',
    githubLink: 'https://github.com/JZerman2018'
  },
  {
    artName: 'Atom',
    pageLink: './Art/Teva/index.html',
    imageLink: './Art/Teva/atom.gif',
    author: 'Teva',
    githubLink: 'https://github.com/TevaHenry'
  },
  {
    artName: 'Be Awesome',
    pageLink: './Art/TigerAsH/index.html',
    imageLink: './Art/TigerAsH/be-awesome.jpg',
    author: 'TigerAsH',
    githubLink: 'https://github.com/TigerAsH94'
  },
  {
    artName: 'Rainbow Colors',
    pageLink: './Art/Sanjeev/index.html',
    imageLink: './Art/Sanjeev/animation.gif',
    author: 'Sanjeev Panday',
    githubLink: 'https://github.com/Sanjeev-Panday'
  },
  {
    artName: 'ZtM',
    pageLink: './Art/thoyvo/index.html',
    imageLink: './Art/thoyvo/ztm.gif',
    author: 'Thoyvo',
    githubLink: 'https://github.com/thoyvo'
  },
  {
    artName: 'Fast Fishes',
    pageLink: './Art/4ront/index.html',
    imageLink: './Art/4ront/fishes.gif',
    author: '4rontender',
    githubLink: 'https://github.com/RinatValiullov'
  },
  {
    artName: 'Loading...',
    pageLink: './Art/RedSquirrrel2/loading.html',
    imageLink: './Art/RedSquirrrel2/loading.gif',
    author: 'RedSquirrrel',
    githubLink: 'https://github.com/RedSquirrrel'
  },
  {
    artName: 'Animated Cube',
    pageLink: './Art/Animated Cube/index.html',
    imageLink: './Art/Animated Cube/cube.gif',
    author: 'RedSquirrrel',
    githubLink: 'https://github.com/RedSquirrrel'
  },
  {
    artName: 'Calm Ubuntu',
    pageLink: './Art/schupat/index.html',
    imageLink: './Art/schupat/preview.gif',
    author: 'schupat',
    githubLink: 'https://github.com/schupat'
  },
  {
    artName: 'Solar System',
    pageLink: './Art/DSandberg93/index.html',
    imageLink: './Art/DSandberg93/SolarSystem.gif',
    author: 'DSandberg93',
    githubLink: 'https://github.com/DSandberg93'
  },
  {
    artName: 'Boo',
    pageLink: './Art/VerityB/index.html',
    imageLink: './Art/VerityB/boo.gif',
    author: 'VerityB',
    githubLink: 'https://github.com/VerityB'
  },
  {
    artName: 'Hacktoberfest Ghost',
    pageLink: './Art/cTahirih/index.html',
    imageLink: './Art/cTahirih/ghost.png',
    author: 'cTahirih',
    githubLink: 'https://github.com/cTahirih'
  },
  {
    artName: 'Clock',
    pageLink: './Art/Abdul/index.html',
    imageLink: './Art/Abdul/Clock.png',
    author: 'Abdul Rahman',
    githubLink: 'https://github.com/abdulrahman118'
  },
  {
    artName: 'Loading Cube',
    pageLink: './Art/andrearizzello/index.html',
    imageLink: './Art/andrearizzello/index.gif',
    author: 'Andrea Rizzello',
    githubLink: 'https://github.com/andrearizzello'
  },
  {
    artName: 'Wall Dropping Logo',
    pageLink: './Art/shivams136/index.html',
    imageLink: './Art/shivams136/walldrop.gif',
    author: 'Shivam Sharma',
    githubLink: 'https://github.com/ShivamS136'
  },
  {
    artName: 'Infinite Race',
    pageLink: './Art/levermanx/index.html',
    imageLink: './Art/levermanx/anim.gif',
    author: 'Levermanx',
    githubLink: 'https://github.com/levermanx'
  },
  {
    artName: 'Hover to Rotate Text',
    pageLink: './Art/faiz_hameed/index.html',
    imageLink: './Art/faiz_hameed/hackto.gif',
    author: 'Faiz Hameed',
    githubLink: 'https://github.com/faizhameed'
  },
  {
    artName: 'HalloHacktober Greeting!',
    pageLink: './Art/lusalga/index.html',
    imageLink: './Art/lusalga/lu.gif',
    author: 'Lucieni A. Saldanha',
    githubLink: 'https://github.com/lusalga/'
  },
  {
    artName: 'Time goes by',
    pageLink: './Art/WolfgangKreminger/index.html',
    imageLink: './Art/WolfgangKreminger/showcase.gif',
    author: 'Wolfgang Kreminger',
    githubLink: 'https://github.com/r4pt0s'
  },
  {
    artName: 'Bouncing Text!',
    pageLink: './Art/AbdulsalamAbdulrahman/index.html',
    imageLink: './Art/AbdulsalamAbdulrahman/Bouncingtxt.gif',
    author: 'Abdulsalam Abdulrahman',
    githubLink: 'https://github.com/AbdulsalamAbdulrahman/'
  },
  {
    artName: 'Simple Phone Animation',
    pageLink: './Art/Lala/index.html',
    imageLink: './Art/Lala/phone.gif',
    author: 'Olamide Aboyeji',
    githubLink: 'https://github.com/aolamide'
  },
  {
    artName: 'Synthwave Sunset',
    pageLink: './Art/brunobolting/index.html',
    imageLink: './Art/brunobolting/synthwave-sunset.gif',
    author: 'Bruno Bolting',
    githubLink: 'https://github.com/brunobolting/'
  },
  {
    artName: 'That Animation',
    pageLink: './Art/MaKloudz/index.html',
    imageLink: './Art/MaKloudz/dat-animation.gif',
    author: 'Blessing Mutava',
    githubLink: 'https://github.com/MaKloudz'
  },
  {
    artName: 'animatron',
    pageLink: './Art/animatron/index.html',
    imageLink: './Art/animatron/trance.gif',
    author: 'nick981837',
    githubLink: 'https://github.com/nick981837'
  },
  {
    artName: 'abhishek9686',
    pageLink: './Art/abhishek9686/index.html',
    imageLink: './Art/abhishek9686/loading.gif',
    author: 'abhishek9686',
    githubLink: 'https://github.com/abhishek9686'
  },

  {
    artName: 'Animecircles',
    pageLink: './Art/Animecircles/index.html',
    imageLink: './Art/animatron/',
    author: 'Geamoding',
    githubLink: 'https://github.com/gilbertekalea'
  },
  {
    artName: 'ZTM Animation',
    pageLink: './Art/EricPuskas/index.html',
    imageLink: './Art/EricPuskas/index.gif',
    author: 'Eric Puskas',
    githubLink: 'https://github.com/EricPuskas'
  },
  {
    artName: 'LSD Rainbow Trip: Phase 1',
    pageLink: './Art/AbsMechanik/index.html',
    imageLink: './Art/AbsMechanik/AbsMechanik_Animation.gif',
    author: 'AbsMechanik',
    githubLink: 'https://github.com/AbsMechanik'
  },
  {
    artName: 'Christmas Lights',
    pageLink: './Art/Futuregit/index.html',
    imageLink: './Art/Futuregit/Christmas-Lights.gif',
    author: 'Futuregit',
    githubLink: 'https://github.com/Futuregit'
  },
  {
    artName: 'space zoo',
    pageLink: './Art/space_zoo/index.html',
    imageLink: './Art/space_zoo/space_zoo.gif',
    author: 'yuwenGithub',
    githubLink: 'https://github.com/yuwenGithub'
  },
  {
    artName: 'Fruit Dancing',
    pageLink: './Art/carlacentenor/index.html',
    imageLink: './Art/carlacentenor/fruit.gif',
    author: 'carlacentenor',
    githubLink: 'https://github.com/carlacentenor'
  },
  {
    artName: 'eyes',
    pageLink: './Art/eyes/index.html',
    imageLink: './Art/eyes/eyes.gif',
    author: 'yuwenGithub',
    githubLink: 'https://github.com/yuwenGithub'
  },
  {
    artName: 'Spooktober Hacktoberfest',
    pageLink: './Art/FredAmartey/index.html',
    imageLink: './Art/FredAmartey/thumbnaill.gif',
    author: 'Fred Amartey',
    githubLink: 'https://github.com/FredAmartey'
  },
  {
    artName: 'Star Wars?',
    pageLink: './Art/henryvalbuena/index.html',
    imageLink: './Art/henryvalbuena/index.gif',
    author: 'Henry Valbuena',
    githubLink: 'https://github.com/henryvalbuena'
  },
  {
    artName: 'UFO',
    pageLink: './Art/UFO/index.html',
    imageLink: './Art/UFO/UFO.png',
    author: 'Abhinav Singh @abhinav9910',
    githubLink: 'https://github.com/abhinav9910'
  },
  {
    artName: 'The Ripple',
    pageLink: './Art/Anmol2/index.html',
    imageLink: './Art/Anmol2/ripple.png',
    author: 'Anmol',
    githubLink: 'https://github.com/Anmol270900'
  },
  {
    artName: 'Rainbow loader',
    pageLink: './Art/ka-hn/rainbow.html',
    imageLink: './Art/ka-hn/rainbow.gif',
    author: 'Karim Hussain',
    githubLink: 'https://github.com/ka-hn'
  },
  {
    artName: 'Action Cam',
    pageLink: './Art/Donovan/index.html',
    imageLink: './Art/Donovan/pureCSS-animation.gif',
    author: 'Donovan Hunter',
    githubLink: 'https://github.com/dhdcode'
  },
  {
    artName: 'The Sun',
    pageLink: './Art/Anmol/index.html',
    imageLink: './Art/Anmol/sun.png',
    author: 'Anmol',
    githubLink: 'https://github.com/Anmol270900'
  },
  {
    artName: 'Flashing Pumpkin',
    pageLink: './Art/KatrinaRose14/index.html',
    imageLink: './Art/KatrinaRose14/FlashingPumpkin.gif',
    author: 'Katrina Yates',
    githubLink: 'https://github.com/KatrinaRose14'
  },
  {
    artName: 'Flipbox',
    pageLink: './Art/Prasheel/index.html',
    imageLink: './Art/Prasheel/flip.gif',
    author: 'Prasheel Soni',
    githubLink: 'https://github.com/ps011'
  },
  {
    artName: '2019 Wave',
    pageLink: './Art/chris-aqui/index.html',
    imageLink: './Art/chris-aqui/2019-jump.gif',
    author: 'Christine Aqui',
    githubLink: 'https://github.com/christine-aqui'
  },
  {
    artName: 'Hover Button Animation',
    pageLink: './Art/Vipul/hover.html',
    imageLink: './Art/Vipul/Screenshot2.png',
    author: 'Vipul',
    githubLink: 'https://github.com/vipuljain08'
  },
  {
    artName: 'Start From Zero',
    pageLink: './Art/Robihdy/index.html',
    imageLink: './Art/Robihdy/start-from-zero.png',
    author: 'Robihdy',
    githubLink: 'https://github.com/Robihdy'
  },
  {
    artName: 'Local Host metaphor',
    pageLink: './Art/Akbar-Cyber/index.html',
    imageLink: './Art/Prateek/localhost.png',
    author: 'Prateek',
    githubLink: 'https://github.com/prateekpatrick'
  },
  {
    artName: 'Akbar-Cyber',
    pageLink: './Art/Akbar-Cyber/index.html',
    imageLink: './Art/Akbar-Cyber/akbar.gif',
    author: 'Akbar',
    githubLink: 'https://github.com/Akbar-Cyber'
  },
  {
    artName: 'Sliding Lines',
    pageLink: './Art/erics0n/sliding-lines/index.html',
    imageLink: './Art/erics0n/sliding-lines/image.gif',
    author: 'erics0n',
    githubLink: 'https://github.com/erics0n'
  },
  {
    artName: 'Triangle',
    pageLink: './Art/Joy/triangle/triangle.html',
    imageLink: './Art/Joy/triangle/triangle.gif',
    author: 'Joy',
    githubLink: 'https://github.com/royranger'
  },
  {
    artName: 'Cube',
    pageLink: './Art/Joy/cube/cube.html',
    imageLink: './Art/Joy/cube/cube.gif',
    author: 'Joy',
    githubLink: 'https://github.com/royranger'
  },
  {
    artName: 'Burger Menu',
    pageLink: './Art/mctrl/burger.html',
    imageLink: './Art/mctrl/burger.gif',
    author: 'Martina',
    githubLink: 'https://github.com/mctrl'
  },
  {
    artName: 'Square Loader',
    pageLink: './Art/Hemant/index.html',
    imageLink: './Art/Hemant/loader.gif',
    author: 'Hemant Garg',
    githubLink: 'https://github.com/hemant-garg'
  },
  {
    artName: 'wake up, neo...',
    pageLink: './Art/samirjouni/TributeToTheMatrix.html',
    imageLink: './Art/samirjouni/sample.gif',
    author: 'Samir Jouni',
    githubLink: 'https://github.com/samirjouni'
  },
  {
    artName: 'Tribute To COD4MW',
    pageLink: './Art/samirjouni2/index.html',
    imageLink: './Art/samirjouni2/sample.gif',
    author: 'Samir Jouni',
    githubLink: 'https://github.com/samirjouni'
  },
  {
    artName: 'Planet',
    pageLink: './Art/ArthurDoom/planet.html',
    imageLink: './Art/ArthurDoom/planet.gif',
    author: 'ArthurDoom',
    githubLink: 'https://github.com/ArthurDoom'
  },
  {
    artName: 'SquarPy',
    pageLink: './Art/Utkarsh/index.html',
    imageLink: './Art/Utkarsh/hack.gif',
    author: 'utkarsh',
    githubLink: 'https://github.com/Utkarsh2604'
  },
  {
    artName: 'Circle',
    pageLink: './Art/Oliver/Circle.html',
    imageLink: './Art/Oliver/circle.gif',
    author: 'Oliver',
    githubLink: 'https://github.com/oliver-gomes'
  },
  {
    artName: 'Ellipse Loader',
    pageLink: './Art/VaibhavKhulbe/EllipseLoader.html',
    imageLink: './Art/VaibhavKhulbe/ellipseLoader.gif',
    author: 'Vaibhav Khulbe',
    githubLink: 'https://github.com/Kvaibhav01'
  },
  {
    artName: 'Simple Loader',
    pageLink: './Art/soumsps/simpleload.html',
    imageLink: './Art/soumsps/sample.gif',
    author: 'Soumendu Sinha',
    githubLink: 'https://github.com/soumsps'
  },
  {
    artName: 'Rollodex',
    pageLink: './Art/Shruti/rolling.html',
    imageLink: './Art/Shruti/rolling.gif',
    author: 'Shruti',
    githubLink: 'https://github.com/shruti49'
  },
  {
    artName: 'Cute Cat',
    pageLink: './Art/Alghi/cat.html',
    imageLink: './Art/Alghi/cat.gif',
    author: 'Alghi',
    githubLink: 'https://github.com/darklordace'
  },
  {
    artName: 'ZtM Text',
    pageLink: './Art/Di4iMoRtAl/ZtM_text_animation.html',
    imageLink: './Art/Di4iMoRtAl/ZtM_animation.gif',
    author: 'Di4iMoRtAl',
    githubLink: 'https://github.com/dppeykov'
  },
  {
    artName: 'Circles',
    pageLink: './Art/Bhuvana/circles.html',
    imageLink: './Art/Bhuvana/circles.gif',
    author: 'Bhuvana',
    githubLink: 'https://github.com/bhuvana-guna'
  },
  {
    artName: 'Bird',
    pageLink: './Art/Bhuvana/bird.html',
    imageLink: './Art/Bhuvana/bird.gif',
    author: 'Bhuvana',
    githubLink: 'https://github.com/bhuvana-guna'
  },
  {
    artName: 'Loader',
    pageLink: './Art/Bhuvana/loader.html',
    imageLink: './Art/Bhuvana/loader.gif',
    author: 'Bhuvana',
    githubLink: 'https://github.com/bhuvana-guna'
  },
  {
    artName: 'Simple blinking loading circles',
    pageLink: './Art/Rahul/index.html',
    imageLink: './Art/Rahul/loading.gif',
    author: 'Rahul',
    githubLink: 'https://github.com/kohli6010'
  },
  {
    artName: 'Css Pulse',
    pageLink: './Art/Aszmel/pulse.html',
    imageLink: './Art/Aszmel/css_pulse.gif',
    author: 'Aszmel',
    githubLink: 'https://github.com/Aszmel'
  },
  {
    artName: 'Circle Bounce',
    pageLink: './Art/Edmund/index.html',
    imageLink: './Art/Edmund/circle-bounce.gif',
    author: 'Edmund',
    githubLink: 'https://github.com/edmund1645'
  },
  {
    artName: 'Heart Beating',
    pageLink: './Art/Regem/index.html',
    imageLink: './Art/Regem/heart.jpg',
    author: 'Regem',
    githubLink: 'https://github.com/GemzBond'
  },
  {
    artName: 'Fading Circles',
    pageLink: './Art/Ankit/fadeCircle.html',
    imageLink: './Art/Ankit/fadeCircles.png',
    author: 'Ankit Srivastava',
    githubLink: 'https://github.com/a18nov'
  },
  {
    artName: 'Hacktoberfest 2019',
    pageLink: './Art/jpk3lly/animation.html',
    imageLink: './Art/jpk3lly/JPs_Animation_GIF.gif',
    author: 'jpk3lly',
    githubLink: 'https://github.com/jpk3lly'
  },
  {
    artName: 'Name Rotator',
    pageLink: './Art/Meet/name.html',
    imageLink: './Art/Meet/name.gif',
    author: 'Meet',
    githubLink: 'https://github.com/Meet1103'
  },
  {
    artName: 'Ball Rotator',
    pageLink: './Art/Bibekpreet/index.html',
    imageLink: './Art/Bibekpreet/ball.gif',
    author: 'Bibekpreet',
    githubLink: 'https://github.com/bibekpreet99'
  },
  {
    artName: 'ephiphany',
    pageLink: './Art/OctavianIlies/index.html',
    imageLink: './Art/OctavianIlies/ephiphany.gif',
    author: 'OctavianIlies',
    githubLink: 'https://github.com/OctavianIlies'
  },
  {
    artName: 'Loading',
    pageLink: './Art/jh1992jh/loading.html',
    imageLink: './Art/jh1992jh/loading.gif',
    author: 'jh1992jh',
    githubLink: 'https://github.com/jh1992jh'
  },
  {
    artName: 'ZTM Colors',
    pageLink: './Art/Godnon/index.html',
    imageLink: './Art/Godnon/ZTMcAnim.gif',
    author: 'Godnon',
    githubLink: 'https://github.com/godnondsilva'
  },
  {
    artName: 'Hover Effect',
    pageLink: './Art/Shubhankar/index.html',
    imageLink: './Art/Shubhankar/hackoctober.gif',
    author: 'Shubhankar',
    githubLink: 'https://github.com/shubhdwiv12'
  },
  {
    artName: 'Bouncing Fading Circles',
    pageLink: './Art/AyoubIssaad/index.html',
    imageLink: './Art/AyoubIssaad/BouncingFadingCircles.gif',
    author: 'AyoubIssaad',
    githubLink: 'https://github.com/AyoubIssaad'
  },
  {
    artName: '5 balls preloader',
    pageLink: './Art/Nnaji-Victor/index.html',
    imageLink: './Art/Nnaji-Victor/5_balls.gif',
    author: 'Nnaji Victor',
    githubLink: 'https://github.com/Nnaji-Victor'
  },
  {
    artName: 'ZTM Bouncer',
    pageLink: './Art/Josia/bouncer.html',
    imageLink: './Art/Josia/ztmbouncer.gif',
    author: 'Josia Rodriguez',
    githubLink: 'https://github.com/josiarod'
  },
  {
    artName: 'Hacktober loading animation',
    pageLink: './Art/mehul1011/index.html',
    imageLink: './Art/mehul1011/loading.gif',
    author: 'Mehul1011',
    githubLink: 'https://github.com/mehul1011'
  },
  {
    artName: 'Loading Dots',
    pageLink: './Art/devSergiu/index.html',
    imageLink: './Art/devSergiu/loading.gif',
    author: 'devSergiu',
    githubLink: 'https://github.com/devsergiu'
  },
  {
    artName: 'TypeWriter effect',
    pageLink: './Art/Sidharth/Typing_Text.html',
    imageLink: './Art/Sidharth/type_writer.gif',
    author: 'Sidharth',
    githubLink: 'https://github.com/Sidharth98'
  },
  {
    artName: 'Blue Spin',
    pageLink: './Art/JamesW/index.html',
    imageLink: './Art/JamesW/hacktober_spin.gif',
    author: 'James Whitney',
    githubLink: 'https://github.com/jameswhitney'
  },
  {
    artName: 'Loading Animation',
    pageLink: './Art/Sidharth/Loading.html',
    imageLink: './Art/Sidharth/Loading.gif',
    author: 'Sidharth',
    githubLink: 'https://github.com/Sidharth98'
  },
  {
    artName: 'Rotation',
    pageLink: './Art/alenanog/index.html',
    imageLink: './Art/alenanog/rotation.gif',
    author: 'Alena A.',
    githubLink: 'https://github.com/alenanog'
  },
  {
    artName: 'Colors in your life',
    pageLink: './Art/Atipahy/colors.html',
    imageLink: './Art/Atipahy/colors.png',
    author: 'Christos Chr',
    githubLink: 'https://github.com/atipaHy'
  },
  {
    artName: 'Orb',
    pageLink: './Art/Jkbicbic/orb.html',
    imageLink: './Art/Jkbicbic/orb.gif',
    author: 'John Kennedy Bicbic',
    githubLink: 'https://github.com/jkbicbic'
  },
  {
    artName: 'Charging...',
    pageLink: './Art/Afraz/charging.html',
    imageLink: './Art/Afraz/charging.gif',
    author: 'Afraz',
    githubLink: 'https://github.com/afrazz'
  },
  {
    artName: 'Charging...',
    pageLink: './Art/DepStep/depstep.html',
    imageLink: './Art/DepStep/depstep.gif',
    author: 'DepStep',
    githubLink: 'https://github.com/stephD'
  },
  {
    artName: 'Dancing Ball...',
    pageLink: './Art/DaveFres/index.html',
    imageLink: './Art/DaveFres/ball.gif',
    author: 'DaveFres',
    githubLink: 'https://github.com/DaveFres'
  },
  {
    artName: 'animatron',
    pageLink: './Art/animatron/index.html',
    imageLink: './Art/animatron/trance.gif',
    author: 'jomahay',
    githubLink: 'https://github.com/jomahay'
  },
  {
    artName: 'Sunshine',
    pageLink: './Art/Pavelisp/sunshine.html',
    imageLink: './Art/Pavelisp/sunshine.gif',
    author: 'Pavel Isp',
    githubLink: 'https://github.com/pavelisp'
  },
  {
    artName: 'SoundBoxes',
    pageLink: './Art/Hbarang/SoundBox.html',
    imageLink: './Art/Hbarang/SoundBoxAnimation.gif',
    author: 'Hbarang',
    githubLink: 'https://github.com/hbarang'
  },
  {
    artName: 'Cheshire',
    pageLink: './Art/Ckanelin/index.html',
    imageLink: './Art/Ckanelin/Cheshire.gif',
    author: 'Ckanelin',
    githubLink: 'https://github.com/ckanelin'
  },
  {
    artName: 'Disappear',
    pageLink: './Art/Stacy/index.html',
    imageLink: './Art/Stacy/disappear.gif',
    author: 'Stacy',
    githubLink: 'https://github.com/stacyholtz6'
  },
  {
    artName: 'Ellipse Spinner',
    pageLink: './Art/Sabina/ellipse_spinner.html',
    imageLink: './Art/Sabina/ellipse_spinner.png',
    author: 'Sabina Abbasova',
    githubLink: 'https://github.com/sabina929'
  },
  {
    artName: 'NightSky',
    pageLink: './Art/AndyS/index.html',
    imageLink: './Art/AndyS/Capture.GIF',
    author: 'AndyS',
    githubLink: 'https://github.com/AndyS1988'
  },
  {
    artName: 'Hungry',
    pageLink: './Art/diegchav/index.html',
    imageLink: './Art/diegchav/hungry.gif',
    author: 'Diego Chz',
    githubLink: 'https://github.com/diegchav'
  },
  {
    artName: 'Hover Text Animation',
    pageLink: './Art/AyoubIssaad2/index.html',
    imageLink: './Art/AyoubIssaad2/hoverTextAnimation.gif',
    author: 'AyoubIssaad',
    githubLink: 'https://github.com/AyoubIssaad'
  },
  {
    artName: 'Colorize',
    pageLink: './Art/JimBratsos/colorize.html',
    imageLink: './Art/JimBratsos/Colorize.gif',
    author: 'Jim Bratsos',
    githubLink: 'https://github.com/JimBratsos'
  },
  {
    artName: 'Hacktober Spooktacular',
    pageLink: 'Art/Elex/index.html',
    imageLink: ['./Art/Elex/hhs.gif'],
    author: 'William Poisel (LordCobra)',
    githubLink: 'https://github.com/epoisel'
  },
  {
    artName: 'Circley',
    pageLink: './Art/Tranjenny/indexjenny.html',
    imageLink: './Art/Tranjenny/zerojenny.gif',
    author: 'Tranjenny',
    githubLink: 'https://github.com/Tranjenny'
  },
  {
    artName: 'My Vietnam',
    pageLink: './Art/nhbduy/index.html',
    imageLink: './Art/nhbduy/my-vietnam.gif',
    author: 'Hoang-Bao-Duy NGUYEN',
    githubLink: 'https://github.com/nhbduy'
  },
  {
    artName: 'Hactoberfest Bus',
    pageLink: './Art/shahpranaf/index.html',
    imageLink: './Art/shahpranaf/hacktoberfest_bus.gif',
    author: 'Pranav Shah',
    githubLink: 'https://github.com/shahpranaf'
  },
  {
    artName: 'Hacktoberfest',
    pageLink: './Art/robihid/index.html',
    imageLink: './Art/robihid/hacktoberfest.png',
    author: 'robihid',
    githubLink: 'https://github.com/robihid'
  },
  {
    artName: 'Hi there',
    pageLink: './Art/Aki/index.html',
    imageLink: './Art/Aki/giphy.gif',
    author: 'Aki',
    githubLink: 'https://github.com/akmalist'
  },
  {
    artName: 'Hacktoberfest 2019!',
    pageLink: './Art/RedSquirrrel/index.html',
    imageLink: './Art/RedSquirrrel/index.html/animation.PNG',
    author: 'RedSquirrrel',
    githubLink: 'https://github.com/RedSquirrrel'
  },
  {
    artName: 'Sliding text',
    pageLink: './Art/Flattopz/index.html',
    imageLink: './Art/Flattopz/SlidingText.gif',
    author: 'Flattopz',
    githubLink: 'https://github.com/hjpunzalan'
  },
  {
    artName: 'Rainbow Color Changer',
    pageLink: './Art/mmshr/index.html',
    imageLink: './Art/mmshr/rainbow.gif',
    author: 'mmosehauer',
    githubLink: 'https://github.com/mmosehauer'
  },
  {
    artName: 'World of Coding',
    pageLink: './Art/tom_kn/coding.html',
    imageLink: './Art/tom_kn/coding.gif',
    author: 'Tamas Knisz',
    githubLink: 'https://github.com/TamasKn'
  },
  {
    artName: 'Initial Bounce',
    pageLink: './Art/Juwana/initial.html',
    imageLink: './Art/Juwana/InitialBounce.gif',
    author: 'Juwana',
    githubLink: 'https://github.com/JZerman2018'
  },
  {
    artName: 'Atom',
    pageLink: './Art/Teva/index.html',
    imageLink: './Art/Teva/atom.gif',
    author: 'Teva',
    githubLink: 'https://github.com/TevaHenry'
  },
  {
    artName: 'Be Awesome',
    pageLink: './Art/TigerAsH/index.html',
    imageLink: './Art/TigerAsH/be-awesome.jpg',
    author: 'TigerAsH',
    githubLink: 'https://github.com/TigerAsH94'
  },
  {
    artName: 'Rainbow Colors',
    pageLink: './Art/Sanjeev/index.html',
    imageLink: './Art/Sanjeev/animation.gif',
    author: 'Sanjeev Panday',
    githubLink: 'https://github.com/Sanjeev-Panday'
  },
  {
    artName: 'ZtM',
    pageLink: './Art/thoyvo/index.html',
    imageLink: './Art/thoyvo/ztm.gif',
    author: 'Thoyvo',
    githubLink: 'https://github.com/thoyvo'
  },
  {
    artName: 'Fast Fishes',
    pageLink: './Art/4ront/index.html',
    imageLink: './Art/4ront/fishes.gif',
    author: '4rontender',
    githubLink: 'https://github.com/RinatValiullov'
  },
  {
    artName: 'Loading...',
    pageLink: './Art/RedSquirrrel2/loading.html',
    imageLink: './Art/RedSquirrrel2/loading.gif',
    author: 'RedSquirrrel',
    githubLink: 'https://github.com/RedSquirrrel'
  },
  {
    artName: 'Animated Cube',
    pageLink: './Art/Animated Cube/index.html',
    imageLink: './Art/Animated Cube/cube.gif',
    author: 'RedSquirrrel',
    githubLink: 'https://github.com/RedSquirrrel'
  },
  {
    artName: 'Calm Ubuntu',
    pageLink: './Art/schupat/index.html',
    imageLink: './Art/schupat/preview.gif',
    author: 'schupat',
    githubLink: 'https://github.com/schupat'
  },
  {
    artName: 'Solar System',
    pageLink: './Art/DSandberg93/index.html',
    imageLink: './Art/DSandberg93/SolarSystem.gif',
    author: 'DSandberg93',
    githubLink: 'https://github.com/DSandberg93'
  },
  {
    artName: 'Boo',
    pageLink: './Art/VerityB/index.html',
    imageLink: './Art/VerityB/boo.gif',
    author: 'VerityB',
    githubLink: 'https://github.com/VerityB'
  },
  {
    artName: 'Hacktoberfest Ghost',
    pageLink: './Art/cTahirih/index.html',
    imageLink: './Art/cTahirih/ghost.png',
    author: 'cTahirih',
    githubLink: 'https://github.com/cTahirih'
  },
  {
    artName: 'Clock',
    pageLink: './Art/Abdul/index.html',
    imageLink: './Art/Abdul/Clock.png',
    author: 'Abdul Rahman',
    githubLink: 'https://github.com/abdulrahman118'
  },
  {
    artName: 'Loading Cube',
    pageLink: './Art/andrearizzello/index.html',
    imageLink: './Art/andrearizzello/index.gif',
    author: 'Andrea Rizzello',
    githubLink: 'https://github.com/andrearizzello'
  },
  {
    artName: 'Wall Dropping Logo',
    pageLink: './Art/shivams136/index.html',
    imageLink: './Art/shivams136/walldrop.gif',
    author: 'Shivam Sharma',
    githubLink: 'https://github.com/ShivamS136'
  },
  {
    artName: 'Infinite Race',
    pageLink: './Art/levermanx/index.html',
    imageLink: './Art/levermanx/anim.gif',
    author: 'Levermanx',
    githubLink: 'https://github.com/levermanx'
  },
  {
    artName: 'Hover to Rotate Text',
    pageLink: './Art/faiz_hameed/index.html',
    imageLink: './Art/faiz_hameed/hackto.gif',
    author: 'Faiz Hameed',
    githubLink: 'https://github.com/faizhameed'
  },
  {
    artName: 'HalloHacktober Greeting!',
    pageLink: './Art/lusalga/index.html',
    imageLink: './Art/lusalga/lu.gif',
    author: 'Lucieni A. Saldanha',
    githubLink: 'https://github.com/lusalga/'
  },
  {
    artName: 'Time goes by',
    pageLink: './Art/WolfgangKreminger/index.html',
    imageLink: './Art/WolfgangKreminger/showcase.gif',
    author: 'Wolfgang Kreminger',
    githubLink: 'https://github.com/r4pt0s'
  },
  {
    artName: 'Bouncing Text!',
    pageLink: './Art/AbdulsalamAbdulrahman/index.html',
    imageLink: './Art/AbdulsalamAbdulrahman/Bouncingtxt.gif',
    author: 'Abdulsalam Abdulrahman',
    githubLink: 'https://github.com/AbdulsalamAbdulrahman/'
  },
  {
    artName: 'Simple Phone Animation',
    pageLink: './Art/Lala/index.html',
    imageLink: './Art/Lala/phone.gif',
    author: 'Olamide Aboyeji',
    githubLink: 'https://github.com/aolamide'
  },
  {
    artName: 'Synthwave Sunset',
    pageLink: './Art/brunobolting/index.html',
    imageLink: './Art/brunobolting/synthwave-sunset.gif',
    author: 'Bruno Bolting',
    githubLink: 'https://github.com/brunobolting/'
  },

  {
    artName: 'Kawaii Penguin',
    pageLink: './Art/Brienyll/index.html',
    imageLink: './Art/Brienyll/kawaiiPenguin.gif',
    author: 'Brienyll',
    githubLink: 'https://github.com/brienyll/'
  },
  {
    artName: 'Happy Halloween',
    pageLink: './Art/MatthewS/index.html',
    imageLink: './Art/MatthewS/Spider.gif',
    author: 'MatthewS',
    githubLink: 'https://github.com/matthewstoddart/'
  },
  {
    artName: 'Fan Art',
    pageLink: './Art/m-perez33/index.html',
    imageLink: './Art/m-perez33/cylon.gif',
    author: 'Marcos Perez',
    githubLink: 'https://github.com/m-perez33/'
  },
  {
    artName: 'Animating Pot',
    pageLink: './Art/Somechandra/index.html',
    imageLink: './Art/Somechandra/pot.gif',
    author: 'Somechandra',
    githubLink: 'https://github.com/somechandra'
  },
  {
    artName: 'Circles Circling',
    pageLink: './Art/pikktorr/index.html',
    imageLink: './Art/pikktorr/circles.gif',
    author: 'pikktorr',
    githubLink: 'https://github.com/pikktorr'
  },
  {
    artName: 'Glitchy Szn',
    pageLink: './Art/premdav/index.html',
    imageLink: './Art/premdav/screenshot.png',
    author: 'premdav',
    githubLink: 'https://github.com/premdav'
  },
  {
    artName: 'ZeroToMastery',
    pageLink: './Art/Vzneers/index.html',
    imageLink: './Art/Vzneers/gifzeroloading.gif',
    author: 'TrinhMinhHieu',
    githubLink: 'https://github.com/trinhminhhieu'
  },
  {
    artName: 'Spacecraft-landing',
    pageLink: './Art/DDuplinszki/index.html',
    imageLink: './Art/DDuplinszki/Spacecraft-landing.gif',
    author: 'DDuplinszki',
    githubLink: 'https://github.com/DDuplinszki'
  },
  {
    artName: 'Paw Prints',
    pageLink: './Art/Tia/index.html',
    imageLink: './Art/Tia/paw-prints.gif',
    author: 'Tia Esguerra',
    githubLink: 'https://github.com/msksfo'
  },
  {
    artName: 'Hover-Scale',
    pageLink: './Art/echowebid/index.html',
    imageLink: './Art/echowebid/hover.gif',
    author: 'echowebid',
    githubLink: 'https://github.com/echowebid'
  },
  {
    artName: 'mars',
    pageLink: './Art/Courtney_Pure/index.html',
    imageLink: './Art/Courtney_Pure/mars_screenshot.png',
    author: 'Courtney Pure',
    githubLink: 'https://github.com/courtneypure'
  },
  {
    artName: 'Welcome HactoberFest',
    pageLink: './Art/Dhaval/index.html',
    imageLink: './Art/Dhaval/Welcome-Hacktoberfest.gif',
    author: 'Dhaval Mehta',
    githubLink: 'https://github.com/Dhaval1403'
  },
  {
    artName: 'Aynonimation',
    pageLink: './Art/Aynorica/aynorica.html',
    imageLink: './Art/Aynorica/Aynonimation.png',
    author: 'aynorica',
    githubLink: 'https://github.com/aynorica'
  },
  {
    artName: 'sun-to-moon',
    pageLink: './Art/haider/index.html',
    imageLink: './Art/haider/sun-moon.gif',
    author: 'Haider',
    githubLink: 'https://github.com/hyderumer'
  },
  {
    artName: 'Animatron',
    pageLink: './Art/animatron/index.html',
    imageLink: './Art/animatron/trance.gif',
    author: 'Andrei',
    githubLink: 'https://github.com/aneagoie'
  },
  {
    artName: 'Loader Circle',
    pageLink: './Art/beaps/index.html',
    imageLink: './Art/beaps/loader-circle.gif',
    author: 'beaps',
    githubLink: 'https://github.com/beaps'
  },
  {
    artName: 'Doors',
    pageLink: './Art/pauliax/index.html',
    imageLink: './Art/pauliax/doors.gif',
    author: 'pauliax',
    githubLink: 'https://github.com/pauliax'
  },
  {
    artName: 'Clock with pendulum',
    pageLink: './Art/Pankaj/index.html',
    imageLink: './Art/Pankaj/Clock_with_pendulum.gif',
    author: 'Pankaj',
    githubLink: 'https://github.com/prime417'
  },
  {
    artName: 'Animatron',
    pageLink: './Art/animatron/index.html',
    imageLink: './Art/animatron/trance.gif',
    author: 'Andrei',
    githubLink: 'https://github.com/aneagoie'
  },
  {
    artName: 'Loader Circle',
    pageLink: './Art/beaps/index.html',
    imageLink: './Art/beaps/loader-circle.gif',
    author: 'beaps',
    githubLink: 'https://github.com/beaps'
  },
  {
    artName: 'Open Sourcerer',
    pageLink: './Art/4rturd13/index.html',
    imageLink: './Art/4rturd13/openSourcerer.gif',
    author: '4rturd13',
    githubLink: 'https://github.com/4rturd13'
  },
  {
    artName: 'Doors',
    pageLink: './Art/pauliax/index.html',
    imageLink: './Art/pauliax/doors.gif',
    author: 'pauliax',
    githubLink: 'https://github.com/pauliax'
  },
  {
    artName: 'Loader Square',
    pageLink: './Art/beaps2/square-loader.html',
    imageLink: './Art/beaps2/square-loader.gif',
    author: 'beaps',
    githubLink: 'https://github.com/beaps'
  },
  {
    artName: 'Running Text',
    pageLink: './Art/DevinEkadeni/running-text.html',
    imageLink: './Art/DevinEkadeni/running-text.gif',
    author: 'Devin Ekadeni',
    githubLink: 'https://github.com/devinekadeni'
  },
  {
    artName: 'Mystical-Hacktoberfest',
    pageLink: './Art/Wayne/index.html',
    imageLink:
      './Art/Wayne/hacktoberfest - Google Chrome 09 Oct 2019 21_12_32.png',
    author: 'Wayne Mac Mavis',
    githubLink: 'https://github.com/WayneMacMavis'
  },
  {
    artName: 'ZTM Logo Animation',
    pageLink: './Art/bk987/index.html',
    imageLink: './Art/bk987/preview.gif',
    author: 'Bilal Khalid',
    githubLink: 'https://github.com/bk987'
  },
  {
    artName: 'Pong',
    pageLink: './Art/Carls13/index.html',
    imageLink: './Art/Carls13/pong.jpg',
    author: 'Carlos Hernandez',
    githubLink: 'https://github.com/Carls13'
  },
  {
    artName: 'ZTM Reveal',
    pageLink: './Art/bk987-2/index.html',
    imageLink: './Art/bk987-2/preview.gif',
    author: 'Bilal Khalid',
    githubLink: 'https://github.com/bk987'
  },
  {
    artName: 'ZTM Family Animation',
    pageLink: './Art/sballgirl11/animation.html',
    imageLink: './Art/sballgirl11/ztm.gif',
    author: 'Brittney Postma',
    githubLink: 'https://github.com/sballgirl11'
  },
  {
    artName: 'Phone Greetings',
    pageLink: './Art/ann-dev/index.html',
    imageLink: './Art/ann-dev/screenshot.png',
    author: 'ann-dev',
    githubLink: 'https://github.com/ann-dev'
  },
  {
    artName: 'Triangle Slide',
    pageLink: './Art/grieff/index.html',
    imageLink: './Art/grieff/triangle-animation.gif',
    author: 'Grieff',
    githubLink: 'https://github.com/grieff'
  },
  {
    artName: 'Neon ZTM',
    pageLink: './Art/grieff/text.html',
    imageLink: './Art/grieff/neonZTM.gif',
    author: 'Grieff',
    githubLink: 'https://github.com/grieff'
  },
  {
    artName: 'Flip Card',
    pageLink: './Art/FlipCard/index.html',
    imageLink: './Art/FlipCard/ezgif.com-video-to-gif.gif',
    author: 'Saurabh',
    githubLink: 'https://github.com/Saurabh-FullStackDev'
  },
  {
    artName: 'animationHalloween',
    pageLink: './Art/mawais54013/index.html',
    imageLink: './Art/mawais54013/Halloween.gif',
    author: 'mawais54013',
    githubLink: 'https://github.com/mawais54013'
  },
  {
    artName: 'Hacktoberfest Letter Popups',
    pageLink: './Art/jmt3559/index.html',
    imageLink: 'https://media.giphy.com/media/RKSRPGiIsy1f3Ji3j1/giphy.gif',
    author: 'Juan T.',
    githubLink: 'https://github.com/jmtellez'
  },
  {
    artName: 'Oscillation',
    pageLink: './Art/Oscillation/index.html',
    imageLink: './Art/Oscillation/oscillation.gif',
    author: 'Nandhakumar',
    githubLink: 'https://github.com/Nandhakumar7792'
  },
  {
    artName: 'Letters flipUp',
    pageLink: './Art/TerenceBiney/index.html',
    imageLink: './Art/TerenceBiney/lettersanimate.gif',
    author: 'Terence Biney',
    githubLink: 'https://github.com/Tereflech17'
  },
  {
    artName: 'Colors rectangle',
    pageLink: './Art/beaps3/index.html',
    imageLink: './Art/beaps3/colors-rectangle.gif',
    author: 'beaps',
    githubLink: 'https://github.com/beaps'
  },
  {
    artName: 'Hinge',
    pageLink: './Art/hereisfahad/index.html',
    imageLink: './Art/hereisfahad/hinge.png',
    author: 'Hereisfahad',
    githubLink: 'https://github.com/hereisfahad'
  },
  {
    artName: 'Animation',
    pageLink: './Art/PaulBillings/animation.html',
    imageLink: './Art/PaulBillings/animation.gif',
    author: 'Paul Billings',
    githubLink: 'https://github.com/paulbillings'
  },
  {
    artName: 'Diminishing',
    pageLink: './Art/Diminishing/index.html',
    imageLink: './Art/Diminishing/diminishing.gif',
    author: 'Nandhakumar',
    githubLink: 'https://github.com/Nandhakumar7792'
  },
  {
    artName: 'yin-yang',
    pageLink: './Art/yin-yang/index.html',
    imageLink: './Art/yin-yang/yin-yang.gif',
    author: 'Nandhakumar',
    githubLink: 'https://github.com/Nandhakumar7792'
  },
  {
    artName: 'eggJiggle',
    pageLink: './Art/eggJiggle/index.html',
    imageLink: './Art/eggJiggle/eggJiggle.gif',
    author: 'Nandhakumar',
    githubLink: 'https://github.com/Nandhakumar7792'
  },
  {
    artName: 'Aynonimation',
    pageLink: './Art/Aynorica/aynorica.html',
    imageLink: './Art/Aynorica/Aynonimation.png',
    author: 'aynorica',
    githubLink: 'https://github.com/aynorica'
  },
  {
    artName: 'ZTM Family Animation',
    pageLink: './Art/sballgirl11/index.html',
    imageLink: './Art/sballgirl11/ztm.gif',
    author: 'Brittney Postma',
    githubLink: 'https://github.com/sballgirl11'
  },
  {
    artName: 'Calm',
    pageLink: './Art/TMax/index.html',
    imageLink: './Art/TMax/Choas.gif',
    author: 'Tanesha',
    githubLink: 'https://github.com/Mainemirror'
  },
  {
    artName: 'Eyes',
    pageLink: './Art/Ltheory/main.html',
    imageLink: './Art/Ltheory/eyes.gif',
    author: 'Ltheory',
    githubLink: 'https://github.com/Ltheory'
  },
  {
    artName: 'Jelly!',
    pageLink: './Art/Pete331/index.html',
    imageLink: './Art/Pete331/jelly.png',
    author: 'Pete331',
    githubLink: 'https://github.com/Pete331'
  },
  {
    artName: 'clock-animation',
    pageLink: './Art/clock-animation/clock.html',
    imageLink: './Art/clock-animation/clock.gif',
    author: 'Alan sarluv',
    githubLink: 'https://github.com/alansarluv'
  },
  {
    artName: 'Slider',
    pageLink: './Art/furqan/index.html',
    imageLink: './Art/furqan/in.gif',
    author: 'Furqan',
    githubLink: 'https://github.com/furki911s'
  },
  {
    artName: 'animated-birds',
    pageLink: './Art/g-serban/animated-birds.html',
    imageLink: './Art/g-serban/animated-birds.gif',
    author: 'g-serban',
    githubLink: 'https://github.com/g-serban'
  },
  {
    artName: 'circle-become-square',
    pageLink: './Art/chathura19/index.html',
    imageLink: './Art/chathura19/chathura.gif',
    author: 'Chathura Samarajeewa',
    githubLink: 'https://github.com/ChathuraSam'
  },
  {
    artName: 'page-flicker',
    pageLink: './Art/neon-flights/page-flicker.html',
    imageLink: './Art/neon-flights/page-flicker.gif',
    author: 'neon-flights',
    githubLink: 'https://github.com/neon-flights'
  },
  {
    artName: 'Animate-Name',
    pageLink: './Art/Natalina/index.html',
    imageLink: './Art/Natalina/animatename.gif',
    author: 'Natalina',
    githubLink: 'https://github.com/Natalina13'
  },
  {
    artName: 'Asteroids',
    pageLink: './Art/hrafnkellbaldurs/index.html',
    imageLink: './Art/hrafnkellbaldurs/asteroids.gif',
    author: 'Hrafnkell Baldursson',
    githubLink: 'https://github.com/hrafnkellbaldurs'
  },
  {
    artName: 'Sliding-Paragraph',
    pageLink: './Art/Prashant/index.html',
    imageLink: './Art/Prashant/slidingparagraph.gif',
    author: 'Prashant',
    githubLink: 'https://github.com/Prashant2108'
  },
  {
    artName: 'Rocket Ship',
    pageLink: './Art/sdangoy/rocket-ship.html',
    imageLink: './Art/sdangoy/Rocket-Ship-Animation.gif',
    author: 'sdangoy',
    githubLink: 'https://github.com/sdangoy'
  },
  {
    artName: 'Spinner',
    pageLink: './Art/Sayan/index.html',
    imageLink: './Art/Sayan/spinner.gif',
    author: 'ssayanm',
    githubLink: 'https://github.com/ssayanm'
  },
  {
    artName: 'swivel',
    pageLink: './Art/tusharhanda/index.html',
    imageLink: './Art/tusharhanda/gif.gif',
    author: 'Tushar',
    githubLink: 'https://github.com/tusharhanda'
  },
  {
    artName: 'Hallows Eve',
    pageLink: './Art/ShanClayton/hallowseve.html',
    imageLink: './Art/ShanClayton/hallowhack.gif',
    author: 'Shanaun Clayton',
    githubLink: 'https://github.com/shanclayton'
  },
  {
    artName: 'Contraption',
    pageLink: './Art/Aravindh/contraption.html',
    imageLink: './Art/Aravindh/contraption.gif',
    author: 'Aravindh',
    githubLink: 'https://github.com/Aravindh-SNR'
  },
  {
    artName: 'Rings',
    pageLink: './Art/Kuzmycz/rings.html',
    imageLink: './Art/Kuzmycz/rings.gif',
    author: 'Mark Kuzmycz',
    githubLink: 'https://github.com/kuzmycz'
  },
  {
    artName: 'Ghost',
    pageLink: './Art/toserjude/index.html',
    imageLink: './Art/toserjude/boo.JPG',
    author: 'toserjude',
    githubLink: 'https://github.com/toserjude'
  },
  {
    artName: 'Gradient circle',
    pageLink: './Art/brettl1991/index.html',
    imageLink: './Art/brettl1991/animation.png',
    author: 'Agnes Brettl',
    githubLink: 'https://github.com/brettl1991'
  },
  {
    artName: 'Bill Cipher',
    pageLink: './Art/vitoriapena/index.html',
    imageLink: './Art/vitoriapena/bill_cipher.gif',
    author: 'Vitória Mendes',
    githubLink: 'https://github.com/vitoriapena'
  },
  {
    artName: 'Generate meaning',
    pageLink: './Art/Atif4/index.html',
    imageLink: './Art/Generate meaning.gif',
    author: 'Atif Iqbal',
    githubLink: 'https://github.com/atif-dev'
  },
  {
    artName: 'Spooktime',
    pageLink: './Art/AgneDJ/index.html',
    imageLink: './Art/AgneDJ/spooktime.gif',
    author: 'AgneDJ',
    githubLink: 'https://github.com/AgneDJ'
  },
  {
    artName: 'Gradient circle',
    pageLink: './Art/brettl1991/index.html',
    imageLink: './Art/brettl1991/animation.png',
    author: 'Agnes Brettl',
    githubLink: 'https://github.com/brettl1991'
  },
  {
    artName: 'Bill Cipher',
    pageLink: './Art/vitoriapena/index.html',
    imageLink: './Art/vitoriapena/bill_cipher.gif',
    author: 'Vitória Mendes',
    githubLink: 'https://github.com/vitoriapena'
  },
  {
    artName: 'Dizzy',
    pageLink: './Art/antinomy/index.html',
    imageLink: './Art/antinomy/logo-spin.gif',
    author: 'Antinomezco',
    githubLink: 'https://github.com/antinomezco'
  },
  {
    artName: 'bounce',
    pageLink: './Art/bounce/index.html',
    imageLink: './Art/bounce/bounce.gif',
    author: 'leelacanlale',
    githubLink: 'https://github.com/leelacanlale'
  },
  {
    artName: 'Bubbles',
    pageLink: './Art/bubbles/Bubbles.html',
    imageLink: './Art/bubbles/buubles.png',
    author: 'michal',
    githubLink: 'https://github.com/michalAim'
  },
  {
    artName: 'Bar Slide',
    pageLink: './Art/MikeVedsted/index.html',
    imageLink: './Art/MikeVedsted/barslide.png',
    author: 'Mike Vedsted',
    githubLink: 'https://github.com/MikeVedsted'
  },
  {
    artName: 'HacktoberFest-2019',
    pageLink: './Art/Atif/index.html',
    imageLink: './Art/Atif/HacktoberFest-19.gif',
    author: 'Atif Iqbal',
    githubLink: 'https://github.com/atif-dev'
  },
  {
    artName: 'Text Animation',
    pageLink: './Art/Divya/index.html',
    imageLink: './Art/Divya/screenshot.png',
    author: 'Divya',
    githubLink: 'https://github.com/DivyaPuri25'
  },
  {
    artName: 'HacktoberFest-2019-Entry',
    pageLink: './Art/nunocpnp/index.html',
    imageLink: './Art/nunocpnp/sample_image.jpg',
    author: 'Nuno Pereira',
    githubLink: 'https://github.com/nunocpnp'
  },
  {
    artName: 'HacktoberFest 2019',
    pageLink: './Art/AbdussamadYisau/index.html',
    imageLink: './Art/AbdussamadYisau/Screenshot.png',
    author: 'Abdussamad Yisau',
    githubLink: 'https://github.com/AbdussamadYisau'
  },
  {
    artName: 'squareMagic',
    pageLink: './Art/Rajnish-SquareMagic/index.html',
    imageLink: './Art/Rajnish-SquareMagic/squareMagic.png',
    author: 'Rajnish Kr Singh',
    githubLink: 'https://github.com/RajnishKrSingh'
  },
  {
    artName: 'Blinking Hacktober',
    pageLink: './Art/Atif2/index.html',
    imageLink: './Art/Blinking hacktober.gif',
    author: 'Atif Iqbal',
    githubLink: 'https://github.com/atif-dev'
  },
  {
    artName: 'Robodance',
    pageLink: './Art/robodance/index.html',
    imageLink: './Art/robodance/robodance.gif',
    author: 'Thomas',
    githubLink: 'https://github.com/mahlqvist'
  },
  {
    artName: 'Sliding hacktober',
    pageLink: './Art/Atif3/index.html',
    imageLink: './Art/Atif3/sliding hacktober.gif',
    author: 'Atif Iqbal',
    githubLink: 'https://github.com/atif-dev'
  },
  {
    artName: 'like-animation',
    pageLink: './Art/gibas79/like-animation.html',
    imageLink: './Art/gibas79/like-animation.gif',
    author: 'Gilberto Guimarães',
    githubLink: 'https://github.com/gibas79'
  },
  {
    artName: 'ZTM animation',
    pageLink: './Art/ZTManimation/index.html',
    author: 'damniha',
    imageLink: './Art/ZTManimation/ZTM_animation.gif',
    githubLink: 'https://github.com/damniha'
  },
  {
    artName: 'Double Helix',
    pageLink: './Art/KeenanNunesVaz/index.html',
    imageLink: './Art/KeenanNunesVaz/double-helix.gif',
    author: 'KeenanNV',
    githubLink: 'https://github.com/KeenanNunesVaz'
  },
  {
    artName: 'October',
    pageLink: './Art/fprokofiev/index.html',
    imageLink: './Art/fprokofiev/october.gif',
    author: 'Fyodor Prokofiev',
    githubLink: 'https://github.com/fprokofiev'
  },
  {
    artName: 'Circle CSS',
    pageLink: './Art/pXxcont/index.html',
    imageLink: './Art/pXxcont/circlecss.png',
    author: 'fzpX',
    githubLink: 'https://github.com/fzpX'
  },
  {
    artName: 'Asterisk Formation',
    pageLink: './Art/NorahJC/index.html',
    imageLink: './Art/NorahJC/asterisk-formation.gif',
    author: 'NorahJC',
    githubLink: 'https://github.com/norahjc'
  },
  {
    artName: 'Bouncing CSS',
    pageLink: './Art/Tina-Hoang/aniframe.html',
    imageLink: './Art/Tina-Hoang/bounce.png',
    author: 'Tina',
    githubLink: 'https://github.com/nnh242'
  },
  {
    artName: 'Ghost Balls',
    pageLink: './Art/ghostBalls/index.html',
    imageLink: './Art/ghostBalls/balls.png',
    author: 'Beatriz Delmiro',
    githubLink: 'https://github.com/biadelmiro'
  },
  {
    artName: 'Walking Guy',
    pageLink: './Art/walking-guy/index.html',
    imageLink: './Art/walking-guy/video_gif.gif',
    author: 'Rahulkumar Jha',
    githubLink: 'https://github.com/Rahul240499'
  },
  {
    artName: 'Hover Neon Animation',
    pageLink: './Art/edjunma/index.html',
    imageLink: './Art/edjunma/ejm-neon.gif',
    author: 'edjunma',
    githubLink: 'https://github.com/edjunma'
  },
  {
    artName: 'Last In First Out Animation',
    pageLink: './Art/Stryker/index.html',
    imageLink: './Art/Stryker/zero-to-mastery-lifo-animation.gif',
    author: 'Stryker Stinnette',
    githubLink: 'https://github.com/StrykerKent'
  },
  {
    artName: 'Happy Diwali Animation',
    pageLink: './Art/Apoorva/index.html',
    imageLink: './Art/Apoorva/Screen.gif',
    author: 'Apoorva',
    githubLink: 'https://github.com/apoorvamohite'
  },
  {
    artName: 'Heart Beat',
    pageLink: './Art/naveen-ku/Heart shape.html',
    imageLink: './Art/naveen-ku/Heart shape.gif',
    author: 'naveen-ku',
    githubLink: 'https://github.com/naveen-ku'
  },
  {
    artName: 'Smoky Text',
    pageLink: './Art/smoky-text/index.html',
    imageLink: './Art/smoky-text/smoky_text_gif.gif',
    author: 'Rahulkumar Jha',
    githubLink: 'https://github.com/Rahul240499'
  },
  {
    artName: 'Rainbow and Clouds',
    pageLink: './Art/rainbowclouds/index.html',
    imageLink: './Art/rainbowclouds/rainbowclouds.gif',
    author: 'isasimoo',
    githubLink: 'https://github.com/isasimo'
  },
  {
    artName: 'Peek a boo!',
    pageLink: './Art/Virtual1/index.html',
    imageLink: './Art/Virtual1/HappyHalloween.gif',
    author: 'Jessica Erasmus',
    githubLink: 'https://github.com/Virtual1'
  },
  {
    artName: 'prashantM1',
    pageLink: './Art/prashantM1/heart.html',
    imageLink: './Art/prashantM1/heart.gif',
    author: 'Prashant Maurya',
    githubLink: 'https://github.com/prashantmaurya228'
  },

  {
    artName: 'prashantM2',
    pageLink: './Art/prashantM2/block.html',
    imageLink: './Art/prashantM2/block.gif',
    author: 'Prashant Maurya',
    githubLink: 'https://github.com/prashantmaurya228'
  },

  {
    artName: 'prashantM3',
    pageLink: './Art/prashantM3/ball.html',
    imageLink: './Art/prashantM3/ball.gif',
    author: 'Prashant Maurya',
    githubLink: 'https://github.com/prashantmaurya228'
  },
  {
    artName: 'SquareStar',
    pageLink: './Art/shawn/index.html',
    imageLink: './Art/shawn/square_star.gif',
    author: 'shawn',
    github: 'https://github.com/hk2014'
  },
  {
    artName: 'prashantM4',
    pageLink: './Art/prashantM4/boxsize.html',
    imageLink: './Art/prashantM4/boxsize.gif',
    author: 'Prashant Maurya',
    githubLink: 'https://github.com/prashantmaurya228'
  },
  {
    artName: 'Happy hacking',
    pageLink: 'https://github.com/szulima',
    imageLink: './Art/szulima/hacking.gif',
    author: 'szulima',
    githubLink: 'https://github.com/szulima'
  },
  {
    artName: 'ColorBomb',
    pageLink: './Art/ColorBomb/index.html',
    imageLink: './Art/ColorBomb/ztm.gif',
    author: 'Rahulm2310',
    github: 'https://github.com/Rahulm2310'
  },
  {
    artName: 'Traffic Lights',
    pageLink: './Art/Harry/index.html',
    imageLink: './Art/Harry/lights.gif',
    author: 'Harry',
    githubLink: 'https://github.com/legenhairy'
  },
  {
    artName: 'Glowing Text',
    pageLink: './Art/glowing-text/index.html',
    imageLink: './Art/glowing-text/glowing_text_gif.gif',
    author: 'Rahulkumar Jha',
    githubLink: 'https://github.com/Rahul240499'
  },
  {
    artName: 'Ghost Stealth Text',
    pageLink: './Art/Alara Joel/index.html',
    imageLink: './Art/Alara Joel/stealth ghost.png',
    author: 'Alara Joel',
    githubLink: 'https://github.com/stealthman22'
  },
  {
    artName: 'Cactus Balloon',
    pageLink: './Art/cactus/index.html',
    imageLink: './Art/cactus/catus.gif',
    author: 'Ana Paula Lazzarotto de Lemos',
    githubLink: 'https://github.com/anapaulalemos'
  },
  {
    artName: 'Random Color Change',
    pageLink: './Art/toto-titan-developer/index.html',
    imageLink: './Art/toto-titan-developer/RandomColorChange.png',
    author: 'Wyatt Henderson',
    githubLink: 'https://github.com/toto-titan-developer'
  },
  {
    artName: 'Trial',
    pageLink: './Art/dhennisCssAnimation/index.html',
    imageLink: './Art/dhennisCssAnimation/focusOnTheGood',
    author: 'Dhennis Lim',
    github: 'https://github.com/DhennisDavidLim'
  },
  {
    artName: 'Rectangular Butterfly',
    pageLink: './Art/muzak-mmd/index.html',
    imageLink: './Art/muzak-mmd/butterfly.gif',
    author: 'Mbarak',
    github: 'https://github.com/muzak-mmd'
  },
  {
    artName: 'Simple Text Animation',
    pageLink: './Art/LordZeF/index.html',
    imageLink: './Art/LordZeF/Text-animation.gif',
    author: 'Lord ZeF',
    github: 'https://github.com/LordZeF'
  },
  {
    artName: 'Spinning Japanese',
    pageLink: './Art/nihongo/index.html',
    imageLink: './Art/nihongo/nihongo.gif',
    author: 'Mike W',
    github: 'https://github.com/mikewiner'
  },
  {
    artName: 'Sun',
    pageLink: './Art/Yj/index.html',
    imageLink: './Art/Yj/sun.gif',
    author: 'Youjung',
    github: 'https://github.com/rose07a'
  },
  {
    artName: "Guy's",
    pageLink: "./Art/Guy's/index.html",
    imageLink: '',
    author: 'Guy',
    github: 'https://github.com/Guy3890'
  },
  {
    artName: 'animation-text',
    pageLink: './Art/animation-text/index.html',
    imageLink: './Art/',
    author: 'alexzemz',
    github: 'https://github.com/alexzemz'
  },
  {
    artName: 'Practice',
    pageLink: './Art/SkiingOtter/index.html',
    imageLink: '',
    author: 'SkiingOtter',
    github: 'https://github.com/SkiingOtter'
  },
  {
    artName: 'djdougan',
    pageLink: './Art/djdougan/index.html',
    imageLink: './Art/djdougan/css-mouseover-effect.png',
    author: 'douglas dougan',
    github: 'https://github.com/djdougan'
  },
  {
    artName: 'Animated Background',
    pageLink: './Art/Xarasho-Background/index.html',
    imageLink: '',
    author: 'Alex Xarasho',
    github: 'https://github.com/Xarasho'
  },
  {
    artName: 'CarvalhoAnimation',
    pageLink: './Art/CarvalhoAnimation/index.html',
    imageLink: './Art/CarvalhoAnimation/Halloween.png',
    author: 'Alexandre Carvalho',
    github: 'https://github.com/AlexandreCarvalho1990'
  },
  {
    artName: 'Flower Animation',
    pageLink: './Art/aimee_flowerani/index.html',
    imageLink: './Art/aimee_flowerani/flower.gif',
    author: 'Aimee Hernandez',
    githubLink: 'https://github.com/aimeehg'
  },
  {
    artName: '3D Spinning Rings',
    pageLink: './Art/frostillicus/index.html',
    imageLink: './Art/frostillicus/spinning_rings.png',
    author: 'frostillicus',
    github: 'https://github.com/frostillicus'
  },
  {
    artName: 'Flexible Logo',
    pageLink: './Art/Fab1ed/index.html',
    imageLink: './Art/Fab1ed/flex.gif',
    author: 'Fab1ed',
    github: 'https://github.com/Fab1ed'
  },
  {
    artName: 'Blinking Eye',
    pageLink: './Art/BlinkingEye/index.html',
    imageLink: './Art/BlinkingEye/blinkingeye.gif',
    author: 'Pavel Perevozchikov',
    github: 'https://github.com/papapacksoon'
  },
  {
    artName: 'Zero-to-Logo',
    pageLink: './Art/node.hg/index.html',
    imageLink: './Art/node.hg/ztm.gif',
    author: 'Harris Gomez',
    github: 'https://github.com/harrisgomez'
  },
  {
    artName: 'Mushyanimation',
    pageLink: './Art/mushyanimation/index.html',
    imageLink: './Art/mushyanimation/mush.gif',
    author: 'mushymane',
    github: 'https://github.com/mushymane'
  },
  {
    artName: 'Flag',
    pageLink: './Art/Batz005/index.html',
    imageLink: './Art/Batz005/flag.gif',
    author: 'Batz005',
    github: 'https://github.com/Batz005'
  },
  {
    artName: 'Wave',
    pageLink: './Art/Wave_css/index.html',
    imageLink: './Art/Wave_css/wave.gif',
    author: 'Filippe',
    github: 'https://github.com/filippebr'
  },
  {
    artName: 'Preloader',
    pageLink: './Art/mshuber1981/preloader.html',
    imageLink: './Art/mshuber1981/preloader.gif',
    author: 'Michael Huber',
    github: 'https://github.com/mshuber1981'
  },
  {
    artName: 'Simple Animate ZTM',
    pageLink: './Art/Kweyku/index.html',
    imageLink: './Art/Kweyku/proudZTM.gif',
    author: 'Kweyku',
    github: 'https://github.com/Kweyku'
  },
  {
    artName: 'Heartbeat',
    pageLink: './Art/lysychas/index.html',
    imageLink: './Art/lysychas/heartshot.png',
    author: 'lysychas',
    github: 'https://github.com/lysychas'
  },
  {
    artName: 'Hydrogen',
    pageLink: './Art/elias/my-art.html',
    imageLink: './Art/elias/hydrogen.gif',
    author: 'tesolberg',
    github: 'https://github.com/tesolberg'
  },
  {
    artName: 'Cool-Transition',
    pageLink: './Art/animatomang/html',
    videolink: './Art/animatomang/smoke.mp4',
    author: 'Syam',
    github: 'https://github.com/blacktomang'
  },
  {
    artName: 'Spinning Square',
    pageLink: './Art/Spinning Square/index.html',
    imageLink: './Art/Spinning Square/square.gif',
    author: 'Fumi',
    github: 'https://github.com/fumiadeyemi'
  },
  {
    artName: 'letters-loading',
    pageLink: './Art/franciscomelov/index.html',
    imageLink: './Art/franciscomelov/franciscomelov.gif',
    author: 'franciscomelov',
    githubLink: 'https://github.com/franciscomelov'
  },
  {
    artName: 'Moving Eyeball',
    pageLink: './Art/AnathKantonda/index.html',
    imageLink: './Art/AnathKantonda/movingeyeball.gif',
    author: 'Anath',
    github: 'https://github.com/anathkantonda'
  },
  {
    artName: 'Flag Animation - Colomboalemán',
    pageLink: './Art/Matic1909/index.html',
    imageLink: './Art/Matic1909/flag.gif',
    author: 'Nils Matic',
    githubLink: 'https://github.com/matic1909'
  },
  {
    artName: 'Pac-Man',
    pageLink: './Art/Pac-Man/Pac-Man.html',
    imageLink: './Art/Pac-Man/Pac-Man.gif',
    author: 'Norbert',
    githubLink: 'https://github.com/Bynor'
  },
  {
    artName: "Don't follow the light",
    pageLink: './Art/cristobal-heiss/index.html',
    imageLink: './Art/cristobal-heiss/css_animation.gif',
    author: 'Cristobal Heiss',
    githubLink: 'https://github.com/ceheiss'
  },
  {
    artName: 'Eenimation',
    pageLink: './Art/Eenimation/index.html',
    imageLink: './Art/Eenimation/trance.gif',
    author: 'Eejaz ishaq',
    githubLink: 'https://github.com/eejazishaq'
  },
  {
    artName: 'ripple button',
    pageLink: './Art/monika-sahay/index.html',
    imageLink: './Art/monika-sahay/screen-capture.gif',
    author: 'monika sahay',
    githubLink: 'https://github.com/monika-sahay'
  },
  {
    artName: 'Animation',
    pageLink: './Art/Albertomtferreira/index.html',
    imageLink: './Art/Albertomtferreira/animation.gif',
    author: 'Alberto Ferreira',
    githubLink: 'https://github.com/albertomtferreira'
  },
  {
    artName: 'sliding curtains',
    pageLink: './Art/layoayeni/index.html',
    imageLink: './Art/layoayeni/trance.gif',
    author: 'Layo',
    githubLink: 'https://github.com/layoayeni'
  },
  {
    artName: 'Unlocked',
    pageLink: './Art/confusionmatrix98/unlocked.html',
    imageLink: './Art/confusionmatrix98/unlocked.gif',
    author: 'confusionmatrix98',
    githubLink: 'https://github.com/confusionmatrix98'
  },
  {
    artName: 'Slovenian flag',
    pageLink: "./Art/Ivan's art/index.html",
    imageLink: "./Art/Ivan's art/Ivan-art.gif",
    author: 'kljuni',
    githubLink: 'https://github.com/kljuni'
  },
  {
    artName: 'Police Siren',
    pageLink: './Art/ShimShon1/policia.html',
    imageLink: './Art/ShimShon1/police.gif',
    author: 'ShimShon1',
    githubLink: 'https://github.com/ShimShon1'
  },
  {
    artName: 'Catch The UFO',
    pageLink: './Art/A-UFO/index.html',
    imageLink: './Art/A-UFO/catch-the-ufo.gif',
    author: 'Dibakash',
    githubLink: 'https://github.com/dibakash'
  },
  {
    artName: 'dk649',
    pageLink: './Art/dk649/index.html',
    imageLink: './Art/dk649/circle.gif',
    author: 'dk649',
    githubLink: 'https://github.com/dk649'
  },
  {
    artName: 'Catch The UFO',
    pageLink: './Art/A-UFO/index.html',
    imageLink: './Art/A-UFO/catch-the-ufo.gif',
    author: 'Dibakash',
    githubLink: 'https://github.com/dibakash'
  },
  {
    artName: 'Beer',
    pageLink: './Art/beer/index.html',
    imageLink: './Art/beer/beer.gif',
    author: 'CamJackson',
    githubLink: 'https://github.com/CamJackson-Dev'
  },
  {
    artName: '1rotate',
    pageLink: './Art/1rotate/index.html',
    imageLink: './Art/1rotate/rotation.gif',
    author: 'Himanshu Gawari',
    githubLink: 'https://github.com/himanshugawari'
  },
  {
    artName: 'Moving Box',
    pageLink: './Art/JerylDEv/index.html',
    imageLink: './Art/JerylDEv/movingbox.gif',
    author: 'JerylDEv',
    githubLink: 'https://github.com/JerylDEv'
  },
  {
    artName: 'New move',
    pageLink: './Art/NewMove/index.html',
    imageLink: './Art/NewMove/NewMove.gif',
    author: 'kzhecheva',
    githubLink: 'https://github.com/kzhecheva'
  },
  {
    artName: 'animatron',
    pageLink: './Art/animatron/index.html',
    imageLink: './Art/animatron/trance.gif'
  },
  {
    artName: 'Swing',
    pageLink: './Art/evangel/index.html',
    imageLink: './Art/evangel/swing.gif',
    githubLink: 'https://github.com/devevangel'
  },
  {
    artName: 'rashid',
    pageLink: './Art/rashid/index.html',
    imageLink: './Art/rashid/DNA.gif',
    author: 'Rashid Makki',
    githubLink: 'https://github.com/rashidmakki'
  },
  {
    artName: 'queer quarantine',
    pageLink: './Art/animatron/queer.html',
    imageLink: './Art/animatron/queer.gif'
  },
  {
    artName: 'Animatron',
    pageLink: './Art/animatron/index.html',
    imageLink: './Art/animatron/trance.gif',
    author: 'Cassandre Perron',
    githubLink: 'https://github.com/cassandreperron'
  },
  {
    artName: 'Sun Bursts',
    pageLink: './Art/steveSchaner/index.html',
    imageLink: './Art/steveSchaner/sunburst.gif',
    author: 'Steve Schaner',
    githubLink: 'https://github.com/sschaner'
  },
  {
    artName: 'Shravan',
    pageLink: './Art/Shravan/animation_shr_page.html',
    imageLink: './Art/Shravan/animation_shr.gif',
    author: 'Shravan Kumar',
    githubLink: 'https://github.com/shravan1508'
  },
  {
    artName: 'Jurassic Park',
    pageLink: './Art/tvasari/index.html',
    imageLink: './Art/tvasari/jurassic_park.gif',
    author: 'Tommaso Vasari',
    githubLink: 'https://github.com/tvasari'
  },
  {
    artName: 'Bounce',
    pageLink: './Art/samya/index.html',
    imageLink: './Art/samya/samya.gif',
    author: 'Samya Thakur',
    githubLink: 'https://github.com/samyathakur'
  },
  {
    artName: 'Egg_Loading',
    pageLink: './Art/egg_loading/index.html',
    imageLink: './Art/samya/egg_loading.gif',
    author: 'Ulisse Dantas',
    githubLink: 'https://github.com/ulissesnew'
  },
  {
    artName: 'We stay at home to save lives',
    pageLink: './Art/Shatabdi/index.html',
    imageLink: './Art/Shatabdi/WE STAY AT HOME TO SAVE LIVES.gif',
    author: 'Shatabdi Roy',
    githubLink: 'https://github.com/RoyShatabdi'
  },
  {
    artName: 'Egg_Loading',
    pageLink: './Art/egg_loading/index.html',
    imageLink: './Art/egg_loading/egg_loading.gif',
    author: 'Ulisse Dantas',
    githubLink: 'https://github.com/ulissesnew'
  },
  {
    artName: 'We stay at home to save lives',
    pageLink: './Art/Shatabdi/index.html',
    imageLink: './Art/Shatabdi/WE STAY AT HOME TO SAVE LIVES.gif',
    author: 'Shatabdi Roy',
    githubLink: 'https://github.com/RoyShatabdi'
  },
  {
    artName: 'Animatron',
    pageLink: './Art/animatronky/index.html',
    imageLink: './Art/animatronky/trance.gif',
    author: 'kylenrich',
    githubLink: 'https://github.com/kylenrich24'
  },
  {
    artName: 'bouncing ball',
    pageLink: './Art/alexgp/index.html',
    imageLink: './Art/Alexgp/bouncegif.gif',
    author: 'AlexGP257',
    githubLink: 'https://github.com/Alexgp257'
  },
  {
    artName: 'Cool Waves',
    pageLink: './Art/RaulC/index.html',
    imageLink: './Art/RaulC/coolwaves.gif',
    author: 'Raul Contreras',
    githubLink: 'https://github.com/rcc01'
  },
  {
    artName: 'Snowfall',
    pageLink: './Art/chaitali_snowfall/index.html',
    imageLink: './Art/chaitali_snowfall/snowgif.gif',
    author: 'Chaitali',
    githubLink: 'https://github.com/chaitali-more'
  },
  {
    artName: 'Rotate Circle',
    pageLink: './Art/dimor/animation.html',
    imageLink: './Art/dimor/rotate.gif',
    author: 'dimor',
    githubLink: 'https://github.com/dimor'
  },
  {
    artName: 'Hello world',
    pageLink: './Art/warren8689/index.html',
    imageLink: './Art/warren8689/screenshot.png',
    author: 'Warren',
    githubLink: 'https://github.com/warrren8689'
  },
  {
    artName: '360 Varial Kickflip',
    pageLink: './Art/DICHAMOTO/index.html',
    imageLink: './Art/DICHAMOTO/360_Varial_Kickflip.gif',
    author: 'DICHAMOTO',
    githubLink: 'https://github.com/DICHAMOTO'
  },
  {
    artName: 'Crazy Square',
    pageLink: './Art/colorSquare/index.html',
    imageLink: './Art/colorSquare/colorsquare.gif',
    author: 'TiagoChicoo',
    githubLink: 'https://github.com/tiagochicoo'
  },
  {
    artName: 'Alexhover',
    pageLink: './Art/Alexhover/index.html',
    imageLink: './Art/Alexhover/Alexhover.gif',
    author: 'Alex',
    githubLink: 'https://github.com/alesgainza'
  },
  {
    artName: 'Imperial CSS Driod',
    pageLink: './Art/Imperial_CSS_Driod/index.html',
    imageLink: './Art/Imperial_CSS_Driod/ImperialDriod.gif',
    author: 'Captian-Rocket',
    githubLink: 'https://github.com/captian-rocket'
  },
  {
    artName: 'HamidAnime',
    pageLink: './Art/HamidAnime/index.html',
    imageLink: './Art/HamidAnime/Capture.gif',
    author: 'Hamid',
    githubLink: 'https://github.com/HamidGoudarzi1988'
  },
  {
    artName: 'Imperial CSS Driod',
    pageLink: './Art/Imperial_CSS_Driod/index.html',
    imageLink: './Art/Imperial_CSS_Driod/ImperialDriod.gif',
    author: 'Captian-Rocket',
    githubLink: 'https://github.com/captian-rocket'
  },
  {
    artName: 'Mario Game',
    pageLink: './Art/emmeiwhite/index.html',
    imageLink: './Art/emmeiwhite/mario-game.gif',
    author: 'Emmeiwhite',
    githubLink: 'https://github.com/emmeiwhite'
  },
  {
    artName: '360 Varial Kickflip',
    pageLink: './Art/DICHAMOTO/index.html',
    imageLink: './Art/DICHAMOTO/360_Varial_Kickflip.gif',
    author: 'DICHAMOTO',
    githubLink: 'https://github.com/DICHAMOTO'
  },
  {
    artName: 'Bouncer the Bouncy Box',
    pageLink: './Art/RussD/index.html',
    imageLink: './Art/RussD/bouncer-the-bouncy-box.png',
    author: 'Russell',
    githubLink: 'https://github.com/rdyer07'
  },
  {
    artName: '3D Infinite Loop Sprites Cards',
    pageLink: './Art/luiavag/index.html',
    imageLink: './Art/luiavag/luiavag_3D_Infinite_Loop.gif',
    author: 'LuVAGu',
    githubLink: 'https://github.com/luiavag'
  },
  {
    artName: 'Star Wars',
    pageLink: './Art/ChiragAgarwal/index.html',
    imageLink: './Art/ChiragAgarwal/star_wars.gif',
    author: 'Chirag Agarwal',
    githubLink: 'https://github.com/chiragragarwal'
  },
  {
    artName: 'ImageGallery',
    pageLink: './Art/Hoverimage/index.html',
    imageLink: './Art/Hoverimage/hoverimage.gif',
    author: 'Siddhant Jain',
    githubLink: 'https://github.com/Sid-web6306'
  },
  {
    artName: 'characterwalking',
    pageLink: './Art/characterwalkingChetan/index.html',
    imageLink: './Art/characterwalkingChetan/image.png',
    author: 'Chetan Muliya',
    githubLink: 'https://github.com/chetanmuliya'
  },
  {
    artName: 'Grow',
    pageLink: './Art/octavioLafourcade/index.html',
    imageLink: './Art/octavioLafourcade/animation.gif',
    author: 'Octavio Lafourcade',
    githubLink: 'https://github.com/tavolafourcade'
  },
  {
    artName: 'Slats',
    pageLink: './Art/Sagaquisces/index.html',
    imageLink: './Art/Hoverimage/slats.gif',
    author: 'Michael David Dunlap',
    githubLink: 'https://github.com/sagaquisces'
  },
  {
    artName: 'Coffee',
    pageLink: './Art/animate-coffee/index.html',
    imageLink: './Art/animate-coffee/ezgif.com-video-to-gif.gif',
    author: 'Elise Welch',
    githubLink: 'https://github.com/EliseWelch'
  },
  {
    artName: 'Blended',
    pageLink: './Art/Pro-animate/index.html',
    imageLink: './Art/Pro-animate/Blended.gif',
    author: 'Promise Nwafor',
    githubLink: 'https://github.com/emPro-source'
  },
  {
    artName: 'sproutseeds',
    pageLink: './Art/sproutseeds/index.html',
    imageLink: 'https://codepen.io/_Sabine/pen/yGGLON',
    author: '_Sabine'
  },
  {
    artName: 'aninikhil',
    pageLink: './Art/aninikhil/index.html',
    imageLink: './Art/aninikhil/nik.jpg',
    author: 'Nikhil N G',
    githubLink: 'https://github.com/nikhilng99'
  },
  {
    artName: 'Playballs',
    pageLink: './Art/playballs/index.html',
    imageLink: './Art/playballs/playballs.gif',
    author: 'Omar Jabaly',
    githubLink: 'https://github.com/Omarjabaly'
  },
  {
    artName: 'simpleAnimation',
    pageLink: './Art/cazabe/index.html',
    imageLink: './Art/cazabe/mrRobot.png',
    author: 'cazabe',
    githubLink: 'https://github.com/cazabe'
  },
  {
    artName: 'Dragon',
    pageLink: './Art/Dragon/index.html',
    imageLink: './Art/Joy/smallDragon.gif',
    author: 'nikicivan',
    githubLink: 'https://github.com/nikicivan'
  },
  {
    artName: 'TypingAnimation',
    pageLink: './Art/yogi_the_bear/index.html',
    imageLink: './Art/yogi_the_bear/my_animation.gif',
    author: 'yogev',
    githubLink: 'https://github.com/yogevHenig'
  },
  {
    artName: 'Mario Kart Animation',
    pageLink: './Art/mario2/index.html',
    imageLink: './Art/mario2/mario.png',
    author: 'Sakshi Sinha',
    githubLink: 'https://github.com/sakshi-1'
  },
  {
    artName: 'NarutoAnimation',
    pageLink: './Art/Tgoslee/index.html',
    imageLink: './Art/Tgoslee/Naruto.gif',
    author: 'Trenisha',
    githubLink: 'https://github.com/tgoslee'
  },
  {
    artName: 'Jackony',
    pageLink: './Art/Yaseen_Mohammed/index.html',
    imageLink: './Art/Yaseen_Mohammed/pichatcho.gif',
    author: 'Yaseen_Mohammed',
    githubLink: 'https://yaseenaiman.github.io/'
  },
  {
    artName: 'DVRU',
    pageLink: './Art/dvru/index.html',
    imageLink: './Art/dvru/dvru.gif',
    author: 'dvru',
    githubLink: 'https://github.com/dvru'
  },
  {
    artName: 'Coulisse',
    pageLink: './Art/Ayoubahida/index.html',
    imageLink: './Art/Ayoubahida/coulisseAnimation.gif',
    author: 'Ayoubahida',
    githubLink: 'https://github.com/Ayoubahida'
  },
  {
    artName: 'TextAnimation',
    pageLink: './Art/TextAnimation/index.html',
    imageLink: './Art/TextAnimation/welcome.gif',
    author: 'waleed',
    githubLink: 'https://github.com/waleed-1993'
  },
  {
    artName: 'Animatron',
    pageLink: './Art/Animatron/index.html',
    imageLink: './Art/Joy/trance.gif',
    author: 'farhan',
    githubLink: 'https://github.com/fnahmad'
  },
  {
    artName: 'Sky',
    pageLink: './Art/marijapanic/index.html',
    imageLink: './Art/marijapanic/clouds.gif',
    author: 'marijapanic',
    githubLink: 'https://github.com/marijapanic'
  },
  {
    artName: 'GreenFunnel',
    pageLink: './Art/GreenFunnel/index.html',
    imageLink: './Art/GreenFunnel/green-funnel.gif',
    author: 'sergiorra',
    githubLink: 'https://github.com/sergiorra'
  },
  {
    artName: 'mig',
    pageLink: './Art/mig/index.html',
    imageLink: './Art/mig/squares.gif',
    author: 'mig',
    githubLink: 'https://github.com/miguel231997'
  },
  {
    artName: 'RabbitHopping',
    pageLink: './Art/tigerlight/index.html',
    imageLink: './Art/tigerlight/RabbitHopping.gif',
    author: 'tigerlight',
    githubLink: 'https://github.com/tigerlight'
  },
  {
    artName: 'Picture Pop',
    pageLink: './Art/Ford CSS Animation/index.html',
    imageLink: './Art/Ford CSS Animation/Ford gif.gif',
    author: 'klf006',
    githubLink: 'https://github.com/klf006'
  },
  {
    artName: 'Smoke Animation',
    pageLink: './Art/smoke Animation/index.html',
    imageLink: './Art/smoke Animation/Capture.png',
    author: 'aman-cse',
    githubLink: 'https://github.com/aman-cse'
  },
  {
    artName: 'BH',
    pageLink: './Art/animationBH/index.html',
    imageLink: '',
    author: 'BH',
    githubLink: 'https://github.com/huynhcongbaotran'
  },
  {
    artName: 'bounce',
    pageLink: './Art/naina/index.html',
    imageLink: './Art/naina/bounce.gif',
    author: 'Naina',
    githubLink: 'https://github.com/naina010'
  },
  {
    artName: 'Motivation',
    pageLink: './Art/motivation/index.html',
    imageLink: './Art/motivation/motivation.gif',
    author: 'Art',
    githubLink: 'https://github.com/artbalahadia'
  },
  {
    artName: 'Doraemon-Ball',
    pageLink: './Art/DhirajKaushik/index.html',
    imageLink: './Art/DhirajKaushik/doremon.gif',
    author: 'Dhiraj Kaushik',
    githubLink: 'https://github.com/dhirajkaushik321'
  },
  {
    artName: 'EverettAnimation',
    pageLink: './Art/EverettAnimation/index.html',
    imageLink: './Art/Joy/game.jpg',
    author: 'Claudia',
    githubLink: 'https://github.com/claudiabringaseverett'
  },
  {
    artName: 'helloooo',
    pageLink: './Art/shitman0930/index.html',
    imageLink: './Art/shitman0930/eyes.gif',
    author: 'shitman0930',
    githubLink: 'https://github.com/shitman0930'
  },
  {
    artName: 'Animato',
    pageLink: './Art/panduka_karunasena_animato/index.html',
    imageLink: './Art/panduka_karunasena_animato/animato.gif',
    author: 'panduka karunasena',
    githubLink: 'https://github.com/pandukakarunasena'
  },
  {
    artName: 'anishprj',
    pageLink: './Art/anishprj/index.html',
    author: 'Anish Ghimire',
    githubLink: 'https://github.com/anishprj/'
  },
  {
    artName: 'Toshman Animation',
    pageLink: './Art/Toshman Animation/index.html',
    imageLink: './Art/Toshman Animation/animation demo.gif',
    author: 'Toshman-hub',
    githubLink: 'https://github.com/Toshman-hub'
  },
  {
    artName: 'alexandraturony87',
    pageLink: './Art/alexandraturony87/index.html',
    imageLink: './Art/alexandraturony87/ephiphany.gif',
    author: 'Alexandra Turony',
    githubLink: 'https://github.com/alexandraturony87'
  },
  {
    artName: 'Ball Crazy',
    pageLink: './Art/tanyamiranda/ballcrazy.html',
    imageLink: './Art/tanyamiranda/ballcrazy.gif',
    author: 'Tanya Miranda',
    githubLink: 'https://github.com/tanyamiranda'
  },
  {
    artName: 'Simple Animation Trick!',
    pageLink: './Art/mismail-541/index.html',
    imageLink: './Art/mismail-541/simple-animation-trick.gif',
    author: 'mismail-541',
    githubLink: 'https://github.com/mismail-541'
  },
  {
    artName: 'CORONA TOILET PAPER',
    pageLink: './Art/WissAnimation/index.html',
    imageLink: './Art/WissAnimation/Toiletpaperrun.png',
    author: 'Wiss',
    githubLink: 'https://github.com/Wissemfars'
  },
  {
    artName: 'verticalBarsAnimation',
    pageLink: './Art/verticalBarsAnimation/index.html',
    imageLink: './Art/verticalBarsAnimation/verticalBarsAnimation.gif',
    author: 'Marius Negru',
    githubLink: 'https://github.com/I3lackMarius'
  },
  {
    artName: 'Calcopod',
    pageLink: './Art/Calcopod/index.html',
    imageLink: './Art/Calcopod/giffed.gif',
    author: 'Calcopod',
    githubLink: 'https://github.com/Calcopod'
  },
  {
    artName: 'Robot Dance',
    pageLink: './Art/jnch009/index.html',
    imageLink: './Art/jnch009/robotjnch009.gif',
    author: 'Jeremy Ng',
    githubLink: 'https://github.com/jnch009'
  },
  {
    artName: 'Equalizer',
    pageLink: './Art/prathmeshgujar/index.html',
    imageLink: './Art/prathmeshgujar/equalizer.gif',
    author: 'Prathmesh Gujar',
    githubLink: 'https://github.com/prathmeshgujar'
  },
  {
    artName: 'Castle',
    pageLink: './Art/Yakraj/index.html',
    imageLink: './Art/Yakraj/castle.gif',
    author: 'Yakraj',
    githubLink: 'https://github.com/yakraj'
  },
  {
    artName: 'Shimmering Stars',
    pageLink: './Art/Pranav/index.html',
    imageLink: './Art/Pranav/shimmering-stars.gif',
    author: 'Pranav Sood',
    githubLink: 'https://github.com/prnv06'
  },
  {
    artName: 'Dancing Square',
    pageLink: './Art/chansart/index.html',
    imageLink: './Art/chansart/chansart.gif',
    author: 'Chansart',
    githubLink: 'https://github.com/chansart'
  },
  {
    artName: 'Animatron',
    pageLink: './Art/animatron/index.html',
    imageLink: './Art/animatron/trance.gif',
    author: 'Sujal',
    githubLink: 'https://github.com/Sujal7689'
  },
  {
    artName: 'fire flicker',
    pageLink: './Art/hemantrawat/index.html',
    imageLink: './Art/hemantrawat/index.gif',
    author: 'Hemant Rawat',
    githubLink: 'https://github.com/He-mantRawat'
  },
  {
    artName: 'Bouncing Ball',
    pageLink: './Art/bouncingBall/bouncing ball.html',
    imageLink: './Art/bouncingBall/bouncingball.gif',
    author: 'Pravin deva',
    githubLink: 'https://github.com/pravindeva'
  },
  {
    artName: 'Animated Landing Page',
    pageLink: './Art/animatedLandingPage01/index.html',
    imageLink: './Art/animatedLandingPage01/ezgif.com-video-to-gif',
    author: 'Aneta-s',
    githubLink: 'https://github.com/aneta-s'
  },
  {
    artName: 'Goraved',
    pageLink: './Art/goraved/index.html',
    imageLink: './Art/goraved/goraved_animation.gif',
    author: 'Roman Pobotin (Goraved)',
    githubLink: 'https://github.com/goraved'
  },
  {
    artName: 'Doraemon',
    pageLink: './Art/Ranajit/doraemon.html',
    imageLink: './Art/animatron/doraemon.gif',
    author: 'Ranajit',
    githubLink: 'https://github.com/basak-32'
  },
  {
    artName: 'Ax Dev',
    pageLink: './Art/axdev/test.html',
    imageLink: './Art/axdev/gif.gif',
    author: 'Axel Avila',
    githubLink: 'https://github.com/axavila'
  },
  {
    artName: 'Magic Circle',
    pageLink: './Art/magpiet/index.html',
    imageLink: './Art/magpiet/gif.gif',
    author: 'Magnus Cromwell',
    githubLink: 'https://github.com/magpiet'
  },
  {
    artName: 'Pulsing Circle',
    pageLink: './Art/innape/index.html',
    imageLink: './Art/innape/Pulsing Cirkle.gif',
    author: 'innape',
    githubLink: 'https://github.com/innape'
  },
  {
    artName: 'Bouncing Ball',
    pageLink: './Art/BouncingBall/index.html',
    imageLink: './Art/BouncingBall/BouncingBall.gif',
    author: 'Satish Pokala',
    githubLink: 'https://github.com/Satishpokala124'
  },
  {
    artName: 'Daredevil',
    pageLink: './Art/daredevil/index.html',
    imageLink: './Art/daredevil/daredevil.gif',
    author: 'Vivek Raj',
    githubLink: 'https://github.com/vivekrajx'
  },
  {
    artName: 'hover Me',
    pageLink: './Art/hoverMe/index.html',
    author: 'Bleron88',
    githubLink: 'https://github.com/bleron88'
  },
  {
    artName: "Adam's Animation",
    pageLink: "./Art/Adam's Animation/index.html",
    imageLink: "./Art/Adam's Animation/animation.gif",
    author: 'Adam Hills',
    githubLink: 'https://github.com/adamhills91'
  },
  {
    artName: 'Spin it',
    pageLink: './Art/b-ed/index.html',
    imageLink: './Art/b-ed/Hnet.com-image.gif',
    author: 'Edd',
    githubLink: 'https://github.com/b-ed'
  },
  {
    artName: 'playstation-anim',
    pageLink: './Art/playstation-anim/index.html',
    imageLink: './Art/playstation-anim/ps.gif',
    author: 'seif1125',
    githubLink: 'https://github.com/seif1125'
  },
  {
    artName: 'Ritika',
    pageLink: './Art/Ritika/index.html',
    imageLink: './Art/Ritika/warrior.png',
    author: 'Ritika',
    githubLink: 'https://github.com/Ritika-soni'
  },
  {
    artName: 'Animatron',
    pageLink: './Art/animatron/index.html',
    imageLink: './Art/animatron/colourpencils.png',
    author: 'jahid hasan',
    githubLink: 'https://github.com/jahidhasan299/'
  },
  {
    artName: 'Animatron2',
    pageLink: './Art/Animatron2/index.html',
    imageLink: './Art/Animatron2/trance.gif',
    author: 'PUNKLANCER',
    githubLink: 'https://github.com/PUNKLANCER/'
  },
  {
    artName: 'Text_Animation',
    pageLink: './Art/Text_Animation/index.html',
    imageLink: './Art/Text_Animation/text.gif',
    author: 'Christian',
    githubLink: 'https://github.com/mkBraga'
  },
  {
    artName: 'Practice',
    pageLink: './Art/Practice/index.html',
    imageLink: './Art/Joy/triangle.gif',
    author: 'MuGenFJ',
    githubLink: 'https://github.com/MuGenFJ/'
  },
  {
    artName: 'Tile',
    pageLink: './Art/weilincheng/index.html',
    imageLink: './Art/weilincheng/tile.gif',
    author: 'weilincheng',
    githubLink: 'https://github.com/weilincheng'
  },
  {
    artName: 'TemidoRochaSpin',
    pageLink: './Art/temido_rocha_animation/index.html',
    imageLink: './Art/temido_rocha_animation/TemidoRocha.gif',
    author: 'TemidoRocha',
    githubLink: 'https://github.com/TemidoRocha'
  },
  {
    artName: 'Tile',
    pageLink: './Art/weilincheng/index.html',
    imageLink: './Art/weilincheng/tile.gif',
    author: 'weilincheng',
    githubLink: 'https://github.com/weilincheng'
  },
  {
    artName: 'fire flicker',
    pageLink: './Art/hemantrawat/index.html',
    imageLink: './Art/hemantrawat/index.gif',
    author: 'Hemant Rawat',
    githubLink: 'https://github.com/He-mantRawat'
  },
  {
    artName: 'Bouncing Ball',
    pageLink: './Art/bouncingBall/bouncing ball.html',
    imageLink: './Art/bouncingBall/bouncingball.gif',
    author: 'Pravin deva',
    githubLink: 'https://github.com/pravindeva'
  },
  {
    artName: 'Animated Landing Page',
    pageLink: './Art/animatedLandingPage without bar/index.html',
    imageLink: './Art/animatedLandingPage without bar/ezgif.com-video-to-gif',
    author: 'Aneta-s',
    githubLink: 'https://github.com/aneta-s'
  },
  {
    artName: 'Goraved',
    pageLink: './Art/goraved/index.html',
    imageLink: './Art/goraved/goraved_animation.gif',
    author: 'Roman Pobotin (Goraved)',
    githubLink: 'https://github.com/goraved'
  },
  {
    artName: 'Doraemon',
    pageLink: './Art/Ranajit/doraemon.html',
    imageLink: './Art/animatron/doraemon.gif',
    author: 'Ranajit',
    githubLink: 'https://github.com/basak-32'
  },
  {
    artName: 'Ax Dev',
    pageLink: './Art/axdev/test.html',
    imageLink: './Art/axdev/gif.gif',
    author: 'Axel Avila',
    githubLink: 'https://github.com/axavila'
  },
  {
    artName: 'Magic Circle',
    pageLink: './Art/magpiet/index.html',
    imageLink: './Art/magpiet/gif.gif',
    author: 'Magnus Cromwell',
    githubLink: 'https://github.com/magpiet'
  },
  {
    artName: 'Bouncing Ball',
    pageLink: './Art/Bouncing Ball/index.html',
    imageLink: './Art/cazabe/Bouncing Ball.gif',
    author: 'Satish Pokala',
    githubLink: 'https://github.com/Satishpokala124'
  },
  {
    artName: 'Daredevil',
    pageLink: './Art/daredevil/index.html',
    imageLink: './Art/daredevil/daredevil.gif',
    author: 'Vivek Raj',
    githubLink: 'https://github.com/vivekrajx'
  },
  {
    artName: 'hover Me',
    pageLink: './Art/hoverMe/index.html',
    author: 'Bleron88',
    githubLink: 'https://github.com/bleron88'
  },
  {
    artName: 'Happy Balloon',
    pageLink: './Art/ztollef/index.html',
    imageLink: './Art/ztollef/balloon.gif.',
    author: 'ztollef',
    githubLink: 'https://github.com/ztollef'
  },
  {
    artName: 'playstation-anim',
    pageLink: './Art/playstation-anim/index.html',
    imageLink: './Art/playstation-anim/ps.gif',
    author: 'seif1125',
    githubLink: 'https://github.com/seif1125'
  },
  {
    artName: 'Ritika',
    pageLink: './Art/Ritika/index.html',
    imageLink: './Art/Ritika/warrior.png',
    author: 'Ritika',
    githubLink: 'https://github.com/Ritika-soni'
  },
  {
    artName: 'Animatron',
    pageLink: './Art/animatron/index.html',
    imageLink: './Art/animatron/colourpencils.png',
    author: 'jahid hasan',
    githubLink: 'https://github.com/jahidhasan299/'
  },
  {
    artName: 'Animatron2',
    pageLink: './Art/Animatron2/index.html',
    imageLink: './Art/Animatron2/trance.gif',
    author: 'PUNKLANCER',
    githubLink: 'https://github.com/PUNKLANCER/'
  },
  {
    artName: 'Text_Animation',
    pageLink: './Art/Text_Animation/index.html',
    imageLink: './Art/Text_Animation/text.gif',
    author: 'Christian',
    githubLink: 'https://github.com/mkBraga'
  },
  {
    artName: 'Practice',
    pageLink: './Art/Practice/index.html',
    imageLink: './Art/Joy/triangle.gif',
    author: 'MuGenFJ',
    githubLink: 'https://github.com/MuGenFJ/'
  },
  {
    artName: 'Tile',
    pageLink: './Art/weilincheng/index.html',
    imageLink: './Art/weilincheng/tile.gif',
    author: 'weilincheng',
    githubLink: 'https://github.com/weilincheng'
  },
  {
    artName: 'Circle Pulse',
    pageLink: './Art/circle-pulse/index.html',
    imageLink: './Art/circle-pulse/circle-pulse.gif',
    author: 'jmorr002',
    githubLink: 'https://github.com/jmorr002'
  },
  {
    artName: 'Flare Spin',
    pageLink: './Art/mykz1608/index.html',
    imageLink: '',
    author: 'mykz1608',
    githubLink: 'https://github.com/mykz1608'
  },
  {
    artName: 'MexicanMustache',
    pageLink: './Art/AnimatedMustache/index.html',
    imageLink: './Art/AnimatedMustache/MexicanMustache.gif',
    author: 'Andrés Alonso Gálvez',
    githubLink: 'https://github.com/Dondesconton/'
  },
  {
    artName: 'css',
    pageLink: './Art/2.css/index.html',
    imageLink: './Art/2.css/css.gif'
  },
  {
    artName: 'Square Color Change',
    pageLink: './Art/baesyc/index.html',
    imageLink: './Art/baesyc/square.gif',
    author: 'Baesyc',
    githubLink: 'https://github.com/baesyc'
  },
  {
    artName: 'MexicanMustache',
    pageLink: './Art/AnimatedMustache/index.html',
    imageLink: './Art/AnimatedMustache/MexicanMustache.gif',
    author: 'Andrés Alonso Gálvez',
    githubLink: 'https://github.com/Dondesconton/'
  },
  {
    artName: 'Chanimation',
    pageLink: './Art/Chanimation/index.html',
    imageLink: './Art/Chanimation/dancegif.gif',
    author: 'chandant9',
    githubLink: 'https://github.com/chandant9/'
  },
  {
    artName: 'DancingGroot',
    pageLink: './Art/m-elina/index.html',
    imageLink: './Art/m-elina/groot_animation.gif',
    author: 'Melina',
    githubLink: 'https://github.com/m-elina/'
  },
  {
    artName: 'Animatron',
    pageLink: './Art/animatron/index.html',
    imageLink: './Art/animatron/trance.gif',
    author: 'Andrew',
    githubLink: 'https://github.com/andrewbom/'
  },
  {
    artName: 'rainbows',
    pageLink: './Art/vassilchiev/index.html',
    imageLink: './Art/vassilchiev/giphy.gif',
    author: 'Vassil',
    githubLink: 'https://github.com/vassilchiev/'
  },
  {
    artName: "Zai's Orbitron",
    pageLink: './Art/zai/index.html',
    imageLink: './Art/zai/zais_orbitron.gif',
    author: '5amm5',
    githubLink: 'https://github.com/5amm5965/'
  },
  {
    artName: "404's crying baby page",
    pageLink: './Art/papfal/index.html',
    imageLink: './Art/papfal/HTML-404-Crying-Baby-Page.gif',
    author: 'papfal',
    githubLink: 'https://github.com/papfal/'
  },
  {
    artName: 'ani-3d',
    pageLink: './Art/ani-3d/ani-3d.html',
    imageLink: './Art/ani-3d/ani-3d.gif',
    author: 'clyde166',
    githubLink: 'https://github.com/clyde166/'
  },
  {
    artName: 'Boy',
    pageLink: './Art/Boy/index.html',
    imageLink: './Art/Boy/Boy with house.png',
    author: 'Gajhendran',
    githubLink: 'https://github.com/Gajhendran/'
  },
  {
    artName: 'Funimation',
    pageLink: './Art/Funimation/index.html',
    imageLink: './Art/Funimation/Funimation.gif',
    author: 'Pratik',
    githubLink: 'https://github.com/pratikrana1998/'
  },
  {
    artName: 'Jungle Monkey',
    pageLink: './Art/AMCodin/index.html',
    imageLink: './Art/AMCodin/monkey.gif',
    author: 'AMCodin',
    githubLink: 'https://github.com/amcodin'
  },
  {
    artName: 'bellow',
    pageLink: './Art/fran/index.html',
    imageLink: './Art/fran/bellow.gif',
    author: 'franzwah',
    githubLink: 'https://github.com/franzwah'
  },
  {
    artName: 'Typing Indicator',
    pageLink: './Art/jacob-bacon/index.html',
    imageLink: './Art/jacob-bacon/jacob-bacon-art.JPG',
    author: 'jacob-bacon',
    githubLink: 'https://github.com/jacob-bacon'
  },
  {
    artName: 'Colination',
    pageLink: './Art/colination/index.html',
    imageLink: './Art/colination/animation.png',
    author: 'colinJR95',
    githublink: 'https://github.com/colinJR95'
  },
  {
    artName: 'Glowing Circle by Leem Plays',
    pageLink: './Art/AliHaidar/index.html',
    imageLink: './Art/AliHaidar/giphy.gif',
    author: 'alihaidar2950',
    githubLink: 'https://github.com/alihaidar2950'
  },
  {
    artName: 'bouncy-ball',
    pageLink: './Art/bouncy-ball/ty.html',
    imageLink: './Art/bouncy-ball/bouncy-ball.gif',
    author: 'Huang Yi-Ting',
    githubLink: 'https://github.com/yiting76'
  },
  {
    artName: 'bouncy-ball',
    pageLink: './Art/bouncy-ball/ty.html',
    imageLink: './Art/bouncy-ball/bouncy-ball.gif',
    author: 'Huang Yi-Ting',
    githubLink: 'https://github.com/yiting76'
  },
  {
    artName: 'Tronix',
    pageLink: './Art/visiona/index.html',
    imageLink: './Art/visiona/tronix.gif',
    author: 'visiona',
    githubLink: 'https://github.com/visiona'
  },
  {
    artName: 'Synchronization',
    pageLink: './Art/synchronization!/synchronization',
    imageLink: './Art/synchronization/synchronized_Dots.gif',
    author: 'Pranjal',
    githublink: 'https://github.com/Pranjal705'
  },
  {
    artName: 'Random Squares',
    pageLink: './Art/Monitha/index.html',
    author: 'Monitha',
    githubLink: 'https://github.com/dmonitha'
  },
  {
    artName: 'Walking-Man-Front',
    pageLink: './Art/Akhil/index.html',
    imageLink: './Art/Akhil/Walking-man-front.gif',
    author: 'Akhil',
    githubLink: 'https://github.com/akhils95'
  },
  {
    artName: 'Cow-cat',
    pageLink: './Art/Cow-cat/index.html',
    imageLink: './Art/Cow-cat/Cow-cat.gif',
    author: 'Galia',
    githubLink: 'https://github.com/galiarudenko'
  },
  {
    artName: 'Rainb0w',
    pageLink: './Art/Duka/index.html',
    imageLink: './Art/Duka/rainbow.gif',
    author: 'Duka',
    githubLink: 'https://github.com/DusanKrcmarik'
  },
  {
    artName: 'Indian',
    pageLink: './Art/Indian/index.html',
    imageLink: './Art/Indian/Indian.gif',
    author: 'Duka',
    githubLink: 'https://github.com/ndvishruth'
  },
  {
    artName: 'Animatron',
    pageLink: './Art/sanmitra/index.html',
    imageLink: './Art/sanmitra/index.gif',
    author: 'sanmitra',

    githubLink: 'https://github.com/sanmitra1999'
  },
  {
    artName: 'Ball-clear',
    pageLink: './Art/Naok000/index.html',
    imageLink: './Art/Naok000/ball-clear.gif',
    author: 'Naok000',
    githubLink: 'https://github.com/Naok000'
  },
  {
    artName: 'Mario_Kart_Animation',
    pageLink: './Art/Mario_Kart_Animation/index.html',
    imageLink: './Art/Mario_Kart_Animation/Mario.png',
    author: 'AnsonAMS',
    githubLink: 'https://github.com/AnsonAMS'
  },
  {
    artName: 'Microsoft_animation',
    pageLink: './Art/SaumyaBhatt/index.html',
    imageLink: './Art/SaumyaBhatt/Animation.gif',
    author: 'Saumya-Bhatt',
    githubLink: 'https://github.com/Saumya-Bhatt'
  },
  {
    artName: 'Falling',
    pageLink: './Art/Sfrench5/index.html',
    imageLink: './Art/Sfrench5/Falling.gif',
    author: 'Sfrench5',
    githubLink: 'https://github.com/Sfrench5'
  },
  {
    artName: 'Dragon_Loading',
    pageLink: './Art/Dragon_Loading/index.html',
    imageLink: './Art/Dragon_Loading/DragonLoading.gif',
    author: 'Prasad',
    githubLink: 'https://github.com/PrasadM07'
  },
  {
    artName: 'Animatrix',
    pageLink: './Art/Animatrix/index.html',
    imageLink: './Art/Animatrix/Animatrix.png',
    author: 'soutog',
    githubLink: 'https://github.com/soutog'
  },
  {
    artName: 'Simple-Loading',
    pageLink: './Art/Loading/loading.html',
    imageLink: './Art/Loading/load.gif',
    author: 'Vijay',
    githubLink: 'https://github.com/VijayVjCuber'
  },
  {
    artName: 'Fiyi-Animation',
    pageLink: './Art/Fiyi-Animation/index.html',
    imageLink: './Art/Fiyi-Animation/relax_smile.gif',
    author: 'Fiyi-A',
    githubLink: 'https://github.com/Fiyi-A'
  },
  {
    artName: 'Colored Bars',
    pageLink: './Art/mleblanc94/mleblanc94_html_Animation-Nation.html',
    imageLink: './Art/mleblanc94/ColoredBars.gif',
    author: 'mleblanc94',
    githubLink: 'https://github.com/mleblanc94'
  },
  {
    artName: 'animeR',
    pageLink: './Art/animeR/index.html',
    imageLink: './Art/animeR/animeR.gif',
    author: 'Rajneesh',
    githubLink: 'https://github.com/rajneeshk94'
  },
  {
    artName: 'Sunset-City',
    pageLink: './Art/jyun9504/index.html',
    imageLink: './Art/jyun9504/sunset-city.gif',
    author: 'jyun9504',
    githubLink: 'https://github.com/jyun9504'
  },
  {
    artName: 'brianbottle',
    author: 'brian',
    pageLink: './Art/brianbottle/index.html',
    imageLink: './Art/brianbottle/bottle.gif',
    githubLink: 'https://github.com/brianabplanalp1'
  },
  {
    artName: 'Shapes',
    pageLink: './Art/mark-marchant/index.html',
    imageLink: './Art/mark-marchant/shapes.png',
    author: 'Mark Marchant',
    githubLink: 'https://github.com/jtla3/Animation-Nation'
  },
  {
    artName: 'Loading',
    pageLink: './Art/NoumanAziz/Loading.html',
    videoLink: './Art/NoumanAziz/loading.gif',
    author: 'NoumanAziz',
    githubLink: 'https://github.com/NoumanAziz'
  },
  {
    artName: `Galek's Simple Animation`,
    pageLink: './Art/GalekAnimation/index.html',
    imageLink: './Art/GalekAnimation/simpleanimation.gif',
    author: 'Adam Galek',
    githubLink: 'https://github.com/TheGalekxy'
  },
  {
    artname: 'Rainbow animation',
    pageLink: './Art/Rainbow/index.html',
    imageLink: './Art/Rainbow/rainbow.gif',
    author: 'Mohanraj',
    githubLink: 'https://github.com/chelladuraimohanraj/Animation-Nation'
  },
  {
    artName: `Cyan Loading Animation`,
    pageLink: './Art/Wannesds/index.html',
    imageLink: './Art/Wannesds/Wannesds.gif',
    author: 'Wannes Dieltiens',
    githubLink: 'https://github.com/Wannesds'
  },
  {
    artName: 'Animatron',
    pageLink: './Art/Animatron/index.html',
    imageLink: './Art/Animatron/trance.gif',
    author: 'Gihan Balasuriya',
    githubLink: 'https://github.com/gihanbalasuriya'
  },
  {
    artName: 'Light text blink',
    pageLink: './Art/Mani-textlight-blink/index.html',
    imageLink: './Art/Mani-textlight-blink/light-blink-text.gif',
    author: 'Mani Pandian',
    githubLink: 'https://github.com/Manipandian'
  },
  {
    artName: 'Circle',
    pageLink: './Art/PoKai/index.html',
    imageLink: './Art/PoKai/circle.png',
    author: 'PoKai Chang',
    githubLink: 'https://github.com/st875052018'
  },
  {
    artName: 'animatron',
    pageLink: './Art/animatron/index.html',
    imageLink: './Art/animatron/trance.gif',
    author: 'Christy',
    githubLink: 'https://github.com/ChristyLucid'
  },
  {
    artName: 'bouncing_ball',
    pageLink: './Art/bouncing_ball/bouncing_ball.html',
    imageLink: './Art/bouncing_ball/bouncing-ball.gif',
    author: 'Nirmalie',
    githubLink: 'https://github.com/nirmalieo3'
  },
  {
    artName: 'Rocket',
    pageLink: './Art/Rocket/index.html',
    imageLink: './Art/Rocket/rocket.gif',
    author: 'Jose Diaz',
    githubLink: 'https://github.com/josegerard2000'
  },
  {
    artName: 'simpleG',
    pageLink: './Art/simpleG/index.html',
    imageLink: './Art/simpleG/kitty.jpg',
    author: 'gargeper',
    githubLink: 'https://github.com/gargeper'
  },
  {
    artName: 'BounceFace',
    pageLink: './Art/ainamation/index.html',
    imageLink: './Art/ainamation/ainamation.gif',
    author: 'Ainara Saralegui',
    githubLink: 'https://github.com/asaralegui'
  },
  {
    artName: 'Text Flow',
    pageLink: './Art/ConnerCoding/index.html',
    imageLink: './Art/ConnerCoding/ztmanimation.gif',
    author: 'Conner Schiller',
    githubLink: 'https://github.com/ConnerCoding'
  },
  {
    artName: 'Glow',
    pageLink: './Art/Glow/index.html',
    imageLink: './Art/Glow/Glow.png',
    author: 'Joaquin Castillo',
    githubLink: 'https://github.com/JuakoDev'
  },
  {
    artName: 'Heart Real',
    pageLink: './Art/riddhax/index.html',
    imageLink: './Art/riddhax/index.gif',
    author: 'Riddhax',
    githubLink: 'https://github.com/riddhax'
  },

  {
    artName: 'Balls',
    pageLink: './Art/Paul - Simple Annoying Balls/index.html',
    imageLink: './Art/Paul - Simple Annoying Balls/Balls.gif',
    author: 'Paul',
    githubLink: 'https://github.com/psr83'
  },

  {
    artname: 'Square-Move',
    pageLink: './Art/Poonam/square.html',
    imageLink: './Art/Poonam/square_gif.gif',
    author: 'Poonam',
    githubLink: 'https://github.com/poonampant'
  },

  {
    artname: 'JesseEarley',
    pageLink: './Art/JesseEarley/index.html',
    imageLink: './Art/JesseEarley/index.gif',
    author: 'JesseEarley',
    githubLink: 'https://github.com/JesseEarley'
  },
  {
    artname: 'Hacktoberfest 2020',
    pageLink: './Art/taepal467/index.html',
    imageLink: './Art/taepal467/hiclipart.com (1).png',
    author: 'Chantae P.',
    githubLink: 'https://github.com/taepal467'
  },
  {
    artName: 'Animatron',
    pageLink: './Art/animatron/triangle/index.html',
    imageLink: './Art/animatron/trance.gif',
    author: 'Deborah',
    githubLink: 'https://github.com/dluckey123'
  },
  {
    artName: 'Animatron',
    pageLink: './Art/animatron/triangle/index.html',
    imageLink: './Art/animatron/trance.gif',
    author: 'Deborah',
    githubLink: 'https://github.com/dluckey123'
  },
  {
    artname: 'Animate',
    pageLink: '/codepen/animation/src/index.html',
    imageLink: 'Animation',
    author: 'Altamas khan',
    githubLink: 'https://github.com/Altamas2049'
  },
  {
    artName: 'Spin',
    pageLink: './Art/Spin/allli.html',
    imageLink: './Art/Spin/allli.gif',
    author: 'Victor Winner',
    githubLink: 'https://github.com/Vicwin13'
  },
  {
    artName: 'Spinner',
    pageLink: './Art/nishantpandey/allli.html',
    imageLink: './Art/nishantpandey/allli.gif',
    author: 'Nishant Pandey',
    githubLink: 'https://github.com/mrpandey1'
  },
  {
    artName: 'Hacktober Test',
    pageLink: './Art/bajancode/index.html',
    imageLink: './Art/BajanCode/index.gif',
    author: 'bajancode',
    githubLink: 'https://github.com/bajancode'
  },
  {
    artName: 'ZTM anim',
    pageLink: './Art/ayushi2410/index.html',
    imageLink: './Art/ayushi2410/ayushi2410.gif',
    author: 'Ayushi2410',
    githubLink: 'https://github.com/ayushi2410'
  },
  {
    artName: 'misaelsantos',
    pageLink: './Art/misaelsantos/index.html',
    imageLink: './Art/misaelsantos/neohack.gif',
    author: 'Misael Santos',
    githubLink: 'https://github.com/MisaelSantos'
  },
  {
    artName: 'I am a Developer',
    pageLink: './Art/Kuroyza/Iam-a-developer.html',
    imageLink: './Art/Kuroyza/Iam-a-developer.gif',
    author: 'Kuroyza',
    githubLink: 'https://github.com/kuroyza'
  },
  {
    artName: 'simple box',
    pageLink: './Art/Box/index.html',
    imageLink: './Art/Box/static_image.jpg',
    author: 'Abishek shah',
    githubLink: 'https://github.com/abishek-sha-256'
  },
  {
    artname: 'Starry-sky',
    pageLink: './Art/starry-night/index.html',
    imageLink: './Art/starry-night/stars',
    author: 'Taima Khawaldeh',
    githubLink: 'https://github.com/taimakh'
  },
  {
    artName: 'Project Gallery',
    pageLink: './Art/hulya/index.html',
    imageLink: './Art/hulya/gallery.gif',
    author: 'Hulya Karakaya',
    githubLink: 'https://github.com/hulyak'
  },
  {
    artName: 'animation',
    pageLink: './Art/sameer786/animation.html',
    imageLink: './Art/sameer786/radius.gif',
    author: 'sameer',
    githubLink: 'https://github.com/sameer8605'
  },
  {
    artName: 'ArrowWave',
    pageLink: './Art/ArrowWave/index.html',
    imageLink: './Art/ArrowWave/ArrowWave.gif',
    author: 'Gabriel',
    githubLink: 'https://github.com/GabrielTeixeiraC'
  },
  {
    artName: 'The 4-Ever Loop',
    pageLink: './Art/the-4ever-loop/index.html',
    imageLink: './Art/the-4ever-loop/rotate.gif',
    author: 'Luciano M.',
    githubLink: 'https://github.com/LucianoWebDev'
  },
  {
    artName: 'Running Car',
    pageLink: './Art/Running-Car/index.html',
    imageLink: './Art/Running-Car/Running-car.PNG',
    author: 'Ermias',
    githubLink: 'https://github.com/ermiaskidane'
  },
  {
    artname: 'Youssef',
    pageLink: './Art/Youssef/index.html',
    imageLink: './Art/Youssef/fd8_AX.gif',
    author: 'Youssef',
    githubLink: 'https://github.com/youssefhany96'
  },
  {
    artName: 'The 4-Ever Loop',
    pageLink: './Art/the-4ever-loop/index.html',
    imageLink: './Art/the-4ever-loop/rotate.gif',
    author: 'Luciano M.',
    githubLink: 'https://github.com/LucianoWebDev'
  },

  {
    artName: 'Itried',
    pageLink: '/Art/Itried/animation.html',
    author: 'Harsha',
    githublink: 'https://github.com/HarshaKumar23'
  },
  {
    artName: 'Snail Zoom',
    pageLink: './Art/rbhachu/index.html',
    imageLink: './Art/rbhachu/snail.gif',
    author: 'Bhachu R.',
    githubLink: 'https://github.com/rbhachu'
  },
  {
    artName: 'Mini Text Animation',
    pageLink: './Art/text-mini-animation/index.html',
    imageLink: './Art/text-mini-animation/text-anime.gif',
    author: 'Chinel',
    githubLink: 'https://github.com/chinel'
  },
  {
    artName: 'Square loader',
    pageLink: './Art/square_loading/index.html',
    imageLink: './Art/square_loading/square_loading',
    author: 'Marek Chasák',
    githubLink: 'https://github.com/mchasak'
  },
  {
    artName: 'Stairs Text',
    pageLink: './Art/StairsText/index.html',
    imageLink: './Art/StairsText/stairs-text.gif',
    author: 'Noam K.',
    githubLink: 'https://github.com/noamkanonich'
  },
  {
    artName: 'animation',
    pageLink: './Art/sameer786/animation.html',
    imageLink: './Art/sameer786/radius.gif',
    author: 'sameer',
    githubLink: 'https://github.com/sameer8605'
  },
  {
    artName: 'Spinning is a good trick',
    pageLink: './Art/garrod90/index.html',
    imageLink: './Art/garrod90/craigsGif.gif',
    author: 'Craig, G',
    githubLink: 'https://github.com/garrod90'
  },
  {
    artName: 'Snail Zoom',
    pageLink: './Art/rbhachu/index.html',
    imageLink: './Art/rbhachu/snail.gif',
    author: 'Bhachu R.',
    githubLink: 'https://github.com/rbhachu'
  },
  {
    artName: 'Mini Text Animation',
    pageLink: './Art/text-mini-animation/index.html',
    imageLink: './Art/text-mini-animation/text-anime.gif',
    author: 'Chinel',
    githubLink: 'https://github.com/chinel'
  },
  {
    artName: 'Square loader',
    pageLink: './Art/square_loading/index.html',
    imageLink: './Art/square_loading/square_loading',
    author: 'Marek Chasák',
    githubLink: 'https://github.com/mchasak'
  },
  {
    artName: 'Stairs Text',
    pageLink: './Art/StairsText/index.html',
    imageLink: './Art/StairsText/stairs-text.gif',
    author: 'Noam K.',
    githubLink: 'https://github.com/noamkanonich'
  },
  {
    artName: 'animation',
    pageLink: './Art/sameer786/animation.html',
    imageLink: './Art/sameer786/radius.gif',
    author: 'sameer',
    githubLink: 'https://github.com/sameer8605'
  },

  {
    pageLink: './Art/radar animation/index.html',
    imageLink: './Art/radar.gif',
    author: 'Anup',
    githubLink: 'https://github.com/paddybaba'
  },
  {
    pageLink: './Art/sameer786/animation.html',
    imageLink: './Art/sameer786/radius.gif',
    author: 'sameer',
    githubLink: 'https://github.com/sameer8605'
  },
  {
    pageLink: './Art/radar animation/index.html',
    imageLink: './Art/radar',
    author: 'Anup',
    githubLink: 'https://github.com/paddybaba'
  },
  {
    pageLink: './Art/sameer786/animation.html',
    imageLink: './Art/sameer786/radius.gif',
    author: 'sameer',
    githubLink: 'https://github.com/sameer8605'
  },
  {
    artName: 'Friendly Ghost',
    pageLink: './Art/ristotoldsep/index.html',
    author: 'Risto Tõldsep',
    githubLink: 'https://github.com/ristotoldsep'
  },
  {
    artName: 'Friendly Ghost',
    pageLink: './Art/ristotoldsep/index.html',
    author: 'Risto Tõldsep',
    githubLink: 'https://github.com/ristotoldsep'
  },
  {
    artName: 'sritron',
    pageLink: './Art/sritron/index.html',
    imageLink: './Art/sritron/trance.gif',
    author: 'Srinivas',
    githubLink: 'https://github.com/sri189ms'
  },
  {
    artName: 'Friendly Ghost',
    pageLink: './Art/ristotoldsep/index.html',
    author: 'Risto Tõldsep',
    githubLink: 'https://github.com/ristotoldsep'
  },
  {
    artName: 'Sun Rise Time',
    pageLink: './Art/gurprtAnim/index.html',
    imageLink: './Art/gurprtAnim/gurAnim.gif',
    author: 'Gurpreet',
    githubLink: 'https://github.com/gur-p-reet'
  },
  {
    artName: 'Personal Info',
    pageLink: './Art/Personal_info/triangle/index.html',
    imageLink: './Art/Personal_info/trance.gif',
    author: 'Naim Uddin',
    githubLink: 'https://github.com/Naim365'
  },
  {
    artName: 'Shining Text',
    pageLink: './Art/MaxieTextShineOn/index.html',
    imageLink: './Art/MaxieTextShineOn/maxie-text-shine-on.gif',
    author: 'maxie7',
    githubLink: 'https://github.com/maxie7'
  },
  {
    artName: 'Spinning Box',
    pageLink: './Art/KccbzZ/index.html',
    imageLink: './Art/KccbzZ/cover.png',
    author: 'KccbzZ',
    githubLink: 'https://github.com/KccbzZ'
  },
  {
    artName: 'Age Disgracefully',
    pageLink: './Art/ynoden/index.html',
    imageLink: './Art/ynoden/Age_Disgracefully.gif',
    author: 'yusefnoden',
    githubLink: 'https://github.com/yusefnoden'
  },
  {
    artname: 'jimanimation',
    pageLink: './Art/jimanimation/index.html',
    imageLink: './Art/jimanimation/bouncy.gif',
    author: 'Jimin',
    githubLink: 'https://github.com/jimijos'
  },

  {
    artName: 'Meme Animation',
    pageLink: './Art/just_for_fun/index.html',
    imageLink: './Art/just_for_fun/image.gif',
    author: 'Rahul Negi',
    githubLink: 'https://github.com/rahulnegi20'
  },
  {
    artName: 'Stretch ZTM',
    pageLink: './Art/animation_gn/index.html',
    imageLink: './Art/animation_gn/animation_gn.gif',
    author: 'gnyokota',
    githubLink: 'https://github.com/gnyokota'
  },
  {
    artName: 'Cards',
    pageLink: './Art/cards/index.html',
    imageLink: './Art/cards/cards.gif',
    author: 'lonecreationwastaken',
    githubLink: 'https://github.com/lonecreationwastaken'
  },
  {
    artName: "Lidor'sAnimation",
    pageLink: "./Art/Lidor's Animation/index.html",
    imageLink: "./Art/Lidor's Animation/animation.gif",
    author: 'LidorAsher',
    githubLink: 'https://github.com/lidorasher11'
  },
  {
<<<<<<< HEAD
    artName: "Simple Animation",
    pageLink: "./Art/simple animation/transition.html",
    imageLink: "./Art/simple animation/animatee.gif",
    author: 'Rudimental',
    githubLink: 'https://github.com/rudimental-again'
=======
    artName: "gbArt",
    pageLink: "./Art/gbArt/index.html",
    imageLink: "./Art/gbArt/shapeFlip.gif",
    author: 'Gary Bergman',
    githubLink: 'https://github.com/Gary-Bergman'
  },
  {
    artName: "Turtando's Animation",
    pageLink: './Art/turtando/animation.html',
    imageLink: './Art/Turtando/happyhalloween.gif',
    author: 'Turtando',
    githubLink: 'https://github.com/Turtando'
  },
  {
    artName: 'Bouncing Balls',
    pageLink: './Art/EyeOfAthena/index.html',
    imageLink: './Art/EyeOfAthena/cover.png',
    author: 'EyeOfAthena',
    githubLink: 'https://github.com/EyeOfAthena/bouncing-ball'
  },
  {
    artName: 'Otherside',
    pageLink: './Art/Otherside/ubi.html',
    imageLink: './Art/Otherside/recording.gif',
    author: 'Ubibimbap',
    githubLink: 'https://github.com/Ubibimbap'
  },
  {
    artName: 'Basketball God',
    pageLink: './Art/Sim-animation/index.html',
    imageLink: './Art/Sim-animation/project-screenshot.png',
    author: 'Sim',
    githubLink: 'https://github.com/sim-a-19'
  },
  {
    artName: "Ziyao's Animation",
    pageLink: './Art/robot/robot_index.html',
    imageLink: './Art/robot/robot.gif',
    author: 'Ziyao',
    githubLink: 'https://github.com/ziyaoc3'
  }
  {
    artName: 'Simplerv',
    pageLink: './Art/Aniamtion_RV/index.html',
    imageLink: './Art/Aniamtion_RV/circle.png',
    author: 'Aarush Bhat',
    githubLink: 'https://github.com/07rv'
  }
  {
    artName: "Devtemmy_animation",
    pageLink: './Art/Devtemmy_animation/index.html',
    imageLink: './Art/Devtemmy_animation/Devtemmyanimation.gif',
    author: 'Dev-Temmy',
    githubLink: 'https://github.com/Dev-Temmy'
>>>>>>> 9b72c658
  }

];

// +--------------------------------------------------------------------------------+
// +                                                                                +
// +                  YOU DO NOT NEED TO CHANGE ANYTHING BELOW THIS                 +
// +                                                                                +
// +--------------------------------------------------------------------------------+

// Creates cards from the array above
// You don't need to modify this
let contents = [];
Shuffle(cards).forEach((c) => {
  contents.push([
    `<li class="card">` +
      `<a href='${c.pageLink}'>` +
      `<img class="art-image" src='${c.imageLink}' alt='${c.artName}' />` +
      `</a>` +
      `<div class="flex-content">` +
      `<a href='${c.pageLink}'><h3 class="art-title">${c.artName}</h3></a>` +
      `<p class='author'><a href="${c.githubLink}" target="_blank"><i class="fab fa-github"></i> ${c.author}</a> </p>` +
      `</div>` +
      `</li>`
  ]);
});

document.getElementById('cards').innerHTML = contents;

function Shuffle(o) {
  for (
    var j, x, i = o.length;
    i;
    j = parseInt(Math.random() * i), x = o[--i], o[i] = o[j], o[j] = x
  );
  return o;
}<|MERGE_RESOLUTION|>--- conflicted
+++ resolved
@@ -4279,13 +4279,13 @@
     githubLink: 'https://github.com/lidorasher11'
   },
   {
-<<<<<<< HEAD
     artName: "Simple Animation",
     pageLink: "./Art/simple animation/transition.html",
     imageLink: "./Art/simple animation/animatee.gif",
     author: 'Rudimental',
     githubLink: 'https://github.com/rudimental-again'
-=======
+  },
+  {
     artName: "gbArt",
     pageLink: "./Art/gbArt/index.html",
     imageLink: "./Art/gbArt/shapeFlip.gif",
@@ -4340,7 +4340,6 @@
     imageLink: './Art/Devtemmy_animation/Devtemmyanimation.gif',
     author: 'Dev-Temmy',
     githubLink: 'https://github.com/Dev-Temmy'
->>>>>>> 9b72c658
   }
 
 ];
