--- conflicted
+++ resolved
@@ -889,14 +889,13 @@
     githubLink: "https://github.com/jmtellez"
     },
     {
-<<<<<<< HEAD
       artName: "Oscillation",
       pageLink: "./Art/Oscillation/index.html",
       imageLink: "./Art/Oscillation/oscillation.gif",
       author: "Nandhakumar",
       githubLink: "https://github.com/Nandhakumar7792"
     },
-=======
+  {
         artName: "Letters flipUp",
         pageLink: "./Art/TerenceBiney/index.html",
         imageLink: "./Art/TerenceBiney/lettersanimate.gif",
@@ -924,7 +923,6 @@
         author: "Paul Billings",
         githubLink: "https://github.com/paulbillings"
     }
->>>>>>> 7fac4a61
 ];
 
 
