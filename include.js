--- conflicted
+++ resolved
@@ -421,21 +421,19 @@
 		githubLink: "https://github.com/akmalist"
 	},
 	{
-<<<<<<< HEAD
 		artName: "Sliding text",
 		pageLink: "./Art/flattopz/index.html",
 		imageLink: "./Art/flattopz/SlidingText.gif",
 		author: "Flattopz",
 		githubLink: "https://github.com/hjpunzalan"
-	}
-=======
+	},
+  {
 	    artName: "World of Coding",
 	    pageLink: "./Art/tom_kn/coding.html",
 	    imageLink: "./Art/tom_kn/coding.gif",
 	    author: "Tamas Knisz",
 	    githubLink: "https://github.com/TamasKn"
     }
->>>>>>> 6c860036
 ];
 
 // +--------------------------------------------------------------------------------+
