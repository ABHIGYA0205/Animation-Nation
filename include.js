--- conflicted
+++ resolved
@@ -30,7 +30,6 @@
   {
     artName: "Circle",
     pageLink: "./Art/Oliver/Circle.html",
-<<<<<<< HEAD
     imageLink: "./Art/Oliver/circle.gif",
     author: "Oliver",
     githubLink: "https://github.com/oliver-gomes"
@@ -55,25 +54,7 @@
     imageLink: "./Art/soumsps/sample.gif",
     author: "Soumendu Sinha",
     githubLink: "https://github.com/soumsps"
-=======
-		imageLink: "./Art/Oliver/circle.gif",
-		author: "Oliver",
-		githubLink: "https://github.com/oliver-gomes"
-	},
-	{
-		artName: "Ellipse Loader",
-		pageLink: "./Art/VaibhavKhulbe/EllipseLoader.html",
-		imageLink: "./Art/VaibhavKhulbe/ellipseLoader.gif",
-		author: "Vaibhav Khulbe",
-		githubLink: "https://github.com/Kvaibhav01"
-	},
-	{
-		artName: "Triangle",
-		pageLink: "./Art/Joy/triangle.html",
-		imageLink: "./Art/Joy/triangle.gif",
-		author: "Joy",
-		githubLink: "https://github.com/royranger"
-	},
+  },
 	{
 		artName: "Cute Cat",
 		pageLink: "./Art/Alghi/cat.html",
@@ -87,7 +68,6 @@
     imageLink: "./Art/Di4iMoRtAl/ZtM_animation.gif",
     author: "Di4iMoRtAl",
     githubLink: "https://github.com/dppeykov"
->>>>>>> 6b6ea663
   }
 ];
 
