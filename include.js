--- conflicted
+++ resolved
@@ -4286,13 +4286,13 @@
     githubLink: 'https://github.com/lidorasher11'
   },
   {
-<<<<<<< HEAD
     artName: "PONG Animation",
     pageLink: "./Art/walkitoff/index.html",
     imageLink: "./Art/walkitoff/gif.gif",
     author: 'Tyler Dollick',
     githubLink: 'https://github.com/walkitoff'
-=======
+  },
+  {
     artname: "Animatron"
     pageLink: './Art/mbargaedge/index.html',
     imageLink: './Art/mbargaedge/animatron.gif',
@@ -4395,7 +4395,6 @@
     imageLink: './Art/Devtemmy_animation/Devtemmyanimation.gif',
     author: 'Dev-Temmy',
     githubLink: 'https://github.com/Dev-Temmy'
->>>>>>> c66fb32a
   }
 
 ];
