--- conflicted
+++ resolved
@@ -5904,16 +5904,13 @@
     author: 'Viskarra',
     githubLink: 'https://github.com/viskarra'
   },
-<<<<<<< HEAD
-=======
   {
     artName: 'Chess Board Dance Floor',
     pageLink: './Art/Robin/index.html',
     imageLink: './Art/Robin/chessBoardDanceFloor.gif',
     author: 'Robin',
     githubLink: 'https://github.com/robinpunn'
-  }
->>>>>>> d386bcc7
+  },
   {
     artName: 'Fishy',
     pageLink: './Art/Mayorman/index.html',
