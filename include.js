--- conflicted
+++ resolved
@@ -645,13 +645,13 @@
     githubLink: 'https://github.com/varunrmantri23'
   },
   {
-<<<<<<< HEAD
     artName: 'Wordspin',
     pageLink: './Art/trottiemcqueen/wordspin.html',
     imageLink: './Art/trottiemcqueen/wordspin.png',
     author: 'Trottie McQueen',
     githubLink: 'https://github.com/trottiemcqueen'
-=======
+  },
+  {
     artName: 'Road Moving Animation',
     pageLink: './Art/pabitra0011/index.html',
     imageLink: './Art/pabitra0011/RoadAnimation.gif',
@@ -671,7 +671,6 @@
     imageLink: './Art/okaydivyansh/cube.gif',
     author: 'Divyansh',
     githubLink: 'https://github.com/okaydivyansh'
->>>>>>> 7d94375b
   }
 ];
 
