let cards = [
  {
    artName: 'Sliding Bot',
    pageLink: './Art/ProfoundlyParker/index.html',
    imageLink: './Art/ProfoundlyParker/robot.gif',
    author: 'ProfoundlyParker',
    githubLink: 'https://github.com/profoundlyparker'
  },
  {
    artName: 'Astro Acrobat',
    pageLink: './Art/DarrachBarneveld/index.html',
    imageLink: './Art/DarrachBarneveld/rocket.gif',
    author: 'Darrach Barneveld',
    githubLink: 'https://github.com/DarrachBarneveld'
  },
  {
    artName: 'Rotating Cube',
    pageLink: './Art/Rishi/cube.html',
    imageLink: './Art/Rishi/cube.gif',
    author: 'Rishi',
    githubLink: 'https://github.com/rishi17003'
  },
  {
    artName: 'Tic Tac Yo!',
    pageLink: './Art/smokeraven667/smokeraven.html',
    imageLink: './Art/smokeraven667/tic-tac-yo.gif',
    author: 'Joy',
    githubLink: 'https://github.com/smokeraven667'
  },
  {
    artName: 'Animation-box',
    pageLink: './Art/Himanshu_Chauhan/index.html',
    imageLink: './Art/Himanshu_Chauhan/animation-box.gif',
    author: 'Himanshu Chauhan',
    githubLink: 'https://github.com/Himanshuch8055'
  },
  {
    artName: 'hanisntsolo',
    pageLink: './Art/hanisntsolo/hanisntsolo.html',
    imageLink: './Art/hanisntsolo/hanisntsolo.gif',
    author: 'Hanisntsolo',
    githubLink: 'https://github.com/hanisntsolo'
  },
  {
    artName: 'Orbiting-Ball',
    pageLink: './Art/Tipchan/OrbitingBall.html',
    imageLink: './Art/Tipchan/OrbitingBall.gif',
    author: 'Tipchan',
    githubLink: 'https://github.com/tsongtheng'
  },
  {
    artName: 'Simple BAAF',
    pageLink: './Art/baaf-Animation/index.html',
    imageLink: './Art/baaf-Animation/baafscreen.png',
    author: 'Farid Bass',
    githubLink: 'https://github.com/baafbass'
  },
  {
    artName: 'Animated-Biker',
    pageLink: './Art/JT-Singh/index.html',
    imageLink: './Art/JT-Singh/biker.gif',
    author: 'JT Singh',
    githubLink: 'https://github.com/JT-Singh'
  },
  {
    artName: 'Triangle',
    pageLink: './Art/Joy/triangle.html',
    imageLink: './Art/Joy/triangle.gif',
    author: 'Joy',
    githubLink: 'https://github.com/royranger'
  },
  {
    artName: 'Keyboard',
    pageLink: './Art/Alexandra2888/keyboard.html',
    imageLink: './Art/Alexandra2888/keyboard.gif',
    author: 'Alexandra2888',
    githubLink: 'https://github.com/Alexandra2888'
  },
  {
    artName: 'Jumping Balls',
    pageLink: './Art/Alexandra2888/balls.html',
    imageLink: './Art/Alexandra2888/balls.gif',
    author: 'Alexandra2888',
    githubLink: 'https://github.com/Alexandra2888'
  },
  {
    artName: 'Dancing in Space',
    pageLink: './Art/Maria/index.html',
    imageLink: './Art/Maria/style.css',
    author: 'Maria',
    githubLink: 'https://github.com/mariapetra'
  },
  {
    artName: 'Submit tick animation',
    pageLink: './Art/rajHimanshu22/index.html',
    imageLink: './Art/rajHimanshu22/animation.gif',
    author: 'Himanshu Raj',
    githubLink: 'https://github.com/rajHimanshu22'
  },
  {
    artName: 'Circle',
    pageLink: './Art/lucas/circle.html',
    imageLink: './Art/lucas/circle.gif',
    author: 'Joy',
    githubLink: 'https://github.com/LucasAlmeida-jpg'
  },
  {
    artName: 'Falling Squares',
    pageLink: './Art/migueldalberto/index.html',
    imageLink: './Art/migueldalberto/screenshot.png',
    author: 'migueldalberto',
    githubLink: 'https://github.com/migueldalberto'
  },
  {
    artName: 'Infinite Hacktober Shapes',
    pageLink: './Art/Joe_DiGioia/JoeArt.html',
    imageLink: './Art/Joe_DiGioia/Hacktober-Animate-JDiGioia.gif',
    author: 'Joe DiGioia',
    githubLink: 'https://github.com/WatchAce0'
  },
  {
    artName: 'Pumpkin Ghost',
    pageLink: './Art/Jason/pumpkin.html',
    imageLink: './Art/Jason/pumpkin.gif',
    author: 'Jason',
    githubLink: 'https://github.com/jsonsinger'
  },
  {
    artName: 'Ghost',
    pageLink: './Art/Russ/ghost.html',
    imageLink: './Art/Russ/ghost.gif',
    author: 'Russ',
    githubLink: 'https://github.com/rperry99'
  },
  {
    artName: 'Planet',
    pageLink: './Art/serhatbek/index.html',
    imageLink: './Art/serhatbek/planet.gif',
    author: 'serhatbek',
    githubLink: 'https://github.com/serhatbek'
  },
  {
    artName: 'Rocket',
    pageLink: './Art/Suryansh/rocket.html',
    imageLink: './Art/Suryansh/rocket.gif',
    author: 'Suryansh',
    githubLink: 'https://github.com/suryanshsingh2001'
  },
  {
    artName: 'AnimateIbaad',
    pageLink: './Art/Ibaad/animate.html',
    imageLink: './Art/Ibaad/animationimagehover.gif',
    author: 'Ibaad',
    githubLink: 'https://github.com/ibaaddurrani'
  },
  {
    artName: 'Animated-Panda',
    pageLink: './Art/Naina/index.html',
    imageLink: './Art/Naina/Panda.gif',
    author: 'Naina',
    githubLink: 'https://github.com/naina5602'
  },
  {
    artName: 'Circle',
    pageLink: './Art/MishC/circle.html',
    imageLink: './Art/MishC/magic_circle.gif',
    author: 'MishC',
    githubLink: 'https://github.com/MishC'
  },
  {
    artName: 'SquBounce',
    pageLink: './Art/Sanusi/index.html',
    imageLink: './Art/Sanusi/sanusi-animation.gif',
    author: 'Sanusi',
    githubLink: 'https://github.com/sanusisusi'
  },
  {
    artName: 'RichardsAnimation',
    pageLink: './Art/Richard/animated.html',
    imageLink: './Art/Richard/bounce.gif.gif',
    author: 'Richard',
    githubLink: 'https://github.com/richardhartleydev'
  },
  {
    artName: 'Loader Animation',
    pageLink: './Art/Abhishek/animation.html',
    imageLink: './Art/Abhishek/animation.gif',
    author: 'Abhishek Kumar',
    githubLink: 'https://github.com/abhishekl1289'
  },
  {
    artName: 'Fan',
    pageLink: './Art/Samriddhi/fan.html',
    imageLink: './Art/Samriddhi/fan.png',
    author: 'Samriddhi',
    githubLink: 'https://github.com/NarayanSam'
  },
  {
    artName: 'RGB Square',
    pageLink: './Art/TCrypt/animated.html',
    imageLink: './Art/TCrypt/rgbsq-animated.gif',
    author: 'T-Crypt',
    githubLink: 'https://github.com/T-Crypt'
  },
  {
    artName: 'Loader Animation',
    pageLink: './Art/C S Sachindra/loader.html',
    imageLink: './Art/C S Sachindra/loader.gif',
    author: 'C S Sachindra',
    githubLink: 'https://github.com/sandilya27'
  },
  {
    artName: 'Seven Segment Display',
    pageLink: './Art/Ankesh/segment-display.html',
    imageLink: './Art/Ankesh/segment-display.gif',
    author: 'Ankesh',
    githubLink: 'https://github.com/ankeshp03'
  },
  {
    artName: '4 Color Loader',
    pageLink: './Art/rstallings/index.html',
    imageLink: './Art/rstallings/Animation.gif',
    author: 'Roosevelt S.',
    githubLink: 'https://github.com/rstallingsiii'
  },
  {
    artName: "Mr. A's Amimation",
    pageLink: './Art/MrA-Animation/index.html',
    imageLink: './Art/MrA-Animation/Animation.gif',
    author: 'Mr. AnkitR',
    githubLink: 'https://github.com/MrARawal'
  },
  {
    artName: 'LHV',
    pageLink: './Art/wizozheir/lhv.html',
    imageLink: './Art/wizozheir/lhv.gif',
    author: 'wizozheir',
    githubLink: 'https://github.com/wizozheir'
  },
  {
    artName: 'Falling stars',
    pageLink: './Art/ChipoJ/index.html',
    imageLink: './Art/ChipoJ/star_fall.gif',
    author: 'ChipoJ',
    githubLink: 'https://github.com/Chipoj'
  },
  {
    artName: 'Heartbeat',
    pageLink: './Art/Karol/index.html',
    imageLink: './Art/Karol/animation.gif',
    author: 'Karol',
    githubLink: 'https://github.com/karolwjck'
  },
  {
    artName: 'Bouncing Screensaver',
    pageLink: './Art/CDay-87/index.html',
    imageLink: './Art/CDay-87/Bounce_Animation.gif',
    author: 'CDay-87',
    githubLink: 'https://github.com/CDay-87'
  },
  {
    artName: 'Loader',
    pageLink: './Art/Animation_makrenko-dev/index.html',
    imageLink: './Art/Animation_makrenko-dev/logog.gif',
    author: 'makrenko-dev',
    githubLink: 'https://github.com/makrenko-dev'
  },
  {
    artName: 'Running Laps',
    pageLink: './Art/runningBars/index.html',
    imageLink: './Art/runningBars/running.gif',
    author: 'Daniel',
    githubLink: 'https://github.com/dsauce817'
  },
  {
    artName: 'Simple Mexican Flag',
    pageLink: './Art/jnovak5/index.html',
    imageLink: './Art/jnovak5/novak.gif',
    author: 'Jnovak5',
    githubLink: 'https://github.com/jnovak5'
  },
  {
    artName: 'Twist',
    pageLink: './Art/Anna/twist.html',
    imageLink: './Art/Anna/twist.gif',
    author: 'Anna',
    githubLink: 'https://github.com/anna-1980'
  },
  {
    artName: 'Shaking box',
    pageLink: './Art/alexsatalan/index.html',
    imageLink: './Art/alexsatalan/shaking.gif',
    author: 'AlexS',
    githubLink: 'https://github.com/alexsatalan'
  },
  {
    artName: 'olga_min',
    pageLink: './Art/olga_min/index.html',
    imageLink: './Art/olga_min/animation.gif',
    author: 'Olga',
    githubLink: 'https://github.com/OlgaMinaievaWebDev'
  },
  {
    artName: 'Rotating_Cube',
    pageLink: './Art/Catoos/Cube.html',
    imageLink: './Art/Catoos/Cube.gif',
    author: 'Catoos',
    githubLink: 'https://github.com/Catoos'
  },
  {
    artName: 'Moving Flag',
    pageLink: './Art/Mayank_goel/index.html',
    imageLink: './Art/Mayank_goel/moving_flag.gif',
    author: 'Yelloberard',
    githubLink: 'https://github.com/yellowberad'
  },
  {
    artName: 'Flowers',
    pageLink: './Art/Jeffrey/index.html',
    imageLink: './Art/Jeffrey/Hackflowers.png',
    author: 'Jeffrey',
    githubLink: 'https://github.com/Jeffruiz1502003'
  },
  {
    artName: 'Car',
    pageLink: './Art/Haneesh/car.html',
    imageLink: './Art/Haneesh/car.gif',
    author: 'Haneesh',
    githubLink: 'https://github.com/Haneesh000'
  },
  {
    artName: 'Sun shadow',
    pageLink: './Art/Guruprasad-Kulkarni/index.html',
    imageLink: './Art/Guruprasad-Kulkarni/sun.gif',
    author: 'Guruprasad',
    githubLink: 'https://github.com/Guruprasad846'
  },
  {
    artName: 'Circle',
    pageLink: './Art/Adithya/index.html',
    imageLink: './Art/Adithya/result.gif',
    author: 'Adithya',
    githubLink: 'https://github.com/Adithya-K-Shetty'
  },
  {
    artName: 'Cart Hover',
    pageLink: './Art/Rahul-Bhati/index.html',
    imageLink: './Art/Rahul-Bhati/Rahul-Bhati.gif',
    author: 'Rahul-Bhati',
    githubLink: 'https://github.com/Rahul-Bhati'
  },
  {
    artName: 'now.sh',
    pageLink: './Art/Tergel0820/index.html',
    imageLink: './Art/Tergel0820/animation.gif',
    author: 'Tergel0820',
    githubLink: 'https://github.com/Tergel0820'
  },
  {
    artName: 'Animated Fan',
    pageLink: './Art/Alexandra2888/fan.html',
    imageLink: './Art/Alexandra2888/fan.png',
    author: 'Alexandra2888',
    githubLink: 'https://github.com/Alexandra2888'
  },
  {
    artName: 'Coffe Cup',
    pageLink: './Art/Alexandra2888/cup.html',
    imageLink: './Art/Alexandra2888/cup.gif',
    author: 'Alexandra2888',
    githubLink: 'https://github.com/Alexandra2888'
  },
  {
    artName: 'BouncingBall',
    pageLink: './Art/Venkateeshh/BouncingBall.html',
    imageLink: './Art/Venkateeshh/BounceBall.gif',
    author: 'Venkatesh',
    githubLink: 'https://github.com/Venkateeshh'
  },
  {
    artName: 'Analog Clock',
    pageLink: './Art/Jeet/index.html',
    imageLink: './Art/Jeet/pic.png',
    author: 'Jeet Kanodia',
    githubLink: 'https://github.com/jeetkanodia'
  },
  {
    artName: 'Flower',
    pageLink: './Art/ChrRepou/flower.html',
    imageLink: './Art/ChrRepou/flower.png',
    author: 'ChrRepou',
    githubLink: 'https://github.com/ChrRepou'
  },
  {
    artName: 'Triangle',
    pageLink: './Art/KrishayNair/rectangle.html',
    imageLink: './Art/KrishayNair/circle.gif',
    author: 'KrishayNair',
    githubLink: 'https://github.com/KrishayNair'
  },
  {
    artName: 'Waving Ghost Animation',
    pageLink: './Art/AnkitaM/ghost.html',
    imageLink: './Art/AnkitaM/Waving-Ghost-Animation.gif',
    author: 'Ankita M.',
    githubLink: 'https://github.com/anki009/'
  },
  {
    artName: 'Blinking Ball',
    pageLink: './Art/Sheefa/blinking_ball.html',
    imageLink: './Art/Sheefa/blinking_ball.gif',
    author: 'Sheefa',
    githubLink: 'https://github.com/sheefanaaz123'
  },
  {
    artName: 'Quadro Hypno Spin',
    pageLink: './Art/Sheefa/QuadroHypnoSpin.html',
    imageLink: './Art/Sheefa/QuadroHypnoSpin.gif',
    author: 'Sheefa',
    githubLink: 'https://github.com/sheefanaaz123'
  },
  {
    artName: 'Walking Dog',
    pageLink: './Art/ChrisAqui/dog.html',
    imageLink: './Art/ChrisAqui/dog.gif',
    author: 'Chris Aqui',
    githubLink: 'https://github.com/christine-aqui'
  },
  {
    artName: 'Sunset',
    pageLink: './Art/timDehof/sunset.html',
    imageLink: './Art/timDehof/sunset.gif',
    author: 'Tim DeHof',
    githubLink: 'https://github.com/timDeHof'
  },
  {
    artName: 'Circle Dancing',
    pageLink: './Art/Umair/index.html',
    imageLink: './Art/Umair/Circle-dancing.gif',
    author: 'Mohammed Umair',
    githubLink: 'https://github.com/umair986'
  },
  {
    artName: 'ZTM Text Animation',
    pageLink: './Art/Chugil/index.html',
    imageLink: './Art/Chugil/Screenshot.png',
    author: 'Chugil',
    githubLink: 'https://github.com/ChugilC'
  },
  {
    artName: 'Square',
    pageLink: './Art/Shubham-Chaudhary/square_animation.html',
    imageLink: './Art/Shubham-Chaudhary/square_animation.gif',
    author: 'Shubham Chaudhary',
    githubLink: 'https://github.com/Stellar-X'
  },
  {
    artName: 'Trippy',
    pageLink: './Art/Simar/trippy.html',
    imageLink: './Art/Simar/trippy-square.gif',
    author: 'Simar',
    githubLink: 'https://github.com/SimardeepSingh-zsh'
  },
  {
    artName: 'solarsystem',
    pageLink: './Art/solarsystem/solarsystem.html',
    imageLink: './Art/solarsystem/solarsystem.gif',
    author: 'hanisntsolo',
    githubLink: 'https://github.com/hanisntsolo'
  },
  {
    artName: 'Galaxy',
    pageLink: './Art/Aldair/galaxy.html',
    imageLink: './Art/Aldair/galaxy.gif',
    author: 'Aldair Huamani',
    githubLink: 'https://github.com/Baku452'
  },
  {
    artName: 'The Initials',
    pageLink: './Art/yashviradia/index.html',
    imageLink: './Art/yashviradia/initials_yashviradia.gif',
    author: 'Yash Viradia',
    githubLink: 'https://github.com/yashviradia'
  },
  {
    artName: 'Weird Spinner',
    pageLink: './Art/lucifer510/weirdSpinner.html',
    imageLink: './Art/lucifer510/weirdSpinner.png',
    author: 'lucifer510',
    githubLink: 'https://github.com/lucifer510'
  },
  {
    artName: 'Ruby',
    pageLink: './Art/daniel-badura/ruby.html',
    imageLink: './Art/daniel-badura/ruby.gif',
    author: 'daniel-badura',
    githubLink: 'https://github.com/daniel-badura'
  },
  {
    artName: '699669',
    pageLink: './Art/Artis/699669.html',
    imageLink: './Art/Artis/699669.gif',
    author: 'Artis',
    githubLink: 'https://github.com/69966969'
  },
  {
    artName: 'spinning square',
    pageLink: './Art/dmdiamond79/spinningsquare.html',
    imageLink: './Art/dmdiamond79/spinning.gif',
    author: 'dmdiamond79',
    githubLink: 'https://github.com/dmdiamond79'
  },
  {
    artName: 'Bhaskar Sahu',
    pageLink: './Art/Bhaskarsahu23',
    imageLink: './Art/Bhaskarsahu23/imageflip.gif',
    author: 'Bhaskarsahu23',
    githubLink: 'https://github.com/Bhaskarsahu23'
  },
  {
    artName: 'Starry Night',
    pageLink: './Art/lucileTech/starry_night.html',
    imageLink: './Art/lucileTech/starry_night.png',
    author: 'LucileTech',
    githubLink: 'https://https://github.com/LucileTech'
  },
  {
    artName: 'Heaart',
    pageLink: './Art/Neha045/index.html',
    imageLink: './Art/Neha045/animation.gif',
    author: 'Neha045',
    githubLink: 'https://github.com/Neha045'
<<<<<<< HEAD

  },
  {
    artName: 'Shooting gun',
    pageLink: './Art/BlueHeart0065/gun.html',
    imageLink: './Art/BlueHeart0065/gun.gif',
    author: 'Sahil',
    githubLink: 'https://github.com/BlueHeart0065'
=======
  },
  {
    artName: 'Netflix Logo',
    pageLink: './Art/Sheefa/Netflix.html',
    imageLink: './Art/Sheefa/Netflix.gif',
    author: 'Sheefa',
    githubLink: 'https://github.com/sheefanaaz123'
  },
  {
    artName: 'Dynamic Shadow',
    pageLink: './Art/Vamshidhar/index.html',
    imageLink: './Art/Vamshidhar/dynamic-shadow.gif',
    author: 'Vamshidhar Thonti',
    githubLink: 'https://github.com/vamshidhar-thonti'
  },
  {
    artName: 'Running watch', 
    pageLink: './Art/Pratyush-Dehury/index.html', 
    imageLink: './Art/Pratyush-Dehury/wrist-watch.gif', 
    author: 'Pratyush Dehury',
    githubLink: 'https://github.com/Pratyush-Dehury'
  },
  {
    artName: 'Move phone',
    pageLink: './Art/Teri/index.html',
    imageLink: './Art/Teri/animate.gif',
    author: 'Teri',
    githubLink: 'https://github.com/terieyenike'
  },
  {
    artName: 'Moving Car',
    pageLink: './Art/Ravkeerat02/car.html',
    imageLink: './Art/Ravkeerat02/car.gif',
    author: 'Ravkeerat Singh',
    githubLink: 'https://github.com/Ravkeerat02'
  },
  {
    artName: 'Animation Envelope',
    pageLink: './Art/Miainaus/envelope.html',
    imageLink: './Art/Miainaus/envelope.gif',
    author: 'Mia',
    githubLink: 'https://github.com/Miainaus'
  },
  {
      artName: 'Rotate Color', // change this to the name of your artwork
      pageLink: './Art/Gibso10/index.html', // change this
      imageLink: './Art/Gibso10/Box Color.gif', // change this
      author: 'Gibso10', // use your name
      githubLink: 'https://github.com/Gibso10' // change this
  },
  {
    artName: 'Against the Flow',
    pageLink: './Art/Zareck521/index.html',
    imageLink: './Art/Zareck521/otherway.gif',
    author: 'Zareck521',
    githubLink: 'https://github.com/Zareck521'
  },
  {
    artName: 'Scaling loader',
    pageLink: './Art/BatistaDev1113/index.html',
    imageLink: './Art/BatistaDev1113/scalingLoader.gif',
    author: 'BatistaDev1113',
    githubLink: 'https://github.com/batistaDev1113'
  },
  {
    artName: 'CSS Animation',
    pageLink: './Art/jayg2309/animation.html',
    imageLink: './Art/jayg2309/animation.gif',
    author: 'Jay',
    githubLink: 'https://github.com/jayg2309'
  },
  {
    artName: 'Bounceballs',
    pageLink: './Art/Titilayo/index.html',
    imageLink: './Art/Titilayo/bounceballs.png',
    author: 'Titilayo',
    githubLink: 'https://github.com/Teetee-lab'
  },
  {
    artName: 'Stylish Text Animation',
    pageLink: './Art/varunrmantri23/index.html',
    imageLink: './Art/varunrmantri23/stylish_text_animation.gif',
    author: 'varunrmantri23',
    githubLink: 'https://github.com/varunrmantri23'
>>>>>>> c5bfb0f4
  }
];

// +--------------------------------------------------------------------------------+
// +                                                                                +
// +                  YOU DO NOT NEED TO CHANGE ANYTHING BELOW THIS                 +
// +                                                                                +
// +--------------------------------------------------------------------------------+

// Creates cards from the array above
// You don't need to modify this
let contents = [];
Shuffle(cards).forEach((c) => {
  contents.push([
    `<li class="card">` +
      `<a href='${c.pageLink}'>` +
      `<img class="art-image" src='${c.imageLink}' alt='${c.artName}' />` +
      `</a>` +
      `<div class="flex-content">` +
      `<a href='${c.pageLink}'><h3 class="art-title">${c.artName}</h3></a>` +
      `<p class='author'><a href="${c.githubLink}" target="_blank"><i class="fab fa-github"></i> ${c.author}</a> </p>` +
      `</div>` +
      `</li>`
  ]);
});

document.getElementById('cards').innerHTML = contents;

function Shuffle(o) {
  for (
    var j, x, i = o.length;
    i;
    j = parseInt(Math.random() * i), x = o[--i], o[i] = o[j], o[j] = x
  );
  return o;
}<|MERGE_RESOLUTION|>--- conflicted
+++ resolved
@@ -530,8 +530,6 @@
     imageLink: './Art/Neha045/animation.gif',
     author: 'Neha045',
     githubLink: 'https://github.com/Neha045'
-<<<<<<< HEAD
-
   },
   {
     artName: 'Shooting gun',
@@ -539,7 +537,6 @@
     imageLink: './Art/BlueHeart0065/gun.gif',
     author: 'Sahil',
     githubLink: 'https://github.com/BlueHeart0065'
-=======
   },
   {
     artName: 'Netflix Logo',
@@ -624,7 +621,6 @@
     imageLink: './Art/varunrmantri23/stylish_text_animation.gif',
     author: 'varunrmantri23',
     githubLink: 'https://github.com/varunrmantri23'
->>>>>>> c5bfb0f4
   }
 ];
 
