--- conflicted
+++ resolved
@@ -4279,19 +4279,18 @@
     githubLink: 'https://github.com/lidorasher11'
   },
   {
-<<<<<<< HEAD
     artName: "gbArt",
     pageLink: "./Art/gbArt/index.html",
     imageLink: "./Art/gbArt/shapeFlip.gif",
     author: 'Gary Bergman',
     githubLink: 'https://github.com/Gary-Bergman'
-=======
+  },
+  {
     artName: "Turtando's Animation",
     pageLink: './Art/turtando/animation.html',
     imageLink: './Art/Turtando/happyhalloween.gif',
     author: 'Turtando',
     githubLink: 'https://github.com/Turtando'
->>>>>>> ccd235cc
   },
   {
     artName: 'Bouncing Balls',
