--- conflicted
+++ resolved
@@ -14,7 +14,6 @@
     githubLink: 'https://github.com/royranger'
   },
   {
-<<<<<<< HEAD
     artName: 'AnimateIbaad',
     pageLink: './Art/Ibaad/animate.html',
     imageLink: './Art/Ibaad/animationimagehover.gif',
@@ -114,17 +113,17 @@
   },
   {
     artName: 'Sun shadow',
-    pageLink: './Art/Guruprasad-Kulkarni/index.html',
-    imageLink: './Art/Guruprasad-Kulkarni/sun.gif',
+    pageLink: './Art/Guruprasad Kulkarni/index.html',
+    imageLink: './Art/Guruprasad Kulkarni/sun.gif',
     author: 'Guruprasad',
     githubLink: 'https://github.com/Guruprasad846'
-=======
+  },
+  {
     artName: 'Circle',
     pageLink: './Art/Adithya/index.html',
     imageLink: './Art/Adithya/result.gif',
     author: 'Adithya',
     githubLink: 'https://github.com/Adithya-K-Shetty'
->>>>>>> 2afcaff1
   }
 ];
 
