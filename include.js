﻿let cards = [
  {
    artName: 'Cool CSS Preloader',
    pageLink: './Art/Himanshu_Kumawat/index.html',
    imageLink: './Art/Himanshu_Kumawat/preloader.gif',
    author: 'Himanshu Kumawat',
    githubLink: 'https://github.com/013himanshu'
  },
  {
    artName: 'Troll-Ball',
    pageLink: './Art/ivantbv/index.html',
    imageLink: './Art/ivantbv/troll-ball.gif',
    author: 'ivantbv',
    githubLink: 'https://github.com/ivantbv'
  },
  {
    artName: 'CSS heART',
    pageLink: './Art/Aarush/Heart.html',
    imageLink: './Art/Aarush/Heart.png',
    author: 'Aarush Bhat',
    githubLink: 'https://github.com/r-ush'
  },
  {
    artName: 'Image With Gray Scale Effect',
    pageLink: './Art/Image With Gray Scale Effect',
    imageLink:
      './Art/Image With Gray Scale Effect/Image-With-Gray-Scale-Effect.gif',
    author: 'Vikrant Kumar',
    githubLink: 'https://github.com/VikrantKu333'
  },
  {
    artName: 'covid-19',
    pageLink: './Art/shivam12k/index.html',
    videoLink: './Art/cell/cell.mp4',
    author: 'shivam12k',
    githubLink: 'https://github.com/shivam12k'
  },
  {
    artName: 'Bouncing Heart',
    pageLink: './Art/love2cr3ate/index.html',
    imageLink: './Art/love2cr3ate/bouncing-heart.gif',
    author: 'l0ve2cr3ate',
    githubLink: 'https://github.com/l0ve2cr3ate'
  },
  {
    artName: 'Animated-Loading',
    pageLink: './Art/Animated-Loading/index.html',
    imageLink: './Art/Animated-Loading/Animated-Loading.gif',
    author: 'Mehul1011',
    githubLink: 'https://github.com/mehul1011'
  },
  {
    artName: 'covid-19',
    pageLink: './Art/shivam12k/index.html',
    // videoLink: './Art/cell/cell.mp4',
    imageLink: '#',
    author: 'shivam12k',
    githubLink: 'https://github.com/shivam12k'
  },
  {
    artName: 'Mag-animation',
    pageLink: './Art/Mag-D-Alena/index.html',
    imageLink: './Art/Mag-D-Alena/Mag-animation.gif',
    author: 'Magdalena BenBassat-Luszczynska',
    githubLink: 'https://github.com/mag-d-alen'
  },
  {
    artName: 'ThomasTobe',
    pageLink: './Art/ThomasTobe/index.html',
    imageLink: './Art/ThomasTobe/rotation.gif',
    author: 'ThomasTobe',
    githubLink: 'https://github.com/ThomasTobe'
  },
  {
    artName: 'Life Of Coder',
    pageLink: './Art/DevarshiDoshi/index.html',
    imageLink: './Art/DevarshiDoshi/Life Of Coder.gif',
    author: 'DevarshiDoshi',
    githubLink: 'https://github.com/devarshidoshi'
  },

  {
    artName: 'That Animation',
    pageLink: './Art/MaKloudz/index.html',
    imageLink: './Art/MaKloudz/dat-animation.gif',
    author: 'Blessing Mutava',
    githubLink: 'https://github.com/MaKloudz'
  },
  {
    artName: 'animatron',
    pageLink: './Art/animatron/index.html',
    imageLink: './Art/animatron/trance.gif',
    author: 'nick981837',
    githubLink: 'https://github.com/nick981837'
  },
  {
    artName: 'ZTM Animation',
    pageLink: './Art/EricPuskas/index.html',
    imageLink: './Art/EricPuskas/index.gif',
    author: 'Eric Puskas',
    githubLink: 'https://github.com/EricPuskas'
  },
  {
    artName: 'LSD Rainbow Trip: Phase 1',
    pageLink: './Art/AbsMechanik/index.html',
    imageLink: './Art/AbsMechanik/AbsMechanik_Animation.gif',
    author: 'AbsMechanik',
    githubLink: 'https://github.com/AbsMechanik'
  },
  {
    artName: 'Christmas Lights',
    pageLink: './Art/Futuregit/index.html',
    imageLink: './Art/Futuregit/Christmas-Lights.gif',
    author: 'Futuregit',
    githubLink: 'https://github.com/Futuregit'
  },
  {
    artName: 'space zoo',
    pageLink: './Art/space_zoo/index.html',
    imageLink: './Art/space_zoo/space_zoo.gif',
    author: 'yuwenGithub',
    githubLink: 'https://github.com/yuwenGithub'
  },
  {
    artName: 'neon-text flicker glow',
    pageLink: './Art/neon-text flicker glow/neon.html',
    videoLink: './Art/neon-text flicker glow/neon-text flicker glow.gif',
    author: 'Ajay Tyagi',
    githubLink: 'https://github.com/imajaytyagi'
  },
  {
    artName: 'Dice Animation',
    pageLink: './Art/Dice-Animation/dice_animation.html',
    videoLink: './Art/Dice-Animation/dice.gif',
    author: 'Ronit DuttA',
    githubLink: 'https://github.com/RD91'
  },
  {
    artName: 'Fruit Dancing',
    pageLink: './Art/carlacentenor/index.html',
    imageLink: './Art/carlacentenor/fruit.gif',
    author: 'carlacentenor',
    githubLink: 'https://github.com/carlacentenor'
  },
  {
    artName: 'eyes',
    pageLink: './Art/eyes/index.html',
    imageLink: './Art/eyes/eyes.gif',
    author: 'yuwenGithub',
    githubLink: 'https://github.com/yuwenGithub'
  },
  {
    artName: 'Spooktober Hacktoberfest',
    pageLink: './Art/FredAmartey/index.html',
    imageLink: './Art/FredAmartey/thumbnaill.gif',
    author: 'Fred Amartey',
    githubLink: 'https://github.com/FredAmartey'
  },
  {
    artName: 'Star Wars?',
    pageLink: './Art/henryvalbuena/index.html',
    imageLink: './Art/henryvalbuena/index.gif',
    author: 'Henry Valbuena',
    githubLink: 'https://github.com/henryvalbuena'
  },
  {
    artName: 'UFO',
    pageLink: './Art/UFO/index.html',
    imageLink: './Art/UFO/UFO.png',
    author: 'Abhinav Singh @abhinav9910',
    githubLink: 'https://github.com/abhinav9910'
  },
  {
    artName: 'The Ripple',
    pageLink: './Art/Anmol2/index.html',
    imageLink: './Art/Anmol2/ripple.png',
    author: 'Anmol',
    githubLink: 'https://github.com/Anmol270900'
  },
  {
    artName: 'Rainbow loader',
    pageLink: './Art/ka-hn/rainbow.html',
    imageLink: './Art/ka-hn/rainbow.gif',
    author: 'Karim Hussain',
    githubLink: 'https://github.com/ka-hn'
  },
  {
    artName: 'Action Cam',
    pageLink: './Art/Donovan/index.html',
    imageLink: './Art/Donovan/pureCSS-animation.gif',
    author: 'Donovan Hunter',
    githubLink: 'https://github.com/dhdcode'
  },
  {
    artName: 'The Sun',
    pageLink: './Art/Anmol/index.html',
    imageLink: './Art/Anmol/sun.png',
    author: 'Anmol',
    githubLink: 'https://github.com/Anmol270900'
  },
  {
    artName: 'Flashing Pumpkin',
    pageLink: './Art/KatrinaRose14/index.html',
    imageLink: './Art/KatrinaRose14/FlashingPumpkin.gif',
    author: 'Katrina Yates',
    githubLink: 'https://github.com/KatrinaRose14'
  },
  {
    artName: 'Flipbox',
    pageLink: './Art/Prasheel/index.html',
    imageLink: './Art/Prasheel/flip.gif',
    author: 'Prasheel Soni',
    githubLink: 'https://github.com/ps011'
  },
  {
    artName: '2019 Wave',
    pageLink: './Art/chris-aqui/index.html',
    imageLink: './Art/chris-aqui/2019-jump.gif',
    author: 'Christine Aqui',
    githubLink: 'https://github.com/christine-aqui'
  },
  {
    artName: 'Hover Button Animation',
    pageLink: './Art/Vipul/hover.html',
    imageLink: './Art/Vipul/Screenshot2.png',
    author: 'Vipul',
    githubLink: 'https://github.com/vipuljain08'
  },
  {
    artName: 'Start From Zero',
    pageLink: './Art/Robihdy/index.html',
    imageLink: './Art/Robihdy/start-from-zero.png',
    author: 'Robihdy',
    githubLink: 'https://github.com/Robihdy'
  },
  {
    artName: 'Local Host metaphor',
    pageLink: './Art/Akbar-Cyber/index.html',
    imageLink: './Art/Prateek/localhost.png',
    author: 'Prateek',
    githubLink: 'https://github.com/prateekpatrick'
  },
  {
    artName: 'Akbar-Cyber',
    pageLink: './Art/Akbar-Cyber/index.html',
    imageLink: './Art/Akbar-Cyber/akbar.gif',
    author: 'Akbar',
    githubLink: 'https://github.com/Akbar-Cyber'
  },
  {
    artName: 'Sliding Lines',
    pageLink: './Art/erics0n/sliding-lines/index.html',
    imageLink: './Art/erics0n/sliding-lines/image.gif',
    author: 'erics0n',
    githubLink: 'https://github.com/erics0n'
  },
  {
    artName: 'Triangle',
    pageLink: './Art/Joy/triangle/triangle.html',
    imageLink: './Art/Joy/triangle/triangle.gif',
    author: 'Joy',
    githubLink: 'https://github.com/royranger'
  },
  {
    artName: 'Cube',
    pageLink: './Art/Joy/cube/cube.html',
    imageLink: './Art/Joy/cube/cube.gif',
    author: 'Joy',
    githubLink: 'https://github.com/royranger'
  },
  {
    artName: 'Burger Menu',
    pageLink: './Art/mctrl/burger.html',
    imageLink: './Art/mctrl/burger.gif',
    author: 'Martina',
    githubLink: 'https://github.com/mctrl'
  },
  {
    artName: 'Square Loader',
    pageLink: './Art/Hemant/index.html',
    imageLink: './Art/Hemant/loader.gif',
    author: 'Hemant Garg',
    githubLink: 'https://github.com/hemant-garg'
  },
  {
    artName: 'wake up, neo...',
    pageLink: './Art/samirjouni/TributeToTheMatrix.html',
    imageLink: './Art/samirjouni/sample.gif',
    author: 'Samir Jouni',
    githubLink: 'https://github.com/samirjouni'
  },
  {
    artName: 'Tribute To COD4MW',
    pageLink: './Art/samirjouni2/index.html',
    imageLink: './Art/samirjouni2/sample.gif',
    author: 'Samir Jouni',
    githubLink: 'https://github.com/samirjouni'
  },
  {
    artName: 'Planet',
    pageLink: './Art/ArthurDoom/planet.html',
    imageLink: './Art/ArthurDoom/planet.gif',
    author: 'ArthurDoom',
    githubLink: 'https://github.com/ArthurDoom'
  },
  {
    artName: 'SquarPy',
    pageLink: './Art/Utkarsh/index.html',
    imageLink: './Art/Utkarsh/hack.gif',
    author: 'utkarsh',
    githubLink: 'https://github.com/Utkarsh2604'
  },
  {
    artName: 'Circle',
    pageLink: './Art/Oliver/Circle.html',
    imageLink: './Art/Oliver/circle.gif',
    author: 'Oliver',
    githubLink: 'https://github.com/oliver-gomes'
  },
  {
    artName: 'Ellipse Loader',
    pageLink: './Art/VaibhavKhulbe/EllipseLoader.html',
    imageLink: './Art/VaibhavKhulbe/ellipseLoader.gif',
    author: 'Vaibhav Khulbe',
    githubLink: 'https://github.com/Kvaibhav01'
  },
  {
    artName: 'Simple Loader',
    pageLink: './Art/soumsps/simpleload.html',
    imageLink: './Art/soumsps/sample.gif',
    author: 'Soumendu Sinha',
    githubLink: 'https://github.com/soumsps'
  },
  {
    artName: 'Rollodex',
    pageLink: './Art/Shruti/rolling.html',
    imageLink: './Art/Shruti/rolling.gif',
    author: 'Shruti',
    githubLink: 'https://github.com/shruti49'
  },
  {
    artName: 'Cute Cat',
    pageLink: './Art/Alghi/cat.html',
    imageLink: './Art/Alghi/cat.gif',
    author: 'Alghi',
    githubLink: 'https://github.com/darklordace'
  },
  {
    artName: 'r2d2d starwerz'
    pageLink: './Art/izzycs/index.html',
    imageLink: './Art/izzycs/r2d2d.gif',
    author: 'Joy',
    githubLink: 'https://github.com/izzycs'
  }
  {
    artName: 'ZtM Text',
    pageLink: './Art/Di4iMoRtAl/ZtM_text_animation.html',
    imageLink: './Art/Di4iMoRtAl/ZtM_animation.gif',
    author: 'Di4iMoRtAl',
    githubLink: 'https://github.com/dppeykov'
  },
  {
    artName: 'Circles',
    pageLink: './Art/Bhuvana/circles.html',
    imageLink: './Art/Bhuvana/circles.gif',
    author: 'Bhuvana',
    githubLink: 'https://github.com/bhuvana-guna'
  },
  {
    artName: 'Bird',
    pageLink: './Art/Bhuvana/bird.html',
    imageLink: './Art/Bhuvana/bird.gif',
    author: 'Bhuvana',
    githubLink: 'https://github.com/bhuvana-guna'
  },
  {
    artName: 'Loader',
    pageLink: './Art/Bhuvana/loader.html',
    imageLink: './Art/Bhuvana/loader.gif',
    author: 'Bhuvana',
    githubLink: 'https://github.com/bhuvana-guna'
  },
  {
    artName: 'Simple blinking loading circles',
    pageLink: './Art/Rahul/index.html',
    imageLink: './Art/Rahul/loading.gif',
    author: 'Rahul',
    githubLink: 'https://github.com/kohli6010'
  },
  {
    artName: 'Css Pulse',
    pageLink: './Art/Aszmel/pulse.html',
    imageLink: './Art/Aszmel/css_pulse.gif',
    author: 'Aszmel',
    githubLink: 'https://github.com/Aszmel'
  },
  {
    artName: 'Circle Bounce',
    pageLink: './Art/Edmund/index.html',
    imageLink: './Art/Edmund/circle-bounce.gif',
    author: 'Edmund',
    githubLink: 'https://github.com/edmund1645'
  },
  {
    artName: 'Heart Beating',
    pageLink: './Art/Regem/index.html',
    imageLink: './Art/Regem/heart.jpg',
    author: 'Regem',
    githubLink: 'https://github.com/GemzBond'
  },
  {
    artName: 'Fading Circles',
    pageLink: './Art/Ankit/fadeCircle.html',
    imageLink: './Art/Ankit/fadeCircles.png',
    author: 'Ankit Srivastava',
    githubLink: 'https://github.com/a18nov'
  },
  {
    artName: 'Hacktoberfest 2019',
    pageLink: './Art/jpk3lly/animation.html',
    imageLink: './Art/jpk3lly/JPs_Animation_GIF.gif',
    author: 'jpk3lly',
    githubLink: 'https://github.com/jpk3lly'
  },
  {
    artName: 'Name Rotator',
    pageLink: './Art/Meet/name.html',
    imageLink: './Art/Meet/name.gif',
    author: 'Meet',
    githubLink: 'https://github.com/Meet1103'
  },
  {
    artName: 'Ball Rotator',
    pageLink: './Art/Bibekpreet/index.html',
    imageLink: './Art/Bibekpreet/ball.gif',
    author: 'Bibekpreet',
    githubLink: 'https://github.com/bibekpreet99'
  },
  {
    artName: 'ephiphany',
    pageLink: './Art/OctavianIlies/index.html',
    imageLink: './Art/OctavianIlies/ephiphany.gif',
    author: 'OctavianIlies',
    githubLink: 'https://github.com/OctavianIlies'
  },
  {
    artName: 'Loading',
    pageLink: './Art/jh1992jh/loading.html',
    imageLink: './Art/jh1992jh/loading.gif',
    author: 'jh1992jh',
    githubLink: 'https://github.com/jh1992jh'
  },
  {
    artName: 'ZTM Colors',
    pageLink: './Art/Godnon/index.html',
    imageLink: './Art/Godnon/ZTMcAnim.gif',
    author: 'Godnon',
    githubLink: 'https://github.com/godnondsilva'
  },
  {
    artName: 'Hover Effect',
    pageLink: './Art/Shubhankar/index.html',
    imageLink: './Art/Shubhankar/hackoctober.gif',
    author: 'Shubhankar',
    githubLink: 'https://github.com/shubhdwiv12'
  },
  {
    artName: 'Bouncing Fading Circles',
    pageLink: './Art/AyoubIssaad/index.html',
    imageLink: './Art/AyoubIssaad/BouncingFadingCircles.gif',
    author: 'AyoubIssaad',
    githubLink: 'https://github.com/AyoubIssaad'
  },
  {
    artName: '5 balls preloader',
    pageLink: './Art/Nnaji-Victor/index.html',
    imageLink: './Art/Nnaji-Victor/5_balls.gif',
    author: 'Nnaji Victor',
    githubLink: 'https://github.com/Nnaji-Victor'
  },
  {
    artName: 'ZTM Bouncer',
    pageLink: './Art/Josia/bouncer.html',
    imageLink: './Art/Josia/ztmbouncer.gif',
    author: 'Josia Rodriguez',
    githubLink: 'https://github.com/josiarod'
  },
  {
    artName: 'Hacktober loading animation',
    pageLink: './Art/mehul1011/index.html',
    imageLink: './Art/mehul1011/loading.gif',
    author: 'Mehul1011',
    githubLink: 'https://github.com/mehul1011'
  },
  {
    artName: 'Loading Dots',
    pageLink: './Art/devSergiu/index.html',
    imageLink: './Art/devSergiu/loading.gif',
    author: 'devSergiu',
    githubLink: 'https://github.com/devsergiu'
  },
  {
    artName: 'TypeWriter effect',
    pageLink: './Art/Sidharth/Typing_Text.html',
    imageLink: './Art/Sidharth/type_writer.gif',
    author: 'Sidharth',
    githubLink: 'https://github.com/Sidharth98'
  },
  {
    artName: 'Blue Spin',
    pageLink: './Art/JamesW/index.html',
    imageLink: './Art/JamesW/hacktober_spin.gif',
    author: 'James Whitney',
    githubLink: 'https://github.com/jameswhitney'
  },
  {
    artName: 'Loading Animation',
    pageLink: './Art/Sidharth/Loading.html',
    imageLink: './Art/Sidharth/Loading.gif',
    author: 'Sidharth',
    githubLink: 'https://github.com/Sidharth98'
  },
  {
    artName: 'Rotation',
    pageLink: './Art/alenanog/index.html',
    imageLink: './Art/alenanog/rotation.gif',
    author: 'Alena A.',
    githubLink: 'https://github.com/alenanog'
  },
  {
    artName: 'Colors in your life',
    pageLink: './Art/Atipahy/colors.html',
    imageLink: './Art/Atipahy/colors.png',
    author: 'Christos Chr',
    githubLink: 'https://github.com/atipaHy'
  },
  {
    artName: 'Orb',
    pageLink: './Art/Jkbicbic/orb.html',
    imageLink: './Art/Jkbicbic/orb.gif',
    author: 'John Kennedy Bicbic',
    githubLink: 'https://github.com/jkbicbic'
  },
  {
    artName: 'Charging...',
    pageLink: './Art/Afraz/charging.html',
    imageLink: './Art/Afraz/charging.gif',
    author: 'Afraz',
    githubLink: 'https://github.com/afrazz'
  },
  {
    artName: 'Charging...',
    pageLink: './Art/DepStep/depstep.html',
    imageLink: './Art/DepStep/depstep.gif',
    author: 'DepStep',
    githubLink: 'https://github.com/stephD'
  },
  {
    artName: 'Dancing Ball...',
    pageLink: './Art/DaveFres/index.html',
    imageLink: './Art/DaveFres/ball.gif',
    author: 'DaveFres',
    githubLink: 'https://github.com/DaveFres'
  },
  {
    artName: 'animatron',
    pageLink: './Art/animatron/index.html',
    imageLink: './Art/animatron/trance.gif',
    author: 'jomahay',
    githubLink: 'https://github.com/jomahay'
  },
  {
    artName: 'Sunshine',
    pageLink: './Art/Pavelisp/sunshine.html',
    imageLink: './Art/Pavelisp/sunshine.gif',
    author: 'Pavel Isp',
    githubLink: 'https://github.com/pavelisp'
  },
  {
    artName: 'SoundBoxes',
    pageLink: './Art/Hbarang/SoundBox.html',
    imageLink: './Art/Hbarang/SoundBoxAnimation.gif',
    author: 'Hbarang',
    githubLink: 'https://github.com/hbarang'
  },
  {
    artName: 'Cheshire',
    pageLink: './Art/Ckanelin/index.html',
    imageLink: './Art/Ckanelin/Cheshire.gif',
    author: 'Ckanelin',
    githubLink: 'https://github.com/ckanelin'
  },
  {
    artName: 'Disappear',
    pageLink: './Art/Stacy/index.html',
    imageLink: './Art/Stacy/disappear.gif',
    author: 'Stacy',
    githubLink: 'https://github.com/stacyholtz6'
  },
  {
    artName: 'Ellipse Spinner',
    pageLink: './Art/Sabina/ellipse_spinner.html',
    imageLink: './Art/Sabina/ellipse_spinner.png',
    author: 'Sabina Abbasova',
    githubLink: 'https://github.com/sabina929'
  },
  {
    artName: 'NightSky',
    pageLink: './Art/AndyS/index.html',
    imageLink: './Art/AndyS/Capture.GIF',
    author: 'AndyS',
    githubLink: 'https://github.com/AndyS1988'
  },
  {
    artName: 'Hungry',
    pageLink: './Art/diegchav/index.html',
    imageLink: './Art/diegchav/hungry.gif',
    author: 'Diego Chz',
    githubLink: 'https://github.com/diegchav'
  },
  {
    artName: 'Hover Text Animation',
    pageLink: './Art/AyoubIssaad2/index.html',
    imageLink: './Art/AyoubIssaad2/hoverTextAnimation.gif',
    author: 'AyoubIssaad',
    githubLink: 'https://github.com/AyoubIssaad'
  },
  {
    artName: 'Colorize',
    pageLink: './Art/JimBratsos/colorize.html',
    imageLink: './Art/JimBratsos/Colorize.gif',
    author: 'Jim Bratsos',
    githubLink: 'https://github.com/JimBratsos'
  },
  {
    artName: 'Hacktober Spooktacular',
    pageLink: 'Art/Elex/index.html',
    imageLink: ['./Art/Elex/hhs.gif'],
    author: 'William Poisel (LordCobra)',
    githubLink: 'https://github.com/epoisel'
  },
  {
    artName: 'Circley',
    pageLink: './Art/Tranjenny/indexjenny.html',
    imageLink: './Art/Tranjenny/zerojenny.gif',
    author: 'Tranjenny',
    githubLink: 'https://github.com/Tranjenny'
  },
  {
    artName: 'My Vietnam',
    pageLink: './Art/nhbduy/index.html',
    imageLink: './Art/nhbduy/my-vietnam.gif',
    author: 'Hoang-Bao-Duy NGUYEN',
    githubLink: 'https://github.com/nhbduy'
  },
  {
    artName: 'Hactoberfest Bus',
    pageLink: './Art/shahpranaf/index.html',
    imageLink: './Art/shahpranaf/hacktoberfest_bus.gif',
    author: 'Pranav Shah',
    githubLink: 'https://github.com/shahpranaf'
  },
  {
    artName: 'Hacktoberfest',
    pageLink: './Art/robihid/index.html',
    imageLink: './Art/robihid/hacktoberfest.png',
    author: 'robihid',
    githubLink: 'https://github.com/robihid'
  },
  {
    artName: 'Hi there',
    pageLink: './Art/Aki/index.html',
    imageLink: './Art/Aki/giphy.gif',
    author: 'Aki',
    githubLink: 'https://github.com/akmalist'
  },
  {
    artName: '3D css animation',
    pageLink: './Art/animationtion/index.html',
    imageLink: './Art/animation/css3drotate.gif',
    author: 'christ',
    githubLink: 'https://github.com/christ-87'
  },
  {
    artName: 'Hacktoberfest 2019!',
    pageLink: './Art/RedSquirrrel/index.html',
    imageLink: './Art/RedSquirrrel/index.html/animation.PNG',
    author: 'RedSquirrrel',
    githubLink: 'https://github.com/RedSquirrrel'
  },
  {
    artName: 'Sliding text',
    pageLink: './Art/Flattopz/index.html',
    imageLink: './Art/Flattopz/SlidingText.gif',
    author: 'Flattopz',
    githubLink: 'https://github.com/hjpunzalan'
  },
  {
    artName: 'Rainbow Color Changer',
    pageLink: './Art/mmshr/index.html',
    imageLink: './Art/mmshr/rainbow.gif',
    author: 'mmosehauer',
    githubLink: 'https://github.com/mmosehauer'
  },
  {
    artName: 'World of Coding',
    pageLink: './Art/tom_kn/coding.html',
    imageLink: './Art/tom_kn/coding.gif',
    author: 'Tamas Knisz',
    githubLink: 'https://github.com/TamasKn'
  },
  {
    artName: 'Initial Bounce',
    pageLink: './Art/Juwana/initial.html',
    imageLink: './Art/Juwana/InitialBounce.gif',
    author: 'Juwana',
    githubLink: 'https://github.com/JZerman2018'
  },
  {
    artName: 'Atom',
    pageLink: './Art/Teva/index.html',
    imageLink: './Art/Teva/atom.gif',
    author: 'Teva',
    githubLink: 'https://github.com/TevaHenry'
  },
  {
    artName: 'Be Awesome',
    pageLink: './Art/TigerAsH/index.html',
    imageLink: './Art/TigerAsH/be-awesome.jpg',
    author: 'TigerAsH',
    githubLink: 'https://github.com/TigerAsH94'
  },
  {
    artName: 'Rainbow Colors',
    pageLink: './Art/Sanjeev/index.html',
    imageLink: './Art/Sanjeev/animation.gif',
    author: 'Sanjeev Panday',
    githubLink: 'https://github.com/Sanjeev-Panday'
  },
  {
    artName: 'ZtM',
    pageLink: './Art/thoyvo/index.html',
    imageLink: './Art/thoyvo/ztm.gif',
    author: 'Thoyvo',
    githubLink: 'https://github.com/thoyvo'
  },
  {
    artName: 'Fast Fishes',
    pageLink: './Art/4ront/index.html',
    imageLink: './Art/4ront/fishes.gif',
    author: '4rontender',
    githubLink: 'https://github.com/RinatValiullov'
  },
  {
    artName: 'Loading...',
    pageLink: './Art/RedSquirrrel2/loading.html',
    imageLink: './Art/RedSquirrrel2/loading.gif',
    author: 'RedSquirrrel',
    githubLink: 'https://github.com/RedSquirrrel'
  },
  {
    artName: 'Animated Cube',
    pageLink: './Art/Animated Cube/index.html',
    imageLink: './Art/Animated Cube/cube.gif',
    author: 'RedSquirrrel',
    githubLink: 'https://github.com/RedSquirrrel'
  },
  {
    artName: 'Calm Ubuntu',
    pageLink: './Art/schupat/index.html',
    imageLink: './Art/schupat/preview.gif',
    author: 'schupat',
    githubLink: 'https://github.com/schupat'
  },
  {
    artName: 'Solar System',
    pageLink: './Art/DSandberg93/index.html',
    imageLink: './Art/DSandberg93/SolarSystem.gif',
    author: 'DSandberg93',
    githubLink: 'https://github.com/DSandberg93'
  },
  {
    artName: 'Boo',
    pageLink: './Art/VerityB/index.html',
    imageLink: './Art/VerityB/boo.gif',
    author: 'VerityB',
    githubLink: 'https://github.com/VerityB'
  },
  {
    artName: 'Hacktoberfest Ghost',
    pageLink: './Art/cTahirih/index.html',
    imageLink: './Art/cTahirih/ghost.png',
    author: 'cTahirih',
    githubLink: 'https://github.com/cTahirih'
  },
  {
    artName: 'Clock',
    pageLink: './Art/Abdul/index.html',
    imageLink: './Art/Abdul/Clock.png',
    author: 'Abdul Rahman',
    githubLink: 'https://github.com/abdulrahman118'
  },
  {
    artName: 'Loading Cube',
    pageLink: './Art/andrearizzello/index.html',
    imageLink: './Art/andrearizzello/index.gif',
    author: 'Andrea Rizzello',
    githubLink: 'https://github.com/andrearizzello'
  },
  {
    artName: 'Wall Dropping Logo',
    pageLink: './Art/shivams136/index.html',
    imageLink: './Art/shivams136/walldrop.gif',
    author: 'Shivam Sharma',
    githubLink: 'https://github.com/ShivamS136'
  },
  {
    artName: 'Infinite Race',
    pageLink: './Art/levermanx/index.html',
    imageLink: './Art/levermanx/anim.gif',
    author: 'Levermanx',
    githubLink: 'https://github.com/levermanx'
  },
  {
    artName: 'Hover to Rotate Text',
    pageLink: './Art/faiz_hameed/index.html',
    imageLink: './Art/faiz_hameed/hackto.gif',
    author: 'Faiz Hameed',
    githubLink: 'https://github.com/faizhameed'
  },
  {
    artName: 'HalloHacktober Greeting!',
    pageLink: './Art/lusalga/index.html',
    imageLink: './Art/lusalga/lu.gif',
    author: 'Lucieni A. Saldanha',
    githubLink: 'https://github.com/lusalga/'
  },
  {
    artName: 'Time goes by',
    pageLink: './Art/WolfgangKreminger/index.html',
    imageLink: './Art/WolfgangKreminger/showcase.gif',
    author: 'Wolfgang Kreminger',
    githubLink: 'https://github.com/r4pt0s'
  },
  {
    artName: 'Bouncing Text!',
    pageLink: './Art/AbdulsalamAbdulrahman/index.html',
    imageLink: './Art/AbdulsalamAbdulrahman/Bouncingtxt.gif',
    author: 'Abdulsalam Abdulrahman',
    githubLink: 'https://github.com/AbdulsalamAbdulrahman/'
  },
  {
    artName: 'Simple Phone Animation',
    pageLink: './Art/Lala/index.html',
    imageLink: './Art/Lala/phone.gif',
    author: 'Olamide Aboyeji',
    githubLink: 'https://github.com/aolamide'
  },
  {
    artName: 'Synthwave Sunset',
    pageLink: './Art/brunobolting/index.html',
    imageLink: './Art/brunobolting/synthwave-sunset.gif',
    author: 'Bruno Bolting',
    githubLink: 'https://github.com/brunobolting/'
  },
  {
    artName: 'That Animation',
    pageLink: './Art/MaKloudz/index.html',
    imageLink: './Art/MaKloudz/dat-animation.gif',
    author: 'Blessing Mutava',
    githubLink: 'https://github.com/MaKloudz'
  },
  {
    artName: 'animatron',
    pageLink: './Art/animatron/index.html',
    imageLink: './Art/animatron/trance.gif',
    author: 'nick981837',
    githubLink: 'https://github.com/nick981837'
  },
  {
    artName: 'abhishek9686',
    pageLink: './Art/abhishek9686/index.html',
    imageLink: './Art/abhishek9686/loading.gif',
    author: 'abhishek9686',
    githubLink: 'https://github.com/abhishek9686'
  },

  {
    artName: 'Animecircles',
    pageLink: './Art/Animecircles/index.html',
    imageLink: './Art/animatron/',
    author: 'Geamoding',
    githubLink: 'https://github.com/gilbertekalea'
  },
  {
    artName: 'ZTM Animation',
    pageLink: './Art/EricPuskas/index.html',
    imageLink: './Art/EricPuskas/index.gif',
    author: 'Eric Puskas',
    githubLink: 'https://github.com/EricPuskas'
  },
  {
    artName: 'LSD Rainbow Trip: Phase 1',
    pageLink: './Art/AbsMechanik/index.html',
    imageLink: './Art/AbsMechanik/AbsMechanik_Animation.gif',
    author: 'AbsMechanik',
    githubLink: 'https://github.com/AbsMechanik'
  },
  {
    artName: 'Christmas Lights',
    pageLink: './Art/Futuregit/index.html',
    imageLink: './Art/Futuregit/Christmas-Lights.gif',
    author: 'Futuregit',
    githubLink: 'https://github.com/Futuregit'
  },
  {
    artName: 'space zoo',
    pageLink: './Art/space_zoo/index.html',
    imageLink: './Art/space_zoo/space_zoo.gif',
    author: 'yuwenGithub',
    githubLink: 'https://github.com/yuwenGithub'
  },
  {
    artName: 'Fruit Dancing',
    pageLink: './Art/carlacentenor/index.html',
    imageLink: './Art/carlacentenor/fruit.gif',
    author: 'carlacentenor',
    githubLink: 'https://github.com/carlacentenor'
  },
  {
    artName: 'eyes',
    pageLink: './Art/eyes/index.html',
    imageLink: './Art/eyes/eyes.gif',
    author: 'yuwenGithub',
    githubLink: 'https://github.com/yuwenGithub'
  },
  {
    artName: 'Spooktober Hacktoberfest',
    pageLink: './Art/FredAmartey/index.html',
    imageLink: './Art/FredAmartey/thumbnaill.gif',
    author: 'Fred Amartey',
    githubLink: 'https://github.com/FredAmartey'
  },
  {
    artName: 'Star Wars?',
    pageLink: './Art/henryvalbuena/index.html',
    imageLink: './Art/henryvalbuena/index.gif',
    author: 'Henry Valbuena',
    githubLink: 'https://github.com/henryvalbuena'
  },
  {
    artName: 'UFO',
    pageLink: './Art/UFO/index.html',
    imageLink: './Art/UFO/UFO.png',
    author: 'Abhinav Singh @abhinav9910',
    githubLink: 'https://github.com/abhinav9910'
  },
  {
    artName: 'The Ripple',
    pageLink: './Art/Anmol2/index.html',
    imageLink: './Art/Anmol2/ripple.png',
    author: 'Anmol',
    githubLink: 'https://github.com/Anmol270900'
  },
  {
    artName: 'Rainbow loader',
    pageLink: './Art/ka-hn/rainbow.html',
    imageLink: './Art/ka-hn/rainbow.gif',
    author: 'Karim Hussain',
    githubLink: 'https://github.com/ka-hn'
  },
  {
    artName: 'Action Cam',
    pageLink: './Art/Donovan/index.html',
    imageLink: './Art/Donovan/pureCSS-animation.gif',
    author: 'Donovan Hunter',
    githubLink: 'https://github.com/dhdcode'
  },
  {
    artName: 'The Sun',
    pageLink: './Art/Anmol/index.html',
    imageLink: './Art/Anmol/sun.png',
    author: 'Anmol',
    githubLink: 'https://github.com/Anmol270900'
  },
  {
    artName: 'Flashing Pumpkin',
    pageLink: './Art/KatrinaRose14/index.html',
    imageLink: './Art/KatrinaRose14/FlashingPumpkin.gif',
    author: 'Katrina Yates',
    githubLink: 'https://github.com/KatrinaRose14'
  },
  {
    artName: 'Flipbox',
    pageLink: './Art/Prasheel/index.html',
    imageLink: './Art/Prasheel/flip.gif',
    author: 'Prasheel Soni',
    githubLink: 'https://github.com/ps011'
  },
  {
    artName: '2019 Wave',
    pageLink: './Art/chris-aqui/index.html',
    imageLink: './Art/chris-aqui/2019-jump.gif',
    author: 'Christine Aqui',
    githubLink: 'https://github.com/christine-aqui'
  },
  {
    artName: 'Hover Button Animation',
    pageLink: './Art/Vipul/hover.html',
    imageLink: './Art/Vipul/Screenshot2.png',
    author: 'Vipul',
    githubLink: 'https://github.com/vipuljain08'
  },
  {
    artName: 'Start From Zero',
    pageLink: './Art/Robihdy/index.html',
    imageLink: './Art/Robihdy/start-from-zero.png',
    author: 'Robihdy',
    githubLink: 'https://github.com/Robihdy'
  },
  {
    artName: 'Local Host metaphor',
    pageLink: './Art/Akbar-Cyber/index.html',
    imageLink: './Art/Prateek/localhost.png',
    author: 'Prateek',
    githubLink: 'https://github.com/prateekpatrick'
  },
  {
    artName: 'Akbar-Cyber',
    pageLink: './Art/Akbar-Cyber/index.html',
    imageLink: './Art/Akbar-Cyber/akbar.gif',
    author: 'Akbar',
    githubLink: 'https://github.com/Akbar-Cyber'
  },
  {
    artName: 'Sliding Lines',
    pageLink: './Art/erics0n/sliding-lines/index.html',
    imageLink: './Art/erics0n/sliding-lines/image.gif',
    author: 'erics0n',
    githubLink: 'https://github.com/erics0n'
  },
  {
    artName: 'Triangle',
    pageLink: './Art/Joy/triangle/triangle.html',
    imageLink: './Art/Joy/triangle/triangle.gif',
    author: 'Joy',
    githubLink: 'https://github.com/royranger'
  },
  {
    artName: 'Cube',
    pageLink: './Art/Joy/cube/cube.html',
    imageLink: './Art/Joy/cube/cube.gif',
    author: 'Joy',
    githubLink: 'https://github.com/royranger'
  },
  {
    artName: 'Burger Menu',
    pageLink: './Art/mctrl/burger.html',
    imageLink: './Art/mctrl/burger.gif',
    author: 'Martina',
    githubLink: 'https://github.com/mctrl'
  },
  {
    artName: 'Square Loader',
    pageLink: './Art/Hemant/index.html',
    imageLink: './Art/Hemant/loader.gif',
    author: 'Hemant Garg',
    githubLink: 'https://github.com/hemant-garg'
  },
  {
    artName: 'wake up, neo...',
    pageLink: './Art/samirjouni/TributeToTheMatrix.html',
    imageLink: './Art/samirjouni/sample.gif',
    author: 'Samir Jouni',
    githubLink: 'https://github.com/samirjouni'
  },
  {
    artName: 'Tribute To COD4MW',
    pageLink: './Art/samirjouni2/index.html',
    imageLink: './Art/samirjouni2/sample.gif',
    author: 'Samir Jouni',
    githubLink: 'https://github.com/samirjouni'
  },
  {
    artName: 'Planet',
    pageLink: './Art/ArthurDoom/planet.html',
    imageLink: './Art/ArthurDoom/planet.gif',
    author: 'ArthurDoom',
    githubLink: 'https://github.com/ArthurDoom'
  },
  {
    artName: 'SquarPy',
    pageLink: './Art/Utkarsh/index.html',
    imageLink: './Art/Utkarsh/hack.gif',
    author: 'utkarsh',
    githubLink: 'https://github.com/Utkarsh2604'
  },
  {
    artName: 'Circle',
    pageLink: './Art/Oliver/Circle.html',
    imageLink: './Art/Oliver/circle.gif',
    author: 'Oliver',
    githubLink: 'https://github.com/oliver-gomes'
  },
  {
    artName: 'Ellipse Loader',
    pageLink: './Art/VaibhavKhulbe/EllipseLoader.html',
    imageLink: './Art/VaibhavKhulbe/ellipseLoader.gif',
    author: 'Vaibhav Khulbe',
    githubLink: 'https://github.com/Kvaibhav01'
  },
  {
    artName: 'Simple Loader',
    pageLink: './Art/soumsps/simpleload.html',
    imageLink: './Art/soumsps/sample.gif',
    author: 'Soumendu Sinha',
    githubLink: 'https://github.com/soumsps'
  },
  {
    artName: 'Rollodex',
    pageLink: './Art/Shruti/rolling.html',
    imageLink: './Art/Shruti/rolling.gif',
    author: 'Shruti',
    githubLink: 'https://github.com/shruti49'
  },
  {
    artName: 'Cute Cat',
    pageLink: './Art/Alghi/cat.html',
    imageLink: './Art/Alghi/cat.gif',
    author: 'Alghi',
    githubLink: 'https://github.com/darklordace'
  },
  {
    artName: 'ZtM Text',
    pageLink: './Art/Di4iMoRtAl/ZtM_text_animation.html',
    imageLink: './Art/Di4iMoRtAl/ZtM_animation.gif',
    author: 'Di4iMoRtAl',
    githubLink: 'https://github.com/dppeykov'
  },
  {
    artName: 'Circles',
    pageLink: './Art/Bhuvana/circles.html',
    imageLink: './Art/Bhuvana/circles.gif',
    author: 'Bhuvana',
    githubLink: 'https://github.com/bhuvana-guna'
  },
  {
    artName: 'Bird',
    pageLink: './Art/Bhuvana/bird.html',
    imageLink: './Art/Bhuvana/bird.gif',
    author: 'Bhuvana',
    githubLink: 'https://github.com/bhuvana-guna'
  },
  {
    artName: 'Loader',
    pageLink: './Art/Bhuvana/loader.html',
    imageLink: './Art/Bhuvana/loader.gif',
    author: 'Bhuvana',
    githubLink: 'https://github.com/bhuvana-guna'
  },
  {
    artName: 'Simple blinking loading circles',
    pageLink: './Art/Rahul/index.html',
    imageLink: './Art/Rahul/loading.gif',
    author: 'Rahul',
    githubLink: 'https://github.com/kohli6010'
  },
  {
    artName: 'Css Pulse',
    pageLink: './Art/Aszmel/pulse.html',
    imageLink: './Art/Aszmel/css_pulse.gif',
    author: 'Aszmel',
    githubLink: 'https://github.com/Aszmel'
  },
  {
    artName: 'Circle Bounce',
    pageLink: './Art/Edmund/index.html',
    imageLink: './Art/Edmund/circle-bounce.gif',
    author: 'Edmund',
    githubLink: 'https://github.com/edmund1645'
  },
  {
    artName: 'Heart Beating',
    pageLink: './Art/Regem/index.html',
    imageLink: './Art/Regem/heart.jpg',
    author: 'Regem',
    githubLink: 'https://github.com/GemzBond'
  },
  {
    artName: 'Fading Circles',
    pageLink: './Art/Ankit/fadeCircle.html',
    imageLink: './Art/Ankit/fadeCircles.png',
    author: 'Ankit Srivastava',
    githubLink: 'https://github.com/a18nov'
  },
  {
    artName: 'Hacktoberfest 2019',
    pageLink: './Art/jpk3lly/animation.html',
    imageLink: './Art/jpk3lly/JPs_Animation_GIF.gif',
    author: 'jpk3lly',
    githubLink: 'https://github.com/jpk3lly'
  },
  {
    artName: 'Name Rotator',
    pageLink: './Art/Meet/name.html',
    imageLink: './Art/Meet/name.gif',
    author: 'Meet',
    githubLink: 'https://github.com/Meet1103'
  },
  {
    artName: 'Ball Rotator',
    pageLink: './Art/Bibekpreet/index.html',
    imageLink: './Art/Bibekpreet/ball.gif',
    author: 'Bibekpreet',
    githubLink: 'https://github.com/bibekpreet99'
  },
  {
    artName: 'ephiphany',
    pageLink: './Art/OctavianIlies/index.html',
    imageLink: './Art/OctavianIlies/ephiphany.gif',
    author: 'OctavianIlies',
    githubLink: 'https://github.com/OctavianIlies'
  },
  {
    artName: 'Loading',
    pageLink: './Art/jh1992jh/loading.html',
    imageLink: './Art/jh1992jh/loading.gif',
    author: 'jh1992jh',
    githubLink: 'https://github.com/jh1992jh'
  },
  {
    artName: 'ZTM Colors',
    pageLink: './Art/Godnon/index.html',
    imageLink: './Art/Godnon/ZTMcAnim.gif',
    author: 'Godnon',
    githubLink: 'https://github.com/godnondsilva'
  },
  {
    artName: 'Hover Effect',
    pageLink: './Art/Shubhankar/index.html',
    imageLink: './Art/Shubhankar/hackoctober.gif',
    author: 'Shubhankar',
    githubLink: 'https://github.com/shubhdwiv12'
  },
  {
    artName: 'Bouncing Fading Circles',
    pageLink: './Art/AyoubIssaad/index.html',
    imageLink: './Art/AyoubIssaad/BouncingFadingCircles.gif',
    author: 'AyoubIssaad',
    githubLink: 'https://github.com/AyoubIssaad'
  },
  {
    artName: '5 balls preloader',
    pageLink: './Art/Nnaji-Victor/index.html',
    imageLink: './Art/Nnaji-Victor/5_balls.gif',
    author: 'Nnaji Victor',
    githubLink: 'https://github.com/Nnaji-Victor'
  },
  {
    artName: 'ZTM Bouncer',
    pageLink: './Art/Josia/bouncer.html',
    imageLink: './Art/Josia/ztmbouncer.gif',
    author: 'Josia Rodriguez',
    githubLink: 'https://github.com/josiarod'
  },
  {
    artName: 'Hacktober loading animation',
    pageLink: './Art/mehul1011/index.html',
    imageLink: './Art/mehul1011/loading.gif',
    author: 'Mehul1011',
    githubLink: 'https://github.com/mehul1011'
  },
  {
    artName: 'Loading Dots',
    pageLink: './Art/devSergiu/index.html',
    imageLink: './Art/devSergiu/loading.gif',
    author: 'devSergiu',
    githubLink: 'https://github.com/devsergiu'
  },
  {
    artName: 'TypeWriter effect',
    pageLink: './Art/Sidharth/Typing_Text.html',
    imageLink: './Art/Sidharth/type_writer.gif',
    author: 'Sidharth',
    githubLink: 'https://github.com/Sidharth98'
  },
  {
    artName: 'Blue Spin',
    pageLink: './Art/JamesW/index.html',
    imageLink: './Art/JamesW/hacktober_spin.gif',
    author: 'James Whitney',
    githubLink: 'https://github.com/jameswhitney'
  },
  {
    artName: 'Loading Animation',
    pageLink: './Art/Sidharth/Loading.html',
    imageLink: './Art/Sidharth/Loading.gif',
    author: 'Sidharth',
    githubLink: 'https://github.com/Sidharth98'
  },
  {
    artName: 'Rotation',
    pageLink: './Art/alenanog/index.html',
    imageLink: './Art/alenanog/rotation.gif',
    author: 'Alena A.',
    githubLink: 'https://github.com/alenanog'
  },
  {
    artName: 'Colors in your life',
    pageLink: './Art/Atipahy/colors.html',
    imageLink: './Art/Atipahy/colors.png',
    author: 'Christos Chr',
    githubLink: 'https://github.com/atipaHy'
  },
  {
    artName: 'Orb',
    pageLink: './Art/Jkbicbic/orb.html',
    imageLink: './Art/Jkbicbic/orb.gif',
    author: 'John Kennedy Bicbic',
    githubLink: 'https://github.com/jkbicbic'
  },
  {
    artName: 'Charging...',
    pageLink: './Art/Afraz/charging.html',
    imageLink: './Art/Afraz/charging.gif',
    author: 'Afraz',
    githubLink: 'https://github.com/afrazz'
  },
  {
    artName: 'Charging...',
    pageLink: './Art/DepStep/depstep.html',
    imageLink: './Art/DepStep/depstep.gif',
    author: 'DepStep',
    githubLink: 'https://github.com/stephD'
  },
  {
    artName: 'Dancing Ball...',
    pageLink: './Art/DaveFres/index.html',
    imageLink: './Art/DaveFres/ball.gif',
    author: 'DaveFres',
    githubLink: 'https://github.com/DaveFres'
  },
  {
    artName: 'animatron',
    pageLink: './Art/animatron/index.html',
    imageLink: './Art/animatron/trance.gif',
    author: 'jomahay',
    githubLink: 'https://github.com/jomahay'
  },
  {
    artName: 'Sunshine',
    pageLink: './Art/Pavelisp/sunshine.html',
    imageLink: './Art/Pavelisp/sunshine.gif',
    author: 'Pavel Isp',
    githubLink: 'https://github.com/pavelisp'
  },
  {
    artName: 'SoundBoxes',
    pageLink: './Art/Hbarang/SoundBox.html',
    imageLink: './Art/Hbarang/SoundBoxAnimation.gif',
    author: 'Hbarang',
    githubLink: 'https://github.com/hbarang'
  },
  {
    artName: 'Cheshire',
    pageLink: './Art/Ckanelin/index.html',
    imageLink: './Art/Ckanelin/Cheshire.gif',
    author: 'Ckanelin',
    githubLink: 'https://github.com/ckanelin'
  },
  {
    artName: 'Disappear',
    pageLink: './Art/Stacy/index.html',
    imageLink: './Art/Stacy/disappear.gif',
    author: 'Stacy',
    githubLink: 'https://github.com/stacyholtz6'
  },
  {
    artName: 'Ellipse Spinner',
    pageLink: './Art/Sabina/ellipse_spinner.html',
    imageLink: './Art/Sabina/ellipse_spinner.png',
    author: 'Sabina Abbasova',
    githubLink: 'https://github.com/sabina929'
  },
  {
    artName: 'NightSky',
    pageLink: './Art/AndyS/index.html',
    imageLink: './Art/AndyS/Capture.GIF',
    author: 'AndyS',
    githubLink: 'https://github.com/AndyS1988'
  },
  {
    artName: 'Hungry',
    pageLink: './Art/diegchav/index.html',
    imageLink: './Art/diegchav/hungry.gif',
    author: 'Diego Chz',
    githubLink: 'https://github.com/diegchav'
  },
  {
    artName: 'Hover Text Animation',
    pageLink: './Art/AyoubIssaad2/index.html',
    imageLink: './Art/AyoubIssaad2/hoverTextAnimation.gif',
    author: 'AyoubIssaad',
    githubLink: 'https://github.com/AyoubIssaad'
  },
  {
    artName: 'Colorize',
    pageLink: './Art/JimBratsos/colorize.html',
    imageLink: './Art/JimBratsos/Colorize.gif',
    author: 'Jim Bratsos',
    githubLink: 'https://github.com/JimBratsos'
  },
  {
    artName: 'Hacktober Spooktacular',
    pageLink: 'Art/Elex/index.html',
    imageLink: ['./Art/Elex/hhs.gif'],
    author: 'William Poisel (LordCobra)',
    githubLink: 'https://github.com/epoisel'
  },
  {
    artName: 'Circley',
    pageLink: './Art/Tranjenny/indexjenny.html',
    imageLink: './Art/Tranjenny/zerojenny.gif',
    author: 'Tranjenny',
    githubLink: 'https://github.com/Tranjenny'
  },
  {
    artName: 'My Vietnam',
    pageLink: './Art/nhbduy/index.html',
    imageLink: './Art/nhbduy/my-vietnam.gif',
    author: 'Hoang-Bao-Duy NGUYEN',
    githubLink: 'https://github.com/nhbduy'
  },
  {
    artName: 'Hactoberfest Bus',
    pageLink: './Art/shahpranaf/index.html',
    imageLink: './Art/shahpranaf/hacktoberfest_bus.gif',
    author: 'Pranav Shah',
    githubLink: 'https://github.com/shahpranaf'
  },
  {
    artName: 'Hacktoberfest',
    pageLink: './Art/robihid/index.html',
    imageLink: './Art/robihid/hacktoberfest.png',
    author: 'robihid',
    githubLink: 'https://github.com/robihid'
  },
  {
    artName: 'Hi there',
    pageLink: './Art/Aki/index.html',
    imageLink: './Art/Aki/giphy.gif',
    author: 'Aki',
    githubLink: 'https://github.com/akmalist'
  },
  {
    artName: 'Hacktoberfest 2019!',
    pageLink: './Art/RedSquirrrel/index.html',
    imageLink: './Art/RedSquirrrel/index.html/animation.PNG',
    author: 'RedSquirrrel',
    githubLink: 'https://github.com/RedSquirrrel'
  },
  {
    artName: 'Sliding text',
    pageLink: './Art/Flattopz/index.html',
    imageLink: './Art/Flattopz/SlidingText.gif',
    author: 'Flattopz',
    githubLink: 'https://github.com/hjpunzalan'
  },
  {
    artName: 'Rainbow Color Changer',
    pageLink: './Art/mmshr/index.html',
    imageLink: './Art/mmshr/rainbow.gif',
    author: 'mmosehauer',
    githubLink: 'https://github.com/mmosehauer'
  },
  {
    artName: 'World of Coding',
    pageLink: './Art/tom_kn/coding.html',
    imageLink: './Art/tom_kn/coding.gif',
    author: 'Tamas Knisz',
    githubLink: 'https://github.com/TamasKn'
  },
  {
    artName: 'Initial Bounce',
    pageLink: './Art/Juwana/initial.html',
    imageLink: './Art/Juwana/InitialBounce.gif',
    author: 'Juwana',
    githubLink: 'https://github.com/JZerman2018'
  },
  {
    artName: 'Atom',
    pageLink: './Art/Teva/index.html',
    imageLink: './Art/Teva/atom.gif',
    author: 'Teva',
    githubLink: 'https://github.com/TevaHenry'
  },
  {
    artName: 'Be Awesome',
    pageLink: './Art/TigerAsH/index.html',
    imageLink: './Art/TigerAsH/be-awesome.jpg',
    author: 'TigerAsH',
    githubLink: 'https://github.com/TigerAsH94'
  },
  {
    artName: 'Rainbow Colors',
    pageLink: './Art/Sanjeev/index.html',
    imageLink: './Art/Sanjeev/animation.gif',
    author: 'Sanjeev Panday',
    githubLink: 'https://github.com/Sanjeev-Panday'
  },
  {
    artName: 'ZtM',
    pageLink: './Art/thoyvo/index.html',
    imageLink: './Art/thoyvo/ztm.gif',
    author: 'Thoyvo',
    githubLink: 'https://github.com/thoyvo'
  },
  {
    artName: 'Fast Fishes',
    pageLink: './Art/4ront/index.html',
    imageLink: './Art/4ront/fishes.gif',
    author: '4rontender',
    githubLink: 'https://github.com/RinatValiullov'
  },
  {
    artName: 'Loading...',
    pageLink: './Art/RedSquirrrel2/loading.html',
    imageLink: './Art/RedSquirrrel2/loading.gif',
    author: 'RedSquirrrel',
    githubLink: 'https://github.com/RedSquirrrel'
  },
  {
    artName: 'Animated Cube',
    pageLink: './Art/Animated Cube/index.html',
    imageLink: './Art/Animated Cube/cube.gif',
    author: 'RedSquirrrel',
    githubLink: 'https://github.com/RedSquirrrel'
  },
  {
    artName: 'Calm Ubuntu',
    pageLink: './Art/schupat/index.html',
    imageLink: './Art/schupat/preview.gif',
    author: 'schupat',
    githubLink: 'https://github.com/schupat'
  },
  {
    artName: 'Solar System',
    pageLink: './Art/DSandberg93/index.html',
    imageLink: './Art/DSandberg93/SolarSystem.gif',
    author: 'DSandberg93',
    githubLink: 'https://github.com/DSandberg93'
  },
  {
    artName: 'Boo',
    pageLink: './Art/VerityB/index.html',
    imageLink: './Art/VerityB/boo.gif',
    author: 'VerityB',
    githubLink: 'https://github.com/VerityB'
  },
  {
    artName: 'Hacktoberfest Ghost',
    pageLink: './Art/cTahirih/index.html',
    imageLink: './Art/cTahirih/ghost.png',
    author: 'cTahirih',
    githubLink: 'https://github.com/cTahirih'
  },
  {
    artName: 'Clock',
    pageLink: './Art/Abdul/index.html',
    imageLink: './Art/Abdul/Clock.png',
    author: 'Abdul Rahman',
    githubLink: 'https://github.com/abdulrahman118'
  },
  {
    artName: 'Loading Cube',
    pageLink: './Art/andrearizzello/index.html',
    imageLink: './Art/andrearizzello/index.gif',
    author: 'Andrea Rizzello',
    githubLink: 'https://github.com/andrearizzello'
  },
  {
    artName: 'Wall Dropping Logo',
    pageLink: './Art/shivams136/index.html',
    imageLink: './Art/shivams136/walldrop.gif',
    author: 'Shivam Sharma',
    githubLink: 'https://github.com/ShivamS136'
  },
  {
    artName: 'Infinite Race',
    pageLink: './Art/levermanx/index.html',
    imageLink: './Art/levermanx/anim.gif',
    author: 'Levermanx',
    githubLink: 'https://github.com/levermanx'
  },
  {
    artName: 'Hover to Rotate Text',
    pageLink: './Art/faiz_hameed/index.html',
    imageLink: './Art/faiz_hameed/hackto.gif',
    author: 'Faiz Hameed',
    githubLink: 'https://github.com/faizhameed'
  },
  {
    artName: 'HalloHacktober Greeting!',
    pageLink: './Art/lusalga/index.html',
    imageLink: './Art/lusalga/lu.gif',
    author: 'Lucieni A. Saldanha',
    githubLink: 'https://github.com/lusalga/'
  },
  {
    artName: 'Time goes by',
    pageLink: './Art/WolfgangKreminger/index.html',
    imageLink: './Art/WolfgangKreminger/showcase.gif',
    author: 'Wolfgang Kreminger',
    githubLink: 'https://github.com/r4pt0s'
  },
  {
    artName: 'Bouncing Text!',
    pageLink: './Art/AbdulsalamAbdulrahman/index.html',
    imageLink: './Art/AbdulsalamAbdulrahman/Bouncingtxt.gif',
    author: 'Abdulsalam Abdulrahman',
    githubLink: 'https://github.com/AbdulsalamAbdulrahman/'
  },
  {
    artName: 'Simple Phone Animation',
    pageLink: './Art/Lala/index.html',
    imageLink: './Art/Lala/phone.gif',
    author: 'Olamide Aboyeji',
    githubLink: 'https://github.com/aolamide'
  },
  {
    artName: 'Synthwave Sunset',
    pageLink: './Art/brunobolting/index.html',
    imageLink: './Art/brunobolting/synthwave-sunset.gif',
    author: 'Bruno Bolting',
    githubLink: 'https://github.com/brunobolting/'
  },

  {
    artName: 'Kawaii Penguin',
    pageLink: './Art/Brienyll/index.html',
    imageLink: './Art/Brienyll/kawaiiPenguin.gif',
    author: 'Brienyll',
    githubLink: 'https://github.com/brienyll/'
  },
  {
    artName: 'Happy Halloween',
    pageLink: './Art/MatthewS/index.html',
    imageLink: './Art/MatthewS/Spider.gif',
    author: 'MatthewS',
    githubLink: 'https://github.com/matthewstoddart/'
  },
  {
    artName: 'Fan Art',
    pageLink: './Art/m-perez33/index.html',
    imageLink: './Art/m-perez33/cylon.gif',
    author: 'Marcos Perez',
    githubLink: 'https://github.com/m-perez33/'
  },
  {
    artName: 'Animating Pot',
    pageLink: './Art/Somechandra/index.html',
    imageLink: './Art/Somechandra/pot.gif',
    author: 'Somechandra',
    githubLink: 'https://github.com/somechandra'
  },
  {
    artName: 'Circles Circling',
    pageLink: './Art/pikktorr/index.html',
    imageLink: './Art/pikktorr/circles.gif',
    author: 'pikktorr',
    githubLink: 'https://github.com/pikktorr'
  },
  {
    artName: 'Glitchy Szn',
    pageLink: './Art/premdav/index.html',
    imageLink: './Art/premdav/screenshot.png',
    author: 'premdav',
    githubLink: 'https://github.com/premdav'
  },
  {
    artName: 'ZeroToMastery',
    pageLink: './Art/Vzneers/index.html',
    imageLink: './Art/Vzneers/gifzeroloading.gif',
    author: 'TrinhMinhHieu',
    githubLink: 'https://github.com/trinhminhhieu'
  },
  {
    artName: 'Spacecraft-landing',
    pageLink: './Art/DDuplinszki/index.html',
    imageLink: './Art/DDuplinszki/Spacecraft-landing.gif',
    author: 'DDuplinszki',
    githubLink: 'https://github.com/DDuplinszki'
  },
  {
    artName: 'Paw Prints',
    pageLink: './Art/Tia/index.html',
    imageLink: './Art/Tia/paw-prints.gif',
    author: 'Tia Esguerra',
    githubLink: 'https://github.com/msksfo'
  },
  {
    artName: 'Hover-Scale',
    pageLink: './Art/echowebid/index.html',
    imageLink: './Art/echowebid/hover.gif',
    author: 'echowebid',
    githubLink: 'https://github.com/echowebid'
  },
  {
    artName: 'mars',
    pageLink: './Art/Courtney_Pure/index.html',
    imageLink: './Art/Courtney_Pure/mars_screenshot.png',
    author: 'Courtney Pure',
    githubLink: 'https://github.com/courtneypure'
  },
  {
    artName: 'Welcome HactoberFest',
    pageLink: './Art/Dhaval/index.html',
    imageLink: './Art/Dhaval/Welcome-Hacktoberfest.gif',
    author: 'Dhaval Mehta',
    githubLink: 'https://github.com/Dhaval1403'
  },
  {
    artName: 'Aynonimation',
    pageLink: './Art/Aynorica/aynorica.html',
    imageLink: './Art/Aynorica/Aynonimation.png',
    author: 'aynorica',
    githubLink: 'https://github.com/aynorica'
  },
  {
    artName: 'sun-to-moon',
    pageLink: './Art/haider/index.html',
    imageLink: './Art/haider/sun-moon.gif',
    author: 'Haider',
    githubLink: 'https://github.com/hyderumer'
  },
  {
    artName: 'Animatron',
    pageLink: './Art/animatron/index.html',
    imageLink: './Art/animatron/trance.gif',
    author: 'Andrei',
    githubLink: 'https://github.com/aneagoie'
  },
  {
    artName: 'Loader Circle',
    pageLink: './Art/beaps/index.html',
    imageLink: './Art/beaps/loader-circle.gif',
    author: 'beaps',
    githubLink: 'https://github.com/beaps'
  },
  {
    artName: 'Doors',
    pageLink: './Art/pauliax/index.html',
    imageLink: './Art/pauliax/doors.gif',
    author: 'pauliax',
    githubLink: 'https://github.com/pauliax'
  },
  {
    artName: 'Clock with pendulum',
    pageLink: './Art/Pankaj/index.html',
    imageLink: './Art/Pankaj/Clock_with_pendulum.gif',
    author: 'Pankaj',
    githubLink: 'https://github.com/prime417'
  },
  {
    artName: 'Animatron',
    pageLink: './Art/animatron/index.html',
    imageLink: './Art/animatron/trance.gif',
    author: 'Andrei',
    githubLink: 'https://github.com/aneagoie'
  },
  {
    artName: 'Loader Circle',
    pageLink: './Art/beaps/index.html',
    imageLink: './Art/beaps/loader-circle.gif',
    author: 'beaps',
    githubLink: 'https://github.com/beaps'
  },
  {
    artName: 'Open Sourcerer',
    pageLink: './Art/4rturd13/index.html',
    imageLink: './Art/4rturd13/openSourcerer.gif',
    author: '4rturd13',
    githubLink: 'https://github.com/4rturd13'
  },
  {
    artName: 'Doors',
    pageLink: './Art/pauliax/index.html',
    imageLink: './Art/pauliax/doors.gif',
    author: 'pauliax',
    githubLink: 'https://github.com/pauliax'
  },
  {
    artName: 'Loader Square',
    pageLink: './Art/beaps2/square-loader.html',
    imageLink: './Art/beaps2/square-loader.gif',
    author: 'beaps',
    githubLink: 'https://github.com/beaps'
  },
  {
    artName: 'Running Text',
    pageLink: './Art/DevinEkadeni/running-text.html',
    imageLink: './Art/DevinEkadeni/running-text.gif',
    author: 'Devin Ekadeni',
    githubLink: 'https://github.com/devinekadeni'
  },
  {
    artName: 'Mystical-Hacktoberfest',
    pageLink: './Art/Wayne/index.html',
    imageLink:
      './Art/Wayne/hacktoberfest - Google Chrome 09 Oct 2019 21_12_32.png',
    author: 'Wayne Mac Mavis',
    githubLink: 'https://github.com/WayneMacMavis'
  },
  {
    artName: 'ZTM Logo Animation',
    pageLink: './Art/bk987/index.html',
    imageLink: './Art/bk987/preview.gif',
    author: 'Bilal Khalid',
    githubLink: 'https://github.com/bk987'
  },
  {
    artName: 'Pong',
    pageLink: './Art/Carls13/index.html',
    imageLink: './Art/Carls13/pong.jpg',
    author: 'Carlos Hernandez',
    githubLink: 'https://github.com/Carls13'
  },
  {
    artName: 'ZTM Reveal',
    pageLink: './Art/bk987-2/index.html',
    imageLink: './Art/bk987-2/preview.gif',
    author: 'Bilal Khalid',
    githubLink: 'https://github.com/bk987'
  },
  {
    artName: 'ZTM Family Animation',
    pageLink: './Art/sballgirl11/animation.html',
    imageLink: './Art/sballgirl11/ztm.gif',
    author: 'Brittney Postma',
    githubLink: 'https://github.com/sballgirl11'
  },
  {
    artName: 'Phone Greetings',
    pageLink: './Art/ann-dev/index.html',
    imageLink: './Art/ann-dev/screenshot.png',
    author: 'ann-dev',
    githubLink: 'https://github.com/ann-dev'
  },
  {
    artName: 'Triangle Slide',
    pageLink: './Art/grieff/index.html',
    imageLink: './Art/grieff/triangle-animation.gif',
    author: 'Grieff',
    githubLink: 'https://github.com/grieff'
  },
  {
    artName: 'Neon ZTM',
    pageLink: './Art/grieff/text.html',
    imageLink: './Art/grieff/neonZTM.gif',
    author: 'Grieff',
    githubLink: 'https://github.com/grieff'
  },
  {
    artName: 'Flip Card',
    pageLink: './Art/FlipCard/index.html',
    imageLink: './Art/FlipCard/ezgif.com-video-to-gif.gif',
    author: 'Saurabh',
    githubLink: 'https://github.com/Saurabh-FullStackDev'
  },
  {
    artName: 'animationHalloween',
    pageLink: './Art/mawais54013/index.html',
    imageLink: './Art/mawais54013/Halloween.gif',
    author: 'mawais54013',
    githubLink: 'https://github.com/mawais54013'
  },
  {
    artName: 'Hacktoberfest Letter Popups',
    pageLink: './Art/jmt3559/index.html',
    imageLink: 'https://media.giphy.com/media/RKSRPGiIsy1f3Ji3j1/giphy.gif',
    author: 'Juan T.',
    githubLink: 'https://github.com/jmtellez'
  },
  {
    artName: 'Oscillation',
    pageLink: './Art/Oscillation/index.html',
    imageLink: './Art/Oscillation/oscillation.gif',
    author: 'Nandhakumar',
    githubLink: 'https://github.com/Nandhakumar7792'
  },
  {
    artName: 'Letters flipUp',
    pageLink: './Art/TerenceBiney/index.html',
    imageLink: './Art/TerenceBiney/lettersanimate.gif',
    author: 'Terence Biney',
    githubLink: 'https://github.com/Tereflech17'
  },
  {
    artName: 'Colors rectangle',
    pageLink: './Art/beaps3/index.html',
    imageLink: './Art/beaps3/colors-rectangle.gif',
    author: 'beaps',
    githubLink: 'https://github.com/beaps'
  },
  {
    artName: 'Hinge',
    pageLink: './Art/hereisfahad/index.html',
    imageLink: './Art/hereisfahad/hinge.png',
    author: 'Hereisfahad',
    githubLink: 'https://github.com/hereisfahad'
  },
  {
    artName: 'Animation',
    pageLink: './Art/PaulBillings/animation.html',
    imageLink: './Art/PaulBillings/animation.gif',
    author: 'Paul Billings',
    githubLink: 'https://github.com/paulbillings'
  },
  {
    artName: 'Diminishing',
    pageLink: './Art/Diminishing/index.html',
    imageLink: './Art/Diminishing/diminishing.gif',
    author: 'Nandhakumar',
    githubLink: 'https://github.com/Nandhakumar7792'
  },
  {
    artName: 'yin-yang',
    pageLink: './Art/yin-yang/index.html',
    imageLink: './Art/yin-yang/yin-yang.gif',
    author: 'Nandhakumar',
    githubLink: 'https://github.com/Nandhakumar7792'
  },
  {
    artName: 'eggJiggle',
    pageLink: './Art/eggJiggle/index.html',
    imageLink: './Art/eggJiggle/eggJiggle.gif',
    author: 'Nandhakumar',
    githubLink: 'https://github.com/Nandhakumar7792'
  },
  {
    artName: 'Aynonimation',
    pageLink: './Art/Aynorica/aynorica.html',
    imageLink: './Art/Aynorica/Aynonimation.png',
    author: 'aynorica',
    githubLink: 'https://github.com/aynorica'
  },
  {
    artName: 'ZTM Family Animation',
    pageLink: './Art/sballgirl11/index.html',
    imageLink: './Art/sballgirl11/ztm.gif',
    author: 'Brittney Postma',
    githubLink: 'https://github.com/sballgirl11'
  },
  {
    artName: 'Calm',
    pageLink: './Art/TMax/index.html',
    imageLink: './Art/TMax/Choas.gif',
    author: 'Tanesha',
    githubLink: 'https://github.com/Mainemirror'
  },
  {
    artName: 'Eyes',
    pageLink: './Art/Ltheory/main.html',
    imageLink: './Art/Ltheory/eyes.gif',
    author: 'Ltheory',
    githubLink: 'https://github.com/Ltheory'
  },
  {
    artName: 'Jelly!',
    pageLink: './Art/Pete331/index.html',
    imageLink: './Art/Pete331/jelly.png',
    author: 'Pete331',
    githubLink: 'https://github.com/Pete331'
  },
  {
    artName: 'clock-animation',
    pageLink: './Art/clock-animation/clock.html',
    imageLink: './Art/clock-animation/clock.gif',
    author: 'Alan sarluv',
    githubLink: 'https://github.com/alansarluv'
  },
  {
    artName: 'Slider',
    pageLink: './Art/furqan/index.html',
    imageLink: './Art/furqan/in.gif',
    author: 'Furqan',
    githubLink: 'https://github.com/furki911s'
  },
  {
    artName: 'animated-birds',
    pageLink: './Art/g-serban/animated-birds.html',
    imageLink: './Art/g-serban/animated-birds.gif',
    author: 'g-serban',
    githubLink: 'https://github.com/g-serban'
  },
  {
    artName: 'circle-become-square',
    pageLink: './Art/chathura19/index.html',
    imageLink: './Art/chathura19/chathura.gif',
    author: 'Chathura Samarajeewa',
    githubLink: 'https://github.com/ChathuraSam'
  },
  {
    artName: 'page-flicker',
    pageLink: './Art/neon-flights/page-flicker.html',
    imageLink: './Art/neon-flights/page-flicker.gif',
    author: 'neon-flights',
    githubLink: 'https://github.com/neon-flights'
  },
  {
    artName: 'Animate-Name',
    pageLink: './Art/Natalina/index.html',
    imageLink: './Art/Natalina/animatename.gif',
    author: 'Natalina',
    githubLink: 'https://github.com/Natalina13'
  },
  {
    artName: 'Asteroids',
    pageLink: './Art/hrafnkellbaldurs/index.html',
    imageLink: './Art/hrafnkellbaldurs/asteroids.gif',
    author: 'Hrafnkell Baldursson',
    githubLink: 'https://github.com/hrafnkellbaldurs'
  },
  {
    artName: 'Sliding-Paragraph',
    pageLink: './Art/Prashant/index.html',
    imageLink: './Art/Prashant/slidingparagraph.gif',
    author: 'Prashant',
    githubLink: 'https://github.com/Prashant2108'
  },
  {
    artName: 'Rocket Ship',
    pageLink: './Art/sdangoy/rocket-ship.html',
    imageLink: './Art/sdangoy/Rocket-Ship-Animation.gif',
    author: 'sdangoy',
    githubLink: 'https://github.com/sdangoy'
  },
  {
    artName: 'Spinner',
    pageLink: './Art/Sayan/index.html',
    imageLink: './Art/Sayan/spinner.gif',
    author: 'ssayanm',
    githubLink: 'https://github.com/ssayanm'
  },
  {
    artName: 'swivel',
    pageLink: './Art/tusharhanda/index.html',
    imageLink: './Art/tusharhanda/gif.gif',
    author: 'Tushar',
    githubLink: 'https://github.com/tusharhanda'
  },
  {
    artName: 'Hallows Eve',
    pageLink: './Art/ShanClayton/hallowseve.html',
    imageLink: './Art/ShanClayton/hallowhack.gif',
    author: 'Shanaun Clayton',
    githubLink: 'https://github.com/shanclayton'
  },
  {
    artName: 'Contraption',
    pageLink: './Art/Aravindh/contraption.html',
    imageLink: './Art/Aravindh/contraption.gif',
    author: 'Aravindh',
    githubLink: 'https://github.com/Aravindh-SNR'
  },
  {
    artName: 'Rings',
    pageLink: './Art/Kuzmycz/rings.html',
    imageLink: './Art/Kuzmycz/rings.gif',
    author: 'Mark Kuzmycz',
    githubLink: 'https://github.com/kuzmycz'
  },
  {
    artName: 'Ghost',
    pageLink: './Art/toserjude/index.html',
    imageLink: './Art/toserjude/boo.JPG',
    author: 'toserjude',
    githubLink: 'https://github.com/toserjude'
  },
  {
    artName: 'Gradient circle',
    pageLink: './Art/brettl1991/index.html',
    imageLink: './Art/brettl1991/animation.png',
    author: 'Agnes Brettl',
    githubLink: 'https://github.com/brettl1991'
  },
  {
    artName: 'Bill Cipher',
    pageLink: './Art/vitoriapena/index.html',
    imageLink: './Art/vitoriapena/bill_cipher.gif',
    author: 'Vitória Mendes',
    githubLink: 'https://github.com/vitoriapena'
  },
  {
    artName: 'Generate meaning',
    pageLink: './Art/Atif4/index.html',
    imageLink: './Art/Generate meaning.gif',
    author: 'Atif Iqbal',
    githubLink: 'https://github.com/atif-dev'
  },
  {
    artName: 'Spooktime',
    pageLink: './Art/AgneDJ/index.html',
    imageLink: './Art/AgneDJ/spooktime.gif',
    author: 'AgneDJ',
    githubLink: 'https://github.com/AgneDJ'
  },
  {
    artName: 'Gradient circle',
    pageLink: './Art/brettl1991/index.html',
    imageLink: './Art/brettl1991/animation.png',
    author: 'Agnes Brettl',
    githubLink: 'https://github.com/brettl1991'
  },
  {
    artName: 'Bill Cipher',
    pageLink: './Art/vitoriapena/index.html',
    imageLink: './Art/vitoriapena/bill_cipher.gif',
    author: 'Vitória Mendes',
    githubLink: 'https://github.com/vitoriapena'
  },
  {
    artName: 'Dizzy',
    pageLink: './Art/antinomy/index.html',
    imageLink: './Art/antinomy/logo-spin.gif',
    author: 'Antinomezco',
    githubLink: 'https://github.com/antinomezco'
  },
  {
    artName: 'bounce',
    pageLink: './Art/bounce/index.html',
    imageLink: './Art/bounce/bounce.gif',
    author: 'leelacanlale',
    githubLink: 'https://github.com/leelacanlale'
  },
  {
    artName: 'Bubbles',
    pageLink: './Art/bubbles/Bubbles.html',
    imageLink: './Art/bubbles/buubles.png',
    author: 'michal',
    githubLink: 'https://github.com/michalAim'
  },
  {
    artName: 'Bar Slide',
    pageLink: './Art/MikeVedsted/index.html',
    imageLink: './Art/MikeVedsted/barslide.png',
    author: 'Mike Vedsted',
    githubLink: 'https://github.com/MikeVedsted'
  },
  {
    artName: 'HacktoberFest-2019',
    pageLink: './Art/Atif/index.html',
    imageLink: './Art/Atif/HacktoberFest-19.gif',
    author: 'Atif Iqbal',
    githubLink: 'https://github.com/atif-dev'
  },
  {
    artName: 'Text Animation',
    pageLink: './Art/Divya/index.html',
    imageLink: './Art/Divya/screenshot.png',
    author: 'Divya',
    githubLink: 'https://github.com/DivyaPuri25'
  },
  {
    artName: 'HacktoberFest-2019-Entry',
    pageLink: './Art/nunocpnp/index.html',
    imageLink: './Art/nunocpnp/sample_image.jpg',
    author: 'Nuno Pereira',
    githubLink: 'https://github.com/nunocpnp'
  },
  {
    artName: 'HacktoberFest 2019',
    pageLink: './Art/AbdussamadYisau/index.html',
    imageLink: './Art/AbdussamadYisau/Screenshot.png',
    author: 'Abdussamad Yisau',
    githubLink: 'https://github.com/AbdussamadYisau'
  },
  {
    artName: 'squareMagic',
    pageLink: './Art/Rajnish-SquareMagic/index.html',
    imageLink: './Art/Rajnish-SquareMagic/squareMagic.png',
    author: 'Rajnish Kr Singh',
    githubLink: 'https://github.com/RajnishKrSingh'
  },
  {
    artName: 'Blinking Hacktober',
    pageLink: './Art/Atif2/index.html',
    imageLink: './Art/Blinking hacktober.gif',
    author: 'Atif Iqbal',
    githubLink: 'https://github.com/atif-dev'
  },
  {
    artName: 'Robodance',
    pageLink: './Art/robodance/index.html',
    imageLink: './Art/robodance/robodance.gif',
    author: 'Thomas',
    githubLink: 'https://github.com/mahlqvist'
  },
  {
    artName: 'Sliding hacktober',
    pageLink: './Art/Atif3/index.html',
    imageLink: './Art/Atif3/sliding hacktober.gif',
    author: 'Atif Iqbal',
    githubLink: 'https://github.com/atif-dev'
  },
  {
    artName: 'like-animation',
    pageLink: './Art/gibas79/like-animation.html',
    imageLink: './Art/gibas79/like-animation.gif',
    author: 'Gilberto Guimarães',
    githubLink: 'https://github.com/gibas79'
  },
  {
    artName: 'ZTM animation',
    pageLink: './Art/ZTManimation/index.html',
    author: 'damniha',
    imageLink: './Art/ZTManimation/ZTM_animation.gif',
    githubLink: 'https://github.com/damniha'
  },
  {
    artName: 'Double Helix',
    pageLink: './Art/KeenanNunesVaz/index.html',
    imageLink: './Art/KeenanNunesVaz/double-helix.gif',
    author: 'KeenanNV',
    githubLink: 'https://github.com/KeenanNunesVaz'
  },
  {
    artName: 'October',
    pageLink: './Art/fprokofiev/index.html',
    imageLink: './Art/fprokofiev/october.gif',
    author: 'Fyodor Prokofiev',
    githubLink: 'https://github.com/fprokofiev'
  },
  {
    artName: 'Circle CSS',
    pageLink: './Art/pXxcont/index.html',
    imageLink: './Art/pXxcont/circlecss.png',
    author: 'fzpX',
    githubLink: 'https://github.com/fzpX'
  },
  {
    artName: 'Asterisk Formation',
    pageLink: './Art/NorahJC/index.html',
    imageLink: './Art/NorahJC/asterisk-formation.gif',
    author: 'NorahJC',
    githubLink: 'https://github.com/norahjc'
  },
  {
    artName: 'Bouncing CSS',
    pageLink: './Art/Tina-Hoang/aniframe.html',
    imageLink: './Art/Tina-Hoang/bounce.png',
    author: 'Tina',
    githubLink: 'https://github.com/nnh242'
  },
  {
    artName: 'Ghost Balls',
    pageLink: './Art/ghostBalls/index.html',
    imageLink: './Art/ghostBalls/balls.png',
    author: 'Beatriz Delmiro',
    githubLink: 'https://github.com/biadelmiro'
  },
  {
    artName: 'Walking Guy',
    pageLink: './Art/walking-guy/index.html',
    imageLink: './Art/walking-guy/video_gif.gif',
    author: 'Rahulkumar Jha',
    githubLink: 'https://github.com/Rahul240499'
  },
  {
    artName: 'Hover Neon Animation',
    pageLink: './Art/edjunma/index.html',
    imageLink: './Art/edjunma/ejm-neon.gif',
    author: 'edjunma',
    githubLink: 'https://github.com/edjunma'
  },
  {
    artName: 'Last In First Out Animation',
    pageLink: './Art/Stryker/index.html',
    imageLink: './Art/Stryker/zero-to-mastery-lifo-animation.gif',
    author: 'Stryker Stinnette',
    githubLink: 'https://github.com/StrykerKent'
  },
  {
    artName: 'Happy Diwali Animation',
    pageLink: './Art/Apoorva/index.html',
    imageLink: './Art/Apoorva/Screen.gif',
    author: 'Apoorva',
    githubLink: 'https://github.com/apoorvamohite'
  },
  {
    artName: 'Heart Beat',
    pageLink: './Art/naveen-ku/Heart shape.html',
    imageLink: './Art/naveen-ku/Heart shape.gif',
    author: 'naveen-ku',
    githubLink: 'https://github.com/naveen-ku'
  },
  {
    artName: 'Smoky Text',
    pageLink: './Art/smoky-text/index.html',
    imageLink: './Art/smoky-text/smoky_text_gif.gif',
    author: 'Rahulkumar Jha',
    githubLink: 'https://github.com/Rahul240499'
  },
  {
    artName: 'Rainbow and Clouds',
    pageLink: './Art/rainbowclouds/index.html',
    imageLink: './Art/rainbowclouds/rainbowclouds.gif',
    author: 'isasimoo',
    githubLink: 'https://github.com/isasimo'
  },
  {
    artName: 'Peek a boo!',
    pageLink: './Art/Virtual1/index.html',
    imageLink: './Art/Virtual1/HappyHalloween.gif',
    author: 'Jessica Erasmus',
    githubLink: 'https://github.com/Virtual1'
  },
  {
    artName: 'prashantM1',
    pageLink: './Art/prashantM1/heart.html',
    imageLink: './Art/prashantM1/heart.gif',
    author: 'Prashant Maurya',
    githubLink: 'https://github.com/prashantmaurya228'
  },

  {
    artName: 'prashantM2',
    pageLink: './Art/prashantM2/block.html',
    imageLink: './Art/prashantM2/block.gif',
    author: 'Prashant Maurya',
    githubLink: 'https://github.com/prashantmaurya228'
  },

  {
    artName: 'prashantM3',
    pageLink: './Art/prashantM3/ball.html',
    imageLink: './Art/prashantM3/ball.gif',
    author: 'Prashant Maurya',
    githubLink: 'https://github.com/prashantmaurya228'
  },
  {
    artName: 'SquareStar',
    pageLink: './Art/shawn/index.html',
    imageLink: './Art/shawn/square_star.gif',
    author: 'shawn',
    github: 'https://github.com/hk2014'
  },
  {
    artName: 'prashantM4',
    pageLink: './Art/prashantM4/boxsize.html',
    imageLink: './Art/prashantM4/boxsize.gif',
    author: 'Prashant Maurya',
    githubLink: 'https://github.com/prashantmaurya228'
  },
  {
    artName: 'Happy hacking',
    pageLink: 'https://github.com/szulima',
    imageLink: './Art/szulima/hacking.gif',
    author: 'szulima',
    githubLink: 'https://github.com/szulima'
  },
  {
    artName: 'ColorBomb',
    pageLink: './Art/ColorBomb/index.html',
    imageLink: './Art/ColorBomb/ztm.gif',
    author: 'Rahulm2310',
    github: 'https://github.com/Rahulm2310'
  },
  {
    artName: 'Traffic Lights',
    pageLink: './Art/Harry/index.html',
    imageLink: './Art/Harry/lights.gif',
    author: 'Harry',
    githubLink: 'https://github.com/legenhairy'
  },
  {
    artName: 'Glowing Text',
    pageLink: './Art/glowing-text/index.html',
    imageLink: './Art/glowing-text/glowing_text_gif.gif',
    author: 'Rahulkumar Jha',
    githubLink: 'https://github.com/Rahul240499'
  },
  {
    artName: 'Ghost Stealth Text',
    pageLink: './Art/Alara Joel/index.html',
    imageLink: './Art/Alara Joel/stealth ghost.png',
    author: 'Alara Joel',
    githubLink: 'https://github.com/stealthman22'
  },
  {
    artName: 'Cactus Balloon',
    pageLink: './Art/cactus/index.html',
    imageLink: './Art/cactus/catus.gif',
    author: 'Ana Paula Lazzarotto de Lemos',
    githubLink: 'https://github.com/anapaulalemos'
  },
  {
    artName: 'Random Color Change',
    pageLink: './Art/toto-titan-developer/index.html',
    imageLink: './Art/toto-titan-developer/RandomColorChange.png',
    author: 'Wyatt Henderson',
    githubLink: 'https://github.com/toto-titan-developer'
  },
  {
    artName: 'Trial',
    pageLink: './Art/dhennisCssAnimation/index.html',
    imageLink: './Art/dhennisCssAnimation/focusOnTheGood',
    author: 'Dhennis Lim',
    github: 'https://github.com/DhennisDavidLim'
  },
  {
    artName: 'Rectangular Butterfly',
    pageLink: './Art/muzak-mmd/index.html',
    imageLink: './Art/muzak-mmd/butterfly.gif',
    author: 'Mbarak',
    github: 'https://github.com/muzak-mmd'
  },
  {
    artName: 'Simple Text Animation',
    pageLink: './Art/LordZeF/index.html',
    imageLink: './Art/LordZeF/Text-animation.gif',
    author: 'Lord ZeF',
    github: 'https://github.com/LordZeF'
  },
  {
    artName: 'Spinning Japanese',
    pageLink: './Art/nihongo/index.html',
    imageLink: './Art/nihongo/nihongo.gif',
    author: 'Mike W',
    github: 'https://github.com/mikewiner'
  },
  {
    artName: 'Sun',
    pageLink: './Art/Yj/index.html',
    imageLink: './Art/Yj/sun.gif',
    author: 'Youjung',
    github: 'https://github.com/rose07a'
  },
  {
    artName: "Guy's",
    pageLink: "./Art/Guy's/index.html",
    imageLink: '',
    author: 'Guy',
    github: 'https://github.com/Guy3890'
  },
  {
    artName: 'animation-text',
    pageLink: './Art/animation-text/index.html',
    imageLink: './Art/',
    author: 'alexzemz',
    github: 'https://github.com/alexzemz'
  },
  {
    artName: 'Practice',
    pageLink: './Art/SkiingOtter/index.html',
    imageLink: '',
    author: 'SkiingOtter',
    github: 'https://github.com/SkiingOtter'
  },
  {
    artName: 'djdougan',
    pageLink: './Art/djdougan/index.html',
    imageLink: './Art/djdougan/css-mouseover-effect.png',
    author: 'douglas dougan',
    github: 'https://github.com/djdougan'
  },
  {
    artName: 'Animated Background',
    pageLink: './Art/Xarasho-Background/index.html',
    imageLink: '',
    author: 'Alex Xarasho',
    github: 'https://github.com/Xarasho'
  },
  {
    artName: 'CarvalhoAnimation',
    pageLink: './Art/CarvalhoAnimation/index.html',
    imageLink: './Art/CarvalhoAnimation/Halloween.png',
    author: 'Alexandre Carvalho',
    github: 'https://github.com/AlexandreCarvalho1990'
  },
  {
    artName: 'Flower Animation',
    pageLink: './Art/aimee_flowerani/index.html',
    imageLink: './Art/aimee_flowerani/flower.gif',
    author: 'Aimee Hernandez',
    githubLink: 'https://github.com/aimeehg'
  },
  {
    artName: '3D Spinning Rings',
    pageLink: './Art/frostillicus/index.html',
    imageLink: './Art/frostillicus/spinning_rings.png',
    author: 'frostillicus',
    github: 'https://github.com/frostillicus'
  },
  {
    artName: 'Flexible Logo',
    pageLink: './Art/Fab1ed/index.html',
    imageLink: './Art/Fab1ed/flex.gif',
    author: 'Fab1ed',
    github: 'https://github.com/Fab1ed'
  },
  {
    artName: 'Blinking Eye',
    pageLink: './Art/BlinkingEye/index.html',
    imageLink: './Art/BlinkingEye/blinkingeye.gif',
    author: 'Pavel Perevozchikov',
    github: 'https://github.com/papapacksoon'
  },
  {
    artName: 'Zero-to-Logo',
    pageLink: './Art/node.hg/index.html',
    imageLink: './Art/node.hg/ztm.gif',
    author: 'Harris Gomez',
    github: 'https://github.com/harrisgomez'
  },
  {
    artName: 'Mushyanimation',
    pageLink: './Art/mushyanimation/index.html',
    imageLink: './Art/mushyanimation/mush.gif',
    author: 'mushymane',
    github: 'https://github.com/mushymane'
  },
  {
    artName: 'Flag',
    pageLink: './Art/Batz005/index.html',
    imageLink: './Art/Batz005/flag.gif',
    author: 'Batz005',
    github: 'https://github.com/Batz005'
  },
  {
    artName: 'Wave',
    pageLink: './Art/Wave_css/index.html',
    imageLink: './Art/Wave_css/wave.gif',
    author: 'Filippe',
    github: 'https://github.com/filippebr'
  },
  {
    artName: 'Preloader',
    pageLink: './Art/mshuber1981/preloader.html',
    imageLink: './Art/mshuber1981/preloader.gif',
    author: 'Michael Huber',
    github: 'https://github.com/mshuber1981'
  },
  {
    artName: 'Simple Animate ZTM',
    pageLink: './Art/Kweyku/index.html',
    imageLink: './Art/Kweyku/proudZTM.gif',
    author: 'Kweyku',
    github: 'https://github.com/Kweyku'
  },
  {
    artName: 'Heartbeat',
    pageLink: './Art/lysychas/index.html',
    imageLink: './Art/lysychas/heartshot.png',
    author: 'lysychas',
    github: 'https://github.com/lysychas'
  },
  {
    artName: 'Hydrogen',
    pageLink: './Art/elias/my-art.html',
    imageLink: './Art/elias/hydrogen.gif',
    author: 'tesolberg',
    github: 'https://github.com/tesolberg'
  },
  {
    artName: 'Cool-Transition',
    pageLink: './Art/animatomang/html',
    videolink: './Art/animatomang/smoke.mp4',
    author: 'Syam',
    github: 'https://github.com/blacktomang'
  },
  {
    artName: 'Spinning Square',
    pageLink: './Art/Spinning Square/index.html',
    imageLink: './Art/Spinning Square/square.gif',
    author: 'Fumi',
    github: 'https://github.com/fumiadeyemi'
  },
  {
    artName: 'letters-loading',
    pageLink: './Art/franciscomelov/index.html',
    imageLink: './Art/franciscomelov/franciscomelov.gif',
    author: 'franciscomelov',
    githubLink: 'https://github.com/franciscomelov'
  },
  {
    artName: 'Moving Eyeball',
    pageLink: './Art/AnathKantonda/index.html',
    imageLink: './Art/AnathKantonda/movingeyeball.gif',
    author: 'Anath',
    github: 'https://github.com/anathkantonda'
  },
  {
    artName: 'Flag Animation - Colomboalemán',
    pageLink: './Art/Matic1909/index.html',
    imageLink: './Art/Matic1909/flag.gif',
    author: 'Nils Matic',
    githubLink: 'https://github.com/matic1909'
  },
  {
    artName: 'Pac-Man',
    pageLink: './Art/Pac-Man/Pac-Man.html',
    imageLink: './Art/Pac-Man/Pac-Man.gif',
    author: 'Norbert',
    githubLink: 'https://github.com/Bynor'
  },
  {
    artName: "Don't follow the light",
    pageLink: './Art/cristobal-heiss/index.html',
    imageLink: './Art/cristobal-heiss/css_animation.gif',
    author: 'Cristobal Heiss',
    githubLink: 'https://github.com/ceheiss'
  },
  {
    artName: 'Eenimation',
    pageLink: './Art/Eenimation/index.html',
    imageLink: './Art/Eenimation/trance.gif',
    author: 'Eejaz ishaq',
    githubLink: 'https://github.com/eejazishaq'
  },
  {
    artName: 'ripple button',
    pageLink: './Art/monika-sahay/index.html',
    imageLink: './Art/monika-sahay/screen-capture.gif',
    author: 'monika sahay',
    githubLink: 'https://github.com/monika-sahay'
  },
  {
    artName: 'Animation',
    pageLink: './Art/Albertomtferreira/index.html',
    imageLink: './Art/Albertomtferreira/animation.gif',
    author: 'Alberto Ferreira',
    githubLink: 'https://github.com/albertomtferreira'
  },
  {
    artName: 'sliding curtains',
    pageLink: './Art/layoayeni/index.html',
    imageLink: './Art/layoayeni/trance.gif',
    author: 'Layo',
    githubLink: 'https://github.com/layoayeni'
  },
  {
    artName: 'Unlocked',
    pageLink: './Art/confusionmatrix98/unlocked.html',
    imageLink: './Art/confusionmatrix98/unlocked.gif',
    author: 'confusionmatrix98',
    githubLink: 'https://github.com/confusionmatrix98'
  },
  {
    artName: 'Slovenian flag',
    pageLink: "./Art/Ivan's art/index.html",
    imageLink: "./Art/Ivan's art/Ivan-art.gif",
    author: 'kljuni',
    githubLink: 'https://github.com/kljuni'
  },
  {
    artName: 'Police Siren',
    pageLink: './Art/ShimShon1/policia.html',
    imageLink: './Art/ShimShon1/police.gif',
    author: 'ShimShon1',
    githubLink: 'https://github.com/ShimShon1'
  },
  {
    artName: 'Catch The UFO',
    pageLink: './Art/A-UFO/index.html',
    imageLink: './Art/A-UFO/catch-the-ufo.gif',
    author: 'Dibakash',
    githubLink: 'https://github.com/dibakash'
  },
  {
    artName: 'dk649',
    pageLink: './Art/dk649/index.html',
    imageLink: './Art/dk649/circle.gif',
    author: 'dk649',
    githubLink: 'https://github.com/dk649'
  },
  {
    artName: 'Catch The UFO',
    pageLink: './Art/A-UFO/index.html',
    imageLink: './Art/A-UFO/catch-the-ufo.gif',
    author: 'Dibakash',
    githubLink: 'https://github.com/dibakash'
  },
  {
    artName: 'Beer',
    pageLink: './Art/beer/index.html',
    imageLink: './Art/beer/beer.gif',
    author: 'CamJackson',
    githubLink: 'https://github.com/CamJackson-Dev'
  },
  {
    artName: '1rotate',
    pageLink: './Art/1rotate/index.html',
    imageLink: './Art/1rotate/rotation.gif',
    author: 'Himanshu Gawari',
    githubLink: 'https://github.com/himanshugawari'
  },
  {
    artName: 'Moving Box',
    pageLink: './Art/JerylDEv/index.html',
    imageLink: './Art/JerylDEv/movingbox.gif',
    author: 'JerylDEv',
    githubLink: 'https://github.com/JerylDEv'
  },
  {
    artName: 'New move',
    pageLink: './Art/NewMove/index.html',
    imageLink: './Art/NewMove/NewMove.gif',
    author: 'kzhecheva',
    githubLink: 'https://github.com/kzhecheva'
  },
  {
    artName: 'animatron',
    pageLink: './Art/animatron/index.html',
    imageLink: './Art/animatron/trance.gif'
  },
  {
    artName: 'Swing',
    pageLink: './Art/evangel/index.html',
    imageLink: './Art/evangel/swing.gif',
    githubLink: 'https://github.com/devevangel'
  },
  {
    artName: 'rashid',
    pageLink: './Art/rashid/index.html',
    imageLink: './Art/rashid/DNA.gif',
    author: 'Rashid Makki',
    githubLink: 'https://github.com/rashidmakki'
  },
  {
    artName: 'queer quarantine',
    pageLink: './Art/animatron/queer.html',
    imageLink: './Art/animatron/queer.gif'
  },
  {
    artName: 'Animatron',
    pageLink: './Art/animatron/index.html',
    imageLink: './Art/animatron/trance.gif',
    author: 'Cassandre Perron',
    githubLink: 'https://github.com/cassandreperron'
  },
  {
    artName: 'Sun Bursts',
    pageLink: './Art/steveSchaner/index.html',
    imageLink: './Art/steveSchaner/sunburst.gif',
    author: 'Steve Schaner',
    githubLink: 'https://github.com/sschaner'
  },
  {
    artName: 'Shravan',
    pageLink: './Art/Shravan/animation_shr_page.html',
    imageLink: './Art/Shravan/animation_shr.gif',
    author: 'Shravan Kumar',
    githubLink: 'https://github.com/shravan1508'
  },
  {
    artName: 'Jurassic Park',
    pageLink: './Art/tvasari/index.html',
    imageLink: './Art/tvasari/jurassic_park.gif',
    author: 'Tommaso Vasari',
    githubLink: 'https://github.com/tvasari'
  },
  {
    artName: 'Bounce',
    pageLink: './Art/samya/index.html',
    imageLink: './Art/samya/samya.gif',
    author: 'Samya Thakur',
    githubLink: 'https://github.com/samyathakur'
  },
  {
    artName: 'Egg_Loading',
    pageLink: './Art/egg_loading/index.html',
    imageLink: './Art/samya/egg_loading.gif',
    author: 'Ulisse Dantas',
    githubLink: 'https://github.com/ulissesnew'
  },
  {
    artName: 'We stay at home to save lives',
    pageLink: './Art/Shatabdi/index.html',
    imageLink: './Art/Shatabdi/WE STAY AT HOME TO SAVE LIVES.gif',
    author: 'Shatabdi Roy',
    githubLink: 'https://github.com/RoyShatabdi'
  },
  {
    artName: 'Egg_Loading',
    pageLink: './Art/egg_loading/index.html',
    imageLink: './Art/egg_loading/egg_loading.gif',
    author: 'Ulisse Dantas',
    githubLink: 'https://github.com/ulissesnew'
  },
  {
    artName: 'We stay at home to save lives',
    pageLink: './Art/Shatabdi/index.html',
    imageLink: './Art/Shatabdi/WE STAY AT HOME TO SAVE LIVES.gif',
    author: 'Shatabdi Roy',
    githubLink: 'https://github.com/RoyShatabdi'
  },
  {
    artName: 'Animatron',
    pageLink: './Art/animatronky/index.html',
    imageLink: './Art/animatronky/trance.gif',
    author: 'kylenrich',
    githubLink: 'https://github.com/kylenrich24'
  },
  {
    artName: 'bouncing ball',
    pageLink: './Art/alexgp/index.html',
    imageLink: './Art/Alexgp/bouncegif.gif',
    author: 'AlexGP257',
    githubLink: 'https://github.com/Alexgp257'
  },
  {
    artName: 'Cool Waves',
    pageLink: './Art/RaulC/index.html',
    imageLink: './Art/RaulC/coolwaves.gif',
    author: 'Raul Contreras',
    githubLink: 'https://github.com/rcc01'
  },
  {
    artName: 'Snowfall',
    pageLink: './Art/chaitali_snowfall/index.html',
    imageLink: './Art/chaitali_snowfall/snowgif.gif',
    author: 'Chaitali',
    githubLink: 'https://github.com/chaitali-more'
  },
  {
    artName: 'Rotate Circle',
    pageLink: './Art/dimor/animation.html',
    imageLink: './Art/dimor/rotate.gif',
    author: 'dimor',
    githubLink: 'https://github.com/dimor'
  },
  {
    artName: 'Hello world',
    pageLink: './Art/warren8689/index.html',
    imageLink: './Art/warren8689/screenshot.png',
    author: 'Warren',
    githubLink: 'https://github.com/warrren8689'
  },
  {
    artName: '360 Varial Kickflip',
    pageLink: './Art/DICHAMOTO/index.html',
    imageLink: './Art/DICHAMOTO/360_Varial_Kickflip.gif',
    author: 'DICHAMOTO',
    githubLink: 'https://github.com/DICHAMOTO'
  },
  {
    artName: 'Crazy Square',
    pageLink: './Art/colorSquare/index.html',
    imageLink: './Art/colorSquare/colorsquare.gif',
    author: 'TiagoChicoo',
    githubLink: 'https://github.com/tiagochicoo'
  },
  {
    artName: 'Alexhover',
    pageLink: './Art/Alexhover/index.html',
    imageLink: './Art/Alexhover/Alexhover.gif',
    author: 'Alex',
    githubLink: 'https://github.com/alesgainza'
  },
  {
    artName: 'Imperial CSS Driod',
    pageLink: './Art/Imperial_CSS_Driod/index.html',
    imageLink: './Art/Imperial_CSS_Driod/ImperialDriod.gif',
    author: 'Captian-Rocket',
    githubLink: 'https://github.com/captian-rocket'
  },
  {
    artName: 'HamidAnime',
    pageLink: './Art/HamidAnime/index.html',
    imageLink: './Art/HamidAnime/Capture.gif',
    author: 'Hamid',
    githubLink: 'https://github.com/HamidGoudarzi1988'
  },
  {
    artName: 'Imperial CSS Driod',
    pageLink: './Art/Imperial_CSS_Driod/index.html',
    imageLink: './Art/Imperial_CSS_Driod/ImperialDriod.gif',
    author: 'Captian-Rocket',
    githubLink: 'https://github.com/captian-rocket'
  },
  {
    artName: 'Mario Game',
    pageLink: './Art/emmeiwhite/index.html',
    imageLink: './Art/emmeiwhite/mario-game.gif',
    author: 'Emmeiwhite',
    githubLink: 'https://github.com/emmeiwhite'
  },
  {
    artName: '360 Varial Kickflip',
    pageLink: './Art/DICHAMOTO/index.html',
    imageLink: './Art/DICHAMOTO/360_Varial_Kickflip.gif',
    author: 'DICHAMOTO',
    githubLink: 'https://github.com/DICHAMOTO'
  },
  {
    artName: 'Bouncer the Bouncy Box',
    pageLink: './Art/RussD/index.html',
    imageLink: './Art/RussD/bouncer-the-bouncy-box.png',
    author: 'Russell',
    githubLink: 'https://github.com/rdyer07'
  },
  {
    artName: '3D Infinite Loop Sprites Cards',
    pageLink: './Art/luiavag/index.html',
    imageLink: './Art/luiavag/luiavag_3D_Infinite_Loop.gif',
    author: 'LuVAGu',
    githubLink: 'https://github.com/luiavag'
  },
  {
    artName: 'Star Wars',
    pageLink: './Art/ChiragAgarwal/index.html',
    imageLink: './Art/ChiragAgarwal/star_wars.gif',
    author: 'Chirag Agarwal',
    githubLink: 'https://github.com/chiragragarwal'
  },
  {
    artName: 'ImageGallery',
    pageLink: './Art/Hoverimage/index.html',
    imageLink: './Art/Hoverimage/hoverimage.gif',
    author: 'Siddhant Jain',
    githubLink: 'https://github.com/Sid-web6306'
  },
  {
    artName: 'characterwalking',
    pageLink: './Art/characterwalkingChetan/index.html',
    imageLink: './Art/characterwalkingChetan/image.png',
    author: 'Chetan Muliya',
    githubLink: 'https://github.com/chetanmuliya'
  },
  {
    artName: 'Grow',
    pageLink: './Art/octavioLafourcade/index.html',
    imageLink: './Art/octavioLafourcade/animation.gif',
    author: 'Octavio Lafourcade',
    githubLink: 'https://github.com/tavolafourcade'
  },
  {
    artName: 'Slats',
    pageLink: './Art/Sagaquisces/index.html',
    imageLink: './Art/Hoverimage/slats.gif',
    author: 'Michael David Dunlap',
    githubLink: 'https://github.com/sagaquisces'
  },
  {
    artName: 'Coffee',
    pageLink: './Art/animate-coffee/index.html',
    imageLink: './Art/animate-coffee/ezgif.com-video-to-gif.gif',
    author: 'Elise Welch',
    githubLink: 'https://github.com/EliseWelch'
  },
  {
    artName: 'Blended',
    pageLink: './Art/Pro-animate/index.html',
    imageLink: './Art/Pro-animate/Blended.gif',
    author: 'Promise Nwafor',
    githubLink: 'https://github.com/emPro-source'
  },
  {
    artName: 'sproutseeds',
    pageLink: './Art/sproutseeds/index.html',
    imageLink: 'https://codepen.io/_Sabine/pen/yGGLON',
    author: '_Sabine'
  },
  {
    artName: 'aninikhil',
    pageLink: './Art/aninikhil/index.html',
    imageLink: './Art/aninikhil/nik.jpg',
    author: 'Nikhil N G',
    githubLink: 'https://github.com/nikhilng99'
  },
  {
    artName: 'Playballs',
    pageLink: './Art/playballs/index.html',
    imageLink: './Art/playballs/playballs.gif',
    author: 'Omar Jabaly',
    githubLink: 'https://github.com/Omarjabaly'
  },
  {
    artName: 'simpleAnimation',
    pageLink: './Art/cazabe/index.html',
    imageLink: './Art/cazabe/mrRobot.png',
    author: 'cazabe',
    githubLink: 'https://github.com/cazabe'
  },
  {
    artName: 'Dragon',
    pageLink: './Art/Dragon/index.html',
    imageLink: './Art/Joy/smallDragon.gif',
    author: 'nikicivan',
    githubLink: 'https://github.com/nikicivan'
  },
  {
    artName: 'TypingAnimation',
    pageLink: './Art/yogi_the_bear/index.html',
    imageLink: './Art/yogi_the_bear/my_animation.gif',
    author: 'yogev',
    githubLink: 'https://github.com/yogevHenig'
  },
  {
    artName: 'Mario Kart Animation',
    pageLink: './Art/mario2/index.html',
    imageLink: './Art/mario2/mario.png',
    author: 'Sakshi Sinha',
    githubLink: 'https://github.com/sakshi-1'
  },
  {
    artName: 'NarutoAnimation',
    pageLink: './Art/Tgoslee/index.html',
    imageLink: './Art/Tgoslee/Naruto.gif',
    author: 'Trenisha',
    githubLink: 'https://github.com/tgoslee'
  },
  {
    artName: 'Jackony',
    pageLink: './Art/Yaseen_Mohammed/index.html',
    imageLink: './Art/Yaseen_Mohammed/pichatcho.gif',
    author: 'Yaseen_Mohammed',
    githubLink: 'https://yaseenaiman.github.io/'
  },
  {
    artName: 'DVRU',
    pageLink: './Art/dvru/index.html',
    imageLink: './Art/dvru/dvru.gif',
    author: 'dvru',
    githubLink: 'https://github.com/dvru'
  },
  {
    artName: 'Coulisse',
    pageLink: './Art/Ayoubahida/index.html',
    imageLink: './Art/Ayoubahida/coulisseAnimation.gif',
    author: 'Ayoubahida',
    githubLink: 'https://github.com/Ayoubahida'
  },
  {
    artName: 'TextAnimation',
    pageLink: './Art/TextAnimation/index.html',
    imageLink: './Art/TextAnimation/welcome.gif',
    author: 'waleed',
    githubLink: 'https://github.com/waleed-1993'
  },
  {
    artName: 'Animatron',
    pageLink: './Art/Animatron/index.html',
    imageLink: './Art/Joy/trance.gif',
    author: 'farhan',
    githubLink: 'https://github.com/fnahmad'
  },
  {
    artName: 'Sky',
    pageLink: './Art/marijapanic/index.html',
    imageLink: './Art/marijapanic/clouds.gif',
    author: 'marijapanic',
    githubLink: 'https://github.com/marijapanic'
  },
  {
    artName: 'GreenFunnel',
    pageLink: './Art/GreenFunnel/index.html',
    imageLink: './Art/GreenFunnel/green-funnel.gif',
    author: 'sergiorra',
    githubLink: 'https://github.com/sergiorra'
  },
  {
    artName: 'mig',
    pageLink: './Art/mig/index.html',
    imageLink: './Art/mig/squares.gif',
    author: 'mig',
    githubLink: 'https://github.com/miguel231997'
  },
  {
    artName: 'RabbitHopping',
    pageLink: './Art/tigerlight/index.html',
    imageLink: './Art/tigerlight/RabbitHopping.gif',
    author: 'tigerlight',
    githubLink: 'https://github.com/tigerlight'
  },
  {
    artName: 'Picture Pop',
    pageLink: './Art/Ford CSS Animation/index.html',
    imageLink: './Art/Ford CSS Animation/Ford gif.gif',
    author: 'klf006',
    githubLink: 'https://github.com/klf006'
  },
  {
    artName: 'Smoke Animation',
    pageLink: './Art/smoke Animation/index.html',
    imageLink: './Art/smoke Animation/Capture.png',
    author: 'aman-cse',
    githubLink: 'https://github.com/aman-cse'
  },
  {
    artName: 'BH',
    pageLink: './Art/animationBH/index.html',
    imageLink: '',
    author: 'BH',
    githubLink: 'https://github.com/huynhcongbaotran'
  },
  {
    artName: 'bounce',
    pageLink: './Art/naina/index.html',
    imageLink: './Art/naina/bounce.gif',
    author: 'Naina',
    githubLink: 'https://github.com/naina010'
  },
  {
    artName: 'Motivation',
    pageLink: './Art/motivation/index.html',
    imageLink: './Art/motivation/motivation.gif',
    author: 'Art',
    githubLink: 'https://github.com/artbalahadia'
  },
  {
    artName: 'Doraemon-Ball',
    pageLink: './Art/DhirajKaushik/index.html',
    imageLink: './Art/DhirajKaushik/doremon.gif',
    author: 'Dhiraj Kaushik',
    githubLink: 'https://github.com/dhirajkaushik321'
  },
  {
    artName: 'EverettAnimation',
    pageLink: './Art/EverettAnimation/index.html',
    imageLink: './Art/Joy/game.jpg',
    author: 'Claudia',
    githubLink: 'https://github.com/claudiabringaseverett'
  },
  {
    artName: 'helloooo',
    pageLink: './Art/shitman0930/index.html',
    imageLink: './Art/shitman0930/eyes.gif',
    author: 'shitman0930',
    githubLink: 'https://github.com/shitman0930'
  },
  {
    artName: 'Animato',
    pageLink: './Art/panduka_karunasena_animato/index.html',
    imageLink: './Art/panduka_karunasena_animato/animato.gif',
    author: 'panduka karunasena',
    githubLink: 'https://github.com/pandukakarunasena'
  },
  {
    artName: 'anishprj',
    pageLink: './Art/anishprj/index.html',
    author: 'Anish Ghimire',
    githubLink: 'https://github.com/anishprj/'
  },
  {
    artName: 'Toshman Animation',
    pageLink: './Art/Toshman Animation/index.html',
    imageLink: './Art/Toshman Animation/animation demo.gif',
    author: 'Toshman-hub',
    githubLink: 'https://github.com/Toshman-hub'
  },
  {
    artName: 'alexandraturony87',
    pageLink: './Art/alexandraturony87/index.html',
    imageLink: './Art/alexandraturony87/ephiphany.gif',
    author: 'Alexandra Turony',
    githubLink: 'https://github.com/alexandraturony87'
  },
  {
    artName: 'Ball Crazy',
    pageLink: './Art/tanyamiranda/ballcrazy.html',
    imageLink: './Art/tanyamiranda/ballcrazy.gif',
    author: 'Tanya Miranda',
    githubLink: 'https://github.com/tanyamiranda'
  },
  {
    artName: 'Simple Animation Trick!',
    pageLink: './Art/mismail-541/index.html',
    imageLink: './Art/mismail-541/simple-animation-trick.gif',
    author: 'mismail-541',
    githubLink: 'https://github.com/mismail-541'
  },
  {
    artName: 'CORONA TOILET PAPER',
    pageLink: './Art/WissAnimation/index.html',
    imageLink: './Art/WissAnimation/Toiletpaperrun.png',
    author: 'Wiss',
    githubLink: 'https://github.com/Wissemfars'
  },
  {
    artName: 'verticalBarsAnimation',
    pageLink: './Art/verticalBarsAnimation/index.html',
    imageLink: './Art/verticalBarsAnimation/verticalBarsAnimation.gif',
    author: 'Marius Negru',
    githubLink: 'https://github.com/I3lackMarius'
  },
  {
    artName: 'Calcopod',
    pageLink: './Art/Calcopod/index.html',
    imageLink: './Art/Calcopod/giffed.gif',
    author: 'Calcopod',
    githubLink: 'https://github.com/Calcopod'
  },
  {
    artName: 'Robot Dance',
    pageLink: './Art/jnch009/index.html',
    imageLink: './Art/jnch009/robotjnch009.gif',
    author: 'Jeremy Ng',
    githubLink: 'https://github.com/jnch009'
  },
  {
    artName: 'Equalizer',
    pageLink: './Art/prathmeshgujar/index.html',
    imageLink: './Art/prathmeshgujar/equalizer.gif',
    author: 'Prathmesh Gujar',
    githubLink: 'https://github.com/prathmeshgujar'
  },
  {
    artName: 'Castle',
    pageLink: './Art/Yakraj/index.html',
    imageLink: './Art/Yakraj/castle.gif',
    author: 'Yakraj',
    githubLink: 'https://github.com/yakraj'
  },
  {
    artName: 'Shimmering Stars',
    pageLink: './Art/Pranav/index.html',
    imageLink: './Art/Pranav/shimmering-stars.gif',
    author: 'Pranav Sood',
    githubLink: 'https://github.com/prnv06'
  },
  {
    artName: 'Dancing Square',
    pageLink: './Art/chansart/index.html',
    imageLink: './Art/chansart/chansart.gif',
    author: 'Chansart',
    githubLink: 'https://github.com/chansart'
  },
  {
    artName: 'Animatron',
    pageLink: './Art/animatron/index.html',
    imageLink: './Art/animatron/trance.gif',
    author: 'Sujal',
    githubLink: 'https://github.com/Sujal7689'
  },
  {
    artName: 'fire flicker',
    pageLink: './Art/hemantrawat/index.html',
    imageLink: './Art/hemantrawat/index.gif',
    author: 'Hemant Rawat',
    githubLink: 'https://github.com/He-mantRawat'
  },
  {
    artName: 'Bouncing Ball',
    pageLink: './Art/bouncingBall/bouncing ball.html',
    imageLink: './Art/bouncingBall/bouncingball.gif',
    author: 'Pravin deva',
    githubLink: 'https://github.com/pravindeva'
  },
  {
    artName: 'Animated Landing Page',
    pageLink: './Art/animatedLandingPage01/index.html',
    imageLink: './Art/animatedLandingPage01/ezgif.com-video-to-gif',
    author: 'Aneta-s',
    githubLink: 'https://github.com/aneta-s'
  },
  {
    artName: 'Goraved',
    pageLink: './Art/goraved/index.html',
    imageLink: './Art/goraved/goraved_animation.gif',
    author: 'Roman Pobotin (Goraved)',
    githubLink: 'https://github.com/goraved'
  },
  {
    artName: 'Doraemon',
    pageLink: './Art/Ranajit/doraemon.html',
    imageLink: './Art/animatron/doraemon.gif',
    author: 'Ranajit',
    githubLink: 'https://github.com/basak-32'
  },
  {
    artName: 'Ax Dev',
    pageLink: './Art/axdev/test.html',
    imageLink: './Art/axdev/gif.gif',
    author: 'Axel Avila',
    githubLink: 'https://github.com/axavila'
  },
  {
    artName: 'Magic Circle',
    pageLink: './Art/magpiet/index.html',
    imageLink: './Art/magpiet/gif.gif',
    author: 'Magnus Cromwell',
    githubLink: 'https://github.com/magpiet'
  },
  {
    artName: 'Pulsing Circle',
    pageLink: './Art/innape/index.html',
    imageLink: './Art/innape/Pulsing Cirkle.gif',
    author: 'innape',
    githubLink: 'https://github.com/innape'
  },
  {
    artName: 'Bouncing Ball',
    pageLink: './Art/BouncingBall/index.html',
    imageLink: './Art/BouncingBall/BouncingBall.gif',
    author: 'Satish Pokala',
    githubLink: 'https://github.com/Satishpokala124'
  },
  {
    artName: 'Daredevil',
    pageLink: './Art/daredevil/index.html',
    imageLink: './Art/daredevil/daredevil.gif',
    author: 'Vivek Raj',
    githubLink: 'https://github.com/vivekrajx'
  },
  {
    artName: 'hover Me',
    pageLink: './Art/hoverMe/index.html',
    author: 'Bleron88',
    githubLink: 'https://github.com/bleron88'
  },
  {
    artName: "Adam's Animation",
    pageLink: "./Art/Adam's Animation/index.html",
    imageLink: "./Art/Adam's Animation/animation.gif",
    author: 'Adam Hills',
    githubLink: 'https://github.com/adamhills91'
  },
  {
    artName: 'Spin it',
    pageLink: './Art/b-ed/index.html',
    imageLink: './Art/b-ed/Hnet.com-image.gif',
    author: 'Edd',
    githubLink: 'https://github.com/b-ed'
  },
  {
    artName: 'playstation-anim',
    pageLink: './Art/playstation-anim/index.html',
    imageLink: './Art/playstation-anim/ps.gif',
    author: 'seif1125',
    githubLink: 'https://github.com/seif1125'
  },
  {
    artName: 'Ritika',
    pageLink: './Art/Ritika/index.html',
    imageLink: './Art/Ritika/warrior.png',
    author: 'Ritika',
    githubLink: 'https://github.com/Ritika-soni'
  },
  {
    artName: 'Animatron',
    pageLink: './Art/animatron/index.html',
    imageLink: './Art/animatron/colourpencils.png',
    author: 'jahid hasan',
    githubLink: 'https://github.com/jahidhasan299/'
  },
  {
    artName: 'Animatron2',
    pageLink: './Art/Animatron2/index.html',
    imageLink: './Art/Animatron2/trance.gif',
    author: 'PUNKLANCER',
    githubLink: 'https://github.com/PUNKLANCER/'
  },
  {
    artName: 'Text_Animation',
    pageLink: './Art/Text_Animation/index.html',
    imageLink: './Art/Text_Animation/text.gif',
    author: 'Christian',
    githubLink: 'https://github.com/mkBraga'
  },
  {
    artName: 'Practice',
    pageLink: './Art/Practice/index.html',
    imageLink: './Art/Joy/triangle.gif',
    author: 'MuGenFJ',
    githubLink: 'https://github.com/MuGenFJ/'
  },
  {
    artName: 'Tile',
    pageLink: './Art/weilincheng/index.html',
    imageLink: './Art/weilincheng/tile.gif',
    author: 'weilincheng',
    githubLink: 'https://github.com/weilincheng'
  },
  {
    artName: 'TemidoRochaSpin',
    pageLink: './Art/temido_rocha_animation/index.html',
    imageLink: './Art/temido_rocha_animation/TemidoRocha.gif',
    author: 'TemidoRocha',
    githubLink: 'https://github.com/TemidoRocha'
  },
  {
    artName: 'Tile',
    pageLink: './Art/weilincheng/index.html',
    imageLink: './Art/weilincheng/tile.gif',
    author: 'weilincheng',
    githubLink: 'https://github.com/weilincheng'
  },
  {
    artName: 'fire flicker',
    pageLink: './Art/hemantrawat/index.html',
    imageLink: './Art/hemantrawat/index.gif',
    author: 'Hemant Rawat',
    githubLink: 'https://github.com/He-mantRawat'
  },
  {
    artName: 'Bouncing Ball',
    pageLink: './Art/bouncingBall/bouncing ball.html',
    imageLink: './Art/bouncingBall/bouncingball.gif',
    author: 'Pravin deva',
    githubLink: 'https://github.com/pravindeva'
  },
  {
    artName: 'Animated Landing Page',
    pageLink: './Art/animatedLandingPage without bar/index.html',
    imageLink: './Art/animatedLandingPage without bar/ezgif.com-video-to-gif',
    author: 'Aneta-s',
    githubLink: 'https://github.com/aneta-s'
  },
  {
    artName: 'Goraved',
    pageLink: './Art/goraved/index.html',
    imageLink: './Art/goraved/goraved_animation.gif',
    author: 'Roman Pobotin (Goraved)',
    githubLink: 'https://github.com/goraved'
  },
  {
    artName: 'Doraemon',
    pageLink: './Art/Ranajit/doraemon.html',
    imageLink: './Art/animatron/doraemon.gif',
    author: 'Ranajit',
    githubLink: 'https://github.com/basak-32'
  },
  {
    artName: 'Ax Dev',
    pageLink: './Art/axdev/test.html',
    imageLink: './Art/axdev/gif.gif',
    author: 'Axel Avila',
    githubLink: 'https://github.com/axavila'
  },
  {
    artName: 'Magic Circle',
    pageLink: './Art/magpiet/index.html',
    imageLink: './Art/magpiet/gif.gif',
    author: 'Magnus Cromwell',
    githubLink: 'https://github.com/magpiet'
  },
  {
    artName: 'Bouncing Ball',
    pageLink: './Art/Bouncing Ball/index.html',
    imageLink: './Art/cazabe/Bouncing Ball.gif',
    author: 'Satish Pokala',
    githubLink: 'https://github.com/Satishpokala124'
  },
  {
    artName: 'Daredevil',
    pageLink: './Art/daredevil/index.html',
    imageLink: './Art/daredevil/daredevil.gif',
    author: 'Vivek Raj',
    githubLink: 'https://github.com/vivekrajx'
  },
  {
    artName: 'hover Me',
    pageLink: './Art/hoverMe/index.html',
    author: 'Bleron88',
    githubLink: 'https://github.com/bleron88'
  },
  {
    artName: 'Happy Balloon',
    pageLink: './Art/ztollef/index.html',
    imageLink: './Art/ztollef/balloon.gif.',
    author: 'ztollef',
    githubLink: 'https://github.com/ztollef'
  },
  {
    artName: 'playstation-anim',
    pageLink: './Art/playstation-anim/index.html',
    imageLink: './Art/playstation-anim/ps.gif',
    author: 'seif1125',
    githubLink: 'https://github.com/seif1125'
  },
  {
    artName: 'Ritika',
    pageLink: './Art/Ritika/index.html',
    imageLink: './Art/Ritika/warrior.png',
    author: 'Ritika',
    githubLink: 'https://github.com/Ritika-soni'
  },
  {
    artName: 'Animatron',
    pageLink: './Art/animatron/index.html',
    imageLink: './Art/animatron/colourpencils.png',
    author: 'jahid hasan',
    githubLink: 'https://github.com/jahidhasan299/'
  },
  {
    artName: 'Animatron2',
    pageLink: './Art/Animatron2/index.html',
    imageLink: './Art/Animatron2/trance.gif',
    author: 'PUNKLANCER',
    githubLink: 'https://github.com/PUNKLANCER/'
  },
  {
    artName: 'Text_Animation',
    pageLink: './Art/Text_Animation/index.html',
    imageLink: './Art/Text_Animation/text.gif',
    author: 'Christian',
    githubLink: 'https://github.com/mkBraga'
  },
  {
    artName: 'Practice',
    pageLink: './Art/Practice/index.html',
    imageLink: './Art/Joy/triangle.gif',
    author: 'MuGenFJ',
    githubLink: 'https://github.com/MuGenFJ/'
  },
  {
    artName: 'Tile',
    pageLink: './Art/weilincheng/index.html',
    imageLink: './Art/weilincheng/tile.gif',
    author: 'weilincheng',
    githubLink: 'https://github.com/weilincheng'
  },
  {
    artName: 'Circle Pulse',
    pageLink: './Art/circle-pulse/index.html',
    imageLink: './Art/circle-pulse/circle-pulse.gif',
    author: 'jmorr002',
    githubLink: 'https://github.com/jmorr002'
  },
  {
    artName: 'Flare Spin',
    pageLink: './Art/mykz1608/index.html',
    imageLink: '',
    author: 'mykz1608',
    githubLink: 'https://github.com/mykz1608'
  },
  {
    artName: 'MexicanMustache',
    pageLink: './Art/AnimatedMustache/index.html',
    imageLink: './Art/AnimatedMustache/MexicanMustache.gif',
    author: 'Andrés Alonso Gálvez',
    githubLink: 'https://github.com/Dondesconton/'
  },
  {
    artName: 'css',
    pageLink: './Art/2.css/index.html',
    imageLink: './Art/2.css/css.gif'
  },
  {
    artName: 'Square Color Change',
    pageLink: './Art/baesyc/index.html',
    imageLink: './Art/baesyc/square.gif',
    author: 'Baesyc',
    githubLink: 'https://github.com/baesyc'
  },
  {
    artName: 'MexicanMustache',
    pageLink: './Art/AnimatedMustache/index.html',
    imageLink: './Art/AnimatedMustache/MexicanMustache.gif',
    author: 'Andrés Alonso Gálvez',
    githubLink: 'https://github.com/Dondesconton/'
  },
  {
    artName: 'Chanimation',
    pageLink: './Art/Chanimation/index.html',
    imageLink: './Art/Chanimation/dancegif.gif',
    author: 'chandant9',
    githubLink: 'https://github.com/chandant9/'
  },
  {
    artName: 'DancingGroot',
    pageLink: './Art/m-elina/index.html',
    imageLink: './Art/m-elina/groot_animation.gif',
    author: 'Melina',
    githubLink: 'https://github.com/m-elina/'
  },
  {
    artName: 'Animatron',
    pageLink: './Art/animatron/index.html',
    imageLink: './Art/animatron/trance.gif',
    author: 'Andrew',
    githubLink: 'https://github.com/andrewbom/'
  },
  {
    artName: 'rainbows',
    pageLink: './Art/vassilchiev/index.html',
    imageLink: './Art/vassilchiev/giphy.gif',
    author: 'Vassil',
    githubLink: 'https://github.com/vassilchiev/'
  },
  {
    artName: "Zai's Orbitron",
    pageLink: './Art/zai/index.html',
    imageLink: './Art/zai/zais_orbitron.gif',
    author: '5amm5',
    githubLink: 'https://github.com/5amm5965/'
  },
  {
    artName: "404's crying baby page",
    pageLink: './Art/papfal/index.html',
    imageLink: './Art/papfal/HTML-404-Crying-Baby-Page.gif',
    author: 'papfal',
    githubLink: 'https://github.com/papfal/'
  },
  {
    artName: 'ani-3d',
    pageLink: './Art/ani-3d/ani-3d.html',
    imageLink: './Art/ani-3d/ani-3d.gif',
    author: 'clyde166',
    githubLink: 'https://github.com/clyde166/'
  },
  {
    artName: 'Boy',
    pageLink: './Art/Boy/index.html',
    imageLink: './Art/Boy/Boy with house.png',
    author: 'Gajhendran',
    githubLink: 'https://github.com/Gajhendran/'
  },
  {
    artName: 'Funimation',
    pageLink: './Art/Funimation/index.html',
    imageLink: './Art/Funimation/Funimation.gif',
    author: 'Pratik',
    githubLink: 'https://github.com/pratikrana1998/'
  },
  {
    artName: 'Jungle Monkey',
    pageLink: './Art/AMCodin/index.html',
    imageLink: './Art/AMCodin/monkey.gif',
    author: 'AMCodin',
    githubLink: 'https://github.com/amcodin'
  },
  {
    artName: 'bellow',
    pageLink: './Art/fran/index.html',
    imageLink: './Art/fran/bellow.gif',
    author: 'franzwah',
    githubLink: 'https://github.com/franzwah'
  },
  {
    artName: 'Typing Indicator',
    pageLink: './Art/jacob-bacon/index.html',
    imageLink: './Art/jacob-bacon/jacob-bacon-art.JPG',
    author: 'jacob-bacon',
    githubLink: 'https://github.com/jacob-bacon'
  },
  {
    artName: 'Colination',
    pageLink: './Art/colination/index.html',
    imageLink: './Art/colination/animation.png',
    author: 'colinJR95',
    githublink: 'https://github.com/colinJR95'
  },
  {
    artName: 'Glowing Circle by Leem Plays',
    pageLink: './Art/AliHaidar/index.html',
    imageLink: './Art/AliHaidar/giphy.gif',
    author: 'alihaidar2950',
    githubLink: 'https://github.com/alihaidar2950'
  },
  {
    artName: 'bouncy-ball',
    pageLink: './Art/bouncy-ball/ty.html',
    imageLink: './Art/bouncy-ball/bouncy-ball.gif',
    author: 'Huang Yi-Ting',
    githubLink: 'https://github.com/yiting76'
  },
  {
    artName: 'bouncy-ball',
    pageLink: './Art/bouncy-ball/ty.html',
    imageLink: './Art/bouncy-ball/bouncy-ball.gif',
    author: 'Huang Yi-Ting',
    githubLink: 'https://github.com/yiting76'
  },
  {
    artName: 'Tronix',
    pageLink: './Art/visiona/index.html',
    imageLink: './Art/visiona/tronix.gif',
    author: 'visiona',
    githubLink: 'https://github.com/visiona'
  },
  {
    artName: 'Synchronization',
    pageLink: './Art/synchronization!/synchronization',
    imageLink: './Art/synchronization/synchronized_Dots.gif',
    author: 'Pranjal',
    githublink: 'https://github.com/Pranjal705'
  },
  {
    artName: 'Random Squares',
    pageLink: './Art/Monitha/index.html',
    author: 'Monitha',
    githubLink: 'https://github.com/dmonitha'
  },
  {
    artName: 'Walking-Man-Front',
    pageLink: './Art/Akhil/index.html',
    imageLink: './Art/Akhil/Walking-man-front.gif',
    author: 'Akhil',
    githubLink: 'https://github.com/akhils95'
  },
  {
    artName: 'Cow-cat',
    pageLink: './Art/Cow-cat/index.html',
    imageLink: './Art/Cow-cat/Cow-cat.gif',
    author: 'Galia',
    githubLink: 'https://github.com/galiarudenko'
  },
  {
    artName: 'Rainb0w',
    pageLink: './Art/Duka/index.html',
    imageLink: './Art/Duka/rainbow.gif',
    author: 'Duka',
    githubLink: 'https://github.com/DusanKrcmarik'
  },
  {
    artName: 'Indian',
    pageLink: './Art/Indian/index.html',
    imageLink: './Art/Indian/Indian.gif',
    author: 'Duka',
    githubLink: 'https://github.com/ndvishruth'
  },
  {
    artName: 'Animatron',
    pageLink: './Art/sanmitra/index.html',
    imageLink: './Art/sanmitra/index.gif',
    author: 'sanmitra',

    githubLink: 'https://github.com/sanmitra1999'
  },
  {
    artName: 'Ball-clear',
    pageLink: './Art/Naok000/index.html',
    imageLink: './Art/Naok000/ball-clear.gif',
    author: 'Naok000',
    githubLink: 'https://github.com/Naok000'
  },
  {
    artName: 'Mario_Kart_Animation',
    pageLink: './Art/Mario_Kart_Animation/index.html',
    imageLink: './Art/Mario_Kart_Animation/Mario.png',
    author: 'AnsonAMS',
    githubLink: 'https://github.com/AnsonAMS'
  },
  {
    artName: 'Microsoft_animation',
    pageLink: './Art/SaumyaBhatt/index.html',
    imageLink: './Art/SaumyaBhatt/Animation.gif',
    author: 'Saumya-Bhatt',
    githubLink: 'https://github.com/Saumya-Bhatt'
  },
  {
    artName: 'Falling',
    pageLink: './Art/Sfrench5/index.html',
    imageLink: './Art/Sfrench5/Falling.gif',
    author: 'Sfrench5',
    githubLink: 'https://github.com/Sfrench5'
  },
  {
    artName: 'Dragon_Loading',
    pageLink: './Art/Dragon_Loading/index.html',
    imageLink: './Art/Dragon_Loading/DragonLoading.gif',
    author: 'Prasad',
    githubLink: 'https://github.com/PrasadM07'
  },
  {
    artName: 'Animatrix',
    pageLink: './Art/Animatrix/index.html',
    imageLink: './Art/Animatrix/Animatrix.png',
    author: 'soutog',
    githubLink: 'https://github.com/soutog'
  },
  {
    artName: 'Simple-Loading',
    pageLink: './Art/Loading/loading.html',
    imageLink: './Art/Loading/load.gif',
    author: 'Vijay',
    githubLink: 'https://github.com/VijayVjCuber'
  },
  {
    artName: 'Fiyi-Animation',
    pageLink: './Art/Fiyi-Animation/index.html',
    imageLink: './Art/Fiyi-Animation/relax_smile.gif',
    author: 'Fiyi-A',
    githubLink: 'https://github.com/Fiyi-A'
  },
  {
    artName: 'Colored Bars',
    pageLink: './Art/mleblanc94/mleblanc94_html_Animation-Nation.html',
    imageLink: './Art/mleblanc94/ColoredBars.gif',
    author: 'mleblanc94',
    githubLink: 'https://github.com/mleblanc94'
  },
  {
    artName: 'animeR',
    pageLink: './Art/animeR/index.html',
    imageLink: './Art/animeR/animeR.gif',
    author: 'Rajneesh',
    githubLink: 'https://github.com/rajneeshk94'
  },
  {
    artName: 'Sunset-City',
    pageLink: './Art/jyun9504/index.html',
    imageLink: './Art/jyun9504/sunset-city.gif',
    author: 'jyun9504',
    githubLink: 'https://github.com/jyun9504'
  },
  {
    artName: 'brianbottle',
    author: 'brian',
    pageLink: './Art/brianbottle/index.html',
    imageLink: './Art/brianbottle/bottle.gif',
    githubLink: 'https://github.com/brianabplanalp1'
  },
  {
    artName: 'Shapes',
    pageLink: './Art/mark-marchant/index.html',
    imageLink: './Art/mark-marchant/shapes.png',
    author: 'Mark Marchant',
    githubLink: 'https://github.com/jtla3/Animation-Nation'
  },
  {
    artName: 'Loading',
    pageLink: './Art/NoumanAziz/Loading.html',
    videoLink: './Art/NoumanAziz/loading.gif',
    author: 'NoumanAziz',
    githubLink: 'https://github.com/NoumanAziz'
  },
  {
    artName: `Galek's Simple Animation`,
    pageLink: './Art/GalekAnimation/index.html',
    imageLink: './Art/GalekAnimation/simpleanimation.gif',
    author: 'Adam Galek',
    githubLink: 'https://github.com/TheGalekxy'
  },
  {
    artname: 'Rainbow animation',
    pageLink: './Art/Rainbow/index.html',
    imageLink: './Art/Rainbow/rainbow.gif',
    author: 'Mohanraj',
    githubLink: 'https://github.com/chelladuraimohanraj/Animation-Nation'
  },
  {
    artName: `Cyan Loading Animation`,
    pageLink: './Art/Wannesds/index.html',
    imageLink: './Art/Wannesds/Wannesds.gif',
    author: 'Wannes Dieltiens',
    githubLink: 'https://github.com/Wannesds'
  },
  {
    artName: 'Animatron',
    pageLink: './Art/Animatron/index.html',
    imageLink: './Art/Animatron/trance.gif',
    author: 'Gihan Balasuriya',
    githubLink: 'https://github.com/gihanbalasuriya'
  },
  {
    artName: 'Light text blink',
    pageLink: './Art/Mani-textlight-blink/index.html',
    imageLink: './Art/Mani-textlight-blink/light-blink-text.gif',
    author: 'Mani Pandian',
    githubLink: 'https://github.com/Manipandian'
  },
  {
    artName: 'Circle',
    pageLink: './Art/PoKai/index.html',
    imageLink: './Art/PoKai/circle.png',
    author: 'PoKai Chang',
    githubLink: 'https://github.com/st875052018'
  },
  {
    artName: 'animatron',
    pageLink: './Art/animatron/index.html',
    imageLink: './Art/animatron/trance.gif',
    author: 'Christy',
    githubLink: 'https://github.com/ChristyLucid'
  },
  {
    artName: 'bouncing_ball',
    pageLink: './Art/bouncing_ball/bouncing_ball.html',
    imageLink: './Art/bouncing_ball/bouncing-ball.gif',
    author: 'Nirmalie',
    githubLink: 'https://github.com/nirmalieo3'
  },
  {
    artName: 'Rocket',
    pageLink: './Art/Rocket/index.html',
    imageLink: './Art/Rocket/rocket.gif',
    author: 'Jose Diaz',
    githubLink: 'https://github.com/josegerard2000'
  },
  {
    artName: 'simpleG',
    pageLink: './Art/simpleG/index.html',
    imageLink: './Art/simpleG/kitty.jpg',
    author: 'gargeper',
    githubLink: 'https://github.com/gargeper'
  },
  {
    artName: 'BounceFace',
    pageLink: './Art/ainamation/index.html',
    imageLink: './Art/ainamation/ainamation.gif',
    author: 'Ainara Saralegui',
    githubLink: 'https://github.com/asaralegui'
  },
  {
    artName: 'Text Flow',
    pageLink: './Art/ConnerCoding/index.html',
    imageLink: './Art/ConnerCoding/ztmanimation.gif',
    author: 'Conner Schiller',
    githubLink: 'https://github.com/ConnerCoding'
  },
  {
    artName: 'Glow',
    pageLink: './Art/Glow/index.html',
    imageLink: './Art/Glow/Glow.png',
    author: 'Joaquin Castillo',
    githubLink: 'https://github.com/JuakoDev'
  },
  {
    artName: 'Heart Real',
    pageLink: './Art/riddhax/index.html',
    imageLink: './Art/riddhax/index.gif',
    author: 'Riddhax',
    githubLink: 'https://github.com/riddhax'
  },

  {
    artName: 'Balls',
    pageLink: './Art/Paul - Simple Annoying Balls/index.html',
    imageLink: './Art/Paul - Simple Annoying Balls/Balls.gif',
    author: 'Paul',
    githubLink: 'https://github.com/psr83'
  },

  {
    artname: 'Square-Move',
    pageLink: './Art/Poonam/square.html',
    imageLink: './Art/Poonam/square_gif.gif',
    author: 'Poonam',
    githubLink: 'https://github.com/poonampant'
  },

  {
    artname: 'JesseEarley',
    pageLink: './Art/JesseEarley/index.html',
    imageLink: './Art/JesseEarley/index.gif',
    author: 'JesseEarley',
    githubLink: 'https://github.com/JesseEarley'
  },
  {
    artname: 'Hacktoberfest 2020',
    pageLink: './Art/taepal467/index.html',
    imageLink: './Art/taepal467/hiclipart.com (1).png',
    author: 'Chantae P.',
    githubLink: 'https://github.com/taepal467'
  },
  {
    artName: 'Animatron',
    pageLink: './Art/animatron/triangle/index.html',
    imageLink: './Art/animatron/trance.gif',
    author: 'Deborah',
    githubLink: 'https://github.com/dluckey123'
  },
  {
    artName: 'Animatron',
    pageLink: './Art/animatron/triangle/index.html',
    imageLink: './Art/animatron/trance.gif',
    author: 'Deborah',
    githubLink: 'https://github.com/dluckey123'
  },
  {
    artname: 'Animate',
    pageLink: '/codepen/animation/src/index.html',
    imageLink: 'Animation',
    author: 'Altamas khan',
    githubLink: 'https://github.com/Altamas2049'
  },
  {
    artName: 'Spin',
    pageLink: './Art/Spin/allli.html',
    imageLink: './Art/Spin/allli.gif',
    author: 'Victor Winner',
    githubLink: 'https://github.com/Vicwin13'
  },
  {
    artName: 'Spinner',
    pageLink: './Art/nishantpandey/allli.html',
    imageLink: './Art/nishantpandey/allli.gif',
    author: 'Nishant Pandey',
    githubLink: 'https://github.com/mrpandey1'
  },
  {
    artName: 'Hacktober Test',
    pageLink: './Art/bajancode/index.html',
    imageLink: './Art/BajanCode/index.gif',
    author: 'bajancode',
    githubLink: 'https://github.com/bajancode'
  },
  {
    artName: 'ZTM anim',
    pageLink: './Art/ayushi2410/index.html',
    imageLink: './Art/ayushi2410/ayushi2410.gif',
    author: 'Ayushi2410',
    githubLink: 'https://github.com/ayushi2410'
  },
  {
    artName: 'misaelsantos',
    pageLink: './Art/misaelsantos/index.html',
    imageLink: './Art/misaelsantos/neohack.gif',
    author: 'Misael Santos',
    githubLink: 'https://github.com/MisaelSantos'
  },
  {
    artName: 'I am a Developer',
    pageLink: './Art/Kuroyza/Iam-a-developer.html',
    imageLink: './Art/Kuroyza/Iam-a-developer.gif',
    author: 'Kuroyza',
    githubLink: 'https://github.com/kuroyza'
  },
  {
    artName: 'simple box',
    pageLink: './Art/Box/index.html',
    imageLink: './Art/Box/static_image.jpg',
    author: 'Abishek shah',
    githubLink: 'https://github.com/abishek-sha-256'
  },
  {
    artname: 'Starry-sky',
    pageLink: './Art/starry-night/index.html',
    imageLink: './Art/starry-night/stars',
    author: 'Taima Khawaldeh',
    githubLink: 'https://github.com/taimakh'
  },
  {
    artName: 'Project Gallery',
    pageLink: './Art/hulya/index.html',
    imageLink: './Art/hulya/gallery.gif',
    author: 'Hulya Karakaya',
    githubLink: 'https://github.com/hulyak'
  },
  {
    artName: 'animation',
    pageLink: './Art/sameer786/animation.html',
    imageLink: './Art/sameer786/radius.gif',
    author: 'sameer',
    githubLink: 'https://github.com/sameer8605'
  },
  {
    artName: 'ArrowWave',
    pageLink: './Art/ArrowWave/index.html',
    imageLink: './Art/ArrowWave/ArrowWave.gif',
    author: 'Gabriel',
    githubLink: 'https://github.com/GabrielTeixeiraC'
  },
  {
    artName: 'The 4-Ever Loop',
    pageLink: './Art/the-4ever-loop/index.html',
    imageLink: './Art/the-4ever-loop/rotate.gif',
    author: 'Luciano M.',
    githubLink: 'https://github.com/LucianoWebDev'
  },
  {
    artName: 'Running Car',
    pageLink: './Art/Running-Car/index.html',
    imageLink: './Art/Running-Car/Running-car.PNG',
    author: 'Ermias',
    githubLink: 'https://github.com/ermiaskidane'
  },
  {
    artname: 'Youssef',
    pageLink: './Art/Youssef/index.html',
    imageLink: './Art/Youssef/fd8_AX.gif',
    author: 'Youssef',
    githubLink: 'https://github.com/youssefhany96'
  },
  {
    artName: 'The 4-Ever Loop',
    pageLink: './Art/the-4ever-loop/index.html',
    imageLink: './Art/the-4ever-loop/rotate.gif',
    author: 'Luciano M.',
    githubLink: 'https://github.com/LucianoWebDev'
  },

  {
    artName: 'Itried',
    pageLink: '/Art/Itried/animation.html',
    author: 'Harsha',
    githublink: 'https://github.com/HarshaKumar23'
  },
  {
    artName: 'Snail Zoom',
    pageLink: './Art/rbhachu/index.html',
    imageLink: './Art/rbhachu/snail.gif',
    author: 'Bhachu R.',
    githubLink: 'https://github.com/rbhachu'
  },
  {
    artName: 'Mini Text Animation',
    pageLink: './Art/text-mini-animation/index.html',
    imageLink: './Art/text-mini-animation/text-anime.gif',
    author: 'Chinel',
    githubLink: 'https://github.com/chinel'
  },
  {
    artName: 'Square loader',
    pageLink: './Art/square_loading/index.html',
    imageLink: './Art/square_loading/square_loading',
    author: 'Marek Chasák',
    githubLink: 'https://github.com/mchasak'
  },
  {
    artName: 'Stairs Text',
    pageLink: './Art/StairsText/index.html',
    imageLink: './Art/StairsText/stairs-text.gif',
    author: 'Noam K.',
    githubLink: 'https://github.com/noamkanonich'
  },
  {
    artName: 'animation',
    pageLink: './Art/sameer786/animation.html',
    imageLink: './Art/sameer786/radius.gif',
    author: 'sameer',
    githubLink: 'https://github.com/sameer8605'
  },
  {
    artName: 'Spinning is a good trick',
    pageLink: './Art/garrod90/index.html',
    imageLink: './Art/garrod90/craigsGif.gif',
    author: 'Craig, G',
    githubLink: 'https://github.com/garrod90'
  },
  {
    artName: 'Snail Zoom',
    pageLink: './Art/rbhachu/index.html',
    imageLink: './Art/rbhachu/snail.gif',
    author: 'Bhachu R.',
    githubLink: 'https://github.com/rbhachu'
  },
  {
    artName: 'Mini Text Animation',
    pageLink: './Art/text-mini-animation/index.html',
    imageLink: './Art/text-mini-animation/text-anime.gif',
    author: 'Chinel',
    githubLink: 'https://github.com/chinel'
  },
  {
    artName: 'Square loader',
    pageLink: './Art/square_loading/index.html',
    imageLink: './Art/square_loading/square_loading',
    author: 'Marek Chasák',
    githubLink: 'https://github.com/mchasak'
  },
  {
    artName: 'Stairs Text',
    pageLink: './Art/StairsText/index.html',
    imageLink: './Art/StairsText/stairs-text.gif',
    author: 'Noam K.',
    githubLink: 'https://github.com/noamkanonich'
  },
  {
    artName: 'animation',
    pageLink: './Art/sameer786/animation.html',
    imageLink: './Art/sameer786/radius.gif',
    author: 'sameer',
    githubLink: 'https://github.com/sameer8605'
  },

  {
    pageLink: './Art/radar animation/index.html',
    imageLink: './Art/radar.gif',
    author: 'Anup',
    githubLink: 'https://github.com/paddybaba'
  },
  {
    pageLink: './Art/sameer786/animation.html',
    imageLink: './Art/sameer786/radius.gif',
    author: 'sameer',
    githubLink: 'https://github.com/sameer8605'
  },
  {
    pageLink: './Art/radar animation/index.html',
    imageLink: './Art/radar',
    author: 'Anup',
    githubLink: 'https://github.com/paddybaba'
  },
  {
    pageLink: './Art/sameer786/animation.html',
    imageLink: './Art/sameer786/radius.gif',
    author: 'sameer',
    githubLink: 'https://github.com/sameer8605'
  },
  {
    artName: 'Friendly Ghost',
    pageLink: './Art/ristotoldsep/index.html',
    author: 'Risto Tõldsep',
    githubLink: 'https://github.com/ristotoldsep'
  },
  {
    artName: 'Friendly Ghost',
    pageLink: './Art/ristotoldsep/index.html',
    author: 'Risto Tõldsep',
    githubLink: 'https://github.com/ristotoldsep'
  },
  {
    artName: 'sritron',
    pageLink: './Art/sritron/index.html',
    imageLink: './Art/sritron/trance.gif',
    author: 'Srinivas',
    githubLink: 'https://github.com/sri189ms'
  },
  {
    artName: 'Friendly Ghost',
    pageLink: './Art/ristotoldsep/index.html',
    author: 'Risto Tõldsep',
    githubLink: 'https://github.com/ristotoldsep'
  },
  {
    artName: 'Sun Rise Time',
    pageLink: './Art/gurprtAnim/index.html',
    imageLink: './Art/gurprtAnim/gurAnim.gif',
    author: 'Gurpreet',
    githubLink: 'https://github.com/gur-p-reet'
  },
  {
    artName: 'Personal Info',
    pageLink: './Art/Personal_info/triangle/index.html',
    imageLink: './Art/Personal_info/trance.gif',
    author: 'Naim Uddin',
    githubLink: 'https://github.com/Naim365'
  },
  {
    artName: 'Shining Text',
    pageLink: './Art/MaxieTextShineOn/index.html',
    imageLink: './Art/MaxieTextShineOn/maxie-text-shine-on.gif',
    author: 'maxie7',
    githubLink: 'https://github.com/maxie7'
  },
  {
    artName: 'Spinning Box',
    pageLink: './Art/KccbzZ/index.html',
    imageLink: './Art/KccbzZ/cover.png',
    author: 'KccbzZ',
    githubLink: 'https://github.com/KccbzZ'
  },
  {
    artName: 'Age Disgracefully',
    pageLink: './Art/ynoden/index.html',
    imageLink: './Art/ynoden/Age_Disgracefully.gif',
    author: 'yusefnoden',
    githubLink: 'https://github.com/yusefnoden'
  },
  {
    artname: 'jimanimation',
    pageLink: './Art/jimanimation/index.html',
    imageLink: './Art/jimanimation/bouncy.gif',
    author: 'Jimin',
    githubLink: 'https://github.com/jimijos'
  },

  {
    artName: 'Meme Animation',
    pageLink: './Art/just_for_fun/index.html',
    imageLink: './Art/just_for_fun/image.gif',
    author: 'Rahul Negi',
    githubLink: 'https://github.com/rahulnegi20'
  },
  {
    artName: 'Stretch ZTM',
    pageLink: './Art/animation_gn/index.html',
    imageLink: './Art/animation_gn/animation_gn.gif',
    author: 'gnyokota',
    githubLink: 'https://github.com/gnyokota'
  },
  {
    artname: 'AnimationCom',
    pageLink: './Art/Anita/AnimationCom/triangle.html',
    imageLink: './Art/AnimationCom/header.jpg',
    author: 'Anita',
    githubLink: 'https://github.com/anita-tsai'
  },
    {
    artName: 'Cards',
    pageLink: './Art/cards/index.html',
    imageLink: './Art/cards/cards.gif',
    author: 'lonecreationwastaken',
    githubLink: 'https://github.com/lonecreationwastaken'
  },
  {
    artName: "Lidor'sAnimation",
    pageLink: "./Art/Lidor's Animation/index.html",
    imageLink: "./Art/Lidor's Animation/animation.gif",
    author: 'LidorAsher',
    githubLink: 'https://github.com/lidorasher11'
<<<<<<< HEAD
  },
  {
    artName: 'Heart pulsation',
    pageLink: './Art/Sallah/index.html',
    imageLink: './Art/Sallah/Heart-Pulsation.png',
    author: 'Sallah',
    githubLink: 'https://github.com/SallahTech'
=======
  } ,
  {
    artName: "MubbeAnimation",
    pageLink: "./Art/Mubbe/index.html",
    imageLink: './Art/Mubbe/MubbeAnimation.gif',
    author: 'Mubarak',
    githubLink: 'https://github.com/mual5746'
  },
  {
    pageLink: './Art/neon-glowing-text/index.html',
    imageLink: './Art/neon-glowing-text/glowing-text-GIF.gif',
    author: 'Adri',
    githubLink: 'https://github.com/adrimual'
  },
  {
    artName: "Simple Animation",
    pageLink: "./Art/simple animation/transition.html",
    imageLink: "./Art/simple animation/animatee.gif",
    author: 'Rudimental',
    githubLink: 'https://github.com/rudimental-again'
  },
  {
    artName: "gbArt",
    pageLink: "./Art/gbArt/index.html",
    imageLink: "./Art/gbArt/shapeFlip.gif",
    author: 'Gary Bergman',
    githubLink: 'https://github.com/Gary-Bergman'
  },
  {
    artName: "Turtando's Animation",
    pageLink: './Art/turtando/animation.html',
    imageLink: './Art/Turtando/happyhalloween.gif',
    author: 'Turtando',
    githubLink: 'https://github.com/Turtando'
  },
  {
    artName: 'Bouncing Balls',
    pageLink: './Art/EyeOfAthena/index.html',
    imageLink: './Art/EyeOfAthena/cover.png',
    author: 'EyeOfAthena',
    githubLink: 'https://github.com/EyeOfAthena/bouncing-ball'
  },
  {
    artName: 'Otherside',
    pageLink: './Art/Otherside/ubi.html',
    imageLink: './Art/Otherside/recording.gif',
    author: 'Ubibimbap',
    githubLink: 'https://github.com/Ubibimbap'
  },
  {
    artName: 'Basketball God',
    pageLink: './Art/Sim-animation/index.html',
    imageLink: './Art/Sim-animation/project-screenshot.png',
    author: 'Sim',
    githubLink: 'https://github.com/sim-a-19'
  },
  {
    artName: "Ziyao's Animation",
    pageLink: './Art/robot/robot_index.html',
    imageLink: './Art/robot/robot.gif',
    author: 'Ziyao',
    githubLink: 'https://github.com/ziyaoc3'
  }
  {
    artName: 'Simplerv',
    pageLink: './Art/Aniamtion_RV/index.html',
    imageLink: './Art/Aniamtion_RV/circle.png',
    author: 'Aarush Bhat',
    githubLink: 'https://github.com/07rv'
>>>>>>> cef6fc81
  }
  {
    artName: "Devtemmy_animation",
    pageLink: './Art/Devtemmy_animation/index.html',
    imageLink: './Art/Devtemmy_animation/Devtemmyanimation.gif',
    author: 'Dev-Temmy',
    githubLink: 'https://github.com/Dev-Temmy'
  }

];

// +--------------------------------------------------------------------------------+
// +                                                                                +
// +                  YOU DO NOT NEED TO CHANGE ANYTHING BELOW THIS                 +
// +                                                                                +
// +--------------------------------------------------------------------------------+

// Creates cards from the array above
// You don't need to modify this
let contents = [];
Shuffle(cards).forEach((c) => {
  contents.push([
    `<li class="card">` +
      `<a href='${c.pageLink}'>` +
      `<img class="art-image" src='${c.imageLink}' alt='${c.artName}' />` +
      `</a>` +
      `<div class="flex-content">` +
      `<a href='${c.pageLink}'><h3 class="art-title">${c.artName}</h3></a>` +
      `<p class='author'><a href="${c.githubLink}" target="_blank"><i class="fab fa-github"></i> ${c.author}</a> </p>` +
      `</div>` +
      `</li>`
  ]);
});

document.getElementById('cards').innerHTML = contents;

function Shuffle(o) {
  for (
    var j, x, i = o.length;
    i;
    j = parseInt(Math.random() * i), x = o[--i], o[i] = o[j], o[j] = x
  );
  return o;
}<|MERGE_RESOLUTION|>--- conflicted
+++ resolved
@@ -4284,7 +4284,6 @@
     imageLink: "./Art/Lidor's Animation/animation.gif",
     author: 'LidorAsher',
     githubLink: 'https://github.com/lidorasher11'
-<<<<<<< HEAD
   },
   {
     artName: 'Heart pulsation',
@@ -4292,7 +4291,6 @@
     imageLink: './Art/Sallah/Heart-Pulsation.png',
     author: 'Sallah',
     githubLink: 'https://github.com/SallahTech'
-=======
   } ,
   {
     artName: "MubbeAnimation",
@@ -4362,7 +4360,6 @@
     imageLink: './Art/Aniamtion_RV/circle.png',
     author: 'Aarush Bhat',
     githubLink: 'https://github.com/07rv'
->>>>>>> cef6fc81
   }
   {
     artName: "Devtemmy_animation",
