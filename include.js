let cards = [{
		artName: "ZTM Animation",
		pageLink: "./Art/EricPuskas/index.html",
		imageLink: "./Art/EricPuskas/index.gif",
		author: "Eric Puskas",
		githubLink: "https://github.com/EricPuskas"
	},
	{
		artName: "Christmas Lights",
		pageLink: "./Art/Futuregit/index.html",
		imageLink: "./Art/Futuregit/Christmas-Lights.gif",
		author: "Futuregit",
		githubLink: "https://github.com/Futuregit"
	},
	{
		artName: "Fruit Dancing",
		pageLink: "./Art/carlacentenor/index.html",
		imageLink: "./Art/carlacentenor/fruit.gif",
		author: "carlacentenor",
		githubLink: "https://github.com/carlacentenor"
	},
	{
		artName: "Spooktober Hacktoberfest",
		pageLink: "./Art/FredAmartey/index.html",
		imageLink: "./Art/FredAmartey/thumbnaill.gif",
		author: "Fred Amartey",
		githubLink: "https://github.com/FredAmartey"
	},
	{
		artName: "Star Wars?",
		pageLink: "./Art/henryvalbuena/index.html",
		imageLink: "./Art/henryvalbuena/index.gif",
		author: "Henry Valbuena",
		githubLink: "https://github.com/henryvalbuena"
	},
	{
		artName: "The Ripple",
		pageLink: "./Art/Anmol2/index.html",
		imageLink: "./Art/Anmol2/ripple.png",
		author: "Anmol",
		githubLink: "https://github.com/Anmol270900"
	},
	{
		artName: "Rainbow loader",
		pageLink: "./Art/ka-hn/rainbow.html",
		imageLink: "./Art/ka-hn/rainbow.gif",
		author: "Karim Hussain",
		githubLink: "https://github.com/ka-hn"
	},
	{
		artName: "Action Cam",
		pageLink: "./Art/Donovan/index.html",
		imageLink: "./Art/Donovan/pureCSS-animation.gif",
		author: "Donovan Hunter",
		githubLink: "https://github.com/dhdcode"
	},
	{
		artName: "The Sun",
		pageLink: "./Art/Anmol/index.html",
		imageLink: "./Art/Anmol/sun.png",
		author: "Anmol",
		githubLink: "https://github.com/Anmol270900"
	},
	{
		artName: "Flashing Pumpkin",
		pageLink: "./Art/KatrinaRose14/index.html",
		imageLink: "./Art/KatrinaRose14/FlashingPumpkin.gif",
		author: "Katrina Yates",
		githubLink: "https://github.com/KatrinaRose14"
	},
	{
		artName: "Flipbox",
		pageLink: "./Art/Prasheel/index.html",
		imageLink: "./Art/Prasheel/flip.gif",
		author: "Prasheel Soni",
		githubLink: "https://github.com/ps011"
	},
	{
		artName: "2019 Wave",
		pageLink: "./Art/chris-aqui/index.html",
		imageLink: "./Art/chris-aqui/2019-jump.gif",
		author: "Christine Aqui",
		githubLink: "https://github.com/christine-aqui"
	},
	{
		artName: "Hover Button Animation",
		pageLink: "./Art/Vipul/hover.html",
		imageLink: "./Art/Vipul/Screenshot2.png",
		author: "Vipul",
		githubLink: "https://github.com/vipuljain08"
	},
	{
		artName: "Start From Zero",
		pageLink: "./Art/Robihdy/index.html",
		imageLink: "./Art/Robihdy/start-from-zero.png",
		author: "Robihdy",
		githubLink: "https://github.com/Robihdy"
	},
	{
		artName: "Local Host metaphor",
		pageLink: "./Art/Prateek/index.html",
		imageLink: "./Art/Prateek/localhost.png",
		author: "Prateek",
		githubLink: "https://github.com/prateekpatrick"
	},
	{
		artName: "Sliding Lines",
		pageLink: "./Art/erics0n/sliding-lines/index.html",
		imageLink: "./Art/erics0n/sliding-lines/image.gif",
		author: "erics0n",
		githubLink: "https://github.com/erics0n"
	},
	{
		artName: "Triangle",
		pageLink: "./Art/Joy/triangle/triangle.html",
		imageLink: "./Art/Joy/triangle/triangle.gif",
		author: "Joy",
		githubLink: "https://github.com/royranger"
	},
	{
		artName: "Cube",
		pageLink: "./Art/Joy/cube/cube.html",
		imageLink: "./Art/Joy/cube/cube.gif",
		author: "Joy",
		githubLink: "https://github.com/royranger"
	},
	{
		artName: "Burger Menu",
		pageLink: "./Art/mctrl/burger.html",
		imageLink: "./Art/mctrl/burger.gif",
		author: "Martina",
		githubLink: "https://github.com/mctrl"
	},
	{
		artName: "Square Loader",
		pageLink: "./Art/Hemant/index.html",
		imageLink: "./Art/Hemant/loader.gif",
		author: "Hemant Garg",
		githubLink: "https://github.com/hemant-garg"
	},
	{
		artName: "wake up, neo...",
		pageLink: "./Art/samirjouni/TributeToTheMatrix.html",
		imageLink: "./Art/samirjouni/sample.gif",
		author: "Samir Jouni",
		githubLink: "https://github.com/samirjouni"
	},
	{
		artName: "Tribute To COD4MW",
		pageLink: "./Art/samirjouni2/index.html",
		imageLink: "./Art/samirjouni2/sample.gif",
		author: "Samir Jouni",
		githubLink: "https://github.com/samirjouni"
	},
	{
		artName: "Planet",
		pageLink: "./Art/ArthurDoom/planet.html",
		imageLink: "./Art/ArthurDoom/planet.gif",
		author: "ArthurDoom",
		githubLink: "https://github.com/ArthurDoom"
	},
	{
		artName: "SquarPy",
		pageLink: "./Art/Utkarsh/index.html",
		imageLink: "./Art/Utkarsh/hack.gif",
		author: "utkarsh",
		githubLink: "https://github.com/Utkarsh2604"
	},
	{
		artName: "Circle",
		pageLink: "./Art/Oliver/Circle.html",
		imageLink: "./Art/Oliver/circle.gif",
		author: "Oliver",
		githubLink: "https://github.com/oliver-gomes"
	},
	{
		artName: "Ellipse Loader",
		pageLink: "./Art/VaibhavKhulbe/EllipseLoader.html",
		imageLink: "./Art/VaibhavKhulbe/ellipseLoader.gif",
		author: "Vaibhav Khulbe",
		githubLink: "https://github.com/Kvaibhav01"
	},
	{
		artName: "Simple Loader",
		pageLink: "./Art/soumsps/simpleload.html",
		imageLink: "./Art/soumsps/sample.gif",
		author: "Soumendu Sinha",
		githubLink: "https://github.com/soumsps"
	},
	{
		artName: "Rollodex",
		pageLink: "./Art/Shruti/rolling.html",
		imageLink: "./Art/Shruti/rolling.gif",
		author: "Shruti",
		githubLink: "https://github.com/shruti49"
	},
	{
		artName: "Cute Cat",
		pageLink: "./Art/Alghi/cat.html",
		imageLink: "./Art/Alghi/cat.gif",
		author: "Alghi",
		githubLink: "https://github.com/darklordace"
	},
	{
		artName: "ZtM Text",
		pageLink: "./Art/Di4iMoRtAl/ZtM_text_animation.html",
		imageLink: "./Art/Di4iMoRtAl/ZtM_animation.gif",
		author: "Di4iMoRtAl",
		githubLink: "https://github.com/dppeykov"
	},
	{
		artName: "Circles",
		pageLink: "./Art/Bhuvana/circles.html",
		imageLink: "./Art/Bhuvana/circles.gif",
		author: "Bhuvana",
		githubLink: "https://github.com/bhuvana-guna"
	},
	{
		artName: "Bird",
		pageLink: "./Art/Bhuvana/bird.html",
		imageLink: "./Art/Bhuvana/bird.gif",
		author: "Bhuvana",
		githubLink: "https://github.com/bhuvana-guna"
	},
	{
		artName: "Loader",
		pageLink: "./Art/Bhuvana/loader.html",
		imageLink: "./Art/Bhuvana/loader.gif",
		author: "Bhuvana",
		githubLink: "https://github.com/bhuvana-guna"
	},
	{
		artName: "Simple blinking loading circles",
		pageLink: "./Art/Rahul/index.html",
		imageLink: "./Art/Rahul/loading.gif",
		author: "Rahul",
		githubLink: "https://github.com/kohli6010"
	},
	{
		artName: "Css Pulse",
		pageLink: "./Art/Aszmel/pulse.html",
		imageLink: "./Art/Aszmel/css_pulse.gif",
		author: "Aszmel",
		githubLink: "https://github.com/Aszmel"
	},
	{
		artName: "Circle Bounce",
		pageLink: "./Art/Edmund/index.html",
		imageLink: "./Art/Edmund/circle-bounce.gif",
		author: "Edmund",
		githubLink: "https://github.com/edmund1645"
	},
	{
		artName: "Heart Beating",
		pageLink: "./Art/Regem/index.html",
		imageLink: "./Art/Regem/heart.jpg",
		author: "Regem",
		githubLink: "https://github.com/GemzBond"
	},
	{
		artName: "Fading Circles",
		pageLink: "./Art/Ankit/fadeCircle.html",
		imageLink: "./Art/Ankit/fadeCircles.png",
		author: "Ankit Srivastava",
		githubLink: "https://github.com/a18nov"
	},
	{
		artName: "Hacktoberfest 2019",
		pageLink: "./Art/jpk3lly/animation.html",
		imageLink: "./Art/jpk3lly/JPs_Animation_GIF.gif",
		author: "jpk3lly",
		githubLink: "https://github.com/jpk3lly"
	},
	{
		artName: "Name Rotator",
		pageLink: "./Art/Meet/name.html",
		imageLink: "./Art/Meet/name.gif",
		author: "Meet",
		githubLink: "https://github.com/Meet1103"
	},
	{
		artName: "Ball Rotator",
		pageLink: "./Art/Bibekpreet/index.html",
		imageLink: "./Art/Bibekpreet/ball.gif",
		author: "Bibekpreet",
		githubLink: "https://github.com/bibekpreet99"
	},
	{
		artName: "ephiphany",
		pageLink: "./Art/OctavianIlies/index.html",
		imageLink: "./Art/OctavianIlies/ephiphany.gif",
		author: "OctavianIlies",
		githubLink: "https://github.com/OctavianIlies"
	},
	{
		artName: "Loading",
		pageLink: "./Art/jh1992jh/loading.html",
		imageLink: "./Art/jh1992jh/loading.gif",
		author: "jh1992jh",
		githubLink: "https://github.com/jh1992jh"
	},
	{
		artName: "ZTM Colors",
		pageLink: "./Art/Godnon/index.html",
		imageLink: "./Art/Godnon/ZTMcAnim.gif",
		author: "Godnon",
		githubLink: "https://github.com/godnondsilva"
	},
	{
		artName: "Hover Effect",
		pageLink: "./Art/Shubhankar/index.html",
		imageLink: "./Art/Shubhankar/hackoctober.gif",
		author: "Shubhankar",
		githubLink: "https://github.com/shubhdwiv12"
	},
	{
		artName: "Bouncing Fading Circles",
		pageLink: "./Art/AyoubIssaad/index.html",
		imageLink: "./Art/AyoubIssaad/BouncingFadingCircles.gif",
		author: "AyoubIssaad",
		githubLink: "https://github.com/AyoubIssaad"
	},
	{
		artName: "5 balls preloader",
		pageLink: "./Art/Nnaji-Victor/index.html",
		imageLink: "./Art/Nnaji-Victor/5_balls.gif",
		author: "Nnaji Victor",
		githubLink: "https://github.com/Nnaji-Victor"
	},
	{
		artName: "ZTM Bouncer",
		pageLink: "./Art/Josia/bouncer.html",
		imageLink: "./Art/Josia/ztmbouncer.gif",
		author: "Josia Rodriguez",
		githubLink: "https://github.com/josiarod"
	},
	{
		artName: "Hacktober loading animation",
		pageLink: "./Art/mehul1011/index.html",
		imageLink: "./Art/mehul1011/loading.gif",
		author: "Mehul1011",
		githubLink: "https://github.com/mehul1011"
	},
	{
		artName: "Loading Dots",
		pageLink: "./Art/devSergiu/index.html",
		imageLink: "./Art/devSergiu/loading.gif",
		author: "devSergiu",
		githubLink: "https://github.com/devsergiu"
	},
	{
		artName: "TypeWriter effect",
		pageLink: "./Art/Sidharth/Typing_Text.html",
		imageLink: "./Art/Sidharth/type_writer.gif",
		author: "Sidharth",
		githubLink: "https://github.com/Sidharth98"
	},
	{
		artName: "Blue Spin",
		pageLink: "./Art/JamesW/index.html",
		imageLink: "./Art/JamesW/hacktober_spin.gif",
		author: "James Whitney",
		githubLink: "https://github.com/jameswhitney"
	},
	{
		artName: "Loading Animation",
		pageLink: "./Art/Sidharth/Loading.html",
		imageLink: "./Art/Sidharth/Loading.gif",
		author: "Sidharth",
		githubLink: "https://github.com/Sidharth98"
	},
	{
		artName: "Rotation",
		pageLink: "./Art/alenanog/index.html",
		imageLink: "./Art/alenanog/rotation.gif",
		author: "Alena A.",
		githubLink: "https://github.com/alenanog"
	},
	{
		artName: "Colors in your life",
		pageLink: "./Art/Atipahy/colors.html",
		imageLink: "./Art/Atipahy/colors.png",
		author: "Christos Chr",
		githubLink: "https://github.com/atipaHy"
	},
	{
		artName: "Orb",
		pageLink: "./Art/Jkbicbic/orb.html",
		imageLink: "./Art/Jkbicbic/orb.gif",
		author: "John Kennedy Bicbic",
		githubLink: "https://github.com/jkbicbic"
	},
	{
		artName: "Charging...",
		pageLink: "./Art/Afraz/charging.html",
		imageLink: "./Art/Afraz/charging.gif",
		author: "Afraz",
		githubLink: "https://github.com/afrazz"
	},
	{
		artName: "Charging...",
		pageLink: "./Art/DepStep/depstep.html",
		imageLink: "./Art/DepStep/depstep.gif",
		author: "DepStep",
		githubLink: "https://github.com/stephD"
	},
	{
		artName: "Dancing Ball...",
		pageLink: "./Art/DaveFres/index.html",
		imageLink: "./Art/DaveFres/ball.gif",
		author: "DaveFres",
		githubLink: "https://github.com/DaveFres"
	},
	{
		artName: "Sunshine",
		pageLink: "./Art/Pavelisp/sunshine.html",
		imageLink: "./Art/Pavelisp/sunshine.gif",
		author: "Pavel Isp",
		githubLink: "https://github.com/pavelisp"
	},
	{
		artName: "SoundBoxes",
		pageLink: "./Art/Hbarang/SoundBox.html",
		imageLink: "./Art/Hbarang/SoundBoxAnimation.gif",
		author: "Hbarang",
		githubLink: "https://github.com/hbarang"
	},
	{
		artName: "Cheshire",
		pageLink: "./Art/Ckanelin/index.html",
		imageLink: "./Art/Ckanelin/Cheshire.gif",
		author: "Ckanelin",
		githubLink: "https://github.com/ckanelin"
	},
	{
		artName: "Disappear",
		pageLink: "./Art/Stacy/index.html",
		imageLink: "./Art/Stacy/disappear.gif",
		author: "Stacy",
		githubLink: "https://github.com/stacyholtz6"
	},
	{
		artName: "Ellipse Spinner",
		pageLink: "./Art/Sabina/ellipse_spinner.html",
		imageLink: "./Art/Sabina/ellipse_spinner.png",
		author: "Sabina Abbasova",
		githubLink: "https://github.com/sabina929"
	},
	{
		artName: "NightSky",
		pageLink: "./Art/AndyS/index.html",
		imageLink: "./Art/AndyS/Capture.GIF",
		author: "AndyS",
		githubLink: "https://github.com/AndyS1988"
	},
	{
		artName: "Hungry",
		pageLink: "./Art/diegchav/index.html",
		imageLink: "./Art/diegchav/hungry.gif",
		author: "Diego Chz",
		githubLink: "https://github.com/diegchav"
	},
	{
		artName: "Hover Text Animation",
		pageLink: "./Art/AyoubIssaad2/index.html",
		imageLink: "./Art/AyoubIssaad2/hoverTextAnimation.gif",
		author: "AyoubIssaad",
		githubLink: "https://github.com/AyoubIssaad"
	},
	{
		artName: "Colorize",
		pageLink: "./Art/JimBratsos/colorize.html",
		imageLink: "./Art/JimBratsos/Colorize.gif",
		author: "Jim Bratsos",
		githubLink: "https://github.com/JimBratsos"
	},
	{
		artName: "Hacktober Spooktacular",
		pageLink: "Art/Elex/index.html",
		imageLink: ["./Art/Elex/hhs.gif"],
		author: "William Poisel (LordCobra)",
		githubLink: "https://github.com/epoisel"
	},
	{
		artName: "Circley",
		pageLink: "./Art/Tranjenny/indexjenny.html",
		imageLink: "./Art/Tranjenny/zerojenny.gif",
		author: "Tranjenny",
		githubLink: "https://github.com/Tranjenny"
	},
	{
		artName: "My Vietnam",
		pageLink: "./Art/nhbduy/index.html",
		imageLink: "./Art/nhbduy/my-vietnam.gif",
		author: "Hoang-Bao-Duy NGUYEN",
		githubLink: "https://github.com/nhbduy"
	},
	{
		artName: "Hactoberfest Bus",
		pageLink: "./Art/shahpranaf/index.html",
		imageLink: "./Art/shahpranaf/hacktoberfest_bus.gif",
		author: "Pranav Shah",
		githubLink: "https://github.com/shahpranaf"
	},
	{
		artName: "Hacktoberfest",
		pageLink: "./Art/robihid/index.html",
		imageLink: "./Art/robihid/hacktoberfest.png",
		author: "robihid",
		githubLink: "https://github.com/robihid"
	},
	{
		artName: "Hi there",
		pageLink: "./Art/Aki/index.html",
		imageLink: "./Art/Aki/giphy.gif",
		author: "Aki",
		githubLink: "https://github.com/akmalist"
	},
	{
		artName: "Hacktoberfest 2019!",
		pageLink: "./Art/RedSquirrrel/index.html",
		imageLink: "./Art/RedSquirrrel/index.html/animation.PNG",
		author: "RedSquirrrel",
		githubLink: "https://github.com/RedSquirrrel"
	},
	{
		artName: "Sliding text",
		pageLink: "./Art/Flattopz/index.html",
		imageLink: "./Art/Flattopz/SlidingText.gif",
		author: "Flattopz",
		githubLink: "https://github.com/hjpunzalan"
	},
	{
		artName: "Rainbow Color Changer",
		pageLink: "./Art/mmshr/index.html",
		imageLink: "./Art/mmshr/rainbow.gif",
		author: "mmosehauer",
		githubLink: "https://github.com/mmosehauer"
	},
	{
		artName: "World of Coding",
		pageLink: "./Art/tom_kn/coding.html",
		imageLink: "./Art/tom_kn/coding.gif",
		author: "Tamas Knisz",
		githubLink: "https://github.com/TamasKn"
	},
	{
		artName: "Initial Bounce",
		pageLink: "./Art/Juwana/initial.html",
		imageLink: "./Art/Juwana/InitialBounce.gif",
		author: "Juwana",
		githubLink: "https://github.com/JZerman2018"
	},
	{
		artName: "Atom",
		pageLink: "./Art/Teva/index.html",
		imageLink: "./Art/Teva/atom.gif",
		author: "Teva",
		githubLink: "https://github.com/TevaHenry"
	},
	{
		artName: "Be Awesome",
		pageLink: "./Art/TigerAsH/index.html",
		imageLink: "./Art/TigerAsH/be-awesome.jpg",
		author: "TigerAsH",
		githubLink: "https://github.com/TigerAsH94"
	},
	{
		artName: "Rainbow Colors",
		pageLink: "./Art/Sanjeev/index.html",
		imageLink: "./Art/Sanjeev/animation.gif",
		author: "Sanjeev Panday",
		githubLink: "https://github.com/Sanjeev-Panday"
	},
	{
		artName: "ZtM",
		pageLink: "./Art/thoyvo/index.html",
		imageLink: "./Art/thoyvo/ztm.gif",
		author: "Thoyvo",
		githubLink: "https://github.com/thoyvo"
	},
	{
		artName: "Fast Fishes",
		pageLink: "./Art/4ront/index.html",
		imageLink: "./Art/4ront/fishes.gif",
		author: "4rontender",
		githubLink: "https://github.com/RinatValiullov"
	},
	{
		artName: "Loading...",
		pageLink: "./Art/RedSquirrrel2/loading.html",
		imageLink: "./Art/RedSquirrrel2/loading.gif",
		author: "RedSquirrrel",
		githubLink: "https://github.com/RedSquirrrel"
	},
  {
		artName: "Animated Cube",
		pageLink: "./Art/Animated Cube/index.html",
		imageLink: "./Art/Animated Cube/cube.gif",
		author: "RedSquirrrel",
		githubLink: "https://github.com/RedSquirrrel"
  },
  {
		artName: "Calm Ubuntu",
		pageLink: "./Art/schupat/index.html",
		imageLink: "./Art/schupat/preview.gif",
		author: "schupat",
		githubLink: "https://github.com/schupat"
	},
	{
		artName: "Solar System",
		pageLink: "./Art/DSandberg93/index.html",
		imageLink: "./Art/DSandberg93/SolarSystem.gif",
		author: "DSandberg93",
		githubLink: "https://github.com/DSandberg93"
	},
	{
		artName: "Boo",
		pageLink: "./Art/VerityB/index.html",
		imageLink: "./Art/VerityB/boo.gif",
		author: "VerityB",
		githubLink: "https://github.com/VerityB"
	},
	{
		artName: "Hacktoberfest Ghost",
		pageLink: "./Art/cTahirih/index.html",
		imageLink: "./Art/cTahirih/ghost.png",
		author: "cTahirih",
		githubLink: "https://github.com/cTahirih"
	},
	{
		artName: "Clock",
		pageLink: "./Art/Abdul/index.html",
		imageLink: "./Art/Abdul/Clock.png",
		author: "Abdul Rahman",
		githubLink: "https://github.com/abdulrahman118"
	},
	{
		artName: "Loading Cube",
		pageLink: "./Art/andrearizzello/index.html",
		imageLink: "./Art/andrearizzello/index.gif",
		author: "Andrea Rizzello",
		githubLink: "https://github.com/andrearizzello"
	},
	{
		artName: "Wall Dropping Logo",
		pageLink: "./Art/shivams136/index.html",
		imageLink: "./Art/shivams136/walldrop.gif",
		author: "Shivam Sharma",
		githubLink: "https://github.com/ShivamS136"
	},
	{
		artName: "Infinite Race",
		pageLink: "./Art/levermanx/index.html",
		imageLink: "./Art/levermanx/anim.gif",
		author: "Levermanx",
		githubLink: "https://github.com/levermanx"
	},
	{
		artName: "Hover to Rotate Text",
		pageLink: "./Art/faiz_hameed/index.html",
		imageLink: "./Art/faiz_hameed/hackto.gif",
		author: "Faiz Hameed",
		githubLink: "https://github.com/faizhameed"
	},
	{
		artName: "HalloHacktober Greeting!",
		pageLink: "./Art/lusalga/index.html",
		imageLink: "./Art/lusalga/lu.gif",
		author: "Lucieni A. Saldanha",
		githubLink: "https://github.com/lusalga/"
	},
	{
		artName: "Time goes by",
		pageLink: "./Art/WolfgangKreminger/index.html",
		imageLink: "./Art/WolfgangKreminger/showcase.gif",
		author: "Wolfgang Kreminger",
		githubLink: "https://github.com/r4pt0s"
	},
	{
		artName: "Bouncing Text!",
		pageLink: "./Art/AbdulsalamAbdulrahman/index.html",
		imageLink: "./Art/AbdulsalamAbdulrahman/Bouncingtxt.gif",
		author: "Abdulsalam Abdulrahman",
		githubLink: "https://github.com/AbdulsalamAbdulrahman/"
	},
	{
		artName: "Simple Phone Animation",
		pageLink: "./Art/Lala/index.html",
		imageLink: "./Art/Lala/phone.gif",
		author: "Olamide Aboyeji",
		githubLink: "https://github.com/aolamide"
	},
	{
		artName: "Synthwave Sunset",
		pageLink: "./Art/brunobolting/index.html",
		imageLink: "./Art/brunobolting/synthwave-sunset.gif",
		author: "Bruno Bolting",
		githubLink: "https://github.com/brunobolting/"
	},
	{
		artName: "Kawaii Penguin",
		pageLink: "./Art/Brienyll/index.html",
		imageLink: "./Art/Brienyll/kawaiiPenguin.gif",
		author: "Brienyll",
		githubLink: "https://github.com/brienyll/"
	},
	{
		artName: "Happy Halloween",
		pageLink: "./Art/MatthewS/index.html",
		imageLink: "./Art/MatthewS/Spider.gif",
		author: "MatthewS",
		githubLink: "https://github.com/matthewstoddart/"
	},
	{
		artName: "Fan Art",
		pageLink: "./Art/m-perez33/index.html",
		imageLink: "./Art/m-perez33/cylon.gif",
		author: "Marcos Perez",
		githubLink: "https://github.com/m-perez33/"
	},
	{
		artName: "Animating Pot",
		pageLink: "./Art/Somechandra/index.html",
		imageLink: "./Art/Somechandra/pot.gif",
		author: "Somechandra",
		githubLink: "https://github.com/somechandra"
	},
	{
		artName: "Circles Circling",
		pageLink: "./Art/pikktorr/index.html",
		imageLink: "./Art/pikktorr/circles.gif",
		author: "pikktorr",
		githubLink: "https://github.com/pikktorr"
	},
	{
		artName: "Glitchy Szn",
		pageLink: "./Art/premdav/index.html",
		imageLink: "./Art/premdav/screenshot.png",
		author: "premdav",
		githubLink: "https://github.com/premdav"
	},
	{
		artName: "ZeroToMastery",
		pageLink: "./Art/Vzneers/index.html",
		imageLink: "./Art/Vzneers/gifzeroloading.gif",
		author: "TrinhMinhHieu",
		githubLink: "https://github.com/trinhminhhieu"
	},
	{
		artName: "Spacecraft-landing",
		pageLink: "./Art/DDuplinszki/index.html",
		imageLink: "./Art/DDuplinszki/Spacecraft-landing.gif",
		author: "DDuplinszki",
		githubLink: "https://github.com/DDuplinszki"
	},
	{
		artName: "Paw Prints",
		pageLink: "./Art/Tia/index.html",
		imageLink: "./Art/Tia/paw-prints.gif",
		author: "Tia Esguerra",
		githubLink: "https://github.com/msksfo"
	},
	{
		artName: "Hover-Scale",
		pageLink: "./Art/echowebid/index.html",
		imageLink: "./Art/echowebid/hover.gif",
		author: "echowebid",
		githubLink: "https://github.com/echowebid"
	},
	{
		artName: "mars",
		pageLink: "./Art/Courtney_Pure/index.html",
		imageLink: "./Art/Courtney_Pure/mars_screenshot.png",
		author: "Courtney Pure",
		githubLink: "https://github.com/courtneypure"
	},
	{
		artName: "Welcome HactoberFest",
		pageLink: "./Art/Dhaval/index.html",
		imageLink: "./Art/Dhaval/Welcome-Hacktoberfest.gif",
		author: "Dhaval Mehta",
		githubLink: "https://github.com/Dhaval1403"
	},
	{
		artName: "Aynonimation",
		pageLink: "./Art/Aynorica/aynorica.html",
		imageLink: "./Art/Aynorica/Aynonimation.png",
		author: "aynorica",
		githubLink: "https://github.com/aynorica"
	},
	{
		artName: "sun-to-moon",
		pageLink: "./Art/haider/index.html",
		imageLink: "./Art/haider/sun-moon.gif",
		author: "Haider",
		githubLink: "https://github.com/hyderumer"
	},
	{
		artName: "Animatron",
		pageLink: "./Art/animatron/index.html",
		imageLink: "./Art/animatron/trance.gif",
		author: "Andrei",
		githubLink: "https://github.com/aneagoie"
	},
	{
		artName: "Loader Circle",
		pageLink: "./Art/beaps/index.html",
		imageLink: "./Art/beaps/loader-circle.gif",
		author: "beaps",
		githubLink: "https://github.com/beaps"
	},
	{
		artName: "Open Sourcerer",
		pageLink: "./Art/4rturd13/index.html",
		imageLink: "./Art/4rturd13/openSourcerer.gif",
		author: "4rturd13",
		githubLink: "https://github.com/4rturd13"
	},
	{
		artName: "Doors",
		pageLink: "./Art/pauliax/index.html",
		imageLink: "./Art/pauliax/doors.gif",
		author: "pauliax",
		githubLink: "https://github.com/pauliax"
	},
	{
		artName: "Loader Square",
		pageLink: "./Art/beaps2/square-loader.html",
		imageLink: "./Art/beaps2/square-loader.gif",
		author: "beaps",
		githubLink: "https://github.com/beaps"
	},
	{
		artName: "Running Text",
		pageLink: "./Art/DevinEkadeni/running-text.html",
		imageLink: "./Art/DevinEkadeni/running-text.gif",
		author: "Devin Ekadeni",
		githubLink: "https://github.com/devinekadeni"
	},
	{
		artName: "Mystical-Hacktoberfest",
		pageLink: "./Art/Wayne/index.html",
		imageLink: "./Art/Wayne/hacktoberfest - Google Chrome 09 Oct 2019 21_12_32.png",
		author: "Wayne Mac Mavis",
		githubLink: "https://github.com/WayneMacMavis"
	},
	{
		artName: "ZTM Logo Animation",
		pageLink: "./Art/bk987/index.html",
		imageLink: "./Art/bk987/preview.gif",
		author: "Bilal Khalid",
		githubLink: "https://github.com/bk987"
	},
	{
		artName: "Pong",
		pageLink: "./Art/Carls13/index.html",
		imageLink: "./Art/Carls13/pong.jpg",
		author: "Carlos Hernandez",
		githubLink: "https://github.com/Carls13"
	},
	{
		artName: "ZTM Reveal",
		pageLink: "./Art/bk987-2/index.html",
		imageLink: "./Art/bk987-2/preview.gif",
		author: "Bilal Khalid",
		githubLink: "https://github.com/bk987"
	},
	{
		artName: "ZTM Family Animation",
		pageLink: "./Art/sballgirl11/animation.html",
		imageLink: "./Art/sballgirl11/ztm.gif",
		author: "Brittney Postma",
		githubLink: "https://github.com/sballgirl11"
	},
	{
		artName: "Phone Greetings",
		pageLink: "./Art/ann-dev/index.html",
		imageLink: "./Art/ann-dev/screenshot.png",
		author: "ann-dev",
		githubLink: "https://github.com/ann-dev"
	},
	{
		artName: "Triangle Slide",
		pageLink: "./Art/grieff/index.html",
		imageLink: "./Art/grieff/triangle-animation.gif",
		author: "Grieff",
		githubLink: "https://github.com/grieff"
	},
	{
		artName: "Neon ZTM",
		pageLink: "./Art/grieff/text.html",
		imageLink: "./Art/grieff/neonZTM.gif",
		author: "Grieff",
		githubLink: "https://github.com/grieff"
	},
	{
		artName: "Flip Card",
		pageLink: "./Art/FlipCard/index.html",
		imageLink: "./Art/FlipCard/ezgif.com-video-to-gif.gif",
		author: "Saurabh",
		githubLink: "https://github.com/Saurabh-FullStackDev"
	},
	{
		artName: "animationHalloween",
		pageLink: "./Art/mawais54013/index.html",
		imageLink: "./Art/mawais54013/Halloween.gif",
		author: "mawais54013",
		githubLink: "https://github.com/mawais54013"
	},
	{
		artName: "Hacktoberfest Letter Popups",
		pageLink: "./Art/jmt3559/index.html",
		imageLink: "https://media.giphy.com/media/RKSRPGiIsy1f3Ji3j1/giphy.gif",
		author: "Juan T.",
		githubLink: "https://github.com/jmtellez"
	},
	{
		artName: "Oscillation",
		pageLink: "./Art/Oscillation/index.html",
		imageLink: "./Art/Oscillation/oscillation.gif",
		author: "Nandhakumar",
		githubLink: "https://github.com/Nandhakumar7792"
	},
	{
		artName: "Letters flipUp",
		pageLink: "./Art/TerenceBiney/index.html",
		imageLink: "./Art/TerenceBiney/lettersanimate.gif",
		author: "Terence Biney",
		githubLink: "https://github.com/Tereflech17"
	},
	{
		artName: "Colors rectangle",
		pageLink: "./Art/beaps3/index.html",
		imageLink: "./Art/beaps3/colors-rectangle.gif",
		author: "beaps",
		githubLink: "https://github.com/beaps"
	},
	{
		artName: "Hinge",
		pageLink: "./Art/hereisfahad/index.html",
		imageLink: "./Art/hereisfahad/hinge.png",
		author: "Hereisfahad",
		githubLink: "https://github.com/hereisfahad"
	},
	{
		artName: "Animation",
		pageLink: "./Art/PaulBillings/animation.html",
		imageLink: "./Art/PaulBillings/animation.gif",
		author: "Paul Billings",
		githubLink: "https://github.com/paulbillings"
	},
	{
		artName: "Diminishing",
		pageLink: "./Art/Diminishing/index.html",
		imageLink: "./Art/Diminishing/diminishing.gif",
		author: "Nandhakumar",
		githubLink: "https://github.com/Nandhakumar7792"
	},
	{
		artName: "yin-yang",
		pageLink: "./Art/yin-yang/index.html",
		imageLink: "./Art/yin-yang/yin-yang.gif",
		author: "Nandhakumar",
		githubLink: "https://github.com/Nandhakumar7792"
	},
	{
		artName: "eggJiggle",
		pageLink: "./Art/eggJiggle/index.html",
		imageLink: "./Art/eggJiggle/eggJiggle.gif",
		author: "Nandhakumar",
		githubLink: "https://github.com/Nandhakumar7792"
	},
	{
		artName: "Aynonimation",
		pageLink: "./Art/Aynorica/aynorica.html",
		imageLink: "./Art/Aynorica/Aynonimation.png",
		author: "aynorica",
		githubLink: "https://github.com/aynorica"
	},
	{
		artName: "ZTM Family Animation",
		pageLink: "./Art/sballgirl11/index.html",
		imageLink: "./Art/sballgirl11/ztm.gif",
		author: "Brittney Postma",
		githubLink: "https://github.com/sballgirl11"
	},
	{
		artName: "Calm",
		pageLink: "./Art/TMax/index.html",
		imageLink: "./Art/TMax/Choas.gif",
		author: "Tanesha",
		githubLink: "https://github.com/Mainemirror"
	},
	{
		artName: "Eyes",
		pageLink: "./Art/Ltheory/main.html",
		imageLink: "./Art/Ltheory/eyes.gif",
		author: "Ltheory",
		githubLink: "https://github.com/Ltheory"
	},
	{
		artName: "Jelly!",
		pageLink: "./Art/Pete331/index.html",
		imageLink: "./Art/Pete331/jelly.png",
		author: "Pete331",
		githubLink: "https://github.com/Pete331"
	},
	{
		artName: "clock-animation",
		pageLink: "./Art/clock-animation/clock.html",
		imageLink: "./Art/clock-animation/clock.gif",
		author: "Alan sarluv",
		githubLink: "https://github.com/alansarluv"
	},
	{
		artName: "Slider",
		pageLink: "./Art/furqan/index.html",
		imageLink: "./Art/furqan/in.gif",
		author: "Furqan",
		githubLink: "https://github.com/furki911s"
	},
	{
		artName: "animated-birds",
		pageLink: "./Art/g-serban/animated-birds.html",
		imageLink: "./Art/g-serban/animated-birds.gif",
		author: "g-serban",
		githubLink: "https://github.com/g-serban"
	},
	{
		artName: "circle-become-square",
		pageLink: "./Art/chathura19/index.html",
		imageLink: "./Art/chathura19/chathura.gif",
		author: "Chathura Samarajeewa",
		githubLink: "https://github.com/ChathuraSam"
	},
	{
		artName: "page-flicker",
		pageLink: "./Art/neon-flights/page-flicker.html",
		imageLink: "./Art/neon-flights/page-flicker.gif",
		author: "neon-flights",
		githubLink: "https://github.com/neon-flights"
	},
	{
		artName: "Animate-Name",
		pageLink: "./Art/Natalina/index.html",
		imageLink: "./Art/Natalina/animatename.gif",
		author: "Natalina",
		githubLink: "https://github.com/Natalina13"
	},
	{
		artName: "Asteroids",
		pageLink: "./Art/hrafnkellbaldurs/index.html",
		imageLink: "./Art/hrafnkellbaldurs/asteroids.gif",
		author: "Hrafnkell Baldursson",
		githubLink: "https://github.com/hrafnkellbaldurs"
	},
	{
		artName: "Sliding-Paragraph",
		pageLink: "./Art/Prashant/index.html",
		imageLink: "./Art/Prashant/slidingparagraph.gif",
		author: "Prashant",
		githubLink: "https://github.com/Prashant2108"
	},
	{
		artName: "Rocket Ship",
		pageLink: "./Art/sdangoy/rocket-ship.html",
		imageLink: "./Art/sdangoy/Rocket-Ship-Animation.gif",
		author: "sdangoy",
		githubLink: "https://github.com/sdangoy"
	},
	{
		artName: "Spinner",
		pageLink: "./Art/Sayan/index.html",
		imageLink: "./Art/Sayan/spinner.gif",
		author: "ssayanm",
		githubLink: "https://github.com/ssayanm"
	},
	{
		artName: "swivel",
		pageLink: "./Art/tusharhanda/index.html",
		imageLink: "./Art/tusharhanda/gif.gif",
		author: "Tushar",
		githubLink: "https://github.com/tusharhanda"
	},
	{
		artName: "Hallows Eve",
		pageLink: "./Art/ShanClayton/hallowseve.html",
		imageLink: "./Art/ShanClayton/hallowhack.gif",
		author: "Shanaun Clayton",
		githubLink: "https://github.com/shanclayton"
	},
	{
		artName: "Contraption",
		pageLink: "./Art/Aravindh/contraption.html",
		imageLink: "./Art/Aravindh/contraption.gif",
		author: "Aravindh",
		githubLink: "https://github.com/Aravindh-SNR"
	},
	{
		artName: "Rings",
		pageLink: "./Art/Kuzmycz/rings.html",
		imageLink: "./Art/Kuzmycz/rings.gif",
		author: "Mark Kuzmycz",
		githubLink: "https://github.com/kuzmycz"
	},
	{
		artName: "Ghost",
		pageLink: "./Art/toserjude/index.html",
		imageLink: "./Art/toserjude/boo.JPG",
		author: "toserjude",
		githubLink: "https://github.com/toserjude"
	},
	{
		artName: 'Gradient circle',
		pageLink: './Art/brettl1991/index.html',
		imageLink: './Art/brettl1991/animation.png',
		author: 'Agnes Brettl',
		githubLink: 'https://github.com/brettl1991'
	},
	{
		artName: 'Spooktime',
		pageLink: './Art/AgneDJ/index.html',
		imageLink: './Art/AgneDJ/spooktime.gif',
		author: 'AgneDJ',
		githubLink: 'https://github.com/AgneDJ'
	},
	{
		artName: "Gradient circle",
		pageLink: "./Art/brettl1991/index.html",
		imageLink: "./Art/brettl1991/animation.png",
		author: "Agnes Brettl",
		githubLink: "https://github.com/brettl1991"
	},
	{
		artName: "Bill Cipher",
		pageLink: "./Art/vitoriapena/index.html",
		imageLink: "./Art/vitoriapena/bill_cipher.gif",
		author: "Vitória Mendes",
		githubLink: "https://github.com/vitoriapena"
	},
	{
		artName: "Dizzy",
		pageLink: "./Art/antinomy/index.html",
		imageLink: "./Art/antinomy/logo-spin.gif",
		author: "Antinomezco",
		githubLink: "https://github.com/antinomezco"
	},
	{
		artName: "bounce",
		pageLink: "./Art/bounce/index.html",
		imageLink: "./Art/bounce/bounce.gif",
		author: "leelacanlale",
		githubLink: "https://github.com/leelacanlale"
	},
	{
		artName: "Bubbles",
		pageLink: "./Art/bubbles/Bubbles.html",
		imageLink: "./Art/bubbles/buubles.png",
		author: "michal",
		githubLink: "https://github.com/michalAim"
	},
	{
		artName: "Bar Slide",
		pageLink: "./Art/MikeVedsted/index.html",
		imageLink: "./Art/MikeVedsted/barslide.png",
		author: "Mike Vedsted",
		githubLink: "https://github.com/MikeVedsted"
	},
	{
		artName: 'HacktoberFest-2019',
		pageLink: './Art/Atif/index.html',
		imageLink: './Art/Atif/HacktoberFest-19.gif',
		author: 'Atif Iqbal',
		githubLink: 'https://github.com/atif-dev'
	 },
    {
      artName: "Text Animation",
      pageLink: "./Art/Divya/index.html",
      imageLink: "./Art/Divya/screenshot.png",
      author: "Divya",
      githubLink: "https://github.com/DivyaPuri25"
    },
	 {
		 artName: "HacktoberFest-2019-Entry",
		 pageLink: "./Art/nunocpnp/index.html",
		 imageLink: "./Art/nunocpnp/sample_image.jpg",
		 author: "Nuno Pereira",
		 githubLink: "https://github.com/nunocpnp"
	 },
	{
		artName: 'HacktoberFest 2019',
		pageLink: './Art/AbdussamadYisau/index.html',
		imageLink: './Art/AbdussamadYisau/Screenshot.png',
		author: 'Abdussamad Yisau',
		githubLink: 'https://github.com/AbdussamadYisau'
	},
	{
		artName: 'squareMagic',
		pageLink: './Art/Rajnish-SquareMagic/index.html',
		imageLink: './Art/Rajnish-SquareMagic/squareMagic.png',
		author: 'Rajnish Kr Singh',
		githubLink: 'https://github.com/RajnishKrSingh'
	},
  {
		artName: 'Blinking Hacktober',
		pageLink: './Art/Atif2/index.html',
		imageLink: './Art/Blinking hacktober.gif',
		author: 'Atif Iqbal',
		githubLink: 'https://github.com/atif-dev'
  },
  {
    artName: "Robodance",
    pageLink: "./Art/robodance/index.html",
    imageLink: "./Art/robodance/robodance.gif",
    author: "Thomas",
    githubLink: "https://github.com/mahlqvist"
  },
	{
		artName: 'Sliding hacktober',
		pageLink: './Art/Atif3/index.html',
		imageLink: './Art/Atif3/sliding hacktober.gif',
		author: 'Atif Iqbal',
		githubLink: 'https://github.com/atif-dev'
	},
  {
		artName: "like-animation",
		pageLink: "./Art/gibas79/like-animation.html",
		imageLink: "./Art/gibas79/like-animation.gif",
		author: "Gilberto Guimarães",
		githubLink: "https://github.com/gibas79"
	},
  {
		artName: "Fading Circle",
		pageLink: "./Art/hmahajan/circle.html",
		imageLink: "./Art/hmahajan/circle.gif",
		author: "Harshit",
		githubLink: "https://github.com/hmahajan99"
	},
  {
	artName: "like-animation",
	pageLink: "./Art/like-animation/like-animation.html",
	imageLink: "./Art/like-animation/like-animation.gif",
	author: "Gilberto Guimarães",
	githubLink: "https://github.com/gibas79"
  },
 {
	artName: "Github Animation",
	pageLink: "./Art/Kshitij/Git.html",
	imageLink: "./Art/Kshitij/Git.gif",
	author: "Kshitij Srivastava",
	githubLink: "https://github.com/Codefy1"
  },
  {
  artName: "loading-animation",
  pageLink: "./Art/loadingAnim/index.html",
  imageLink: "./Art/loadingAnim/image.gif",
  author: "sneha parkar",
  githubLink: "https://github.com/SnehaParkar"
  },
  {
		artName: "Fading Circle",
		pageLink: "./Art/hmahajan/circle.html",
		imageLink: "./Art/hmahajan/circle.gif",
		author: "Harshit",
		githubLink: "https://github.com/hmahajan99"
	},
  {
		artName: "Bag of Loading Treats",
		pageLink: "./Art/nateo/index.html",
		imageLink: "./Art/nateo/bag-of-loading-animations.gif",
		author: "Nate Osterfeld",
		githubLink: "https://github.com/NateOsterfeld"
	},
{
	artName: "Loader",
	pageLink: "./Art/Srikanth/loader.html",
	imageLink: "./Art/Srikanth/Loader.gif",
	author: "Srikanth",
	githubLink: "https://github.com/zeus990"
},
{
  artName: "Amsterdam",
 	pageLink: "./Art/BarrySchutte/index.html",
  imageLink: "./Art/BarrySchutte/amsterdam.gif",
  author: "BarrySchutte",
  githubLink: "https://github.com/BarrySchutte"
},
{
		artName: "Whirling Maze",
		pageLink: "./Art/beckton/index.html",
		imageLink: "./Art/beckton/maze2.jpg",
		author: "Bec Braughton",
		githubLink: "https://github.com/beckton"
	},
	{
		artName: "Earth Years",
		pageLink: "./Art/FrankGrullon/index.html",
		imageLink: "./Art/FrankGrullon/thumbnaill.png",
		author: "Frank Grullon",
		githubLink: "https://github.com/FrankGrullon"
	},
	{
<<<<<<< HEAD
		artName: "Heartwork",
		pageLink: "./Art/funtime-error/heart.html",
		imageLink: "./Art/funtime-error/heart.gif",
		author: "Jas Per",
		githubLink: "https://github.com/funtime-error"
	}
=======
		artName: "animated-face",
		pageLink: "./Art/Saksham/index.html",
		imageLink: "./Art/Saksham/thumbnaill.png",
		author: "Saksham Singh",
		githubLink: "https://github.com/Saksham27"
	},
  {
		artName: "Checkerboard",
		pageLink: "./Art/Dheva/index.html",
		imageLink: "./Art/Dheva/checkerboard.gif",
		author: "DhevaMargaPutra",
		githubLink: "https://github.com/DhevaMargaPutra"
	},
>>>>>>> 9cb0280d
];

		// +--------------------------------------------------------------------------------+
		// +                                                                                +
		// +                  YOU DO NOT NEED TO CHANGE ANYTHING BELOW THIS                 +
		// +                                                                                +
		// +--------------------------------------------------------------------------------+

		// Creates cards from the array above
		// You don't need to modify this
		let contents = [];
		Shuffle(cards).forEach(c => {
			contents.push([
		`<li class="card">` +
		`<a href='${c.pageLink}'>` +
		`<img class="art-image" src='${c.imageLink}' alt='${c.artName}' />` +
		`</a>` +
		`<div class="flex-content">` +
		`<a href='${c.pageLink}'><h3 class="art-title">${c.artName}</h3></a>` +
		`<p class='author'><a href="${c.githubLink}" target="_blank"><i class="fab fa-github"></i> ${c.author}</a> </p>` +
		`</div>` +
		`</li>`
	]);
		});

		document.getElementById("cards").innerHTML = contents;

		function Shuffle(o) {
			for (
				var j, x, i = o.length; i; j = parseInt(Math.random() * i), x = o[--i], o[i] = o[j], o[j] = x
			);
			return o;
		}<|MERGE_RESOLUTION|>--- conflicted
+++ resolved
@@ -1301,14 +1301,13 @@
 		githubLink: "https://github.com/FrankGrullon"
 	},
 	{
-<<<<<<< HEAD
 		artName: "Heartwork",
 		pageLink: "./Art/funtime-error/heart.html",
 		imageLink: "./Art/funtime-error/heart.gif",
 		author: "Jas Per",
 		githubLink: "https://github.com/funtime-error"
-	}
-=======
+	},
+  {
 		artName: "animated-face",
 		pageLink: "./Art/Saksham/index.html",
 		imageLink: "./Art/Saksham/thumbnaill.png",
@@ -1322,7 +1321,6 @@
 		author: "DhevaMargaPutra",
 		githubLink: "https://github.com/DhevaMargaPutra"
 	},
->>>>>>> 9cb0280d
 ];
 
 		// +--------------------------------------------------------------------------------+
