let cards = [
  {
    artName: 'Fan Animation',
    pageLink: './Art/himanshu-sheetlani/index.html',
    imageLink: 'Art/himanshu-sheetlani/animation-gif.gif',
    author: 'Himanshu Sheetlani',
    githubLink: 'https://github.com/himanshu-sheetlani'
  },
  {
    artName: 'Dance',
    pageLink: './Art/thejonamreddy/index.html',
    imageLink: './Art/thejonamreddy/dance.gif',
    author: 'thejonamreddy',
    githubLink: 'https://github.com/thejonamreddy'
  },
  {
    artName: 'Infinite Scroll Animation',
    pageLink: './Art/yashksaini-coder/index.html',
    imageLink: './Art/yashksaini-coder/Infinite_Scroll_Animation.gif',
    author: 'yashksaini-coder',
    githubLink: 'https://github.com/yashksaini-coder'
  },
  {
    artName: 'Colorful Letter Animation',
    pageLink: './Art/Mikeabah/index.html',
    imageLink: './Art/Mikeabah/ColorfulLetterAnimation.gif',
    author: 'Mikeabah',
    githubLink: 'https://github.com/Mikeabah'
  },
  {
    artName: 'Spinning Triangle',
    pageLink: './Art/icez213/index.html',
    imageLink: './Art/icez213/spinningTriangle.gif',
    author: 'icez213',
    githubLink: 'https://github.com/icez213'
  },
  {
    artName: 'Balls Animation',
    pageLink: './Art/vikasverma67/Animation1/index.html',
    imageLink: './Art/vikasverma67/Animation1/lets_play_ball.gif',
    author: 'vikasverma67',
    githubLink: 'https://github.com/vikasverma67'
  },
  {
    artName: 'Earth',
    pageLink: './Art/stormworm9/EarthAnimation/Earth.html',
    imageLink: './Art/stormworm9/EarthAnimation/earth.gif',
    author: 'stormworm9',
    githubLink: 'https://github.com/stormworm9'
  },
  {
    artName: 'Bouncing Balls',
    pageLink: './Art/ksachin7/index.html',
    imageLink: './Art/ksachin7/balls.gif',
    author: 'Sachin',
    githubLink: 'https://github.com/ksachin7'
  },
  {
    artName: 'Moon',
    pageLink: './Art/Sumisha4/index.html',
    imageLink: './Art/Sumisha4/moon.gif',
    author: 'Sumisha',
    githubLink: 'https://github.com/Sumisha4'
  },
  {
    artName: 'GoldenCoin',
    pageLink: './Art/stormworm9/GoldenCoin/GoldenCoin.html',
    imageLink: './Art/stormworm9/GoldenCoin/GoldenCoin.gif',
    author: 'stormworm9',
    githubLink: 'https://github.com/stormworm9'
  },
  {
    artName: 'TrafficLight',
    pageLink: './Art/galambova/index.html',
    imageLink: './Art/galambova/trafficlight.gif',
    author: 'Elizabeth',
    githubLink: 'https://github.com/galambova'
  },
  {
    artName: 'CubeAnimation',
    pageLink: './Art/stormworm9/CubeAnimation/CubeAnimation.html',
    imageLink: './Art/stormworm9/CubeAnimation/CubeAnimation.gif',
    author: 'stormworm9',
    githubLink: 'https://github.com/stormworm9'
  },
  {
    artName: 'RingAnimation',
    pageLink: './Art/stormworm9/RingAnimation/ring.html',
    imageLink: './Art/stormworm9/RingAnimation/ring.gif',
    author: 'stormworm9',
    githubLink: 'https://github.com/stormworm9'
  },

  {
    artName: 'MagicalLoader',
    pageLink: './Art/Isabelle36/Loader/index.html',
    imageLink: './Art/Isabelle36/Loader/Loadeer.gif',
    author: 'Isabelle',
    githubLink: 'https://github.com/Isabelle36'
  },

  {
    artName: 'TriangleProjection',
    pageLink: './Art/stormworm9/TriangleProjection/projection.html',
    imageLink: './Art/stormworm9/TriangleProjection/TriangleProjection.gif',
    author: 'stormworm9',
    githubLink: 'https://github.com/stormworm9'
  },

  {
    artName: 'Loading Page',
    pageLink: './Art/SaumyaKumar-09/Animation%204/index.html',
    imageLink: './Art/SaumyaKumar-09/Animation%204/Animation4.gif',
    author: 'SaumyaKumar-09',
    githubLink: 'https://github.com/SaumyaKumar-09'
  },

  {
    artName: 'Windows start animation',
    pageLink: './Art/SaumyaKumar-09/Animation%202/index.html',
    imageLink: './Art/SaumyaKumar-09/Animation%202/Animation2.gif',
    author: 'SaumyaKumar-09',
    githubLink: 'https://github.com/SaumyaKumar-09'
  },
  {
    artName: 'Attractive Sqaure Animation',
    pageLink: './Art/SaumyaKumar-09/Animation%203/index.html',
    imageLink: './Art/SaumyaKumar-09/Animation%203/Animation3.gif',
    author: 'SaumyaKumar-09',
    githubLink: 'https://github.com/SaumyaKumar-09'
  },
  {
    artName: 'Hello world! Square Scaling',
    pageLink: './Art/allegraanka/index.html',
    imageLink: './Art/allegraanka/helloworld.gif',
    author: 'allegraanka',
    githubLink: 'https://github.com/allegraanka'
  },
  {
    artName: 'Loading Page',
    pageLink: './Art/SaumyaKumar-09/Animation%204/index.html',
    imageLink: './Art/SaumyaKumar-09/Animation%204/Animation4.gif',
    author: 'SaumyaKumar-09',
    githubLink: 'https://github.com/SaumyaKumar-09'
  },
  {
    artName: 'Elevator Ride',
    pageLink: './Art/deverestHood/index.html',
    imageLink: './Art/deverestHood/elevator-ride.gif',
    author: 'deverestHood',
    githubLink: 'https://github.com/deverestHood'
  },
  {
    artName: 'Moving Rectangle',
    pageLink: './Art/lio2011/index.html',
    imageLink: './Art/lio2011/Moving_rectangle.png',
    author: 'lio2011',
    githubLink: 'https://github.com/lio2011'
  },
  {
    artName: 'Three Line oscillation Vertical ',
    pageLink: './Art/varadtote/three_line_oscillation_vertical.html',
    imageLink: './Art/varadtote/three_line_oscillation_vertical.gif',
    author: 'Varad Tote',
    githubLink: 'https://github.com/varadtote'
  },
  {
    artName: 'tilt-card-3d',
    pageLink: './Art/Bidexdablitz/index.html',
    imageLink: './Art/Bidexdablitz/tilt-card-3d.gif',
    author: 'Bamidele Damilola Joseph',
    githubLink: 'https://github.com/Bidexdablitz'
  },
  {
    artName: 'Alien Tunnel',
    pageLink: './Art/nite-stocker/alien-tunnel.html',
    imageLink: './Art/nite-stocker/alien-tunnel-small.gif',
    author: 'nite-stocker',
    githubLink: 'https://github.com/nite-stocker'
  },
  {
    artName: 'Flower Animation',
    pageLink: './Art/Kris248/index.html',
    imageLink: 'Art/Kris248/flower.gif',
    author: 'Krish Gautam',
    githubLink: 'https://github.com/Kris248'
  },

  {
    artName: 'Ball Animation',
    pageLink: './Art/daemonvk18/animation..html',
    imageLink: './Art/daemonvk18/animation.gif',
    author: 'navya preetham reddy',
    githubLink: 'https://github.com/daemonvk18'
  },
  {
    artName: 'Moving and Bouncing Rainbow ZTM Text',
    pageLink: './Art/Sayed-Afnan-Khazi/art.html',
    imageLink: 'Art/Sayed-Afnan-Khazi/art.gif',
    author: 'Sayed Afnan Khazi',
    githubLink: 'https://github.com/Sayed-Afnan-Khazi'
  },
  {
    artName: 'Circle Animation',
    pageLink: './Art/samwillson2009/circle2.html',
    imageLink: './Art/samwillson2009/circle2.gif',
    author: 'Muhammad Juned Khan',
    githubLink: 'https://github.com/samwillson2009'
  },
  {
    artName: 'Hacktober Circle Animation',
    pageLink: './Art/samwillson2009/circle.html',
    imageLink: './Art/samwillson2009/circle.gif',
    author: 'Muhammad Juned Khan',
    githubLink: 'https://github.com/samwillson2009'
  },
  {
    artName: 'Animated Button',
    pageLink: './Art/H-SM/index.html',
    imageLink: './Art/H-SM/button_animation_here.gif',
    author: 'H-SM',
    githubLink: 'https://github.com/H-SM'
  },
  {
    artName: 'Circling square 2',
    pageLink: './Art/samwillson2009/sq2.html',
    imageLink: './Art/samwillson2009/sq2.gif',
    author: 'Muhammad Juned Khan',
    githubLink: 'https://github.com/samwillson2009'
  },
  {
    artName: 'Circling square',
    pageLink: './Art/samwillson2009/blueSquare.html',
    imageLink: './Art/samwillson2009/blueSquare.gif',
    author: 'Muhammad Juned Khan',
    githubLink: 'https://github.com/samwillson2009'
  },
  {
    artName: 'SQUARE ANIMATION',
    pageLink: './Art/romitp4l/html.html',
    imageLink: './Art/romitp4l/gif.gif',
    author: 'ROMIT PAL',
    githubLink: 'https://github.com/romitp4l'
  },
  {
    artName: 'Robot Image Animation',
    pageLink: './Art/aniketmdinde/index.html',
    imageLink: './Art/aniketmdinde/robot.gif',
    author: 'Aniket',
    githubLink: 'https://github.com/aniketmdinde'
  },
  {
    artName: 'LoopLamina',
    pageLink: './Art/manishjha-04/LoopLamina/index.html',
    imageLink: './Art/manishjha-04/LoopLamina/Looplamina.gif',
    author: 'Manish Jha',
    githubLink: 'https://github.com/manishjha-04'
  },
  {
    artName: 'MeetingPoint',
    pageLink: './Art/manishjha-04/Meeting Point/index.html',
    imageLink: './Art/manishjha-04/Meeting Point/Meetingpoint.gif',
    author: 'Manish Jha',
    githubLink: 'https://github.com/manishjha-04'
  },
  {
    artName: 'Aniket Dinde name Animation',
    pageLink: './Art/AniketDinde/index.html',
    imageLink: './Art/AniketDinde/aniket.gif',
    author: 'Aniket',
    githubLink: 'https://github.com/aniketmdinde'
  },
  {
    artName: 'Indian Flag Animation',
    pageLink: './Art/niranjan-kurhade/indianflag.html',
    imageLink: './Art/niranjan-kurhade/indianflag.gif',
    author: 'Niranjan',
    githubLink: 'https://github.com/niranjan-kurhade'
  },
  {
    artName: 'Rotating color changing square',
    pageLink: './Art/daulatojha17/index.html',
    imageLink: './Art/daulatojha17/image.gif',
    author: 'Daulat',
    githubLink: 'https://github.com/daulatojha17'
  },
  {
    artName: 'Form field animation',
    pageLink: './Art/massdx/index.html',
    imageLink: './Art/massdx/form-animation.gif',
    author: 'ODANOU Massahoud',
    githubLink: 'https://github.com/massdx'
  },
  {
    artName: 'Shooting stars in the night sky',
    pageLink: './Art/ahmedalhamad7/stars.html',
    imageLink: './Art/ahmedalhamad7/static_stars.png',
    author: 'Ahmed',
    githubLink: 'https://github.com/ahmedalhamad7'
  },
  {
    artName: 'DayToNight',
    pageLink: './Art/NituCStefann/index.html',
    imageLink: './Art/NituCStefann/DayToNight.png',
    author: 'NituCStefann',
    githubLink: 'https://github.com/NituCStefann'
  },
  {
    artName: 'Solar system-Art',
    pageLink: './Art/Comder101/solar_system.html',
    imageLink: './Art/Comder101/solar_system.gif',
    author: 'Comder101',
    githubLink: 'https://github.com/Comder101'
  },
  {
    artName: 'Bird Walk',
    pageLink: './Art/pypimo/index.html',
    imageLink: './Art/pypimo/bird-walk.gif',
    author: 'pypimo',
    githubLink: 'https://github.com/pypimo'
  },
  {
    artName: "Newton's Cradle Experiment",
    pageLink: './Art/debajoti/index.html',
    imageLink: './Art/debajoti/ezgif.com-crop.gif',
    author: 'Debajoti',
    githubLink: 'https://github.com/debajoti'
  },
  {
    artName: 'Bouncing Ball ',
    pageLink: './Art/rajneesh2322/index.html',
    imageLink: './Art/rajneesh2322/bouncingball.gif',
    author: 'Rajneesh2322',
    githubLink: 'https://github.com/Rajneesh2223'
  },
  {
    artName: 'Cat Eye Flipping Animation',
    pageLink: './Art/Ankit0049/index.html',
    imageLink: './Art/Ankit0049/Cat.png',
    author: 'Ankit',
    githubLink: 'https://github.com/ankit0049'
  },
  {
    artName: 'Pacman',
    pageLink: './Art/Moccasym/index.html',
    imageLink: './Art/Moccasym/pacman.gif',
    author: 'Moccasym',
    githubLink: 'https://github.com/Moccasym'
  },
  {
    artName: '3D Rotating Cube Animation',
    pageLink: './Art/MananSharma2710/index.html',
    imageLink: './Art/MananSharma2710/Cube.gif',
    author: 'Manan Sharma',
    githubLink: 'https://github.com/MananSharma2710'
  },
  {
    artName: ' Circular Roller ',
    pageLink: './Art/himanshumahto/index.html',
    imageLink: './Art/himanshumahto/Roller.gif',
    author: 'Himanshu Kumar Mahto',
    githubLink: 'https://github.com/himanshumahto'
  },
  {
    artName: 'Moonrise',
    pageLink: './Art/ahmedalhamad7/moon.html',
    imageLink: './Art/ahmedalhamad7/static moon.png',
    author: 'Ahmed',
    githubLink: 'https://github.com/ahmedalhamad7'
  },
  {
    artName: 'Envelope Open & Close Animation',
    pageLink: './Art/Ankit/index.html',
    imageLink: './Art/Ankit/Preview.png',
    author: 'Ankit',
    githubLink: 'https://github.com/ankit0049'
  },
  {
    artName: 'Text-Animation',
    pageLink: './Art/Vinay_Adatiya/textanimation.html',
    imageLink: './Art/Vinay_Adatiya/textanimation.gif',
    author: 'Vinay Adatiya',
    githubLink: 'https://github.com/Vinay94278'
  },
  {
    artName: 'rotating-cube-animation',
    pageLink: './Art/whitebeard10/index.html',
    imageLink: './Art/whitebeard10/animation.gif',
    author: 'Avinash',
    githubLink: 'https://github.com/whitebeard10'
  },
  {
    artName: 'Taxi-Animation',
    pageLink: './Art/alinasoy/index.html',
    imageLink: './Art/alinasoy/taxi.gif',
    author: 'Alina Soy',
    githubLink: 'https://github.com/alinasoy'
  },
  {
    artName: 'loading-screen-ball-animation',
    pageLink: './Art/Sandesh-Pyakurel/index.html',
    imageLink: './Art/Sandesh-Pyakurel/animation.gif',
    author: 'Sandesh-Pyakurel',
    githubLink: 'https://github.com/Sandesh-Pyakurel'
  },
  {
    artName: 'The Mantras',
    pageLink: './Art/vikasgadge28/index.html',
    imageLink: './Art/vikasgadge28/The_Mantras.gif',
    author: 'vikasgadge',
    githubLink: 'https://github.com/vikasgadge28'
  },
  {
    artName: 'Profile Image Animation',
    pageLink: './Art/thiunuwan/index.html',
    imageLink: './Art/thiunuwan/profileAnimation.gif',
    author: 'thiunuwan',
    githubLink: 'https://github.com/thiunuwan'
  },

  {
    artName: 'cloudy-rain',
    pageLink: './Art/Ajeetraj/index.html',
    imageLink: './Art/Ajeetraj/cloud.png',
    author: 'Ajeetraj',
    githubLink: 'https://github.com/ajeetraj11'
  },
  {
    artName: 'Abstract Spinning',
    pageLink: './Art/MaximeGuillemot/index.html',
    imageLink: './Art/MaximeGuillemot/abstract.gif',
    author: 'Maxime Guillemot',
    githubLink: 'https://github.com/MaximeGuillemot'
  },
  {
    artName: 'cube-with-Letter-Animation',
    pageLink: './Art/sufyanhabib1/index.html',
    imageLink: './Art/sufyanhabib1/cube-with-Letter-Animation.gif',
    author: 'sufyanhabib',
    githubLink: 'https://github.com/sufyanhabib'
  },
  {
    artName: 'Circle Hover Animation',
    pageLink: './Art/subhayudutta/index.html',
    imageLink: './Art/subhayudutta/circlehover.gif',
    author: 'Subhayu Dutta',
    githubLink: 'https://github.com/subhayudutta'
  },
  {
    artName: 'Bouncing Balls',
    pageLink: './Art/ahmedalhamad7/index.html',
    imageLink: './Art/ahmedalhamad7/static-picture.jpg',
    author: 'Ahmed',
    githubLink: 'https://github.com/<ahmedalhamad7>'
  },
  {
    artName: 'Square Bounce Animation',
    pageLink: './Art/tvermaashutosh/index.html',
    imageLink: './Art/tvermaashutosh/animation.gif',
    author: 'Ash V',
    githubLink: 'https://github.com/tvermaashutosh'
  },
  {
    artName: 'Borderline-and-Movement-Animation',
    pageLink: './Art/Ayansaxena24/index.html',
    imageLink: './Art/Ayansaxena24/Hacktoberfest-Animation.gif',
    author: 'Ayan Saxena',
    githubLink: 'https://github.com/Ayansaxena24'
  },
  {
    artName: 'Odometer',
    pageLink: './Art/mdtausifiqbal/index.html',
    imageLink: './Art/mdtausifiqbal/odometer.gif',
    author: 'mdtausifiqbal',
    githubLink: 'https://github.com/mdtausifiqbal'
  },
  {
    artName: 'Neon-spinning-loading-screen',
    pageLink: './Art/aaron-jacob/index.html',
    imageLink: './Art/aaron-jacob/loader.gif',
    author: 'Aaron Jacob',
    githubLink: 'https://github.com/aaron-jacob'
  },
  {
    artName: 'Rotating and Scaling Animation for div',
    pageLink: './Art/Abhishek1/index.html',
    imageLink: './Art/Abhishek1/Animation.png',
    author: 'Abhishek Gupta',
    githubLink: 'https://github.com/Abhishekgupta204'
  },
  {
    artName: 'The Chakra',
    pageLink: './Art/devanshumasodker/index.html',
    imageLink: './Art/devanshumasodker/Chakra.PNG',
    author: 'devanshumasodker',
    githubLink: 'https://github.com/Devanshumasodker'
  },
  {
    artName: 'Day & night fox animation',
    pageLink: './Art/apu52/day-and-night-fox/index.html',
    imageLink: './Art/apu52/day-and-night-fox/picture.jpeg',
    author: 'Arpan Chowdhury',
    githubLink: 'https://github.com/apu52'
  },
  {
    artName: 'The Chakra',
    pageLink: './Art/Sahil/index.html',
    imageLink: './Art/Sahil/animation.gif',
    author: 'Sahil',
    githubLink: 'https://github.com/borkarsahil'
  },
  {
    artName: 'Square-illusion',
    pageLink: './Art/Joyel_Johny/index.html',
    imageLink: './Art/Joyel_Johny/Square_illusion.gif',
    author: 'Joyel Johny',
    githubLink: 'https://github.com/JoyelJohny'
  },
  {
    artName: 'Chromatic Movement',
    pageLink: './Art/Talim/index.html',
    imageLink: './Art/Talim/animation.gif',
    author: 'Mohammad Talim',
    githubLink: 'https://github.com/md-talim'
  },
  {
    artName: 'Magic Cub∑',
    pageLink: './Art/EHollingerFllStk/index.html',
    imageLink: './Art/EHollingerFllStk/animation.gif',
    author: 'Elizabeth Hollinger',
    githubLink: 'https://github.com/EHollingerFllStk'
  },
  {
    artName: 'Sliding Bot',
    pageLink: './Art/ProfoundlyParker/Sliding-Bot/index.html',
    imageLink: './Art/ProfoundlyParker/Sliding-Bot/robot.gif',
    author: 'ProfoundlyParker',
    githubLink: 'https://github.com/profoundlyparker'
  },
  {
    artName: 'Haunted Pumpkin Patch',
    pageLink: './Art/ProfoundlyParker/Haunted-Pumpkin-Patch/index.html',
    imageLink: './Art/ProfoundlyParker/Haunted-Pumpkin-Patch/ghosts.gif',
    author: 'ProfoundlyParker',
    githubLink: 'https://github.com/profoundlyparker'
  },
  {
    artName: 'Candle',
    pageLink: './Art/czarjulius/candle.html',
    imageLink: './Art/czarjulius/candle.gif',
    author: 'Julius Ngwu',
    githubLink: 'https://github.com/czarjulius'
  },
  {
    artName: 'Astro Acrobat',
    pageLink: './Art/DarrachBarneveld/index.html',
    imageLink: './Art/DarrachBarneveld/rocket.gif',
    author: 'Darrach Barneveld',
    githubLink: 'https://github.com/DarrachBarneveld'
  },
  {
    artName: 'Card Hover',
    pageLink: './Art/imPradhyumn/index.html',
    imageLink: './Art/imPradhyumn/card-animation.gif',
    author: 'Pradhyumn Sharma',
    githubLink: 'https://github.com/imPradhyumn'
  },
  {
    artName: 'Rotating Cube',
    pageLink: './Art/Rishi/cube.html',
    imageLink: './Art/Rishi/cube.gif',
    author: 'Rishi',
    githubLink: 'https://github.com/rishi17003'
  },
  {
    artName: 'Waving penguin',
    pageLink: './Art/iamsnehadas/index.html',
    imageLink: './Art/iamsnehadas/penguin.png',
    author: 'Sneha Das',
    githubLink: 'https://github.com/iamsnehadas'
  },
  {
    artName: 'Tic Tac Yo!',
    pageLink: './Art/smokeraven667/smokeraven.html',
    imageLink: './Art/smokeraven667/tic-tac-yo.gif',
    author: 'Joy',
    githubLink: 'https://github.com/smokeraven667'
  },

  {
    artName: 'Sleep Time',
    pageLink: './Art/kratin01/index.html',
    imageLink: './Art/kratin01/animation.gif',
    author: 'Kratin',
    githubLink: 'https://github.com/kratin01'
  },
  {
    artName: 'Gradient Loader',
    pageLink: './Art/Kartikey Mishra/index.html',
    imageLink: './Art/Kartikey Mishra/GradientLoader.gif',
    author: 'Kartikey Mishra',
    githubLink: 'https://github.com/kartikeymish'
  },
  {
    artName: 'Animation-box',
    pageLink: './Art/Himanshu_Chauhan/index.html',
    imageLink: './Art/Himanshu_Chauhan/animation-box.gif',
    author: 'Himanshu Chauhan',
    githubLink: 'https://github.com/Himanshuch8055'
  },
  {
    artName: 'Falling-ball',
    pageLink: './Art/Ornitcg/fallingBall/index.html',
    imageLink: './Art/Ornitcg/fallingBall/ball1.gif',
    author: 'Ornitcg',
    githubLink: 'https://github.com/ornitcg'
  },
  {
    artName: 'Shining-Stars',
    pageLink: './Art/Ornitcg/Stars/index.html',
    imageLink: './Art/Ornitcg/Stars/stars.gif',
    author: 'Ornitcg',
    githubLink: 'https://github.com/ornitcg'
  },
  {
    artName: 'Flying-Baloon',
    pageLink: './Art/Ornitcg/baloon/index.html',
    imageLink: './Art/Ornitcg/baloon/baloon.gif',
    author: 'Ornitcg',
    githubLink: 'https://github.com/ornitcg'
  },
  {
    artName: 'Portugal Flag',
    pageLink: './Art/criscaldeiraa/index.html',
    imageLink: './Art/criscaldeiraa/portugal_flag.gif',
    author: 'Cristina',
    githubLink: 'https://github.com/criscaldeiraa'
  },
  {
    artName: 'Circles',
    pageLink: './Art/AmanRawat/index.html',
    imageLink: './Art/AmanRawat/circles.gif',
    author: 'Aman Rawat',
    githubLink: 'https://github.com/amanr-dev'
  },
  {
    artName: 'hanisntsolo',
    pageLink: './Art/hanisntsolo/hanisntsolo.html',
    imageLink: './Art/hanisntsolo/hanisntsolo.gif',
    author: 'Hanisntsolo',
    githubLink: 'https://github.com/hanisntsolo'
  },
  {
    artName: 'Hamburger to Close',
    pageLink: './Art/jatanassian/index.html',
    imageLink: './Art/jatanassian/hamburger-close.gif',
    author: 'Joy',
    githubLink: 'https://github.com/jatanassian'
  },
  {
    artName: 'Tiled Loader',
    pageLink: './Art/tmsagarofficial/anim2.html',
    imageLink: './Art/tmsagarofficial/anim2.gif',
    author: 'tmsagarofficial',
    githubLink: 'https://github.com/tmsagarofficial'
  },
  {
    artName: 'Orbiting-Ball',
    pageLink: './Art/Tipchan/OrbitingBall.html',
    imageLink: './Art/Tipchan/OrbitingBall.gif',
    author: 'Tipchan',
    githubLink: 'https://github.com/tsongtheng'
  },
  {
    artName: 'Marque animation',
    pageLink: './Art/Shubhamkumar1122001/index.html',
    imageLink: './Art/Shubhamkumar1122001/animation.gif',
    author: 'Shubham Kumar',
    githubLink: 'https://github.com/Shubhamkumar1122001'
  },
  {
    artName: 'Simple BAAF',
    pageLink: './Art/baaf-Animation/index.html',
    imageLink: './Art/baaf-Animation/baafscreen.png',
    author: 'Farid Bass',
    githubLink: 'https://github.com/baafbass'
  },
  {
    artName: 'Animated-Biker',
    pageLink: './Art/JT-Singh/index.html',
    imageLink: './Art/JT-Singh/biker.gif',
    author: 'JT Singh',
    githubLink: 'https://github.com/JT-Singh'
  },
  {
    artName: 'Triangle',
    pageLink: './Art/Joy/triangle.html',
    imageLink: './Art/Joy/triangle.gif',
    author: 'Joy',
    githubLink: 'https://github.com/royranger'
  },
  {
    artName: 'glowing-candles',
    pageLink: './Art/Dhanveeryadav/index.html',
    imageLink: './Art/Dhanveeryadav/glowing-candles.gif',
    author: 'Dhanveer',
    githubLink: 'https://github.com/Dhanveeryadav'
  },
  {
    artName: 'Rocket Orbit',
    pageLink: './Art/thomasravetto/index.html',
    imageLink: './Art/thomasravetto/loader_gif.gif',
    author: 'thomasravetto',
    githubLink: 'https://github.com/thomasravetto'
  },
  {
    artName: 'Keyboard',
    pageLink: './Art/Alexandra2888/keyboard.html',
    imageLink: './Art/Alexandra2888/keyboard.gif',
    author: 'Alexandra2888',
    githubLink: 'https://github.com/Alexandra2888'
  },
  {
    artName: 'Jumping Balls',
    pageLink: './Art/Alexandra2888/balls.html',
    imageLink: './Art/Alexandra2888/balls.gif',
    author: 'Alexandra2888',
    githubLink: 'https://github.com/Alexandra2888'
  },
  {
    artName: 'Dancing in Space',
    pageLink: './Art/Maria/index.html',
    imageLink: './Art/Maria/dancinginspace.gif',
    author: 'Maria',
    githubLink: 'https://github.com/mariapetra'
  },
  {
    artName: 'Submit tick animation',
    pageLink: './Art/rajHimanshu22/index.html',
    imageLink: './Art/rajHimanshu22/animation.gif',
    author: 'Himanshu Raj',
    githubLink: 'https://github.com/rajHimanshu22'
  },
  {
    artName: 'Circle',
    pageLink: './Art/lucas/circle.html',
    imageLink: './Art/lucas/circle.gif',
    author: 'Joy',
    githubLink: 'https://github.com/LucasAlmeida-jpg'
  },
  {
    artName: 'Falling Squares',
    pageLink: './Art/migueldalberto/index.html',
    imageLink: './Art/migueldalberto/screenshot.png',
    author: 'migueldalberto',
    githubLink: 'https://github.com/migueldalberto'
  },
  {
    artName: 'Infinite Hacktober Shapes',
    pageLink: './Art/Joe_DiGioia/JoeArt.html',
    imageLink: './Art/Joe_DiGioia/Hacktober-Animate-JDiGioia.gif',
    author: 'Joe DiGioia',
    githubLink: 'https://github.com/WatchAce0'
  },
  {
    artName: 'Pumpkin Ghost',
    pageLink: './Art/Jason/pumpkin.html',
    imageLink: './Art/Jason/pumpkin.gif',
    author: 'Jason',
    githubLink: 'https://github.com/jsonsinger'
  },
  {
    artName: 'Ghost',
    pageLink: './Art/Russ/ghost.html',
    imageLink: './Art/Russ/ghost.gif',
    author: 'Russ',
    githubLink: 'https://github.com/rperry99'
  },
  {
    artName: 'Planet',
    pageLink: './Art/serhatbek/index.html',
    imageLink: './Art/serhatbek/planet.gif',
    author: 'serhatbek',
    githubLink: 'https://github.com/serhatbek'
  },
  {
    artName: 'Rocket',
    pageLink: './Art/Suryansh/rocket.html',
    imageLink: './Art/Suryansh/rocket.gif',
    author: 'Suryansh',
    githubLink: 'https://github.com/suryanshsingh2001'
  },
  {
    artName: 'AnimateIbaad',
    pageLink: './Art/Ibaad/animate.html',
    imageLink: './Art/Ibaad/animationimagehover.gif',
    author: 'Ibaad',
    githubLink: 'https://github.com/ibaaddurrani'
  },
  {
    artName: 'Animated-Panda',
    pageLink: './Art/Naina/index.html',
    imageLink: './Art/Naina/Panda.gif',
    author: 'Naina',
    githubLink: 'https://github.com/naina5602'
  },
  {
    artName: 'Circle',
    pageLink: './Art/MishC/circle.html',
    imageLink: './Art/MishC/magic_circle.gif',
    author: 'MishC',
    githubLink: 'https://github.com/MishC'
  },
  {
    artName: 'J.A.R.V.I.S',
    pageLink: './Art/rituraj-dubey/index.html',
    imageLink: './Art/rituraj-dubey/jarvis.gif',
    author: 'Rituraj Dubey',
    githubLink: 'https://github.com/rituraj-dubey'
  },
  {
    artName: 'SquBounce',
    pageLink: './Art/Sanusi/index.html',
    imageLink: './Art/Sanusi/sanusi-animation.gif',
    author: 'Sanusi',
    githubLink: 'https://github.com/sanusisusi'
  },
  {
    artName: 'RichardsAnimation',
    pageLink: './Art/Richard/animated.html',
    imageLink: './Art/Richard/bounce.gif.gif',
    author: 'Richard',
    githubLink: 'https://github.com/richardhartleydev'
  },
  {
    artName: 'Loader Animation',
    pageLink: './Art/Abhishek/animation.html',
    imageLink: './Art/Abhishek/animation.gif',
    author: 'Abhishek Kumar',
    githubLink: 'https://github.com/abhishekl1289'
  },
  {
    artName: 'Fan',
    pageLink: './Art/Samriddhi/fan.html',
    imageLink: './Art/Samriddhi/fan.png',
    author: 'Samriddhi',
    githubLink: 'https://github.com/NarayanSam'
  },
  {
    artName: 'RGB Square',
    pageLink: './Art/TCrypt/animated.html',
    imageLink: './Art/TCrypt/rgbsq-animated.gif',
    author: 'T-Crypt',
    githubLink: 'https://github.com/T-Crypt'
  },
  {
    artName: 'Loader Animation',
    pageLink: './Art/C S Sachindra/loader.html',
    imageLink: './Art/C S Sachindra/loader.gif',
    author: 'C S Sachindra',
    githubLink: 'https://github.com/sandilya27'
  },
  {
    artName: 'Seven Segment Display',
    pageLink: './Art/Ankesh/segment-display.html',
    imageLink: './Art/Ankesh/segment-display.gif',
    author: 'Ankesh',
    githubLink: 'https://github.com/ankeshp03'
  },
  {
    artName: '4 Color Loader',
    pageLink: './Art/rstallings/index.html',
    imageLink: './Art/rstallings/Animation.gif',
    author: 'Roosevelt S.',
    githubLink: 'https://github.com/rstallingsiii'
  },
  {
    artName: "Mr. A's Amimation",
    pageLink: './Art/MrA-Animation/index.html',
    imageLink: './Art/MrA-Animation/Animation.gif',
    author: 'Mr. AnkitR',
    githubLink: 'https://github.com/MrARawal'
  },
  {
    artName: 'LHV',
    pageLink: './Art/wizozheir/lhv.html',
    imageLink: './Art/wizozheir/lhv.gif',
    author: 'wizozheir',
    githubLink: 'https://github.com/wizozheir'
  },
  {
    artName: 'Falling stars',
    pageLink: './Art/ChipoJ/index.html',
    imageLink: './Art/ChipoJ/star_fall.gif',
    author: 'ChipoJ',
    githubLink: 'https://github.com/Chipoj'
  },
  {
    artName: 'Heartbeat',
    pageLink: './Art/Karol/index.html',
    imageLink: './Art/Karol/animation.gif',
    author: 'Karol',
    githubLink: 'https://github.com/karolwjck'
  },
  {
    artName: 'Bouncing Screensaver',
    pageLink: './Art/CDay-87/index.html',
    imageLink: './Art/CDay-87/Bounce_Animation.gif',
    author: 'CDay-87',
    githubLink: 'https://github.com/CDay-87'
  },
  {
    artName: 'Loader',
    pageLink: './Art/Animation_makrenko-dev/index.html',
    imageLink: './Art/Animation_makrenko-dev/logog.gif',
    author: 'makrenko-dev',
    githubLink: 'https://github.com/makrenko-dev'
  },
  {
    artName: 'Running Laps',
    pageLink: './Art/runningBars/index.html',
    imageLink: './Art/runningBars/running.gif',
    author: 'Daniel',
    githubLink: 'https://github.com/dsauce817'
  },
  {
    artName: 'Simple Mexican Flag',
    pageLink: './Art/jnovak5/index.html',
    imageLink: './Art/jnovak5/novak.gif',
    author: 'Jnovak5',
    githubLink: 'https://github.com/jnovak5'
  },
  {
    artName: 'Simple Loading Spinner',
    pageLink: './Art/jormondroyd27/index.html',
    imageLink: './Art/jormondroyd27/loading.gif',
    author: 'Jimmy Ormondroyd',
    githubLink: 'https://github.com/jormondroyd27'
  },
  {
    artName: 'Twist',
    pageLink: './Art/Anna/twist.html',
    imageLink: './Art/Anna/twist.gif',
    author: 'Anna',
    githubLink: 'https://github.com/anna-1980'
  },
  {
    artName: 'Shaking box',
    pageLink: './Art/alexsatalan/index.html',
    imageLink: './Art/alexsatalan/shaking.gif',
    author: 'AlexS',
    githubLink: 'https://github.com/alexsatalan'
  },
  {
    artName: 'olga_min',
    pageLink: './Art/olga_min/index.html',
    imageLink: './Art/olga_min/animation.gif',
    author: 'Olga',
    githubLink: 'https://github.com/OlgaMinaievaWebDev'
  },
  {
    artName: 'Rotating_Cube',
    pageLink: './Art/Catoos/Cube.html',
    imageLink: './Art/Catoos/Cube.gif',
    author: 'Catoos',
    githubLink: 'https://github.com/Catoos'
  },
  {
    artName: 'Moving Flag',
    pageLink: './Art/Mayank_goel/index.html',
    imageLink: './Art/Mayank_goel/moving_flag.gif',
    author: 'Yelloberard',
    githubLink: 'https://github.com/yellowberad'
  },
  {
    artName: 'triangle_run',
    pageLink: './Art/ghost-2362003/triangle_run.html',
    imageLink: './Art/ghost-2362003/triangle_run.png',
    author: 'Shubhojyoti',
    githubLink: 'https://github.com/ghost-2362003'
  },
  {
    artName: 'Flowers',
    pageLink: './Art/Jeffrey/index.html',
    imageLink: './Art/Jeffrey/Hackflowers.png',
    author: 'Jeffrey',
    githubLink: 'https://github.com/Jeffruiz1502003'
  },
  {
    artName: 'Car',
    pageLink: './Art/Haneesh/car.html',
    imageLink: './Art/Haneesh/car.gif',
    author: 'Haneesh',
    githubLink: 'https://github.com/Haneesh000'
  },
  {
    artName: 'Sun shadow',
    pageLink: './Art/Guruprasad-Kulkarni/index.html',
    imageLink: './Art/Guruprasad-Kulkarni/sun.gif',
    author: 'Guruprasad',
    githubLink: 'https://github.com/Guruprasad846'
  },
  {
    artName: 'Circle',
    pageLink: './Art/Adithya/index.html',
    imageLink: './Art/Adithya/result.gif',
    author: 'Adithya',
    githubLink: 'https://github.com/Adithya-K-Shetty'
  },
  {
    artName: 'Cart Hover',
    pageLink: './Art/Rahul-Bhati/index.html',
    imageLink: './Art/Rahul-Bhati/Rahul-Bhati.gif',
    author: 'Rahul-Bhati',
    githubLink: 'https://github.com/Rahul-Bhati'
  },
  {
    artName: 'now.sh',
    pageLink: './Art/Tergel0820/index.html',
    imageLink: './Art/Tergel0820/animation.gif',
    author: 'Tergel0820',
    githubLink: 'https://github.com/Tergel0820'
  },
  {
    artName: 'Animated Fan',
    pageLink: './Art/Alexandra2888/fan.html',
    imageLink: './Art/Alexandra2888/fan.png',
    author: 'Alexandra2888',
    githubLink: 'https://github.com/Alexandra2888'
  },
  {
    artName: 'Coffe Cup',
    pageLink: './Art/Alexandra2888/cup.html',
    imageLink: './Art/Alexandra2888/cup.gif',
    author: 'Alexandra2888',
    githubLink: 'https://github.com/Alexandra2888'
  },
  {
    artName: 'BouncingBall',
    pageLink: './Art/Venkateeshh/BouncingBall.html',
    imageLink: './Art/Venkateeshh/BounceBall.gif',
    author: 'Venkatesh',
    githubLink: 'https://github.com/Venkateeshh'
  },
  {
    artName: 'Analog Clock',
    pageLink: './Art/Jeet/index.html',
    imageLink: './Art/Jeet/pic.png',
    author: 'Jeet Kanodia',
    githubLink: 'https://github.com/jeetkanodia'
  },
  {
    artName: 'Flower',
    pageLink: './Art/ChrRepou/flower.html',
    imageLink: './Art/ChrRepou/flower.png',
    author: 'ChrRepou',
    githubLink: 'https://github.com/ChrRepou'
  },
  {
    artName: 'Triangle',
    pageLink: './Art/KrishayNair/rectangle.html',
    imageLink: './Art/KrishayNair/circle.gif',
    author: 'KrishayNair',
    githubLink: 'https://github.com/KrishayNair'
  },
  {
    artName: 'Waving Ghost Animation',
    pageLink: './Art/AnkitaM/ghost.html',
    imageLink: './Art/AnkitaM/Waving-Ghost-Animation.gif',
    author: 'Ankita M.',
    githubLink: 'https://github.com/anki009/'
  },
  {
    artName: 'Loading Animation',
    pageLink: './Art/AryanK1511/loading_animation.html',
    imageLink: './Art/AryanK1511/loading_animation.gif',
    author: 'Aryan Khurana',
    githubLink: 'https://github.com/AryanK1511'
  },
  {
    artName: 'Quadro Hypno Spin',
    pageLink: './Art/Sheefa/QuadroHypnoSpin.html',
    imageLink: './Art/Sheefa/QuadroHypnoSpin.gif',
    author: 'Sheefa',
    githubLink: 'https://github.com/sheefanaaz123'
  },
  {
    artName: 'Walking Dog',
    pageLink: './Art/ChrisAqui/dog.html',
    imageLink: './Art/ChrisAqui/dog.gif',
    author: 'Chris Aqui',
    githubLink: 'https://github.com/christine-aqui'
  },
  {
    artName: 'Sunset',
    pageLink: './Art/timDehof/sunset.html',
    imageLink: './Art/timDehof/sunset.gif',
    author: 'Tim DeHof',
    githubLink: 'https://github.com/timDeHof'
  },
  {
    artName: 'Circle Dancing',
    pageLink: './Art/Umair/index.html',
    imageLink: './Art/Umair/Circle-dancing.gif',
    author: 'Mohammed Umair',
    githubLink: 'https://github.com/umair986'
  },
  {
    artName: 'ZTM Text Animation',
    pageLink: './Art/Chugil/index.html',
    imageLink: './Art/Chugil/Screenshot.png',
    author: 'Chugil',
    githubLink: 'https://github.com/ChugilC'
  },
  {
    artName: 'Square',
    pageLink: './Art/Shubham-Chaudhary/square_animation.html',
    imageLink: './Art/Shubham-Chaudhary/square_animation.gif',
    author: 'Shubham Chaudhary',
    githubLink: 'https://github.com/Stellar-X'
  },
  {
    artName: 'Women in STEM',
    pageLink: './Art/Lucile-Tech/index.html',
    imageLink: './Art/Lucile-Tech/cardproject.png',
    author: 'Lucile Tech',
    githubLink: 'https://github.com/LucileTech'
  },
  {
    artName: 'Trippy',
    pageLink: './Art/Simar/trippy.html',
    imageLink: './Art/Simar/trippy-square.gif',
    author: 'Simar',
    githubLink: 'https://github.com/SimardeepSingh-zsh'
  },
  {
    artName: 'solarsystem',
    pageLink: './Art/solarsystem/solarsystem.html',
    imageLink: './Art/solarsystem/solarsystem.gif',
    author: 'hanisntsolo',
    githubLink: 'https://github.com/hanisntsolo'
  },
  {
    artName: 'The Initials',
    pageLink: './Art/yashviradia/index.html',
    imageLink: './Art/yashviradia/initials_yashviradia.gif',
    author: 'Yash Viradia',
    githubLink: 'https://github.com/yashviradia'
  },
  {
    artName: 'Glow Button',
    pageLink: './Art/Arc/index.html',
    imageLink: './Art/Arc/Animation.gif',
    author: 'Nobody',
    githubLink: 'https://github.com/p/Nobody'
  },
  {
    artName: 'Weird Spinner',
    pageLink: './Art/lucifer510/weirdSpinner.html',
    imageLink: './Art/lucifer510/weirdSpinner.png',
    author: 'lucifer510',
    githubLink: 'https://github.com/lucifer510'
  },
  {
    artName: 'Ruby',
    pageLink: './Art/daniel-badura/ruby/ruby.html',
    imageLink: './Art/daniel-badura/ruby/ruby.gif',
    author: 'daniel-badura',
    githubLink: 'https://github.com/daniel-badura'
  },
  {
    artName: '699669',
    pageLink: './Art/Artis/699669.html',
    imageLink: './Art/Artis/699669.gif',
    author: 'Artis',
    githubLink: 'https://github.com/69966969'
  },
  {
    artName: 'spinning square',
    pageLink: './Art/dmdiamond79/spinningsquare.html',
    imageLink: './Art/dmdiamond79/spinning.gif.gif',
    author: 'dmdiamond79',
    githubLink: 'https://github.com/dmdiamond79'
  },
  {
    artName: 'Bhaskar Sahu',
    pageLink: './Art/Bhaskarsahu23',
    imageLink: './Art/Bhaskarsahu23/imageflip.gif',
    author: 'Bhaskarsahu23',
    githubLink: 'https://github.com/Bhaskarsahu23'
  },
  {
    artName: 'Pumpkin Fight',
    pageLink: './Art/SamPalacio/index.html',
    imageLink: './Art/SamPalacio/pumpkins.gif',
    author: 'SamPalacio',
    githubLink: 'https://github.com/samuelpalacio1709'
  },
  {
    artName: 'Css eyes animation',
    pageLink: './Art/Nawaf-vp/index.html',
    imageLink: './Art/Nawaf-vp/css_eyes_animation.gif',
    author: 'Nawaf',
    githubLink: 'https://github.com/nawaf-vp'
  },
  {
    artName: 'Starry Night',
    pageLink: './Art/LucileTech/starry-night/starry_night.html',
    imageLink: './Art/LucileTech/starry-night/starry_night.png',
    author: 'LucileTech',
    githubLink: 'https://https://github.com/LucileTech'
  },
  {
    artName: 'Random Number',
    pageLink: 'ArtGouravindex.html',
    imageLink: './Art/Gourav/animate.gif',
    author: 'Gourav',
    githubLink: 'https://github.com/Gourav2609'
  },
  {
    artName: 'Blinking Ball',
    pageLink: './Art/Sheefa/blinking_ball.html',
    imageLink: './Art/Sheefa/blinking_ball.gif',
    author: 'Sheefa',
    githubLink: 'https://github.com/sheefanaaz123'
  },
  {
    artName: 'Bus Animation',
    pageLink: './Art/stesel/bus.html',
    imageLink: './Art/stesel/bus.gif',
    author: 'Leonid Trofymchuk',
    githubLink: 'https://github.com/stesel'
  },
  {
    artName: 'Galaxy',
    pageLink: './Art/Aldair/galaxy.html',
    imageLink: './Art/Aldair/galaxy.gif',
    author: 'Aldair Huamani',
    githubLink: 'https://github.com/Baku452'
  },
  {
    artName: 'Let the Sunshine In',
    pageLink: './Art/LucileTech/Sunshine/sunshine.html',
    imageLink: './Art/LucileTech/Sunshine/styles.css',
    author: 'LucileTech',
    githubLink: 'https://https://github.com/LucileTech'
  },
  {
    artName: 'Heaart',
    pageLink: './Art/Neha045/index.html',
    imageLink: './Art/Neha045/animation.gif',
    author: 'Neha045',
    githubLink: 'https://github.com/Neha045'
  },
  {
    artName: 'simple-transition',
    pageLink: './Art/rajan4405/index.html',
    imageLink: './Art/rajan4405/Animation.gif',
    author: 'rajan4405',
    githubLink: 'https://github.com/rajan4405'
  },
  {
    artName: 'Opening Envelope Animation',
    pageLink: './Art/VivekGuruduttK28/index.html',
    imageLink: './Art/VivekGuruduttK28/Opening_Envelope.gif',
    author: 'VivekGuruduttK28',
    githubLink: 'https://github.com/VivekGuruduttK28'
  },
  {
    artName: 'Shooting gun',
    pageLink: './Art/BlueHeart0065/gun.html',
    imageLink: './Art/BlueHeart0065/gun.gif',
    author: 'Sahil',
    githubLink: 'https://github.com/BlueHeart0065'
  },
  {
    artName: 'Pixar animation',
    pageLink: './Art/BlueHeartsecond/pixar.html',
    imageLink: './Art/BlueHeartsecond/pixar.gif',
    author: 'Sahil',
    githubLink: 'https://github.com/BlueHeart0065'
  },
  {
    artName: 'ZTM Cube',
    pageLink: './Art/williamstophef/index.html',
    imageLink: './Art/williamstophef/CubeArt.gif',
    author: 'Christopher Williams',
    githubLink: 'https://github.com/williamstophef'
  },
  {
    artName: 'Button-Animation',
    pageLink: './Art/Raghavan-B/index.html',
    imageLink: './Art/Raghavan-B/button.gif',
    author: 'Raghavan-B',
    githubLink: 'https://github.com/Raghavan-B'
  },
  {
    artName: 'Beach Loading Bar with Waves and Sun',
    pageLink: './Art/Javier1019/index.html',
    imageLink: './Art/Javier1019/beachloadingbar.gif',
    author: 'Javier',
    githubLink: 'https://github.com/Javier1019'
  },
  {
    artName: 'ColorRot Square',
    pageLink: './Art/RedHoodJT1988/index.html',
    imageLink: './Art/RedHoodJT1988/colorRotSquare.gif',
    author: 'Jonathan Reeves',
    githubLink: 'https://github.com/RedHoodJT1988'
  },
  {
    artName: 'Netflix Logo',
    pageLink: './Art/Sheefa/Netflix.html',
    imageLink: './Art/Sheefa/Netflix.gif',
    author: 'Sheefa',
    githubLink: 'https://github.com/sheefanaaz123'
  },
  {
    artName: 'Dynamic Shadow',
    pageLink: './Art/Vamshidhar/index.html',
    imageLink: './Art/Vamshidhar/dynamic-shadow.gif',
    author: 'Vamshidhar Thonti',
    githubLink: 'https://github.com/vamshidhar-thonti'
  },
  {
    artName: 'Running watch',
    pageLink: './Art/Pratyush-Dehury/index.html',
    imageLink: './Art/Pratyush-Dehury/wrist-watch.gif',
    author: 'Pratyush Dehury',
    githubLink: 'https://github.com/Pratyush-Dehury'
  },
  {
    artName: 'Move phone',
    pageLink: './Art/Teri/index.html',
    imageLink: './Art/Teri/animate.gif',
    author: 'Teri',
    githubLink: 'https://github.com/terieyenike'
  },
  {
    artName: 'Moving Car',
    pageLink: './Art/Ravkeerat02/car.html',
    imageLink: './Art/Ravkeerat02/car.gif',
    author: 'Ravkeerat Singh',
    githubLink: 'https://github.com/Ravkeerat02'
  },
  {
    artName: 'Animation Envelope',
    pageLink: './Art/Miainaus/envelope.html',
    imageLink: './Art/Miainaus/envelope.gif',
    author: 'Mia',
    githubLink: 'https://github.com/Miainaus'
  },
  {
    artName: 'Rotate Color',
    pageLink: './Art/Gibso10/index.html',
    imageLink: './Art/Gibso10/Box Color.gif',
    author: 'Gibso10',
    githubLink: 'https://github.com/Gibso10'
  },
  {
    artName: 'Against the Flow',
    pageLink: './Art/Zareck521/index.html',
    imageLink: './Art/Zareck521/otherway.gif',
    author: 'Zareck521',
    githubLink: 'https://github.com/Zareck521'
  },
  {
    artName: 'Scaling loader',
    pageLink: './Art/BatistaDev1113/index.html',
    imageLink: './Art/BatistaDev1113/scalingLoader.gif',
    author: 'BatistaDev1113',
    githubLink: 'https://github.com/batistaDev1113'
  },
  {
    artName: 'CSS Animation',
    pageLink: './Art/jayg2309/animation.html',
    imageLink: './Art/jayg2309/animation.gif',
    author: 'Jay',
    githubLink: 'https://github.com/jayg2309'
  },
  {
    artName: 'Among Us',
    pageLink: './Art/THE-AryanKumar/index.html',
    imageLink: './Art/THE-AryanKumar/Among Us - result.gif',
    author: 'THE-AryanKumar',
    githubLink: 'https://github.com/THE-AryanKumar'
  },
  {
    artName: 'Animated Squares',
    pageLink: './Art/abeonweb/index.html',
    imageLink: './Art/abeonweb/animated_squares.gif',
    author: 'Abiodun',
    githubLink: 'https://github.com/abeonweb'
  },
  {
    artName: 'Background line animation',
    pageLink: './Art/Hrishap/index.html',
    imageLink: './Art/Hrishap/Background line animation.gif',
    author: 'Hrishap',
    githubLink: 'https://github.com/Hrishap'
  },
  {
    artName: 'Diamond',
    pageLink: './Art/daniel-badura/diamond/diamond.html',
    imageLink: './Art/daniel-badura/diamond/diamond.gif',
    author: 'daniel-badura',
    githubLink: 'https://github.com/daniel-badura'
  },
  {
    artName: 'Hire Me Button Animation',
    pageLink: './Art/techfreakSahil/index.html',
    imageLink: './Art/techfreakSahil/animation(hireBtn).png',
    author: 'techfreakSahil',
    githubLink: 'https://github.com/techfreakSahil'
  },
  {
    artName: 'Typewriter Text Animation',
    pageLink: './Art/haitruong-tech/index.html',
    imageLink: './Art/haitruong-tech/typewriter-animation.gif',
    author: 'haitruong-tech',
    githubLink: 'https://github.com/haitruong-tech'
  },
  {
    artName: 'Ramen Bowl',
    pageLink: './Art/dan-chui/index.html',
    imageLink: './Art/dan-chui/ramen_bowl.gif',
    author: 'dan-chui',
    githubLink: 'https://github.com/dan-chui'
  },
  {
    artName: '👻Spooky Coffee☕',
    pageLink: './Art/archeana/index.html',
    imageLink: './Art/archeana/coffee boo.gif',
    author: 'archeana',
    githubLink: 'https://github.com/archeana'
  },
  {
    artName: 'Bird Animation',
    pageLink: './Art/psykatsamanta/index.html',
    imageLink: './Art/psykatsamanta/Bird_Animation.gif',
    author: 'psykatsamanta',
    githubLink: 'https://github.com/psykatsamanta'
  },
  {
    artName: 'Jack-o-lantern',
    pageLink: './Art/Kttalley/jack-o-lantern.html',
    imageLink: './Art/Kttalley/jack-o-lantern.gif',
    author: 'Kttalley',
    githubLink: 'https://github.com/kttalley'
  },
  {
    artName: 'Bear Straw hat',
    pageLink: './Art/breadmooch/index.html',
    imageLink: './Art/breadmooch/bearStrawhat.gif',
    author: 'breadmooch',
    githubLink: 'https://github.com/breadmooch'
  },
  {
    artName: 'Waving Hand',
    pageLink: './Art/Darkrider0007/waveing_hand.html',
    imageLink: './Art/Darkrider0007/waving-hand.gif',
    author: 'Darkrider0007',
    githubLink: 'https://github.com/Darkrider0007'
  },
  {
    artName: 'Rotating Cube',
    pageLink: './Art/BatistaDev1113/cube.html',
    imageLink: './Art/BatistaDev1113/rotatingCube.gif',
    author: 'batistaDev1113',
    githubLink: 'https://github.com/batistaDev1113'
  },
  {
    artName: 'SharinganMangekyou',
    pageLink: './Art/SankN22/SharinganMangekyou.html',
    imageLink: './Art/SankN22/SharinganMangekyou.gif',
    author: 'SankN22',
    githubLink: 'https://github.com/SankN22'
  },
  {
    artName: 'Stroboscopic effect',
    pageLink: './Art/Shubhamm33/index.html',
    imageLink: './Art/Shubhamm33/stroboscopic.gif',
    author: 'Shubhamm33',
    githubLink: 'https://github.com/Shubhamm33'
  },
  {
    artName: 'Bouncing Ball Animation',
    pageLink: './Art/NegativE333/bouncing.html',
    imageLink: './Art/NegativE333/bouncing.gif',
    author: 'NegativE333',
    githubLink: 'https://github.com/NegativE333'
  },
  {
    artName: 'moving box',
    pageLink: './Art/Esinnation/index.html',
    imageLink: './Art/Esinnation/animation.gif',
    author: 'Esinnation',
    githubLink: 'https://github.com/Esinnation'
  },
  {
    artName: 'Button Hover Animation',
    pageLink: './Art/oandev/index.html',
    imageLink: './Art/oandev/oan.gif',
    author: 'hioan-dev',
    githubLink: 'https://github.com/hioan-dev'
  },
  {
    artName: 'Wordspin',
    pageLink: './Art/trottiemcqueen/wordspin.html',
    imageLink: './Art/trottiemcqueen/wordspin.png',
    author: 'Trottie McQueen',
    githubLink: 'https://github.com/trottiemcqueen'
  },
  {
    artName: 'Road Moving Animation',
    pageLink: './Art/pabitra0011/index.html',
    imageLink: './Art/pabitra0011/RoadAnimation.gif',
    author: 'pabitra0011',
    githubLink: 'https://github.com/pabitra0011'
  },
  {
    artName: 'Sun-loader Animation',
    pageLink: './Art/Groot-2001/index.html',
    imageLink: './Art/Groot-2001/sun-animation.gif',
    author: 'Shiva Silmawala',
    githubLink: 'https://github.com/Groot-2001'
  },
  {
    artName: 'CUBE',
    pageLink: './Art/okaydivyansh/index.html',
    imageLink: './Art/okaydivyansh/cube.gif',
    author: 'Divyansh',
    githubLink: 'https://github.com/okaydivyansh'
  },
  {
    artName: 'wheel',
    pageLink: './Art/mohdUsman-6508/wheel.html',
    imageLink: './Art/mohdUsman-6508/wheel.png',
    author: 'Mohd Usman',
    githubLink: 'https://github.com/mohdUsman-6508'
  },
  {
    artName: 'Ball-animation',
    pageLink: './Art/RohanSalgare/index.html',
    imageLink: './Art/RohanSalgare/animation.gif',
    author: 'Rohan',
    githubLink: 'https://github.com/RohanSalgare'
  },
  {
    artName: 'CircleChase',
    pageLink: './Art/MathDevWeb/CircleChase.html',
    imageLink: './Art/MathDevWeb/CircleChase.gif',
    author: 'MathDevWeb',
    githubLink: 'https://github.com/MathDevWeb'
  },
  {
    artName: 'Waves',
    pageLink: './Art/vivek/index.html',
    imageLink: './Art/vivek/waves.gif',
    author: 'Vivek Boii',
    githubLink: 'https://github.com/vivekBoii'
  },
  {
    artName: 'Optimus Prime',
    pageLink: './Art/Aneesh/optimusprime.html',
    imageLink: './Art/Aneesh/optimusprime.gif',
    author: 'Aneesh',
    githubLink: 'https://github.com/aneeshd27'
  },
  {
    artName: 'Ping Pong',
    pageLink: './Art/patelanuj93/index.html',
    imageLink: './Art/patelanuj93/ping-pong.gif',
    author: 'Anuj Patel',
    githubLink: 'https://github.com/patelanuj93'
  },
  {
    artName: 'Sun-Earth Rotation',
    pageLink: './Art/vinay-s36/animation.html',
    imageLink: './Art/vinay-s36/Sun-Earth Rotation.gif',
    author: 'Vinay',
    githubLink: 'https://github.com/vinay-s36'
  },
  {
    artName: 'Heart Loading...',
    pageLink: './Art/maidxn/index.html',
    imageLink: './Art/maidxn/heart-loading-animate.gif',
    author: 'Mayd',
    githubLink: 'https://github.com/maidxn'
  },
  {
    artName: 'Colour change Ball',
    pageLink: './Art/TBRX/index.html',
    imageLink: './Art/TBRX/color-change.png',
    author: 'Tabrez Alam',
    githubLink: 'https://github.com/tabrez022'
  },
  {
    artName: 'Spinner',
    pageLink: './Art/muhd-kifayath/Spinner.html',
    imageLink: './Art/muhd-kifayath/Spinner.gif',
    author: 'Kifayath',
    githubLink: 'https://github.com/muhd-kifayath'
  },
  {
    artName: 'Floating Ghost',
    pageLink: './Art/claire-ca/floating-ghost/index.html',
    imageLink: './Art/claire-ca/floating-ghost/floating-ghost.gif',
    author: 'Claire Calder',
    githubLink: 'https://github.com/claire-ca'
  },
  {
    artName: 'NewKick',
    pageLink: './Art/DAYakDREAMER/index.html',
    imageLink: './Art/DAYakDREAMER/Animation-nation-gif.gif',
    author: 'DAYakDREAMER',
    githubLink: 'https://github.com/DAYakDREAMER'
  },
  {
    artName: 'Rotate 3D on Hover',
    pageLink: './Art/Vamshidhar/rotate.html',
    imageLink: './Art/Vamshidhar/rotate-3d-on-hover.gif',
    author: 'Vamshidhar Thonti',
    githubLink: 'https://github.com/vamshidhar-thonti'
  },
  {
    artName: 'Heart Beat',
    pageLink: './Art/Luv/index.html',
    imageLink: './Art/Luv/heart.png',
    author: 'Luv',
    githubLink: 'https://github.com/luv2027'
  },
  {
    artName: 'Button Animation',
    pageLink: './Art/lucifer510/button.html',
    imageLink: './Art/lucifer510/button.png',
    author: 'lucifer510',
    githubLink: 'https://github.com/lucifer510'
  },
  {
    artName: 'Card Animation',
    pageLink: './Art/lucifer510/card.html',
    imageLink: './Art/lucifer510/card.png',
    author: 'lucifer510',
    githubLink: 'https://github.com/lucifer510'
  },
  {
    artName: 'Open the door',
    pageLink: './Art/Neha00011/door.html',
    imageLink: './Art/Neha00011/door.gif',
    author: 'Neha',
    githubLink: 'https://github.com/Neha00011'
  },
  {
    artName: 'Simple Loader',
    pageLink: './Art/Sai/Ani1.html',
    imageLink: './Art/Sai/ani1.gif',
    author: 'Sai',
    githubLink: 'https://github.com/SaiAryan1784'
  },
  {
    artName: 'Steaming Cup',
    pageLink: './Art/vivek/SteamCup.html',
    imageLink: './Art/vivek/SteamCup.gif',
    author: 'vivekBoii',
    githubLink: 'https://github.com/vivekBoii'
  },
  {
    artName: 'Moving Car',
    pageLink: './Art/Ravkeerat02/car.html',
    imageLink: './Art/Ravkeerat02/car.gif',
    author: 'Joy',
    githubLink: 'https://github.com/Ravkeerat02'
  },
  {
    artName: 'Bounceballs',
    pageLink: './Art/Titilayo/index.html',
    imageLink: './Art/Titilayo/bounceballs.png',
    author: 'Titilayo',
    githubLink: 'https://github.com/Teetee-lab'
  },
  {
    artName: 'Stylish Text Animation',
    pageLink: './Art/varunrmantri23/index.html',
    imageLink: './Art/varunrmantri23/stylish_text_animation.gif',
    author: 'varunrmantri23',
    githubLink: 'https://github.com/varunrmantri23'
  },
  {
    artName: 'Cassette Animation',
    pageLink: './Art/apu52/index.html',
    imageLink: './Art/apu52/cassette animation.PNG',
    author: 'Arpan Chowdhury',
    githubLink: 'https://github.com/apu52'
  },
  {
    artName: 'Rocking Boat',
    pageLink: './Art/TishShaw/index.html',
    imageLink: './Art/TishShaw/rocking-boat.gif',
    author: 'Tish',
    githubLink: 'https://github.com/TishShaw'
  },
  {
    artName: 'Chess',
    pageLink: './Art/Ronit72/index.html',
    imageLink: './Art/Ronit72/chess.gif',
    author: 'Ronit',
    githubLink: 'https://github.com/Ronit72'
  },
  {
    artName: 'Pabitra Pal',
    pageLink: './Art/Pabitra/index.html',
    imageLink: './Art/Pabitra/face-animation.gif',
    author: 'Pabitra',
    githubLink: 'https://github.com/pabitra0011'
  },
  {
    artName: 'Button Animation',
    pageLink: './Art/vinay-s36/button.html',
    imageLink: './Art/vinay-s36/button-animation.gif',
    author: 'Vinay',
    githubLink: 'https://github.com/vinay-s36'
  },
  {
    artName: 'Mouse hover animation',
    pageLink: './Art/vinay-s36/hover.html',
    imageLink: './Art/vinay-s36/Mouse-hover-animation.gif',
    author: 'Vinay',
    githubLink: 'https://github.com/vinay-s36'
  },
  {
    artName: 'Square Loading',
    pageLink: './Art/Guransh_Deol/index.html',
    imageLink: './Art/Guransh_Deol/sq_loading.gif',
    author: 'Guransh Deol',
    githubLink: 'https://github.com/guranshdeol'
  },
  {
    artName: 'THE ANINATION LOADER',
    pageLink: './Art/GT0SRT/index.html',
    imageLink: './Art/GT0SRT/TAL.gif',
    author: 'GOURAV',
    githubLink: 'https://github.com/GT0SRT'
  },
  {
    artName: 'Glowing Ring Animated Loader',
    pageLink: './Art/Bhavna2003/index.html',
    imageLink: './Art/Bhavna2003/animatedloader.gif',
    author: 'Bhavna Makode',
    githubLink: 'https://github.com/Bhavna2003'
  },
  {
    artName: 'Glitch',
    pageLink: './Art/Vatsalya-Vyas/index.html',
    imageLink: './Art/Vatsalya-Vyas/Glitch.gif',
    author: 'Vatsalya Vyas',
    githubLink: 'https://github.com/vatsalya-vyas'
  },
  {
    artName: 'Ball Hitting',
    pageLink: './Art/Kamalesh-Seervi/index.html',
    imageLink: './Art/Kamalesh-Seervi/balling-hitting.gif',
    author: 'Kamalesh',
    githubLink: 'https://github.com/Kamalesh-Seervi'
  },
  {
    artName: 'animation',
    pageLink: './Art/hrishit/index.html',
    imageLink: './Art/hrishit/animation.gif',
    author: 'Hrishit',
    githubLink: 'https://github.com/Hrishit-B'
  },
  {
    artName: 'Bouncing Balls',
    pageLink: './Art/SamilAbud/index.html',
    imageLink: './Art/SamilAbud/bouncing-effect.gif',
    author: 'Samil Abud',
    githubLink: 'https://github.com/samilabud'
  },
  {
    artName: 'Spacecraft',
    pageLink: './Art/manuelachamoso/index.html',
    imageLink: './Art/manuelachamoso/space.gif',
    author: 'Manuela Chamoso',
    githubLink: 'https://github.com/manuelachamoso/'
  },
  {
    artName: 'Blob',
    pageLink: './Art/VinayKokate22/index.html',
    imageLink: './Art/VinayKokate22/blob.gif',
    author: 'Vinay Kokate',
    githubLink: 'https://github.com/VinayKokate22'
  },
  {
    artName: 'Solar System',
    pageLink: './Art/Guransh_Deol/solar_system.html',
    imageLink: './Art/Guransh_Deol/solar.gif',
    author: 'Guransh Deol',
    githubLink: 'https://github.com/guranshdeol'
  },
  {
    artName: 'Santa Run',
    pageLink: './Art/psqaure11/index.html',
    imageLink: './Art/psqaure11/santa.gif',
    author: 'Pragya',
    githubLink: 'https://github.com/psqaure11'
  },
  {
    artName: 'Rectangle Animation',
    pageLink: './Art/Aditya/index.html',
    imageLink: './Art/Aditya/index.gif',
    author: 'Aditya',
    githubLink: 'https://github.com/aditya7302'
  },
  {
    artName: 'Marvels God of Mischeif LoKi ',
    pageLink: './Art/Adhiraj/index.html',
    imageLink: './Art/Adhiraj/lokiAnimation.gif',
    author: 'Adhiraj',
    githubLink: 'https://github.com/ADHIRAJ-12/'
  },
  {
    artName: 'MovingTriangle',
    pageLink: './Art/AkashCss/index.html',
    imageLink: './Art/AkashCss/AkashCssGif.gif',
    author: 'Akash',
    githubLink: 'https://github.com/Akash-Jambulkar'
  },
  {
    artName: 'Circles Animation',
    pageLink: './Art/Loukas/AnimatedCircles.html',
    imageLink: './Art/Loukas/Circles.gif',
    author: 'Loukas',
    githubLink: 'https://github.com/Loukas4'
  },
  {
    artName: 'Animated Bow',
    pageLink: './Art/Code1705/index.html',
    imageLink: './Art/Code1705/Animated_Bow.gif',
    author: 'Sikta Mondal',
    githubLink: 'https://github.com/Code1705'
  },
  {
    artName: 'Car Animation',
    pageLink: './Art/Car Aminated/car.html',
    imageLink: './Art/Car Aminated/Screenshot (502).png',
    author: 'Ashish',
    githubLink: 'https://github.com/ashish5433'
  },
  {
    artName: 'Ambient-Effect',
    pageLink: './Art/Keshab1113/index.html',
    imageLink: './Art/Keshab1113/mobile.gif',
    author: 'Keshab',
    githubLink: 'https://github.com/Keshab1113'
  },
  {
    artName: 'Dragon Loading Animation',
    pageLink: './Art/AnkitaSikdar005/index.html',
    imageLink: './Art/AnkitaSikdar005/animation gif.gif',
    author: 'AnkitaSikdar005',
    githubLink: 'https://github.com/AnkitaSikdar005'
  },
  {
    artName: 'Om Chanting',
    pageLink: './Art/kondapalli19/index.html',
    imageLink: './Art/kondapalli19/OmChanting.gif',
    author: 'Koyal Kondapalli',
    githubLink: 'https://github.com/kondapalli19'
  },
  {
    artName: 'Twirling Spheres',
    pageLink: './Art/ParzivalAFK/TwirlingSpheres.html',
    imageLink: './Art/ParzivalAFK/TwirlingSpheres.gif',
    author: 'ParzivalAFK',
    githubLink: 'https://github.com/parzivalafk'
  },
  {
    artName: 'Cool Animations',
    pageLink: './Art/dixitatgithub/index.html',
    imageLink: './Art/dixitatgithub/coolanimations.gif',
    author: 'Dixit',
    githubLink: 'https://github.com/dixitatgithub'
  },
  {
    artName: 'Moody Sunflower',
    pageLink: './Art/RoksolanaVeres/index.html',
    imageLink: './Art/RoksolanaVeres/moody-sunflower.gif',
    author: 'Roksolana',
    githubLink: 'https://github.com/RoksolanaVeres'
  },
  {
    artName: 'Bouncing Tennis Ball',
    pageLink: './Art/runtimeerror11_2/index.html',
    imageLink: '.Art/runtimeerror11_2/tennis_ball.gif',
    author: 'Suparshwa Patil',
    githubLink: 'https://github.com/runtimeerror11'
  },
  {
    artName: 'Wavy boucing ball',
    pageLink: './Art/Swadeshit27/index.html',
    imageLink: './Art/Swadeshit27/mobile.gif',
    author: 'Swadesh Pal',
    githubLink: 'https://github.com/Swadeshit27'
  },
  {
    artName: 'Heart Beat',
    pageLink: './Art/manojna191/index.html',
    imageLink: './Art/manojna191/heartBeat.gif',
    author: 'Manojna',
    githubLink: 'https://github.com/manojna191'
  },
  {
    artName: 'Colorama',
    pageLink: './Art/aaditkamat/index.html',
    imageLink: './Art/aaditkamat/animation.gif',
    author: 'aaditkamat',
    githubLink: 'https://github.com/aaditkamat'
  },
  {
    artName: 'Two Cute Candles',
    pageLink: './Art/5h0ov/index.html',
    imageLink: './Art/5h0ov/candles.gif',
    author: '5h0ov',
    githubLink: 'https://github.com/5h0ov'
  },
  {
    artName: 'HappyCat',
    pageLink: './Art/dvasquez08/dave.html',
    imageLink: './Art/dvasquez08/happy-cat.gif',
    author: 'David Vasquez',
    githubLink: 'https://github.com/dvasquez08'
  },
  {
    artName: 'Bubbly load',
    pageLink: './Art/Nachiketa/index.html',
    imageLink: './Art/Nachiketa/bubbly-load.gif',
    author: 'Nachiketa',
    githubLink: 'https://github.com/NachiketaDhal'
  },
  {
    artName: 'Blooming flowers',
    pageLink: './Art/Asymtode712/index.html',
    imageLink: './Art/Asymtode712/blooming-flowers.gif',
    author: 'Asymtode712',
    githubLink: 'https://github.com/Asymtode712'
  },
  {
    artName: 'Growing flower',
    pageLink: './Art/Asymtode712/gflower.html',
    imageLink: './Art/Asymtode712/growing-flower.gif',
    author: 'Asymtode712',
    githubLink: 'https://github.com/Asymtode712'
  },
  {
    artName: 'classic-loader',
    pageLink: './Art/ramanamatya/index.html',
    imageLink: './Art/ramanamatya/load.gif',
    author: 'ramanamatya',
    githubLink: 'https://github.com/ramanamatya'
  },
  {
    artName: 'Letter_Animation',
    pageLink: './Art/varshithab05/indexp.html',
    imageLink: './Art/varshithab05/Letter_Animation.gif',
    author: 'varshithab05',
    githubLink: 'https://github.com/varshithab05'
  },
  {
    artName: 'Funky movements',
    pageLink: './Art/Subramaniam-dot/snake.html',
    imageLink: './Art/Subramaniam-dot/animation.gif',
    author: 'Subramaniam',
    githubLink: 'https://github.com/Subramaniam-dot'
  },
  {
    artName: 'Half Spin Points',
    pageLink: './Art/ParzivalAFK/HalfSpinPoints.html',
    imageLink: './Art/ParzivalAFK/HalfSpinPoints.gif',
    author: 'ParzivalAFK',
    githubLink: 'https://github.com/parzivalafk'
  },
  {
    artName: 'Sun Animation',
    pageLink: './Art/ParzivalAFK/sun.html',
    imageLink: './Art/ParzivalAFK/ParzivalAFK_SUN.gif',
    author: 'ParzivalAFK',
    githubLink: 'https://github.com/parzivalafk'
  },
  {
    artName: 'Mouse Hover Glow',
    pageLink: './Art/vivek/MouseHoverGlow.html',
    imageLink: './Art/vivek/mouseHoverGlow.gif',
    author: 'vivekBoii',
    githubLink: 'https://github.com/vivekBoii'
  },
  {
    artName: 'Pikatchu??',
    pageLink: './Art/Sayed-Husain/index.html',
    imageLink: './Art/Sayed-Husain/img.gif',
    author: 'Sayed-Husain',
    githubLink: 'https://github.com/Sayed-Husain'
  },
  {
    artName: 'Target Loading Both Colors',
    pageLink: './Art/ParzivalAFK/TargetLoadingBothColors.html',
    imageLink: './Art/ParzivalAFK/TargetLoadingBothColors.gif',
    author: 'ParzivalAFK',
    githubLink: 'https://github.com/parzivalafk'
  },
  {
    artName: 'Illusion Loader',
    pageLink: './Art/saikatsamanta/index.html',
    imageLink: './Art/saikatsamanta/short.gif',
    author: 'psykatsamanta',
    githubLink: 'https://github.com/psykatsamanta'
  },
  {
    artName: 'The Cross',
    pageLink: './Art/Lefie/index.html',
    imageLink: './Art/Lefie/cross.gif',
    author: 'Lemon',
    githubLink: 'https://github.com/Lefie'
  },
  {
    artName: 'Bouncing Ball',
    pageLink: './Art/varian1/index.html',
    imageLink: './Art/varian1/bouncing-ball.gif',
    author: 'Varian1',
    githubLink: 'https://github.com/varian1'
  },
  {
    artName: 'Burnout',
    pageLink: './Art/brando161/index.html',
    imageLink: './Art/brando161/burnout.gif',
    author: 'brando161',
    githubLink: 'https://github.com/brando161'
  },
  {
    artName: 'OnHover Magic',
    pageLink: './Art/xed43/index.html',
    imageLink: './Art/xed43/onhover.gif',
    author: 'Edward',
    githubLink: 'https://github.com/xed43'
  },
  {
    artName: 'Chakra-Blade-Animation',
    pageLink: './Art/rishabh22204901/index.html',
    imageLink: './Art/rishabh22204901/rishabh22204901.gif',
    author: 'rishabh22204901',
    githubLink: 'https://github.com/rishabh22204901'
  },
  {
    artName: 'Smiley Pumpkin',
    pageLink: './Art/TaniaZaitouny/index.html',
    imageLink: './Art/TaniaZaitouny/Animation.gif',
    author: 'Tania',
    githubLink: 'https://github.com/TaniaZaitouny'
  },
  {
    artName: 'Parrot',
    pageLink: './Art/SamrithaS/parrot.html',
    imageLink: './Art/SamrithaS/parrot.gif',
    author: 'Samritha',
    githubLink: 'https://github.com/SamrithaS'
  },
  {
    artName: 'Rotating-Cube',
    pageLink: './Art/Vivek-GuptaXCode/index.html',
    imageLink: './Art/Vivek-GuptaXCode/rotating-cube.gif',
    author: 'Vivek-GuptaXCode',
    githubLink: 'https://github.com/Vivek-GuptaXCode'
  },
  {
    artName: 'Lucifer Glitch',
    pageLink: './Art/lucifer510/text.html',
    imageLink: './Art/lucifer510/text.gif',
    author: 'lucifer510',
    githubLink: 'https://github.com/lucifer510'
  },
  {
    artName: 'Bubbles',
    pageLink: './Art/neha3423/index.html',
    imageLink: './Art/neha3423/bubbles.gif',
    author: 'Neha',
    githubLink: 'https://github.com/neha3423'
  },
  {
    artName: 'square animation',
    pageLink: './Art/krishay/index.html',
    imageLink: './Art/krishay/square.gif',
    author: 'krishay',
    githubLink: 'https://github.com/KrishayNair'
  },
  {
    artName: 'Pacman Eating Dots',
    pageLink: './Art/PunGrumpy/index.html',
    imageLink: './Art/PunGrumpy/Pacman.gif',
    author: 'PunGrumpy',
    githubLink: 'https://github.com/PunGrumpy'
  },
  {
    artName: 'Rainball sickle animation',
    pageLink: './Art/sserwangaedrisa/index.html',
    imageLink: './Art/sserwangaedrisa/Rainball_Sickle_Animation.gif',
    author: 'SSERWANGA EDIRISA',
    githubLink: 'https://github.com/sserwangaedrisa'
  },
  {
    artName: 'bouncing ball with changing color',
    pageLink: './Art/Pawaspy/index.html',
    imageLink: './Art/Pawaspy/anime.gif',
    author: 'Pawas-Pandey',
    githubLink: 'https://github.com/pawaspy'
  },
  {
    artName: 'Button Loader',
    pageLink: './Art/psykat1116/index.html',
    imageLink: './Art/psykat1116/loader.gif',
    author: 'psykat1116',
    githubLink: 'https://github.com/psykat1116'
  },
  {
    artName: 'Square Pop up',
    pageLink: './Art/leonyangela/index.html',
    imageLink: './Art/leonyangela/index.gif',
    author: 'leonyangela',
    githubLink: 'https://github.com/leonyangela'
  },
  {
    artName: 'Rotating Ashok Chakra in Indian flag',
    pageLink: './Art/aniketicloud/index.html',
    imageLink: './Art/aniketicloud/rotating_ashok_chakra.png',
    author: 'Aniket Pandharabale',
    githubLink: 'https://github.com/aniketicloud'
  },
  {
    artName: 'Tulip Growth',
    pageLink: './Art/Malvericus/index.html',
    imageLink: './Art/Malvericus/Tulip_Growth.gif',
    author: 'Malvika Bhadoriya',
    githubLink: 'https://github.com/Malvericus'
  },
  {
    artName: 'Snowstorm',
    pageLink: './Art/ParzivalAFK/snowstorm.html',
    imageLink: './Art/ParzivalAFK/snowstorm.gif',
    author: 'ParzivalAFK',
    githubLink: 'https://github.com/parzivalafk'
  },
  {
    artName: 'Circular Loading animation',
    pageLink: './Art/philling1/index.html',
    imageLink: './Art/philling1/animation.gif',
    author: 'philling1',
    githubLink: 'https://github.com/philling1'
  },
  {
    artName: 'Rotating Fan',
    pageLink: './Art/shravankshenoy/RotatingFan.html',
    imageLink: './Art/shravankshenoy/RotatingFan.gif',
    author: 'Shravan Shenoy',
    githubLink: 'https://github.com/shravankshenoy'
  },
  {
    artName: 'Confetti',
    pageLink: './Art/dotslashbit/index.html',
    imageLink: './Art/dotslashbit/confetti.gif',
    author: 'dotslashbit',
    githubLink: 'https://github.com/dotslashbit'
  },
  {
    artName: 'The Cube',
    pageLink: './Art/Sayed-Husain/cube.html',
    imageLink: './Art/Sayed-Husain/cube.gif',
    author: 'Sayed-Husain',
    githubLink: 'https://github.com/Sayed-Husain'
  },
  {
    artName: 'Solar System',
    pageLink: './Art/adityaanandz/solarsystem.html',
    imageLink: './Art/adityaanandz/solarsystem.gif',
    author: 'Aditya',
    githubLink: 'https://github.com/adityaanandz'
  },

  {
    artName: 'GlowingFlower',
    pageLink: './Art/saurabhsingh720/GlowingFlower.html',
    imageLink: './Art/saurabhsingh720/GlowingFlower.gif',
    author: 'Saurabh Singh',
    githubLink: 'https://github.com/saurabhsingh720'
  },
  {
    artName: 'Loader Animation',
    pageLink: './Art/gaurav816/index.html',
    imageLink: './Art/gaurav816/loader.gif',
    author: 'Gaurav Saxena',
    githubLink: 'https://github.com/Gauravsaxena816'
  },
  {
    artName: 'Rocket Launch',
    pageLink: './Art/dalvishruti14/index.html',
    imageLink: './Art/dalvishruti14/RocketLaunch.gif',
    author: 'Shruti',
    githubLink: 'https://github.com/dalvishruti14'
  },
  {
    artName: 'Star In Sky',
    pageLink: './Art/vivek-kumar/StarInSky.html',
    imageLink: './Art/vivek-kumar/StarInSky.gif',
    author: 'demonvivekBoii',
    githubLink: 'https://github.com/demonvivekBoii'
  },
  {
    artName: 'Bubbles',
    pageLink: './Art/sudhanshu27/index.html',
    imageLink: './Art/sudhanshu27/bubbles.gif',
    author: 'sudhanshu27',
    githubLink: 'https://github.com/sudhanshu27'
  },
  {
    artName: 'Bonfire',
    pageLink: './Art/shubham-vartak/index.html',
    imageLink: './Art/shubham-vartak/bonfire_gif.gif',
    author: 'Shubham Vartak',
    githubLink: 'https://github.com/shubham-vartak'
  },
  {
    artName: 'Heart with balls',
    pageLink: './Art/shubham-vartak/heartballs.html',
    imageLink: './Art/shubham-vartak/Heartballs.gif',
    author: 'Shubham Vartak',
    githubLink: 'https://github.com/shubham-vartak'
  },
  {
    artName: 'GlowingStars',
    pageLink: './Art/vivek/GlowingStars.html',
    imageLink: './Art/vivek/GlowingStars.gif',
    author: 'vivekBoii',
    githubLink: 'https://github.com/vivekBoii'
  },
  {
    artName: 'Rotating Spirals',
    pageLink: './Art/Vivek-Kumar/RotatingSpirals.html',
    imageLink: './Art/Vivek-Kumar/RotatingSpirals.gif',
    author: 'vivekBoii',
    githubLink: 'https://github.com/vivekBoii'
  },
  {
    artName: 'Squid Animation',
    pageLink: './Art/barkhayadav12/squidAnimation.html',
    imageLink: './Art/barkhayadav12/squidAnimation.gif',
    author: 'barkhayadav12',
    githubLink: 'https://github.com/barkhayadav12'
  },
  {
    artName: 'Loading',
    pageLink: './Art/div02-afk/index.html',
    imageLink: './Art/div02-afk/animation.gif',
    author: 'div02-afk',
    githubLink: 'https://github.com/div02-afk'
  },
  {
    artName: 'Colliding Balls',
    pageLink: './Art/Fayezkhan1/index.html',
    imageLink: './Art/Fayezkhan1/art.png',
    author: 'Fayezkhan1',
    githubLink: 'https://github.com/Fayezkhan1'
  },
  {
    artName: 'Hover Over Me',
    pageLink: './Art/Sayed-Husain/hoverOverMe.html',
    imageLink: './Art/Sayed-Husain/hover.gif',
    author: 'Sayed-Husain',
    githubLink: 'https://github.com/Sayed-Husain'
  },
  {
    artName: 'Pixel Button',
    pageLink: './Art/RoshanJ20/index.html',
    imageLink: './Art/RoshanJ20/pixel_button.png',
    author: 'RoshanJ20',
    githubLink: 'https://github.com/RoshanJ20'
  },
  {
    artName: 'Indian Flag Animation',
    pageLink: './Art/TaylorDJones11/index.html',
    imageLink: './Art/TaylorDJones11/animation.gif',
    author: 'Taylor J',
    githubLink: 'https://github.com/TaylorDJones11'
  },
  {
    artName: 'Oscillating Ball Wave',
    pageLink: './Art/Aaryash-Shakya/oscillating-ball-wave.html',
    imageLink: './Art/Aaryash-Shakya/oscillating-ball-wave.gif',
    author: 'Aaryash-Shakya',
    githubLink: 'https://github.com/Aaryash-Shakya'
  },
  {
    artName: 'Loader Animation',
    pageLink: './Art/YadlaMani/index.html',
    imageLink: './Art/YadlaMani/loader.gif',
    author: 'YadlaMani',
    githubLink: 'https://github.com/YadlaMani'
  },
  {
    artName: 'Bouncing Ball Animation',
    pageLink: './Art/Bratajit-03/index.html',
    imageLink: './Art/Bratajit-03/Animation.gif',
    author: 'Bratajit Das',
    githubLink: 'https://github.com/Bratajit-03'
  },
  {
    artName: 'Pong Arcade',
    pageLink: './Art/khrisdaniels/pong.html',
    imageLink: './Art/khrisdaniels/pong.gif',
    author: 'KD',
    githubLink: 'https://github.com/khrisdaniels'
  },
  {
    artName: 'Apple Face',
    pageLink: './Art/tykkid/apple-face.html',
    imageLink: './Art/tykkid/apple-face.gif',
    author: 'TykkiD',
    githubLink: 'https://github.com/TykkiD'
  },
  {
    artName: 'Mail Box Animation',
    pageLink: './Art/Avtech04/index.html',
    imageLink: './Art/Avtech04/demo.gif',
    author: 'Avtech04',
    githubLink: 'https://github.com/Avtech04'
  },
  {
    artName: 'ZTM Vinyl',
    pageLink: './Art/GrizzlyWebDev/index.html',
    imageLink: './Art/GrizzlyWebDev/images/ztmVinyl.gif',
    author: 'GrizzlyWebDev',
    githubLink: 'https://github.com/GrizzlyWebDev'
  },
  {
    artName: 'Ezio Auditore Animation',
    pageLink: './Art/Mel-TB/ezioAuditore.html',
    imageLink: './Art/Mel-TB/ezio_animation.gif',
    author: 'Melinda',
    githubLink: 'https://github.com/Mel-TB'
  },
  {
    artName: 'Blue Square Spinning Animation',
    pageLink: './Art/JohnRTitor/index.html',
    imageLink: './Art/JohnRTitor/Sample.gif',
    author: 'JohnRTitor',
    githubLink: 'https://github.com/JohnRTitor'
  },
  {
    artName: 'Happy Hacktoberfest 2023',
    pageLink: './Art/pleomorph/index.html',
    imageLink: './Art/pleomorph/preview-pleomorph.gif',
    author: 'pleomorph',
    githubLink: 'https://github.com/pleomorph'
  },
  {
    artName: 'moving block',
    pageLink: './Art/Soumyadeep_Garai/index.html',
    imageLink: './Art/Soumyadeep_Garai/card.gif',
    author: 'Soumyadeep_Garai',
    githubLink: 'https://github.com/SOUMYADEP'
  },
  {
    artName: 'Three Animate',
    pageLink: './Art/ankoorgorai/index.html',
    imageLink: './Art/ankoorgorai/threeanimate.gif',
    author: 'Ankoor Gorai',
    githubLink: 'https://github.com/ankoorgorai'
  },
  {
    artName: 'Windows Loader',
    pageLink: './Art/tmsagarofficial/anim3.html',
    imageLink: './Art/tmsagarofficial/anim3.gif',
    author: 'tmsagarofficial',
    githubLink: 'https://github.com/tmsagarofficial'
  },
  {
    artName: 'Birthday Card Animation',
    pageLink: './Art/Varad0014/index.html',
    imageLink: './Art/Varad0014/Birthday-Card-Animation.gif',
    author: 'Varad',
    githubLink: 'https://github.com/Varad0014'
  },
  {
    artName: 'Kinmatic Animation',
    pageLink: './Art/VishalKumar786/KinmaticAnimation.html',
    imageLink: './Art/VishalKumar786/KinmaticAnimation.gif',
    author: 'Vishal Kumar',
    githubLink: 'https://github.com/vkumar786'
  },
  {
    artName: 'Finger-Tap',
    pageLink: './Art/jac0313/index.html',
    imageLink: './Art/jac0313/Finger-Tap.gif',
    author: 'JAC',
    githubLink: 'https://github.com/jac0313'
  },
  {
    artName: 'Dark Box Animation',
    pageLink: './Art/AvinavChatterjee/index.html',
    imageLink: './Art/AvinavChatterjee/darkboxanimation.gif',
    author: 'Avinav Chatterjee',
    githubLink: 'https://github.com/AvinavCHATTERJEE2103028'
  },
  {
    artName: 'Gift Box Animation',
    pageLink: './Art/Srishdwi02/index.html',
    imageLink: './Art/Srishdwi02/Gift-Box-Animation.gif',
    author: 'Srishti Dwivedi',
    githubLink: 'https://github.com/Srishdwi02'
  },
  {
    artName: 'Button',
    pageLink: './Art/ishanchaskar/index.html',
    imageLink: './Art/ishanchaskar/Tab-1697562688244.gif',
    author: 'Ishan',
    githubLink: 'https://github.com/ishanchaskar'
  },
  {
    artName: 'Button Fill Animation',
    pageLink: './Art/shag1802/index.html',
    imageLink: './Art/shag1802/hover_ani.gif',
    author: 'Shaurya Agrawal',
    githubLink: 'https://github.com/shag1802'
  },
  {
    artName: 'Magic Card',
    pageLink: './Art/URK21CS1064/index.html',
    imageLink: './Art/URK21CS1064/hacktober.png',
    author: 'URK21CS1064',
    githubLink: 'https://github.com/URK21CS1064'
  },
  {
    artName: 'Circle',
    pageLink: './Art/rishiiiidha/index.html',
    imageLink: './Art/rishiiiidha/animation.gif',
    author: 'Rishidha',
    githubLink: 'https://github.com/rishiiiidha'
  },
  {
    artName: 'circular member section animation',
    pageLink: './Art/mehul1409/index.html',
    imageLink: './Art/mehul1409/roundmembersection.gif',
    author: 'mehul1409',
    githubLink: 'https://github.com/mehul1409'
  },
  {
    artName: 'Cinematic-Animation',
    pageLink: './Art/manishjha-04/Cinematic/index.html',
    imageLink: './Art/manishjha-04/Cinematic/cinematic_animation.gif',
    author: 'Manish Jha',
    githubLink: 'https://github.com/manishjha-04'
  },
  {
    artName: 'Bouncy Loader',
    pageLink: './Art/tmsagarofficial/anim1.html',
    imageLink: './Art/tmsagarofficial/anim1.gif',
    author: 'tmsagarofficial',
    githubLink: 'https://github.com/tmsagarofficial'
  },
  {
    artName: 'Square',
    pageLink: './Art/K-Wiczling/square.html',
    imageLink: './Art/K-Wiczling/square.gif',
    author: 'K-Wiczling',
    githubLink: 'https://github.com/K-Wiczling'
  },
  {
    artName: 'Circle',
    pageLink: './Art/K-Wiczling/circle.html',
    imageLink: './Art/K-Wiczling/circle.png',
    author: 'K-Wiczling',
    githubLink: 'https://github.com/K-Wiczling'
  },
  {
    artName: 'Complex',
    pageLink: './Art/K-Wiczling/complex.html',
    imageLink: './Art/K-Wiczling/complex.png',
    author: 'K-Wiczling',
    githubLink: 'https://github.com/K-Wiczling'
  },
  {
    artName: 'Rolling Square Loader',
    pageLink: './Art/psykat1611/index.html',
    imageLink: './Art/psykat1611/loader.gif',
    author: 'psykat1116',
    githubLink: 'https://github.com/psykat1116'
  },
  {
    artName: 'Rotating 3D Cube',
    pageLink: './Art/Abhika3021/index.html',
    imageLink: './Art/Abhika3021/Cube.gif',
    author: 'Abhika Mittal',
    githubLink: 'https://github.com/Abhika3021'
  },
  {
    artName: 'Breaking news',
    pageLink: './Art/parthrc/index.html',
    imageLink: './Art/parthrc/breaking-news.gif',
    author: 'Parth Chawande',
    githubLink: 'https://github.com/parthrc'
  },
  {
    artName: 'Camera Switch',
    pageLink: './Art/VishalKumar786/CameraSwitch.html',
    imageLink: './Art/VishalKumar786/CameraSwitch.gif',
    author: 'Vishal Kumar',
    githubLink: 'https://github.com/vkumar786'
  },
  {
    artName: 'Menu Bar',
    pageLink: './Art/Aryan741x/index.html',
    imageLink: './Art/Aryan741x/animation-1.png',
    author: 'Aryan741x',
    githubLink: 'https://github.com/Aryan741x'
  },
  {
    artName: 'Glowing Moon',
    pageLink: './Art/claire-ca/glowing-moon/index.html',
    imageLink: './Art/claire-ca/glowing-moon/glowing-moon.gif',
    author: 'Claire Calder',
    githubLink: 'https://github.com/claire-ca'
  },
  {
    artName: 'Rotating Box',
    pageLink: './Art/Dhairya-Mehra/animation.html',
    imageLink: './Art/Dhairya-Mehra/animation.gif',
    author: 'Dhairya Mehra',
    githubLink: 'https://github.com/Dhairya-A-Mehra'
  },
  {
    artName: 'CameraShutter',
    pageLink: './Art/manishjha-04/CameraShutter/index.html',
    imageLink: './Art/manishjha-04/CameraShutter/camera-shutter.gif',
    author: 'Manish Jha',
    githubLink: 'https://github.com/manishjha-04'
  },
  {
    artName: 'rotating rectangle in cube',
    pageLink: './Art/PentesterPriyanshu/rotatingrectangle.html',
    imageLink: './Art/PentesterPriyanshu/rotatingrectangle.gif',
    author: 'Priyanshu Prajapati',
    githubLink: 'https://github.com/PentesterPriyanshu'
  },
  {
    artName: 'Solar System',
    pageLink: './Art/Shubhamkashyap1601/solar.html',
    imageLink: './Art/Shubhamkashyap1601/solar.gif',
    author: 'Shubham Kashyap',
    githubLink: 'https://github.com/Shubhamkashyap1601'
  },
  {
    artName: 'Basic loader animation',
    pageLink: './Art/rishika-on-git/index.html',
    imageLink: './Art/rishika-on-git/result.gif',
    author: 'Rishika Aggarwal',
    githubLink: 'https://github.com/rishika-on-git'
  },
  {
    artName: 'Compass Loader',
    pageLink: './Art/AmanPathan/index.html',
    imageLink: '.Art/AmanPathan/CompassLoader.gif',
    author: 'AmanPathan',
    githubLink: 'https://github.com/AmanPathan'
  },
  {
    artName: 'Loading Animation in Page',
    pageLink: './Art/Parth4git/index.html',
    imageLink: './Art/Parth4git/LoadingAnimation.gif',
    author: 'Parth Dwivedi',
    githubLink: 'https://github.com/Parth4git'
  },
  {
    artName: 'API Request Animation',
    pageLink: './Art/majidshakeelshawl/index.html',
    imageLink: './Art/majidshakeelshawl/animate.gif',
    author: 'Majid Shawl',
    githubLink: 'https://github.com/majidshakeelshawl'
  },
  {
    artName: 'Jumping ball Animation',
    pageLink: './Art/CodeDrinks270/index.html',
    imageLink: './Art/CodeDrinks270/LightBulbAnimation.png',
    author: 'Code Drinks',
    githubLink: 'https://github.com/CodeDrinks270'
  },
  {
    artName: 'Css ball animation',
    pageLink: './Art/Vishalpatilr20/index.html',
    imageLink: './Art/Vishalpatilr20/index.png',
    author: 'Vishal',
    githubLink: 'https://github.com/vishalpatil20'
  },
  {
    artName: 'Rocket In Space',
    pageLink: './Art/maxie7/rocket.html',
    imageLink: './Art/maxie7/rocket.gif',
    author: 'MaxKos',
    githubLink: 'https://github.com/maxie7'
  },
  {
    artName: 'Glow pyramid',
    pageLink: './Art/Shubhamkashyap1601/pyramid/pyramid.html',
    imageLink: './Art/Shubhamkashyap1601/pyramid/pyramid.gif',
    author: 'Shubham Kashyap',
    githubLink: 'https://github.com/Shubhamkashyap1601'
  },
  {
    artName: 'Loading animation',
    pageLink: './Art/ShashankPatil35/index.html',
    imageLink: './Art/ShashankPatil35/LoadingGIF.gif',
    author: 'ShashankPatil',
    githubLink: 'hhttps://github.com/ShashankPatil35'
  },
  {
    artName: 'Mouse Eyes Animation',
    pageLink: './Art/sandeep-dss/index.html',
    imageLink: 'Art/sandeep-dss/mouse.gif',
    author: 'Sandeep Desaraju',
    githubLink: 'https://github.com/sandeep-dss'
  },
  {
    artName: 'Cup of Rainbow Rain',
    pageLink: './Art/Dzivmv/index.html',
    imageLink: './Art/Dzivmv/rainbow_rain.gif',
    author: 'Dzivmv',
    githubLink: 'https://github.com/Dzivmv'
  },
  {
    artName: 'Box of shapes',
    pageLink: './Art/kishky101/index.html',
    imageLink: './Art/kishky101/box-shapes.gif',
    author: 'Kishky',
    githubLink: 'https://github.com/kishky101'
  },
  {
    artName: 'SPINNER ORBITS',
    pageLink: './Art/abdullahsadik00/index.html',
    imageLink: './Art/abdullahsadik00/animation.gif',
    author: 'Sadik Shaikh',
    githubLink: 'https://github.com/abdullahsadik00'
  },
  {
    artName: 'Avengers Animation',
    pageLink: './Art/lavish-github/avengers.html',
    imageLink: './Art/lavish-github/avengers_animation.png',
    author: 'lavish-github',
    githubLink: 'https://github.com/lavish-github'
  },
  {
    artName: 'Countdown',
    pageLink: './Art/zli213/index.html',
    imageLink: './Art/zli213/countdown.gif',
    author: 'Ralph Li',
    githubLink: 'https://github.com/zli213'
  },
  {
    artName: 'colorful background',
    pageLink: './Art/nharjes/index.html',
    imageLink: './Art/nharjes/ColorfulBackgroundDemo.gif',
    author: 'nharjes',
    githubLink: 'https://github.com/nharjes'
  },
  {
    artName: 'Dog walk',
    pageLink: './Art/madelenfoss/index.html',
    imageLink: './Art/madelenfoss/madelenfoss_dogwalk.gif',
    author: 'Madelen Foss',
    githubLink: 'https://github.com/madelenfoss'
  },
  {
    artName: 'Milosz-Dev Animation',
    pageLink: './Art/Milosz-Dev/index.html',
    imageLink: './Art/Milosz-Dev/Milosz-Dev.gif',
    author: 'Milosz',
    githubLink: 'https://github.com/Milosz-Dev'
  },
  {
    artName: 'blinking_monkey',
    pageLink: './Art/daniel1david/index.html',
    imageLink: './Art/daniel1david/monkey_face.gif',
    author: 'Daniel',
    githubLink: 'https://github.com/daniel1david'
  },
  {
    artName: '👻BOOk',
    pageLink: './Art/archeana_/index.html',
    imageLink: './Art/archeana_/BOOk.gif',
    author: 'archeana',
    githubLink: 'https://github.com/archeana'
  },
  {
    artName: 'Psychedelic Cube',
    pageLink: './Art/Molina-Daniel/index.html',
    imageLink: './Art/Molina-Daniel/psychedelic_cube.gif',
    author: 'Daniel Molina',
    githubLink: 'https://github.com/Molina-Daniel'
  },
  {
    artName: 'Race in Space',
    pageLink: './Art/gabriel-conde/index.html',
    imageLink: './Art/gabriel-conde/race.gif',
    author: 'Gabriel Conde',
    githubLink: 'https://github.com/gabriel-conde'
  },
  {
    artName: 'Score a Goal',
    pageLink: './Art/ruchircodes24/index.html',
    imageLink: './Art/ruchircodes24/Score.gif',
    author: 'Ruchir',
    githubLink: 'https://github.com/ruchircodes24'
  },
  {
    artName: 'lightsaber glowing animation',
    pageLink: './Art/mohamedabomosallam/index.html',
    imageLink: './Art/mohamedabomosallam/lightsaber.gif',
    author: 'mohamedmosalam',
    githubLink: 'https://github.com/MohamedAboMousallam'
  },
  {
    artName: 'Rainbow Animation Loader',
    pageLink: './Art/Bhavna2003-2/index.html',
    imageLink: './Art/Bhavna2003-2/Rainbow animation.gif',
    author: 'Bhavna',
    githubLink: 'https://github.com/Bhavna2003'
  },
  {
    artName: 'Robot Animation',
    pageLink: './Art/JeffreyAdu/index.html',
    imageLink: './Art/JeffreyAdu/robotanimation.gif',
    author: ' JeffreyAdu',
    githubLink: 'https://github.com/JeffreyAdu'
  },
  {
    artName: 'Blob Animation',
    pageLink: './Art/blue-butterflies/index.html',
    imageLink: './Art/blue-butterflies/blob-animation.gif',
    author: 'Siyana',
    githubLink: 'https://github.com/BlueButterflies'
  },
  {
    artName: 'Card Flip Animation',
    pageLink: './Art/DhanushNehru/index.html',
    imageLink: './Art/DhanushNehru/card_flip.gif',
    author: 'Dhanush',
    githubLink: 'https://github.com/DhanushNehru'
  },
  {
    artName: 'Wave Animation',
    pageLink: '.Art/runtimeerror11/index.html',
    imageLink: './Art/runtimeerror11/wave.gif',
    author: 'Suparshwa',
    githubLink: 'https://github.com/runtimeerror11'
  },
  {
    artName: 'Bouncing ball',
    pageLink: './Art/johnpauljohnnes/animation-one-ball/JPJArt.html',
    imageLink: './Art/johnpauljohnnes/animation-one-ball/Ball.gif',
    author: 'johnpauljohnnes',
    githubLink: 'https://github.com/johnpauljohnnes'
  },
  {
    artName: 'Retrowave Animation',
    pageLink: './Art/milesjorg/index.html',
    imageLink: './Art/milesjorg/retrowave.gif',
    author: 'milesjorg',
    githubLink: 'https://github.com/milesjorg'
  },
  {
    artName: 'Square color changing animation',
    pagelink: './Art/divyansharya8826/index.html',
    imageLink: './Art/divyansharya8826/Square.gif',
    author: 'divyansharya8826',
    githubLink: 'https://github.com/divyansharya8826'
  },
  {
    artName: 'Arrows',
    pageLink: './Art/rudrakushwaha/index.html',
    imageLink: './Art/rudrakushwaha/arrows.gif',
    author: 'Rudraksh',
    githubLink: 'https://github.com/rudrakushwaha'
  },
  {
    artName: 'Smiling Pumpkin Animation',
    pageLink: './Art/Suparnaen/smiling_pumpkin.html',
    imageLink: 'Art/Suparnaen/smiling-pumpkin-animation.gif',
    author: 'Suparna Das',
    githubLink: 'https://github.com/Suparnaen'
  },
  {
    artName: 'Bouncing Balls with colour change',
    pageLink: './Art/Vivek-GuptaXCode/bouncing-ball.html',
    imageLink: './Art/Vivek-GuptaXCode/bouncing-ball.gif',
    author: 'Vivek-GuptaXCode',
    githubLink: 'https://github.com/Vivek-GuptaXCode'
  },
  {
    artName: 'loader',
    pageLink: './Art/amandeep-singh-parihar/loader/index.html',
    imageLink: '.Art/amandeep-singh-parihar/Screenshot_2023-10-18_141651.png',
    author: 'amandeepsinghparihar',
    githubLink: 'https://github.com/amandeep-singh-parihar'
  },
  {
    artName: 'Candle Flicker',
    pageLink: './Art/claire-ca/candle-flicker/index.html',
    imageLink: './Art/claire-ca/candle-flicker/candle-flicker.gif',
    author: 'Claire Calder',
    githubLink: 'https://github.com/claire-ca'
  },
  {
    artName: '90 Degree Container with Shifting Base',
    pageLink: './Art/norib016/art.html',
    imageLink: './Art/norib016/art.gif',
    author: 'Sree Bhanu Nori',
    githubLink: 'https://github.com/norib016'
  },
  {
    artName: 'Circles and Lines',
    pageLink: './Art/Asymtode712/circles_lines_index.html',
    imageLink: './Art/Asymtode712/circles_lines.gif',
    author: 'Asymtode712',
    githubLink: 'https://github.com/Asymtode712'
  },
  {
    artName: 'Slide In Animation',
    pageLink: './Art/kalkeshwar/index.html',
    imageLink: './Art/kalkeshwar/sliderightanimation.gif',
    author: 'Kalkeshwar',
    githubLink: 'https://github.com/kalkeshwar'
  },
  {
    artName: 'Circular multi-color Disk',
    pageLink: './Art/ReneDev01/index.html',
    imageLink: './Art/ReneDev01/Disk-2023-10-18-09-38-09.gif',
    author: 'ReneAonbo',
    githubLink: 'https://github.com/ReneDev01'
  },
  {
    artName: 'Moving and rotating galaxy ',
    pageLink: './Art/supriya/galaxy.html',
    imageLink: './Art/supriya/galaxy.gif',
    author: 'Supriya',
    githubLink: 'https://github.com/BoonDocks-sl'
  },
  {
    artName: 'Sliding Circles',
    pageLink: './Art/hfarah02/index.html',
    imageLink: './Art/hfarah02/ezgif.com-video-to-gif.gif',
    author: 'Hassan',
    githubLink: 'https://github.com/hfarah02'
  },
  {
    artName: 'Awesome',
    pageLink: './Art/marjsky/index.html',
    imageLink: './Art/marjsky/awesome-2.gif',
    author: 'Marcus',
    githubLink: 'https://github.com/marjsky'
  },
  {
    artName: '360 Degree gradient loading spinner',
    pageLink: './Art/fi1na/index.html',
    imageLink: './Art/fi1na/Loading-spinner.gif',
    author: 'Fiona Dash',
    githubLink: 'https://github.com/fi1na'
  },
  {
    artName: 'Cloud',
    pageLink: './Art/archana423/Cloud/index.html',
    imageLink: './Art/archana423/Cloud/cloud.gif',
    author: 'Archana',
    githubLink: 'https://github.com/archana423'
  },
  {
    artName: 'MoonNight',
    pageLink: './Art/archana423/Moon night/index.html',
    imageLink: './Art/archana423/Moon night/MoonNight.gif',
    author: 'Archana',
    githubLink: 'https://github.com/archana423'
  },
  {
    artName: 'City Sunset',
    pageLink: './Art/claire-ca/city-sunset/index.html',
    imageLink: './Art/claire-ca/city-sunset/city-sunset.gif',
    author: 'Claire Calder',
    githubLink: 'https://github.com/claire-ca'
  },
  {
    artName: 'Ping Pong',
    pageLink: './Art/JeevaRamanathan/index.html',
    imageLink: './Art/JeevaRamanathan/ping-pong.gif',
    author: 'Jeeva Ramanathan',
    githubLink: 'https://github.com/JeevaRamanathan'
  },
  {
    artName: 'Box Color Changing',
    pageLink: './Art/cpasigna90/boxcolorchange.html',
    imageLink: './Art/cpasigna90/animationColorBox.gif',
    author: 'Christian',
    githubLink: 'https://github.com/cpasigna90'
  },
  {
    artName: 'Moving square that changes color',
    pageLink: './Art/Piyush_Luitel/index.html',
    imageLink: './Art/Piyush_Luitel/index.gif',
    author: 'Piyush_Luitel',
    githubLink: 'https://github.com/PiyushLuitel-07'
  },
  {
    artName: 'Kinetic Loading',
    pageLink: './Art/urjabahad/kinetic_loading.html',
    imageLink: './Art/urjabahad/kinetic_loading.gif',
    author: 'Urja',
    githubLink: 'https://github.com/urjabahad'
  },
  {
    artName: '3D Box Animation',
    pageLink: './Art/Bhavna2003/3DboxAnimation/index.html',
    imageLink: './Art/Bhavna2003/3DboxAnimation/3Dbox.gif'
  },
  {
    artName: 'Loading Text Animation',
    pageLink: './Art/Bhavna2003/loadingtextanimation/index.html',
    imageLink: './Art/Bhavna2003/loadingtextanimation/textanimation.gif',
    author: 'Bhavna',
    githubLink: 'https://github.com/Bhavna2003'
  },
  {
    artName: 'HelloThere',
    pageLink: './Art/MojoBoingo/index.html',
    imageLink: './Art/MojoBoingo/hellothere.gif',
    author: 'Brady Ayres',
    githubLink: 'https://github.com/MojoBoingo'
  },
  {
    artName: 'Emerald',
    pageLink: './Art/daniel-badura/emerald/emerald.html',
    imageLink: './Art/daniel-badura/emerald/emerald.gif',
    author: 'daniel-badura',
    githubLink: 'https://github.com/daniel-badura'
  },
  {
    artName: 'Unknown',
    pageLink: './Art/albertomtferreira/index.html',
    imageLink: './Art/albertomtferreira/albertomtferreira.gif',
    author: 'Alberto Ferreira',
    githubLink: 'https://github.com/albertomtferreira'
  },
  {
    artName: 'Danimation',
    pageLink: './Art/daniloslovic17/index.html',
    imageLink: './Art/daniloslovic17/danimation.gif',
    author: 'Danilo Slovic',
    githubLink: 'https://github.com/daniloslovic17'
  },
  {
    artName: 'Animated',
    pageLink: './Art/Nyrkn10/index.html',
    imageLink: './Art/Nyrkn10/set.gif',
    author: 'Nyariki Kevin',
    githubLink: 'https://github.com/nyrkn10>'
  },
  {
    artName: 'Fascinating Animation',
    pageLink: './Art/moutro/index.html',
    imageLink: './Art/moutro/Animation-Nation.png',
    author: 'Jay',
    githubLink: 'https://github.com/moutro'
  },
  {
    artName: 'Mouse Loader Animation',
    pageLink: './Art/dev-rathore/index.html',
    imageLink: './Art/dev-rathore/loader.gif',
    author: 'Devender Singh Rathore',
    githubLink: 'https://github.com/dev-rathore'
  },
  {
    /** TODO: Review implementation -
     * Art name: mojaanimacia instead of martin052
     * Folder: mojaanimacia - not existing
     * From LP
     *  */
    artName: 'mojaanimacia',
    pageLink: './Art/mojaanimacia/stranka.html',
    author: 'Martin052',
    githubLink: 'https://github.com/martin052'
  },
  {
    artName: 'Animatron',
    pageLink: './Art/shazeen-1990/index.html',
    imageLink: './Art/shazeen-1990/animate.jpg',
    author: 'Shazeen Thowfeek',
    githubLink: 'https://github.com/shazeen-1990'
  },
  {
    artName: 'Moving Clouds Animation',
    pageLink: './Art/artursniegowski/index.html',
    imageLink: './Art/artursniegowski/moving_clouds.gif',
    author: 'Artur Sniegowski',
    githubLink: 'https://github.com/artursniegowski'
  },
  {
    artName: 'Earth Solar Basic Animation',
    pageLink: './Art/mostsayed93/Earsunor/index.html',
    imageLink: './Art/mostsayed93/Earsunor/Earsunor.gif',
    author: 'Mostafa Osman',
    githubLink: 'https://github.com/mostsayed93'
  },
  {
    artName: 'First Animation',
    pageLink: './Art/Kalliran/index.html',
    imageLink: './Art/Kalliran/Animation-Nation.gif',
    author: 'Kalliran',
    githubLink: 'https://github.com/Kalliran'
  },
  {
<<<<<<< HEAD
    artName: 'Car-Animation',
    pageLink: './Art/niyati/index.html',
    imageLink: './Art/niyati/car-animation.gif',
    author: 'Niyati Patel',
    githubLink: 'https://github.com/NiyatiMPatel'
  },
  { 
=======
    artName: 'Pokemon Button Animation',
    pageLink: './Art/nandan7198/index.html',
    imageLink: './Art/nandan7198/pokemonAnimation.gif',
    author: 'Nandan S',
    githubLink: 'https://github.com/nandan7198/'
  },
  {
    artName: 'Timeless',
    pageLink: './Art/aogajoseph/index.html',
    imageLink: './Art/aogajoseph/screenshot.png',
    author: 'Joseph Aoga',
    githubLink: 'https://github.com/aogajoseph'
  },
  {
    artName: 'Platform Box Animation',
    pageLink: './Art/AdityaLohar/index.html',
    imageLink: './Art/AdityaLohar/platformbox.gif',
    author: 'AdityaLohar',
    githubLink: 'https://github.com/AdityLohar'
  },

  {
    artName: 'Rotating Squares',
    pageLink: './Art/NehalSurti/index.html',
    imageLink: './Art/NehalSurti/RotatingSqrs.gif',
    author: 'Nehal',
    githubLink: 'https://github.com/NehalSurti'
  },
  {
>>>>>>> 0ef11529
    artName: 'Rinnegan Eyes',
    pageLink: './Art/mohmmadAyesh/Rinnegan.html',
    imageLink: './Art/mohmmadAyesh/rinnegan.gif',
    author: 'Mohmmad Ayesh',
    githubLink: 'https://github.com/mohmmadAyesh'
  },
  {
    artName: 'Matrix',
    pageLink: './Art/hamzakadd/index.html',
    imageLink: './Art/hamzakadd/matrix.gif',
    author: 'Hamza',
    githubLink: 'https://github.com/hamzakadd'
  },
  {
    artName: 'Traffic Light Animation',
    pageLink: './Art/nyame100/index.html',
    imageLink: './Art/nyame100/trafficLight.gif',
    author: 'Nyame Richmond',
    githubLink: 'https://github.com/nyame100'
  },
  {
    artName: 'BXI Orbit Symphony',
    pageLink: './Art/BradXIII/bxi-orbit-symphony.html',
    imageLink: './Art/BradXIII/Orbit.gif',
    author: 'Brad',
    githubLink: 'https://github.com/BradXIII'
  },
  {
    artName: 'White Christmas',
    pageLink: './Art/YumiMachino/index.html',
    imageLink: './Art/YumiMachino/white_christmas.gif',
    author: 'Yumi Machino',
    githubLink: 'https://github.com/YumiMachino'
  },
  {
    artName: 'Crazy Spinning Circles',
    pageLink: './Art/Imaginario27/animation.html',
    imageLink: './Art/Imaginario27/crazy-spinning-circles.gif',
    author: 'Imaginario27',
    githubLink: 'https://github.com/Imaginario27'
  },
  {
    artName: 'Lightning',
    pageLink: './Art/jfl77/index.html',
    imageLink: './Art/jfl77/lightning.gif',
    author: 'J',
    githubLink: 'https://github.com/jfl77'
  },

  {
    artName: 'Typing Animation',
    pageLink: './Art/arr199/index.html',
    imageLink: './Art/arr199/preview.gif',
    author: 'Abiel',
    githubLink: 'https://github.com/arr199'
  },
  {
    /** TODO: Review implementation -
     * Art name: "EvaCtion" instead of "royranger"
     * Folder: "EvaCtion" - not existing
     * From LP
     *  */

    artName: 'EvaCtion',
    pageLink: './Art/EvaCtion/index.html',
    author: 'Gawbb',
    githubLink: 'https://github.com/royranger'
  },
  {
    artName: 'cheeky face',
    pageLink: './Art/bluck/index.html',
    imageLink: './Art/bluck/img.gif',
    author: 'kxmom',
    githubLink: 'https://github.com/kxmom'
  },
  {
    /** TODO: Review implementation - art name missing, folder not existing
     * Folder: "pragya-sharma11" - not existing
     * From LP
     *  */

    pageLink: './Art/pragya-sharma11/index.html',
    imageLink: './Art/pragya-sharma11/animation.gif',
    author: 'Pragya Sharma',
    githubLink: 'https://github.com/pragya-sharma11'
  },
  {
    /** TODO: Review implementation - folder name not username, no art name
     * Art name: "EvaCtion" instead of "royranger"
     * Folder: "EvaCtion" - not existing
     * From LP
     *  */

    pageLink: './Art/chrisg/index.html',
    imageLink: './Art/chrisg/redwhiteblue.gif',
    author: 'ChrisG',
    githubLink: 'https://github.com/chrisgithubok'
  },
  {
    artName: 'League of Legends Card Animation',
    pageLink: './Art/Bryanmax9/index.html',
    imageLink: './Art/Bryanmax9/league.gif',
    author: 'Bryanmax9',
    githubLink: 'https://github.com/bryanmax9/'
  },
  {
    pageLink: '.Art/yash2003/index.html',
    imageLink: '.Art/yash2003/animation.gif',
    author: 'Yashraj',
    githubLink: 'https://github.com/yashraj2003e'
  },
  {
    artName: 'segunOsiki',
    pageLink: './Art/segunOsiki/index.html',
    imageLink: './Art/segunOsiki/segunOsiki.gif',
    author: 'Segun',
    githubLink: 'https://github.com/Danny4life'
  },
  {
    pageLink: '.Art/Yang/index.html',
    imageLink: '.Art/Yang/Screenshot.blink.png',
    author: 'Yang',
    githubLink: 'https://github.com/yangcodes'
  },
  {
    pageLink: './Art/VinWare/index.html',
    imageLink: './Art/VinWare/risingsun.gif',
    author: 'VinWare',
    githubLink: 'https://github.com/VinWare'
  },
  {
    pageLink: './Art/AnimationLoader/index.html',
    imageLink: './Art/AnimationLoader/Animation.gif',
    author: 'Pragya Sharma',
    githubLink: 'https://github.com/pragya-sharma11'
  },
  {
    pageLink: './Art/complementaryColors/index.html',
    imageLink: './Art/complementaryColors/complementaryColors.gif',
    author: 'Hilary',
    githubLink: 'https://github.com/hwilson2563'
  },
  {
    pageLink: './Art/Mansvini/index.html',
    imageLink: './Art/Mansvini/magic.gif',
    author: 'Mansvini',
    githubLink: 'https://github.com/Mansvini'
  },
  {
    artName: 'Rainbow Spinner',
    pageLink: './Art/joesayat/index.html',
    imageLink: './Art/joesayat/joe-animation.gif',
    author: 'Joe Sayat',
    githubLink: 'https://github.com/joesayat'
  },
  {
    artName: 'Random',
    pageLink: './Art/animation/index.html',
    imageLink: './Art/animation/random.gif',
    author: 'DTPsykko',
    githubLink: 'https://github.com/DTPsykko'
  },
  {
    artName: 'Funky Alien',
    pageLink: './Art/Funky Alien/index.html',
    imageLink: './Art/Funky Alien/Domcake-Dancing-Alien.gif',
    author: 'Jenique Knoesen',
    githubLink: 'https://github.com/jenique22'
  },
  {
    artName: 'Dracula Colors',
    pageLink: './Art/cspencernd/index.html',
    imageLink: './Art/cspencernd/dracula-colors.gif',
    author: 'Christopher Spencer',
    githubLink: 'https://github.com/cspencernd'
  },
  {
    artName: 'Pong',
    pageLink: './Art/danielalanholmes/index.html',
    imageLink: './Art/danielalanholmes/index.gif',
    author: 'Daniel Holmes',
    githubLink: 'https://github.com/danielalanholmes'
  },
  {
    artName: 'Wigglers',
    pageLink: './Art/kv/wiggle.html',
    imageLink: './Art/kv/wiggle.gif',
    author: 'khaivern',
    githubLink: 'https://github.com/khaivern'
  },
  {
    artName: 'Round360',
    pageLink: './Art/MHShayek/index.html',
    imageLink: './Art/MHShayek/round360.gif',
    author: 'MHShayek',
    githubLink: 'https://github.com/MHShayek'
  },
  {
    artName: 'animatoris',
    pageLink: './Art/animatoris/index.html',
    imageLink: './Art/animatoris/circle.gif',
    author: 'Mark Heathcliff',
    githubLink: 'https://github.com/saimark123'
  },
  {
    artName: 'EyeStrain',
    pageLink: './Art/MattRuetz/index.html',
    imageLink: './Art/MattRuetz/eyestrain.gif',
    author: 'MattRuetz',
    githubLink: 'https://github.com/MattRuetz'
  },
  {
    artName: 'Sun',
    pageLink: './Art/DaniM/sun.html',
    imageLink: './Art/DaniM/sun.gif',
    author: 'DaniMash',
    githubLink: 'https://github.com/dani-mashasha'
  },
  {
    artName: 'Modern Clock',
    pageLink: './Art/Tiziano/index.html',
    imageLink: './Art/Tiziano/clock.gif',
    author: 'Tiziano',
    githubLink: 'https://github.com/tizspagno'
  },
  {
    artName: 'Work of art',
    pageLink: './Art/Romano/index.html',
    imageLink: './Art/Romano/index.gif',
    author: 'Romano',
    githubLink: 'https://github.com/Mrschabs'
  },
  {
    pageLink: './Art/sanation/index.html',
    imageLink: './Art/sanation/trial.gif',
    author: 'Sajal',
    githubLink: 'https://github.com/sajalnayansingh'
  },
  {
    artName: 'Jo Ngono',
    pageLink: './Art/jongono/index.html',
    imageLink: './Art/jongono/jongono.png',
    author: 'inazrabuu',
    githubLink: 'https://github.com/inazrabuu'
  },
  {
    artName: 'poorly drawn pikachu',
    pageLink: "./Art/Sayed's Pikachu/Sayed's Pikachu.html",
    imageLink: "./Art/Sayed's Pikachu/img.gif",
    author: 'Sayed Husain',
    githubLink: 'https://github.com/Sayed-Husain'
  },
  {
    artName: 'colorful flower',
    pageLink: './Art/shai/index.html',
    imageLink: './Art/shai/animation.gif',
    author: 'Shytech1',
    githubLink: 'https://github.com/ShyTech1'
  },
  {
    artName: 'Pulse',
    pageLink: './Art/ogutu/index.html',
    imageLink: './Art/ogutu/giphy.gif',
    author: 'kennedy',
    githubLink: 'https://github.com/kennedy-ogutu'
  },
  {
    artName: 'ZTM Animation',
    pageLink: './Art/TC/index.html',
    imageLink: './Art/TC/ztm.gif',
    author: 'Terence',
    githubLink: 'https://github.com/TerenceChew'
  },
  {
    artName: 'Serene Animation',
    pageLink: './Art/sereneanimation/index.html',
    imageLink: './Art/sereneanimation/trance.gif',
    author: 'Serene',
    githubLink: 'https://github.com/meikuan23'
  },
  {
    artName: 'Slow_Bounce',
    pageLink: './Art/Slow_Bounce/index.html',
    imageLink: './Art/Slow_Bounce/Slow_Bounce.gif',
    author: 'MichaelClautice',
    githubLink: 'https://github.com/MichaelClautice'
  },
  {
    artName: 'Icymation',
    pagelink: './Art/icymation/icymation.html',
    imageLink: './Art/icymation/icymation.gif',
    author: 'Isai',
    githublink: 'https://github.com/isaicastro1'
  },
  {
    artName: 'boxslide',
    pageLink: './Art/AK47/anima.html',
    imageLink: './Art/AK47/boxslide.png',
    author: 'Anurag Kanungo',
    githubLink: 'https://github.com/Anuragcr'
  },
  {
    artName: 'letz ani',
    pageLink: './Art/letz/index.html',
    imageLink: './Art/letz/trans.gif',
    author: 'letz0703',
    githubLink: 'https://github.com/letz0703'
  },
  {
    artName: 'My Full-Stack Animation',
    pageLink: './Art/BrandonNSangma/index.html',
    imageLink: './Art/BrandonNSangma/fullstack.gif',
    author: 'Brandon N. Sangma',
    githubLink: 'https://github.com/brancore87'
  },
  {
    artName: 'radar-animation',
    pageLink: './Art/radar-animation/index.html',
    imageLink: './Art/radar-animation/radar.gif',
    author: 'Angel Orellana',
    githubLink: 'https://github.com/luisangel2895'
  },
  {
    artName: 'Parachute Guy',
    pageLink: './Art/barretoga/index.html',
    imageLink: './Art/barretoga/animation.gif',
    author: 'Gabriel Barreto',
    githubLink: 'https://github.com/barretoga'
  },
  {
    artName: 'Animated Bird',
    pageLink: './Art/sampConrad/index.html',
    imageLink: './Art/sampConrad/bird.gif',
    author: 'Conrado Sampaio',
    githubLink: 'https://github.com/sampconrad'
  },
  {
    artName: 'U-turn',
    pageLink: './Art/baraksArt.index.html',
    imageLink: './Art/baraksArt/U-turn.gif',
    author: 'Barak',
    githubLink: 'https://github.com/bcolovas'
  },
  {
    artName: 'Bouncing Balls DF',
    pageLink: './Art/bouncingdf/index.html',
    imageLink: './Art/bouncingdf/bouncingdf.gif',
    author: 'David Flores',
    githubLink: 'https://github.com/dflo55'
  },
  {
    artName: 'WAnimation',
    pageLink: './Art/WAnimation/index.html',
    imageLink: './Art/WAnimation/Animation.gif',
    author: 'WDevelopsWebApps',
    githubLink: 'https://github.com/WDevelopsWebApps'
  },
  {
    artName: 'textSlide',
    pageLink: './Art/textSlide/index.html',
    imageLink: './Art/textSlide/textSliding.gif',
    author: 'Lucas GM',
    githubLink: 'https://github.com/LucasGM17'
  },
  /** [LP]TODO: missing fields - code need to be reviewed (add the imagelink )**/
  {
    artName: 'Loading Logo',
    pageLink: './Art/magedmohammed/index.html',
    author: 'Maged Mohammed',
    githubLink: 'https://github.com/magedmohammed834'
  },
  {
    artName: 'Green Loading',
    pageLink: './Art/KevinMaida/index.html',
    imageLink: './Art/KevinMaida/loadingGif.gif',
    author: 'Kevin Maida',
    githubLink: 'https://github.com/KevinMaida'
  },
  {
    artName: 'Simple Bounce',
    pageLink: './Art/ardiandharminto/index.html',
    imageLink: './Art/ardiandharminto/simple-bounce.gif',
    author: 'Ardian Dharminto',
    githubLink: 'https://github.com/ardiandharminto'
  },
  {
    pageLink: './Art/ZTM-Academy/index.html',
    imageLink: './Art/ZTM-Academy/ztm.gif',
    author: 'Denis',
    githubLink: 'https://github.com/denis11m'
  },
  {
    pageLink: './Art/evropa/index.html',
    imageLink: './Art/evropa/drift.gif',
    author: 'evropa',
    githubLink: 'https://github.com/evropa'
  },
  {
    artName: 'animatron_av',
    pageLink: './Art/animatron_av/index.html',
    imageLink: './Art/Joy/triangle/trance.gif',
    author: 'Alex',
    githubLink: 'https://github.com/averde1973'
  },
  {
    artName: 'animationzone',
    pageLink: './Art/animationzone/index.html',
    imageLink: './Art/animationzone/ezgif.com-gif-maker',
    author: 'Erez',
    githubLink: 'https://github.com/ErezAvni9'
  },
  {
    artName: 'Soccer',
    pageLink: './Art/Soccer/index.html',
    imageLink: './Art/Soccer/big.png',
    author: 'Boris',
    githubLink: 'https://github.com/henzbori'
  },
  {
    artName: 'Rolling Cat',
    pageLink: './Art/ssoppet1/index.html',
    imageLink: './Art/ssoppet1/cat.gif',
    author: 'Stacy',
    githubLink: 'https://github.com/ssoppet1'
  },
  {
    artName: 'brotation',
    pageLink: './Art/box-rotate-animation/index.html',
    imageLink: './Art/box-rotate-animation/brotation.gif',
    author: 'Andrey',
    githubLink: 'https://github.com/Life1sOk'
  },
  {
    artName: 'Loading animation',
    pageLink: './Art/graphitexhd/index.html',
    imageLink: './Art/graphitexhd/animation.gif',
    author: 'Graphitexhd',
    githubLink: 'https://github.com/graphitexhd'
  },
  {
    artName: 'Our Solar System',
    pageLink: './Art/bryanRillstone/index.html',
    imageLink: './Art/bryanRillstone/Solar-System.gif',
    author: 'Bryan Rillstone',
    githubLink: 'https://github.com/bryanrillstone'
  },
  {
    artName: 'viskarra',
    pageLink: './Art/viskarra/index.html',
    imageLink: './Art/viskarra/imgif.gif',
    author: 'Viskarra',
    githubLink: 'https://github.com/viskarra'
  },
  {
    artName: 'Chess Board Dance Floor',
    pageLink: './Art/Robin/index.html',
    imageLink: './Art/Robin/chessBoardDanceFloor.gif',
    author: 'Robin',
    githubLink: 'https://github.com/robinpunn'
  },
  {
    artName: 'Fishy',
    pageLink: './Art/Mayorman/index.html',
    imageLink: './Art/Mayorman/Fishy-Screen-Rec.gif',
    author: 'Mayowa',
    githubLink: 'https://github.com/Mayorman07'
  },
  {
    artName: 'The Beach',
    pageLink: './Art/Jon-Bull/index.html',
    imageLink: './Art/Jon-Bull/beach.gif',
    author: 'Jon',
    githubLink: 'https://github.com/Jon-Bull'
  },
  {
    artName: 'Loading screen',
    pageLink: './Art/ShueiYang/index.html',
    imageLink: './Art/ShueiYang/Loading.gif',
    author: 'ShueiYang',
    githubLink: 'https://github.com/ShueiYang'
  },
  {
    artName: 'Get Started',
    pageLink: './Art/imaadfakier/index.html',
    imageLink: './Art/imaadfakier/Loading.gif',
    author: 'Imaad Fakier',
    githubLink: 'https://github.com/imaadfakier'
  },
  {
    artName: 'BoxPM',
    pageLink: './Art/BoxPM/index.html',
    imageLink: './Art/BoxPM/trance2.gif',
    author: 'Pradeep',
    githubLink: 'https://github.com/Pmakaju'
  },
  {
    artName: 'Pendulam',
    pageLink: './Art/Pendulam/index.html',
    imageLink: './Art/Pendulam/swinging_pendulam.gif',
    author: 'Dinesh',
    githubLink: 'https://github.com/dinesh-729'
  },
  {
    artName: 'Wave Ring',
    pageLink: './Art/JinalPatel/Wavering/wavering.html',
    imageLink: './Art/JinalPatel/Wavering/wavering.gif',
    author: 'Jinal Patel',
    githubLink: 'https://github.com/JinalPatel17'
  },
  {
    artName: 'Samination',
    pageLink: './Art/Samination/index.html',
    imageLink: './Art/Samination/samination.gif',
    author: 'Sami',
    githubLink: 'https://github.com/samialmaradni97'
  },
  {
    artName: 'Esinnaton',
    pageLink: './Art/Esinnaton/index.html',
    imageLink: './Art/Esinnaton/transition.gif',
    author: 'Esinnation',
    githubLink: 'https://github.com/esinnation'
  },
  {
    artName: 'Spining Numbers',
    pageLink: './Art/jamesnjovu/index.html',
    imageLink: './Art/jamesnjovu/number.gif',
    author: 'Joy',
    githubLink: 'https://github.com/jamesnjovu'
  },
  {
    artName: 'CrazyBalls',
    pageLink: './Art/CrazyBalls/index.html',
    imageLink: './Art/CrazyBalls/balls.gif',
    author: 'Rohan Bobby',
    githubLink: 'https://github.com/rohanbobby01'
  },
  {
    artName: 'Simple Circle Animation',
    pageLink: './Art/simple_Circle_Animation/index.html',
    imageLink: './Art/Joy/simple_Circle_Animation/circle_animation.gif',
    author: 'dw',
    githubLink: 'https://github.com/dwthefirst'
  },
  {
    artName: 'Matrix Animation',
    pageLink: './Art/TenmaChinen/index.html',
    imageLink: './Art/TenmaChinen/matrix_animation.gif',
    author: 'Tenma Chinen',
    githubLink: 'https://github.com/TenmaChinen'
  },
  {
    artName: 'Crazy Cat',
    pageLink: './Art/sikumiku/index.html',
    imageLink: './Art/sikumiku/crazy_cat.gif',
    author: 'Sigrid',
    githubLink: 'https://github.com/sikumiku'
  },
  {
    artName: 'Magic',
    pageLink: './Art/dmwspace/index.html',
    imageLink: './Art/dmwspace/magic.gif',
    author: 'Dean',
    githubLink: 'https://github.com/dmwspace'
  },
  {
    artName: 'Button Effect',
    pageLink: './Art/Jatin-7/index.html',
    imageLink: './Art/Jatin-7/btn.gif',
    author: 'Jatin-7',
    githubLink: 'https://github.com/Jatin-7'
  },
  {
    artName: 'Bird Animation',
    pageLink: './Art/bird_animation/index.html',
    imageLink: './Art/bird_animation/bird-animation.gif',
    author: 'Tarun Mankar',
    githubLink: 'https://github.com/tarunmankar'
  },
  {
    artName: 'Rainbow Circle',
    pageLink: './Art/Mengnan_Wang/rainbow_circle.html',
    imageLink: './Art/Mengnan_Wang/rainbow_circle.gif',
    author: 'Mengnan Wang',
    githubLink: 'https://github.com/Mengnan-Wang'
  },
  {
    artName: 'Phillys Animation',
    pageLink: './Art/phillysrevenge/index.html',
    imageLink: './Art/phillysrevenge/web.gif',
    author: 'phillysrevenge',
    githubLink: 'https://github.com/phillysrevenge'
  },
  {
    artName: 'largebox',
    pageLink: './Art/largebox/index.html',
    imageLink: './Art/largebox/box.gif',
    author: 'rajmishra-47',
    githubLink: 'https://github.com/rajmishra-47'
  },
  {
    artName: 'Robot-2.0',
    pageLink: './Art/Robot-2.0/index.html',
    imageLink: './Art/Robot-2.0/robo.gif',
    author: 'Nabil Ahmed',
    githubLink: 'https://github.com/nabil-github0'
  },
  {
    artName: 'Damian Box',
    pageLink: './Art/DamiAnim/index.html',
    imageLink: './Art/DamiAnim/giphy.gif',
    author: 'Damian Padilla',
    githubLink: 'https://github.com/Damianpad'
  },
  {
    artName: 'Pretty-Simple',
    pageLink: './Art/Asier/index.html',
    imageLink: './Art/Asier/Pretty-Simple.gif',
    author: 'Asier-D-Reveire',
    githubLink: 'https://github.com/Asier-D-Reveire'
  },
  {
    artName: 'Can You Feel My Heartbeat',
    pageLink: './Art/can-you-feel-my-heartbeat/index.html',
    imageLink: './Art/can-you-feel-my-heartbeat/heartbeat.png',
    author: 'Vanessa Vun',
    githubLink: 'https://github.com/vanessavun'
  },
  {
    artName: 'Straight lines',
    pageLink: './Art/artinator/index.html',
    imageLink: './Art/artinator/art.png',
    author: 'Scraper232',
    githubLink: 'https://github.com/scraper232'
  },
  {
    artName: 'Glowing 3 Circles',
    pageLink: './Art/josephld/index.html',
    imageLink: './Art/josephld/glowing_circles.gif',
    author: 'Leandre Derpo',
    githubLink: 'https://github.com/LeandreDerpo'
  },
  {
    artName: 'Quoters',
    pageLink: './Art/Quoters/index.html',
    imageLink: './Art/Quoters/giphy.gif',
    author: 'Arif Wibawa',
    githubLink: 'https://github.com/wibawaarif'
  },
  {
    artName: 'USAfloridaUSA',
    pageLink: './Art/usa-florida-usa/index.html',
    imageLink: './Art/usa-florida-usa/USAfloridaUSA.gif',
    author: 'Stephen Eith',
    githubLink: 'https://github.com/eith71'
  },
  {
    artName: 'Heart beat and pulse',
    pageLink: './Art/Luisa/index.html',
    imageLink: './Art/Luisa/HeartBeat.gif',
    author: 'Luisa Bowie',
    githubLink: 'https://github.com/Tala101'
  },
  {
    artName: '1Abel-Animate',
    pageLink: './Art/1Abel-Animate/index.html',
    imageLink: './Art/1Abel-Animate/1abel.gif',
    author: 'perez11abel',
    githubLink: 'https://github.com/perez11abel'
  },
  {
    artName: 'Snow and Rain Animation',
    pageLink: './Art/Snow_Animation/index.html',
    imageLink: './Art/Snow_Animation/Snow_Rain_Animation.gif',
    author: 'Mosespt',
    githubLink: 'https://github.com/Mosespt'
  },
  {
    artName: 'Color Palette with Pure CSS Animation',
    pageLink: './Art/color-palette-with-pure-css-animation/dist/index.html',
    imageLink: './Art/color-palette-with-pure-css-animation/animation.gif',
    author: 'julien muke',
    githubLink: 'https://github.com/julien-muke'
  },
  {
    artName: "That's rotating!!",
    pageLink: './Art/Rotating/index.html',
    imageLink: './Art/Rotating/Rotation.gif',
    author: 'Vito Chu',
    githubLink: 'https://github.com/VitoChuChu'
  },
  {
    artName: 'example animation',
    pageLink: './Art/emanuelretamozo/index.html',
    imageLink: './Art/emanuelretamozo/example.gif',
    author: 'Emanuel Retamozo',
    githubLink: 'https://github.com/emanuelretamozo'
  },
  {
    artName: 'Bouncy Ball',
    pageLink: './Art/Valadot/index.html',
    imageLink: './Art/Valadot/bouncy-ball.gif',
    author: 'Valadot',
    githubLink: 'https://github.com/Valadot'
  },
  {
    artName: 'Snow Fall',
    pageLink: './Art/snow-fall/index.html',
    imageLink: './Art/snow-fall/snow-fall.gif',
    author: 'MAHA Labs',
    githubLink: 'https://github.com/mahalabs'
  },
  {
    artName: 'css_anishape-1.0',
    pageLink: './Art/css_anishape-1.0/index.html',
    imageLink: './Art/css_anishape-1.0/css-anishape-s1.jpg',
    author: 'Dwight',
    githubLink: 'https://github.com/DwightMckenzie'
  },
  {
    artName: 'Simple Hover Rotaton Animation',
    pageLink: './Art/jaReaps/index.html',
    imageLink: './Art/Joy/jaReaps/Rotation Animation.gif',
    author: 'Jon',
    githubLink: 'https://github.com/jonreapsome'
  },
  {
    artName: 'CSS_Magic',
    pageLink: './Art/CSS_Magic/index.html',
    imageLink: './Art/CSS_Magic/Move.gif',
    author: 'Subhadip',
    githubLink: 'https://github.com/SubhadipMaji'
  },
  {
    artName: 'Color Flip Cards',
    pageLink: './Art/Flipping/index.html',
    imageLink: './Art/Flipping/gif.gif',
    author: 'AspiringMay2022',
    githubLink: 'https://github.com/AspiringMay2022'
  },
  {
    artName: 'Square',
    pageLink: './Art/Square/square.html',
    imageLink: './Art/Square/square.gif',
    author: 'Nico',
    githubLink: 'https://github.com/nsherban1'
  },
  {
    artName: 'Sun Rise and Set',
    pageLink: './Art/mikerobards/index.html',
    imageLink: './Art/mikerobards/sunrise-set.gif',
    author: 'mikerobards',
    githubLink: 'https://github.com/mikerobards'
  },
  {
    artName: 'GeminiSpace',
    pageLink: './Art/GeminiSpace/index.html',
    imageLink: './Art/GeminiSpace/space.gif',
    author: 'Saviour',
    githubLink: 'https://github.com/GeminiSpace'
  },
  {
    artName: 'The rolling and spinning football',
    pageLink: './Art/Nomishka/index.html',
    imageLink: './Art/Football.png',
    author: 'Nomishka',
    githubLink: 'https://github.com/Nomishka'
  },
  {
    artName: 'Infinite Circle Loop',
    pageLink: './Art/InfiniteCircleLoop/index.html',
    imageLink: './Art/InfiniteCircleLoop/infinitecircleloop.gif',
    author: 'Giselle',
    githubLink: 'https://github.com/gisellerx'
  },
  {
    artName: 'Updown',
    pageLink: './Art/updown/index.html',
    imageLink: './Art/updown/updown.gif',
    author: 'Nueng',
    githubLink: 'https://github.com/AlgorithmNueng'
  },
  {
    artName: 'cajaheart',
    pageLink: './Art/erikanimation/corazon.html',
    imageLink: './Art/erikanimation/corazon.gif',
    author: 'Erika',
    githubLink: 'https://github.com/erikaaquino'
  },
  {
    artName: 'Colorful Heart',
    pageLink: './Art/cr-animation/index.html',
    imageLink: './Art/cr-animation/index.html/colorful-heart.png',
    author: 'Cristina',
    githubLink: 'https://github.com/crsecu'
  },
  {
    artName: 'wink',
    pageLink: './Art/Robrigado/index.html',
    imageLink: './Art/Robrigado/wink.gif',
    author: 'Robrigado',
    githubLink: 'https://github.com/Robrigado'
  },
  {
    artName: 'mrsanim',
    pageLink: './Art/mrsanim/index.html',
    imageLink: './Art/mrsanim/mrsanim.png',
    author: 'Adi',
    githubLink: 'https://github.com/adimrs'
  },
  {
    artName: 'Loader',
    pageLink: './Art/Loader/index.html',
    author: 'Cristi Manea',
    githubLink: 'https://github.com/cristimanea26'
  },
  {
    artName: 'click to stop',
    pageLink: './Art/cssanimacja/index.html',
    imageLink: 'css.png',
    author: 'Mateusz',
    githubLink: 'https://github.com/mateuszsnieg'
  },
  {
    artName: 'A Square Circus',
    pageLink: './Art/aSquareCircus/index.html',
    imageLink: './Art/aSquareCircus/SquareControl.gif',
    author: 'Abdul Rahim',
    githubLink: 'https://github.com/arx0x0'
  },
  {
    artName: 'css-glow-effect-animation',
    pageLink: './Art/css-glow-effect-animation/index.html',
    imageLink: './Art/css-glow-effect-animation/glow.png',
    author: 'tidz',
    githubLink: 'https://github.com/john-tidz'
  },
  {
    artName: 'Lithuania',
    pageLink: './Art/MiUlon/index.html',
    imageLink: './Art/MiUlon/lithuania.gif',
    author: 'MiUlon',
    githubLink: 'https://github.com/MiUlon'
  },
  {
    artName: 'yuki',
    pageLink: './Art/yuki/index.html',
    imageLink: './Art/yuki/yuki.gif',
    author: 'rachel',
    githubLink: 'https://github.com/rchin8877'
  },
  {
    artName: 'AnimateManas',
    pageLink: './Art/AnimatManas/index.html',
    imageLink: './Art/AnimatManas/ZTM_animation.gif',
    author: 'Manas',
    githubLink: 'https://github.com/ManasKumar111'
  },
  {
    artName: 'Glowing orb',
    pageLink: './Art/Glowing-orb/index.html',
    imageLink: './Art/Glowing-orb/glow.png',
    author: 'RubenVerkuylen',
    githubLink: 'https://github.com/rubenverkuylen'
  },
  {
    artName: 'car-animation',
    pageLink: './Art/car-animation/index.html',
    imageLink: './Art/car-animation',
    author: 'Markus',
    githubLink: 'https://github.com/Markus-Sm'
  },
  {
    artName: 'Dummy Animation',
    pageLink: './Art/dummy_me/index.html',
    imageLink: './Art/dummy_me/dummy.gif',
    author: 'Mansi',
    githubLink: 'https://github.com/manasi-20'
  },
  {
    artName: 'moving_choices',
    pageLink: './Art/Katana/index.html',
    imageLink: './Art/Katana/bounce-choice.GIF',
    author: 'Katana',
    githubLink: 'https://github.com/katanaji'
  },
  {
    artName: 'SpinnieStar3',
    pageLink: './Art/Joshua/SpinnieStar3.html',
    imageLink: './Art/Joshua/goldstar.GIF',
    author: 'Josdadev',
    githubLink: 'https://github.com/Josdadev'
  },
  {
    artName: 'Dive Into Space',
    pageLink: './Art/Dive Into Space/index.html',
    imageLink: './Art/Dive Into Space/space.gif',
    author: 'Kareem Abd El-Moneam',
    githubLink: 'https://github.com/KareemMoneeam'
  },
  {
    artName: 'Moving Colors',
    pageLink: './Art/Moving Colors/index.html',
    imageLink: './Art/Moving Colors/MovingColors.gif',
    author: 'cjhaspenfalls',
    githubLink: 'https://github.com/cjhaspenfalls'
  },
  {
    artName: 'Rotating Number Cards',
    pageLink: './Art/victor-anderson/index.html',
    imageLink: './Art/victor-anderson/index.gif',
    author: 'Victor Anderson',
    githubLink: 'https://github.com/realvicandy'
  },
  {
    artName: 'Living Robot',
    pageLink: './Art/greywind/index.html',
    imageLink: './Art/greywind/greywind.gif',
    author: 'George',
    githubLink: 'https://github.com/greyXwind'
  },
  {
    artName: 'loading circle',
    pageLink: './Art/loading-circle/index.html',
    imageLink: './Art/greywind/circle.gif',
    author: 'Olayinka',
    githubLink: 'https://github.com/KOLEAJEOLAYINKA'
  },
  {
    artName: 'Factory',
    pageLink: './Art/SEN-RAD/index.html',
    imageLink: './Art/SEN-RAD/factory.gif',
    author: 'SEN-RAD',
    githubLink: 'https://github.com/SEN-RAD'
  },
  {
    artName: 'Halloween',
    pageLink: './Art/AashiGoel/index.html',
    imageLink: './Art/AashiGoel/Halloween.gif',
    author: 'Aashi Goel',
    githubLink: 'https://github.com/AashiGoel'
  },
  {
    artName: 'Rectangloom',
    pageLink: './Art/Rectangloom/index.html',
    imageLink: './Art/Rectangloom/rectangloom.gif',
    author: 'Emines',
    githubLink: 'https://github.com/emines0'
  },
  {
    artName: 'Cards',
    pageLink: './Art/Sak/index.html',
    imageLink: './Art/Joy/Sak/image1.gif',
    author: 'Sak',
    githubLink: 'https://github.com/sakshimudrale'
  },
  {
    artName: 'Snow',
    pageLink: './Art/Snow/index.html',
    imageLink: './Art/Snow/snow.gif',
    author: 'K-Wiczling',
    githubLink: 'https://github.com/K-Wiczling'
  },
  {
    artName: 'Bouncy Balls',
    pageLink: './Art/Paarit/index.html',
    imageLink: './Art/Paarit/BallBounce.gif',
    author: 'Paarit',
    githubLink: 'https://github.com/paarit'
  },
  {
    artName: 'Good Luck',
    pageLink: './Art/YYarts/index.html',
    imageLink: './Art/YYarts/YYarts.gif',
    author: 'Chee Yen',
    githubLink: 'https://github.com/yyyen93'
  },
  {
    artName: 'color fan',
    pageLink: './Art/raman project/project.html',
    imageLink: './Art/raman project/project.gif',
    author: 'raman2482',
    githubLink: 'https://github.com/raman2482'
  },
  {
    artName: 'Animated-Cube-Slider',
    pageLink: './Art/Animated-Cube-Slider/index.html',
    imageLink: './Art/Animated-Cube-Slider/Animated.gif',
    author: 'Anayat',
    githubLink: 'https://github.com/anayatkhan1'
  },
  {
    artName: 'Natinats',
    pageLink: './Art/Natinats/index.html',
    imageLink: './Art/Natinats/nata.gif',
    author: 'Natalia',
    githubLink: 'https://github.com/nquirogac'
  },
  {
    artName: 'The art of patience',
    pageLink: './Art/Animation-Gtn/index.html',
    imageLink: './Art/Animation-Gtn/art.gif',
    author: 'Iulia Gtn',
    githubLink: 'https://github.com/Iulia-Gaitanaru'
  },
  {
    artName: 'BHARAT',
    pageLink: './Art/BHARAT/index.html',
    imageLink: './Art/BHARAT/BHARAT.gif',
    author: 'mbera99',
    githubLink: 'https://github.com/mbera99'
  },
  {
    artName: 'Ducky',
    pageLink: './Art/cpk3/index.html',
    imageLink: './Art/cpk3/Ducky.gif',
    author: 'cpk3',
    githubLink: 'https://github.com/cpk3'
  },
  {
    pageLink: '.Art/yashraj2003e/index.html',
    imageLink: '.Art/yashraj20033/animation.gif',
    author: 'Yashraj',
    githubLink: 'https://github.com/yashraj2003e'
  },
  {
    artName: 'Rolling Happy',
    pageLink: './Art/marion/index.html',
    imageLink: './Art/marion/smiles.gif',
    author: 'Marion',
    githubLink: 'https://github.com/marionjudy13'
  },
  {
    artName: 'CSS Carousel',
    pageLink: './Art/FanisKapetanakis/index.html',
    imageLink: './Art/FanisKapetanakis/Carousel.gif',
    author: 'Fanis',
    githubLink: 'https://github.com/KapetanakisFanis'
  },
  {
    artName: 'Red White and Blue',
    pageLink: './Art/wcgraupmann/index.html',
    imageLink: './Art/wcgraupmann/giphy.gif',
    author: 'Will Graupmann',
    githubLink: 'https://github.com/wcgraupmann'
  },
  {
    artName: 'Animated Tree',
    pageLink: './Art/berenvrl/index.html',
    imageLink: './Art/berenvrl/animatedtree.gif',
    author: 'berenvrl',
    githubLink: 'https://github.com/berenvrl'
  },
  {
    artName: 'Spinning Star',
    pageLink: './Art/jdgrundy/index.html',
    imageLink: './Art/jdgrundy/SpinningStarVHi.gif',
    author: 'jdgrundy',
    githubLink: 'https://github.com/jdgrundy'
  },
  {
    artName: 'Something different',
    pageLink: './Art/fenwood/index.html',
    imageLink: './Art/fenwood/fenwood.gif',
    author: 'fenwood',
    githubLink: 'https://github.com/fenwood'
  },
  {
    artName: 'Bouncing Ball',
    pageLink: './Art/Farzan-Ullah/index.html',
    imageLink: './Art/Farzan-Ullah/Bouncing_ball.gif',
    author: 'Farzan Ullah',
    githubLink: 'https://github.com/Farzan-Ullah'
  },
  {
    artName: 'Submit_button',
    pageLink: './Art/Lenrok01/index.html',
    imageLink: './Art/Lenrok01/photo.png',
    author: 'Lenrok01',
    githubLink: 'https://github.com/Lenrok01'
  },
  {
    artName: 'Heart Beat',
    pageLink: './Art/RazalBinKabeer/index.html',
    imageLink: './Art/RazalBinKabeer/heart-beat.gif',
    author: 'Razal',
    githubLink: 'https://github.com/RazalBinKabeer'
  },
  {
    artName: 'FieldGoal',
    pageLink: './Art/Roberto315/index.html',
    imageLink: './Art/Roberto315/fieldgoalgif.gif',
    author: 'roberto315',
    githubLink: 'https://github.com/roberto315'
  },
  {
    artName: 'EmojiCube',
    pageLink: './Art/iamovi/emoji_cube.html',
    imageLink: './Art/iamovi/EmojiCube-preview.gif',
    author: 'Maruf OVi',
    githubLink: 'https://github.com/iamovi'
  },
  {
    artName: 'Moving Ball',
    pageLink: './Art/Quouou/index.html',
    imageLink: './Art/Quouou/movingBall.gif',
    author: 'Quouou',
    githubLink: 'https://github.com/Quouou'
  },
  {
    artName: 'Smiling Face',
    pageLink: './Art/phfj/index.html',
    imageLink: './Art/phfj/phfjgif.gif',
    author: 'Paul Holmes',
    githubLink: 'https://github.com/phfj'
  },
  {
    artName: 'Throwbounce',
    pageLink: './Art/ChristopherJamesL/index.html',
    imageLink: './Art/ChristopherJamesL/throwbounce.gif',
    author: 'Chris',
    githubLink: 'https://github.com/ChristopherJamesL'
  },
  {
    artName: 'Responsive Shapes',
    pageLink: './Art/cardonaw/index.html',
    imageLink: './Art/cardonaw/responsive-shapes-demo.gif',
    author: 'William Cardona',
    githubLink: 'https://github.com/cardonaw'
  },
  {
    artName: 'Solar Eclipse',
    pageLink: './Art/kyeenno/index.html',
    imageLink: './Art/kyeenno/screenshot.jpg',
    author: 'kyeenno',
    githubLink: 'https://github.com/kyeenno'
  },
  {
    artName: 'Rotating Blobs',
    pageLink: './Art/bsour/index.html',
    imageLink: './Art/bsour/blob.gif',
    author: 'Sourabh',
    githubLink: 'https://github.com/bsour'
  },
  {
    artName: 'Spinning Head',
    pageLink: './Art/Fred759/index.html',
    imageLink: './Art/Fred759/Head.jpeg',
    author: 'Fred',
    githubLink: 'https://github.com/Fred759'
  },
  {
    artName: 'Animated Orange',
    pageLink: './Art/AnnaWijetunga/index.html',
    imageLink: './Art/AnnaWijetunga/orange.gif',
    author: 'Anna',
    githubLink: 'https://github.com/AnnaWijetunga'
  },
  {
    artName: 'cute puppy animation',
    pageLink: './Art/mintera10/index.html',
    imageLink: './Art/mintera10/puppy.png',
    author: 'Mintera',
    githubLink: 'https://github.com/mintera10'
  },
  {
    artName: 'CSS Tricks',
    pageLink: './Art/devMTCodes/index.html',
    imageLink: 'Art/devMTCodes/StylishFXs-gif.gif',
    author: 'Mohammad',
    githubLink: 'https://github.com/devMTCodes'
  },
  {
    artName: '3d Cube Animation',
    pageLink: './Art/TejasNarkhede/index.html',
    imageLink: 'Art/TejasNarkhede/3d Cube Animation.gif',
    author: 'Tejas Narkhede',
    githubLink: 'https://github.com/TejasNarkhede'
  },
  {
    artName: 'Infinite Twist Animation',
    pageLink: './Art/ekecolin/twist.html',
    imageLink: './Art/ekecolin/twist.gif',
    author: 'ekecolin',
    githubLink: 'https://github.com/ekecolin'
  }
];

/* -------------------------------------------------------------------------- */
/*                                                                            */
/*                YOU DO NOT NEED TO CHANGE ANYTHING BELOW THIS               */
/*                                                                            */
/* -------------------------------------------------------------------------- */

/* Shuffles cards' order */
function shuffle(o) {
  for (
    let j, x, i = o.length;
    i;
    j = parseInt(Math.random() * i), x = o[--i], o[i] = o[j], o[j] = x
  );
  return o;
}

/** Creates cards from the array above
 *  You don't need to modify this
 *  */
const getCardContents = (cardList) => {
  return shuffle(cardList).map((c) => [
    `<li class="card">` +
      `<a href='${c.pageLink}'>` +
      `<img class="art-image" src='${c.imageLink}' alt='${c.artName}' />` +
      `</a>` +
      `<div class="flex-content">` +
      `<a href='${c.pageLink}'><h3 class="art-title">${c.artName}</h3></a>` +
      `<p class='author'><a href="${c.githubLink}" target="_blank"><i class="fab fa-github"></i> ${c.author}</a> </p>` +
      `</div>` +
      `</li>`
  ]);
};

/* Injects cards list html into the DOM */
let contents = getCardContents(cards);
document.getElementById('cards').innerHTML = contents;

/* Adds scroll to top arrow button */
document.addEventListener('DOMContentLoaded', function () {
  const goToTopBtn = document.querySelector('.go-to-top');

  window.addEventListener('scroll', function () {
    if (window.scrollY > 100) {
      goToTopBtn.classList.add('active');
    } else {
      goToTopBtn.classList.remove('active');
    }
  });

  goToTopBtn.addEventListener('click', function () {
    window.scrollTo({
      top: 0,
      behavior: 'smooth'
    });
  });
});

/* Search filter - by author or by name - update displayed cards */
function searchCard(event) {
  let timeoutId = null;
  !!timeoutId && clearTimeout(timeoutId);

  const value = event.target.value.toLowerCase();
  let filteredCards;
  if (!!value) {
    filteredCards = cards.filter(({ artName, githubLink, author }) => {
      const _artName = artName.toLowerCase();
      const _githubLink = githubLink.toLowerCase();
      const _author = author.toLowerCase();
      return [_artName, _githubLink, _author].some((detail) =>
        detail.includes(value)
      );
    });
    contents = getCardContents(filteredCards);
  } else {
    contents = getCardContents(cards);
  }
  timeoutId = setTimeout(() => {
    document.getElementById('cards').innerHTML = contents;
  }, 200);
}
document.getElementById('search-bar').addEventListener('keyup', searchCard);<|MERGE_RESOLUTION|>--- conflicted
+++ resolved
@@ -3020,7 +3020,6 @@
     githubLink: 'https://github.com/Kalliran'
   },
   {
-<<<<<<< HEAD
     artName: 'Car-Animation',
     pageLink: './Art/niyati/index.html',
     imageLink: './Art/niyati/car-animation.gif',
@@ -3028,7 +3027,6 @@
     githubLink: 'https://github.com/NiyatiMPatel'
   },
   { 
-=======
     artName: 'Pokemon Button Animation',
     pageLink: './Art/nandan7198/index.html',
     imageLink: './Art/nandan7198/pokemonAnimation.gif',
@@ -3058,7 +3056,6 @@
     githubLink: 'https://github.com/NehalSurti'
   },
   {
->>>>>>> 0ef11529
     artName: 'Rinnegan Eyes',
     pageLink: './Art/mohmmadAyesh/Rinnegan.html',
     imageLink: './Art/mohmmadAyesh/rinnegan.gif',
