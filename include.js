--- conflicted
+++ resolved
@@ -28,18 +28,11 @@
     githubLink: 'https://github.com/rstallingsiii'
   },
   {
-<<<<<<< HEAD
     artName: "Mr. A's Amimation",
     pageLink: "./Art/Mr.A'sAnimation/index.html",
     imageLink: "./Art/Mr.A'sAnimation/Animation.gif",
     author: 'Mr. AnkitR',
     githubLink: 'https://github.com/MrARawal'
-=======
-    artName: 'TransCopy',
-    pageLink: './Art/Mihajlo88/index.html',
-    imageLink: './Art/Mihajlo88/animation.gif',
-    author: 'Mihajlo88',
-    githubLink: 'https://github.com/Mihajlo'
   },
   {
     artName: 'Falling stars',
@@ -47,7 +40,6 @@
     imageLink: './Art/ChipoJ/star_fall.gif',
     author: 'ChipoJ',
     githubLink: 'https://github.com/Chipoj'
->>>>>>> 69ed85d3
   }
 ];
 
