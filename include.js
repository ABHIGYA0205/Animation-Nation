let cards = [
  {
    artName: 'CSS Loader',
    pageLink: './Art/BenCullen/index.html',
    imageLink: './Art/BenCullen/Bens CSS Loader.gif',
    author: 'Ben Cullen',
    githubLink: 'https://github.com/BenjaminCullen1'
  },
  {
    artName: 'Flag',
    pageLink: './Art/IurianSimionDorin/index.html',
    imageLink: './Art/IurianSimionDorin/flag.gif',
    author: 'IurianSimionDorin',
    githubLink: 'https://github.com/IurianSimionDorin'
  },
  {
    artName: 'Rainbow Text Spin',
    pageLink: './Art/mallen13/index.html',
    imageLink: 'stillPic.jpg',
    author: 'mallen2013',
    githubLink: 'https://github.com/mallen2013'
  },
  {
    artName: 'Disco Bubble',
    pageLink: './Art/konstantify/index.html',
    imageLink: './Art/konstantify/konst.gif',
    author: 'Constantin',
    githubLink: 'https://github.com/konstantin0s'
  },
  {
    artName: 'Art',
    pageLink: './Art/mishra-parth/index.html',
    imageLink: './Art/mishra-parth/mishra-parth-project.gif',
    author: 'Parth',
    githubLink: 'https://github.com/mishra-parth'
  },
  {
    artName: 'Aymat',
    pageLink: './Art/aymat/index.html',
    imageLink: './Art/aymat/Capture.gif',
    author: 'aysha30',
    githubLink: 'https://github.com/aysha30'
  },
  {
    artName: 'Scissors Cutting Animation (CSS only)',
    pageLink: './Art/CoffeeAnimation/index.html',
    imageLink: './Art/CoffeeAnimation/scissors-cutting-animation.gif',
    author: 'Angelo Marcinnò',
    githubLink: 'https://github.com/angelo24782'
  },
  {
    artName: 'Cool CSS Preloader',
    pageLink: './Art/Himanshu_Kumawat/index.html',
    imageLink: './Art/Himanshu_Kumawat/preloader.gif',
    author: 'Himanshu Kumawat',
    githubLink: 'https://github.com/013himanshu'
  },
  {
    artName: 'Troll-Ball',
    pageLink: './Art/ivantbv/index.html',
    imageLink: './Art/ivantbv/troll-ball.gif',
    author: 'ivantbv',
    githubLink: 'https://github.com/ivantbv'
  },
  {
    artName: 'CSS heART',
    pageLink: './Art/Aarush/Heart.html',
    imageLink: './Art/Aarush/Heart.png',
    author: 'Aarush Bhat',
    githubLink: 'https://github.com/r-ush'
  },
  {
    artName: 'Image With Gray Scale Effect',
    pageLink: './Art/Image With Gray Scale Effect',
    imageLink:
      './Art/Image With Gray Scale Effect/Image-With-Gray-Scale-Effect.gif',
    author: 'Vikrant Kumar',
    githubLink: 'https://github.com/VikrantKu333'
  },
  {
    artname: 'Animation-Cool',
    pageLink: './Art/apilacharya/index.html',
    imageLink: './Art/apilacharya/animation-cool.gif',
    author: 'Apil Raj Acharya',
    githubLink: 'https://github.com/apilacharya'
  },

  {
    artName: 'covid-19',
    pageLink: './Art/shivam12k/index.html',
    videoLink: './Art/cell/cell.mp4',
    author: 'shivam12k',
    githubLink: 'https://github.com/shivam12k'
  },
  {
    artName: 'Bouncing Heart',
    pageLink: './Art/love2cr3ate/index.html',
    imageLink: './Art/love2cr3ate/bouncing-heart.gif',
    author: 'l0ve2cr3ate',
    githubLink: 'https://github.com/l0ve2cr3ate'
  },
  {
    artName: 'Animated-Loading',
    pageLink: './Art/Animated-Loading/index.html',
    imageLink: './Art/Animated-Loading/Animated-Loading.gif',
    author: 'Mehul1011',
    githubLink: 'https://github.com/mehul1011'
  },
  {
    artName: 'covid-19',
    pageLink: './Art/shivam12k/index.html',
    // videoLink: './Art/cell/cell.mp4',
    imageLink: '#',
    author: 'shivam12k',
    githubLink: 'https://github.com/shivam12k'
  },
  {
    artName: 'Mag-animation',
    pageLink: './Art/Mag-D-Alena/index.html',
    imageLink: './Art/Mag-D-Alena/Mag-animation.gif',
    author: 'Magdalena BenBassat-Luszczynska',
    githubLink: 'https://github.com/mag-d-alen'
  },
  {
    artName: 'ThomasTobe',
    pageLink: './Art/ThomasTobe/index.html',
    imageLink: './Art/ThomasTobe/rotation.gif',
    author: 'ThomasTobe',
    githubLink: 'https://github.com/ThomasTobe'
  },
  {
    artName: 'Life Of Coder',
    pageLink: './Art/DevarshiDoshi/index.html',
    imageLink: './Art/DevarshiDoshi/Life Of Coder.gif',
    author: 'DevarshiDoshi',
    githubLink: 'https://github.com/devarshidoshi'
  },

  {
    artName: 'That Animation',
    pageLink: './Art/MaKloudz/index.html',
    imageLink: './Art/MaKloudz/dat-animation.gif',
    author: 'Blessing Mutava',
    githubLink: 'https://github.com/MaKloudz'
  },
  {
    artName: 'animatron',
    pageLink: './Art/animatron/index.html',
    imageLink: './Art/animatron/trance.gif',
    author: 'nick981837',
    githubLink: 'https://github.com/nick981837'
  },
  {
    artName: 'ZTM Animation',
    pageLink: './Art/EricPuskas/index.html',
    imageLink: './Art/EricPuskas/index.gif',
    author: 'Eric Puskas',
    githubLink: 'https://github.com/EricPuskas'
  },
  {
    artName: 'LSD Rainbow Trip: Phase 1',
    pageLink: './Art/AbsMechanik/index.html',
    imageLink: './Art/AbsMechanik/AbsMechanik_Animation.gif',
    author: 'AbsMechanik',
    githubLink: 'https://github.com/AbsMechanik'
  },
  {
    artName: 'Christmas Lights',
    pageLink: './Art/Futuregit/index.html',
    imageLink: './Art/Futuregit/Christmas-Lights.gif',
    author: 'Futuregit',
    githubLink: 'https://github.com/Futuregit'
  },
  {
    artName: 'space zoo',
    pageLink: './Art/space_zoo/index.html',
    imageLink: './Art/space_zoo/space_zoo.gif',
    author: 'yuwenGithub',
    githubLink: 'https://github.com/yuwenGithub'
  },
  {
    artName: 'neon-text flicker glow',
    pageLink: './Art/neon-text flicker glow/neon.html',
    videoLink: './Art/neon-text flicker glow/neon-text flicker glow.gif',
    author: 'Ajay Tyagi',
    githubLink: 'https://github.com/imajaytyagi'
  },
  {
    artName: 'Dice Animation',
    pageLink: './Art/Dice-Animation/dice_animation.html',
    videoLink: './Art/Dice-Animation/dice.gif',
    author: 'Ronit DuttA',
    githubLink: 'https://github.com/RD91'
  },
  {
    artName: 'Fruit Dancing',
    pageLink: './Art/carlacentenor/index.html',
    imageLink: './Art/carlacentenor/fruit.gif',
    author: 'carlacentenor',
    githubLink: 'https://github.com/carlacentenor'
  },
  {
    artName: 'eyes',
    pageLink: './Art/eyes/index.html',
    imageLink: './Art/eyes/eyes.gif',
    author: 'yuwenGithub',
    githubLink: 'https://github.com/yuwenGithub'
  },
  {
    artName: 'Spooktober Hacktoberfest',
    pageLink: './Art/FredAmartey/index.html',
    imageLink: './Art/FredAmartey/thumbnaill.gif',
    author: 'Fred Amartey',
    githubLink: 'https://github.com/FredAmartey'
  },
  {
    artName: 'Star Wars?',
    pageLink: './Art/henryvalbuena/index.html',
    imageLink: './Art/henryvalbuena/index.gif',
    author: 'Henry Valbuena',
    githubLink: 'https://github.com/henryvalbuena'
  },
  {
    artName: 'UFO',
    pageLink: './Art/UFO/index.html',
    imageLink: './Art/UFO/UFO.png',
    author: 'Abhinav Singh @abhinav9910',
    githubLink: 'https://github.com/abhinav9910'
  },
  {
    artName: 'The Ripple',
    pageLink: './Art/Anmol2/index.html',
    imageLink: './Art/Anmol2/ripple.png',
    author: 'Anmol',
    githubLink: 'https://github.com/Anmol270900'
  },
  {
    artName: 'Rainbow loader',
    pageLink: './Art/ka-hn/rainbow.html',
    imageLink: './Art/ka-hn/rainbow.gif',
    author: 'Karim Hussain',
    githubLink: 'https://github.com/ka-hn'
  },
  {
    artName: 'Action Cam',
    pageLink: './Art/Donovan/index.html',
    imageLink: './Art/Donovan/pureCSS-animation.gif',
    author: 'Donovan Hunter',
    githubLink: 'https://github.com/dhdcode'
  },
  {
    artName: 'The Sun',
    pageLink: './Art/Anmol/index.html',
    imageLink: './Art/Anmol/sun.png',
    author: 'Anmol',
    githubLink: 'https://github.com/Anmol270900'
  },
  {
    artName: 'Flashing Pumpkin',
    pageLink: './Art/KatrinaRose14/index.html',
    imageLink: './Art/KatrinaRose14/FlashingPumpkin.gif',
    author: 'Katrina Yates',
    githubLink: 'https://github.com/KatrinaRose14'
  },
  {
    artName: 'Flipbox',
    pageLink: './Art/Prasheel/index.html',
    imageLink: './Art/Prasheel/flip.gif',
    author: 'Prasheel Soni',
    githubLink: 'https://github.com/ps011'
  },
  {
    artName: '2019 Wave',
    pageLink: './Art/chris-aqui/index.html',
    imageLink: './Art/chris-aqui/2019-jump.gif',
    author: 'Christine Aqui',
    githubLink: 'https://github.com/christine-aqui'
  },
  {
    artName: 'Hover Button Animation',
    pageLink: './Art/Vipul/hover.html',
    imageLink: './Art/Vipul/Screenshot2.png',
    author: 'Vipul',
    githubLink: 'https://github.com/vipuljain08'
  },
  {
    artName: 'Start From Zero',
    pageLink: './Art/Robihdy/index.html',
    imageLink: './Art/Robihdy/start-from-zero.png',
    author: 'Robihdy',
    githubLink: 'https://github.com/Robihdy'
  },
  {
    artName: 'Local Host metaphor',
    pageLink: './Art/Akbar-Cyber/index.html',
    imageLink: './Art/Prateek/localhost.png',
    author: 'Prateek',
    githubLink: 'https://github.com/prateekpatrick'
  },
  {
    artName: 'Akbar-Cyber',
    pageLink: './Art/Akbar-Cyber/index.html',
    imageLink: './Art/Akbar-Cyber/akbar.gif',
    author: 'Akbar',
    githubLink: 'https://github.com/Akbar-Cyber'
  },
  {
    artName: 'Sliding Lines',
    pageLink: './Art/erics0n/sliding-lines/index.html',
    imageLink: './Art/erics0n/sliding-lines/image.gif',
    author: 'erics0n',
    githubLink: 'https://github.com/erics0n'
  },
  {
    artName: 'Triangle',
    pageLink: './Art/Joy/triangle/triangle.html',
    imageLink: './Art/Joy/triangle/triangle.gif',
    author: 'Joy',
    githubLink: 'https://github.com/royranger'
  },
  {
    artName: 'Cube',
    pageLink: './Art/Joy/cube/cube.html',
    imageLink: './Art/Joy/cube/cube.gif',
    author: 'Joy',
    githubLink: 'https://github.com/royranger'
  },
  {
    artName: 'Burger Menu',
    pageLink: './Art/mctrl/burger.html',
    imageLink: './Art/mctrl/burger.gif',
    author: 'Martina',
    githubLink: 'https://github.com/mctrl'
  },
  {
    artName: 'Square Loader',
    pageLink: './Art/Hemant/index.html',
    imageLink: './Art/Hemant/loader.gif',
    author: 'Hemant Garg',
    githubLink: 'https://github.com/hemant-garg'
  },
  {
    artName: 'wake up, neo...',
    pageLink: './Art/samirjouni/TributeToTheMatrix.html',
    imageLink: './Art/samirjouni/sample.gif',
    author: 'Samir Jouni',
    githubLink: 'https://github.com/samirjouni'
  },
  {
    artName: 'Tribute To COD4MW',
    pageLink: './Art/samirjouni2/index.html',
    imageLink: './Art/samirjouni2/sample.gif',
    author: 'Samir Jouni',
    githubLink: 'https://github.com/samirjouni'
  },
  {
    artName: 'Planet',
    pageLink: './Art/ArthurDoom/planet.html',
    imageLink: './Art/ArthurDoom/planet.gif',
    author: 'ArthurDoom',
    githubLink: 'https://github.com/ArthurDoom'
  },
  {
    artName: 'SquarPy',
    pageLink: './Art/Utkarsh/index.html',
    imageLink: './Art/Utkarsh/hack.gif',
    author: 'utkarsh',
    githubLink: 'https://github.com/Utkarsh2604'
  },
  {
    artName: 'Circle',
    pageLink: './Art/Oliver/Circle.html',
    imageLink: './Art/Oliver/circle.gif',
    author: 'Oliver',
    githubLink: 'https://github.com/oliver-gomes'
  },
  {
    artName: 'Ellipse Loader',
    pageLink: './Art/VaibhavKhulbe/EllipseLoader.html',
    imageLink: './Art/VaibhavKhulbe/ellipseLoader.gif',
    author: 'Vaibhav Khulbe',
    githubLink: 'https://github.com/Kvaibhav01'
  },
  {
    artName: 'Simple Loader',
    pageLink: './Art/soumsps/simpleload.html',
    imageLink: './Art/soumsps/sample.gif',
    author: 'Soumendu Sinha',
    githubLink: 'https://github.com/soumsps'
  },
  {
    artName: 'Rollodex',
    pageLink: './Art/Shruti/rolling.html',
    imageLink: './Art/Shruti/rolling.gif',
    author: 'Shruti',
    githubLink: 'https://github.com/shruti49'
  },
  {
    artName: 'Cute Cat',
    pageLink: './Art/Alghi/cat.html',
    imageLink: './Art/Alghi/cat.gif',
    author: 'Alghi',
    githubLink: 'https://github.com/darklordace'
  },
  {
    artName: 'r2d2d starwerz',
    pageLink: './Art/izzycs/index.html',
    imageLink: './Art/izzycs/r2d2d.gif',
    author: 'Joy',
    githubLink: 'https://github.com/izzycs'
  },
  {
    artName: 'ZtM Text',
    pageLink: './Art/Di4iMoRtAl/ZtM_text_animation.html',
    imageLink: './Art/Di4iMoRtAl/ZtM_animation.gif',
    author: 'Di4iMoRtAl',
    githubLink: 'https://github.com/dppeykov'
  },
  {
    artName: 'Circles',
    pageLink: './Art/Bhuvana/circles.html',
    imageLink: './Art/Bhuvana/circles.gif',
    author: 'Bhuvana',
    githubLink: 'https://github.com/bhuvana-guna'
  },
  {
    artName: 'Bird',
    pageLink: './Art/Bhuvana/bird.html',
    imageLink: './Art/Bhuvana/bird.gif',
    author: 'Bhuvana',
    githubLink: 'https://github.com/bhuvana-guna'
  },
  {
    artName: 'Loader',
    pageLink: './Art/Bhuvana/loader.html',
    imageLink: './Art/Bhuvana/loader.gif',
    author: 'Bhuvana',
    githubLink: 'https://github.com/bhuvana-guna'
  },
  {
    artName: 'Simple blinking loading circles',
    pageLink: './Art/Rahul/index.html',
    imageLink: './Art/Rahul/loading.gif',
    author: 'Rahul',
    githubLink: 'https://github.com/kohli6010'
  },
  {
    artName: 'Css Pulse',
    pageLink: './Art/Aszmel/pulse.html',
    imageLink: './Art/Aszmel/css_pulse.gif',
    author: 'Aszmel',
    githubLink: 'https://github.com/Aszmel'
  },
  {
    artName: 'Circle Bounce',
    pageLink: './Art/Edmund/index.html',
    imageLink: './Art/Edmund/circle-bounce.gif',
    author: 'Edmund',
    githubLink: 'https://github.com/edmund1645'
  },
  {
    artName: 'Heart Beating',
    pageLink: './Art/Regem/index.html',
    imageLink: './Art/Regem/heart.jpg',
    author: 'Regem',
    githubLink: 'https://github.com/GemzBond'
  },
  {
    artName: 'Fading Circles',
    pageLink: './Art/Ankit/fadeCircle.html',
    imageLink: './Art/Ankit/fadeCircles.png',
    author: 'Ankit Srivastava',
    githubLink: 'https://github.com/a18nov'
  },
  {
    artName: 'Hacktoberfest 2019',
    pageLink: './Art/jpk3lly/animation.html',
    imageLink: './Art/jpk3lly/JPs_Animation_GIF.gif',
    author: 'jpk3lly',
    githubLink: 'https://github.com/jpk3lly'
  },
  {
    artName: 'Name Rotator',
    pageLink: './Art/Meet/name.html',
    imageLink: './Art/Meet/name.gif',
    author: 'Meet',
    githubLink: 'https://github.com/Meet1103'
  },
  {
    artName: 'Ball Rotator',
    pageLink: './Art/Bibekpreet/index.html',
    imageLink: './Art/Bibekpreet/ball.gif',
    author: 'Bibekpreet',
    githubLink: 'https://github.com/bibekpreet99'
  },
  {
    artName: 'ephiphany',
    pageLink: './Art/OctavianIlies/index.html',
    imageLink: './Art/OctavianIlies/ephiphany.gif',
    author: 'OctavianIlies',
    githubLink: 'https://github.com/OctavianIlies'
  },
  {
    artName: 'Loading',
    pageLink: './Art/jh1992jh/loading.html',
    imageLink: './Art/jh1992jh/loading.gif',
    author: 'jh1992jh',
    githubLink: 'https://github.com/jh1992jh'
  },
  {
    artName: 'ZTM Colors',
    pageLink: './Art/Godnon/index.html',
    imageLink: './Art/Godnon/ZTMcAnim.gif',
    author: 'Godnon',
    githubLink: 'https://github.com/godnondsilva'
  },
  {
    artName: 'Hover Effect',
    pageLink: './Art/Shubhankar/index.html',
    imageLink: './Art/Shubhankar/hackoctober.gif',
    author: 'Shubhankar',
    githubLink: 'https://github.com/shubhdwiv12'
  },
  {
    artName: 'Bouncing Fading Circles',
    pageLink: './Art/AyoubIssaad/index.html',
    imageLink: './Art/AyoubIssaad/BouncingFadingCircles.gif',
    author: 'AyoubIssaad',
    githubLink: 'https://github.com/AyoubIssaad'
  },
  {
    artName: '5 balls preloader',
    pageLink: './Art/Nnaji-Victor/index.html',
    imageLink: './Art/Nnaji-Victor/5_balls.gif',
    author: 'Nnaji Victor',
    githubLink: 'https://github.com/Nnaji-Victor'
  },
  {
    artName: 'ZTM Bouncer',
    pageLink: './Art/Josia/bouncer.html',
    imageLink: './Art/Josia/ztmbouncer.gif',
    author: 'Josia Rodriguez',
    githubLink: 'https://github.com/josiarod'
  },
  {
    artName: 'Hacktober loading animation',
    pageLink: './Art/mehul1011/index.html',
    imageLink: './Art/mehul1011/loading.gif',
    author: 'Mehul1011',
    githubLink: 'https://github.com/mehul1011'
  },
  {
    artName: 'Loading Dots',
    pageLink: './Art/devSergiu/index.html',
    imageLink: './Art/devSergiu/loading.gif',
    author: 'devSergiu',
    githubLink: 'https://github.com/devsergiu'
  },
  {
    artName: 'TypeWriter effect',
    pageLink: './Art/Sidharth/Typing_Text.html',
    imageLink: './Art/Sidharth/type_writer.gif',
    author: 'Sidharth',
    githubLink: 'https://github.com/Sidharth98'
  },
  {
    artName: 'Blue Spin',
    pageLink: './Art/JamesW/index.html',
    imageLink: './Art/JamesW/hacktober_spin.gif',
    author: 'James Whitney',
    githubLink: 'https://github.com/jameswhitney'
  },
  {
    artName: 'Loading Animation',
    pageLink: './Art/Sidharth/Loading.html',
    imageLink: './Art/Sidharth/Loading.gif',
    author: 'Sidharth',
    githubLink: 'https://github.com/Sidharth98'
  },
  {
    artName: 'Rotation',
    pageLink: './Art/alenanog/index.html',
    imageLink: './Art/alenanog/rotation.gif',
    author: 'Alena A.',
    githubLink: 'https://github.com/alenanog'
  },
  {
    artName: 'Colors in your life',
    pageLink: './Art/Atipahy/colors.html',
    imageLink: './Art/Atipahy/colors.png',
    author: 'Christos Chr',
    githubLink: 'https://github.com/atipaHy'
  },
  {
    artName: 'Orb',
    pageLink: './Art/Jkbicbic/orb.html',
    imageLink: './Art/Jkbicbic/orb.gif',
    author: 'John Kennedy Bicbic',
    githubLink: 'https://github.com/jkbicbic'
  },
  {
    artName: 'Charging...',
    pageLink: './Art/Afraz/charging.html',
    imageLink: './Art/Afraz/charging.gif',
    author: 'Afraz',
    githubLink: 'https://github.com/afrazz'
  },
  {
    artName: 'Charging...',
    pageLink: './Art/DepStep/depstep.html',
    imageLink: './Art/DepStep/depstep.gif',
    author: 'DepStep',
    githubLink: 'https://github.com/stephD'
  },
  {
    artName: 'Dancing Ball...',
    pageLink: './Art/DaveFres/index.html',
    imageLink: './Art/DaveFres/ball.gif',
    author: 'DaveFres',
    githubLink: 'https://github.com/DaveFres'
  },
  {
    artName: 'animatron',
    pageLink: './Art/animatron/index.html',
    imageLink: './Art/animatron/trance.gif',
    author: 'jomahay',
    githubLink: 'https://github.com/jomahay'
  },
  {
    artName: 'Sunshine',
    pageLink: './Art/Pavelisp/sunshine.html',
    imageLink: './Art/Pavelisp/sunshine.gif',
    author: 'Pavel Isp',
    githubLink: 'https://github.com/pavelisp'
  },
  {
    artName: 'SoundBoxes',
    pageLink: './Art/Hbarang/SoundBox.html',
    imageLink: './Art/Hbarang/SoundBoxAnimation.gif',
    author: 'Hbarang',
    githubLink: 'https://github.com/hbarang'
  },
  {
    artName: 'Cheshire',
    pageLink: './Art/Ckanelin/index.html',
    imageLink: './Art/Ckanelin/Cheshire.gif',
    author: 'Ckanelin',
    githubLink: 'https://github.com/ckanelin'
  },
  {
    artName: 'Disappear',
    pageLink: './Art/Stacy/index.html',
    imageLink: './Art/Stacy/disappear.gif',
    author: 'Stacy',
    githubLink: 'https://github.com/stacyholtz6'
  },
  {
    artName: 'Ellipse Spinner',
    pageLink: './Art/Sabina/ellipse_spinner.html',
    imageLink: './Art/Sabina/ellipse_spinner.png',
    author: 'Sabina Abbasova',
    githubLink: 'https://github.com/sabina929'
  },
  {
    artName: 'NightSky',
    pageLink: './Art/AndyS/index.html',
    imageLink: './Art/AndyS/Capture.GIF',
    author: 'AndyS',
    githubLink: 'https://github.com/AndyS1988'
  },
  {
    artName: 'Hungry',
    pageLink: './Art/diegchav/index.html',
    imageLink: './Art/diegchav/hungry.gif',
    author: 'Diego Chz',
    githubLink: 'https://github.com/diegchav'
  },
  {
    artName: 'Hover Text Animation',
    pageLink: './Art/AyoubIssaad2/index.html',
    imageLink: './Art/AyoubIssaad2/hoverTextAnimation.gif',
    author: 'AyoubIssaad',
    githubLink: 'https://github.com/AyoubIssaad'
  },
  {
    artName: 'Colorize',
    pageLink: './Art/JimBratsos/colorize.html',
    imageLink: './Art/JimBratsos/Colorize.gif',
    author: 'Jim Bratsos',
    githubLink: 'https://github.com/JimBratsos'
  },
  {
    artName: 'Hacktober Spooktacular',
    pageLink: 'Art/Elex/index.html',
    imageLink: ['./Art/Elex/hhs.gif'],
    author: 'William Poisel (LordCobra)',
    githubLink: 'https://github.com/epoisel'
  },
  {
    artName: 'Circley',
    pageLink: './Art/Tranjenny/indexjenny.html',
    imageLink: './Art/Tranjenny/zerojenny.gif',
    author: 'Tranjenny',
    githubLink: 'https://github.com/Tranjenny'
  },
  {
    artName: 'My Vietnam',
    pageLink: './Art/nhbduy/index.html',
    imageLink: './Art/nhbduy/my-vietnam.gif',
    author: 'Hoang-Bao-Duy NGUYEN',
    githubLink: 'https://github.com/nhbduy'
  },
  {
    artName: 'Hactoberfest Bus',
    pageLink: './Art/shahpranaf/index.html',
    imageLink: './Art/shahpranaf/hacktoberfest_bus.gif',
    author: 'Pranav Shah',
    githubLink: 'https://github.com/shahpranaf'
  },
  {
    artName: 'Hacktoberfest',
    pageLink: './Art/robihid/index.html',
    imageLink: './Art/robihid/hacktoberfest.png',
    author: 'robihid',
    githubLink: 'https://github.com/robihid'
  },
  {
    artName: 'Hi there',
    pageLink: './Art/Aki/index.html',
    imageLink: './Art/Aki/giphy.gif',
    author: 'Aki',
    githubLink: 'https://github.com/akmalist'
  },
  {
    artName: '3D css animation',
    pageLink: './Art/animationtion/index.html',
    imageLink: './Art/animation/css3drotate.gif',
    author: 'christ',
    githubLink: 'https://github.com/christ-87'
  },
  {
    artName: 'Hacktoberfest 2019!',
    pageLink: './Art/RedSquirrrel/index.html',
    imageLink: './Art/RedSquirrrel/index.html/animation.PNG',
    author: 'RedSquirrrel',
    githubLink: 'https://github.com/RedSquirrrel'
  },
  {
    artName: 'Sliding text',
    pageLink: './Art/Flattopz/index.html',
    imageLink: './Art/Flattopz/SlidingText.gif',
    author: 'Flattopz',
    githubLink: 'https://github.com/hjpunzalan'
  },
  {
    artName: 'Rainbow Color Changer',
    pageLink: './Art/mmshr/index.html',
    imageLink: './Art/mmshr/rainbow.gif',
    author: 'mmosehauer',
    githubLink: 'https://github.com/mmosehauer'
  },
  {
    artName: 'World of Coding',
    pageLink: './Art/tom_kn/coding.html',
    imageLink: './Art/tom_kn/coding.gif',
    author: 'Tamas Knisz',
    githubLink: 'https://github.com/TamasKn'
  },
  {
    artName: 'Initial Bounce',
    pageLink: './Art/Juwana/initial.html',
    imageLink: './Art/Juwana/InitialBounce.gif',
    author: 'Juwana',
    githubLink: 'https://github.com/JZerman2018'
  },
  {
    artName: 'Atom',
    pageLink: './Art/Teva/index.html',
    imageLink: './Art/Teva/atom.gif',
    author: 'Teva',
    githubLink: 'https://github.com/TevaHenry'
  },
  {
    artName: 'Be Awesome',
    pageLink: './Art/TigerAsH/index.html',
    imageLink: './Art/TigerAsH/be-awesome.jpg',
    author: 'TigerAsH',
    githubLink: 'https://github.com/TigerAsH94'
  },
  {
    artName: 'Rainbow Colors',
    pageLink: './Art/Sanjeev/index.html',
    imageLink: './Art/Sanjeev/animation.gif',
    author: 'Sanjeev Panday',
    githubLink: 'https://github.com/Sanjeev-Panday'
  },
  {
    artName: 'ZtM',
    pageLink: './Art/thoyvo/index.html',
    imageLink: './Art/thoyvo/ztm.gif',
    author: 'Thoyvo',
    githubLink: 'https://github.com/thoyvo'
  },
  {
    artName: 'Fast Fishes',
    pageLink: './Art/4ront/index.html',
    imageLink: './Art/4ront/fishes.gif',
    author: '4rontender',
    githubLink: 'https://github.com/RinatValiullov'
  },
  {
    artName: 'Loading...',
    pageLink: './Art/RedSquirrrel2/loading.html',
    imageLink: './Art/RedSquirrrel2/loading.gif',
    author: 'RedSquirrrel',
    githubLink: 'https://github.com/RedSquirrrel'
  },
  {
    artName: 'Animated Cube',
    pageLink: './Art/Animated Cube/index.html',
    imageLink: './Art/Animated Cube/cube.gif',
    author: 'RedSquirrrel',
    githubLink: 'https://github.com/RedSquirrrel'
  },
  {
    artName: 'Calm Ubuntu',
    pageLink: './Art/schupat/index.html',
    imageLink: './Art/schupat/preview.gif',
    author: 'schupat',
    githubLink: 'https://github.com/schupat'
  },
  {
    artName: 'Solar System',
    pageLink: './Art/DSandberg93/index.html',
    imageLink: './Art/DSandberg93/SolarSystem.gif',
    author: 'DSandberg93',
    githubLink: 'https://github.com/DSandberg93'
  },
  {
    artName: 'Boo',
    pageLink: './Art/VerityB/index.html',
    imageLink: './Art/VerityB/boo.gif',
    author: 'VerityB',
    githubLink: 'https://github.com/VerityB'
  },
  {
    artName: 'Hacktoberfest Ghost',
    pageLink: './Art/cTahirih/index.html',
    imageLink: './Art/cTahirih/ghost.png',
    author: 'cTahirih',
    githubLink: 'https://github.com/cTahirih'
  },
  {
    artName: 'Clock',
    pageLink: './Art/Abdul/index.html',
    imageLink: './Art/Abdul/Clock.png',
    author: 'Abdul Rahman',
    githubLink: 'https://github.com/abdulrahman118'
  },
  {
    artName: 'Loading Cube',
    pageLink: './Art/andrearizzello/index.html',
    imageLink: './Art/andrearizzello/index.gif',
    author: 'Andrea Rizzello',
    githubLink: 'https://github.com/andrearizzello'
  },
  {
    artName: 'Wall Dropping Logo',
    pageLink: './Art/shivams136/index.html',
    imageLink: './Art/shivams136/walldrop.gif',
    author: 'Shivam Sharma',
    githubLink: 'https://github.com/ShivamS136'
  },
  {
    artName: 'Infinite Race',
    pageLink: './Art/levermanx/index.html',
    imageLink: './Art/levermanx/anim.gif',
    author: 'Levermanx',
    githubLink: 'https://github.com/levermanx'
  },
  {
    artName: 'Hover to Rotate Text',
    pageLink: './Art/faiz_hameed/index.html',
    imageLink: './Art/faiz_hameed/hackto.gif',
    author: 'Faiz Hameed',
    githubLink: 'https://github.com/faizhameed'
  },
  {
    artName: 'HalloHacktober Greeting!',
    pageLink: './Art/lusalga/index.html',
    imageLink: './Art/lusalga/lu.gif',
    author: 'Lucieni A. Saldanha',
    githubLink: 'https://github.com/lusalga/'
  },
  {
    artName: 'Time goes by',
    pageLink: './Art/WolfgangKreminger/index.html',
    imageLink: './Art/WolfgangKreminger/showcase.gif',
    author: 'Wolfgang Kreminger',
    githubLink: 'https://github.com/r4pt0s'
  },
  {
    artName: 'Bouncing Text!',
    pageLink: './Art/AbdulsalamAbdulrahman/index.html',
    imageLink: './Art/AbdulsalamAbdulrahman/Bouncingtxt.gif',
    author: 'Abdulsalam Abdulrahman',
    githubLink: 'https://github.com/AbdulsalamAbdulrahman/'
  },
  {
    artName: 'Simple Phone Animation',
    pageLink: './Art/Lala/index.html',
    imageLink: './Art/Lala/phone.gif',
    author: 'Olamide Aboyeji',
    githubLink: 'https://github.com/aolamide'
  },
  {
    artName: 'Synthwave Sunset',
    pageLink: './Art/brunobolting/index.html',
    imageLink: './Art/brunobolting/synthwave-sunset.gif',
    author: 'Bruno Bolting',
    githubLink: 'https://github.com/brunobolting/'
  },
  {
    artName: 'That Animation',
    pageLink: './Art/MaKloudz/index.html',
    imageLink: './Art/MaKloudz/dat-animation.gif',
    author: 'Blessing Mutava',
    githubLink: 'https://github.com/MaKloudz'
  },
  {
    artName: 'animatron',
    pageLink: './Art/animatron/index.html',
    imageLink: './Art/animatron/trance.gif',
    author: 'nick981837',
    githubLink: 'https://github.com/nick981837'
  },
  {
    artName: 'abhishek9686',
    pageLink: './Art/abhishek9686/index.html',
    imageLink: './Art/abhishek9686/loading.gif',
    author: 'abhishek9686',
    githubLink: 'https://github.com/abhishek9686'
  },

  {
    artName: 'Animecircles',
    pageLink: './Art/Animecircles/index.html',
    imageLink: './Art/animatron/',
    author: 'Geamoding',
    githubLink: 'https://github.com/gilbertekalea'
  },
  {
    artName: 'ZTM Animation',
    pageLink: './Art/EricPuskas/index.html',
    imageLink: './Art/EricPuskas/index.gif',
    author: 'Eric Puskas',
    githubLink: 'https://github.com/EricPuskas'
  },
  {
    artName: 'LSD Rainbow Trip: Phase 1',
    pageLink: './Art/AbsMechanik/index.html',
    imageLink: './Art/AbsMechanik/AbsMechanik_Animation.gif',
    author: 'AbsMechanik',
    githubLink: 'https://github.com/AbsMechanik'
  },
  {
    artName: 'Christmas Lights',
    pageLink: './Art/Futuregit/index.html',
    imageLink: './Art/Futuregit/Christmas-Lights.gif',
    author: 'Futuregit',
    githubLink: 'https://github.com/Futuregit'
  },
  {
    artName: 'space zoo',
    pageLink: './Art/space_zoo/index.html',
    imageLink: './Art/space_zoo/space_zoo.gif',
    author: 'yuwenGithub',
    githubLink: 'https://github.com/yuwenGithub'
  },
  {
    artName: 'Fruit Dancing',
    pageLink: './Art/carlacentenor/index.html',
    imageLink: './Art/carlacentenor/fruit.gif',
    author: 'carlacentenor',
    githubLink: 'https://github.com/carlacentenor'
  },
  {
    artName: 'eyes',
    pageLink: './Art/eyes/index.html',
    imageLink: './Art/eyes/eyes.gif',
    author: 'yuwenGithub',
    githubLink: 'https://github.com/yuwenGithub'
  },
  {
    artName: 'Spooktober Hacktoberfest',
    pageLink: './Art/FredAmartey/index.html',
    imageLink: './Art/FredAmartey/thumbnaill.gif',
    author: 'Fred Amartey',
    githubLink: 'https://github.com/FredAmartey'
  },
  {
    artName: 'Star Wars?',
    pageLink: './Art/henryvalbuena/index.html',
    imageLink: './Art/henryvalbuena/index.gif',
    author: 'Henry Valbuena',
    githubLink: 'https://github.com/henryvalbuena'
  },
  {
    artName: 'UFO',
    pageLink: './Art/UFO/index.html',
    imageLink: './Art/UFO/UFO.png',
    author: 'Abhinav Singh @abhinav9910',
    githubLink: 'https://github.com/abhinav9910'
  },
  {
    artName: 'The Ripple',
    pageLink: './Art/Anmol2/index.html',
    imageLink: './Art/Anmol2/ripple.png',
    author: 'Anmol',
    githubLink: 'https://github.com/Anmol270900'
  },
  {
    artName: 'Rainbow loader',
    pageLink: './Art/ka-hn/rainbow.html',
    imageLink: './Art/ka-hn/rainbow.gif',
    author: 'Karim Hussain',
    githubLink: 'https://github.com/ka-hn'
  },
  {
    artName: 'Action Cam',
    pageLink: './Art/Donovan/index.html',
    imageLink: './Art/Donovan/pureCSS-animation.gif',
    author: 'Donovan Hunter',
    githubLink: 'https://github.com/dhdcode'
  },
  {
    artName: 'The Sun',
    pageLink: './Art/Anmol/index.html',
    imageLink: './Art/Anmol/sun.png',
    author: 'Anmol',
    githubLink: 'https://github.com/Anmol270900'
  },
  {
    artName: 'Flashing Pumpkin',
    pageLink: './Art/KatrinaRose14/index.html',
    imageLink: './Art/KatrinaRose14/FlashingPumpkin.gif',
    author: 'Katrina Yates',
    githubLink: 'https://github.com/KatrinaRose14'
  },
  {
    artName: 'Flipbox',
    pageLink: './Art/Prasheel/index.html',
    imageLink: './Art/Prasheel/flip.gif',
    author: 'Prasheel Soni',
    githubLink: 'https://github.com/ps011'
  },
  {
    artName: '2019 Wave',
    pageLink: './Art/chris-aqui/index.html',
    imageLink: './Art/chris-aqui/2019-jump.gif',
    author: 'Christine Aqui',
    githubLink: 'https://github.com/christine-aqui'
  },
  {
    artName: 'Hover Button Animation',
    pageLink: './Art/Vipul/hover.html',
    imageLink: './Art/Vipul/Screenshot2.png',
    author: 'Vipul',
    githubLink: 'https://github.com/vipuljain08'
  },
  {
    artName: 'Start From Zero',
    pageLink: './Art/Robihdy/index.html',
    imageLink: './Art/Robihdy/start-from-zero.png',
    author: 'Robihdy',
    githubLink: 'https://github.com/Robihdy'
  },
  {
    artName: 'Local Host metaphor',
    pageLink: './Art/Akbar-Cyber/index.html',
    imageLink: './Art/Prateek/localhost.png',
    author: 'Prateek',
    githubLink: 'https://github.com/prateekpatrick'
  },
  {
    artName: 'Akbar-Cyber',
    pageLink: './Art/Akbar-Cyber/index.html',
    imageLink: './Art/Akbar-Cyber/akbar.gif',
    author: 'Akbar',
    githubLink: 'https://github.com/Akbar-Cyber'
  },
  {
    artName: 'Sliding Lines',
    pageLink: './Art/erics0n/sliding-lines/index.html',
    imageLink: './Art/erics0n/sliding-lines/image.gif',
    author: 'erics0n',
    githubLink: 'https://github.com/erics0n'
  },
  {
    artName: 'Triangle',
    pageLink: './Art/Joy/triangle/triangle.html',
    imageLink: './Art/Joy/triangle/triangle.gif',
    author: 'Joy',
    githubLink: 'https://github.com/royranger'
  },
  {
    artName: 'Cube',
    pageLink: './Art/Joy/cube/cube.html',
    imageLink: './Art/Joy/cube/cube.gif',
    author: 'Joy',
    githubLink: 'https://github.com/royranger'
  },
  {
    artName: 'Burger Menu',
    pageLink: './Art/mctrl/burger.html',
    imageLink: './Art/mctrl/burger.gif',
    author: 'Martina',
    githubLink: 'https://github.com/mctrl'
  },
  {
    artName: 'Square Loader',
    pageLink: './Art/Hemant/index.html',
    imageLink: './Art/Hemant/loader.gif',
    author: 'Hemant Garg',
    githubLink: 'https://github.com/hemant-garg'
  },
  {
    artName: 'wake up, neo...',
    pageLink: './Art/samirjouni/TributeToTheMatrix.html',
    imageLink: './Art/samirjouni/sample.gif',
    author: 'Samir Jouni',
    githubLink: 'https://github.com/samirjouni'
  },
  {
    artName: 'Tribute To COD4MW',
    pageLink: './Art/samirjouni2/index.html',
    imageLink: './Art/samirjouni2/sample.gif',
    author: 'Samir Jouni',
    githubLink: 'https://github.com/samirjouni'
  },
  {
    artName: 'Planet',
    pageLink: './Art/ArthurDoom/planet.html',
    imageLink: './Art/ArthurDoom/planet.gif',
    author: 'ArthurDoom',
    githubLink: 'https://github.com/ArthurDoom'
  },
  {
    artName: 'SquarPy',
    pageLink: './Art/Utkarsh/index.html',
    imageLink: './Art/Utkarsh/hack.gif',
    author: 'utkarsh',
    githubLink: 'https://github.com/Utkarsh2604'
  },
  {
    artName: 'Circle',
    pageLink: './Art/Oliver/Circle.html',
    imageLink: './Art/Oliver/circle.gif',
    author: 'Oliver',
    githubLink: 'https://github.com/oliver-gomes'
  },
  {
    artName: 'Ellipse Loader',
    pageLink: './Art/VaibhavKhulbe/EllipseLoader.html',
    imageLink: './Art/VaibhavKhulbe/ellipseLoader.gif',
    author: 'Vaibhav Khulbe',
    githubLink: 'https://github.com/Kvaibhav01'
  },
  {
    artName: 'Simple Loader',
    pageLink: './Art/soumsps/simpleload.html',
    imageLink: './Art/soumsps/sample.gif',
    author: 'Soumendu Sinha',
    githubLink: 'https://github.com/soumsps'
  },
  {
    artName: 'Rollodex',
    pageLink: './Art/Shruti/rolling.html',
    imageLink: './Art/Shruti/rolling.gif',
    author: 'Shruti',
    githubLink: 'https://github.com/shruti49'
  },
  {
    artName: 'Cute Cat',
    pageLink: './Art/Alghi/cat.html',
    imageLink: './Art/Alghi/cat.gif',
    author: 'Alghi',
    githubLink: 'https://github.com/darklordace'
  },
  {
    artName: 'ZtM Text',
    pageLink: './Art/Di4iMoRtAl/ZtM_text_animation.html',
    imageLink: './Art/Di4iMoRtAl/ZtM_animation.gif',
    author: 'Di4iMoRtAl',
    githubLink: 'https://github.com/dppeykov'
  },
  {
    artName: 'Circles',
    pageLink: './Art/Bhuvana/circles.html',
    imageLink: './Art/Bhuvana/circles.gif',
    author: 'Bhuvana',
    githubLink: 'https://github.com/bhuvana-guna'
  },
  {
    artName: 'Bird',
    pageLink: './Art/Bhuvana/bird.html',
    imageLink: './Art/Bhuvana/bird.gif',
    author: 'Bhuvana',
    githubLink: 'https://github.com/bhuvana-guna'
  },
  {
    artName: 'Loader',
    pageLink: './Art/Bhuvana/loader.html',
    imageLink: './Art/Bhuvana/loader.gif',
    author: 'Bhuvana',
    githubLink: 'https://github.com/bhuvana-guna'
  },
  {
    artName: 'Simple blinking loading circles',
    pageLink: './Art/Rahul/index.html',
    imageLink: './Art/Rahul/loading.gif',
    author: 'Rahul',
    githubLink: 'https://github.com/kohli6010'
  },
  {
    artName: 'Css Pulse',
    pageLink: './Art/Aszmel/pulse.html',
    imageLink: './Art/Aszmel/css_pulse.gif',
    author: 'Aszmel',
    githubLink: 'https://github.com/Aszmel'
  },
  {
    artName: 'Circle Bounce',
    pageLink: './Art/Edmund/index.html',
    imageLink: './Art/Edmund/circle-bounce.gif',
    author: 'Edmund',
    githubLink: 'https://github.com/edmund1645'
  },
  {
    artName: 'Heart Beating',
    pageLink: './Art/Regem/index.html',
    imageLink: './Art/Regem/heart.jpg',
    author: 'Regem',
    githubLink: 'https://github.com/GemzBond'
  },
  {
    artName: 'Fading Circles',
    pageLink: './Art/Ankit/fadeCircle.html',
    imageLink: './Art/Ankit/fadeCircles.png',
    author: 'Ankit Srivastava',
    githubLink: 'https://github.com/a18nov'
  },
  {
    artName: 'Hacktoberfest 2019',
    pageLink: './Art/jpk3lly/animation.html',
    imageLink: './Art/jpk3lly/JPs_Animation_GIF.gif',
    author: 'jpk3lly',
    githubLink: 'https://github.com/jpk3lly'
  },
  {
    artName: 'Name Rotator',
    pageLink: './Art/Meet/name.html',
    imageLink: './Art/Meet/name.gif',
    author: 'Meet',
    githubLink: 'https://github.com/Meet1103'
  },
  {
    artName: 'Ball Rotator',
    pageLink: './Art/Bibekpreet/index.html',
    imageLink: './Art/Bibekpreet/ball.gif',
    author: 'Bibekpreet',
    githubLink: 'https://github.com/bibekpreet99'
  },
  {
    artName: 'ephiphany',
    pageLink: './Art/OctavianIlies/index.html',
    imageLink: './Art/OctavianIlies/ephiphany.gif',
    author: 'OctavianIlies',
    githubLink: 'https://github.com/OctavianIlies'
  },
  {
    artName: 'Loading',
    pageLink: './Art/jh1992jh/loading.html',
    imageLink: './Art/jh1992jh/loading.gif',
    author: 'jh1992jh',
    githubLink: 'https://github.com/jh1992jh'
  },
  {
    artName: 'ZTM Colors',
    pageLink: './Art/Godnon/index.html',
    imageLink: './Art/Godnon/ZTMcAnim.gif',
    author: 'Godnon',
    githubLink: 'https://github.com/godnondsilva'
  },
  {
    artName: 'Hover Effect',
    pageLink: './Art/Shubhankar/index.html',
    imageLink: './Art/Shubhankar/hackoctober.gif',
    author: 'Shubhankar',
    githubLink: 'https://github.com/shubhdwiv12'
  },
  {
    artName: 'Bouncing Fading Circles',
    pageLink: './Art/AyoubIssaad/index.html',
    imageLink: './Art/AyoubIssaad/BouncingFadingCircles.gif',
    author: 'AyoubIssaad',
    githubLink: 'https://github.com/AyoubIssaad'
  },
  {
    artName: '5 balls preloader',
    pageLink: './Art/Nnaji-Victor/index.html',
    imageLink: './Art/Nnaji-Victor/5_balls.gif',
    author: 'Nnaji Victor',
    githubLink: 'https://github.com/Nnaji-Victor'
  },
  {
    artName: 'ZTM Bouncer',
    pageLink: './Art/Josia/bouncer.html',
    imageLink: './Art/Josia/ztmbouncer.gif',
    author: 'Josia Rodriguez',
    githubLink: 'https://github.com/josiarod'
  },
  {
    artName: 'Hacktober loading animation',
    pageLink: './Art/mehul1011/index.html',
    imageLink: './Art/mehul1011/loading.gif',
    author: 'Mehul1011',
    githubLink: 'https://github.com/mehul1011'
  },
  {
    artName: 'Loading Dots',
    pageLink: './Art/devSergiu/index.html',
    imageLink: './Art/devSergiu/loading.gif',
    author: 'devSergiu',
    githubLink: 'https://github.com/devsergiu'
  },
  {
    artName: 'TypeWriter effect',
    pageLink: './Art/Sidharth/Typing_Text.html',
    imageLink: './Art/Sidharth/type_writer.gif',
    author: 'Sidharth',
    githubLink: 'https://github.com/Sidharth98'
  },
  {
    artName: 'Blue Spin',
    pageLink: './Art/JamesW/index.html',
    imageLink: './Art/JamesW/hacktober_spin.gif',
    author: 'James Whitney',
    githubLink: 'https://github.com/jameswhitney'
  },
  {
    artName: 'Loading Animation',
    pageLink: './Art/Sidharth/Loading.html',
    imageLink: './Art/Sidharth/Loading.gif',
    author: 'Sidharth',
    githubLink: 'https://github.com/Sidharth98'
  },
  {
    artName: 'Rotation',
    pageLink: './Art/alenanog/index.html',
    imageLink: './Art/alenanog/rotation.gif',
    author: 'Alena A.',
    githubLink: 'https://github.com/alenanog'
  },
  {
    artName: 'Colors in your life',
    pageLink: './Art/Atipahy/colors.html',
    imageLink: './Art/Atipahy/colors.png',
    author: 'Christos Chr',
    githubLink: 'https://github.com/atipaHy'
  },
  {
    artName: 'Orb',
    pageLink: './Art/Jkbicbic/orb.html',
    imageLink: './Art/Jkbicbic/orb.gif',
    author: 'John Kennedy Bicbic',
    githubLink: 'https://github.com/jkbicbic'
  },
  {
    artName: 'Charging...',
    pageLink: './Art/Afraz/charging.html',
    imageLink: './Art/Afraz/charging.gif',
    author: 'Afraz',
    githubLink: 'https://github.com/afrazz'
  },
  {
    artName: 'Charging...',
    pageLink: './Art/DepStep/depstep.html',
    imageLink: './Art/DepStep/depstep.gif',
    author: 'DepStep',
    githubLink: 'https://github.com/stephD'
  },
  {
    artName: 'Dancing Ball...',
    pageLink: './Art/DaveFres/index.html',
    imageLink: './Art/DaveFres/ball.gif',
    author: 'DaveFres',
    githubLink: 'https://github.com/DaveFres'
  },
  {
    artName: 'animatron',
    pageLink: './Art/animatron/index.html',
    imageLink: './Art/animatron/trance.gif',
    author: 'jomahay',
    githubLink: 'https://github.com/jomahay'
  },
  {
    artName: 'Sunshine',
    pageLink: './Art/Pavelisp/sunshine.html',
    imageLink: './Art/Pavelisp/sunshine.gif',
    author: 'Pavel Isp',
    githubLink: 'https://github.com/pavelisp'
  },
  {
    artName: 'SoundBoxes',
    pageLink: './Art/Hbarang/SoundBox.html',
    imageLink: './Art/Hbarang/SoundBoxAnimation.gif',
    author: 'Hbarang',
    githubLink: 'https://github.com/hbarang'
  },
  {
    artName: 'Cheshire',
    pageLink: './Art/Ckanelin/index.html',
    imageLink: './Art/Ckanelin/Cheshire.gif',
    author: 'Ckanelin',
    githubLink: 'https://github.com/ckanelin'
  },
  {
    artName: 'Disappear',
    pageLink: './Art/Stacy/index.html',
    imageLink: './Art/Stacy/disappear.gif',
    author: 'Stacy',
    githubLink: 'https://github.com/stacyholtz6'
  },
  {
    artName: 'Ellipse Spinner',
    pageLink: './Art/Sabina/ellipse_spinner.html',
    imageLink: './Art/Sabina/ellipse_spinner.png',
    author: 'Sabina Abbasova',
    githubLink: 'https://github.com/sabina929'
  },
  {
    artName: 'NightSky',
    pageLink: './Art/AndyS/index.html',
    imageLink: './Art/AndyS/Capture.GIF',
    author: 'AndyS',
    githubLink: 'https://github.com/AndyS1988'
  },
  {
    artName: 'Hungry',
    pageLink: './Art/diegchav/index.html',
    imageLink: './Art/diegchav/hungry.gif',
    author: 'Diego Chz',
    githubLink: 'https://github.com/diegchav'
  },
  {
    artName: 'Hover Text Animation',
    pageLink: './Art/AyoubIssaad2/index.html',
    imageLink: './Art/AyoubIssaad2/hoverTextAnimation.gif',
    author: 'AyoubIssaad',
    githubLink: 'https://github.com/AyoubIssaad'
  },
  {
    artName: 'Colorize',
    pageLink: './Art/JimBratsos/colorize.html',
    imageLink: './Art/JimBratsos/Colorize.gif',
    author: 'Jim Bratsos',
    githubLink: 'https://github.com/JimBratsos'
  },
  {
    artName: 'Hacktober Spooktacular',
    pageLink: 'Art/Elex/index.html',
    imageLink: ['./Art/Elex/hhs.gif'],
    author: 'William Poisel (LordCobra)',
    githubLink: 'https://github.com/epoisel'
  },
  {
    artName: 'Circley',
    pageLink: './Art/Tranjenny/indexjenny.html',
    imageLink: './Art/Tranjenny/zerojenny.gif',
    author: 'Tranjenny',
    githubLink: 'https://github.com/Tranjenny'
  },
  {
    artName: 'My Vietnam',
    pageLink: './Art/nhbduy/index.html',
    imageLink: './Art/nhbduy/my-vietnam.gif',
    author: 'Hoang-Bao-Duy NGUYEN',
    githubLink: 'https://github.com/nhbduy'
  },
  {
    artName: 'Hactoberfest Bus',
    pageLink: './Art/shahpranaf/index.html',
    imageLink: './Art/shahpranaf/hacktoberfest_bus.gif',
    author: 'Pranav Shah',
    githubLink: 'https://github.com/shahpranaf'
  },
  {
    artName: 'Hacktoberfest',
    pageLink: './Art/robihid/index.html',
    imageLink: './Art/robihid/hacktoberfest.png',
    author: 'robihid',
    githubLink: 'https://github.com/robihid'
  },
  {
    artName: 'Hi there',
    pageLink: './Art/Aki/index.html',
    imageLink: './Art/Aki/giphy.gif',
    author: 'Aki',
    githubLink: 'https://github.com/akmalist'
  },
  {
    artName: 'Hacktoberfest 2019!',
    pageLink: './Art/RedSquirrrel/index.html',
    imageLink: './Art/RedSquirrrel/index.html/animation.PNG',
    author: 'RedSquirrrel',
    githubLink: 'https://github.com/RedSquirrrel'
  },
  {
    artName: 'Sliding text',
    pageLink: './Art/Flattopz/index.html',
    imageLink: './Art/Flattopz/SlidingText.gif',
    author: 'Flattopz',
    githubLink: 'https://github.com/hjpunzalan'
  },
  {
    artName: 'Rainbow Color Changer',
    pageLink: './Art/mmshr/index.html',
    imageLink: './Art/mmshr/rainbow.gif',
    author: 'mmosehauer',
    githubLink: 'https://github.com/mmosehauer'
  },
  {
    artName: 'World of Coding',
    pageLink: './Art/tom_kn/coding.html',
    imageLink: './Art/tom_kn/coding.gif',
    author: 'Tamas Knisz',
    githubLink: 'https://github.com/TamasKn'
  },
  {
    artName: 'Initial Bounce',
    pageLink: './Art/Juwana/initial.html',
    imageLink: './Art/Juwana/InitialBounce.gif',
    author: 'Juwana',
    githubLink: 'https://github.com/JZerman2018'
  },
  {
    artName: 'Atom',
    pageLink: './Art/Teva/index.html',
    imageLink: './Art/Teva/atom.gif',
    author: 'Teva',
    githubLink: 'https://github.com/TevaHenry'
  },
  {
    artName: 'Be Awesome',
    pageLink: './Art/TigerAsH/index.html',
    imageLink: './Art/TigerAsH/be-awesome.jpg',
    author: 'TigerAsH',
    githubLink: 'https://github.com/TigerAsH94'
  },
  {
    artName: 'Rainbow Colors',
    pageLink: './Art/Sanjeev/index.html',
    imageLink: './Art/Sanjeev/animation.gif',
    author: 'Sanjeev Panday',
    githubLink: 'https://github.com/Sanjeev-Panday'
  },
  {
    artName: 'ZtM',
    pageLink: './Art/thoyvo/index.html',
    imageLink: './Art/thoyvo/ztm.gif',
    author: 'Thoyvo',
    githubLink: 'https://github.com/thoyvo'
  },
  {
    artName: 'Fast Fishes',
    pageLink: './Art/4ront/index.html',
    imageLink: './Art/4ront/fishes.gif',
    author: '4rontender',
    githubLink: 'https://github.com/RinatValiullov'
  },
  {
    artName: 'Loading...',
    pageLink: './Art/RedSquirrrel2/loading.html',
    imageLink: './Art/RedSquirrrel2/loading.gif',
    author: 'RedSquirrrel',
    githubLink: 'https://github.com/RedSquirrrel'
  },
  {
    artName: 'Animated Cube',
    pageLink: './Art/Animated Cube/index.html',
    imageLink: './Art/Animated Cube/cube.gif',
    author: 'RedSquirrrel',
    githubLink: 'https://github.com/RedSquirrrel'
  },
  {
    artName: 'Calm Ubuntu',
    pageLink: './Art/schupat/index.html',
    imageLink: './Art/schupat/preview.gif',
    author: 'schupat',
    githubLink: 'https://github.com/schupat'
  },
  {
    artName: 'Solar System',
    pageLink: './Art/DSandberg93/index.html',
    imageLink: './Art/DSandberg93/SolarSystem.gif',
    author: 'DSandberg93',
    githubLink: 'https://github.com/DSandberg93'
  },
  {
    artName: 'Boo',
    pageLink: './Art/VerityB/index.html',
    imageLink: './Art/VerityB/boo.gif',
    author: 'VerityB',
    githubLink: 'https://github.com/VerityB'
  },
  {
    artName: 'Hacktoberfest Ghost',
    pageLink: './Art/cTahirih/index.html',
    imageLink: './Art/cTahirih/ghost.png',
    author: 'cTahirih',
    githubLink: 'https://github.com/cTahirih'
  },
  {
    artName: 'Clock',
    pageLink: './Art/Abdul/index.html',
    imageLink: './Art/Abdul/Clock.png',
    author: 'Abdul Rahman',
    githubLink: 'https://github.com/abdulrahman118'
  },
  {
    artName: 'Loading Cube',
    pageLink: './Art/andrearizzello/index.html',
    imageLink: './Art/andrearizzello/index.gif',
    author: 'Andrea Rizzello',
    githubLink: 'https://github.com/andrearizzello'
  },
  {
    artName: 'Wall Dropping Logo',
    pageLink: './Art/shivams136/index.html',
    imageLink: './Art/shivams136/walldrop.gif',
    author: 'Shivam Sharma',
    githubLink: 'https://github.com/ShivamS136'
  },
  {
    artName: 'Infinite Race',
    pageLink: './Art/levermanx/index.html',
    imageLink: './Art/levermanx/anim.gif',
    author: 'Levermanx',
    githubLink: 'https://github.com/levermanx'
  },
  {
    artName: 'Hover to Rotate Text',
    pageLink: './Art/faiz_hameed/index.html',
    imageLink: './Art/faiz_hameed/hackto.gif',
    author: 'Faiz Hameed',
    githubLink: 'https://github.com/faizhameed'
  },
  {
    artName: 'HalloHacktober Greeting!',
    pageLink: './Art/lusalga/index.html',
    imageLink: './Art/lusalga/lu.gif',
    author: 'Lucieni A. Saldanha',
    githubLink: 'https://github.com/lusalga/'
  },
  {
    artName: 'Time goes by',
    pageLink: './Art/WolfgangKreminger/index.html',
    imageLink: './Art/WolfgangKreminger/showcase.gif',
    author: 'Wolfgang Kreminger',
    githubLink: 'https://github.com/r4pt0s'
  },
  {
    artName: 'Bouncing Text!',
    pageLink: './Art/AbdulsalamAbdulrahman/index.html',
    imageLink: './Art/AbdulsalamAbdulrahman/Bouncingtxt.gif',
    author: 'Abdulsalam Abdulrahman',
    githubLink: 'https://github.com/AbdulsalamAbdulrahman/'
  },
  {
    artName: 'Simple Phone Animation',
    pageLink: './Art/Lala/index.html',
    imageLink: './Art/Lala/phone.gif',
    author: 'Olamide Aboyeji',
    githubLink: 'https://github.com/aolamide'
  },
  {
    artName: 'Synthwave Sunset',
    pageLink: './Art/brunobolting/index.html',
    imageLink: './Art/brunobolting/synthwave-sunset.gif',
    author: 'Bruno Bolting',
    githubLink: 'https://github.com/brunobolting/'
  },

  {
    artName: 'Kawaii Penguin',
    pageLink: './Art/Brienyll/index.html',
    imageLink: './Art/Brienyll/kawaiiPenguin.gif',
    author: 'Brienyll',
    githubLink: 'https://github.com/brienyll/'
  },
  {
    artName: 'Happy Halloween',
    pageLink: './Art/MatthewS/index.html',
    imageLink: './Art/MatthewS/Spider.gif',
    author: 'MatthewS',
    githubLink: 'https://github.com/matthewstoddart/'
  },
  {
    artName: 'Fan Art',
    pageLink: './Art/m-perez33/index.html',
    imageLink: './Art/m-perez33/cylon.gif',
    author: 'Marcos Perez',
    githubLink: 'https://github.com/m-perez33/'
  },
  {
    artName: 'Animating Pot',
    pageLink: './Art/Somechandra/index.html',
    imageLink: './Art/Somechandra/pot.gif',
    author: 'Somechandra',
    githubLink: 'https://github.com/somechandra'
  },
  {
    artName: 'Circles Circling',
    pageLink: './Art/pikktorr/index.html',
    imageLink: './Art/pikktorr/circles.gif',
    author: 'pikktorr',
    githubLink: 'https://github.com/pikktorr'
  },
  {
    artName: 'Glitchy Szn',
    pageLink: './Art/premdav/index.html',
    imageLink: './Art/premdav/screenshot.png',
    author: 'premdav',
    githubLink: 'https://github.com/premdav'
  },
  {
    artName: 'ZeroToMastery',
    pageLink: './Art/Vzneers/index.html',
    imageLink: './Art/Vzneers/gifzeroloading.gif',
    author: 'TrinhMinhHieu',
    githubLink: 'https://github.com/trinhminhhieu'
  },
  {
    artName: 'Spacecraft-landing',
    pageLink: './Art/DDuplinszki/index.html',
    imageLink: './Art/DDuplinszki/Spacecraft-landing.gif',
    author: 'DDuplinszki',
    githubLink: 'https://github.com/DDuplinszki'
  },
  {
    artName: 'Paw Prints',
    pageLink: './Art/Tia/index.html',
    imageLink: './Art/Tia/paw-prints.gif',
    author: 'Tia Esguerra',
    githubLink: 'https://github.com/msksfo'
  },
  {
    artName: 'Hover-Scale',
    pageLink: './Art/echowebid/index.html',
    imageLink: './Art/echowebid/hover.gif',
    author: 'echowebid',
    githubLink: 'https://github.com/echowebid'
  },
  {
    artName: 'mars',
    pageLink: './Art/Courtney_Pure/index.html',
    imageLink: './Art/Courtney_Pure/mars_screenshot.png',
    author: 'Courtney Pure',
    githubLink: 'https://github.com/courtneypure'
  },
  {
    artName: 'Welcome HactoberFest',
    pageLink: './Art/Dhaval/index.html',
    imageLink: './Art/Dhaval/Welcome-Hacktoberfest.gif',
    author: 'Dhaval Mehta',
    githubLink: 'https://github.com/Dhaval1403'
  },
  {
    artName: 'Aynonimation',
    pageLink: './Art/Aynorica/aynorica.html',
    imageLink: './Art/Aynorica/Aynonimation.png',
    author: 'aynorica',
    githubLink: 'https://github.com/aynorica'
  },
  {
    artName: 'sun-to-moon',
    pageLink: './Art/haider/index.html',
    imageLink: './Art/haider/sun-moon.gif',
    author: 'Haider',
    githubLink: 'https://github.com/hyderumer'
  },
  {
    artName: 'Animatron',
    pageLink: './Art/animatron/index.html',
    imageLink: './Art/animatron/trance.gif',
    author: 'Andrei',
    githubLink: 'https://github.com/aneagoie'
  },
  {
    artName: 'Loader Circle',
    pageLink: './Art/beaps/index.html',
    imageLink: './Art/beaps/loader-circle.gif',
    author: 'beaps',
    githubLink: 'https://github.com/beaps'
  },
  {
    artName: 'Doors',
    pageLink: './Art/pauliax/index.html',
    imageLink: './Art/pauliax/doors.gif',
    author: 'pauliax',
    githubLink: 'https://github.com/pauliax'
  },
  {
    artName: 'Clock with pendulum',
    pageLink: './Art/Pankaj/index.html',
    imageLink: './Art/Pankaj/Clock_with_pendulum.gif',
    author: 'Pankaj',
    githubLink: 'https://github.com/prime417'
  },
  {
    artName: 'Animatron',
    pageLink: './Art/animatron/index.html',
    imageLink: './Art/animatron/trance.gif',
    author: 'Andrei',
    githubLink: 'https://github.com/aneagoie'
  },
  {
    artName: 'Loader Circle',
    pageLink: './Art/beaps/index.html',
    imageLink: './Art/beaps/loader-circle.gif',
    author: 'beaps',
    githubLink: 'https://github.com/beaps'
  },
  {
    artName: 'Open Sourcerer',
    pageLink: './Art/4rturd13/index.html',
    imageLink: './Art/4rturd13/openSourcerer.gif',
    author: '4rturd13',
    githubLink: 'https://github.com/4rturd13'
  },
  {
    artName: 'Doors',
    pageLink: './Art/pauliax/index.html',
    imageLink: './Art/pauliax/doors.gif',
    author: 'pauliax',
    githubLink: 'https://github.com/pauliax'
  },
  {
    artName: 'Loader Square',
    pageLink: './Art/beaps2/square-loader.html',
    imageLink: './Art/beaps2/square-loader.gif',
    author: 'beaps',
    githubLink: 'https://github.com/beaps'
  },
  {
    artName: 'Running Text',
    pageLink: './Art/DevinEkadeni/running-text.html',
    imageLink: './Art/DevinEkadeni/running-text.gif',
    author: 'Devin Ekadeni',
    githubLink: 'https://github.com/devinekadeni'
  },
  {
    artName: 'Mystical-Hacktoberfest',
    pageLink: './Art/Wayne/index.html',
    imageLink:
      './Art/Wayne/hacktoberfest - Google Chrome 09 Oct 2019 21_12_32.png',
    author: 'Wayne Mac Mavis',
    githubLink: 'https://github.com/WayneMacMavis'
  },
  {
    artName: 'ZTM Logo Animation',
    pageLink: './Art/bk987/index.html',
    imageLink: './Art/bk987/preview.gif',
    author: 'Bilal Khalid',
    githubLink: 'https://github.com/bk987'
  },
  {
    artName: 'Pong',
    pageLink: './Art/Carls13/index.html',
    imageLink: './Art/Carls13/pong.jpg',
    author: 'Carlos Hernandez',
    githubLink: 'https://github.com/Carls13'
  },
  {
    artName: 'ZTM Reveal',
    pageLink: './Art/bk987-2/index.html',
    imageLink: './Art/bk987-2/preview.gif',
    author: 'Bilal Khalid',
    githubLink: 'https://github.com/bk987'
  },
  {
    artName: 'ZTM Family Animation',
    pageLink: './Art/sballgirl11/animation.html',
    imageLink: './Art/sballgirl11/ztm.gif',
    author: 'Brittney Postma',
    githubLink: 'https://github.com/sballgirl11'
  },
  {
    artName: 'Phone Greetings',
    pageLink: './Art/ann-dev/index.html',
    imageLink: './Art/ann-dev/screenshot.png',
    author: 'ann-dev',
    githubLink: 'https://github.com/ann-dev'
  },
  {
    artName: 'Triangle Slide',
    pageLink: './Art/grieff/index.html',
    imageLink: './Art/grieff/triangle-animation.gif',
    author: 'Grieff',
    githubLink: 'https://github.com/grieff'
  },
  {
    artName: 'Neon ZTM',
    pageLink: './Art/grieff/text.html',
    imageLink: './Art/grieff/neonZTM.gif',
    author: 'Grieff',
    githubLink: 'https://github.com/grieff'
  },
  {
    artName: 'Flip Card',
    pageLink: './Art/FlipCard/index.html',
    imageLink: './Art/FlipCard/ezgif.com-video-to-gif.gif',
    author: 'Saurabh',
    githubLink: 'https://github.com/Saurabh-FullStackDev'
  },
  {
    artName: 'animationHalloween',
    pageLink: './Art/mawais54013/index.html',
    imageLink: './Art/mawais54013/Halloween.gif',
    author: 'mawais54013',
    githubLink: 'https://github.com/mawais54013'
  },
  {
    artName: 'Hacktoberfest Letter Popups',
    pageLink: './Art/jmt3559/index.html',
    imageLink: 'https://media.giphy.com/media/RKSRPGiIsy1f3Ji3j1/giphy.gif',
    author: 'Juan T.',
    githubLink: 'https://github.com/jmtellez'
  },
  {
    artName: 'Oscillation',
    pageLink: './Art/Oscillation/index.html',
    imageLink: './Art/Oscillation/oscillation.gif',
    author: 'Nandhakumar',
    githubLink: 'https://github.com/Nandhakumar7792'
  },
  {
    artName: 'Letters flipUp',
    pageLink: './Art/TerenceBiney/index.html',
    imageLink: './Art/TerenceBiney/lettersanimate.gif',
    author: 'Terence Biney',
    githubLink: 'https://github.com/Tereflech17'
  },
  {
    artName: 'Colors rectangle',
    pageLink: './Art/beaps3/index.html',
    imageLink: './Art/beaps3/colors-rectangle.gif',
    author: 'beaps',
    githubLink: 'https://github.com/beaps'
  },
  {
    artName: 'Hinge',
    pageLink: './Art/hereisfahad/index.html',
    imageLink: './Art/hereisfahad/hinge.png',
    author: 'Hereisfahad',
    githubLink: 'https://github.com/hereisfahad'
  },
  {
    artName: 'Animation',
    pageLink: './Art/PaulBillings/animation.html',
    imageLink: './Art/PaulBillings/animation.gif',
    author: 'Paul Billings',
    githubLink: 'https://github.com/paulbillings'
  },
  {
    artName: 'Diminishing',
    pageLink: './Art/Diminishing/index.html',
    imageLink: './Art/Diminishing/diminishing.gif',
    author: 'Nandhakumar',
    githubLink: 'https://github.com/Nandhakumar7792'
  },
  {
    artName: 'yin-yang',
    pageLink: './Art/yin-yang/index.html',
    imageLink: './Art/yin-yang/yin-yang.gif',
    author: 'Nandhakumar',
    githubLink: 'https://github.com/Nandhakumar7792'
  },
  {
    artName: 'eggJiggle',
    pageLink: './Art/eggJiggle/index.html',
    imageLink: './Art/eggJiggle/eggJiggle.gif',
    author: 'Nandhakumar',
    githubLink: 'https://github.com/Nandhakumar7792'
  },
  {
    artName: 'Aynonimation',
    pageLink: './Art/Aynorica/aynorica.html',
    imageLink: './Art/Aynorica/Aynonimation.png',
    author: 'aynorica',
    githubLink: 'https://github.com/aynorica'
  },
  {
    artName: 'ZTM Family Animation',
    pageLink: './Art/sballgirl11/index.html',
    imageLink: './Art/sballgirl11/ztm.gif',
    author: 'Brittney Postma',
    githubLink: 'https://github.com/sballgirl11'
  },
  {
    artName: 'Calm',
    pageLink: './Art/TMax/index.html',
    imageLink: './Art/TMax/Choas.gif',
    author: 'Tanesha',
    githubLink: 'https://github.com/Mainemirror'
  },
  {
    artName: 'Eyes',
    pageLink: './Art/Ltheory/main.html',
    imageLink: './Art/Ltheory/eyes.gif',
    author: 'Ltheory',
    githubLink: 'https://github.com/Ltheory'
  },
  {
    artName: 'Jelly!',
    pageLink: './Art/Pete331/index.html',
    imageLink: './Art/Pete331/jelly.png',
    author: 'Pete331',
    githubLink: 'https://github.com/Pete331'
  },
  {
    artName: 'clock-animation',
    pageLink: './Art/clock-animation/clock.html',
    imageLink: './Art/clock-animation/clock.gif',
    author: 'Alan sarluv',
    githubLink: 'https://github.com/alansarluv'
  },
  {
    artName: 'Slider',
    pageLink: './Art/furqan/index.html',
    imageLink: './Art/furqan/in.gif',
    author: 'Furqan',
    githubLink: 'https://github.com/furki911s'
  },
  {
    artName: 'animated-birds',
    pageLink: './Art/g-serban/animated-birds.html',
    imageLink: './Art/g-serban/animated-birds.gif',
    author: 'g-serban',
    githubLink: 'https://github.com/g-serban'
  },
  {
    artName: 'circle-become-square',
    pageLink: './Art/chathura19/index.html',
    imageLink: './Art/chathura19/chathura.gif',
    author: 'Chathura Samarajeewa',
    githubLink: 'https://github.com/ChathuraSam'
  },
  {
    artName: 'page-flicker',
    pageLink: './Art/neon-flights/page-flicker.html',
    imageLink: './Art/neon-flights/page-flicker.gif',
    author: 'neon-flights',
    githubLink: 'https://github.com/neon-flights'
  },
  {
    artName: 'Animate-Name',
    pageLink: './Art/Natalina/index.html',
    imageLink: './Art/Natalina/animatename.gif',
    author: 'Natalina',
    githubLink: 'https://github.com/Natalina13'
  },
  {
    artName: 'Asteroids',
    pageLink: './Art/hrafnkellbaldurs/index.html',
    imageLink: './Art/hrafnkellbaldurs/asteroids.gif',
    author: 'Hrafnkell Baldursson',
    githubLink: 'https://github.com/hrafnkellbaldurs'
  },
  {
    artName: 'Sliding-Paragraph',
    pageLink: './Art/Prashant/index.html',
    imageLink: './Art/Prashant/slidingparagraph.gif',
    author: 'Prashant',
    githubLink: 'https://github.com/Prashant2108'
  },
  {
    artName: 'Rocket Ship',
    pageLink: './Art/sdangoy/rocket-ship.html',
    imageLink: './Art/sdangoy/Rocket-Ship-Animation.gif',
    author: 'sdangoy',
    githubLink: 'https://github.com/sdangoy'
  },
  {
    artName: 'Spinner',
    pageLink: './Art/Sayan/index.html',
    imageLink: './Art/Sayan/spinner.gif',
    author: 'ssayanm',
    githubLink: 'https://github.com/ssayanm'
  },
  {
    artName: 'swivel',
    pageLink: './Art/tusharhanda/index.html',
    imageLink: './Art/tusharhanda/gif.gif',
    author: 'Tushar',
    githubLink: 'https://github.com/tusharhanda'
  },
  {
    artName: 'Hallows Eve',
    pageLink: './Art/ShanClayton/hallowseve.html',
    imageLink: './Art/ShanClayton/hallowhack.gif',
    author: 'Shanaun Clayton',
    githubLink: 'https://github.com/shanclayton'
  },
  {
    artName: 'Contraption',
    pageLink: './Art/Aravindh/contraption.html',
    imageLink: './Art/Aravindh/contraption.gif',
    author: 'Aravindh',
    githubLink: 'https://github.com/Aravindh-SNR'
  },
  {
    artName: 'Rings',
    pageLink: './Art/Kuzmycz/rings.html',
    imageLink: './Art/Kuzmycz/rings.gif',
    author: 'Mark Kuzmycz',
    githubLink: 'https://github.com/kuzmycz'
  },
  {
    artName: 'Ghost',
    pageLink: './Art/toserjude/index.html',
    imageLink: './Art/toserjude/boo.JPG',
    author: 'toserjude',
    githubLink: 'https://github.com/toserjude'
  },
  {
    artName: 'Gradient circle',
    pageLink: './Art/brettl1991/index.html',
    imageLink: './Art/brettl1991/animation.png',
    author: 'Agnes Brettl',
    githubLink: 'https://github.com/brettl1991'
  },
  {
    artName: 'Bill Cipher',
    pageLink: './Art/vitoriapena/index.html',
    imageLink: './Art/vitoriapena/bill_cipher.gif',
    author: 'Vitória Mendes',
    githubLink: 'https://github.com/vitoriapena'
  },
  {
    artName: 'Generate meaning',
    pageLink: './Art/Atif4/index.html',
    imageLink: './Art/Generate meaning.gif',
    author: 'Atif Iqbal',
    githubLink: 'https://github.com/atif-dev'
  },
  {
    artName: 'Spooktime',
    pageLink: './Art/AgneDJ/index.html',
    imageLink: './Art/AgneDJ/spooktime.gif',
    author: 'AgneDJ',
    githubLink: 'https://github.com/AgneDJ'
  },
  {
    artName: 'Gradient circle',
    pageLink: './Art/brettl1991/index.html',
    imageLink: './Art/brettl1991/animation.png',
    author: 'Agnes Brettl',
    githubLink: 'https://github.com/brettl1991'
  },
  {
    artName: 'Bill Cipher',
    pageLink: './Art/vitoriapena/index.html',
    imageLink: './Art/vitoriapena/bill_cipher.gif',
    author: 'Vitória Mendes',
    githubLink: 'https://github.com/vitoriapena'
  },
  {
    artName: 'Dizzy',
    pageLink: './Art/antinomy/index.html',
    imageLink: './Art/antinomy/logo-spin.gif',
    author: 'Antinomezco',
    githubLink: 'https://github.com/antinomezco'
  },
  {
    artName: 'bounce',
    pageLink: './Art/bounce/index.html',
    imageLink: './Art/bounce/bounce.gif',
    author: 'leelacanlale',
    githubLink: 'https://github.com/leelacanlale'
  },
  {
    artName: 'Bubbles',
    pageLink: './Art/bubbles/Bubbles.html',
    imageLink: './Art/bubbles/buubles.png',
    author: 'michal',
    githubLink: 'https://github.com/michalAim'
  },
  {
    artName: 'Bar Slide',
    pageLink: './Art/MikeVedsted/index.html',
    imageLink: './Art/MikeVedsted/barslide.png',
    author: 'Mike Vedsted',
    githubLink: 'https://github.com/MikeVedsted'
  },
  {
    artName: 'HacktoberFest-2019',
    pageLink: './Art/Atif/index.html',
    imageLink: './Art/Atif/HacktoberFest-19.gif',
    author: 'Atif Iqbal',
    githubLink: 'https://github.com/atif-dev'
  },
  {
    artName: 'Text Animation',
    pageLink: './Art/Divya/index.html',
    imageLink: './Art/Divya/screenshot.png',
    author: 'Divya',
    githubLink: 'https://github.com/DivyaPuri25'
  },
  {
    artName: 'HacktoberFest-2019-Entry',
    pageLink: './Art/nunocpnp/index.html',
    imageLink: './Art/nunocpnp/sample_image.jpg',
    author: 'Nuno Pereira',
    githubLink: 'https://github.com/nunocpnp'
  },
  {
    artName: 'HacktoberFest 2019',
    pageLink: './Art/AbdussamadYisau/index.html',
    imageLink: './Art/AbdussamadYisau/Screenshot.png',
    author: 'Abdussamad Yisau',
    githubLink: 'https://github.com/AbdussamadYisau'
  },
  {
    artName: 'squareMagic',
    pageLink: './Art/Rajnish-SquareMagic/index.html',
    imageLink: './Art/Rajnish-SquareMagic/squareMagic.png',
    author: 'Rajnish Kr Singh',
    githubLink: 'https://github.com/RajnishKrSingh'
  },
  {
    artName: 'Blinking Hacktober',
    pageLink: './Art/Atif2/index.html',
    imageLink: './Art/Blinking hacktober.gif',
    author: 'Atif Iqbal',
    githubLink: 'https://github.com/atif-dev'
  },
  {
    artName: 'Robodance',
    pageLink: './Art/robodance/index.html',
    imageLink: './Art/robodance/robodance.gif',
    author: 'Thomas',
    githubLink: 'https://github.com/mahlqvist'
  },
  {
    artName: 'Sliding hacktober',
    pageLink: './Art/Atif3/index.html',
    imageLink: './Art/Atif3/sliding hacktober.gif',
    author: 'Atif Iqbal',
    githubLink: 'https://github.com/atif-dev'
  },
  {
    artName: 'like-animation',
    pageLink: './Art/gibas79/like-animation.html',
    imageLink: './Art/gibas79/like-animation.gif',
    author: 'Gilberto Guimarães',
    githubLink: 'https://github.com/gibas79'
  },
  {
    artName: 'ZTM animation',
    pageLink: './Art/ZTManimation/index.html',
    author: 'damniha',
    imageLink: './Art/ZTManimation/ZTM_animation.gif',
    githubLink: 'https://github.com/damniha'
  },
  {
    artName: 'Double Helix',
    pageLink: './Art/KeenanNunesVaz/index.html',
    imageLink: './Art/KeenanNunesVaz/double-helix.gif',
    author: 'KeenanNV',
    githubLink: 'https://github.com/KeenanNunesVaz'
  },
  {
    artName: 'October',
    pageLink: './Art/fprokofiev/index.html',
    imageLink: './Art/fprokofiev/october.gif',
    author: 'Fyodor Prokofiev',
    githubLink: 'https://github.com/fprokofiev'
  },
  {
    artName: 'Circle CSS',
    pageLink: './Art/pXxcont/index.html',
    imageLink: './Art/pXxcont/circlecss.png',
    author: 'fzpX',
    githubLink: 'https://github.com/fzpX'
  },
  {
    artName: 'Asterisk Formation',
    pageLink: './Art/NorahJC/index.html',
    imageLink: './Art/NorahJC/asterisk-formation.gif',
    author: 'NorahJC',
    githubLink: 'https://github.com/norahjc'
  },
  {
    artName: 'Bouncing CSS',
    pageLink: './Art/Tina-Hoang/aniframe.html',
    imageLink: './Art/Tina-Hoang/bounce.png',
    author: 'Tina',
    githubLink: 'https://github.com/nnh242'
  },
  {
    artName: 'Ghost Balls',
    pageLink: './Art/ghostBalls/index.html',
    imageLink: './Art/ghostBalls/balls.png',
    author: 'Beatriz Delmiro',
    githubLink: 'https://github.com/biadelmiro'
  },
  {
    artName: 'Walking Guy',
    pageLink: './Art/walking-guy/index.html',
    imageLink: './Art/walking-guy/video_gif.gif',
    author: 'Rahulkumar Jha',
    githubLink: 'https://github.com/Rahul240499'
  },
  {
    artName: 'Hover Neon Animation',
    pageLink: './Art/edjunma/index.html',
    imageLink: './Art/edjunma/ejm-neon.gif',
    author: 'edjunma',
    githubLink: 'https://github.com/edjunma'
  },
  {
    artName: 'Last In First Out Animation',
    pageLink: './Art/Stryker/index.html',
    imageLink: './Art/Stryker/zero-to-mastery-lifo-animation.gif',
    author: 'Stryker Stinnette',
    githubLink: 'https://github.com/StrykerKent'
  },
  {
    artName: 'Happy Diwali Animation',
    pageLink: './Art/Apoorva/index.html',
    imageLink: './Art/Apoorva/Screen.gif',
    author: 'Apoorva',
    githubLink: 'https://github.com/apoorvamohite'
  },
  {
    artName: 'Heart Beat',
    pageLink: './Art/naveen-ku/Heart shape.html',
    imageLink: './Art/naveen-ku/Heart shape.gif',
    author: 'naveen-ku',
    githubLink: 'https://github.com/naveen-ku'
  },
  {
    artName: 'Smoky Text',
    pageLink: './Art/smoky-text/index.html',
    imageLink: './Art/smoky-text/smoky_text_gif.gif',
    author: 'Rahulkumar Jha',
    githubLink: 'https://github.com/Rahul240499'
  },
  {
    artName: 'Rainbow and Clouds',
    pageLink: './Art/rainbowclouds/index.html',
    imageLink: './Art/rainbowclouds/rainbowclouds.gif',
    author: 'isasimoo',
    githubLink: 'https://github.com/isasimo'
  },
  {
    artName: 'Peek a boo!',
    pageLink: './Art/Virtual1/index.html',
    imageLink: './Art/Virtual1/HappyHalloween.gif',
    author: 'Jessica Erasmus',
    githubLink: 'https://github.com/Virtual1'
  },
  {
    artName: 'prashantM1',
    pageLink: './Art/prashantM1/heart.html',
    imageLink: './Art/prashantM1/heart.gif',
    author: 'Prashant Maurya',
    githubLink: 'https://github.com/prashantmaurya228'
  },

  {
    artName: 'prashantM2',
    pageLink: './Art/prashantM2/block.html',
    imageLink: './Art/prashantM2/block.gif',
    author: 'Prashant Maurya',
    githubLink: 'https://github.com/prashantmaurya228'
  },

  {
    artName: 'prashantM3',
    pageLink: './Art/prashantM3/ball.html',
    imageLink: './Art/prashantM3/ball.gif',
    author: 'Prashant Maurya',
    githubLink: 'https://github.com/prashantmaurya228'
  },
  {
    artName: 'SquareStar',
    pageLink: './Art/shawn/index.html',
    imageLink: './Art/shawn/square_star.gif',
    author: 'shawn',
    github: 'https://github.com/hk2014'
  },
  {
    artName: 'prashantM4',
    pageLink: './Art/prashantM4/boxsize.html',
    imageLink: './Art/prashantM4/boxsize.gif',
    author: 'Prashant Maurya',
    githubLink: 'https://github.com/prashantmaurya228'
  },
  {
    artName: 'Happy hacking',
    pageLink: 'https://github.com/szulima',
    imageLink: './Art/szulima/hacking.gif',
    author: 'szulima',
    githubLink: 'https://github.com/szulima'
  },
  {
    artName: 'ColorBomb',
    pageLink: './Art/ColorBomb/index.html',
    imageLink: './Art/ColorBomb/ztm.gif',
    author: 'Rahulm2310',
    github: 'https://github.com/Rahulm2310'
  },
  {
    artName: 'Traffic Lights',
    pageLink: './Art/Harry/index.html',
    imageLink: './Art/Harry/lights.gif',
    author: 'Harry',
    githubLink: 'https://github.com/legenhairy'
  },
  {
    artName: 'Glowing Text',
    pageLink: './Art/glowing-text/index.html',
    imageLink: './Art/glowing-text/glowing_text_gif.gif',
    author: 'Rahulkumar Jha',
    githubLink: 'https://github.com/Rahul240499'
  },
  {
    artName: 'Ghost Stealth Text',
    pageLink: './Art/Alara Joel/index.html',
    imageLink: './Art/Alara Joel/stealth ghost.png',
    author: 'Alara Joel',
    githubLink: 'https://github.com/stealthman22'
  },
  {
    artName: 'Cactus Balloon',
    pageLink: './Art/cactus/index.html',
    imageLink: './Art/cactus/catus.gif',
    author: 'Ana Paula Lazzarotto de Lemos',
    githubLink: 'https://github.com/anapaulalemos'
  },
  {
    artName: 'Random Color Change',
    pageLink: './Art/toto-titan-developer/index.html',
    imageLink: './Art/toto-titan-developer/RandomColorChange.png',
    author: 'Wyatt Henderson',
    githubLink: 'https://github.com/toto-titan-developer'
  },
  {
    artName: 'Trial',
    pageLink: './Art/dhennisCssAnimation/index.html',
    imageLink: './Art/dhennisCssAnimation/focusOnTheGood',
    author: 'Dhennis Lim',
    github: 'https://github.com/DhennisDavidLim'
  },
  {
    artName: 'Rectangular Butterfly',
    pageLink: './Art/muzak-mmd/index.html',
    imageLink: './Art/muzak-mmd/butterfly.gif',
    author: 'Mbarak',
    github: 'https://github.com/muzak-mmd'
  },
  {
    artName: 'Simple Text Animation',
    pageLink: './Art/LordZeF/index.html',
    imageLink: './Art/LordZeF/Text-animation.gif',
    author: 'Lord ZeF',
    github: 'https://github.com/LordZeF'
  },
  {
    artName: 'Spinning Japanese',
    pageLink: './Art/nihongo/index.html',
    imageLink: './Art/nihongo/nihongo.gif',
    author: 'Mike W',
    github: 'https://github.com/mikewiner'
  },
  {
    artName: 'Sun',
    pageLink: './Art/Yj/index.html',
    imageLink: './Art/Yj/sun.gif',
    author: 'Youjung',
    github: 'https://github.com/rose07a'
  },
  {
    artName: "Guy's",
    pageLink: "./Art/Guy's/index.html",
    imageLink: '',
    author: 'Guy',
    github: 'https://github.com/Guy3890'
  },
  {
    artName: 'animation-text',
    pageLink: './Art/animation-text/index.html',
    imageLink: './Art/',
    author: 'alexzemz',
    github: 'https://github.com/alexzemz'
  },
  {
    artName: 'Practice',
    pageLink: './Art/SkiingOtter/index.html',
    imageLink: '',
    author: 'SkiingOtter',
    github: 'https://github.com/SkiingOtter'
  },
  {
    artName: 'djdougan',
    pageLink: './Art/djdougan/index.html',
    imageLink: './Art/djdougan/css-mouseover-effect.png',
    author: 'douglas dougan',
    github: 'https://github.com/djdougan'
  },
  {
    artName: 'Animated Background',
    pageLink: './Art/Xarasho-Background/index.html',
    imageLink: '',
    author: 'Alex Xarasho',
    github: 'https://github.com/Xarasho'
  },
  {
    artName: 'CarvalhoAnimation',
    pageLink: './Art/CarvalhoAnimation/index.html',
    imageLink: './Art/CarvalhoAnimation/Halloween.png',
    author: 'Alexandre Carvalho',
    github: 'https://github.com/AlexandreCarvalho1990'
  },
  {
    artName: 'Flower Animation',
    pageLink: './Art/aimee_flowerani/index.html',
    imageLink: './Art/aimee_flowerani/flower.gif',
    author: 'Aimee Hernandez',
    githubLink: 'https://github.com/aimeehg'
  },
  {
    artName: '3D Spinning Rings',
    pageLink: './Art/frostillicus/index.html',
    imageLink: './Art/frostillicus/spinning_rings.png',
    author: 'frostillicus',
    github: 'https://github.com/frostillicus'
  },
  {
    artName: 'Flexible Logo',
    pageLink: './Art/Fab1ed/index.html',
    imageLink: './Art/Fab1ed/flex.gif',
    author: 'Fab1ed',
    github: 'https://github.com/Fab1ed'
  },
  {
    artName: 'Blinking Eye',
    pageLink: './Art/BlinkingEye/index.html',
    imageLink: './Art/BlinkingEye/blinkingeye.gif',
    author: 'Pavel Perevozchikov',
    github: 'https://github.com/papapacksoon'
  },
  {
    artName: 'Zero-to-Logo',
    pageLink: './Art/node.hg/index.html',
    imageLink: './Art/node.hg/ztm.gif',
    author: 'Harris Gomez',
    github: 'https://github.com/harrisgomez'
  },
  {
    artName: 'Mushyanimation',
    pageLink: './Art/mushyanimation/index.html',
    imageLink: './Art/mushyanimation/mush.gif',
    author: 'mushymane',
    github: 'https://github.com/mushymane'
  },
  {
    artName: 'Flag',
    pageLink: './Art/Batz005/index.html',
    imageLink: './Art/Batz005/flag.gif',
    author: 'Batz005',
    github: 'https://github.com/Batz005'
  },
  {
    artName: 'Wave',
    pageLink: './Art/Wave_css/index.html',
    imageLink: './Art/Wave_css/wave.gif',
    author: 'Filippe',
    github: 'https://github.com/filippebr'
  },
  {
    artName: 'Preloader',
    pageLink: './Art/mshuber1981/preloader.html',
    imageLink: './Art/mshuber1981/preloader.gif',
    author: 'Michael Huber',
    github: 'https://github.com/mshuber1981'
  },
  {
    artName: 'Simple Animate ZTM',
    pageLink: './Art/Kweyku/index.html',
    imageLink: './Art/Kweyku/proudZTM.gif',
    author: 'Kweyku',
    github: 'https://github.com/Kweyku'
  },
  {
    artName: 'Heartbeat',
    pageLink: './Art/lysychas/index.html',
    imageLink: './Art/lysychas/heartshot.png',
    author: 'lysychas',
    github: 'https://github.com/lysychas'
  },
  {
    artName: 'Hydrogen',
    pageLink: './Art/elias/my-art.html',
    imageLink: './Art/elias/hydrogen.gif',
    author: 'tesolberg',
    github: 'https://github.com/tesolberg'
  },
  {
    artName: 'Cool-Transition',
    pageLink: './Art/animatomang/html',
    videolink: './Art/animatomang/smoke.mp4',
    author: 'Syam',
    github: 'https://github.com/blacktomang'
  },
  {
    artName: 'Spinning Square',
    pageLink: './Art/Spinning Square/index.html',
    imageLink: './Art/Spinning Square/square.gif',
    author: 'Fumi',
    github: 'https://github.com/fumiadeyemi'
  },
  {
    artName: 'letters-loading',
    pageLink: './Art/franciscomelov/index.html',
    imageLink: './Art/franciscomelov/franciscomelov.gif',
    author: 'franciscomelov',
    githubLink: 'https://github.com/franciscomelov'
  },
  {
    artName: 'Moving Eyeball',
    pageLink: './Art/AnathKantonda/index.html',
    imageLink: './Art/AnathKantonda/movingeyeball.gif',
    author: 'Anath',
    github: 'https://github.com/anathkantonda'
  },
  {
    artName: 'Flag Animation - Colomboalemán',
    pageLink: './Art/Matic1909/index.html',
    imageLink: './Art/Matic1909/flag.gif',
    author: 'Nils Matic',
    githubLink: 'https://github.com/matic1909'
  },
  {
    artName: 'Pac-Man',
    pageLink: './Art/Pac-Man/Pac-Man.html',
    imageLink: './Art/Pac-Man/Pac-Man.gif',
    author: 'Norbert',
    githubLink: 'https://github.com/Bynor'
  },
  {
    artName: "Don't follow the light",
    pageLink: './Art/cristobal-heiss/index.html',
    imageLink: './Art/cristobal-heiss/css_animation.gif',
    author: 'Cristobal Heiss',
    githubLink: 'https://github.com/ceheiss'
  },
  {
    artName: 'Eenimation',
    pageLink: './Art/Eenimation/index.html',
    imageLink: './Art/Eenimation/trance.gif',
    author: 'Eejaz ishaq',
    githubLink: 'https://github.com/eejazishaq'
  },
  {
    artName: 'ripple button',
    pageLink: './Art/monika-sahay/index.html',
    imageLink: './Art/monika-sahay/screen-capture.gif',
    author: 'monika sahay',
    githubLink: 'https://github.com/monika-sahay'
  },
  {
    artName: 'Animation',
    pageLink: './Art/Albertomtferreira/index.html',
    imageLink: './Art/Albertomtferreira/animation.gif',
    author: 'Alberto Ferreira',
    githubLink: 'https://github.com/albertomtferreira'
  },
  {
    artName: 'sliding curtains',
    pageLink: './Art/layoayeni/index.html',
    imageLink: './Art/layoayeni/trance.gif',
    author: 'Layo',
    githubLink: 'https://github.com/layoayeni'
  },
  {
    artName: 'Unlocked',
    pageLink: './Art/confusionmatrix98/unlocked.html',
    imageLink: './Art/confusionmatrix98/unlocked.gif',
    author: 'confusionmatrix98',
    githubLink: 'https://github.com/confusionmatrix98'
  },
  {
    artName: 'Slovenian flag',
    pageLink: "./Art/Ivan's art/index.html",
    imageLink: "./Art/Ivan's art/Ivan-art.gif",
    author: 'kljuni',
    githubLink: 'https://github.com/kljuni'
  },
  {
    artName: 'Police Siren',
    pageLink: './Art/ShimShon1/policia.html',
    imageLink: './Art/ShimShon1/police.gif',
    author: 'ShimShon1',
    githubLink: 'https://github.com/ShimShon1'
  },
  {
    artName: 'Catch The UFO',
    pageLink: './Art/A-UFO/index.html',
    imageLink: './Art/A-UFO/catch-the-ufo.gif',
    author: 'Dibakash',
    githubLink: 'https://github.com/dibakash'
  },
  {
    artName: 'dk649',
    pageLink: './Art/dk649/index.html',
    imageLink: './Art/dk649/circle.gif',
    author: 'dk649',
    githubLink: 'https://github.com/dk649'
  },
  {
    artName: 'Catch The UFO',
    pageLink: './Art/A-UFO/index.html',
    imageLink: './Art/A-UFO/catch-the-ufo.gif',
    author: 'Dibakash',
    githubLink: 'https://github.com/dibakash'
  },
  {
    artName: 'Beer',
    pageLink: './Art/beer/index.html',
    imageLink: './Art/beer/beer.gif',
    author: 'CamJackson',
    githubLink: 'https://github.com/CamJackson-Dev'
  },
  {
    artName: '1rotate',
    pageLink: './Art/1rotate/index.html',
    imageLink: './Art/1rotate/rotation.gif',
    author: 'Himanshu Gawari',
    githubLink: 'https://github.com/himanshugawari'
  },
  {
    artName: 'Moving Box',
    pageLink: './Art/JerylDEv/index.html',
    imageLink: './Art/JerylDEv/movingbox.gif',
    author: 'JerylDEv',
    githubLink: 'https://github.com/JerylDEv'
  },
  {
    artName: 'New move',
    pageLink: './Art/NewMove/index.html',
    imageLink: './Art/NewMove/NewMove.gif',
    author: 'kzhecheva',
    githubLink: 'https://github.com/kzhecheva'
  },
  {
    artName: 'animatron',
    pageLink: './Art/animatron/index.html',
    imageLink: './Art/animatron/trance.gif'
  },
  {
    artName: 'Swing',
    pageLink: './Art/evangel/index.html',
    imageLink: './Art/evangel/swing.gif',
    githubLink: 'https://github.com/devevangel'
  },
  {
    artName: 'rashid',
    pageLink: './Art/rashid/index.html',
    imageLink: './Art/rashid/DNA.gif',
    author: 'Rashid Makki',
    githubLink: 'https://github.com/rashidmakki'
  },
  {
    artName: 'queer quarantine',
    pageLink: './Art/animatron/queer.html',
    imageLink: './Art/animatron/queer.gif'
  },
  {
    artName: 'Animatron',
    pageLink: './Art/animatron/index.html',
    imageLink: './Art/animatron/trance.gif',
    author: 'Cassandre Perron',
    githubLink: 'https://github.com/cassandreperron'
  },
  {
    artName: 'Sun Bursts',
    pageLink: './Art/steveSchaner/index.html',
    imageLink: './Art/steveSchaner/sunburst.gif',
    author: 'Steve Schaner',
    githubLink: 'https://github.com/sschaner'
  },
  {
    artName: 'Shravan',
    pageLink: './Art/Shravan/animation_shr_page.html',
    imageLink: './Art/Shravan/animation_shr.gif',
    author: 'Shravan Kumar',
    githubLink: 'https://github.com/shravan1508'
  },
  {
    artName: 'Jurassic Park',
    pageLink: './Art/tvasari/index.html',
    imageLink: './Art/tvasari/jurassic_park.gif',
    author: 'Tommaso Vasari',
    githubLink: 'https://github.com/tvasari'
  },
  {
    artName: 'Bounce',
    pageLink: './Art/samya/index.html',
    imageLink: './Art/samya/samya.gif',
    author: 'Samya Thakur',
    githubLink: 'https://github.com/samyathakur'
  },
  {
    artName: 'Egg_Loading',
    pageLink: './Art/egg_loading/index.html',
    imageLink: './Art/samya/egg_loading.gif',
    author: 'Ulisse Dantas',
    githubLink: 'https://github.com/ulissesnew'
  },
  {
    artName: 'We stay at home to save lives',
    pageLink: './Art/Shatabdi/index.html',
    imageLink: './Art/Shatabdi/WE STAY AT HOME TO SAVE LIVES.gif',
    author: 'Shatabdi Roy',
    githubLink: 'https://github.com/RoyShatabdi'
  },
  {
    artName: 'Egg_Loading',
    pageLink: './Art/egg_loading/index.html',
    imageLink: './Art/egg_loading/egg_loading.gif',
    author: 'Ulisse Dantas',
    githubLink: 'https://github.com/ulissesnew'
  },
  {
    artName: 'We stay at home to save lives',
    pageLink: './Art/Shatabdi/index.html',
    imageLink: './Art/Shatabdi/WE STAY AT HOME TO SAVE LIVES.gif',
    author: 'Shatabdi Roy',
    githubLink: 'https://github.com/RoyShatabdi'
  },
  {
    artName: 'Animatron',
    pageLink: './Art/animatronky/index.html',
    imageLink: './Art/animatronky/trance.gif',
    author: 'kylenrich',
    githubLink: 'https://github.com/kylenrich24'
  },
  {
    artName: 'bouncing ball',
    pageLink: './Art/alexgp/index.html',
    imageLink: './Art/Alexgp/bouncegif.gif',
    author: 'AlexGP257',
    githubLink: 'https://github.com/Alexgp257'
  },
  {
    artName: 'Cool Waves',
    pageLink: './Art/RaulC/index.html',
    imageLink: './Art/RaulC/coolwaves.gif',
    author: 'Raul Contreras',
    githubLink: 'https://github.com/rcc01'
  },
  {
    artName: 'Snowfall',
    pageLink: './Art/chaitali_snowfall/index.html',
    imageLink: './Art/chaitali_snowfall/snowgif.gif',
    author: 'Chaitali',
    githubLink: 'https://github.com/chaitali-more'
  },
  {
    artName: 'Rotate Circle',
    pageLink: './Art/dimor/animation.html',
    imageLink: './Art/dimor/rotate.gif',
    author: 'dimor',
    githubLink: 'https://github.com/dimor'
  },
  {
    artName: 'Hello world',
    pageLink: './Art/warren8689/index.html',
    imageLink: './Art/warren8689/screenshot.png',
    author: 'Warren',
    githubLink: 'https://github.com/warrren8689'
  },
  {
    artName: '360 Varial Kickflip',
    pageLink: './Art/DICHAMOTO/index.html',
    imageLink: './Art/DICHAMOTO/360_Varial_Kickflip.gif',
    author: 'DICHAMOTO',
    githubLink: 'https://github.com/DICHAMOTO'
  },
  {
    artName: 'Crazy Square',
    pageLink: './Art/colorSquare/index.html',
    imageLink: './Art/colorSquare/colorsquare.gif',
    author: 'TiagoChicoo',
    githubLink: 'https://github.com/tiagochicoo'
  },
  {
    artName: 'Alexhover',
    pageLink: './Art/Alexhover/index.html',
    imageLink: './Art/Alexhover/Alexhover.gif',
    author: 'Alex',
    githubLink: 'https://github.com/alesgainza'
  },
  {
    artName: 'Imperial CSS Driod',
    pageLink: './Art/Imperial_CSS_Driod/index.html',
    imageLink: './Art/Imperial_CSS_Driod/ImperialDriod.gif',
    author: 'Captian-Rocket',
    githubLink: 'https://github.com/captian-rocket'
  },
  {
    artName: 'HamidAnime',
    pageLink: './Art/HamidAnime/index.html',
    imageLink: './Art/HamidAnime/Capture.gif',
    author: 'Hamid',
    githubLink: 'https://github.com/HamidGoudarzi1988'
  },
  {
    artName: 'Imperial CSS Driod',
    pageLink: './Art/Imperial_CSS_Driod/index.html',
    imageLink: './Art/Imperial_CSS_Driod/ImperialDriod.gif',
    author: 'Captian-Rocket',
    githubLink: 'https://github.com/captian-rocket'
  },
  {
    artName: 'Mario Game',
    pageLink: './Art/emmeiwhite/index.html',
    imageLink: './Art/emmeiwhite/mario-game.gif',
    author: 'Emmeiwhite',
    githubLink: 'https://github.com/emmeiwhite'
  },
  {
    artName: '360 Varial Kickflip',
    pageLink: './Art/DICHAMOTO/index.html',
    imageLink: './Art/DICHAMOTO/360_Varial_Kickflip.gif',
    author: 'DICHAMOTO',
    githubLink: 'https://github.com/DICHAMOTO'
  },
  {
    artName: 'Bouncer the Bouncy Box',
    pageLink: './Art/RussD/index.html',
    imageLink: './Art/RussD/bouncer-the-bouncy-box.png',
    author: 'Russell',
    githubLink: 'https://github.com/rdyer07'
  },
  {
    artName: '3D Infinite Loop Sprites Cards',
    pageLink: './Art/luiavag/index.html',
    imageLink: './Art/luiavag/luiavag_3D_Infinite_Loop.gif',
    author: 'LuVAGu',
    githubLink: 'https://github.com/luiavag'
  },
  {
    artName: 'Star Wars',
    pageLink: './Art/ChiragAgarwal/index.html',
    imageLink: './Art/ChiragAgarwal/star_wars.gif',
    author: 'Chirag Agarwal',
    githubLink: 'https://github.com/chiragragarwal'
  },
  {
    artName: 'ImageGallery',
    pageLink: './Art/Hoverimage/index.html',
    imageLink: './Art/Hoverimage/hoverimage.gif',
    author: 'Siddhant Jain',
    githubLink: 'https://github.com/Sid-web6306'
  },
  {
    artName: 'characterwalking',
    pageLink: './Art/characterwalkingChetan/index.html',
    imageLink: './Art/characterwalkingChetan/image.png',
    author: 'Chetan Muliya',
    githubLink: 'https://github.com/chetanmuliya'
  },
  {
    artName: 'Grow',
    pageLink: './Art/octavioLafourcade/index.html',
    imageLink: './Art/octavioLafourcade/animation.gif',
    author: 'Octavio Lafourcade',
    githubLink: 'https://github.com/tavolafourcade'
  },
  {
    artName: 'Slats',
    pageLink: './Art/Sagaquisces/index.html',
    imageLink: './Art/Hoverimage/slats.gif',
    author: 'Michael David Dunlap',
    githubLink: 'https://github.com/sagaquisces'
  },
  {
    artName: 'Coffee',
    pageLink: './Art/animate-coffee/index.html',
    imageLink: './Art/animate-coffee/ezgif.com-video-to-gif.gif',
    author: 'Elise Welch',
    githubLink: 'https://github.com/EliseWelch'
  },
  {
    artName: 'Blended',
    pageLink: './Art/Pro-animate/index.html',
    imageLink: './Art/Pro-animate/Blended.gif',
    author: 'Promise Nwafor',
    githubLink: 'https://github.com/emPro-source'
  },
  {
    artName: 'sproutseeds',
    pageLink: './Art/sproutseeds/index.html',
    imageLink: 'https://codepen.io/_Sabine/pen/yGGLON',
    author: '_Sabine'
  },
  {
    artName: 'aninikhil',
    pageLink: './Art/aninikhil/index.html',
    imageLink: './Art/aninikhil/nik.jpg',
    author: 'Nikhil N G',
    githubLink: 'https://github.com/nikhilng99'
  },
  {
    artName: 'Playballs',
    pageLink: './Art/playballs/index.html',
    imageLink: './Art/playballs/playballs.gif',
    author: 'Omar Jabaly',
    githubLink: 'https://github.com/Omarjabaly'
  },
  {
    artName: 'simpleAnimation',
    pageLink: './Art/cazabe/index.html',
    imageLink: './Art/cazabe/mrRobot.png',
    author: 'cazabe',
    githubLink: 'https://github.com/cazabe'
  },
  {
    artName: 'Dragon',
    pageLink: './Art/Dragon/index.html',
    imageLink: './Art/Joy/smallDragon.gif',
    author: 'nikicivan',
    githubLink: 'https://github.com/nikicivan'
  },
  {
    artName: 'TypingAnimation',
    pageLink: './Art/yogi_the_bear/index.html',
    imageLink: './Art/yogi_the_bear/my_animation.gif',
    author: 'yogev',
    githubLink: 'https://github.com/yogevHenig'
  },
  {
    artName: 'Mario Kart Animation',
    pageLink: './Art/mario2/index.html',
    imageLink: './Art/mario2/mario.png',
    author: 'Sakshi Sinha',
    githubLink: 'https://github.com/sakshi-1'
  },
  {
    artName: 'NarutoAnimation',
    pageLink: './Art/Tgoslee/index.html',
    imageLink: './Art/Tgoslee/Naruto.gif',
    author: 'Trenisha',
    githubLink: 'https://github.com/tgoslee'
  },
  {
    artName: 'Jackony',
    pageLink: './Art/Yaseen_Mohammed/index.html',
    imageLink: './Art/Yaseen_Mohammed/pichatcho.gif',
    author: 'Yaseen_Mohammed',
    githubLink: 'https://yaseenaiman.github.io/'
  },
  {
    artName: 'DVRU',
    pageLink: './Art/dvru/index.html',
    imageLink: './Art/dvru/dvru.gif',
    author: 'dvru',
    githubLink: 'https://github.com/dvru'
  },
  {
    artName: 'Coulisse',
    pageLink: './Art/Ayoubahida/index.html',
    imageLink: './Art/Ayoubahida/coulisseAnimation.gif',
    author: 'Ayoubahida',
    githubLink: 'https://github.com/Ayoubahida'
  },
  {
    artName: 'TextAnimation',
    pageLink: './Art/TextAnimation/index.html',
    imageLink: './Art/TextAnimation/welcome.gif',
    author: 'waleed',
    githubLink: 'https://github.com/waleed-1993'
  },
  {
    artName: 'Animatron',
    pageLink: './Art/Animatron/index.html',
    imageLink: './Art/Joy/trance.gif',
    author: 'farhan',
    githubLink: 'https://github.com/fnahmad'
  },
  {
    artName: 'Sky',
    pageLink: './Art/marijapanic/index.html',
    imageLink: './Art/marijapanic/clouds.gif',
    author: 'marijapanic',
    githubLink: 'https://github.com/marijapanic'
  },
  {
    artName: 'GreenFunnel',
    pageLink: './Art/GreenFunnel/index.html',
    imageLink: './Art/GreenFunnel/green-funnel.gif',
    author: 'sergiorra',
    githubLink: 'https://github.com/sergiorra'
  },
  {
    artName: 'mig',
    pageLink: './Art/mig/index.html',
    imageLink: './Art/mig/squares.gif',
    author: 'mig',
    githubLink: 'https://github.com/miguel231997'
  },
  {
    artName: 'RabbitHopping',
    pageLink: './Art/tigerlight/index.html',
    imageLink: './Art/tigerlight/RabbitHopping.gif',
    author: 'tigerlight',
    githubLink: 'https://github.com/tigerlight'
  },
  {
    artName: 'Picture Pop',
    pageLink: './Art/Ford CSS Animation/index.html',
    imageLink: './Art/Ford CSS Animation/Ford gif.gif',
    author: 'klf006',
    githubLink: 'https://github.com/klf006'
  },
  {
    artName: 'Smoke Animation',
    pageLink: './Art/smoke Animation/index.html',
    imageLink: './Art/smoke Animation/Capture.png',
    author: 'aman-cse',
    githubLink: 'https://github.com/aman-cse'
  },
  {
    artName: 'BH',
    pageLink: './Art/animationBH/index.html',
    imageLink: '',
    author: 'BH',
    githubLink: 'https://github.com/huynhcongbaotran'
  },
  {
    artName: 'bounce',
    pageLink: './Art/naina/index.html',
    imageLink: './Art/naina/bounce.gif',
    author: 'Naina',
    githubLink: 'https://github.com/naina010'
  },
  {
    artName: 'Motivation',
    pageLink: './Art/motivation/index.html',
    imageLink: './Art/motivation/motivation.gif',
    author: 'Art',
    githubLink: 'https://github.com/artbalahadia'
  },
  {
    artName: 'Doraemon-Ball',
    pageLink: './Art/DhirajKaushik/index.html',
    imageLink: './Art/DhirajKaushik/doremon.gif',
    author: 'Dhiraj Kaushik',
    githubLink: 'https://github.com/dhirajkaushik321'
  },
  {
    artName: 'EverettAnimation',
    pageLink: './Art/EverettAnimation/index.html',
    imageLink: './Art/Joy/game.jpg',
    author: 'Claudia',
    githubLink: 'https://github.com/claudiabringaseverett'
  },
  {
    artName: 'helloooo',
    pageLink: './Art/shitman0930/index.html',
    imageLink: './Art/shitman0930/eyes.gif',
    author: 'shitman0930',
    githubLink: 'https://github.com/shitman0930'
  },
  {
    artName: 'Animato',
    pageLink: './Art/panduka_karunasena_animato/index.html',
    imageLink: './Art/panduka_karunasena_animato/animato.gif',
    author: 'panduka karunasena',
    githubLink: 'https://github.com/pandukakarunasena'
  },
  {
    artName: 'anishprj',
    pageLink: './Art/anishprj/index.html',
    author: 'Anish Ghimire',
    githubLink: 'https://github.com/anishprj/'
  },
  {
    artName: 'Toshman Animation',
    pageLink: './Art/Toshman Animation/index.html',
    imageLink: './Art/Toshman Animation/animation demo.gif',
    author: 'Toshman-hub',
    githubLink: 'https://github.com/Toshman-hub'
  },
  {
    artName: 'alexandraturony87',
    pageLink: './Art/alexandraturony87/index.html',
    imageLink: './Art/alexandraturony87/ephiphany.gif',
    author: 'Alexandra Turony',
    githubLink: 'https://github.com/alexandraturony87'
  },
  {
    artName: 'Ball Crazy',
    pageLink: './Art/tanyamiranda/ballcrazy.html',
    imageLink: './Art/tanyamiranda/ballcrazy.gif',
    author: 'Tanya Miranda',
    githubLink: 'https://github.com/tanyamiranda'
  },
  {
    artName: 'Simple Animation Trick!',
    pageLink: './Art/mismail-541/index.html',
    imageLink: './Art/mismail-541/simple-animation-trick.gif',
    author: 'mismail-541',
    githubLink: 'https://github.com/mismail-541'
  },
  {
    artName: 'CORONA TOILET PAPER',
    pageLink: './Art/WissAnimation/index.html',
    imageLink: './Art/WissAnimation/Toiletpaperrun.png',
    author: 'Wiss',
    githubLink: 'https://github.com/Wissemfars'
  },
  {
    artName: 'verticalBarsAnimation',
    pageLink: './Art/verticalBarsAnimation/index.html',
    imageLink: './Art/verticalBarsAnimation/verticalBarsAnimation.gif',
    author: 'Marius Negru',
    githubLink: 'https://github.com/I3lackMarius'
  },
  {
    artName: 'Calcopod',
    pageLink: './Art/Calcopod/index.html',
    imageLink: './Art/Calcopod/giffed.gif',
    author: 'Calcopod',
    githubLink: 'https://github.com/Calcopod'
  },
  {
    artName: 'Robot Dance',
    pageLink: './Art/jnch009/index.html',
    imageLink: './Art/jnch009/robotjnch009.gif',
    author: 'Jeremy Ng',
    githubLink: 'https://github.com/jnch009'
  },
  {
    artName: 'Equalizer',
    pageLink: './Art/prathmeshgujar/index.html',
    imageLink: './Art/prathmeshgujar/equalizer.gif',
    author: 'Prathmesh Gujar',
    githubLink: 'https://github.com/prathmeshgujar'
  },
  {
    artName: 'Castle',
    pageLink: './Art/Yakraj/index.html',
    imageLink: './Art/Yakraj/castle.gif',
    author: 'Yakraj',
    githubLink: 'https://github.com/yakraj'
  },
  {
    artName: 'Shimmering Stars',
    pageLink: './Art/Pranav/index.html',
    imageLink: './Art/Pranav/shimmering-stars.gif',
    author: 'Pranav Sood',
    githubLink: 'https://github.com/prnv06'
  },
  {
    artName: 'Dancing Square',
    pageLink: './Art/chansart/index.html',
    imageLink: './Art/chansart/chansart.gif',
    author: 'Chansart',
    githubLink: 'https://github.com/chansart'
  },
  {
    artName: 'Animatron',
    pageLink: './Art/animatron/index.html',
    imageLink: './Art/animatron/trance.gif',
    author: 'Sujal',
    githubLink: 'https://github.com/Sujal7689'
  },
  {
    artName: 'fire flicker',
    pageLink: './Art/hemantrawat/index.html',
    imageLink: './Art/hemantrawat/index.gif',
    author: 'Hemant Rawat',
    githubLink: 'https://github.com/He-mantRawat'
  },
  {
    artName: 'Bouncing Ball',
    pageLink: './Art/bouncingBall/bouncing ball.html',
    imageLink: './Art/bouncingBall/bouncingball.gif',
    author: 'Pravin deva',
    githubLink: 'https://github.com/pravindeva'
  },
  {
    artName: 'Animated Landing Page',
    pageLink: './Art/animatedLandingPage01/index.html',
    imageLink: './Art/animatedLandingPage01/ezgif.com-video-to-gif',
    author: 'Aneta-s',
    githubLink: 'https://github.com/aneta-s'
  },
  {
    artName: 'Goraved',
    pageLink: './Art/goraved/index.html',
    imageLink: './Art/goraved/goraved_animation.gif',
    author: 'Roman Pobotin (Goraved)',
    githubLink: 'https://github.com/goraved'
  },
  {
    artName: 'Doraemon',
    pageLink: './Art/Ranajit/doraemon.html',
    imageLink: './Art/animatron/doraemon.gif',
    author: 'Ranajit',
    githubLink: 'https://github.com/basak-32'
  },
  {
    artName: 'Ax Dev',
    pageLink: './Art/axdev/test.html',
    imageLink: './Art/axdev/gif.gif',
    author: 'Axel Avila',
    githubLink: 'https://github.com/axavila'
  },
  {
    artName: 'Magic Circle',
    pageLink: './Art/magpiet/index.html',
    imageLink: './Art/magpiet/gif.gif',
    author: 'Magnus Cromwell',
    githubLink: 'https://github.com/magpiet'
  },
  {
    artName: 'Pulsing Circle',
    pageLink: './Art/innape/index.html',
    imageLink: './Art/innape/Pulsing Cirkle.gif',
    author: 'innape',
    githubLink: 'https://github.com/innape'
  },
  {
    artName: 'Bouncing Ball',
    pageLink: './Art/BouncingBall/index.html',
    imageLink: './Art/BouncingBall/BouncingBall.gif',
    author: 'Satish Pokala',
    githubLink: 'https://github.com/Satishpokala124'
  },
  {
    artName: 'Daredevil',
    pageLink: './Art/daredevil/index.html',
    imageLink: './Art/daredevil/daredevil.gif',
    author: 'Vivek Raj',
    githubLink: 'https://github.com/vivekrajx'
  },
  {
    artName: 'hover Me',
    pageLink: './Art/hoverMe/index.html',
    author: 'Bleron88',
    githubLink: 'https://github.com/bleron88'
  },
  {
    artName: "Adam's Animation",
    pageLink: "./Art/Adam's Animation/index.html",
    imageLink: "./Art/Adam's Animation/animation.gif",
    author: 'Adam Hills',
    githubLink: 'https://github.com/adamhills91'
  },
  {
    artName: 'Spin it',
    pageLink: './Art/b-ed/index.html',
    imageLink: './Art/b-ed/Hnet.com-image.gif',
    author: 'Edd',
    githubLink: 'https://github.com/b-ed'
  },
  {
    artName: 'playstation-anim',
    pageLink: './Art/playstation-anim/index.html',
    imageLink: './Art/playstation-anim/ps.gif',
    author: 'seif1125',
    githubLink: 'https://github.com/seif1125'
  },
  {
    artName: 'Ritika',
    pageLink: './Art/Ritika/index.html',
    imageLink: './Art/Ritika/warrior.png',
    author: 'Ritika',
    githubLink: 'https://github.com/Ritika-soni'
  },
  {
    artName: 'Animatron',
    pageLink: './Art/animatron/index.html',
    imageLink: './Art/animatron/colourpencils.png',
    author: 'jahid hasan',
    githubLink: 'https://github.com/jahidhasan299/'
  },
  {
    artName: 'Animatron2',
    pageLink: './Art/Animatron2/index.html',
    imageLink: './Art/Animatron2/trance.gif',
    author: 'PUNKLANCER',
    githubLink: 'https://github.com/PUNKLANCER/'
  },
  {
    artName: 'Text_Animation',
    pageLink: './Art/Text_Animation/index.html',
    imageLink: './Art/Text_Animation/text.gif',
    author: 'Christian',
    githubLink: 'https://github.com/mkBraga'
  },
  {
    artName: 'Practice',
    pageLink: './Art/Practice/index.html',
    imageLink: './Art/Joy/triangle.gif',
    author: 'MuGenFJ',
    githubLink: 'https://github.com/MuGenFJ/'
  },
  {
    artName: 'Tile',
    pageLink: './Art/weilincheng/index.html',
    imageLink: './Art/weilincheng/tile.gif',
    author: 'weilincheng',
    githubLink: 'https://github.com/weilincheng'
  },
  {
    artName: 'TemidoRochaSpin',
    pageLink: './Art/temido_rocha_animation/index.html',
    imageLink: './Art/temido_rocha_animation/TemidoRocha.gif',
    author: 'TemidoRocha',
    githubLink: 'https://github.com/TemidoRocha'
  },
  {
    artName: 'Tile',
    pageLink: './Art/weilincheng/index.html',
    imageLink: './Art/weilincheng/tile.gif',
    author: 'weilincheng',
    githubLink: 'https://github.com/weilincheng'
  },
  {
    artName: 'fire flicker',
    pageLink: './Art/hemantrawat/index.html',
    imageLink: './Art/hemantrawat/index.gif',
    author: 'Hemant Rawat',
    githubLink: 'https://github.com/He-mantRawat'
  },
  {
    artName: 'Bouncing Ball',
    pageLink: './Art/bouncingBall/bouncing ball.html',
    imageLink: './Art/bouncingBall/bouncingball.gif',
    author: 'Pravin deva',
    githubLink: 'https://github.com/pravindeva'
  },
  {
    artName: 'Animated Landing Page',
    pageLink: './Art/animatedLandingPage without bar/index.html',
    imageLink: './Art/animatedLandingPage without bar/ezgif.com-video-to-gif',
    author: 'Aneta-s',
    githubLink: 'https://github.com/aneta-s'
  },
  {
    artName: 'Goraved',
    pageLink: './Art/goraved/index.html',
    imageLink: './Art/goraved/goraved_animation.gif',
    author: 'Roman Pobotin (Goraved)',
    githubLink: 'https://github.com/goraved'
  },
  {
    artName: 'Doraemon',
    pageLink: './Art/Ranajit/doraemon.html',
    imageLink: './Art/animatron/doraemon.gif',
    author: 'Ranajit',
    githubLink: 'https://github.com/basak-32'
  },
  {
    artName: 'Ax Dev',
    pageLink: './Art/axdev/test.html',
    imageLink: './Art/axdev/gif.gif',
    author: 'Axel Avila',
    githubLink: 'https://github.com/axavila'
  },
  {
    artName: 'Magic Circle',
    pageLink: './Art/magpiet/index.html',
    imageLink: './Art/magpiet/gif.gif',
    author: 'Magnus Cromwell',
    githubLink: 'https://github.com/magpiet'
  },
  {
    artName: 'Bouncing Ball',
    pageLink: './Art/Bouncing Ball/index.html',
    imageLink: './Art/cazabe/Bouncing Ball.gif',
    author: 'Satish Pokala',
    githubLink: 'https://github.com/Satishpokala124'
  },
  {
    artName: 'Daredevil',
    pageLink: './Art/daredevil/index.html',
    imageLink: './Art/daredevil/daredevil.gif',
    author: 'Vivek Raj',
    githubLink: 'https://github.com/vivekrajx'
  },
  {
    artName: 'hover Me',
    pageLink: './Art/hoverMe/index.html',
    author: 'Bleron88',
    githubLink: 'https://github.com/bleron88'
  },
  {
    artName: 'Happy Balloon',
    pageLink: './Art/ztollef/index.html',
    imageLink: './Art/ztollef/balloon.gif.',
    author: 'ztollef',
    githubLink: 'https://github.com/ztollef'
  },
  {
    artName: 'playstation-anim',
    pageLink: './Art/playstation-anim/index.html',
    imageLink: './Art/playstation-anim/ps.gif',
    author: 'seif1125',
    githubLink: 'https://github.com/seif1125'
  },
  {
    artName: 'Ritika',
    pageLink: './Art/Ritika/index.html',
    imageLink: './Art/Ritika/warrior.png',
    author: 'Ritika',
    githubLink: 'https://github.com/Ritika-soni'
  },
  {
    artName: 'Animatron',
    pageLink: './Art/animatron/index.html',
    imageLink: './Art/animatron/colourpencils.png',
    author: 'jahid hasan',
    githubLink: 'https://github.com/jahidhasan299/'
  },
  {
    artName: 'Animatron2',
    pageLink: './Art/Animatron2/index.html',
    imageLink: './Art/Animatron2/trance.gif',
    author: 'PUNKLANCER',
    githubLink: 'https://github.com/PUNKLANCER/'
  },
  {
    artName: 'Text_Animation',
    pageLink: './Art/Text_Animation/index.html',
    imageLink: './Art/Text_Animation/text.gif',
    author: 'Christian',
    githubLink: 'https://github.com/mkBraga'
  },
  {
    artName: 'Practice',
    pageLink: './Art/Practice/index.html',
    imageLink: './Art/Joy/triangle.gif',
    author: 'MuGenFJ',
    githubLink: 'https://github.com/MuGenFJ/'
  },
  {
    artName: 'Tile',
    pageLink: './Art/weilincheng/index.html',
    imageLink: './Art/weilincheng/tile.gif',
    author: 'weilincheng',
    githubLink: 'https://github.com/weilincheng'
  },
  {
    artName: 'Circle Pulse',
    pageLink: './Art/circle-pulse/index.html',
    imageLink: './Art/circle-pulse/circle-pulse.gif',
    author: 'jmorr002',
    githubLink: 'https://github.com/jmorr002'
  },
  {
    artName: 'Flare Spin',
    pageLink: './Art/mykz1608/index.html',
    imageLink: '',
    author: 'mykz1608',
    githubLink: 'https://github.com/mykz1608'
  },
  {
    artName: 'MexicanMustache',
    pageLink: './Art/AnimatedMustache/index.html',
    imageLink: './Art/AnimatedMustache/MexicanMustache.gif',
    author: 'Andrés Alonso Gálvez',
    githubLink: 'https://github.com/Dondesconton/'
  },
  {
    artName: 'css',
    pageLink: './Art/2.css/index.html',
    imageLink: './Art/2.css/css.gif'
  },
  {
    artName: 'Square Color Change',
    pageLink: './Art/baesyc/index.html',
    imageLink: './Art/baesyc/square.gif',
    author: 'Baesyc',
    githubLink: 'https://github.com/baesyc'
  },
  {
    artName: 'MexicanMustache',
    pageLink: './Art/AnimatedMustache/index.html',
    imageLink: './Art/AnimatedMustache/MexicanMustache.gif',
    author: 'Andrés Alonso Gálvez',
    githubLink: 'https://github.com/Dondesconton/'
  },
  {
    artName: 'Chanimation',
    pageLink: './Art/Chanimation/index.html',
    imageLink: './Art/Chanimation/dancegif.gif',
    author: 'chandant9',
    githubLink: 'https://github.com/chandant9/'
  },
  {
    artName: 'DancingGroot',
    pageLink: './Art/m-elina/index.html',
    imageLink: './Art/m-elina/groot_animation.gif',
    author: 'Melina',
    githubLink: 'https://github.com/m-elina/'
  },
  {
    artName: 'Animatron',
    pageLink: './Art/animatron/index.html',
    imageLink: './Art/animatron/trance.gif',
    author: 'Andrew',
    githubLink: 'https://github.com/andrewbom/'
  },
  {
    artName: 'rainbows',
    pageLink: './Art/vassilchiev/index.html',
    imageLink: './Art/vassilchiev/giphy.gif',
    author: 'Vassil',
    githubLink: 'https://github.com/vassilchiev/'
  },
  {
    artName: "Zai's Orbitron",
    pageLink: './Art/zai/index.html',
    imageLink: './Art/zai/zais_orbitron.gif',
    author: '5amm5',
    githubLink: 'https://github.com/5amm5965/'
  },
  {
    artName: "404's crying baby page",
    pageLink: './Art/papfal/index.html',
    imageLink: './Art/papfal/HTML-404-Crying-Baby-Page.gif',
    author: 'papfal',
    githubLink: 'https://github.com/papfal/'
  },
  {
    artName: 'ani-3d',
    pageLink: './Art/ani-3d/ani-3d.html',
    imageLink: './Art/ani-3d/ani-3d.gif',
    author: 'clyde166',
    githubLink: 'https://github.com/clyde166/'
  },
  {
    artName: 'Boy',
    pageLink: './Art/Boy/index.html',
    imageLink: './Art/Boy/Boy with house.png',
    author: 'Gajhendran',
    githubLink: 'https://github.com/Gajhendran/'
  },
  {
    artName: 'Funimation',
    pageLink: './Art/Funimation/index.html',
    imageLink: './Art/Funimation/Funimation.gif',
    author: 'Pratik',
    githubLink: 'https://github.com/pratikrana1998/'
  },
  {
    artName: 'Jungle Monkey',
    pageLink: './Art/AMCodin/index.html',
    imageLink: './Art/AMCodin/monkey.gif',
    author: 'AMCodin',
    githubLink: 'https://github.com/amcodin'
  },
  {
    artName: 'bellow',
    pageLink: './Art/fran/index.html',
    imageLink: './Art/fran/bellow.gif',
    author: 'franzwah',
    githubLink: 'https://github.com/franzwah'
  },
  {
    artName: 'Typing Indicator',
    pageLink: './Art/jacob-bacon/index.html',
    imageLink: './Art/jacob-bacon/jacob-bacon-art.JPG',
    author: 'jacob-bacon',
    githubLink: 'https://github.com/jacob-bacon'
  },
  {
    artName: 'Colination',
    pageLink: './Art/colination/index.html',
    imageLink: './Art/colination/animation.png',
    author: 'colinJR95',
    githublink: 'https://github.com/colinJR95'
  },
  {
    artName: 'Glowing Circle by Leem Plays',
    pageLink: './Art/AliHaidar/index.html',
    imageLink: './Art/AliHaidar/giphy.gif',
    author: 'alihaidar2950',
    githubLink: 'https://github.com/alihaidar2950'
  },
  {
    artName: 'bouncy-ball',
    pageLink: './Art/bouncy-ball/ty.html',
    imageLink: './Art/bouncy-ball/bouncy-ball.gif',
    author: 'Huang Yi-Ting',
    githubLink: 'https://github.com/yiting76'
  },
  {
    artName: 'bouncy-ball',
    pageLink: './Art/bouncy-ball/ty.html',
    imageLink: './Art/bouncy-ball/bouncy-ball.gif',
    author: 'Huang Yi-Ting',
    githubLink: 'https://github.com/yiting76'
  },
  {
    artName: 'Tronix',
    pageLink: './Art/visiona/index.html',
    imageLink: './Art/visiona/tronix.gif',
    author: 'visiona',
    githubLink: 'https://github.com/visiona'
  },
  {
    artName: 'Synchronization',
    pageLink: './Art/synchronization!/synchronization',
    imageLink: './Art/synchronization/synchronized_Dots.gif',
    author: 'Pranjal',
    githublink: 'https://github.com/Pranjal705'
  },
  {
    artName: 'Random Squares',
    pageLink: './Art/Monitha/index.html',
    author: 'Monitha',
    githubLink: 'https://github.com/dmonitha'
  },
  {
    artName: 'Walking-Man-Front',
    pageLink: './Art/Akhil/index.html',
    imageLink: './Art/Akhil/Walking-man-front.gif',
    author: 'Akhil',
    githubLink: 'https://github.com/akhils95'
  },
  {
    artName: 'Cow-cat',
    pageLink: './Art/Cow-cat/index.html',
    imageLink: './Art/Cow-cat/Cow-cat.gif',
    author: 'Galia',
    githubLink: 'https://github.com/galiarudenko'
  },
  {
    artName: 'Rainb0w',
    pageLink: './Art/Duka/index.html',
    imageLink: './Art/Duka/rainbow.gif',
    author: 'Duka',
    githubLink: 'https://github.com/DusanKrcmarik'
  },
  {
    artName: 'Indian',
    pageLink: './Art/Indian/index.html',
    imageLink: './Art/Indian/Indian.gif',
    author: 'Duka',
    githubLink: 'https://github.com/ndvishruth'
  },
  {
    artName: 'Animatron',
    pageLink: './Art/sanmitra/index.html',
    imageLink: './Art/sanmitra/index.gif',
    author: 'sanmitra',

    githubLink: 'https://github.com/sanmitra1999'
  },
  {
    artName: 'Ball-clear',
    pageLink: './Art/Naok000/index.html',
    imageLink: './Art/Naok000/ball-clear.gif',
    author: 'Naok000',
    githubLink: 'https://github.com/Naok000'
  },
  {
    artName: 'Mario_Kart_Animation',
    pageLink: './Art/Mario_Kart_Animation/index.html',
    imageLink: './Art/Mario_Kart_Animation/Mario.png',
    author: 'AnsonAMS',
    githubLink: 'https://github.com/AnsonAMS'
  },
  {
    artName: 'Microsoft_animation',
    pageLink: './Art/SaumyaBhatt/index.html',
    imageLink: './Art/SaumyaBhatt/Animation.gif',
    author: 'Saumya-Bhatt',
    githubLink: 'https://github.com/Saumya-Bhatt'
  },
  {
    artName: 'Falling',
    pageLink: './Art/Sfrench5/index.html',
    imageLink: './Art/Sfrench5/Falling.gif',
    author: 'Sfrench5',
    githubLink: 'https://github.com/Sfrench5'
  },
  {
    artName: 'Dragon_Loading',
    pageLink: './Art/Dragon_Loading/index.html',
    imageLink: './Art/Dragon_Loading/DragonLoading.gif',
    author: 'Prasad',
    githubLink: 'https://github.com/PrasadM07'
  },
  {
    artName: 'Animatrix',
    pageLink: './Art/Animatrix/index.html',
    imageLink: './Art/Animatrix/Animatrix.png',
    author: 'soutog',
    githubLink: 'https://github.com/soutog'
  },
  {
    artName: 'Simple-Loading',
    pageLink: './Art/Loading/loading.html',
    imageLink: './Art/Loading/load.gif',
    author: 'Vijay',
    githubLink: 'https://github.com/VijayVjCuber'
  },
  {
    artName: 'Fiyi-Animation',
    pageLink: './Art/Fiyi-Animation/index.html',
    imageLink: './Art/Fiyi-Animation/relax_smile.gif',
    author: 'Fiyi-A',
    githubLink: 'https://github.com/Fiyi-A'
  },
  {
    artName: 'Colored Bars',
    pageLink: './Art/mleblanc94/mleblanc94_html_Animation-Nation.html',
    imageLink: './Art/mleblanc94/ColoredBars.gif',
    author: 'mleblanc94',
    githubLink: 'https://github.com/mleblanc94'
  },
  {
    artName: 'animeR',
    pageLink: './Art/animeR/index.html',
    imageLink: './Art/animeR/animeR.gif',
    author: 'Rajneesh',
    githubLink: 'https://github.com/rajneeshk94'
  },
  {
    artName: 'Sunset-City',
    pageLink: './Art/jyun9504/index.html',
    imageLink: './Art/jyun9504/sunset-city.gif',
    author: 'jyun9504',
    githubLink: 'https://github.com/jyun9504'
  },
  {
    artName: 'brianbottle',
    author: 'brian',
    pageLink: './Art/brianbottle/index.html',
    imageLink: './Art/brianbottle/bottle.gif',
    githubLink: 'https://github.com/brianabplanalp1'
  },
  {
    artName: 'Shapes',
    pageLink: './Art/mark-marchant/index.html',
    imageLink: './Art/mark-marchant/shapes.png',
    author: 'Mark Marchant',
    githubLink: 'https://github.com/jtla3/Animation-Nation'
  },
  {
    artName: 'Loading',
    pageLink: './Art/NoumanAziz/Loading.html',
    videoLink: './Art/NoumanAziz/loading.gif',
    author: 'NoumanAziz',
    githubLink: 'https://github.com/NoumanAziz'
  },
  {
    artName: `Galek's Simple Animation`,
    pageLink: './Art/GalekAnimation/index.html',
    imageLink: './Art/GalekAnimation/simpleanimation.gif',
    author: 'Adam Galek',
    githubLink: 'https://github.com/TheGalekxy'
  },
  {
    artname: 'Rainbow animation',
    pageLink: './Art/Rainbow/index.html',
    imageLink: './Art/Rainbow/rainbow.gif',
    author: 'Mohanraj',
    githubLink: 'https://github.com/chelladuraimohanraj/Animation-Nation'
  },
  {
    artName: `Cyan Loading Animation`,
    pageLink: './Art/Wannesds/index.html',
    imageLink: './Art/Wannesds/Wannesds.gif',
    author: 'Wannes Dieltiens',
    githubLink: 'https://github.com/Wannesds'
  },
  {
    artName: 'Animatron',
    pageLink: './Art/Animatron/index.html',
    imageLink: './Art/Animatron/trance.gif',
    author: 'Gihan Balasuriya',
    githubLink: 'https://github.com/gihanbalasuriya'
  },
  {
    artName: 'Light text blink',
    pageLink: './Art/Mani-textlight-blink/index.html',
    imageLink: './Art/Mani-textlight-blink/light-blink-text.gif',
    author: 'Mani Pandian',
    githubLink: 'https://github.com/Manipandian'
  },
  {
    artName: 'Circle',
    pageLink: './Art/PoKai/index.html',
    imageLink: './Art/PoKai/circle.png',
    author: 'PoKai Chang',
    githubLink: 'https://github.com/st875052018'
  },
  {
    artName: 'animatron',
    pageLink: './Art/animatron/index.html',
    imageLink: './Art/animatron/trance.gif',
    author: 'Christy',
    githubLink: 'https://github.com/ChristyLucid'
  },
  {
    artName: 'bouncing_ball',
    pageLink: './Art/bouncing_ball/bouncing_ball.html',
    imageLink: './Art/bouncing_ball/bouncing-ball.gif',
    author: 'Nirmalie',
    githubLink: 'https://github.com/nirmalieo3'
  },
  {
    artName: 'Rocket',
    pageLink: './Art/Rocket/index.html',
    imageLink: './Art/Rocket/rocket.gif',
    author: 'Jose Diaz',
    githubLink: 'https://github.com/josegerard2000'
  },
  {
    artName: 'simpleG',
    pageLink: './Art/simpleG/index.html',
    imageLink: './Art/simpleG/kitty.jpg',
    author: 'gargeper',
    githubLink: 'https://github.com/gargeper'
  },
  {
    artName: 'BounceFace',
    pageLink: './Art/ainamation/index.html',
    imageLink: './Art/ainamation/ainamation.gif',
    author: 'Ainara Saralegui',
    githubLink: 'https://github.com/asaralegui'
  },
  {
    artName: 'Text Flow',
    pageLink: './Art/ConnerCoding/index.html',
    imageLink: './Art/ConnerCoding/ztmanimation.gif',
    author: 'Conner Schiller',
    githubLink: 'https://github.com/ConnerCoding'
  },
  {
    artName: 'Glow',
    pageLink: './Art/Glow/index.html',
    imageLink: './Art/Glow/Glow.png',
    author: 'Joaquin Castillo',
    githubLink: 'https://github.com/JuakoDev'
  },
  {
    artName: 'Heart Real',
    pageLink: './Art/riddhax/index.html',
    imageLink: './Art/riddhax/index.gif',
    author: 'Riddhax',
    githubLink: 'https://github.com/riddhax'
  },

  {
    artName: 'Balls',
    pageLink: './Art/Paul - Simple Annoying Balls/index.html',
    imageLink: './Art/Paul - Simple Annoying Balls/Balls.gif',
    author: 'Paul',
    githubLink: 'https://github.com/psr83'
  },

  {
    artname: 'Square-Move',
    pageLink: './Art/Poonam/square.html',
    imageLink: './Art/Poonam/square_gif.gif',
    author: 'Poonam',
    githubLink: 'https://github.com/poonampant'
  },

  {
    artname: 'JesseEarley',
    pageLink: './Art/JesseEarley/index.html',
    imageLink: './Art/JesseEarley/index.gif',
    author: 'JesseEarley',
    githubLink: 'https://github.com/JesseEarley'
  },
  {
    artname: 'Hacktoberfest 2020',
    pageLink: './Art/taepal467/index.html',
    imageLink: './Art/taepal467/hiclipart.com (1).png',
    author: 'Chantae P.',
    githubLink: 'https://github.com/taepal467'
  },
  {
    artName: 'Animatron',
    pageLink: './Art/animatron/triangle/index.html',
    imageLink: './Art/animatron/trance.gif',
    author: 'Deborah',
    githubLink: 'https://github.com/dluckey123'
  },
  {
    artName: 'Animatron',
    pageLink: './Art/animatron/triangle/index.html',
    imageLink: './Art/animatron/trance.gif',
    author: 'Deborah',
    githubLink: 'https://github.com/dluckey123'
  },
  {
    artname: 'Animate',
    pageLink: '/codepen/animation/src/index.html',
    imageLink: 'Animation',
    author: 'Altamas khan',
    githubLink: 'https://github.com/Altamas2049'
  },
  {
    artName: 'Spin',
    pageLink: './Art/Spin/allli.html',
    imageLink: './Art/Spin/allli.gif',
    author: 'Victor Winner',
    githubLink: 'https://github.com/Vicwin13'
  },
  {
    artName: 'Spinner',
    pageLink: './Art/nishantpandey/allli.html',
    imageLink: './Art/nishantpandey/allli.gif',
    author: 'Nishant Pandey',
    githubLink: 'https://github.com/mrpandey1'
  },
  {
    artName: 'Hacktober Test',
    pageLink: './Art/bajancode/index.html',
    imageLink: './Art/BajanCode/index.gif',
    author: 'bajancode',
    githubLink: 'https://github.com/bajancode'
  },
  {
    artName: 'ZTM anim',
    pageLink: './Art/ayushi2410/index.html',
    imageLink: './Art/ayushi2410/ayushi2410.gif',
    author: 'Ayushi2410',
    githubLink: 'https://github.com/ayushi2410'
  },
  {
    artName: 'misaelsantos',
    pageLink: './Art/misaelsantos/index.html',
    imageLink: './Art/misaelsantos/neohack.gif',
    author: 'Misael Santos',
    githubLink: 'https://github.com/MisaelSantos'
  },
  {
    artName: 'I am a Developer',
    pageLink: './Art/Kuroyza/Iam-a-developer.html',
    imageLink: './Art/Kuroyza/Iam-a-developer.gif',
    author: 'Kuroyza',
    githubLink: 'https://github.com/kuroyza'
  },
  {
    artName: 'simple box',
    pageLink: './Art/Box/index.html',
    imageLink: './Art/Box/static_image.jpg',
    author: 'Abishek shah',
    githubLink: 'https://github.com/abishek-sha-256'
  },
  {
    artname: 'Starry-sky',
    pageLink: './Art/starry-night/index.html',
    imageLink: './Art/starry-night/stars',
    author: 'Taima Khawaldeh',
    githubLink: 'https://github.com/taimakh'
  },
  {
    artName: 'Project Gallery',
    pageLink: './Art/hulya/index.html',
    imageLink: './Art/hulya/gallery.gif',
    author: 'Hulya Karakaya',
    githubLink: 'https://github.com/hulyak'
  },
  {
    artName: 'animation',
    pageLink: './Art/sameer786/animation.html',
    imageLink: './Art/sameer786/radius.gif',
    author: 'sameer',
    githubLink: 'https://github.com/sameer8605'
  },
  {
    artName: 'ArrowWave',
    pageLink: './Art/ArrowWave/index.html',
    imageLink: './Art/ArrowWave/ArrowWave.gif',
    author: 'Gabriel',
    githubLink: 'https://github.com/GabrielTeixeiraC'
  },
  {
    artName: 'The 4-Ever Loop',
    pageLink: './Art/the-4ever-loop/index.html',
    imageLink: './Art/the-4ever-loop/rotate.gif',
    author: 'Luciano M.',
    githubLink: 'https://github.com/LucianoWebDev'
  },
  {
    artName: 'Running Car',
    pageLink: './Art/Running-Car/index.html',
    imageLink: './Art/Running-Car/Running-car.PNG',
    author: 'Ermias',
    githubLink: 'https://github.com/ermiaskidane'
  },
  {
    artname: 'Youssef',
    pageLink: './Art/Youssef/index.html',
    imageLink: './Art/Youssef/fd8_AX.gif',
    author: 'Youssef',
    githubLink: 'https://github.com/youssefhany96'
  },
  {
    artName: 'The 4-Ever Loop',
    pageLink: './Art/the-4ever-loop/index.html',
    imageLink: './Art/the-4ever-loop/rotate.gif',
    author: 'Luciano M.',
    githubLink: 'https://github.com/LucianoWebDev'
  },

  {
    artName: 'Itried',
    pageLink: '/Art/Itried/animation.html',
    author: 'Harsha',
    githublink: 'https://github.com/HarshaKumar23'
  },
  {
    artName: 'Snail Zoom',
    pageLink: './Art/rbhachu/index.html',
    imageLink: './Art/rbhachu/snail.gif',
    author: 'Bhachu R.',
    githubLink: 'https://github.com/rbhachu'
  },
  {
    artName: 'Mini Text Animation',
    pageLink: './Art/text-mini-animation/index.html',
    imageLink: './Art/text-mini-animation/text-anime.gif',
    author: 'Chinel',
    githubLink: 'https://github.com/chinel'
  },
  {
    artName: 'Square loader',
    pageLink: './Art/square_loading/index.html',
    imageLink: './Art/square_loading/square_loading',
    author: 'Marek Chasák',
    githubLink: 'https://github.com/mchasak'
  },
  {
    artName: 'Stairs Text',
    pageLink: './Art/StairsText/index.html',
    imageLink: './Art/StairsText/stairs-text.gif',
    author: 'Noam K.',
    githubLink: 'https://github.com/noamkanonich'
  },
  {
    artName: 'animation',
    pageLink: './Art/sameer786/animation.html',
    imageLink: './Art/sameer786/radius.gif',
    author: 'sameer',
    githubLink: 'https://github.com/sameer8605'
  },
  {
    artName: 'Spinning is a good trick',
    pageLink: './Art/garrod90/index.html',
    imageLink: './Art/garrod90/craigsGif.gif',
    author: 'Craig, G',
    githubLink: 'https://github.com/garrod90'
  },
  {
    artName: 'Snail Zoom',
    pageLink: './Art/rbhachu/index.html',
    imageLink: './Art/rbhachu/snail.gif',
    author: 'Bhachu R.',
    githubLink: 'https://github.com/rbhachu'
  },
  {
    artName: 'Mini Text Animation',
    pageLink: './Art/text-mini-animation/index.html',
    imageLink: './Art/text-mini-animation/text-anime.gif',
    author: 'Chinel',
    githubLink: 'https://github.com/chinel'
  },
  {
    artName: 'Square loader',
    pageLink: './Art/square_loading/index.html',
    imageLink: './Art/square_loading/square_loading',
    author: 'Marek Chasák',
    githubLink: 'https://github.com/mchasak'
  },
  {
    artName: 'Stairs Text',
    pageLink: './Art/StairsText/index.html',
    imageLink: './Art/StairsText/stairs-text.gif',
    author: 'Noam K.',
    githubLink: 'https://github.com/noamkanonich'
  },
  {
    artName: 'animation',
    pageLink: './Art/sameer786/animation.html',
    imageLink: './Art/sameer786/radius.gif',
    author: 'sameer',
    githubLink: 'https://github.com/sameer8605'
  },

  {
    pageLink: './Art/radar animation/index.html',
    imageLink: './Art/radar.gif',
    author: 'Anup',
    githubLink: 'https://github.com/paddybaba'
  },
  {
    pageLink: './Art/sameer786/animation.html',
    imageLink: './Art/sameer786/radius.gif',
    author: 'sameer',
    githubLink: 'https://github.com/sameer8605'
  },
  {
    pageLink: './Art/radar animation/index.html',
    imageLink: './Art/radar',
    author: 'Anup',
    githubLink: 'https://github.com/paddybaba'
  },
  {
    pageLink: './Art/sameer786/animation.html',
    imageLink: './Art/sameer786/radius.gif',
    author: 'sameer',
    githubLink: 'https://github.com/sameer8605'
  },
  {
    artName: 'Friendly Ghost',
    pageLink: './Art/ristotoldsep/index.html',
    author: 'Risto Tõldsep',
    githubLink: 'https://github.com/ristotoldsep'
  },
  {
    artName: 'Friendly Ghost',
    pageLink: './Art/ristotoldsep/index.html',
    author: 'Risto Tõldsep',
    githubLink: 'https://github.com/ristotoldsep'
  },
  {
    artName: 'sritron',
    pageLink: './Art/sritron/index.html',
    imageLink: './Art/sritron/trance.gif',
    author: 'Srinivas',
    githubLink: 'https://github.com/sri189ms'
  },
  {
    artName: 'Friendly Ghost',
    pageLink: './Art/ristotoldsep/index.html',
    author: 'Risto Tõldsep',
    githubLink: 'https://github.com/ristotoldsep'
  },
  {
    artName: 'Sun Rise Time',
    pageLink: './Art/gurprtAnim/index.html',
    imageLink: './Art/gurprtAnim/gurAnim.gif',
    author: 'Gurpreet',
    githubLink: 'https://github.com/gur-p-reet'
  },
  {
    artName: 'Personal Info',
    pageLink: './Art/Personal_info/triangle/index.html',
    imageLink: './Art/Personal_info/trance.gif',
    author: 'Naim Uddin',
    githubLink: 'https://github.com/Naim365'
  },
  {
    artName: 'Shining Text',
    pageLink: './Art/MaxieTextShineOn/index.html',
    imageLink: './Art/MaxieTextShineOn/maxie-text-shine-on.gif',
    author: 'maxie7',
    githubLink: 'https://github.com/maxie7'
  },
  {
    artName: 'Spinning Box',
    pageLink: './Art/KccbzZ/index.html',
    imageLink: './Art/KccbzZ/cover.png',
    author: 'KccbzZ',
    githubLink: 'https://github.com/KccbzZ'
  },
  {
    artName: 'Age Disgracefully',
    pageLink: './Art/ynoden/index.html',
    imageLink: './Art/ynoden/Age_Disgracefully.gif',
    author: 'yusefnoden',
    githubLink: 'https://github.com/yusefnoden'
  },
  {
    artname: 'jimanimation',
    pageLink: './Art/jimanimation/index.html',
    imageLink: './Art/jimanimation/bouncy.gif',
    author: 'Jimin',
    githubLink: 'https://github.com/jimijos'
  },

  {
    artName: 'Meme Animation',
    pageLink: './Art/just_for_fun/index.html',
    imageLink: './Art/just_for_fun/image.gif',
    author: 'Rahul Negi',
    githubLink: 'https://github.com/rahulnegi20'
  },
  {
    artName: 'Stretch ZTM',
    pageLink: './Art/animation_gn/index.html',
    imageLink: './Art/animation_gn/animation_gn.gif',
    author: 'gnyokota',
    githubLink: 'https://github.com/gnyokota'
  },
  {
    artname: 'AnimationCom',
    pageLink: './Art/Anita/AnimationCom/triangle.html',
    imageLink: './Art/AnimationCom/header.jpg',
    author: 'Anita',
    githubLink: 'https://github.com/anita-tsai'
  },
  {
    artName: 'Cards',
    pageLink: './Art/cards/index.html',
    imageLink: './Art/cards/cards.gif',
    author: 'lonecreationwastaken',
    githubLink: 'https://github.com/lonecreationwastaken'
  },
  {
    artName: "Lidor'sAnimation",
    pageLink: "./Art/Lidor's Animation/index.html",
    imageLink: "./Art/Lidor's Animation/animation.gif",
    author: 'LidorAsher',
    githubLink: 'https://github.com/lidorasher11'
  },
  {
    artName: "Shiff's Animation",
    pageLink: './Art/myAnimation/index.html',
    imageLink: './Art/myAnimation/myanimation.gif',
    author: 'Shifa',
    githubLink: 'https://github.com/ShifaShirin'
  },
  {
    artName: 'ani-1trial',
    pageLink: './Art/ani-1trial/index.html',
    imageLink: './Art/ani-1trial/ani-gif.gif',
    author: 'tru-izo',
    githubLink: 'https://github.com/tru-izo'
  },
  {
    artName: 'Air_Balloon',
    pageLink: './Art/Air_Balloon/index.html',
    imageLink: './Art/Air_Balloon/balloon.gif',
    author: 'Abha',
    githubLink: 'https://github.com/Abha-1281'
  },
  {
    artName: 'Camp Fire',
    pageLink: './Art/camp_fire/index.html',
    imageLink: './Art/camp_fire/camp_fire.gif',
    author: 'Chansoo',
    githubLink: 'https://github.com/ChansooKim316'
  },
  {
    artName: 'rubberband Red',
    pageLink: './Art/ou79/index.html',
    imageLink: './Art/rubberbandRed.gif',
    author: 'ou79',
    githubLink: 'https://github.com/ou79'
  },
  {
    artName: 'ColorChanger',
    pageLink: './Art/ColorChanger/index.html',
    imageLink: './Art/color-changer.gif',
    author: 'Atallah-Nadhir',
    githubLink: 'https://github.com/Atallah-Nadhir'
  },
  {
    artName: 'PONG Animation',
    pageLink: './Art/walkitoff/index.html',
    imageLink: './Art/walkitoff/gif.gif',
    author: 'Tyler Dollick',
    githubLink: 'https://github.com/walkitoff'
  },
  {
    artname: 'Animatron',
    pageLink: './Art/mbargaedge/index.html',
    imageLink: './Art/mbargaedge/animatron.gif',
    author: 'Mbarga',
    githubLink: 'https://github.com/marcelmbarga/'
  },
  {
    artName: 'House',
    pageLink: './Art/TTD/triangle/index.html',
    imageLink: './Art/TTD/house.gif',
    author: 'TanyaTD',
    githubLink: 'https://github.com/TTD126'
  },
  {
    artName: 'Spinning Title',
    pageLink: './Art/ljBeast21ldj/index.html',
    imageLink: './Art/ljBeast21ldj/firstGIF.gif',
    author: 'Larry',
    githubLink: 'https://github.com/ljBeast21ldj'
  },
  {
    artName: 'Heart pulsation',
    pageLink: './Art/Sallah/index.html',
    imageLink: './Art/Sallah/Heart-Pulsation.png',
    author: 'Sallah',
    githubLink: 'https://github.com/SallahTech'
  },
  {
    artName: 'MubbeAnimation',
    pageLink: './Art/Mubbe/index.html',
    imageLink: './Art/Mubbe/MubbeAnimation.gif',
    author: 'Mubarak',
    githubLink: 'https://github.com/mual5746'
  },
  {
    pageLink: './Art/neon-glowing-text/index.html',
    imageLink: './Art/neon-glowing-text/glowing-text-GIF.gif',
    author: 'Adri',
    githubLink: 'https://github.com/adrimual'
  },
  {
    artName: 'Simple Animation',
    pageLink: './Art/simple animation/transition.html',
    imageLink: './Art/simple animation/animatee.gif',
    author: 'Rudimental',
    githubLink: 'https://github.com/rudimental-again'
  },
  {
    artName: 'gbArt',
    pageLink: './Art/gbArt/index.html',
    imageLink: './Art/gbArt/shapeFlip.gif',
    author: 'Gary Bergman',
    githubLink: 'https://github.com/Gary-Bergman'
  },
  {
    artName: "Turtando's Animation",
    pageLink: './Art/turtando/animation.html',
    imageLink: './Art/Turtando/happyhalloween.gif',
    author: 'Turtando',
    githubLink: 'https://github.com/Turtando'
  },
  {
    artName: 'Bouncing Balls',
    pageLink: './Art/EyeOfAthena/index.html',
    imageLink: './Art/EyeOfAthena/cover.png',
    author: 'EyeOfAthena',
    githubLink: 'https://github.com/EyeOfAthena/bouncing-ball'
  },
  {
    artName: 'Otherside',
    pageLink: './Art/Otherside/ubi.html',
    imageLink: './Art/Otherside/recording.gif',
    author: 'Ubibimbap',
    githubLink: 'https://github.com/Ubibimbap'
  },
  {
    artName: 'Basketball God',
    pageLink: './Art/Sim-animation/index.html',
    imageLink: './Art/Sim-animation/project-screenshot.png',
    author: 'Sim',
    githubLink: 'https://github.com/sim-a-19'
  },
  {
    artName: "Ziyao's Animation",
    pageLink: './Art/robot/robot_index.html',
    imageLink: './Art/robot/robot.gif',
    author: 'Ziyao',
    githubLink: 'https://github.com/ziyaoc3'
  },
  {
    artName: 'Simplerv',
    pageLink: './Art/Aniamtion_RV/index.html',
    imageLink: './Art/Aniamtion_RV/circle.png',
    author: 'Aarush Bhat',
    githubLink: 'https://github.com/07rv'
  },
  {
    artName: 'Devtemmy_animation',
    pageLink: './Art/Devtemmy_animation/index.html',
    imageLink: './Art/Devtemmy_animation/Devtemmyanimation.gif',
    author: 'Dev-Temmy',
    githubLink: 'https://github.com/Dev-Temmy'
  },
  {
    artName: 'Fading text animation',
    pageLink: './Art/araskog/index.html',
    imageLink: './Art/araskog/animation.gif',
    author: 'Amanda Araskog',
    githubLink: 'https://github.com/araskog'
  },
  {
    artName: 'Moving Divs',
    pageLink: './Art/Razvan/RazvanFratila/index.html',
    imageLink: './Art/Razvan/RazvanFratila/first.gif',
    author: 'Razvan',
    githubLink: 'https://github.com/fratilar'
  },
  {
    artName: 'KDev Animation',
    pageLink: './Art/KDev-Animator/index.html',
    imageLink: './Art/KDev-Animator/kdev-animation.gif',
    author: 'Detmar Ruhfus',
    githubLink: 'https://github.com/kamikazid'
  },
  {
    artName: 'Square Bounce',
    pageLink: './Art/Vish/index.html',
    imageLink: './Art/Vish/SquareBounce.gif',
    author: 'Vishwam',
    githubLink: 'https://github.com/vishmagic'
  },
  {
    artName: 'Hina',
    pageLink: './Art/Hina/Hina.html',
    imageLink: './Art/Hina/Basketball.gif',
    imageLink: './Art/Hina/net.gif',
    author: 'Hina Najam',
    githubLink: 'https://github.com/hinanajam'
  },
  {
    artName: 'AmitAnimation',
    pageLink: './Art/Joy/AmitAnimation/amitanimation.html',
    imageLink: './Art/Joy/AmitAnimation/amitanimation.gif',
    author: 'Amit',
    githubLink: 'https://github.com/AmitRoy07'
  },
  {
    artName: 'Bouncing Cheems ',
    pageLink: './Art/Suddath-Gautam/index.html',
    imageLink: './Art/Suddath-Gautam/cheems.gif',
    author: 'Suddath Gautam',
    githubLink: 'https://github.com/wardaddy98'
  },
  {
    artName: 'Pop-up Confetti animation.',
    pageLink: './Art/yay-ztm-animation/index.html',
    imageLink: './Art/yay-ztm-animation/pop_animation.gif',
    author: 'Hyunji Kim',
    githubLink: 'https://github.com/creativehkim'
  },
  {
    artName: 'Monolith',
    pageLink: './Art/acphil/index.html',
    imageLink: './Art/acphil/monolith.png',
    author: 'acphil',
    githubLink: 'https://github.com/acphil2'
  },
  {
    artName: 'Smiling Doll',
    pageLink: './Art/jbermeo/index.html',
    imageLink: './Art/jbermeo/doll.gif',
    author: 'Jose Bermeo',
    githubLink: 'https://github.com/jbermeo10'
  },
  {
    artName: 'vasubhatnagar',
    pageLink: './Art/vasubhatnagar/index.html',
    imageLink: './Art/vasubhatnagar/ss.jpg',
    author: 'Vasu Bhatnagar',
    githubLink: 'https://github.com/vasubhatnagar'
  },
  {
    artName: 'JoToSmola',
    pageLink: './Art/JoToSmola/index.html',
    imageLink: './Art/JoToSmola/JoToSmola.gif',
    author: 'GrabKrab',
    githubLink: 'https://github.com/GrabKrab'
  },
  {
    artName: 'mojaanimacia',
    pageLink: './Art/mojaanimacia/stranka.html',
    author: 'Martin052',
    githubLink: 'https://github.com/martin052'
  },
  {
    artName: 'ellipsis',
    pageLink: './Art/ianhawe/index.html',
    author: 'ianhawe',
    githubLink: 'https://github.com/ianhawe'
  },
  {
    artName: 'Fun with balls!',
    pageLink: './Art/miguelDalberto/funWithBalls/index.html',
    imageLink: './Art/miguelDalberto/funWithBalls/funWithBalls_screenshot.png',
    author: 'miguelDalberto',
    githubLink: 'https://github.com/miguelDalberto'
  },
  {
    artName: 'FourFlag_Load',
    pageLink: './Art/FourFlag_Load/index.html',
    imageLink: './Art/FourFlag_Load/trance.gif',
    author: 'chungngai09',
    githubLink: 'https://github.com/chungngai09'
  },
  {
    artName: 'AnimatronJS',
    pageLink: './Art/animatronJS/index.html',
    author: 'Anna Ovechkina',
    githubLink: 'https://github.com/Annu7shka'
  },
  {
    artName: 'perfect_goal',
    pageLink: './Art/perfect_goal/index.html',
    imageLink: './Art/perfect_goal/perfect_goalscreenshot.png',
    author: 'henzbori',
    githubLink: 'https://github.com/henzbori'
  },
  {
    artName: 'Beating Heart',
    pageLink: './Art/beating-heart/index.html',
    imageLink: './Art/beating-heart/heart.gif',
    author: 'MishkaZi',
    githubLink: 'https://github.com/MishkaZi'
  },
  {
    artName: 'Bouncing Balls',
    pageLink: './Art/Sankyeat/index.html',
    imageLink: './Art/Sankyeat/bouncingballs.gif',
    author: 'Sankyeat',
    githubLink: 'https://github.com/sanks20'
  },
  {
    artName: 'Sample page',
    pageLink: './Art/Joy/triangle/index.html',
    imageLink: './Art/Joy/triangle/my-animation.gif',
    author: 'Mamathagowd107',
    githubLink: 'https://github.com/Mamathagowd107'
  },
  {
    artName: 'Animated',
    pageLink: './Art/animated/triangle/index.html',
    imageLink: './Art/Joy/triangle/triangle.gif',
    author: 'Joy',
    githubLink: 'https://github.com/royranger'
  },
  {
    artName: 'achwell',
    pageLink: './Art/achwell/index.html',
    imageLink: './Art/achwell/ball.gif',
    author: 'achwell',
    githubLink: 'https://github.com/achwell'
  },
  {
    artName: 'Robotic Circles',
    pageLink: './Art/animation_yaniv/index.html',
    imageLink: './Art/animation_yaniv/robot.png',
    author: 'Yaniv Sagy',
    githubLink: 'https://github.com/yanivsagy'
  },
  {
    artName: 'Ocean Day',
    pageLink: './Art/d-spence/index.html',
    imageLink: './Art/d-spence/ztm-dspence-css-anim.gif',
    author: 'd-spence',
    githubLink: 'https://github.com/d-spence'
  },
  {
    artName: 'Animation-Circle',
    pageLink: './Art/Animation-Circle/index.html',
    imageLink: './Art/Animation-Circle/animation-circle.gif',
    author: 'Elid Venega',
    githubLink: 'https://github.com/elidvenega'
  },
  {
    artName: 'Sweet street',
    pageLink: './Art/Sweet_street/mario.html',
    imageLink: './Art/Sweet_street/animation-gif.gif',
    author: 'meni-avitan',
    githubLink: 'https://github.com/meniAvitan/Animation-Nation.git'
  },
  {
    pageLink: './Art/Joy/nithin-animation/index.html',
    imageLink: './Art/Joy/triangle/triangle.gif',
    author: 'Nithin',
    githubLink: 'https://github.com/Nithin6252-reddy'
  },
  {
    artName: 'Jittery rectangles',
    pageLink: './Art/Vaibhav/index.html',
    author: 'Vaibhav Jain',
    githubLink: 'https://github.com/Vaibhav-multi-dev'
  },
  {
    artName: 'Pra-animate',
    pageLink: './Art/Pra-animate/indexpra1.html',
    //imageLink: './Art/Joy/triangle/triangle.gif',
    author: 'Prajoth',
    githubLink: 'https://github.com/prajoth-b'
  },
  {
    artName: '3D figure animation',
    pageLink: './Art/DOKL57/index.html',
    imageLink: './Art/DOKL57/DOKL57.png',
    author: 'DOKL57',
    githubLink: 'https://github.com/DOKL57'
  },
  {
    artName: 'my-animation',
    pageLink: './Art/my-animation/index.html',
    imageLink: './Art/my-animation/screenv.webm',
    author: 'Brurya',
    githubLink: 'https://github.com/BruryaNadel'
  },
  {
    artName: 'Animate Infinate',
    pageLink: './Art/rotate-infinate/index.html',
    imageLink: './Art/rotate-infinate/rotate.gif',
    author: 'thucpn',
    githubLink: 'https://github.com/thucpn'
  },
  {
    artName: 'Forever',
    pageLink: './Art/Mritunjay/index.html',
    imageLink: './Art/Mritunjay/mj.gif',
    author: 'Mritunjay',
    githubLink: 'https://github.com/Mritunjay004'
  },
  {
    artName: 'Atom',
    pageLink: './Art/Atom/index.html',
    imageLink: './Art/Atom/atom.gif',
    author: 'Khalil-BM',
    githubLink: 'https://github.com/Khalil-BM'
  },
  {
    artName: 'AppleTree',
    pageLink: './Art/andreasGZ/index.html',
    imageLink: './Art/andreasGZ/apple.gif',
    author: 'AndreasGZ',
    githubLink: 'https://github.com/AndreasGZ'
  },
  {
    pageLink: './Art/Akv-animation/index.html',
    imageLink: './Art/Akv-animation/Image.png',
    author: 'Akv',
    githubLink: 'https://github.com/kushal-Ambati'
  },
  {
    artName: 'Floating Ball',
    pageLink: './Art/floatingBall/index.html',
    imageLink: './Art/floatingBall/thaitruong.png',
    author: 'Thai Truong',
    githubLink: 'https://github.com/akitathai94'
  },
  {
    artName: 'Bicycle-2D',
    pageLink: './Art/Bicycle_2D/bicycle.html',
    imageLink: './Art/Bicycle_2D/bicycle-gif.gif',
    author: 'meni-avitan',
    githubLink: 'https://github.com/meniAvitan'
  },
  {
    artName: 'catch-me',
    pageLink: './Art/catch-me/index.html',
    imageLink: './Art/catch-me/catch-me.gif',
    author: 'toobig4u',
    githubLink: 'https://github.com/toobig4u'
  },
  {
    pageLink: './Art/richard00436/index.html',
    imageLink: './Art/richard00436/richard00436.gif',
    author: 'richard00436',
    githubLink: 'https://github.com/richard00436'
  },
  {
    artName: 'bubble',
    pageLink: './Art/seenuCFL/index.html',
    imageLink: './Art/seenuCFL/dot.gif',
    author: 'seenuCFL',
    githubLink: 'https://github.com/seenuCFL'
  },
  {
    pageLink: './Art/keep_coding/index.html',
    imageLink: './Art/keep_coding/keep_coding_image.gif',
    author: 'Rawshan',
    githubLink: 'https://github.com/mrawshan'
  },
  {
<<<<<<< HEAD
    pageLink: './Art/HammadKhan/index.html',
    imageLink: './Art/HammadKhan/Animation.gif',
    author: 'HammadKhan',
    githubLink: 'https://github.com/hhkhan99'
=======
    pageLink: './Art/manimation/index.html',
    imageLink: './Art/manimation/animation.gif',
    author: 'Maryam',
    githubLink: 'https://github.com/Maryyam04'
>>>>>>> fbe6fb57
  }
];
// +--------------------------------------------------------------------------------+
// +                                                                                +
// +                  YOU DO NOT NEED TO CHANGE ANYTHING BELOW THIS                 +
// +                                                                                +
// +--------------------------------------------------------------------------------+

// Creates cards from the array above
// You don't need to modify this
let contents = [];
Shuffle(cards).forEach((c) => {
  contents.push([
    `<li class="card">` +
      `<a href='${c.pageLink}'>` +
      `<img class="art-image" src='${c.imageLink}' alt='${c.artName}' />` +
      `</a>` +
      `<div class="flex-content">` +
      `<a href='${c.pageLink}'><h3 class="art-title">${c.artName}</h3></a>` +
      `<p class='author'><a href="${c.githubLink}" target="_blank"><i class="fab fa-github"></i> ${c.author}</a> </p>` +
      `</div>` +
      `</li>`
  ]);
});

document.getElementById('cards').innerHTML = contents;

function Shuffle(o) {
  for (
    var j, x, i = o.length;
    i;
    j = parseInt(Math.random() * i), x = o[--i], o[i] = o[j], o[j] = x
  );
  return o;
}<|MERGE_RESOLUTION|>--- conflicted
+++ resolved
@@ -4790,17 +4790,16 @@
     githubLink: 'https://github.com/mrawshan'
   },
   {
-<<<<<<< HEAD
     pageLink: './Art/HammadKhan/index.html',
     imageLink: './Art/HammadKhan/Animation.gif',
     author: 'HammadKhan',
     githubLink: 'https://github.com/hhkhan99'
-=======
+  },
+  {
     pageLink: './Art/manimation/index.html',
     imageLink: './Art/manimation/animation.gif',
     author: 'Maryam',
     githubLink: 'https://github.com/Maryyam04'
->>>>>>> fbe6fb57
   }
 ];
 // +--------------------------------------------------------------------------------+
