let cards = [
  {
<<<<<<< HEAD
    artName: "wake up, neo...",
    pageLink: "./Art/samirjouni/TributeToTheMatrix.html",
    imageLink: "./Art/samirjouni/sample.gif",
    author: "Samir Jouni",
    githubLink: "https://github.com/samirjouni"
=======
    artName: "SquarPy",
    pageLink: "./Art/Utkarsh/index.html",
    imageLink: "./Art/Utkarsh/hack.gif",
    author: "utkarsh",
    githubLink: "https://github.com/Utkarsh2604"
  },
  {
    artName: "Circle",
    pageLink: "./Art/Oliver/Circle.html",
    imageLink: "./Art/Oliver/circle.gif",
    author: "Oliver",
    githubLink: "https://github.com/oliver-gomes"
  },
  {
    artName: "Ellipse Loader",
    pageLink: "./Art/VaibhavKhulbe/EllipseLoader.html",
    imageLink: "./Art/VaibhavKhulbe/ellipseLoader.gif",
    author: "Vaibhav Khulbe",
    githubLink: "https://github.com/Kvaibhav01"
  },
  {
    artName: "Triangle",
    pageLink: "./Art/Joy/triangle.html",
    imageLink: "./Art/Joy/triangle.gif",
    author: "Joy",
    githubLink: "https://github.com/royranger"
>>>>>>> 184cfd23
  },
  {
    artName: "Planet",
    pageLink: "./Art/ArthurDoom/planet.html",
    imageLink: "./Art/ArthurDoom/planet.gif",
    author: "ArthurDoom",
    githubLink: "https://github.com/ArthurDoom"
  },
	{
		artName: "SquarPy",
		pageLink: "./Art/Utkarsh/index.html",
		imageLink: "./Art/Utkarsh/hack.gif",
		author: "utkarsh",
		githubLink: "https://github.com/Utkarsh2604"
	},
	{
		artName: "Circle",
		pageLink: "./Art/Oliver/art-oliver.html",
		imageLink: "./Art/Oliver/circle.gif",
		author: "Oliver",
		githubLink: "https://github.com/oliver-gomes"
	},
	{
		artName: "Ellipse Loader",
		pageLink: "./Art/VaibhavKhulbe/EllipseLoader.html",
		imageLink: "./Art/VaibhavKhulbe/ellipseLoader.gif",
		author: "Vaibhav Khulbe",
		githubLink: "https://github.com/Kvaibhav01"
	},
	{
		artName: "Triangle",
		pageLink: "./Art/Joy/triangle.html",
		imageLink: "./Art/Joy/triangle.gif",
		author: "Joy",
		githubLink: "https://github.com/royranger"
	}
];

// +--------------------------------------------------------------------------------+
// +                                                                                +
// +                  YOU DO NOT NEED TO CHANGE ANYTHING BELOW THIS                 +
// +                                                                                +
// +--------------------------------------------------------------------------------+

// Creates cards from the array above
// You don't need to modify this
let contents = [];
Shuffle(cards).forEach(c => {
	contents.push([
		`<li class="card">` +
			`<a href='${c.pageLink}'>` +
			`<img class="art-image" src='${c.imageLink}' alt='${c.artName}' />` +
			`</a>` +
			`<div class="flex-content">` +
			`<a href='${c.pageLink}'><h3 class="art-title">${c.artName}</h3></a>` +
			`<p class='author'><a href="${c.githubLink}" target="_blank"><i class="fab fa-github"></i> ${c.author}</a> </p>` +
			`</div>` +
			`</li>`
	]);
});

document.getElementById("cards").innerHTML = contents;

function Shuffle(o) {
	for (
		var j, x, i = o.length;
		i;
		j = parseInt(Math.random() * i), x = o[--i], o[i] = o[j], o[j] = x
	);
	return o;
}<|MERGE_RESOLUTION|>--- conflicted
+++ resolved
@@ -1,39 +1,10 @@
 let cards = [
   {
-<<<<<<< HEAD
     artName: "wake up, neo...",
     pageLink: "./Art/samirjouni/TributeToTheMatrix.html",
     imageLink: "./Art/samirjouni/sample.gif",
     author: "Samir Jouni",
     githubLink: "https://github.com/samirjouni"
-=======
-    artName: "SquarPy",
-    pageLink: "./Art/Utkarsh/index.html",
-    imageLink: "./Art/Utkarsh/hack.gif",
-    author: "utkarsh",
-    githubLink: "https://github.com/Utkarsh2604"
-  },
-  {
-    artName: "Circle",
-    pageLink: "./Art/Oliver/Circle.html",
-    imageLink: "./Art/Oliver/circle.gif",
-    author: "Oliver",
-    githubLink: "https://github.com/oliver-gomes"
-  },
-  {
-    artName: "Ellipse Loader",
-    pageLink: "./Art/VaibhavKhulbe/EllipseLoader.html",
-    imageLink: "./Art/VaibhavKhulbe/ellipseLoader.gif",
-    author: "Vaibhav Khulbe",
-    githubLink: "https://github.com/Kvaibhav01"
-  },
-  {
-    artName: "Triangle",
-    pageLink: "./Art/Joy/triangle.html",
-    imageLink: "./Art/Joy/triangle.gif",
-    author: "Joy",
-    githubLink: "https://github.com/royranger"
->>>>>>> 184cfd23
   },
   {
     artName: "Planet",
@@ -51,7 +22,7 @@
 	},
 	{
 		artName: "Circle",
-		pageLink: "./Art/Oliver/art-oliver.html",
+    pageLink: "./Art/Oliver/Circle.html",
 		imageLink: "./Art/Oliver/circle.gif",
 		author: "Oliver",
 		githubLink: "https://github.com/oliver-gomes"
