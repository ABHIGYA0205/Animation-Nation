let cards = [
  {
    artName: 'cube-with-Letter-Animation',
    pageLink: './Art/sufyanhabib/index.html',
    imageLink: './Art/sufyanhabib/cube-with-Letter-Animation.gif',
    author: 'sufyanhabib',
    githubLink: 'https://github.com/sufyanhabib'
  },

  {
    artName: 'Circle Animation',
    pageLink: './Art/Sahil/index.html',
    imageLink: './Art/Sahil/animation.gif',
    author: 'Sahil',
    githubLink: 'https://github.com/borkarsahil'
  },
  {
    artName: 'The Chakra',
    pageLink: './Art/devanshumasodker/index.html',
    imageLink: './Art/devanshumasodker/Chakra.PNG',
    author: 'devanshumasodker',
    githubLink: 'https://github.com/Devanshumasodker'
  },
  {
    artName: 'The Chakra',
    pageLink: './Art/Sahil/index.html',
    imageLink: './Art/Sahil/animation.gif',
    author: 'Sahil',
    githubLink: 'https://github.com/borkarsahil'
  },
  {
    artName: 'Square-illusion',
    pageLink: './Art/Joyel_Johny/index.html',
    imageLink: './Art/Joyel_Johny/Square_illusion.gif',
    author: 'Joyel Johny',
    githubLink: 'https://github.com/JoyelJohny'
  },
  {
    artName: 'Chromatic Movement',
    pageLink: './Art/Talim/index.html',
    imageLink: './Art/Talim/animation.gif',
    author: 'Mohammad Talim',
    githubLink: 'https://github.com/md-talim'
  },
  {
    artName: 'Sliding Bot',
    pageLink: './Art/ProfoundlyParker/index.html',
    imageLink: './Art/ProfoundlyParker/robot.gif',
    author: 'ProfoundlyParker',
    githubLink: 'https://github.com/profoundlyparker'
  },
  {
    artName: 'Candle',
    pageLink: './Art/czarjulius/candle.html',
    imageLink: './Art/czarjulius/candle.gif',
    author: 'Julius Ngwu',
    githubLink: 'https://github.com/czarjulius'
  },
  {
    artName: 'Astro Acrobat',
    pageLink: './Art/DarrachBarneveld/index.html',
    imageLink: './Art/DarrachBarneveld/rocket.gif',
    author: 'Darrach Barneveld',
    githubLink: 'https://github.com/DarrachBarneveld'
  },
  {
    artName: 'Card Hover',
    pageLink: './Art/imPradhyumn/index.html',
    imageLink: './Art/imPradhyumn/card-animation.gif',
    author: 'Pradhyumn Sharma',
    githubLink: 'https://github.com/imPradhyumn'
  },
  {
    artName: 'Rotating Cube',
    pageLink: './Art/Rishi/cube.html',
    imageLink: './Art/Rishi/cube.gif',
    author: 'Rishi',
    githubLink: 'https://github.com/rishi17003'
  },
  {
    artName: 'Waving penguin',
    pageLink: './Art/iamsnehadas/index.html',
    imageLink: './Art/iamsnehadas/penguin.png',
    author: 'Sneha Das',
    githubLink: 'https://github.com/iamsnehadas'
  },
  {
    artName: 'Tic Tac Yo!',
    pageLink: './Art/smokeraven667/smokeraven.html',
    imageLink: './Art/smokeraven667/tic-tac-yo.gif',
    author: 'Joy',
    githubLink: 'https://github.com/smokeraven667'
  },
  {
    artName: 'Gradient Loader',
    pageLink: './Art/Kartikey Mishra/index.html',
    imageLink: './Art/Kartikey Mishra/GradientLoader.gif',
    author: 'Kartikey Mishra',
    githubLink: 'https://github.com/kartikeymish'
  },

  {
    artName: 'Animation-box',
    pageLink: './Art/Himanshu_Chauhan/index.html',
    imageLink: './Art/Himanshu_Chauhan/animation-box.gif',
    author: 'Himanshu Chauhan',
    githubLink: 'https://github.com/Himanshuch8055'
  },
  {
    artName: 'Circles',
    pageLink: './Art/AmanRawat/index.html',
    imageLink: './Art/AmanRawat/circles.gif',
    author: 'Aman Rawat',
    githubLink: 'https://github.com/amanr-dev'
  },
  {
    artName: 'Tic Tac Yo!',
    pageLink: './Art/smokeraven667/smokeraven.html',
    imageLink: './Art/smokeraven667/tic-tac-yo.gif',
    author: 'Joy',
    githubLink: 'https://github.com/smokeraven667'
  },
  {
    artName: 'Astro Acrobat',
    pageLink: './Art/DarrachBarneveld/index.html',
    imageLink: './Art/DarrachBarneveld/rocket.gif',
    author: 'Darrach Barneveld',
    githubLink: 'https://github.com/DarrachBarneveld'
  },
  {
    artName: 'Rotating Cube',
    pageLink: './Art/Rishi/cube.html',
    imageLink: './Art/Rishi/cube.gif',
    author: 'Rishi',
    githubLink: 'https://github.com/rishi17003'
  },
  {
    artName: 'Circles',
    pageLink: './Art/AmanRawat/index.html',
    imageLink: './Art/AmanRawat/circles.gif',
    author: 'Aman Rawat',
    githubLink: 'https://github.com/amanr-dev'
  },
  {
    artName: 'Sliding Bot',
    pageLink: './Art/ProfoundlyParker/index.html',
    imageLink: './Art/ProfoundlyParker/robot.gif',
    author: 'ProfoundlyParker',
    githubLink: 'https://github.com/profoundlyparker'
  },
  {
    artName: 'hanisntsolo',
    pageLink: './Art/hanisntsolo/hanisntsolo.html',
    imageLink: './Art/hanisntsolo/hanisntsolo.gif',
    author: 'Hanisntsolo',
    githubLink: 'https://github.com/hanisntsolo'
  },
  {
    artName: 'Hamburger to Close',
    pageLink: './Art/jatanassian/index.html',
    imageLink: './Art/jatanassian/hamburger-close.gif',
    author: 'Joy',
    githubLink: 'https://github.com/jatanassian'
  },
  {
    artName: 'Orbiting-Ball',
    pageLink: './Art/Tipchan/OrbitingBall.html',
    imageLink: './Art/Tipchan/OrbitingBall.gif',
    author: 'Tipchan',
    githubLink: 'https://github.com/tsongtheng'
  },
  {
    artName: 'Marque animation',
    pageLink: './Art/Shubhamkumar1122001/index.html',
    imageLink: './Art/Shubhamkumar1122001/animation.gif',
    author: 'Shubham Kumar',
    githubLink: 'https://github.com/Shubhamkumar1122001'
  },
  {
    artName: 'Simple BAAF',
    pageLink: './Art/baaf-Animation/index.html',
    imageLink: './Art/baaf-Animation/baafscreen.png',
    author: 'Farid Bass',
    githubLink: 'https://github.com/baafbass'
  },
  {
    artName: 'Animated-Biker',
    pageLink: './Art/JT-Singh/index.html',
    imageLink: './Art/JT-Singh/biker.gif',
    author: 'JT Singh',
    githubLink: 'https://github.com/JT-Singh'
  },
  {
    artName: 'hanisntsolo',
    pageLink: './Art/Joy/hanisntsolo.html',
    imageLink: './Art/Joy/hanisntsolo.gif',
    author: 'Hanisntsolo',
    githubLink: 'https://github.com/hanisntsolo'
  },

  {
    artName: 'Triangle',
    pageLink: './Art/Joy/triangle.html',
    imageLink: './Art/Joy/triangle.gif',
    author: 'Joy',
    githubLink: 'https://github.com/royranger'
  },
  {
    artName: 'glowing-candles',
    pageLink: './Art/Dhanveeryadav/index.html',
    imageLink: './Art/Dhanveeryadav/glowing-candles.gif',
    author: 'Dhanveer',
    githubLink: 'https://github.com/Dhanveeryadav'
  },
  {
    artName: 'Rocket Orbit',
    pageLink: './Art/thomasravetto/index.html',
    imageLink: './Art/thomasravetto/loader_gif.gif',
    author: 'thomasravetto',
    githubLink: 'https://github.com/thomasravetto'
  },
  {
    artName: 'Keyboard',
    pageLink: './Art/Alexandra2888/keyboard.html',
    imageLink: './Art/Alexandra2888/keyboard.gif',
    author: 'Alexandra2888',
    githubLink: 'https://github.com/Alexandra2888'
  },
  {
    artName: 'Jumping Balls',
    pageLink: './Art/Alexandra2888/balls.html',
    imageLink: './Art/Alexandra2888/balls.gif',
    author: 'Alexandra2888',
    githubLink: 'https://github.com/Alexandra2888'
  },
  {
    artName: 'Dancing in Space',
    pageLink: './Art/Maria/index.html',
    imageLink: './Art/Maria/style.css',
    author: 'Maria',
    githubLink: 'https://github.com/mariapetra'
  },
  {
    artName: 'Submit tick animation',
    pageLink: './Art/rajHimanshu22/index.html',
    imageLink: './Art/rajHimanshu22/animation.gif',
    author: 'Himanshu Raj',
    githubLink: 'https://github.com/rajHimanshu22'
  },
  {
    artName: 'Circle',
    pageLink: './Art/lucas/circle.html',
    imageLink: './Art/lucas/circle.gif',
    author: 'Joy',
    githubLink: 'https://github.com/LucasAlmeida-jpg'
  },
  {
    artName: 'Falling Squares',
    pageLink: './Art/migueldalberto/index.html',
    imageLink: './Art/migueldalberto/screenshot.png',
    author: 'migueldalberto',
    githubLink: 'https://github.com/migueldalberto'
  },
  {
    artName: 'Infinite Hacktober Shapes',
    pageLink: './Art/Joe_DiGioia/JoeArt.html',
    imageLink: './Art/Joe_DiGioia/Hacktober-Animate-JDiGioia.gif',
    author: 'Joe DiGioia',
    githubLink: 'https://github.com/WatchAce0'
  },
  {
    artName: 'Pumpkin Ghost',
    pageLink: './Art/Jason/pumpkin.html',
    imageLink: './Art/Jason/pumpkin.gif',
    author: 'Jason',
    githubLink: 'https://github.com/jsonsinger'
  },
  {
    artName: 'Ghost',
    pageLink: './Art/Russ/ghost.html',
    imageLink: './Art/Russ/ghost.gif',
    author: 'Russ',
    githubLink: 'https://github.com/rperry99'
  },
  {
    artName: 'Planet',
    pageLink: './Art/serhatbek/index.html',
    imageLink: './Art/serhatbek/planet.gif',
    author: 'serhatbek',
    githubLink: 'https://github.com/serhatbek'
  },
  {
    artName: 'Rocket',
    pageLink: './Art/Suryansh/rocket.html',
    imageLink: './Art/Suryansh/rocket.gif',
    author: 'Suryansh',
    githubLink: 'https://github.com/suryanshsingh2001'
  },
  {
    artName: 'AnimateIbaad',
    pageLink: './Art/Ibaad/animate.html',
    imageLink: './Art/Ibaad/animationimagehover.gif',
    author: 'Ibaad',
    githubLink: 'https://github.com/ibaaddurrani'
  },
  {
    artName: 'Animated-Panda',
    pageLink: './Art/Naina/index.html',
    imageLink: './Art/Naina/Panda.gif',
    author: 'Naina',
    githubLink: 'https://github.com/naina5602'
  },
  {
    artName: 'Circle',
    pageLink: './Art/MishC/circle.html',
    imageLink: './Art/MishC/magic_circle.gif',
    author: 'MishC',
    githubLink: 'https://github.com/MishC'
  },
  {
    artName: 'J.A.R.V.I.S',
    pageLink: './Art/rituraj-dubey/index.html',
    imageLink: './Art/rituraj-dubey/jarvis.gif',
    author: 'Rituraj Dubey',
    githubLink: 'https://github.com/rituraj-dubey'
  },
  {
    artName: 'SquBounce',
    pageLink: './Art/Sanusi/index.html',
    imageLink: './Art/Sanusi/sanusi-animation.gif',
    author: 'Sanusi',
    githubLink: 'https://github.com/sanusisusi'
  },
  {
    artName: 'RichardsAnimation',
    pageLink: './Art/Richard/animated.html',
    imageLink: './Art/Richard/bounce.gif.gif',
    author: 'Richard',
    githubLink: 'https://github.com/richardhartleydev'
  },
  {
    artName: 'Loader Animation',
    pageLink: './Art/Abhishek/animation.html',
    imageLink: './Art/Abhishek/animation.gif',
    author: 'Abhishek Kumar',
    githubLink: 'https://github.com/abhishekl1289'
  },
  {
    artName: 'Fan',
    pageLink: './Art/Samriddhi/fan.html',
    imageLink: './Art/Samriddhi/fan.png',
    author: 'Samriddhi',
    githubLink: 'https://github.com/NarayanSam'
  },
  {
    artName: 'RGB Square',
    pageLink: './Art/TCrypt/animated.html',
    imageLink: './Art/TCrypt/rgbsq-animated.gif',
    author: 'T-Crypt',
    githubLink: 'https://github.com/T-Crypt'
  },
  {
    artName: 'Loader Animation',
    pageLink: './Art/C S Sachindra/loader.html',
    imageLink: './Art/C S Sachindra/loader.gif',
    author: 'C S Sachindra',
    githubLink: 'https://github.com/sandilya27'
  },
  {
    artName: 'Seven Segment Display',
    pageLink: './Art/Ankesh/segment-display.html',
    imageLink: './Art/Ankesh/segment-display.gif',
    author: 'Ankesh',
    githubLink: 'https://github.com/ankeshp03'
  },
  {
    artName: '4 Color Loader',
    pageLink: './Art/rstallings/index.html',
    imageLink: './Art/rstallings/Animation.gif',
    author: 'Roosevelt S.',
    githubLink: 'https://github.com/rstallingsiii'
  },
  {
    artName: "Mr. A's Amimation",
    pageLink: './Art/MrA-Animation/index.html',
    imageLink: './Art/MrA-Animation/Animation.gif',
    author: 'Mr. AnkitR',
    githubLink: 'https://github.com/MrARawal'
  },
  {
    artName: 'LHV',
    pageLink: './Art/wizozheir/lhv.html',
    imageLink: './Art/wizozheir/lhv.gif',
    author: 'wizozheir',
    githubLink: 'https://github.com/wizozheir'
  },
  {
    artName: 'Falling stars',
    pageLink: './Art/ChipoJ/index.html',
    imageLink: './Art/ChipoJ/star_fall.gif',
    author: 'ChipoJ',
    githubLink: 'https://github.com/Chipoj'
  },
  {
    artName: 'Heartbeat',
    pageLink: './Art/Karol/index.html',
    imageLink: './Art/Karol/animation.gif',
    author: 'Karol',
    githubLink: 'https://github.com/karolwjck'
  },
  {
    artName: 'Bouncing Screensaver',
    pageLink: './Art/CDay-87/index.html',
    imageLink: './Art/CDay-87/Bounce_Animation.gif',
    author: 'CDay-87',
    githubLink: 'https://github.com/CDay-87'
  },
  {
    artName: 'Loader',
    pageLink: './Art/Animation_makrenko-dev/index.html',
    imageLink: './Art/Animation_makrenko-dev/logog.gif',
    author: 'makrenko-dev',
    githubLink: 'https://github.com/makrenko-dev'
  },
  {
    artName: 'Running Laps',
    pageLink: './Art/runningBars/index.html',
    imageLink: './Art/runningBars/running.gif',
    author: 'Daniel',
    githubLink: 'https://github.com/dsauce817'
  },
  {
    artName: 'Simple Mexican Flag',
    pageLink: './Art/jnovak5/index.html',
    imageLink: './Art/jnovak5/novak.gif',
    author: 'Jnovak5',
    githubLink: 'https://github.com/jnovak5'
  },
  {
    artName: 'Twist',
    pageLink: './Art/Anna/twist.html',
    imageLink: './Art/Anna/twist.gif',
    author: 'Anna',
    githubLink: 'https://github.com/anna-1980'
  },
  {
    artName: 'Shaking box',
    pageLink: './Art/alexsatalan/index.html',
    imageLink: './Art/alexsatalan/shaking.gif',
    author: 'AlexS',
    githubLink: 'https://github.com/alexsatalan'
  },
  {
    artName: 'olga_min',
    pageLink: './Art/olga_min/index.html',
    imageLink: './Art/olga_min/animation.gif',
    author: 'Olga',
    githubLink: 'https://github.com/OlgaMinaievaWebDev'
  },
  {
    artName: 'Rotating_Cube',
    pageLink: './Art/Catoos/Cube.html',
    imageLink: './Art/Catoos/Cube.gif',
    author: 'Catoos',
    githubLink: 'https://github.com/Catoos'
  },
  {
    artName: 'Moving Flag',
    pageLink: './Art/Mayank_goel/index.html',
    imageLink: './Art/Mayank_goel/moving_flag.gif',
    author: 'Yelloberard',
    githubLink: 'https://github.com/yellowberad'
  },
  {
    artName: 'triangle_run',
    pageLink: './Art/ghost-2362003/triangle_run.html',
    imageLink: './Art/ghost-2362003/triangle_run.png',
    author: 'Shubhojyoti',
    githubLink: 'https://github.com/ghost-2362003'
  },
  {
    artName: 'Flowers',
    pageLink: './Art/Jeffrey/index.html',
    imageLink: './Art/Jeffrey/Hackflowers.png',
    author: 'Jeffrey',
    githubLink: 'https://github.com/Jeffruiz1502003'
  },
  {
    artName: 'Car',
    pageLink: './Art/Haneesh/car.html',
    imageLink: './Art/Haneesh/car.gif',
    author: 'Haneesh',
    githubLink: 'https://github.com/Haneesh000'
  },
  {
    artName: 'Sun shadow',
    pageLink: './Art/Guruprasad-Kulkarni/index.html',
    imageLink: './Art/Guruprasad-Kulkarni/sun.gif',
    author: 'Guruprasad',
    githubLink: 'https://github.com/Guruprasad846'
  },
  {
    artName: 'Circle',
    pageLink: './Art/Adithya/index.html',
    imageLink: './Art/Adithya/result.gif',
    author: 'Adithya',
    githubLink: 'https://github.com/Adithya-K-Shetty'
  },
  {
    artName: 'Cart Hover',
    pageLink: './Art/Rahul-Bhati/index.html',
    imageLink: './Art/Rahul-Bhati/Rahul-Bhati.gif',
    author: 'Rahul-Bhati',
    githubLink: 'https://github.com/Rahul-Bhati'
  },
  {
    artName: 'now.sh',
    pageLink: './Art/Tergel0820/index.html',
    imageLink: './Art/Tergel0820/animation.gif',
    author: 'Tergel0820',
    githubLink: 'https://github.com/Tergel0820'
  },
  {
    artName: 'Animated Fan',
    pageLink: './Art/Alexandra2888/fan.html',
    imageLink: './Art/Alexandra2888/fan.png',
    author: 'Alexandra2888',
    githubLink: 'https://github.com/Alexandra2888'
  },
  {
    artName: 'Coffe Cup',
    pageLink: './Art/Alexandra2888/cup.html',
    imageLink: './Art/Alexandra2888/cup.gif',
    author: 'Alexandra2888',
    githubLink: 'https://github.com/Alexandra2888'
  },
  {
    artName: 'BouncingBall',
    pageLink: './Art/Venkateeshh/BouncingBall.html',
    imageLink: './Art/Venkateeshh/BounceBall.gif',
    author: 'Venkatesh',
    githubLink: 'https://github.com/Venkateeshh'
  },
  {
    artName: 'Analog Clock',
    pageLink: './Art/Jeet/index.html',
    imageLink: './Art/Jeet/pic.png',
    author: 'Jeet Kanodia',
    githubLink: 'https://github.com/jeetkanodia'
  },
  {
    artName: 'Flower',
    pageLink: './Art/ChrRepou/flower.html',
    imageLink: './Art/ChrRepou/flower.png',
    author: 'ChrRepou',
    githubLink: 'https://github.com/ChrRepou'
  },
  {
    artName: 'Triangle',
    pageLink: './Art/KrishayNair/rectangle.html',
    imageLink: './Art/KrishayNair/circle.gif',
    author: 'KrishayNair',
    githubLink: 'https://github.com/KrishayNair'
  },
  {
    artName: 'Waving Ghost Animation',
    pageLink: './Art/AnkitaM/ghost.html',
    imageLink: './Art/AnkitaM/Waving-Ghost-Animation.gif',
    author: 'Ankita M.',
    githubLink: 'https://github.com/anki009/'
  },
  {
    artName: 'Blinking Ball',
    pageLink: './Art/Sheefa/blinking_ball.html',
    imageLink: './Art/Sheefa/blinking_ball.gif',
    author: 'Sheefa',
    githubLink: 'https://github.com/sheefanaaz123'
  },
  {
    artName: 'Loading Animation',
    pageLink: './Art/AryanK1511/loading_animation.html',
    imageLink: './Art/AryanK1511/loading_animation.gif',
    author: 'Aryan Khurana',
    githubLink: 'https://github.com/AryanK1511'
  },
  {
    artName: 'Quadro Hypno Spin',
    pageLink: './Art/Sheefa/QuadroHypnoSpin.html',
    imageLink: './Art/Sheefa/QuadroHypnoSpin.gif',
    author: 'Sheefa',
    githubLink: 'https://github.com/sheefanaaz123'
  },
  {
    artName: 'Walking Dog',
    pageLink: './Art/ChrisAqui/dog.html',
    imageLink: './Art/ChrisAqui/dog.gif',
    author: 'Chris Aqui',
    githubLink: 'https://github.com/christine-aqui'
  },
  {
    artName: 'Sunset',
    pageLink: './Art/timDehof/sunset.html',
    imageLink: './Art/timDehof/sunset.gif',
    author: 'Tim DeHof',
    githubLink: 'https://github.com/timDeHof'
  },
  {
    artName: 'Circle Dancing',
    pageLink: './Art/Umair/index.html',
    imageLink: './Art/Umair/Circle-dancing.gif',
    author: 'Mohammed Umair',
    githubLink: 'https://github.com/umair986'
  },
  {
    artName: 'ZTM Text Animation',
    pageLink: './Art/Chugil/index.html',
    imageLink: './Art/Chugil/Screenshot.png',
    author: 'Chugil',
    githubLink: 'https://github.com/ChugilC'
  },
  {
    artName: 'Square',
    pageLink: './Art/Shubham-Chaudhary/square_animation.html',
    imageLink: './Art/Shubham-Chaudhary/square_animation.gif',
    author: 'Shubham Chaudhary',
    githubLink: 'https://github.com/Stellar-X'
  },
  {
    artName: 'Trippy',
    pageLink: './Art/Simar/trippy.html',
    imageLink: './Art/Simar/trippy-square.gif',
    author: 'Simar',
    githubLink: 'https://github.com/SimardeepSingh-zsh'
  },
  {
    artName: 'solarsystem',
    pageLink: './Art/solarsystem/solarsystem.html',
    imageLink: './Art/solarsystem/solarsystem.gif',
    author: 'hanisntsolo',
    githubLink: 'https://github.com/hanisntsolo'
  },
  {
    artName: 'Galaxy',
    pageLink: './Art/Aldair/galaxy.html',
    imageLink: './Art/Aldair/galaxy.gif',
    author: 'Aldair Huamani',
    githubLink: 'https://github.com/Baku452'
  },
  {
    artName: 'The Initials',
    pageLink: './Art/yashviradia/index.html',
    imageLink: './Art/yashviradia/initials_yashviradia.gif',
    author: 'Yash Viradia',
    githubLink: 'https://github.com/yashviradia'
  },
  {
    artName: 'Weird Spinner',
    pageLink: './Art/lucifer510/weirdSpinner.html',
    imageLink: './Art/lucifer510/weirdSpinner.png',
    author: 'lucifer510',
    githubLink: 'https://github.com/lucifer510'
  },
  {
    artName: 'Ruby',
    pageLink: './Art/daniel-badura/ruby.html',
    imageLink: './Art/daniel-badura/ruby.gif',
    author: 'daniel-badura',
    githubLink: 'https://github.com/daniel-badura'
  },
  {
    artName: '699669',
    pageLink: './Art/Artis/699669.html',
    imageLink: './Art/Artis/699669.gif',
    author: 'Artis',
    githubLink: 'https://github.com/69966969'
  },
  {
    artName: 'spinning square',
    pageLink: './Art/dmdiamond79/spinningsquare.html',
    imageLink: './Art/dmdiamond79/spinning.gif',
    author: 'dmdiamond79',
    githubLink: 'https://github.com/dmdiamond79'
  },
  {
    artName: 'Bhaskar Sahu',
    pageLink: './Art/Bhaskarsahu23',
    imageLink: './Art/Bhaskarsahu23/imageflip.gif',
    author: 'Bhaskarsahu23',
    githubLink: 'https://github.com/Bhaskarsahu23'
  },
  {
    artName: 'Pumpkin Fight',
    pageLink: './Art/SamPalacio/index.html',
    imageLink: './Art/SamPalacio/pumpkins.gif',
    author: 'SamPalacio',
    githubLink: 'https://github.com/samuelpalacio1709'
  },
  {
    artName: 'Pumpkin Fight',
    pageLink: './Art/SamPalacio/index.html',
    imageLink: './Art/SamPalacio/pumpkins.gif',
    author: 'SamPalacio',
    githubLink: 'https://github.com/samuelpalacio1709'
  },
  {
    artName: 'Css eyes animation',
    pageLink: './Art/Nawaf-vp/index.html',
    imageLink: './Art/Nawaf-vp/css_eyes_animation.gif',
    author: 'Nawaf',
    githubLink: 'https://github.com/nawaf-vp'
  },
  {
    artName: 'Starry Night',
    pageLink: './Art/lucileTech/starry_night.html',
    imageLink: './Art/lucileTech/starry_night.png',
    author: 'LucileTech',
    githubLink: 'https://https://github.com/LucileTech'
  },
  {
    artName: 'Dancing in Space',
    pageLink: './Art/Maria/index.html',
    imageLink: './Art/Maria/style.css',
    author: 'Maria',
    githubLink: 'https://github.com/mariapetra'
  },
  {
    artName: 'Circle',
    pageLink: './Art/lucas/circle.html',
    imageLink: './Art/lucas/circle.gif',
    author: 'Joy',
    githubLink: 'https://github.com/LucasAlmeida-jpg'
  },
  {
    artName: 'Falling Squares',
    pageLink: './Art/migueldalberto/index.html',
    imageLink: './Art/migueldalberto/screenshot.png',
    author: 'migueldalberto',
    githubLink: 'https://github.com/migueldalberto'
  },
  {
    artName: 'Infinite Hacktober Shapes',
    pageLink: './Art/Joe_DiGioia/JoeArt.html',
    imageLink: './Art/Joe_DiGioia/Hacktober-Animate-JDiGioia.gif',
    author: 'Joe DiGioia',
    githubLink: 'https://github.com/WatchAce0'
  },
  {
    artName: 'Ghost',
    pageLink: './Art/Russ/ghost.html',
    imageLink: './Art/Russ/ghost.gif',
    author: 'Russ',
    githubLink: 'https://github.com/rperry99'
  },
  {
    artName: 'Planet',
    pageLink: './Art/serhatbek/index.html',
    imageLink: './Art/serhatbek/planet.gif',
    author: 'serhatbek',
    githubLink: 'https://github.com/serhatbek'
  },
  {
    artName: 'Random Number',
    pageLink: 'ArtGouravindex.html',
    imageLink: './Art/Gourav/animate.gif',
    author: 'Gourav',
    githubLink: 'https://github.com/Gourav2609'
  },
  {
    artName: 'Rocket',
    pageLink: './Art/Suryansh/rocket.html',
    imageLink: './Art/Suryansh/rocket.gif',
    author: 'Suryansh',
    githubLink: 'https://github.com/suryanshsingh2001'
  },
  {
    artName: 'AnimateIbaad',
    pageLink: './Art/Ibaad/animate.html',
    imageLink: './Art/Ibaad/animationimagehover.gif',
    author: 'Ibaad',
    githubLink: 'https://github.com/ibaaddurrani'
  },
  {
    artName: 'Animated-Panda',
    pageLink: './Art/Naina/index.html',
    imageLink: './Art/Naina/Panda.gif',
    author: 'Naina',
    githubLink: 'https://github.com/naina5602'
  },
  {
    artName: 'Circle',
    pageLink: './Art/MishC/circle.html',
    imageLink: './Art/MishC/magic_circle.gif',
    author: 'MishC',
    githubLink: 'https://github.com/MishC'
  },
  {
    artName: 'SquBounce',
    pageLink: './Art/Sanusi/index.html',
    imageLink: './Art/Sanusi/sanusi-animation.gif',
    author: 'Sanusi',
    githubLink: 'https://github.com/sanusisusi'
  },
  {
    artName: 'RichardsAnimation',
    pageLink: './Art/Richard/animated.html',
    imageLink: './Art/Richard/bounce.gif.gif',
    author: 'Richard',
    githubLink: 'https://github.com/richardhartleydev'
  },
  {
    artName: 'Loader Animation',
    pageLink: './Art/Abhishek/animation.html',
    imageLink: './Art/Abhishek/animation.gif',
    author: 'Abhishek Kumar',
    githubLink: 'https://github.com/abhishekl1289'
  },
  {
    artName: 'Fan',
    pageLink: './Art/Samriddhi/fan.html',
    imageLink: './Art/Samriddhi/fan.png',
    author: 'Samriddhi',
    githubLink: 'https://github.com/NarayanSam'
  },
  {
    artName: 'RGB Square',
    pageLink: './Art/TCrypt/animated.html',
    imageLink: './Art/TCrypt/rgbsq-animated.gif',
    author: 'T-Crypt',
    githubLink: 'https://github.com/T-Crypt'
  },
  {
    artName: 'Loader Animation',
    pageLink: './Art/C S Sachindra/loader.html',
    imageLink: './Art/C S Sachindra/loader.gif',
    author: 'C S Sachindra',
    githubLink: 'https://github.com/sandilya27'
  },
  {
    artName: 'Seven Segment Display',
    pageLink: './Art/Ankesh/segment-display.html',
    imageLink: './Art/Ankesh/segment-display.gif',
    author: 'Ankesh',
    githubLink: 'https://github.com/ankeshp03'
  },
  {
    artName: '4 Color Loader',
    pageLink: './Art/rstallings/index.html',
    imageLink: './Art/rstallings/Animation.gif',
    author: 'Roosevelt S.',
    githubLink: 'https://github.com/rstallingsiii'
  },
  {
    artName: "Mr. A's Amimation",
    pageLink: './Art/MrA-Animation/index.html',
    imageLink: './Art/MrA-Animation/Animation.gif',
    author: 'Mr. AnkitR',
    githubLink: 'https://github.com/MrARawal'
  },
  {
    artName: 'LHV',
    pageLink: './Art/wizozheir/lhv.html',
    imageLink: './Art/wizozheir/lhv.gif',
    author: 'wizozheir',
    githubLink: 'https://github.com/wizozheir'
  },
  {
    artName: 'Falling stars',
    pageLink: './Art/ChipoJ/index.html',
    imageLink: './Art/ChipoJ/star_fall.gif',
    author: 'ChipoJ',
    githubLink: 'https://github.com/Chipoj'
  },
  {
    artName: 'Heartbeat',
    pageLink: './Art/Karol/index.html',
    imageLink: './Art/Karol/animation.gif',
    author: 'Karol',
    githubLink: 'https://github.com/karolwjck'
  },
  {
    artName: 'Bouncing Screensaver',
    pageLink: './Art/CDay-87/index.html',
    imageLink: './Art/CDay-87/Bounce_Animation.gif',
    author: 'CDay-87',
    githubLink: 'https://github.com/CDay-87'
  },
  {
    artName: 'Loader',
    pageLink: './Art/Animation_makrenko-dev/index.html',
    imageLink: './Art/Animation_makrenko-dev/logog.gif',
    author: 'makrenko-dev',
    githubLink: 'https://github.com/makrenko-dev'
  },
  {
    artName: 'Running Laps',
    pageLink: './Art/runningBars/index.html',
    imageLink: './Art/runningBars/running.gif',
    author: 'Daniel',
    githubLink: 'https://github.com/dsauce817'
  },
  {
    artName: 'Simple Mexican Flag',
    pageLink: './Art/jnovak5/index.html',
    imageLink: './Art/jnovak5/novak.gif',
    author: 'Jnovak5',
    githubLink: 'https://github.com/jnovak5'
  },
  {
    artName: 'Twist',
    pageLink: './Art/Anna/twist.html',
    imageLink: './Art/Anna/twist.gif',
    author: 'Anna',
    githubLink: 'https://github.com/anna-1980'
  },
  {
    artName: 'Shaking box',
    pageLink: './Art/alexsatalan/index.html',
    imageLink: './Art/alexsatalan/shaking.gif',
    author: 'AlexS',
    githubLink: 'https://github.com/alexsatalan'
  },
  {
    artName: 'olga_min',
    pageLink: './Art/olga_min/index.html',
    imageLink: './Art/olga_min/animation.gif',
    author: 'Olga',
    githubLink: 'https://github.com/OlgaMinaievaWebDev'
  },
  {
    artName: 'Rotating_Cube',
    pageLink: './Art/Catoos/Cube.html',
    imageLink: './Art/Catoos/Cube.gif',
    author: 'Catoos',
    githubLink: 'https://github.com/Catoos'
  },
  {
    artName: 'Moving Flag',
    pageLink: './Art/Mayank_goel/index.html',
    imageLink: './Art/Mayank_goel/moving_flag.gif',
    author: 'Yelloberard',
    githubLink: 'https://github.com/yellowberad'
  },
  {
    artName: 'Flowers',
    pageLink: './Art/Jeffrey/index.html',
    imageLink: './Art/Jeffrey/Hackflowers.png',
    author: 'Jeffrey',
    githubLink: 'https://github.com/Jeffruiz1502003'
  },
  {
    artName: 'Car',
    pageLink: './Art/Haneesh/car.html',
    imageLink: './Art/Haneesh/car.gif',
    author: 'Haneesh',
    githubLink: 'https://github.com/Haneesh000'
  },
  {
    artName: 'Sun shadow',
    pageLink: './Art/Guruprasad-Kulkarni/index.html',
    imageLink: './Art/Guruprasad-Kulkarni/sun.gif',
    author: 'Guruprasad',
    githubLink: 'https://github.com/Guruprasad846'
  },
  {
    artName: 'Circle',
    pageLink: './Art/Adithya/index.html',
    imageLink: './Art/Adithya/result.gif',
    author: 'Adithya',
    githubLink: 'https://github.com/Adithya-K-Shetty'
  },
  {
    artName: 'Cart Hover',
    pageLink: './Art/Rahul-Bhati/index.html',
    imageLink: './Art/Rahul-Bhati/Rahul-Bhati.gif',
    author: 'Rahul-Bhati',
    githubLink: 'https://github.com/Rahul-Bhati'
  },
  {
    artName: 'Animated Fan',
    pageLink: './Art/Alexandra2888/fan.html',
    imageLink: './Art/Alexandra2888/fan.png',
    author: 'Alexandra2888',
    githubLink: 'https://github.com/Alexandra2888'
  },
  {
    artName: 'Coffe Cup',
    pageLink: './Art/Alexandra2888/cup.html',
    imageLink: './Art/Alexandra2888/cup.gif',
    author: 'Alexandra2888',
    githubLink: 'https://github.com/Alexandra2888'
  },
  {
    artName: 'BouncingBall',
    pageLink: './Art/Venkateeshh/BouncingBall.html',
    imageLink: './Art/Venkateeshh/BounceBall.gif',
    author: 'Venkatesh',
    githubLink: 'https://github.com/Venkateeshh'
  },
  {
    artName: 'Analog Clock',
    pageLink: './Art/Jeet/index.html',
    imageLink: './Art/Jeet/pic.png',
    author: 'Jeet Kanodia',
    githubLink: 'https://github.com/jeetkanodia'
  },
  {
    artName: 'Flower',
    pageLink: './Art/ChrRepou/flower.html',
    imageLink: './Art/ChrRepou/flower.png',
    author: 'ChrRepou',
    githubLink: 'https://github.com/ChrRepou'
  },
  {
    artName: 'Triangle',
    pageLink: './Art/KrishayNair/rectangle.html',
    imageLink: './Art/KrishayNair/circle.gif',
    author: 'KrishayNair',
    githubLink: 'https://github.com/KrishayNair'
  },
  {
    artName: 'Waving Ghost Animation',
    pageLink: './Art/AnkitaM/ghost.html',
    imageLink: './Art/AnkitaM/Waving-Ghost-Animation.gif',
    author: 'Ankita M.',
    githubLink: 'https://github.com/anki009/'
  },
  {
    artName: 'Blinking Ball',
    pageLink: './Art/Sheefa/blinking_ball.html',
    imageLink: './Art/Sheefa/blinking_ball.gif',
    author: 'Sheefa',
    githubLink: 'https://github.com/sheefanaaz123'
  },
  {
    artName: 'Quadro Hypno Spin',
    pageLink: './Art/Sheefa/QuadroHypnoSpin.html',
    imageLink: './Art/Sheefa/QuadroHypnoSpin.gif',
    author: 'Sheefa',
    githubLink: 'https://github.com/sheefanaaz123'
  },
  {
    artName: 'Walking Dog',
    pageLink: './Art/ChrisAqui/dog.html',
    imageLink: './Art/ChrisAqui/dog.gif',
    author: 'Chris Aqui',
    githubLink: 'https://github.com/christine-aqui'
  },
  {
    artName: 'Bus Animation',
    pageLink: './Art/stesel/bus.html',
    imageLink: './Art/stesel/bus.gif',
    author: 'Leonid Trofymchuk',
    githubLink: 'https://github.com/stesel'
  },
  {
    artName: 'Sunset',
    pageLink: './Art/timDehof/sunset.html',
    imageLink: './Art/timDehof/sunset.gif',
    author: 'Tim DeHof',
    githubLink: 'https://github.com/timDeHof'
  },
  {
    artName: 'Circle Dancing',
    pageLink: './Art/Umair/index.html',
    imageLink: './Art/Umair/Circle-dancing.gif',
    author: 'Mohammed Umair',
    githubLink: 'https://github.com/umair986'
  },
  {
    artName: 'ZTM Text Animation',
    pageLink: './Art/Chugil/index.html',
    imageLink: './Art/Chugil/Screenshot.png',
    author: 'Chugil',
    githubLink: 'https://github.com/ChugilC'
  },
  {
    artName: 'Square',
    pageLink: './Art/Shubham-Chaudhary/square_animation.html',
    imageLink: './Art/Shubham-Chaudhary/square_animation.gif',
    author: 'Shubham Chaudhary',
    githubLink: 'https://github.com/Stellar-X'
  },
  {
    artName: 'Trippy',
    pageLink: './Art/Simar/trippy.html',
    imageLink: './Art/Simar/trippy-square.gif',
    author: 'Simar',
    githubLink: 'https://github.com/SimardeepSingh-zsh'
  },
  {
    artName: 'solarsystem',
    pageLink: './Art/solarsystem/solarsystem.html',
    imageLink: './Art/solarsystem/solarsystem.gif',
    author: 'hanisntsolo',
    githubLink: 'https://github.com/hanisntsolo'
  },
  {
    artName: 'Galaxy',
    pageLink: './Art/Aldair/galaxy.html',
    imageLink: './Art/Aldair/galaxy.gif',
    author: 'Aldair Huamani',
    githubLink: 'https://github.com/Baku452'
  },
  {
    artName: 'Weird Spinner',
    pageLink: './Art/lucifer510/weirdSpinner.html',
    imageLink: './Art/lucifer510/weirdSpinner.png',
    author: 'lucifer510',
    githubLink: 'https://github.com/lucifer510'
  },
  {
    artName: 'Ruby',
    pageLink: './Art/daniel-badura/ruby.html',
    imageLink: './Art/daniel-badura/ruby.gif',
    author: 'daniel-badura',
    githubLink: 'https://github.com/daniel-badura'
  },
  {
    artName: '699669',
    pageLink: './Art/Artis/699669.html',
    imageLink: './Art/Artis/699669.gif',
    author: 'Artis',
    githubLink: 'https://github.com/69966969'
  },
  {
    artName: 'spinning square',
    pageLink: './Art/dmdiamond79/spinningsquare.html',
    imageLink: './Art/dmdiamond79/spinning.gif',
    author: 'dmdiamond79',
    githubLink: 'https://github.com/dmdiamond79'
  },
  {
    artName: 'Bhaskar Sahu',
    pageLink: './Art/Bhaskarsahu23',
    imageLink: './Art/Bhaskarsahu23/imageflip.gif',
    author: 'Bhaskarsahu23',
    githubLink: 'https://github.com/Bhaskarsahu23'
  },
  {
    artName: 'Heaart',
    pageLink: './Art/Neha045/index.html',
    imageLink: './Art/Neha045/animation.gif',
    author: 'Neha045',
    githubLink: 'https://github.com/Neha045'
  },
  {
    artName: 'Shooting gun',
    pageLink: './Art/BlueHeart0065/gun.html',
    imageLink: './Art/BlueHeart0065/gun.gif',
    author: 'Sahil',
    githubLink: 'https://github.com/BlueHeart0065'
  },
  {
    artName: 'ZTM Cube',
    pageLink: './Art/williamstophef/index.html',
    imageLink: './Art/williamstophef/CubeArt.gif',
    author: 'Christopher Williams',
    githubLink: 'https://github.com/williamstophef'
  },
  {
    artName: 'Button-Animation',
    pageLink: './Art/Raghavan-B/index.html',
    imageLink: './Art/Raghavan-B/button.gif',
    author: 'Raghavan-B',
    githubLink: 'https://github.com/Raghavan-B'
  },
  {
    artName: 'Beach Loading Bar with Waves and Sun',
    pageLink: './Art/Javier1019/index.html',
    imageLink: './Art/Javier1019/beachloadingbar.gif',
    author: 'Javier',
    githubLink: 'https://github.com/Javier1019'
  },
  {
    artName: 'ColorRot Square',
    pageLink: './Art/RedHoodJT1988/index.html',
    imageLink: './Art/RedHoodJT1988/colorRotSquare.gif',
    author: 'Jonathan Reeves',
    githubLink: 'https://github.com/RedHoodJT1988'
  },
  {
    artName: 'Netflix Logo',
    pageLink: './Art/Sheefa/Netflix.html',
    imageLink: './Art/Sheefa/Netflix.gif',
    author: 'Sheefa',
    githubLink: 'https://github.com/sheefanaaz123'
  },
  {
    artName: 'Dynamic Shadow',
    pageLink: './Art/Vamshidhar/index.html',
    imageLink: './Art/Vamshidhar/dynamic-shadow.gif',
    author: 'Vamshidhar Thonti',
    githubLink: 'https://github.com/vamshidhar-thonti'
  },
  {
    artName: 'Running watch',
    pageLink: './Art/Pratyush-Dehury/index.html',
    imageLink: './Art/Pratyush-Dehury/wrist-watch.gif',
    author: 'Pratyush Dehury',
    githubLink: 'https://github.com/Pratyush-Dehury'
  },
  {
    artName: 'Move phone',
    pageLink: './Art/Teri/index.html',
    imageLink: './Art/Teri/animate.gif',
    author: 'Teri',
    githubLink: 'https://github.com/terieyenike'
  },
  {
    artName: 'Moving Car',
    pageLink: './Art/Ravkeerat02/car.html',
    imageLink: './Art/Ravkeerat02/car.gif',
    author: 'Ravkeerat Singh',
    githubLink: 'https://github.com/Ravkeerat02'
  },
  {
    artName: 'Animation Envelope',
    pageLink: './Art/Miainaus/envelope.html',
    imageLink: './Art/Miainaus/envelope.gif',
    author: 'Mia',
    githubLink: 'https://github.com/Miainaus'
  },
  {
    artName: 'Rotate Color',
    pageLink: './Art/Gibso10/index.html',
    imageLink: './Art/Gibso10/Box Color.gif',
    author: 'Gibso10',
    githubLink: 'https://github.com/Gibso10'
  },
  {
    artName: 'Against the Flow',
    pageLink: './Art/Zareck521/index.html',
    imageLink: './Art/Zareck521/otherway.gif',
    author: 'Zareck521',
    githubLink: 'https://github.com/Zareck521'
  },
  {
    artName: 'Scaling loader',
    pageLink: './Art/BatistaDev1113/index.html',
    imageLink: './Art/BatistaDev1113/scalingLoader.gif',
    author: 'BatistaDev1113',
    githubLink: 'https://github.com/batistaDev1113'
  },
  {
    artName: 'CSS Animation',
    pageLink: './Art/jayg2309/animation.html',
    imageLink: './Art/jayg2309/animation.gif',
    author: 'Jay',
    githubLink: 'https://github.com/jayg2309'
  },
  {
    artName: 'Bounceballs',
    pageLink: './Art/Titilayo/index.html',
    imageLink: './Art/Titilayo/bounceballs.png',
    author: 'Titilayo',
    githubLink: 'https://github.com/Teetee-lab'
  },
  {
    artName: 'Among Us',
    pageLink: './Art/THE-AryanKumar/index.html',
    imageLink: './Art/THE-AryanKumar/Among Us - result.gif',
    author: 'THE-AryanKumar',
    githubLink: 'https://github.com/THE-AryanKumar'
  },
  {
    artName: 'Stylish Text Animation',
    pageLink: './Art/varunrmantri23/index.html',
    imageLink: './Art/varunrmantri23/stylish_text_animation.gif',
    author: 'varunrmantri23',
    githubLink: 'https://github.com/varunrmantri23'
  },
  {
    artName: 'Animated Squares',
    pageLink: './Art/abeonweb/index.html',
    imageLink: './Art/abeonweb/animated_squares.gif',
    author: 'Abiodun',
    githubLink: 'https://github.com/abeonweb'
  },
  {
    artName: 'Background line animation',
    pageLink: './Art/Hrishap/index.html',
    imageLink: './Art/Hrishap/Background line animation.gif',
    author: 'Hrishap',
    githubLink: 'https://github.com/Hrishap'
  },
  {
    artName: 'Background line animation',
    pageLink: './Art/Hrishap/index.html',
    imageLink: './Art/Hrishap/Background line animation.gif',
    author: 'Hrishap',
    githubLink: 'https://github.com/Hrishap'
  },
  {
    artName: 'Diamond',
    pageLink: './Art/daniel-badura/diamond.html',
    imageLink: './Art/daniel-badura/diamond.gif',
    author: 'daniel-badura',
    githubLink: 'https://github.com/daniel-badura'
  },
  {
    artName: 'Hire Me Button Animation',
    pageLink: './Art/techfreakSahil/index.html',
    imageLink: './Art/techfreakSahil/animation(hireBtn).png',
    author: 'techfreakSahil',
    githubLink: 'https://github.com/techfreakSahil'
  },
  {
    artName: 'Typewriter Text Animation',
    pageLink: './Art/haitruong-tech/index.html',
    imageLink: './Art/haitruong-tech/typewriter-animation.gif',
    author: 'haitruong-tech',
    githubLink: 'https://github.com/haitruong-tech'
  },
  {
    artName: 'Ramen Bowl',
    pageLink: './Art/dan-chui/index.html',
    imageLink: './Art/dan-chui/ramen_bowl.gif',
    author: 'dan-chui',
    githubLink: 'https://github.com/dan-chui'
  },
  {
    artName: '👻Spooky Coffee☕',
    pageLink: './Art/archeana/index.html',
    imageLink: './Art/archeana/coffee boo.gif',
    author: 'archeana',
    githubLink: 'https://github.com/archeana'
  },
  {
    artName: 'Moving Car',
    pageLink: './Art/Ravkeerat02/car.html',
    imageLink: './Art/Ravkeerat02/car.gif',
    author: 'Ravkeerat Singh',
    githubLink: 'https://github.com/Ravkeerat02'
  },
  {
    artName: 'Bird Animation',
    pageLink: './Art/psykatsamanta/index.html',
    imageLink: './Art/psykatsamanta/Bird_Animation.gif',
    author: 'psykatsamanta',
    githubLink: 'https://github.com/psykatsamanta'
  },
  {
    artName: 'Jack-o-lantern',
    pageLink: './Art/Kttalley/jack-o-lantern.html',
    imageLink: './Art/Kttalley/jack-o-lantern.gif',
    author: 'Kttalley',
    githubLink: 'https://github.com/kttalley'
  },
  {
    artName: 'Bear Straw hat',
    pageLink: './Art/breadmooch/index.html',
    imageLink: './Art/breadmooch/bearStrawhat.gif',
    author: 'breadmooch',
    githubLink: 'https://github.com/breadmooch'
  },
  {
    artName: 'Waving Hand',
    pageLink: './Art/Darkrider0007/waveing_hand.html',
    imageLink: './Art/Darkrider0007/waving-hand.gif',
    author: 'Darkrider0007',
    githubLink: 'https://github.com/Darkrider0007'
  },
  {
    artName: 'Rotating Cube',
    pageLink: './Art/BatistaDev1113/cube.html',
    imageLink: './Art/BatistaDev1113/rotatingCube.gif',
    author: 'batistaDev1113',
    githubLink: 'https://github.com/batistaDev1113'
  },
  {
    artName: 'SharinganMangekyou',
    pageLink: './Art/SankN22/SharinganMangekyou.html',
    imageLink: './Art/SankN22/SharinganMangekyou.gif',
    author: 'SankN22',
    githubLink: 'https://github.com/SankN22'
  },
  {
    artName: 'Stroboscopic effect',
    pageLink: './Art/Shubhamm33/index.html',
    imageLink: './Art/Shubhamm33/stroboscopic.gif',
    author: 'Shubhamm33',
    githubLink: 'https://github.com/Shubhamm33'
  },
  {
    artName: 'Bouncing Ball Animation',
    pageLink: './Art/NegativE333/bouncing.html',
    imageLink: './Art/NegativE333/bouncing.gif',
    author: 'NegativE333',
    githubLink: 'https://github.com/NegativE333'
  },
  {
    artName: 'moving box',
    pageLink: './Art/Esinnation/index.html',
    imageLink: './Art/dmdiamond79/animation.gif',
    author: 'Esinnation',
    githubLink: 'https://github.com/Esinnation'
  },
  {
    artName: 'Button Hover Animation',
    pageLink: './Art/oandev/index.html',
    imageLink: './Art/oan.gif',
    author: 'hioan-dev',
    githubLink: 'https://github.com/hioan-dev'
  },
  {
    artName: 'Wordspin',
    pageLink: './Art/trottiemcqueen/wordspin.html',
    imageLink: './Art/trottiemcqueen/wordspin.png',
    author: 'Trottie McQueen',
    githubLink: 'https://github.com/trottiemcqueen'
  },
  {
    artName: 'Road Moving Animation',
    pageLink: './Art/pabitra0011/index.html',
    imageLink: './Art/pabitra0011/RoadAnimation.gif',
    author: 'pabitra0011',
    githubLink: 'https://github.com/pabitra0011'
  },
  {
    artName: 'Sun-loader Animation',
    pageLink: './Art/Groot-2001/index.html',
    imageLink: './Art/Groot-2001/sun-animation.gif',
    author: 'Shiva Silmawala',
    githubLink: 'https://github.com/Groot-2001'
  },
  {
    artName: 'CUBE',
    pageLink: './Art/okaydivyansh/index.html',
    imageLink: './Art/okaydivyansh/cube.gif',
    author: 'Divyansh',
    githubLink: 'https://github.com/okaydivyansh'
  },
  {
    artName: 'wheel',
    pageLink: './Art/mohdUsman-6508/wheel.html',
    imageLink: './Art/mohdUsman-6508/wheel.gif',
    author: 'Mohd Usman',
    githubLink: 'https://github.com/mohdUsman-6508'
  },
  {
    artName: 'Ball-animation',
    pageLink: './Art/RohanSalgare/index.html',
    imageLink: './Art/RohanSalgare/animation.gif',
    author: 'Rohan',
    githubLink: 'https://github.com/RohanSalgare'
  },
  {
    artName: 'CircleChase',
    pageLink: './Art/MathDevWeb/CircleChase.html',
    imageLink: './Art/MathDevWeb/CircleChase.gif',
    author: 'MathDevWeb',
    githubLink: 'https://github.com/MathDevWeb'
  },
  {
    artName: 'Waves',
    pageLink: './Art/vivek/index.html',
    imageLink: './Art/vivek/waves.gif',
    author: 'Vivek Boii',
    githubLink: 'https://github.com/vivekBoii'
  },
  {
    artName: 'Optimus Prime',
    pageLink: './Art/Aneesh/optimusprime.html',
    imageLink: './Art/Aneesh/optimusprime.gif',
    author: 'Aneesh',
    githubLink: 'https://github.com/aneeshd27'
  },
  {
    artName: 'Ping Pong',
    pageLink: './Art/patelanuj93/index.html',
    imageLink: './Art/patelanuj93/ping-pong.gif',
    author: 'Anuj Patel',
    githubLink: 'https://github.com/patelanuj93'
  },
  {
    artName: 'Sun-Earth Rotation',
    pageLink: './Art/vinay-s36/animation.html',
    imageLink: './Art/vinay-s36/Sun-Earth Rotation.gif',
    author: 'Vinay',
    githubLink: 'https://github.com/vinay-s36'
  },
  {
    artName: 'Heart Loading...',
    pageLink: './Art/maidxn/index.html',
    imageLink: './Art/maidxn/heart-loading-animate.gif',
    author: 'Mayd',
    githubLink: 'https://github.com/maidxn'
  },
  {
    artName: 'Colour change Ball',
    pageLink: './Art/TBRX/index.html',
    imageLink: './Art/TBRX/color-change.png',
    author: 'Tabrez Alam',
    githubLink: 'https://github.com/tabrez022'
  },
  {
    artName: 'Spinner',
    pageLink: './Art/muhd-kifayath/Spinner.html',
    imageLink: './Art/muhd-kifayath/Spinner.gif',
    author: 'Kifayath',
    githubLink: 'https://github.com/muhd-kifayath'
  },
  {
    artName: 'Rotate 3D on Hover',
    pageLink: './Art/Vamshidhar/rotate.html',
    imageLink: './Art/Vamshidhar/rotate-3d-on-hover.gif',
    author: 'Vamshidhar Thonti',
    githubLink: 'https://github.com/vamshidhar-thonti'
  },
  {
    artName: 'Heart Beat',
    pageLink: './Art/Luv/index.html',
    imageLink: './Art/Luv/heart.png',
    author: 'Luv',
    githubLink: 'https://github.com/luv2027'
  },
  {
    artName: 'Button Animation',
    pageLink: './Art/lucifer510/button.html',
    imageLink: './Art/lucifer510/button.png',
    author: 'lucifer510',
    githubLink: 'https://github.com/lucifer510'
  },
  {
    artName: 'Card Animation',
    pageLink: './Art/lucifer510/card.html',
    imageLink: './Art/lucifer510/card.png',
    author: 'lucifer510',
    githubLink: 'https://github.com/lucifer510'
  },
  {
    artName: 'Open the door',
    pageLink: './Art/Neha00011/door.html',
    imageLink: './Art/Neha00011/door.gif',
    author: 'Neha',
    githubLink: 'https://github.com/Neha00011'
  },
  {
    artName: 'Simple Loader',
    pageLink: './Art/Sai/Ani1.html',
    imageLink: './Art/Sai/ani1.gif',
    author: 'Sai',
    githubLink: 'https://github.com/SaiAryan1784'
  },
  {
    artName: 'Steaming Cup',
    pageLink: './Art/vivek/SteamCup.html',
    imageLink: './Art/vivek/SteamCup.gif',
    author: 'vivekBoii',
    githubLink: 'https://github.com/vivekBoii'
  },
  {
    artName: 'Tik Tac Yo!',
    pageLink: './Art/smokeraven667/smokeraven.html',
    imageLink: './Art/smokeraven667/tic-tac-yo.gif',
    author: 'Joy',
    githubLink: 'https://github.com/smokeraven667'
  },
  {
    artName: 'Ruby',
    pageLink: './Art/daniel-badura/ruby.html',
    imageLink: './Art/daniel-badura/ruby.gif',
    author: 'daniel-badura',
    githubLink: 'https://github.com/daniel-badura'
  },
  {
    artName: 'Hamburger to Close',
    pageLink: './Art/jatanassian/index.html',
    imageLink: './Art/jatanassian/hamburger-close.gif',
    author: 'Joy',
    githubLink: 'https://github.com/jatanassian'
  },
  {
    artName: 'Running watch',
    pageLink: './Art/Pratyush-Dehury/index.html',
    imageLink: './Art/Pratyush-Dehury/wrist-watch.gif',
    author: 'Pratyush Dehury',
    githubLink: 'https://github.com/Pratyush-Dehury'
  },
  {
    artName: 'Move phone',
    pageLink: './Art/Teri/index.html',
    imageLink: './Art/Teri/animate.gif',
    author: 'Teri',
    githubLink: 'https://github.com/terieyenike'
  },
  {
    artName: 'Moving Car',
    pageLink: './Art/Ravkeerat02/car.html',
    imageLink: './Art/Ravkeerat02/car.gif',
    author: 'Joy',
    githubLink: 'https://github.com/Ravkeerat02'
  },
  {
    artName: 'Animation Envelope',
    pageLink: './Art/Miainaus/envelope.html',
    imageLink: './Art/Miainaus/envelope.gif',
    author: 'Mia',
    githubLink: 'https://github.com/Miainaus'
  },
  {
    artName: 'Rotate Color',
    pageLink: './Art/Gibso10/index.html',
    imageLink: './Art/Gibso10/Box Color.gif',
    author: 'Gibso10',
    githubLink: 'https://github.com/Gibso10'
  },
  {
    artName: 'Against the Flow',
    pageLink: './Art/Zareck521/index.html',
    imageLink: './Art/Zareck521/otherway.gif',
    author: 'Zareck521',
    githubLink: 'https://github.com/Zareck521'
  },
  {
    artName: 'Scaling loader',
    pageLink: './Art/BatistaDev1113/index.html',
    imageLink: './Art/BatistaDev1113/scalingLoader.gif',
    author: 'BatistaDev1113',
    githubLink: 'https://github.com/batistaDev1113'
  },
  {
    artName: 'CSS Animation',
    pageLink: './Art/jayg2309/animation.html',
    imageLink: './Art/jayg2309/animation.gif',
    author: 'Jay',
    githubLink: 'https://github.com/jayg2309'
  },
  {
    artName: 'Bounceballs',
    pageLink: './Art/Titilayo/index.html',
    imageLink: './Art/Titilayo/bounceballs.png',
    author: 'Titilayo',
    githubLink: 'https://github.com/Teetee-lab'
  },
  {
    artName: 'Among Us',
    pageLink: './Art/THE-AryanKumar/index.html',
    imageLink: './Art/THE-AryanKumar/Among Us - result.gif',
    author: 'THE-AryanKumar',
    githubLink: 'https://github.com/THE-AryanKumar'
  },
  {
    artName: 'Stylish Text Animation',
    pageLink: './Art/varunrmantri23/index.html',
    imageLink: './Art/varunrmantri23/stylish_text_animation.gif',
    author: 'varunrmantri23',
    githubLink: 'https://github.com/varunrmantri23'
  },
  {
    artName: 'Rocking Boat',
    pageLink: './Art/TishShaw/index.html',
    imageLink: './Art/TishShaw/rocking-boat.gif',
    author: 'Tish',
    githubLink: 'https://github.com/TishShaw'
  },
  {
    artName: 'Button-Animation',
    pageLink: './Art/Raghavan-B/index.html',
    imageLink: './Art/Raghavan-B/button.gif',
    author: 'Raghavan-B',
    githubLink: 'https://github.com/Raghavan-B'
  },
  {
    artName: 'Diamond',
    pageLink: './Art/daniel-badura/diamond.html',
    imageLink: './Art/daniel-badura/diamond.gif',
    author: 'daniel-badura',
    githubLink: 'https://github.com/daniel-badura'
  },
  {
    artName: 'Hire Me Button Animation',
    pageLink: './Art/techfreakSahil/index.html',
    imageLink: './Art/techfreakSahil/animation(hireBtn).png',
    author: 'techfreakSahil',
    githubLink: 'https://github.com/techfreakSahil'
  },
  {
    artName: 'Beach Loading Bar with Waves and Sun',
    pageLink: './Art/Javier1019/index.html',
    imageLink: './Art/Javier1019/beachloadingbar.gif',
    author: 'Javier',
    githubLink: 'https://github.com/Javier1019'
  },
  {
    artName: 'Jumping Balls',
    pageLink: './Art/Alexandra2888/balls.html',
    imageLink: './Art/Alexandra2888/balls.gif',
    author: 'Alexandra2888',
    githubLink: 'https://github.com/Alexandra2888'
  },
  {
    artName: 'Scaling loader',
    pageLink: './Art/BatistaDev1113/index.html',
    imageLink: './Art/BatistaDev1113/scalingLoader.gif',
    author: 'BatistaDev1113',
    githubLink: 'https://github.com/batistaDev1113'
  },
  {
    artName: 'Rotate Color',
    pageLink: './Art/Gibso10/index.html',
    imageLink: './Art/Gibso10/Box Color.gif',
    author: 'Gibso10',
    githubLink: 'https://github.com/Gibso10'
  },
  {
    artName: 'Against the Flow',
    pageLink: './Art/Zareck521/index.html',
    imageLink: './Art/Zareck521/otherway.gif',
    author: 'Zareck521',
    githubLink: 'https://github.com/Zareck521'
  },
  {
    artName: 'Typewriter Text Animation',
    pageLink: './Art/haitruong-tech/index.html',
    imageLink: './Art/haitruong-tech/typewriter-animation.gif',
    author: 'haitruong-tech',
    githubLink: 'https://github.com/haitruong-tech'
  },
  {
    artName: 'Ramen Bowl',
    pageLink: './Art/dan-chui/index.html',
    imageLink: './Art/dan-chui/ramen_bowl.gif',
    author: 'dan-chui',
    githubLink: 'https://github.com/dan-chui'
  },
  {
    artName: '👻Spooky Coffee☕',
    pageLink: './Art/archeana/index.html',
    imageLink: './Art/archeana/coffee boo.gif',
    author: 'archeana',
    githubLink: 'https://github.com/archeana'
  },
  {
    artName: 'Bird Animation',
    pageLink: './Art/psykatsamanta/index.html',
    imageLink: './Art/psykatsamanta/Bird_Animation.gif',
    author: 'psykatsamanta',
    githubLink: 'https://github.com/psykatsamanta'
  },
  {
    artName: 'Animation Envelope',
    pageLink: './Art/Miainaus/envelope.html',
    imageLink: './Art/Miainaus/envelope.gif',
    author: 'Mia',
    githubLink: 'https://github.com/Miainaus'
  },
  {
    artName: 'Move phone',
    pageLink: './Art/Teri/index.html',
    imageLink: './Art/Teri/animate.gif',
    author: 'Teri',
    githubLink: 'https://github.com/terieyenike'
  },
  {
    artName: 'Jack-o-lantern',
    pageLink: './Art/Kttalley/jack-o-lantern.html',
    imageLink: './Art/Kttalley/jack-o-lantern.gif',
    author: 'Kttalley',
    githubLink: 'https://github.com/kttalley'
  },
  {
    artName: 'Bear Straw hat',
    pageLink: './Art/breadmooch/index.html',
    imageLink: './Art/breadmooch/bearStrawhat.gif',
    author: 'breadmooch',
    githubLink: 'https://github.com/breadmooch'
  },
  {
    artName: 'Waving Hand',
    pageLink: './Art/Darkrider0007/waveing_hand.html',
    imageLink: './Art/Darkrider0007/waving-hand.gif',
    author: 'Darkrider0007',
    githubLink: 'https://github.com/Darkrider0007'
  },
  {
    artName: 'Rotating Cube',
    pageLink: './Art/BatistaDev1113/cube.html',
    imageLink: './Art/BatistaDev1113/rotatingCube.gif',
    author: 'batistaDev1113',
    githubLink: 'https://github.com/batistaDev1113'
  },
  {
    artName: 'SharinganMangekyou',
    pageLink: './Art/SankN22/SharinganMangekyou.html',
    imageLink: './Art/SankN22/SharinganMangekyou.gif',
    author: 'SankN22',
    githubLink: 'https://github.com/SankN22'
  },
  {
    artName: 'Stroboscopic effect',
    pageLink: './Art/Shubhamm33/index.html',
    imageLink: './Art/Shubhamm33/stroboscopic.gif',
    author: 'Shubhamm33',
    githubLink: 'https://github.com/Shubhamm33'
  },
  {
    artName: 'Bouncing Ball Animation',
    pageLink: './Art/NegativE333/bouncing.html',
    imageLink: './Art/NegativE333/bouncing.gif',
    author: 'NegativE333',
    githubLink: 'https://github.com/NegativE333'
  },
  {
    artName: 'moving box',
    pageLink: './Art/Esinnation/index.html',
    imageLink: './Art/dmdiamond79/animation.gif',
    author: 'Esinnation',
    githubLink: 'https://github.com/Esinnation'
  },
  {
    artName: 'Button Hover Animation',
    pageLink: './Art/oandev/index.html',
    imageLink: './Art/oan.gif',
    author: 'hioan-dev',
    githubLink: 'https://github.com/hioan-dev'
  },
  {
    artName: 'Wordspin',
    pageLink: './Art/trottiemcqueen/wordspin.html',
    imageLink: './Art/trottiemcqueen/wordspin.png',
    author: 'Trottie McQueen'
  },
  {
    artName: 'Wordspin',
    pageLink: './Art/trottiemcqueen/wordspin.html',
    imageLink: './Art/trottiemcqueen/wordspin.png',
    author: 'Trottie McQueen',
    githubLink: 'https://github.com/trottiemcqueen'
  },
  {
    artName: 'Road Moving Animation',
    pageLink: './Art/pabitra0011/index.html',
    imageLink: './Art/pabitra0011/RoadAnimation.gif',
    author: 'pabitra0011',
    githubLink: 'https://github.com/pabitra0011'
  },
  {
    artName: 'Sun-loader Animation',
    pageLink: './Art/Groot-2001/index.html',
    imageLink: './Art/Groot-2001/sun-animation.gif',
    author: 'Shiva Silmawala',
    githubLink: 'https://github.com/Groot-2001'
  },
  {
    artName: 'ColorRot Square',
    pageLink: './Art/RedHoodJT1988/index.html',
    imageLink: './Art/RedHoodJT1988/colorRotSquare.gif',
    author: 'Jonathan Reeves',
    githubLink: 'https://github.com/RedHoodJT1988'
  },
  {
    artName: 'Dynamic Shadow',
    pageLink: './Art/Vamshidhar/index.html',
    imageLink: './Art/Vamshidhar/dynamic-shadow.gif',
    author: 'Vamshidhar Thonti',
    githubLink: 'https://github.com/vamshidhar-thonti'
  },
  {
    artName: 'Running watch',
    pageLink: './Art/Pratyush-Dehury/index.html',
    imageLink: './Art/Pratyush-Dehury/wrist-watch.gif',
    author: 'Pratyush Dehury',
    githubLink: 'https://github.com/Pratyush-Dehury'
  },
  {
    artName: 'Sliding Bot',
    pageLink: './Art/Joy/ProfoundlyParker/index.html',
    imageLink: './Art/Joy/ProfoundlyParker/robot.gif',
    author: 'ProfoundlyParker',
    githubLink: 'https://github.com/ProfoundlyParker'
  },
  {
    artName: 'Netflix Logo',
    pageLink: './Art/Sheefa/Netflix.html',
    imageLink: './Art/Sheefa/Netflix.gif',
    author: 'Sheefa',
    githubLink: 'https://github.com/sheefanaaz123'
  },
  {
    artName: 'CUBE',
    pageLink: './Art/okaydivyansh/index.html',
    imageLink: './Art/okaydivyansh/cube.gif',
    author: 'Divyansh',
    githubLink: 'https://github.com/okaydivyansh'
  },

  {
    artName: 'wheel',
    pageLink: './Art/mohdUsman-6508/wheel.html',
    imageLink: './Art/mohdUsman-6508/wheel.gif',
    author: 'Mohd Usman',
    githubLink: 'https://github.com/mohdUsman-6508'
  },
  {
    artName: 'Chess',
    pageLink: './Art/Ronit72/index.html',
    imageLink: './Art/Ronit72/animation.gif',
    author: 'Ronit',
    githubLink: 'https://github.com/Ronit72'
  },
  {
    artName: 'Ball-animation',
    pageLink: './Art/RohanSalgare/index.html',
    imageLink: './Art/RohanSalgare/animation.gif',
    author: 'Rohan',
    githubLink: 'https://github.com/RohanSalgare'
  },
  {
    artName: 'Ball-animation',
    pageLink: './Art/RohanSalgare/index.html',
    imageLink: './Art/RohanSalgare/animation.gif',
    author: 'Rohan',
    githubLink: 'https://github.com/RohanSalgare'
  },
  {
    artName: 'CircleChase',
    pageLink: './Art/MathDevWeb/CircleChase.html',
    imageLink: './Art/MathDevWeb/CircleChase.gif',
    author: 'MathDevWeb',
    githubLink: 'https://github.com/MathDevWeb'
  },
  {
    artName: 'Waves',
    pageLink: './Art/vivek/index.html',
    imageLink: './Art/vivek/waves.gif',
    author: 'Vivek Boii',
    githubLink: 'https://github.com/vivekBoii'
  },
  {
    artName: 'Optimus Prime',
    pageLink: './Art/Aneesh/optimusprime.html',
    imageLink: './Art/Aneesh/optimusprime.gif',
    author: 'Aneesh',
    githubLink: 'https://github.com/aneeshd27'
  },
  {
    artName: 'Pabitra Pal',
    pageLink: './Art/Pabitra/index.html',
    imageLink: './Art/Pabitra/face animation gif.gif',
    author: 'Pabitra',
    githubLink: 'https://github.com/pabitra0011'
  },
  {
    artName: 'Ping Pong',
    pageLink: './Art/patelanuj93/index.html',
    imageLink: './Art/patelanuj93/ping-pong.gif',
    author: 'Anuj Patel',
    githubLink: 'https://github.com/patelanuj93'
  },
  {
    artName: 'Sun-Earth Rotation',
    pageLink: './Art/vinay-s36/animation.html',
    imageLink: './Art/vinay-s36/Sun-Earth Rotation.gif',
    author: 'Vinay',
    githubLink: 'https://github.com/vinay-s36'
  },
  {
    artName: 'Button Animation',
    pageLink: './Art/vinay-s36/button.html',
    imageLink: './Art/vinay-s36/button-animation.gif',
    author: 'Vinay',
    githubLink: 'https://github.com/vinay-s36'
  },
  {
    artName: 'Heart Loading...',
    pageLink: './Art/maidxn/index.html',
    imageLink: './Art/maidxn/heart-loading-animate.gif',
    author: 'Mayd',
    githubLink: 'https://github.com/maidxn'
  },
  {
    artName: 'Colour change Ball',
    pageLink: './Art/TBRX/index.html',
    imageLink: './Art/TBRX/color-change.png',
    author: 'Tabrez Alam',
    githubLink: 'https://github.com/tabrez022'
  },
  {
    artName: 'Spinner',
    pageLink: './Art/muhd-kifayath/Spinner.html',
    imageLink: './Art/muhd-kifayath/Spinner.gif',
    author: 'Kifayath',
    githubLink: 'https://github.com/muhd-kifayath'
  },
  {
    artName: 'Heart Beat',
    pageLink: './Art/Luv/index.html',
    imageLink: './Art/Luv/heart.png',
    author: 'Luv',
    githubLink: 'https://github.com/luv2027'
  },
  {
    artName: 'Button Animation',
    pageLink: './Art/lucifer510/button.html',
    imageLink: './Art/lucifer510/button.png',
    author: 'lucifer510',
    githubLink: 'https://github.com/lucifer510'
  },
  {
    artName: 'Card Animation',
    pageLink: './Art/lucifer510/card.html',
    imageLink: './Art/lucifer510/card.png',
    author: 'lucifer510',
    githubLink: 'https://github.com/lucifer510'
  },
  {
    artName: 'Rotate 3D on Hover',
    pageLink: './Art/Vamshidhar/rotate.html',
    imageLink: './Art/Vamshidhar/rotate-3d-on-hover.gif',
    author: 'Vamshidhar Thonti',
    githubLink: 'https://github.com/vamshidhar-thonti'
  },
  {
    artName: 'Open the door',
    pageLink: './Art/Neha00011/door.html',
    imageLink: './Art/Neha00011/door.gif',
    author: 'Neha',
    githubLink: 'https://github.com/Neha00011'
  },
  {
    artName: 'Square Loading',
    pageLink: './Art/Guransh_Deol/index.html',
    imageLink: './Art/Guransh_Deol/sq_loading.gif',
    author: 'Guransh Deol',
    githubLink: 'https://github.com/guranshdeol'
  },
  {
    artName: 'Simple Loader',
    pageLink: './Art/Sai/Ani1.html',
    imageLink: './Art/Sai/ani1.gif',
    author: 'Sai',
    githubLink: 'https://github.com/SaiAryan1784'
  },
  {
    artName: 'THE ANINATION LOADER',
    pageLink: './Art/GT0SRT/index.html',
    imageLink: './Art/GT0SRT/TAL.gif',
    author: 'GOURAV',
    githubLink: 'https://github.com/GT0SRT'
  },
  {
    artName: 'Glowing Ring Animated Loader',
    pageLink: './Art/Bhavna2003/index.html',
    imageLink: './Art/Bhavna2003/animatedloader.gif',
    author: 'Bhavna Makode',
    githubLink: 'https://github.com/Bhavna2003'
  },
  {
    artName: 'Glitch',
    pageLink: './Art/Vatsalya-Vyas/index.html',
    imageLink: './Art/Vatsalya-Vyas/Glitch.gif',
    author: 'Vatsalya Vyas',
    githubLink: 'https://github.com/vatsalya-vyas'
  },
  {
    artName: 'animation',
    pageLink: './Art/hrishit/index.html',
    imageLink: './Art/hrishit/animation.gif',
    author: 'Hrishit',
    githubLink: 'https://github.com/Hrishit-B'
  },
  {
    artName: 'Coffee Machine',
    pageLink: './Art/shruti-sen2004/index.html',
    imageLink: './Art/shruti-sen2004/coffee-machine.gif',
    author: 'Shruti Sen',
    githubLink: 'https://github.com/shruti-sen2004'
  },
  {
    artName: 'Bouncing Balls',
    pageLink: './Art/SamilAbud/index.html',
    imageLink: './Art/SamilAbud/bouncing-effect.gif',
    author: 'Samil Abud',
    githubLink: 'https://github.com/samilabud'
  },
  {
    artName: 'Solar System',
    pageLink: './Art/Guransh_Deol/solar_system.html',
    imageLink: './Art/Guransh_Deol/solar.gif',
    author: 'Guransh Deol',
    githubLink: 'https://github.com/guranshdeol'
  },
  {
    artName: 'Santa Run',
    pageLink: './Art/psqaure11/index.html',
    imageLink: './Art/psqaure11/santa.gif',
    author: 'Pragya',
    githubLink: 'https://github.com/psqaure11'
  },
  {
    artName: 'Marvels God of Mischeif LoKi ',
    pageLink: './Art/Adhiraj/index.html',
    imageLink: './Art/Adhiraj/lokiAnimation.gif',
    author: 'Adhiraj',
    githubLink: 'https://github.com/ADHIRAJ-12/'
  },
  {
    artName: 'MovingTriangle',
    pageLink: './Art/AkashCss/index.html',
    imageLink: './Art/AkashCss/AkashCssGif.gif',
    author: 'Akash',
    githubLink: 'https://github.com/Akash-Jambulkar'
  },
  {
    artName: 'Circles Animation',
    pageLink: './Art/Loukas4/AnimatedCircles.html',
    imageLink: './Art/Loukas4/Circles.gif',
    author: 'Loukas',
    githubLink: 'https://github.com/Loukas4'
  },
<<<<<<< HEAD
   {
      artName: 'Om Chanting', 
      pageLink: './Art/kondapalli19/index.html',
      imageLink: './Art/kondapalli19/OmChanting.gif',
      author: 'Koyal Kondapalli',
      githubLink: 'https://github.com/kondapalli19' 
    }
=======
  {
    artName: 'Twirling Spheres',
    pageLink: './Art/ParzivalAFK/TwirlingSpheres.html',
    imageLink: './Art/ParzivalAFK/TwirlingSpheres.gif',
    author: 'ParzivalAFK',
    githubLink: 'https://github.com/parzivalafk'
  }
>>>>>>> 300c9d7c
];

// +--------------------------------------------------------------------------------+
// +                                                                                +
// +                  YOU DO NOT NEED TO CHANGE ANYTHING BELOW THIS                 +
// +                                                                                +
// +--------------------------------------------------------------------------------+

// Creates cards from the array above
// You don't need to modify this
let contents = [];
Shuffle(cards).forEach((c) => {
  contents.push([
    `<li class="card">` +
      `<a href='${c.pageLink}'>` +
      `<img class="art-image" src='${c.imageLink}' alt='${c.artName}' />` +
      `</a>` +
      `<div class="flex-content">` +
      `<a href='${c.pageLink}'><h3 class="art-title">${c.artName}</h3></a>` +
      `<p class='author'><a href="${c.githubLink}" target="_blank"><i class="fab fa-github"></i> ${c.author}</a> </p>` +
      `</div>` +
      `</li>`
  ]);
});

document.getElementById('cards').innerHTML = contents;

function Shuffle(o) {
  for (
    var j, x, i = o.length;
    i;
    j = parseInt(Math.random() * i), x = o[--i], o[i] = o[j], o[j] = x
  );
  return o;
}<|MERGE_RESOLUTION|>--- conflicted
+++ resolved
@@ -2109,15 +2109,13 @@
     author: 'Loukas',
     githubLink: 'https://github.com/Loukas4'
   },
-<<<<<<< HEAD
    {
       artName: 'Om Chanting', 
       pageLink: './Art/kondapalli19/index.html',
       imageLink: './Art/kondapalli19/OmChanting.gif',
       author: 'Koyal Kondapalli',
       githubLink: 'https://github.com/kondapalli19' 
-    }
-=======
+    },
   {
     artName: 'Twirling Spheres',
     pageLink: './Art/ParzivalAFK/TwirlingSpheres.html',
@@ -2125,7 +2123,6 @@
     author: 'ParzivalAFK',
     githubLink: 'https://github.com/parzivalafk'
   }
->>>>>>> 300c9d7c
 ];
 
 // +--------------------------------------------------------------------------------+
