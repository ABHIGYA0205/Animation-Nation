let cards = [
  {
<<<<<<< HEAD
    artName: 'Sliding Bot',
    pageLink: './Art/Joy/ProfoundlyParker/index.html',
    imageLink: './Art/Joy/ProfoundlyParker/robot.gif',
    author: 'ProfoundlyParker',
    githubLink: 'https://github.com/profoundlyparker'
=======
    artName: 'hanisntsolo',
    pageLink: './Art/hanisntsolo/hanisntsolo.html',
    imageLink: './Art/hanisntsolo/hanisntsolo.gif',
    author: 'Hanisntsolo',
    githubLink: 'https://github.com/hanisntsolo'
  },
  {
    artName: 'Orbiting-Ball',
    pageLink: './Art/Tipchan/OrbitingBall.html',
    imageLink: './Art/Tipchan/OrbitingBall.gif',
    author: 'Tipchan',
    githubLink: 'https://github.com/tsongtheng'
>>>>>>> 7c17c7c7
  },
  {
    artName: 'Simple BAAF',
    pageLink: './Art/baaf-Animation/index.html',
    imageLink: './Art/baaf-Animation/baafscreen.png',
    author: 'Farid Bass',
    githubLink: 'https://github.com/baafbass'
  },
  {
    artName: 'Animated-Biker',
    pageLink: './Art/JT-Singh/index.html',
    imageLink: './Art/JT-Singh/biker.gif',
    author: 'JT Singh',
    githubLink: 'https://github.com/JT-Singh'
  },
  {
    artName: 'Triangle',
    pageLink: './Art/Joy/triangle.html',
    imageLink: './Art/Joy/triangle.gif',
    author: 'Joy',
    githubLink: 'https://github.com/royranger'
  },
  {
    artName: 'Dancing in Space',
    pageLink: './Art/Maria/index.html',
    imageLink: './Art/Maria/style.css',
    author: 'Maria',
    githubLink: 'https://github.com/mariapetra'
  },
  {
    artName: 'Circle',
    pageLink: './Art/lucas/circle.html',
    imageLink: './Art/lucas/circle.gif',
    author: 'Joy',
    githubLink: 'https://github.com/LucasAlmeida-jpg'
  },
  {
    artName: 'Falling Squares',
    pageLink: './Art/migueldalberto/index.html',
    imageLink: './Art/migueldalberto/screenshot.png',
    author: 'migueldalberto',
    githubLink: 'https://github.com/migueldalberto'
  },
  {
    artName: 'Infinite Hacktober Shapes',
    pageLink: './Art/Joe_DiGioia/JoeArt.html',
    imageLink: './Art/Joe_DiGioia/Hacktober-Animate-JDiGioia.gif',
    author: 'Joe DiGioia',
    githubLink: 'https://github.com/WatchAce0'
  },
  {
    artName: 'Ghost',
    pageLink: './Art/Russ/ghost.html',
    imageLink: './Art/Russ/ghost.gif',
    author: 'Russ',
    githubLink: 'https://github.com/rperry99'
  },
  {
    artName: 'Planet',
    pageLink: './Art/serhatbek/index.html',
    imageLink: './Art/serhatbek/planet.gif',
    author: 'serhatbek',
    githubLink: 'https://github.com/serhatbek'
  },
  {
    artName: 'Rocket',
    pageLink: './Art/Suryansh/rocket.html',
    imageLink: './Art/Suryansh/rocket.gif',
    author: 'Suryansh',
    githubLink: 'https://github.com/suryanshsingh2001'
  },
  {
    artName: 'AnimateIbaad',
    pageLink: './Art/Ibaad/animate.html',
    imageLink: './Art/Ibaad/animationimagehover.gif',
    author: 'Ibaad',
    githubLink: 'https://github.com/ibaaddurrani'
  },
  {
    artName: 'Animated-Panda',
    pageLink: './Art/Naina/index.html',
    imageLink: './Art/Naina/Panda.gif',
    author: 'Naina',
    githubLink: 'https://github.com/naina5602'
  },
  {
    artName: 'Circle',
    pageLink: './Art/MishC/circle.html',
    imageLink: './Art/MishC/magic_circle.gif',
    author: 'MishC',
    githubLink: 'https://github.com/MishC'
  },
  {
    artName: 'SquBounce',
    pageLink: './Art/Sanusi/index.html',
    imageLink: './Art/Sanusi/sanusi-animation.gif',
    author: 'Sanusi',
    githubLink: 'https://github.com/sanusisusi'
  },
  {
    artName: 'RichardsAnimation',
    pageLink: './Art/Richard/animated.html',
    imageLink: './Art/Richard/bounce.gif.gif',
    author: 'Richard',
    githubLink: 'https://github.com/richardhartleydev'
  },
  {
    artName: 'Loader Animation',
    pageLink: './Art/Abhishek/animation.html',
    imageLink: './Art/Abhishek/animation.gif',
    author: 'Abhishek Kumar',
    githubLink: 'https://github.com/abhishekl1289'
  },
  {
    artName: 'Fan',
    pageLink: './Art/Samriddhi/fan.html',
    imageLink: './Art/Samriddhi/fan.png',
    author: 'Samriddhi',
    githubLink: 'https://github.com/NarayanSam'
  },
  {
    artName: 'RGB Square',
    pageLink: './Art/TCrypt/animated.html',
    imageLink: './Art/TCrypt/rgbsq-animated.gif',
    author: 'T-Crypt',
    githubLink: 'https://github.com/T-Crypt'
  },
  {
    artName: 'Loader Animation',
    pageLink: './Art/C S Sachindra/loader.html',
    imageLink: './Art/C S Sachindra/loader.gif',
    author: 'C S Sachindra',
    githubLink: 'https://github.com/sandilya27'
  },
  {
    artName: 'Seven Segment Display',
    pageLink: './Art/Ankesh/segment-display.html',
    imageLink: './Art/Ankesh/segment-display.gif',
    author: 'Ankesh',
    githubLink: 'https://github.com/ankeshp03'
  },
  {
    artName: '4 Color Loader',
    pageLink: './Art/rstallings/index.html',
    imageLink: './Art/rstallings/Animation.gif',
    author: 'Roosevelt S.',
    githubLink: 'https://github.com/rstallingsiii'
  },
  {
    artName: "Mr. A's Amimation",
    pageLink: './Art/MrA-Animation/index.html',
    imageLink: './Art/MrA-Animation/Animation.gif',
    author: 'Mr. AnkitR',
    githubLink: 'https://github.com/MrARawal'
  },
  {
    artName: 'LHV',
    pageLink: './Art/wizozheir/lhv.html',
    imageLink: './Art/wizozheir/lhv.gif',
    author: 'wizozheir',
    githubLink: 'https://github.com/wizozheir'
  },
  {
    artName: 'Falling stars',
    pageLink: './Art/ChipoJ/index.html',
    imageLink: './Art/ChipoJ/star_fall.gif',
    author: 'ChipoJ',
    githubLink: 'https://github.com/Chipoj'
  },
  {
    artName: 'Heartbeat',
    pageLink: './Art/Karol/index.html',
    imageLink: './Art/Karol/animation.gif',
    author: 'Karol',
    githubLink: 'https://github.com/karolwjck'
  },
  {
    artName: 'Bouncing Screensaver',
    pageLink: './Art/CDay-87/index.html',
    imageLink: './Art/CDay-87/Bounce_Animation.gif',
    author: 'CDay-87',
    githubLink: 'https://github.com/CDay-87'
  },
  {
    artName: 'Loader',
    pageLink: './Art/Animation_makrenko-dev/index.html',
    imageLink: './Art/Animation_makrenko-dev/logog.gif',
    author: 'makrenko-dev',
    githubLink: 'https://github.com/makrenko-dev'
  },
  {
    artName: 'Running Laps',
    pageLink: './Art/runningBars/index.html',
    imageLink: './Art/runningBars/running.gif',
    author: 'Daniel',
    githubLink: 'https://github.com/dsauce817'
  },
  {
    artName: 'Simple Mexican Flag',
    pageLink: './Art/jnovak5/index.html',
    imageLink: './Art/jnovak5/novak.gif',
    author: 'Jnovak5',
    githubLink: 'https://github.com/jnovak5'
  },
  {
    artName: 'Twist',
    pageLink: './Art/Anna/twist.html',
    imageLink: './Art/Anna/twist.gif',
    author: 'Anna',
    githubLink: 'https://github.com/anna-1980'
  },
  {
    artName: 'Shaking box',
    pageLink: './Art/alexsatalan/index.html',
    imageLink: './Art/alexsatalan/shaking.gif',
    author: 'AlexS',
    githubLink: 'https://github.com/alexsatalan'
  },
  {
    artName: 'olga_min',
    pageLink: './Art/olga_min/index.html',
    imageLink: './Art/olga_min/animation.gif',
    author: 'Olga',
    githubLink: 'https://github.com/OlgaMinaievaWebDev'
  },
  {
    artName: 'Rotating_Cube',
    pageLink: './Art/Catoos/Cube.html',
    imageLink: './Art/Catoos/Cube.gif',
    author: 'Catoos',
    githubLink: 'https://github.com/Catoos'
  },
  {
    artName: 'Moving Flag',
    pageLink: './Art/Mayank_goel/index.html',
    imageLink: './Art/Mayank_goel/moving_flag.gif',
    author: 'Yelloberard',
    githubLink: 'https://github.com/yellowberad'
  },
  {
    artName: 'Flowers',
    pageLink: './Art/Jeffrey/index.html',
    imageLink: './Art/Jeffrey/Hackflowers.png',
    author: 'Jeffrey',
    githubLink: 'https://github.com/Jeffruiz1502003'
  },
  {
    artName: 'Car',
    pageLink: './Art/Haneesh/car.html',
    imageLink: './Art/Haneesh/car.gif',
    author: 'Haneesh',
    githubLink: 'https://github.com/Haneesh000'
  },
  {
    artName: 'Sun shadow',
    pageLink: './Art/Guruprasad-Kulkarni/index.html',
    imageLink: './Art/Guruprasad-Kulkarni/sun.gif',
    author: 'Guruprasad',
    githubLink: 'https://github.com/Guruprasad846'
  },
  {
    artName: 'Circle',
    pageLink: './Art/Adithya/index.html',
    imageLink: './Art/Adithya/result.gif',
    author: 'Adithya',
    githubLink: 'https://github.com/Adithya-K-Shetty'
  },
  {
    artName: 'Cart Hover',
    pageLink: './Art/Rahul-Bhati/index.html',
    imageLink: './Art/Rahul-Bhati/Rahul-Bhati.gif',
    author: 'Rahul-Bhati',
    githubLink: 'https://github.com/Rahul-Bhati'
  },
  {
    artName: 'Animated Fan',
    pageLink: './Art/Alexandra2888/fan.html',
    imageLink: './Art/Alexandra2888/fan.png',
    author: 'Alexandra2888',
    githubLink: 'https://github.com/Alexandra2888'
  },
  {
    artName: 'Coffe Cup',
    pageLink: './Art/Alexandra2888/cup.html',
    imageLink: './Art/Alexandra2888/cup.gif',
    author: 'Alexandra2888',
    githubLink: 'https://github.com/Alexandra2888'
  },
  {
    artName: 'BouncingBall',
    pageLink: './Art/Venkateeshh/BouncingBall.html',
    imageLink: './Art/Venkateeshh/BounceBall.gif',
    author: 'Venkatesh',
    githubLink: 'https://github.com/Venkateeshh'
  },
  {
    artName: 'Analog Clock',
    pageLink: './Art/Jeet/index.html',
    imageLink: './Art/Jeet/pic.png',
    author: 'Jeet Kanodia',
    githubLink: 'https://github.com/jeetkanodia'
  },
  {
    artName: 'Flower',
    pageLink: './Art/ChrRepou/flower.html',
    imageLink: './Art/ChrRepou/flower.png',
    author: 'ChrRepou',
    githubLink: 'https://github.com/ChrRepou'
  },
  {
    artName: 'Triangle',
    pageLink: './Art/KrishayNair/rectangle.html',
    imageLink: './Art/KrishayNair/circle.gif',
    author: 'KrishayNair',
    githubLink: 'https://github.com/KrishayNair'
  },
  {
    artName: 'Waving Ghost Animation',
    pageLink: './Art/AnkitaM/ghost.html',
    imageLink: './Art/AnkitaM/Waving-Ghost-Animation.gif',
    author: 'Ankita M.',
    githubLink: 'https://github.com/anki009/'
  },
  {
    artName: 'Blinking Ball',
    pageLink: './Art/Sheefa/blinking_ball.html',
    imageLink: './Art/Sheefa/blinking_ball.gif',
    author: 'Sheefa',
    githubLink: 'https://github.com/sheefanaaz123'
  },
  {
    artName: 'Quadro Hypno Spin',
    pageLink: './Art/Sheefa/QuadroHypnoSpin.html',
    imageLink: './Art/Sheefa/QuadroHypnoSpin.gif',
    author: 'Sheefa',
    githubLink: 'https://github.com/sheefanaaz123'
  },
  {
    artName: 'Walking Dog',
    pageLink: './Art/ChrisAqui/dog.html',
    imageLink: './Art/ChrisAqui/dog.gif',
    author: 'Chris Aqui',
    githubLink: 'https://github.com/christine-aqui'
  },
  {
    artName: 'Sunset',
    pageLink: './Art/timDehof/sunset.html',
    imageLink: './Art/timDehof/sunset.gif',
    author: 'Tim DeHof',
    githubLink: 'https://github.com/timDeHof'
  },
  {
    artName: 'Circle Dancing',
    pageLink: './Art/Umair/index.html',
    imageLink: './Art/Umair/Circle-dancing.gif',
    author: 'Mohammed Umair',
    githubLink: 'https://github.com/umair986'
  },
  {
    artName: 'ZTM Text Animation',
    pageLink: './Art/Chugil/index.html',
    imageLink: './Art/Chugil/Screenshot.png',
    author: 'Chugil',
    githubLink: 'https://github.com/ChugilC'
  },
  {
    artName: 'Square',
    pageLink: './Art/Shubham-Chaudhary/square_animation.html',
    imageLink: './Art/Shubham-Chaudhary/square_animation.gif',
    author: 'Shubham Chaudhary',
    githubLink: 'https://github.com/Stellar-X'
  },
  {
    artName: 'Trippy',
    pageLink: './Art/Simar/trippy.html',
    imageLink: './Art/Simar/trippy-square.gif',
    author: 'Simar',
    githubLink: 'https://github.com/SimardeepSingh-zsh'
  },
  {
    artName: 'solarsystem',
    pageLink: './Art/solarsystem/solarsystem.html',
    imageLink: './Art/solarsystem/solarsystem.gif',
    author: 'hanisntsolo',
    githubLink: 'https://github.com/hanisntsolo'
  },
  {
    artName: 'Galaxy',
    pageLink: './Art/Aldair/galaxy.html',
    imageLink: './Art/Aldair/galaxy.gif',
    author: 'Aldair Huamani',
    githubLink: 'https://github.com/Baku452'
  },
  {
    artName: 'Weird Spinner',
    pageLink: './Art/lucifer510/weirdSpinner.html',
    imageLink: './Art/lucifer510/weirdSpinner.png',
    author: 'lucifer510',
    githubLink: 'https://github.com/lucifer510'
  },
  {
    artName: '699669',
    pageLink: './Art/Artis/699669.html',
    imageLink: './Art/Artis/699669.gif',
    author: 'Artis',
    githubLink: 'https://github.com/69966969'
  },
  {
    artName: 'spinning square',
    pageLink: './Art/dmdiamond79/spinningsquare.html',
    imageLink: './Art/dmdiamond79/spinning.gif',
    author: 'dmdiamond79',
    githubLink: 'https://github.com/dmdiamond79'
  },
  {
    artName: 'Bhaskar Sahu',
    pageLink: './Art/Bhaskarsahu23',
    imageLink: './Art/Bhaskarsahu23/imageflip.gif',
    author: 'Bhaskarsahu23',
    githubLink: 'https://github.com/Bhaskarsahu23'
  },
  {
    artName: 'Heaart',
    pageLink: './Art/Neha045/index.html',
    imageLink: './Art/Neha045/animation.gif',
    author: 'Neha045',
    githubLink: 'https://github.com/Neha045'
  }
];

// +--------------------------------------------------------------------------------+
// +                                                                                +
// +                  YOU DO NOT NEED TO CHANGE ANYTHING BELOW THIS                 +
// +                                                                                +
// +--------------------------------------------------------------------------------+

// Creates cards from the array above
// You don't need to modify this
let contents = [];
Shuffle(cards).forEach((c) => {
  contents.push([
    `<li class="card">` +
      `<a href='${c.pageLink}'>` +
      `<img class="art-image" src='${c.imageLink}' alt='${c.artName}' />` +
      `</a>` +
      `<div class="flex-content">` +
      `<a href='${c.pageLink}'><h3 class="art-title">${c.artName}</h3></a>` +
      `<p class='author'><a href="${c.githubLink}" target="_blank"><i class="fab fa-github"></i> ${c.author}</a> </p>` +
      `</div>` +
      `</li>`
  ]);
});

document.getElementById('cards').innerHTML = contents;

function Shuffle(o) {
  for (
    var j, x, i = o.length;
    i;
    j = parseInt(Math.random() * i), x = o[--i], o[i] = o[j], o[j] = x
  );
  return o;
}<|MERGE_RESOLUTION|>--- conflicted
+++ resolved
@@ -1,12 +1,5 @@
 let cards = [
   {
-<<<<<<< HEAD
-    artName: 'Sliding Bot',
-    pageLink: './Art/Joy/ProfoundlyParker/index.html',
-    imageLink: './Art/Joy/ProfoundlyParker/robot.gif',
-    author: 'ProfoundlyParker',
-    githubLink: 'https://github.com/profoundlyparker'
-=======
     artName: 'hanisntsolo',
     pageLink: './Art/hanisntsolo/hanisntsolo.html',
     imageLink: './Art/hanisntsolo/hanisntsolo.gif',
@@ -19,7 +12,6 @@
     imageLink: './Art/Tipchan/OrbitingBall.gif',
     author: 'Tipchan',
     githubLink: 'https://github.com/tsongtheng'
->>>>>>> 7c17c7c7
   },
   {
     artName: 'Simple BAAF',
