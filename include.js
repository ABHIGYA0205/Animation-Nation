--- conflicted
+++ resolved
@@ -476,14 +476,14 @@
     githubLink: 'https://github.com/Neha045'
   },
   {
-<<<<<<< HEAD
+
     artName: 'Running watch', 
     pageLink: './Art/Pratyush-Dehury/index.html', 
     imageLink: './Art/Pratyush-Dehury/wrist-watch.gif', 
     author: 'Pratyush Dehury',
     githubLink: 'https://github.com/Pratyush-Dehury'
   },
-=======
+  {
     artName: 'CSS Animation',
     pageLink: './Art/jayg2309/animation.html',
     imageLink: './Art/jayg2309/animation.gif',
@@ -504,7 +504,7 @@
     author: 'varunrmantri23',
     githubLink: 'https://github.com/varunrmantri23'
   }
->>>>>>> e9e35b11
+
 ];
 
 // +--------------------------------------------------------------------------------+
