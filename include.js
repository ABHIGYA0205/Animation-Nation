let cards = [
  //  Add your card in this section
  {
    artName: "The Ripple",
    pageLink: "./Art/Anmol2/index.html",
    imageLink: "./Art/Anmol2/ripple.png",
    author: "Anmol",
    githubLink: "https://github.com/Anmol270900"
  },
  {
    artName: 'Rainbow loader',
    pageLink: './Art/ka-hn/rainbow.html',
    imageLink: './Art/ka-hn/rainbow.gif',
    author: 'Karim Hussain',
    githubLink: 'https://github.com/ka-hn'
  },
  {
    artName: 'Action Cam',
    pageLink: './Art/Donovan/index.html',
    imageLink: './Art/Donovan/pureCSS-animation.gif',
    author: 'Donovan Hunter',
    githubLink: 'https://github.com/dhdcode'
  },
  {
    artName: "The Sun",
    pageLink: "./Art/Anmol/index.html",
    imageLink: "./Art/Anmol/sun.png",
    author: "Anmol",
    githubLink: "https://github.com/Anmol270900"
  },
  {
    artName: "Flipbox",
    pageLink: "./Art/Prasheel/index.html",
    imageLink: "./Art/Prasheel/flip.gif",
    author: "Prasheel Soni",
    githubLink: "https://github.com/ps011"
  },
  {
    artName: "2019 Wave",
    pageLink: "./Art/chris-aqui/index.html",
    imageLink: "./Art/chris-aqui/2019-jump.gif",
    author: "Christine Aqui",
    githubLink: "https://github.com/christine-aqui"
  },
  {
    artName: "Hover Button Animation",
    pageLink: "./Art/Vipul/hover.html",
    imageLink: "./Art/Vipul/Screenshot2.png",
    author: "Vipul",
    githubLink: "https://github.com/vipuljain08"
  },
  {
    artName: "Start From Zero",
    pageLink: "./Art/Robihdy/index.html",
    imageLink: "./Art/Robihdy/start-from-zero.png",
    author: "Robihdy",
    githubLink: "https://github.com/Robihdy"
  },
  {
    artName: "Local Host metaphor",
    pageLink: "./Art/Prateek/index.html",
    imageLink: "./Art/Prateek/localhost.png",
    author: "Prateek",
    githubLink: "https://github.com/prateekpatrick"
  },
  {
    artName: "Sliding Lines",
    pageLink: "./Art/erics0n/sliding-lines/index.html",
    imageLink: "./Art/erics0n/sliding-lines/image.gif",
    author: "erics0n",
    githubLink: "https://github.com/erics0n"
  },
  {
    artName: "Triangle",
    pageLink: "./Art/Joy/triangle/triangle.html",
    imageLink: "./Art/Joy/triangle/triangle.gif",
    author: "Joy",
    githubLink: "https://github.com/royranger"
  },
  {
    artName: "Cube",
    pageLink: "./Art/Joy/cube/cube.html",
    imageLink: "./Art/Joy/cube/cube.gif",
    author: "Joy",
    githubLink: "https://github.com/royranger"
  },
  {
    artName: "Burger Menu",
    pageLink: "./Art/mctrl/burger.html",
    imageLink: "./Art/mctrl/burger.gif",
    author: "Martina",
    githubLink: "https://github.com/mctrl"
  },
  {
    artName: "Square Loader",
    pageLink: "./Art/Hemant/index.html",
    imageLink: "./Art/Hemant/loader.gif",
    author: "Hemant Garg",
    githubLink: "https://github.com/hemant-garg"
  },
  {
    artName: "wake up, neo...",
    pageLink: "./Art/samirjouni/TributeToTheMatrix.html",
    imageLink: "./Art/samirjouni/sample.gif",
    author: "Samir Jouni",
    githubLink: "https://github.com/samirjouni"
  },
  {
    artName: "Planet",
    pageLink: "./Art/ArthurDoom/planet.html",
    imageLink: "./Art/ArthurDoom/planet.gif",
    author: "ArthurDoom",
    githubLink: "https://github.com/ArthurDoom"
  },
  {
    artName: "SquarPy",
    pageLink: "./Art/Utkarsh/index.html",
    imageLink: "./Art/Utkarsh/hack.gif",
    author: "utkarsh",
    githubLink: "https://github.com/Utkarsh2604"
  },
  {
    artName: "Circle",
    pageLink: "./Art/Oliver/Circle.html",
    imageLink: "./Art/Oliver/circle.gif",
    author: "Oliver",
    githubLink: "https://github.com/oliver-gomes"
  },
  {
    artName: "Ellipse Loader",
    pageLink: "./Art/VaibhavKhulbe/EllipseLoader.html",
    imageLink: "./Art/VaibhavKhulbe/ellipseLoader.gif",
    author: "Vaibhav Khulbe",
    githubLink: "https://github.com/Kvaibhav01"
  },
  {
    artName: "Simple Loader",
    pageLink: "./Art/soumsps/simpleload.html",
    imageLink: "./Art/soumsps/sample.gif",
    author: "Soumendu Sinha",
    githubLink: "https://github.com/soumsps"
  },
  {
    artName: "Rollodex",
    pageLink: "./Art/Shruti/rolling.html",
    imageLink: "./Art/Shruti/rolling.gif",
    author: "Shruti",
    githubLink: "https://github.com/shruti49"
  },
  {
    artName: "Cute Cat",
    pageLink: "./Art/Alghi/cat.html",
    imageLink: "./Art/Alghi/cat.gif",
    author: "Alghi",
    githubLink: "https://github.com/darklordace"
  },
  {
    artName: "ZtM Text",
    pageLink: "./Art/Di4iMoRtAl/ZtM_text_animation.html",
    imageLink: "./Art/Di4iMoRtAl/ZtM_animation.gif",
    author: "Di4iMoRtAl",
    githubLink: "https://github.com/dppeykov"
  },
  {
    artName: "Circles",
    pageLink: "./Art/Bhuvana/circles.html",
    imageLink: "./Art/Bhuvana/circles.gif",
    author: "Bhuvana",
    githubLink: "https://github.com/bhuvana-guna"
  },
  {
    artName: "Bird",
    pageLink: "./Art/Bhuvana/bird.html",
    imageLink: "./Art/Bhuvana/bird.gif",
    author: "Bhuvana",
    githubLink: "https://github.com/bhuvana-guna"
  },
  {
    artName: "Loader",
    pageLink: "./Art/Bhuvana/loader.html",
    imageLink: "./Art/Bhuvana/loader.gif",
    author: "Bhuvana",
    githubLink: "https://github.com/bhuvana-guna"
  },
  {
    artName: "Simple blinking loading circles",
    pageLink: "./Art/Rahul/index.html",
    imageLink: "./Art/Rahul/loading.gif",
    author: "Rahul",
    githubLink: "https://github.com/kohli6010"
  },
  {
    artName: "Css Pulse",
    pageLink: "./Art/Aszmel/pulse.html",
    imageLink: "./Art/Aszmel/css_pulse.gif",
    author: "Aszmel",
    githubLink: "https://github.com/Aszmel"
  },
  {
    artName: "Circle Bounce",
    pageLink: "./Art/Edmund/index.html",
    imageLink: "./Art/Edmund/circle-bounce.gif",
    author: "Edmund",
    githubLink: "https://github.com/edmund1645"
  },
  {
    artName: "Heart Beating",
    pageLink: "./Art/Regem/index.html",
    imageLink: "./Art/Regem/heart.jpg",
    author: "Regem",
    githubLink: "https://github.com/GemzBond"
  },
  {
    artName: "Fading Circles",
    pageLink: "./Art/Ankit/fadeCircle.html",
    imageLink: "./Art/Ankit/fadeCircles.png",
    author: "Ankit Srivastava",
    githubLink: "https://github.com/a18nov"
  },
  {
    artName: "Hacktoberfest 2019",
    pageLink: "./Art/jpk3lly/animation.html",
    imageLink: "./Art/jpk3lly/JPs_Animation_GIF.gif",
    author: "jpk3lly",
    githubLink: "https://github.com/jpk3lly"
  },
  {
    artName: "Name Rotator",
    pageLink: "./Art/Meet/name.html",
    imageLink: "./Art/Meet/name.gif",
    author: "Meet",
    githubLink: "https://github.com/Meet1103"
  },
  {
    artName: "Ball Rotator",
    pageLink: "./Art/Bibekpreet/index.html",
    imageLink: "./Art/Bibekpreet/ball.gif",
    author: "Bibekpreet",
    githubLink: "https://github.com/bibekpreet99"
  },
  {
    artName: "ephiphany",
    pageLink: "./Art/OctavianIlies/index.html",
    imageLink: "./Art/OctavianIlies/ephiphany.gif",
    author: "OctavianIlies",
    githubLink: "https://github.com/OctavianIlies"
  },
  {
    artName: "Loading",
    pageLink: "./Art/jh1992jh/loading.html",
    imageLink: "./Art/jh1992jh/loading.gif",
    author: "jh1992jh",
    githubLink: "https://github.com/jh1992jh"
  },
  {
    artName: "ZTM Colors",
    pageLink: "./Art/Godnon/index.html",
    imageLink: "./Art/Godnon/ZTMcAnim.gif",
    author: "Godnon",
    githubLink: "https://github.com/godnondsilva"
  },
  {
    artName: "Hover Effect",
    pageLink: "./Art/Shubhankar/index.html",
    imageLink: "./Art/Shubhankar/hackoctober.gif",
    author: "Shubhankar",
    githubLink: "https://github.com/shubhdwiv12"
  },
  {
    artName: "Bouncing Fading Circles",
    pageLink: "./Art/AyoubIssaad/index.html",
    imageLink: "./Art/AyoubIssaad/BouncingFadingCircles.gif",
    author: "AyoubIssaad",
    githubLink: "https://github.com/AyoubIssaad"
  },
  {
    artName: "5 balls preloader",
    pageLink: "./Art/Nnaji-Victor/index.html",
    imageLink: "./Art/Nnaji-Victor/5_balls.gif",
    author: "Nnaji Victor",
    githubLink: "https://github.com/Nnaji-Victor"
  },
  {
    artName: "ZTM Bouncer",
    pageLink: "./Art/Josia/bouncer.html",
    imageLink: "./Art/Josia/ztmbouncer.gif",
    author: "Josia Rodriguez",
    githubLink: "https://github.com/josiarod"
  },

  {
    artName: "Hacktober loading animation",
    pageLink: "./Art/mehul1011/index.html",
    imageLink: "./Art/mehul1011/loading.gif",
    author: "Mehul1011",
    githubLink: "https://github.com/mehul1011"
  },
  {
    artName: "Loading Dots",
    pageLink: "./Art/devSergiu/index.html",
    imageLink: "./Art/devSergiu/loading.gif",
    author: "devSergiu",
    githubLink: "https://github.com/devsergiu"
  },
	{
		artName: "TypeWriter effect",
		pageLink: "./Art/Sidharth/Typing_Text.html",
		imageLink: "./Art/Sidharth/type_writer.gif",
		author: "Sidharth",
		githubLink: "https://github.com/Sidharth98"
	},
	{
		artName: "Blue Spin",
		pageLink: "./Art/JamesW/index.html",
		imageLink: "./Art/JamesW/hacktober_spin.gif",
		author: "James Whitney",
		githubLink: "https://github.com/jameswhitney"
	},
	{
		artName: "Loading Animation",
		pageLink: "./Art/Sidharth/Loading.html",
		imageLink: "./Art/Sidharth/Loading.gif",
		author: "Sidharth",
		githubLink: "https://github.com/Sidharth98"
	},
	{
		artName: "Rotation",
		pageLink: "./Art/alenanog/index.html",
		imageLink: "./Art/alenanog/rotation.gif",
		author: "Alena A.",
		githubLink: "https://github.com/alenanog"
	},
	{
		artName: "Colors in your life",
		pageLink: "./Art/Atipahy/colors.html",
		imageLink: "./Art/Atipahy/colors.png",
		author: "Christos Chr",
		githubLink: "https://github.com/atipaHy"
	},
	{
		artName: "Orb",
		pageLink: "./Art/Jkbicbic/orb.html",
		imageLink: "./Art/Jkbicbic/orb.gif",
		author: "John Kennedy Bicbic",
		githubLink: "https://github.com/jkbicbic"
	},
	{
		artName: "Charging...",
		pageLink: "./Art/Afraz/charging.html",
		imageLink: "./Art/Afraz/charging.gif",
		author: "Afraz",
		githubLink: "https://github.com/afrazz"
	},
	{
		artName: "Charging...",
		pageLink: "./Art/DepStep/depstep.html",
		imageLink: "./Art/DepStep/depstep.gif",
		author: "DepStep",
		githubLink: "https://github.com/stephD"
	},
	{
		artName: "Dancing Ball...",
		pageLink: "./Art/DaveFres/index.html",
		imageLink: "./Art/DaveFres/ball.gif",
		author: "DaveFres",
		githubLink: "https://github.com/DaveFres"
	},
	{
		artName: "Sunshine",
		pageLink: "./Art/Pavelisp/sunshine.html",
		imageLink: "./Art/Pavelisp/sunshine.gif",
		author: "Pavel Isp",
		githubLink: "https://github.com/pavelisp"
	},
	{
		artName: "SoundBoxes",
		pageLink: "./Art/Hbarang/SoundBox.html",
		imageLink: "./Art/Hbarang/SoundBoxAnimation.gif",
		author: "Hbarang",
		githubLink: "https://github.com/hbarang"
	},
	{
		artName: "Cheshire",
		pageLink: "./Art/Ckanelin/index.html",
		imageLink: "./Art/Ckanelin/Cheshire.gif",
		author: "Ckanelin",
		githubLink: "https://github.com/ckanelin"
	},
	{
		artName: "Disappear",
		pageLink: "./Art/Stacy/index.html",
		imageLink: "./Art/Stacy/disappear.gif",
		author: "Stacy",
		githubLink: "https://github.com/stacyholtz6"
	},
	{
		artName: "Ellipse Spinner",
		pageLink: "./Art/Sabina/ellipse_spinner.html",
		imageLink: "./Art/Sabina/ellipse_spinner.png",
		author: "Sabina Abbasova",
		githubLink: "https://github.com/sabina929"
	},
	{
		artName: "NightSky",
		pageLink: "./Art/AndyS/index.html",
		imageLink: "./Art/AndyS/Capture.GIF",
		author: "AndyS",
		githubLink: "https://github.com/AndyS1988"
	},
	{
		artName: "Hungry",
		pageLink: "./Art/diegchav/index.html",
		imageLink: "./Art/diegchav/hungry.gif",
		author: "Diego Chz",
		githubLink: "https://github.com/diegchav"
	},
	{
		artName: "Hover Text Animation",
		pageLink: "./Art/AyoubIssaad2/index.html",
		imageLink: "./Art/AyoubIssaad2/hoverTextAnimation.gif",
		author: "AyoubIssaad",
		githubLink: "https://github.com/AyoubIssaad"
	},
	{
		artName: "Colorize",
		pageLink: "./Art/JimBratsos/colorize.html",
		imageLink: "./Art/JimBratsos/Colorize.gif",
		author: "Jim Bratsos",
		githubLink: "https://github.com/JimBratsos"
	},
	{
		artName: "Hacktober Spooktacular",
		pageLink: "Art/Elex/index.html",
		imageLink: ["./Art/Elex/hhs.gif"],
		author: "William Poisel (LordCobra)",
		githubLink: "https://github.com/epoisel"
	},
	{
		artName: "Circley",
		pageLink: "./Art/Tranjenny/indexjenny.html",
		imageLink: "./Art/Tranjenny/zerojenny.gif",
		author: "Tranjenny",
		githubLink: "https://github.com/Tranjenny"
	},
	{
		artName: "My Vietnam",
		pageLink: "./Art/nhbduy/index.html",
		imageLink: "./Art/nhbduy/my-vietnam.gif",
		author: "Hoang-Bao-Duy NGUYEN",
		githubLink: "https://github.com/nhbduy"
	},
	{
		artName: "Hactoberfest Bus",
		pageLink: "./Art/shahpranaf/index.html",
		imageLink: "./Art/shahpranaf/hacktoberfest_bus.gif",
		author: "Pranav Shah",
		githubLink: "https://github.com/shahpranaf"
	},
	{
		artName: "Hacktoberfest",
		pageLink: "./Art/robihid/index.html",
		imageLink: "./Art/robihid/hacktoberfest.png",
		author: "robihid",
		githubLink: "https://github.com/robihid"
	},
	{
		artName: "Hi there",
		pageLink: "./Art/Aki/index.html",
		imageLink: "./Art/Aki/giphy.gif",
		author: "Aki",
		githubLink: "https://github.com/akmalist"
	},
	{
		artName: "Hacktoberfest 2019!",
		pageLink: "./Art/RedSquirrrel/index.html",
		imageLink: "./Art/RedSquirrrel/index.html/animation.PNG",
		author: "RedSquirrrel",
		githubLink: "https://github.com/RedSquirrrel"
	},
	{
		artName: "Sliding text",
		pageLink: "./Art/Flattopz/index.html",
		imageLink: "./Art/Flattopz/SlidingText.gif",
		author: "Flattopz",
		githubLink: "https://github.com/hjpunzalan"
	},
	{
	    artName: "Rainbow Color Changer",
	    pageLink: "./Art/mmshr/index.html",
	    imageLink: "./Art/mmshr/rainbow.gif",
	    author: "mmosehauer",
	    githubLink: "https://github.com/mmosehauer"
  },
	{
		artName: "World of Coding",
		pageLink: "./Art/tom_kn/coding.html",
		imageLink: "./Art/tom_kn/coding.gif",
		author: "Tamas Knisz",
		githubLink: "https://github.com/TamasKn"
	},
	{
		artName: "Initial Bounce",
		pageLink: "./Art/Juwana/initial.html",
		imageLink: "./Art/Juwana/InitialBounce.gif",
		author: "Juwana",
		githubLink: "https://github.com/JZerman2018"
	},
	{
		artName: "Atom",
		pageLink: "./Art/Teva/index.html",
		imageLink: "./Art/Teva/atom.gif",
		author: "Teva",
		githubLink: "https://github.com/TevaHenry"
	},
	{
		artName: "Be Awesome",
		pageLink: "./Art/TigerAsH/index.html",
		imageLink: "./Art/TigerAsH/be-awesome.jpg",
		author: "TigerAsH",
		githubLink: "https://github.com/TigerAsH94"
	},
	{
		artName: "Rainbow Colors",
		pageLink: "./Art/Sanjeev/index.html",
		imageLink: "./Art/Sanjeev/animation.gif",
		author: "Sanjeev Panday",
		githubLink: "https://github.com/Sanjeev-Panday"
	},
	{	artName: "ZtM",
		pageLink: "./Art/thoyvo/index.html",
		imageLink: "./Art/thoyvo/ztm.gif",
		author: "Thoyvo",
		githubLink: "https://github.com/thoyvo"
	},
  {
    artName: "Fast Fishes",
    pageLink: "./Art/4ront/index.html",
    imageLink: "./Art/4ront/fishes.gif",
    author: "4rontender",
    githubLink: "https://github.com/RinatValiullov"

	},
	{
		artName: "Calm Ubuntu",
		pageLink: "./Art/schupat/index.html",
		imageLink: "./Art/schupat/preview.gif",
		author: "schupat",
		githubLink: "https://github.com/schupat"
  },
  {
    artName: "Solar System",
    pageLink: "./Art/DSandberg93/index.html",
    imageLink: "./Art/DSandberg93/SolarSystem.gif",
    author: "DSandberg93",
    githubLink: "https://github.com/DSandberg93"
  },
  {
    artName: "Boo",
	  pageLink: "./Art/VerityB/index.html",
	  imageLink: "./Art/VerityB/boo.gif",
	  author: "VerityB",
	  githubLink: "https://github.com/VerityB"
	},
	{
		artName: "Hacktoberfest Ghost",
		pageLink: "./Art/cTahirih/index.html",
		imageLink: "./Art/cTahirih/ghost.png",
		author: "cTahirih",
		githubLink: "https://github.com/cTahirih"
  },
  {
    artName: 'Clock',
    pageLink: './Art/Abdul/index.html',
    imageLink: './Art/Abdul/Clock.png',
    author: 'Abdul Rahman',
    githubLink: 'https://github.com/abdulrahman118'
  },
  {
    artName: 'Loading Cube',
    pageLink: './Art/andrearizzello/index.html',
    imageLink: './Art/andrearizzello/index.gif',
    author: 'Andrea Rizzello',
    githubLink: 'https://github.com/andrearizzello'
  },
  {
    artName: 'Wall Dropping Logo',
    pageLink: './Art/shivams136/index.html',
    imageLink: './Art/shivams136/walldrop.gif',
    author: 'Shivam Sharma',
    githubLink: 'https://github.com/ShivamS136'
  },
  {
    artName: 'Infinite Race',
    pageLink: './Art/levermanx/index.html',
    imageLink: './Art/levermanx/anim.gif',
    author: 'Levermanx',
    githubLink: 'https://github.com/levermanx'
  },
  {
<<<<<<< HEAD
    artName: 'Hover to Rotate Text',
    pageLink: './Art/faiz_hameed/index.html',
    imageLink: './Art/faiz_hameed/hackto.gif',
    author: 'Faiz Hameed',
    githubLink: 'https://github.com/faizhameed'
=======
    artName: 'HalloHacktober Greeting!',
    pageLink: './Art/lusalga/index.html',
    imageLink: './Art/lusalga/lu.gif',
    author: 'Lucieni A. Saldanha',
    githubLink: 'https://github.com/lusalga/'
>>>>>>> 26fc3c4a
  }
];

// +--------------------------------------------------------------------------------+
// +                                                                                +
// +                  YOU DO NOT NEED TO CHANGE ANYTHING BELOW THIS                 +
// +                                                                                +
// +--------------------------------------------------------------------------------+

// Creates cards from the array above
// You don't need to modify this
let contents = [];
Shuffle(cards).forEach(c => {
  contents.push([
    `<li class="card">` +
    `<a href='${c.pageLink}'>` +
    `<img class="art-image" src='${c.imageLink}' alt='${c.artName}' />` +
    `</a>` +
    `<div class="flex-content">` +
    `<a href='${c.pageLink}'><h3 class="art-title">${c.artName}</h3></a>` +
    `<p class='author'><a href="${c.githubLink}" target="_blank"><i class="fab fa-github"></i> ${c.author}</a> </p>` +
    `</div>` +
    `</li>`
  ]);
});

document.getElementById("cards").innerHTML = contents;

function Shuffle(o) {
  for (
    var j, x, i = o.length;
    i;
    j = parseInt(Math.random() * i), x = o[--i], o[i] = o[j], o[j] = x
  );
  return o;
}<|MERGE_RESOLUTION|>--- conflicted
+++ resolved
@@ -597,19 +597,18 @@
     githubLink: 'https://github.com/levermanx'
   },
   {
-<<<<<<< HEAD
     artName: 'Hover to Rotate Text',
     pageLink: './Art/faiz_hameed/index.html',
     imageLink: './Art/faiz_hameed/hackto.gif',
     author: 'Faiz Hameed',
     githubLink: 'https://github.com/faizhameed'
-=======
+  },
+  {
     artName: 'HalloHacktober Greeting!',
     pageLink: './Art/lusalga/index.html',
     imageLink: './Art/lusalga/lu.gif',
     author: 'Lucieni A. Saldanha',
     githubLink: 'https://github.com/lusalga/'
->>>>>>> 26fc3c4a
   }
 ];
 
