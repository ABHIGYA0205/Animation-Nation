--- conflicted
+++ resolved
@@ -889,13 +889,13 @@
     githubLink: "https://github.com/jmtellez"
     },
     {
-<<<<<<< HEAD
         artName: "Colors rectangle",
         pageLink: "./Art/beaps3/index.html",
         imageLink: "./Art/beaps3/colors-rectangle.gif",
         author: "beaps",
         githubLink: "https://github.com/beaps"
-=======
+    },
+  {
     artName: "Hinge",
     pageLink: "./Art/hereisfahad/index.html",
     imageLink: "./Art/hereisfahad/hinge.png",
@@ -908,7 +908,6 @@
         imageLink: "./Art/PaulBillings/animation.gif",
         author: "Paul Billings",
         githubLink: "https://github.com/paulbillings"
->>>>>>> 5c8cf74f
     }
 ];
 
