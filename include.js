let cards = [
	//  Add your card in this section
	{
		artName: 'sun-moon',
		pageLink: './Art/shinelikeasmile/h.html',
		imageLink: './Art/shinelikeasmile/g.gif',
		author: 'shinelikeasmile',
		githubLink: 'https://github.com/shinelikeasmile'
	},
	{
		artName: '3D Perspective',
		pageLink: './Art/prathu9/3dPerspectiveHTML.html',
		imageLink: './Art/prathu9/3dPerspective.gif',
		author: 'Prathamesh Sawant',
		githubLink: 'https://github.com/prathu9'
	},
	{
		pageLink: './Art/Xebec19.html',
		author: 'Xebec19',
		githubLink: 'https://github.com/Xebec19'
	},
	{
		pageLink: './Art/solarsytem/index.html',
		imageLink: './Art/solarsytem/solar-sytem.gif',
		author: 'Suba',
		githubLink: 'https://github.com/Suba-Sah'
	},
	{
		artName: 'covid-19',
		pageLink: './Art/shivam12k/index.html',
		videoLink: './Art/cell/cell.mp4',
		author: 'shivam12k',
		githubLink: 'https://github.com/shivam12k'
	},
	{
		artName: 'PrimaryColors',
		pageLink: './Art/primarycolors/index.html',
		videoLink: './Art/primarycolors/primarycolors.gif',
		author: 'stthall',
		githubLink: 'https://github.com/stthall'
	},
	{
		artName: 'Waiting',
		pageLink: './Art/srishti/index.html',
		author: 'Srishti',
		githubLink: 'https://github.com/SrishtiAvalakki'
	},
	{
		artName: 'AmanS01',
		pageLink: './Art/AmanS01/index.html',
		videoLink: './Art/AmanS01/S01Anim.gif',
		author: 'Aman777',
		githubLink: 'https://github.com/amanbijalwan'
	},
	{
		artName: '3D Series',
		pageLink: './Art/AdityaRathore/index.html',
		videoLink: './Art/AdityaRathore/rat.gif',
		author: 'Rathore-Aditya',
		githubLink: 'https://github.com/Rathore-Aditya'
	},
	{
		artName: 'Mag-animation',
		pageLink: './Art/Mag-D-Alena/index.html',
		videoLink: './Art/Mag-D-Alena/Mag-animation.gif',
		author: 'Magdalena BenBassat-Luszczynska',
		githubLink: 'https://github.com/mag-d-alen'
	},
	{
		artName: 'That Animation',
		pageLink: './Art/MaKloudz/index.html',
		imageLink: './Art/MaKloudz/dat-animation.gif',
		author: 'Blessing Mutava',
		githubLink: 'https://github.com/MaKloudz'
	},
	{
		artName: 'That Animation',
		pageLink: './Art/MaKloudz/index.html',
		imageLink: './Art/MaKloudz/dat-animation.gif',
		author: 'Blessing Mutava',
		githubLink: 'https://github.com/MaKloudz'
	},
	{
		artName: 'spirals',
		pageLink: './Art/Krishna/index.html',
		imageLink: './Art/Krishna/spiral.png',
		author: 'Krishna Kant Hati',
		githubLink: 'https://github.com/krishnakanthati'
	},
	{
		artName: 'animatron',
		pageLink: './Art/animatron/index.html',
		imageLink: './Art/animatron/trance.gif',
		author: 'nick981837',
		githubLink: 'https://github.com/nick981837'
	},
	{
		artName: 'ZTM Animation',
		pageLink: './Art/EricPuskas/index.html',
		imageLink: './Art/EricPuskas/index.gif',
		author: 'Eric Puskas',
		githubLink: 'https://github.com/EricPuskas'
	},
	{
		artName: 'LSD Rainbow Trip: Phase 1',
		pageLink: './Art/AbsMechanik/index.html',
		imageLink: './Art/AbsMechanik/AbsMechanik_Animation.gif',
		author: 'AbsMechanik',
		githubLink: 'https://github.com/AbsMechanik'
	},
	{
		artName: 'Christmas Lights',
		pageLink: './Art/Futuregit/index.html',
		imageLink: './Art/Futuregit/Christmas-Lights.gif',
		author: 'Futuregit',
		githubLink: 'https://github.com/Futuregit'
	},
	{
		artName: 'space zoo',
		pageLink: './Art/space_zoo/index.html',
		imageLink: './Art/space_zoo/space_zoo.gif',
		author: 'yuwenGithub',
		githubLink: 'https://github.com/yuwenGithub'
	},
	{
		artName: 'ZTM Animation',
		pageLink: './Art/EricPuskas/index.html',
		imageLink: './Art/EricPuskas/index.gif',
		author: 'Eric Puskas',
		githubLink: 'https://github.com/EricPuskas'
	},
	{
		artName: 'LSD Rainbow Trip: Phase 1',
		pageLink: './Art/AbsMechanik/index.html',
		imageLink: './Art/AbsMechanik/AbsMechanik_Animation.gif',
		author: 'AbsMechanik',
		githubLink: 'https://github.com/AbsMechanik'
	},
	{
		artName: 'Christmas Lights',
		pageLink: './Art/Futuregit/index.html',
		imageLink: './Art/Futuregit/Christmas-Lights.gif',
		author: 'Futuregit',
		githubLink: 'https://github.com/Futuregit'
	},
	{
		artName: 'space zoo',
		pageLink: './Art/space_zoo/index.html',
		imageLink: './Art/space_zoo/space_zoo.gif',
		author: 'yuwenGithub',
		githubLink: 'https://github.com/yuwenGithub'
	},
	{
		artName: 'neon-text flicker glow',
		pageLink: './Art/neon-text flicker glow/neon.html',
		videoLink: './Art/neon-text flicker glow/neon-text flicker glow.gif',
		author: 'Ajay Tyagi',
		githubLink: 'https://github.com/imajaytyagi'
	},
	{
		artName: 'Fruit Dancing',
		pageLink: './Art/carlacentenor/index.html',
		imageLink: './Art/carlacentenor/fruit.gif',
		author: 'carlacentenor',
		githubLink: 'https://github.com/carlacentenor'
	},
	{
		artName: 'eyes',
		pageLink: './Art/eyes/index.html',
		imageLink: './Art/eyes/eyes.gif',
		author: 'yuwenGithub',
		githubLink: 'https://github.com/yuwenGithub'
	},
	{
		artName: 'Spooktober Hacktoberfest',
		pageLink: './Art/FredAmartey/index.html',
		imageLink: './Art/FredAmartey/thumbnaill.gif',
		author: 'Fred Amartey',
		githubLink: 'https://github.com/FredAmartey'
	},
	{
		artName: 'Star Wars?',
		pageLink: './Art/henryvalbuena/index.html',
		imageLink: './Art/henryvalbuena/index.gif',
		author: 'Henry Valbuena',
		githubLink: 'https://github.com/henryvalbuena'
	},
	{
		artName: 'UFO',
		pageLink: './Art/UFO/index.html',
		imageLink: './Art/UFO/UFO.png',
		author: 'Abhinav Singh @abhinav9910',
		githubLink: 'https://github.com/abhinav9910'
	},
	{
		artName: 'The Ripple',
		pageLink: './Art/Anmol2/index.html',
		imageLink: './Art/Anmol2/ripple.png',
		author: 'Anmol',
		githubLink: 'https://github.com/Anmol270900'
	},
	{
		artName: 'Rainbow loader',
		pageLink: './Art/ka-hn/rainbow.html',
		imageLink: './Art/ka-hn/rainbow.gif',
		author: 'Karim Hussain',
		githubLink: 'https://github.com/ka-hn'
	},
	{
		artName: 'Action Cam',
		pageLink: './Art/Donovan/index.html',
		imageLink: './Art/Donovan/pureCSS-animation.gif',
		author: 'Donovan Hunter',
		githubLink: 'https://github.com/dhdcode'
	},
	{
		artName: 'The Sun',
		pageLink: './Art/Anmol/index.html',
		imageLink: './Art/Anmol/sun.png',
		author: 'Anmol',
		githubLink: 'https://github.com/Anmol270900'
	},
	{
		artName: 'Flashing Pumpkin',
		pageLink: './Art/KatrinaRose14/index.html',
		imageLink: './Art/KatrinaRose14/FlashingPumpkin.gif',
		author: 'Katrina Yates',
		githubLink: 'https://github.com/KatrinaRose14'
	},
	{
		artName: 'Flipbox',
		pageLink: './Art/Prasheel/index.html',
		imageLink: './Art/Prasheel/flip.gif',
		author: 'Prasheel Soni',
		githubLink: 'https://github.com/ps011'
	},
	{
		artName: '2019 Wave',
		pageLink: './Art/chris-aqui/index.html',
		imageLink: './Art/chris-aqui/2019-jump.gif',
		author: 'Christine Aqui',
		githubLink: 'https://github.com/christine-aqui'
	},
	{
		artName: 'Hover Button Animation',
		pageLink: './Art/Vipul/hover.html',
		imageLink: './Art/Vipul/Screenshot2.png',
		author: 'Vipul',
		githubLink: 'https://github.com/vipuljain08'
	},
	{
		artName: 'Start From Zero',
		pageLink: './Art/Robihdy/index.html',
		imageLink: './Art/Robihdy/start-from-zero.png',
		author: 'Robihdy',
		githubLink: 'https://github.com/Robihdy'
	},
	{
		artName: 'Local Host metaphor',
		pageLink: './Art/Akbar-Cyber/index.html',
		imageLink: './Art/Prateek/localhost.png',
		author: 'Prateek',
		githubLink: 'https://github.com/prateekpatrick'
	},
	{
		artName: 'Akbar-Cyber',
		pageLink: './Art/Akbar-Cyber/index.html',
		imageLink: './Art/Akbar-Cyber/akbar.gif',
		author: 'Akbar',
		githubLink: 'https://github.com/Akbar-Cyber'
	},
	{
		artName: 'Sliding Lines',
		pageLink: './Art/erics0n/sliding-lines/index.html',
		imageLink: './Art/erics0n/sliding-lines/image.gif',
		author: 'erics0n',
		githubLink: 'https://github.com/erics0n'
	},
	{
		artName: 'Triangle',
		pageLink: './Art/Joy/triangle/triangle.html',
		imageLink: './Art/Joy/triangle/triangle.gif',
		author: 'Joy',
		githubLink: 'https://github.com/royranger'
	},
	{
		artName: 'Cube',
		pageLink: './Art/Joy/cube/cube.html',
		imageLink: './Art/Joy/cube/cube.gif',
		author: 'Joy',
		githubLink: 'https://github.com/royranger'
	},
	{
		artName: 'Burger Menu',
		pageLink: './Art/mctrl/burger.html',
		imageLink: './Art/mctrl/burger.gif',
		author: 'Martina',
		githubLink: 'https://github.com/mctrl'
	},
	{
		artName: 'diksha2808',
		pageLink: './Art/diksha2808/triangle/diksha.html',
		imageLink: './Art/Joy/diksha2808/diksha.gif',
		author: 'Diksha',
		githubLink: 'https://github.com/diksha2808'
	},

	{
		artName: 'Square Loader',
		pageLink: './Art/Hemant/index.html',
		imageLink: './Art/Hemant/loader.gif',
		author: 'Hemant Garg',
		githubLink: 'https://github.com/hemant-garg'
	},
	{
		artName: 'wake up, neo...',
		pageLink: './Art/samirjouni/TributeToTheMatrix.html',
		imageLink: './Art/samirjouni/sample.gif',
		author: 'Samir Jouni',
		githubLink: 'https://github.com/samirjouni'
	},
	{
		artName: 'Tribute To COD4MW',
		pageLink: './Art/samirjouni2/index.html',
		imageLink: './Art/samirjouni2/sample.gif',
		author: 'Samir Jouni',
		githubLink: 'https://github.com/samirjouni'
	},
	{
		artName: 'Planet',
		pageLink: './Art/ArthurDoom/planet.html',
		imageLink: './Art/ArthurDoom/planet.gif',
		author: 'ArthurDoom',
		githubLink: 'https://github.com/ArthurDoom'
	},
	{
		artName: 'SquarPy',
		pageLink: './Art/Utkarsh/index.html',
		imageLink: './Art/Utkarsh/hack.gif',
		author: 'utkarsh',
		githubLink: 'https://github.com/Utkarsh2604'
	},
	{
		artName: 'Circle',
		pageLink: './Art/Oliver/Circle.html',
		imageLink: './Art/Oliver/circle.gif',
		author: 'Oliver',
		githubLink: 'https://github.com/oliver-gomes'
	},
	{
		artName: 'Ellipse Loader',
		pageLink: './Art/VaibhavKhulbe/EllipseLoader.html',
		imageLink: './Art/VaibhavKhulbe/ellipseLoader.gif',
		author: 'Vaibhav Khulbe',
		githubLink: 'https://github.com/Kvaibhav01'
	},
	{
		artName: 'Simple Loader',
		pageLink: './Art/soumsps/simpleload.html',
		imageLink: './Art/soumsps/sample.gif',
		author: 'Soumendu Sinha',
		githubLink: 'https://github.com/soumsps'
	},
	{
		artName: 'Rollodex',
		pageLink: './Art/Shruti/rolling.html',
		imageLink: './Art/Shruti/rolling.gif',
		author: 'Shruti',
		githubLink: 'https://github.com/shruti49'
	},
	{
		artName: 'Cute Cat',
		pageLink: './Art/Alghi/cat.html',
		imageLink: './Art/Alghi/cat.gif',
		author: 'Alghi',
		githubLink: 'https://github.com/darklordace'
	},
	{
		artName: 'ZtM Text',
		pageLink: './Art/Di4iMoRtAl/ZtM_text_animation.html',
		imageLink: './Art/Di4iMoRtAl/ZtM_animation.gif',
		author: 'Di4iMoRtAl',
		githubLink: 'https://github.com/dppeykov'
	},
	{
		artName: 'Circles',
		pageLink: './Art/Bhuvana/circles.html',
		imageLink: './Art/Bhuvana/circles.gif',
		author: 'Bhuvana',
		githubLink: 'https://github.com/bhuvana-guna'
	},
	{
		artName: 'Bird',
		pageLink: './Art/Bhuvana/bird.html',
		imageLink: './Art/Bhuvana/bird.gif',
		author: 'Bhuvana',
		githubLink: 'https://github.com/bhuvana-guna'
	},
	{
		artName: 'Loader',
		pageLink: './Art/Bhuvana/loader.html',
		imageLink: './Art/Bhuvana/loader.gif',
		author: 'Bhuvana',
		githubLink: 'https://github.com/bhuvana-guna'
	},
	{
		artName: 'Simple blinking loading circles',
		pageLink: './Art/Rahul/index.html',
		imageLink: './Art/Rahul/loading.gif',
		author: 'Rahul',
		githubLink: 'https://github.com/kohli6010'
	},
	{
		artName: 'Css Pulse',
		pageLink: './Art/Aszmel/pulse.html',
		imageLink: './Art/Aszmel/css_pulse.gif',
		author: 'Aszmel',
		githubLink: 'https://github.com/Aszmel'
	},
	{
		artName: 'Circle Bounce',
		pageLink: './Art/Edmund/index.html',
		imageLink: './Art/Edmund/circle-bounce.gif',
		author: 'Edmund',
		githubLink: 'https://github.com/edmund1645'
	},
	{
		artName: 'Heart Beating',
		pageLink: './Art/Regem/index.html',
		imageLink: './Art/Regem/heart.jpg',
		author: 'Regem',
		githubLink: 'https://github.com/GemzBond'
	},
	{
		artName: 'Fading Circles',
		pageLink: './Art/Ankit/fadeCircle.html',
		imageLink: './Art/Ankit/fadeCircles.png',
		author: 'Ankit Srivastava',
		githubLink: 'https://github.com/a18nov'
	},
	{
		artName: 'Hacktoberfest 2019',
		pageLink: './Art/jpk3lly/animation.html',
		imageLink: './Art/jpk3lly/JPs_Animation_GIF.gif',
		author: 'jpk3lly',
		githubLink: 'https://github.com/jpk3lly'
	},
	{
		artName: 'Name Rotator',
		pageLink: './Art/Meet/name.html',
		imageLink: './Art/Meet/name.gif',
		author: 'Meet',
		githubLink: 'https://github.com/Meet1103'
	},
	{
		artName: 'Ball Rotator',
		pageLink: './Art/Bibekpreet/index.html',
		imageLink: './Art/Bibekpreet/ball.gif',
		author: 'Bibekpreet',
		githubLink: 'https://github.com/bibekpreet99'
	},
	{
		artName: 'ephiphany',
		pageLink: './Art/OctavianIlies/index.html',
		imageLink: './Art/OctavianIlies/ephiphany.gif',
		author: 'OctavianIlies',
		githubLink: 'https://github.com/OctavianIlies'
	},
	{
		artName: 'Loading',
		pageLink: './Art/jh1992jh/loading.html',
		imageLink: './Art/jh1992jh/loading.gif',
		author: 'jh1992jh',
		githubLink: 'https://github.com/jh1992jh'
	},
	{
		artName: 'ZTM Colors',
		pageLink: './Art/Godnon/index.html',
		imageLink: './Art/Godnon/ZTMcAnim.gif',
		author: 'Godnon',
		githubLink: 'https://github.com/godnondsilva'
	},
	{
		artName: 'Hover Effect',
		pageLink: './Art/Shubhankar/index.html',
		imageLink: './Art/Shubhankar/hackoctober.gif',
		author: 'Shubhankar',
		githubLink: 'https://github.com/shubhdwiv12'
	},
	{
		artName: 'Bouncing Fading Circles',
		pageLink: './Art/AyoubIssaad/index.html',
		imageLink: './Art/AyoubIssaad/BouncingFadingCircles.gif',
		author: 'AyoubIssaad',
		githubLink: 'https://github.com/AyoubIssaad'
	},
	{
		artName: '5 balls preloader',
		pageLink: './Art/Nnaji-Victor/index.html',
		imageLink: './Art/Nnaji-Victor/5_balls.gif',
		author: 'Nnaji Victor',
		githubLink: 'https://github.com/Nnaji-Victor'
	},

	{
		artName: 'ZTM Bouncer',
		pageLink: './Art/Josia/bouncer.html',
		imageLink: './Art/Josia/ztmbouncer.gif',
		author: 'Josia Rodriguez',
		githubLink: 'https://github.com/josiarod'
	},
	{
		artName: 'Hacktober loading animation',
		pageLink: './Art/mehul1011/index.html',
		imageLink: './Art/mehul1011/loading.gif',
		author: 'Mehul1011',
		githubLink: 'https://github.com/mehul1011'
	},
	{
		artName: 'Loading Dots',
		pageLink: './Art/devSergiu/index.html',
		imageLink: './Art/devSergiu/loading.gif',
		author: 'devSergiu',
		githubLink: 'https://github.com/devsergiu'
	},
	{
		artName: 'TypeWriter effect',
		pageLink: './Art/Sidharth/Typing_Text.html',
		imageLink: './Art/Sidharth/type_writer.gif',
		author: 'Sidharth',
		githubLink: 'https://github.com/Sidharth98'
	},
	{
		artName: 'Blue Spin',
		pageLink: './Art/JamesW/index.html',
		imageLink: './Art/JamesW/hacktober_spin.gif',
		author: 'James Whitney',
		githubLink: 'https://github.com/jameswhitney'
	},
	{
		artName: 'Loading Animation',
		pageLink: './Art/Sidharth/Loading.html',
		imageLink: './Art/Sidharth/Loading.gif',
		author: 'Sidharth',
		githubLink: 'https://github.com/Sidharth98'
	},
	{
		artName: 'Rotation',
		pageLink: './Art/alenanog/index.html',
		imageLink: './Art/alenanog/rotation.gif',
		author: 'Alena A.',
		githubLink: 'https://github.com/alenanog'
	},
	{
		artName: 'Colors in your life',
		pageLink: './Art/Atipahy/colors.html',
		imageLink: './Art/Atipahy/colors.png',
		author: 'Christos Chr',
		githubLink: 'https://github.com/atipaHy'
	},
	{
		artName: 'Orb',
		pageLink: './Art/Jkbicbic/orb.html',
		imageLink: './Art/Jkbicbic/orb.gif',
		author: 'John Kennedy Bicbic',
		githubLink: 'https://github.com/jkbicbic'
	},
	{
		artName: 'Charging...',
		pageLink: './Art/Afraz/charging.html',
		imageLink: './Art/Afraz/charging.gif',
		author: 'Afraz',
		githubLink: 'https://github.com/afrazz'
	},
	{
		artName: 'Charging...',
		pageLink: './Art/DepStep/depstep.html',
		imageLink: './Art/DepStep/depstep.gif',
		author: 'DepStep',
		githubLink: 'https://github.com/stephD'
	},
	{
		artName: 'Dancing Ball...',
		pageLink: './Art/DaveFres/index.html',
		imageLink: './Art/DaveFres/ball.gif',
		author: 'DaveFres',
		githubLink: 'https://github.com/DaveFres'
	},
	{
		artName: 'animatron',
		pageLink: './Art/animatron/index.html',
		imageLink: './Art/animatron/trance.gif',
		author: 'jomahay',
		githubLink: 'https://github.com/jomahay'
	},
	{
		artName: 'Sunshine',
		pageLink: './Art/Pavelisp/sunshine.html',
		imageLink: './Art/Pavelisp/sunshine.gif',
		author: 'Pavel Isp',
		githubLink: 'https://github.com/pavelisp'
	},
	{
		artName: 'SoundBoxes',
		pageLink: './Art/Hbarang/SoundBox.html',
		imageLink: './Art/Hbarang/SoundBoxAnimation.gif',
		author: 'Hbarang',
		githubLink: 'https://github.com/hbarang'
	},
	{
		artName: 'Cheshire',
		pageLink: './Art/Ckanelin/index.html',
		imageLink: './Art/Ckanelin/Cheshire.gif',
		author: 'Ckanelin',
		githubLink: 'https://github.com/ckanelin'
	},
	{
		artName: 'Disappear',
		pageLink: './Art/Stacy/index.html',
		imageLink: './Art/Stacy/disappear.gif',
		author: 'Stacy',
		githubLink: 'https://github.com/stacyholtz6'
	},
	{
		artName: 'Ellipse Spinner',
		pageLink: './Art/Sabina/ellipse_spinner.html',
		imageLink: './Art/Sabina/ellipse_spinner.png',
		author: 'Sabina Abbasova',
		githubLink: 'https://github.com/sabina929'
	},
	{
		artName: 'NightSky',
		pageLink: './Art/AndyS/index.html',
		imageLink: './Art/AndyS/Capture.GIF',
		author: 'AndyS',
		githubLink: 'https://github.com/AndyS1988'
	},
	{
		artName: 'Hungry',
		pageLink: './Art/diegchav/index.html',
		imageLink: './Art/diegchav/hungry.gif',
		author: 'Diego Chz',
		githubLink: 'https://github.com/diegchav'
	},
	{
		artName: 'Hover Text Animation',
		pageLink: './Art/AyoubIssaad2/index.html',
		imageLink: './Art/AyoubIssaad2/hoverTextAnimation.gif',
		author: 'AyoubIssaad',
		githubLink: 'https://github.com/AyoubIssaad'
	},
	{
		artName: 'Colorize',
		pageLink: './Art/JimBratsos/colorize.html',
		imageLink: './Art/JimBratsos/Colorize.gif',
		author: 'Jim Bratsos',
		githubLink: 'https://github.com/JimBratsos'
	},
	{
		artName: 'Hacktober Spooktacular',
		pageLink: 'Art/Elex/index.html',
		imageLink: ['./Art/Elex/hhs.gif'],
		author: 'William Poisel (LordCobra)',
		githubLink: 'https://github.com/epoisel'
	},
	{
		artName: 'Circley',
		pageLink: './Art/Tranjenny/indexjenny.html',
		imageLink: './Art/Tranjenny/zerojenny.gif',
		author: 'Tranjenny',
		githubLink: 'https://github.com/Tranjenny'
	},
	{
		artName: 'My Vietnam',
		pageLink: './Art/nhbduy/index.html',
		imageLink: './Art/nhbduy/my-vietnam.gif',
		author: 'Hoang-Bao-Duy NGUYEN',
		githubLink: 'https://github.com/nhbduy'
	},
	{
		artName: 'Hactoberfest Bus',
		pageLink: './Art/shahpranaf/index.html',
		imageLink: './Art/shahpranaf/hacktoberfest_bus.gif',
		author: 'Pranav Shah',
		githubLink: 'https://github.com/shahpranaf'
	},
	{
		artName: 'Hacktoberfest',
		pageLink: './Art/robihid/index.html',
		imageLink: './Art/robihid/hacktoberfest.png',
		author: 'robihid',
		githubLink: 'https://github.com/robihid'
	},
	{
		artName: 'Hi there',
		pageLink: './Art/Aki/index.html',
		imageLink: './Art/Aki/giphy.gif',
		author: 'Aki',
		githubLink: 'https://github.com/akmalist'
	},
	{
		artName: '3D css animation',
		pageLink: './Art/animationtion/index.html',
		imageLink: './Art/animation/css3drotate.gif',
		author: 'christ',
		githubLink: 'https://github.com/christ-87'
	},
	{
		artName: 'Hacktoberfest 2019!',
		pageLink: './Art/RedSquirrrel/index.html',
		imageLink: './Art/RedSquirrrel/index.html/animation.PNG',
		author: 'RedSquirrrel',
		githubLink: 'https://github.com/RedSquirrrel'
	},
	{
		artName: 'Sliding text',
		pageLink: './Art/Flattopz/index.html',
		imageLink: './Art/Flattopz/SlidingText.gif',
		author: 'Flattopz',
		githubLink: 'https://github.com/hjpunzalan'
	},
	{
		artName: 'Rainbow Color Changer',
		pageLink: './Art/mmshr/index.html',
		imageLink: './Art/mmshr/rainbow.gif',
		author: 'mmosehauer',
		githubLink: 'https://github.com/mmosehauer'
	},
	{
		artName: 'World of Coding',
		pageLink: './Art/tom_kn/coding.html',
		imageLink: './Art/tom_kn/coding.gif',
		author: 'Tamas Knisz',
		githubLink: 'https://github.com/TamasKn'
	},
	{
		artName: 'Initial Bounce',
		pageLink: './Art/Juwana/initial.html',
		imageLink: './Art/Juwana/InitialBounce.gif',
		author: 'Juwana',
		githubLink: 'https://github.com/JZerman2018'
	},
	{
		artName: 'Atom',
		pageLink: './Art/Teva/index.html',
		imageLink: './Art/Teva/atom.gif',
		author: 'Teva',
		githubLink: 'https://github.com/TevaHenry'
	},
	{
		artName: 'Be Awesome',
		pageLink: './Art/TigerAsH/index.html',
		imageLink: './Art/TigerAsH/be-awesome.jpg',
		author: 'TigerAsH',
		githubLink: 'https://github.com/TigerAsH94'
	},
	{
		artName: 'Rainbow Colors',
		pageLink: './Art/Sanjeev/index.html',
		imageLink: './Art/Sanjeev/animation.gif',
		author: 'Sanjeev Panday',
		githubLink: 'https://github.com/Sanjeev-Panday'
	},
	{
		artName: 'ZtM',
		pageLink: './Art/thoyvo/index.html',
		imageLink: './Art/thoyvo/ztm.gif',
		author: 'Thoyvo',
		githubLink: 'https://github.com/thoyvo'
	},
	{
		artName: 'Fast Fishes',
		pageLink: './Art/4ront/index.html',
		imageLink: './Art/4ront/fishes.gif',
		author: '4rontender',
		githubLink: 'https://github.com/RinatValiullov'
	},
	{
		artName: 'Loading...',
		pageLink: './Art/RedSquirrrel2/loading.html',
		imageLink: './Art/RedSquirrrel2/loading.gif',
		author: 'RedSquirrrel',
		githubLink: 'https://github.com/RedSquirrrel'
	},
	{
		artName: 'Animated Cube',
		pageLink: './Art/Animated Cube/index.html',
		imageLink: './Art/Animated Cube/cube.gif',
		author: 'RedSquirrrel',
		githubLink: 'https://github.com/RedSquirrrel'
	},
	{
		artName: 'Calm Ubuntu',
		pageLink: './Art/schupat/index.html',
		imageLink: './Art/schupat/preview.gif',
		author: 'schupat',
		githubLink: 'https://github.com/schupat'
	},
	{
		artName: 'Solar System',
		pageLink: './Art/DSandberg93/index.html',
		imageLink: './Art/DSandberg93/SolarSystem.gif',
		author: 'DSandberg93',
		githubLink: 'https://github.com/DSandberg93'
	},
	{
		artName: 'Boo',
		pageLink: './Art/VerityB/index.html',
		imageLink: './Art/VerityB/boo.gif',
		author: 'VerityB',
		githubLink: 'https://github.com/VerityB'
	},
	{
		artName: 'Hacktoberfest Ghost',
		pageLink: './Art/cTahirih/index.html',
		imageLink: './Art/cTahirih/ghost.png',
		author: 'cTahirih',
		githubLink: 'https://github.com/cTahirih'
	},
	{
		artName: 'Clock',
		pageLink: './Art/Abdul/index.html',
		imageLink: './Art/Abdul/Clock.png',
		author: 'Abdul Rahman',
		githubLink: 'https://github.com/abdulrahman118'
	},
	{
		artName: 'Loading Cube',
		pageLink: './Art/andrearizzello/index.html',
		imageLink: './Art/andrearizzello/index.gif',
		author: 'Andrea Rizzello',
		githubLink: 'https://github.com/andrearizzello'
	},
	{
		artName: 'Wall Dropping Logo',
		pageLink: './Art/shivams136/index.html',
		imageLink: './Art/shivams136/walldrop.gif',
		author: 'Shivam Sharma',
		githubLink: 'https://github.com/ShivamS136'
	},
	{
		artName: 'Infinite Race',
		pageLink: './Art/levermanx/index.html',
		imageLink: './Art/levermanx/anim.gif',
		author: 'Levermanx',
		githubLink: 'https://github.com/levermanx'
	},
	{
		artName: 'Hover to Rotate Text',
		pageLink: './Art/faiz_hameed/index.html',
		imageLink: './Art/faiz_hameed/hackto.gif',
		author: 'Faiz Hameed',
		githubLink: 'https://github.com/faizhameed'
	},
	{
		artName: 'HalloHacktober Greeting!',
		pageLink: './Art/lusalga/index.html',
		imageLink: './Art/lusalga/lu.gif',
		author: 'Lucieni A. Saldanha',
		githubLink: 'https://github.com/lusalga/'
	},
	{
		artName: 'Time goes by',
		pageLink: './Art/WolfgangKreminger/index.html',
		imageLink: './Art/WolfgangKreminger/showcase.gif',
		author: 'Wolfgang Kreminger',
		githubLink: 'https://github.com/r4pt0s'
	},
	{
		artName: 'Bouncing Text!',
		pageLink: './Art/AbdulsalamAbdulrahman/index.html',
		imageLink: './Art/AbdulsalamAbdulrahman/Bouncingtxt.gif',
		author: 'Abdulsalam Abdulrahman',
		githubLink: 'https://github.com/AbdulsalamAbdulrahman/'
	},
	{
		artName: 'Simple Phone Animation',
		pageLink: './Art/Lala/index.html',
		imageLink: './Art/Lala/phone.gif',
		author: 'Olamide Aboyeji',
		githubLink: 'https://github.com/aolamide'
	},
	{
		artName: 'Synthwave Sunset',
		pageLink: './Art/brunobolting/index.html',
		imageLink: './Art/brunobolting/synthwave-sunset.gif',
		author: 'Bruno Bolting',
		githubLink: 'https://github.com/brunobolting/'
	},
	{
		artName: 'Kawaii Penguin',
		pageLink: './Art/Brienyll/index.html',
		imageLink: './Art/Brienyll/kawaiiPenguin.gif',
		author: 'Brienyll',
		githubLink: 'https://github.com/brienyll/'
	},
	{
		artName: 'Happy Halloween',
		pageLink: './Art/MatthewS/index.html',
		imageLink: './Art/MatthewS/Spider.gif',
		author: 'MatthewS',
		githubLink: 'https://github.com/matthewstoddart/'
	},
	{
		artName: 'Fan Art',
		pageLink: './Art/m-perez33/index.html',
		imageLink: './Art/m-perez33/cylon.gif',
		author: 'Marcos Perez',
		githubLink: 'https://github.com/m-perez33/'
	},
	{
		artName: 'That Animation',
		pageLink: './Art/MaKloudz/index.html',
		imageLink: './Art/MaKloudz/dat-animation.gif',
		author: 'Blessing Mutava',
		githubLink: 'https://github.com/MaKloudz'
	},
	{
		artName: 'animatron',
		pageLink: './Art/animatron/index.html',
		imageLink: './Art/animatron/trance.gif',
		author: 'nick981837',
		githubLink: 'https://github.com/nick981837'
	},
	{
		artName: 'abhishek9686',
		pageLink: './Art/abhishek9686/index.html',
		imageLink: './Art/abhishek9686/loading.gif',
		author: 'abhishek9686',
		githubLink: 'https://github.com/abhishek9686'
	},
	{
		artName: 'Animating Pot',
		pageLink: './Art/Somechandra/index.html',
		imageLink: './Art/Somechandra/pot.gif',
		author: 'Somechandra',
		githubLink: 'https://github.com/somechandra'
	},
	{
		artName: 'Circles Circling',
		pageLink: './Art/pikktorr/index.html',
		imageLink: './Art/pikktorr/circles.gif',
		author: 'pikktorr',
		githubLink: 'https://github.com/pikktorr'
	},
	{
		artName: 'Glitchy Szn',
		pageLink: './Art/premdav/index.html',
		imageLink: './Art/premdav/screenshot.png',
		author: 'premdav',
		githubLink: 'https://github.com/premdav'
	},
	{
		artName: 'ZeroToMastery',
		pageLink: './Art/Vzneers/index.html',
		imageLink: './Art/Vzneers/gifzeroloading.gif',
		author: 'TrinhMinhHieu',
		githubLink: 'https://github.com/trinhminhhieu'
	},
	{
		artName: 'Spacecraft-landing',
		pageLink: './Art/DDuplinszki/index.html',
		imageLink: './Art/DDuplinszki/Spacecraft-landing.gif',
		author: 'DDuplinszki',
		githubLink: 'https://github.com/DDuplinszki'
	},
	{
		artName: 'Paw Prints',
		pageLink: './Art/Tia/index.html',
		imageLink: './Art/Tia/paw-prints.gif',
		author: 'Tia Esguerra',
		githubLink: 'https://github.com/msksfo'
	},
	{
		artName: 'Hover-Scale',
		pageLink: './Art/echowebid/index.html',
		imageLink: './Art/echowebid/hover.gif',
		author: 'echowebid',
		githubLink: 'https://github.com/echowebid'
	},
	{
		artName: 'mars',
		pageLink: './Art/Courtney_Pure/index.html',
		imageLink: './Art/Courtney_Pure/mars_screenshot.png',
		author: 'Courtney Pure',
		githubLink: 'https://github.com/courtneypure'
	},
	{
		artName: 'Welcome HactoberFest',
		pageLink: './Art/Dhaval/index.html',
		imageLink: './Art/Dhaval/Welcome-Hacktoberfest.gif',
		author: 'Dhaval Mehta',
		githubLink: 'https://github.com/Dhaval1403'
	},
	{
		artName: 'Aynonimation',
		pageLink: './Art/Aynorica/aynorica.html',
		imageLink: './Art/Aynorica/Aynonimation.png',
		author: 'aynorica',
		githubLink: 'https://github.com/aynorica'
	},
	{
		artName: 'sun-to-moon',
		pageLink: './Art/haider/index.html',
		imageLink: './Art/haider/sun-moon.gif',
		author: 'Haider',
		githubLink: 'https://github.com/hyderumer'
	},
	{
		artName: 'Animatron',
		pageLink: './Art/animatron/index.html',
		imageLink: './Art/animatron/trance.gif',
		author: 'Andrei',
		githubLink: 'https://github.com/aneagoie'
	},
	{
		artName: 'Loader Circle',
		pageLink: './Art/beaps/index.html',
		imageLink: './Art/beaps/loader-circle.gif',
		author: 'beaps',
		githubLink: 'https://github.com/beaps'
	},
	{
		artName: 'Doors',
		pageLink: './Art/pauliax/index.html',
		imageLink: './Art/pauliax/doors.gif',
		author: 'pauliax',
		githubLink: 'https://github.com/pauliax'
	},
	{
		artName: 'Clock with pendulum',
		pageLink: './Art/Pankaj/index.html',
		imageLink: './Art/Pankaj/Clock_with_pendulum.gif',
		author: 'Pankaj',
		githubLink: 'https://github.com/prime417'
	},
	{
		artName: 'Animatron',
		pageLink: './Art/animatron/index.html',
		imageLink: './Art/animatron/trance.gif',
		author: 'Andrei',
		githubLink: 'https://github.com/aneagoie'
	},
	{
		artName: 'Loader Circle',
		pageLink: './Art/beaps/index.html',
		imageLink: './Art/beaps/loader-circle.gif',
		author: 'beaps',
		githubLink: 'https://github.com/beaps'
	},
	{
		artName: 'Open Sourcerer',
		pageLink: './Art/4rturd13/index.html',
		imageLink: './Art/4rturd13/openSourcerer.gif',
		author: '4rturd13',
		githubLink: 'https://github.com/4rturd13'
	},
	{
		artName: 'Doors',
		pageLink: './Art/pauliax/index.html',
		imageLink: './Art/pauliax/doors.gif',
		author: 'pauliax',
		githubLink: 'https://github.com/pauliax'
	},
	{
		artName: 'Loader Square',
		pageLink: './Art/beaps2/square-loader.html',
		imageLink: './Art/beaps2/square-loader.gif',
		author: 'beaps',
		githubLink: 'https://github.com/beaps'
	},
	{
		artName: 'Running Text',
		pageLink: './Art/DevinEkadeni/running-text.html',
		imageLink: './Art/DevinEkadeni/running-text.gif',
		author: 'Devin Ekadeni',
		githubLink: 'https://github.com/devinekadeni'
	},
	{
		artName: 'Mystical-Hacktoberfest',
		pageLink: './Art/Wayne/index.html',
		imageLink: './Art/Wayne/hacktoberfest - Google Chrome 09 Oct 2019 21_12_32.png',
		author: 'Wayne Mac Mavis',
		githubLink: 'https://github.com/WayneMacMavis'
	},
	{
		artName: 'ZTM Logo Animation',
		pageLink: './Art/bk987/index.html',
		imageLink: './Art/bk987/preview.gif',
		author: 'Bilal Khalid',
		githubLink: 'https://github.com/bk987'
	},
	{
		artName: 'Pong',
		pageLink: './Art/Carls13/index.html',
		imageLink: './Art/Carls13/pong.jpg',
		author: 'Carlos Hernandez',
		githubLink: 'https://github.com/Carls13'
	},
	{
		artName: 'Animecircles',
		pageLink: './Art/Animecircles/index.html',
		imageLink: './Art/animatron/',
		author: 'Geamoding',
		githubLink: 'https://github.com/gilbertekalea'
	},
	{
		artName: 'ZTM Animation',
		pageLink: './Art/EricPuskas/index.html',
		imageLink: './Art/EricPuskas/index.gif',
		author: 'Eric Puskas',
		githubLink: 'https://github.com/EricPuskas'
	},
	{
		artName: 'LSD Rainbow Trip: Phase 1',
		pageLink: './Art/AbsMechanik/index.html',
		imageLink: './Art/AbsMechanik/AbsMechanik_Animation.gif',
		author: 'AbsMechanik',
		githubLink: 'https://github.com/AbsMechanik'
	},
	{
		artName: 'Christmas Lights',
		pageLink: './Art/Futuregit/index.html',
		imageLink: './Art/Futuregit/Christmas-Lights.gif',
		author: 'Futuregit',
		githubLink: 'https://github.com/Futuregit'
	},
	{
		artName: 'space zoo',
		pageLink: './Art/space_zoo/index.html',
		imageLink: './Art/space_zoo/space_zoo.gif',
		author: 'yuwenGithub',
		githubLink: 'https://github.com/yuwenGithub'
	},
	{
		artName: 'Fruit Dancing',
		pageLink: './Art/carlacentenor/index.html',
		imageLink: './Art/carlacentenor/fruit.gif',
		author: 'carlacentenor',
		githubLink: 'https://github.com/carlacentenor'
	},
	{
		artName: 'eyes',
		pageLink: './Art/eyes/index.html',
		imageLink: './Art/eyes/eyes.gif',
		author: 'yuwenGithub',
		githubLink: 'https://github.com/yuwenGithub'
	},
	{
		artName: 'Spooktober Hacktoberfest',
		pageLink: './Art/FredAmartey/index.html',
		imageLink: './Art/FredAmartey/thumbnaill.gif',
		author: 'Fred Amartey',
		githubLink: 'https://github.com/FredAmartey'
	},
	{
		artName: 'Star Wars?',
		pageLink: './Art/henryvalbuena/index.html',
		imageLink: './Art/henryvalbuena/index.gif',
		author: 'Henry Valbuena',
		githubLink: 'https://github.com/henryvalbuena'
	},
	{
		artName: 'UFO',
		pageLink: './Art/UFO/index.html',
		imageLink: './Art/UFO/UFO.png',
		author: 'Abhinav Singh @abhinav9910',
		githubLink: 'https://github.com/abhinav9910'
	},
	{
		artName: 'The Ripple',
		pageLink: './Art/Anmol2/index.html',
		imageLink: './Art/Anmol2/ripple.png',
		author: 'Anmol',
		githubLink: 'https://github.com/Anmol270900'
	},
	{
		artName: 'Rainbow loader',
		pageLink: './Art/ka-hn/rainbow.html',
		imageLink: './Art/ka-hn/rainbow.gif',
		author: 'Karim Hussain',
		githubLink: 'https://github.com/ka-hn'
	},
	{
		artName: 'Action Cam',
		pageLink: './Art/Donovan/index.html',
		imageLink: './Art/Donovan/pureCSS-animation.gif',
		author: 'Donovan Hunter',
		githubLink: 'https://github.com/dhdcode'
	},
	{
		artName: 'The Sun',
		pageLink: './Art/Anmol/index.html',
		imageLink: './Art/Anmol/sun.png',
		author: 'Anmol',
		githubLink: 'https://github.com/Anmol270900'
	},
	{
		artName: 'Flashing Pumpkin',
		pageLink: './Art/KatrinaRose14/index.html',
		imageLink: './Art/KatrinaRose14/FlashingPumpkin.gif',
		author: 'Katrina Yates',
		githubLink: 'https://github.com/KatrinaRose14'
	},
	{
		artName: 'Flipbox',
		pageLink: './Art/Prasheel/index.html',
		imageLink: './Art/Prasheel/flip.gif',
		author: 'Prasheel Soni',
		githubLink: 'https://github.com/ps011'
	},
	{
		artName: '2019 Wave',
		pageLink: './Art/chris-aqui/index.html',
		imageLink: './Art/chris-aqui/2019-jump.gif',
		author: 'Christine Aqui',
		githubLink: 'https://github.com/christine-aqui'
	},
	{
		artName: 'Hover Button Animation',
		pageLink: './Art/Vipul/hover.html',
		imageLink: './Art/Vipul/Screenshot2.png',
		author: 'Vipul',
		githubLink: 'https://github.com/vipuljain08'
	},
	{
		artName: 'Start From Zero',
		pageLink: './Art/Robihdy/index.html',
		imageLink: './Art/Robihdy/start-from-zero.png',
		author: 'Robihdy',
		githubLink: 'https://github.com/Robihdy'
	},
	{
		artName: 'Local Host metaphor',
		pageLink: './Art/Akbar-Cyber/index.html',
		imageLink: './Art/Prateek/localhost.png',
		author: 'Prateek',
		githubLink: 'https://github.com/prateekpatrick'
	},
	{
		artName: 'Akbar-Cyber',
		pageLink: './Art/Akbar-Cyber/index.html',
		imageLink: './Art/Akbar-Cyber/akbar.gif',
		author: 'Akbar',
		githubLink: 'https://github.com/Akbar-Cyber'
	},
	{
		artName: 'Sliding Lines',
		pageLink: './Art/erics0n/sliding-lines/index.html',
		imageLink: './Art/erics0n/sliding-lines/image.gif',
		author: 'erics0n',
		githubLink: 'https://github.com/erics0n'
	},
	{
		artName: 'Triangle',
		pageLink: './Art/Joy/triangle/triangle.html',
		imageLink: './Art/Joy/triangle/triangle.gif',
		author: 'Joy',
		githubLink: 'https://github.com/royranger'
	},
	{
		artName: 'Cube',
		pageLink: './Art/Joy/cube/cube.html',
		imageLink: './Art/Joy/cube/cube.gif',
		author: 'Joy',
		githubLink: 'https://github.com/royranger'
	},
	{
		artName: 'Burger Menu',
		pageLink: './Art/mctrl/burger.html',
		imageLink: './Art/mctrl/burger.gif',
		author: 'Martina',
		githubLink: 'https://github.com/mctrl'
	},
	{
		artName: 'Square Loader',
		pageLink: './Art/Hemant/index.html',
		imageLink: './Art/Hemant/loader.gif',
		author: 'Hemant Garg',
		githubLink: 'https://github.com/hemant-garg'
	},
	{
		artName: 'wake up, neo...',
		pageLink: './Art/samirjouni/TributeToTheMatrix.html',
		imageLink: './Art/samirjouni/sample.gif',
		author: 'Samir Jouni',
		githubLink: 'https://github.com/samirjouni'
	},
	{
		artName: 'Tribute To COD4MW',
		pageLink: './Art/samirjouni2/index.html',
		imageLink: './Art/samirjouni2/sample.gif',
		author: 'Samir Jouni',
		githubLink: 'https://github.com/samirjouni'
	},
	{
		artName: 'Planet',
		pageLink: './Art/ArthurDoom/planet.html',
		imageLink: './Art/ArthurDoom/planet.gif',
		author: 'ArthurDoom',
		githubLink: 'https://github.com/ArthurDoom'
	},
	{
		artName: 'SquarPy',
		pageLink: './Art/Utkarsh/index.html',
		imageLink: './Art/Utkarsh/hack.gif',
		author: 'utkarsh',
		githubLink: 'https://github.com/Utkarsh2604'
	},
	{
		artName: 'Circle',
		pageLink: './Art/Oliver/Circle.html',
		imageLink: './Art/Oliver/circle.gif',
		author: 'Oliver',
		githubLink: 'https://github.com/oliver-gomes'
	},
	{
		artName: 'Ellipse Loader',
		pageLink: './Art/VaibhavKhulbe/EllipseLoader.html',
		imageLink: './Art/VaibhavKhulbe/ellipseLoader.gif',
		author: 'Vaibhav Khulbe',
		githubLink: 'https://github.com/Kvaibhav01'
	},
	{
		artName: 'Simple Loader',
		pageLink: './Art/soumsps/simpleload.html',
		imageLink: './Art/soumsps/sample.gif',
		author: 'Soumendu Sinha',
		githubLink: 'https://github.com/soumsps'
	},
	{
		artName: 'Rollodex',
		pageLink: './Art/Shruti/rolling.html',
		imageLink: './Art/Shruti/rolling.gif',
		author: 'Shruti',
		githubLink: 'https://github.com/shruti49'
	},
	{
		artName: 'Cute Cat',
		pageLink: './Art/Alghi/cat.html',
		imageLink: './Art/Alghi/cat.gif',
		author: 'Alghi',
		githubLink: 'https://github.com/darklordace'
	},
	{
		artName: 'ZtM Text',
		pageLink: './Art/Di4iMoRtAl/ZtM_text_animation.html',
		imageLink: './Art/Di4iMoRtAl/ZtM_animation.gif',
		author: 'Di4iMoRtAl',
		githubLink: 'https://github.com/dppeykov'
	},
	{
		artName: 'Circles',
		pageLink: './Art/Bhuvana/circles.html',
		imageLink: './Art/Bhuvana/circles.gif',
		author: 'Bhuvana',
		githubLink: 'https://github.com/bhuvana-guna'
	},
	{
		artName: 'Bird',
		pageLink: './Art/Bhuvana/bird.html',
		imageLink: './Art/Bhuvana/bird.gif',
		author: 'Bhuvana',
		githubLink: 'https://github.com/bhuvana-guna'
	},
	{
		artName: 'Loader',
		pageLink: './Art/Bhuvana/loader.html',
		imageLink: './Art/Bhuvana/loader.gif',
		author: 'Bhuvana',
		githubLink: 'https://github.com/bhuvana-guna'
	},
	{
		artName: 'Simple blinking loading circles',
		pageLink: './Art/Rahul/index.html',
		imageLink: './Art/Rahul/loading.gif',
		author: 'Rahul',
		githubLink: 'https://github.com/kohli6010'
	},
	{
		artName: 'Css Pulse',
		pageLink: './Art/Aszmel/pulse.html',
		imageLink: './Art/Aszmel/css_pulse.gif',
		author: 'Aszmel',
		githubLink: 'https://github.com/Aszmel'
	},
	{
		artName: 'Circle Bounce',
		pageLink: './Art/Edmund/index.html',
		imageLink: './Art/Edmund/circle-bounce.gif',
		author: 'Edmund',
		githubLink: 'https://github.com/edmund1645'
	},
	{
		artName: 'Heart Beating',
		pageLink: './Art/Regem/index.html',
		imageLink: './Art/Regem/heart.jpg',
		author: 'Regem',
		githubLink: 'https://github.com/GemzBond'
	},
	{
		artName: 'Fading Circles',
		pageLink: './Art/Ankit/fadeCircle.html',
		imageLink: './Art/Ankit/fadeCircles.png',
		author: 'Ankit Srivastava',
		githubLink: 'https://github.com/a18nov'
	},
	{
		artName: 'Hacktoberfest 2019',
		pageLink: './Art/jpk3lly/animation.html',
		imageLink: './Art/jpk3lly/JPs_Animation_GIF.gif',
		author: 'jpk3lly',
		githubLink: 'https://github.com/jpk3lly'
	},
	{
		artName: 'Name Rotator',
		pageLink: './Art/Meet/name.html',
		imageLink: './Art/Meet/name.gif',
		author: 'Meet',
		githubLink: 'https://github.com/Meet1103'
	},
	{
		artName: 'Ball Rotator',
		pageLink: './Art/Bibekpreet/index.html',
		imageLink: './Art/Bibekpreet/ball.gif',
		author: 'Bibekpreet',
		githubLink: 'https://github.com/bibekpreet99'
	},
	{
		artName: 'ephiphany',
		pageLink: './Art/OctavianIlies/index.html',
		imageLink: './Art/OctavianIlies/ephiphany.gif',
		author: 'OctavianIlies',
		githubLink: 'https://github.com/OctavianIlies'
	},
	{
		artName: 'Loading',
		pageLink: './Art/jh1992jh/loading.html',
		imageLink: './Art/jh1992jh/loading.gif',
		author: 'jh1992jh',
		githubLink: 'https://github.com/jh1992jh'
	},
	{
		artName: 'ZTM Colors',
		pageLink: './Art/Godnon/index.html',
		imageLink: './Art/Godnon/ZTMcAnim.gif',
		author: 'Godnon',
		githubLink: 'https://github.com/godnondsilva'
	},
	{
		artName: 'Hover Effect',
		pageLink: './Art/Shubhankar/index.html',
		imageLink: './Art/Shubhankar/hackoctober.gif',
		author: 'Shubhankar',
		githubLink: 'https://github.com/shubhdwiv12'
	},
	{
		artName: 'Bouncing Fading Circles',
		pageLink: './Art/AyoubIssaad/index.html',
		imageLink: './Art/AyoubIssaad/BouncingFadingCircles.gif',
		author: 'AyoubIssaad',
		githubLink: 'https://github.com/AyoubIssaad'
	},
	{
		artName: '5 balls preloader',
		pageLink: './Art/Nnaji-Victor/index.html',
		imageLink: './Art/Nnaji-Victor/5_balls.gif',
		author: 'Nnaji Victor',
		githubLink: 'https://github.com/Nnaji-Victor'
	},
	{
		artName: 'ZTM Bouncer',
		pageLink: './Art/Josia/bouncer.html',
		imageLink: './Art/Josia/ztmbouncer.gif',
		author: 'Josia Rodriguez',
		githubLink: 'https://github.com/josiarod'
	},
	{
		artName: 'Hacktober loading animation',
		pageLink: './Art/mehul1011/index.html',
		imageLink: './Art/mehul1011/loading.gif',
		author: 'Mehul1011',
		githubLink: 'https://github.com/mehul1011'
	},
	{
		artName: 'Loading Dots',
		pageLink: './Art/devSergiu/index.html',
		imageLink: './Art/devSergiu/loading.gif',
		author: 'devSergiu',
		githubLink: 'https://github.com/devsergiu'
	},
	{
		artName: 'TypeWriter effect',
		pageLink: './Art/Sidharth/Typing_Text.html',
		imageLink: './Art/Sidharth/type_writer.gif',
		author: 'Sidharth',
		githubLink: 'https://github.com/Sidharth98'
	},
	{
		artName: 'Blue Spin',
		pageLink: './Art/JamesW/index.html',
		imageLink: './Art/JamesW/hacktober_spin.gif',
		author: 'James Whitney',
		githubLink: 'https://github.com/jameswhitney'
	},
	{
		artName: 'Loading Animation',
		pageLink: './Art/Sidharth/Loading.html',
		imageLink: './Art/Sidharth/Loading.gif',
		author: 'Sidharth',
		githubLink: 'https://github.com/Sidharth98'
	},
	{
		artName: 'Rotation',
		pageLink: './Art/alenanog/index.html',
		imageLink: './Art/alenanog/rotation.gif',
		author: 'Alena A.',
		githubLink: 'https://github.com/alenanog'
	},
	{
		artName: 'Colors in your life',
		pageLink: './Art/Atipahy/colors.html',
		imageLink: './Art/Atipahy/colors.png',
		author: 'Christos Chr',
		githubLink: 'https://github.com/atipaHy'
	},
	{
		artName: 'Orb',
		pageLink: './Art/Jkbicbic/orb.html',
		imageLink: './Art/Jkbicbic/orb.gif',
		author: 'John Kennedy Bicbic',
		githubLink: 'https://github.com/jkbicbic'
	},
	{
		artName: 'Charging...',
		pageLink: './Art/Afraz/charging.html',
		imageLink: './Art/Afraz/charging.gif',
		author: 'Afraz',
		githubLink: 'https://github.com/afrazz'
	},
	{
		artName: 'Charging...',
		pageLink: './Art/DepStep/depstep.html',
		imageLink: './Art/DepStep/depstep.gif',
		author: 'DepStep',
		githubLink: 'https://github.com/stephD'
	},
	{
		artName: 'Dancing Ball...',
		pageLink: './Art/DaveFres/index.html',
		imageLink: './Art/DaveFres/ball.gif',
		author: 'DaveFres',
		githubLink: 'https://github.com/DaveFres'
	},
	{
		artName: 'animatron',
		pageLink: './Art/animatron/index.html',
		imageLink: './Art/animatron/trance.gif',
		author: 'jomahay',
		githubLink: 'https://github.com/jomahay'
	},
	{
		artName: 'Sunshine',
		pageLink: './Art/Pavelisp/sunshine.html',
		imageLink: './Art/Pavelisp/sunshine.gif',
		author: 'Pavel Isp',
		githubLink: 'https://github.com/pavelisp'
	},
	{
		artName: 'SoundBoxes',
		pageLink: './Art/Hbarang/SoundBox.html',
		imageLink: './Art/Hbarang/SoundBoxAnimation.gif',
		author: 'Hbarang',
		githubLink: 'https://github.com/hbarang'
	},
	{
		artName: 'Cheshire',
		pageLink: './Art/Ckanelin/index.html',
		imageLink: './Art/Ckanelin/Cheshire.gif',
		author: 'Ckanelin',
		githubLink: 'https://github.com/ckanelin'
	},
	{
		artName: 'Disappear',
		pageLink: './Art/Stacy/index.html',
		imageLink: './Art/Stacy/disappear.gif',
		author: 'Stacy',
		githubLink: 'https://github.com/stacyholtz6'
	},
	{
		artName: 'Ellipse Spinner',
		pageLink: './Art/Sabina/ellipse_spinner.html',
		imageLink: './Art/Sabina/ellipse_spinner.png',
		author: 'Sabina Abbasova',
		githubLink: 'https://github.com/sabina929'
	},
	{
		artName: 'NightSky',
		pageLink: './Art/AndyS/index.html',
		imageLink: './Art/AndyS/Capture.GIF',
		author: 'AndyS',
		githubLink: 'https://github.com/AndyS1988'
	},
	{
		artName: 'Hungry',
		pageLink: './Art/diegchav/index.html',
		imageLink: './Art/diegchav/hungry.gif',
		author: 'Diego Chz',
		githubLink: 'https://github.com/diegchav'
	},
	{
		artName: 'Hover Text Animation',
		pageLink: './Art/AyoubIssaad2/index.html',
		imageLink: './Art/AyoubIssaad2/hoverTextAnimation.gif',
		author: 'AyoubIssaad',
		githubLink: 'https://github.com/AyoubIssaad'
	},
	{
		artName: 'Colorize',
		pageLink: './Art/JimBratsos/colorize.html',
		imageLink: './Art/JimBratsos/Colorize.gif',
		author: 'Jim Bratsos',
		githubLink: 'https://github.com/JimBratsos'
	},
	{
		artName: 'Hacktober Spooktacular',
		pageLink: 'Art/Elex/index.html',
		imageLink: ['./Art/Elex/hhs.gif'],
		author: 'William Poisel (LordCobra)',
		githubLink: 'https://github.com/epoisel'
	},
	{
		artName: 'Circley',
		pageLink: './Art/Tranjenny/indexjenny.html',
		imageLink: './Art/Tranjenny/zerojenny.gif',
		author: 'Tranjenny',
		githubLink: 'https://github.com/Tranjenny'
	},
	{
		artName: 'My Vietnam',
		pageLink: './Art/nhbduy/index.html',
		imageLink: './Art/nhbduy/my-vietnam.gif',
		author: 'Hoang-Bao-Duy NGUYEN',
		githubLink: 'https://github.com/nhbduy'
	},
	{
		artName: 'Hactoberfest Bus',
		pageLink: './Art/shahpranaf/index.html',
		imageLink: './Art/shahpranaf/hacktoberfest_bus.gif',
		author: 'Pranav Shah',
		githubLink: 'https://github.com/shahpranaf'
	},
	{
		artName: 'Hacktoberfest',
		pageLink: './Art/robihid/index.html',
		imageLink: './Art/robihid/hacktoberfest.png',
		author: 'robihid',
		githubLink: 'https://github.com/robihid'
	},
	{
		artName: 'Hi there',
		pageLink: './Art/Aki/index.html',
		imageLink: './Art/Aki/giphy.gif',
		author: 'Aki',
		githubLink: 'https://github.com/akmalist'
	},
	{
		artName: 'Hacktoberfest 2019!',
		pageLink: './Art/RedSquirrrel/index.html',
		imageLink: './Art/RedSquirrrel/index.html/animation.PNG',
		author: 'RedSquirrrel',
		githubLink: 'https://github.com/RedSquirrrel'
	},
	{
		artName: 'Sliding text',
		pageLink: './Art/Flattopz/index.html',
		imageLink: './Art/Flattopz/SlidingText.gif',
		author: 'Flattopz',
		githubLink: 'https://github.com/hjpunzalan'
	},
	{
		artName: 'Rainbow Color Changer',
		pageLink: './Art/mmshr/index.html',
		imageLink: './Art/mmshr/rainbow.gif',
		author: 'mmosehauer',
		githubLink: 'https://github.com/mmosehauer'
	},
	{
		artName: 'World of Coding',
		pageLink: './Art/tom_kn/coding.html',
		imageLink: './Art/tom_kn/coding.gif',
		author: 'Tamas Knisz',
		githubLink: 'https://github.com/TamasKn'
	},
	{
		artName: 'Initial Bounce',
		pageLink: './Art/Juwana/initial.html',
		imageLink: './Art/Juwana/InitialBounce.gif',
		author: 'Juwana',
		githubLink: 'https://github.com/JZerman2018'
	},
	{
		artName: 'Atom',
		pageLink: './Art/Teva/index.html',
		imageLink: './Art/Teva/atom.gif',
		author: 'Teva',
		githubLink: 'https://github.com/TevaHenry'
	},
	{
		artName: 'Be Awesome',
		pageLink: './Art/TigerAsH/index.html',
		imageLink: './Art/TigerAsH/be-awesome.jpg',
		author: 'TigerAsH',
		githubLink: 'https://github.com/TigerAsH94'
	},
	{
		artName: 'Rainbow Colors',
		pageLink: './Art/Sanjeev/index.html',
		imageLink: './Art/Sanjeev/animation.gif',
		author: 'Sanjeev Panday',
		githubLink: 'https://github.com/Sanjeev-Panday'
	},
	{
		artName: 'ZtM',
		pageLink: './Art/thoyvo/index.html',
		imageLink: './Art/thoyvo/ztm.gif',
		author: 'Thoyvo',
		githubLink: 'https://github.com/thoyvo'
	},
	{
		artName: 'Fast Fishes',
		pageLink: './Art/4ront/index.html',
		imageLink: './Art/4ront/fishes.gif',
		author: '4rontender',
		githubLink: 'https://github.com/RinatValiullov'
	},
	{
		artName: 'Loading...',
		pageLink: './Art/RedSquirrrel2/loading.html',
		imageLink: './Art/RedSquirrrel2/loading.gif',
		author: 'RedSquirrrel',
		githubLink: 'https://github.com/RedSquirrrel'
	},
	{
		artName: 'Animated Cube',
		pageLink: './Art/Animated Cube/index.html',
		imageLink: './Art/Animated Cube/cube.gif',
		author: 'RedSquirrrel',
		githubLink: 'https://github.com/RedSquirrrel'
	},
	{
		artName: 'Calm Ubuntu',
		pageLink: './Art/schupat/index.html',
		imageLink: './Art/schupat/preview.gif',
		author: 'schupat',
		githubLink: 'https://github.com/schupat'
	},
	{
		artName: 'Solar System',
		pageLink: './Art/DSandberg93/index.html',
		imageLink: './Art/DSandberg93/SolarSystem.gif',
		author: 'DSandberg93',
		githubLink: 'https://github.com/DSandberg93'
	},
	{
		artName: 'Boo',
		pageLink: './Art/VerityB/index.html',
		imageLink: './Art/VerityB/boo.gif',
		author: 'VerityB',
		githubLink: 'https://github.com/VerityB'
	},
	{
		artName: 'Hacktoberfest Ghost',
		pageLink: './Art/cTahirih/index.html',
		imageLink: './Art/cTahirih/ghost.png',
		author: 'cTahirih',
		githubLink: 'https://github.com/cTahirih'
	},
	{
		artName: 'Clock',
		pageLink: './Art/Abdul/index.html',
		imageLink: './Art/Abdul/Clock.png',
		author: 'Abdul Rahman',
		githubLink: 'https://github.com/abdulrahman118'
	},
	{
		artName: 'Loading Cube',
		pageLink: './Art/andrearizzello/index.html',
		imageLink: './Art/andrearizzello/index.gif',
		author: 'Andrea Rizzello',
		githubLink: 'https://github.com/andrearizzello'
	},
	{
		artName: 'Wall Dropping Logo',
		pageLink: './Art/shivams136/index.html',
		imageLink: './Art/shivams136/walldrop.gif',
		author: 'Shivam Sharma',
		githubLink: 'https://github.com/ShivamS136'
	},
	{
		artName: 'Infinite Race',
		pageLink: './Art/levermanx/index.html',
		imageLink: './Art/levermanx/anim.gif',
		author: 'Levermanx',
		githubLink: 'https://github.com/levermanx'
	},
	{
		artName: 'Hover to Rotate Text',
		pageLink: './Art/faiz_hameed/index.html',
		imageLink: './Art/faiz_hameed/hackto.gif',
		author: 'Faiz Hameed',
		githubLink: 'https://github.com/faizhameed'
	},
	{
		artName: 'HalloHacktober Greeting!',
		pageLink: './Art/lusalga/index.html',
		imageLink: './Art/lusalga/lu.gif',
		author: 'Lucieni A. Saldanha',
		githubLink: 'https://github.com/lusalga/'
	},
	{
		artName: 'Time goes by',
		pageLink: './Art/WolfgangKreminger/index.html',
		imageLink: './Art/WolfgangKreminger/showcase.gif',
		author: 'Wolfgang Kreminger',
		githubLink: 'https://github.com/r4pt0s'
	},
	{
		artName: 'Bouncing Text!',
		pageLink: './Art/AbdulsalamAbdulrahman/index.html',
		imageLink: './Art/AbdulsalamAbdulrahman/Bouncingtxt.gif',
		author: 'Abdulsalam Abdulrahman',
		githubLink: 'https://github.com/AbdulsalamAbdulrahman/'
	},
	{
		artName: 'Simple Phone Animation',
		pageLink: './Art/Lala/index.html',
		imageLink: './Art/Lala/phone.gif',
		author: 'Olamide Aboyeji',
		githubLink: 'https://github.com/aolamide'
	},
	{
		artName: 'Synthwave Sunset',
		pageLink: './Art/brunobolting/index.html',
		imageLink: './Art/brunobolting/synthwave-sunset.gif',
		author: 'Bruno Bolting',
		githubLink: 'https://github.com/brunobolting/'
	},

	{
		artName: 'Kawaii Penguin',
		pageLink: './Art/Brienyll/index.html',
		imageLink: './Art/Brienyll/kawaiiPenguin.gif',
		author: 'Brienyll',
		githubLink: 'https://github.com/brienyll/'
	},
	{
		artName: 'Happy Halloween',
		pageLink: './Art/MatthewS/index.html',
		imageLink: './Art/MatthewS/Spider.gif',
		author: 'MatthewS',
		githubLink: 'https://github.com/matthewstoddart/'
	},
	{
		artName: 'Fan Art',
		pageLink: './Art/m-perez33/index.html',
		imageLink: './Art/m-perez33/cylon.gif',
		author: 'Marcos Perez',
		githubLink: 'https://github.com/m-perez33/'
	},
	{
		artName: 'Animating Pot',
		pageLink: './Art/Somechandra/index.html',
		imageLink: './Art/Somechandra/pot.gif',
		author: 'Somechandra',
		githubLink: 'https://github.com/somechandra'
	},
	{
		artName: 'Circles Circling',
		pageLink: './Art/pikktorr/index.html',
		imageLink: './Art/pikktorr/circles.gif',
		author: 'pikktorr',
		githubLink: 'https://github.com/pikktorr'
	},
	{
		artName: 'Glitchy Szn',
		pageLink: './Art/premdav/index.html',
		imageLink: './Art/premdav/screenshot.png',
		author: 'premdav',
		githubLink: 'https://github.com/premdav'
	},
	{
		artName: 'ZeroToMastery',
		pageLink: './Art/Vzneers/index.html',
		imageLink: './Art/Vzneers/gifzeroloading.gif',
		author: 'TrinhMinhHieu',
		githubLink: 'https://github.com/trinhminhhieu'
	},
	{
		artName: 'Spacecraft-landing',
		pageLink: './Art/DDuplinszki/index.html',
		imageLink: './Art/DDuplinszki/Spacecraft-landing.gif',
		author: 'DDuplinszki',
		githubLink: 'https://github.com/DDuplinszki'
	},
	{
		artName: 'Paw Prints',
		pageLink: './Art/Tia/index.html',
		imageLink: './Art/Tia/paw-prints.gif',
		author: 'Tia Esguerra',
		githubLink: 'https://github.com/msksfo'
	},
	{
		artName: 'Hover-Scale',
		pageLink: './Art/echowebid/index.html',
		imageLink: './Art/echowebid/hover.gif',
		author: 'echowebid',
		githubLink: 'https://github.com/echowebid'
	},
	{
		artName: 'mars',
		pageLink: './Art/Courtney_Pure/index.html',
		imageLink: './Art/Courtney_Pure/mars_screenshot.png',
		author: 'Courtney Pure',
		githubLink: 'https://github.com/courtneypure'
	},
	{
		artName: 'Welcome HactoberFest',
		pageLink: './Art/Dhaval/index.html',
		imageLink: './Art/Dhaval/Welcome-Hacktoberfest.gif',
		author: 'Dhaval Mehta',
		githubLink: 'https://github.com/Dhaval1403'
	},
	{
		artName: 'Aynonimation',
		pageLink: './Art/Aynorica/aynorica.html',
		imageLink: './Art/Aynorica/Aynonimation.png',
		author: 'aynorica',
		githubLink: 'https://github.com/aynorica'
	},
	{
		artName: 'sun-to-moon',
		pageLink: './Art/haider/index.html',
		imageLink: './Art/haider/sun-moon.gif',
		author: 'Haider',
		githubLink: 'https://github.com/hyderumer'
	},
	{
		artName: 'Animatron',
		pageLink: './Art/animatron/index.html',
		imageLink: './Art/animatron/trance.gif',
		author: 'Andrei',
		githubLink: 'https://github.com/aneagoie'
	},
	{
		artName: 'Loader Circle',
		pageLink: './Art/beaps/index.html',
		imageLink: './Art/beaps/loader-circle.gif',
		author: 'beaps',
		githubLink: 'https://github.com/beaps'
	},
	{
		artName: 'Doors',
		pageLink: './Art/pauliax/index.html',
		imageLink: './Art/pauliax/doors.gif',
		author: 'pauliax',
		githubLink: 'https://github.com/pauliax'
	},
	{
		artName: 'Clock with pendulum',
		pageLink: './Art/Pankaj/index.html',
		imageLink: './Art/Pankaj/Clock_with_pendulum.gif',
		author: 'Pankaj',
		githubLink: 'https://github.com/prime417'
	},
	{
		artName: 'Animatron',
		pageLink: './Art/animatron/index.html',
		imageLink: './Art/animatron/trance.gif',
		author: 'Andrei',
		githubLink: 'https://github.com/aneagoie'
	},
	{
		artName: 'Loader Circle',
		pageLink: './Art/beaps/index.html',
		imageLink: './Art/beaps/loader-circle.gif',
		author: 'beaps',
		githubLink: 'https://github.com/beaps'
	},
	{
		artName: 'Open Sourcerer',
		pageLink: './Art/4rturd13/index.html',
		imageLink: './Art/4rturd13/openSourcerer.gif',
		author: '4rturd13',
		githubLink: 'https://github.com/4rturd13'
	},
	{
		artName: 'Doors',
		pageLink: './Art/pauliax/index.html',
		imageLink: './Art/pauliax/doors.gif',
		author: 'pauliax',
		githubLink: 'https://github.com/pauliax'
	},
	{
		artName: 'Loader Square',
		pageLink: './Art/beaps2/square-loader.html',
		imageLink: './Art/beaps2/square-loader.gif',
		author: 'beaps',
		githubLink: 'https://github.com/beaps'
	},
	{
		artName: 'Running Text',
		pageLink: './Art/DevinEkadeni/running-text.html',
		imageLink: './Art/DevinEkadeni/running-text.gif',
		author: 'Devin Ekadeni',
		githubLink: 'https://github.com/devinekadeni'
	},
	{
		artName: 'Mystical-Hacktoberfest',
		pageLink: './Art/Wayne/index.html',
		imageLink: './Art/Wayne/hacktoberfest - Google Chrome 09 Oct 2019 21_12_32.png',
		author: 'Wayne Mac Mavis',
		githubLink: 'https://github.com/WayneMacMavis'
	},
	{
		artName: 'ZTM Logo Animation',
		pageLink: './Art/bk987/index.html',
		imageLink: './Art/bk987/preview.gif',
		author: 'Bilal Khalid',
		githubLink: 'https://github.com/bk987'
	},
	{
		artName: 'Pong',
		pageLink: './Art/Carls13/index.html',
		imageLink: './Art/Carls13/pong.jpg',
		author: 'Carlos Hernandez',
		githubLink: 'https://github.com/Carls13'
	},
	{
		artName: 'ZTM Reveal',
		pageLink: './Art/bk987-2/index.html',
		imageLink: './Art/bk987-2/preview.gif',
		author: 'Bilal Khalid',
		githubLink: 'https://github.com/bk987'
	},
	{
		artName: 'ZTM Family Animation',
		pageLink: './Art/sballgirl11/animation.html',
		imageLink: './Art/sballgirl11/ztm.gif',
		author: 'Brittney Postma',
		githubLink: 'https://github.com/sballgirl11'
	},
	{
		artName: 'Phone Greetings',
		pageLink: './Art/ann-dev/index.html',
		imageLink: './Art/ann-dev/screenshot.png',
		author: 'ann-dev',
		githubLink: 'https://github.com/ann-dev'
	},
	{
		artName: 'Triangle Slide',
		pageLink: './Art/grieff/index.html',
		imageLink: './Art/grieff/triangle-animation.gif',
		author: 'Grieff',
		githubLink: 'https://github.com/grieff'
	},
	{
		artName: 'Neon ZTM',
		pageLink: './Art/grieff/text.html',
		imageLink: './Art/grieff/neonZTM.gif',
		author: 'Grieff',
		githubLink: 'https://github.com/grieff'
	},
	{
		artName: 'Flip Card',
		pageLink: './Art/FlipCard/index.html',
		imageLink: './Art/FlipCard/ezgif.com-video-to-gif.gif',
		author: 'Saurabh',
		githubLink: 'https://github.com/Saurabh-FullStackDev'
	},
	{
		artName: 'animationHalloween',
		pageLink: './Art/mawais54013/index.html',
		imageLink: './Art/mawais54013/Halloween.gif',
		author: 'mawais54013',
		githubLink: 'https://github.com/mawais54013'
	},
	{
		artName: 'Hacktoberfest Letter Popups',
		pageLink: './Art/jmt3559/index.html',
		imageLink: 'https://media.giphy.com/media/RKSRPGiIsy1f3Ji3j1/giphy.gif',
		author: 'Juan T.',
		githubLink: 'https://github.com/jmtellez'
	},
	{
		artName: 'Oscillation',
		pageLink: './Art/Oscillation/index.html',
		imageLink: './Art/Oscillation/oscillation.gif',
		author: 'Nandhakumar',
		githubLink: 'https://github.com/Nandhakumar7792'
	},
	{
		artName: 'Letters flipUp',
		pageLink: './Art/TerenceBiney/index.html',
		imageLink: './Art/TerenceBiney/lettersanimate.gif',
		author: 'Terence Biney',
		githubLink: 'https://github.com/Tereflech17'
	},
	{
		artName: 'Colors rectangle',
		pageLink: './Art/beaps3/index.html',
		imageLink: './Art/beaps3/colors-rectangle.gif',
		author: 'beaps',
		githubLink: 'https://github.com/beaps'
	},
	{
		artName: 'Hinge',
		pageLink: './Art/hereisfahad/index.html',
		imageLink: './Art/hereisfahad/hinge.png',
		author: 'Hereisfahad',
		githubLink: 'https://github.com/hereisfahad'
	},
	{
		artName: 'Animation',
		pageLink: './Art/PaulBillings/animation.html',
		imageLink: './Art/PaulBillings/animation.gif',
		author: 'Paul Billings',
		githubLink: 'https://github.com/paulbillings'
	},
	{
		artName: 'Diminishing',
		pageLink: './Art/Diminishing/index.html',
		imageLink: './Art/Diminishing/diminishing.gif',
		author: 'Nandhakumar',
		githubLink: 'https://github.com/Nandhakumar7792'
	},
	{
		artName: 'yin-yang',
		pageLink: './Art/yin-yang/index.html',
		imageLink: './Art/yin-yang/yin-yang.gif',
		author: 'Nandhakumar',
		githubLink: 'https://github.com/Nandhakumar7792'
	},
	{
		artName: 'eggJiggle',
		pageLink: './Art/eggJiggle/index.html',
		imageLink: './Art/eggJiggle/eggJiggle.gif',
		author: 'Nandhakumar',
		githubLink: 'https://github.com/Nandhakumar7792'
	},
	{
		artName: 'Aynonimation',
		pageLink: './Art/Aynorica/aynorica.html',
		imageLink: './Art/Aynorica/Aynonimation.png',
		author: 'aynorica',
		githubLink: 'https://github.com/aynorica'
	},
	{
		artName: 'ZTM Family Animation',
		pageLink: './Art/sballgirl11/index.html',
		imageLink: './Art/sballgirl11/ztm.gif',
		author: 'Brittney Postma',
		githubLink: 'https://github.com/sballgirl11'
	},
	{
		artName: 'Calm',
		pageLink: './Art/TMax/index.html',
		imageLink: './Art/TMax/Choas.gif',
		author: 'Tanesha',
		githubLink: 'https://github.com/Mainemirror'
	},
	{
		artName: 'Eyes',
		pageLink: './Art/Ltheory/main.html',
		imageLink: './Art/Ltheory/eyes.gif',
		author: 'Ltheory',
		githubLink: 'https://github.com/Ltheory'
	},
	{
		artName: 'Jelly!',
		pageLink: './Art/Pete331/index.html',
		imageLink: './Art/Pete331/jelly.png',
		author: 'Pete331',
		githubLink: 'https://github.com/Pete331'
	},
	{
		artName: 'clock-animation',
		pageLink: './Art/clock-animation/clock.html',
		imageLink: './Art/clock-animation/clock.gif',
		author: 'Alan sarluv',
		githubLink: 'https://github.com/alansarluv'
	},
	{
		artName: 'Slider',
		pageLink: './Art/furqan/index.html',
		imageLink: './Art/furqan/in.gif',
		author: 'Furqan',
		githubLink: 'https://github.com/furki911s'
	},
	{
		artName: 'animated-birds',
		pageLink: './Art/g-serban/animated-birds.html',
		imageLink: './Art/g-serban/animated-birds.gif',
		author: 'g-serban',
		githubLink: 'https://github.com/g-serban'
	},
	{
		artName: 'circle-become-square',
		pageLink: './Art/chathura19/index.html',
		imageLink: './Art/chathura19/chathura.gif',
		author: 'Chathura Samarajeewa',
		githubLink: 'https://github.com/ChathuraSam'
	},
	{
		artName: 'page-flicker',
		pageLink: './Art/neon-flights/page-flicker.html',
		imageLink: './Art/neon-flights/page-flicker.gif',
		author: 'neon-flights',
		githubLink: 'https://github.com/neon-flights'
	},
	{
		artName: 'Animate-Name',
		pageLink: './Art/Natalina/index.html',
		imageLink: './Art/Natalina/animatename.gif',
		author: 'Natalina',
		githubLink: 'https://github.com/Natalina13'
	},
	{
		artName: 'Asteroids',
		pageLink: './Art/hrafnkellbaldurs/index.html',
		imageLink: './Art/hrafnkellbaldurs/asteroids.gif',
		author: 'Hrafnkell Baldursson',
		githubLink: 'https://github.com/hrafnkellbaldurs'
	},
	{
		artName: 'Sliding-Paragraph',
		pageLink: './Art/Prashant/index.html',
		imageLink: './Art/Prashant/slidingparagraph.gif',
		author: 'Prashant',
		githubLink: 'https://github.com/Prashant2108'
	},
	{
		artName: 'Rocket Ship',
		pageLink: './Art/sdangoy/rocket-ship.html',
		imageLink: './Art/sdangoy/Rocket-Ship-Animation.gif',
		author: 'sdangoy',
		githubLink: 'https://github.com/sdangoy'
	},
	{
		artName: 'Spinner',
		pageLink: './Art/Sayan/index.html',
		imageLink: './Art/Sayan/spinner.gif',
		author: 'ssayanm',
		githubLink: 'https://github.com/ssayanm'
	},
	{
		artName: 'swivel',
		pageLink: './Art/tusharhanda/index.html',
		imageLink: './Art/tusharhanda/gif.gif',
		author: 'Tushar',
		githubLink: 'https://github.com/tusharhanda'
	},
	{
		artName: 'Hallows Eve',
		pageLink: './Art/ShanClayton/hallowseve.html',
		imageLink: './Art/ShanClayton/hallowhack.gif',
		author: 'Shanaun Clayton',
		githubLink: 'https://github.com/shanclayton'
	},
	{
		artName: 'Contraption',
		pageLink: './Art/Aravindh/contraption.html',
		imageLink: './Art/Aravindh/contraption.gif',
		author: 'Aravindh',
		githubLink: 'https://github.com/Aravindh-SNR'
	},
	{
		artName: 'Rings',
		pageLink: './Art/Kuzmycz/rings.html',
		imageLink: './Art/Kuzmycz/rings.gif',
		author: 'Mark Kuzmycz',
		githubLink: 'https://github.com/kuzmycz'
	},
	{
		artName: 'Ghost',
		pageLink: './Art/toserjude/index.html',
		imageLink: './Art/toserjude/boo.JPG',
		author: 'toserjude',
		githubLink: 'https://github.com/toserjude'
	},
	{
		artName: 'Gradient circle',
		pageLink: './Art/brettl1991/index.html',
		imageLink: './Art/brettl1991/animation.png',
		author: 'Agnes Brettl',
		githubLink: 'https://github.com/brettl1991'
	},
	{
		artName: 'Bill Cipher',
		pageLink: './Art/vitoriapena/index.html',
		imageLink: './Art/vitoriapena/bill_cipher.gif',
		author: 'Vitória Mendes',
		githubLink: 'https://github.com/vitoriapena'
	},
	{
		artName: 'Generate meaning',
		pageLink: './Art/Atif4/index.html',
		imageLink: './Art/Generate meaning.gif',
		author: 'Atif Iqbal',
		githubLink: 'https://github.com/atif-dev'
	},
	{
		artName: 'Spooktime',
		pageLink: './Art/AgneDJ/index.html',
		imageLink: './Art/AgneDJ/spooktime.gif',
		author: 'AgneDJ',
		githubLink: 'https://github.com/AgneDJ'
	},
	{
		artName: 'Gradient circle',
		pageLink: './Art/brettl1991/index.html',
		imageLink: './Art/brettl1991/animation.png',
		author: 'Agnes Brettl',
		githubLink: 'https://github.com/brettl1991'
	},
	{
		artName: 'Bill Cipher',
		pageLink: './Art/vitoriapena/index.html',
		imageLink: './Art/vitoriapena/bill_cipher.gif',
		author: 'Vitória Mendes',
		githubLink: 'https://github.com/vitoriapena'
	},
	{
		artName: 'Dizzy',
		pageLink: './Art/antinomy/index.html',
		imageLink: './Art/antinomy/logo-spin.gif',
		author: 'Antinomezco',
		githubLink: 'https://github.com/antinomezco'
	},
	{
		artName: 'bounce',
		pageLink: './Art/bounce/index.html',
		imageLink: './Art/bounce/bounce.gif',
		author: 'leelacanlale',
		githubLink: 'https://github.com/leelacanlale'
	},
	{
		artName: 'Bubbles',
		pageLink: './Art/bubbles/Bubbles.html',
		imageLink: './Art/bubbles/buubles.png',
		author: 'michal',
		githubLink: 'https://github.com/michalAim'
	},
	{
		artName: 'Bar Slide',
		pageLink: './Art/MikeVedsted/index.html',
		imageLink: './Art/MikeVedsted/barslide.png',
		author: 'Mike Vedsted',
		githubLink: 'https://github.com/MikeVedsted'
	},
	{
		artName: 'HacktoberFest-2019',
		pageLink: './Art/Atif/index.html',
		imageLink: './Art/Atif/HacktoberFest-19.gif',
		author: 'Atif Iqbal',
		githubLink: 'https://github.com/atif-dev'
	},
	{
		artName: 'Text Animation',
		pageLink: './Art/Divya/index.html',
		imageLink: './Art/Divya/screenshot.png',
		author: 'Divya',
		githubLink: 'https://github.com/DivyaPuri25'
	},
	{
		artName: 'HacktoberFest-2019-Entry',
		pageLink: './Art/nunocpnp/index.html',
		imageLink: './Art/nunocpnp/sample_image.jpg',
		author: 'Nuno Pereira',
		githubLink: 'https://github.com/nunocpnp'
	},
	{
		artName: 'HacktoberFest 2019',
		pageLink: './Art/AbdussamadYisau/index.html',
		imageLink: './Art/AbdussamadYisau/Screenshot.png',
		author: 'Abdussamad Yisau',
		githubLink: 'https://github.com/AbdussamadYisau'
	},
	{
		artName: 'squareMagic',
		pageLink: './Art/Rajnish-SquareMagic/index.html',
		imageLink: './Art/Rajnish-SquareMagic/squareMagic.png',
		author: 'Rajnish Kr Singh',
		githubLink: 'https://github.com/RajnishKrSingh'
	},
	{
		artName: 'Blinking Hacktober',
		pageLink: './Art/Atif2/index.html',
		imageLink: './Art/Blinking hacktober.gif',
		author: 'Atif Iqbal',
		githubLink: 'https://github.com/atif-dev'
	},
	{
		artName: 'Robodance',
		pageLink: './Art/robodance/index.html',
		imageLink: './Art/robodance/robodance.gif',
		author: 'Thomas',
		githubLink: 'https://github.com/mahlqvist'
	},
	{
		artName: 'Sliding hacktober',
		pageLink: './Art/Atif3/index.html',
		imageLink: './Art/Atif3/sliding hacktober.gif',
		author: 'Atif Iqbal',
		githubLink: 'https://github.com/atif-dev'
	},
	{
		artName: 'like-animation',
		pageLink: './Art/gibas79/like-animation.html',
		imageLink: './Art/gibas79/like-animation.gif',
		author: 'Gilberto Guimarães',
		githubLink: 'https://github.com/gibas79'
	},
	{
		artName: 'ZTM animation',
		pageLink: './Art/ZTManimation/index.html',
		author: 'damniha',
		imageLink: './Art/ZTManimation/ZTM_animation.gif',
		githubLink: 'https://github.com/damniha'
	},
	{
		artName: 'Double Helix',
		pageLink: './Art/KeenanNunesVaz/index.html',
		imageLink: './Art/KeenanNunesVaz/double-helix.gif',
		author: 'KeenanNV',
		githubLink: 'https://github.com/KeenanNunesVaz'
	},
	{
		artName: 'October',
		pageLink: './Art/fprokofiev/index.html',
		imageLink: './Art/fprokofiev/october.gif',
		author: 'Fyodor Prokofiev',
		githubLink: 'https://github.com/fprokofiev'
	},
	{
		artName: 'Circle CSS',
		pageLink: './Art/pXxcont/index.html',
		imageLink: './Art/pXxcont/circlecss.png',
		author: 'fzpX',
		githubLink: 'https://github.com/fzpX'
	},
	{
		artName: 'Asterisk Formation',
		pageLink: './Art/NorahJC/index.html',
		imageLink: './Art/NorahJC/asterisk-formation.gif',
		author: 'NorahJC',
		githubLink: 'https://github.com/norahjc'
	},
	{
		artName: 'Bouncing CSS',
		pageLink: './Art/Tina-Hoang/aniframe.html',
		imageLink: './Art/Tina-Hoang/bounce.png',
		author: 'Tina',
		githubLink: 'https://github.com/nnh242'
	},
	{
		artName: 'Ghost Balls',
		pageLink: './Art/ghostBalls/index.html',
		imageLink: './Art/ghostBalls/balls.png',
		author: 'Beatriz Delmiro',
		githubLink: 'https://github.com/biadelmiro'
	},
	{
		artName: 'Walking Guy',
		pageLink: './Art/walking-guy/index.html',
		imageLink: './Art/walking-guy/video_gif.gif',
		author: 'Rahulkumar Jha',
		githubLink: 'https://github.com/Rahul240499'
	},
	{
		artName: 'Hover Neon Animation',
		pageLink: './Art/edjunma/index.html',
		imageLink: './Art/edjunma/ejm-neon.gif',
		author: 'edjunma',
		githubLink: 'https://github.com/edjunma'
	},
	{
		artName: 'Last In First Out Animation',
		pageLink: './Art/Stryker/index.html',
		imageLink: './Art/Stryker/zero-to-mastery-lifo-animation.gif',
		author: 'Stryker Stinnette',
		githubLink: 'https://github.com/StrykerKent'
	},
	{
		artName: 'Happy Diwali Animation',
		pageLink: './Art/Apoorva/index.html',
		imageLink: './Art/Apoorva/Screen.gif',
		author: 'Apoorva',
		githubLink: 'https://github.com/apoorvamohite'
	},
	{
		artName: 'Heart Beat',
		pageLink: './Art/naveen-ku/Heart shape.html',
		imageLink: './Art/naveen-ku/Heart shape.gif',
		author: 'naveen-ku',
		githubLink: 'https://github.com/naveen-ku'
	},
	{
		artName: 'Smoky Text',
		pageLink: './Art/smoky-text/index.html',
		imageLink: './Art/smoky-text/smoky_text_gif.gif',
		author: 'Rahulkumar Jha',
		githubLink: 'https://github.com/Rahul240499'
	},
	{
		artName: 'Rainbow and Clouds',
		pageLink: './Art/rainbowclouds/index.html',
		imageLink: './Art/rainbowclouds/rainbowclouds.gif',
		author: 'isasimoo',
		githubLink: 'https://github.com/isasimo'
	},
	{
		artName: 'Peek a boo!',
		pageLink: './Art/Virtual1/index.html',
		imageLink: './Art/Virtual1/HappyHalloween.gif',
		author: 'Jessica Erasmus',
		githubLink: 'https://github.com/Virtual1'
	},
	{
		artName: 'prashantM1',
		pageLink: './Art/prashantM1/heart.html',
		imageLink: './Art/prashantM1/heart.gif',
		author: 'Prashant Maurya',
		githubLink: 'https://github.com/prashantmaurya228'
	},
	{
		artName: 'ZTM Family Animation',
		pageLink: './Art/sballgirl11/animation.html',
		imageLink: './Art/sballgirl11/ztm.gif',
		author: 'Brittney Postma',
		githubLink: 'https://github.com/sballgirl11'
	},
	{
		artName: 'Phone Greetings',
		pageLink: './Art/ann-dev/index.html',
		imageLink: './Art/ann-dev/screenshot.png',
		author: 'ann-dev',
		githubLink: 'https://github.com/ann-dev'
	},
	{
		artName: 'Triangle Slide',
		pageLink: './Art/grieff/index.html',
		imageLink: './Art/grieff/triangle-animation.gif',
		author: 'Grieff',
		githubLink: 'https://github.com/grieff'
	},
	{
		artName: 'Neon ZTM',
		pageLink: './Art/grieff/text.html',
		imageLink: './Art/grieff/neonZTM.gif',
		author: 'Grieff',
		githubLink: 'https://github.com/grieff'
	},
	{
		artName: 'Flip Card',
		pageLink: './Art/FlipCard/index.html',
		imageLink: './Art/FlipCard/ezgif.com-video-to-gif.gif',
		author: 'Saurabh',
		githubLink: 'https://github.com/Saurabh-FullStackDev'
	},
	{
		artName: 'animationHalloween',
		pageLink: './Art/mawais54013/index.html',
		imageLink: './Art/mawais54013/Halloween.gif',
		author: 'mawais54013',
		githubLink: 'https://github.com/mawais54013'
	},
	{
		artName: 'Hacktoberfest Letter Popups',
		pageLink: './Art/jmt3559/index.html',
		imageLink: 'https://media.giphy.com/media/RKSRPGiIsy1f3Ji3j1/giphy.gif',
		author: 'Juan T.',
		githubLink: 'https://github.com/jmtellez'
	},
	{
		artName: 'Oscillation',
		pageLink: './Art/Oscillation/index.html',
		imageLink: './Art/Oscillation/oscillation.gif',
		author: 'Nandhakumar',
		githubLink: 'https://github.com/Nandhakumar7792'
	},
	{
		artName: 'Letters flipUp',
		pageLink: './Art/TerenceBiney/index.html',
		imageLink: './Art/TerenceBiney/lettersanimate.gif',
		author: 'Terence Biney',
		githubLink: 'https://github.com/Tereflech17'
	},
	{
		artName: 'Colors rectangle',
		pageLink: './Art/beaps3/index.html',
		imageLink: './Art/beaps3/colors-rectangle.gif',
		author: 'beaps',
		githubLink: 'https://github.com/beaps'
	},
	{
		artName: 'Hinge',
		pageLink: './Art/hereisfahad/index.html',
		imageLink: './Art/hereisfahad/hinge.png',
		author: 'Hereisfahad',
		githubLink: 'https://github.com/hereisfahad'
	},
	{
		artName: 'Animation',
		pageLink: './Art/PaulBillings/animation.html',
		imageLink: './Art/PaulBillings/animation.gif',
		author: 'Paul Billings',
		githubLink: 'https://github.com/paulbillings'
	},
	{
		artName: 'Diminishing',
		pageLink: './Art/Diminishing/index.html',
		imageLink: './Art/Diminishing/diminishing.gif',
		author: 'Nandhakumar',
		githubLink: 'https://github.com/Nandhakumar7792'
	},
	{
		artName: 'yin-yang',
		pageLink: './Art/yin-yang/index.html',
		imageLink: './Art/yin-yang/yin-yang.gif',
		author: 'Nandhakumar',
		githubLink: 'https://github.com/Nandhakumar7792'
	},
	{
		artName: 'eggJiggle',
		pageLink: './Art/eggJiggle/index.html',
		imageLink: './Art/eggJiggle/eggJiggle.gif',
		author: 'Nandhakumar',
		githubLink: 'https://github.com/Nandhakumar7792'
	},
	{
		artName: 'Aynonimation',
		pageLink: './Art/Aynorica/aynorica.html',
		imageLink: './Art/Aynorica/Aynonimation.png',
		author: 'aynorica',
		githubLink: 'https://github.com/aynorica'
	},
	{
		artName: 'ZTM Family Animation',
		pageLink: './Art/sballgirl11/index.html',
		imageLink: './Art/sballgirl11/ztm.gif',
		author: 'Brittney Postma',
		githubLink: 'https://github.com/sballgirl11'
	},
	{
		artName: 'Calm',
		pageLink: './Art/TMax/index.html',
		imageLink: './Art/TMax/Choas.gif',
		author: 'Tanesha',
		githubLink: 'https://github.com/Mainemirror'
	},
	{
		artName: 'Eyes',
		pageLink: './Art/Ltheory/main.html',
		imageLink: './Art/Ltheory/eyes.gif',
		author: 'Ltheory',
		githubLink: 'https://github.com/Ltheory'
	},
	{
		artName: 'Jelly!',
		pageLink: './Art/Pete331/index.html',
		imageLink: './Art/Pete331/jelly.png',
		author: 'Pete331',
		githubLink: 'https://github.com/Pete331'
	},
	{
		artName: 'clock-animation',
		pageLink: './Art/clock-animation/clock.html',
		imageLink: './Art/clock-animation/clock.gif',
		author: 'Alan sarluv',
		githubLink: 'https://github.com/alansarluv'
	},
	{
		artName: 'Slider',
		pageLink: './Art/furqan/index.html',
		imageLink: './Art/furqan/in.gif',
		author: 'Furqan',
		githubLink: 'https://github.com/furki911s'
	},
	{
		artName: 'animated-birds',
		pageLink: './Art/g-serban/animated-birds.html',
		imageLink: './Art/g-serban/animated-birds.gif',
		author: 'g-serban',
		githubLink: 'https://github.com/g-serban'
	},
	{
		artName: 'circle-become-square',
		pageLink: './Art/chathura19/index.html',
		imageLink: './Art/chathura19/chathura.gif',
		author: 'Chathura Samarajeewa',
		githubLink: 'https://github.com/ChathuraSam'
	},
	{
		artName: 'page-flicker',
		pageLink: './Art/neon-flights/page-flicker.html',
		imageLink: './Art/neon-flights/page-flicker.gif',
		author: 'neon-flights',
		githubLink: 'https://github.com/neon-flights'
	},
	{
		artName: 'Animate-Name',
		pageLink: './Art/Natalina/index.html',
		imageLink: './Art/Natalina/animatename.gif',
		author: 'Natalina',
		githubLink: 'https://github.com/Natalina13'
	},
	{
		artName: 'Asteroids',
		pageLink: './Art/hrafnkellbaldurs/index.html',
		imageLink: './Art/hrafnkellbaldurs/asteroids.gif',
		author: 'Hrafnkell Baldursson',
		githubLink: 'https://github.com/hrafnkellbaldurs'
	},
	{
		artName: 'Sliding-Paragraph',
		pageLink: './Art/Prashant/index.html',
		imageLink: './Art/Prashant/slidingparagraph.gif',
		author: 'Prashant',
		githubLink: 'https://github.com/Prashant2108'
	},
	{
		artName: 'Rocket Ship',
		pageLink: './Art/sdangoy/rocket-ship.html',
		imageLink: './Art/sdangoy/Rocket-Ship-Animation.gif',
		author: 'sdangoy',
		githubLink: 'https://github.com/sdangoy'
	},
	{
		artName: 'Spinner',
		pageLink: './Art/Sayan/index.html',
		imageLink: './Art/Sayan/spinner.gif',
		author: 'ssayanm',
		githubLink: 'https://github.com/ssayanm'
	},
	{
		artName: 'swivel',
		pageLink: './Art/tusharhanda/index.html',
		imageLink: './Art/tusharhanda/gif.gif',
		author: 'Tushar',
		githubLink: 'https://github.com/tusharhanda'
	},
	{
		artName: 'Hallows Eve',
		pageLink: './Art/ShanClayton/hallowseve.html',
		imageLink: './Art/ShanClayton/hallowhack.gif',
		author: 'Shanaun Clayton',
		githubLink: 'https://github.com/shanclayton'
	},
	{
		artName: 'Contraption',
		pageLink: './Art/Aravindh/contraption.html',
		imageLink: './Art/Aravindh/contraption.gif',
		author: 'Aravindh',
		githubLink: 'https://github.com/Aravindh-SNR'
	},
	{
		artName: 'Rings',
		pageLink: './Art/Kuzmycz/rings.html',
		imageLink: './Art/Kuzmycz/rings.gif',
		author: 'Mark Kuzmycz',
		githubLink: 'https://github.com/kuzmycz'
	},
	{
		artName: 'Ghost',
		pageLink: './Art/toserjude/index.html',
		imageLink: './Art/toserjude/boo.JPG',
		author: 'toserjude',
		githubLink: 'https://github.com/toserjude'
	},
	{
		artName: 'Gradient circle',
		pageLink: './Art/brettl1991/index.html',
		imageLink: './Art/brettl1991/animation.png',
		author: 'Agnes Brettl',
		githubLink: 'https://github.com/brettl1991'
	},
	{
		artName: 'Bill Cipher',
		pageLink: './Art/vitoriapena/index.html',
		imageLink: './Art/vitoriapena/bill_cipher.gif',
		author: 'Vitória Mendes',
		githubLink: 'https://github.com/vitoriapena'
	},
	{
		artName: 'Generate meaning',
		pageLink: './Art/Atif4/index.html',
		imageLink: './Art/Generate meaning.gif',
		author: 'Atif Iqbal',
		githubLink: 'https://github.com/atif-dev'
	},
	{
		artName: 'Spooktime',
		pageLink: './Art/AgneDJ/index.html',
		imageLink: './Art/AgneDJ/spooktime.gif',
		author: 'AgneDJ',
		githubLink: 'https://github.com/AgneDJ'
	},
	{
		artName: 'Gradient circle',
		pageLink: './Art/brettl1991/index.html',
		imageLink: './Art/brettl1991/animation.png',
		author: 'Agnes Brettl',
		githubLink: 'https://github.com/brettl1991'
	},
	{
		artName: 'Bill Cipher',
		pageLink: './Art/vitoriapena/index.html',
		imageLink: './Art/vitoriapena/bill_cipher.gif',
		author: 'Vitória Mendes',
		githubLink: 'https://github.com/vitoriapena'
	},
	{
		artName: 'Dizzy',
		pageLink: './Art/antinomy/index.html',
		imageLink: './Art/antinomy/logo-spin.gif',
		author: 'Antinomezco',
		githubLink: 'https://github.com/antinomezco'
	},
	{
		artName: 'bounce',
		pageLink: './Art/bounce/index.html',
		imageLink: './Art/bounce/bounce.gif',
		author: 'leelacanlale',
		githubLink: 'https://github.com/leelacanlale'
	},
	{
		artName: 'Bubbles',
		pageLink: './Art/bubbles/Bubbles.html',
		imageLink: './Art/bubbles/buubles.png',
		author: 'michal',
		githubLink: 'https://github.com/michalAim'
	},
	{
		artName: 'Bar Slide',
		pageLink: './Art/MikeVedsted/index.html',
		imageLink: './Art/MikeVedsted/barslide.png',
		author: 'Mike Vedsted',
		githubLink: 'https://github.com/MikeVedsted'
	},
	{
		artName: 'HacktoberFest-2019',
		pageLink: './Art/Atif/index.html',
		imageLink: './Art/Atif/HacktoberFest-19.gif',
		author: 'Atif Iqbal',
		githubLink: 'https://github.com/atif-dev'
	},
	{
		artName: 'Text Animation',
		pageLink: './Art/Divya/index.html',
		imageLink: './Art/Divya/screenshot.png',
		author: 'Divya',
		githubLink: 'https://github.com/DivyaPuri25'
	},
	{
		artName: 'HacktoberFest-2019-Entry',
		pageLink: './Art/nunocpnp/index.html',
		imageLink: './Art/nunocpnp/sample_image.jpg',
		author: 'Nuno Pereira',
		githubLink: 'https://github.com/nunocpnp'
	},
	{
		artName: 'HacktoberFest 2019',
		pageLink: './Art/AbdussamadYisau/index.html',
		imageLink: './Art/AbdussamadYisau/Screenshot.png',
		author: 'Abdussamad Yisau',
		githubLink: 'https://github.com/AbdussamadYisau'
	},
	{
		artName: 'squareMagic',
		pageLink: './Art/Rajnish-SquareMagic/index.html',
		imageLink: './Art/Rajnish-SquareMagic/squareMagic.png',
		author: 'Rajnish Kr Singh',
		githubLink: 'https://github.com/RajnishKrSingh'
	},
	{
		artName: 'Blinking Hacktober',
		pageLink: './Art/Atif2/index.html',
		imageLink: './Art/Blinking hacktober.gif',
		author: 'Atif Iqbal',
		githubLink: 'https://github.com/atif-dev'
	},
	{
		artName: 'Robodance',
		pageLink: './Art/robodance/index.html',
		imageLink: './Art/robodance/robodance.gif',
		author: 'Thomas',
		githubLink: 'https://github.com/mahlqvist'
	},
	{
		artName: 'Sliding hacktober',
		pageLink: './Art/Atif3/index.html',
		imageLink: './Art/Atif3/sliding hacktober.gif',
		author: 'Atif Iqbal',
		githubLink: 'https://github.com/atif-dev'
	},
	{
		artName: 'like-animation',
		pageLink: './Art/gibas79/like-animation.html',
		imageLink: './Art/gibas79/like-animation.gif',
		author: 'Gilberto Guimarães',
		githubLink: 'https://github.com/gibas79'
	},
	{
		artName: 'ZTM animation',
		pageLink: './Art/ZTManimation/index.html',
		author: 'damniha',
		imageLink: './Art/ZTManimation/ZTM_animation.gif',
		githubLink: 'https://github.com/damniha'
	},
	{
		artName: 'Double Helix',
		pageLink: './Art/KeenanNunesVaz/index.html',
		imageLink: './Art/KeenanNunesVaz/double-helix.gif',
		author: 'KeenanNV',
		githubLink: 'https://github.com/KeenanNunesVaz'
	},
	{
		artName: 'October',
		pageLink: './Art/fprokofiev/index.html',
		imageLink: './Art/fprokofiev/october.gif',
		author: 'Fyodor Prokofiev',
		githubLink: 'https://github.com/fprokofiev'
	},
	{
		artName: 'Circle CSS',
		pageLink: './Art/pXxcont/index.html',
		imageLink: './Art/pXxcont/circlecss.png',
		author: 'fzpX',
		githubLink: 'https://github.com/fzpX'
	},
	{
		artName: 'Asterisk Formation',
		pageLink: './Art/NorahJC/index.html',
		imageLink: './Art/NorahJC/asterisk-formation.gif',
		author: 'NorahJC',
		githubLink: 'https://github.com/norahjc'
	},
	{
		artName: 'Bouncing CSS',
		pageLink: './Art/Tina-Hoang/aniframe.html',
		imageLink: './Art/Tina-Hoang/bounce.png',
		author: 'Tina',
		githubLink: 'https://github.com/nnh242'
	},
	{
		artName: 'Ghost Balls',
		pageLink: './Art/ghostBalls/index.html',
		imageLink: './Art/ghostBalls/balls.png',
		author: 'Beatriz Delmiro',
		githubLink: 'https://github.com/biadelmiro'
	},
	{
		artName: 'Walking Guy',
		pageLink: './Art/walking-guy/index.html',
		imageLink: './Art/walking-guy/video_gif.gif',
		author: 'Rahulkumar Jha',
		githubLink: 'https://github.com/Rahul240499'
	},
	{
		artName: 'Hover Neon Animation',
		pageLink: './Art/edjunma/index.html',
		imageLink: './Art/edjunma/ejm-neon.gif',
		author: 'edjunma',
		githubLink: 'https://github.com/edjunma'
	},
	{
		artName: 'Last In First Out Animation',
		pageLink: './Art/Stryker/index.html',
		imageLink: './Art/Stryker/zero-to-mastery-lifo-animation.gif',
		author: 'Stryker Stinnette',
		githubLink: 'https://github.com/StrykerKent'
	},
	{
		artName: 'Happy Diwali Animation',
		pageLink: './Art/Apoorva/index.html',
		imageLink: './Art/Apoorva/Screen.gif',
		author: 'Apoorva',
		githubLink: 'https://github.com/apoorvamohite'
	},
	{
		artName: 'Heart Beat',
		pageLink: './Art/naveen-ku/Heart shape.html',
		imageLink: './Art/naveen-ku/Heart shape.gif',
		author: 'naveen-ku',
		githubLink: 'https://github.com/naveen-ku'
	},
	{
		artName: 'Smoky Text',
		pageLink: './Art/smoky-text/index.html',
		imageLink: './Art/smoky-text/smoky_text_gif.gif',
		author: 'Rahulkumar Jha',
		githubLink: 'https://github.com/Rahul240499'
	},
	{
		artName: 'Rainbow and Clouds',
		pageLink: './Art/rainbowclouds/index.html',
		imageLink: './Art/rainbowclouds/rainbowclouds.gif',
		author: 'isasimoo',
		githubLink: 'https://github.com/isasimo'
	},
	{
		artName: 'Peek a boo!',
		pageLink: './Art/Virtual1/index.html',
		imageLink: './Art/Virtual1/HappyHalloween.gif',
		author: 'Jessica Erasmus',
		githubLink: 'https://github.com/Virtual1'
	},
	{
		artName: 'prashantM1',
		pageLink: './Art/prashantM1/heart.html',
		imageLink: './Art/prashantM1/heart.gif',
		author: 'Prashant Maurya',
		githubLink: 'https://github.com/prashantmaurya228'
	},

	{
		artName: 'prashantM2',
		pageLink: './Art/prashantM2/block.html',
		imageLink: './Art/prashantM2/block.gif',
		author: 'Prashant Maurya',
		githubLink: 'https://github.com/prashantmaurya228'
	},

	{
		artName: 'prashantM3',
		pageLink: './Art/prashantM3/ball.html',
		imageLink: './Art/prashantM3/ball.gif',
		author: 'Prashant Maurya',
		githubLink: 'https://github.com/prashantmaurya228'
	},
	{
		artName: 'SquareStar',
		pageLink: './Art/shawn/index.html',
		imageLink: './Art/shawn/square_star.gif',
		author: 'shawn',
		github: 'https://github.com/hk2014'
	},
	{
		artName: 'prashantM4',
		pageLink: './Art/prashantM4/boxsize.html',
		imageLink: './Art/prashantM4/boxsize.gif',
		author: 'Prashant Maurya',
		githubLink: 'https://github.com/prashantmaurya228'
	},
	{
		artName: 'Happy hacking',
		pageLink: 'https://github.com/szulima',
		imageLink: './Art/szulima/hacking.gif',
		author: 'szulima',
		githubLink: 'https://github.com/szulima'
	},
	{
		artName: 'ColorBomb',
		pageLink: './Art/ColorBomb/index.html',
		imageLink: './Art/ColorBomb/ztm.gif',
		author: 'Rahulm2310',
		github: 'https://github.com/Rahulm2310'
	},
	{
		artName: 'Traffic Lights',
		pageLink: './Art/Harry/index.html',
		imageLink: './Art/Harry/lights.gif',
		author: 'Harry',
		githubLink: 'https://github.com/legenhairy'
	},
	{
		artName: 'Glowing Text',
		pageLink: './Art/glowing-text/index.html',
		imageLink: './Art/glowing-text/glowing_text_gif.gif',
		author: 'Rahulkumar Jha',
		githubLink: 'https://github.com/Rahul240499'
	},
	{
		artName: 'Ghost Stealth Text',
		pageLink: './Art/Alara Joel/index.html',
		imageLink: './Art/Alara Joel/stealth ghost.png',
		author: 'Alara Joel',
		githubLink: 'https://github.com/stealthman22'
	},
	{
		artName: 'Cactus Balloon',
		pageLink: './Art/cactus/index.html',
		imageLink: './Art/cactus/catus.gif',
		author: 'Ana Paula Lazzarotto de Lemos',
		githubLink: 'https://github.com/anapaulalemos'
	},
	{
		artName: 'Random Color Change',
		pageLink: './Art/toto-titan-developer/index.html',
		imageLink: './Art/toto-titan-developer/RandomColorChange.png',
		author: 'Wyatt Henderson',
		githubLink: 'https://github.com/toto-titan-developer'
	},
	{
		artName: 'Trial',
		pageLink: './Art/dhennisCssAnimation/index.html',
		imageLink: './Art/dhennisCssAnimation/focusOnTheGood',
		author: 'Dhennis Lim',
		github: 'https://github.com/DhennisDavidLim'
	},
	{
		artName: 'Rectangular Butterfly',
		pageLink: './Art/muzak-mmd/index.html',
		imageLink: './Art/muzak-mmd/butterfly.gif',
		author: 'Mbarak',
		github: 'https://github.com/muzak-mmd'
	},
	{
		artName: 'Simple Text Animation',
		pageLink: './Art/LordZeF/index.html',
		imageLink: './Art/LordZeF/Text-animation.gif',
		author: 'Lord ZeF',
		github: 'https://github.com/LordZeF'
	},
	{
		artName: 'Spinning Japanese',
		pageLink: './Art/nihongo/index.html',
		imageLink: './Art/nihongo/nihongo.gif',
		author: 'Mike W',
		github: 'https://github.com/mikewiner'
	},
	{
		artName: 'Sun',
		pageLink: './Art/Yj/index.html',
		imageLink: './Art/Yj/sun.gif',
		author: 'Youjung',
		github: 'https://github.com/rose07a'
	},
	{
		artName: "Guy's",
		pageLink: "./Art/Guy's/index.html",
		imageLink: '',
		author: 'Guy',
		github: 'https://github.com/Guy3890'
	},
	{
		artName: 'animation-text',
		pageLink: './Art/animation-text/index.html',
		imageLink: './Art/',
		author: 'alexzemz',
		github: 'https://github.com/alexzemz'
	},
	{
		artName: 'Practice',
		pageLink: './Art/SkiingOtter/index.html',
		imageLink: '',
		author: 'SkiingOtter',
		github: 'https://github.com/SkiingOtter'
	},
	{
		artName: 'djdougan',
		pageLink: './Art/djdougan/index.html',
		imageLink: './Art/djdougan/css-mouseover-effect.png',
		author: 'douglas dougan',
		github: 'https://github.com/djdougan'
	},
	{
		artName: 'Animated Background',
		pageLink: './Art/Xarasho-Background/index.html',
		imageLink: '',
		author: 'Alex Xarasho',
		github: 'https://github.com/Xarasho'
	},
	{
		artName: 'CarvalhoAnimation',
		pageLink: './Art/CarvalhoAnimation/index.html',
		imageLink: './Art/CarvalhoAnimation/Halloween.png',
		author: 'Alexandre Carvalho',
		github: 'https://github.com/AlexandreCarvalho1990'
	},
	{
		artName: 'Flower Animation',
		pageLink: './Art/aimee_flowerani/index.html',
		imageLink: './Art/aimee_flowerani/flower.gif',
		author: 'Aimee Hernandez',
		githubLink: 'https://github.com/aimeehg'
	},
	{
		artName: '3D Spinning Rings',
		pageLink: './Art/frostillicus/index.html',
		imageLink: './Art/frostillicus/spinning_rings.png',
		author: 'frostillicus',
		github: 'https://github.com/frostillicus'
	},
	{
		artName: 'Flexible Logo',
		pageLink: './Art/Fab1ed/index.html',
		imageLink: './Art/Fab1ed/flex.gif',
		author: 'Fab1ed',
		github: 'https://github.com/Fab1ed'
	},
	{
		artName: 'Blinking Eye',
		pageLink: './Art/BlinkingEye/index.html',
		imageLink: './Art/BlinkingEye/blinkingeye.gif',
		author: 'Pavel Perevozchikov',
		github: 'https://github.com/papapacksoon'
	},
	{
		artName: 'Zero-to-Logo',
		pageLink: './Art/node.hg/index.html',
		imageLink: './Art/node.hg/ztm.gif',
		author: 'Harris Gomez',
		github: 'https://github.com/harrisgomez'
	},
	{
		artName: 'Mushyanimation',
		pageLink: './Art/mushyanimation/index.html',
		imageLink: './Art/mushyanimation/mush.gif',
		author: 'mushymane',
		github: 'https://github.com/mushymane'
	},
	{
		artName: 'Flag',
		pageLink: './Art/Batz005/index.html',
		imageLink: './Art/Batz005/flag.gif',
		author: 'Batz005',
		github: 'https://github.com/Batz005'
	},
	{
		artName: 'Wave',
		pageLink: './Art/Wave_css/index.html',
		imageLink: './Art/Wave_css/wave.gif',
		author: 'Filippe',
		github: 'https://github.com/filippebr'
	},
	{
		artName: 'Preloader',
		pageLink: './Art/mshuber1981/preloader.html',
		imageLink: './Art/mshuber1981/preloader.gif',
		author: 'Michael Huber',
		github: 'https://github.com/mshuber1981'
	},
	{
		artName: 'Simple Animate ZTM',
		pageLink: './Art/Kweyku/index.html',
		imageLink: './Art/Kweyku/proudZTM.gif',
		author: 'Kweyku',
		github: 'https://github.com/Kweyku'
	},
	{
		artName: 'Heartbeat',
		pageLink: './Art/lysychas/index.html',
		imageLink: './Art/lysychas/heartshot.png',
		author: 'lysychas',
		github: 'https://github.com/lysychas'
	},
	{
		artName: 'Hydrogen',
		pageLink: './Art/elias/my-art.html',
		imageLink: './Art/elias/hydrogen.gif',
		author: 'tesolberg',
		github: 'https://github.com/tesolberg'
	},
	{
		artName: 'Cool-Transition',
		pageLink: './Art/animatomang/html',
		videolink: './Art/animatomang/smoke.mp4',
		author: 'Syam',
		github: 'https://github.com/blacktomang'
	},
	{
		artName: 'Spinning Square',
		pageLink: './Art/Spinning Square/index.html',
		imageLink: './Art/Spinning Square/square.gif',
		author: 'Fumi',
		github: 'https://github.com/fumiadeyemi'
	},
	{
		artName: 'letters-loading',
		pageLink: './Art/franciscomelov/index.html',
		imageLink: './Art/franciscomelov/franciscomelov.gif',
		author: 'franciscomelov',
		githubLink: 'https://github.com/franciscomelov'
	},
	{
		artName: 'Moving Eyeball',
		pageLink: './Art/AnathKantonda/index.html',
		imageLink: './Art/AnathKantonda/movingeyeball.gif',
		author: 'Anath',
		github: 'https://github.com/anathkantonda'
	},
	{
		artName: 'Flag Animation - Colomboalemán',
		pageLink: './Art/Matic1909/index.html',
		imageLink: './Art/Matic1909/flag.gif',
		author: 'Nils Matic',
		githubLink: 'https://github.com/matic1909'
	},
	{
		artName: 'Pac-Man',
		pageLink: './Art/Pac-Man/Pac-Man.html',
		imageLink: './Art/Pac-Man/Pac-Man.gif',
		author: 'Norbert',
		githubLink: 'https://github.com/Bynor'
	},
	{
		artName: "Don't follow the light",
		pageLink: './Art/cristobal-heiss/index.html',
		imageLink: './Art/cristobal-heiss/css_animation.gif',
		author: 'Cristobal Heiss',
		githubLink: 'https://github.com/ceheiss'
	},
	{
		artName: 'Eenimation',
		pageLink: './Art/Eenimation/index.html',
		imageLink: './Art/Eenimation/trance.gif',
		author: 'Eejaz ishaq',
		githubLink: 'https://github.com/eejazishaq'
	},
	{
		artName: 'ripple button',
		pageLink: './Art/monika-sahay/index.html',
		imageLink: './Art/monika-sahay/screen-capture.gif',
		author: 'monika sahay',
		githubLink: 'https://github.com/monika-sahay'
	},
	{
		artName: 'Animation',
		pageLink: './Art/Albertomtferreira/index.html',
		imageLink: './Art/Albertomtferreira/animation.gif',
		author: 'Alberto Ferreira',
		githubLink: 'https://github.com/albertomtferreira'
	},
	{
		artName: 'sliding curtains',
		pageLink: './Art/layoayeni/index.html',
		imageLink: './Art/layoayeni/trance.gif',
		author: 'Layo',
		githubLink: 'https://github.com/layoayeni'
	},
	{
		artName: 'Unlocked',
		pageLink: './Art/confusionmatrix98/unlocked.html',
		imageLink: './Art/confusionmatrix98/unlocked.gif',
		author: 'confusionmatrix98',
		githubLink: 'https://github.com/confusionmatrix98'
	},
	{
		artName: 'Slovenian flag',
		pageLink: "./Art/Ivan's art/index.html",
		imageLink: "./Art/Ivan's art/Ivan-art.gif",
		author: 'kljuni',
		githubLink: 'https://github.com/kljuni'
	},
	{
		artName: 'Police Siren',
		pageLink: './Art/ShimShon1/policia.html',
		imageLink: './Art/ShimShon1/police.gif',
		author: 'ShimShon1',
		githubLink: 'https://github.com/ShimShon1'
	},
	{
		artName: 'Catch The UFO',
		pageLink: './Art/A-UFO/index.html',
		imageLink: './Art/A-UFO/catch-the-ufo.gif',
		author: 'Dibakash',
		githubLink: 'https://github.com/dibakash'
	},
	{
		artName: 'dk649',
		pageLink: './Art/dk649/index.html',
		imageLink: './Art/dk649/circle.gif',
		author: 'dk649',
		githubLink: 'https://github.com/dk649'
	},
	{
		artName: 'Catch The UFO',
		pageLink: './Art/A-UFO/index.html',
		imageLink: './Art/A-UFO/catch-the-ufo.gif',
		author: 'Dibakash',
		githubLink: 'https://github.com/dibakash'
	},
	{
		artName: 'Beer',
		pageLink: './Art/beer/index.html',
		imageLink: './Art/beer/beer.gif',
		author: 'CamJackson',
		githubLink: 'https://github.com/CamJackson-Dev'
	},
	{
		artName: '1rotate',
		pageLink: './Art/1rotate/index.html',
		imageLink: './Art/1rotate/rotation.gif',
		author: 'Himanshu Gawari',
		githubLink: 'https://github.com/himanshugawari'
	},
	{
		artName: 'Moving Box',
		pageLink: './Art/JerylDEv/index.html',
		imageLink: './Art/JerylDEv/movingbox.gif',
		author: 'JerylDEv',
		githubLink: 'https://github.com/JerylDEv'
	},
	{
		artName: 'New move',
		pageLink: './Art/NewMove/index.html',
		imageLink: './Art/NewMove/NewMove.gif',
		author: 'kzhecheva',
		githubLink: 'https://github.com/kzhecheva'
	},
	{
		artName: 'animatron',
		pageLink: './Art/animatron/index.html',
		imageLink: './Art/animatron/trance.gif'
	},
	{
		artName: 'Swing',
		pageLink: './Art/evangel/index.html',
		imageLink: './Art/evangel/swing.gif',
		githubLink: 'https://github.com/devevangel'
	},
	{
		artName: 'rashid',
		pageLink: './Art/rashid/index.html',
		imageLink: './Art/rashid/DNA.gif',
		author: 'Rashid Makki',
		githubLink: 'https://github.com/rashidmakki'
	},
	{
		artName: 'queer quarantine',
		pageLink: './Art/animatron/queer.html',
		imageLink: './Art/animatron/queer.gif'
	},
	{
		artName: 'Animatron',
		pageLink: './Art/animatron/index.html',
		imageLink: './Art/animatron/trance.gif',
		author: 'Cassandre Perron',
		githubLink: 'https://github.com/cassandreperron'
	},
	{
		artName: 'Sun Bursts',
		pageLink: './Art/steveSchaner/index.html',
		imageLink: './Art/steveSchaner/sunburst.gif',
		author: 'Steve Schaner',
		githubLink: 'https://github.com/sschaner'
	},
	{
		artName: 'Shravan',
		pageLink: './Art/Shravan/animation_shr_page.html',
		imageLink: './Art/Shravan/animation_shr.gif',
		author: 'Shravan Kumar',
		githubLink: 'https://github.com/shravan1508'
	},
	{
		artName: 'Jurassic Park',
		pageLink: './Art/tvasari/index.html',
		imageLink: './Art/tvasari/jurassic_park.gif',
		author: 'Tommaso Vasari',
		githubLink: 'https://github.com/tvasari'
	},
	{
		artName: 'Bounce',
		pageLink: './Art/samya/index.html',
		imageLink: './Art/samya/samya.gif',
		author: 'Samya Thakur',
		githubLink: 'https://github.com/samyathakur'
	},
	{
		artName: 'Egg_Loading',
		pageLink: './Art/egg_loading/index.html',
		imageLink: './Art/samya/egg_loading.gif',
		author: 'Ulisse Dantas',
		githubLink: 'https://github.com/ulissesnew'
	},
	{
		artName: 'We stay at home to save lives',
		pageLink: './Art/Shatabdi/index.html',
		imageLink: './Art/Shatabdi/WE STAY AT HOME TO SAVE LIVES.gif',
		author: 'Shatabdi Roy',
		githubLink: 'https://github.com/RoyShatabdi'
	},
	{
		artName: 'Egg_Loading',
		pageLink: './Art/egg_loading/index.html',
		imageLink: './Art/egg_loading/egg_loading.gif',
		author: 'Ulisse Dantas',
		githubLink: 'https://github.com/ulissesnew'
	},
	{
		artName: 'We stay at home to save lives',
		pageLink: './Art/Shatabdi/index.html',
		imageLink: './Art/Shatabdi/WE STAY AT HOME TO SAVE LIVES.gif',
		author: 'Shatabdi Roy',
		githubLink: 'https://github.com/RoyShatabdi'
	},
	{
		artName: 'Animatron',
		pageLink: './Art/animatronky/index.html',
		imageLink: './Art/animatronky/trance.gif',
		author: 'kylenrich',
		githubLink: 'https://github.com/kylenrich24'
	},
	{
		artName: 'bouncing ball',
		pageLink: './Art/alexgp/index.html',
		imageLink: './Art/Alexgp/bouncegif.gif',
		author: 'AlexGP257',
		githubLink: 'https://github.com/Alexgp257'
	},
	{
		artName: 'Cool Waves',
		pageLink: './Art/RaulC/index.html',
		imageLink: './Art/RaulC/coolwaves.gif',
		author: 'Raul Contreras',
		githubLink: 'https://github.com/rcc01'
	},
	{
		artName: 'Snowfall',
		pageLink: './Art/chaitali_snowfall/index.html',
		imageLink: './Art/chaitali_snowfall/snowgif.gif',
		author: 'Chaitali',
		githubLink: 'https://github.com/chaitali-more'
	},
	{
		artName: 'Rotate Circle',
		pageLink: './Art/dimor/animation.html',
		imageLink: './Art/dimor/rotate.gif',
		author: 'dimor',
		githubLink: 'https://github.com/dimor'
	},
	{
		artName: 'Hello world',
		pageLink: './Art/warren8689/index.html',
		imageLink: './Art/warren8689/screenshot.png',
		author: 'Warren',
		githubLink: 'https://github.com/warrren8689'
	},
	{
		artName: '360 Varial Kickflip',
		pageLink: './Art/DICHAMOTO/index.html',
		imageLink: './Art/DICHAMOTO/360_Varial_Kickflip.gif',
		author: 'DICHAMOTO',
		githubLink: 'https://github.com/DICHAMOTO'
	},
	{
		artName: 'Crazy Square',
		pageLink: './Art/colorSquare/index.html',
		imageLink: './Art/colorSquare/colorsquare.gif',
		author: 'TiagoChicoo',
		githubLink: 'https://github.com/tiagochicoo'
	},
	{
		artName: 'Alexhover',
		pageLink: './Art/Alexhover/index.html',
		imageLink: './Art/Alexhover/Alexhover.gif',
		author: 'Alex',
		githubLink: 'https://github.com/alesgainza'
	},
	{
		artName: 'Imperial CSS Driod',
		pageLink: './Art/Imperial_CSS_Driod/index.html',
		imageLink: './Art/Imperial_CSS_Driod/ImperialDriod.gif',
		author: 'Captian-Rocket',
		githubLink: 'https://github.com/captian-rocket'
	},
	{
		artName: 'HamidAnime',
		pageLink: './Art/HamidAnime/index.html',
		imageLink: './Art/HamidAnime/Capture.gif',
		author: 'Hamid',
		githubLink: 'https://github.com/HamidGoudarzi1988'
	},
	{
		artName: 'Imperial CSS Driod',
		pageLink: './Art/Imperial_CSS_Driod/index.html',
		imageLink: './Art/Imperial_CSS_Driod/ImperialDriod.gif',
		author: 'Captian-Rocket',
		githubLink: 'https://github.com/captian-rocket'
	},
	{
		artName: 'Mario Game',
		pageLink: './Art/emmeiwhite/index.html',
		imageLink: './Art/emmeiwhite/mario-game.gif',
		author: 'Emmeiwhite',
		githubLink: 'https://github.com/emmeiwhite'
	},
	{
		artName: '360 Varial Kickflip',
		pageLink: './Art/DICHAMOTO/index.html',
		imageLink: './Art/DICHAMOTO/360_Varial_Kickflip.gif',
		author: 'DICHAMOTO',
		githubLink: 'https://github.com/DICHAMOTO'
	},
	{
		artName: 'Bouncer the Bouncy Box',
		pageLink: './Art/RussD/index.html',
		imageLink: './Art/RussD/bouncer-the-bouncy-box.png',
		author: 'Russell',
		githubLink: 'https://github.com/rdyer07'
	},
	{
		artName: '3D Infinite Loop Sprites Cards',
		pageLink: './Art/luiavag/index.html',
		imageLink: './Art/luiavag/luiavag_3D_Infinite_Loop.gif',
		author: 'LuVAGu',
		githubLink: 'https://github.com/luiavag'
	},
	{
		artName: 'Star Wars',
		pageLink: './Art/ChiragAgarwal/index.html',
		imageLink: './Art/ChiragAgarwal/star_wars.gif',
		author: 'Chirag Agarwal',
		githubLink: 'https://github.com/chiragragarwal'
	},
	{
		artName: 'ImageGallery',
		pageLink: './Art/Hoverimage/index.html',
		imageLink: './Art/Hoverimage/hoverimage.gif',
		author: 'Siddhant Jain',
		githubLink: 'https://github.com/Sid-web6306'
	},
	{
		artName: 'characterwalking',
		pageLink: './Art/characterwalkingChetan/index.html',
		imageLink: './Art/characterwalkingChetan/image.png',
		author: 'Chetan Muliya',
		githubLink: 'https://github.com/chetanmuliya'
	},
	{
		artName: 'Grow',
		pageLink: './Art/octavioLafourcade/index.html',
		imageLink: './Art/octavioLafourcade/animation.gif',
		author: 'Octavio Lafourcade',
		githubLink: 'https://github.com/tavolafourcade'
	},
	{
		artName: 'Slats',
		pageLink: './Art/Sagaquisces/index.html',
		imageLink: './Art/Hoverimage/slats.gif',
		author: 'Michael David Dunlap',
		githubLink: 'https://github.com/sagaquisces'
	},
	{
		artName: 'Coffee',
		pageLink: './Art/animate-coffee/index.html',
		imageLink: './Art/animate-coffee/ezgif.com-video-to-gif.gif',
		author: 'Elise Welch',
		githubLink: 'https://github.com/EliseWelch'
	},
	{
		artName: 'Blended',
		pageLink: './Art/Pro-animate/index.html',
		imageLink: './Art/Pro-animate/Blended.gif',
		author: 'Promise Nwafor',
		githubLink: 'https://github.com/emPro-source'
	},
	{
		artName: 'sproutseeds',
		pageLink: './Art/sproutseeds/index.html',
		imageLink: 'https://codepen.io/_Sabine/pen/yGGLON',
		author: '_Sabine'
	},
	{
		artName: 'aninikhil',
		pageLink: './Art/aninikhil/index.html',
		imageLink: './Art/aninikhil/nik.jpg',
		author: 'Nikhil N G',
		githubLink: 'https://github.com/nikhilng99'
	},
	{
		artName: 'Playballs',
		pageLink: './Art/playballs/index.html',
		imageLink: './Art/playballs/playballs.gif',
		author: 'Omar Jabaly',
		githubLink: 'https://github.com/Omarjabaly'
	},
	{
		artName: 'simpleAnimation',
		pageLink: './Art/cazabe/index.html',
		imageLink: './Art/cazabe/mrRobot.png',
		author: 'cazabe',
		githubLink: 'https://github.com/cazabe'
	},
	{
		artName: 'Dragon',
		pageLink: './Art/Dragon/index.html',
		imageLink: './Art/Joy/smallDragon.gif',
		author: 'nikicivan',
		githubLink: 'https://github.com/nikicivan'
	},
	{
		artName: 'TypingAnimation',
		pageLink: './Art/yogi_the_bear/index.html',
		imageLink: './Art/yogi_the_bear/my_animation.gif',
		author: 'yogev',
		githubLink: 'https://github.com/yogevHenig'
	},
	{
		artName: 'Mario Kart Animation',
		pageLink: './Art/mario2/index.html',
		imageLink: './Art/mario2/mario.png',
		author: 'Sakshi Sinha',
		githubLink: 'https://github.com/sakshi-1'
	},
	{
		artName: 'NarutoAnimation',
		pageLink: './Art/Tgoslee/index.html',
		imageLink: './Art/Tgoslee/Naruto.gif',
		author: 'Trenisha',
		githubLink: 'https://github.com/tgoslee'
	},
	{
		artName: 'Jackony',
		pageLink: './Art/Yaseen_Mohammed/index.html',
		imageLink: './Art/Yaseen_Mohammed/pichatcho.gif',
		author: 'Yaseen_Mohammed',
		githubLink: 'https://yaseenaiman.github.io/'
	},
	{
		artName: 'DVRU',
		pageLink: './Art/dvru/index.html',
		imageLink: './Art/dvru/dvru.gif',
		author: 'dvru',
		githubLink: 'https://github.com/dvru'
	},
	{
		artName: 'Coulisse',
		pageLink: './Art/Ayoubahida/index.html',
		imageLink: './Art/Ayoubahida/coulisseAnimation.gif',
		author: 'Ayoubahida',
		githubLink: 'https://github.com/Ayoubahida'
	},
	{
		artName: 'TextAnimation',
		pageLink: './Art/TextAnimation/index.html',
		imageLink: './Art/TextAnimation/welcome.gif',
		author: 'waleed',
		githubLink: 'https://github.com/waleed-1993'
	},
	{
		artName: 'Animatron',
		pageLink: './Art/Animatron/index.html',
		imageLink: './Art/Joy/trance.gif',
		author: 'farhan',
		githubLink: 'https://github.com/fnahmad'
	},
	{
		artName: 'Sky',
		pageLink: './Art/marijapanic/index.html',
		imageLink: './Art/marijapanic/clouds.gif',
		author: 'marijapanic',
		githubLink: 'https://github.com/marijapanic'
	},
	{
		artName: 'GreenFunnel',
		pageLink: './Art/GreenFunnel/index.html',
		imageLink: './Art/GreenFunnel/green-funnel.gif',
		author: 'sergiorra',
		githubLink: 'https://github.com/sergiorra'
	},
	{
		artName: 'mig',
		pageLink: './Art/mig/index.html',
		imageLink: './Art/mig/squares.gif',
		author: 'mig',
		githubLink: 'https://github.com/miguel231997'
	},
	{
		artName: 'RabbitHopping',
		pageLink: './Art/tigerlight/index.html',
		imageLink: './Art/tigerlight/RabbitHopping.gif',
		author: 'tigerlight',
		githubLink: 'https://github.com/tigerlight'
	},
	{
		artName: 'Picture Pop',
		pageLink: './Art/Ford CSS Animation/index.html',
		imageLink: './Art/Ford CSS Animation/Ford gif.gif',
		author: 'klf006',
		githubLink: 'https://github.com/klf006'
	},
	{
		artName: 'Smoke Animation',
		pageLink: './Art/smoke Animation/index.html',
		imageLink: './Art/smoke Animation/Capture.png',
		author: 'aman-cse',
		githubLink: 'https://github.com/aman-cse'
	},
	{
		artName: 'BH',
		pageLink: './Art/animationBH/index.html',
		imageLink: '',
		author: 'BH',
		githubLink: 'https://github.com/huynhcongbaotran'
	},
	{
		artName: 'bounce',
		pageLink: './Art/naina/index.html',
		imageLink: './Art/naina/bounce.gif',
		author: 'Naina',
		githubLink: 'https://github.com/naina010'
	},
	{
		artName: 'Motivation',
		pageLink: './Art/motivation/index.html',
		imageLink: './Art/motivation/motivation.gif',
		author: 'Art',
		githubLink: 'https://github.com/artbalahadia'
	},
	{
		artName: 'Doraemon-Ball',
		pageLink: './Art/DhirajKaushik/index.html',
		imageLink: './Art/DhirajKaushik/doremon.gif',
		author: 'Dhiraj Kaushik',
		githubLink: 'https://github.com/dhirajkaushik321'
	},
	{
		artName: 'EverettAnimation',
		pageLink: './Art/EverettAnimation/index.html',
		imageLink: './Art/Joy/game.jpg',
		author: 'Claudia',
		githubLink: 'https://github.com/claudiabringaseverett'
	},
	{
		artName: 'helloooo',
		pageLink: './Art/shitman0930/index.html',
		imageLink: './Art/shitman0930/eyes.gif',
		author: 'shitman0930',
		githubLink: 'https://github.com/shitman0930'
	},
	{
		artName: 'Animato',
		pageLink: './Art/panduka_karunasena_animato/index.html',
		imageLink: './Art/panduka_karunasena_animato/animato.gif',
		author: 'panduka karunasena',
		githubLink: 'https://github.com/pandukakarunasena'
	},
	{
		artName: 'anishprj',
		pageLink: './Art/anishprj/index.html',
		author: 'Anish Ghimire',
		githubLink: 'https://github.com/anishprj/'
	},
	{
		artName: 'Toshman Animation',
		pageLink: './Art/Toshman Animation/index.html',
		imageLink: './Art/Toshman Animation/animation demo.gif',
		author: 'Toshman-hub',
		githubLink: 'https://github.com/Toshman-hub'
	},
	{
		artName: 'alexandraturony87',
		pageLink: './Art/alexandraturony87/index.html',
		imageLink: './Art/alexandraturony87/ephiphany.gif',
		author: 'Alexandra Turony',
		githubLink: 'https://github.com/alexandraturony87'
	},
	{
		artName: 'Ball Crazy',
		pageLink: './Art/tanyamiranda/ballcrazy.html',
		imageLink: './Art/tanyamiranda/ballcrazy.gif',
		author: 'Tanya Miranda',
		githubLink: 'https://github.com/tanyamiranda'
	},
	{
		artName: 'Simple Animation Trick!',
		pageLink: './Art/mismail-541/index.html',
		imageLink: './Art/mismail-541/simple-animation-trick.gif',
		author: 'mismail-541',
		githubLink: 'https://github.com/mismail-541'
	},
	{
		artName: 'CORONA TOILET PAPER',
		pageLink: './Art/WissAnimation/index.html',
		imageLink: './Art/WissAnimation/Toiletpaperrun.png',
		author: 'Wiss',
		githubLink: 'https://github.com/Wissemfars'
	},
	{
		artName: 'verticalBarsAnimation',
		pageLink: './Art/verticalBarsAnimation/index.html',
		imageLink: './Art/verticalBarsAnimation/verticalBarsAnimation.gif',
		author: 'Marius Negru',
		githubLink: 'https://github.com/I3lackMarius'
	},
	{
		artName: 'Calcopod',
		pageLink: './Art/Calcopod/index.html',
		imageLink: './Art/Calcopod/giffed.gif',
		author: 'Calcopod',
		githubLink: 'https://github.com/Calcopod'
	},
	{
		artName: 'Robot Dance',
		pageLink: './Art/jnch009/index.html',
		imageLink: './Art/jnch009/robotjnch009.gif',
		author: 'Jeremy Ng',
		githubLink: 'https://github.com/jnch009'
	},
	{
		artName: 'Equalizer',
		pageLink: './Art/prathmeshgujar/index.html',
		imageLink: './Art/prathmeshgujar/equalizer.gif',
		author: 'Prathmesh Gujar',
		githubLink: 'https://github.com/prathmeshgujar'
	},
	{
		artName: 'Castle',
		pageLink: './Art/Yakraj/index.html',
		imageLink: './Art/Yakraj/castle.gif',
		author: 'Yakraj',
		githubLink: 'https://github.com/yakraj'
	},
	{
		artName: 'Shimmering Stars',
		pageLink: './Art/Pranav/index.html',
		imageLink: './Art/Pranav/shimmering-stars.gif',
		author: 'Pranav Sood',
		githubLink: 'https://github.com/prnv06'
	},
	{
		artName: 'Dancing Square',
		pageLink: './Art/chansart/index.html',
		imageLink: './Art/chansart/chansart.gif',
		author: 'Chansart',
		githubLink: 'https://github.com/chansart'
	},
	{
		artName: 'Animatron',
		pageLink: './Art/animatron/index.html',
		imageLink: './Art/animatron/trance.gif',
		author: 'Sujal',
		githubLink: 'https://github.com/Sujal7689'
	},
	{
		artName: 'fire flicker',
		pageLink: './Art/hemantrawat/index.html',
		imageLink: './Art/hemantrawat/index.gif',
		author: 'Hemant Rawat',
		githubLink: 'https://github.com/He-mantRawat'
	},
	{
		artName: 'Bouncing Ball',
		pageLink: './Art/bouncingBall/bouncing ball.html',
		imageLink: './Art/bouncingBall/bouncingball.gif',
		author: 'Pravin deva',
		githubLink: 'https://github.com/pravindeva'
	},
	{
		artName: 'Animated Landing Page',
		pageLink: './Art/animatedLandingPage01/index.html',
		imageLink: './Art/animatedLandingPage01/ezgif.com-video-to-gif',
		author: 'Aneta-s',
		githubLink: 'https://github.com/aneta-s'
	},
	{
		artName: 'Goraved',
		pageLink: './Art/goraved/index.html',
		imageLink: './Art/goraved/goraved_animation.gif',
		author: 'Roman Pobotin (Goraved)',
		githubLink: 'https://github.com/goraved'
	},
	{
		artName: 'Doraemon',
		pageLink: './Art/Ranajit/doraemon.html',
		imageLink: './Art/animatron/doraemon.gif',
		author: 'Ranajit',
		githubLink: 'https://github.com/basak-32'
	},
	{
		artName: 'Ax Dev',
		pageLink: './Art/axdev/test.html',
		imageLink: './Art/axdev/gif.gif',
		author: 'Axel Avila',
		githubLink: 'https://github.com/axavila'
	},
	{
		artName: 'Magic Circle',
		pageLink: './Art/magpiet/index.html',
		imageLink: './Art/magpiet/gif.gif',
		author: 'Magnus Cromwell',
		githubLink: 'https://github.com/magpiet'
	},
	{
		artName: 'Pulsing Circle',
		pageLink: './Art/innape/index.html',
		imageLink: './Art/innape/Pulsing Cirkle.gif',
		author: 'innape',
		githubLink: 'https://github.com/innape'
	},
	{
		artName: 'Bouncing Ball',
		pageLink: './Art/BouncingBall/index.html',
		imageLink: './Art/BouncingBall/BouncingBall.gif',
		author: 'Satish Pokala',
		githubLink: 'https://github.com/Satishpokala124'
	},
	{
		artName: 'Daredevil',
		pageLink: './Art/daredevil/index.html',
		imageLink: './Art/daredevil/daredevil.gif',
		author: 'Vivek Raj',
		githubLink: 'https://github.com/vivekrajx'
	},
	{
		artName: 'hover Me',
		pageLink: './Art/hoverMe/index.html',
		author: 'Bleron88',
		githubLink: 'https://github.com/bleron88'
	},
	{
		artName: "Adam's Animation",
		pageLink: "./Art/Adam's Animation/index.html",
		imageLink: "./Art/Adam's Animation/animation.gif",
		author: 'Adam Hills',
		githubLink: 'https://github.com/adamhills91'
	},
	{
		artName: 'Spin it',
		pageLink: './Art/b-ed/index.html',
		imageLink: './Art/b-ed/Hnet.com-image.gif',
		author: 'Edd',
		githubLink: 'https://github.com/b-ed'
	},
	{
		artName: 'playstation-anim',
		pageLink: './Art/playstation-anim/index.html',
		imageLink: './Art/playstation-anim/ps.gif',
		author: 'seif1125',
		githubLink: 'https://github.com/seif1125'
	},
	{
		artName: 'Ritika',
		pageLink: './Art/Ritika/index.html',
		imageLink: './Art/Ritika/warrior.png',
		author: 'Ritika',
		githubLink: 'https://github.com/Ritika-soni'
	},
	{
		artName: 'Animatron',
		pageLink: './Art/animatron/index.html',
		imageLink: './Art/animatron/colourpencils.png',
		author: 'jahid hasan',
		githubLink: 'https://github.com/jahidhasan299/'
	},
	{
		artName: 'Animatron2',
		pageLink: './Art/Animatron2/index.html',
		imageLink: './Art/Animatron2/trance.gif',
		author: 'PUNKLANCER',
		githubLink: 'https://github.com/PUNKLANCER/'
	},
	{
		artName: 'Text_Animation',
		pageLink: './Art/Text_Animation/index.html',
		imageLink: './Art/Text_Animation/text.gif',
		author: 'Christian',
		githubLink: 'https://github.com/mkBraga'
	},
	{
		artName: 'Practice',
		pageLink: './Art/Practice/index.html',
		imageLink: './Art/Joy/triangle.gif',
		author: 'MuGenFJ',
		githubLink: 'https://github.com/MuGenFJ/'
	},
	{
		artName: 'Tile',
		pageLink: './Art/weilincheng/index.html',
		imageLink: './Art/weilincheng/tile.gif',
		author: 'weilincheng',
		githubLink: 'https://github.com/weilincheng'
	},
	{
		artName: 'TemidoRochaSpin',
		pageLink: './Art/temido_rocha_animation/index.html',
		imageLink: './Art/temido_rocha_animation/TemidoRocha.gif',
		author: 'TemidoRocha',
		githubLink: 'https://github.com/TemidoRocha'
	},
	{
		artName: 'Tile',
		pageLink: './Art/weilincheng/index.html',
		imageLink: './Art/weilincheng/tile.gif',
		author: 'weilincheng',
		githubLink: 'https://github.com/weilincheng'
	},
	{
		artName: 'fire flicker',
		pageLink: './Art/hemantrawat/index.html',
		imageLink: './Art/hemantrawat/index.gif',
		author: 'Hemant Rawat',
		githubLink: 'https://github.com/He-mantRawat'
	},
	{
		artName: 'Bouncing Ball',
		pageLink: './Art/bouncingBall/bouncing ball.html',
		imageLink: './Art/bouncingBall/bouncingball.gif',
		author: 'Pravin deva',
		githubLink: 'https://github.com/pravindeva'
	},
	{
		artName: 'Animated Landing Page',
		pageLink: './Art/animatedLandingPage without bar/index.html',
		imageLink: './Art/animatedLandingPage without bar/ezgif.com-video-to-gif',
		author: 'Aneta-s',
		githubLink: 'https://github.com/aneta-s'
	},
	{
		artName: 'Goraved',
		pageLink: './Art/goraved/index.html',
		imageLink: './Art/goraved/goraved_animation.gif',
		author: 'Roman Pobotin (Goraved)',
		githubLink: 'https://github.com/goraved'
	},
	{
		artName: 'Doraemon',
		pageLink: './Art/Ranajit/doraemon.html',
		imageLink: './Art/animatron/doraemon.gif',
		author: 'Ranajit',
		githubLink: 'https://github.com/basak-32'
	},
	{
		artName: 'Ax Dev',
		pageLink: './Art/axdev/test.html',
		imageLink: './Art/axdev/gif.gif',
		author: 'Axel Avila',
		githubLink: 'https://github.com/axavila'
	},
	{
		artName: 'Magic Circle',
		pageLink: './Art/magpiet/index.html',
		imageLink: './Art/magpiet/gif.gif',
		author: 'Magnus Cromwell',
		githubLink: 'https://github.com/magpiet'
	},
	{
		artName: 'Bouncing Ball',
		pageLink: './Art/Bouncing Ball/index.html',
		imageLink: './Art/cazabe/Bouncing Ball.gif',
		author: 'Satish Pokala',
		githubLink: 'https://github.com/Satishpokala124'
	},
	{
		artName: 'Daredevil',
		pageLink: './Art/daredevil/index.html',
		imageLink: './Art/daredevil/daredevil.gif',
		author: 'Vivek Raj',
		githubLink: 'https://github.com/vivekrajx'
	},
	{
		artName: 'hover Me',
		pageLink: './Art/hoverMe/index.html',
		author: 'Bleron88',
		githubLink: 'https://github.com/bleron88'
	},
	{
		artName: 'Happy Balloon',
		pageLink: './Art/ztollef/index.html',
		imageLink: './Art/ztollef/balloon.gif.',
		author: 'ztollef',
		githubLink: 'https://github.com/ztollef'
	},
	{
		artName: 'playstation-anim',
		pageLink: './Art/playstation-anim/index.html',
		imageLink: './Art/playstation-anim/ps.gif',
		author: 'seif1125',
		githubLink: 'https://github.com/seif1125'
	},
	{
		artName: 'Ritika',
		pageLink: './Art/Ritika/index.html',
		imageLink: './Art/Ritika/warrior.png',
		author: 'Ritika',
		githubLink: 'https://github.com/Ritika-soni'
	},
	{
		artName: 'Animatron',
		pageLink: './Art/animatron/index.html',
		imageLink: './Art/animatron/colourpencils.png',
		author: 'jahid hasan',
		githubLink: 'https://github.com/jahidhasan299/'
	},
	{
		artName: 'Animatron2',
		pageLink: './Art/Animatron2/index.html',
		imageLink: './Art/Animatron2/trance.gif',
		author: 'PUNKLANCER',
		githubLink: 'https://github.com/PUNKLANCER/'
	},
	{
		artName: 'Text_Animation',
		pageLink: './Art/Text_Animation/index.html',
		imageLink: './Art/Text_Animation/text.gif',
		author: 'Christian',
		githubLink: 'https://github.com/mkBraga'
	},
	{
		artName: 'Practice',
		pageLink: './Art/Practice/index.html',
		imageLink: './Art/Joy/triangle.gif',
		author: 'MuGenFJ',
		githubLink: 'https://github.com/MuGenFJ/'
	},
	{
		artName: 'Tile',
		pageLink: './Art/weilincheng/index.html',
		imageLink: './Art/weilincheng/tile.gif',
		author: 'weilincheng',
		githubLink: 'https://github.com/weilincheng'
	},
	{
		artName: 'Circle Pulse',
		pageLink: './Art/circle-pulse/index.html',
		imageLink: './Art/circle-pulse/circle-pulse.gif',
		author: 'jmorr002',
		githubLink: 'https://github.com/jmorr002'
	},
	{
		artName: 'Flare Spin',
		pageLink: './Art/mykz1608/index.html',
		imageLink: '',
		author: 'mykz1608',
		githubLink: 'https://github.com/mykz1608'
	},
	{
		artName: 'MexicanMustache',
		pageLink: './Art/AnimatedMustache/index.html',
		imageLink: './Art/AnimatedMustache/MexicanMustache.gif',
		author: 'Andrés Alonso Gálvez',
		githubLink: 'https://github.com/Dondesconton/'
	},
	{
		artName: 'css',
		pageLink: './Art/2.css/index.html',
		imageLink: './Art/2.css/css.gif'
	},
	{
		artName: 'Square Color Change',
		pageLink: './Art/baesyc/index.html',
		imageLink: './Art/baesyc/square.gif',
		author: 'Baesyc',
		githubLink: 'https://github.com/baesyc'
	},
	{
		artName: 'MexicanMustache',
		pageLink: './Art/AnimatedMustache/index.html',
		imageLink: './Art/AnimatedMustache/MexicanMustache.gif',
		author: 'Andrés Alonso Gálvez',
		githubLink: 'https://github.com/Dondesconton/'
	},
	{
		artName: 'Chanimation',
		pageLink: './Art/Chanimation/index.html',
		imageLink: './Art/Chanimation/dancegif.gif',
		author: 'chandant9',
		githubLink: 'https://github.com/chandant9/'
	},
	{
		artName: 'DancingGroot',
		pageLink: './Art/m-elina/index.html',
		imageLink: './Art/m-elina/groot_animation.gif',
		author: 'Melina',
		githubLink: 'https://github.com/m-elina/'
	},
	{
		artName: 'Animatron',
		pageLink: './Art/animatron/index.html',
		imageLink: './Art/animatron/trance.gif',
		author: 'Andrew',
		githubLink: 'https://github.com/andrewbom/'
	},
	{
		artName: 'rainbows',
		pageLink: './Art/vassilchiev/index.html',
		imageLink: './Art/vassilchiev/giphy.gif',
		author: 'Vassil',
		githubLink: 'https://github.com/vassilchiev/'
	},
	{
		artName: "Zai's Orbitron",
		pageLink: './Art/zai/index.html',
		imageLink: './Art/zai/zais_orbitron.gif',
		author: '5amm5',
		githubLink: 'https://github.com/5amm5965/'
	},
	{
		artName: "404's crying baby page",
		pageLink: './Art/papfal/index.html',
		imageLink: './Art/papfal/HTML-404-Crying-Baby-Page.gif',
		author: 'papfal',
		githubLink: 'https://github.com/papfal/'
	},
	{
		artName: 'ani-3d',
		pageLink: './Art/ani-3d/ani-3d.html',
		imageLink: './Art/ani-3d/ani-3d.gif',
		author: 'clyde166',
		githubLink: 'https://github.com/clyde166/'
	},
	{
		artName: 'Boy',
		pageLink: './Art/Boy/index.html',
		imageLink: './Art/Boy/Boy with house.png',
		author: 'Gajhendran',
		githubLink: 'https://github.com/Gajhendran/'
	},
	{
		artName: 'Funimation',
		pageLink: './Art/Funimation/index.html',
		imageLink: './Art/Funimation/Funimation.gif',
		author: 'Pratik',
		githubLink: 'https://github.com/pratikrana1998/'
	},
	{
		artName: 'Jungle Monkey',
		pageLink: './Art/AMCodin/index.html',
		imageLink: './Art/AMCodin/monkey.gif',
		author: 'AMCodin',
		githubLink: 'https://github.com/amcodin'
	},
	{
		artName: 'bellow',
		pageLink: './Art/fran/index.html',
		imageLink: './Art/fran/bellow.gif',
		author: 'franzwah',
		githubLink: 'https://github.com/franzwah'
	},
	{
		artName: 'Typing Indicator',
		pageLink: './Art/jacob-bacon/index.html',
		imageLink: './Art/jacob-bacon/jacob-bacon-art.JPG',
		author: 'jacob-bacon',
		githubLink: 'https://github.com/jacob-bacon'
	},
	{
		artName: 'TranslateX',
		pageLink: './Art/translate/index.html',
		imageLink: './Art/translate/translate.jpg',
		author: 'Alessandro-Mosca',
		githubLink: 'https://github.com/greghowe79'
	},
	{
		artName: 'Jerry the Minion',
		pageLink: './Art/baisch91/index.html',
		imageLink: './Art/baisch91/jerry.GIF',
		author: 'Chuck Baisch',
		githubLink: 'https://github.com/Baisch91'
	},
	{
		artName: 'Colination',
		pageLink: './Art/colination/index.html',
		imageLink: './Art/colination/animation.png',
		author: 'colinJR95',
		githublink: 'https://github.com/colinJR95'
	},
	{
		artName: 'Glowing Circle by Leem Plays',
		pageLink: './Art/AliHaidar/index.html',
		imageLink: './Art/AliHaidar/giphy.gif',
		author: 'alihaidar2950',
		githubLink: 'https://github.com/alihaidar2950'
	},
	{
		artName: 'bouncy-ball',
		pageLink: './Art/bouncy-ball/ty.html',
		imageLink: './Art/bouncy-ball/bouncy-ball.gif',
		author: 'Huang Yi-Ting',
		githubLink: 'https://github.com/yiting76'
	},
	{
		artName: 'Tronix',
		pageLink: './Art/visiona/index.html',
		imageLink: './Art/visiona/tronix.gif',
		author: 'visiona',
		githubLink: 'https://github.com/visiona'
	},
	{
		artName: 'Synchronization',
		pageLink: './Art/synchronization!/synchronization',
		imageLink: './Art/synchronization/synchronized_Dots.gif',
		author: 'Pranjal',
		githublink: 'https://github.com/Pranjal705'
	},
	{
		artName: 'Random Squares',
		pageLink: './Art/Monitha/index.html',
		author: 'Monitha',
		githubLink: 'https://github.com/dmonitha'
	},
	{
		artName: 'Walking-Man-Front',
		pageLink: './Art/Akhil/index.html',
		imageLink: './Art/Akhil/Walking-man-front.gif',
		author: 'Akhil',
		githubLink: 'https://github.com/akhils95'
	},
	{
		artName: 'Cow-cat',
		pageLink: './Art/Cow-cat/index.html',
		imageLink: './Art/Cow-cat/Cow-cat.gif',
		author: 'Galia',
		githubLink: 'https://github.com/galiarudenko'
	},
	{
		artName: 'Rainb0w',
		pageLink: './Art/Duka/index.html',
		imageLink: './Art/Duka/rainbow.gif',
		author: 'Duka',
		githubLink: 'https://github.com/DusanKrcmarik'
	},
	{
		artName: 'Indian',
		pageLink: './Art/Indian/index.html',
		imageLink: './Art/Indian/Indian.gif',
		author: 'Duka',
		githubLink: 'https://github.com/ndvishruth'
	},
	{
		artName: 'Knight Rider Leds',
		pageLink: './Art/pdr-clv/index.html',
		imageLink: './Art/pdr-clv/presentation-pic.jpg',
		author: 'Pedro Clv',
		githubLink: 'https://github.com/pdr-clv'
	},
	{
		artName: 'Animatron',
		pageLink: './Art/sanmitra/index.html',
		imageLink: './Art/sanmitra/index.gif',
		author: 'sanmitra',
		githubLink: 'https://github.com/sanmitra1999'
	},
	{
		artName: 'SmokyName',
		pageLink: './Art/priyankaw/index.html',
		videoLink: './Art/priyankaw/smoke.mp4',
		author: 'priyanka wankhade',
		githubLink: 'https://github.com/pgwankhade'
	},
	{
		artName: 'Animation-Ghost',
		pageLink: './Art/Animation-Ghost/index.html',
		imageLink: './Art/Animation-Ghost/ghost.gif',
		author: 'FH',
		githubLink: 'https://github.com/fhansmann'
	},
	{
		artName: 'Moving Ball',
		pageLink: './Art/Alaa_Ball/index.html',
		imageLink: './Art/Alaa_Ball/Icon_Ball.gif',
		author: 'Alaa Shaker',
		githubLink: 'https://github.com/Alaa-Shaker'
	},
	{
		artName: 'Simple-animation',
		pageLink: './Art/Votech/index.html',
		imageLink: './Art/Votech/simple-animation.gif',
		author: 'Votech',
		githubLink: 'https://github.com/Votech'
	},
	{
		artName: 'Nick',
		pageLink: './Art/Nick/index.html',
		imageLink: './Art/Nick/nick.gif',
		author: 'Nicholas',
		githubLink: 'https://github.com/nicxzmiller'
	},
	{
		artName: 'Square Dance',
		pageLink: './Art/EdwardRoberson/index.html',
		imageLink: './Art/EdwardRoberson/squaredance.png',
		author: 'Ed',
		githublink: 'https://github.com/greedy17'
	},
	{
		artName: 'Supercool',
		pageLink: './Art/supercool/index.html',
		imageLink: './Art/supercool/cool.gif',
		author: 'Alisha',
		githubLink: 'https://github.com/Alishadaswebdev'
	},
	{
		artName: 'Smile',
		pageLink: './Art/Smile/index.html',
		imageLink: './Art/Smile/Capture.gif',
		author: 'Pooja',
		githubLink: 'https://github.com/cs2pooja'
	},
	{
		artName: 'eyes winking',
		pageLink: './Art/eyesonly1965/index.html',
		imageLink: './Art/eyesonly1965/screenshot.png',
		author: 'eyesonly1965',
		githubLink: 'https://github.com/eyesonly1965'
	},
	{
		artName: 'Hannahmation Nation',
		pageLink: './Art/Hannahmation-Nation/index.html',
		imageLink: './Art/Hannahmation-Nation/recording.gif',
		author: 'Hannah',
		githubLink: 'https://github.com/hannahfk'
	},
	{
		artName: 'Ghost',
		pageLink: './Art/arcadekuro/index.html',
		imageLink: './Art/arcadekuro/floating-ghost.gif',
		githubLink: 'https://github.com/arcadekuro'
	},
	{
		artName: 'Ball-clear',
		pageLink: './Art/Naok000/index.html',
		imageLink: './Art/Naok000/ball-clear.gif',
		author: 'Naok000',
		githubLink: 'https://github.com/Naok000'
	},
	{
		artName: 'Mario_Kart_Animation',
		pageLink: './Art/Mario_Kart_Animation/index.html',
		imageLink: './Art/Mario_Kart_Animation/Mario.png',
		author: 'AnsonAMS',
		githubLink: 'https://github.com/AnsonAMS'
	},
	{
		artName: 'Microsoft_animation',
		pageLink: './Art/SaumyaBhatt/index.html',
		imageLink: './Art/SaumyaBhatt/Animation.gif',
		author: 'Saumya-Bhatt',
		githubLink: 'https://github.com/Saumya-Bhatt'
	},
	{
		artName: 'Falling',
		pageLink: './Art/Sfrench5/index.html',
		imageLink: './Art/Sfrench5/Falling.gif',
		author: 'Sfrench5',
		githubLink: 'https://github.com/Sfrench5'
	},
	{
		artName: 'Dragon_Loading',
		pageLink: './Art/Dragon_Loading/index.html',
		imageLink: './Art/Dragon_Loading/DragonLoading.gif',
		author: 'Prasad',
		githubLink: 'https://github.com/PrasadM07'
	},
	{
		artName: 'Animatrix',
		pageLink: './Art/Animatrix/index.html',
		imageLink: './Art/Animatrix/Animatrix.png',
		author: 'soutog',
		githubLink: 'https://github.com/soutog'
	},
	{
		artName: 'Simple-Loading',
		pageLink: './Art/Loading/loading.html',
		imageLink: './Art/Loading/load.gif',
		author: 'Vijay',
		githubLink: 'https://github.com/VijayVjCuber'
	},
	{
		artName: 'Fiyi-Animation',
		pageLink: './Art/Fiyi-Animation/index.html',
		imageLink: './Art/Fiyi-Animation/relax_smile.gif',
		author: 'Fiyi-A',
		githubLink: 'https://github.com/Fiyi-A'
	},
	{
		artName: 'Colored Bars',
		pageLink: './Art/mleblanc94/mleblanc94_html_Animation-Nation.html',
		imageLink: './Art/mleblanc94/ColoredBars.gif',
		author: 'mleblanc94',
		githubLink: 'https://github.com/mleblanc94'
	},
	{
		artName: 'animeR',
		pageLink: './Art/animeR/index.html',
		imageLink: './Art/animeR/animeR.gif',
		author: 'Rajneesh',
		githubLink: 'https://github.com/rajneeshk94'
	},
	{
		artName: 'Sunset-City',
		pageLink: './Art/jyun9504/index.html',
		imageLink: './Art/jyun9504/sunset-city.gif',
		author: 'jyun9504',
		githubLink: 'https://github.com/jyun9504'
	},
	{
		artName: 'brianbottle',
		author: 'brian',
		pageLink: './Art/brianbottle/index.html',
		imageLink: './Art/brianbottle/bottle.gif',
		githubLink: 'https://github.com/brianabplanalp1'
	},
	{
		artName: 'Shapes',
		pageLink: './Art/mark-marchant/index.html',
		imageLink: './Art/mark-marchant/shapes.png',
		author: 'Mark Marchant',
		githubLink: 'https://github.com/jtla3/Animation-Nation'
	},
	{
		artName: 'Loading',
		pageLink: './Art/NoumanAziz/Loading.html',
		videoLink: './Art/NoumanAziz/loading.gif',
		author: 'NoumanAziz',
		githubLink: 'https://github.com/NoumanAziz'
	},
	{
		artName: "Galek's Simple Animation",
		pageLink: './Art/GalekAnimation/index.html',
		imageLink: './Art/GalekAnimation/simpleanimation.gif',
		author: 'Adam Galek',
		githubLink: 'https://github.com/TheGalekxy'
	},
	{
		artname: 'Rainbow animation',
		pageLink: './Art/Rainbow/index.html',
		imageLink: './Art/Rainbow/rainbow.gif',
		author: 'Mohanraj',
		githubLink: 'https://github.com/chelladuraimohanraj/Animation-Nation'
	},
	{
		artName: 'Cyan Loading Animation',
		pageLink: './Art/Wannesds/index.html',
		imageLink: './Art/Wannesds/Wannesds.gif',
		author: 'Wannes Dieltiens',
		githubLink: 'https://github.com/Wannesds'
	},
	{
		artName: 'Animatron',
		pageLink: './Art/Animatron/index.html',
		imageLink: './Art/Animatron/trance.gif',
		author: 'Gihan Balasuriya',
		githubLink: 'https://github.com/gihanbalasuriya'
	},
	{
		artName: 'Light text blink',
		pageLink: './Art/Mani-textlight-blink/index.html',
		imageLink: './Art/Mani-textlight-blink/light-blink-text.gif',
		author: 'Mani Pandian',
		githubLink: 'https://github.com/Manipandian'
	},
	{
		artName: 'Circle',
		pageLink: './Art/PoKai/index.html',
		imageLink: './Art/PoKai/circle.png',
		author: 'PoKai Chang',
		githubLink: 'https://github.com/st875052018'
	},
	{
		artName: 'animatron',
		pageLink: './Art/animatron/index.html',
		imageLink: './Art/animatron/trance.gif',
		author: 'Christy',
		githubLink: 'https://github.com/ChristyLucid'
	},
	{
		artName: 'bouncing_ball',
		pageLink: './Art/bouncing_ball/bouncing_ball.html',
		imageLink: './Art/bouncing_ball/bouncing-ball.gif',
		author: 'Nirmalie',
		githubLink: 'https://github.com/nirmalieo3'
	},
	{
		artName: 'Vishnu',
		pageLink: './Art/Vishnu/index.html',
		imageLink: './Art/vishnu/vishnu.gif',
		author: 'Vishnu',
		githubLink: 'https://github.com/fiveCubes'
	},
	{
		artName: 'Rocket',
		pageLink: './Art/Rocket/index.html',
		imageLink: './Art/Rocket/rocket.gif',
		author: 'Jose Diaz',
		githubLink: 'https://github.com/josegerard2000'
	},
	{
		artName: 'simpleG',
		pageLink: './Art/simpleG/index.html',
		imageLink: './Art/simpleG/kitty.jpg',
		author: 'gargeper',
		githubLink: 'https://github.com/gargeper'
	},
	{
		artName: 'BounceFace',
		pageLink: './Art/ainamation/index.html',
		imageLink: './Art/ainamation/ainamation.gif',
		author: 'Ainara Saralegui',
		githubLink: 'https://github.com/asaralegui'
	},
	{
		artName: 'Text Flow',
		pageLink: './Art/ConnerCoding/index.html',
		imageLink: './Art/ConnerCoding/ztmanimation.gif',
		author: 'Conner Schiller',
		githubLink: 'https://github.com/ConnerCoding'
	},
	{
		artName: 'Glow',
		pageLink: './Art/Glow/index.html',
		imageLink: './Art/Glow/Glow.png',
		author: 'Joaquin Castillo',
		githubLink: 'https://github.com/JuakoDev'
	},
	{
		artName: 'Heart Real',
		pageLink: './Art/riddhax/index.html',
		imageLink: './Art/riddhax/index.gif',
		author: 'Riddhax',
		githubLink: 'https://github.com/riddhax'
	},
	{
		artName: 'vinny023',
		pageLink: './Art/vinny023/index.html',
		videoLink: './Art/vinny023/video.mp4',
		author: 'vinny023',
		githubLink: 'https://github.com/vinny023'
	},
	{
		artName: 'Balls',
		pageLink: './Art/Paul - Simple Annoying Balls/index.html',
		imageLink: './Art/Paul - Simple Annoying Balls/Balls.gif',
		author: 'Paul',
		githubLink: 'https://github.com/psr83'
	},
	{
		artName: 'Spin',
		pageLink: './Art/Spin/allli.html',
		imageLink: './Art/Spin/allli.gif',
		author: 'Victor Winner',
		githubLink: 'https://github.com/Vicwin13'
	},
	{
		artName: 'Moving piper',
		pageLink: './Art/nishant/index.html',
		imageLink: './Art/nishant/nishant.gif',
		author: 'Nishant Pandey',
		githubLink: 'https://github.com/mrpandey1'
	},
	{
		artName: 'brose55-heartbeat',
		pageLink: './Art/brose55/heartbeat.html',
		imageLink: './Art/brose55/heartbeat.gif',
		author: 'brose55',
		githubLink: 'https://github.com/brose55'
	},
	{
		artName: 'Ghost',
		pageLink: './Art/Solardeath/index.html',
		imageLink: './Art/Solardeath/animation.jpg',
		author: 'Solardeath',
		githubLink: 'https://github.com/solardeath'
	},
	{
		artName: 'Equalizer',
		pageLink: './Art/Equalizer/index.html',
		imageLink: './Art/Equalizer/equalizer.gif',
		author: 'WiLLiaM-noD',
		githubLink: 'https://github.com/WiLLiaM-noD'
	},
	{
		artName: 'Kanimootion',
		pageLink: './kanimootion/TextAnimation/index.html',
		imageLink: './Art/moon.png',
		author: 'R3alpapi',
		githubLink: 'https://github.com/R3alpapi'
	},
	{
		artName: 'Annoying Box',
		pageLink: './Art/Annoying_Box/index.html',
		imageLink: './Art/Annoying_Box/annoying_box.gif',
		author: 'Chengyan Pan',
		githubLink: 'https://github.com/Currygobig30'
	},
	{
		artName: 'FoxUnderStars',
		pageLink: './Art/kdhenderson/index_fox.html',
		imageLink: './Art/kdhenderson/foxUnderStars.gif',
		author: 'kdhenderson',
		githubLink: 'https://github.com/kdhenderson'
	},
	{
		artName: 'SimColor Change',
		pageLink: './Art/SimColor/index.html',
		imageLink: './Art/SimColor/ColorChanging.gif',
		author: 'beforethunder',
		githubLink: 'https://github.com/beforethunderr'
	},
	{
		artName: 'Testing',
		pageLink: './Art/pramit/index.html',
		imageLink: '',
		author: 'Pramit',
		githubLink: 'https://github.com/pramit94'
	},
	{
		artName: 'Orangimation',
		pageLink: './Art/Orangimation/index.html',
		videoLink: './Art/Orangimation/Orangimation.gif',
		author: 'Gurvinderj',
		githubLink: 'https://github.com/Gurvinderj'
	},
	{
		artName: 'Clock',
		pageLink: './Art/AlenB/index.html',
		videoLink: './Art/AlenB/ezgif.com-optimize.gif',
		author: 'alenb12',
		githubLink: 'https://github.com/alenb12'
	},
	{
		artName: 'Balloon',
		pageLink: './Art/liamxdillon/index.html',
		imageLink: './Art/liamxdillon/balloon.gif',
		author: 'liamxdillon',
		githubLink: 'https://github.com/liamxdillon'
	},
	{
		artName: 'Blinking-Emoji',
		pageLink: './Art/Blinking-Emoji/index.html',
		imageLink: './Art/Joy/img.png',
		author: 'Monika',
		githubLink: 'https://github.com/Monika39-maker'
	},
	{
		artName: 'Rotating 3D CUBE',
		pageLink: './Art/prakash901/index.html',
		imageLink: './Art/prakash901/rotatingcube.gif',
		author: 'Prakash Tiwari',
		githubLink: 'https://github.com/prakash901'
	},
	{
		artName: '16BEC035',
		pageLink: './Art/16BEC035/index.html',
		pageLink: './Art/16BEC035/style.css',
		author: 'Gobinath24',
		githubLink: 'https://github.com/Gobinath24/'
	},
	{
		artName: 'MukeshAnimation',
		pageLink: './Art/MukeshAnimation/animation.html',
		pageLink: './Art/MukeshAnimation/style3.css',
		imageLink: './Art/MukeshAnimation/animationbg.jpg',
		author: 'Mukesh',
		githubLink: 'https://github.com/Mukesh2810/'
	},
	{
		artName: 'WalkingtotheFuture',
		pageLink: './Art/ashik/index.html',
		pageLink: './Art/ashik/style3.css',
		imageLink: './Art/ashik/trance.gif',
		imageLink: './Art/ashik/walkingtofuture.gif',
		author: 'Ashik',
		githubLink: 'https://github.com/ashikta2001'
	},
	{
		artName: 'Heart Animation',
		pageLink: './Art/RemigiuszKolanko/index.html',
		pageLink: './Art/RemigiuszKolanko/style.css',
		imageLink: './Art/RemigiuszKolanko/heart.png',
		author: 'Remigiusz Kolanko',
		githubLink: 'https://github.com/RemigiuszKolanko/'
	},
	{
		artName: '3D Image Flip',
		pageLink: './Art/3D Image Flip/index.html',
		imageLink: './Art/3D Image Flip/MonaLisa.jpg',
		author: 'Cris Manrique',
		githubLink: 'https://github.com/CrisManrique'
	},
	{
		artName: 'Smoke Animation',
		pageLink: './Art/smoke Animation/index.html',
		imageLink: './Art/smoke Animation/Capture.png',
		author: 'aman-cse',
		githubLink: 'https://github.com/aman-cse'
	},
	{
		artName: 'prashantM2',
		pageLink: './Art/prashantM2/block.html',
		imageLink: './Art/prashantM2/block.gif',
		author: 'Prashant Maurya',
		githubLink: 'https://github.com/prashantmaurya228'
	},
	{
		artName: 'BH',
		pageLink: './Art/animationBH/index.html',
		imageLink: '',
		author: 'BH',
		githubLink: 'https://github.com/huynhcongbaotran'
	},
	{
		artName: 'prashantM3',
		pageLink: './Art/prashantM3/ball.html',
		imageLink: './Art/prashantM3/ball.gif',
		author: 'Prashant Maurya',
		githubLink: 'https://github.com/prashantmaurya228'
	},
	{
		artName: 'SquareStar',
		pageLink: './Art/shawn/index.html',
		imageLink: './Art/shawn/square_star.gif',
		author: 'shawn',
		github: 'https://github.com/hk2014'
	},
	{
		artName: 'prashantM4',
		pageLink: './Art/prashantM4/boxsize.html',
		imageLink: './Art/prashantM4/boxsize.gif',
		author: 'Prashant Maurya',
		githubLink: 'https://github.com/prashantmaurya228'
	},
	{
		artName: 'Happy hacking',
		pageLink: 'https://github.com/szulima',
		imageLink: './Art/szulima/hacking.gif',
		author: 'szulima',
		githubLink: 'https://github.com/szulima'
	},
	{
		artName: 'ColorBomb',
		pageLink: './Art/ColorBomb/index.html',
		imageLink: './Art/ColorBomb/ztm.gif',
		author: 'Rahulm2310',
		github: 'https://github.com/Rahulm2310'
	},
	{
		artName: 'Traffic Lights',
		pageLink: './Art/Harry/index.html',
		imageLink: './Art/Harry/lights.gif',
		author: 'Harry',
		githubLink: 'https://github.com/legenhairy'
	},
	{
		artName: 'Glowing Text',
		pageLink: './Art/glowing-text/index.html',
		imageLink: './Art/glowing-text/glowing_text_gif.gif',
		author: 'Rahulkumar Jha',
		githubLink: 'https://github.com/Rahul240499'
	},
	{
		artName: 'Ghost Stealth Text',
		pageLink: './Art/Alara Joel/index.html',
		imageLink: './Art/Alara Joel/stealth ghost.png',
		author: 'Alara Joel',
		githubLink: 'https://github.com/stealthman22'
	},
	{
		artName: 'Cactus Balloon',
		pageLink: './Art/cactus/index.html',
		imageLink: './Art/cactus/catus.gif',
		author: 'Ana Paula Lazzarotto de Lemos',
		githubLink: 'https://github.com/anapaulalemos'
	},
	{
		artName: 'Random Color Change',
		pageLink: './Art/toto-titan-developer/index.html',
		imageLink: './Art/toto-titan-developer/RandomColorChange.png',
		author: 'Wyatt Henderson',
		githubLink: 'https://github.com/toto-titan-developer'
	},
	{
		artName: 'Trial',
		pageLink: './Art/dhennisCssAnimation/index.html',
		imageLink: './Art/dhennisCssAnimation/focusOnTheGood',
		author: 'Dhennis Lim',
		github: 'https://github.com/DhennisDavidLim'
	},
	{
		artName: 'Rectangular Butterfly',
		pageLink: './Art/muzak-mmd/index.html',
		imageLink: './Art/muzak-mmd/butterfly.gif',
		author: 'Mbarak',
		github: 'https://github.com/muzak-mmd'
	},
	{
		artName: 'Simple Text Animation',
		pageLink: './Art/LordZeF/index.html',
		imageLink: './Art/LordZeF/Text-animation.gif',
		author: 'Lord ZeF',
		github: 'https://github.com/LordZeF'
	},
	{
		artName: 'Spinning Japanese',
		pageLink: './Art/nihongo/index.html',
		imageLink: './Art/nihongo/nihongo.gif',
		author: 'Mike W',
		github: 'https://github.com/mikewiner'
	},
	{
		artName: 'Sun',
		pageLink: './Art/Yj/index.html',
		imageLink: './Art/Yj/sun.gif',
		author: 'Youjung',
		github: 'https://github.com/rose07a'
	},
	{
		artName: "Guy's",
		pageLink: "./Art/Guy's/index.html",
		imageLink: '',
		author: 'Guy',
		github: 'https://github.com/Guy3890'
	},
	{
		artName: 'animation-text',
		pageLink: './Art/animation-text/index.html',
		imageLink: './Art/',
		author: 'alexzemz',
		github: 'https://github.com/alexzemz'
	},
	{
		artName: 'Practice',
		pageLink: './Art/SkiingOtter/index.html',
		imageLink: '',
		author: 'SkiingOtter',
		github: 'https://github.com/SkiingOtter'
	},
	{
		artName: 'djdougan',
		pageLink: './Art/djdougan/index.html',
		imageLink: './Art/djdougan/css-mouseover-effect.png',
		author: 'douglas dougan',
		github: 'https://github.com/djdougan'
	},
	{
		artName: 'Animated Background',
		pageLink: './Art/Xarasho-Background/index.html',
		imageLink: '',
		author: 'Alex Xarasho',
		github: 'https://github.com/Xarasho'
	},
	{
		artName: 'CarvalhoAnimation',
		pageLink: './Art/CarvalhoAnimation/index.html',
		imageLink: './Art/CarvalhoAnimation/Halloween.png',
		author: 'Alexandre Carvalho',
		github: 'https://github.com/AlexandreCarvalho1990'
	},
	{
		artName: 'Flower Animation',
		pageLink: './Art/aimee_flowerani/index.html',
		imageLink: './Art/aimee_flowerani/flower.gif',
		author: 'Aimee Hernandez',
		githubLink: 'https://github.com/aimeehg'
	},
	{
		artName: '3D Spinning Rings',
		pageLink: './Art/frostillicus/index.html',
		imageLink: './Art/frostillicus/spinning_rings.png',
		author: 'frostillicus',
		github: 'https://github.com/frostillicus'
	},
	{
		artName: 'Flexible Logo',
		pageLink: './Art/Fab1ed/index.html',
		imageLink: './Art/Fab1ed/flex.gif',
		author: 'Fab1ed',
		github: 'https://github.com/Fab1ed'
	},
	{
		artName: 'Blinking Eye',
		pageLink: './Art/BlinkingEye/index.html',
		imageLink: './Art/BlinkingEye/blinkingeye.gif',
		author: 'Pavel Perevozchikov',
		github: 'https://github.com/papapacksoon'
	},
	{
		artName: 'Zero-to-Logo',
		pageLink: './Art/node.hg/index.html',
		imageLink: './Art/node.hg/ztm.gif',
		author: 'Harris Gomez',
		github: 'https://github.com/harrisgomez'
	},
	{
		artName: 'Mushyanimation',
		pageLink: './Art/mushyanimation/index.html',
		imageLink: './Art/mushyanimation/mush.gif',
		author: 'mushymane',
		github: 'https://github.com/mushymane'
	},
	{
		artName: 'Flag',
		pageLink: './Art/Batz005/index.html',
		imageLink: './Art/Batz005/flag.gif',
		author: 'Batz005',
		github: 'https://github.com/Batz005'
	},
	{
		artName: 'Wave',
		pageLink: './Art/Wave_css/index.html',
		imageLink: './Art/Wave_css/wave.gif',
		author: 'Filippe',
		github: 'https://github.com/filippebr'
	},
	{
		artName: 'Preloader',
		pageLink: './Art/mshuber1981/preloader.html',
		imageLink: './Art/mshuber1981/preloader.gif',
		author: 'Michael Huber',
		github: 'https://github.com/mshuber1981'
	},
	{
		artName: 'Simple Animate ZTM',
		pageLink: './Art/Kweyku/index.html',
		imageLink: './Art/Kweyku/proudZTM.gif',
		author: 'Kweyku',
		github: 'https://github.com/Kweyku'
	},
	{
		artName: 'Heartbeat',
		pageLink: './Art/lysychas/index.html',
		imageLink: './Art/lysychas/heartshot.png',
		author: 'lysychas',
		github: 'https://github.com/lysychas'
	},
	{
		artName: 'Hydrogen',
		pageLink: './Art/elias/my-art.html',
		imageLink: './Art/elias/hydrogen.gif',
		author: 'tesolberg',
		github: 'https://github.com/tesolberg'
	},
	{
		artName: 'Cool-Transition',
		pageLink: './Art/animatomang/html',
		videolink: './Art/animatomang/smoke.mp4',
		author: 'Syam',
		github: 'https://github.com/blacktomang'
	},
	{
		artName: 'Spinning Square',
		pageLink: './Art/Spinning Square/index.html',
		imageLink: './Art/Spinning Square/square.gif',
		author: 'Fumi',
		github: 'https://github.com/fumiadeyemi'
	},
	{
		artName: 'letters-loading',
		pageLink: './Art/franciscomelov/index.html',
		imageLink: './Art/franciscomelov/franciscomelov.gif',
		author: 'franciscomelov',
		githubLink: 'https://github.com/franciscomelov'
	},
	{
		artName: 'Moving Eyeball',
		pageLink: './Art/AnathKantonda/index.html',
		imageLink: './Art/AnathKantonda/movingeyeball.gif',
		author: 'Anath',
		github: 'https://github.com/anathkantonda'
	},
	{
		artName: 'Flag Animation - Colomboalemán',
		pageLink: './Art/Matic1909/index.html',
		imageLink: './Art/Matic1909/flag.gif',
		author: 'Nils Matic',
		githubLink: 'https://github.com/matic1909'
	},
	{
		artName: 'Pac-Man',
		pageLink: './Art/Pac-Man/Pac-Man.html',
		imageLink: './Art/Pac-Man/Pac-Man.gif',
		author: 'Norbert',
		githubLink: 'https://github.com/Bynor'
	},
	{
		artName: "Don't follow the light",
		pageLink: './Art/cristobal-heiss/index.html',
		imageLink: './Art/cristobal-heiss/css_animation.gif',
		author: 'Cristobal Heiss',
		githubLink: 'https://github.com/ceheiss'
	},
	{
		artName: 'Eenimation',
		pageLink: './Art/Eenimation/index.html',
		imageLink: './Art/Eenimation/trance.gif',
		author: 'Eejaz ishaq',
		githubLink: 'https://github.com/eejazishaq'
	},
	{
		artName: 'ripple button',
		pageLink: './Art/monika-sahay/index.html',
		imageLink: './Art/monika-sahay/screen-capture.gif',
		author: 'monika sahay',
		githubLink: 'https://github.com/monika-sahay'
	},
	{
		artName: 'Animation',
		pageLink: './Art/Albertomtferreira/index.html',
		imageLink: './Art/Albertomtferreira/animation.gif',
		author: 'Alberto Ferreira',
		githubLink: 'https://github.com/albertomtferreira'
	},
	{
		artName: 'sliding curtains',
		pageLink: './Art/layoayeni/index.html',
		imageLink: './Art/layoayeni/trance.gif',
		author: 'Layo',
		githubLink: 'https://github.com/layoayeni'
	},
	{
		artName: 'Unlocked',
		pageLink: './Art/confusionmatrix98/unlocked.html',
		imageLink: './Art/confusionmatrix98/unlocked.gif',
		author: 'confusionmatrix98',
		githubLink: 'https://github.com/confusionmatrix98'
	},
	{
		artName: 'Slovenian flag',
		pageLink: "./Art/Ivan's art/index.html",
		imageLink: "./Art/Ivan's art/Ivan-art.gif",
		author: 'kljuni',
		githubLink: 'https://github.com/kljuni'
	},
	{
		artName: 'Police Siren',
		pageLink: './Art/ShimShon1/policia.html',
		imageLink: './Art/ShimShon1/police.gif',
		author: 'ShimShon1',
		githubLink: 'https://github.com/ShimShon1'
	},
	{
		artName: 'Catch The UFO',
		pageLink: './Art/A-UFO/index.html',
		imageLink: './Art/A-UFO/catch-the-ufo.gif',
		author: 'Dibakash',
		githubLink: 'https://github.com/dibakash'
	},
	{
		artName: 'dk649',
		pageLink: './Art/dk649/index.html',
		imageLink: './Art/dk649/circle.gif',
		author: 'dk649',
		githubLink: 'https://github.com/dk649'
	},
	{
		artName: 'Catch The UFO',
		pageLink: './Art/A-UFO/index.html',
		imageLink: './Art/A-UFO/catch-the-ufo.gif',
		author: 'Dibakash',
		githubLink: 'https://github.com/dibakash'
	},
	{
		artName: 'Beer',
		pageLink: './Art/beer/index.html',
		imageLink: './Art/beer/beer.gif',
		author: 'CamJackson',
		githubLink: 'https://github.com/CamJackson-Dev'
	},
	{
		artName: '1rotate',
		pageLink: './Art/1rotate/index.html',
		imageLink: './Art/1rotate/rotation.gif',
		author: 'Himanshu Gawari',
		githubLink: 'https://github.com/himanshugawari'
	},
	{
		artName: 'Moving Box',
		pageLink: './Art/JerylDEv/index.html',
		imageLink: './Art/JerylDEv/movingbox.gif',
		author: 'JerylDEv',
		githubLink: 'https://github.com/JerylDEv'
	},
	{
		artName: 'New move',
		pageLink: './Art/NewMove/index.html',
		imageLink: './Art/NewMove/NewMove.gif',
		author: 'kzhecheva',
		githubLink: 'https://github.com/kzhecheva'
	},
	{
		artName: 'animatron',
		pageLink: './Art/animatron/index.html',
		imageLink: './Art/animatron/trance.gif'
	},
	{
		artName: 'Swing',
		pageLink: './Art/evangel/index.html',
		imageLink: './Art/evangel/swing.gif',
		githubLink: 'https://github.com/devevangel'
	},
	{
		artName: 'rashid',
		pageLink: './Art/rashid/index.html',
		imageLink: './Art/rashid/DNA.gif',
		author: 'Rashid Makki',
		githubLink: 'https://github.com/rashidmakki'
	},
	{
		artName: 'queer quarantine',
		pageLink: './Art/animatron/queer.html',
		imageLink: './Art/animatron/queer.gif'
	},
	{
		artName: 'Animatron',
		pageLink: './Art/animatron/index.html',
		imageLink: './Art/animatron/trance.gif',
		author: 'Cassandre Perron',
		githubLink: 'https://github.com/cassandreperron'
	},
	{
		artName: 'Sun Bursts',
		pageLink: './Art/steveSchaner/index.html',
		imageLink: './Art/steveSchaner/sunburst.gif',
		author: 'Steve Schaner',
		githubLink: 'https://github.com/sschaner'
	},
	{
		artName: 'Shravan',
		pageLink: './Art/Shravan/animation_shr_page.html',
		imageLink: './Art/Shravan/animation_shr.gif',
		author: 'Shravan Kumar',
		githubLink: 'https://github.com/shravan1508'
	},
	{
		artName: 'Jurassic Park',
		pageLink: './Art/tvasari/index.html',
		imageLink: './Art/tvasari/jurassic_park.gif',
		author: 'Tommaso Vasari',
		githubLink: 'https://github.com/tvasari'
	},
	{
		artName: 'Bounce',
		pageLink: './Art/samya/index.html',
		imageLink: './Art/samya/samya.gif',
		author: 'Samya Thakur',
		githubLink: 'https://github.com/samyathakur'
	},
	{
		artName: 'Mountain Sky',
		pageLink: './Art/steviesocks/index.html',
		imageLink: './Art/steviesocks/css-mountain-animation.gif',
		author: 'steviesocks',
		githubLink: 'https://github.com/steviesocks'
	},
	{
		artName: "Zai's Orbitron",
		pageLink: './Art/zai/index.html',
		imageLink: './Art/zai/zais_orbitron.gif',
		author: '5amm5',
		githubLink: 'https://github.com/5amm5965/'
	},
	{
		artName: 'boxes',
		pageLink: './Art/Squares/index.html',
		imageLink: './Art/Squares/boxes.gif',
		author: 'Sara',
		githubLink: 'https://github.com/sara-ghiorzi'
	},
	{
		artName: 'AnimateButton',
		pageLink: './Art/CL_animation/index.html',
		imageLink: './Art/CL_animation/CL_animation.gif',
		author: 'CL',
		githubLink: 'https://github.com/clairehq'
	},
	{
		artName: 'Alien',
		pageLink: './Art/propelahed/alien.html',
		imageLink: './Art/propelahed/alien.png',
		author: 'propelahed',
		githubLink: 'https://github.com/propelahed'
	},
	{
		artName: 'Fan Animation',
		pageLink: './Art/Tushar-jain/index.html',
		imageLink: './Art/Tushar-jain/fan2.gif',
		author: 'Tushar jain',
		githubLink: 'https://github.com/Tusjain28'
	},
	{
		artName: 'circling circle',
		pageLink: './Art/circlingcircle/index.html',
		videoLink: './Art/circlingcircle/circlespin.mp4',
		author: 'Alvin',
		githubLink: 'https://github.com/AlvinJackson'
	},
	{
		artName: 'squareanimation',
		pageLink: './Art/squareanimation/index.html',
		videoLink: './Art/circlingcircle/ezgif.com-crop.gif',
		author: 'Joey',
		githubLink: 'https://github.com/chenj061'
	},
	{
		artName: 'Moving Gradient',
		pageLink: './Art/logimix/index.html',
		imageLink: './Art/logimix/move.gif',
		author: 'Logimix',
		githubLink: 'https://github.com/logimix'
	},
	{
		artName: 'The Leaking Teapot',
		pageLink: './Art/alpayhassan/project.html',
		imageLink: './Art/alpayhassan/squareImageOfArt.png',
		author: 'Alpay Hassan',
		githubLink: 'https://github.com/alpayhassan'
	},
	{
		artName: 'ZtM animation',
		pageLink: './Art/ztm animation/index.html',
		imageLink: './Art/ztm animation/circle.gif',
		author: 'Nedim Karcic',
		githubLink: 'https://github.com/nedimkarcic'
	},
	{
		artName: 'Intro',
		pageLink: './Art/Intro/index.html',
		imageLink: './Art/Intro/gamed.gif',
		author: 'Sameh',
		githubLink: 'https://github.com/ahmed9sameh'
	},
	{
		artName: 'Text Animation',
		pageLink: './Art/JRoman/index.html',
		imageLink: './Art/JRoman/textanimation.gif',
		author: 'Jose Roman',
		githubLink: 'https://github.com/ahmed9sameh'
	},
	{
		artName: 'catch me',
		pageLink: './Art/isik1/index.html',
		githubLink: 'https://github.com/isik-tech'
	},
	{
		artName: 'Buttonimation',
		pageLink: './Art/Buttonimation/index.html',
		imageLink: './Art/Buttonimation/buttongif.gif',
		author: 'Atharva Maid',
		githubLink: 'https://github.com/atharv-123-wq'
	},
	{
		artName: 'BennAnimation',
		pageLink: './Art/BennAnimation/index.html',
		imageLink: './Art/BennAnimation/img.gif',
		author: 'Bennaim Youness',
		githubLink: 'https://github.com/bennaimyounes'
	},
	{
		artName: 'Distortion Text Animation',
		pageLink: './Art/Distortion Text Animation/index.html',
		imageLink: './Art/Distortion Text Animation/particles.gif',
		author: 'Partha Sarathi Muduli',
		githubLink: 'https://github.com/partha7978'
	},
	{
		artName: 'CarAnimation',
		pageLink: './Art/car_animate/index18.html',
		imageLink: './Art/car_animate/car.png',
		author: 'Muskan',
		githubLink: 'https://github.com/Muskan40'
	},
	{
		artName: 'John',
		pageLink: './Art/John/index.html',
		imageLink: './Art/John/trance.gif',
		author: 'John',
		githubLink: 'https://github.com/jonattar23'
	},
	{
		artName: 'HappyPenguin',
		pageLink: './Art//happyPenguin/index.html',
		imageLink: './Art/happyPenguin/tux2.png',
		author: 'Sushavan',
		githubLink: 'https://github.com/sushavanP'
	},
	{
		artName: 'Colors',
		pageLink: './Art/Margarida/index.html',
		imageLink: './Art/Margarida/Colors.gif',
		author: 'Margarida',
		githubLink: 'https://github.com/MargaridaMoreira'
	},
	{
		artName: 'Black Hole',
		pageLink: './Art/Black Hole/index.html',
		imageLink: './Art/Black Hole/space.gif',
		author: 'Elijah',
		githubLink: 'https://github.com/Prophet369'
	},
	{
		artName: 'Driller',
		pageLink: './Art/AbduMurad/index.html',
		imageLink: './Art/AbduMurad/Driller.gif',
		author: 'Abdu',
		githubLink: 'https://github.com/AbduMurad'
	},
	{
		artName: 'Loading Animation',
		pageLink: './Art/loading animation/index.html',
		imageLink: './Art/loading animation/loadingGIF.gif',
		author: 'Yash Jadhav',
		githubLink: 'https://github.com/yashjadhav07'
	},
	{
		artName: 'Candle Animation',
		pageLink: './Art/Fredie/index.html',
		imageLink: './Art/Fredie/candle-animation.gif',
		author: 'Fredie Auditor',
		githubLink: 'https://github.com/fredators88'
	},
	{
		artName: 'Shubhamu68',
		pageLink: './Art/Shubhamu68/index.html',
		imageLink: './Art/Shubhamu68/tenor.gif',
		author: 'Shubham',
		githubLink: 'https://github.com/Shubhamu68'
	},
	{
		artName: 'Party Man',
		pageLink: './Art/damiencarson/index.html',
		imageLink: './Art/damiencarson/party_man.gif',
		author: 'Damien Carson',
		githubLink: 'https://github.com/damiencarson'
	},
	{
		artName: 'Lotus Blooming',
		pageLink: './Art/lotus/index.html',
		imageLink: './Art/lotus/lotus.gif',
		author: 'Thong Kun',
		githubLink: 'https://github.com/ThongKun'
	},
	{
		artName: 'Heart-Loader',
		pageLink: './Art/Neha/index.html',
		imageLink: './Art/Neha/Heart_Loader.gif',
		author: 'Neha',
		githubLink: 'https://github.com/Neha045'
	},
	{
		artName: 'Es-animator',
		pageLink: './Art/antinomy/index.html',
		imageLink: './Art/antinomy/logo-spin.gif',
		author: 'EsraaMHelmy',
		githubLink: 'https://github.com/EsraaMHelmy'
	},
	{
		artName: 'Muscardinus94 Test',
		pageLink: './Art/Muscardinus94/index.html',
		imageLink: './Art/Muscardinus94/trance.gif',
		author: 'Muscardinus',
		githubLink: 'https://github.com/Muscardinus94'
	},
	{
		artName: 'Holiday Vibe',
		pageLink: './Art/HolidayVibe/index.html',
		imageLink: './Art/HolidayVibe/holiday_vibe.gif',
		author: 'Nikola',
		githubLink: 'https://github.com/NikolaOndrikova'
	},
	{
		artName: "Fred's Car",
		pageLink: './Art/freds-car/index.html',
		imageLink: './Art/freds-car/freds-car.gif',
		author: 'Maaz Ahmad Khan',
		githubLink: 'https://github.com/MAK947'
	},
	{
		artName: 'BlinkingEye2',
		pageLink: './Art//BlinkinEye2/index.html',
		imageLink: './Art/BlinkingEye2/blinkingeye2.gif',
		author: 'Manishankar04',
		githubLink: 'https://github.com/Manishankar04'
	},
	{
		pageLink: './Art/wrecket/index.html',
		imageLink: './Art/Joy/wrecket.gif',
		author: 'Wrecket',
		githubLink: 'https://github.com/Wrecket'
	},
	{
		artName: 'Hot',
		pageLink: './Art/Manos0/index.html',
		imageLink: './Art/Manos0/Hot.gif',
		author: 'Manos0',
		githubLink: 'https://github.com/Manos0'
	},
	{
		artName: 'Typewriter',
		pageLink: './Art/Typewriter-anim/index.html',
		imageLink: './Art/Typewriter-anim/type-write.gif',
		author: 'Chandan C Bagan',
		githubLink: 'https://github.com/ChandanCBagan'
	},
	{
		artName: 'Gangnam Style',
		pageLink: './Art/Gangnam Style/index.html',
		imageLink: './Art/Gangnam Style/gangnamstyle.gif',
		author: 'salongajudy27',
		githubLink: 'https://github.com/salongajudy27'
	},
	{
		artName: 'Ahmed khodier',
		pageLink: './Art/Joy/triangle/triangle.html',
		imageLink: './Art/Joy/triangle/triangle.gif',
		author: 'Joy',
		githubLink: 'https://github.com/akhodier'
	},
	{
		artName: 'Shape-Shifter LED',
		pageLink: './Art/Mikasa/index.html',
		imageLink: './Art/Mikasa/shape-shifterLEDTrip.gif',
		author: 'MikasaaLevi',
		githubLink: 'https://github.com/MikasaaLevi'
	},
	{
		artName: 'bike in mountain',
		pageLink: './Art/has1234513/mountain.html',
		imageLink: './Art/has1234513//bike.jpg',
		author: 'has1234513',
		githubLink: 'https://github.com/has1234513'
	},
	{
		artName: 'possible',
		pageLink: './Art/possible/index.html',
		imageLink: './Art/possible/SKshbr_animation.gif',
		author: 'SKshbr',
		githubLink: 'https://github.com/SKshbr'
	},
	{
		artName: 'Hachi_chan',
		pageLink: './Art/Hachi_chan/index.html',
		imageLink: './Art/Hachi_chan/Hachi.gif',
		author: 'pystupp',
		githubLink: 'https://github.com/pystupp'
	},
	{
		artName: 'Edinburgh View',
		pageLink: './Art/Rob/index.html',
		imageLink: './Art/Rob//Arthur.gif',
		author: 'Rob',
		githubLink: 'https://github.com/RobTheWorld'
	},
	{
		artName: 'Real Time Solar System',
		pageLink: './Art/Joy/AnimateStation/index.html',
		imageLink: './Art/Joy//AnimateStation/gulla.jpg',
		author: 'Arsh Nigam',
		githubLink: 'https://github.com/Arshcreation'
	},
	{
		artName: 'SquaresMoving',
		pageLink: './Art/JJamesie/index.html',
		imageLink: './Art/JJamesie/jamesie.gif',
		author: 'James',
		githubLink: 'https://github.com/James96kelly'
	},
	{
		artName: 'My Animation',
		pageLink: './Art/Kfriden/index.html',
		imageLink: './Art/Kfriden/.gif',
		author: 'Kaitlyn Friden',
		githubLink: 'https://github.com/kfriden'
	},
	{
		artName: 'A Pong Or So',
		pageLink: './Art/Manny/index.html',
		imageLink: './Art/Manny/myPong.gif',
		author: 'Manny Mayorga',
		githubLink: 'https://github.com/emayorgasu'
	},
	{
		pageLink: './Art/hrvoje/index.html',
		imageLink: './Art/hrvoje/hrvoje.gif',
		author: 'hrvoje-rama',
		githubLink: 'https://github.com/hrvoje-rama'
	},
	{
		artName: 'Geometron',
		pageLink: './Art/yogesh-singh-thakur/index.html',
		imageLink: './Art/yogesh-singh-thakur/my-animation.gif',
		author: 'Yogesh Thakur',
		githubLink: 'https://github.com/thakur-yogesh'
	},
	{
		artName: 'pacman',
		pageLink: './Art/pacman/index.html',
		imageLink: 'C/Users/good boy/Animation-Nation/Art/pacman.gif',
		author: 'Abhijeet Kumar',
		githubLink: 'https://github.com/Mabhijeet'
	},
	{
		artName: 'roboHi',
		pageLink: './Art/roboHi/index.html',
		imageLink: './Art/roboHi/robo.gif',
		author: 'Radhika',
		githubLink: 'https://github.com/rohan123454'
	},
	{
		artName: 'ajsAnimation',
		pageLink: './Art/ajsaenz1091/index.html',
		imageLink: './Art/ajsaenz1091/animation.gif',
		author: 'Alberto Gonzalez',
		githubLink: 'https://github.com/ajsaenz1091'
	},
	{
		artName: 'WVanimation',
		pageLink: './Art/wvonberg/index.html',
		imageLink: './Art/wvonberg/reveal.gif',
		author: 'William Vonberg',
		githubLink: 'https://github.com/wvonberg'
	},
	{
		artName: 'roboHi',
		pageLink: './Art/roboHi/index.html',
		imageLink: './Art/roboHi/robo.gif',
		author: 'Radhika',
		githubLink: 'https://github.com/rohan123454'
	},
	{
		artName: 'ajsAnimation',
		pageLink: './Art/ajsaenz1091/index.html',
		imageLink: './Art/ajsaenz1091/animation.gif',
		author: 'Alberto Gonzalez',
		githubLink: 'https://github.com/ajsaenz1091'
	},
	{
		artName: 'cube_animation',
		pageLink: './Art/cube_animation/index.html',
		imageLink: './Art/cube_animation/cube.gif',
		author: 'DAMAN SHARMA',
		githubLink: 'https://github.com/damansharma006'
	},
	{
		pageLink: './Art/CSSAnimation/index.html',
		imageLink: './Art/CSSAnimation/img.gif',
		author: 'Saumya',
		githubLink: 'https://github.com/miamathews'
	},
	{
		artName: 'Flying Circle',
		pageLink: './Art/AnimationSava/index.html',
		imageLink: './Art/AnimationSava/flyimgcircle.gif',
		author: 'SavaSava1209',
		githubLink: 'https://github.com/SavaSava1209'
	},
	{
		artName: 'Satya-ZTM-animation',
		pageLink: './Art/Satya/index.html',
		videoLink: './Art/Satya/ztmsatya.gif',
		author: 'Satya Das',
		githubLink: 'https://github.com/satya-1210'
	},
	{
		artName: 'Race to Win',
		pageLink: './Art/SamilAbud/Race/index.html',
		imageLink: './Art/SamilAbud/Race/SamRace.gif',
		author: 'Samil Abud',
		githubLink: 'https://github.com/samilabud'
	},
	{
		artName: 'Circle grow',
		pageLink: './Art/roryh/index.html',
		imageLink: './Art/roryh/circle-grow.gif',
		author: 'Rory',
		githubLink: 'https://github.com/roryhoulding'
	},
	{
		pageLink: './Art/TanmayPhadnis/index.html',
		imageLink: './Art/TanmayPhadnis/trance.gif',
		author: 'Tanmay Surendra Phadnis',
		githubLink: 'https://github.com/TanmayPhadnis-rgb'
	},
	{
		pageLink: './Art/ablossomhead/index.html',
		imageLink: './Art/ablossomhead/happyballs.gif',
		author: 'ablossomhead',
		githubLink: 'https://github.com/ablossomhead'
	},
	{
		artName: 'Name Animator',
		pageLink: './Art/sohail-anim/index.html',
		author: 'Sohail',
		githubLink: 'https://github.com/sohail019'
	},
	{
		artName: 'BlockyTime',
		pageLink: './Art/BlockyTime/index.html',
		imageLink: './Art/triangle/blocky.gif',
		author: 'Emily',
		githubLink: 'https://github.com/emilyjayelr'
	},
	{
		artName: 'Solar System',
		pageLink: './Art/vraoblr/index.html',
		imageLink: './Art/vraoblr/solarsystem.gif',
		author: 'Vinay',
		githubLink: 'https://github.com/vraoblr'
	},
	{
		artName: 'Fly Mario!',
		pageLink: './Art/mario_3_flying/index.html',
		imageLink: './Art/mario_3_flying/fly.gif',
		author: 'Oliver',
		githubLink: 'https://github.com/oakus'
	},
	{
		artName: 'Colors! By Erick',
		pageLink: './Art/colorsbyerick/index.html',
		imageLink: './Art/colorsbyerick/ColorsByErick.gif',
		author: 'Erick',
		githubLink: 'https://github.com/erickpoblete'
	},
	{
		pageLink: './Art/DayoOped/index.html',
		imageLink: './Art/DayoOped/bouncing.gif',
		author: 'Dayo',
		githubLink: 'https://github.com/iopedare'
	},
	{
		artName: 'Minion',
		pageLink: './Art/Minion/index.html',
		imageLink: './Art/Minion/Minion.png',
		author: 'KhaledKhalil',
		githubLink: 'https://github.com/kh-khalil'
	},
	{
		artName: 'Aleksa',
		pageLink: './Art/Aleksa/index.html',
		imageLink: './Art/Aleksa/ludnica.gif',
		author: 'Aleksa',
		githubLink: 'https://github.com/aleksamitrovic91'
	},
	{
		artName: 'Close blinds',
		pageLink: './Art/close_blinds/index.html',
		imageLink: './Art/close_blinds/close-blinds.png',
		author: 'Yousef',
		githubLink: 'https://github.com/Yousefdoleh'
	},
	{
		pageLink: './Art/Charles-Ameyaw/index.html',
		imageLink: './Art/Charles-Ameyaw/Cow.gif',
		author: 'Charles Ameyaw',
		githubLink: 'https://github.com/Charles-Ameyaw'
	},
	{
		artName: 'CarlODE',
		pageLink: './Art/CarlODE/index.html',
		imageLink: './Art/CarlODE/trance.gif',
		author: 'Damjan Karlovski',
		githubLink: 'https://github.com/DamjanKarlovski'
	},
	{
		artName: 'Sweligant',
		pageLink: './Art/Charlytron/index.html',
		author: 'charlytron',
		githubLink: 'https://github.com/charlytron'
	},
	{
		artName: 'AJanimate',
		pageLink: './Art/alvi animate/index.html',
		imageLink: './Art/alvi animate/aj.jpg',
		author: 'Alvin Joy',
		githubLink: 'https://github.com/alvinjoy93'
	},
	{
		artName: 'Camp Fire',
		pageLink: './Art/camp_fire/index.html',
		imageLink: './Art/camp_fire/camp_fire.gif',
		author: 'Chansoo',
		githubLink: 'https://github.com/ChansooKim316'
	},
	{
		artName: 'PleaBanshee',
		pageLink: './Art/PleaBanshee/banshee.html',
		author: 'Llewellyn',
		githubLink: 'https://github.com/PleaBanshee'
	},

	{
		artName: 'Rotating Circle',
		pageLink: './Art/Rahulkumar/circle.html',
		author: 'Rahul',
		githubLink: 'https://github.com/AlloneWolff'
	},

	{
		artname: 'ImAnimation',
		pageLink: './Art/ImAnimation/index.html',
		imageLink: './Art/Joy/triangle/triangle.gif',
		author: 'Imran',
		githubLink: 'https://github.com/imranmidday'
	},
	{
		artName: 'Global usage share of web browsers in 2010',
		pageLink: './Art/Vasile-Hij/index.html',
		imageLink: './Art/Vasile-Hij/screenshots/screenshot1.png',
		author: 'Sean Oh, ohsiwon@gmail.com, http://www.ohsean.net',
		githubLink: ''
	},
	{
		artName: 'Simple Animated Profile Card',
		pageLink: './Art/profile-card/index.html',
		imageLink: './Art/seycileli/screenshots/huntx.png',
		author: 'Seyhan Cileli, https://seycileli.com',
		githubLink: 'https://github.com/seycileli'
	},
	{
		artName: 'Vaporwave Vibing',
		pageLink: './Art/tylermoroz/index.html',
		imageLink: './Art/tylermoroz/vaporwavevibing.gif',
		author: 'Tyler',
		githubLink: 'https://github.com/tylermoroz'
	},
	{
		artName: 'Animatron',
		pageLink: './Art/animatron/index.html',
		imageLink: './Art/animatron/trance.gif',
		author: 'sk',
		githubLink: 'https://github.com/soheilk1'
	},
	{
		artName: 'Btrix',
		pageLink: './Art/Btrix/index.html',
		imageLink: './Art/Btrix/Btrix.gif',
		author: 'Bea',
		githubLink: 'https://github.com/Bealln'
	},
	{
		artName: 'someStuff',
		pageLink: './Art/Saumya/someStuff/index.html',
		imageLink: './Art/Saumya/someStuff/gif.gif',
		author: 'Saumya',
		githubLink: 'https://github.com/qw04'
	},
	{
		artName: 'Reveal Name',
		pageLink: './Art/RevealName/index.html',
		imageLink: './Art/RevealName/Name.gif',
		author: 'Dani',
		githubLink: 'https://github.com/dani1012'
	},
	{
		artName: 'Animboul',
		pageLink: './Art/Animboul/index.html',
		imageLink: './Art/Animboul/dat.gif',
		author: 'Thierno',
		githubLink: 'https://github.com/Thiernoad'
	},
	{
		artName: 'justcode',
		pageLink: './Art/apopey/index.html',
		imageLink: './Art/apopey/justcode.gif',
		author: 'apopey',
		githubLink: 'https://github.com/apopey'
	},
	{
		artName: 'AnimatioNicholas',
		pageLink: './Art/AnimatioNicholas/index.html',
		imageLink: './Art/Joy/AnimatioNicholas/screenshot',
		author: 'Nicholas W.',
		githubLink: 'https://github.com/nicholaslywong'
	},
	{
		artName: 'blink',
		pageLink: './Art/giorgossideris/index.html',
		imageLink: './Art/giorgossideris/blink.png',
		author: 'giorgossideris',
		githubLink: 'https://github.com/giorgossideris'
	},
	{
		artName: 'shuriken',
		pageLink: './Art/furuikeya/index.html',
		imageLink: './Art/furuikeya/furi.gif',
		author: 'furuikeya',
		githubLink: 'https://github.com/furuikeya'
	},
	{
		artName: 'M-LNedelea',
		pageLink: './Art/M-LNedelea/index.html',
		imageLink: './Art/M-LNedelea/animation-ss.png',
		author: 'M-LNedelea',
		githubLink: 'https://github.com/M-LNedelea'
	},
	{
		artName: 'Glowing',
		pageLink: './Art/Glowing-Suichi/index.html',
		imageLink: './Art/Glowing-Suichi/Animated GIF-downsized.gif',
		author: 'Suichi',
		githubLink: 'https://github.com/SuichiNagi'
	},
	{
		artName: 'Title-Anime',
		pageLink: './Art/Likith Chandan/index.html',
		imageLink: './Art/M-LNedelea/sample.gif',
		author: 'Likith Chandan ',
		githubLink: 'https://github.com/LikithChandan'
	},
	{
		artName: 'CSS transformation',
		pageLink: './Art/benhsieh-dev/index.html',
		imageLink: './Art/benhsieh-dev/triangle/CSS animation.png',
		author: 'Ben Hsieh',
		githubLink: 'https://github.com/benhsieh-dev'
	},
	{
		artName: 'NationFlicker',
		pageLink: './Art/NationFlicker/index.html',
		imageLink: './Art/NationFlicker/NeonLetters.gif',
		author: 'Vinay',
		githubLink: 'https://github.com/vinayden1'
	},
	{
		pageLink: './Art/Joy/jumping_ball/index.html',
		imageLink: './Art/Joy/jumping_ball/pic.gif',
		author: 'H@rshit',
		githubLink: 'https://github.com/harshit-kumar-78'
	}, {
		pageLink: './Art/GTiberi/index.html',
		imageLink: './Art/GTiberi/Fox-gif.gif',
		author: 'GTiberi',
		githubLink: 'https://github.com/GTiberi'
	},
	{
		pageLink: './Art/Bouncy/index.html',
		imageLink: './Art/Bouncy/Bouncy.png',
		author: 'tjsrm',
		githubLink: 'https://github.com/tjsrm',
	}, {
		artname: "Concentric",
		pageLink: "./Art/Concentric/Concentric.html",
		imageLink: "./Art/Concentric/concentric.gif",
		author: "AlexTriece",
		githubLink: "https://github.com/atrieceeph289",
	},


	{
		pageLink: "./Art/anim/index.html",
		imageLink: "./Art/anim/index.png",
		author: "Azhar",
		githubLink: "https://github.com/azhar0504,
	},
	{
		artname: "Fire Text",
		pageLink: "./Art/Fire text/index.html",
		imageLink: "./Art/Fire text/fire.gif",
		author: "AviadHitner",
		githubLink: "https://github.com/aviad198",

<<<<<<< HEAD
	},

	{
		artname: "loading-Cups",
		pageLink: "./Art/Loading_Cups/index.html",
		imageLink: "./Art/Loading_Cups/index.gif",
		author: "Monir",
		githubLink: "https://github.com/monir-007",

	},
=======
  },
  {
    artname: "JustTry",
    pageLink: "./Art/JustTry/index.html",
    imageLink: "./Art/JustTry/image.png",
    author: "Otmane",
    githubLink: "https://github.com/otfigo87",

  },
>>>>>>> ddf44cf7
];

// +--------------------------------------------------------------------------------+
// +                                                                                +
// +                  YOU DO NOT NEED TO CHANGE ANYTHING BELOW THIS                 +
// +                                                                                +
// +--------------------------------------------------------------------------------+

// Creates cards from the array above
// You don't need to modify this
let contents = [];
Shuffle(cards).forEach((c) => {
	contents.push([
		`<li class="card">` +
		`<a href='${c.pageLink}'>` +
		`<img class="art-image" src='${c.imageLink}' alt='${c.artName}' />` +
		`</a>` +
		`<div class="flex-content">` +
		`<a href='${c.pageLink}'><h3 class="art-title">${c.artName}</h3></a>` +
		`<p class='author'><a href="${c.githubLink}" target="_blank"><i class="fab fa-github"></i> ${c.author}</a> </p>` +
		`</div>` +
		`</li>`
	]);
});

document.getElementById('cards').innerHTML = contents.join('');

function Shuffle(o) {
	for (var j, x, i = o.length; i; j = parseInt(Math.random() * i), x = o[--i], o[i] = o[j], o[j] = x);
	return o;
}<|MERGE_RESOLUTION|>--- conflicted
+++ resolved
@@ -6040,8 +6040,6 @@
 		imageLink: "./Art/Fire text/fire.gif",
 		author: "AviadHitner",
 		githubLink: "https://github.com/aviad198",
-
-<<<<<<< HEAD
 	},
 
 	{
@@ -6052,8 +6050,6 @@
 		githubLink: "https://github.com/monir-007",
 
 	},
-=======
-  },
   {
     artname: "JustTry",
     pageLink: "./Art/JustTry/index.html",
@@ -6062,7 +6058,6 @@
     githubLink: "https://github.com/otfigo87",
 
   },
->>>>>>> ddf44cf7
 ];
 
 // +--------------------------------------------------------------------------------+
