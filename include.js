let cards = [
  {
    artName: 'Stephan Animation',
    pageLink: './Art/stephanduval_animatron/index.html',
    iamgeLink: './Art/stephanduval_animatron/stephanduval_animatron.gif',
    author: 'Stephan DuVal',
    githubLink: 'https://github.com/stephanduval'
  },
  {
    artName: 'DayToNight',
    pageLink: './Art/DayToNight By Arpan/index.html',
    imageLink: './Art/Joy/DayToNight By Arpan/giphy.gif',
    author: 'ArpanGyawali',
    githubLink: 'https://github.com/ArpanGyawali'
  },
  {
    artName: 'Dog animation',
    pageLink: './Art/AbhishekSingh-Animation-Contribution/index.html',
    imageLink: './Art/AbhishekSingh-Animation-Contribution/gif.png',
    author: 'Abhishek Singh',
    githubLink: 'https://github.com/Abhishek-555'
  },
  {
    artName: 'Animation square rotate',
    pageLink: './Art/Animation square rotate/index.html',
    imageLink: './Art/Animation square rotate/image.jpeg',
    author: 'Nampelly_varun',
    githubLink: 'https://github.com/nampellyvarun'
  },
  {
    artName: 'CSS Loader',
    pageLink: './Art/BenCullen/index.html',
    imageLink: './Art/BenCullen/Bens CSS Loader.gif',
    author: 'Ben Cullen',
    githubLink: 'https://github.com/BenjaminCullen1'
  },
  {
    artName: 'Flag',
    pageLink: './Art/IurianSimionDorin/index.html',
    imageLink: './Art/IurianSimionDorin/flag.gif',
    author: 'IurianSimionDorin',
    githubLink: 'https://github.com/IurianSimionDorin'
  },
  {
    artName: 'Rainbow Text Spin',
    pageLink: './Art/mallen13/index.html',
    imageLink: 'stillPic.jpg',
    author: 'mallen2013',
    githubLink: 'https://github.com/mallen2013'
  },
  {
    artName: 'Disco Bubble',
    pageLink: './Art/konstantify/index.html',
    imageLink: './Art/konstantify/konst.gif',
    author: 'Constantin',
    githubLink: 'https://github.com/konstantin0s'
  },
  {
    artName: 'Art',
    pageLink: './Art/mishra-parth/index.html',
    imageLink: './Art/mishra-parth/mishra-parth-project.gif',
    author: 'Parth',
    githubLink: 'https://github.com/mishra-parth'
  },
  {
    artName: 'Aymat',
    pageLink: './Art/aymat/index.html',
    imageLink: './Art/aymat/Capture.gif',
    author: 'aysha30',
    githubLink: 'https://github.com/aysha30'
  },
  {
    artName: 'Scissors Cutting Animation (CSS only)',
    pageLink: './Art/CoffeeAnimation/index.html',
    imageLink: './Art/CoffeeAnimation/scissors-cutting-animation.gif',
    author: 'Angelo Marcinnò',
    githubLink: 'https://github.com/angelo24782'
  },
  {
    artName: 'Cool CSS Preloader',
    pageLink: './Art/Himanshu_Kumawat/index.html',
    imageLink: './Art/Himanshu_Kumawat/preloader.gif',
    author: 'Himanshu Kumawat',
    githubLink: 'https://github.com/013himanshu'
  },
  {
    artName: 'Troll-Ball',
    pageLink: './Art/ivantbv/index.html',
    imageLink: './Art/ivantbv/troll-ball.gif',
    author: 'ivantbv',
    githubLink: 'https://github.com/ivantbv'
  },
  {
    artName: 'CSS heART',
    pageLink: './Art/Aarush/Heart.html',
    imageLink: './Art/Aarush/Heart.png',
    author: 'Aarush Bhat',
    githubLink: 'https://github.com/r-ush'
  },
  {
    artName: 'Image With Gray Scale Effect',
    pageLink: './Art/Image With Gray Scale Effect',
    imageLink:
      './Art/Image With Gray Scale Effect/Image-With-Gray-Scale-Effect.gif',
    author: 'Vikrant Kumar',
    githubLink: 'https://github.com/VikrantKu333'
  },
  {
    artname: 'Animation-Cool',
    pageLink: './Art/apilacharya/index.html',
    imageLink: './Art/apilacharya/animation-cool.gif',
    author: 'Apil Raj Acharya',
    githubLink: 'https://github.com/apilacharya'
  },

  {
    artName: 'covid-19',
    pageLink: './Art/shivam12k/index.html',
    videoLink: './Art/cell/cell.mp4',
    author: 'shivam12k',
    githubLink: 'https://github.com/shivam12k'
  },
  {
    artName: 'Bouncing Heart',
    pageLink: './Art/love2cr3ate/index.html',
    imageLink: './Art/love2cr3ate/bouncing-heart.gif',
    author: 'l0ve2cr3ate',
    githubLink: 'https://github.com/l0ve2cr3ate'
  },
  {
    artName: 'Animated-Loading',
    pageLink: './Art/Animated-Loading/index.html',
    imageLink: './Art/Animated-Loading/Animated-Loading.gif',
    author: 'Mehul1011',
    githubLink: 'https://github.com/mehul1011'
  },
  {
    artName: 'covid-19',
    pageLink: './Art/shivam12k/index.html',
    // videoLink: './Art/cell/cell.mp4',
    imageLink: '#',
    author: 'shivam12k',
    githubLink: 'https://github.com/shivam12k'
  },
  {
    artName: 'Mag-animation',
    pageLink: './Art/Mag-D-Alena/index.html',
    imageLink: './Art/Mag-D-Alena/Mag-animation.gif',
    author: 'Magdalena BenBassat-Luszczynska',
    githubLink: 'https://github.com/mag-d-alen'
  },
  {
    artName: 'ThomasTobe',
    pageLink: './Art/ThomasTobe/index.html',
    imageLink: './Art/ThomasTobe/rotation.gif',
    author: 'ThomasTobe',
    githubLink: 'https://github.com/ThomasTobe'
  },
  {
    artName: 'Life Of Coder',
    pageLink: './Art/DevarshiDoshi/index.html',
    imageLink: './Art/DevarshiDoshi/Life Of Coder.gif',
    author: 'DevarshiDoshi',
    githubLink: 'https://github.com/devarshidoshi'
  },

  {
    artName: 'That Animation',
    pageLink: './Art/MaKloudz/index.html',
    imageLink: './Art/MaKloudz/dat-animation.gif',
    author: 'Blessing Mutava',
    githubLink: 'https://github.com/MaKloudz'
  },
  {
    artName: 'animatron',
    pageLink: './Art/animatron/index.html',
    imageLink: './Art/animatron/trance.gif',
    author: 'nick981837',
    githubLink: 'https://github.com/nick981837'
  },
  {
    artName: 'ZTM Animation',
    pageLink: './Art/EricPuskas/index.html',
    imageLink: './Art/EricPuskas/index.gif',
    author: 'Eric Puskas',
    githubLink: 'https://github.com/EricPuskas'
  },
  {
    artName: 'LSD Rainbow Trip: Phase 1',
    pageLink: './Art/AbsMechanik/index.html',
    imageLink: './Art/AbsMechanik/AbsMechanik_Animation.gif',
    author: 'AbsMechanik',
    githubLink: 'https://github.com/AbsMechanik'
  },
  {
    artName: 'Christmas Lights',
    pageLink: './Art/Futuregit/index.html',
    imageLink: './Art/Futuregit/Christmas-Lights.gif',
    author: 'Futuregit',
    githubLink: 'https://github.com/Futuregit'
  },
  {
    artName: 'space zoo',
    pageLink: './Art/space_zoo/index.html',
    imageLink: './Art/space_zoo/space_zoo.gif',
    author: 'yuwen-c',
    githubLink: 'https://github.com/yuwen-c'
  },
  {
    artName: 'neon-text flicker glow',
    pageLink: './Art/neon-text flicker glow/neon.html',
    videoLink: './Art/neon-text flicker glow/neon-text flicker glow.gif',
    author: 'Ajay Tyagi',
    githubLink: 'https://github.com/imajaytyagi'
  },
  {
    artName: 'Dice Animation',
    pageLink: './Art/Dice-Animation/dice_animation.html',
    videoLink: './Art/Dice-Animation/dice.gif',
    author: 'Ronit DuttA',
    githubLink: 'https://github.com/RD91'
  },
  {
    artName: 'Fruit Dancing',
    pageLink: './Art/carlacentenor/index.html',
    imageLink: './Art/carlacentenor/fruit.gif',
    author: 'carlacentenor',
    githubLink: 'https://github.com/carlacentenor'
  },
  {
    artName: 'eyes',
    pageLink: './Art/eyes/index.html',
    imageLink: './Art/eyes/eyes.gif',
    author: 'yuwen-c',
    githubLink: 'https://github.com/yuwen-c'
  },
  {
    artName: 'Spooktober Hacktoberfest',
    pageLink: './Art/FredAmartey/index.html',
    imageLink: './Art/FredAmartey/thumbnaill.gif',
    author: 'Fred Amartey',
    githubLink: 'https://github.com/FredAmartey'
  },
  {
    artName: 'Star Wars?',
    pageLink: './Art/henryvalbuena/index.html',
    imageLink: './Art/henryvalbuena/index.gif',
    author: 'Henry Valbuena',
    githubLink: 'https://github.com/henryvalbuena'
  },
  {
    artName: 'UFO',
    pageLink: './Art/UFO/index.html',
    imageLink: './Art/UFO/UFO.png',
    author: 'Abhinav Singh @abhinav9910',
    githubLink: 'https://github.com/abhinav9910'
  },
  {
    artName: 'The Ripple',
    pageLink: './Art/Anmol2/index.html',
    imageLink: './Art/Anmol2/ripple.png',
    author: 'Anmol',
    githubLink: 'https://github.com/Anmol270900'
  },
  {
    artName: 'Rainbow loader',
    pageLink: './Art/ka-hn/rainbow.html',
    imageLink: './Art/ka-hn/rainbow.gif',
    author: 'Karim Hussain',
    githubLink: 'https://github.com/ka-hn'
  },
  {
    artName: 'Action Cam',
    pageLink: './Art/Donovan/index.html',
    imageLink: './Art/Donovan/pureCSS-animation.gif',
    author: 'Donovan Hunter',
    githubLink: 'https://github.com/dhdcode'
  },
  {
    artName: 'The Sun',
    pageLink: './Art/Anmol/index.html',
    imageLink: './Art/Anmol/sun.png',
    author: 'Anmol',
    githubLink: 'https://github.com/Anmol270900'
  },
  {
    artName: 'Flashing Pumpkin',
    pageLink: './Art/KatrinaRose14/index.html',
    imageLink: './Art/KatrinaRose14/FlashingPumpkin.gif',
    author: 'Katrina Yates',
    githubLink: 'https://github.com/KatrinaRose14'
  },
  {
    artName: 'Flipbox',
    pageLink: './Art/Prasheel/index.html',
    imageLink: './Art/Prasheel/flip.gif',
    author: 'Prasheel Soni',
    githubLink: 'https://github.com/ps011'
  },
  {
    artName: '2019 Wave',
    pageLink: './Art/chris-aqui/index.html',
    imageLink: './Art/chris-aqui/2019-jump.gif',
    author: 'Christine Aqui',
    githubLink: 'https://github.com/christine-aqui'
  },
  {
    artName: 'Hover Button Animation',
    pageLink: './Art/Vipul/hover.html',
    imageLink: './Art/Vipul/Screenshot2.png',
    author: 'Vipul',
    githubLink: 'https://github.com/vipuljain08'
  },
  {
    artName: 'Start From Zero',
    pageLink: './Art/Robihdy/index.html',
    imageLink: './Art/Robihdy/start-from-zero.png',
    author: 'Robihdy',
    githubLink: 'https://github.com/Robihdy'
  },
  {
    artName: 'Local Host metaphor',
    pageLink: './Art/Akbar-Cyber/index.html',
    imageLink: './Art/Prateek/localhost.png',
    author: 'Prateek',
    githubLink: 'https://github.com/prateekpatrick'
  },
  {
    artName: 'Akbar-Cyber',
    pageLink: './Art/Akbar-Cyber/index.html',
    imageLink: './Art/Akbar-Cyber/akbar.gif',
    author: 'Akbar',
    githubLink: 'https://github.com/Akbar-Cyber'
  },
  {
    artName: 'Sliding Lines',
    pageLink: './Art/erics0n/sliding-lines/index.html',
    imageLink: './Art/erics0n/sliding-lines/image.gif',
    author: 'erics0n',
    githubLink: 'https://github.com/erics0n'
  },
  {
    artName: 'Triangle',
    pageLink: './Art/Joy/triangle/triangle.html',
    imageLink: './Art/Joy/triangle/triangle.gif',
    author: 'Joy',
    githubLink: 'https://github.com/royranger'
  },
  {
    artName: 'Cube',
    pageLink: './Art/Joy/cube/cube.html',
    imageLink: './Art/Joy/cube/cube.gif',
    author: 'Joy',
    githubLink: 'https://github.com/royranger'
  },
  {
    artName: 'Burger Menu',
    pageLink: './Art/mctrl/burger.html',
    imageLink: './Art/mctrl/burger.gif',
    author: 'Martina',
    githubLink: 'https://github.com/mctrl'
  },
  {
    artName: 'Square Loader',
    pageLink: './Art/Hemant/index.html',
    imageLink: './Art/Hemant/loader.gif',
    author: 'Hemant Garg',
    githubLink: 'https://github.com/hemant-garg'
  },
  {
    artName: 'wake up, neo...',
    pageLink: './Art/samirjouni/TributeToTheMatrix.html',
    imageLink: './Art/samirjouni/sample.gif',
    author: 'Samir Jouni',
    githubLink: 'https://github.com/samirjouni'
  },
  {
    artName: 'Tribute To COD4MW',
    pageLink: './Art/samirjouni2/index.html',
    imageLink: './Art/samirjouni2/sample.gif',
    author: 'Samir Jouni',
    githubLink: 'https://github.com/samirjouni'
  },
  {
    artName: 'Planet',
    pageLink: './Art/ArthurDoom/planet.html',
    imageLink: './Art/ArthurDoom/planet.gif',
    author: 'ArthurDoom',
    githubLink: 'https://github.com/ArthurDoom'
  },
  {
    artName: 'SquarPy',
    pageLink: './Art/Utkarsh/index.html',
    imageLink: './Art/Utkarsh/hack.gif',
    author: 'utkarsh',
    githubLink: 'https://github.com/Utkarsh2604'
  },
  {
    artName: 'Circle',
    pageLink: './Art/Oliver/Circle.html',
    imageLink: './Art/Oliver/circle.gif',
    author: 'Oliver',
    githubLink: 'https://github.com/oliver-gomes'
  },
  {
    artName: 'Ellipse Loader',
    pageLink: './Art/VaibhavKhulbe/EllipseLoader.html',
    imageLink: './Art/VaibhavKhulbe/ellipseLoader.gif',
    author: 'Vaibhav Khulbe',
    githubLink: 'https://github.com/Kvaibhav01'
  },
  {
    artName: 'Simple Loader',
    pageLink: './Art/soumsps/simpleload.html',
    imageLink: './Art/soumsps/sample.gif',
    author: 'Soumendu Sinha',
    githubLink: 'https://github.com/soumsps'
  },
  {
    artName: 'Rollodex',
    pageLink: './Art/Shruti/rolling.html',
    imageLink: './Art/Shruti/rolling.gif',
    author: 'Shruti',
    githubLink: 'https://github.com/shruti49'
  },
  {
    artName: 'Cute Cat',
    pageLink: './Art/Alghi/cat.html',
    imageLink: './Art/Alghi/cat.gif',
    author: 'Alghi',
    githubLink: 'https://github.com/darklordace'
  },
  {
    artName: 'r2d2d starwerz',
    pageLink: './Art/izzycs/index.html',
    imageLink: './Art/izzycs/r2d2d.gif',
    author: 'Joy',
    githubLink: 'https://github.com/izzycs'
  },
  {
    artName: 'ZtM Text',
    pageLink: './Art/Di4iMoRtAl/ZtM_text_animation.html',
    imageLink: './Art/Di4iMoRtAl/ZtM_animation.gif',
    author: 'Di4iMoRtAl',
    githubLink: 'https://github.com/dppeykov'
  },
  {
    artName: 'Circles',
    pageLink: './Art/Bhuvana/circles.html',
    imageLink: './Art/Bhuvana/circles.gif',
    author: 'Bhuvana',
    githubLink: 'https://github.com/bhuvana-guna'
  },
  {
    artName: 'Bird',
    pageLink: './Art/Bhuvana/bird.html',
    imageLink: './Art/Bhuvana/bird.gif',
    author: 'Bhuvana',
    githubLink: 'https://github.com/bhuvana-guna'
  },
  {
    artName: 'Loader',
    pageLink: './Art/Bhuvana/loader.html',
    imageLink: './Art/Bhuvana/loader.gif',
    author: 'Bhuvana',
    githubLink: 'https://github.com/bhuvana-guna'
  },
  {
    artName: 'Simple blinking loading circles',
    pageLink: './Art/Rahul/index.html',
    imageLink: './Art/Rahul/loading.gif',
    author: 'Rahul',
    githubLink: 'https://github.com/kohli6010'
  },
  {
    artName: 'Css Pulse',
    pageLink: './Art/Aszmel/pulse.html',
    imageLink: './Art/Aszmel/css_pulse.gif',
    author: 'Aszmel',
    githubLink: 'https://github.com/Aszmel'
  },
  {
    artName: 'Circle Bounce',
    pageLink: './Art/Edmund/index.html',
    imageLink: './Art/Edmund/circle-bounce.gif',
    author: 'Edmund',
    githubLink: 'https://github.com/edmund1645'
  },
  {
    artName: 'Heart Beating',
    pageLink: './Art/Regem/index.html',
    imageLink: './Art/Regem/heart.jpg',
    author: 'Regem',
    githubLink: 'https://github.com/GemzBond'
  },
  {
    artName: 'Fading Circles',
    pageLink: './Art/Ankit/fadeCircle.html',
    imageLink: './Art/Ankit/fadeCircles.png',
    author: 'Ankit Srivastava',
    githubLink: 'https://github.com/a18nov'
  },
  {
    artName: 'Hacktoberfest 2019',
    pageLink: './Art/jpk3lly/animation.html',
    imageLink: './Art/jpk3lly/JPs_Animation_GIF.gif',
    author: 'jpk3lly',
    githubLink: 'https://github.com/jpk3lly'
  },
  {
    artName: 'Name Rotator',
    pageLink: './Art/Meet/name.html',
    imageLink: './Art/Meet/name.gif',
    author: 'Meet',
    githubLink: 'https://github.com/Meet1103'
  },
  {
    artName: 'Ball Rotator',
    pageLink: './Art/Bibekpreet/index.html',
    imageLink: './Art/Bibekpreet/ball.gif',
    author: 'Bibekpreet',
    githubLink: 'https://github.com/bibekpreet99'
  },
  {
    artName: 'ephiphany',
    pageLink: './Art/OctavianIlies/index.html',
    imageLink: './Art/OctavianIlies/ephiphany.gif',
    author: 'OctavianIlies',
    githubLink: 'https://github.com/OctavianIlies'
  },
  {
    artName: 'Loading',
    pageLink: './Art/jh1992jh/loading.html',
    imageLink: './Art/jh1992jh/loading.gif',
    author: 'jh1992jh',
    githubLink: 'https://github.com/jh1992jh'
  },
  {
    artName: 'ZTM Colors',
    pageLink: './Art/Godnon/index.html',
    imageLink: './Art/Godnon/ZTMcAnim.gif',
    author: 'Godnon',
    githubLink: 'https://github.com/godnondsilva'
  },
  {
    artName: 'Hover Effect',
    pageLink: './Art/Shubhankar/index.html',
    imageLink: './Art/Shubhankar/hackoctober.gif',
    author: 'Shubhankar',
    githubLink: 'https://github.com/shubhdwiv12'
  },
  {
    artName: 'Bouncing Fading Circles',
    pageLink: './Art/AyoubIssaad/index.html',
    imageLink: './Art/AyoubIssaad/BouncingFadingCircles.gif',
    author: 'AyoubIssaad',
    githubLink: 'https://github.com/AyoubIssaad'
  },
  {
    artName: '5 balls preloader',
    pageLink: './Art/Nnaji-Victor/index.html',
    imageLink: './Art/Nnaji-Victor/5_balls.gif',
    author: 'Nnaji Victor',
    githubLink: 'https://github.com/Nnaji-Victor'
  },
  {
    artName: 'ZTM Bouncer',
    pageLink: './Art/Josia/bouncer.html',
    imageLink: './Art/Josia/ztmbouncer.gif',
    author: 'Josia Rodriguez',
    githubLink: 'https://github.com/josiarod'
  },
  {
    artName: 'Hacktober loading animation',
    pageLink: './Art/mehul1011/index.html',
    imageLink: './Art/mehul1011/loading.gif',
    author: 'Mehul1011',
    githubLink: 'https://github.com/mehul1011'
  },
  {
    artName: 'Loading Dots',
    pageLink: './Art/devSergiu/index.html',
    imageLink: './Art/devSergiu/loading.gif',
    author: 'devSergiu',
    githubLink: 'https://github.com/devsergiu'
  },
  {
    artName: 'TypeWriter effect',
    pageLink: './Art/Sidharth/Typing_Text.html',
    imageLink: './Art/Sidharth/type_writer.gif',
    author: 'Sidharth',
    githubLink: 'https://github.com/Sidharth98'
  },
  {
    artName: 'Blue Spin',
    pageLink: './Art/JamesW/index.html',
    imageLink: './Art/JamesW/hacktober_spin.gif',
    author: 'James Whitney',
    githubLink: 'https://github.com/jameswhitney'
  },
  {
    artName: 'Loading Animation',
    pageLink: './Art/Sidharth/Loading.html',
    imageLink: './Art/Sidharth/Loading.gif',
    author: 'Sidharth',
    githubLink: 'https://github.com/Sidharth98'
  },
  {
    artName: 'Rotation',
    pageLink: './Art/alenanog/index.html',
    imageLink: './Art/alenanog/rotation.gif',
    author: 'Alena A.',
    githubLink: 'https://github.com/alenanog'
  },
  {
    artName: 'Colors in your life',
    pageLink: './Art/Atipahy/colors.html',
    imageLink: './Art/Atipahy/colors.png',
    author: 'Christos Chr',
    githubLink: 'https://github.com/atipaHy'
  },
  {
    artName: 'Orb',
    pageLink: './Art/Jkbicbic/orb.html',
    imageLink: './Art/Jkbicbic/orb.gif',
    author: 'John Kennedy Bicbic',
    githubLink: 'https://github.com/jkbicbic'
  },
  {
    artName: 'Charging...',
    pageLink: './Art/Afraz/charging.html',
    imageLink: './Art/Afraz/charging.gif',
    author: 'Afraz',
    githubLink: 'https://github.com/afrazz'
  },
  {
    artName: 'Charging...',
    pageLink: './Art/DepStep/depstep.html',
    imageLink: './Art/DepStep/depstep.gif',
    author: 'DepStep',
    githubLink: 'https://github.com/stephD'
  },
  {
    artName: 'Dancing Ball...',
    pageLink: './Art/DaveFres/index.html',
    imageLink: './Art/DaveFres/ball.gif',
    author: 'DaveFres',
    githubLink: 'https://github.com/DaveFres'
  },
  {
    artName: 'animatron',
    pageLink: './Art/animatron/index.html',
    imageLink: './Art/animatron/trance.gif',
    author: 'jomahay',
    githubLink: 'https://github.com/jomahay'
  },
  {
    artName: 'Sunshine',
    pageLink: './Art/Pavelisp/sunshine.html',
    imageLink: './Art/Pavelisp/sunshine.gif',
    author: 'Pavel Isp',
    githubLink: 'https://github.com/pavelisp'
  },
  {
    artName: 'SoundBoxes',
    pageLink: './Art/Hbarang/SoundBox.html',
    imageLink: './Art/Hbarang/SoundBoxAnimation.gif',
    author: 'Hbarang',
    githubLink: 'https://github.com/hbarang'
  },
  {
    artName: 'Cheshire',
    pageLink: './Art/Ckanelin/index.html',
    imageLink: './Art/Ckanelin/Cheshire.gif',
    author: 'Ckanelin',
    githubLink: 'https://github.com/ckanelin'
  },
  {
    artName: 'Disappear',
    pageLink: './Art/Stacy/index.html',
    imageLink: './Art/Stacy/disappear.gif',
    author: 'Stacy',
    githubLink: 'https://github.com/stacyholtz6'
  },
  {
    artName: 'Ellipse Spinner',
    pageLink: './Art/Sabina/ellipse_spinner.html',
    imageLink: './Art/Sabina/ellipse_spinner.png',
    author: 'Sabina Abbasova',
    githubLink: 'https://github.com/sabina929'
  },
  {
    artName: 'NightSky',
    pageLink: './Art/AndyS/index.html',
    imageLink: './Art/AndyS/Capture.GIF',
    author: 'AndyS',
    githubLink: 'https://github.com/AndyS1988'
  },
  {
    artName: 'Hungry',
    pageLink: './Art/diegchav/index.html',
    imageLink: './Art/diegchav/hungry.gif',
    author: 'Diego Chz',
    githubLink: 'https://github.com/diegchav'
  },
  {
    artName: 'Hover Text Animation',
    pageLink: './Art/AyoubIssaad2/index.html',
    imageLink: './Art/AyoubIssaad2/hoverTextAnimation.gif',
    author: 'AyoubIssaad',
    githubLink: 'https://github.com/AyoubIssaad'
  },
  {
    artName: 'Colorize',
    pageLink: './Art/JimBratsos/colorize.html',
    imageLink: './Art/JimBratsos/Colorize.gif',
    author: 'Jim Bratsos',
    githubLink: 'https://github.com/JimBratsos'
  },
  {
    artName: 'Hacktober Spooktacular',
    pageLink: 'Art/Elex/index.html',
    imageLink: ['./Art/Elex/hhs.gif'],
    author: 'William Poisel (LordCobra)',
    githubLink: 'https://github.com/epoisel'
  },
  {
    artName: 'Circley',
    pageLink: './Art/Tranjenny/indexjenny.html',
    imageLink: './Art/Tranjenny/zerojenny.gif',
    author: 'Tranjenny',
    githubLink: 'https://github.com/Tranjenny'
  },
  {
    artName: 'My Vietnam',
    pageLink: './Art/nhbduy/index.html',
    imageLink: './Art/nhbduy/my-vietnam.gif',
    author: 'Hoang-Bao-Duy NGUYEN',
    githubLink: 'https://github.com/nhbduy'
  },
  {
    artName: 'Hactoberfest Bus',
    pageLink: './Art/shahpranaf/index.html',
    imageLink: './Art/shahpranaf/hacktoberfest_bus.gif',
    author: 'Pranav Shah',
    githubLink: 'https://github.com/shahpranaf'
  },
  {
    artName: 'Hacktoberfest',
    pageLink: './Art/robihid/index.html',
    imageLink: './Art/robihid/hacktoberfest.png',
    author: 'robihid',
    githubLink: 'https://github.com/robihid'
  },
  {
    artName: 'Hi there',
    pageLink: './Art/Aki/index.html',
    imageLink: './Art/Aki/giphy.gif',
    author: 'Aki',
    githubLink: 'https://github.com/akmalist'
  },
  {
    artName: '3D css animation',
    pageLink: './Art/animationtion/index.html',
    imageLink: './Art/animation/css3drotate.gif',
    author: 'christ',
    githubLink: 'https://github.com/christ-87'
  },
  {
    artName: 'Hacktoberfest 2019!',
    pageLink: './Art/RedSquirrrel/index.html',
    imageLink: './Art/RedSquirrrel/index.html/animation.PNG',
    author: 'RedSquirrrel',
    githubLink: 'https://github.com/RedSquirrrel'
  },
  {
    artName: 'Sliding text',
    pageLink: './Art/Flattopz/index.html',
    imageLink: './Art/Flattopz/SlidingText.gif',
    author: 'Flattopz',
    githubLink: 'https://github.com/hjpunzalan'
  },
  {
    artName: 'Rainbow Color Changer',
    pageLink: './Art/mmshr/index.html',
    imageLink: './Art/mmshr/rainbow.gif',
    author: 'mmosehauer',
    githubLink: 'https://github.com/mmosehauer'
  },
  {
    artName: 'World of Coding',
    pageLink: './Art/tom_kn/coding.html',
    imageLink: './Art/tom_kn/coding.gif',
    author: 'Tamas Knisz',
    githubLink: 'https://github.com/TamasKn'
  },
  {
    artName: 'Initial Bounce',
    pageLink: './Art/Juwana/initial.html',
    imageLink: './Art/Juwana/InitialBounce.gif',
    author: 'Juwana',
    githubLink: 'https://github.com/JZerman2018'
  },
  {
    artName: 'Atom',
    pageLink: './Art/Teva/index.html',
    imageLink: './Art/Teva/atom.gif',
    author: 'Teva',
    githubLink: 'https://github.com/TevaHenry'
  },
  {
    artName: 'Be Awesome',
    pageLink: './Art/TigerAsH/index.html',
    imageLink: './Art/TigerAsH/be-awesome.jpg',
    author: 'TigerAsH',
    githubLink: 'https://github.com/TigerAsH94'
  },
  {
    artName: 'Rainbow Colors',
    pageLink: './Art/Sanjeev/index.html',
    imageLink: './Art/Sanjeev/animation.gif',
    author: 'Sanjeev Panday',
    githubLink: 'https://github.com/Sanjeev-Panday'
  },
  {
    artName: 'ZtM',
    pageLink: './Art/thoyvo/index.html',
    imageLink: './Art/thoyvo/ztm.gif',
    author: 'Thoyvo',
    githubLink: 'https://github.com/thoyvo'
  },
  {
    artName: 'Fast Fishes',
    pageLink: './Art/4ront/index.html',
    imageLink: './Art/4ront/fishes.gif',
    author: '4rontender',
    githubLink: 'https://github.com/RinatValiullov'
  },
  {
    artName: 'Loading...',
    pageLink: './Art/RedSquirrrel2/loading.html',
    imageLink: './Art/RedSquirrrel2/loading.gif',
    author: 'RedSquirrrel',
    githubLink: 'https://github.com/RedSquirrrel'
  },
  {
    artName: 'Animated Cube',
    pageLink: './Art/Animated Cube/index.html',
    imageLink: './Art/Animated Cube/cube.gif',
    author: 'RedSquirrrel',
    githubLink: 'https://github.com/RedSquirrrel'
  },
  {
    artName: 'Calm Ubuntu',
    pageLink: './Art/schupat/index.html',
    imageLink: './Art/schupat/preview.gif',
    author: 'schupat',
    githubLink: 'https://github.com/schupat'
  },
  {
    artName: 'Solar System',
    pageLink: './Art/DSandberg93/index.html',
    imageLink: './Art/DSandberg93/SolarSystem.gif',
    author: 'DSandberg93',
    githubLink: 'https://github.com/DSandberg93'
  },
  {
    artName: 'Boo',
    pageLink: './Art/VerityB/index.html',
    imageLink: './Art/VerityB/boo.gif',
    author: 'VerityB',
    githubLink: 'https://github.com/VerityB'
  },
  {
    artName: 'Hacktoberfest Ghost',
    pageLink: './Art/cTahirih/index.html',
    imageLink: './Art/cTahirih/ghost.png',
    author: 'cTahirih',
    githubLink: 'https://github.com/cTahirih'
  },
  {
    artName: 'Clock',
    pageLink: './Art/Abdul/index.html',
    imageLink: './Art/Abdul/Clock.png',
    author: 'Abdul Rahman',
    githubLink: 'https://github.com/abdulrahman118'
  },
  {
    artName: 'Loading Cube',
    pageLink: './Art/andrearizzello/index.html',
    imageLink: './Art/andrearizzello/index.gif',
    author: 'Andrea Rizzello',
    githubLink: 'https://github.com/andrearizzello'
  },
  {
    artName: 'Wall Dropping Logo',
    pageLink: './Art/shivams136/index.html',
    imageLink: './Art/shivams136/walldrop.gif',
    author: 'Shivam Sharma',
    githubLink: 'https://github.com/ShivamS136'
  },
  {
    artName: 'Infinite Race',
    pageLink: './Art/levermanx/index.html',
    imageLink: './Art/levermanx/anim.gif',
    author: 'Levermanx',
    githubLink: 'https://github.com/levermanx'
  },
  {
    artName: 'Hover to Rotate Text',
    pageLink: './Art/faiz_hameed/index.html',
    imageLink: './Art/faiz_hameed/hackto.gif',
    author: 'Faiz Hameed',
    githubLink: 'https://github.com/faizhameed'
  },
  {
    artName: 'HalloHacktober Greeting!',
    pageLink: './Art/lusalga/index.html',
    imageLink: './Art/lusalga/lu.gif',
    author: 'Lucieni A. Saldanha',
    githubLink: 'https://github.com/lusalga/'
  },
  {
    artName: 'Time goes by',
    pageLink: './Art/WolfgangKreminger/index.html',
    imageLink: './Art/WolfgangKreminger/showcase.gif',
    author: 'Wolfgang Kreminger',
    githubLink: 'https://github.com/r4pt0s'
  },
  {
    artName: 'Bouncing Text!',
    pageLink: './Art/AbdulsalamAbdulrahman/index.html',
    imageLink: './Art/AbdulsalamAbdulrahman/Bouncingtxt.gif',
    author: 'Abdulsalam Abdulrahman',
    githubLink: 'https://github.com/AbdulsalamAbdulrahman/'
  },
  {
    artName: 'Simple Phone Animation',
    pageLink: './Art/Lala/index.html',
    imageLink: './Art/Lala/phone.gif',
    author: 'Olamide Aboyeji',
    githubLink: 'https://github.com/aolamide'
  },
  {
    artName: 'Synthwave Sunset',
    pageLink: './Art/brunobolting/index.html',
    imageLink: './Art/brunobolting/synthwave-sunset.gif',
    author: 'Bruno Bolting',
    githubLink: 'https://github.com/brunobolting/'
  },
  {
    artName: 'That Animation',
    pageLink: './Art/MaKloudz/index.html',
    imageLink: './Art/MaKloudz/dat-animation.gif',
    author: 'Blessing Mutava',
    githubLink: 'https://github.com/MaKloudz'
  },
  {
    artName: 'animatron',
    pageLink: './Art/animatron/index.html',
    imageLink: './Art/animatron/trance.gif',
    author: 'nick981837',
    githubLink: 'https://github.com/nick981837'
  },
  {
    artName: 'abhishek9686',
    pageLink: './Art/abhishek9686/index.html',
    imageLink: './Art/abhishek9686/loading.gif',
    author: 'abhishek9686',
    githubLink: 'https://github.com/abhishek9686'
  },

  {
    artName: 'Animecircles',
    pageLink: './Art/Animecircles/index.html',
    imageLink: './Art/animatron/',
    author: 'Geamoding',
    githubLink: 'https://github.com/gilbertekalea'
  },
  {
    artName: 'ZTM Animation',
    pageLink: './Art/EricPuskas/index.html',
    imageLink: './Art/EricPuskas/index.gif',
    author: 'Eric Puskas',
    githubLink: 'https://github.com/EricPuskas'
  },
  {
    artName: 'LSD Rainbow Trip: Phase 1',
    pageLink: './Art/AbsMechanik/index.html',
    imageLink: './Art/AbsMechanik/AbsMechanik_Animation.gif',
    author: 'AbsMechanik',
    githubLink: 'https://github.com/AbsMechanik'
  },
  {
    artName: 'Christmas Lights',
    pageLink: './Art/Futuregit/index.html',
    imageLink: './Art/Futuregit/Christmas-Lights.gif',
    author: 'Futuregit',
    githubLink: 'https://github.com/Futuregit'
  },
  {
    artName: 'Fruit Dancing',
    pageLink: './Art/carlacentenor/index.html',
    imageLink: './Art/carlacentenor/fruit.gif',
    author: 'carlacentenor',
    githubLink: 'https://github.com/carlacentenor'
  },
  {
    artName: 'Spooktober Hacktoberfest',
    pageLink: './Art/FredAmartey/index.html',
    imageLink: './Art/FredAmartey/thumbnaill.gif',
    author: 'Fred Amartey',
    githubLink: 'https://github.com/FredAmartey'
  },
  {
    artName: 'Star Wars?',
    pageLink: './Art/henryvalbuena/index.html',
    imageLink: './Art/henryvalbuena/index.gif',
    author: 'Henry Valbuena',
    githubLink: 'https://github.com/henryvalbuena'
  },
  {
    artName: 'UFO',
    pageLink: './Art/UFO/index.html',
    imageLink: './Art/UFO/UFO.png',
    author: 'Abhinav Singh @abhinav9910',
    githubLink: 'https://github.com/abhinav9910'
  },
  {
    artName: 'The Ripple',
    pageLink: './Art/Anmol2/index.html',
    imageLink: './Art/Anmol2/ripple.png',
    author: 'Anmol',
    githubLink: 'https://github.com/Anmol270900'
  },
  {
    artName: 'Rainbow loader',
    pageLink: './Art/ka-hn/rainbow.html',
    imageLink: './Art/ka-hn/rainbow.gif',
    author: 'Karim Hussain',
    githubLink: 'https://github.com/ka-hn'
  },
  {
    artName: 'Action Cam',
    pageLink: './Art/Donovan/index.html',
    imageLink: './Art/Donovan/pureCSS-animation.gif',
    author: 'Donovan Hunter',
    githubLink: 'https://github.com/dhdcode'
  },
  {
    artName: 'The Sun',
    pageLink: './Art/Anmol/index.html',
    imageLink: './Art/Anmol/sun.png',
    author: 'Anmol',
    githubLink: 'https://github.com/Anmol270900'
  },
  {
    artName: 'Flashing Pumpkin',
    pageLink: './Art/KatrinaRose14/index.html',
    imageLink: './Art/KatrinaRose14/FlashingPumpkin.gif',
    author: 'Katrina Yates',
    githubLink: 'https://github.com/KatrinaRose14'
  },
  {
    artName: 'Flipbox',
    pageLink: './Art/Prasheel/index.html',
    imageLink: './Art/Prasheel/flip.gif',
    author: 'Prasheel Soni',
    githubLink: 'https://github.com/ps011'
  },
  {
    artName: '2019 Wave',
    pageLink: './Art/chris-aqui/index.html',
    imageLink: './Art/chris-aqui/2019-jump.gif',
    author: 'Christine Aqui',
    githubLink: 'https://github.com/christine-aqui'
  },
  {
    artName: 'Hover Button Animation',
    pageLink: './Art/Vipul/hover.html',
    imageLink: './Art/Vipul/Screenshot2.png',
    author: 'Vipul',
    githubLink: 'https://github.com/vipuljain08'
  },
  {
    artName: 'Start From Zero',
    pageLink: './Art/Robihdy/index.html',
    imageLink: './Art/Robihdy/start-from-zero.png',
    author: 'Robihdy',
    githubLink: 'https://github.com/Robihdy'
  },
  {
    artName: 'Local Host metaphor',
    pageLink: './Art/Akbar-Cyber/index.html',
    imageLink: './Art/Prateek/localhost.png',
    author: 'Prateek',
    githubLink: 'https://github.com/prateekpatrick'
  },
  {
    artName: 'Akbar-Cyber',
    pageLink: './Art/Akbar-Cyber/index.html',
    imageLink: './Art/Akbar-Cyber/akbar.gif',
    author: 'Akbar',
    githubLink: 'https://github.com/Akbar-Cyber'
  },
  {
    artName: 'Sliding Lines',
    pageLink: './Art/erics0n/sliding-lines/index.html',
    imageLink: './Art/erics0n/sliding-lines/image.gif',
    author: 'erics0n',
    githubLink: 'https://github.com/erics0n'
  },
  {
    artName: 'Triangle',
    pageLink: './Art/Joy/triangle/triangle.html',
    imageLink: './Art/Joy/triangle/triangle.gif',
    author: 'Joy',
    githubLink: 'https://github.com/royranger'
  },
  {
    artName: 'Cube',
    pageLink: './Art/Joy/cube/cube.html',
    imageLink: './Art/Joy/cube/cube.gif',
    author: 'Joy',
    githubLink: 'https://github.com/royranger'
  },
  {
    artName: 'Burger Menu',
    pageLink: './Art/mctrl/burger.html',
    imageLink: './Art/mctrl/burger.gif',
    author: 'Martina',
    githubLink: 'https://github.com/mctrl'
  },
  {
    artName: 'Square Loader',
    pageLink: './Art/Hemant/index.html',
    imageLink: './Art/Hemant/loader.gif',
    author: 'Hemant Garg',
    githubLink: 'https://github.com/hemant-garg'
  },
  {
    artName: 'wake up, neo...',
    pageLink: './Art/samirjouni/TributeToTheMatrix.html',
    imageLink: './Art/samirjouni/sample.gif',
    author: 'Samir Jouni',
    githubLink: 'https://github.com/samirjouni'
  },
  {
    artName: 'Tribute To COD4MW',
    pageLink: './Art/samirjouni2/index.html',
    imageLink: './Art/samirjouni2/sample.gif',
    author: 'Samir Jouni',
    githubLink: 'https://github.com/samirjouni'
  },
  {
    artName: 'Planet',
    pageLink: './Art/ArthurDoom/planet.html',
    imageLink: './Art/ArthurDoom/planet.gif',
    author: 'ArthurDoom',
    githubLink: 'https://github.com/ArthurDoom'
  },
  {
    artName: 'SquarPy',
    pageLink: './Art/Utkarsh/index.html',
    imageLink: './Art/Utkarsh/hack.gif',
    author: 'utkarsh',
    githubLink: 'https://github.com/Utkarsh2604'
  },
  {
    artName: 'Circle',
    pageLink: './Art/Oliver/Circle.html',
    imageLink: './Art/Oliver/circle.gif',
    author: 'Oliver',
    githubLink: 'https://github.com/oliver-gomes'
  },
  {
    artName: 'Ellipse Loader',
    pageLink: './Art/VaibhavKhulbe/EllipseLoader.html',
    imageLink: './Art/VaibhavKhulbe/ellipseLoader.gif',
    author: 'Vaibhav Khulbe',
    githubLink: 'https://github.com/Kvaibhav01'
  },
  {
    artName: 'Simple Loader',
    pageLink: './Art/soumsps/simpleload.html',
    imageLink: './Art/soumsps/sample.gif',
    author: 'Soumendu Sinha',
    githubLink: 'https://github.com/soumsps'
  },
  {
    artName: 'Rollodex',
    pageLink: './Art/Shruti/rolling.html',
    imageLink: './Art/Shruti/rolling.gif',
    author: 'Shruti',
    githubLink: 'https://github.com/shruti49'
  },
  {
    artName: 'Cute Cat',
    pageLink: './Art/Alghi/cat.html',
    imageLink: './Art/Alghi/cat.gif',
    author: 'Alghi',
    githubLink: 'https://github.com/darklordace'
  },
  {
    artName: 'ZtM Text',
    pageLink: './Art/Di4iMoRtAl/ZtM_text_animation.html',
    imageLink: './Art/Di4iMoRtAl/ZtM_animation.gif',
    author: 'Di4iMoRtAl',
    githubLink: 'https://github.com/dppeykov'
  },
  {
    artName: 'Circles',
    pageLink: './Art/Bhuvana/circles.html',
    imageLink: './Art/Bhuvana/circles.gif',
    author: 'Bhuvana',
    githubLink: 'https://github.com/bhuvana-guna'
  },
  {
    artName: 'Bird',
    pageLink: './Art/Bhuvana/bird.html',
    imageLink: './Art/Bhuvana/bird.gif',
    author: 'Bhuvana',
    githubLink: 'https://github.com/bhuvana-guna'
  },
  {
    artName: 'Loader',
    pageLink: './Art/Bhuvana/loader.html',
    imageLink: './Art/Bhuvana/loader.gif',
    author: 'Bhuvana',
    githubLink: 'https://github.com/bhuvana-guna'
  },
  {
    artName: 'Simple blinking loading circles',
    pageLink: './Art/Rahul/index.html',
    imageLink: './Art/Rahul/loading.gif',
    author: 'Rahul',
    githubLink: 'https://github.com/kohli6010'
  },
  {
    artName: 'Css Pulse',
    pageLink: './Art/Aszmel/pulse.html',
    imageLink: './Art/Aszmel/css_pulse.gif',
    author: 'Aszmel',
    githubLink: 'https://github.com/Aszmel'
  },
  {
    artName: 'Circle Bounce',
    pageLink: './Art/Edmund/index.html',
    imageLink: './Art/Edmund/circle-bounce.gif',
    author: 'Edmund',
    githubLink: 'https://github.com/edmund1645'
  },
  {
    artName: 'Heart Beating',
    pageLink: './Art/Regem/index.html',
    imageLink: './Art/Regem/heart.jpg',
    author: 'Regem',
    githubLink: 'https://github.com/GemzBond'
  },
  {
    artName: 'Fading Circles',
    pageLink: './Art/Ankit/fadeCircle.html',
    imageLink: './Art/Ankit/fadeCircles.png',
    author: 'Ankit Srivastava',
    githubLink: 'https://github.com/a18nov'
  },
  {
    artName: 'Hacktoberfest 2019',
    pageLink: './Art/jpk3lly/animation.html',
    imageLink: './Art/jpk3lly/JPs_Animation_GIF.gif',
    author: 'jpk3lly',
    githubLink: 'https://github.com/jpk3lly'
  },
  {
    artName: 'Name Rotator',
    pageLink: './Art/Meet/name.html',
    imageLink: './Art/Meet/name.gif',
    author: 'Meet',
    githubLink: 'https://github.com/Meet1103'
  },
  {
    artName: 'Ball Rotator',
    pageLink: './Art/Bibekpreet/index.html',
    imageLink: './Art/Bibekpreet/ball.gif',
    author: 'Bibekpreet',
    githubLink: 'https://github.com/bibekpreet99'
  },
  {
    artName: 'ephiphany',
    pageLink: './Art/OctavianIlies/index.html',
    imageLink: './Art/OctavianIlies/ephiphany.gif',
    author: 'OctavianIlies',
    githubLink: 'https://github.com/OctavianIlies'
  },
  {
    artName: 'Loading',
    pageLink: './Art/jh1992jh/loading.html',
    imageLink: './Art/jh1992jh/loading.gif',
    author: 'jh1992jh',
    githubLink: 'https://github.com/jh1992jh'
  },
  {
    artName: 'ZTM Colors',
    pageLink: './Art/Godnon/index.html',
    imageLink: './Art/Godnon/ZTMcAnim.gif',
    author: 'Godnon',
    githubLink: 'https://github.com/godnondsilva'
  },
  {
    artName: 'Hover Effect',
    pageLink: './Art/Shubhankar/index.html',
    imageLink: './Art/Shubhankar/hackoctober.gif',
    author: 'Shubhankar',
    githubLink: 'https://github.com/shubhdwiv12'
  },
  {
    artName: 'Bouncing Fading Circles',
    pageLink: './Art/AyoubIssaad/index.html',
    imageLink: './Art/AyoubIssaad/BouncingFadingCircles.gif',
    author: 'AyoubIssaad',
    githubLink: 'https://github.com/AyoubIssaad'
  },
  {
    artName: '5 balls preloader',
    pageLink: './Art/Nnaji-Victor/index.html',
    imageLink: './Art/Nnaji-Victor/5_balls.gif',
    author: 'Nnaji Victor',
    githubLink: 'https://github.com/Nnaji-Victor'
  },
  {
    artName: 'ZTM Bouncer',
    pageLink: './Art/Josia/bouncer.html',
    imageLink: './Art/Josia/ztmbouncer.gif',
    author: 'Josia Rodriguez',
    githubLink: 'https://github.com/josiarod'
  },
  {
    artName: 'Hacktober loading animation',
    pageLink: './Art/mehul1011/index.html',
    imageLink: './Art/mehul1011/loading.gif',
    author: 'Mehul1011',
    githubLink: 'https://github.com/mehul1011'
  },
  {
    artName: 'Loading Dots',
    pageLink: './Art/devSergiu/index.html',
    imageLink: './Art/devSergiu/loading.gif',
    author: 'devSergiu',
    githubLink: 'https://github.com/devsergiu'
  },
  {
    artName: 'TypeWriter effect',
    pageLink: './Art/Sidharth/Typing_Text.html',
    imageLink: './Art/Sidharth/type_writer.gif',
    author: 'Sidharth',
    githubLink: 'https://github.com/Sidharth98'
  },
  {
    artName: 'Blue Spin',
    pageLink: './Art/JamesW/index.html',
    imageLink: './Art/JamesW/hacktober_spin.gif',
    author: 'James Whitney',
    githubLink: 'https://github.com/jameswhitney'
  },
  {
    artName: 'Loading Animation',
    pageLink: './Art/Sidharth/Loading.html',
    imageLink: './Art/Sidharth/Loading.gif',
    author: 'Sidharth',
    githubLink: 'https://github.com/Sidharth98'
  },
  {
    artName: 'Rotation',
    pageLink: './Art/alenanog/index.html',
    imageLink: './Art/alenanog/rotation.gif',
    author: 'Alena A.',
    githubLink: 'https://github.com/alenanog'
  },
  {
    artName: 'Colors in your life',
    pageLink: './Art/Atipahy/colors.html',
    imageLink: './Art/Atipahy/colors.png',
    author: 'Christos Chr',
    githubLink: 'https://github.com/atipaHy'
  },
  {
    artName: 'Orb',
    pageLink: './Art/Jkbicbic/orb.html',
    imageLink: './Art/Jkbicbic/orb.gif',
    author: 'John Kennedy Bicbic',
    githubLink: 'https://github.com/jkbicbic'
  },
  {
    artName: 'Charging...',
    pageLink: './Art/Afraz/charging.html',
    imageLink: './Art/Afraz/charging.gif',
    author: 'Afraz',
    githubLink: 'https://github.com/afrazz'
  },
  {
    artName: 'Charging...',
    pageLink: './Art/DepStep/depstep.html',
    imageLink: './Art/DepStep/depstep.gif',
    author: 'DepStep',
    githubLink: 'https://github.com/stephD'
  },
  {
    artName: 'Dancing Ball...',
    pageLink: './Art/DaveFres/index.html',
    imageLink: './Art/DaveFres/ball.gif',
    author: 'DaveFres',
    githubLink: 'https://github.com/DaveFres'
  },
  {
    artName: 'animatron',
    pageLink: './Art/animatron/index.html',
    imageLink: './Art/animatron/trance.gif',
    author: 'jomahay',
    githubLink: 'https://github.com/jomahay'
  },
  {
    artName: 'Sunshine',
    pageLink: './Art/Pavelisp/sunshine.html',
    imageLink: './Art/Pavelisp/sunshine.gif',
    author: 'Pavel Isp',
    githubLink: 'https://github.com/pavelisp'
  },
  {
    artName: 'SoundBoxes',
    pageLink: './Art/Hbarang/SoundBox.html',
    imageLink: './Art/Hbarang/SoundBoxAnimation.gif',
    author: 'Hbarang',
    githubLink: 'https://github.com/hbarang'
  },
  {
    artName: 'Cheshire',
    pageLink: './Art/Ckanelin/index.html',
    imageLink: './Art/Ckanelin/Cheshire.gif',
    author: 'Ckanelin',
    githubLink: 'https://github.com/ckanelin'
  },
  {
    artName: 'Disappear',
    pageLink: './Art/Stacy/index.html',
    imageLink: './Art/Stacy/disappear.gif',
    author: 'Stacy',
    githubLink: 'https://github.com/stacyholtz6'
  },
  {
    artName: 'Ellipse Spinner',
    pageLink: './Art/Sabina/ellipse_spinner.html',
    imageLink: './Art/Sabina/ellipse_spinner.png',
    author: 'Sabina Abbasova',
    githubLink: 'https://github.com/sabina929'
  },
  {
    artName: 'NightSky',
    pageLink: './Art/AndyS/index.html',
    imageLink: './Art/AndyS/Capture.GIF',
    author: 'AndyS',
    githubLink: 'https://github.com/AndyS1988'
  },
  {
    artName: 'Hungry',
    pageLink: './Art/diegchav/index.html',
    imageLink: './Art/diegchav/hungry.gif',
    author: 'Diego Chz',
    githubLink: 'https://github.com/diegchav'
  },
  {
    artName: 'Hover Text Animation',
    pageLink: './Art/AyoubIssaad2/index.html',
    imageLink: './Art/AyoubIssaad2/hoverTextAnimation.gif',
    author: 'AyoubIssaad',
    githubLink: 'https://github.com/AyoubIssaad'
  },
  {
    artName: 'Colorize',
    pageLink: './Art/JimBratsos/colorize.html',
    imageLink: './Art/JimBratsos/Colorize.gif',
    author: 'Jim Bratsos',
    githubLink: 'https://github.com/JimBratsos'
  },
  {
    artName: 'Hacktober Spooktacular',
    pageLink: 'Art/Elex/index.html',
    imageLink: ['./Art/Elex/hhs.gif'],
    author: 'William Poisel (LordCobra)',
    githubLink: 'https://github.com/epoisel'
  },
  {
    artName: 'Circley',
    pageLink: './Art/Tranjenny/indexjenny.html',
    imageLink: './Art/Tranjenny/zerojenny.gif',
    author: 'Tranjenny',
    githubLink: 'https://github.com/Tranjenny'
  },
  {
    artName: 'My Vietnam',
    pageLink: './Art/nhbduy/index.html',
    imageLink: './Art/nhbduy/my-vietnam.gif',
    author: 'Hoang-Bao-Duy NGUYEN',
    githubLink: 'https://github.com/nhbduy'
  },
  {
    artName: 'Hactoberfest Bus',
    pageLink: './Art/shahpranaf/index.html',
    imageLink: './Art/shahpranaf/hacktoberfest_bus.gif',
    author: 'Pranav Shah',
    githubLink: 'https://github.com/shahpranaf'
  },
  {
    artName: 'Hacktoberfest',
    pageLink: './Art/robihid/index.html',
    imageLink: './Art/robihid/hacktoberfest.png',
    author: 'robihid',
    githubLink: 'https://github.com/robihid'
  },
  {
    artName: 'Hi there',
    pageLink: './Art/Aki/index.html',
    imageLink: './Art/Aki/giphy.gif',
    author: 'Aki',
    githubLink: 'https://github.com/akmalist'
  },
  {
    artName: 'Hacktoberfest 2019!',
    pageLink: './Art/RedSquirrrel/index.html',
    imageLink: './Art/RedSquirrrel/index.html/animation.PNG',
    author: 'RedSquirrrel',
    githubLink: 'https://github.com/RedSquirrrel'
  },
  {
    artName: 'Sliding text',
    pageLink: './Art/Flattopz/index.html',
    imageLink: './Art/Flattopz/SlidingText.gif',
    author: 'Flattopz',
    githubLink: 'https://github.com/hjpunzalan'
  },
  {
    artName: 'Rainbow Color Changer',
    pageLink: './Art/mmshr/index.html',
    imageLink: './Art/mmshr/rainbow.gif',
    author: 'mmosehauer',
    githubLink: 'https://github.com/mmosehauer'
  },
  {
    artName: 'World of Coding',
    pageLink: './Art/tom_kn/coding.html',
    imageLink: './Art/tom_kn/coding.gif',
    author: 'Tamas Knisz',
    githubLink: 'https://github.com/TamasKn'
  },
  {
    artName: 'Initial Bounce',
    pageLink: './Art/Juwana/initial.html',
    imageLink: './Art/Juwana/InitialBounce.gif',
    author: 'Juwana',
    githubLink: 'https://github.com/JZerman2018'
  },
  {
    artName: 'Atom',
    pageLink: './Art/Teva/index.html',
    imageLink: './Art/Teva/atom.gif',
    author: 'Teva',
    githubLink: 'https://github.com/TevaHenry'
  },
  {
    artName: 'Be Awesome',
    pageLink: './Art/TigerAsH/index.html',
    imageLink: './Art/TigerAsH/be-awesome.jpg',
    author: 'TigerAsH',
    githubLink: 'https://github.com/TigerAsH94'
  },
  {
    artName: 'Rainbow Colors',
    pageLink: './Art/Sanjeev/index.html',
    imageLink: './Art/Sanjeev/animation.gif',
    author: 'Sanjeev Panday',
    githubLink: 'https://github.com/Sanjeev-Panday'
  },
  {
    artName: 'ZtM',
    pageLink: './Art/thoyvo/index.html',
    imageLink: './Art/thoyvo/ztm.gif',
    author: 'Thoyvo',
    githubLink: 'https://github.com/thoyvo'
  },
  {
    artName: 'Fast Fishes',
    pageLink: './Art/4ront/index.html',
    imageLink: './Art/4ront/fishes.gif',
    author: '4rontender',
    githubLink: 'https://github.com/RinatValiullov'
  },
  {
    artName: 'Loading...',
    pageLink: './Art/RedSquirrrel2/loading.html',
    imageLink: './Art/RedSquirrrel2/loading.gif',
    author: 'RedSquirrrel',
    githubLink: 'https://github.com/RedSquirrrel'
  },
  {
    artName: 'Animated Cube',
    pageLink: './Art/Animated Cube/index.html',
    imageLink: './Art/Animated Cube/cube.gif',
    author: 'RedSquirrrel',
    githubLink: 'https://github.com/RedSquirrrel'
  },
  {
    artName: 'Calm Ubuntu',
    pageLink: './Art/schupat/index.html',
    imageLink: './Art/schupat/preview.gif',
    author: 'schupat',
    githubLink: 'https://github.com/schupat'
  },
  {
    artName: 'Solar System',
    pageLink: './Art/DSandberg93/index.html',
    imageLink: './Art/DSandberg93/SolarSystem.gif',
    author: 'DSandberg93',
    githubLink: 'https://github.com/DSandberg93'
  },
  {
    artName: 'Boo',
    pageLink: './Art/VerityB/index.html',
    imageLink: './Art/VerityB/boo.gif',
    author: 'VerityB',
    githubLink: 'https://github.com/VerityB'
  },
  {
    artName: 'Hacktoberfest Ghost',
    pageLink: './Art/cTahirih/index.html',
    imageLink: './Art/cTahirih/ghost.png',
    author: 'cTahirih',
    githubLink: 'https://github.com/cTahirih'
  },
  {
    artName: 'Clock',
    pageLink: './Art/Abdul/index.html',
    imageLink: './Art/Abdul/Clock.png',
    author: 'Abdul Rahman',
    githubLink: 'https://github.com/abdulrahman118'
  },
  {
    artName: 'Loading Cube',
    pageLink: './Art/andrearizzello/index.html',
    imageLink: './Art/andrearizzello/index.gif',
    author: 'Andrea Rizzello',
    githubLink: 'https://github.com/andrearizzello'
  },
  {
    artName: 'Wall Dropping Logo',
    pageLink: './Art/shivams136/index.html',
    imageLink: './Art/shivams136/walldrop.gif',
    author: 'Shivam Sharma',
    githubLink: 'https://github.com/ShivamS136'
  },
  {
    artName: 'Infinite Race',
    pageLink: './Art/levermanx/index.html',
    imageLink: './Art/levermanx/anim.gif',
    author: 'Levermanx',
    githubLink: 'https://github.com/levermanx'
  },
  {
    artName: 'Hover to Rotate Text',
    pageLink: './Art/faiz_hameed/index.html',
    imageLink: './Art/faiz_hameed/hackto.gif',
    author: 'Faiz Hameed',
    githubLink: 'https://github.com/faizhameed'
  },
  {
    artName: 'HalloHacktober Greeting!',
    pageLink: './Art/lusalga/index.html',
    imageLink: './Art/lusalga/lu.gif',
    author: 'Lucieni A. Saldanha',
    githubLink: 'https://github.com/lusalga/'
  },
  {
    artName: 'Time goes by',
    pageLink: './Art/WolfgangKreminger/index.html',
    imageLink: './Art/WolfgangKreminger/showcase.gif',
    author: 'Wolfgang Kreminger',
    githubLink: 'https://github.com/r4pt0s'
  },
  {
    artName: 'Bouncing Text!',
    pageLink: './Art/AbdulsalamAbdulrahman/index.html',
    imageLink: './Art/AbdulsalamAbdulrahman/Bouncingtxt.gif',
    author: 'Abdulsalam Abdulrahman',
    githubLink: 'https://github.com/AbdulsalamAbdulrahman/'
  },
  {
    artName: 'Simple Phone Animation',
    pageLink: './Art/Lala/index.html',
    imageLink: './Art/Lala/phone.gif',
    author: 'Olamide Aboyeji',
    githubLink: 'https://github.com/aolamide'
  },
  {
    artName: 'Synthwave Sunset',
    pageLink: './Art/brunobolting/index.html',
    imageLink: './Art/brunobolting/synthwave-sunset.gif',
    author: 'Bruno Bolting',
    githubLink: 'https://github.com/brunobolting/'
  },

  {
    artName: 'Kawaii Penguin',
    pageLink: './Art/Brienyll/index.html',
    imageLink: './Art/Brienyll/kawaiiPenguin.gif',
    author: 'Brienyll',
    githubLink: 'https://github.com/brienyll/'
  },
  {
    artName: 'Happy Halloween',
    pageLink: './Art/MatthewS/index.html',
    imageLink: './Art/MatthewS/Spider.gif',
    author: 'MatthewS',
    githubLink: 'https://github.com/matthewstoddart/'
  },
  {
    artName: 'Fan Art',
    pageLink: './Art/m-perez33/index.html',
    imageLink: './Art/m-perez33/cylon.gif',
    author: 'Marcos Perez',
    githubLink: 'https://github.com/m-perez33/'
  },
  {
    artName: 'Animating Pot',
    pageLink: './Art/Somechandra/index.html',
    imageLink: './Art/Somechandra/pot.gif',
    author: 'Somechandra',
    githubLink: 'https://github.com/somechandra'
  },
  {
    artName: 'Circles Circling',
    pageLink: './Art/pikktorr/index.html',
    imageLink: './Art/pikktorr/circles.gif',
    author: 'pikktorr',
    githubLink: 'https://github.com/pikktorr'
  },
  {
    artName: 'Glitchy Szn',
    pageLink: './Art/premdav/index.html',
    imageLink: './Art/premdav/screenshot.png',
    author: 'premdav',
    githubLink: 'https://github.com/premdav'
  },
  {
    artName: 'ZeroToMastery',
    pageLink: './Art/Vzneers/index.html',
    imageLink: './Art/Vzneers/gifzeroloading.gif',
    author: 'TrinhMinhHieu',
    githubLink: 'https://github.com/trinhminhhieu'
  },
  {
    artName: 'Spacecraft-landing',
    pageLink: './Art/DDuplinszki/index.html',
    imageLink: './Art/DDuplinszki/Spacecraft-landing.gif',
    author: 'DDuplinszki',
    githubLink: 'https://github.com/DDuplinszki'
  },
  {
    artName: 'Paw Prints',
    pageLink: './Art/Tia/index.html',
    imageLink: './Art/Tia/paw-prints.gif',
    author: 'Tia Esguerra',
    githubLink: 'https://github.com/msksfo'
  },
  {
    artName: 'Hover-Scale',
    pageLink: './Art/echowebid/index.html',
    imageLink: './Art/echowebid/hover.gif',
    author: 'echowebid',
    githubLink: 'https://github.com/echowebid'
  },
  {
    artName: 'mars',
    pageLink: './Art/Courtney_Pure/index.html',
    imageLink: './Art/Courtney_Pure/mars_screenshot.png',
    author: 'Courtney Pure',
    githubLink: 'https://github.com/courtneypure'
  },
  {
    artName: 'Welcome HactoberFest',
    pageLink: './Art/Dhaval/index.html',
    imageLink: './Art/Dhaval/Welcome-Hacktoberfest.gif',
    author: 'Dhaval Mehta',
    githubLink: 'https://github.com/Dhaval1403'
  },
  {
    artName: 'Aynonimation',
    pageLink: './Art/Aynorica/aynorica.html',
    imageLink: './Art/Aynorica/Aynonimation.png',
    author: 'aynorica',
    githubLink: 'https://github.com/aynorica'
  },
  {
    artName: 'sun-to-moon',
    pageLink: './Art/haider/index.html',
    imageLink: './Art/haider/sun-moon.gif',
    author: 'Haider',
    githubLink: 'https://github.com/hyderumer'
  },
  {
    artName: 'Animatron',
    pageLink: './Art/animatron/index.html',
    imageLink: './Art/animatron/trance.gif',
    author: 'Andrei',
    githubLink: 'https://github.com/aneagoie'
  },
  {
    artName: 'Loader Circle',
    pageLink: './Art/beaps/index.html',
    imageLink: './Art/beaps/loader-circle.gif',
    author: 'beaps',
    githubLink: 'https://github.com/beaps'
  },
  {
    artName: 'Doors',
    pageLink: './Art/pauliax/index.html',
    imageLink: './Art/pauliax/doors.gif',
    author: 'pauliax',
    githubLink: 'https://github.com/pauliax'
  },
  {
    artName: 'Clock with pendulum',
    pageLink: './Art/Pankaj/index.html',
    imageLink: './Art/Pankaj/Clock_with_pendulum.gif',
    author: 'Pankaj',
    githubLink: 'https://github.com/prime417'
  },
  {
    artName: 'Animatron',
    pageLink: './Art/animatron/index.html',
    imageLink: './Art/animatron/trance.gif',
    author: 'Andrei',
    githubLink: 'https://github.com/aneagoie'
  },
  {
    artName: 'Loader Circle',
    pageLink: './Art/beaps/index.html',
    imageLink: './Art/beaps/loader-circle.gif',
    author: 'beaps',
    githubLink: 'https://github.com/beaps'
  },
  {
    artName: 'Open Sourcerer',
    pageLink: './Art/4rturd13/index.html',
    imageLink: './Art/4rturd13/openSourcerer.gif',
    author: '4rturd13',
    githubLink: 'https://github.com/4rturd13'
  },
  {
    artName: 'Doors',
    pageLink: './Art/pauliax/index.html',
    imageLink: './Art/pauliax/doors.gif',
    author: 'pauliax',
    githubLink: 'https://github.com/pauliax'
  },
  {
    artName: 'Loader Square',
    pageLink: './Art/beaps2/square-loader.html',
    imageLink: './Art/beaps2/square-loader.gif',
    author: 'beaps',
    githubLink: 'https://github.com/beaps'
  },
  {
    artName: 'Running Text',
    pageLink: './Art/DevinEkadeni/running-text.html',
    imageLink: './Art/DevinEkadeni/running-text.gif',
    author: 'Devin Ekadeni',
    githubLink: 'https://github.com/devinekadeni'
  },
  {
    artName: 'Mystical-Hacktoberfest',
    pageLink: './Art/Wayne/index.html',
    imageLink:
      './Art/Wayne/hacktoberfest - Google Chrome 09 Oct 2019 21_12_32.png',
    author: 'Wayne Mac Mavis',
    githubLink: 'https://github.com/WayneMacMavis'
  },
  {
    artName: 'ZTM Logo Animation',
    pageLink: './Art/bk987/index.html',
    imageLink: './Art/bk987/preview.gif',
    author: 'Bilal Khalid',
    githubLink: 'https://github.com/bk987'
  },
  {
    artName: 'Pong',
    pageLink: './Art/Carls13/index.html',
    imageLink: './Art/Carls13/pong.jpg',
    author: 'Carlos Hernandez',
    githubLink: 'https://github.com/Carls13'
  },
  {
    artName: 'ZTM Reveal',
    pageLink: './Art/bk987-2/index.html',
    imageLink: './Art/bk987-2/preview.gif',
    author: 'Bilal Khalid',
    githubLink: 'https://github.com/bk987'
  },
  {
    artName: 'ZTM Family Animation',
    pageLink: './Art/sballgirl11/animation.html',
    imageLink: './Art/sballgirl11/ztm.gif',
    author: 'Brittney Postma',
    githubLink: 'https://github.com/sballgirl11'
  },
  {
    artName: 'Phone Greetings',
    pageLink: './Art/ann-dev/index.html',
    imageLink: './Art/ann-dev/screenshot.png',
    author: 'ann-dev',
    githubLink: 'https://github.com/ann-dev'
  },
  {
    artName: 'Triangle Slide',
    pageLink: './Art/grieff/index.html',
    imageLink: './Art/grieff/triangle-animation.gif',
    author: 'Grieff',
    githubLink: 'https://github.com/grieff'
  },
  {
    artName: 'Neon ZTM',
    pageLink: './Art/grieff/text.html',
    imageLink: './Art/grieff/neonZTM.gif',
    author: 'Grieff',
    githubLink: 'https://github.com/grieff'
  },
  {
    artName: 'Flip Card',
    pageLink: './Art/FlipCard/index.html',
    imageLink: './Art/FlipCard/ezgif.com-video-to-gif.gif',
    author: 'Saurabh',
    githubLink: 'https://github.com/Saurabh-FullStackDev'
  },
  {
    artName: 'animationHalloween',
    pageLink: './Art/mawais54013/index.html',
    imageLink: './Art/mawais54013/Halloween.gif',
    author: 'mawais54013',
    githubLink: 'https://github.com/mawais54013'
  },
  {
    artName: 'Hacktoberfest Letter Popups',
    pageLink: './Art/jmt3559/index.html',
    imageLink: 'https://media.giphy.com/media/RKSRPGiIsy1f3Ji3j1/giphy.gif',
    author: 'Juan T.',
    githubLink: 'https://github.com/jmtellez'
  },
  {
    artName: 'Oscillation',
    pageLink: './Art/Oscillation/index.html',
    imageLink: './Art/Oscillation/oscillation.gif',
    author: 'Nandhakumar',
    githubLink: 'https://github.com/Nandhakumar7792'
  },
  {
    artName: 'Letters flipUp',
    pageLink: './Art/TerenceBiney/index.html',
    imageLink: './Art/TerenceBiney/lettersanimate.gif',
    author: 'Terence Biney',
    githubLink: 'https://github.com/Tereflech17'
  },
  {
    artName: 'Colors rectangle',
    pageLink: './Art/beaps3/index.html',
    imageLink: './Art/beaps3/colors-rectangle.gif',
    author: 'beaps',
    githubLink: 'https://github.com/beaps'
  },
  {
    artName: 'Hinge',
    pageLink: './Art/hereisfahad/index.html',
    imageLink: './Art/hereisfahad/hinge.png',
    author: 'Hereisfahad',
    githubLink: 'https://github.com/hereisfahad'
  },
  {
    artName: 'Animation',
    pageLink: './Art/PaulBillings/animation.html',
    imageLink: './Art/PaulBillings/animation.gif',
    author: 'Paul Billings',
    githubLink: 'https://github.com/paulbillings'
  },
  {
    artName: 'Diminishing',
    pageLink: './Art/Diminishing/index.html',
    imageLink: './Art/Diminishing/diminishing.gif',
    author: 'Nandhakumar',
    githubLink: 'https://github.com/Nandhakumar7792'
  },
  {
    artName: 'yin-yang',
    pageLink: './Art/yin-yang/index.html',
    imageLink: './Art/yin-yang/yin-yang.gif',
    author: 'Nandhakumar',
    githubLink: 'https://github.com/Nandhakumar7792'
  },
  {
    artName: 'eggJiggle',
    pageLink: './Art/eggJiggle/index.html',
    imageLink: './Art/eggJiggle/eggJiggle.gif',
    author: 'Nandhakumar',
    githubLink: 'https://github.com/Nandhakumar7792'
  },
  {
    artName: 'Aynonimation',
    pageLink: './Art/Aynorica/aynorica.html',
    imageLink: './Art/Aynorica/Aynonimation.png',
    author: 'aynorica',
    githubLink: 'https://github.com/aynorica'
  },
  {
    artName: 'ZTM Family Animation',
    pageLink: './Art/sballgirl11/index.html',
    imageLink: './Art/sballgirl11/ztm.gif',
    author: 'Brittney Postma',
    githubLink: 'https://github.com/sballgirl11'
  },
  {
    artName: 'Calm',
    pageLink: './Art/TMax/index.html',
    imageLink: './Art/TMax/Choas.gif',
    author: 'Tanesha',
    githubLink: 'https://github.com/Mainemirror'
  },
  {
    artName: 'Eyes',
    pageLink: './Art/Ltheory/main.html',
    imageLink: './Art/Ltheory/eyes.gif',
    author: 'Ltheory',
    githubLink: 'https://github.com/Ltheory'
  },
  {
    artName: 'Jelly!',
    pageLink: './Art/Pete331/index.html',
    imageLink: './Art/Pete331/jelly.png',
    author: 'Pete331',
    githubLink: 'https://github.com/Pete331'
  },
  {
    artName: 'clock-animation',
    pageLink: './Art/clock-animation/clock.html',
    imageLink: './Art/clock-animation/clock.gif',
    author: 'Alan sarluv',
    githubLink: 'https://github.com/alansarluv'
  },
  {
    artName: 'Slider',
    pageLink: './Art/furqan/index.html',
    imageLink: './Art/furqan/in.gif',
    author: 'Furqan',
    githubLink: 'https://github.com/furki911s'
  },
  {
    artName: 'animated-birds',
    pageLink: './Art/g-serban/animated-birds.html',
    imageLink: './Art/g-serban/animated-birds.gif',
    author: 'g-serban',
    githubLink: 'https://github.com/g-serban'
  },
  {
    artName: 'circle-become-square',
    pageLink: './Art/chathura19/index.html',
    imageLink: './Art/chathura19/chathura.gif',
    author: 'Chathura Samarajeewa',
    githubLink: 'https://github.com/ChathuraSam'
  },
  {
    artName: 'page-flicker',
    pageLink: './Art/neon-flights/page-flicker.html',
    imageLink: './Art/neon-flights/page-flicker.gif',
    author: 'neon-flights',
    githubLink: 'https://github.com/neon-flights'
  },
  {
    artName: 'Animate-Name',
    pageLink: './Art/Natalina/index.html',
    imageLink: './Art/Natalina/animatename.gif',
    author: 'Natalina',
    githubLink: 'https://github.com/Natalina13'
  },
  {
    artName: 'Asteroids',
    pageLink: './Art/hrafnkellbaldurs/index.html',
    imageLink: './Art/hrafnkellbaldurs/asteroids.gif',
    author: 'Hrafnkell Baldursson',
    githubLink: 'https://github.com/hrafnkellbaldurs'
  },
  {
    artName: 'Sliding-Paragraph',
    pageLink: './Art/Prashant/index.html',
    imageLink: './Art/Prashant/slidingparagraph.gif',
    author: 'Prashant',
    githubLink: 'https://github.com/Prashant2108'
  },
  {
    artName: 'Rocket Ship',
    pageLink: './Art/sdangoy/rocket-ship.html',
    imageLink: './Art/sdangoy/Rocket-Ship-Animation.gif',
    author: 'sdangoy',
    githubLink: 'https://github.com/sdangoy'
  },
  {
    artName: 'Spinner',
    pageLink: './Art/Sayan/index.html',
    imageLink: './Art/Sayan/spinner.gif',
    author: 'ssayanm',
    githubLink: 'https://github.com/ssayanm'
  },
  {
    artName: 'swivel',
    pageLink: './Art/tusharhanda/index.html',
    imageLink: './Art/tusharhanda/gif.gif',
    author: 'Tushar',
    githubLink: 'https://github.com/tusharhanda'
  },
  {
    artName: 'Hallows Eve',
    pageLink: './Art/ShanClayton/hallowseve.html',
    imageLink: './Art/ShanClayton/hallowhack.gif',
    author: 'Shanaun Clayton',
    githubLink: 'https://github.com/shanclayton'
  },
  {
    artName: 'Contraption',
    pageLink: './Art/Aravindh/contraption.html',
    imageLink: './Art/Aravindh/contraption.gif',
    author: 'Aravindh',
    githubLink: 'https://github.com/Aravindh-SNR'
  },
  {
    artName: 'Rings',
    pageLink: './Art/Kuzmycz/rings.html',
    imageLink: './Art/Kuzmycz/rings.gif',
    author: 'Mark Kuzmycz',
    githubLink: 'https://github.com/kuzmycz'
  },
  {
    artName: 'Ghost',
    pageLink: './Art/toserjude/index.html',
    imageLink: './Art/toserjude/boo.JPG',
    author: 'toserjude',
    githubLink: 'https://github.com/toserjude'
  },
  {
    artName: 'Gradient circle',
    pageLink: './Art/brettl1991/index.html',
    imageLink: './Art/brettl1991/animation.png',
    author: 'Agnes Brettl',
    githubLink: 'https://github.com/brettl1991'
  },
  {
    artName: 'Bill Cipher',
    pageLink: './Art/vitoriapena/index.html',
    imageLink: './Art/vitoriapena/bill_cipher.gif',
    author: 'Vitória Mendes',
    githubLink: 'https://github.com/vitoriapena'
  },
  {
    artName: 'Generate meaning',
    pageLink: './Art/Atif4/index.html',
    imageLink: './Art/Generate meaning.gif',
    author: 'Atif Iqbal',
    githubLink: 'https://github.com/atif-dev'
  },
  {
    artName: 'Spooktime',
    pageLink: './Art/AgneDJ/index.html',
    imageLink: './Art/AgneDJ/spooktime.gif',
    author: 'AgneDJ',
    githubLink: 'https://github.com/AgneDJ'
  },
  {
    artName: 'Gradient circle',
    pageLink: './Art/brettl1991/index.html',
    imageLink: './Art/brettl1991/animation.png',
    author: 'Agnes Brettl',
    githubLink: 'https://github.com/brettl1991'
  },
  {
    artName: 'Bill Cipher',
    pageLink: './Art/vitoriapena/index.html',
    imageLink: './Art/vitoriapena/bill_cipher.gif',
    author: 'Vitória Mendes',
    githubLink: 'https://github.com/vitoriapena'
  },
  {
    artName: 'Dizzy',
    pageLink: './Art/antinomy/index.html',
    imageLink: './Art/antinomy/logo-spin.gif',
    author: 'Antinomezco',
    githubLink: 'https://github.com/antinomezco'
  },
  {
    artName: 'bounce',
    pageLink: './Art/bounce/index.html',
    imageLink: './Art/bounce/bounce.gif',
    author: 'leelacanlale',
    githubLink: 'https://github.com/leelacanlale'
  },
  {
    artName: 'Bubbles',
    pageLink: './Art/bubbles/Bubbles.html',
    imageLink: './Art/bubbles/buubles.png',
    author: 'michal',
    githubLink: 'https://github.com/michalAim'
  },
  {
    artName: 'Bar Slide',
    pageLink: './Art/MikeVedsted/index.html',
    imageLink: './Art/MikeVedsted/barslide.png',
    author: 'Mike Vedsted',
    githubLink: 'https://github.com/MikeVedsted'
  },
  {
    artName: 'HacktoberFest-2019',
    pageLink: './Art/Atif/index.html',
    imageLink: './Art/Atif/HacktoberFest-19.gif',
    author: 'Atif Iqbal',
    githubLink: 'https://github.com/atif-dev'
  },
  {
    artName: 'Text Animation',
    pageLink: './Art/Divya/index.html',
    imageLink: './Art/Divya/screenshot.png',
    author: 'Divya',
    githubLink: 'https://github.com/DivyaPuri25'
  },
  {
    artName: 'HacktoberFest-2019-Entry',
    pageLink: './Art/nunocpnp/index.html',
    imageLink: './Art/nunocpnp/sample_image.jpg',
    author: 'Nuno Pereira',
    githubLink: 'https://github.com/nunocpnp'
  },
  {
    artName: 'HacktoberFest 2019',
    pageLink: './Art/AbdussamadYisau/index.html',
    imageLink: './Art/AbdussamadYisau/Screenshot.png',
    author: 'Abdussamad Yisau',
    githubLink: 'https://github.com/AbdussamadYisau'
  },
  {
    artName: 'squareMagic',
    pageLink: './Art/Rajnish-SquareMagic/index.html',
    imageLink: './Art/Rajnish-SquareMagic/squareMagic.png',
    author: 'Rajnish Kr Singh',
    githubLink: 'https://github.com/RajnishKrSingh'
  },
  {
    artName: 'Blinking Hacktober',
    pageLink: './Art/Atif2/index.html',
    imageLink: './Art/Blinking hacktober.gif',
    author: 'Atif Iqbal',
    githubLink: 'https://github.com/atif-dev'
  },
  {
    artName: 'Robodance',
    pageLink: './Art/robodance/index.html',
    imageLink: './Art/robodance/robodance.gif',
    author: 'Thomas',
    githubLink: 'https://github.com/mahlqvist'
  },
  {
    artName: 'Sliding hacktober',
    pageLink: './Art/Atif3/index.html',
    imageLink: './Art/Atif3/sliding hacktober.gif',
    author: 'Atif Iqbal',
    githubLink: 'https://github.com/atif-dev'
  },
  {
    artName: 'like-animation',
    pageLink: './Art/gibas79/like-animation.html',
    imageLink: './Art/gibas79/like-animation.gif',
    author: 'Gilberto Guimarães',
    githubLink: 'https://github.com/gibas79'
  },
  {
    artName: 'ZTM animation',
    pageLink: './Art/ZTManimation/index.html',
    author: 'damniha',
    imageLink: './Art/ZTManimation/ZTM_animation.gif',
    githubLink: 'https://github.com/damniha'
  },
  {
    artName: 'Double Helix',
    pageLink: './Art/KeenanNunesVaz/index.html',
    imageLink: './Art/KeenanNunesVaz/double-helix.gif',
    author: 'KeenanNV',
    githubLink: 'https://github.com/KeenanNunesVaz'
  },
  {
    artName: 'October',
    pageLink: './Art/fprokofiev/index.html',
    imageLink: './Art/fprokofiev/october.gif',
    author: 'Fyodor Prokofiev',
    githubLink: 'https://github.com/fprokofiev'
  },
  {
    artName: 'Circle CSS',
    pageLink: './Art/pXxcont/index.html',
    imageLink: './Art/pXxcont/circlecss.png',
    author: 'fzpX',
    githubLink: 'https://github.com/fzpX'
  },
  {
    artName: 'Asterisk Formation',
    pageLink: './Art/NorahJC/index.html',
    imageLink: './Art/NorahJC/asterisk-formation.gif',
    author: 'NorahJC',
    githubLink: 'https://github.com/norahjc'
  },
  {
    artName: 'Bouncing CSS',
    pageLink: './Art/Tina-Hoang/aniframe.html',
    imageLink: './Art/Tina-Hoang/bounce.png',
    author: 'Tina',
    githubLink: 'https://github.com/nnh242'
  },
  {
    artName: 'Ghost Balls',
    pageLink: './Art/ghostBalls/index.html',
    imageLink: './Art/ghostBalls/balls.png',
    author: 'Beatriz Delmiro',
    githubLink: 'https://github.com/biadelmiro'
  },
  {
    artName: 'Walking Guy',
    pageLink: './Art/walking-guy/index.html',
    imageLink: './Art/walking-guy/video_gif.gif',
    author: 'Rahulkumar Jha',
    githubLink: 'https://github.com/Rahul240499'
  },
  {
    artName: 'Hover Neon Animation',
    pageLink: './Art/edjunma/index.html',
    imageLink: './Art/edjunma/ejm-neon.gif',
    author: 'edjunma',
    githubLink: 'https://github.com/edjunma'
  },
  {
    artName: 'Last In First Out Animation',
    pageLink: './Art/Stryker/index.html',
    imageLink: './Art/Stryker/zero-to-mastery-lifo-animation.gif',
    author: 'Stryker Stinnette',
    githubLink: 'https://github.com/StrykerKent'
  },
  {
    artName: 'Happy Diwali Animation',
    pageLink: './Art/Apoorva/index.html',
    imageLink: './Art/Apoorva/Screen.gif',
    author: 'Apoorva',
    githubLink: 'https://github.com/apoorvamohite'
  },
  {
    artName: 'Heart Beat',
    pageLink: './Art/naveen-ku/Heart shape.html',
    imageLink: './Art/naveen-ku/Heart shape.gif',
    author: 'naveen-ku',
    githubLink: 'https://github.com/naveen-ku'
  },
  {
    artName: 'Smoky Text',
    pageLink: './Art/smoky-text/index.html',
    imageLink: './Art/smoky-text/smoky_text_gif.gif',
    author: 'Rahulkumar Jha',
    githubLink: 'https://github.com/Rahul240499'
  },
  {
    artName: 'Rainbow and Clouds',
    pageLink: './Art/rainbowclouds/index.html',
    imageLink: './Art/rainbowclouds/rainbowclouds.gif',
    author: 'isasimoo',
    githubLink: 'https://github.com/isasimo'
  },
  {
    artName: 'Peek a boo!',
    pageLink: './Art/Virtual1/index.html',
    imageLink: './Art/Virtual1/HappyHalloween.gif',
    author: 'Jessica Erasmus',
    githubLink: 'https://github.com/Virtual1'
  },
  {
    artName: 'prashantM1',
    pageLink: './Art/prashantM1/heart.html',
    imageLink: './Art/prashantM1/heart.gif',
    author: 'Prashant Maurya',
    githubLink: 'https://github.com/prashantmaurya228'
  },

  {
    artName: 'prashantM2',
    pageLink: './Art/prashantM2/block.html',
    imageLink: './Art/prashantM2/block.gif',
    author: 'Prashant Maurya',
    githubLink: 'https://github.com/prashantmaurya228'
  },

  {
    artName: 'prashantM3',
    pageLink: './Art/prashantM3/ball.html',
    imageLink: './Art/prashantM3/ball.gif',
    author: 'Prashant Maurya',
    githubLink: 'https://github.com/prashantmaurya228'
  },
  {
    artName: 'SquareStar',
    pageLink: './Art/shawn/index.html',
    imageLink: './Art/shawn/square_star.gif',
    author: 'shawn',
    github: 'https://github.com/hk2014'
  },
  {
    artName: 'prashantM4',
    pageLink: './Art/prashantM4/boxsize.html',
    imageLink: './Art/prashantM4/boxsize.gif',
    author: 'Prashant Maurya',
    githubLink: 'https://github.com/prashantmaurya228'
  },
  {
    artName: 'Happy hacking',
    pageLink: 'https://github.com/szulima',
    imageLink: './Art/szulima/hacking.gif',
    author: 'szulima',
    githubLink: 'https://github.com/szulima'
  },
  {
    artName: 'ColorBomb',
    pageLink: './Art/ColorBomb/index.html',
    imageLink: './Art/ColorBomb/ztm.gif',
    author: 'Rahulm2310',
    github: 'https://github.com/Rahulm2310'
  },
  {
    artName: 'Traffic Lights',
    pageLink: './Art/Harry/index.html',
    imageLink: './Art/Harry/lights.gif',
    author: 'Harry',
    githubLink: 'https://github.com/legenhairy'
  },
  {
    artName: 'Glowing Text',
    pageLink: './Art/glowing-text/index.html',
    imageLink: './Art/glowing-text/glowing_text_gif.gif',
    author: 'Rahulkumar Jha',
    githubLink: 'https://github.com/Rahul240499'
  },
  {
    artName: 'Ghost Stealth Text',
    pageLink: './Art/Alara Joel/index.html',
    imageLink: './Art/Alara Joel/stealth ghost.png',
    author: 'Alara Joel',
    githubLink: 'https://github.com/stealthman22'
  },
  {
    artName: 'Cactus Balloon',
    pageLink: './Art/cactus/index.html',
    imageLink: './Art/cactus/catus.gif',
    author: 'Ana Paula Lazzarotto de Lemos',
    githubLink: 'https://github.com/anapaulalemos'
  },
  {
    artName: 'Random Color Change',
    pageLink: './Art/toto-titan-developer/index.html',
    imageLink: './Art/toto-titan-developer/RandomColorChange.png',
    author: 'Wyatt Henderson',
    githubLink: 'https://github.com/toto-titan-developer'
  },
  {
    artName: 'Trial',
    pageLink: './Art/dhennisCssAnimation/index.html',
    imageLink: './Art/dhennisCssAnimation/focusOnTheGood',
    author: 'Dhennis Lim',
    github: 'https://github.com/DhennisDavidLim'
  },
  {
    artName: 'Rectangular Butterfly',
    pageLink: './Art/muzak-mmd/index.html',
    imageLink: './Art/muzak-mmd/butterfly.gif',
    author: 'Mbarak',
    github: 'https://github.com/muzak-mmd'
  },
  {
    artName: 'Simple Text Animation',
    pageLink: './Art/LordZeF/index.html',
    imageLink: './Art/LordZeF/Text-animation.gif',
    author: 'Lord ZeF',
    github: 'https://github.com/LordZeF'
  },
  {
    artName: 'Spinning Japanese',
    pageLink: './Art/nihongo/index.html',
    imageLink: './Art/nihongo/nihongo.gif',
    author: 'Mike W',
    github: 'https://github.com/mikewiner'
  },
  {
    artName: 'Sun',
    pageLink: './Art/Yj/index.html',
    imageLink: './Art/Yj/sun.gif',
    author: 'Youjung',
    github: 'https://github.com/rose07a'
  },
  {
    artName: "Guy's",
    pageLink: "./Art/Guy's/index.html",
    imageLink: '',
    author: 'Guy',
    github: 'https://github.com/Guy3890'
  },
  {
    artName: 'animation-text',
    pageLink: './Art/animation-text/index.html',
    imageLink: './Art/',
    author: 'alexzemz',
    github: 'https://github.com/alexzemz'
  },
  {
    artName: 'Practice',
    pageLink: './Art/SkiingOtter/index.html',
    imageLink: '',
    author: 'SkiingOtter',
    github: 'https://github.com/SkiingOtter'
  },
  {
    artName: 'djdougan',
    pageLink: './Art/djdougan/index.html',
    imageLink: './Art/djdougan/css-mouseover-effect.png',
    author: 'douglas dougan',
    github: 'https://github.com/djdougan'
  },
  {
    artName: 'Animated Background',
    pageLink: './Art/Xarasho-Background/index.html',
    imageLink: '',
    author: 'Alex Xarasho',
    github: 'https://github.com/Xarasho'
  },
  {
    artName: 'CarvalhoAnimation',
    pageLink: './Art/CarvalhoAnimation/index.html',
    imageLink: './Art/CarvalhoAnimation/Halloween.png',
    author: 'Alexandre Carvalho',
    github: 'https://github.com/AlexandreCarvalho1990'
  },
  {
    artName: 'Flower Animation',
    pageLink: './Art/aimee_flowerani/index.html',
    imageLink: './Art/aimee_flowerani/flower.gif',
    author: 'Aimee Hernandez',
    githubLink: 'https://github.com/aimeehg'
  },
  {
    artName: '3D Spinning Rings',
    pageLink: './Art/frostillicus/index.html',
    imageLink: './Art/frostillicus/spinning_rings.png',
    author: 'frostillicus',
    github: 'https://github.com/frostillicus'
  },
  {
    artName: 'Flexible Logo',
    pageLink: './Art/Fab1ed/index.html',
    imageLink: './Art/Fab1ed/flex.gif',
    author: 'Fab1ed',
    github: 'https://github.com/Fab1ed'
  },
  {
    artName: 'Blinking Eye',
    pageLink: './Art/BlinkingEye/index.html',
    imageLink: './Art/BlinkingEye/blinkingeye.gif',
    author: 'Pavel Perevozchikov',
    github: 'https://github.com/papapacksoon'
  },
  {
    artName: 'Zero-to-Logo',
    pageLink: './Art/node.hg/index.html',
    imageLink: './Art/node.hg/ztm.gif',
    author: 'Harris Gomez',
    github: 'https://github.com/harrisgomez'
  },
  {
    artName: 'Mushyanimation',
    pageLink: './Art/mushyanimation/index.html',
    imageLink: './Art/mushyanimation/mush.gif',
    author: 'mushymane',
    github: 'https://github.com/mushymane'
  },
  {
    artName: 'Flag',
    pageLink: './Art/Batz005/index.html',
    imageLink: './Art/Batz005/flag.gif',
    author: 'Batz005',
    github: 'https://github.com/Batz005'
  },
  {
    artName: 'Wave',
    pageLink: './Art/Wave_css/index.html',
    imageLink: './Art/Wave_css/wave.gif',
    author: 'Filippe',
    github: 'https://github.com/filippebr'
  },
  {
    artName: 'Preloader',
    pageLink: './Art/mshuber1981/preloader.html',
    imageLink: './Art/mshuber1981/preloader.gif',
    author: 'Michael Huber',
    github: 'https://github.com/mshuber1981'
  },
  {
    artName: 'Simple Animate ZTM',
    pageLink: './Art/Kweyku/index.html',
    imageLink: './Art/Kweyku/proudZTM.gif',
    author: 'Kweyku',
    github: 'https://github.com/Kweyku'
  },
  {
    artName: 'Heartbeat',
    pageLink: './Art/lysychas/index.html',
    imageLink: './Art/lysychas/heartshot.png',
    author: 'lysychas',
    github: 'https://github.com/lysychas'
  },
  {
    artName: 'Hydrogen',
    pageLink: './Art/elias/my-art.html',
    imageLink: './Art/elias/hydrogen.gif',
    author: 'tesolberg',
    github: 'https://github.com/tesolberg'
  },
  {
    artName: 'Cool-Transition',
    pageLink: './Art/animatomang/html',
    videolink: './Art/animatomang/smoke.mp4',
    author: 'Syam',
    github: 'https://github.com/blacktomang'
  },
  {
    artName: 'Spinning Square',
    pageLink: './Art/Spinning Square/index.html',
    imageLink: './Art/Spinning Square/square.gif',
    author: 'Fumi',
    github: 'https://github.com/fumiadeyemi'
  },
  {
    artName: 'letters-loading',
    pageLink: './Art/franciscomelov/index.html',
    imageLink: './Art/franciscomelov/franciscomelov.gif',
    author: 'franciscomelov',
    githubLink: 'https://github.com/franciscomelov'
  },
  {
    artName: 'Moving Eyeball',
    pageLink: './Art/AnathKantonda/index.html',
    imageLink: './Art/AnathKantonda/movingeyeball.gif',
    author: 'Anath',
    github: 'https://github.com/anathkantonda'
  },
  {
    artName: 'Flag Animation - Colomboalemán',
    pageLink: './Art/Matic1909/index.html',
    imageLink: './Art/Matic1909/flag.gif',
    author: 'Nils Matic',
    githubLink: 'https://github.com/matic1909'
  },
  {
    artName: 'Pac-Man',
    pageLink: './Art/Pac-Man/Pac-Man.html',
    imageLink: './Art/Pac-Man/Pac-Man.gif',
    author: 'Norbert',
    githubLink: 'https://github.com/Bynor'
  },
  {
    artName: "Don't follow the light",
    pageLink: './Art/cristobal-heiss/index.html',
    imageLink: './Art/cristobal-heiss/css_animation.gif',
    author: 'Cristobal Heiss',
    githubLink: 'https://github.com/ceheiss'
  },
  {
    artName: 'Eenimation',
    pageLink: './Art/Eenimation/index.html',
    imageLink: './Art/Eenimation/trance.gif',
    author: 'Eejaz ishaq',
    githubLink: 'https://github.com/eejazishaq'
  },
  {
    artName: 'ripple button',
    pageLink: './Art/monika-sahay/index.html',
    imageLink: './Art/monika-sahay/screen-capture.gif',
    author: 'monika sahay',
    githubLink: 'https://github.com/monika-sahay'
  },
  {
    artName: 'Animation',
    pageLink: './Art/Albertomtferreira/index.html',
    imageLink: './Art/Albertomtferreira/animation.gif',
    author: 'Alberto Ferreira',
    githubLink: 'https://github.com/albertomtferreira'
  },
  {
    artName: 'sliding curtains',
    pageLink: './Art/layoayeni/index.html',
    imageLink: './Art/layoayeni/trance.gif',
    author: 'Layo',
    githubLink: 'https://github.com/layoayeni'
  },
  {
    artName: 'Unlocked',
    pageLink: './Art/confusionmatrix98/unlocked.html',
    imageLink: './Art/confusionmatrix98/unlocked.gif',
    author: 'confusionmatrix98',
    githubLink: 'https://github.com/confusionmatrix98'
  },
  {
    artName: 'Slovenian flag',
    pageLink: "./Art/Ivan's art/index.html",
    imageLink: "./Art/Ivan's art/Ivan-art.gif",
    author: 'kljuni',
    githubLink: 'https://github.com/kljuni'
  },
  {
    artName: 'Police Siren',
    pageLink: './Art/ShimShon1/policia.html',
    imageLink: './Art/ShimShon1/police.gif',
    author: 'ShimShon1',
    githubLink: 'https://github.com/ShimShon1'
  },
  {
    artName: 'Catch The UFO',
    pageLink: './Art/A-UFO/index.html',
    imageLink: './Art/A-UFO/catch-the-ufo.gif',
    author: 'Dibakash',
    githubLink: 'https://github.com/dibakash'
  },
  {
    artName: 'dk649',
    pageLink: './Art/dk649/index.html',
    imageLink: './Art/dk649/circle.gif',
    author: 'dk649',
    githubLink: 'https://github.com/dk649'
  },
  {
    artName: 'Catch The UFO',
    pageLink: './Art/A-UFO/index.html',
    imageLink: './Art/A-UFO/catch-the-ufo.gif',
    author: 'Dibakash',
    githubLink: 'https://github.com/dibakash'
  },
  {
    artName: 'Beer',
    pageLink: './Art/beer/index.html',
    imageLink: './Art/beer/beer.gif',
    author: 'CamJackson',
    githubLink: 'https://github.com/CamJackson-Dev'
  },
  {
    artName: '1rotate',
    pageLink: './Art/1rotate/index.html',
    imageLink: './Art/1rotate/rotation.gif',
    author: 'Himanshu Gawari',
    githubLink: 'https://github.com/himanshugawari'
  },
  {
    artName: 'Moving Box',
    pageLink: './Art/JerylDEv/index.html',
    imageLink: './Art/JerylDEv/movingbox.gif',
    author: 'JerylDEv',
    githubLink: 'https://github.com/JerylDEv'
  },
  {
    artName: 'New move',
    pageLink: './Art/NewMove/index.html',
    imageLink: './Art/NewMove/NewMove.gif',
    author: 'kzhecheva',
    githubLink: 'https://github.com/kzhecheva'
  },
  {
    artName: 'animatron',
    pageLink: './Art/animatron/index.html',
    imageLink: './Art/animatron/trance.gif'
  },
  {
    artName: 'Swing',
    pageLink: './Art/evangel/index.html',
    imageLink: './Art/evangel/swing.gif',
    githubLink: 'https://github.com/devevangel'
  },
  {
    artName: 'rashid',
    pageLink: './Art/rashid/index.html',
    imageLink: './Art/rashid/DNA.gif',
    author: 'Rashid Makki',
    githubLink: 'https://github.com/rashidmakki'
  },
  {
    artName: 'queer quarantine',
    pageLink: './Art/animatron/queer.html',
    imageLink: './Art/animatron/queer.gif'
  },
  {
    artName: 'Animatron',
    pageLink: './Art/animatron/index.html',
    imageLink: './Art/animatron/trance.gif',
    author: 'Cassandre Perron',
    githubLink: 'https://github.com/cassandreperron'
  },
  {
    artName: 'Sun Bursts',
    pageLink: './Art/steveSchaner/index.html',
    imageLink: './Art/steveSchaner/sunburst.gif',
    author: 'Steve Schaner',
    githubLink: 'https://github.com/sschaner'
  },
  {
    artName: 'Shravan',
    pageLink: './Art/Shravan/animation_shr_page.html',
    imageLink: './Art/Shravan/animation_shr.gif',
    author: 'Shravan Kumar',
    githubLink: 'https://github.com/shravan1508'
  },
  {
    artName: 'Jurassic Park',
    pageLink: './Art/tvasari/index.html',
    imageLink: './Art/tvasari/jurassic_park.gif',
    author: 'Tommaso Vasari',
    githubLink: 'https://github.com/tvasari'
  },
  {
    artName: 'Bounce',
    pageLink: './Art/samya/index.html',
    imageLink: './Art/samya/samya.gif',
    author: 'Samya Thakur',
    githubLink: 'https://github.com/samyathakur'
  },
  {
    artName: 'Egg_Loading',
    pageLink: './Art/egg_loading/index.html',
    imageLink: './Art/samya/egg_loading.gif',
    author: 'Ulisse Dantas',
    githubLink: 'https://github.com/ulissesnew'
  },
  {
    artName: 'We stay at home to save lives',
    pageLink: './Art/Shatabdi/index.html',
    imageLink: './Art/Shatabdi/WE STAY AT HOME TO SAVE LIVES.gif',
    author: 'Shatabdi Roy',
    githubLink: 'https://github.com/RoyShatabdi'
  },
  {
    artName: 'Egg_Loading',
    pageLink: './Art/egg_loading/index.html',
    imageLink: './Art/egg_loading/egg_loading.gif',
    author: 'Ulisse Dantas',
    githubLink: 'https://github.com/ulissesnew'
  },
  {
    artName: 'We stay at home to save lives',
    pageLink: './Art/Shatabdi/index.html',
    imageLink: './Art/Shatabdi/WE STAY AT HOME TO SAVE LIVES.gif',
    author: 'Shatabdi Roy',
    githubLink: 'https://github.com/RoyShatabdi'
  },
  {
    artName: 'Animatron',
    pageLink: './Art/animatronky/index.html',
    imageLink: './Art/animatronky/trance.gif',
    author: 'kylenrich',
    githubLink: 'https://github.com/kylenrich24'
  },
  {
    artName: 'bouncing ball',
    pageLink: './Art/alexgp/index.html',
    imageLink: './Art/Alexgp/bouncegif.gif',
    author: 'AlexGP257',
    githubLink: 'https://github.com/Alexgp257'
  },
  {
    artName: 'Cool Waves',
    pageLink: './Art/RaulC/index.html',
    imageLink: './Art/RaulC/coolwaves.gif',
    author: 'Raul Contreras',
    githubLink: 'https://github.com/rcc01'
  },
  {
    artName: 'Snowfall',
    pageLink: './Art/chaitali_snowfall/index.html',
    imageLink: './Art/chaitali_snowfall/snowgif.gif',
    author: 'Chaitali',
    githubLink: 'https://github.com/chaitali-more'
  },
  {
    artName: 'Rotate Circle',
    pageLink: './Art/dimor/animation.html',
    imageLink: './Art/dimor/rotate.gif',
    author: 'dimor',
    githubLink: 'https://github.com/dimor'
  },
  {
    artName: 'Hello world',
    pageLink: './Art/warren8689/index.html',
    imageLink: './Art/warren8689/screenshot.png',
    author: 'Warren',
    githubLink: 'https://github.com/warrren8689'
  },
  {
    artName: '360 Varial Kickflip',
    pageLink: './Art/DICHAMOTO/index.html',
    imageLink: './Art/DICHAMOTO/360_Varial_Kickflip.gif',
    author: 'DICHAMOTO',
    githubLink: 'https://github.com/DICHAMOTO'
  },
  {
    artName: 'Crazy Square',
    pageLink: './Art/colorSquare/index.html',
    imageLink: './Art/colorSquare/colorsquare.gif',
    author: 'TiagoChicoo',
    githubLink: 'https://github.com/tiagochicoo'
  },
  {
    artName: 'Alexhover',
    pageLink: './Art/Alexhover/index.html',
    imageLink: './Art/Alexhover/Alexhover.gif',
    author: 'Alex',
    githubLink: 'https://github.com/alesgainza'
  },
  {
    artName: 'Imperial CSS Driod',
    pageLink: './Art/Imperial_CSS_Driod/index.html',
    imageLink: './Art/Imperial_CSS_Driod/ImperialDriod.gif',
    author: 'Captian-Rocket',
    githubLink: 'https://github.com/captian-rocket'
  },
  {
    artName: 'HamidAnime',
    pageLink: './Art/HamidAnime/index.html',
    imageLink: './Art/HamidAnime/Capture.gif',
    author: 'Hamid',
    githubLink: 'https://github.com/HamidGoudarzi1988'
  },
  {
    artName: 'Imperial CSS Driod',
    pageLink: './Art/Imperial_CSS_Driod/index.html',
    imageLink: './Art/Imperial_CSS_Driod/ImperialDriod.gif',
    author: 'Captian-Rocket',
    githubLink: 'https://github.com/captian-rocket'
  },
  {
    artName: 'Mario Game',
    pageLink: './Art/emmeiwhite/index.html',
    imageLink: './Art/emmeiwhite/mario-game.gif',
    author: 'Emmeiwhite',
    githubLink: 'https://github.com/emmeiwhite'
  },
  {
    artName: '360 Varial Kickflip',
    pageLink: './Art/DICHAMOTO/index.html',
    imageLink: './Art/DICHAMOTO/360_Varial_Kickflip.gif',
    author: 'DICHAMOTO',
    githubLink: 'https://github.com/DICHAMOTO'
  },
  {
    artName: 'Bouncer the Bouncy Box',
    pageLink: './Art/RussD/index.html',
    imageLink: './Art/RussD/bouncer-the-bouncy-box.png',
    author: 'Russell',
    githubLink: 'https://github.com/rdyer07'
  },
  {
    artName: '3D Infinite Loop Sprites Cards',
    pageLink: './Art/luiavag/index.html',
    imageLink: './Art/luiavag/luiavag_3D_Infinite_Loop.gif',
    author: 'LuVAGu',
    githubLink: 'https://github.com/luiavag'
  },
  {
    artName: 'Star Wars',
    pageLink: './Art/ChiragAgarwal/index.html',
    imageLink: './Art/ChiragAgarwal/star_wars.gif',
    author: 'Chirag Agarwal',
    githubLink: 'https://github.com/chiragragarwal'
  },
  {
    artName: 'ImageGallery',
    pageLink: './Art/Hoverimage/index.html',
    imageLink: './Art/Hoverimage/hoverimage.gif',
    author: 'Siddhant Jain',
    githubLink: 'https://github.com/Sid-web6306'
  },
  {
    artName: 'characterwalking',
    pageLink: './Art/characterwalkingChetan/index.html',
    imageLink: './Art/characterwalkingChetan/image.png',
    author: 'Chetan Muliya',
    githubLink: 'https://github.com/chetanmuliya'
  },
  {
    artName: 'Grow',
    pageLink: './Art/octavioLafourcade/index.html',
    imageLink: './Art/octavioLafourcade/animation.gif',
    author: 'Octavio Lafourcade',
    githubLink: 'https://github.com/tavolafourcade'
  },
  {
    artName: 'Slats',
    pageLink: './Art/Sagaquisces/index.html',
    imageLink: './Art/Hoverimage/slats.gif',
    author: 'Michael David Dunlap',
    githubLink: 'https://github.com/sagaquisces'
  },
  {
    artName: 'Coffee',
    pageLink: './Art/animate-coffee/index.html',
    imageLink: './Art/animate-coffee/ezgif.com-video-to-gif.gif',
    author: 'Elise Welch',
    githubLink: 'https://github.com/EliseWelch'
  },
  {
    artName: 'Blended',
    pageLink: './Art/Pro-animate/index.html',
    imageLink: './Art/Pro-animate/Blended.gif',
    author: 'Promise Nwafor',
    githubLink: 'https://github.com/emPro-source'
  },
  {
    artName: 'sproutseeds',
    pageLink: './Art/sproutseeds/index.html',
    imageLink: 'https://codepen.io/_Sabine/pen/yGGLON',
    author: '_Sabine'
  },
  {
    artName: 'aninikhil',
    pageLink: './Art/aninikhil/index.html',
    imageLink: './Art/aninikhil/nik.jpg',
    author: 'Nikhil N G',
    githubLink: 'https://github.com/nikhilng99'
  },
  {
    artName: 'Playballs',
    pageLink: './Art/playballs/index.html',
    imageLink: './Art/playballs/playballs.gif',
    author: 'Omar Jabaly',
    githubLink: 'https://github.com/Omarjabaly'
  },
  {
    artName: 'simpleAnimation',
    pageLink: './Art/cazabe/index.html',
    imageLink: './Art/cazabe/mrRobot.png',
    author: 'cazabe',
    githubLink: 'https://github.com/cazabe'
  },
  {
    artName: 'Dragon',
    pageLink: './Art/Dragon/index.html',
    imageLink: './Art/Joy/smallDragon.gif',
    author: 'nikicivan',
    githubLink: 'https://github.com/nikicivan'
  },
  {
    artName: 'TypingAnimation',
    pageLink: './Art/yogi_the_bear/index.html',
    imageLink: './Art/yogi_the_bear/my_animation.gif',
    author: 'yogev',
    githubLink: 'https://github.com/yogevHenig'
  },
  {
    artName: 'Mario Kart Animation',
    pageLink: './Art/mario2/index.html',
    imageLink: './Art/mario2/mario.png',
    author: 'Sakshi Sinha',
    githubLink: 'https://github.com/sakshi-1'
  },
  {
    artName: 'NarutoAnimation',
    pageLink: './Art/Tgoslee/index.html',
    imageLink: './Art/Tgoslee/Naruto.gif',
    author: 'Trenisha',
    githubLink: 'https://github.com/tgoslee'
  },
  {
    artName: 'Jackony',
    pageLink: './Art/Yaseen_Mohammed/index.html',
    imageLink: './Art/Yaseen_Mohammed/pichatcho.gif',
    author: 'Yaseen_Mohammed',
    githubLink: 'https://yaseenaiman.github.io/'
  },
  {
    artName: 'DVRU',
    pageLink: './Art/dvru/index.html',
    imageLink: './Art/dvru/dvru.gif',
    author: 'dvru',
    githubLink: 'https://github.com/dvru'
  },
  {
    artName: 'Coulisse',
    pageLink: './Art/Ayoubahida/index.html',
    imageLink: './Art/Ayoubahida/coulisseAnimation.gif',
    author: 'Ayoubahida',
    githubLink: 'https://github.com/Ayoubahida'
  },
  {
    artName: 'TextAnimation',
    pageLink: './Art/TextAnimation/index.html',
    imageLink: './Art/TextAnimation/welcome.gif',
    author: 'waleed',
    githubLink: 'https://github.com/waleed-1993'
  },
  {
    artName: 'Animatron',
    pageLink: './Art/Animatron/index.html',
    imageLink: './Art/Joy/trance.gif',
    author: 'farhan',
    githubLink: 'https://github.com/fnahmad'
  },
  {
    artName: 'Sky',
    pageLink: './Art/marijapanic/index.html',
    imageLink: './Art/marijapanic/clouds.gif',
    author: 'marijapanic',
    githubLink: 'https://github.com/marijapanic'
  },
  {
    artName: 'GreenFunnel',
    pageLink: './Art/GreenFunnel/index.html',
    imageLink: './Art/GreenFunnel/green-funnel.gif',
    author: 'sergiorra',
    githubLink: 'https://github.com/sergiorra'
  },
  {
    artName: 'mig',
    pageLink: './Art/mig/index.html',
    imageLink: './Art/mig/squares.gif',
    author: 'mig',
    githubLink: 'https://github.com/miguel231997'
  },
  {
    artName: 'RabbitHopping',
    pageLink: './Art/tigerlight/index.html',
    imageLink: './Art/tigerlight/RabbitHopping.gif',
    author: 'tigerlight',
    githubLink: 'https://github.com/tigerlight'
  },
  {
    artName: 'Picture Pop',
    pageLink: './Art/Ford CSS Animation/index.html',
    imageLink: './Art/Ford CSS Animation/Ford gif.gif',
    author: 'klf006',
    githubLink: 'https://github.com/klf006'
  },
  {
    artName: 'Smoke Animation',
    pageLink: './Art/smoke Animation/index.html',
    imageLink: './Art/smoke Animation/Capture.png',
    author: 'aman-cse',
    githubLink: 'https://github.com/aman-cse'
  },
  {
    artName: 'BH',
    pageLink: './Art/animationBH/index.html',
    imageLink: '',
    author: 'BH',
    githubLink: 'https://github.com/huynhcongbaotran'
  },
  {
    artName: 'bounce',
    pageLink: './Art/naina/index.html',
    imageLink: './Art/naina/bounce.gif',
    author: 'Naina',
    githubLink: 'https://github.com/naina010'
  },
  {
    artName: 'Motivation',
    pageLink: './Art/motivation/index.html',
    imageLink: './Art/motivation/motivation.gif',
    author: 'Art',
    githubLink: 'https://github.com/artbalahadia'
  },
  {
    artName: 'Doraemon-Ball',
    pageLink: './Art/DhirajKaushik/index.html',
    imageLink: './Art/DhirajKaushik/doremon.gif',
    author: 'Dhiraj Kaushik',
    githubLink: 'https://github.com/dhirajkaushik321'
  },
  {
    artName: 'EverettAnimation',
    pageLink: './Art/EverettAnimation/index.html',
    imageLink: './Art/Joy/game.jpg',
    author: 'Claudia',
    githubLink: 'https://github.com/claudiabringaseverett'
  },
  {
    artName: 'helloooo',
    pageLink: './Art/shitman0930/index.html',
    imageLink: './Art/shitman0930/eyes.gif',
    author: 'shitman0930',
    githubLink: 'https://github.com/shitman0930'
  },
  {
    artName: 'Animato',
    pageLink: './Art/panduka_karunasena_animato/index.html',
    imageLink: './Art/panduka_karunasena_animato/animato.gif',
    author: 'panduka karunasena',
    githubLink: 'https://github.com/pandukakarunasena'
  },
  {
    artName: 'anishprj',
    pageLink: './Art/anishprj/index.html',
    author: 'Anish Ghimire',
    githubLink: 'https://github.com/anishprj/'
  },
  {
    artName: 'Toshman Animation',
    pageLink: './Art/Toshman Animation/index.html',
    imageLink: './Art/Toshman Animation/animation demo.gif',
    author: 'Toshman-hub',
    githubLink: 'https://github.com/Toshman-hub'
  },
  {
    artName: 'alexandraturony87',
    pageLink: './Art/alexandraturony87/index.html',
    imageLink: './Art/alexandraturony87/ephiphany.gif',
    author: 'Alexandra Turony',
    githubLink: 'https://github.com/alexandraturony87'
  },
  {
    artName: 'Ball Crazy',
    pageLink: './Art/tanyamiranda/ballcrazy.html',
    imageLink: './Art/tanyamiranda/ballcrazy.gif',
    author: 'Tanya Miranda',
    githubLink: 'https://github.com/tanyamiranda'
  },
  {
    artName: 'Simple Animation Trick!',
    pageLink: './Art/mismail-541/index.html',
    imageLink: './Art/mismail-541/simple-animation-trick.gif',
    author: 'mismail-541',
    githubLink: 'https://github.com/mismail-541'
  },
  {
    artName: 'CORONA TOILET PAPER',
    pageLink: './Art/WissAnimation/index.html',
    imageLink: './Art/WissAnimation/Toiletpaperrun.png',
    author: 'Wiss',
    githubLink: 'https://github.com/Wissemfars'
  },
  {
    artName: 'verticalBarsAnimation',
    pageLink: './Art/verticalBarsAnimation/index.html',
    imageLink: './Art/verticalBarsAnimation/verticalBarsAnimation.gif',
    author: 'Marius Negru',
    githubLink: 'https://github.com/I3lackMarius'
  },
  {
    artName: 'Calcopod',
    pageLink: './Art/Calcopod/index.html',
    imageLink: './Art/Calcopod/giffed.gif',
    author: 'Calcopod',
    githubLink: 'https://github.com/Calcopod'
  },
  {
    artName: 'Robot Dance',
    pageLink: './Art/jnch009/index.html',
    imageLink: './Art/jnch009/robotjnch009.gif',
    author: 'Jeremy Ng',
    githubLink: 'https://github.com/jnch009'
  },
  {
    artName: 'Equalizer',
    pageLink: './Art/prathmeshgujar/index.html',
    imageLink: './Art/prathmeshgujar/equalizer.gif',
    author: 'Prathmesh Gujar',
    githubLink: 'https://github.com/prathmeshgujar'
  },
  {
    artName: 'Castle',
    pageLink: './Art/Yakraj/index.html',
    imageLink: './Art/Yakraj/castle.gif',
    author: 'Yakraj',
    githubLink: 'https://github.com/yakraj'
  },
  {
    artName: 'Shimmering Stars',
    pageLink: './Art/Pranav/index.html',
    imageLink: './Art/Pranav/shimmering-stars.gif',
    author: 'Pranav Sood',
    githubLink: 'https://github.com/prnv06'
  },
  {
    artName: 'Dancing Square',
    pageLink: './Art/chansart/index.html',
    imageLink: './Art/chansart/chansart.gif',
    author: 'Chansart',
    githubLink: 'https://github.com/chansart'
  },
  {
    artName: 'Animatron',
    pageLink: './Art/animatron/index.html',
    imageLink: './Art/animatron/trance.gif',
    author: 'Sujal',
    githubLink: 'https://github.com/Sujal7689'
  },
  {
    artName: 'fire flicker',
    pageLink: './Art/hemantrawat/index.html',
    imageLink: './Art/hemantrawat/index.gif',
    author: 'Hemant Rawat',
    githubLink: 'https://github.com/He-mantRawat'
  },
  {
    artName: 'Bouncing Ball',
    pageLink: './Art/bouncingBall/bouncing ball.html',
    imageLink: './Art/bouncingBall/bouncingball.gif',
    author: 'Pravin deva',
    githubLink: 'https://github.com/pravindeva'
  },
  {
    artName: 'Animated Landing Page',
    pageLink: './Art/animatedLandingPage01/index.html',
    imageLink: './Art/animatedLandingPage01/ezgif.com-video-to-gif',
    author: 'Aneta-s',
    githubLink: 'https://github.com/aneta-s'
  },
  {
    artName: 'Goraved',
    pageLink: './Art/goraved/index.html',
    imageLink: './Art/goraved/goraved_animation.gif',
    author: 'Roman Pobotin (Goraved)',
    githubLink: 'https://github.com/goraved'
  },
  {
    artName: 'Doraemon',
    pageLink: './Art/Ranajit/doraemon.html',
    imageLink: './Art/animatron/doraemon.gif',
    author: 'Ranajit',
    githubLink: 'https://github.com/basak-32'
  },
  {
    artName: 'Ax Dev',
    pageLink: './Art/axdev/test.html',
    imageLink: './Art/axdev/gif.gif',
    author: 'Axel Avila',
    githubLink: 'https://github.com/axavila'
  },
  {
    artName: 'Magic Circle',
    pageLink: './Art/magpiet/index.html',
    imageLink: './Art/magpiet/gif.gif',
    author: 'Magnus Cromwell',
    githubLink: 'https://github.com/magpiet'
  },
  {
    artName: 'Pulsing Circle',
    pageLink: './Art/innape/index.html',
    imageLink: './Art/innape/Pulsing Cirkle.gif',
    author: 'innape',
    githubLink: 'https://github.com/innape'
  },
  {
    artName: 'Bouncing Ball',
    pageLink: './Art/BouncingBall/index.html',
    imageLink: './Art/BouncingBall/BouncingBall.gif',
    author: 'Satish Pokala',
    githubLink: 'https://github.com/Satishpokala124'
  },
  {
    artName: 'Daredevil',
    pageLink: './Art/daredevil/index.html',
    imageLink: './Art/daredevil/daredevil.gif',
    author: 'Vivek Raj',
    githubLink: 'https://github.com/vivekrajx'
  },
  {
    artName: 'hover Me',
    pageLink: './Art/hoverMe/index.html',
    author: 'Bleron88',
    githubLink: 'https://github.com/bleron88'
  },
  {
    artName: "Adam's Animation",
    pageLink: "./Art/Adam's Animation/index.html",
    imageLink: "./Art/Adam's Animation/animation.gif",
    author: 'Adam Hills',
    githubLink: 'https://github.com/adamhills91'
  },
  {
    artName: 'Spin it',
    pageLink: './Art/b-ed/index.html',
    imageLink: './Art/b-ed/Hnet.com-image.gif',
    author: 'Edd',
    githubLink: 'https://github.com/b-ed'
  },
  {
    artName: 'playstation-anim',
    pageLink: './Art/playstation-anim/index.html',
    imageLink: './Art/playstation-anim/ps.gif',
    author: 'seif1125',
    githubLink: 'https://github.com/seif1125'
  },
  {
    artName: 'Ritika',
    pageLink: './Art/Ritika/index.html',
    imageLink: './Art/Ritika/warrior.png',
    author: 'Ritika',
    githubLink: 'https://github.com/Ritika-soni'
  },
  {
    artName: 'Animatron',
    pageLink: './Art/animatron/index.html',
    imageLink: './Art/animatron/colourpencils.png',
    author: 'jahid hasan',
    githubLink: 'https://github.com/jahidhasan299/'
  },
  {
    artName: 'Animatron2',
    pageLink: './Art/Animatron2/index.html',
    imageLink: './Art/Animatron2/trance.gif',
    author: 'PUNKLANCER',
    githubLink: 'https://github.com/PUNKLANCER/'
  },
  {
    artName: 'Text_Animation',
    pageLink: './Art/Text_Animation/index.html',
    imageLink: './Art/Text_Animation/text.gif',
    author: 'Christian',
    githubLink: 'https://github.com/mkBraga'
  },
  {
    artName: 'Practice',
    pageLink: './Art/Practice/index.html',
    imageLink: './Art/Joy/triangle.gif',
    author: 'MuGenFJ',
    githubLink: 'https://github.com/MuGenFJ/'
  },
  {
    artName: 'Tile',
    pageLink: './Art/weilincheng/index.html',
    imageLink: './Art/weilincheng/tile.gif',
    author: 'weilincheng',
    githubLink: 'https://github.com/weilincheng'
  },
  {
    artName: 'TemidoRochaSpin',
    pageLink: './Art/temido_rocha_animation/index.html',
    imageLink: './Art/temido_rocha_animation/TemidoRocha.gif',
    author: 'TemidoRocha',
    githubLink: 'https://github.com/TemidoRocha'
  },
  {
    artName: 'Tile',
    pageLink: './Art/weilincheng/index.html',
    imageLink: './Art/weilincheng/tile.gif',
    author: 'weilincheng',
    githubLink: 'https://github.com/weilincheng'
  },
  {
    artName: 'fire flicker',
    pageLink: './Art/hemantrawat/index.html',
    imageLink: './Art/hemantrawat/index.gif',
    author: 'Hemant Rawat',
    githubLink: 'https://github.com/He-mantRawat'
  },
  {
    artName: 'Bouncing Ball',
    pageLink: './Art/bouncingBall/bouncing ball.html',
    imageLink: './Art/bouncingBall/bouncingball.gif',
    author: 'Pravin deva',
    githubLink: 'https://github.com/pravindeva'
  },
  {
    artName: 'Animated Landing Page',
    pageLink: './Art/animatedLandingPage without bar/index.html',
    imageLink: './Art/animatedLandingPage without bar/ezgif.com-video-to-gif',
    author: 'Aneta-s',
    githubLink: 'https://github.com/aneta-s'
  },
  {
    artName: 'Goraved',
    pageLink: './Art/goraved/index.html',
    imageLink: './Art/goraved/goraved_animation.gif',
    author: 'Roman Pobotin (Goraved)',
    githubLink: 'https://github.com/goraved'
  },
  {
    artName: 'Doraemon',
    pageLink: './Art/Ranajit/doraemon.html',
    imageLink: './Art/animatron/doraemon.gif',
    author: 'Ranajit',
    githubLink: 'https://github.com/basak-32'
  },
  {
    artName: 'Ax Dev',
    pageLink: './Art/axdev/test.html',
    imageLink: './Art/axdev/gif.gif',
    author: 'Axel Avila',
    githubLink: 'https://github.com/axavila'
  },
  {
    artName: 'Magic Circle',
    pageLink: './Art/magpiet/index.html',
    imageLink: './Art/magpiet/gif.gif',
    author: 'Magnus Cromwell',
    githubLink: 'https://github.com/magpiet'
  },
  {
    artName: 'Bouncing Ball',
    pageLink: './Art/Bouncing Ball/index.html',
    imageLink: './Art/cazabe/Bouncing Ball.gif',
    author: 'Satish Pokala',
    githubLink: 'https://github.com/Satishpokala124'
  },
  {
    artName: 'Daredevil',
    pageLink: './Art/daredevil/index.html',
    imageLink: './Art/daredevil/daredevil.gif',
    author: 'Vivek Raj',
    githubLink: 'https://github.com/vivekrajx'
  },
  {
    artName: 'hover Me',
    pageLink: './Art/hoverMe/index.html',
    author: 'Bleron88',
    githubLink: 'https://github.com/bleron88'
  },
  {
    artName: 'Happy Balloon',
    pageLink: './Art/ztollef/index.html',
    imageLink: './Art/ztollef/balloon.gif.',
    author: 'ztollef',
    githubLink: 'https://github.com/ztollef'
  },
  {
    artName: 'playstation-anim',
    pageLink: './Art/playstation-anim/index.html',
    imageLink: './Art/playstation-anim/ps.gif',
    author: 'seif1125',
    githubLink: 'https://github.com/seif1125'
  },
  {
    artName: 'Ritika',
    pageLink: './Art/Ritika/index.html',
    imageLink: './Art/Ritika/warrior.png',
    author: 'Ritika',
    githubLink: 'https://github.com/Ritika-soni'
  },
  {
    artName: 'Animatron',
    pageLink: './Art/animatron/index.html',
    imageLink: './Art/animatron/colourpencils.png',
    author: 'jahid hasan',
    githubLink: 'https://github.com/jahidhasan299/'
  },
  {
    artName: 'Animatron2',
    pageLink: './Art/Animatron2/index.html',
    imageLink: './Art/Animatron2/trance.gif',
    author: 'PUNKLANCER',
    githubLink: 'https://github.com/PUNKLANCER/'
  },
  {
    artName: 'Text_Animation',
    pageLink: './Art/Text_Animation/index.html',
    imageLink: './Art/Text_Animation/text.gif',
    author: 'Christian',
    githubLink: 'https://github.com/mkBraga'
  },
  {
    artName: 'Practice',
    pageLink: './Art/Practice/index.html',
    imageLink: './Art/Joy/triangle.gif',
    author: 'MuGenFJ',
    githubLink: 'https://github.com/MuGenFJ/'
  },
  {
    artName: 'Tile',
    pageLink: './Art/weilincheng/index.html',
    imageLink: './Art/weilincheng/tile.gif',
    author: 'weilincheng',
    githubLink: 'https://github.com/weilincheng'
  },
  {
    artName: 'Circle Pulse',
    pageLink: './Art/circle-pulse/index.html',
    imageLink: './Art/circle-pulse/circle-pulse.gif',
    author: 'jmorr002',
    githubLink: 'https://github.com/jmorr002'
  },
  {
    artName: 'Flare Spin',
    pageLink: './Art/mykz1608/index.html',
    imageLink: '',
    author: 'mykz1608',
    githubLink: 'https://github.com/mykz1608'
  },
  {
    artName: 'MexicanMustache',
    pageLink: './Art/AnimatedMustache/index.html',
    imageLink: './Art/AnimatedMustache/MexicanMustache.gif',
    author: 'Andrés Alonso Gálvez',
    githubLink: 'https://github.com/Dondesconton/'
  },
  {
    artName: 'css',
    pageLink: './Art/2.css/index.html',
    imageLink: './Art/2.css/css.gif'
  },
  {
    artName: 'Square Color Change',
    pageLink: './Art/baesyc/index.html',
    imageLink: './Art/baesyc/square.gif',
    author: 'Baesyc',
    githubLink: 'https://github.com/baesyc'
  },
  {
    artName: 'MexicanMustache',
    pageLink: './Art/AnimatedMustache/index.html',
    imageLink: './Art/AnimatedMustache/MexicanMustache.gif',
    author: 'Andrés Alonso Gálvez',
    githubLink: 'https://github.com/Dondesconton/'
  },
  {
    artName: 'Chanimation',
    pageLink: './Art/Chanimation/index.html',
    imageLink: './Art/Chanimation/dancegif.gif',
    author: 'chandant9',
    githubLink: 'https://github.com/chandant9/'
  },
  {
    artName: 'DancingGroot',
    pageLink: './Art/m-elina/index.html',
    imageLink: './Art/m-elina/groot_animation.gif',
    author: 'Melina',
    githubLink: 'https://github.com/m-elina/'
  },
  {
    artName: 'Animatron',
    pageLink: './Art/animatron/index.html',
    imageLink: './Art/animatron/trance.gif',
    author: 'Andrew',
    githubLink: 'https://github.com/andrewbom/'
  },
  {
    artName: 'rainbows',
    pageLink: './Art/vassilchiev/index.html',
    imageLink: './Art/vassilchiev/giphy.gif',
    author: 'Vassil',
    githubLink: 'https://github.com/vassilchiev/'
  },
  {
    artName: "Zai's Orbitron",
    pageLink: './Art/zai/index.html',
    imageLink: './Art/zai/zais_orbitron.gif',
    author: '5amm5',
    githubLink: 'https://github.com/5amm5965/'
  },
  {
    artName: "404's crying baby page",
    pageLink: './Art/papfal/index.html',
    imageLink: './Art/papfal/HTML-404-Crying-Baby-Page.gif',
    author: 'papfal',
    githubLink: 'https://github.com/papfal/'
  },
  {
    artName: 'ani-3d',
    pageLink: './Art/ani-3d/ani-3d.html',
    imageLink: './Art/ani-3d/ani-3d.gif',
    author: 'clyde166',
    githubLink: 'https://github.com/clyde166/'
  },
  {
    artName: 'Boy',
    pageLink: './Art/Boy/index.html',
    imageLink: './Art/Boy/Boy with house.png',
    author: 'Gajhendran',
    githubLink: 'https://github.com/Gajhendran/'
  },
  {
    artName: 'Funimation',
    pageLink: './Art/Funimation/index.html',
    imageLink: './Art/Funimation/Funimation.gif',
    author: 'Pratik',
    githubLink: 'https://github.com/pratikrana1998/'
  },
  {
    artName: 'Jungle Monkey',
    pageLink: './Art/AMCodin/index.html',
    imageLink: './Art/AMCodin/monkey.gif',
    author: 'AMCodin',
    githubLink: 'https://github.com/amcodin'
  },
  {
    artName: 'bellow',
    pageLink: './Art/fran/index.html',
    imageLink: './Art/fran/bellow.gif',
    author: 'franzwah',
    githubLink: 'https://github.com/franzwah'
  },
  {
    artName: 'Typing Indicator',
    pageLink: './Art/jacob-bacon/index.html',
    imageLink: './Art/jacob-bacon/jacob-bacon-art.JPG',
    author: 'jacob-bacon',
    githubLink: 'https://github.com/jacob-bacon'
  },
  {
    artName: 'Colination',
    pageLink: './Art/colination/index.html',
    imageLink: './Art/colination/animation.png',
    author: 'colinJR95',
    githublink: 'https://github.com/colinJR95'
  },
  {
    artName: 'Glowing Circle by Leem Plays',
    pageLink: './Art/AliHaidar/index.html',
    imageLink: './Art/AliHaidar/giphy.gif',
    author: 'alihaidar2950',
    githubLink: 'https://github.com/alihaidar2950'
  },
  {
    artName: 'bouncy-ball',
    pageLink: './Art/bouncy-ball/ty.html',
    imageLink: './Art/bouncy-ball/bouncy-ball.gif',
    author: 'Huang Yi-Ting',
    githubLink: 'https://github.com/yiting76'
  },
  {
    artName: 'bouncy-ball',
    pageLink: './Art/bouncy-ball/ty.html',
    imageLink: './Art/bouncy-ball/bouncy-ball.gif',
    author: 'Huang Yi-Ting',
    githubLink: 'https://github.com/yiting76'
  },
  {
    artName: 'Tronix',
    pageLink: './Art/visiona/index.html',
    imageLink: './Art/visiona/tronix.gif',
    author: 'visiona',
    githubLink: 'https://github.com/visiona'
  },
  {
    artName: 'Synchronization',
    pageLink: './Art/synchronization!/synchronization',
    imageLink: './Art/synchronization/synchronized_Dots.gif',
    author: 'Pranjal',
    githublink: 'https://github.com/Pranjal705'
  },
  {
    artName: 'Random Squares',
    pageLink: './Art/Monitha/index.html',
    author: 'Monitha',
    githubLink: 'https://github.com/dmonitha'
  },
  {
    artName: 'Walking-Man-Front',
    pageLink: './Art/Akhil/index.html',
    imageLink: './Art/Akhil/Walking-man-front.gif',
    author: 'Akhil',
    githubLink: 'https://github.com/akhils95'
  },
  {
    artName: 'Cow-cat',
    pageLink: './Art/Cow-cat/index.html',
    imageLink: './Art/Cow-cat/Cow-cat.gif',
    author: 'Galia',
    githubLink: 'https://github.com/galiarudenko'
  },
  {
    artName: 'Rainb0w',
    pageLink: './Art/Duka/index.html',
    imageLink: './Art/Duka/rainbow.gif',
    author: 'Duka',
    githubLink: 'https://github.com/DusanKrcmarik'
  },
  {
    artName: 'Indian',
    pageLink: './Art/Indian/index.html',
    imageLink: './Art/Indian/Indian.gif',
    author: 'Duka',
    githubLink: 'https://github.com/ndvishruth'
  },
  {
    artName: 'Animatron',
    pageLink: './Art/sanmitra/index.html',
    imageLink: './Art/sanmitra/index.gif',
    author: 'sanmitra',

    githubLink: 'https://github.com/sanmitra1999'
  },
  {
    artName: 'Ball-clear',
    pageLink: './Art/Naok000/index.html',
    imageLink: './Art/Naok000/ball-clear.gif',
    author: 'Naok000',
    githubLink: 'https://github.com/Naok000'
  },
  {
    artName: 'Mario_Kart_Animation',
    pageLink: './Art/Mario_Kart_Animation/index.html',
    imageLink: './Art/Mario_Kart_Animation/Mario.png',
    author: 'AnsonAMS',
    githubLink: 'https://github.com/AnsonAMS'
  },
  {
    artName: 'Microsoft_animation',
    pageLink: './Art/SaumyaBhatt/index.html',
    imageLink: './Art/SaumyaBhatt/Animation.gif',
    author: 'Saumya-Bhatt',
    githubLink: 'https://github.com/Saumya-Bhatt'
  },
  {
    artName: 'Falling',
    pageLink: './Art/Sfrench5/index.html',
    imageLink: './Art/Sfrench5/Falling.gif',
    author: 'Sfrench5',
    githubLink: 'https://github.com/Sfrench5'
  },
  {
    artName: 'Dragon_Loading',
    pageLink: './Art/Dragon_Loading/index.html',
    imageLink: './Art/Dragon_Loading/DragonLoading.gif',
    author: 'Prasad',
    githubLink: 'https://github.com/PrasadM07'
  },
  {
    artName: 'Animatrix',
    pageLink: './Art/Animatrix/index.html',
    imageLink: './Art/Animatrix/Animatrix.png',
    author: 'soutog',
    githubLink: 'https://github.com/soutog'
  },
  {
    artName: 'Simple-Loading',
    pageLink: './Art/Loading/loading.html',
    imageLink: './Art/Loading/load.gif',
    author: 'Vijay',
    githubLink: 'https://github.com/VijayVjCuber'
  },
  {
    artName: 'Fiyi-Animation',
    pageLink: './Art/Fiyi-Animation/index.html',
    imageLink: './Art/Fiyi-Animation/relax_smile.gif',
    author: 'Fiyi-A',
    githubLink: 'https://github.com/Fiyi-A'
  },
  {
    artName: 'Colored Bars',
    pageLink: './Art/mleblanc94/mleblanc94_html_Animation-Nation.html',
    imageLink: './Art/mleblanc94/ColoredBars.gif',
    author: 'mleblanc94',
    githubLink: 'https://github.com/mleblanc94'
  },
  {
    artName: 'animeR',
    pageLink: './Art/animeR/index.html',
    imageLink: './Art/animeR/animeR.gif',
    author: 'Rajneesh',
    githubLink: 'https://github.com/rajneeshk94'
  },
  {
    artName: 'Sunset-City',
    pageLink: './Art/jyun9504/index.html',
    imageLink: './Art/jyun9504/sunset-city.gif',
    author: 'jyun9504',
    githubLink: 'https://github.com/jyun9504'
  },
  {
    artName: 'brianbottle',
    author: 'brian',
    pageLink: './Art/brianbottle/index.html',
    imageLink: './Art/brianbottle/bottle.gif',
    githubLink: 'https://github.com/brianabplanalp1'
  },
  {
    artName: 'Shapes',
    pageLink: './Art/mark-marchant/index.html',
    imageLink: './Art/mark-marchant/shapes.png',
    author: 'Mark Marchant',
    githubLink: 'https://github.com/jtla3/Animation-Nation'
  },
  {
    artName: 'Loading',
    pageLink: './Art/NoumanAziz/Loading.html',
    videoLink: './Art/NoumanAziz/loading.gif',
    author: 'NoumanAziz',
    githubLink: 'https://github.com/NoumanAziz'
  },
  {
    artName: `Galek's Simple Animation`,
    pageLink: './Art/GalekAnimation/index.html',
    imageLink: './Art/GalekAnimation/simpleanimation.gif',
    author: 'Adam Galek',
    githubLink: 'https://github.com/TheGalekxy'
  },
  {
    artname: 'Rainbow animation',
    pageLink: './Art/Rainbow/index.html',
    imageLink: './Art/Rainbow/rainbow.gif',
    author: 'Mohanraj',
    githubLink: 'https://github.com/chelladuraimohanraj/Animation-Nation'
  },
  {
    artName: `Cyan Loading Animation`,
    pageLink: './Art/Wannesds/index.html',
    imageLink: './Art/Wannesds/Wannesds.gif',
    author: 'Wannes Dieltiens',
    githubLink: 'https://github.com/Wannesds'
  },
  {
    artName: 'Animatron',
    pageLink: './Art/Animatron/index.html',
    imageLink: './Art/Animatron/trance.gif',
    author: 'Gihan Balasuriya',
    githubLink: 'https://github.com/gihanbalasuriya'
  },
  {
    artName: 'Light text blink',
    pageLink: './Art/Mani-textlight-blink/index.html',
    imageLink: './Art/Mani-textlight-blink/light-blink-text.gif',
    author: 'Mani Pandian',
    githubLink: 'https://github.com/Manipandian'
  },
  {
    artName: 'Circle',
    pageLink: './Art/PoKai/index.html',
    imageLink: './Art/PoKai/circle.png',
    author: 'PoKai Chang',
    githubLink: 'https://github.com/st875052018'
  },
  {
    artName: 'animatron',
    pageLink: './Art/animatron/index.html',
    imageLink: './Art/animatron/trance.gif',
    author: 'Christy',
    githubLink: 'https://github.com/ChristyLucid'
  },
  {
    artName: 'bouncing_ball',
    pageLink: './Art/bouncing_ball/bouncing_ball.html',
    imageLink: './Art/bouncing_ball/bouncing-ball.gif',
    author: 'Nirmalie',
    githubLink: 'https://github.com/nirmalieo3'
  },
  {
    artName: 'Rocket',
    pageLink: './Art/Rocket/index.html',
    imageLink: './Art/Rocket/rocket.gif',
    author: 'Jose Diaz',
    githubLink: 'https://github.com/josegerard2000'
  },
  {
    artName: 'simpleG',
    pageLink: './Art/simpleG/index.html',
    imageLink: './Art/simpleG/kitty.jpg',
    author: 'gargeper',
    githubLink: 'https://github.com/gargeper'
  },
  {
    artName: 'BounceFace',
    pageLink: './Art/ainamation/index.html',
    imageLink: './Art/ainamation/ainamation.gif',
    author: 'Ainara Saralegui',
    githubLink: 'https://github.com/asaralegui'
  },
  {
    artName: 'Text Flow',
    pageLink: './Art/ConnerCoding/index.html',
    imageLink: './Art/ConnerCoding/ztmanimation.gif',
    author: 'Conner Schiller',
    githubLink: 'https://github.com/ConnerCoding'
  },
  {
    artName: 'Glow',
    pageLink: './Art/Glow/index.html',
    imageLink: './Art/Glow/Glow.png',
    author: 'Joaquin Castillo',
    githubLink: 'https://github.com/JuakoDev'
  },
  {
    artName: 'Heart Real',
    pageLink: './Art/riddhax/index.html',
    imageLink: './Art/riddhax/index.gif',
    author: 'Riddhax',
    githubLink: 'https://github.com/riddhax'
  },

  {
    artName: 'Balls',
    pageLink: './Art/Paul - Simple Annoying Balls/index.html',
    imageLink: './Art/Paul - Simple Annoying Balls/Balls.gif',
    author: 'Paul',
    githubLink: 'https://github.com/psr83'
  },

  {
    artname: 'Square-Move',
    pageLink: './Art/Poonam/square.html',
    imageLink: './Art/Poonam/square_gif.gif',
    author: 'Poonam',
    githubLink: 'https://github.com/poonampant'
  },

  {
    artname: 'JesseEarley',
    pageLink: './Art/JesseEarley/index.html',
    imageLink: './Art/JesseEarley/index.gif',
    author: 'JesseEarley',
    githubLink: 'https://github.com/JesseEarley'
  },
  {
    artname: 'Hacktoberfest 2020',
    pageLink: './Art/taepal467/index.html',
    imageLink: './Art/taepal467/hiclipart.com (1).png',
    author: 'Chantae P.',
    githubLink: 'https://github.com/taepal467'
  },
  {
    artName: 'Animatron',
    pageLink: './Art/animatron/triangle/index.html',
    imageLink: './Art/animatron/trance.gif',
    author: 'Deborah',
    githubLink: 'https://github.com/dluckey123'
  },
  {
    artName: 'Animatron',
    pageLink: './Art/animatron/triangle/index.html',
    imageLink: './Art/animatron/trance.gif',
    author: 'Deborah',
    githubLink: 'https://github.com/dluckey123'
  },
  {
    artname: 'Animate',
    pageLink: '/codepen/animation/src/index.html',
    imageLink: 'Animation',
    author: 'Altamas khan',
    githubLink: 'https://github.com/Altamas2049'
  },
  {
    artName: 'Spin',
    pageLink: './Art/Spin/allli.html',
    imageLink: './Art/Spin/allli.gif',
    author: 'Victor Winner',
    githubLink: 'https://github.com/Vicwin13'
  },
  {
    artName: 'Spinner',
    pageLink: './Art/nishantpandey/allli.html',
    imageLink: './Art/nishantpandey/allli.gif',
    author: 'Nishant Pandey',
    githubLink: 'https://github.com/mrpandey1'
  },
  {
    artName: 'Hacktober Test',
    pageLink: './Art/bajancode/index.html',
    imageLink: './Art/BajanCode/index.gif',
    author: 'bajancode',
    githubLink: 'https://github.com/bajancode'
  },
  {
    artName: 'ZTM anim',
    pageLink: './Art/ayushi2410/index.html',
    imageLink: './Art/ayushi2410/ayushi2410.gif',
    author: 'Ayushi2410',
    githubLink: 'https://github.com/ayushi2410'
  },
  {
    artName: 'misaelsantos',
    pageLink: './Art/misaelsantos/index.html',
    imageLink: './Art/misaelsantos/neohack.gif',
    author: 'Misael Santos',
    githubLink: 'https://github.com/MisaelSantos'
  },
  {
    artName: 'I am a Developer',
    pageLink: './Art/Kuroyza/Iam-a-developer.html',
    imageLink: './Art/Kuroyza/Iam-a-developer.gif',
    author: 'Kuroyza',
    githubLink: 'https://github.com/kuroyza'
  },
  {
    artName: 'simple box',
    pageLink: './Art/Box/index.html',
    imageLink: './Art/Box/static_image.jpg',
    author: 'Abishek shah',
    githubLink: 'https://github.com/abishek-sha-256'
  },
  {
    artname: 'Starry-sky',
    pageLink: './Art/starry-night/index.html',
    imageLink: './Art/starry-night/stars',
    author: 'Taima Khawaldeh',
    githubLink: 'https://github.com/taimakh'
  },
  {
    artName: 'Project Gallery',
    pageLink: './Art/hulya/index.html',
    imageLink: './Art/hulya/gallery.gif',
    author: 'Hulya Karakaya',
    githubLink: 'https://github.com/hulyak'
  },
  {
    artName: 'animation',
    pageLink: './Art/sameer786/animation.html',
    imageLink: './Art/sameer786/radius.gif',
    author: 'sameer',
    githubLink: 'https://github.com/sameer8605'
  },
  {
    artName: 'ArrowWave',
    pageLink: './Art/ArrowWave/index.html',
    imageLink: './Art/ArrowWave/ArrowWave.gif',
    author: 'Gabriel',
    githubLink: 'https://github.com/GabrielTeixeiraC'
  },
  {
    artName: 'The 4-Ever Loop',
    pageLink: './Art/the-4ever-loop/index.html',
    imageLink: './Art/the-4ever-loop/rotate.gif',
    author: 'Luciano M.',
    githubLink: 'https://github.com/LucianoWebDev'
  },
  {
    artName: 'Running Car',
    pageLink: './Art/Running-Car/index.html',
    imageLink: './Art/Running-Car/Running-car.PNG',
    author: 'Ermias',
    githubLink: 'https://github.com/ermiaskidane'
  },
  {
    artname: 'Youssef',
    pageLink: './Art/Youssef/index.html',
    imageLink: './Art/Youssef/fd8_AX.gif',
    author: 'Youssef',
    githubLink: 'https://github.com/youssefhany96'
  },
  {
    artName: 'The 4-Ever Loop',
    pageLink: './Art/the-4ever-loop/index.html',
    imageLink: './Art/the-4ever-loop/rotate.gif',
    author: 'Luciano M.',
    githubLink: 'https://github.com/LucianoWebDev'
  },

  {
    artName: 'Itried',
    pageLink: '/Art/Itried/animation.html',
    author: 'Harsha',
    githublink: 'https://github.com/HarshaKumar23'
  },
  {
    artName: 'Snail Zoom',
    pageLink: './Art/rbhachu/index.html',
    imageLink: './Art/rbhachu/snail.gif',
    author: 'Bhachu R.',
    githubLink: 'https://github.com/rbhachu'
  },
  {
    artName: 'Mini Text Animation',
    pageLink: './Art/text-mini-animation/index.html',
    imageLink: './Art/text-mini-animation/text-anime.gif',
    author: 'Chinel',
    githubLink: 'https://github.com/chinel'
  },
  {
    artName: 'Square loader',
    pageLink: './Art/square_loading/index.html',
    imageLink: './Art/square_loading/square_loading',
    author: 'Marek Chasák',
    githubLink: 'https://github.com/mchasak'
  },
  {
    artName: 'Stairs Text',
    pageLink: './Art/StairsText/index.html',
    imageLink: './Art/StairsText/stairs-text.gif',
    author: 'Noam K.',
    githubLink: 'https://github.com/noamkanonich'
  },
  {
    artName: 'animation',
    pageLink: './Art/sameer786/animation.html',
    imageLink: './Art/sameer786/radius.gif',
    author: 'sameer',
    githubLink: 'https://github.com/sameer8605'
  },
  {
    artName: 'Spinning is a good trick',
    pageLink: './Art/garrod90/index.html',
    imageLink: './Art/garrod90/craigsGif.gif',
    author: 'Craig, G',
    githubLink: 'https://github.com/garrod90'
  },
  {
    artName: 'Snail Zoom',
    pageLink: './Art/rbhachu/index.html',
    imageLink: './Art/rbhachu/snail.gif',
    author: 'Bhachu R.',
    githubLink: 'https://github.com/rbhachu'
  },
  {
    artName: 'Mini Text Animation',
    pageLink: './Art/text-mini-animation/index.html',
    imageLink: './Art/text-mini-animation/text-anime.gif',
    author: 'Chinel',
    githubLink: 'https://github.com/chinel'
  },
  {
    artName: 'Square loader',
    pageLink: './Art/square_loading/index.html',
    imageLink: './Art/square_loading/square_loading',
    author: 'Marek Chasák',
    githubLink: 'https://github.com/mchasak'
  },
  {
    artName: 'Stairs Text',
    pageLink: './Art/StairsText/index.html',
    imageLink: './Art/StairsText/stairs-text.gif',
    author: 'Noam K.',
    githubLink: 'https://github.com/noamkanonich'
  },
  {
    artName: 'animation',
    pageLink: './Art/sameer786/animation.html',
    imageLink: './Art/sameer786/radius.gif',
    author: 'sameer',
    githubLink: 'https://github.com/sameer8605'
  },

  {
    pageLink: './Art/radar animation/index.html',
    imageLink: './Art/radar.gif',
    author: 'Anup',
    githubLink: 'https://github.com/paddybaba'
  },
  {
    pageLink: './Art/sameer786/animation.html',
    imageLink: './Art/sameer786/radius.gif',
    author: 'sameer',
    githubLink: 'https://github.com/sameer8605'
  },
  {
    pageLink: './Art/radar animation/index.html',
    imageLink: './Art/radar',
    author: 'Anup',
    githubLink: 'https://github.com/paddybaba'
  },
  {
    pageLink: './Art/sameer786/animation.html',
    imageLink: './Art/sameer786/radius.gif',
    author: 'sameer',
    githubLink: 'https://github.com/sameer8605'
  },
  {
    artName: 'Friendly Ghost',
    pageLink: './Art/ristotoldsep/index.html',
    author: 'Risto Tõldsep',
    githubLink: 'https://github.com/ristotoldsep'
  },
  {
    artName: 'Friendly Ghost',
    pageLink: './Art/ristotoldsep/index.html',
    author: 'Risto Tõldsep',
    githubLink: 'https://github.com/ristotoldsep'
  },
  {
    artName: 'sritron',
    pageLink: './Art/sritron/index.html',
    imageLink: './Art/sritron/trance.gif',
    author: 'Srinivas',
    githubLink: 'https://github.com/sri189ms'
  },
  {
    artName: 'Friendly Ghost',
    pageLink: './Art/ristotoldsep/index.html',
    author: 'Risto Tõldsep',
    githubLink: 'https://github.com/ristotoldsep'
  },
  {
    artName: 'Sun Rise Time',
    pageLink: './Art/gurprtAnim/index.html',
    imageLink: './Art/gurprtAnim/gurAnim.gif',
    author: 'Gurpreet',
    githubLink: 'https://github.com/gur-p-reet'
  },
  {
    artName: 'Personal Info',
    pageLink: './Art/Personal_info/triangle/index.html',
    imageLink: './Art/Personal_info/trance.gif',
    author: 'Naim Uddin',
    githubLink: 'https://github.com/Naim365'
  },
  {
    artName: 'Shining Text',
    pageLink: './Art/MaxieTextShineOn/index.html',
    imageLink: './Art/MaxieTextShineOn/maxie-text-shine-on.gif',
    author: 'maxie7',
    githubLink: 'https://github.com/maxie7'
  },
  {
    artName: 'Spinning Box',
    pageLink: './Art/KccbzZ/index.html',
    imageLink: './Art/KccbzZ/cover.png',
    author: 'KccbzZ',
    githubLink: 'https://github.com/KccbzZ'
  },
  {
    artName: 'Age Disgracefully',
    pageLink: './Art/ynoden/index.html',
    imageLink: './Art/ynoden/Age_Disgracefully.gif',
    author: 'yusefnoden',
    githubLink: 'https://github.com/yusefnoden'
  },
  {
    artname: 'jimanimation',
    pageLink: './Art/jimanimation/index.html',
    imageLink: './Art/jimanimation/bouncy.gif',
    author: 'Jimin',
    githubLink: 'https://github.com/jimijos'
  },

  {
    artName: 'Meme Animation',
    pageLink: './Art/just_for_fun/index.html',
    imageLink: './Art/just_for_fun/image.gif',
    author: 'Rahul Negi',
    githubLink: 'https://github.com/rahulnegi20'
  },
  {
    artName: 'Stretch ZTM',
    pageLink: './Art/animation_gn/index.html',
    imageLink: './Art/animation_gn/animation_gn.gif',
    author: 'gnyokota',
    githubLink: 'https://github.com/gnyokota'
  },
  {
    artname: 'AnimationCom',
    pageLink: './Art/Anita/AnimationCom/triangle.html',
    imageLink: './Art/AnimationCom/header.jpg',
    author: 'Anita',
    githubLink: 'https://github.com/anita-tsai'
  },
  {
    artName: 'Cards',
    pageLink: './Art/cards/index.html',
    imageLink: './Art/cards/cards.gif',
    author: 'networkdavit',
    githubLink: 'https://github.com/networkdavit'
  },
  {
    artName: "Lidor'sAnimation",
    pageLink: "./Art/Lidor's Animation/index.html",
    imageLink: "./Art/Lidor's Animation/animation.gif",
    author: 'LidorAsher',
    githubLink: 'https://github.com/lidorasher11'
  },
  {
    artName: "Shiff's Animation",
    pageLink: './Art/myAnimation/index.html',
    imageLink: './Art/myAnimation/myanimation.gif',
    author: 'Shifa',
    githubLink: 'https://github.com/ShifaShirin'
  },
  {
    artName: 'ani-1trial',
    pageLink: './Art/ani-1trial/index.html',
    imageLink: './Art/ani-1trial/ani-gif.gif',
    author: 'tru-izo',
    githubLink: 'https://github.com/tru-izo'
  },
  {
    artName: 'Air_Balloon',
    pageLink: './Art/Air_Balloon/index.html',
    imageLink: './Art/Air_Balloon/balloon.gif',
    author: 'Abha',
    githubLink: 'https://github.com/Abha-1281'
  },
  {
    artName: 'Camp Fire',
    pageLink: './Art/camp_fire/index.html',
    imageLink: './Art/camp_fire/camp_fire.gif',
    author: 'Chansoo',
    githubLink: 'https://github.com/ChansooKim316'
  },
  {
    artName: 'rubberband Red',
    pageLink: './Art/ou79/index.html',
    imageLink: './Art/rubberbandRed.gif',
    author: 'ou79',
    githubLink: 'https://github.com/ou79'
  },
  {
    artName: 'ColorChanger',
    pageLink: './Art/ColorChanger/index.html',
    imageLink: './Art/color-changer.gif',
    author: 'Atallah-Nadhir',
    githubLink: 'https://github.com/Atallah-Nadhir'
  },
  {
    artName: 'PONG Animation',
    pageLink: './Art/walkitoff/index.html',
    imageLink: './Art/walkitoff/gif.gif',
    author: 'Tyler Dollick',
    githubLink: 'https://github.com/walkitoff'
  },
  {
    artname: 'Animatron',
    pageLink: './Art/mbargaedge/index.html',
    imageLink: './Art/mbargaedge/animatron.gif',
    author: 'Mbarga',
    githubLink: 'https://github.com/marcelmbarga/'
  },
  {
    artName: 'House',
    pageLink: './Art/TTD/triangle/index.html',
    imageLink: './Art/TTD/house.gif',
    author: 'TanyaTD',
    githubLink: 'https://github.com/TTD126'
  },
  {
    artName: 'Spinning Title',
    pageLink: './Art/ljBeast21ldj/index.html',
    imageLink: './Art/ljBeast21ldj/firstGIF.gif',
    author: 'Larry',
    githubLink: 'https://github.com/ljBeast21ldj'
  },
  {
    artName: 'Heart pulsation',
    pageLink: './Art/Sallah/index.html',
    imageLink: './Art/Sallah/Heart-Pulsation.png',
    author: 'Sallah',
    githubLink: 'https://github.com/SallahTech'
  },
  {
    artName: 'MubbeAnimation',
    pageLink: './Art/Mubbe/index.html',
    imageLink: './Art/Mubbe/MubbeAnimation.gif',
    author: 'Mubarak',
    githubLink: 'https://github.com/mual5746'
  },
  {
    pageLink: './Art/neon-glowing-text/index.html',
    imageLink: './Art/neon-glowing-text/glowing-text-GIF.gif',
    author: 'Adri',
    githubLink: 'https://github.com/adrimual'
  },
  {
    artName: 'Simple Animation',
    pageLink: './Art/simple animation/transition.html',
    imageLink: './Art/simple animation/animatee.gif',
    author: 'Rudimental',
    githubLink: 'https://github.com/rudimental-again'
  },
  {
    artName: 'gbArt',
    pageLink: './Art/gbArt/index.html',
    imageLink: './Art/gbArt/shapeFlip.gif',
    author: 'Gary Bergman',
    githubLink: 'https://github.com/Gary-Bergman'
  },
  {
    artName: "Turtando's Animation",
    pageLink: './Art/turtando/animation.html',
    imageLink: './Art/Turtando/happyhalloween.gif',
    author: 'Turtando',
    githubLink: 'https://github.com/Turtando'
  },
  {
    artName: 'Bouncing Balls',
    pageLink: './Art/EyeOfAthena/index.html',
    imageLink: './Art/EyeOfAthena/cover.png',
    author: 'EyeOfAthena',
    githubLink: 'https://github.com/EyeOfAthena/bouncing-ball'
  },
  {
    artName: 'Otherside',
    pageLink: './Art/Otherside/ubi.html',
    imageLink: './Art/Otherside/recording.gif',
    author: 'Ubibimbap',
    githubLink: 'https://github.com/Ubibimbap'
  },
  {
    artName: 'Basketball God',
    pageLink: './Art/Sim-animation/index.html',
    imageLink: './Art/Sim-animation/project-screenshot.png',
    author: 'Sim',
    githubLink: 'https://github.com/sim-a-19'
  },
  {
    artName: "Ziyao's Animation",
    pageLink: './Art/robot/robot_index.html',
    imageLink: './Art/robot/robot.gif',
    author: 'Ziyao',
    githubLink: 'https://github.com/ziyaoc3'
  },
  {
    artName: 'Simplerv',
    pageLink: './Art/Aniamtion_RV/index.html',
    imageLink: './Art/Aniamtion_RV/circle.png',
    author: 'Aarush Bhat',
    githubLink: 'https://github.com/07rv'
  },
  {
    artName: 'Devtemmy_animation',
    pageLink: './Art/Devtemmy_animation/index.html',
    imageLink: './Art/Devtemmy_animation/Devtemmyanimation.gif',
    author: 'Dev-Temmy',
    githubLink: 'https://github.com/Dev-Temmy'
  },
  {
    artName: 'Fading text animation',
    pageLink: './Art/araskog/index.html',
    imageLink: './Art/araskog/animation.gif',
    author: 'Amanda Araskog',
    githubLink: 'https://github.com/araskog'
  },
  {
    artName: 'Moving Divs',
    pageLink: './Art/Razvan/RazvanFratila/index.html',
    imageLink: './Art/Razvan/RazvanFratila/first.gif',
    author: 'Razvan',
    githubLink: 'https://github.com/fratilar'
  },
  {
    artName: 'KDev Animation',
    pageLink: './Art/KDev-Animator/index.html',
    imageLink: './Art/KDev-Animator/kdev-animation.gif',
    author: 'Detmar Ruhfus',
    githubLink: 'https://github.com/kamikazid'
  },
  {
    artName: 'Square Bounce',
    pageLink: './Art/Vish/index.html',
    imageLink: './Art/Vish/SquareBounce.gif',
    author: 'Vishwam',
    githubLink: 'https://github.com/vishmagic'
  },
  {
    artName: 'Hina',
    pageLink: './Art/Hina/Hina.html',
    imageLink: './Art/Hina/Basketball.gif',
    imageLink: './Art/Hina/net.gif',
    author: 'Hina Najam',
    githubLink: 'https://github.com/hinanajam'
  },
  {
    artName: 'AmitAnimation',
    pageLink: './Art/Joy/AmitAnimation/amitanimation.html',
    imageLink: './Art/Joy/AmitAnimation/amitanimation.gif',
    author: 'Amit',
    githubLink: 'https://github.com/AmitRoy07'
  },
  {
    artName: 'Bouncing Cheems ',
    pageLink: './Art/Suddath-Gautam/index.html',
    imageLink: './Art/Suddath-Gautam/cheems.gif',
    author: 'Suddath Gautam',
    githubLink: 'https://github.com/wardaddy98'
  },
  {
    artName: 'Pop-up Confetti animation.',
    pageLink: './Art/yay-ztm-animation/index.html',
    imageLink: './Art/yay-ztm-animation/pop_animation.gif',
    author: 'Hyunji Kim',
    githubLink: 'https://github.com/creativehkim'
  },
  {
    artName: 'Monolith',
    pageLink: './Art/acphil/index.html',
    imageLink: './Art/acphil/monolith.png',
    author: 'acphil',
    githubLink: 'https://github.com/acphil2'
  },
  {
    artName: 'Smiling Doll',
    pageLink: './Art/jbermeo/index.html',
    imageLink: './Art/jbermeo/doll.gif',
    author: 'Jose Bermeo',
    githubLink: 'https://github.com/jbermeo10'
  },
  {
    artName: 'vasubhatnagar',
    pageLink: './Art/vasubhatnagar/index.html',
    imageLink: './Art/vasubhatnagar/ss.jpg',
    author: 'Vasu Bhatnagar',
    githubLink: 'https://github.com/vasubhatnagar'
  },
  {
    artName: 'JoToSmola',
    pageLink: './Art/JoToSmola/index.html',
    imageLink: './Art/JoToSmola/JoToSmola.gif',
    author: 'GrabKrab',
    githubLink: 'https://github.com/GrabKrab'
  },
  {
    artName: 'mojaanimacia',
    pageLink: './Art/mojaanimacia/stranka.html',
    author: 'Martin052',
    githubLink: 'https://github.com/martin052'
  },
  {
    artName: 'ellipsis',
    pageLink: './Art/ianhawe/index.html',
    author: 'ianhawe',
    githubLink: 'https://github.com/ianhawe'
  },
  {
    artName: 'iris',
    pageLink: './Art/iris/index.html',
    imageLink: './Art/iris/trance.gif',
    author: 'iriswdq0504',
    githubLink: 'https://github.com/iriswdq0504'
  },

  {
    artName: 'Fun with balls!',
    pageLink: './Art/miguelDalberto/funWithBalls/index.html',
    imageLink: './Art/miguelDalberto/funWithBalls/funWithBalls_screenshot.png',
    author: 'miguelDalberto',
    githubLink: 'https://github.com/miguelDalberto'
  },
  {
    artName: 'FourFlag_Load',
    pageLink: './Art/FourFlag_Load/index.html',
    imageLink: './Art/FourFlag_Load/trance.gif',
    author: 'chungngai09',
    githubLink: 'https://github.com/chungngai09'
  },
  {
    artName: 'AnimatronJS',
    pageLink: './Art/animatronJS/index.html',
    author: 'Anna Ovechkina',
    githubLink: 'https://github.com/Annu7shka'
  },
  {
    artName: 'perfect_goal',
    pageLink: './Art/perfect_goal/index.html',
    imageLink: './Art/perfect_goal/perfect_goalscreenshot.png',
    author: 'henzbori',
    githubLink: 'https://github.com/henzbori'
  },
  {
    artName: 'Beating Heart',
    pageLink: './Art/beating-heart/index.html',
    imageLink: './Art/beating-heart/heart.gif',
    author: 'MishkaZi',
    githubLink: 'https://github.com/MishkaZi'
  },
  {
    artName: 'Bouncing Balls',
    pageLink: './Art/Sankyeat/index.html',
    imageLink: './Art/Sankyeat/bouncingballs.gif',
    author: 'Sankyeat',
    githubLink: 'https://github.com/sanks20'
  },
  {
    artName: 'Sample page',
    pageLink: './Art/Joy/triangle/index.html',
    imageLink: './Art/Joy/triangle/my-animation.gif',
    author: 'Mamathagowd107',
    githubLink: 'https://github.com/Mamathagowd107'
  },
  {
    artName: 'Animated',
    pageLink: './Art/animated/triangle/index.html',
    imageLink: './Art/Joy/triangle/triangle.gif',
    author: 'Joy',
    githubLink: 'https://github.com/royranger'
  },
  {
    artName: 'achwell',
    pageLink: './Art/achwell/index.html',
    imageLink: './Art/achwell/ball.gif',
    author: 'achwell',
    githubLink: 'https://github.com/achwell'
  },
  {
    artName: 'Robotic Circles',
    pageLink: './Art/animation_yaniv/index.html',
    imageLink: './Art/animation_yaniv/robot.png',
    author: 'Yaniv Sagy',
    githubLink: 'https://github.com/yanivsagy'
  },
  {
    artName: 'Ocean Day',
    pageLink: './Art/d-spence/index.html',
    imageLink: './Art/d-spence/ztm-dspence-css-anim.gif',
    author: 'd-spence',
    githubLink: 'https://github.com/d-spence'
  },
  {
    artName: 'Animation-Circle',
    pageLink: './Art/Animation-Circle/index.html',
    imageLink: './Art/Animation-Circle/animation-circle.gif',
    author: 'Elid Venega',
    githubLink: 'https://github.com/elidvenega'
  },
  {
    artName: 'Sweet street',
    pageLink: './Art/Sweet_street/mario.html',
    imageLink: './Art/Sweet_street/animation-gif.gif',
    author: 'meni-avitan',
    githubLink: 'https://github.com/meniAvitan/Animation-Nation.git'
  },
  {
    pageLink: './Art/Joy/nithin-animation/index.html',
    imageLink: './Art/Joy/triangle/triangle.gif',
    author: 'Nithin',
    githubLink: 'https://github.com/Nithin6252-reddy'
  },
  {
    artName: 'Jittery rectangles',
    pageLink: './Art/Vaibhav/index.html',
    author: 'Vaibhav Jain',
    githubLink: 'https://github.com/Vaibhav-multi-dev'
  },
  {
    artName: 'Pra-animate',
    pageLink: './Art/Pra-animate/indexpra1.html',
    //imageLink: './Art/Joy/triangle/triangle.gif',
    author: 'Prajoth',
    githubLink: 'https://github.com/prajoth-b'
  },
  {
    artName: '3D figure animation',
    pageLink: './Art/DOKL57/index.html',
    imageLink: './Art/DOKL57/DOKL57.png',
    author: 'DOKL57',
    githubLink: 'https://github.com/DOKL57'
  },
  {
    artName: 'my-animation',
    pageLink: './Art/my-animation/index.html',
    imageLink: './Art/my-animation/screenv.webm',
    author: 'Brurya',
    githubLink: 'https://github.com/BruryaNadel'
  },
  {
    artName: 'Animate Infinate',
    pageLink: './Art/rotate-infinate/index.html',
    imageLink: './Art/rotate-infinate/rotate.gif',
    author: 'thucpn',
    githubLink: 'https://github.com/thucpn'
  },
  {
    artName: 'Forever',
    pageLink: './Art/Mritunjay/index.html',
    imageLink: './Art/Mritunjay/mj.gif',
    author: 'Mritunjay',
    githubLink: 'https://github.com/Mritunjay004'
  },
  {
    artName: 'Atom',
    pageLink: './Art/Atom/index.html',
    imageLink: './Art/Atom/atom.gif',
    author: 'Khalil-BM',
    githubLink: 'https://github.com/Khalil-BM'
  },
  {
    artName: 'AppleTree',
    pageLink: './Art/andreasGZ/index.html',
    imageLink: './Art/andreasGZ/apple.gif',
    author: 'AndreasGZ',
    githubLink: 'https://github.com/AndreasGZ'
  },
  {
    pageLink: './Art/Akv-animation/index.html',
    imageLink: './Art/Akv-animation/Image.png',
    author: 'Akv',
    githubLink: 'https://github.com/kushal-Ambati'
  },
  {
    artName: 'Floating Ball',
    pageLink: './Art/floatingBall/index.html',
    imageLink: './Art/floatingBall/thaitruong.png',
    author: 'Thai Truong',
    githubLink: 'https://github.com/akitathai94'
  },
  {
    artName: 'Bicycle-2D',
    pageLink: './Art/Bicycle_2D/bicycle.html',
    imageLink: './Art/Bicycle_2D/bicycle-gif.gif',
    author: 'meni-avitan',
    githubLink: 'https://github.com/meniAvitan'
  },
  {
    artName: 'catch-me',
    pageLink: './Art/catch-me/index.html',
    imageLink: './Art/catch-me/catch-me.gif',
    author: 'toobig4u',
    githubLink: 'https://github.com/toobig4u'
  },
  {
    pageLink: './Art/richard00436/index.html',
    imageLink: './Art/richard00436/richard00436.gif',
    author: 'richard00436',
    githubLink: 'https://github.com/richard00436'
  },
  {
    artName: 'bubble',
    pageLink: './Art/seenuCFL/index.html',
    imageLink: './Art/seenuCFL/dot.gif',
    author: 'seenuCFL',
    githubLink: 'https://github.com/seenuCFL'
  },
  {
    pageLink: './Art/keep_coding/index.html',
    imageLink: './Art/keep_coding/keep_coding_image.gif',
    author: 'Rawshan',
    githubLink: 'https://github.com/mrawshan'
  },
  {
    pageLink: './Art/HammadKhan/index.html',
    imageLink: './Art/HammadKhan/Animation.gif',
    author: 'HammadKhan',
    githubLink: 'https://github.com/hhkhan99'
  },
  {
    pageLink: './Art/manimation/index.html',
    imageLink: './Art/manimation/animation.gif',
    author: 'Maryam',
    githubLink: 'https://github.com/Maryyam04'
  },
  {
    pageLink: './Art/Abstractloading/index.html',
    imageLink: './Art/Abstractloading/abstractloading.gif',
    author: 'UrDesigner',
    githubLink: 'https://github.com/OluJoseph'
  },
  {
    pageLink: './Art/ElizavetaZhukova1/index.html',
    imageLink: './Art/ElizavetaZhukova1/fourSquaresEdit.gif',
    author: 'Liza',
    githubLink: 'https://github.com/ElizavetaZhukova1'
  },
  {
    pageLink: './Art/Aliedje/index.html',
    imgeLink: './Art/Aliedje/test.png',
    author: 'Alida',
    githubLink: 'https://github.com/adiphoorn'
  },
  {
    pageLink: './Art/JanRolenc/indexMyArt.html',
    imageLink: './Art/JanRolenc/myArt.gif',
    author: 'Jan_Rolenc',
    githubLink: 'https://github.com/JanRolenc'
  },
  {
    artName: 'Heartbeat',
    pageLink: './Art/CheyJax116/heartbeat.html',
    imgeLink: './Art/CheyJax116/heartbeat.gif',
    author: 'CheyJax116',
    githubLink: 'https://github.com/cheyjax116'
  },
  {
    pageLink: './Art/Aliedje/index.html',
    imgeLink: './Art/Aliedje/test.png',
    author: 'Alida',
    githubLink: 'https://github.com/adiphoorn'
  },
  {
    pageLink: './Art/bouncingMoon/index.html',
    imageLink: './Art/bouncingMoon/bouncingMoon.png',
    author: 'Radu-Stroe',
    githubLink: 'https://github.com/Radu-Stroe'
  },
  {
    artName: 'Use the Force',
    pageLink: './Art/ptreuden/index.html',
    imageLink: './Art/ptreuden/useTheForce.gif',
    author: 'ptreuden',
    githubLink: 'https://github.com/ptreuden'
  },
  {
    artName: 'css_typer',
    pageLink: './Art/Joy/css-typer/index.html',
    imageLink: './Art/Joy/css-typer/typing_animate.gif',
    author: 'Trey',
    githubLink: 'https://github.com/shanks-t'
  },
  {
    pageLink: './Art/Joy/Amiel-Art/index.html',
    imageLink: './Art/Joy/Amiel-Art/screenshot.png',
    author: 'Amiel',
    githubLink: 'https://github.com/trinidadamiel'
  },
  {
    pageLink: './Art/alnajarAnimation/index.html',
    imageLink: './Art/alnajarAnimation/animate.gif.gif',
    author: 'Mohammad',
    githubLink: 'https://github.com/mohammadalnajar'
  },
  {
    pageLink: '.Art/benji5656/index.html',
    imageLink: '',
    author: 'Benji',
    githubLink: 'https://github.com/benji5656'
  },
  {
    pageLink: './Art/AniNationSargi/index.html',
    imageLink: './Art/AniNationSargi/alienGif.gif',
    author: 'Sargsian',
    githubLink: 'https://github.com/Sargsian'
  },
  {
    pageLink: '.Art/Hekmundo/index.html',
    imageLink: '.Art/Hekmundo/revolving-circles.gif',
    author: 'Hekmundo',
    githubLink: 'https://github.com/Hekmundo'
  },
  {
    artName: 'MtBounce',
    pageLink: './Art/MtikeB/index.html',
    imageLink: './Art/MtikeB/Bouncy.gif',
    author: 'MtikeG',
    githubLink: 'https://github.com/MtikeG'
  },

  {
    artName: 'Hello World',
    pageLink: './Art/HelloWorldByEudin/index.html',
    imageLink: './Art/HelloWorldByEudin/helloworld.gif',
    author: 'Eudin',
    githubLink: 'https://github.com/Eudinson'
  },
  {
    artName: 'Color Square',
    pageLink: './Art/angelGarciaSantos/index.html',
    imageLink: './Art/angelGarciaSantos/square.png',
    author: 'Angel',
    githubLink: 'https://github.com/angelGarciaSantos'
  },
  {
    pageLink: '.Art/Szo89/index.html',
    imageLink: '.Art/Szo89/animation.png',
    author: 'Susana',
    githubLink: 'https://github.com/Szo89'
  },
  {
    pageLink: './Art/Harish/index.html',
    imageLink: './Art/Harish/gif.gif',
    author: 'Harish',
    githubLink: 'https://github.com/hkxx843'
  },
  {
    pageLink: '.Art/nb89portfolio/index.html',
    imageLink: '.Art/nb89portfolio/img.png',
    author: 'Navraj Bains',
    githubLink: 'https://github.com/nb89portfolio'
  },
  {
    artName: 'Optimistic',
    pageLink: './Art/RichKen/index.html',
    imageLink: './Art/RichKen/optimistic.gif',
    author: 'RichKen',
    githubLink: 'https://github.com/RichardKentos'
  },
  {
    pageLink: './Art/dieovitski/index.html',
    imageLink: './Art/dieovitski/def.gif',
    author: 'dieovitski',
    githubLink: 'https://github.com/dieovitski'
  },
  {
    pageLink: '.Art/Rcj1/index.html',
    imageLink: '.Art/Rcj1/animated.gif',
    author: 'Rcj1',
    githubLink: 'https://github.com/rcj1'
  },
  {
    artName: 'Infinite Loading',
    pageLink: './Art/mishhubc/index.html',
    imageLink: './Art/mishhubc/image.gif',
    author: 'Mihai Jicu',
    githubLink: 'https://github.com/mishhubc'
  },
  {
    artName: 'Loading Eggs',
    pageLink: '.Art/j-fraza/index.html',
    imageLink: '.Art/j-fraza/TJSrTcKcmf.gif',
    author: 'j-fraza',
    githubLink: 'https://github.com/j-fraza'
  },
  {
    artName: 'Taiko no Tastujin',
    pageLink: './Art/kirstymullen/index.html',
    imageLink: './Art/kirstymullen/taiko.gif',
    author: 'kirstymullen',
    githubLink: 'https://github.com/kirstymullen'
  },
  {
    artName: 'Rotate Hover Color',
    pageLink: './Art/rotateColor/index.html',
    imageLink: './Art/rotateColor/rotateColor.gif',
    author: 'Luis',
    githubLink: 'https://github.com/luigi970'
  },
  {
    artName: 'Sunset',
    pageLink: './Art/cataopriscila/index.html',
    imageLink: './Art/cataopriscila/sunset.gif',
    author: 'Catao',
    githubLink: 'https://github.com/cataopriscila'
  },
  {
    pageLink: './Art/Kwabena-Agyeman/index.html',
    imageLink: './Art/Kwabena-Agyeman/project.GIF',
    author: 'Kwabena-Agyeman',
    githubLink: 'https://github.com/Kwabena-Agyeman'
  },
  {
    pageLink: '.Art/AndyJacko/index.html',
    imageLink: '.Art/AndyJacko/yoyo.gif',
    author: 'Andy Jacko',
    githubLink: 'https://github.com/AndyJacko'
  },
  {
    pageLink: './Art/shake/index.html',
    imageLink: './Art/shake/file.gif',
    author: 'yoududecomposer',
    githubLink: 'https://github.com/yourdudecomposer'
  },

  {
    pageLink: './Art/circle-animation/index.html',
    imageLink: './Art/circle-animation/animate.gif',
    author: 'Vimal',
    githubLink: 'https://github.com/vimalraveendra'
  },
  {
    artName: 'Fade Loading',
    pageLink: './Art/HuePham/index.html',
    imageLink: './Art/HuePham/loading.gif',
    author: 'Hue Pham',
    githubLink: 'https://github.com/hue113'
  },
  {
    artName: 'Testanimation',
    pageLink: './Art/Testanimation/index.html',
    imageLink: './Art/Testanimation/cloud.gif',
    author: 'Toby',
    githubLink: 'https://github.com/tobybase'
  },
  {
    artName: 'Bouncing Ball',
    pageLink: './Art/surajondev/index.html',
    imageLink: './Art/surajondev/animation.gif',
    author: 'Suraj Vishwakarma',
    githubLink: 'https://github.com/surajondev'
  },
  {
    artName: 'ONLY CSS 3D CUBE',
    pageLink: './Art/Milind/index.html',
    imageLink: './Art/Milind/magic.gif',
    author: 'Milind Pawar',
    githubLink: 'https://github.com/milindpawar007'
  },
  {
    pageLink: './Art/circle2square/index.html',
    imageLink: './Art/circle2square/csdojo.gif',
    author: 'csdojo',
    githubLink: 'https://github.com/csdojo'
  },
  {
    artName: 'Star',
    pageLink: './Art/jh-chen/animation.html',
    imageLink: './Art/jh-chen/star.gif',
    author: 'J.H. Chen',
    githubLink: 'https://github.com/jh-chen95'
  },
  {
    artName: 'Amazing Animation',
    pageLink: './Art/Kira_Animation/index.html',
    imageLink: './Art/Kira_Animation/image.gif',
    author: 'Asad Khan',
    githubLink: 'https://github.com/kira00007'
  },
  {
    artName: 'Swizzy',
    pageLink: './Art/Uche-Azubuko/index.html',
    imageLink: './Art/Uche-Azubuko/swizzy.gif',
    author: 'Uche Azubuko',
    githubLink: 'https://github.com/UcheAzubuko'
  },
  {
    artName: 'Animated Bike Wheels',
    pageLink: './Art/Animated-Bike-Wheels/index.html',
    imageLink: './Art/Animated-Bike-Wheels/bike.gif',
    author: 'Joey Kyber',
    githubLink: 'https://github.com/jtkyber'
  },
  {
    artName: 'ZTM Title Animation',
    pageLink: './Art/JMCrawf/index.html',
    imageLink: './Art/JMCrawf/animation.gif',
    author: 'James Crawford',
    githubLink: 'https://github.com/JMCrawf/'
  },
  {
    artName: 'Bouncers',
    pageLink: './Art/Bouncers/index.html',
    imageLink: './Art/Bouncers/giphy.gif',
    author: 'Peter Rawlings',
    githubLink: 'https://github.com/Pedginald'
  },
  {
    artName: 'My-Anim.R',
    pageLink: './Art/My-Anim.R/index.html',
    imageLink: './Art/My-Anim.R/BackGround.gif',
    author: 'Roshan Amjad',
    githubLink: 'https://github.com/roshanamjad'
  },
  {
    artName: 'Robot',
    pageLink: './Art/Robot/robot.html',
    imageLink: './Art/Robot/Robot.gif',
    author: 'Yun',
    githubLink: 'https://github.com/yunjoanyu'
  },
  {
    artName: 'Animazing',
    pageLink: './Art/Animazing/skew.html',
    imageLink: './Art/Animazing/cropgif.gif',
    author: 'Arfel Ray',
    githubLink: 'https://github.com/arfelrayarriola'
  },
  {
    pageLink: './Art/Akash/smiley.html',
    imageLink: './Art/Akash/smiley.gif',
    author: 'Akash',
    githubLink: 'https://github.com/aksh-22'
  },
  {
    artName: 'ReactLogoAnimation',
    pageLink: './Art/sanketanimation/index.html',
    imageLink: './Art/sanketanimation/triangle.gif',
    author: 'sanketwakhare',
    githubLink: 'https://github.com/sanketwakhare'
  },
  {
    artName: 'Disco',
    pageLink: './Art/Disco/index.html',
    imageLink: './Art/Disco/Disco.gif',
    author: 'Anu',
    githubLink: 'https://github.com/anudesh98'
  },
  {
    pageLink: './Art/windmill/windmill.html',
    imageLink: './Art/windmill/windmill.gif',
    author: 'WindCy',
    githubLink: 'https://github.com/windycy'
  },
  {
    artName: 'Beating Speaker',
    pageLink: './Art/beating-speaker/index.html',
    imageLink: './Art/beating-speaker/BeatingSpeaker.gif',
    author: 'TheCoderJT',
    githubLink: 'https://github.com/TheCoderJT'
  },
  {
    artName: 'Mesmerizing Loader',
    pageLink: './Art/MesmerizingLoader/index.html',
    imageLink: './Art/MesmerizingLoader/mesmerizing_loader.gif',
    author: 'Gutu Galuppo',
    githubLink: 'https://github.com/gutugaluppo'
  },
  {
    artName: 'Rocket ship',
    pageLink: './Art/Rocket_ship/index.html',
    imageLink: './Art/Rocket_ship/Rocket-Ship.gif',
    author: 'Gutu Galuppo',
    githubLink: 'https://github.com/gutugaluppo'
  },
  {
    artName: 'Amatron',
    pageLink: './Art/Amatron/index.html',
    imageLink: 'https://media1.giphy.com/media/9cJE8Znq6Ghd66duIz/giphy.gif',
    author: 'John Maturan',
    githubLink: 'https://github.com/JohnMaturan97'
  },
  {
    artName: 'AnimatD',
    pageLink: './Art/dhruvm/index.html',
    author: 'dhruvhm',
    githubLink: 'https://github.com/dhruvhm'
  },
  {
    artName: 'SohaibAnimation',
    pageLink: './Art/SohaibAnimation/index.html',
    imageLink: './Art/SohaibAnimation/animatedcircle.gif',
    author: 'Sohaib',
    githubLink: 'https://github.com/SohaibAfani'
  },
  {
    artName: 'Orbit',
    pageLink: './Art/Orbit/index.html',
    imageLink: './Art/Orbit/Orbit.gif',
    author: 'Mohammed Warsame',
    githubLink: 'https://github.com/mwarsame20'
  },
  {
    artName: 'KakashiHead',
    pageLink: './Art/HamizJamil/index.html',
    imageLink: './Art/HamizJamil/kakashianimation.gif',
    author: 'Hamiz',
    githubLink: 'https://github.com/HamizJamil'
  },
  {
    artName: 'PedroHFSilva',
    pageLink: './Art/pedrohfranklin/index.html',
    imageLink: './Art/pedrohfranklin/animatedcircle.gif',
    author: 'Pedro Franklin',
    githubLink: 'https://github.com/pedrohfranklin'
  },
  {
    artName: 'K.I.T.T.',
    pageLink: './Art/GAlexandruD/index.html',
    imageLink: './Art/GAlexandruD/kitt_centered.gif',
    author: 'GAlexandruD',
    githubLink: 'https://github.com/GAlexandruD'
  },
  {
    artName: 'The Spinning Tuba',
    pageLink: './Art/dr-tuba/index.html',
    imageLink: './Art/dr-tuba/spinningtuba.gif',
    author: 'Steve Vaughn',
    githubLink: 'https://github.com/dr-tuba'
  },
  {
    artName: 'AniMc',
    pageLink: './Art/anna0mclachlan/index.html',
    imageLink: './Art/anna0mclachlan/ani2.gif',
    author: 'anna0mclachlan',
    githubLink: 'https://github.com/anna0mclachlan'
  },
  {
    artName: 'Amit',
    pageLink: './Art/amit/index.html',
    author: 'Amit',
    githubLink: 'https://github.com/amitsharmaa'
  },
  {
    artName: 'Lin',
    pageLink: './Art/Lin/index.html',
    imageLink: './Art/Lin/lin.gif',
    author: 'Lin',
    githubLink: 'https://github.com/linxz-coder'
  },
  {
    artName: 'Mouataz',
    pageLink: './Art/Mouataz/index.html',
    author: 'Mouataz',
    githubLink: 'https://github.com/MouatazKad'
  },
  {
    artName: 'Moving graph',
    pageLink: './Art/Joy/moving-graph/index.html',
    imageLink: './Art/Joy//moving-graph.gif',
    author: 'kimjusang',
    githubLink: 'https://github.com/kimjusang'
  },
  {
    artName: 'Always Be',
    pageLink: './Art/Joy/animatron-kim/index.html',
    imageLink: './Art/Joy//always.gif',
    author: 'kimjusang',
    githubLink: 'https://github.com/kimjusang'
  },
  {
    artName: 'Who could it be?',
    pageLink: './Art/pjwmascall/index.html',
    imageLink: './Art/pjwmascall/thumbnail.gif',
    author: 'pjwmascall',
    githubLink: 'https://github.com/pjwmascall'
  },
  {
    artName: 'Sparkle',
    pageLink: './Art/Sparkle/index.html',
    imageLink: './Art/Sparkle/Animation.gif',
    author: 'palak2603',
    githubLink: 'https://github.com/palak2603'
  },
  {
    artName: 'TomatoSpin',
    pageLink: './Art/tomatoSpin/index.html',
    author: 'Mateo',
    githubLink: 'https://github.com/mateodibenedetto'
  },
  {
    artName: 'Animating',
    pageLink: './Art/Animating/index.html',
    imageLink: './Art/Animating/2021-06-05_17_10_54-Greenshot.jpg',
    author: 'Sahil Shailesh Pedamkar',
    githubLink: 'https://github.com/sahilpedamkar21'
  },
  {
    artName: 'Moving Car',
    pageLink: './Art/Manali/index.html',
    imageLink: './Art/Manali/Movingcar.gif',
    author: 'Manali',
    githubLink: 'https://github.com/Mana21li'
  },
  {
    artName: 'ShibaInu',
    pageLink: './Art/Shiinoya/index.html',
    imageLink: './Art/Shiinoya/ShibaInu.gif',
    author: 'Shiinoya',
    githubLink: 'https://github.com/Shiinoya'
  },
  {
    artName: 'animatronic',
    pageLink: './Art/animatronic/index.html',
    imageLink: './Art/animatronic/style.css',
    author: 'umer381a',
    githubLink: 'https://github.com/umer381a'
  },
  {
    artName: 'I Love ZTM',
    pageLink: './Art/IloveZTM/index.html',
    imageLink: './Art/IloveZTM/style.css',
    author: 'MirshadOz',
    githubLink: 'https://github.com/mirshadoz'
  },
  {
    artName: 'Pink Bars',
    pageLink: './Art/rayleigh/rr.html',
    imageLink: './Art/rayleigh/pinkbars.gif',
    author: 'Rayleigh',
    githubLink: 'https://github.com/rayleighrozier'
  },
  {
    artName: 'Out of This World',
    pageLink: './Art/Out-of-This-World/index.html',
    imageLink: './Art/Out-of-This-World/ootw.gif',
    author: 'Xenark',
    githubLink: 'https://github.com/xenark'
  },
  {
    artName: 'circular motion',
    pageLink: './Art/Aliraza Lalani Animation/index.html',
    imageLink: './Art/Aliraza Lalani Animation/aa.gif',
    author: 'Aliraza Lalani',
    githubLink: 'https://github.com/alirazalalani'
  },
  {
    artName: 'Home',
    pageLink: './Art/rez4president/index.html',
    imageLink: './Art/rez4president/home.gif',
    author: 'Raza Ul Kareem',
    githubLink: 'https://github.com/rez4president'
  },
  {
    artName: 'VtekAnimation',
    pageLink: './Art/vtekanimation/index.html',
    imageLink: './Art/VtekAnimation/track.gif',
    author: 'corleone0007',
    githubLink: 'https://github.com/corleone0007'
  },
  {
    artName: 'Box',
    pageLink: './Art/Sagun/index.html',
    imageLink: './Art/Sagun/ezgif.com-gif-maker.gif',
    author: 'Sagun',
    githubLink: 'https://github.com/Sagun-png'
  },
  {
    artName: 'animator_css',
    pageLink: './Art/animator_css/index.html',
    imageLink: './Art/animator_css/animator.gif',
    author: 'Benji',
    githubLink: 'https://github.com/benjaminpeto'
  },
  {
    artName: '1jump',
    pageLink: './Art/1jump/index.html',
    imageLink: './Art/1jump/1jump.gif',
    author: 'Leutamommx',
    githubLink: 'https://github.com/leutamommx'
  },
  {
    artName: 'bubbles',
    pageLink: './Art/ghogoo/index.html',
    imageLink: './Art/ghogoo/bubbles.gif',
    author: 'ghogoo',
    githubLink: 'https://github.com/ghogoo'
  },
  {
    artName: 'Floating Words',
    pageLink: './Art/floatingWords/index.html',
    imageLink: './Art/floatingWords/floatingWords.gif',
    author: 'ScoobyDooDoo',
    githubLink: 'https://github.com/ScoobyDooDoo'
  },
  {
    artName: 'Happy Hacktoberfest',
    pageLink: './Art/DavidEdmondson/index.html',
    imageLink: './Art/DavidEdmondson/HappyHacktoberfestWithJack-o-lantern.gif',
    author: 'David Edmondson',
    githubLink: 'https://github.com/davidedmondson'
  },
  {
    artName: 'ExtendIt',
    pageLink: './Art/Mahi/index.html',
    imageLink: './Art/Mahi/screenshot.JPG',
    author: 'Mahi',
    githubLink: 'https://github.com/NineNintyNine'
  },
  {
    artName: 'Big-Eye',
    pageLink: './Art/Big-Eye/index.html',
    author: 'Charly-Crypton',
    githubLink: 'https://github.com/Charly-Crypton'
  },
  {
    artName: 'Wavy',
    pageLink: './Art/wavy/index.html',
    imageLink: './Art/wavy/wavy.gif',
    author: 'AnastasiosPas',
    githubLink: 'https://github.com/AnastasiosPas'
  },
  {
    artName: 'dynamic-background',
    pageLink: './Art/dynamic-background/index.html',
    imageLink: './Art/dynamic-background/animation.PNG',
    author: 'SpBhalani',
    githubLink: 'https://github.com/SpBhalani'
  },
  {
    artName: 'jjAnimation',
    pageLink: './Art/jjAnimation/index.html',
    imageLink: './Art/',
    author: 'Janna',
    githubLink: 'https://github.com/john29sab'
  },
  {
    artName: 'Evolution',
    pageLink: './Art/sayanroy11/index.html',
    imageLink: './Art/sayanroy11/human.gif',
    author: 'Sayan Roy',
    githubLink: 'https://github.com/sayanroy11'
  },
  {
    artName: 'Dancing-boxes',
    pageLink: './Art/Arham/index.html',
    imageLink: './Art/Arham/Dancing-boxes.gif',
    author: 'Arham',
    githubLink: 'https://github.com/arham2002'
  },
  {
    artName: 'Piano',
    pageLink: './Art/Piano/index.html',
    imageLink: './Art/Piano/piano.gif',
    author: 'Ali Akhavan',
    githubLink: 'https://github.com/aliakhavanrad'
  },
  {
    artName: 'Ocean Bubbles and Fish-Animation',
    pageLink: './Art/Nice1Rach/index.html',
    iamgeLink: './Art/Nice1Rach/Images/Ocean_Bubbles_and_Fish-Animation.gif',
    author: 'Rachel Heke',
    githubLink: 'https://github.com/Nice1Rach'
  },
  {
    artName: 'Switching flags',
    pageLink: './Art/ErikAvet/index.html',
    imageLink: './Art/ErikAvet/flag.gif',
    author: 'Erik Avetisyan',
    githubLink: 'https://github.com/ErikAvetisyan'
  },
  {
    artName: 'Black Hole Vortex',
    pageLink: './Art/black-hole-vortex/index.html',
    imageLink: './Art/black-hole-vortex/black-hole-vortex.gif',
    author: 'Bo-wei Chen',
    githubLink: 'https://github.com/Rayologist'
  },
  {
    artName: 'Dimensional Palace',
    pageLink: './Art/Paulo Tasso/index.html',
    imageLink: './Art/Paulo Tasso/triangle/animacaopaulo.gif',
    author: 'Paulo Tasso',
    githubLink: 'https://github.com/paulotasso7'
  },
  {
<<<<<<< HEAD
    artName: "EvaCtion",
    pageLink: './Art/EvaCtion/index.html',
    author: 'Gawbb',
    githubLink: 'https://github.com/royranger'
=======
    artName: 'cheeky face',
    pageLink: './Art/bluck/index.html',
    imageLink: './Art/bluck/img.gif',
    author: 'kxmom',
    githubLink: 'https://github.com/kxmom'
>>>>>>> e4e8fe8b
  }
];
// +--------------------------------------------------------------------------------+
// +                                                                                +
// +                  YOU DO NOT NEED TO CHANGE ANYTHING BELOW THIS                 +
// +                                                                                +
// +--------------------------------------------------------------------------------+

// Creates cards from the array above
// You don't need to modify this
let contents = [];
Shuffle(cards).forEach((c) => {
  contents.push([
    `<li class="card">` +
      `<a href='${c.pageLink}'>` +
      `<img class="art-image" src='${c.imageLink}' alt='${c.artName}' />` +
      `</a>` +
      `<div class="flex-content">` +
      `<a href='${c.pageLink}'><h3 class="art-title">${c.artName}</h3></a>` +
      `<p class='author'><a href="${c.githubLink}" target="_blank"><i class="fab fa-github"></i> ${c.author}</a> </p>` +
      `</div>` +
      `</li>`
  ]);
});

document.getElementById('cards').innerHTML = contents;

function Shuffle(o) {
  for (
    var j, x, i = o.length;
    i;
    j = parseInt(Math.random() * i), x = o[--i], o[i] = o[j], o[j] = x
  );
  return o;
}
let cards = [
  //  Add your card in this section
  {
    pageLink: './Art/chrisg/index.html',
    imageLink: './Art/chrisg/redwhiteblue.gif',
    author: 'ChrisG',
    githubLink: 'https://github.com/chrisgithubok'
  }
];<|MERGE_RESOLUTION|>--- conflicted
+++ resolved
@@ -5484,18 +5484,17 @@
     githubLink: 'https://github.com/paulotasso7'
   },
   {
-<<<<<<< HEAD
     artName: "EvaCtion",
     pageLink: './Art/EvaCtion/index.html',
     author: 'Gawbb',
     githubLink: 'https://github.com/royranger'
-=======
+  },
+  {
     artName: 'cheeky face',
     pageLink: './Art/bluck/index.html',
     imageLink: './Art/bluck/img.gif',
     author: 'kxmom',
     githubLink: 'https://github.com/kxmom'
->>>>>>> e4e8fe8b
   }
 ];
 // +--------------------------------------------------------------------------------+
