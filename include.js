let cards = [{
        artName: 'Dog animation',
        pageLink: './Art/AbhishekSingh-Animation-Contribution/index.html',
        imageLink: './Art/AbhishekSingh-Animation-Contribution/gif.png',
        author: 'Abhishek Singh',
        githubLink: 'https://github.com/Abhishek-555'
    },
    {
        artName: 'CSS Loader',
        pageLink: './Art/BenCullen/index.html',
        imageLink: './Art/BenCullen/Bens CSS Loader.gif',
        author: 'Ben Cullen',
        githubLink: 'https://github.com/BenjaminCullen1'
    },
    {
        artName: 'Flag',
        pageLink: './Art/IurianSimionDorin/index.html',
        imageLink: './Art/IurianSimionDorin/flag.gif',
        author: 'IurianSimionDorin',
        githubLink: 'https://github.com/IurianSimionDorin'
    },
    {
        artName: 'Rainbow Text Spin',
        pageLink: './Art/mallen13/index.html',
        imageLink: 'stillPic.jpg',
        author: 'mallen2013',
        githubLink: 'https://github.com/mallen2013'
    },
    {
        artName: 'Disco Bubble',
        pageLink: './Art/konstantify/index.html',
        imageLink: './Art/konstantify/konst.gif',
        author: 'Constantin',
        githubLink: 'https://github.com/konstantin0s'
    },
    {
        artName: 'Art',
        pageLink: './Art/mishra-parth/index.html',
        imageLink: './Art/mishra-parth/mishra-parth-project.gif',
        author: 'Parth',
        githubLink: 'https://github.com/mishra-parth'
    },
    {
        artName: 'Aymat',
        pageLink: './Art/aymat/index.html',
        imageLink: './Art/aymat/Capture.gif',
        author: 'aysha30',
        githubLink: 'https://github.com/aysha30'
    },
    {
        artName: 'Scissors Cutting Animation (CSS only)',
        pageLink: './Art/CoffeeAnimation/index.html',
        imageLink: './Art/CoffeeAnimation/scissors-cutting-animation.gif',
        author: 'Angelo Marcinnò',
        githubLink: 'https://github.com/angelo24782'
    },
    {
        artName: 'Cool CSS Preloader',
        pageLink: './Art/Himanshu_Kumawat/index.html',
        imageLink: './Art/Himanshu_Kumawat/preloader.gif',
        author: 'Himanshu Kumawat',
        githubLink: 'https://github.com/013himanshu'
    },
    {
        artName: 'Troll-Ball',
        pageLink: './Art/ivantbv/index.html',
        imageLink: './Art/ivantbv/troll-ball.gif',
        author: 'ivantbv',
        githubLink: 'https://github.com/ivantbv'
    },
    {
        artName: 'CSS heART',
        pageLink: './Art/Aarush/Heart.html',
        imageLink: './Art/Aarush/Heart.png',
        author: 'Aarush Bhat',
        githubLink: 'https://github.com/r-ush'
    },
    {
        artName: 'Image With Gray Scale Effect',
        pageLink: './Art/Image With Gray Scale Effect',
        imageLink: './Art/Image With Gray Scale Effect/Image-With-Gray-Scale-Effect.gif',
        author: 'Vikrant Kumar',
        githubLink: 'https://github.com/VikrantKu333'
    },
    {
        artname: 'Animation-Cool',
        pageLink: './Art/apilacharya/index.html',
        imageLink: './Art/apilacharya/animation-cool.gif',
        author: 'Apil Raj Acharya',
        githubLink: 'https://github.com/apilacharya'
    },

    {
        artName: 'covid-19',
        pageLink: './Art/shivam12k/index.html',
        videoLink: './Art/cell/cell.mp4',
        author: 'shivam12k',
        githubLink: 'https://github.com/shivam12k'
    },
    {
        artName: 'Bouncing Heart',
        pageLink: './Art/love2cr3ate/index.html',
        imageLink: './Art/love2cr3ate/bouncing-heart.gif',
        author: 'l0ve2cr3ate',
        githubLink: 'https://github.com/l0ve2cr3ate'
    },
    {
        artName: 'Animated-Loading',
        pageLink: './Art/Animated-Loading/index.html',
        imageLink: './Art/Animated-Loading/Animated-Loading.gif',
        author: 'Mehul1011',
        githubLink: 'https://github.com/mehul1011'
    },
    {
        artName: 'covid-19',
        pageLink: './Art/shivam12k/index.html',
        // videoLink: './Art/cell/cell.mp4',
        imageLink: '#',
        author: 'shivam12k',
        githubLink: 'https://github.com/shivam12k'
    },
    {
        artName: 'Mag-animation',
        pageLink: './Art/Mag-D-Alena/index.html',
        imageLink: './Art/Mag-D-Alena/Mag-animation.gif',
        author: 'Magdalena BenBassat-Luszczynska',
        githubLink: 'https://github.com/mag-d-alen'
    },
    {
        artName: 'ThomasTobe',
        pageLink: './Art/ThomasTobe/index.html',
        imageLink: './Art/ThomasTobe/rotation.gif',
        author: 'ThomasTobe',
        githubLink: 'https://github.com/ThomasTobe'
    },
    {
        artName: 'Life Of Coder',
        pageLink: './Art/DevarshiDoshi/index.html',
        imageLink: './Art/DevarshiDoshi/Life Of Coder.gif',
        author: 'DevarshiDoshi',
        githubLink: 'https://github.com/devarshidoshi'
    },

    {
        artName: 'That Animation',
        pageLink: './Art/MaKloudz/index.html',
        imageLink: './Art/MaKloudz/dat-animation.gif',
        author: 'Blessing Mutava',
        githubLink: 'https://github.com/MaKloudz'
    },
    {
        artName: 'animatron',
        pageLink: './Art/animatron/index.html',
        imageLink: './Art/animatron/trance.gif',
        author: 'nick981837',
        githubLink: 'https://github.com/nick981837'
    },
    {
        artName: 'ZTM Animation',
        pageLink: './Art/EricPuskas/index.html',
        imageLink: './Art/EricPuskas/index.gif',
        author: 'Eric Puskas',
        githubLink: 'https://github.com/EricPuskas'
    },
    {
        artName: 'LSD Rainbow Trip: Phase 1',
        pageLink: './Art/AbsMechanik/index.html',
        imageLink: './Art/AbsMechanik/AbsMechanik_Animation.gif',
        author: 'AbsMechanik',
        githubLink: 'https://github.com/AbsMechanik'
    },
    {
        artName: 'Christmas Lights',
        pageLink: './Art/Futuregit/index.html',
        imageLink: './Art/Futuregit/Christmas-Lights.gif',
        author: 'Futuregit',
        githubLink: 'https://github.com/Futuregit'
    },
    {
        artName: 'space zoo',
        pageLink: './Art/space_zoo/index.html',
        imageLink: './Art/space_zoo/space_zoo.gif',
        author: 'yuwen-c',
        githubLink: 'https://github.com/yuwen-c'
    },
    {
        artName: 'neon-text flicker glow',
        pageLink: './Art/neon-text flicker glow/neon.html',
        videoLink: './Art/neon-text flicker glow/neon-text flicker glow.gif',
        author: 'Ajay Tyagi',
        githubLink: 'https://github.com/imajaytyagi'
    },
    {
        artName: 'Dice Animation',
        pageLink: './Art/Dice-Animation/dice_animation.html',
        videoLink: './Art/Dice-Animation/dice.gif',
        author: 'Ronit DuttA',
        githubLink: 'https://github.com/RD91'
    },
    {
        artName: 'Fruit Dancing',
        pageLink: './Art/carlacentenor/index.html',
        imageLink: './Art/carlacentenor/fruit.gif',
        author: 'carlacentenor',
        githubLink: 'https://github.com/carlacentenor'
    },
    {
        artName: 'eyes',
        pageLink: './Art/eyes/index.html',
        imageLink: './Art/eyes/eyes.gif',
        author: 'yuwen-c',
        githubLink: 'https://github.com/yuwen-c'
    },
    {
        artName: 'Spooktober Hacktoberfest',
        pageLink: './Art/FredAmartey/index.html',
        imageLink: './Art/FredAmartey/thumbnaill.gif',
        author: 'Fred Amartey',
        githubLink: 'https://github.com/FredAmartey'
    },
    {
        artName: 'Star Wars?',
        pageLink: './Art/henryvalbuena/index.html',
        imageLink: './Art/henryvalbuena/index.gif',
        author: 'Henry Valbuena',
        githubLink: 'https://github.com/henryvalbuena'
    },
    {
        artName: 'UFO',
        pageLink: './Art/UFO/index.html',
        imageLink: './Art/UFO/UFO.png',
        author: 'Abhinav Singh @abhinav9910',
        githubLink: 'https://github.com/abhinav9910'
    },
    {
        artName: 'The Ripple',
        pageLink: './Art/Anmol2/index.html',
        imageLink: './Art/Anmol2/ripple.png',
        author: 'Anmol',
        githubLink: 'https://github.com/Anmol270900'
    },
    {
        artName: 'Rainbow loader',
        pageLink: './Art/ka-hn/rainbow.html',
        imageLink: './Art/ka-hn/rainbow.gif',
        author: 'Karim Hussain',
        githubLink: 'https://github.com/ka-hn'
    },
    {
        artName: 'Action Cam',
        pageLink: './Art/Donovan/index.html',
        imageLink: './Art/Donovan/pureCSS-animation.gif',
        author: 'Donovan Hunter',
        githubLink: 'https://github.com/dhdcode'
    },
    {
        artName: 'The Sun',
        pageLink: './Art/Anmol/index.html',
        imageLink: './Art/Anmol/sun.png',
        author: 'Anmol',
        githubLink: 'https://github.com/Anmol270900'
    },
    {
        artName: 'Flashing Pumpkin',
        pageLink: './Art/KatrinaRose14/index.html',
        imageLink: './Art/KatrinaRose14/FlashingPumpkin.gif',
        author: 'Katrina Yates',
        githubLink: 'https://github.com/KatrinaRose14'
    },
    {
        artName: 'Flipbox',
        pageLink: './Art/Prasheel/index.html',
        imageLink: './Art/Prasheel/flip.gif',
        author: 'Prasheel Soni',
        githubLink: 'https://github.com/ps011'
    },
    {
        artName: '2019 Wave',
        pageLink: './Art/chris-aqui/index.html',
        imageLink: './Art/chris-aqui/2019-jump.gif',
        author: 'Christine Aqui',
        githubLink: 'https://github.com/christine-aqui'
    },
    {
        artName: 'Hover Button Animation',
        pageLink: './Art/Vipul/hover.html',
        imageLink: './Art/Vipul/Screenshot2.png',
        author: 'Vipul',
        githubLink: 'https://github.com/vipuljain08'
    },
    {
        artName: 'Start From Zero',
        pageLink: './Art/Robihdy/index.html',
        imageLink: './Art/Robihdy/start-from-zero.png',
        author: 'Robihdy',
        githubLink: 'https://github.com/Robihdy'
    },
    {
        artName: 'Local Host metaphor',
        pageLink: './Art/Akbar-Cyber/index.html',
        imageLink: './Art/Prateek/localhost.png',
        author: 'Prateek',
        githubLink: 'https://github.com/prateekpatrick'
    },
    {
        artName: 'Akbar-Cyber',
        pageLink: './Art/Akbar-Cyber/index.html',
        imageLink: './Art/Akbar-Cyber/akbar.gif',
        author: 'Akbar',
        githubLink: 'https://github.com/Akbar-Cyber'
    },
    {
        artName: 'Sliding Lines',
        pageLink: './Art/erics0n/sliding-lines/index.html',
        imageLink: './Art/erics0n/sliding-lines/image.gif',
        author: 'erics0n',
        githubLink: 'https://github.com/erics0n'
    },
    {
        artName: 'Triangle',
        pageLink: './Art/Joy/triangle/triangle.html',
        imageLink: './Art/Joy/triangle/triangle.gif',
        author: 'Joy',
        githubLink: 'https://github.com/royranger'
    },
    {
        artName: 'Cube',
        pageLink: './Art/Joy/cube/cube.html',
        imageLink: './Art/Joy/cube/cube.gif',
        author: 'Joy',
        githubLink: 'https://github.com/royranger'
    },
    {
        artName: 'Burger Menu',
        pageLink: './Art/mctrl/burger.html',
        imageLink: './Art/mctrl/burger.gif',
        author: 'Martina',
        githubLink: 'https://github.com/mctrl'
    },
    {
        artName: 'Square Loader',
        pageLink: './Art/Hemant/index.html',
        imageLink: './Art/Hemant/loader.gif',
        author: 'Hemant Garg',
        githubLink: 'https://github.com/hemant-garg'
    },
    {
        artName: 'wake up, neo...',
        pageLink: './Art/samirjouni/TributeToTheMatrix.html',
        imageLink: './Art/samirjouni/sample.gif',
        author: 'Samir Jouni',
        githubLink: 'https://github.com/samirjouni'
    },
    {
        artName: 'Tribute To COD4MW',
        pageLink: './Art/samirjouni2/index.html',
        imageLink: './Art/samirjouni2/sample.gif',
        author: 'Samir Jouni',
        githubLink: 'https://github.com/samirjouni'
    },
    {
        artName: 'Planet',
        pageLink: './Art/ArthurDoom/planet.html',
        imageLink: './Art/ArthurDoom/planet.gif',
        author: 'ArthurDoom',
        githubLink: 'https://github.com/ArthurDoom'
    },
    {
        artName: 'SquarPy',
        pageLink: './Art/Utkarsh/index.html',
        imageLink: './Art/Utkarsh/hack.gif',
        author: 'utkarsh',
        githubLink: 'https://github.com/Utkarsh2604'
    },
    {
        artName: 'Circle',
        pageLink: './Art/Oliver/Circle.html',
        imageLink: './Art/Oliver/circle.gif',
        author: 'Oliver',
        githubLink: 'https://github.com/oliver-gomes'
    },
    {
        artName: 'Ellipse Loader',
        pageLink: './Art/VaibhavKhulbe/EllipseLoader.html',
        imageLink: './Art/VaibhavKhulbe/ellipseLoader.gif',
        author: 'Vaibhav Khulbe',
        githubLink: 'https://github.com/Kvaibhav01'
    },
    {
        artName: 'Simple Loader',
        pageLink: './Art/soumsps/simpleload.html',
        imageLink: './Art/soumsps/sample.gif',
        author: 'Soumendu Sinha',
        githubLink: 'https://github.com/soumsps'
    },
    {
        artName: 'Rollodex',
        pageLink: './Art/Shruti/rolling.html',
        imageLink: './Art/Shruti/rolling.gif',
        author: 'Shruti',
        githubLink: 'https://github.com/shruti49'
    },
    {
        artName: 'Cute Cat',
        pageLink: './Art/Alghi/cat.html',
        imageLink: './Art/Alghi/cat.gif',
        author: 'Alghi',
        githubLink: 'https://github.com/darklordace'
    },
    {
        artName: 'r2d2d starwerz',
        pageLink: './Art/izzycs/index.html',
        imageLink: './Art/izzycs/r2d2d.gif',
        author: 'Joy',
        githubLink: 'https://github.com/izzycs'
    },
    {
        artName: 'ZtM Text',
        pageLink: './Art/Di4iMoRtAl/ZtM_text_animation.html',
        imageLink: './Art/Di4iMoRtAl/ZtM_animation.gif',
        author: 'Di4iMoRtAl',
        githubLink: 'https://github.com/dppeykov'
    },
    {
        artName: 'Circles',
        pageLink: './Art/Bhuvana/circles.html',
        imageLink: './Art/Bhuvana/circles.gif',
        author: 'Bhuvana',
        githubLink: 'https://github.com/bhuvana-guna'
    },
    {
        artName: 'Bird',
        pageLink: './Art/Bhuvana/bird.html',
        imageLink: './Art/Bhuvana/bird.gif',
        author: 'Bhuvana',
        githubLink: 'https://github.com/bhuvana-guna'
    },
    {
        artName: 'Loader',
        pageLink: './Art/Bhuvana/loader.html',
        imageLink: './Art/Bhuvana/loader.gif',
        author: 'Bhuvana',
        githubLink: 'https://github.com/bhuvana-guna'
    },
    {
        artName: 'Simple blinking loading circles',
        pageLink: './Art/Rahul/index.html',
        imageLink: './Art/Rahul/loading.gif',
        author: 'Rahul',
        githubLink: 'https://github.com/kohli6010'
    },
    {
        artName: 'Css Pulse',
        pageLink: './Art/Aszmel/pulse.html',
        imageLink: './Art/Aszmel/css_pulse.gif',
        author: 'Aszmel',
        githubLink: 'https://github.com/Aszmel'
    },
    {
        artName: 'Circle Bounce',
        pageLink: './Art/Edmund/index.html',
        imageLink: './Art/Edmund/circle-bounce.gif',
        author: 'Edmund',
        githubLink: 'https://github.com/edmund1645'
    },
    {
        artName: 'Heart Beating',
        pageLink: './Art/Regem/index.html',
        imageLink: './Art/Regem/heart.jpg',
        author: 'Regem',
        githubLink: 'https://github.com/GemzBond'
    },
    {
        artName: 'Fading Circles',
        pageLink: './Art/Ankit/fadeCircle.html',
        imageLink: './Art/Ankit/fadeCircles.png',
        author: 'Ankit Srivastava',
        githubLink: 'https://github.com/a18nov'
    },
    {
        artName: 'Hacktoberfest 2019',
        pageLink: './Art/jpk3lly/animation.html',
        imageLink: './Art/jpk3lly/JPs_Animation_GIF.gif',
        author: 'jpk3lly',
        githubLink: 'https://github.com/jpk3lly'
    },
    {
        artName: 'Name Rotator',
        pageLink: './Art/Meet/name.html',
        imageLink: './Art/Meet/name.gif',
        author: 'Meet',
        githubLink: 'https://github.com/Meet1103'
    },
    {
        artName: 'Ball Rotator',
        pageLink: './Art/Bibekpreet/index.html',
        imageLink: './Art/Bibekpreet/ball.gif',
        author: 'Bibekpreet',
        githubLink: 'https://github.com/bibekpreet99'
    },
    {
        artName: 'ephiphany',
        pageLink: './Art/OctavianIlies/index.html',
        imageLink: './Art/OctavianIlies/ephiphany.gif',
        author: 'OctavianIlies',
        githubLink: 'https://github.com/OctavianIlies'
    },
    {
        artName: 'Loading',
        pageLink: './Art/jh1992jh/loading.html',
        imageLink: './Art/jh1992jh/loading.gif',
        author: 'jh1992jh',
        githubLink: 'https://github.com/jh1992jh'
    },
    {
        artName: 'ZTM Colors',
        pageLink: './Art/Godnon/index.html',
        imageLink: './Art/Godnon/ZTMcAnim.gif',
        author: 'Godnon',
        githubLink: 'https://github.com/godnondsilva'
    },
    {
        artName: 'Hover Effect',
        pageLink: './Art/Shubhankar/index.html',
        imageLink: './Art/Shubhankar/hackoctober.gif',
        author: 'Shubhankar',
        githubLink: 'https://github.com/shubhdwiv12'
    },
    {
        artName: 'Bouncing Fading Circles',
        pageLink: './Art/AyoubIssaad/index.html',
        imageLink: './Art/AyoubIssaad/BouncingFadingCircles.gif',
        author: 'AyoubIssaad',
        githubLink: 'https://github.com/AyoubIssaad'
    },
    {
        artName: '5 balls preloader',
        pageLink: './Art/Nnaji-Victor/index.html',
        imageLink: './Art/Nnaji-Victor/5_balls.gif',
        author: 'Nnaji Victor',
        githubLink: 'https://github.com/Nnaji-Victor'
    },
    {
        artName: 'ZTM Bouncer',
        pageLink: './Art/Josia/bouncer.html',
        imageLink: './Art/Josia/ztmbouncer.gif',
        author: 'Josia Rodriguez',
        githubLink: 'https://github.com/josiarod'
    },
    {
        artName: 'Hacktober loading animation',
        pageLink: './Art/mehul1011/index.html',
        imageLink: './Art/mehul1011/loading.gif',
        author: 'Mehul1011',
        githubLink: 'https://github.com/mehul1011'
    },
    {
        artName: 'Loading Dots',
        pageLink: './Art/devSergiu/index.html',
        imageLink: './Art/devSergiu/loading.gif',
        author: 'devSergiu',
        githubLink: 'https://github.com/devsergiu'
    },
    {
        artName: 'TypeWriter effect',
        pageLink: './Art/Sidharth/Typing_Text.html',
        imageLink: './Art/Sidharth/type_writer.gif',
        author: 'Sidharth',
        githubLink: 'https://github.com/Sidharth98'
    },
    {
        artName: 'Blue Spin',
        pageLink: './Art/JamesW/index.html',
        imageLink: './Art/JamesW/hacktober_spin.gif',
        author: 'James Whitney',
        githubLink: 'https://github.com/jameswhitney'
    },
    {
        artName: 'Loading Animation',
        pageLink: './Art/Sidharth/Loading.html',
        imageLink: './Art/Sidharth/Loading.gif',
        author: 'Sidharth',
        githubLink: 'https://github.com/Sidharth98'
    },
    {
        artName: 'Rotation',
        pageLink: './Art/alenanog/index.html',
        imageLink: './Art/alenanog/rotation.gif',
        author: 'Alena A.',
        githubLink: 'https://github.com/alenanog'
    },
    {
        artName: 'Colors in your life',
        pageLink: './Art/Atipahy/colors.html',
        imageLink: './Art/Atipahy/colors.png',
        author: 'Christos Chr',
        githubLink: 'https://github.com/atipaHy'
    },
    {
        artName: 'Orb',
        pageLink: './Art/Jkbicbic/orb.html',
        imageLink: './Art/Jkbicbic/orb.gif',
        author: 'John Kennedy Bicbic',
        githubLink: 'https://github.com/jkbicbic'
    },
    {
        artName: 'Charging...',
        pageLink: './Art/Afraz/charging.html',
        imageLink: './Art/Afraz/charging.gif',
        author: 'Afraz',
        githubLink: 'https://github.com/afrazz'
    },
    {
        artName: 'Charging...',
        pageLink: './Art/DepStep/depstep.html',
        imageLink: './Art/DepStep/depstep.gif',
        author: 'DepStep',
        githubLink: 'https://github.com/stephD'
    },
    {
        artName: 'Dancing Ball...',
        pageLink: './Art/DaveFres/index.html',
        imageLink: './Art/DaveFres/ball.gif',
        author: 'DaveFres',
        githubLink: 'https://github.com/DaveFres'
    },
    {
        artName: 'animatron',
        pageLink: './Art/animatron/index.html',
        imageLink: './Art/animatron/trance.gif',
        author: 'jomahay',
        githubLink: 'https://github.com/jomahay'
    },
    {
        artName: 'Sunshine',
        pageLink: './Art/Pavelisp/sunshine.html',
        imageLink: './Art/Pavelisp/sunshine.gif',
        author: 'Pavel Isp',
        githubLink: 'https://github.com/pavelisp'
    },
    {
        artName: 'SoundBoxes',
        pageLink: './Art/Hbarang/SoundBox.html',
        imageLink: './Art/Hbarang/SoundBoxAnimation.gif',
        author: 'Hbarang',
        githubLink: 'https://github.com/hbarang'
    },
    {
        artName: 'Cheshire',
        pageLink: './Art/Ckanelin/index.html',
        imageLink: './Art/Ckanelin/Cheshire.gif',
        author: 'Ckanelin',
        githubLink: 'https://github.com/ckanelin'
    },
    {
        artName: 'Disappear',
        pageLink: './Art/Stacy/index.html',
        imageLink: './Art/Stacy/disappear.gif',
        author: 'Stacy',
        githubLink: 'https://github.com/stacyholtz6'
    },
    {
        artName: 'Ellipse Spinner',
        pageLink: './Art/Sabina/ellipse_spinner.html',
        imageLink: './Art/Sabina/ellipse_spinner.png',
        author: 'Sabina Abbasova',
        githubLink: 'https://github.com/sabina929'
    },
    {
        artName: 'NightSky',
        pageLink: './Art/AndyS/index.html',
        imageLink: './Art/AndyS/Capture.GIF',
        author: 'AndyS',
        githubLink: 'https://github.com/AndyS1988'
    },
    {
        artName: 'Hungry',
        pageLink: './Art/diegchav/index.html',
        imageLink: './Art/diegchav/hungry.gif',
        author: 'Diego Chz',
        githubLink: 'https://github.com/diegchav'
    },
    {
        artName: 'Hover Text Animation',
        pageLink: './Art/AyoubIssaad2/index.html',
        imageLink: './Art/AyoubIssaad2/hoverTextAnimation.gif',
        author: 'AyoubIssaad',
        githubLink: 'https://github.com/AyoubIssaad'
    },
    {
        artName: 'Colorize',
        pageLink: './Art/JimBratsos/colorize.html',
        imageLink: './Art/JimBratsos/Colorize.gif',
        author: 'Jim Bratsos',
        githubLink: 'https://github.com/JimBratsos'
    },
    {
        artName: 'Hacktober Spooktacular',
        pageLink: 'Art/Elex/index.html',
        imageLink: ['./Art/Elex/hhs.gif'],
        author: 'William Poisel (LordCobra)',
        githubLink: 'https://github.com/epoisel'
    },
    {
        artName: 'Circley',
        pageLink: './Art/Tranjenny/indexjenny.html',
        imageLink: './Art/Tranjenny/zerojenny.gif',
        author: 'Tranjenny',
        githubLink: 'https://github.com/Tranjenny'
    },
    {
        artName: 'My Vietnam',
        pageLink: './Art/nhbduy/index.html',
        imageLink: './Art/nhbduy/my-vietnam.gif',
        author: 'Hoang-Bao-Duy NGUYEN',
        githubLink: 'https://github.com/nhbduy'
    },
    {
        artName: 'Hactoberfest Bus',
        pageLink: './Art/shahpranaf/index.html',
        imageLink: './Art/shahpranaf/hacktoberfest_bus.gif',
        author: 'Pranav Shah',
        githubLink: 'https://github.com/shahpranaf'
    },
    {
        artName: 'Hacktoberfest',
        pageLink: './Art/robihid/index.html',
        imageLink: './Art/robihid/hacktoberfest.png',
        author: 'robihid',
        githubLink: 'https://github.com/robihid'
    },
    {
        artName: 'Hi there',
        pageLink: './Art/Aki/index.html',
        imageLink: './Art/Aki/giphy.gif',
        author: 'Aki',
        githubLink: 'https://github.com/akmalist'
    },
    {
        artName: '3D css animation',
        pageLink: './Art/animationtion/index.html',
        imageLink: './Art/animation/css3drotate.gif',
        author: 'christ',
        githubLink: 'https://github.com/christ-87'
    },
    {
        artName: 'Hacktoberfest 2019!',
        pageLink: './Art/RedSquirrrel/index.html',
        imageLink: './Art/RedSquirrrel/index.html/animation.PNG',
        author: 'RedSquirrrel',
        githubLink: 'https://github.com/RedSquirrrel'
    },
    {
        artName: 'Sliding text',
        pageLink: './Art/Flattopz/index.html',
        imageLink: './Art/Flattopz/SlidingText.gif',
        author: 'Flattopz',
        githubLink: 'https://github.com/hjpunzalan'
    },
    {
        artName: 'Rainbow Color Changer',
        pageLink: './Art/mmshr/index.html',
        imageLink: './Art/mmshr/rainbow.gif',
        author: 'mmosehauer',
        githubLink: 'https://github.com/mmosehauer'
    },
    {
        artName: 'World of Coding',
        pageLink: './Art/tom_kn/coding.html',
        imageLink: './Art/tom_kn/coding.gif',
        author: 'Tamas Knisz',
        githubLink: 'https://github.com/TamasKn'
    },
    {
        artName: 'Initial Bounce',
        pageLink: './Art/Juwana/initial.html',
        imageLink: './Art/Juwana/InitialBounce.gif',
        author: 'Juwana',
        githubLink: 'https://github.com/JZerman2018'
    },
    {
        artName: 'Atom',
        pageLink: './Art/Teva/index.html',
        imageLink: './Art/Teva/atom.gif',
        author: 'Teva',
        githubLink: 'https://github.com/TevaHenry'
    },
    {
        artName: 'Be Awesome',
        pageLink: './Art/TigerAsH/index.html',
        imageLink: './Art/TigerAsH/be-awesome.jpg',
        author: 'TigerAsH',
        githubLink: 'https://github.com/TigerAsH94'
    },
    {
        artName: 'Rainbow Colors',
        pageLink: './Art/Sanjeev/index.html',
        imageLink: './Art/Sanjeev/animation.gif',
        author: 'Sanjeev Panday',
        githubLink: 'https://github.com/Sanjeev-Panday'
    },
    {
        artName: 'ZtM',
        pageLink: './Art/thoyvo/index.html',
        imageLink: './Art/thoyvo/ztm.gif',
        author: 'Thoyvo',
        githubLink: 'https://github.com/thoyvo'
    },
    {
        artName: 'Fast Fishes',
        pageLink: './Art/4ront/index.html',
        imageLink: './Art/4ront/fishes.gif',
        author: '4rontender',
        githubLink: 'https://github.com/RinatValiullov'
    },
    {
        artName: 'Loading...',
        pageLink: './Art/RedSquirrrel2/loading.html',
        imageLink: './Art/RedSquirrrel2/loading.gif',
        author: 'RedSquirrrel',
        githubLink: 'https://github.com/RedSquirrrel'
    },
    {
        artName: 'Animated Cube',
        pageLink: './Art/Animated Cube/index.html',
        imageLink: './Art/Animated Cube/cube.gif',
        author: 'RedSquirrrel',
        githubLink: 'https://github.com/RedSquirrrel'
    },
    {
        artName: 'Calm Ubuntu',
        pageLink: './Art/schupat/index.html',
        imageLink: './Art/schupat/preview.gif',
        author: 'schupat',
        githubLink: 'https://github.com/schupat'
    },
    {
        artName: 'Solar System',
        pageLink: './Art/DSandberg93/index.html',
        imageLink: './Art/DSandberg93/SolarSystem.gif',
        author: 'DSandberg93',
        githubLink: 'https://github.com/DSandberg93'
    },
    {
        artName: 'Boo',
        pageLink: './Art/VerityB/index.html',
        imageLink: './Art/VerityB/boo.gif',
        author: 'VerityB',
        githubLink: 'https://github.com/VerityB'
    },
    {
        artName: 'Hacktoberfest Ghost',
        pageLink: './Art/cTahirih/index.html',
        imageLink: './Art/cTahirih/ghost.png',
        author: 'cTahirih',
        githubLink: 'https://github.com/cTahirih'
    },
    {
        artName: 'Clock',
        pageLink: './Art/Abdul/index.html',
        imageLink: './Art/Abdul/Clock.png',
        author: 'Abdul Rahman',
        githubLink: 'https://github.com/abdulrahman118'
    },
    {
        artName: 'Loading Cube',
        pageLink: './Art/andrearizzello/index.html',
        imageLink: './Art/andrearizzello/index.gif',
        author: 'Andrea Rizzello',
        githubLink: 'https://github.com/andrearizzello'
    },
    {
        artName: 'Wall Dropping Logo',
        pageLink: './Art/shivams136/index.html',
        imageLink: './Art/shivams136/walldrop.gif',
        author: 'Shivam Sharma',
        githubLink: 'https://github.com/ShivamS136'
    },
    {
        artName: 'Infinite Race',
        pageLink: './Art/levermanx/index.html',
        imageLink: './Art/levermanx/anim.gif',
        author: 'Levermanx',
        githubLink: 'https://github.com/levermanx'
    },
    {
        artName: 'Hover to Rotate Text',
        pageLink: './Art/faiz_hameed/index.html',
        imageLink: './Art/faiz_hameed/hackto.gif',
        author: 'Faiz Hameed',
        githubLink: 'https://github.com/faizhameed'
    },
    {
        artName: 'HalloHacktober Greeting!',
        pageLink: './Art/lusalga/index.html',
        imageLink: './Art/lusalga/lu.gif',
        author: 'Lucieni A. Saldanha',
        githubLink: 'https://github.com/lusalga/'
    },
    {
        artName: 'Time goes by',
        pageLink: './Art/WolfgangKreminger/index.html',
        imageLink: './Art/WolfgangKreminger/showcase.gif',
        author: 'Wolfgang Kreminger',
        githubLink: 'https://github.com/r4pt0s'
    },
    {
        artName: 'Bouncing Text!',
        pageLink: './Art/AbdulsalamAbdulrahman/index.html',
        imageLink: './Art/AbdulsalamAbdulrahman/Bouncingtxt.gif',
        author: 'Abdulsalam Abdulrahman',
        githubLink: 'https://github.com/AbdulsalamAbdulrahman/'
    },
    {
        artName: 'Simple Phone Animation',
        pageLink: './Art/Lala/index.html',
        imageLink: './Art/Lala/phone.gif',
        author: 'Olamide Aboyeji',
        githubLink: 'https://github.com/aolamide'
    },
    {
        artName: 'Synthwave Sunset',
        pageLink: './Art/brunobolting/index.html',
        imageLink: './Art/brunobolting/synthwave-sunset.gif',
        author: 'Bruno Bolting',
        githubLink: 'https://github.com/brunobolting/'
    },
    {
        artName: 'That Animation',
        pageLink: './Art/MaKloudz/index.html',
        imageLink: './Art/MaKloudz/dat-animation.gif',
        author: 'Blessing Mutava',
        githubLink: 'https://github.com/MaKloudz'
    },
    {
        artName: 'animatron',
        pageLink: './Art/animatron/index.html',
        imageLink: './Art/animatron/trance.gif',
        author: 'nick981837',
        githubLink: 'https://github.com/nick981837'
    },
    {
        artName: 'abhishek9686',
        pageLink: './Art/abhishek9686/index.html',
        imageLink: './Art/abhishek9686/loading.gif',
        author: 'abhishek9686',
        githubLink: 'https://github.com/abhishek9686'
    },

    {
        artName: 'Animecircles',
        pageLink: './Art/Animecircles/index.html',
        imageLink: './Art/animatron/',
        author: 'Geamoding',
        githubLink: 'https://github.com/gilbertekalea'
    },
    {
        artName: 'ZTM Animation',
        pageLink: './Art/EricPuskas/index.html',
        imageLink: './Art/EricPuskas/index.gif',
        author: 'Eric Puskas',
        githubLink: 'https://github.com/EricPuskas'
    },
    {
        artName: 'LSD Rainbow Trip: Phase 1',
        pageLink: './Art/AbsMechanik/index.html',
        imageLink: './Art/AbsMechanik/AbsMechanik_Animation.gif',
        author: 'AbsMechanik',
        githubLink: 'https://github.com/AbsMechanik'
    },
    {
        artName: 'Christmas Lights',
        pageLink: './Art/Futuregit/index.html',
        imageLink: './Art/Futuregit/Christmas-Lights.gif',
        author: 'Futuregit',
        githubLink: 'https://github.com/Futuregit'
    },
    {
        artName: 'Fruit Dancing',
        pageLink: './Art/carlacentenor/index.html',
        imageLink: './Art/carlacentenor/fruit.gif',
        author: 'carlacentenor',
        githubLink: 'https://github.com/carlacentenor'
    },
    {
        artName: 'Spooktober Hacktoberfest',
        pageLink: './Art/FredAmartey/index.html',
        imageLink: './Art/FredAmartey/thumbnaill.gif',
        author: 'Fred Amartey',
        githubLink: 'https://github.com/FredAmartey'
    },
    {
        artName: 'Star Wars?',
        pageLink: './Art/henryvalbuena/index.html',
        imageLink: './Art/henryvalbuena/index.gif',
        author: 'Henry Valbuena',
        githubLink: 'https://github.com/henryvalbuena'
    },
    {
        artName: 'UFO',
        pageLink: './Art/UFO/index.html',
        imageLink: './Art/UFO/UFO.png',
        author: 'Abhinav Singh @abhinav9910',
        githubLink: 'https://github.com/abhinav9910'
    },
    {
        artName: 'The Ripple',
        pageLink: './Art/Anmol2/index.html',
        imageLink: './Art/Anmol2/ripple.png',
        author: 'Anmol',
        githubLink: 'https://github.com/Anmol270900'
    },
    {
        artName: 'Rainbow loader',
        pageLink: './Art/ka-hn/rainbow.html',
        imageLink: './Art/ka-hn/rainbow.gif',
        author: 'Karim Hussain',
        githubLink: 'https://github.com/ka-hn'
    },
    {
        artName: 'Action Cam',
        pageLink: './Art/Donovan/index.html',
        imageLink: './Art/Donovan/pureCSS-animation.gif',
        author: 'Donovan Hunter',
        githubLink: 'https://github.com/dhdcode'
    },
    {
        artName: 'The Sun',
        pageLink: './Art/Anmol/index.html',
        imageLink: './Art/Anmol/sun.png',
        author: 'Anmol',
        githubLink: 'https://github.com/Anmol270900'
    },
    {
        artName: 'Flashing Pumpkin',
        pageLink: './Art/KatrinaRose14/index.html',
        imageLink: './Art/KatrinaRose14/FlashingPumpkin.gif',
        author: 'Katrina Yates',
        githubLink: 'https://github.com/KatrinaRose14'
    },
    {
        artName: 'Flipbox',
        pageLink: './Art/Prasheel/index.html',
        imageLink: './Art/Prasheel/flip.gif',
        author: 'Prasheel Soni',
        githubLink: 'https://github.com/ps011'
    },
    {
        artName: '2019 Wave',
        pageLink: './Art/chris-aqui/index.html',
        imageLink: './Art/chris-aqui/2019-jump.gif',
        author: 'Christine Aqui',
        githubLink: 'https://github.com/christine-aqui'
    },
    {
        artName: 'Hover Button Animation',
        pageLink: './Art/Vipul/hover.html',
        imageLink: './Art/Vipul/Screenshot2.png',
        author: 'Vipul',
        githubLink: 'https://github.com/vipuljain08'
    },
    {
        artName: 'Start From Zero',
        pageLink: './Art/Robihdy/index.html',
        imageLink: './Art/Robihdy/start-from-zero.png',
        author: 'Robihdy',
        githubLink: 'https://github.com/Robihdy'
    },
    {
        artName: 'Local Host metaphor',
        pageLink: './Art/Akbar-Cyber/index.html',
        imageLink: './Art/Prateek/localhost.png',
        author: 'Prateek',
        githubLink: 'https://github.com/prateekpatrick'
    },
    {
        artName: 'Akbar-Cyber',
        pageLink: './Art/Akbar-Cyber/index.html',
        imageLink: './Art/Akbar-Cyber/akbar.gif',
        author: 'Akbar',
        githubLink: 'https://github.com/Akbar-Cyber'
    },
    {
        artName: 'Sliding Lines',
        pageLink: './Art/erics0n/sliding-lines/index.html',
        imageLink: './Art/erics0n/sliding-lines/image.gif',
        author: 'erics0n',
        githubLink: 'https://github.com/erics0n'
    },
    {
        artName: 'Triangle',
        pageLink: './Art/Joy/triangle/triangle.html',
        imageLink: './Art/Joy/triangle/triangle.gif',
        author: 'Joy',
        githubLink: 'https://github.com/royranger'
    },
    {
        artName: 'Cube',
        pageLink: './Art/Joy/cube/cube.html',
        imageLink: './Art/Joy/cube/cube.gif',
        author: 'Joy',
        githubLink: 'https://github.com/royranger'
    },
    {
        artName: 'Burger Menu',
        pageLink: './Art/mctrl/burger.html',
        imageLink: './Art/mctrl/burger.gif',
        author: 'Martina',
        githubLink: 'https://github.com/mctrl'
    },
    {
        artName: 'Square Loader',
        pageLink: './Art/Hemant/index.html',
        imageLink: './Art/Hemant/loader.gif',
        author: 'Hemant Garg',
        githubLink: 'https://github.com/hemant-garg'
    },
    {
        artName: 'wake up, neo...',
        pageLink: './Art/samirjouni/TributeToTheMatrix.html',
        imageLink: './Art/samirjouni/sample.gif',
        author: 'Samir Jouni',
        githubLink: 'https://github.com/samirjouni'
    },
    {
        artName: 'Tribute To COD4MW',
        pageLink: './Art/samirjouni2/index.html',
        imageLink: './Art/samirjouni2/sample.gif',
        author: 'Samir Jouni',
        githubLink: 'https://github.com/samirjouni'
    },
    {
        artName: 'Planet',
        pageLink: './Art/ArthurDoom/planet.html',
        imageLink: './Art/ArthurDoom/planet.gif',
        author: 'ArthurDoom',
        githubLink: 'https://github.com/ArthurDoom'
    },
    {
        artName: 'SquarPy',
        pageLink: './Art/Utkarsh/index.html',
        imageLink: './Art/Utkarsh/hack.gif',
        author: 'utkarsh',
        githubLink: 'https://github.com/Utkarsh2604'
    },
    {
        artName: 'Circle',
        pageLink: './Art/Oliver/Circle.html',
        imageLink: './Art/Oliver/circle.gif',
        author: 'Oliver',
        githubLink: 'https://github.com/oliver-gomes'
    },
    {
        artName: 'Ellipse Loader',
        pageLink: './Art/VaibhavKhulbe/EllipseLoader.html',
        imageLink: './Art/VaibhavKhulbe/ellipseLoader.gif',
        author: 'Vaibhav Khulbe',
        githubLink: 'https://github.com/Kvaibhav01'
    },
    {
        artName: 'Simple Loader',
        pageLink: './Art/soumsps/simpleload.html',
        imageLink: './Art/soumsps/sample.gif',
        author: 'Soumendu Sinha',
        githubLink: 'https://github.com/soumsps'
    },
    {
        artName: 'Rollodex',
        pageLink: './Art/Shruti/rolling.html',
        imageLink: './Art/Shruti/rolling.gif',
        author: 'Shruti',
        githubLink: 'https://github.com/shruti49'
    },
    {
        artName: 'Cute Cat',
        pageLink: './Art/Alghi/cat.html',
        imageLink: './Art/Alghi/cat.gif',
        author: 'Alghi',
        githubLink: 'https://github.com/darklordace'
    },
    {
        artName: 'ZtM Text',
        pageLink: './Art/Di4iMoRtAl/ZtM_text_animation.html',
        imageLink: './Art/Di4iMoRtAl/ZtM_animation.gif',
        author: 'Di4iMoRtAl',
        githubLink: 'https://github.com/dppeykov'
    },
    {
        artName: 'Circles',
        pageLink: './Art/Bhuvana/circles.html',
        imageLink: './Art/Bhuvana/circles.gif',
        author: 'Bhuvana',
        githubLink: 'https://github.com/bhuvana-guna'
    },
    {
        artName: 'Bird',
        pageLink: './Art/Bhuvana/bird.html',
        imageLink: './Art/Bhuvana/bird.gif',
        author: 'Bhuvana',
        githubLink: 'https://github.com/bhuvana-guna'
    },
    {
        artName: 'Loader',
        pageLink: './Art/Bhuvana/loader.html',
        imageLink: './Art/Bhuvana/loader.gif',
        author: 'Bhuvana',
        githubLink: 'https://github.com/bhuvana-guna'
    },
    {
        artName: 'Simple blinking loading circles',
        pageLink: './Art/Rahul/index.html',
        imageLink: './Art/Rahul/loading.gif',
        author: 'Rahul',
        githubLink: 'https://github.com/kohli6010'
    },
    {
        artName: 'Css Pulse',
        pageLink: './Art/Aszmel/pulse.html',
        imageLink: './Art/Aszmel/css_pulse.gif',
        author: 'Aszmel',
        githubLink: 'https://github.com/Aszmel'
    },
    {
        artName: 'Circle Bounce',
        pageLink: './Art/Edmund/index.html',
        imageLink: './Art/Edmund/circle-bounce.gif',
        author: 'Edmund',
        githubLink: 'https://github.com/edmund1645'
    },
    {
        artName: 'Heart Beating',
        pageLink: './Art/Regem/index.html',
        imageLink: './Art/Regem/heart.jpg',
        author: 'Regem',
        githubLink: 'https://github.com/GemzBond'
    },
    {
        artName: 'Fading Circles',
        pageLink: './Art/Ankit/fadeCircle.html',
        imageLink: './Art/Ankit/fadeCircles.png',
        author: 'Ankit Srivastava',
        githubLink: 'https://github.com/a18nov'
    },
    {
        artName: 'Hacktoberfest 2019',
        pageLink: './Art/jpk3lly/animation.html',
        imageLink: './Art/jpk3lly/JPs_Animation_GIF.gif',
        author: 'jpk3lly',
        githubLink: 'https://github.com/jpk3lly'
    },
    {
        artName: 'Name Rotator',
        pageLink: './Art/Meet/name.html',
        imageLink: './Art/Meet/name.gif',
        author: 'Meet',
        githubLink: 'https://github.com/Meet1103'
    },
    {
        artName: 'Ball Rotator',
        pageLink: './Art/Bibekpreet/index.html',
        imageLink: './Art/Bibekpreet/ball.gif',
        author: 'Bibekpreet',
        githubLink: 'https://github.com/bibekpreet99'
    },
    {
        artName: 'ephiphany',
        pageLink: './Art/OctavianIlies/index.html',
        imageLink: './Art/OctavianIlies/ephiphany.gif',
        author: 'OctavianIlies',
        githubLink: 'https://github.com/OctavianIlies'
    },
    {
        artName: 'Loading',
        pageLink: './Art/jh1992jh/loading.html',
        imageLink: './Art/jh1992jh/loading.gif',
        author: 'jh1992jh',
        githubLink: 'https://github.com/jh1992jh'
    },
    {
        artName: 'ZTM Colors',
        pageLink: './Art/Godnon/index.html',
        imageLink: './Art/Godnon/ZTMcAnim.gif',
        author: 'Godnon',
        githubLink: 'https://github.com/godnondsilva'
    },
    {
        artName: 'Hover Effect',
        pageLink: './Art/Shubhankar/index.html',
        imageLink: './Art/Shubhankar/hackoctober.gif',
        author: 'Shubhankar',
        githubLink: 'https://github.com/shubhdwiv12'
    },
    {
        artName: 'Bouncing Fading Circles',
        pageLink: './Art/AyoubIssaad/index.html',
        imageLink: './Art/AyoubIssaad/BouncingFadingCircles.gif',
        author: 'AyoubIssaad',
        githubLink: 'https://github.com/AyoubIssaad'
    },
    {
        artName: '5 balls preloader',
        pageLink: './Art/Nnaji-Victor/index.html',
        imageLink: './Art/Nnaji-Victor/5_balls.gif',
        author: 'Nnaji Victor',
        githubLink: 'https://github.com/Nnaji-Victor'
    },
    {
        artName: 'ZTM Bouncer',
        pageLink: './Art/Josia/bouncer.html',
        imageLink: './Art/Josia/ztmbouncer.gif',
        author: 'Josia Rodriguez',
        githubLink: 'https://github.com/josiarod'
    },
    {
        artName: 'Hacktober loading animation',
        pageLink: './Art/mehul1011/index.html',
        imageLink: './Art/mehul1011/loading.gif',
        author: 'Mehul1011',
        githubLink: 'https://github.com/mehul1011'
    },
    {
        artName: 'Loading Dots',
        pageLink: './Art/devSergiu/index.html',
        imageLink: './Art/devSergiu/loading.gif',
        author: 'devSergiu',
        githubLink: 'https://github.com/devsergiu'
    },
    {
        artName: 'TypeWriter effect',
        pageLink: './Art/Sidharth/Typing_Text.html',
        imageLink: './Art/Sidharth/type_writer.gif',
        author: 'Sidharth',
        githubLink: 'https://github.com/Sidharth98'
    },
    {
        artName: 'Blue Spin',
        pageLink: './Art/JamesW/index.html',
        imageLink: './Art/JamesW/hacktober_spin.gif',
        author: 'James Whitney',
        githubLink: 'https://github.com/jameswhitney'
    },
    {
        artName: 'Loading Animation',
        pageLink: './Art/Sidharth/Loading.html',
        imageLink: './Art/Sidharth/Loading.gif',
        author: 'Sidharth',
        githubLink: 'https://github.com/Sidharth98'
    },
    {
        artName: 'Rotation',
        pageLink: './Art/alenanog/index.html',
        imageLink: './Art/alenanog/rotation.gif',
        author: 'Alena A.',
        githubLink: 'https://github.com/alenanog'
    },
    {
        artName: 'Colors in your life',
        pageLink: './Art/Atipahy/colors.html',
        imageLink: './Art/Atipahy/colors.png',
        author: 'Christos Chr',
        githubLink: 'https://github.com/atipaHy'
    },
    {
        artName: 'Orb',
        pageLink: './Art/Jkbicbic/orb.html',
        imageLink: './Art/Jkbicbic/orb.gif',
        author: 'John Kennedy Bicbic',
        githubLink: 'https://github.com/jkbicbic'
    },
    {
        artName: 'Charging...',
        pageLink: './Art/Afraz/charging.html',
        imageLink: './Art/Afraz/charging.gif',
        author: 'Afraz',
        githubLink: 'https://github.com/afrazz'
    },
    {
        artName: 'Charging...',
        pageLink: './Art/DepStep/depstep.html',
        imageLink: './Art/DepStep/depstep.gif',
        author: 'DepStep',
        githubLink: 'https://github.com/stephD'
    },
    {
        artName: 'Dancing Ball...',
        pageLink: './Art/DaveFres/index.html',
        imageLink: './Art/DaveFres/ball.gif',
        author: 'DaveFres',
        githubLink: 'https://github.com/DaveFres'
    },
    {
        artName: 'animatron',
        pageLink: './Art/animatron/index.html',
        imageLink: './Art/animatron/trance.gif',
        author: 'jomahay',
        githubLink: 'https://github.com/jomahay'
    },
    {
        artName: 'Sunshine',
        pageLink: './Art/Pavelisp/sunshine.html',
        imageLink: './Art/Pavelisp/sunshine.gif',
        author: 'Pavel Isp',
        githubLink: 'https://github.com/pavelisp'
    },
    {
        artName: 'SoundBoxes',
        pageLink: './Art/Hbarang/SoundBox.html',
        imageLink: './Art/Hbarang/SoundBoxAnimation.gif',
        author: 'Hbarang',
        githubLink: 'https://github.com/hbarang'
    },
    {
        artName: 'Cheshire',
        pageLink: './Art/Ckanelin/index.html',
        imageLink: './Art/Ckanelin/Cheshire.gif',
        author: 'Ckanelin',
        githubLink: 'https://github.com/ckanelin'
    },
    {
        artName: 'Disappear',
        pageLink: './Art/Stacy/index.html',
        imageLink: './Art/Stacy/disappear.gif',
        author: 'Stacy',
        githubLink: 'https://github.com/stacyholtz6'
    },
    {
        artName: 'Ellipse Spinner',
        pageLink: './Art/Sabina/ellipse_spinner.html',
        imageLink: './Art/Sabina/ellipse_spinner.png',
        author: 'Sabina Abbasova',
        githubLink: 'https://github.com/sabina929'
    },
    {
        artName: 'NightSky',
        pageLink: './Art/AndyS/index.html',
        imageLink: './Art/AndyS/Capture.GIF',
        author: 'AndyS',
        githubLink: 'https://github.com/AndyS1988'
    },
    {
        artName: 'Hungry',
        pageLink: './Art/diegchav/index.html',
        imageLink: './Art/diegchav/hungry.gif',
        author: 'Diego Chz',
        githubLink: 'https://github.com/diegchav'
    },
    {
        artName: 'Hover Text Animation',
        pageLink: './Art/AyoubIssaad2/index.html',
        imageLink: './Art/AyoubIssaad2/hoverTextAnimation.gif',
        author: 'AyoubIssaad',
        githubLink: 'https://github.com/AyoubIssaad'
    },
    {
        artName: 'Colorize',
        pageLink: './Art/JimBratsos/colorize.html',
        imageLink: './Art/JimBratsos/Colorize.gif',
        author: 'Jim Bratsos',
        githubLink: 'https://github.com/JimBratsos'
    },
    {
        artName: 'Hacktober Spooktacular',
        pageLink: 'Art/Elex/index.html',
        imageLink: ['./Art/Elex/hhs.gif'],
        author: 'William Poisel (LordCobra)',
        githubLink: 'https://github.com/epoisel'
    },
    {
        artName: 'Circley',
        pageLink: './Art/Tranjenny/indexjenny.html',
        imageLink: './Art/Tranjenny/zerojenny.gif',
        author: 'Tranjenny',
        githubLink: 'https://github.com/Tranjenny'
    },
    {
        artName: 'My Vietnam',
        pageLink: './Art/nhbduy/index.html',
        imageLink: './Art/nhbduy/my-vietnam.gif',
        author: 'Hoang-Bao-Duy NGUYEN',
        githubLink: 'https://github.com/nhbduy'
    },
    {
        artName: 'Hactoberfest Bus',
        pageLink: './Art/shahpranaf/index.html',
        imageLink: './Art/shahpranaf/hacktoberfest_bus.gif',
        author: 'Pranav Shah',
        githubLink: 'https://github.com/shahpranaf'
    },
    {
        artName: 'Hacktoberfest',
        pageLink: './Art/robihid/index.html',
        imageLink: './Art/robihid/hacktoberfest.png',
        author: 'robihid',
        githubLink: 'https://github.com/robihid'
    },
    {
        artName: 'Hi there',
        pageLink: './Art/Aki/index.html',
        imageLink: './Art/Aki/giphy.gif',
        author: 'Aki',
        githubLink: 'https://github.com/akmalist'
    },
    {
        artName: 'Hacktoberfest 2019!',
        pageLink: './Art/RedSquirrrel/index.html',
        imageLink: './Art/RedSquirrrel/index.html/animation.PNG',
        author: 'RedSquirrrel',
        githubLink: 'https://github.com/RedSquirrrel'
    },
    {
        artName: 'Sliding text',
        pageLink: './Art/Flattopz/index.html',
        imageLink: './Art/Flattopz/SlidingText.gif',
        author: 'Flattopz',
        githubLink: 'https://github.com/hjpunzalan'
    },
    {
        artName: 'Rainbow Color Changer',
        pageLink: './Art/mmshr/index.html',
        imageLink: './Art/mmshr/rainbow.gif',
        author: 'mmosehauer',
        githubLink: 'https://github.com/mmosehauer'
    },
    {
        artName: 'World of Coding',
        pageLink: './Art/tom_kn/coding.html',
        imageLink: './Art/tom_kn/coding.gif',
        author: 'Tamas Knisz',
        githubLink: 'https://github.com/TamasKn'
    },
    {
        artName: 'Initial Bounce',
        pageLink: './Art/Juwana/initial.html',
        imageLink: './Art/Juwana/InitialBounce.gif',
        author: 'Juwana',
        githubLink: 'https://github.com/JZerman2018'
    },
    {
        artName: 'Atom',
        pageLink: './Art/Teva/index.html',
        imageLink: './Art/Teva/atom.gif',
        author: 'Teva',
        githubLink: 'https://github.com/TevaHenry'
    },
    {
        artName: 'Be Awesome',
        pageLink: './Art/TigerAsH/index.html',
        imageLink: './Art/TigerAsH/be-awesome.jpg',
        author: 'TigerAsH',
        githubLink: 'https://github.com/TigerAsH94'
    },
    {
        artName: 'Rainbow Colors',
        pageLink: './Art/Sanjeev/index.html',
        imageLink: './Art/Sanjeev/animation.gif',
        author: 'Sanjeev Panday',
        githubLink: 'https://github.com/Sanjeev-Panday'
    },
    {
        artName: 'ZtM',
        pageLink: './Art/thoyvo/index.html',
        imageLink: './Art/thoyvo/ztm.gif',
        author: 'Thoyvo',
        githubLink: 'https://github.com/thoyvo'
    },
    {
        artName: 'Fast Fishes',
        pageLink: './Art/4ront/index.html',
        imageLink: './Art/4ront/fishes.gif',
        author: '4rontender',
        githubLink: 'https://github.com/RinatValiullov'
    },
    {
        artName: 'Loading...',
        pageLink: './Art/RedSquirrrel2/loading.html',
        imageLink: './Art/RedSquirrrel2/loading.gif',
        author: 'RedSquirrrel',
        githubLink: 'https://github.com/RedSquirrrel'
    },
    {
        artName: 'Animated Cube',
        pageLink: './Art/Animated Cube/index.html',
        imageLink: './Art/Animated Cube/cube.gif',
        author: 'RedSquirrrel',
        githubLink: 'https://github.com/RedSquirrrel'
    },
    {
        artName: 'Calm Ubuntu',
        pageLink: './Art/schupat/index.html',
        imageLink: './Art/schupat/preview.gif',
        author: 'schupat',
        githubLink: 'https://github.com/schupat'
    },
    {
        artName: 'Solar System',
        pageLink: './Art/DSandberg93/index.html',
        imageLink: './Art/DSandberg93/SolarSystem.gif',
        author: 'DSandberg93',
        githubLink: 'https://github.com/DSandberg93'
    },
    {
        artName: 'Boo',
        pageLink: './Art/VerityB/index.html',
        imageLink: './Art/VerityB/boo.gif',
        author: 'VerityB',
        githubLink: 'https://github.com/VerityB'
    },
    {
        artName: 'Hacktoberfest Ghost',
        pageLink: './Art/cTahirih/index.html',
        imageLink: './Art/cTahirih/ghost.png',
        author: 'cTahirih',
        githubLink: 'https://github.com/cTahirih'
    },
    {
        artName: 'Clock',
        pageLink: './Art/Abdul/index.html',
        imageLink: './Art/Abdul/Clock.png',
        author: 'Abdul Rahman',
        githubLink: 'https://github.com/abdulrahman118'
    },
    {
        artName: 'Loading Cube',
        pageLink: './Art/andrearizzello/index.html',
        imageLink: './Art/andrearizzello/index.gif',
        author: 'Andrea Rizzello',
        githubLink: 'https://github.com/andrearizzello'
    },
    {
        artName: 'Wall Dropping Logo',
        pageLink: './Art/shivams136/index.html',
        imageLink: './Art/shivams136/walldrop.gif',
        author: 'Shivam Sharma',
        githubLink: 'https://github.com/ShivamS136'
    },
    {
        artName: 'Infinite Race',
        pageLink: './Art/levermanx/index.html',
        imageLink: './Art/levermanx/anim.gif',
        author: 'Levermanx',
        githubLink: 'https://github.com/levermanx'
    },
    {
        artName: 'Hover to Rotate Text',
        pageLink: './Art/faiz_hameed/index.html',
        imageLink: './Art/faiz_hameed/hackto.gif',
        author: 'Faiz Hameed',
        githubLink: 'https://github.com/faizhameed'
    },
    {
        artName: 'HalloHacktober Greeting!',
        pageLink: './Art/lusalga/index.html',
        imageLink: './Art/lusalga/lu.gif',
        author: 'Lucieni A. Saldanha',
        githubLink: 'https://github.com/lusalga/'
    },
    {
        artName: 'Time goes by',
        pageLink: './Art/WolfgangKreminger/index.html',
        imageLink: './Art/WolfgangKreminger/showcase.gif',
        author: 'Wolfgang Kreminger',
        githubLink: 'https://github.com/r4pt0s'
    },
    {
        artName: 'Bouncing Text!',
        pageLink: './Art/AbdulsalamAbdulrahman/index.html',
        imageLink: './Art/AbdulsalamAbdulrahman/Bouncingtxt.gif',
        author: 'Abdulsalam Abdulrahman',
        githubLink: 'https://github.com/AbdulsalamAbdulrahman/'
    },
    {
        artName: 'Simple Phone Animation',
        pageLink: './Art/Lala/index.html',
        imageLink: './Art/Lala/phone.gif',
        author: 'Olamide Aboyeji',
        githubLink: 'https://github.com/aolamide'
    },
    {
        artName: 'Synthwave Sunset',
        pageLink: './Art/brunobolting/index.html',
        imageLink: './Art/brunobolting/synthwave-sunset.gif',
        author: 'Bruno Bolting',
        githubLink: 'https://github.com/brunobolting/'
    },

    {
        artName: 'Kawaii Penguin',
        pageLink: './Art/Brienyll/index.html',
        imageLink: './Art/Brienyll/kawaiiPenguin.gif',
        author: 'Brienyll',
        githubLink: 'https://github.com/brienyll/'
    },
    {
        artName: 'Happy Halloween',
        pageLink: './Art/MatthewS/index.html',
        imageLink: './Art/MatthewS/Spider.gif',
        author: 'MatthewS',
        githubLink: 'https://github.com/matthewstoddart/'
    },
    {
        artName: 'Fan Art',
        pageLink: './Art/m-perez33/index.html',
        imageLink: './Art/m-perez33/cylon.gif',
        author: 'Marcos Perez',
        githubLink: 'https://github.com/m-perez33/'
    },
    {
        artName: 'Animating Pot',
        pageLink: './Art/Somechandra/index.html',
        imageLink: './Art/Somechandra/pot.gif',
        author: 'Somechandra',
        githubLink: 'https://github.com/somechandra'
    },
    {
        artName: 'Circles Circling',
        pageLink: './Art/pikktorr/index.html',
        imageLink: './Art/pikktorr/circles.gif',
        author: 'pikktorr',
        githubLink: 'https://github.com/pikktorr'
    },
    {
        artName: 'Glitchy Szn',
        pageLink: './Art/premdav/index.html',
        imageLink: './Art/premdav/screenshot.png',
        author: 'premdav',
        githubLink: 'https://github.com/premdav'
    },
    {
        artName: 'ZeroToMastery',
        pageLink: './Art/Vzneers/index.html',
        imageLink: './Art/Vzneers/gifzeroloading.gif',
        author: 'TrinhMinhHieu',
        githubLink: 'https://github.com/trinhminhhieu'
    },
    {
        artName: 'Spacecraft-landing',
        pageLink: './Art/DDuplinszki/index.html',
        imageLink: './Art/DDuplinszki/Spacecraft-landing.gif',
        author: 'DDuplinszki',
        githubLink: 'https://github.com/DDuplinszki'
    },
    {
        artName: 'Paw Prints',
        pageLink: './Art/Tia/index.html',
        imageLink: './Art/Tia/paw-prints.gif',
        author: 'Tia Esguerra',
        githubLink: 'https://github.com/msksfo'
    },
    {
        artName: 'Hover-Scale',
        pageLink: './Art/echowebid/index.html',
        imageLink: './Art/echowebid/hover.gif',
        author: 'echowebid',
        githubLink: 'https://github.com/echowebid'
    },
    {
        artName: 'mars',
        pageLink: './Art/Courtney_Pure/index.html',
        imageLink: './Art/Courtney_Pure/mars_screenshot.png',
        author: 'Courtney Pure',
        githubLink: 'https://github.com/courtneypure'
    },
    {
        artName: 'Welcome HactoberFest',
        pageLink: './Art/Dhaval/index.html',
        imageLink: './Art/Dhaval/Welcome-Hacktoberfest.gif',
        author: 'Dhaval Mehta',
        githubLink: 'https://github.com/Dhaval1403'
    },
    {
        artName: 'Aynonimation',
        pageLink: './Art/Aynorica/aynorica.html',
        imageLink: './Art/Aynorica/Aynonimation.png',
        author: 'aynorica',
        githubLink: 'https://github.com/aynorica'
    },
    {
        artName: 'sun-to-moon',
        pageLink: './Art/haider/index.html',
        imageLink: './Art/haider/sun-moon.gif',
        author: 'Haider',
        githubLink: 'https://github.com/hyderumer'
    },
    {
        artName: 'Animatron',
        pageLink: './Art/animatron/index.html',
        imageLink: './Art/animatron/trance.gif',
        author: 'Andrei',
        githubLink: 'https://github.com/aneagoie'
    },
    {
        artName: 'Loader Circle',
        pageLink: './Art/beaps/index.html',
        imageLink: './Art/beaps/loader-circle.gif',
        author: 'beaps',
        githubLink: 'https://github.com/beaps'
    },
    {
        artName: 'Doors',
        pageLink: './Art/pauliax/index.html',
        imageLink: './Art/pauliax/doors.gif',
        author: 'pauliax',
        githubLink: 'https://github.com/pauliax'
    },
    {
        artName: 'Clock with pendulum',
        pageLink: './Art/Pankaj/index.html',
        imageLink: './Art/Pankaj/Clock_with_pendulum.gif',
        author: 'Pankaj',
        githubLink: 'https://github.com/prime417'
    },
    {
        artName: 'Animatron',
        pageLink: './Art/animatron/index.html',
        imageLink: './Art/animatron/trance.gif',
        author: 'Andrei',
        githubLink: 'https://github.com/aneagoie'
    },
    {
        artName: 'Loader Circle',
        pageLink: './Art/beaps/index.html',
        imageLink: './Art/beaps/loader-circle.gif',
        author: 'beaps',
        githubLink: 'https://github.com/beaps'
    },
    {
        artName: 'Open Sourcerer',
        pageLink: './Art/4rturd13/index.html',
        imageLink: './Art/4rturd13/openSourcerer.gif',
        author: '4rturd13',
        githubLink: 'https://github.com/4rturd13'
    },
    {
        artName: 'Doors',
        pageLink: './Art/pauliax/index.html',
        imageLink: './Art/pauliax/doors.gif',
        author: 'pauliax',
        githubLink: 'https://github.com/pauliax'
    },
    {
        artName: 'Loader Square',
        pageLink: './Art/beaps2/square-loader.html',
        imageLink: './Art/beaps2/square-loader.gif',
        author: 'beaps',
        githubLink: 'https://github.com/beaps'
    },
    {
        artName: 'Running Text',
        pageLink: './Art/DevinEkadeni/running-text.html',
        imageLink: './Art/DevinEkadeni/running-text.gif',
        author: 'Devin Ekadeni',
        githubLink: 'https://github.com/devinekadeni'
    },
    {
        artName: 'Mystical-Hacktoberfest',
        pageLink: './Art/Wayne/index.html',
        imageLink: './Art/Wayne/hacktoberfest - Google Chrome 09 Oct 2019 21_12_32.png',
        author: 'Wayne Mac Mavis',
        githubLink: 'https://github.com/WayneMacMavis'
    },
    {
        artName: 'ZTM Logo Animation',
        pageLink: './Art/bk987/index.html',
        imageLink: './Art/bk987/preview.gif',
        author: 'Bilal Khalid',
        githubLink: 'https://github.com/bk987'
    },
    {
        artName: 'Pong',
        pageLink: './Art/Carls13/index.html',
        imageLink: './Art/Carls13/pong.jpg',
        author: 'Carlos Hernandez',
        githubLink: 'https://github.com/Carls13'
    },
    {
        artName: 'ZTM Reveal',
        pageLink: './Art/bk987-2/index.html',
        imageLink: './Art/bk987-2/preview.gif',
        author: 'Bilal Khalid',
        githubLink: 'https://github.com/bk987'
    },
    {
        artName: 'ZTM Family Animation',
        pageLink: './Art/sballgirl11/animation.html',
        imageLink: './Art/sballgirl11/ztm.gif',
        author: 'Brittney Postma',
        githubLink: 'https://github.com/sballgirl11'
    },
    {
        artName: 'Phone Greetings',
        pageLink: './Art/ann-dev/index.html',
        imageLink: './Art/ann-dev/screenshot.png',
        author: 'ann-dev',
        githubLink: 'https://github.com/ann-dev'
    },
    {
        artName: 'Triangle Slide',
        pageLink: './Art/grieff/index.html',
        imageLink: './Art/grieff/triangle-animation.gif',
        author: 'Grieff',
        githubLink: 'https://github.com/grieff'
    },
    {
        artName: 'Neon ZTM',
        pageLink: './Art/grieff/text.html',
        imageLink: './Art/grieff/neonZTM.gif',
        author: 'Grieff',
        githubLink: 'https://github.com/grieff'
    },
    {
        artName: 'Flip Card',
        pageLink: './Art/FlipCard/index.html',
        imageLink: './Art/FlipCard/ezgif.com-video-to-gif.gif',
        author: 'Saurabh',
        githubLink: 'https://github.com/Saurabh-FullStackDev'
    },
    {
        artName: 'animationHalloween',
        pageLink: './Art/mawais54013/index.html',
        imageLink: './Art/mawais54013/Halloween.gif',
        author: 'mawais54013',
        githubLink: 'https://github.com/mawais54013'
    },
    {
        artName: 'Hacktoberfest Letter Popups',
        pageLink: './Art/jmt3559/index.html',
        imageLink: 'https://media.giphy.com/media/RKSRPGiIsy1f3Ji3j1/giphy.gif',
        author: 'Juan T.',
        githubLink: 'https://github.com/jmtellez'
    },
    {
        artName: 'Oscillation',
        pageLink: './Art/Oscillation/index.html',
        imageLink: './Art/Oscillation/oscillation.gif',
        author: 'Nandhakumar',
        githubLink: 'https://github.com/Nandhakumar7792'
    },
    {
        artName: 'Letters flipUp',
        pageLink: './Art/TerenceBiney/index.html',
        imageLink: './Art/TerenceBiney/lettersanimate.gif',
        author: 'Terence Biney',
        githubLink: 'https://github.com/Tereflech17'
    },
    {
        artName: 'Colors rectangle',
        pageLink: './Art/beaps3/index.html',
        imageLink: './Art/beaps3/colors-rectangle.gif',
        author: 'beaps',
        githubLink: 'https://github.com/beaps'
    },
    {
        artName: 'Hinge',
        pageLink: './Art/hereisfahad/index.html',
        imageLink: './Art/hereisfahad/hinge.png',
        author: 'Hereisfahad',
        githubLink: 'https://github.com/hereisfahad'
    },
    {
        artName: 'Animation',
        pageLink: './Art/PaulBillings/animation.html',
        imageLink: './Art/PaulBillings/animation.gif',
        author: 'Paul Billings',
        githubLink: 'https://github.com/paulbillings'
    },
    {
        artName: 'Diminishing',
        pageLink: './Art/Diminishing/index.html',
        imageLink: './Art/Diminishing/diminishing.gif',
        author: 'Nandhakumar',
        githubLink: 'https://github.com/Nandhakumar7792'
    },
    {
        artName: 'yin-yang',
        pageLink: './Art/yin-yang/index.html',
        imageLink: './Art/yin-yang/yin-yang.gif',
        author: 'Nandhakumar',
        githubLink: 'https://github.com/Nandhakumar7792'
    },
    {
        artName: 'eggJiggle',
        pageLink: './Art/eggJiggle/index.html',
        imageLink: './Art/eggJiggle/eggJiggle.gif',
        author: 'Nandhakumar',
        githubLink: 'https://github.com/Nandhakumar7792'
    },
    {
        artName: 'Aynonimation',
        pageLink: './Art/Aynorica/aynorica.html',
        imageLink: './Art/Aynorica/Aynonimation.png',
        author: 'aynorica',
        githubLink: 'https://github.com/aynorica'
    },
    {
        artName: 'ZTM Family Animation',
        pageLink: './Art/sballgirl11/index.html',
        imageLink: './Art/sballgirl11/ztm.gif',
        author: 'Brittney Postma',
        githubLink: 'https://github.com/sballgirl11'
    },
    {
        artName: 'Calm',
        pageLink: './Art/TMax/index.html',
        imageLink: './Art/TMax/Choas.gif',
        author: 'Tanesha',
        githubLink: 'https://github.com/Mainemirror'
    },
    {
        artName: 'Eyes',
        pageLink: './Art/Ltheory/main.html',
        imageLink: './Art/Ltheory/eyes.gif',
        author: 'Ltheory',
        githubLink: 'https://github.com/Ltheory'
    },
    {
        artName: 'Jelly!',
        pageLink: './Art/Pete331/index.html',
        imageLink: './Art/Pete331/jelly.png',
        author: 'Pete331',
        githubLink: 'https://github.com/Pete331'
    },
    {
        artName: 'clock-animation',
        pageLink: './Art/clock-animation/clock.html',
        imageLink: './Art/clock-animation/clock.gif',
        author: 'Alan sarluv',
        githubLink: 'https://github.com/alansarluv'
    },
    {
        artName: 'Slider',
        pageLink: './Art/furqan/index.html',
        imageLink: './Art/furqan/in.gif',
        author: 'Furqan',
        githubLink: 'https://github.com/furki911s'
    },
    {
        artName: 'animated-birds',
        pageLink: './Art/g-serban/animated-birds.html',
        imageLink: './Art/g-serban/animated-birds.gif',
        author: 'g-serban',
        githubLink: 'https://github.com/g-serban'
    },
    {
        artName: 'circle-become-square',
        pageLink: './Art/chathura19/index.html',
        imageLink: './Art/chathura19/chathura.gif',
        author: 'Chathura Samarajeewa',
        githubLink: 'https://github.com/ChathuraSam'
    },
    {
        artName: 'page-flicker',
        pageLink: './Art/neon-flights/page-flicker.html',
        imageLink: './Art/neon-flights/page-flicker.gif',
        author: 'neon-flights',
        githubLink: 'https://github.com/neon-flights'
    },
    {
        artName: 'Animate-Name',
        pageLink: './Art/Natalina/index.html',
        imageLink: './Art/Natalina/animatename.gif',
        author: 'Natalina',
        githubLink: 'https://github.com/Natalina13'
    },
    {
        artName: 'Asteroids',
        pageLink: './Art/hrafnkellbaldurs/index.html',
        imageLink: './Art/hrafnkellbaldurs/asteroids.gif',
        author: 'Hrafnkell Baldursson',
        githubLink: 'https://github.com/hrafnkellbaldurs'
    },
    {
        artName: 'Sliding-Paragraph',
        pageLink: './Art/Prashant/index.html',
        imageLink: './Art/Prashant/slidingparagraph.gif',
        author: 'Prashant',
        githubLink: 'https://github.com/Prashant2108'
    },
    {
        artName: 'Rocket Ship',
        pageLink: './Art/sdangoy/rocket-ship.html',
        imageLink: './Art/sdangoy/Rocket-Ship-Animation.gif',
        author: 'sdangoy',
        githubLink: 'https://github.com/sdangoy'
    },
    {
        artName: 'Spinner',
        pageLink: './Art/Sayan/index.html',
        imageLink: './Art/Sayan/spinner.gif',
        author: 'ssayanm',
        githubLink: 'https://github.com/ssayanm'
    },
    {
        artName: 'swivel',
        pageLink: './Art/tusharhanda/index.html',
        imageLink: './Art/tusharhanda/gif.gif',
        author: 'Tushar',
        githubLink: 'https://github.com/tusharhanda'
    },
    {
        artName: 'Hallows Eve',
        pageLink: './Art/ShanClayton/hallowseve.html',
        imageLink: './Art/ShanClayton/hallowhack.gif',
        author: 'Shanaun Clayton',
        githubLink: 'https://github.com/shanclayton'
    },
    {
        artName: 'Contraption',
        pageLink: './Art/Aravindh/contraption.html',
        imageLink: './Art/Aravindh/contraption.gif',
        author: 'Aravindh',
        githubLink: 'https://github.com/Aravindh-SNR'
    },
    {
        artName: 'Rings',
        pageLink: './Art/Kuzmycz/rings.html',
        imageLink: './Art/Kuzmycz/rings.gif',
        author: 'Mark Kuzmycz',
        githubLink: 'https://github.com/kuzmycz'
    },
    {
        artName: 'Ghost',
        pageLink: './Art/toserjude/index.html',
        imageLink: './Art/toserjude/boo.JPG',
        author: 'toserjude',
        githubLink: 'https://github.com/toserjude'
    },
    {
        artName: 'Gradient circle',
        pageLink: './Art/brettl1991/index.html',
        imageLink: './Art/brettl1991/animation.png',
        author: 'Agnes Brettl',
        githubLink: 'https://github.com/brettl1991'
    },
    {
        artName: 'Bill Cipher',
        pageLink: './Art/vitoriapena/index.html',
        imageLink: './Art/vitoriapena/bill_cipher.gif',
        author: 'Vitória Mendes',
        githubLink: 'https://github.com/vitoriapena'
    },
    {
        artName: 'Generate meaning',
        pageLink: './Art/Atif4/index.html',
        imageLink: './Art/Generate meaning.gif',
        author: 'Atif Iqbal',
        githubLink: 'https://github.com/atif-dev'
    },
    {
        artName: 'Spooktime',
        pageLink: './Art/AgneDJ/index.html',
        imageLink: './Art/AgneDJ/spooktime.gif',
        author: 'AgneDJ',
        githubLink: 'https://github.com/AgneDJ'
    },
    {
        artName: 'Gradient circle',
        pageLink: './Art/brettl1991/index.html',
        imageLink: './Art/brettl1991/animation.png',
        author: 'Agnes Brettl',
        githubLink: 'https://github.com/brettl1991'
    },
    {
        artName: 'Bill Cipher',
        pageLink: './Art/vitoriapena/index.html',
        imageLink: './Art/vitoriapena/bill_cipher.gif',
        author: 'Vitória Mendes',
        githubLink: 'https://github.com/vitoriapena'
    },
    {
        artName: 'Dizzy',
        pageLink: './Art/antinomy/index.html',
        imageLink: './Art/antinomy/logo-spin.gif',
        author: 'Antinomezco',
        githubLink: 'https://github.com/antinomezco'
    },
    {
        artName: 'bounce',
        pageLink: './Art/bounce/index.html',
        imageLink: './Art/bounce/bounce.gif',
        author: 'leelacanlale',
        githubLink: 'https://github.com/leelacanlale'
    },
    {
        artName: 'Bubbles',
        pageLink: './Art/bubbles/Bubbles.html',
        imageLink: './Art/bubbles/buubles.png',
        author: 'michal',
        githubLink: 'https://github.com/michalAim'
    },
    {
        artName: 'Bar Slide',
        pageLink: './Art/MikeVedsted/index.html',
        imageLink: './Art/MikeVedsted/barslide.png',
        author: 'Mike Vedsted',
        githubLink: 'https://github.com/MikeVedsted'
    },
    {
        artName: 'HacktoberFest-2019',
        pageLink: './Art/Atif/index.html',
        imageLink: './Art/Atif/HacktoberFest-19.gif',
        author: 'Atif Iqbal',
        githubLink: 'https://github.com/atif-dev'
    },
    {
        artName: 'Text Animation',
        pageLink: './Art/Divya/index.html',
        imageLink: './Art/Divya/screenshot.png',
        author: 'Divya',
        githubLink: 'https://github.com/DivyaPuri25'
    },
    {
        artName: 'HacktoberFest-2019-Entry',
        pageLink: './Art/nunocpnp/index.html',
        imageLink: './Art/nunocpnp/sample_image.jpg',
        author: 'Nuno Pereira',
        githubLink: 'https://github.com/nunocpnp'
    },
    {
        artName: 'HacktoberFest 2019',
        pageLink: './Art/AbdussamadYisau/index.html',
        imageLink: './Art/AbdussamadYisau/Screenshot.png',
        author: 'Abdussamad Yisau',
        githubLink: 'https://github.com/AbdussamadYisau'
    },
    {
        artName: 'squareMagic',
        pageLink: './Art/Rajnish-SquareMagic/index.html',
        imageLink: './Art/Rajnish-SquareMagic/squareMagic.png',
        author: 'Rajnish Kr Singh',
        githubLink: 'https://github.com/RajnishKrSingh'
    },
    {
        artName: 'Blinking Hacktober',
        pageLink: './Art/Atif2/index.html',
        imageLink: './Art/Blinking hacktober.gif',
        author: 'Atif Iqbal',
        githubLink: 'https://github.com/atif-dev'
    },
    {
        artName: 'Robodance',
        pageLink: './Art/robodance/index.html',
        imageLink: './Art/robodance/robodance.gif',
        author: 'Thomas',
        githubLink: 'https://github.com/mahlqvist'
    },
    {
        artName: 'Sliding hacktober',
        pageLink: './Art/Atif3/index.html',
        imageLink: './Art/Atif3/sliding hacktober.gif',
        author: 'Atif Iqbal',
        githubLink: 'https://github.com/atif-dev'
    },
    {
        artName: 'like-animation',
        pageLink: './Art/gibas79/like-animation.html',
        imageLink: './Art/gibas79/like-animation.gif',
        author: 'Gilberto Guimarães',
        githubLink: 'https://github.com/gibas79'
    },
    {
        artName: 'ZTM animation',
        pageLink: './Art/ZTManimation/index.html',
        author: 'damniha',
        imageLink: './Art/ZTManimation/ZTM_animation.gif',
        githubLink: 'https://github.com/damniha'
    },
    {
        artName: 'Double Helix',
        pageLink: './Art/KeenanNunesVaz/index.html',
        imageLink: './Art/KeenanNunesVaz/double-helix.gif',
        author: 'KeenanNV',
        githubLink: 'https://github.com/KeenanNunesVaz'
    },
    {
        artName: 'October',
        pageLink: './Art/fprokofiev/index.html',
        imageLink: './Art/fprokofiev/october.gif',
        author: 'Fyodor Prokofiev',
        githubLink: 'https://github.com/fprokofiev'
    },
    {
        artName: 'Circle CSS',
        pageLink: './Art/pXxcont/index.html',
        imageLink: './Art/pXxcont/circlecss.png',
        author: 'fzpX',
        githubLink: 'https://github.com/fzpX'
    },
    {
        artName: 'Asterisk Formation',
        pageLink: './Art/NorahJC/index.html',
        imageLink: './Art/NorahJC/asterisk-formation.gif',
        author: 'NorahJC',
        githubLink: 'https://github.com/norahjc'
    },
    {
        artName: 'Bouncing CSS',
        pageLink: './Art/Tina-Hoang/aniframe.html',
        imageLink: './Art/Tina-Hoang/bounce.png',
        author: 'Tina',
        githubLink: 'https://github.com/nnh242'
    },
    {
        artName: 'Ghost Balls',
        pageLink: './Art/ghostBalls/index.html',
        imageLink: './Art/ghostBalls/balls.png',
        author: 'Beatriz Delmiro',
        githubLink: 'https://github.com/biadelmiro'
    },
    {
        artName: 'Walking Guy',
        pageLink: './Art/walking-guy/index.html',
        imageLink: './Art/walking-guy/video_gif.gif',
        author: 'Rahulkumar Jha',
        githubLink: 'https://github.com/Rahul240499'
    },
    {
        artName: 'Hover Neon Animation',
        pageLink: './Art/edjunma/index.html',
        imageLink: './Art/edjunma/ejm-neon.gif',
        author: 'edjunma',
        githubLink: 'https://github.com/edjunma'
    },
    {
        artName: 'Last In First Out Animation',
        pageLink: './Art/Stryker/index.html',
        imageLink: './Art/Stryker/zero-to-mastery-lifo-animation.gif',
        author: 'Stryker Stinnette',
        githubLink: 'https://github.com/StrykerKent'
    },
    {
        artName: 'Happy Diwali Animation',
        pageLink: './Art/Apoorva/index.html',
        imageLink: './Art/Apoorva/Screen.gif',
        author: 'Apoorva',
        githubLink: 'https://github.com/apoorvamohite'
    },
    {
        artName: 'Heart Beat',
        pageLink: './Art/naveen-ku/Heart shape.html',
        imageLink: './Art/naveen-ku/Heart shape.gif',
        author: 'naveen-ku',
        githubLink: 'https://github.com/naveen-ku'
    },
    {
        artName: 'Smoky Text',
        pageLink: './Art/smoky-text/index.html',
        imageLink: './Art/smoky-text/smoky_text_gif.gif',
        author: 'Rahulkumar Jha',
        githubLink: 'https://github.com/Rahul240499'
    },
    {
        artName: 'Rainbow and Clouds',
        pageLink: './Art/rainbowclouds/index.html',
        imageLink: './Art/rainbowclouds/rainbowclouds.gif',
        author: 'isasimoo',
        githubLink: 'https://github.com/isasimo'
    },
    {
        artName: 'Peek a boo!',
        pageLink: './Art/Virtual1/index.html',
        imageLink: './Art/Virtual1/HappyHalloween.gif',
        author: 'Jessica Erasmus',
        githubLink: 'https://github.com/Virtual1'
    },
    {
        artName: 'prashantM1',
        pageLink: './Art/prashantM1/heart.html',
        imageLink: './Art/prashantM1/heart.gif',
        author: 'Prashant Maurya',
        githubLink: 'https://github.com/prashantmaurya228'
    },

    {
        artName: 'prashantM2',
        pageLink: './Art/prashantM2/block.html',
        imageLink: './Art/prashantM2/block.gif',
        author: 'Prashant Maurya',
        githubLink: 'https://github.com/prashantmaurya228'
    },

    {
        artName: 'prashantM3',
        pageLink: './Art/prashantM3/ball.html',
        imageLink: './Art/prashantM3/ball.gif',
        author: 'Prashant Maurya',
        githubLink: 'https://github.com/prashantmaurya228'
    },
    {
        artName: 'SquareStar',
        pageLink: './Art/shawn/index.html',
        imageLink: './Art/shawn/square_star.gif',
        author: 'shawn',
        github: 'https://github.com/hk2014'
    },
    {
        artName: 'prashantM4',
        pageLink: './Art/prashantM4/boxsize.html',
        imageLink: './Art/prashantM4/boxsize.gif',
        author: 'Prashant Maurya',
        githubLink: 'https://github.com/prashantmaurya228'
    },
    {
        artName: 'Happy hacking',
        pageLink: 'https://github.com/szulima',
        imageLink: './Art/szulima/hacking.gif',
        author: 'szulima',
        githubLink: 'https://github.com/szulima'
    },
    {
        artName: 'ColorBomb',
        pageLink: './Art/ColorBomb/index.html',
        imageLink: './Art/ColorBomb/ztm.gif',
        author: 'Rahulm2310',
        github: 'https://github.com/Rahulm2310'
    },
    {
        artName: 'Traffic Lights',
        pageLink: './Art/Harry/index.html',
        imageLink: './Art/Harry/lights.gif',
        author: 'Harry',
        githubLink: 'https://github.com/legenhairy'
    },
    {
        artName: 'Glowing Text',
        pageLink: './Art/glowing-text/index.html',
        imageLink: './Art/glowing-text/glowing_text_gif.gif',
        author: 'Rahulkumar Jha',
        githubLink: 'https://github.com/Rahul240499'
    },
    {
        artName: 'Ghost Stealth Text',
        pageLink: './Art/Alara Joel/index.html',
        imageLink: './Art/Alara Joel/stealth ghost.png',
        author: 'Alara Joel',
        githubLink: 'https://github.com/stealthman22'
    },
    {
        artName: 'Cactus Balloon',
        pageLink: './Art/cactus/index.html',
        imageLink: './Art/cactus/catus.gif',
        author: 'Ana Paula Lazzarotto de Lemos',
        githubLink: 'https://github.com/anapaulalemos'
    },
    {
        artName: 'Random Color Change',
        pageLink: './Art/toto-titan-developer/index.html',
        imageLink: './Art/toto-titan-developer/RandomColorChange.png',
        author: 'Wyatt Henderson',
        githubLink: 'https://github.com/toto-titan-developer'
    },
    {
        artName: 'Trial',
        pageLink: './Art/dhennisCssAnimation/index.html',
        imageLink: './Art/dhennisCssAnimation/focusOnTheGood',
        author: 'Dhennis Lim',
        github: 'https://github.com/DhennisDavidLim'
    },
    {
        artName: 'Rectangular Butterfly',
        pageLink: './Art/muzak-mmd/index.html',
        imageLink: './Art/muzak-mmd/butterfly.gif',
        author: 'Mbarak',
        github: 'https://github.com/muzak-mmd'
    },
    {
        artName: 'Simple Text Animation',
        pageLink: './Art/LordZeF/index.html',
        imageLink: './Art/LordZeF/Text-animation.gif',
        author: 'Lord ZeF',
        github: 'https://github.com/LordZeF'
    },
    {
        artName: 'Spinning Japanese',
        pageLink: './Art/nihongo/index.html',
        imageLink: './Art/nihongo/nihongo.gif',
        author: 'Mike W',
        github: 'https://github.com/mikewiner'
    },
    {
        artName: 'Sun',
        pageLink: './Art/Yj/index.html',
        imageLink: './Art/Yj/sun.gif',
        author: 'Youjung',
        github: 'https://github.com/rose07a'
    },
    {
        artName: "Guy's",
        pageLink: "./Art/Guy's/index.html",
        imageLink: '',
        author: 'Guy',
        github: 'https://github.com/Guy3890'
    },
    {
        artName: 'animation-text',
        pageLink: './Art/animation-text/index.html',
        imageLink: './Art/',
        author: 'alexzemz',
        github: 'https://github.com/alexzemz'
    },
    {
        artName: 'Practice',
        pageLink: './Art/SkiingOtter/index.html',
        imageLink: '',
        author: 'SkiingOtter',
        github: 'https://github.com/SkiingOtter'
    },
    {
        artName: 'djdougan',
        pageLink: './Art/djdougan/index.html',
        imageLink: './Art/djdougan/css-mouseover-effect.png',
        author: 'douglas dougan',
        github: 'https://github.com/djdougan'
    },
    {
        artName: 'Animated Background',
        pageLink: './Art/Xarasho-Background/index.html',
        imageLink: '',
        author: 'Alex Xarasho',
        github: 'https://github.com/Xarasho'
    },
    {
        artName: 'CarvalhoAnimation',
        pageLink: './Art/CarvalhoAnimation/index.html',
        imageLink: './Art/CarvalhoAnimation/Halloween.png',
        author: 'Alexandre Carvalho',
        github: 'https://github.com/AlexandreCarvalho1990'
    },
    {
        artName: 'Flower Animation',
        pageLink: './Art/aimee_flowerani/index.html',
        imageLink: './Art/aimee_flowerani/flower.gif',
        author: 'Aimee Hernandez',
        githubLink: 'https://github.com/aimeehg'
    },
    {
        artName: '3D Spinning Rings',
        pageLink: './Art/frostillicus/index.html',
        imageLink: './Art/frostillicus/spinning_rings.png',
        author: 'frostillicus',
        github: 'https://github.com/frostillicus'
    },
    {
        artName: 'Flexible Logo',
        pageLink: './Art/Fab1ed/index.html',
        imageLink: './Art/Fab1ed/flex.gif',
        author: 'Fab1ed',
        github: 'https://github.com/Fab1ed'
    },
    {
        artName: 'Blinking Eye',
        pageLink: './Art/BlinkingEye/index.html',
        imageLink: './Art/BlinkingEye/blinkingeye.gif',
        author: 'Pavel Perevozchikov',
        github: 'https://github.com/papapacksoon'
    },
    {
        artName: 'Zero-to-Logo',
        pageLink: './Art/node.hg/index.html',
        imageLink: './Art/node.hg/ztm.gif',
        author: 'Harris Gomez',
        github: 'https://github.com/harrisgomez'
    },
    {
        artName: 'Mushyanimation',
        pageLink: './Art/mushyanimation/index.html',
        imageLink: './Art/mushyanimation/mush.gif',
        author: 'mushymane',
        github: 'https://github.com/mushymane'
    },
    {
        artName: 'Flag',
        pageLink: './Art/Batz005/index.html',
        imageLink: './Art/Batz005/flag.gif',
        author: 'Batz005',
        github: 'https://github.com/Batz005'
    },
    {
        artName: 'Wave',
        pageLink: './Art/Wave_css/index.html',
        imageLink: './Art/Wave_css/wave.gif',
        author: 'Filippe',
        github: 'https://github.com/filippebr'
    },
    {
        artName: 'Preloader',
        pageLink: './Art/mshuber1981/preloader.html',
        imageLink: './Art/mshuber1981/preloader.gif',
        author: 'Michael Huber',
        github: 'https://github.com/mshuber1981'
    },
    {
        artName: 'Simple Animate ZTM',
        pageLink: './Art/Kweyku/index.html',
        imageLink: './Art/Kweyku/proudZTM.gif',
        author: 'Kweyku',
        github: 'https://github.com/Kweyku'
    },
    {
        artName: 'Heartbeat',
        pageLink: './Art/lysychas/index.html',
        imageLink: './Art/lysychas/heartshot.png',
        author: 'lysychas',
        github: 'https://github.com/lysychas'
    },
    {
        artName: 'Hydrogen',
        pageLink: './Art/elias/my-art.html',
        imageLink: './Art/elias/hydrogen.gif',
        author: 'tesolberg',
        github: 'https://github.com/tesolberg'
    },
    {
        artName: 'Cool-Transition',
        pageLink: './Art/animatomang/html',
        videolink: './Art/animatomang/smoke.mp4',
        author: 'Syam',
        github: 'https://github.com/blacktomang'
    },
    {
        artName: 'Spinning Square',
        pageLink: './Art/Spinning Square/index.html',
        imageLink: './Art/Spinning Square/square.gif',
        author: 'Fumi',
        github: 'https://github.com/fumiadeyemi'
    },
    {
        artName: 'letters-loading',
        pageLink: './Art/franciscomelov/index.html',
        imageLink: './Art/franciscomelov/franciscomelov.gif',
        author: 'franciscomelov',
        githubLink: 'https://github.com/franciscomelov'
    },
    {
        artName: 'Moving Eyeball',
        pageLink: './Art/AnathKantonda/index.html',
        imageLink: './Art/AnathKantonda/movingeyeball.gif',
        author: 'Anath',
        github: 'https://github.com/anathkantonda'
    },
    {
        artName: 'Flag Animation - Colomboalemán',
        pageLink: './Art/Matic1909/index.html',
        imageLink: './Art/Matic1909/flag.gif',
        author: 'Nils Matic',
        githubLink: 'https://github.com/matic1909'
    },
    {
        artName: 'Pac-Man',
        pageLink: './Art/Pac-Man/Pac-Man.html',
        imageLink: './Art/Pac-Man/Pac-Man.gif',
        author: 'Norbert',
        githubLink: 'https://github.com/Bynor'
    },
    {
        artName: "Don't follow the light",
        pageLink: './Art/cristobal-heiss/index.html',
        imageLink: './Art/cristobal-heiss/css_animation.gif',
        author: 'Cristobal Heiss',
        githubLink: 'https://github.com/ceheiss'
    },
    {
        artName: 'Eenimation',
        pageLink: './Art/Eenimation/index.html',
        imageLink: './Art/Eenimation/trance.gif',
        author: 'Eejaz ishaq',
        githubLink: 'https://github.com/eejazishaq'
    },
    {
        artName: 'ripple button',
        pageLink: './Art/monika-sahay/index.html',
        imageLink: './Art/monika-sahay/screen-capture.gif',
        author: 'monika sahay',
        githubLink: 'https://github.com/monika-sahay'
    },
    {
        artName: 'Animation',
        pageLink: './Art/Albertomtferreira/index.html',
        imageLink: './Art/Albertomtferreira/animation.gif',
        author: 'Alberto Ferreira',
        githubLink: 'https://github.com/albertomtferreira'
    },
    {
        artName: 'sliding curtains',
        pageLink: './Art/layoayeni/index.html',
        imageLink: './Art/layoayeni/trance.gif',
        author: 'Layo',
        githubLink: 'https://github.com/layoayeni'
    },
    {
        artName: 'Unlocked',
        pageLink: './Art/confusionmatrix98/unlocked.html',
        imageLink: './Art/confusionmatrix98/unlocked.gif',
        author: 'confusionmatrix98',
        githubLink: 'https://github.com/confusionmatrix98'
    },
    {
        artName: 'Slovenian flag',
        pageLink: "./Art/Ivan's art/index.html",
        imageLink: "./Art/Ivan's art/Ivan-art.gif",
        author: 'kljuni',
        githubLink: 'https://github.com/kljuni'
    },
    {
        artName: 'Police Siren',
        pageLink: './Art/ShimShon1/policia.html',
        imageLink: './Art/ShimShon1/police.gif',
        author: 'ShimShon1',
        githubLink: 'https://github.com/ShimShon1'
    },
    {
        artName: 'Catch The UFO',
        pageLink: './Art/A-UFO/index.html',
        imageLink: './Art/A-UFO/catch-the-ufo.gif',
        author: 'Dibakash',
        githubLink: 'https://github.com/dibakash'
    },
    {
        artName: 'dk649',
        pageLink: './Art/dk649/index.html',
        imageLink: './Art/dk649/circle.gif',
        author: 'dk649',
        githubLink: 'https://github.com/dk649'
    },
    {
        artName: 'Catch The UFO',
        pageLink: './Art/A-UFO/index.html',
        imageLink: './Art/A-UFO/catch-the-ufo.gif',
        author: 'Dibakash',
        githubLink: 'https://github.com/dibakash'
    },
    {
        artName: 'Beer',
        pageLink: './Art/beer/index.html',
        imageLink: './Art/beer/beer.gif',
        author: 'CamJackson',
        githubLink: 'https://github.com/CamJackson-Dev'
    },
    {
        artName: '1rotate',
        pageLink: './Art/1rotate/index.html',
        imageLink: './Art/1rotate/rotation.gif',
        author: 'Himanshu Gawari',
        githubLink: 'https://github.com/himanshugawari'
    },
    {
        artName: 'Moving Box',
        pageLink: './Art/JerylDEv/index.html',
        imageLink: './Art/JerylDEv/movingbox.gif',
        author: 'JerylDEv',
        githubLink: 'https://github.com/JerylDEv'
    },
    {
        artName: 'New move',
        pageLink: './Art/NewMove/index.html',
        imageLink: './Art/NewMove/NewMove.gif',
        author: 'kzhecheva',
        githubLink: 'https://github.com/kzhecheva'
    },
    {
        artName: 'animatron',
        pageLink: './Art/animatron/index.html',
        imageLink: './Art/animatron/trance.gif'
    },
    {
        artName: 'Swing',
        pageLink: './Art/evangel/index.html',
        imageLink: './Art/evangel/swing.gif',
        githubLink: 'https://github.com/devevangel'
    },
    {
        artName: 'rashid',
        pageLink: './Art/rashid/index.html',
        imageLink: './Art/rashid/DNA.gif',
        author: 'Rashid Makki',
        githubLink: 'https://github.com/rashidmakki'
    },
    {
        artName: 'queer quarantine',
        pageLink: './Art/animatron/queer.html',
        imageLink: './Art/animatron/queer.gif'
    },
    {
        artName: 'Animatron',
        pageLink: './Art/animatron/index.html',
        imageLink: './Art/animatron/trance.gif',
        author: 'Cassandre Perron',
        githubLink: 'https://github.com/cassandreperron'
    },
    {
        artName: 'Sun Bursts',
        pageLink: './Art/steveSchaner/index.html',
        imageLink: './Art/steveSchaner/sunburst.gif',
        author: 'Steve Schaner',
        githubLink: 'https://github.com/sschaner'
    },
    {
        artName: 'Shravan',
        pageLink: './Art/Shravan/animation_shr_page.html',
        imageLink: './Art/Shravan/animation_shr.gif',
        author: 'Shravan Kumar',
        githubLink: 'https://github.com/shravan1508'
    },
    {
        artName: 'Jurassic Park',
        pageLink: './Art/tvasari/index.html',
        imageLink: './Art/tvasari/jurassic_park.gif',
        author: 'Tommaso Vasari',
        githubLink: 'https://github.com/tvasari'
    },
    {
        artName: 'Bounce',
        pageLink: './Art/samya/index.html',
        imageLink: './Art/samya/samya.gif',
        author: 'Samya Thakur',
        githubLink: 'https://github.com/samyathakur'
    },
    {
        artName: 'Egg_Loading',
        pageLink: './Art/egg_loading/index.html',
        imageLink: './Art/samya/egg_loading.gif',
        author: 'Ulisse Dantas',
        githubLink: 'https://github.com/ulissesnew'
    },
    {
        artName: 'We stay at home to save lives',
        pageLink: './Art/Shatabdi/index.html',
        imageLink: './Art/Shatabdi/WE STAY AT HOME TO SAVE LIVES.gif',
        author: 'Shatabdi Roy',
        githubLink: 'https://github.com/RoyShatabdi'
    },
    {
        artName: 'Egg_Loading',
        pageLink: './Art/egg_loading/index.html',
        imageLink: './Art/egg_loading/egg_loading.gif',
        author: 'Ulisse Dantas',
        githubLink: 'https://github.com/ulissesnew'
    },
    {
        artName: 'We stay at home to save lives',
        pageLink: './Art/Shatabdi/index.html',
        imageLink: './Art/Shatabdi/WE STAY AT HOME TO SAVE LIVES.gif',
        author: 'Shatabdi Roy',
        githubLink: 'https://github.com/RoyShatabdi'
    },
    {
        artName: 'Animatron',
        pageLink: './Art/animatronky/index.html',
        imageLink: './Art/animatronky/trance.gif',
        author: 'kylenrich',
        githubLink: 'https://github.com/kylenrich24'
    },
    {
        artName: 'bouncing ball',
        pageLink: './Art/alexgp/index.html',
        imageLink: './Art/Alexgp/bouncegif.gif',
        author: 'AlexGP257',
        githubLink: 'https://github.com/Alexgp257'
    },
    {
        artName: 'Cool Waves',
        pageLink: './Art/RaulC/index.html',
        imageLink: './Art/RaulC/coolwaves.gif',
        author: 'Raul Contreras',
        githubLink: 'https://github.com/rcc01'
    },
    {
        artName: 'Snowfall',
        pageLink: './Art/chaitali_snowfall/index.html',
        imageLink: './Art/chaitali_snowfall/snowgif.gif',
        author: 'Chaitali',
        githubLink: 'https://github.com/chaitali-more'
    },
    {
        artName: 'Rotate Circle',
        pageLink: './Art/dimor/animation.html',
        imageLink: './Art/dimor/rotate.gif',
        author: 'dimor',
        githubLink: 'https://github.com/dimor'
    },
    {
        artName: 'Hello world',
        pageLink: './Art/warren8689/index.html',
        imageLink: './Art/warren8689/screenshot.png',
        author: 'Warren',
        githubLink: 'https://github.com/warrren8689'
    },
    {
        artName: '360 Varial Kickflip',
        pageLink: './Art/DICHAMOTO/index.html',
        imageLink: './Art/DICHAMOTO/360_Varial_Kickflip.gif',
        author: 'DICHAMOTO',
        githubLink: 'https://github.com/DICHAMOTO'
    },
    {
        artName: 'Crazy Square',
        pageLink: './Art/colorSquare/index.html',
        imageLink: './Art/colorSquare/colorsquare.gif',
        author: 'TiagoChicoo',
        githubLink: 'https://github.com/tiagochicoo'
    },
    {
        artName: 'Alexhover',
        pageLink: './Art/Alexhover/index.html',
        imageLink: './Art/Alexhover/Alexhover.gif',
        author: 'Alex',
        githubLink: 'https://github.com/alesgainza'
    },
    {
        artName: 'Imperial CSS Driod',
        pageLink: './Art/Imperial_CSS_Driod/index.html',
        imageLink: './Art/Imperial_CSS_Driod/ImperialDriod.gif',
        author: 'Captian-Rocket',
        githubLink: 'https://github.com/captian-rocket'
    },
    {
        artName: 'HamidAnime',
        pageLink: './Art/HamidAnime/index.html',
        imageLink: './Art/HamidAnime/Capture.gif',
        author: 'Hamid',
        githubLink: 'https://github.com/HamidGoudarzi1988'
    },
    {
        artName: 'Imperial CSS Driod',
        pageLink: './Art/Imperial_CSS_Driod/index.html',
        imageLink: './Art/Imperial_CSS_Driod/ImperialDriod.gif',
        author: 'Captian-Rocket',
        githubLink: 'https://github.com/captian-rocket'
    },
    {
        artName: 'Mario Game',
        pageLink: './Art/emmeiwhite/index.html',
        imageLink: './Art/emmeiwhite/mario-game.gif',
        author: 'Emmeiwhite',
        githubLink: 'https://github.com/emmeiwhite'
    },
    {
        artName: '360 Varial Kickflip',
        pageLink: './Art/DICHAMOTO/index.html',
        imageLink: './Art/DICHAMOTO/360_Varial_Kickflip.gif',
        author: 'DICHAMOTO',
        githubLink: 'https://github.com/DICHAMOTO'
    },
    {
        artName: 'Bouncer the Bouncy Box',
        pageLink: './Art/RussD/index.html',
        imageLink: './Art/RussD/bouncer-the-bouncy-box.png',
        author: 'Russell',
        githubLink: 'https://github.com/rdyer07'
    },
    {
        artName: '3D Infinite Loop Sprites Cards',
        pageLink: './Art/luiavag/index.html',
        imageLink: './Art/luiavag/luiavag_3D_Infinite_Loop.gif',
        author: 'LuVAGu',
        githubLink: 'https://github.com/luiavag'
    },
    {
        artName: 'Star Wars',
        pageLink: './Art/ChiragAgarwal/index.html',
        imageLink: './Art/ChiragAgarwal/star_wars.gif',
        author: 'Chirag Agarwal',
        githubLink: 'https://github.com/chiragragarwal'
    },
    {
        artName: 'ImageGallery',
        pageLink: './Art/Hoverimage/index.html',
        imageLink: './Art/Hoverimage/hoverimage.gif',
        author: 'Siddhant Jain',
        githubLink: 'https://github.com/Sid-web6306'
    },
    {
        artName: 'characterwalking',
        pageLink: './Art/characterwalkingChetan/index.html',
        imageLink: './Art/characterwalkingChetan/image.png',
        author: 'Chetan Muliya',
        githubLink: 'https://github.com/chetanmuliya'
    },
    {
        artName: 'Grow',
        pageLink: './Art/octavioLafourcade/index.html',
        imageLink: './Art/octavioLafourcade/animation.gif',
        author: 'Octavio Lafourcade',
        githubLink: 'https://github.com/tavolafourcade'
    },
    {
        artName: 'Slats',
        pageLink: './Art/Sagaquisces/index.html',
        imageLink: './Art/Hoverimage/slats.gif',
        author: 'Michael David Dunlap',
        githubLink: 'https://github.com/sagaquisces'
    },
    {
        artName: 'Coffee',
        pageLink: './Art/animate-coffee/index.html',
        imageLink: './Art/animate-coffee/ezgif.com-video-to-gif.gif',
        author: 'Elise Welch',
        githubLink: 'https://github.com/EliseWelch'
    },
    {
        artName: 'Blended',
        pageLink: './Art/Pro-animate/index.html',
        imageLink: './Art/Pro-animate/Blended.gif',
        author: 'Promise Nwafor',
        githubLink: 'https://github.com/emPro-source'
    },
    {
        artName: 'sproutseeds',
        pageLink: './Art/sproutseeds/index.html',
        imageLink: 'https://codepen.io/_Sabine/pen/yGGLON',
        author: '_Sabine'
    },
    {
        artName: 'aninikhil',
        pageLink: './Art/aninikhil/index.html',
        imageLink: './Art/aninikhil/nik.jpg',
        author: 'Nikhil N G',
        githubLink: 'https://github.com/nikhilng99'
    },
    {
        artName: 'Playballs',
        pageLink: './Art/playballs/index.html',
        imageLink: './Art/playballs/playballs.gif',
        author: 'Omar Jabaly',
        githubLink: 'https://github.com/Omarjabaly'
    },
    {
        artName: 'simpleAnimation',
        pageLink: './Art/cazabe/index.html',
        imageLink: './Art/cazabe/mrRobot.png',
        author: 'cazabe',
        githubLink: 'https://github.com/cazabe'
    },
    {
        artName: 'Dragon',
        pageLink: './Art/Dragon/index.html',
        imageLink: './Art/Joy/smallDragon.gif',
        author: 'nikicivan',
        githubLink: 'https://github.com/nikicivan'
    },
    {
        artName: 'TypingAnimation',
        pageLink: './Art/yogi_the_bear/index.html',
        imageLink: './Art/yogi_the_bear/my_animation.gif',
        author: 'yogev',
        githubLink: 'https://github.com/yogevHenig'
    },
    {
        artName: 'Mario Kart Animation',
        pageLink: './Art/mario2/index.html',
        imageLink: './Art/mario2/mario.png',
        author: 'Sakshi Sinha',
        githubLink: 'https://github.com/sakshi-1'
    },
    {
        artName: 'NarutoAnimation',
        pageLink: './Art/Tgoslee/index.html',
        imageLink: './Art/Tgoslee/Naruto.gif',
        author: 'Trenisha',
        githubLink: 'https://github.com/tgoslee'
    },
    {
        artName: 'Jackony',
        pageLink: './Art/Yaseen_Mohammed/index.html',
        imageLink: './Art/Yaseen_Mohammed/pichatcho.gif',
        author: 'Yaseen_Mohammed',
        githubLink: 'https://yaseenaiman.github.io/'
    },
    {
        artName: 'DVRU',
        pageLink: './Art/dvru/index.html',
        imageLink: './Art/dvru/dvru.gif',
        author: 'dvru',
        githubLink: 'https://github.com/dvru'
    },
    {
        artName: 'Coulisse',
        pageLink: './Art/Ayoubahida/index.html',
        imageLink: './Art/Ayoubahida/coulisseAnimation.gif',
        author: 'Ayoubahida',
        githubLink: 'https://github.com/Ayoubahida'
    },
    {
        artName: 'TextAnimation',
        pageLink: './Art/TextAnimation/index.html',
        imageLink: './Art/TextAnimation/welcome.gif',
        author: 'waleed',
        githubLink: 'https://github.com/waleed-1993'
    },
    {
        artName: 'Animatron',
        pageLink: './Art/Animatron/index.html',
        imageLink: './Art/Joy/trance.gif',
        author: 'farhan',
        githubLink: 'https://github.com/fnahmad'
    },
    {
        artName: 'Sky',
        pageLink: './Art/marijapanic/index.html',
        imageLink: './Art/marijapanic/clouds.gif',
        author: 'marijapanic',
        githubLink: 'https://github.com/marijapanic'
    },
    {
        artName: 'GreenFunnel',
        pageLink: './Art/GreenFunnel/index.html',
        imageLink: './Art/GreenFunnel/green-funnel.gif',
        author: 'sergiorra',
        githubLink: 'https://github.com/sergiorra'
    },
    {
        artName: 'mig',
        pageLink: './Art/mig/index.html',
        imageLink: './Art/mig/squares.gif',
        author: 'mig',
        githubLink: 'https://github.com/miguel231997'
    },
    {
        artName: 'RabbitHopping',
        pageLink: './Art/tigerlight/index.html',
        imageLink: './Art/tigerlight/RabbitHopping.gif',
        author: 'tigerlight',
        githubLink: 'https://github.com/tigerlight'
    },
    {
        artName: 'Picture Pop',
        pageLink: './Art/Ford CSS Animation/index.html',
        imageLink: './Art/Ford CSS Animation/Ford gif.gif',
        author: 'klf006',
        githubLink: 'https://github.com/klf006'
    },
    {
        artName: 'Smoke Animation',
        pageLink: './Art/smoke Animation/index.html',
        imageLink: './Art/smoke Animation/Capture.png',
        author: 'aman-cse',
        githubLink: 'https://github.com/aman-cse'
    },
    {
        artName: 'BH',
        pageLink: './Art/animationBH/index.html',
        imageLink: '',
        author: 'BH',
        githubLink: 'https://github.com/huynhcongbaotran'
    },
    {
        artName: 'bounce',
        pageLink: './Art/naina/index.html',
        imageLink: './Art/naina/bounce.gif',
        author: 'Naina',
        githubLink: 'https://github.com/naina010'
    },
    {
        artName: 'Motivation',
        pageLink: './Art/motivation/index.html',
        imageLink: './Art/motivation/motivation.gif',
        author: 'Art',
        githubLink: 'https://github.com/artbalahadia'
    },
    {
        artName: 'Doraemon-Ball',
        pageLink: './Art/DhirajKaushik/index.html',
        imageLink: './Art/DhirajKaushik/doremon.gif',
        author: 'Dhiraj Kaushik',
        githubLink: 'https://github.com/dhirajkaushik321'
    },
    {
        artName: 'EverettAnimation',
        pageLink: './Art/EverettAnimation/index.html',
        imageLink: './Art/Joy/game.jpg',
        author: 'Claudia',
        githubLink: 'https://github.com/claudiabringaseverett'
    },
    {
        artName: 'helloooo',
        pageLink: './Art/shitman0930/index.html',
        imageLink: './Art/shitman0930/eyes.gif',
        author: 'shitman0930',
        githubLink: 'https://github.com/shitman0930'
    },
    {
        artName: 'Animato',
        pageLink: './Art/panduka_karunasena_animato/index.html',
        imageLink: './Art/panduka_karunasena_animato/animato.gif',
        author: 'panduka karunasena',
        githubLink: 'https://github.com/pandukakarunasena'
    },
    {
        artName: 'anishprj',
        pageLink: './Art/anishprj/index.html',
        author: 'Anish Ghimire',
        githubLink: 'https://github.com/anishprj/'
    },
    {
        artName: 'Toshman Animation',
        pageLink: './Art/Toshman Animation/index.html',
        imageLink: './Art/Toshman Animation/animation demo.gif',
        author: 'Toshman-hub',
        githubLink: 'https://github.com/Toshman-hub'
    },
    {
        artName: 'alexandraturony87',
        pageLink: './Art/alexandraturony87/index.html',
        imageLink: './Art/alexandraturony87/ephiphany.gif',
        author: 'Alexandra Turony',
        githubLink: 'https://github.com/alexandraturony87'
    },
    {
        artName: 'Ball Crazy',
        pageLink: './Art/tanyamiranda/ballcrazy.html',
        imageLink: './Art/tanyamiranda/ballcrazy.gif',
        author: 'Tanya Miranda',
        githubLink: 'https://github.com/tanyamiranda'
    },
    {
        artName: 'Simple Animation Trick!',
        pageLink: './Art/mismail-541/index.html',
        imageLink: './Art/mismail-541/simple-animation-trick.gif',
        author: 'mismail-541',
        githubLink: 'https://github.com/mismail-541'
    },
    {
        artName: 'CORONA TOILET PAPER',
        pageLink: './Art/WissAnimation/index.html',
        imageLink: './Art/WissAnimation/Toiletpaperrun.png',
        author: 'Wiss',
        githubLink: 'https://github.com/Wissemfars'
    },
    {
        artName: 'verticalBarsAnimation',
        pageLink: './Art/verticalBarsAnimation/index.html',
        imageLink: './Art/verticalBarsAnimation/verticalBarsAnimation.gif',
        author: 'Marius Negru',
        githubLink: 'https://github.com/I3lackMarius'
    },
    {
        artName: 'Calcopod',
        pageLink: './Art/Calcopod/index.html',
        imageLink: './Art/Calcopod/giffed.gif',
        author: 'Calcopod',
        githubLink: 'https://github.com/Calcopod'
    },
    {
        artName: 'Robot Dance',
        pageLink: './Art/jnch009/index.html',
        imageLink: './Art/jnch009/robotjnch009.gif',
        author: 'Jeremy Ng',
        githubLink: 'https://github.com/jnch009'
    },
    {
        artName: 'Equalizer',
        pageLink: './Art/prathmeshgujar/index.html',
        imageLink: './Art/prathmeshgujar/equalizer.gif',
        author: 'Prathmesh Gujar',
        githubLink: 'https://github.com/prathmeshgujar'
    },
    {
        artName: 'Castle',
        pageLink: './Art/Yakraj/index.html',
        imageLink: './Art/Yakraj/castle.gif',
        author: 'Yakraj',
        githubLink: 'https://github.com/yakraj'
    },
    {
        artName: 'Shimmering Stars',
        pageLink: './Art/Pranav/index.html',
        imageLink: './Art/Pranav/shimmering-stars.gif',
        author: 'Pranav Sood',
        githubLink: 'https://github.com/prnv06'
    },
    {
        artName: 'Dancing Square',
        pageLink: './Art/chansart/index.html',
        imageLink: './Art/chansart/chansart.gif',
        author: 'Chansart',
        githubLink: 'https://github.com/chansart'
    },
    {
        artName: 'Animatron',
        pageLink: './Art/animatron/index.html',
        imageLink: './Art/animatron/trance.gif',
        author: 'Sujal',
        githubLink: 'https://github.com/Sujal7689'
    },
    {
        artName: 'fire flicker',
        pageLink: './Art/hemantrawat/index.html',
        imageLink: './Art/hemantrawat/index.gif',
        author: 'Hemant Rawat',
        githubLink: 'https://github.com/He-mantRawat'
    },
    {
        artName: 'Bouncing Ball',
        pageLink: './Art/bouncingBall/bouncing ball.html',
        imageLink: './Art/bouncingBall/bouncingball.gif',
        author: 'Pravin deva',
        githubLink: 'https://github.com/pravindeva'
    },
    {
        artName: 'Animated Landing Page',
        pageLink: './Art/animatedLandingPage01/index.html',
        imageLink: './Art/animatedLandingPage01/ezgif.com-video-to-gif',
        author: 'Aneta-s',
        githubLink: 'https://github.com/aneta-s'
    },
    {
        artName: 'Goraved',
        pageLink: './Art/goraved/index.html',
        imageLink: './Art/goraved/goraved_animation.gif',
        author: 'Roman Pobotin (Goraved)',
        githubLink: 'https://github.com/goraved'
    },
    {
        artName: 'Doraemon',
        pageLink: './Art/Ranajit/doraemon.html',
        imageLink: './Art/animatron/doraemon.gif',
        author: 'Ranajit',
        githubLink: 'https://github.com/basak-32'
    },
    {
        artName: 'Ax Dev',
        pageLink: './Art/axdev/test.html',
        imageLink: './Art/axdev/gif.gif',
        author: 'Axel Avila',
        githubLink: 'https://github.com/axavila'
    },
    {
        artName: 'Magic Circle',
        pageLink: './Art/magpiet/index.html',
        imageLink: './Art/magpiet/gif.gif',
        author: 'Magnus Cromwell',
        githubLink: 'https://github.com/magpiet'
    },
    {
        artName: 'Pulsing Circle',
        pageLink: './Art/innape/index.html',
        imageLink: './Art/innape/Pulsing Cirkle.gif',
        author: 'innape',
        githubLink: 'https://github.com/innape'
    },
    {
        artName: 'Bouncing Ball',
        pageLink: './Art/BouncingBall/index.html',
        imageLink: './Art/BouncingBall/BouncingBall.gif',
        author: 'Satish Pokala',
        githubLink: 'https://github.com/Satishpokala124'
    },
    {
        artName: 'Daredevil',
        pageLink: './Art/daredevil/index.html',
        imageLink: './Art/daredevil/daredevil.gif',
        author: 'Vivek Raj',
        githubLink: 'https://github.com/vivekrajx'
    },
    {
        artName: 'hover Me',
        pageLink: './Art/hoverMe/index.html',
        author: 'Bleron88',
        githubLink: 'https://github.com/bleron88'
    },
    {
        artName: "Adam's Animation",
        pageLink: "./Art/Adam's Animation/index.html",
        imageLink: "./Art/Adam's Animation/animation.gif",
        author: 'Adam Hills',
        githubLink: 'https://github.com/adamhills91'
    },
    {
        artName: 'Spin it',
        pageLink: './Art/b-ed/index.html',
        imageLink: './Art/b-ed/Hnet.com-image.gif',
        author: 'Edd',
        githubLink: 'https://github.com/b-ed'
    },
    {
        artName: 'playstation-anim',
        pageLink: './Art/playstation-anim/index.html',
        imageLink: './Art/playstation-anim/ps.gif',
        author: 'seif1125',
        githubLink: 'https://github.com/seif1125'
    },
    {
        artName: 'Ritika',
        pageLink: './Art/Ritika/index.html',
        imageLink: './Art/Ritika/warrior.png',
        author: 'Ritika',
        githubLink: 'https://github.com/Ritika-soni'
    },
    {
        artName: 'Animatron',
        pageLink: './Art/animatron/index.html',
        imageLink: './Art/animatron/colourpencils.png',
        author: 'jahid hasan',
        githubLink: 'https://github.com/jahidhasan299/'
    },
    {
        artName: 'Animatron2',
        pageLink: './Art/Animatron2/index.html',
        imageLink: './Art/Animatron2/trance.gif',
        author: 'PUNKLANCER',
        githubLink: 'https://github.com/PUNKLANCER/'
    },
    {
        artName: 'Text_Animation',
        pageLink: './Art/Text_Animation/index.html',
        imageLink: './Art/Text_Animation/text.gif',
        author: 'Christian',
        githubLink: 'https://github.com/mkBraga'
    },
    {
        artName: 'Practice',
        pageLink: './Art/Practice/index.html',
        imageLink: './Art/Joy/triangle.gif',
        author: 'MuGenFJ',
        githubLink: 'https://github.com/MuGenFJ/'
    },
    {
        artName: 'Tile',
        pageLink: './Art/weilincheng/index.html',
        imageLink: './Art/weilincheng/tile.gif',
        author: 'weilincheng',
        githubLink: 'https://github.com/weilincheng'
    },
    {
        artName: 'TemidoRochaSpin',
        pageLink: './Art/temido_rocha_animation/index.html',
        imageLink: './Art/temido_rocha_animation/TemidoRocha.gif',
        author: 'TemidoRocha',
        githubLink: 'https://github.com/TemidoRocha'
    },
    {
        artName: 'Tile',
        pageLink: './Art/weilincheng/index.html',
        imageLink: './Art/weilincheng/tile.gif',
        author: 'weilincheng',
        githubLink: 'https://github.com/weilincheng'
    },
    {
        artName: 'fire flicker',
        pageLink: './Art/hemantrawat/index.html',
        imageLink: './Art/hemantrawat/index.gif',
        author: 'Hemant Rawat',
        githubLink: 'https://github.com/He-mantRawat'
    },
    {
        artName: 'Bouncing Ball',
        pageLink: './Art/bouncingBall/bouncing ball.html',
        imageLink: './Art/bouncingBall/bouncingball.gif',
        author: 'Pravin deva',
        githubLink: 'https://github.com/pravindeva'
    },
    {
        artName: 'Animated Landing Page',
        pageLink: './Art/animatedLandingPage without bar/index.html',
        imageLink: './Art/animatedLandingPage without bar/ezgif.com-video-to-gif',
        author: 'Aneta-s',
        githubLink: 'https://github.com/aneta-s'
    },
    {
        artName: 'Goraved',
        pageLink: './Art/goraved/index.html',
        imageLink: './Art/goraved/goraved_animation.gif',
        author: 'Roman Pobotin (Goraved)',
        githubLink: 'https://github.com/goraved'
    },
    {
        artName: 'Doraemon',
        pageLink: './Art/Ranajit/doraemon.html',
        imageLink: './Art/animatron/doraemon.gif',
        author: 'Ranajit',
        githubLink: 'https://github.com/basak-32'
    },
    {
        artName: 'Ax Dev',
        pageLink: './Art/axdev/test.html',
        imageLink: './Art/axdev/gif.gif',
        author: 'Axel Avila',
        githubLink: 'https://github.com/axavila'
    },
    {
        artName: 'Magic Circle',
        pageLink: './Art/magpiet/index.html',
        imageLink: './Art/magpiet/gif.gif',
        author: 'Magnus Cromwell',
        githubLink: 'https://github.com/magpiet'
    },
    {
        artName: 'Bouncing Ball',
        pageLink: './Art/Bouncing Ball/index.html',
        imageLink: './Art/cazabe/Bouncing Ball.gif',
        author: 'Satish Pokala',
        githubLink: 'https://github.com/Satishpokala124'
    },
    {
        artName: 'Daredevil',
        pageLink: './Art/daredevil/index.html',
        imageLink: './Art/daredevil/daredevil.gif',
        author: 'Vivek Raj',
        githubLink: 'https://github.com/vivekrajx'
    },
    {
        artName: 'hover Me',
        pageLink: './Art/hoverMe/index.html',
        author: 'Bleron88',
        githubLink: 'https://github.com/bleron88'
    },
    {
        artName: 'Happy Balloon',
        pageLink: './Art/ztollef/index.html',
        imageLink: './Art/ztollef/balloon.gif.',
        author: 'ztollef',
        githubLink: 'https://github.com/ztollef'
    },
    {
        artName: 'playstation-anim',
        pageLink: './Art/playstation-anim/index.html',
        imageLink: './Art/playstation-anim/ps.gif',
        author: 'seif1125',
        githubLink: 'https://github.com/seif1125'
    },
    {
        artName: 'Ritika',
        pageLink: './Art/Ritika/index.html',
        imageLink: './Art/Ritika/warrior.png',
        author: 'Ritika',
        githubLink: 'https://github.com/Ritika-soni'
    },
    {
        artName: 'Animatron',
        pageLink: './Art/animatron/index.html',
        imageLink: './Art/animatron/colourpencils.png',
        author: 'jahid hasan',
        githubLink: 'https://github.com/jahidhasan299/'
    },
    {
        artName: 'Animatron2',
        pageLink: './Art/Animatron2/index.html',
        imageLink: './Art/Animatron2/trance.gif',
        author: 'PUNKLANCER',
        githubLink: 'https://github.com/PUNKLANCER/'
    },
    {
        artName: 'Text_Animation',
        pageLink: './Art/Text_Animation/index.html',
        imageLink: './Art/Text_Animation/text.gif',
        author: 'Christian',
        githubLink: 'https://github.com/mkBraga'
    },
    {
        artName: 'Practice',
        pageLink: './Art/Practice/index.html',
        imageLink: './Art/Joy/triangle.gif',
        author: 'MuGenFJ',
        githubLink: 'https://github.com/MuGenFJ/'
    },
    {
        artName: 'Tile',
        pageLink: './Art/weilincheng/index.html',
        imageLink: './Art/weilincheng/tile.gif',
        author: 'weilincheng',
        githubLink: 'https://github.com/weilincheng'
    },
    {
        artName: 'Circle Pulse',
        pageLink: './Art/circle-pulse/index.html',
        imageLink: './Art/circle-pulse/circle-pulse.gif',
        author: 'jmorr002',
        githubLink: 'https://github.com/jmorr002'
    },
    {
        artName: 'Flare Spin',
        pageLink: './Art/mykz1608/index.html',
        imageLink: '',
        author: 'mykz1608',
        githubLink: 'https://github.com/mykz1608'
    },
    {
        artName: 'MexicanMustache',
        pageLink: './Art/AnimatedMustache/index.html',
        imageLink: './Art/AnimatedMustache/MexicanMustache.gif',
        author: 'Andrés Alonso Gálvez',
        githubLink: 'https://github.com/Dondesconton/'
    },
    {
        artName: 'css',
        pageLink: './Art/2.css/index.html',
        imageLink: './Art/2.css/css.gif'
    },
    {
        artName: 'Square Color Change',
        pageLink: './Art/baesyc/index.html',
        imageLink: './Art/baesyc/square.gif',
        author: 'Baesyc',
        githubLink: 'https://github.com/baesyc'
    },
    {
        artName: 'MexicanMustache',
        pageLink: './Art/AnimatedMustache/index.html',
        imageLink: './Art/AnimatedMustache/MexicanMustache.gif',
        author: 'Andrés Alonso Gálvez',
        githubLink: 'https://github.com/Dondesconton/'
    },
    {
        artName: 'Chanimation',
        pageLink: './Art/Chanimation/index.html',
        imageLink: './Art/Chanimation/dancegif.gif',
        author: 'chandant9',
        githubLink: 'https://github.com/chandant9/'
    },
    {
        artName: 'DancingGroot',
        pageLink: './Art/m-elina/index.html',
        imageLink: './Art/m-elina/groot_animation.gif',
        author: 'Melina',
        githubLink: 'https://github.com/m-elina/'
    },
    {
        artName: 'Animatron',
        pageLink: './Art/animatron/index.html',
        imageLink: './Art/animatron/trance.gif',
        author: 'Andrew',
        githubLink: 'https://github.com/andrewbom/'
    },
    {
        artName: 'rainbows',
        pageLink: './Art/vassilchiev/index.html',
        imageLink: './Art/vassilchiev/giphy.gif',
        author: 'Vassil',
        githubLink: 'https://github.com/vassilchiev/'
    },
    {
        artName: "Zai's Orbitron",
        pageLink: './Art/zai/index.html',
        imageLink: './Art/zai/zais_orbitron.gif',
        author: '5amm5',
        githubLink: 'https://github.com/5amm5965/'
    },
    {
        artName: "404's crying baby page",
        pageLink: './Art/papfal/index.html',
        imageLink: './Art/papfal/HTML-404-Crying-Baby-Page.gif',
        author: 'papfal',
        githubLink: 'https://github.com/papfal/'
    },
    {
        artName: 'ani-3d',
        pageLink: './Art/ani-3d/ani-3d.html',
        imageLink: './Art/ani-3d/ani-3d.gif',
        author: 'clyde166',
        githubLink: 'https://github.com/clyde166/'
    },
    {
        artName: 'Boy',
        pageLink: './Art/Boy/index.html',
        imageLink: './Art/Boy/Boy with house.png',
        author: 'Gajhendran',
        githubLink: 'https://github.com/Gajhendran/'
    },
    {
        artName: 'Funimation',
        pageLink: './Art/Funimation/index.html',
        imageLink: './Art/Funimation/Funimation.gif',
        author: 'Pratik',
        githubLink: 'https://github.com/pratikrana1998/'
    },
    {
        artName: 'Jungle Monkey',
        pageLink: './Art/AMCodin/index.html',
        imageLink: './Art/AMCodin/monkey.gif',
        author: 'AMCodin',
        githubLink: 'https://github.com/amcodin'
    },
    {
        artName: 'bellow',
        pageLink: './Art/fran/index.html',
        imageLink: './Art/fran/bellow.gif',
        author: 'franzwah',
        githubLink: 'https://github.com/franzwah'
    },
    {
        artName: 'Typing Indicator',
        pageLink: './Art/jacob-bacon/index.html',
        imageLink: './Art/jacob-bacon/jacob-bacon-art.JPG',
        author: 'jacob-bacon',
        githubLink: 'https://github.com/jacob-bacon'
    },
    {
        artName: 'Colination',
        pageLink: './Art/colination/index.html',
        imageLink: './Art/colination/animation.png',
        author: 'colinJR95',
        githublink: 'https://github.com/colinJR95'
    },
    {
        artName: 'Glowing Circle by Leem Plays',
        pageLink: './Art/AliHaidar/index.html',
        imageLink: './Art/AliHaidar/giphy.gif',
        author: 'alihaidar2950',
        githubLink: 'https://github.com/alihaidar2950'
    },
    {
        artName: 'bouncy-ball',
        pageLink: './Art/bouncy-ball/ty.html',
        imageLink: './Art/bouncy-ball/bouncy-ball.gif',
        author: 'Huang Yi-Ting',
        githubLink: 'https://github.com/yiting76'
    },
    {
        artName: 'bouncy-ball',
        pageLink: './Art/bouncy-ball/ty.html',
        imageLink: './Art/bouncy-ball/bouncy-ball.gif',
        author: 'Huang Yi-Ting',
        githubLink: 'https://github.com/yiting76'
    },
    {
        artName: 'Tronix',
        pageLink: './Art/visiona/index.html',
        imageLink: './Art/visiona/tronix.gif',
        author: 'visiona',
        githubLink: 'https://github.com/visiona'
    },
    {
        artName: 'Synchronization',
        pageLink: './Art/synchronization!/synchronization',
        imageLink: './Art/synchronization/synchronized_Dots.gif',
        author: 'Pranjal',
        githublink: 'https://github.com/Pranjal705'
    },
    {
        artName: 'Random Squares',
        pageLink: './Art/Monitha/index.html',
        author: 'Monitha',
        githubLink: 'https://github.com/dmonitha'
    },
    {
        artName: 'Walking-Man-Front',
        pageLink: './Art/Akhil/index.html',
        imageLink: './Art/Akhil/Walking-man-front.gif',
        author: 'Akhil',
        githubLink: 'https://github.com/akhils95'
    },
    {
        artName: 'Cow-cat',
        pageLink: './Art/Cow-cat/index.html',
        imageLink: './Art/Cow-cat/Cow-cat.gif',
        author: 'Galia',
        githubLink: 'https://github.com/galiarudenko'
    },
    {
        artName: 'Rainb0w',
        pageLink: './Art/Duka/index.html',
        imageLink: './Art/Duka/rainbow.gif',
        author: 'Duka',
        githubLink: 'https://github.com/DusanKrcmarik'
    },
    {
        artName: 'Indian',
        pageLink: './Art/Indian/index.html',
        imageLink: './Art/Indian/Indian.gif',
        author: 'Duka',
        githubLink: 'https://github.com/ndvishruth'
    },
    {
        artName: 'Animatron',
        pageLink: './Art/sanmitra/index.html',
        imageLink: './Art/sanmitra/index.gif',
        author: 'sanmitra',

        githubLink: 'https://github.com/sanmitra1999'
    },
    {
        artName: 'Ball-clear',
        pageLink: './Art/Naok000/index.html',
        imageLink: './Art/Naok000/ball-clear.gif',
        author: 'Naok000',
        githubLink: 'https://github.com/Naok000'
    },
    {
        artName: 'Mario_Kart_Animation',
        pageLink: './Art/Mario_Kart_Animation/index.html',
        imageLink: './Art/Mario_Kart_Animation/Mario.png',
        author: 'AnsonAMS',
        githubLink: 'https://github.com/AnsonAMS'
    },
    {
        artName: 'Microsoft_animation',
        pageLink: './Art/SaumyaBhatt/index.html',
        imageLink: './Art/SaumyaBhatt/Animation.gif',
        author: 'Saumya-Bhatt',
        githubLink: 'https://github.com/Saumya-Bhatt'
    },
    {
        artName: 'Falling',
        pageLink: './Art/Sfrench5/index.html',
        imageLink: './Art/Sfrench5/Falling.gif',
        author: 'Sfrench5',
        githubLink: 'https://github.com/Sfrench5'
    },
    {
        artName: 'Dragon_Loading',
        pageLink: './Art/Dragon_Loading/index.html',
        imageLink: './Art/Dragon_Loading/DragonLoading.gif',
        author: 'Prasad',
        githubLink: 'https://github.com/PrasadM07'
    },
    {
        artName: 'Animatrix',
        pageLink: './Art/Animatrix/index.html',
        imageLink: './Art/Animatrix/Animatrix.png',
        author: 'soutog',
        githubLink: 'https://github.com/soutog'
    },
    {
        artName: 'Simple-Loading',
        pageLink: './Art/Loading/loading.html',
        imageLink: './Art/Loading/load.gif',
        author: 'Vijay',
        githubLink: 'https://github.com/VijayVjCuber'
    },
    {
        artName: 'Fiyi-Animation',
        pageLink: './Art/Fiyi-Animation/index.html',
        imageLink: './Art/Fiyi-Animation/relax_smile.gif',
        author: 'Fiyi-A',
        githubLink: 'https://github.com/Fiyi-A'
    },
    {
        artName: 'Colored Bars',
        pageLink: './Art/mleblanc94/mleblanc94_html_Animation-Nation.html',
        imageLink: './Art/mleblanc94/ColoredBars.gif',
        author: 'mleblanc94',
        githubLink: 'https://github.com/mleblanc94'
    },
    {
        artName: 'animeR',
        pageLink: './Art/animeR/index.html',
        imageLink: './Art/animeR/animeR.gif',
        author: 'Rajneesh',
        githubLink: 'https://github.com/rajneeshk94'
    },
    {
        artName: 'Sunset-City',
        pageLink: './Art/jyun9504/index.html',
        imageLink: './Art/jyun9504/sunset-city.gif',
        author: 'jyun9504',
        githubLink: 'https://github.com/jyun9504'
    },
    {
        artName: 'brianbottle',
        author: 'brian',
        pageLink: './Art/brianbottle/index.html',
        imageLink: './Art/brianbottle/bottle.gif',
        githubLink: 'https://github.com/brianabplanalp1'
    },
    {
        artName: 'Shapes',
        pageLink: './Art/mark-marchant/index.html',
        imageLink: './Art/mark-marchant/shapes.png',
        author: 'Mark Marchant',
        githubLink: 'https://github.com/jtla3/Animation-Nation'
    },
    {
        artName: 'Loading',
        pageLink: './Art/NoumanAziz/Loading.html',
        videoLink: './Art/NoumanAziz/loading.gif',
        author: 'NoumanAziz',
        githubLink: 'https://github.com/NoumanAziz'
    },
    {
        artName: `Galek's Simple Animation`,
        pageLink: './Art/GalekAnimation/index.html',
        imageLink: './Art/GalekAnimation/simpleanimation.gif',
        author: 'Adam Galek',
        githubLink: 'https://github.com/TheGalekxy'
    },
    {
        artname: 'Rainbow animation',
        pageLink: './Art/Rainbow/index.html',
        imageLink: './Art/Rainbow/rainbow.gif',
        author: 'Mohanraj',
        githubLink: 'https://github.com/chelladuraimohanraj/Animation-Nation'
    },
    {
        artName: `Cyan Loading Animation`,
        pageLink: './Art/Wannesds/index.html',
        imageLink: './Art/Wannesds/Wannesds.gif',
        author: 'Wannes Dieltiens',
        githubLink: 'https://github.com/Wannesds'
    },
    {
        artName: 'Animatron',
        pageLink: './Art/Animatron/index.html',
        imageLink: './Art/Animatron/trance.gif',
        author: 'Gihan Balasuriya',
        githubLink: 'https://github.com/gihanbalasuriya'
    },
    {
        artName: 'Light text blink',
        pageLink: './Art/Mani-textlight-blink/index.html',
        imageLink: './Art/Mani-textlight-blink/light-blink-text.gif',
        author: 'Mani Pandian',
        githubLink: 'https://github.com/Manipandian'
    },
    {
        artName: 'Circle',
        pageLink: './Art/PoKai/index.html',
        imageLink: './Art/PoKai/circle.png',
        author: 'PoKai Chang',
        githubLink: 'https://github.com/st875052018'
    },
    {
        artName: 'animatron',
        pageLink: './Art/animatron/index.html',
        imageLink: './Art/animatron/trance.gif',
        author: 'Christy',
        githubLink: 'https://github.com/ChristyLucid'
    },
    {
        artName: 'bouncing_ball',
        pageLink: './Art/bouncing_ball/bouncing_ball.html',
        imageLink: './Art/bouncing_ball/bouncing-ball.gif',
        author: 'Nirmalie',
        githubLink: 'https://github.com/nirmalieo3'
    },
    {
        artName: 'Rocket',
        pageLink: './Art/Rocket/index.html',
        imageLink: './Art/Rocket/rocket.gif',
        author: 'Jose Diaz',
        githubLink: 'https://github.com/josegerard2000'
    },
    {
        artName: 'simpleG',
        pageLink: './Art/simpleG/index.html',
        imageLink: './Art/simpleG/kitty.jpg',
        author: 'gargeper',
        githubLink: 'https://github.com/gargeper'
    },
    {
        artName: 'BounceFace',
        pageLink: './Art/ainamation/index.html',
        imageLink: './Art/ainamation/ainamation.gif',
        author: 'Ainara Saralegui',
        githubLink: 'https://github.com/asaralegui'
    },
    {
        artName: 'Text Flow',
        pageLink: './Art/ConnerCoding/index.html',
        imageLink: './Art/ConnerCoding/ztmanimation.gif',
        author: 'Conner Schiller',
        githubLink: 'https://github.com/ConnerCoding'
    },
    {
        artName: 'Glow',
        pageLink: './Art/Glow/index.html',
        imageLink: './Art/Glow/Glow.png',
        author: 'Joaquin Castillo',
        githubLink: 'https://github.com/JuakoDev'
    },
    {
        artName: 'Heart Real',
        pageLink: './Art/riddhax/index.html',
        imageLink: './Art/riddhax/index.gif',
        author: 'Riddhax',
        githubLink: 'https://github.com/riddhax'
    },

    {
        artName: 'Balls',
        pageLink: './Art/Paul - Simple Annoying Balls/index.html',
        imageLink: './Art/Paul - Simple Annoying Balls/Balls.gif',
        author: 'Paul',
        githubLink: 'https://github.com/psr83'
    },

    {
        artname: 'Square-Move',
        pageLink: './Art/Poonam/square.html',
        imageLink: './Art/Poonam/square_gif.gif',
        author: 'Poonam',
        githubLink: 'https://github.com/poonampant'
    },

    {
        artname: 'JesseEarley',
        pageLink: './Art/JesseEarley/index.html',
        imageLink: './Art/JesseEarley/index.gif',
        author: 'JesseEarley',
        githubLink: 'https://github.com/JesseEarley'
    },
    {
        artname: 'Hacktoberfest 2020',
        pageLink: './Art/taepal467/index.html',
        imageLink: './Art/taepal467/hiclipart.com (1).png',
        author: 'Chantae P.',
        githubLink: 'https://github.com/taepal467'
    },
    {
        artName: 'Animatron',
        pageLink: './Art/animatron/triangle/index.html',
        imageLink: './Art/animatron/trance.gif',
        author: 'Deborah',
        githubLink: 'https://github.com/dluckey123'
    },
    {
        artName: 'Animatron',
        pageLink: './Art/animatron/triangle/index.html',
        imageLink: './Art/animatron/trance.gif',
        author: 'Deborah',
        githubLink: 'https://github.com/dluckey123'
    },
    {
        artname: 'Animate',
        pageLink: '/codepen/animation/src/index.html',
        imageLink: 'Animation',
        author: 'Altamas khan',
        githubLink: 'https://github.com/Altamas2049'
    },
    {
        artName: 'Spin',
        pageLink: './Art/Spin/allli.html',
        imageLink: './Art/Spin/allli.gif',
        author: 'Victor Winner',
        githubLink: 'https://github.com/Vicwin13'
    },
    {
        artName: 'Spinner',
        pageLink: './Art/nishantpandey/allli.html',
        imageLink: './Art/nishantpandey/allli.gif',
        author: 'Nishant Pandey',
        githubLink: 'https://github.com/mrpandey1'
    },
    {
        artName: 'Hacktober Test',
        pageLink: './Art/bajancode/index.html',
        imageLink: './Art/BajanCode/index.gif',
        author: 'bajancode',
        githubLink: 'https://github.com/bajancode'
    },
    {
        artName: 'ZTM anim',
        pageLink: './Art/ayushi2410/index.html',
        imageLink: './Art/ayushi2410/ayushi2410.gif',
        author: 'Ayushi2410',
        githubLink: 'https://github.com/ayushi2410'
    },
    {
        artName: 'misaelsantos',
        pageLink: './Art/misaelsantos/index.html',
        imageLink: './Art/misaelsantos/neohack.gif',
        author: 'Misael Santos',
        githubLink: 'https://github.com/MisaelSantos'
    },
    {
        artName: 'I am a Developer',
        pageLink: './Art/Kuroyza/Iam-a-developer.html',
        imageLink: './Art/Kuroyza/Iam-a-developer.gif',
        author: 'Kuroyza',
        githubLink: 'https://github.com/kuroyza'
    },
    {
        artName: 'simple box',
        pageLink: './Art/Box/index.html',
        imageLink: './Art/Box/static_image.jpg',
        author: 'Abishek shah',
        githubLink: 'https://github.com/abishek-sha-256'
    },
    {
        artname: 'Starry-sky',
        pageLink: './Art/starry-night/index.html',
        imageLink: './Art/starry-night/stars',
        author: 'Taima Khawaldeh',
        githubLink: 'https://github.com/taimakh'
    },
    {
        artName: 'Project Gallery',
        pageLink: './Art/hulya/index.html',
        imageLink: './Art/hulya/gallery.gif',
        author: 'Hulya Karakaya',
        githubLink: 'https://github.com/hulyak'
    },
    {
        artName: 'animation',
        pageLink: './Art/sameer786/animation.html',
        imageLink: './Art/sameer786/radius.gif',
        author: 'sameer',
        githubLink: 'https://github.com/sameer8605'
    },
    {
        artName: 'ArrowWave',
        pageLink: './Art/ArrowWave/index.html',
        imageLink: './Art/ArrowWave/ArrowWave.gif',
        author: 'Gabriel',
        githubLink: 'https://github.com/GabrielTeixeiraC'
    },
    {
        artName: 'The 4-Ever Loop',
        pageLink: './Art/the-4ever-loop/index.html',
        imageLink: './Art/the-4ever-loop/rotate.gif',
        author: 'Luciano M.',
        githubLink: 'https://github.com/LucianoWebDev'
    },
    {
        artName: 'Running Car',
        pageLink: './Art/Running-Car/index.html',
        imageLink: './Art/Running-Car/Running-car.PNG',
        author: 'Ermias',
        githubLink: 'https://github.com/ermiaskidane'
    },
    {
        artname: 'Youssef',
        pageLink: './Art/Youssef/index.html',
        imageLink: './Art/Youssef/fd8_AX.gif',
        author: 'Youssef',
        githubLink: 'https://github.com/youssefhany96'
    },
    {
        artName: 'The 4-Ever Loop',
        pageLink: './Art/the-4ever-loop/index.html',
        imageLink: './Art/the-4ever-loop/rotate.gif',
        author: 'Luciano M.',
        githubLink: 'https://github.com/LucianoWebDev'
    },

    {
        artName: 'Itried',
        pageLink: '/Art/Itried/animation.html',
        author: 'Harsha',
        githublink: 'https://github.com/HarshaKumar23'
    },
    {
        artName: 'Snail Zoom',
        pageLink: './Art/rbhachu/index.html',
        imageLink: './Art/rbhachu/snail.gif',
        author: 'Bhachu R.',
        githubLink: 'https://github.com/rbhachu'
    },
    {
        artName: 'Mini Text Animation',
        pageLink: './Art/text-mini-animation/index.html',
        imageLink: './Art/text-mini-animation/text-anime.gif',
        author: 'Chinel',
        githubLink: 'https://github.com/chinel'
    },
    {
        artName: 'Square loader',
        pageLink: './Art/square_loading/index.html',
        imageLink: './Art/square_loading/square_loading',
        author: 'Marek Chasák',
        githubLink: 'https://github.com/mchasak'
    },
    {
        artName: 'Stairs Text',
        pageLink: './Art/StairsText/index.html',
        imageLink: './Art/StairsText/stairs-text.gif',
        author: 'Noam K.',
        githubLink: 'https://github.com/noamkanonich'
    },
    {
        artName: 'animation',
        pageLink: './Art/sameer786/animation.html',
        imageLink: './Art/sameer786/radius.gif',
        author: 'sameer',
        githubLink: 'https://github.com/sameer8605'
    },
    {
        artName: 'Spinning is a good trick',
        pageLink: './Art/garrod90/index.html',
        imageLink: './Art/garrod90/craigsGif.gif',
        author: 'Craig, G',
        githubLink: 'https://github.com/garrod90'
    },
    {
        artName: 'Snail Zoom',
        pageLink: './Art/rbhachu/index.html',
        imageLink: './Art/rbhachu/snail.gif',
        author: 'Bhachu R.',
        githubLink: 'https://github.com/rbhachu'
    },
    {
        artName: 'Mini Text Animation',
        pageLink: './Art/text-mini-animation/index.html',
        imageLink: './Art/text-mini-animation/text-anime.gif',
        author: 'Chinel',
        githubLink: 'https://github.com/chinel'
    },
    {
        artName: 'Square loader',
        pageLink: './Art/square_loading/index.html',
        imageLink: './Art/square_loading/square_loading',
        author: 'Marek Chasák',
        githubLink: 'https://github.com/mchasak'
    },
    {
        artName: 'Stairs Text',
        pageLink: './Art/StairsText/index.html',
        imageLink: './Art/StairsText/stairs-text.gif',
        author: 'Noam K.',
        githubLink: 'https://github.com/noamkanonich'
    },
    {
        artName: 'animation',
        pageLink: './Art/sameer786/animation.html',
        imageLink: './Art/sameer786/radius.gif',
        author: 'sameer',
        githubLink: 'https://github.com/sameer8605'
    },

    {
        pageLink: './Art/radar animation/index.html',
        imageLink: './Art/radar.gif',
        author: 'Anup',
        githubLink: 'https://github.com/paddybaba'
    },
    {
        pageLink: './Art/sameer786/animation.html',
        imageLink: './Art/sameer786/radius.gif',
        author: 'sameer',
        githubLink: 'https://github.com/sameer8605'
    },
    {
        pageLink: './Art/radar animation/index.html',
        imageLink: './Art/radar',
        author: 'Anup',
        githubLink: 'https://github.com/paddybaba'
    },
    {
        pageLink: './Art/sameer786/animation.html',
        imageLink: './Art/sameer786/radius.gif',
        author: 'sameer',
        githubLink: 'https://github.com/sameer8605'
    },
    {
        artName: 'Friendly Ghost',
        pageLink: './Art/ristotoldsep/index.html',
        author: 'Risto Tõldsep',
        githubLink: 'https://github.com/ristotoldsep'
    },
    {
        artName: 'Friendly Ghost',
        pageLink: './Art/ristotoldsep/index.html',
        author: 'Risto Tõldsep',
        githubLink: 'https://github.com/ristotoldsep'
    },
    {
        artName: 'sritron',
        pageLink: './Art/sritron/index.html',
        imageLink: './Art/sritron/trance.gif',
        author: 'Srinivas',
        githubLink: 'https://github.com/sri189ms'
    },
    {
        artName: 'Friendly Ghost',
        pageLink: './Art/ristotoldsep/index.html',
        author: 'Risto Tõldsep',
        githubLink: 'https://github.com/ristotoldsep'
    },
    {
        artName: 'Sun Rise Time',
        pageLink: './Art/gurprtAnim/index.html',
        imageLink: './Art/gurprtAnim/gurAnim.gif',
        author: 'Gurpreet',
        githubLink: 'https://github.com/gur-p-reet'
    },
    {
        artName: 'Personal Info',
        pageLink: './Art/Personal_info/triangle/index.html',
        imageLink: './Art/Personal_info/trance.gif',
        author: 'Naim Uddin',
        githubLink: 'https://github.com/Naim365'
    },
    {
        artName: 'Shining Text',
        pageLink: './Art/MaxieTextShineOn/index.html',
        imageLink: './Art/MaxieTextShineOn/maxie-text-shine-on.gif',
        author: 'maxie7',
        githubLink: 'https://github.com/maxie7'
    },
    {
        artName: 'Spinning Box',
        pageLink: './Art/KccbzZ/index.html',
        imageLink: './Art/KccbzZ/cover.png',
        author: 'KccbzZ',
        githubLink: 'https://github.com/KccbzZ'
    },
    {
        artName: 'Age Disgracefully',
        pageLink: './Art/ynoden/index.html',
        imageLink: './Art/ynoden/Age_Disgracefully.gif',
        author: 'yusefnoden',
        githubLink: 'https://github.com/yusefnoden'
    },
    {
        artname: 'jimanimation',
        pageLink: './Art/jimanimation/index.html',
        imageLink: './Art/jimanimation/bouncy.gif',
        author: 'Jimin',
        githubLink: 'https://github.com/jimijos'
    },

    {
        artName: 'Meme Animation',
        pageLink: './Art/just_for_fun/index.html',
        imageLink: './Art/just_for_fun/image.gif',
        author: 'Rahul Negi',
        githubLink: 'https://github.com/rahulnegi20'
    },
    {
        artName: 'Stretch ZTM',
        pageLink: './Art/animation_gn/index.html',
        imageLink: './Art/animation_gn/animation_gn.gif',
        author: 'gnyokota',
        githubLink: 'https://github.com/gnyokota'
    },
    {
        artname: 'AnimationCom',
        pageLink: './Art/Anita/AnimationCom/triangle.html',
        imageLink: './Art/AnimationCom/header.jpg',
        author: 'Anita',
        githubLink: 'https://github.com/anita-tsai'
    },
    {
        artName: 'Cards',
        pageLink: './Art/cards/index.html',
        imageLink: './Art/cards/cards.gif',
        author: 'networkdavit',
        githubLink: 'https://github.com/networkdavit'
    },
    {
        artName: "Lidor'sAnimation",
        pageLink: "./Art/Lidor's Animation/index.html",
        imageLink: "./Art/Lidor's Animation/animation.gif",
        author: 'LidorAsher',
        githubLink: 'https://github.com/lidorasher11'
    },
    {
        artName: "Shiff's Animation",
        pageLink: './Art/myAnimation/index.html',
        imageLink: './Art/myAnimation/myanimation.gif',
        author: 'Shifa',
        githubLink: 'https://github.com/ShifaShirin'
    },
    {
        artName: 'ani-1trial',
        pageLink: './Art/ani-1trial/index.html',
        imageLink: './Art/ani-1trial/ani-gif.gif',
        author: 'tru-izo',
        githubLink: 'https://github.com/tru-izo'
    },
    {
        artName: 'Air_Balloon',
        pageLink: './Art/Air_Balloon/index.html',
        imageLink: './Art/Air_Balloon/balloon.gif',
        author: 'Abha',
        githubLink: 'https://github.com/Abha-1281'
    },
    {
        artName: 'Camp Fire',
        pageLink: './Art/camp_fire/index.html',
        imageLink: './Art/camp_fire/camp_fire.gif',
        author: 'Chansoo',
        githubLink: 'https://github.com/ChansooKim316'
    },
    {
        artName: 'rubberband Red',
        pageLink: './Art/ou79/index.html',
        imageLink: './Art/rubberbandRed.gif',
        author: 'ou79',
        githubLink: 'https://github.com/ou79'
    },
    {
        artName: 'ColorChanger',
        pageLink: './Art/ColorChanger/index.html',
        imageLink: './Art/color-changer.gif',
        author: 'Atallah-Nadhir',
        githubLink: 'https://github.com/Atallah-Nadhir'
    },
    {
        artName: 'PONG Animation',
        pageLink: './Art/walkitoff/index.html',
        imageLink: './Art/walkitoff/gif.gif',
        author: 'Tyler Dollick',
        githubLink: 'https://github.com/walkitoff'
    },
    {
        artname: 'Animatron',
        pageLink: './Art/mbargaedge/index.html',
        imageLink: './Art/mbargaedge/animatron.gif',
        author: 'Mbarga',
        githubLink: 'https://github.com/marcelmbarga/'
    },
    {
        artName: 'House',
        pageLink: './Art/TTD/triangle/index.html',
        imageLink: './Art/TTD/house.gif',
        author: 'TanyaTD',
        githubLink: 'https://github.com/TTD126'
    },
    {
        artName: 'Spinning Title',
        pageLink: './Art/ljBeast21ldj/index.html',
        imageLink: './Art/ljBeast21ldj/firstGIF.gif',
        author: 'Larry',
        githubLink: 'https://github.com/ljBeast21ldj'
    },
    {
        artName: 'Heart pulsation',
        pageLink: './Art/Sallah/index.html',
        imageLink: './Art/Sallah/Heart-Pulsation.png',
        author: 'Sallah',
        githubLink: 'https://github.com/SallahTech'
    },
    {
        artName: 'MubbeAnimation',
        pageLink: './Art/Mubbe/index.html',
        imageLink: './Art/Mubbe/MubbeAnimation.gif',
        author: 'Mubarak',
        githubLink: 'https://github.com/mual5746'
    },
    {
        pageLink: './Art/neon-glowing-text/index.html',
        imageLink: './Art/neon-glowing-text/glowing-text-GIF.gif',
        author: 'Adri',
        githubLink: 'https://github.com/adrimual'
    },
    {
        artName: 'Simple Animation',
        pageLink: './Art/simple animation/transition.html',
        imageLink: './Art/simple animation/animatee.gif',
        author: 'Rudimental',
        githubLink: 'https://github.com/rudimental-again'
    },
    {
        artName: 'gbArt',
        pageLink: './Art/gbArt/index.html',
        imageLink: './Art/gbArt/shapeFlip.gif',
        author: 'Gary Bergman',
        githubLink: 'https://github.com/Gary-Bergman'
    },
    {
        artName: "Turtando's Animation",
        pageLink: './Art/turtando/animation.html',
        imageLink: './Art/Turtando/happyhalloween.gif',
        author: 'Turtando',
        githubLink: 'https://github.com/Turtando'
    },
    {
        artName: 'Bouncing Balls',
        pageLink: './Art/EyeOfAthena/index.html',
        imageLink: './Art/EyeOfAthena/cover.png',
        author: 'EyeOfAthena',
        githubLink: 'https://github.com/EyeOfAthena/bouncing-ball'
    },
    {
        artName: 'Otherside',
        pageLink: './Art/Otherside/ubi.html',
        imageLink: './Art/Otherside/recording.gif',
        author: 'Ubibimbap',
        githubLink: 'https://github.com/Ubibimbap'
    },
    {
        artName: 'Basketball God',
        pageLink: './Art/Sim-animation/index.html',
        imageLink: './Art/Sim-animation/project-screenshot.png',
        author: 'Sim',
        githubLink: 'https://github.com/sim-a-19'
    },
    {
        artName: "Ziyao's Animation",
        pageLink: './Art/robot/robot_index.html',
        imageLink: './Art/robot/robot.gif',
        author: 'Ziyao',
        githubLink: 'https://github.com/ziyaoc3'
    },
    {
        artName: 'Simplerv',
        pageLink: './Art/Aniamtion_RV/index.html',
        imageLink: './Art/Aniamtion_RV/circle.png',
        author: 'Aarush Bhat',
        githubLink: 'https://github.com/07rv'
    },
    {
        artName: 'Devtemmy_animation',
        pageLink: './Art/Devtemmy_animation/index.html',
        imageLink: './Art/Devtemmy_animation/Devtemmyanimation.gif',
        author: 'Dev-Temmy',
        githubLink: 'https://github.com/Dev-Temmy'
    },
    {
        artName: 'Fading text animation',
        pageLink: './Art/araskog/index.html',
        imageLink: './Art/araskog/animation.gif',
        author: 'Amanda Araskog',
        githubLink: 'https://github.com/araskog'
    },
    {
        artName: 'Moving Divs',
        pageLink: './Art/Razvan/RazvanFratila/index.html',
        imageLink: './Art/Razvan/RazvanFratila/first.gif',
        author: 'Razvan',
        githubLink: 'https://github.com/fratilar'
    },
    {
        artName: 'KDev Animation',
        pageLink: './Art/KDev-Animator/index.html',
        imageLink: './Art/KDev-Animator/kdev-animation.gif',
        author: 'Detmar Ruhfus',
        githubLink: 'https://github.com/kamikazid'
    },
    {
        artName: 'Square Bounce',
        pageLink: './Art/Vish/index.html',
        imageLink: './Art/Vish/SquareBounce.gif',
        author: 'Vishwam',
        githubLink: 'https://github.com/vishmagic'
    },
    {
        artName: 'Hina',
        pageLink: './Art/Hina/Hina.html',
        imageLink: './Art/Hina/Basketball.gif',
        imageLink: './Art/Hina/net.gif',
        author: 'Hina Najam',
        githubLink: 'https://github.com/hinanajam'
    },
    {
        artName: 'AmitAnimation',
        pageLink: './Art/Joy/AmitAnimation/amitanimation.html',
        imageLink: './Art/Joy/AmitAnimation/amitanimation.gif',
        author: 'Amit',
        githubLink: 'https://github.com/AmitRoy07'
    },
    {
        artName: 'Bouncing Cheems ',
        pageLink: './Art/Suddath-Gautam/index.html',
        imageLink: './Art/Suddath-Gautam/cheems.gif',
        author: 'Suddath Gautam',
        githubLink: 'https://github.com/wardaddy98'
    },
    {
        artName: 'Pop-up Confetti animation.',
        pageLink: './Art/yay-ztm-animation/index.html',
        imageLink: './Art/yay-ztm-animation/pop_animation.gif',
        author: 'Hyunji Kim',
        githubLink: 'https://github.com/creativehkim'
    },
    {
        artName: 'Monolith',
        pageLink: './Art/acphil/index.html',
        imageLink: './Art/acphil/monolith.png',
        author: 'acphil',
        githubLink: 'https://github.com/acphil2'
    },
    {
        artName: 'Smiling Doll',
        pageLink: './Art/jbermeo/index.html',
        imageLink: './Art/jbermeo/doll.gif',
        author: 'Jose Bermeo',
        githubLink: 'https://github.com/jbermeo10'
    },
    {
        artName: 'vasubhatnagar',
        pageLink: './Art/vasubhatnagar/index.html',
        imageLink: './Art/vasubhatnagar/ss.jpg',
        author: 'Vasu Bhatnagar',
        githubLink: 'https://github.com/vasubhatnagar'
    },
    {
        artName: 'JoToSmola',
        pageLink: './Art/JoToSmola/index.html',
        imageLink: './Art/JoToSmola/JoToSmola.gif',
        author: 'GrabKrab',
        githubLink: 'https://github.com/GrabKrab'
    },
    {
        artName: 'mojaanimacia',
        pageLink: './Art/mojaanimacia/stranka.html',
        author: 'Martin052',
        githubLink: 'https://github.com/martin052'
    },
    {
        artName: 'ellipsis',
        pageLink: './Art/ianhawe/index.html',
        author: 'ianhawe',
        githubLink: 'https://github.com/ianhawe'
    },
    {
        artName: 'iris',
        pageLink: './Art/iris/index.html',
        imageLink: './Art/iris/trance.gif',
        author: 'iriswdq0504',
        githubLink: 'https://github.com/iriswdq0504'
    },

    {
        artName: 'Fun with balls!',
        pageLink: './Art/miguelDalberto/funWithBalls/index.html',
        imageLink: './Art/miguelDalberto/funWithBalls/funWithBalls_screenshot.png',
        author: 'miguelDalberto',
        githubLink: 'https://github.com/miguelDalberto'
    },
    {
        artName: 'FourFlag_Load',
        pageLink: './Art/FourFlag_Load/index.html',
        imageLink: './Art/FourFlag_Load/trance.gif',
        author: 'chungngai09',
        githubLink: 'https://github.com/chungngai09'
    },
    {
        artName: 'AnimatronJS',
        pageLink: './Art/animatronJS/index.html',
        author: 'Anna Ovechkina',
        githubLink: 'https://github.com/Annu7shka'
    },
    {
        artName: 'perfect_goal',
        pageLink: './Art/perfect_goal/index.html',
        imageLink: './Art/perfect_goal/perfect_goalscreenshot.png',
        author: 'henzbori',
        githubLink: 'https://github.com/henzbori'
    },
    {
        artName: 'Beating Heart',
        pageLink: './Art/beating-heart/index.html',
        imageLink: './Art/beating-heart/heart.gif',
        author: 'MishkaZi',
        githubLink: 'https://github.com/MishkaZi'
    },
    {
        artName: 'Bouncing Balls',
        pageLink: './Art/Sankyeat/index.html',
        imageLink: './Art/Sankyeat/bouncingballs.gif',
        author: 'Sankyeat',
        githubLink: 'https://github.com/sanks20'
    },
    {
        artName: 'Sample page',
        pageLink: './Art/Joy/triangle/index.html',
        imageLink: './Art/Joy/triangle/my-animation.gif',
        author: 'Mamathagowd107',
        githubLink: 'https://github.com/Mamathagowd107'
    },
    {
        artName: 'Animated',
        pageLink: './Art/animated/triangle/index.html',
        imageLink: './Art/Joy/triangle/triangle.gif',
        author: 'Joy',
        githubLink: 'https://github.com/royranger'
    },
    {
        artName: 'achwell',
        pageLink: './Art/achwell/index.html',
        imageLink: './Art/achwell/ball.gif',
        author: 'achwell',
        githubLink: 'https://github.com/achwell'
    },
    {
        artName: 'Robotic Circles',
        pageLink: './Art/animation_yaniv/index.html',
        imageLink: './Art/animation_yaniv/robot.png',
        author: 'Yaniv Sagy',
        githubLink: 'https://github.com/yanivsagy'
    },
    {
        artName: 'Ocean Day',
        pageLink: './Art/d-spence/index.html',
        imageLink: './Art/d-spence/ztm-dspence-css-anim.gif',
        author: 'd-spence',
        githubLink: 'https://github.com/d-spence'
    },
    {
        artName: 'Animation-Circle',
        pageLink: './Art/Animation-Circle/index.html',
        imageLink: './Art/Animation-Circle/animation-circle.gif',
        author: 'Elid Venega',
        githubLink: 'https://github.com/elidvenega'
    },
    {
        artName: 'Sweet street',
        pageLink: './Art/Sweet_street/mario.html',
        imageLink: './Art/Sweet_street/animation-gif.gif',
        author: 'meni-avitan',
        githubLink: 'https://github.com/meniAvitan/Animation-Nation.git'
    },
    {
        pageLink: './Art/Joy/nithin-animation/index.html',
        imageLink: './Art/Joy/triangle/triangle.gif',
        author: 'Nithin',
        githubLink: 'https://github.com/Nithin6252-reddy'
    },
    {
        artName: 'Jittery rectangles',
        pageLink: './Art/Vaibhav/index.html',
        author: 'Vaibhav Jain',
        githubLink: 'https://github.com/Vaibhav-multi-dev'
    },
    {
        artName: 'Pra-animate',
        pageLink: './Art/Pra-animate/indexpra1.html',
        //imageLink: './Art/Joy/triangle/triangle.gif',
        author: 'Prajoth',
        githubLink: 'https://github.com/prajoth-b'
    },
    {
        artName: '3D figure animation',
        pageLink: './Art/DOKL57/index.html',
        imageLink: './Art/DOKL57/DOKL57.png',
        author: 'DOKL57',
        githubLink: 'https://github.com/DOKL57'
    },
    {
        artName: 'my-animation',
        pageLink: './Art/my-animation/index.html',
        imageLink: './Art/my-animation/screenv.webm',
        author: 'Brurya',
        githubLink: 'https://github.com/BruryaNadel'
    },
    {
        artName: 'Animate Infinate',
        pageLink: './Art/rotate-infinate/index.html',
        imageLink: './Art/rotate-infinate/rotate.gif',
        author: 'thucpn',
        githubLink: 'https://github.com/thucpn'
    },
    {
        artName: 'Forever',
        pageLink: './Art/Mritunjay/index.html',
        imageLink: './Art/Mritunjay/mj.gif',
        author: 'Mritunjay',
        githubLink: 'https://github.com/Mritunjay004'
    },
    {
        artName: 'Atom',
        pageLink: './Art/Atom/index.html',
        imageLink: './Art/Atom/atom.gif',
        author: 'Khalil-BM',
        githubLink: 'https://github.com/Khalil-BM'
    },
    {
        artName: 'AppleTree',
        pageLink: './Art/andreasGZ/index.html',
        imageLink: './Art/andreasGZ/apple.gif',
        author: 'AndreasGZ',
        githubLink: 'https://github.com/AndreasGZ'
    },
    {
        pageLink: './Art/Akv-animation/index.html',
        imageLink: './Art/Akv-animation/Image.png',
        author: 'Akv',
        githubLink: 'https://github.com/kushal-Ambati'
    },
    {
        artName: 'Floating Ball',
        pageLink: './Art/floatingBall/index.html',
        imageLink: './Art/floatingBall/thaitruong.png',
        author: 'Thai Truong',
        githubLink: 'https://github.com/akitathai94'
    },
    {
        artName: 'Bicycle-2D',
        pageLink: './Art/Bicycle_2D/bicycle.html',
        imageLink: './Art/Bicycle_2D/bicycle-gif.gif',
        author: 'meni-avitan',
        githubLink: 'https://github.com/meniAvitan'
    },
    {
        artName: 'catch-me',
        pageLink: './Art/catch-me/index.html',
        imageLink: './Art/catch-me/catch-me.gif',
        author: 'toobig4u',
        githubLink: 'https://github.com/toobig4u'
    },
    {
        pageLink: './Art/richard00436/index.html',
        imageLink: './Art/richard00436/richard00436.gif',
        author: 'richard00436',
        githubLink: 'https://github.com/richard00436'
    },
    {
        artName: 'bubble',
        pageLink: './Art/seenuCFL/index.html',
        imageLink: './Art/seenuCFL/dot.gif',
        author: 'seenuCFL',
        githubLink: 'https://github.com/seenuCFL'
    },
    {
        pageLink: './Art/keep_coding/index.html',
        imageLink: './Art/keep_coding/keep_coding_image.gif',
        author: 'Rawshan',
        githubLink: 'https://github.com/mrawshan'
    },
    {
        pageLink: './Art/HammadKhan/index.html',
        imageLink: './Art/HammadKhan/Animation.gif',
        author: 'HammadKhan',
        githubLink: 'https://github.com/hhkhan99'
    },
    {
        pageLink: './Art/manimation/index.html',
        imageLink: './Art/manimation/animation.gif',
        author: 'Maryam',
        githubLink: 'https://github.com/Maryyam04'
    },
    {
        pageLink: './Art/ElizavetaZhukova1/index.html',
        imageLink: './Art/ElizavetaZhukova1/fourSquaresEdit.gif',
        author: 'Liza',
        githubLink: 'https://github.com/ElizavetaZhukova1'
    },
    {
        pageLink: './Art/Aliedje/index.html',
        imgeLink: './Art/Aliedje/test.png',
        author: 'Alida',
        githubLink: 'https://github.com/adiphoorn'
    },

<<<<<<< HEAD
    {
        artName: 'Heartbeat',
        pageLink: './Art/CheyJax116/heartbeat.html',
        imgeLink: './Art/CheyJax116/heartbeat.gif',
        author: 'CheyJax116',
        githubLink: 'https://github.com/cheyjax116'
    },
    {
        pageLink: './Art/Aliedje/index.html',
        imgeLink: './Art/Aliedje/test.png',
        author: 'Alida',
        githubLink: 'https://github.com/adiphoorn'
    },
    {
        pageLink: './Art/bouncingMoon/index.html',
        imageLink: './Art/bouncingMoon/bouncingMoon.png',
        author: 'Radu-Stroe',
        githubLink: 'https://github.com/Radu-Stroe'
    },
    {
        artName: 'Use the Force',
        pageLink: './Art/ptreuden/index.html',
        imageLink: './Art/ptreuden/useTheForce.gif',
        author: 'ptreuden',
        githubLink: 'https://github.com/ptreuden'
    },
    {
        artName: 'css_typer',
        pageLink: './Art/Joy/css-typer/index.html',
        imageLink: './Art/Joy/css-typer/typing_animate.gif',
        author: 'Trey',
        githubLink: 'https://github.com/shanks-t'
    },
    {
        pageLink: './Art/Joy/Amiel-Art/index.html',
        imageLink: './Art/Joy/Amiel-Art/screenshot.png',
        author: 'Amiel',
        githubLink: 'https://github.com/trinidadamiel'
    },
    {
        pageLink: './Art/alnajarAnimation/index.html',
        imageLink: './Art/alnajarAnimation/animate.gif.gif',
        author: 'Mohammad',
        githubLink: 'https://github.com/mohammadalnajar'
    },
    {
        artName: 'MtBounce',
        pageLink: './Art/MtikeB/index.html',
        imageLink: './Art/MtikeB/Bouncy.gif',
        author: 'MtikeG',
        githubLink: 'https://github.com/MtikeG'
    },
    {
        artName: 'Hello World',
        pageLink: './Art/HelloWorldByEudin/index.html',
        imageLink: './Art/HelloWorldByEudin/helloworld.gif',
        author: 'Eudin',
        githubLink: 'https://github.com/Eudinson'
    },
    {
        pageLink: '.Art/Szo89/index.html',
        imageLink: '.Art/Szo89/animation.png',
        author: 'Susana',
        githubLink: 'https://github.com/Szo89'
    },
    {
        pageLink: './Art/JanRolenc/indexMyArt.html',
        imageLink: './Art/JanRolenc/myArt.gif',
        author: 'Jan_Rolenc',
        githubLink: 'https://github.com/JanRolenc'
    }
=======
  {
    artName: 'Heartbeat',
    pageLink: './Art/CheyJax116/heartbeat.html',
    imgeLink: './Art/CheyJax116/heartbeat.gif',
    author: 'CheyJax116',
    githubLink: 'https://github.com/cheyjax116'
  },
  {
    pageLink: './Art/Aliedje/index.html',
    imgeLink: './Art/Aliedje/test.png',
    author: 'Alida',
    githubLink: 'https://github.com/adiphoorn'
  },
  {
    pageLink: './Art/bouncingMoon/index.html',
    imageLink: './Art/bouncingMoon/bouncingMoon.png',
    author: 'Radu-Stroe',
    githubLink: 'https://github.com/Radu-Stroe'
  },
  {
    artName: 'Use the Force',
    pageLink: './Art/ptreuden/index.html',
    imageLink: './Art/ptreuden/useTheForce.gif',
    author: 'ptreuden',
    githubLink: 'https://github.com/ptreuden'
  },
  {
    artName: 'css_typer',
    pageLink: './Art/Joy/css-typer/index.html',
    imageLink: './Art/Joy/css-typer/typing_animate.gif',
    author: 'Trey',
    githubLink: 'https://github.com/shanks-t'
  },
  {
    pageLink: './Art/Joy/Amiel-Art/index.html',
    imageLink: './Art/Joy/Amiel-Art/screenshot.png',
    author: 'Amiel',
    githubLink: 'https://github.com/trinidadamiel'
  },
  {
    pageLink: './Art/alnajarAnimation/index.html',
    imageLink: './Art/alnajarAnimation/animate.gif.gif',
    author: 'Mohammad',
    githubLink: 'https://github.com/mohammadalnajar'
  },
  {
    pageLink: '.Art/benji5656/index.html',
    imageLink: '',
    author: 'Benji',
    githubLink: 'https://github.com/benji5656'
  },
  {
    pageLink: './Art/AniNationSargi/index.html',
    imageLink: './Art/AniNationSargi/alienGif.gif',
    author: 'Sargsian',
    githubLink: 'https://github.com/Sargsian'
  },
  {
    pageLink: '.Art/Hekmundo/index.html',
    imageLink: '.Art/Hekmundo/revolving-circles.gif',
    author: 'Hekmundo',
    githubLink: 'https://github.com/Hekmundo'
  },
  {
    artName: 'MtBounce',
    pageLink: './Art/MtikeB/index.html',
    imageLink: './Art/MtikeB/Bouncy.gif',
    author: 'MtikeG',
    githubLink: 'https://github.com/MtikeG'
  },

  {
    artName: 'Hello World',
    pageLink: './Art/HelloWorldByEudin/index.html',
    imageLink: './Art/HelloWorldByEudin/helloworld.gif',
    author: 'Eudin',
    githubLink: 'https://github.com/Eudinson'
  },
  {
    artName: 'Color Square',
    pageLink: './Art/angelGarciaSantos/index.html',
    imageLink: './Art/angelGarciaSantos/square.png',
    author: 'Angel',
    githubLink: 'https://github.com/angelGarciaSantos'
  },
  {
    pageLink: '.Art/Szo89/index.html',
    imageLink: '.Art/Szo89/animation.png',
    author: 'Susana',
    githubLink: 'https://github.com/Szo89'
  },
  {
    artName: 'Infinite Loading',
    pageLink: './Art/mishhubc/index.html',
    imageLink: './Art/mishhubc/image.gif',
    author: 'Mihai Jicu',
    githubLink: 'https://github.com/mishhubc'
  },
  {
    artName: 'Loading Eggs',
    pageLink: '.Art/j-fraza/index.html',
    imageLink: '.Art/j-fraza/TJSrTcKcmf.gif',
    author: 'j-fraza',
    githubLink: 'https://github.com/j-fraza'
  },
  {
    artName: 'Taiko no Tastujin',
    pageLink: './Art/kirstymullen/index.html',
    imageLink: './Art/kirstymullen/taiko.gif',
    author: 'kirstymullen',
    githubLink: 'https://github.com/kirstymullen'
  },
  {
    artName: 'Rotate Hover Color',
    pageLink: './Art/rotateColor/index.html',
    imageLink: './Art/rotateColor/rotateColor.gif',
    author: 'Luis',
    githubLink: 'https://github.com/luigi970'
  },
  {
    artName: 'Sunset',
    pageLink: './Art/Catao_P/index.html',
    imageLink: './Art/Catao_P/sunset.gif',
    author: 'Catao',
    githubLink: 'https://github.com/Catao_P'
  },
  {
    pageLink: './Art/Kwabena-Agyeman/index.html',
    imageLink: './Art/Kwabena-Agyeman/project.GIF',
    author: 'Kwabena-Agyeman',
    githubLink: 'https://github.com/Kwabena-Agyeman'
  },
  {
    pageLink: '.Art/AndyJacko/index.html',
    imageLink: '.Art/AndyJacko/yoyo.gif',
    author: 'Andy Jacko',
    githubLink: 'https://github.com/AndyJacko'
  },
  {
    pageLink: './Art/shake/index.html',
    imageLink: './Art/shake/file.gif',
    author: 'yoududecomposer',
    githubLink: 'https://github.com/yourdudecomposer'
  }
>>>>>>> daae86c9
];

// +--------------------------------------------------------------------------------+
// +                                                                                +
// +                  YOU DO NOT NEED TO CHANGE ANYTHING BELOW THIS                 +
// +                                                                                +
// +--------------------------------------------------------------------------------+

// Creates cards from the array above
// You don't need to modify this
let contents = [];
Shuffle(cards).forEach((c) => {
    contents.push([
        `<li class="card">` +
        `<a href='${c.pageLink}'>` +
        `<img class="art-image" src='${c.imageLink}' alt='${c.artName}' />` +
        `</a>` +
        `<div class="flex-content">` +
        `<a href='${c.pageLink}'><h3 class="art-title">${c.artName}</h3></a>` +
        `<p class='author'><a href="${c.githubLink}" target="_blank"><i class="fab fa-github"></i> ${c.author}</a> </p>` +
        `</div>` +
        `</li>`
    ]);
});

document.getElementById('cards').innerHTML = contents;

function Shuffle(o) {
    for (
        var j, x, i = o.length; i; j = parseInt(Math.random() * i), x = o[--i], o[i] = o[j], o[j] = x
    );
    return o;
}<|MERGE_RESOLUTION|>--- conflicted
+++ resolved
@@ -4811,80 +4811,12 @@
         author: 'Alida',
         githubLink: 'https://github.com/adiphoorn'
     },
-
-<<<<<<< HEAD
-    {
-        artName: 'Heartbeat',
-        pageLink: './Art/CheyJax116/heartbeat.html',
-        imgeLink: './Art/CheyJax116/heartbeat.gif',
-        author: 'CheyJax116',
-        githubLink: 'https://github.com/cheyjax116'
-    },
-    {
-        pageLink: './Art/Aliedje/index.html',
-        imgeLink: './Art/Aliedje/test.png',
-        author: 'Alida',
-        githubLink: 'https://github.com/adiphoorn'
-    },
-    {
-        pageLink: './Art/bouncingMoon/index.html',
-        imageLink: './Art/bouncingMoon/bouncingMoon.png',
-        author: 'Radu-Stroe',
-        githubLink: 'https://github.com/Radu-Stroe'
-    },
-    {
-        artName: 'Use the Force',
-        pageLink: './Art/ptreuden/index.html',
-        imageLink: './Art/ptreuden/useTheForce.gif',
-        author: 'ptreuden',
-        githubLink: 'https://github.com/ptreuden'
-    },
-    {
-        artName: 'css_typer',
-        pageLink: './Art/Joy/css-typer/index.html',
-        imageLink: './Art/Joy/css-typer/typing_animate.gif',
-        author: 'Trey',
-        githubLink: 'https://github.com/shanks-t'
-    },
-    {
-        pageLink: './Art/Joy/Amiel-Art/index.html',
-        imageLink: './Art/Joy/Amiel-Art/screenshot.png',
-        author: 'Amiel',
-        githubLink: 'https://github.com/trinidadamiel'
-    },
-    {
-        pageLink: './Art/alnajarAnimation/index.html',
-        imageLink: './Art/alnajarAnimation/animate.gif.gif',
-        author: 'Mohammad',
-        githubLink: 'https://github.com/mohammadalnajar'
-    },
-    {
-        artName: 'MtBounce',
-        pageLink: './Art/MtikeB/index.html',
-        imageLink: './Art/MtikeB/Bouncy.gif',
-        author: 'MtikeG',
-        githubLink: 'https://github.com/MtikeG'
-    },
-    {
-        artName: 'Hello World',
-        pageLink: './Art/HelloWorldByEudin/index.html',
-        imageLink: './Art/HelloWorldByEudin/helloworld.gif',
-        author: 'Eudin',
-        githubLink: 'https://github.com/Eudinson'
-    },
-    {
-        pageLink: '.Art/Szo89/index.html',
-        imageLink: '.Art/Szo89/animation.png',
-        author: 'Susana',
-        githubLink: 'https://github.com/Szo89'
-    },
     {
         pageLink: './Art/JanRolenc/indexMyArt.html',
         imageLink: './Art/JanRolenc/myArt.gif',
         author: 'Jan_Rolenc',
         githubLink: 'https://github.com/JanRolenc'
-    }
-=======
+    },
   {
     artName: 'Heartbeat',
     pageLink: './Art/CheyJax116/heartbeat.html',
@@ -5029,7 +4961,6 @@
     author: 'yoududecomposer',
     githubLink: 'https://github.com/yourdudecomposer'
   }
->>>>>>> daae86c9
 ];
 
 // +--------------------------------------------------------------------------------+
