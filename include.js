let cards = [
  {
    artName: 'Dog animation',
    pageLink: './Art/AbhishekSingh-Animation-Contribution/index.html',
    imageLink: './Art/AbhishekSingh-Animation-Contribution/gif.png',
    author: 'Abhishek Singh',
    githubLink: 'https://github.com/Abhishek-555'
  },
  {
    artName: 'CSS Loader',
    pageLink: './Art/BenCullen/index.html',
    imageLink: './Art/BenCullen/Bens CSS Loader.gif',
    author: 'Ben Cullen',
    githubLink: 'https://github.com/BenjaminCullen1'
  },
  {
    artName: 'Flag',
    pageLink: './Art/IurianSimionDorin/index.html',
    imageLink: './Art/IurianSimionDorin/flag.gif',
    author: 'IurianSimionDorin',
    githubLink: 'https://github.com/IurianSimionDorin'
  },
  {
    artName: 'Rainbow Text Spin',
    pageLink: './Art/mallen13/index.html',
    imageLink: 'stillPic.jpg',
    author: 'mallen2013',
    githubLink: 'https://github.com/mallen2013'
  },
  {
    artName: 'Disco Bubble',
    pageLink: './Art/konstantify/index.html',
    imageLink: './Art/konstantify/konst.gif',
    author: 'Constantin',
    githubLink: 'https://github.com/konstantin0s'
  },
  {
    artName: 'Art',
    pageLink: './Art/mishra-parth/index.html',
    imageLink: './Art/mishra-parth/mishra-parth-project.gif',
    author: 'Parth',
    githubLink: 'https://github.com/mishra-parth'
  },
  {
    artName: 'Aymat',
    pageLink: './Art/aymat/index.html',
    imageLink: './Art/aymat/Capture.gif',
    author: 'aysha30',
    githubLink: 'https://github.com/aysha30'
  },
  {
    artName: 'Scissors Cutting Animation (CSS only)',
    pageLink: './Art/CoffeeAnimation/index.html',
    imageLink: './Art/CoffeeAnimation/scissors-cutting-animation.gif',
    author: 'Angelo Marcinnò',
    githubLink: 'https://github.com/angelo24782'
  },
  {
    artName: 'Cool CSS Preloader',
    pageLink: './Art/Himanshu_Kumawat/index.html',
    imageLink: './Art/Himanshu_Kumawat/preloader.gif',
    author: 'Himanshu Kumawat',
    githubLink: 'https://github.com/013himanshu'
  },
  {
    artName: 'Troll-Ball',
    pageLink: './Art/ivantbv/index.html',
    imageLink: './Art/ivantbv/troll-ball.gif',
    author: 'ivantbv',
    githubLink: 'https://github.com/ivantbv'
  },
  {
    artName: 'CSS heART',
    pageLink: './Art/Aarush/Heart.html',
    imageLink: './Art/Aarush/Heart.png',
    author: 'Aarush Bhat',
    githubLink: 'https://github.com/r-ush'
  },
  {
    artName: 'Image With Gray Scale Effect',
    pageLink: './Art/Image With Gray Scale Effect',
    imageLink:
      './Art/Image With Gray Scale Effect/Image-With-Gray-Scale-Effect.gif',
    author: 'Vikrant Kumar',
    githubLink: 'https://github.com/VikrantKu333'
  },
  {
    artname: 'Animation-Cool',
    pageLink: './Art/apilacharya/index.html',
    imageLink: './Art/apilacharya/animation-cool.gif',
    author: 'Apil Raj Acharya',
    githubLink: 'https://github.com/apilacharya'
  },

  {
    artName: 'covid-19',
    pageLink: './Art/shivam12k/index.html',
    videoLink: './Art/cell/cell.mp4',
    author: 'shivam12k',
    githubLink: 'https://github.com/shivam12k'
  },
  {
    artName: 'Bouncing Heart',
    pageLink: './Art/love2cr3ate/index.html',
    imageLink: './Art/love2cr3ate/bouncing-heart.gif',
    author: 'l0ve2cr3ate',
    githubLink: 'https://github.com/l0ve2cr3ate'
  },
  {
    artName: 'Animated-Loading',
    pageLink: './Art/Animated-Loading/index.html',
    imageLink: './Art/Animated-Loading/Animated-Loading.gif',
    author: 'Mehul1011',
    githubLink: 'https://github.com/mehul1011'
  },
  {
    artName: 'covid-19',
    pageLink: './Art/shivam12k/index.html',
    // videoLink: './Art/cell/cell.mp4',
    imageLink: '#',
    author: 'shivam12k',
    githubLink: 'https://github.com/shivam12k'
  },
  {
    artName: 'Mag-animation',
    pageLink: './Art/Mag-D-Alena/index.html',
    imageLink: './Art/Mag-D-Alena/Mag-animation.gif',
    author: 'Magdalena BenBassat-Luszczynska',
    githubLink: 'https://github.com/mag-d-alen'
  },
  {
    artName: 'ThomasTobe',
    pageLink: './Art/ThomasTobe/index.html',
    imageLink: './Art/ThomasTobe/rotation.gif',
    author: 'ThomasTobe',
    githubLink: 'https://github.com/ThomasTobe'
  },
  {
    artName: 'Life Of Coder',
    pageLink: './Art/DevarshiDoshi/index.html',
    imageLink: './Art/DevarshiDoshi/Life Of Coder.gif',
    author: 'DevarshiDoshi',
    githubLink: 'https://github.com/devarshidoshi'
  },

  {
    artName: 'That Animation',
    pageLink: './Art/MaKloudz/index.html',
    imageLink: './Art/MaKloudz/dat-animation.gif',
    author: 'Blessing Mutava',
    githubLink: 'https://github.com/MaKloudz'
  },
  {
    artName: 'animatron',
    pageLink: './Art/animatron/index.html',
    imageLink: './Art/animatron/trance.gif',
    author: 'nick981837',
    githubLink: 'https://github.com/nick981837'
  },
  {
    artName: 'ZTM Animation',
    pageLink: './Art/EricPuskas/index.html',
    imageLink: './Art/EricPuskas/index.gif',
    author: 'Eric Puskas',
    githubLink: 'https://github.com/EricPuskas'
  },
  {
    artName: 'LSD Rainbow Trip: Phase 1',
    pageLink: './Art/AbsMechanik/index.html',
    imageLink: './Art/AbsMechanik/AbsMechanik_Animation.gif',
    author: 'AbsMechanik',
    githubLink: 'https://github.com/AbsMechanik'
  },
  {
    artName: 'Christmas Lights',
    pageLink: './Art/Futuregit/index.html',
    imageLink: './Art/Futuregit/Christmas-Lights.gif',
    author: 'Futuregit',
    githubLink: 'https://github.com/Futuregit'
  },
  {
    artName: 'space zoo',
    pageLink: './Art/space_zoo/index.html',
    imageLink: './Art/space_zoo/space_zoo.gif',
    author: 'yuwen-c',
    githubLink: 'https://github.com/yuwen-c'
  },
  {
    artName: 'neon-text flicker glow',
    pageLink: './Art/neon-text flicker glow/neon.html',
    videoLink: './Art/neon-text flicker glow/neon-text flicker glow.gif',
    author: 'Ajay Tyagi',
    githubLink: 'https://github.com/imajaytyagi'
  },
  {
    artName: 'Dice Animation',
    pageLink: './Art/Dice-Animation/dice_animation.html',
    videoLink: './Art/Dice-Animation/dice.gif',
    author: 'Ronit DuttA',
    githubLink: 'https://github.com/RD91'
  },
  {
    artName: 'Fruit Dancing',
    pageLink: './Art/carlacentenor/index.html',
    imageLink: './Art/carlacentenor/fruit.gif',
    author: 'carlacentenor',
    githubLink: 'https://github.com/carlacentenor'
  },
  {
    artName: 'eyes',
    pageLink: './Art/eyes/index.html',
    imageLink: './Art/eyes/eyes.gif',
    author: 'yuwen-c',
    githubLink: 'https://github.com/yuwen-c'
  },
  {
    artName: 'Spooktober Hacktoberfest',
    pageLink: './Art/FredAmartey/index.html',
    imageLink: './Art/FredAmartey/thumbnaill.gif',
    author: 'Fred Amartey',
    githubLink: 'https://github.com/FredAmartey'
  },
  {
    artName: 'Star Wars?',
    pageLink: './Art/henryvalbuena/index.html',
    imageLink: './Art/henryvalbuena/index.gif',
    author: 'Henry Valbuena',
    githubLink: 'https://github.com/henryvalbuena'
  },
  {
    artName: 'UFO',
    pageLink: './Art/UFO/index.html',
    imageLink: './Art/UFO/UFO.png',
    author: 'Abhinav Singh @abhinav9910',
    githubLink: 'https://github.com/abhinav9910'
  },
  {
    artName: 'The Ripple',
    pageLink: './Art/Anmol2/index.html',
    imageLink: './Art/Anmol2/ripple.png',
    author: 'Anmol',
    githubLink: 'https://github.com/Anmol270900'
  },
  {
    artName: 'Rainbow loader',
    pageLink: './Art/ka-hn/rainbow.html',
    imageLink: './Art/ka-hn/rainbow.gif',
    author: 'Karim Hussain',
    githubLink: 'https://github.com/ka-hn'
  },
  {
    artName: 'Action Cam',
    pageLink: './Art/Donovan/index.html',
    imageLink: './Art/Donovan/pureCSS-animation.gif',
    author: 'Donovan Hunter',
    githubLink: 'https://github.com/dhdcode'
  },
  {
    artName: 'The Sun',
    pageLink: './Art/Anmol/index.html',
    imageLink: './Art/Anmol/sun.png',
    author: 'Anmol',
    githubLink: 'https://github.com/Anmol270900'
  },
  {
    artName: 'Flashing Pumpkin',
    pageLink: './Art/KatrinaRose14/index.html',
    imageLink: './Art/KatrinaRose14/FlashingPumpkin.gif',
    author: 'Katrina Yates',
    githubLink: 'https://github.com/KatrinaRose14'
  },
  {
    artName: 'Flipbox',
    pageLink: './Art/Prasheel/index.html',
    imageLink: './Art/Prasheel/flip.gif',
    author: 'Prasheel Soni',
    githubLink: 'https://github.com/ps011'
  },
  {
    artName: '2019 Wave',
    pageLink: './Art/chris-aqui/index.html',
    imageLink: './Art/chris-aqui/2019-jump.gif',
    author: 'Christine Aqui',
    githubLink: 'https://github.com/christine-aqui'
  },
  {
    artName: 'Hover Button Animation',
    pageLink: './Art/Vipul/hover.html',
    imageLink: './Art/Vipul/Screenshot2.png',
    author: 'Vipul',
    githubLink: 'https://github.com/vipuljain08'
  },
  {
    artName: 'Start From Zero',
    pageLink: './Art/Robihdy/index.html',
    imageLink: './Art/Robihdy/start-from-zero.png',
    author: 'Robihdy',
    githubLink: 'https://github.com/Robihdy'
  },
  {
    artName: 'Local Host metaphor',
    pageLink: './Art/Akbar-Cyber/index.html',
    imageLink: './Art/Prateek/localhost.png',
    author: 'Prateek',
    githubLink: 'https://github.com/prateekpatrick'
  },
  {
    artName: 'Akbar-Cyber',
    pageLink: './Art/Akbar-Cyber/index.html',
    imageLink: './Art/Akbar-Cyber/akbar.gif',
    author: 'Akbar',
    githubLink: 'https://github.com/Akbar-Cyber'
  },
  {
    artName: 'Sliding Lines',
    pageLink: './Art/erics0n/sliding-lines/index.html',
    imageLink: './Art/erics0n/sliding-lines/image.gif',
    author: 'erics0n',
    githubLink: 'https://github.com/erics0n'
  },
  {
    artName: 'Triangle',
    pageLink: './Art/Joy/triangle/triangle.html',
    imageLink: './Art/Joy/triangle/triangle.gif',
    author: 'Joy',
    githubLink: 'https://github.com/royranger'
  },
  {
    artName: 'Cube',
    pageLink: './Art/Joy/cube/cube.html',
    imageLink: './Art/Joy/cube/cube.gif',
    author: 'Joy',
    githubLink: 'https://github.com/royranger'
  },
  {
    artName: 'Burger Menu',
    pageLink: './Art/mctrl/burger.html',
    imageLink: './Art/mctrl/burger.gif',
    author: 'Martina',
    githubLink: 'https://github.com/mctrl'
  },
  {
    artName: 'Square Loader',
    pageLink: './Art/Hemant/index.html',
    imageLink: './Art/Hemant/loader.gif',
    author: 'Hemant Garg',
    githubLink: 'https://github.com/hemant-garg'
  },
  {
    artName: 'wake up, neo...',
    pageLink: './Art/samirjouni/TributeToTheMatrix.html',
    imageLink: './Art/samirjouni/sample.gif',
    author: 'Samir Jouni',
    githubLink: 'https://github.com/samirjouni'
  },
  {
    artName: 'Tribute To COD4MW',
    pageLink: './Art/samirjouni2/index.html',
    imageLink: './Art/samirjouni2/sample.gif',
    author: 'Samir Jouni',
    githubLink: 'https://github.com/samirjouni'
  },
  {
    artName: 'Planet',
    pageLink: './Art/ArthurDoom/planet.html',
    imageLink: './Art/ArthurDoom/planet.gif',
    author: 'ArthurDoom',
    githubLink: 'https://github.com/ArthurDoom'
  },
  {
    artName: 'SquarPy',
    pageLink: './Art/Utkarsh/index.html',
    imageLink: './Art/Utkarsh/hack.gif',
    author: 'utkarsh',
    githubLink: 'https://github.com/Utkarsh2604'
  },
  {
    artName: 'Circle',
    pageLink: './Art/Oliver/Circle.html',
    imageLink: './Art/Oliver/circle.gif',
    author: 'Oliver',
    githubLink: 'https://github.com/oliver-gomes'
  },
  {
    artName: 'Ellipse Loader',
    pageLink: './Art/VaibhavKhulbe/EllipseLoader.html',
    imageLink: './Art/VaibhavKhulbe/ellipseLoader.gif',
    author: 'Vaibhav Khulbe',
    githubLink: 'https://github.com/Kvaibhav01'
  },
  {
    artName: 'Simple Loader',
    pageLink: './Art/soumsps/simpleload.html',
    imageLink: './Art/soumsps/sample.gif',
    author: 'Soumendu Sinha',
    githubLink: 'https://github.com/soumsps'
  },
  {
    artName: 'Rollodex',
    pageLink: './Art/Shruti/rolling.html',
    imageLink: './Art/Shruti/rolling.gif',
    author: 'Shruti',
    githubLink: 'https://github.com/shruti49'
  },
  {
    artName: 'Cute Cat',
    pageLink: './Art/Alghi/cat.html',
    imageLink: './Art/Alghi/cat.gif',
    author: 'Alghi',
    githubLink: 'https://github.com/darklordace'
  },
  {
    artName: 'r2d2d starwerz',
    pageLink: './Art/izzycs/index.html',
    imageLink: './Art/izzycs/r2d2d.gif',
    author: 'Joy',
    githubLink: 'https://github.com/izzycs'
  },
  {
    artName: 'ZtM Text',
    pageLink: './Art/Di4iMoRtAl/ZtM_text_animation.html',
    imageLink: './Art/Di4iMoRtAl/ZtM_animation.gif',
    author: 'Di4iMoRtAl',
    githubLink: 'https://github.com/dppeykov'
  },
  {
    artName: 'Circles',
    pageLink: './Art/Bhuvana/circles.html',
    imageLink: './Art/Bhuvana/circles.gif',
    author: 'Bhuvana',
    githubLink: 'https://github.com/bhuvana-guna'
  },
  {
    artName: 'Bird',
    pageLink: './Art/Bhuvana/bird.html',
    imageLink: './Art/Bhuvana/bird.gif',
    author: 'Bhuvana',
    githubLink: 'https://github.com/bhuvana-guna'
  },
  {
    artName: 'Loader',
    pageLink: './Art/Bhuvana/loader.html',
    imageLink: './Art/Bhuvana/loader.gif',
    author: 'Bhuvana',
    githubLink: 'https://github.com/bhuvana-guna'
  },
  {
    artName: 'Simple blinking loading circles',
    pageLink: './Art/Rahul/index.html',
    imageLink: './Art/Rahul/loading.gif',
    author: 'Rahul',
    githubLink: 'https://github.com/kohli6010'
  },
  {
    artName: 'Css Pulse',
    pageLink: './Art/Aszmel/pulse.html',
    imageLink: './Art/Aszmel/css_pulse.gif',
    author: 'Aszmel',
    githubLink: 'https://github.com/Aszmel'
  },
  {
    artName: 'Circle Bounce',
    pageLink: './Art/Edmund/index.html',
    imageLink: './Art/Edmund/circle-bounce.gif',
    author: 'Edmund',
    githubLink: 'https://github.com/edmund1645'
  },
  {
    artName: 'Heart Beating',
    pageLink: './Art/Regem/index.html',
    imageLink: './Art/Regem/heart.jpg',
    author: 'Regem',
    githubLink: 'https://github.com/GemzBond'
  },
  {
    artName: 'Fading Circles',
    pageLink: './Art/Ankit/fadeCircle.html',
    imageLink: './Art/Ankit/fadeCircles.png',
    author: 'Ankit Srivastava',
    githubLink: 'https://github.com/a18nov'
  },
  {
    artName: 'Hacktoberfest 2019',
    pageLink: './Art/jpk3lly/animation.html',
    imageLink: './Art/jpk3lly/JPs_Animation_GIF.gif',
    author: 'jpk3lly',
    githubLink: 'https://github.com/jpk3lly'
  },
  {
    artName: 'Name Rotator',
    pageLink: './Art/Meet/name.html',
    imageLink: './Art/Meet/name.gif',
    author: 'Meet',
    githubLink: 'https://github.com/Meet1103'
  },
  {
    artName: 'Ball Rotator',
    pageLink: './Art/Bibekpreet/index.html',
    imageLink: './Art/Bibekpreet/ball.gif',
    author: 'Bibekpreet',
    githubLink: 'https://github.com/bibekpreet99'
  },
  {
    artName: 'ephiphany',
    pageLink: './Art/OctavianIlies/index.html',
    imageLink: './Art/OctavianIlies/ephiphany.gif',
    author: 'OctavianIlies',
    githubLink: 'https://github.com/OctavianIlies'
  },
  {
    artName: 'Loading',
    pageLink: './Art/jh1992jh/loading.html',
    imageLink: './Art/jh1992jh/loading.gif',
    author: 'jh1992jh',
    githubLink: 'https://github.com/jh1992jh'
  },
  {
    artName: 'ZTM Colors',
    pageLink: './Art/Godnon/index.html',
    imageLink: './Art/Godnon/ZTMcAnim.gif',
    author: 'Godnon',
    githubLink: 'https://github.com/godnondsilva'
  },
  {
    artName: 'Hover Effect',
    pageLink: './Art/Shubhankar/index.html',
    imageLink: './Art/Shubhankar/hackoctober.gif',
    author: 'Shubhankar',
    githubLink: 'https://github.com/shubhdwiv12'
  },
  {
    artName: 'Bouncing Fading Circles',
    pageLink: './Art/AyoubIssaad/index.html',
    imageLink: './Art/AyoubIssaad/BouncingFadingCircles.gif',
    author: 'AyoubIssaad',
    githubLink: 'https://github.com/AyoubIssaad'
  },
  {
    artName: '5 balls preloader',
    pageLink: './Art/Nnaji-Victor/index.html',
    imageLink: './Art/Nnaji-Victor/5_balls.gif',
    author: 'Nnaji Victor',
    githubLink: 'https://github.com/Nnaji-Victor'
  },
  {
    artName: 'ZTM Bouncer',
    pageLink: './Art/Josia/bouncer.html',
    imageLink: './Art/Josia/ztmbouncer.gif',
    author: 'Josia Rodriguez',
    githubLink: 'https://github.com/josiarod'
  },
  {
    artName: 'Hacktober loading animation',
    pageLink: './Art/mehul1011/index.html',
    imageLink: './Art/mehul1011/loading.gif',
    author: 'Mehul1011',
    githubLink: 'https://github.com/mehul1011'
  },
  {
    artName: 'Loading Dots',
    pageLink: './Art/devSergiu/index.html',
    imageLink: './Art/devSergiu/loading.gif',
    author: 'devSergiu',
    githubLink: 'https://github.com/devsergiu'
  },
  {
    artName: 'TypeWriter effect',
    pageLink: './Art/Sidharth/Typing_Text.html',
    imageLink: './Art/Sidharth/type_writer.gif',
    author: 'Sidharth',
    githubLink: 'https://github.com/Sidharth98'
  },
  {
    artName: 'Blue Spin',
    pageLink: './Art/JamesW/index.html',
    imageLink: './Art/JamesW/hacktober_spin.gif',
    author: 'James Whitney',
    githubLink: 'https://github.com/jameswhitney'
  },
  {
    artName: 'Loading Animation',
    pageLink: './Art/Sidharth/Loading.html',
    imageLink: './Art/Sidharth/Loading.gif',
    author: 'Sidharth',
    githubLink: 'https://github.com/Sidharth98'
  },
  {
    artName: 'Rotation',
    pageLink: './Art/alenanog/index.html',
    imageLink: './Art/alenanog/rotation.gif',
    author: 'Alena A.',
    githubLink: 'https://github.com/alenanog'
  },
  {
    artName: 'Colors in your life',
    pageLink: './Art/Atipahy/colors.html',
    imageLink: './Art/Atipahy/colors.png',
    author: 'Christos Chr',
    githubLink: 'https://github.com/atipaHy'
  },
  {
    artName: 'Orb',
    pageLink: './Art/Jkbicbic/orb.html',
    imageLink: './Art/Jkbicbic/orb.gif',
    author: 'John Kennedy Bicbic',
    githubLink: 'https://github.com/jkbicbic'
  },
  {
    artName: 'Charging...',
    pageLink: './Art/Afraz/charging.html',
    imageLink: './Art/Afraz/charging.gif',
    author: 'Afraz',
    githubLink: 'https://github.com/afrazz'
  },
  {
    artName: 'Charging...',
    pageLink: './Art/DepStep/depstep.html',
    imageLink: './Art/DepStep/depstep.gif',
    author: 'DepStep',
    githubLink: 'https://github.com/stephD'
  },
  {
    artName: 'Dancing Ball...',
    pageLink: './Art/DaveFres/index.html',
    imageLink: './Art/DaveFres/ball.gif',
    author: 'DaveFres',
    githubLink: 'https://github.com/DaveFres'
  },
  {
    artName: 'animatron',
    pageLink: './Art/animatron/index.html',
    imageLink: './Art/animatron/trance.gif',
    author: 'jomahay',
    githubLink: 'https://github.com/jomahay'
  },
  {
    artName: 'Sunshine',
    pageLink: './Art/Pavelisp/sunshine.html',
    imageLink: './Art/Pavelisp/sunshine.gif',
    author: 'Pavel Isp',
    githubLink: 'https://github.com/pavelisp'
  },
  {
    artName: 'SoundBoxes',
    pageLink: './Art/Hbarang/SoundBox.html',
    imageLink: './Art/Hbarang/SoundBoxAnimation.gif',
    author: 'Hbarang',
    githubLink: 'https://github.com/hbarang'
  },
  {
    artName: 'Cheshire',
    pageLink: './Art/Ckanelin/index.html',
    imageLink: './Art/Ckanelin/Cheshire.gif',
    author: 'Ckanelin',
    githubLink: 'https://github.com/ckanelin'
  },
  {
    artName: 'Disappear',
    pageLink: './Art/Stacy/index.html',
    imageLink: './Art/Stacy/disappear.gif',
    author: 'Stacy',
    githubLink: 'https://github.com/stacyholtz6'
  },
  {
    artName: 'Ellipse Spinner',
    pageLink: './Art/Sabina/ellipse_spinner.html',
    imageLink: './Art/Sabina/ellipse_spinner.png',
    author: 'Sabina Abbasova',
    githubLink: 'https://github.com/sabina929'
  },
  {
    artName: 'NightSky',
    pageLink: './Art/AndyS/index.html',
    imageLink: './Art/AndyS/Capture.GIF',
    author: 'AndyS',
    githubLink: 'https://github.com/AndyS1988'
  },
  {
    artName: 'Hungry',
    pageLink: './Art/diegchav/index.html',
    imageLink: './Art/diegchav/hungry.gif',
    author: 'Diego Chz',
    githubLink: 'https://github.com/diegchav'
  },
  {
    artName: 'Hover Text Animation',
    pageLink: './Art/AyoubIssaad2/index.html',
    imageLink: './Art/AyoubIssaad2/hoverTextAnimation.gif',
    author: 'AyoubIssaad',
    githubLink: 'https://github.com/AyoubIssaad'
  },
  {
    artName: 'Colorize',
    pageLink: './Art/JimBratsos/colorize.html',
    imageLink: './Art/JimBratsos/Colorize.gif',
    author: 'Jim Bratsos',
    githubLink: 'https://github.com/JimBratsos'
  },
  {
    artName: 'Hacktober Spooktacular',
    pageLink: 'Art/Elex/index.html',
    imageLink: ['./Art/Elex/hhs.gif'],
    author: 'William Poisel (LordCobra)',
    githubLink: 'https://github.com/epoisel'
  },
  {
    artName: 'Circley',
    pageLink: './Art/Tranjenny/indexjenny.html',
    imageLink: './Art/Tranjenny/zerojenny.gif',
    author: 'Tranjenny',
    githubLink: 'https://github.com/Tranjenny'
  },
  {
    artName: 'My Vietnam',
    pageLink: './Art/nhbduy/index.html',
    imageLink: './Art/nhbduy/my-vietnam.gif',
    author: 'Hoang-Bao-Duy NGUYEN',
    githubLink: 'https://github.com/nhbduy'
  },
  {
    artName: 'Hactoberfest Bus',
    pageLink: './Art/shahpranaf/index.html',
    imageLink: './Art/shahpranaf/hacktoberfest_bus.gif',
    author: 'Pranav Shah',
    githubLink: 'https://github.com/shahpranaf'
  },
  {
    artName: 'Hacktoberfest',
    pageLink: './Art/robihid/index.html',
    imageLink: './Art/robihid/hacktoberfest.png',
    author: 'robihid',
    githubLink: 'https://github.com/robihid'
  },
  {
    artName: 'Hi there',
    pageLink: './Art/Aki/index.html',
    imageLink: './Art/Aki/giphy.gif',
    author: 'Aki',
    githubLink: 'https://github.com/akmalist'
  },
  {
    artName: '3D css animation',
    pageLink: './Art/animationtion/index.html',
    imageLink: './Art/animation/css3drotate.gif',
    author: 'christ',
    githubLink: 'https://github.com/christ-87'
  },
  {
    artName: 'Hacktoberfest 2019!',
    pageLink: './Art/RedSquirrrel/index.html',
    imageLink: './Art/RedSquirrrel/index.html/animation.PNG',
    author: 'RedSquirrrel',
    githubLink: 'https://github.com/RedSquirrrel'
  },
  {
    artName: 'Sliding text',
    pageLink: './Art/Flattopz/index.html',
    imageLink: './Art/Flattopz/SlidingText.gif',
    author: 'Flattopz',
    githubLink: 'https://github.com/hjpunzalan'
  },
  {
    artName: 'Rainbow Color Changer',
    pageLink: './Art/mmshr/index.html',
    imageLink: './Art/mmshr/rainbow.gif',
    author: 'mmosehauer',
    githubLink: 'https://github.com/mmosehauer'
  },
  {
    artName: 'World of Coding',
    pageLink: './Art/tom_kn/coding.html',
    imageLink: './Art/tom_kn/coding.gif',
    author: 'Tamas Knisz',
    githubLink: 'https://github.com/TamasKn'
  },
  {
    artName: 'Initial Bounce',
    pageLink: './Art/Juwana/initial.html',
    imageLink: './Art/Juwana/InitialBounce.gif',
    author: 'Juwana',
    githubLink: 'https://github.com/JZerman2018'
  },
  {
    artName: 'Atom',
    pageLink: './Art/Teva/index.html',
    imageLink: './Art/Teva/atom.gif',
    author: 'Teva',
    githubLink: 'https://github.com/TevaHenry'
  },
  {
    artName: 'Be Awesome',
    pageLink: './Art/TigerAsH/index.html',
    imageLink: './Art/TigerAsH/be-awesome.jpg',
    author: 'TigerAsH',
    githubLink: 'https://github.com/TigerAsH94'
  },
  {
    artName: 'Rainbow Colors',
    pageLink: './Art/Sanjeev/index.html',
    imageLink: './Art/Sanjeev/animation.gif',
    author: 'Sanjeev Panday',
    githubLink: 'https://github.com/Sanjeev-Panday'
  },
  {
    artName: 'ZtM',
    pageLink: './Art/thoyvo/index.html',
    imageLink: './Art/thoyvo/ztm.gif',
    author: 'Thoyvo',
    githubLink: 'https://github.com/thoyvo'
  },
  {
    artName: 'Fast Fishes',
    pageLink: './Art/4ront/index.html',
    imageLink: './Art/4ront/fishes.gif',
    author: '4rontender',
    githubLink: 'https://github.com/RinatValiullov'
  },
  {
    artName: 'Loading...',
    pageLink: './Art/RedSquirrrel2/loading.html',
    imageLink: './Art/RedSquirrrel2/loading.gif',
    author: 'RedSquirrrel',
    githubLink: 'https://github.com/RedSquirrrel'
  },
  {
    artName: 'Animated Cube',
    pageLink: './Art/Animated Cube/index.html',
    imageLink: './Art/Animated Cube/cube.gif',
    author: 'RedSquirrrel',
    githubLink: 'https://github.com/RedSquirrrel'
  },
  {
    artName: 'Calm Ubuntu',
    pageLink: './Art/schupat/index.html',
    imageLink: './Art/schupat/preview.gif',
    author: 'schupat',
    githubLink: 'https://github.com/schupat'
  },
  {
    artName: 'Solar System',
    pageLink: './Art/DSandberg93/index.html',
    imageLink: './Art/DSandberg93/SolarSystem.gif',
    author: 'DSandberg93',
    githubLink: 'https://github.com/DSandberg93'
  },
  {
    artName: 'Boo',
    pageLink: './Art/VerityB/index.html',
    imageLink: './Art/VerityB/boo.gif',
    author: 'VerityB',
    githubLink: 'https://github.com/VerityB'
  },
  {
    artName: 'Hacktoberfest Ghost',
    pageLink: './Art/cTahirih/index.html',
    imageLink: './Art/cTahirih/ghost.png',
    author: 'cTahirih',
    githubLink: 'https://github.com/cTahirih'
  },
  {
    artName: 'Clock',
    pageLink: './Art/Abdul/index.html',
    imageLink: './Art/Abdul/Clock.png',
    author: 'Abdul Rahman',
    githubLink: 'https://github.com/abdulrahman118'
  },
  {
    artName: 'Loading Cube',
    pageLink: './Art/andrearizzello/index.html',
    imageLink: './Art/andrearizzello/index.gif',
    author: 'Andrea Rizzello',
    githubLink: 'https://github.com/andrearizzello'
  },
  {
    artName: 'Wall Dropping Logo',
    pageLink: './Art/shivams136/index.html',
    imageLink: './Art/shivams136/walldrop.gif',
    author: 'Shivam Sharma',
    githubLink: 'https://github.com/ShivamS136'
  },
  {
    artName: 'Infinite Race',
    pageLink: './Art/levermanx/index.html',
    imageLink: './Art/levermanx/anim.gif',
    author: 'Levermanx',
    githubLink: 'https://github.com/levermanx'
  },
  {
    artName: 'Hover to Rotate Text',
    pageLink: './Art/faiz_hameed/index.html',
    imageLink: './Art/faiz_hameed/hackto.gif',
    author: 'Faiz Hameed',
    githubLink: 'https://github.com/faizhameed'
  },
  {
    artName: 'HalloHacktober Greeting!',
    pageLink: './Art/lusalga/index.html',
    imageLink: './Art/lusalga/lu.gif',
    author: 'Lucieni A. Saldanha',
    githubLink: 'https://github.com/lusalga/'
  },
  {
    artName: 'Time goes by',
    pageLink: './Art/WolfgangKreminger/index.html',
    imageLink: './Art/WolfgangKreminger/showcase.gif',
    author: 'Wolfgang Kreminger',
    githubLink: 'https://github.com/r4pt0s'
  },
  {
    artName: 'Bouncing Text!',
    pageLink: './Art/AbdulsalamAbdulrahman/index.html',
    imageLink: './Art/AbdulsalamAbdulrahman/Bouncingtxt.gif',
    author: 'Abdulsalam Abdulrahman',
    githubLink: 'https://github.com/AbdulsalamAbdulrahman/'
  },
  {
    artName: 'Simple Phone Animation',
    pageLink: './Art/Lala/index.html',
    imageLink: './Art/Lala/phone.gif',
    author: 'Olamide Aboyeji',
    githubLink: 'https://github.com/aolamide'
  },
  {
    artName: 'Synthwave Sunset',
    pageLink: './Art/brunobolting/index.html',
    imageLink: './Art/brunobolting/synthwave-sunset.gif',
    author: 'Bruno Bolting',
    githubLink: 'https://github.com/brunobolting/'
  },
  {
    artName: 'That Animation',
    pageLink: './Art/MaKloudz/index.html',
    imageLink: './Art/MaKloudz/dat-animation.gif',
    author: 'Blessing Mutava',
    githubLink: 'https://github.com/MaKloudz'
  },
  {
    artName: 'animatron',
    pageLink: './Art/animatron/index.html',
    imageLink: './Art/animatron/trance.gif',
    author: 'nick981837',
    githubLink: 'https://github.com/nick981837'
  },
  {
    artName: 'abhishek9686',
    pageLink: './Art/abhishek9686/index.html',
    imageLink: './Art/abhishek9686/loading.gif',
    author: 'abhishek9686',
    githubLink: 'https://github.com/abhishek9686'
  },

  {
    artName: 'Animecircles',
    pageLink: './Art/Animecircles/index.html',
    imageLink: './Art/animatron/',
    author: 'Geamoding',
    githubLink: 'https://github.com/gilbertekalea'
  },
  {
    artName: 'ZTM Animation',
    pageLink: './Art/EricPuskas/index.html',
    imageLink: './Art/EricPuskas/index.gif',
    author: 'Eric Puskas',
    githubLink: 'https://github.com/EricPuskas'
  },
  {
    artName: 'LSD Rainbow Trip: Phase 1',
    pageLink: './Art/AbsMechanik/index.html',
    imageLink: './Art/AbsMechanik/AbsMechanik_Animation.gif',
    author: 'AbsMechanik',
    githubLink: 'https://github.com/AbsMechanik'
  },
  {
    artName: 'Christmas Lights',
    pageLink: './Art/Futuregit/index.html',
    imageLink: './Art/Futuregit/Christmas-Lights.gif',
    author: 'Futuregit',
    githubLink: 'https://github.com/Futuregit'
  },
  {
    artName: 'Fruit Dancing',
    pageLink: './Art/carlacentenor/index.html',
    imageLink: './Art/carlacentenor/fruit.gif',
    author: 'carlacentenor',
    githubLink: 'https://github.com/carlacentenor'
  },
  {
    artName: 'Spooktober Hacktoberfest',
    pageLink: './Art/FredAmartey/index.html',
    imageLink: './Art/FredAmartey/thumbnaill.gif',
    author: 'Fred Amartey',
    githubLink: 'https://github.com/FredAmartey'
  },
  {
    artName: 'Star Wars?',
    pageLink: './Art/henryvalbuena/index.html',
    imageLink: './Art/henryvalbuena/index.gif',
    author: 'Henry Valbuena',
    githubLink: 'https://github.com/henryvalbuena'
  },
  {
    artName: 'UFO',
    pageLink: './Art/UFO/index.html',
    imageLink: './Art/UFO/UFO.png',
    author: 'Abhinav Singh @abhinav9910',
    githubLink: 'https://github.com/abhinav9910'
  },
  {
    artName: 'The Ripple',
    pageLink: './Art/Anmol2/index.html',
    imageLink: './Art/Anmol2/ripple.png',
    author: 'Anmol',
    githubLink: 'https://github.com/Anmol270900'
  },
  {
    artName: 'Rainbow loader',
    pageLink: './Art/ka-hn/rainbow.html',
    imageLink: './Art/ka-hn/rainbow.gif',
    author: 'Karim Hussain',
    githubLink: 'https://github.com/ka-hn'
  },
  {
    artName: 'Action Cam',
    pageLink: './Art/Donovan/index.html',
    imageLink: './Art/Donovan/pureCSS-animation.gif',
    author: 'Donovan Hunter',
    githubLink: 'https://github.com/dhdcode'
  },
  {
    artName: 'The Sun',
    pageLink: './Art/Anmol/index.html',
    imageLink: './Art/Anmol/sun.png',
    author: 'Anmol',
    githubLink: 'https://github.com/Anmol270900'
  },
  {
    artName: 'Flashing Pumpkin',
    pageLink: './Art/KatrinaRose14/index.html',
    imageLink: './Art/KatrinaRose14/FlashingPumpkin.gif',
    author: 'Katrina Yates',
    githubLink: 'https://github.com/KatrinaRose14'
  },
  {
    artName: 'Flipbox',
    pageLink: './Art/Prasheel/index.html',
    imageLink: './Art/Prasheel/flip.gif',
    author: 'Prasheel Soni',
    githubLink: 'https://github.com/ps011'
  },
  {
    artName: '2019 Wave',
    pageLink: './Art/chris-aqui/index.html',
    imageLink: './Art/chris-aqui/2019-jump.gif',
    author: 'Christine Aqui',
    githubLink: 'https://github.com/christine-aqui'
  },
  {
    artName: 'Hover Button Animation',
    pageLink: './Art/Vipul/hover.html',
    imageLink: './Art/Vipul/Screenshot2.png',
    author: 'Vipul',
    githubLink: 'https://github.com/vipuljain08'
  },
  {
    artName: 'Start From Zero',
    pageLink: './Art/Robihdy/index.html',
    imageLink: './Art/Robihdy/start-from-zero.png',
    author: 'Robihdy',
    githubLink: 'https://github.com/Robihdy'
  },
  {
    artName: 'Local Host metaphor',
    pageLink: './Art/Akbar-Cyber/index.html',
    imageLink: './Art/Prateek/localhost.png',
    author: 'Prateek',
    githubLink: 'https://github.com/prateekpatrick'
  },
  {
    artName: 'Akbar-Cyber',
    pageLink: './Art/Akbar-Cyber/index.html',
    imageLink: './Art/Akbar-Cyber/akbar.gif',
    author: 'Akbar',
    githubLink: 'https://github.com/Akbar-Cyber'
  },
  {
    artName: 'Sliding Lines',
    pageLink: './Art/erics0n/sliding-lines/index.html',
    imageLink: './Art/erics0n/sliding-lines/image.gif',
    author: 'erics0n',
    githubLink: 'https://github.com/erics0n'
  },
  {
    artName: 'Triangle',
    pageLink: './Art/Joy/triangle/triangle.html',
    imageLink: './Art/Joy/triangle/triangle.gif',
    author: 'Joy',
    githubLink: 'https://github.com/royranger'
  },
  {
    artName: 'Cube',
    pageLink: './Art/Joy/cube/cube.html',
    imageLink: './Art/Joy/cube/cube.gif',
    author: 'Joy',
    githubLink: 'https://github.com/royranger'
  },
  {
    artName: 'Burger Menu',
    pageLink: './Art/mctrl/burger.html',
    imageLink: './Art/mctrl/burger.gif',
    author: 'Martina',
    githubLink: 'https://github.com/mctrl'
  },
  {
    artName: 'Square Loader',
    pageLink: './Art/Hemant/index.html',
    imageLink: './Art/Hemant/loader.gif',
    author: 'Hemant Garg',
    githubLink: 'https://github.com/hemant-garg'
  },
  {
    artName: 'wake up, neo...',
    pageLink: './Art/samirjouni/TributeToTheMatrix.html',
    imageLink: './Art/samirjouni/sample.gif',
    author: 'Samir Jouni',
    githubLink: 'https://github.com/samirjouni'
  },
  {
    artName: 'Tribute To COD4MW',
    pageLink: './Art/samirjouni2/index.html',
    imageLink: './Art/samirjouni2/sample.gif',
    author: 'Samir Jouni',
    githubLink: 'https://github.com/samirjouni'
  },
  {
    artName: 'Planet',
    pageLink: './Art/ArthurDoom/planet.html',
    imageLink: './Art/ArthurDoom/planet.gif',
    author: 'ArthurDoom',
    githubLink: 'https://github.com/ArthurDoom'
  },
  {
    artName: 'SquarPy',
    pageLink: './Art/Utkarsh/index.html',
    imageLink: './Art/Utkarsh/hack.gif',
    author: 'utkarsh',
    githubLink: 'https://github.com/Utkarsh2604'
  },
  {
    artName: 'Circle',
    pageLink: './Art/Oliver/Circle.html',
    imageLink: './Art/Oliver/circle.gif',
    author: 'Oliver',
    githubLink: 'https://github.com/oliver-gomes'
  },
  {
    artName: 'Ellipse Loader',
    pageLink: './Art/VaibhavKhulbe/EllipseLoader.html',
    imageLink: './Art/VaibhavKhulbe/ellipseLoader.gif',
    author: 'Vaibhav Khulbe',
    githubLink: 'https://github.com/Kvaibhav01'
  },
  {
    artName: 'Simple Loader',
    pageLink: './Art/soumsps/simpleload.html',
    imageLink: './Art/soumsps/sample.gif',
    author: 'Soumendu Sinha',
    githubLink: 'https://github.com/soumsps'
  },
  {
    artName: 'Rollodex',
    pageLink: './Art/Shruti/rolling.html',
    imageLink: './Art/Shruti/rolling.gif',
    author: 'Shruti',
    githubLink: 'https://github.com/shruti49'
  },
  {
    artName: 'Cute Cat',
    pageLink: './Art/Alghi/cat.html',
    imageLink: './Art/Alghi/cat.gif',
    author: 'Alghi',
    githubLink: 'https://github.com/darklordace'
  },
  {
    artName: 'ZtM Text',
    pageLink: './Art/Di4iMoRtAl/ZtM_text_animation.html',
    imageLink: './Art/Di4iMoRtAl/ZtM_animation.gif',
    author: 'Di4iMoRtAl',
    githubLink: 'https://github.com/dppeykov'
  },
  {
    artName: 'Circles',
    pageLink: './Art/Bhuvana/circles.html',
    imageLink: './Art/Bhuvana/circles.gif',
    author: 'Bhuvana',
    githubLink: 'https://github.com/bhuvana-guna'
  },
  {
    artName: 'Bird',
    pageLink: './Art/Bhuvana/bird.html',
    imageLink: './Art/Bhuvana/bird.gif',
    author: 'Bhuvana',
    githubLink: 'https://github.com/bhuvana-guna'
  },
  {
    artName: 'Loader',
    pageLink: './Art/Bhuvana/loader.html',
    imageLink: './Art/Bhuvana/loader.gif',
    author: 'Bhuvana',
    githubLink: 'https://github.com/bhuvana-guna'
  },
  {
    artName: 'Simple blinking loading circles',
    pageLink: './Art/Rahul/index.html',
    imageLink: './Art/Rahul/loading.gif',
    author: 'Rahul',
    githubLink: 'https://github.com/kohli6010'
  },
  {
    artName: 'Css Pulse',
    pageLink: './Art/Aszmel/pulse.html',
    imageLink: './Art/Aszmel/css_pulse.gif',
    author: 'Aszmel',
    githubLink: 'https://github.com/Aszmel'
  },
  {
    artName: 'Circle Bounce',
    pageLink: './Art/Edmund/index.html',
    imageLink: './Art/Edmund/circle-bounce.gif',
    author: 'Edmund',
    githubLink: 'https://github.com/edmund1645'
  },
  {
    artName: 'Heart Beating',
    pageLink: './Art/Regem/index.html',
    imageLink: './Art/Regem/heart.jpg',
    author: 'Regem',
    githubLink: 'https://github.com/GemzBond'
  },
  {
    artName: 'Fading Circles',
    pageLink: './Art/Ankit/fadeCircle.html',
    imageLink: './Art/Ankit/fadeCircles.png',
    author: 'Ankit Srivastava',
    githubLink: 'https://github.com/a18nov'
  },
  {
    artName: 'Hacktoberfest 2019',
    pageLink: './Art/jpk3lly/animation.html',
    imageLink: './Art/jpk3lly/JPs_Animation_GIF.gif',
    author: 'jpk3lly',
    githubLink: 'https://github.com/jpk3lly'
  },
  {
    artName: 'Name Rotator',
    pageLink: './Art/Meet/name.html',
    imageLink: './Art/Meet/name.gif',
    author: 'Meet',
    githubLink: 'https://github.com/Meet1103'
  },
  {
    artName: 'Ball Rotator',
    pageLink: './Art/Bibekpreet/index.html',
    imageLink: './Art/Bibekpreet/ball.gif',
    author: 'Bibekpreet',
    githubLink: 'https://github.com/bibekpreet99'
  },
  {
    artName: 'ephiphany',
    pageLink: './Art/OctavianIlies/index.html',
    imageLink: './Art/OctavianIlies/ephiphany.gif',
    author: 'OctavianIlies',
    githubLink: 'https://github.com/OctavianIlies'
  },
  {
    artName: 'Loading',
    pageLink: './Art/jh1992jh/loading.html',
    imageLink: './Art/jh1992jh/loading.gif',
    author: 'jh1992jh',
    githubLink: 'https://github.com/jh1992jh'
  },
  {
    artName: 'ZTM Colors',
    pageLink: './Art/Godnon/index.html',
    imageLink: './Art/Godnon/ZTMcAnim.gif',
    author: 'Godnon',
    githubLink: 'https://github.com/godnondsilva'
  },
  {
    artName: 'Hover Effect',
    pageLink: './Art/Shubhankar/index.html',
    imageLink: './Art/Shubhankar/hackoctober.gif',
    author: 'Shubhankar',
    githubLink: 'https://github.com/shubhdwiv12'
  },
  {
    artName: 'Bouncing Fading Circles',
    pageLink: './Art/AyoubIssaad/index.html',
    imageLink: './Art/AyoubIssaad/BouncingFadingCircles.gif',
    author: 'AyoubIssaad',
    githubLink: 'https://github.com/AyoubIssaad'
  },
  {
    artName: '5 balls preloader',
    pageLink: './Art/Nnaji-Victor/index.html',
    imageLink: './Art/Nnaji-Victor/5_balls.gif',
    author: 'Nnaji Victor',
    githubLink: 'https://github.com/Nnaji-Victor'
  },
  {
    artName: 'ZTM Bouncer',
    pageLink: './Art/Josia/bouncer.html',
    imageLink: './Art/Josia/ztmbouncer.gif',
    author: 'Josia Rodriguez',
    githubLink: 'https://github.com/josiarod'
  },
  {
    artName: 'Hacktober loading animation',
    pageLink: './Art/mehul1011/index.html',
    imageLink: './Art/mehul1011/loading.gif',
    author: 'Mehul1011',
    githubLink: 'https://github.com/mehul1011'
  },
  {
    artName: 'Loading Dots',
    pageLink: './Art/devSergiu/index.html',
    imageLink: './Art/devSergiu/loading.gif',
    author: 'devSergiu',
    githubLink: 'https://github.com/devsergiu'
  },
  {
    artName: 'TypeWriter effect',
    pageLink: './Art/Sidharth/Typing_Text.html',
    imageLink: './Art/Sidharth/type_writer.gif',
    author: 'Sidharth',
    githubLink: 'https://github.com/Sidharth98'
  },
  {
    artName: 'Blue Spin',
    pageLink: './Art/JamesW/index.html',
    imageLink: './Art/JamesW/hacktober_spin.gif',
    author: 'James Whitney',
    githubLink: 'https://github.com/jameswhitney'
  },
  {
    artName: 'Loading Animation',
    pageLink: './Art/Sidharth/Loading.html',
    imageLink: './Art/Sidharth/Loading.gif',
    author: 'Sidharth',
    githubLink: 'https://github.com/Sidharth98'
  },
  {
    artName: 'Rotation',
    pageLink: './Art/alenanog/index.html',
    imageLink: './Art/alenanog/rotation.gif',
    author: 'Alena A.',
    githubLink: 'https://github.com/alenanog'
  },
  {
    artName: 'Colors in your life',
    pageLink: './Art/Atipahy/colors.html',
    imageLink: './Art/Atipahy/colors.png',
    author: 'Christos Chr',
    githubLink: 'https://github.com/atipaHy'
  },
  {
    artName: 'Orb',
    pageLink: './Art/Jkbicbic/orb.html',
    imageLink: './Art/Jkbicbic/orb.gif',
    author: 'John Kennedy Bicbic',
    githubLink: 'https://github.com/jkbicbic'
  },
  {
    artName: 'Charging...',
    pageLink: './Art/Afraz/charging.html',
    imageLink: './Art/Afraz/charging.gif',
    author: 'Afraz',
    githubLink: 'https://github.com/afrazz'
  },
  {
    artName: 'Charging...',
    pageLink: './Art/DepStep/depstep.html',
    imageLink: './Art/DepStep/depstep.gif',
    author: 'DepStep',
    githubLink: 'https://github.com/stephD'
  },
  {
    artName: 'Dancing Ball...',
    pageLink: './Art/DaveFres/index.html',
    imageLink: './Art/DaveFres/ball.gif',
    author: 'DaveFres',
    githubLink: 'https://github.com/DaveFres'
  },
  {
    artName: 'animatron',
    pageLink: './Art/animatron/index.html',
    imageLink: './Art/animatron/trance.gif',
    author: 'jomahay',
    githubLink: 'https://github.com/jomahay'
  },
  {
    artName: 'Sunshine',
    pageLink: './Art/Pavelisp/sunshine.html',
    imageLink: './Art/Pavelisp/sunshine.gif',
    author: 'Pavel Isp',
    githubLink: 'https://github.com/pavelisp'
  },
  {
    artName: 'SoundBoxes',
    pageLink: './Art/Hbarang/SoundBox.html',
    imageLink: './Art/Hbarang/SoundBoxAnimation.gif',
    author: 'Hbarang',
    githubLink: 'https://github.com/hbarang'
  },
  {
    artName: 'Cheshire',
    pageLink: './Art/Ckanelin/index.html',
    imageLink: './Art/Ckanelin/Cheshire.gif',
    author: 'Ckanelin',
    githubLink: 'https://github.com/ckanelin'
  },
  {
    artName: 'Disappear',
    pageLink: './Art/Stacy/index.html',
    imageLink: './Art/Stacy/disappear.gif',
    author: 'Stacy',
    githubLink: 'https://github.com/stacyholtz6'
  },
  {
    artName: 'Ellipse Spinner',
    pageLink: './Art/Sabina/ellipse_spinner.html',
    imageLink: './Art/Sabina/ellipse_spinner.png',
    author: 'Sabina Abbasova',
    githubLink: 'https://github.com/sabina929'
  },
  {
    artName: 'NightSky',
    pageLink: './Art/AndyS/index.html',
    imageLink: './Art/AndyS/Capture.GIF',
    author: 'AndyS',
    githubLink: 'https://github.com/AndyS1988'
  },
  {
    artName: 'Hungry',
    pageLink: './Art/diegchav/index.html',
    imageLink: './Art/diegchav/hungry.gif',
    author: 'Diego Chz',
    githubLink: 'https://github.com/diegchav'
  },
  {
    artName: 'Hover Text Animation',
    pageLink: './Art/AyoubIssaad2/index.html',
    imageLink: './Art/AyoubIssaad2/hoverTextAnimation.gif',
    author: 'AyoubIssaad',
    githubLink: 'https://github.com/AyoubIssaad'
  },
  {
    artName: 'Colorize',
    pageLink: './Art/JimBratsos/colorize.html',
    imageLink: './Art/JimBratsos/Colorize.gif',
    author: 'Jim Bratsos',
    githubLink: 'https://github.com/JimBratsos'
  },
  {
    artName: 'Hacktober Spooktacular',
    pageLink: 'Art/Elex/index.html',
    imageLink: ['./Art/Elex/hhs.gif'],
    author: 'William Poisel (LordCobra)',
    githubLink: 'https://github.com/epoisel'
  },
  {
    artName: 'Circley',
    pageLink: './Art/Tranjenny/indexjenny.html',
    imageLink: './Art/Tranjenny/zerojenny.gif',
    author: 'Tranjenny',
    githubLink: 'https://github.com/Tranjenny'
  },
  {
    artName: 'My Vietnam',
    pageLink: './Art/nhbduy/index.html',
    imageLink: './Art/nhbduy/my-vietnam.gif',
    author: 'Hoang-Bao-Duy NGUYEN',
    githubLink: 'https://github.com/nhbduy'
  },
  {
    artName: 'Hactoberfest Bus',
    pageLink: './Art/shahpranaf/index.html',
    imageLink: './Art/shahpranaf/hacktoberfest_bus.gif',
    author: 'Pranav Shah',
    githubLink: 'https://github.com/shahpranaf'
  },
  {
    artName: 'Hacktoberfest',
    pageLink: './Art/robihid/index.html',
    imageLink: './Art/robihid/hacktoberfest.png',
    author: 'robihid',
    githubLink: 'https://github.com/robihid'
  },
  {
    artName: 'Hi there',
    pageLink: './Art/Aki/index.html',
    imageLink: './Art/Aki/giphy.gif',
    author: 'Aki',
    githubLink: 'https://github.com/akmalist'
  },
  {
    artName: 'Hacktoberfest 2019!',
    pageLink: './Art/RedSquirrrel/index.html',
    imageLink: './Art/RedSquirrrel/index.html/animation.PNG',
    author: 'RedSquirrrel',
    githubLink: 'https://github.com/RedSquirrrel'
  },
  {
    artName: 'Sliding text',
    pageLink: './Art/Flattopz/index.html',
    imageLink: './Art/Flattopz/SlidingText.gif',
    author: 'Flattopz',
    githubLink: 'https://github.com/hjpunzalan'
  },
  {
    artName: 'Rainbow Color Changer',
    pageLink: './Art/mmshr/index.html',
    imageLink: './Art/mmshr/rainbow.gif',
    author: 'mmosehauer',
    githubLink: 'https://github.com/mmosehauer'
  },
  {
    artName: 'World of Coding',
    pageLink: './Art/tom_kn/coding.html',
    imageLink: './Art/tom_kn/coding.gif',
    author: 'Tamas Knisz',
    githubLink: 'https://github.com/TamasKn'
  },
  {
    artName: 'Initial Bounce',
    pageLink: './Art/Juwana/initial.html',
    imageLink: './Art/Juwana/InitialBounce.gif',
    author: 'Juwana',
    githubLink: 'https://github.com/JZerman2018'
  },
  {
    artName: 'Atom',
    pageLink: './Art/Teva/index.html',
    imageLink: './Art/Teva/atom.gif',
    author: 'Teva',
    githubLink: 'https://github.com/TevaHenry'
  },
  {
    artName: 'Be Awesome',
    pageLink: './Art/TigerAsH/index.html',
    imageLink: './Art/TigerAsH/be-awesome.jpg',
    author: 'TigerAsH',
    githubLink: 'https://github.com/TigerAsH94'
  },
  {
    artName: 'Rainbow Colors',
    pageLink: './Art/Sanjeev/index.html',
    imageLink: './Art/Sanjeev/animation.gif',
    author: 'Sanjeev Panday',
    githubLink: 'https://github.com/Sanjeev-Panday'
  },
  {
    artName: 'ZtM',
    pageLink: './Art/thoyvo/index.html',
    imageLink: './Art/thoyvo/ztm.gif',
    author: 'Thoyvo',
    githubLink: 'https://github.com/thoyvo'
  },
  {
    artName: 'Fast Fishes',
    pageLink: './Art/4ront/index.html',
    imageLink: './Art/4ront/fishes.gif',
    author: '4rontender',
    githubLink: 'https://github.com/RinatValiullov'
  },
  {
    artName: 'Loading...',
    pageLink: './Art/RedSquirrrel2/loading.html',
    imageLink: './Art/RedSquirrrel2/loading.gif',
    author: 'RedSquirrrel',
    githubLink: 'https://github.com/RedSquirrrel'
  },
  {
    artName: 'Animated Cube',
    pageLink: './Art/Animated Cube/index.html',
    imageLink: './Art/Animated Cube/cube.gif',
    author: 'RedSquirrrel',
    githubLink: 'https://github.com/RedSquirrrel'
  },
  {
    artName: 'Calm Ubuntu',
    pageLink: './Art/schupat/index.html',
    imageLink: './Art/schupat/preview.gif',
    author: 'schupat',
    githubLink: 'https://github.com/schupat'
  },
  {
    artName: 'Solar System',
    pageLink: './Art/DSandberg93/index.html',
    imageLink: './Art/DSandberg93/SolarSystem.gif',
    author: 'DSandberg93',
    githubLink: 'https://github.com/DSandberg93'
  },
  {
    artName: 'Boo',
    pageLink: './Art/VerityB/index.html',
    imageLink: './Art/VerityB/boo.gif',
    author: 'VerityB',
    githubLink: 'https://github.com/VerityB'
  },
  {
    artName: 'Hacktoberfest Ghost',
    pageLink: './Art/cTahirih/index.html',
    imageLink: './Art/cTahirih/ghost.png',
    author: 'cTahirih',
    githubLink: 'https://github.com/cTahirih'
  },
  {
    artName: 'Clock',
    pageLink: './Art/Abdul/index.html',
    imageLink: './Art/Abdul/Clock.png',
    author: 'Abdul Rahman',
    githubLink: 'https://github.com/abdulrahman118'
  },
  {
    artName: 'Loading Cube',
    pageLink: './Art/andrearizzello/index.html',
    imageLink: './Art/andrearizzello/index.gif',
    author: 'Andrea Rizzello',
    githubLink: 'https://github.com/andrearizzello'
  },
  {
    artName: 'Wall Dropping Logo',
    pageLink: './Art/shivams136/index.html',
    imageLink: './Art/shivams136/walldrop.gif',
    author: 'Shivam Sharma',
    githubLink: 'https://github.com/ShivamS136'
  },
  {
    artName: 'Infinite Race',
    pageLink: './Art/levermanx/index.html',
    imageLink: './Art/levermanx/anim.gif',
    author: 'Levermanx',
    githubLink: 'https://github.com/levermanx'
  },
  {
    artName: 'Hover to Rotate Text',
    pageLink: './Art/faiz_hameed/index.html',
    imageLink: './Art/faiz_hameed/hackto.gif',
    author: 'Faiz Hameed',
    githubLink: 'https://github.com/faizhameed'
  },
  {
    artName: 'HalloHacktober Greeting!',
    pageLink: './Art/lusalga/index.html',
    imageLink: './Art/lusalga/lu.gif',
    author: 'Lucieni A. Saldanha',
    githubLink: 'https://github.com/lusalga/'
  },
  {
    artName: 'Time goes by',
    pageLink: './Art/WolfgangKreminger/index.html',
    imageLink: './Art/WolfgangKreminger/showcase.gif',
    author: 'Wolfgang Kreminger',
    githubLink: 'https://github.com/r4pt0s'
  },
  {
    artName: 'Bouncing Text!',
    pageLink: './Art/AbdulsalamAbdulrahman/index.html',
    imageLink: './Art/AbdulsalamAbdulrahman/Bouncingtxt.gif',
    author: 'Abdulsalam Abdulrahman',
    githubLink: 'https://github.com/AbdulsalamAbdulrahman/'
  },
  {
    artName: 'Simple Phone Animation',
    pageLink: './Art/Lala/index.html',
    imageLink: './Art/Lala/phone.gif',
    author: 'Olamide Aboyeji',
    githubLink: 'https://github.com/aolamide'
  },
  {
    artName: 'Synthwave Sunset',
    pageLink: './Art/brunobolting/index.html',
    imageLink: './Art/brunobolting/synthwave-sunset.gif',
    author: 'Bruno Bolting',
    githubLink: 'https://github.com/brunobolting/'
  },

  {
    artName: 'Kawaii Penguin',
    pageLink: './Art/Brienyll/index.html',
    imageLink: './Art/Brienyll/kawaiiPenguin.gif',
    author: 'Brienyll',
    githubLink: 'https://github.com/brienyll/'
  },
  {
    artName: 'Happy Halloween',
    pageLink: './Art/MatthewS/index.html',
    imageLink: './Art/MatthewS/Spider.gif',
    author: 'MatthewS',
    githubLink: 'https://github.com/matthewstoddart/'
  },
  {
    artName: 'Fan Art',
    pageLink: './Art/m-perez33/index.html',
    imageLink: './Art/m-perez33/cylon.gif',
    author: 'Marcos Perez',
    githubLink: 'https://github.com/m-perez33/'
  },
  {
    artName: 'Animating Pot',
    pageLink: './Art/Somechandra/index.html',
    imageLink: './Art/Somechandra/pot.gif',
    author: 'Somechandra',
    githubLink: 'https://github.com/somechandra'
  },
  {
    artName: 'Circles Circling',
    pageLink: './Art/pikktorr/index.html',
    imageLink: './Art/pikktorr/circles.gif',
    author: 'pikktorr',
    githubLink: 'https://github.com/pikktorr'
  },
  {
    artName: 'Glitchy Szn',
    pageLink: './Art/premdav/index.html',
    imageLink: './Art/premdav/screenshot.png',
    author: 'premdav',
    githubLink: 'https://github.com/premdav'
  },
  {
    artName: 'ZeroToMastery',
    pageLink: './Art/Vzneers/index.html',
    imageLink: './Art/Vzneers/gifzeroloading.gif',
    author: 'TrinhMinhHieu',
    githubLink: 'https://github.com/trinhminhhieu'
  },
  {
    artName: 'Spacecraft-landing',
    pageLink: './Art/DDuplinszki/index.html',
    imageLink: './Art/DDuplinszki/Spacecraft-landing.gif',
    author: 'DDuplinszki',
    githubLink: 'https://github.com/DDuplinszki'
  },
  {
    artName: 'Paw Prints',
    pageLink: './Art/Tia/index.html',
    imageLink: './Art/Tia/paw-prints.gif',
    author: 'Tia Esguerra',
    githubLink: 'https://github.com/msksfo'
  },
  {
    artName: 'Hover-Scale',
    pageLink: './Art/echowebid/index.html',
    imageLink: './Art/echowebid/hover.gif',
    author: 'echowebid',
    githubLink: 'https://github.com/echowebid'
  },
  {
    artName: 'mars',
    pageLink: './Art/Courtney_Pure/index.html',
    imageLink: './Art/Courtney_Pure/mars_screenshot.png',
    author: 'Courtney Pure',
    githubLink: 'https://github.com/courtneypure'
  },
  {
    artName: 'Welcome HactoberFest',
    pageLink: './Art/Dhaval/index.html',
    imageLink: './Art/Dhaval/Welcome-Hacktoberfest.gif',
    author: 'Dhaval Mehta',
    githubLink: 'https://github.com/Dhaval1403'
  },
  {
    artName: 'Aynonimation',
    pageLink: './Art/Aynorica/aynorica.html',
    imageLink: './Art/Aynorica/Aynonimation.png',
    author: 'aynorica',
    githubLink: 'https://github.com/aynorica'
  },
  {
    artName: 'sun-to-moon',
    pageLink: './Art/haider/index.html',
    imageLink: './Art/haider/sun-moon.gif',
    author: 'Haider',
    githubLink: 'https://github.com/hyderumer'
  },
  {
    artName: 'Animatron',
    pageLink: './Art/animatron/index.html',
    imageLink: './Art/animatron/trance.gif',
    author: 'Andrei',
    githubLink: 'https://github.com/aneagoie'
  },
  {
    artName: 'Loader Circle',
    pageLink: './Art/beaps/index.html',
    imageLink: './Art/beaps/loader-circle.gif',
    author: 'beaps',
    githubLink: 'https://github.com/beaps'
  },
  {
    artName: 'Doors',
    pageLink: './Art/pauliax/index.html',
    imageLink: './Art/pauliax/doors.gif',
    author: 'pauliax',
    githubLink: 'https://github.com/pauliax'
  },
  {
    artName: 'Clock with pendulum',
    pageLink: './Art/Pankaj/index.html',
    imageLink: './Art/Pankaj/Clock_with_pendulum.gif',
    author: 'Pankaj',
    githubLink: 'https://github.com/prime417'
  },
  {
    artName: 'Animatron',
    pageLink: './Art/animatron/index.html',
    imageLink: './Art/animatron/trance.gif',
    author: 'Andrei',
    githubLink: 'https://github.com/aneagoie'
  },
  {
    artName: 'Loader Circle',
    pageLink: './Art/beaps/index.html',
    imageLink: './Art/beaps/loader-circle.gif',
    author: 'beaps',
    githubLink: 'https://github.com/beaps'
  },
  {
    artName: 'Open Sourcerer',
    pageLink: './Art/4rturd13/index.html',
    imageLink: './Art/4rturd13/openSourcerer.gif',
    author: '4rturd13',
    githubLink: 'https://github.com/4rturd13'
  },
  {
    artName: 'Doors',
    pageLink: './Art/pauliax/index.html',
    imageLink: './Art/pauliax/doors.gif',
    author: 'pauliax',
    githubLink: 'https://github.com/pauliax'
  },
  {
    artName: 'Loader Square',
    pageLink: './Art/beaps2/square-loader.html',
    imageLink: './Art/beaps2/square-loader.gif',
    author: 'beaps',
    githubLink: 'https://github.com/beaps'
  },
  {
    artName: 'Running Text',
    pageLink: './Art/DevinEkadeni/running-text.html',
    imageLink: './Art/DevinEkadeni/running-text.gif',
    author: 'Devin Ekadeni',
    githubLink: 'https://github.com/devinekadeni'
  },
  {
    artName: 'Mystical-Hacktoberfest',
    pageLink: './Art/Wayne/index.html',
    imageLink:
      './Art/Wayne/hacktoberfest - Google Chrome 09 Oct 2019 21_12_32.png',
    author: 'Wayne Mac Mavis',
    githubLink: 'https://github.com/WayneMacMavis'
  },
  {
    artName: 'ZTM Logo Animation',
    pageLink: './Art/bk987/index.html',
    imageLink: './Art/bk987/preview.gif',
    author: 'Bilal Khalid',
    githubLink: 'https://github.com/bk987'
  },
  {
    artName: 'Pong',
    pageLink: './Art/Carls13/index.html',
    imageLink: './Art/Carls13/pong.jpg',
    author: 'Carlos Hernandez',
    githubLink: 'https://github.com/Carls13'
  },
  {
    artName: 'ZTM Reveal',
    pageLink: './Art/bk987-2/index.html',
    imageLink: './Art/bk987-2/preview.gif',
    author: 'Bilal Khalid',
    githubLink: 'https://github.com/bk987'
  },
  {
    artName: 'ZTM Family Animation',
    pageLink: './Art/sballgirl11/animation.html',
    imageLink: './Art/sballgirl11/ztm.gif',
    author: 'Brittney Postma',
    githubLink: 'https://github.com/sballgirl11'
  },
  {
    artName: 'Phone Greetings',
    pageLink: './Art/ann-dev/index.html',
    imageLink: './Art/ann-dev/screenshot.png',
    author: 'ann-dev',
    githubLink: 'https://github.com/ann-dev'
  },
  {
    artName: 'Triangle Slide',
    pageLink: './Art/grieff/index.html',
    imageLink: './Art/grieff/triangle-animation.gif',
    author: 'Grieff',
    githubLink: 'https://github.com/grieff'
  },
  {
    artName: 'Neon ZTM',
    pageLink: './Art/grieff/text.html',
    imageLink: './Art/grieff/neonZTM.gif',
    author: 'Grieff',
    githubLink: 'https://github.com/grieff'
  },
  {
    artName: 'Flip Card',
    pageLink: './Art/FlipCard/index.html',
    imageLink: './Art/FlipCard/ezgif.com-video-to-gif.gif',
    author: 'Saurabh',
    githubLink: 'https://github.com/Saurabh-FullStackDev'
  },
  {
    artName: 'animationHalloween',
    pageLink: './Art/mawais54013/index.html',
    imageLink: './Art/mawais54013/Halloween.gif',
    author: 'mawais54013',
    githubLink: 'https://github.com/mawais54013'
  },
  {
    artName: 'Hacktoberfest Letter Popups',
    pageLink: './Art/jmt3559/index.html',
    imageLink: 'https://media.giphy.com/media/RKSRPGiIsy1f3Ji3j1/giphy.gif',
    author: 'Juan T.',
    githubLink: 'https://github.com/jmtellez'
  },
  {
    artName: 'Oscillation',
    pageLink: './Art/Oscillation/index.html',
    imageLink: './Art/Oscillation/oscillation.gif',
    author: 'Nandhakumar',
    githubLink: 'https://github.com/Nandhakumar7792'
  },
  {
    artName: 'Letters flipUp',
    pageLink: './Art/TerenceBiney/index.html',
    imageLink: './Art/TerenceBiney/lettersanimate.gif',
    author: 'Terence Biney',
    githubLink: 'https://github.com/Tereflech17'
  },
  {
    artName: 'Colors rectangle',
    pageLink: './Art/beaps3/index.html',
    imageLink: './Art/beaps3/colors-rectangle.gif',
    author: 'beaps',
    githubLink: 'https://github.com/beaps'
  },
  {
    artName: 'Hinge',
    pageLink: './Art/hereisfahad/index.html',
    imageLink: './Art/hereisfahad/hinge.png',
    author: 'Hereisfahad',
    githubLink: 'https://github.com/hereisfahad'
  },
  {
    artName: 'Animation',
    pageLink: './Art/PaulBillings/animation.html',
    imageLink: './Art/PaulBillings/animation.gif',
    author: 'Paul Billings',
    githubLink: 'https://github.com/paulbillings'
  },
  {
    artName: 'Diminishing',
    pageLink: './Art/Diminishing/index.html',
    imageLink: './Art/Diminishing/diminishing.gif',
    author: 'Nandhakumar',
    githubLink: 'https://github.com/Nandhakumar7792'
  },
  {
    artName: 'yin-yang',
    pageLink: './Art/yin-yang/index.html',
    imageLink: './Art/yin-yang/yin-yang.gif',
    author: 'Nandhakumar',
    githubLink: 'https://github.com/Nandhakumar7792'
  },
  {
    artName: 'eggJiggle',
    pageLink: './Art/eggJiggle/index.html',
    imageLink: './Art/eggJiggle/eggJiggle.gif',
    author: 'Nandhakumar',
    githubLink: 'https://github.com/Nandhakumar7792'
  },
  {
    artName: 'Aynonimation',
    pageLink: './Art/Aynorica/aynorica.html',
    imageLink: './Art/Aynorica/Aynonimation.png',
    author: 'aynorica',
    githubLink: 'https://github.com/aynorica'
  },
  {
    artName: 'ZTM Family Animation',
    pageLink: './Art/sballgirl11/index.html',
    imageLink: './Art/sballgirl11/ztm.gif',
    author: 'Brittney Postma',
    githubLink: 'https://github.com/sballgirl11'
  },
  {
    artName: 'Calm',
    pageLink: './Art/TMax/index.html',
    imageLink: './Art/TMax/Choas.gif',
    author: 'Tanesha',
    githubLink: 'https://github.com/Mainemirror'
  },
  {
    artName: 'Eyes',
    pageLink: './Art/Ltheory/main.html',
    imageLink: './Art/Ltheory/eyes.gif',
    author: 'Ltheory',
    githubLink: 'https://github.com/Ltheory'
  },
  {
    artName: 'Jelly!',
    pageLink: './Art/Pete331/index.html',
    imageLink: './Art/Pete331/jelly.png',
    author: 'Pete331',
    githubLink: 'https://github.com/Pete331'
  },
  {
    artName: 'clock-animation',
    pageLink: './Art/clock-animation/clock.html',
    imageLink: './Art/clock-animation/clock.gif',
    author: 'Alan sarluv',
    githubLink: 'https://github.com/alansarluv'
  },
  {
    artName: 'Slider',
    pageLink: './Art/furqan/index.html',
    imageLink: './Art/furqan/in.gif',
    author: 'Furqan',
    githubLink: 'https://github.com/furki911s'
  },
  {
    artName: 'animated-birds',
    pageLink: './Art/g-serban/animated-birds.html',
    imageLink: './Art/g-serban/animated-birds.gif',
    author: 'g-serban',
    githubLink: 'https://github.com/g-serban'
  },
  {
    artName: 'circle-become-square',
    pageLink: './Art/chathura19/index.html',
    imageLink: './Art/chathura19/chathura.gif',
    author: 'Chathura Samarajeewa',
    githubLink: 'https://github.com/ChathuraSam'
  },
  {
    artName: 'page-flicker',
    pageLink: './Art/neon-flights/page-flicker.html',
    imageLink: './Art/neon-flights/page-flicker.gif',
    author: 'neon-flights',
    githubLink: 'https://github.com/neon-flights'
  },
  {
    artName: 'Animate-Name',
    pageLink: './Art/Natalina/index.html',
    imageLink: './Art/Natalina/animatename.gif',
    author: 'Natalina',
    githubLink: 'https://github.com/Natalina13'
  },
  {
    artName: 'Asteroids',
    pageLink: './Art/hrafnkellbaldurs/index.html',
    imageLink: './Art/hrafnkellbaldurs/asteroids.gif',
    author: 'Hrafnkell Baldursson',
    githubLink: 'https://github.com/hrafnkellbaldurs'
  },
  {
    artName: 'Sliding-Paragraph',
    pageLink: './Art/Prashant/index.html',
    imageLink: './Art/Prashant/slidingparagraph.gif',
    author: 'Prashant',
    githubLink: 'https://github.com/Prashant2108'
  },
  {
    artName: 'Rocket Ship',
    pageLink: './Art/sdangoy/rocket-ship.html',
    imageLink: './Art/sdangoy/Rocket-Ship-Animation.gif',
    author: 'sdangoy',
    githubLink: 'https://github.com/sdangoy'
  },
  {
    artName: 'Spinner',
    pageLink: './Art/Sayan/index.html',
    imageLink: './Art/Sayan/spinner.gif',
    author: 'ssayanm',
    githubLink: 'https://github.com/ssayanm'
  },
  {
    artName: 'swivel',
    pageLink: './Art/tusharhanda/index.html',
    imageLink: './Art/tusharhanda/gif.gif',
    author: 'Tushar',
    githubLink: 'https://github.com/tusharhanda'
  },
  {
    artName: 'Hallows Eve',
    pageLink: './Art/ShanClayton/hallowseve.html',
    imageLink: './Art/ShanClayton/hallowhack.gif',
    author: 'Shanaun Clayton',
    githubLink: 'https://github.com/shanclayton'
  },
  {
    artName: 'Contraption',
    pageLink: './Art/Aravindh/contraption.html',
    imageLink: './Art/Aravindh/contraption.gif',
    author: 'Aravindh',
    githubLink: 'https://github.com/Aravindh-SNR'
  },
  {
    artName: 'Rings',
    pageLink: './Art/Kuzmycz/rings.html',
    imageLink: './Art/Kuzmycz/rings.gif',
    author: 'Mark Kuzmycz',
    githubLink: 'https://github.com/kuzmycz'
  },
  {
    artName: 'Ghost',
    pageLink: './Art/toserjude/index.html',
    imageLink: './Art/toserjude/boo.JPG',
    author: 'toserjude',
    githubLink: 'https://github.com/toserjude'
  },
  {
    artName: 'Gradient circle',
    pageLink: './Art/brettl1991/index.html',
    imageLink: './Art/brettl1991/animation.png',
    author: 'Agnes Brettl',
    githubLink: 'https://github.com/brettl1991'
  },
  {
    artName: 'Bill Cipher',
    pageLink: './Art/vitoriapena/index.html',
    imageLink: './Art/vitoriapena/bill_cipher.gif',
    author: 'Vitória Mendes',
    githubLink: 'https://github.com/vitoriapena'
  },
  {
    artName: 'Generate meaning',
    pageLink: './Art/Atif4/index.html',
    imageLink: './Art/Generate meaning.gif',
    author: 'Atif Iqbal',
    githubLink: 'https://github.com/atif-dev'
  },
  {
    artName: 'Spooktime',
    pageLink: './Art/AgneDJ/index.html',
    imageLink: './Art/AgneDJ/spooktime.gif',
    author: 'AgneDJ',
    githubLink: 'https://github.com/AgneDJ'
  },
  {
    artName: 'Gradient circle',
    pageLink: './Art/brettl1991/index.html',
    imageLink: './Art/brettl1991/animation.png',
    author: 'Agnes Brettl',
    githubLink: 'https://github.com/brettl1991'
  },
  {
    artName: 'Bill Cipher',
    pageLink: './Art/vitoriapena/index.html',
    imageLink: './Art/vitoriapena/bill_cipher.gif',
    author: 'Vitória Mendes',
    githubLink: 'https://github.com/vitoriapena'
  },
  {
    artName: 'Dizzy',
    pageLink: './Art/antinomy/index.html',
    imageLink: './Art/antinomy/logo-spin.gif',
    author: 'Antinomezco',
    githubLink: 'https://github.com/antinomezco'
  },
  {
    artName: 'bounce',
    pageLink: './Art/bounce/index.html',
    imageLink: './Art/bounce/bounce.gif',
    author: 'leelacanlale',
    githubLink: 'https://github.com/leelacanlale'
  },
  {
    artName: 'Bubbles',
    pageLink: './Art/bubbles/Bubbles.html',
    imageLink: './Art/bubbles/buubles.png',
    author: 'michal',
    githubLink: 'https://github.com/michalAim'
  },
  {
    artName: 'Bar Slide',
    pageLink: './Art/MikeVedsted/index.html',
    imageLink: './Art/MikeVedsted/barslide.png',
    author: 'Mike Vedsted',
    githubLink: 'https://github.com/MikeVedsted'
  },
  {
    artName: 'HacktoberFest-2019',
    pageLink: './Art/Atif/index.html',
    imageLink: './Art/Atif/HacktoberFest-19.gif',
    author: 'Atif Iqbal',
    githubLink: 'https://github.com/atif-dev'
  },
  {
    artName: 'Text Animation',
    pageLink: './Art/Divya/index.html',
    imageLink: './Art/Divya/screenshot.png',
    author: 'Divya',
    githubLink: 'https://github.com/DivyaPuri25'
  },
  {
    artName: 'HacktoberFest-2019-Entry',
    pageLink: './Art/nunocpnp/index.html',
    imageLink: './Art/nunocpnp/sample_image.jpg',
    author: 'Nuno Pereira',
    githubLink: 'https://github.com/nunocpnp'
  },
  {
    artName: 'HacktoberFest 2019',
    pageLink: './Art/AbdussamadYisau/index.html',
    imageLink: './Art/AbdussamadYisau/Screenshot.png',
    author: 'Abdussamad Yisau',
    githubLink: 'https://github.com/AbdussamadYisau'
  },
  {
    artName: 'squareMagic',
    pageLink: './Art/Rajnish-SquareMagic/index.html',
    imageLink: './Art/Rajnish-SquareMagic/squareMagic.png',
    author: 'Rajnish Kr Singh',
    githubLink: 'https://github.com/RajnishKrSingh'
  },
  {
    artName: 'Blinking Hacktober',
    pageLink: './Art/Atif2/index.html',
    imageLink: './Art/Blinking hacktober.gif',
    author: 'Atif Iqbal',
    githubLink: 'https://github.com/atif-dev'
  },
  {
    artName: 'Robodance',
    pageLink: './Art/robodance/index.html',
    imageLink: './Art/robodance/robodance.gif',
    author: 'Thomas',
    githubLink: 'https://github.com/mahlqvist'
  },
  {
    artName: 'Sliding hacktober',
    pageLink: './Art/Atif3/index.html',
    imageLink: './Art/Atif3/sliding hacktober.gif',
    author: 'Atif Iqbal',
    githubLink: 'https://github.com/atif-dev'
  },
  {
    artName: 'like-animation',
    pageLink: './Art/gibas79/like-animation.html',
    imageLink: './Art/gibas79/like-animation.gif',
    author: 'Gilberto Guimarães',
    githubLink: 'https://github.com/gibas79'
  },
  {
    artName: 'ZTM animation',
    pageLink: './Art/ZTManimation/index.html',
    author: 'damniha',
    imageLink: './Art/ZTManimation/ZTM_animation.gif',
    githubLink: 'https://github.com/damniha'
  },
  {
    artName: 'Double Helix',
    pageLink: './Art/KeenanNunesVaz/index.html',
    imageLink: './Art/KeenanNunesVaz/double-helix.gif',
    author: 'KeenanNV',
    githubLink: 'https://github.com/KeenanNunesVaz'
  },
  {
    artName: 'October',
    pageLink: './Art/fprokofiev/index.html',
    imageLink: './Art/fprokofiev/october.gif',
    author: 'Fyodor Prokofiev',
    githubLink: 'https://github.com/fprokofiev'
  },
  {
    artName: 'Circle CSS',
    pageLink: './Art/pXxcont/index.html',
    imageLink: './Art/pXxcont/circlecss.png',
    author: 'fzpX',
    githubLink: 'https://github.com/fzpX'
  },
  {
    artName: 'Asterisk Formation',
    pageLink: './Art/NorahJC/index.html',
    imageLink: './Art/NorahJC/asterisk-formation.gif',
    author: 'NorahJC',
    githubLink: 'https://github.com/norahjc'
  },
  {
    artName: 'Bouncing CSS',
    pageLink: './Art/Tina-Hoang/aniframe.html',
    imageLink: './Art/Tina-Hoang/bounce.png',
    author: 'Tina',
    githubLink: 'https://github.com/nnh242'
  },
  {
    artName: 'Ghost Balls',
    pageLink: './Art/ghostBalls/index.html',
    imageLink: './Art/ghostBalls/balls.png',
    author: 'Beatriz Delmiro',
    githubLink: 'https://github.com/biadelmiro'
  },
  {
    artName: 'Walking Guy',
    pageLink: './Art/walking-guy/index.html',
    imageLink: './Art/walking-guy/video_gif.gif',
    author: 'Rahulkumar Jha',
    githubLink: 'https://github.com/Rahul240499'
  },
  {
    artName: 'Hover Neon Animation',
    pageLink: './Art/edjunma/index.html',
    imageLink: './Art/edjunma/ejm-neon.gif',
    author: 'edjunma',
    githubLink: 'https://github.com/edjunma'
  },
  {
    artName: 'Last In First Out Animation',
    pageLink: './Art/Stryker/index.html',
    imageLink: './Art/Stryker/zero-to-mastery-lifo-animation.gif',
    author: 'Stryker Stinnette',
    githubLink: 'https://github.com/StrykerKent'
  },
  {
    artName: 'Happy Diwali Animation',
    pageLink: './Art/Apoorva/index.html',
    imageLink: './Art/Apoorva/Screen.gif',
    author: 'Apoorva',
    githubLink: 'https://github.com/apoorvamohite'
  },
  {
    artName: 'Heart Beat',
    pageLink: './Art/naveen-ku/Heart shape.html',
    imageLink: './Art/naveen-ku/Heart shape.gif',
    author: 'naveen-ku',
    githubLink: 'https://github.com/naveen-ku'
  },
  {
    artName: 'Smoky Text',
    pageLink: './Art/smoky-text/index.html',
    imageLink: './Art/smoky-text/smoky_text_gif.gif',
    author: 'Rahulkumar Jha',
    githubLink: 'https://github.com/Rahul240499'
  },
  {
    artName: 'Rainbow and Clouds',
    pageLink: './Art/rainbowclouds/index.html',
    imageLink: './Art/rainbowclouds/rainbowclouds.gif',
    author: 'isasimoo',
    githubLink: 'https://github.com/isasimo'
  },
  {
    artName: 'Peek a boo!',
    pageLink: './Art/Virtual1/index.html',
    imageLink: './Art/Virtual1/HappyHalloween.gif',
    author: 'Jessica Erasmus',
    githubLink: 'https://github.com/Virtual1'
  },
  {
    artName: 'prashantM1',
    pageLink: './Art/prashantM1/heart.html',
    imageLink: './Art/prashantM1/heart.gif',
    author: 'Prashant Maurya',
    githubLink: 'https://github.com/prashantmaurya228'
  },

  {
    artName: 'prashantM2',
    pageLink: './Art/prashantM2/block.html',
    imageLink: './Art/prashantM2/block.gif',
    author: 'Prashant Maurya',
    githubLink: 'https://github.com/prashantmaurya228'
  },

  {
    artName: 'prashantM3',
    pageLink: './Art/prashantM3/ball.html',
    imageLink: './Art/prashantM3/ball.gif',
    author: 'Prashant Maurya',
    githubLink: 'https://github.com/prashantmaurya228'
  },
  {
    artName: 'SquareStar',
    pageLink: './Art/shawn/index.html',
    imageLink: './Art/shawn/square_star.gif',
    author: 'shawn',
    github: 'https://github.com/hk2014'
  },
  {
    artName: 'prashantM4',
    pageLink: './Art/prashantM4/boxsize.html',
    imageLink: './Art/prashantM4/boxsize.gif',
    author: 'Prashant Maurya',
    githubLink: 'https://github.com/prashantmaurya228'
  },
  {
    artName: 'Happy hacking',
    pageLink: 'https://github.com/szulima',
    imageLink: './Art/szulima/hacking.gif',
    author: 'szulima',
    githubLink: 'https://github.com/szulima'
  },
  {
    artName: 'ColorBomb',
    pageLink: './Art/ColorBomb/index.html',
    imageLink: './Art/ColorBomb/ztm.gif',
    author: 'Rahulm2310',
    github: 'https://github.com/Rahulm2310'
  },
  {
    artName: 'Traffic Lights',
    pageLink: './Art/Harry/index.html',
    imageLink: './Art/Harry/lights.gif',
    author: 'Harry',
    githubLink: 'https://github.com/legenhairy'
  },
  {
    artName: 'Glowing Text',
    pageLink: './Art/glowing-text/index.html',
    imageLink: './Art/glowing-text/glowing_text_gif.gif',
    author: 'Rahulkumar Jha',
    githubLink: 'https://github.com/Rahul240499'
  },
  {
    artName: 'Ghost Stealth Text',
    pageLink: './Art/Alara Joel/index.html',
    imageLink: './Art/Alara Joel/stealth ghost.png',
    author: 'Alara Joel',
    githubLink: 'https://github.com/stealthman22'
  },
  {
    artName: 'Cactus Balloon',
    pageLink: './Art/cactus/index.html',
    imageLink: './Art/cactus/catus.gif',
    author: 'Ana Paula Lazzarotto de Lemos',
    githubLink: 'https://github.com/anapaulalemos'
  },
  {
    artName: 'Random Color Change',
    pageLink: './Art/toto-titan-developer/index.html',
    imageLink: './Art/toto-titan-developer/RandomColorChange.png',
    author: 'Wyatt Henderson',
    githubLink: 'https://github.com/toto-titan-developer'
  },
  {
    artName: 'Trial',
    pageLink: './Art/dhennisCssAnimation/index.html',
    imageLink: './Art/dhennisCssAnimation/focusOnTheGood',
    author: 'Dhennis Lim',
    github: 'https://github.com/DhennisDavidLim'
  },
  {
    artName: 'Rectangular Butterfly',
    pageLink: './Art/muzak-mmd/index.html',
    imageLink: './Art/muzak-mmd/butterfly.gif',
    author: 'Mbarak',
    github: 'https://github.com/muzak-mmd'
  },
  {
    artName: 'Simple Text Animation',
    pageLink: './Art/LordZeF/index.html',
    imageLink: './Art/LordZeF/Text-animation.gif',
    author: 'Lord ZeF',
    github: 'https://github.com/LordZeF'
  },
  {
    artName: 'Spinning Japanese',
    pageLink: './Art/nihongo/index.html',
    imageLink: './Art/nihongo/nihongo.gif',
    author: 'Mike W',
    github: 'https://github.com/mikewiner'
  },
  {
    artName: 'Sun',
    pageLink: './Art/Yj/index.html',
    imageLink: './Art/Yj/sun.gif',
    author: 'Youjung',
    github: 'https://github.com/rose07a'
  },
  {
    artName: "Guy's",
    pageLink: "./Art/Guy's/index.html",
    imageLink: '',
    author: 'Guy',
    github: 'https://github.com/Guy3890'
  },
  {
    artName: 'animation-text',
    pageLink: './Art/animation-text/index.html',
    imageLink: './Art/',
    author: 'alexzemz',
    github: 'https://github.com/alexzemz'
  },
  {
    artName: 'Practice',
    pageLink: './Art/SkiingOtter/index.html',
    imageLink: '',
    author: 'SkiingOtter',
    github: 'https://github.com/SkiingOtter'
  },
  {
    artName: 'djdougan',
    pageLink: './Art/djdougan/index.html',
    imageLink: './Art/djdougan/css-mouseover-effect.png',
    author: 'douglas dougan',
    github: 'https://github.com/djdougan'
  },
  {
    artName: 'Animated Background',
    pageLink: './Art/Xarasho-Background/index.html',
    imageLink: '',
    author: 'Alex Xarasho',
    github: 'https://github.com/Xarasho'
  },
  {
    artName: 'CarvalhoAnimation',
    pageLink: './Art/CarvalhoAnimation/index.html',
    imageLink: './Art/CarvalhoAnimation/Halloween.png',
    author: 'Alexandre Carvalho',
    github: 'https://github.com/AlexandreCarvalho1990'
  },
  {
    artName: 'Flower Animation',
    pageLink: './Art/aimee_flowerani/index.html',
    imageLink: './Art/aimee_flowerani/flower.gif',
    author: 'Aimee Hernandez',
    githubLink: 'https://github.com/aimeehg'
  },
  {
    artName: '3D Spinning Rings',
    pageLink: './Art/frostillicus/index.html',
    imageLink: './Art/frostillicus/spinning_rings.png',
    author: 'frostillicus',
    github: 'https://github.com/frostillicus'
  },
  {
    artName: 'Flexible Logo',
    pageLink: './Art/Fab1ed/index.html',
    imageLink: './Art/Fab1ed/flex.gif',
    author: 'Fab1ed',
    github: 'https://github.com/Fab1ed'
  },
  {
    artName: 'Blinking Eye',
    pageLink: './Art/BlinkingEye/index.html',
    imageLink: './Art/BlinkingEye/blinkingeye.gif',
    author: 'Pavel Perevozchikov',
    github: 'https://github.com/papapacksoon'
  },
  {
    artName: 'Zero-to-Logo',
    pageLink: './Art/node.hg/index.html',
    imageLink: './Art/node.hg/ztm.gif',
    author: 'Harris Gomez',
    github: 'https://github.com/harrisgomez'
  },
  {
    artName: 'Mushyanimation',
    pageLink: './Art/mushyanimation/index.html',
    imageLink: './Art/mushyanimation/mush.gif',
    author: 'mushymane',
    github: 'https://github.com/mushymane'
  },
  {
    artName: 'Flag',
    pageLink: './Art/Batz005/index.html',
    imageLink: './Art/Batz005/flag.gif',
    author: 'Batz005',
    github: 'https://github.com/Batz005'
  },
  {
    artName: 'Wave',
    pageLink: './Art/Wave_css/index.html',
    imageLink: './Art/Wave_css/wave.gif',
    author: 'Filippe',
    github: 'https://github.com/filippebr'
  },
  {
    artName: 'Preloader',
    pageLink: './Art/mshuber1981/preloader.html',
    imageLink: './Art/mshuber1981/preloader.gif',
    author: 'Michael Huber',
    github: 'https://github.com/mshuber1981'
  },
  {
    artName: 'Simple Animate ZTM',
    pageLink: './Art/Kweyku/index.html',
    imageLink: './Art/Kweyku/proudZTM.gif',
    author: 'Kweyku',
    github: 'https://github.com/Kweyku'
  },
  {
    artName: 'Heartbeat',
    pageLink: './Art/lysychas/index.html',
    imageLink: './Art/lysychas/heartshot.png',
    author: 'lysychas',
    github: 'https://github.com/lysychas'
  },
  {
    artName: 'Hydrogen',
    pageLink: './Art/elias/my-art.html',
    imageLink: './Art/elias/hydrogen.gif',
    author: 'tesolberg',
    github: 'https://github.com/tesolberg'
  },
  {
    artName: 'Cool-Transition',
    pageLink: './Art/animatomang/html',
    videolink: './Art/animatomang/smoke.mp4',
    author: 'Syam',
    github: 'https://github.com/blacktomang'
  },
  {
    artName: 'Spinning Square',
    pageLink: './Art/Spinning Square/index.html',
    imageLink: './Art/Spinning Square/square.gif',
    author: 'Fumi',
    github: 'https://github.com/fumiadeyemi'
  },
  {
    artName: 'letters-loading',
    pageLink: './Art/franciscomelov/index.html',
    imageLink: './Art/franciscomelov/franciscomelov.gif',
    author: 'franciscomelov',
    githubLink: 'https://github.com/franciscomelov'
  },
  {
    artName: 'Moving Eyeball',
    pageLink: './Art/AnathKantonda/index.html',
    imageLink: './Art/AnathKantonda/movingeyeball.gif',
    author: 'Anath',
    github: 'https://github.com/anathkantonda'
  },
  {
    artName: 'Flag Animation - Colomboalemán',
    pageLink: './Art/Matic1909/index.html',
    imageLink: './Art/Matic1909/flag.gif',
    author: 'Nils Matic',
    githubLink: 'https://github.com/matic1909'
  },
  {
    artName: 'Pac-Man',
    pageLink: './Art/Pac-Man/Pac-Man.html',
    imageLink: './Art/Pac-Man/Pac-Man.gif',
    author: 'Norbert',
    githubLink: 'https://github.com/Bynor'
  },
  {
    artName: "Don't follow the light",
    pageLink: './Art/cristobal-heiss/index.html',
    imageLink: './Art/cristobal-heiss/css_animation.gif',
    author: 'Cristobal Heiss',
    githubLink: 'https://github.com/ceheiss'
  },
  {
    artName: 'Eenimation',
    pageLink: './Art/Eenimation/index.html',
    imageLink: './Art/Eenimation/trance.gif',
    author: 'Eejaz ishaq',
    githubLink: 'https://github.com/eejazishaq'
  },
  {
    artName: 'ripple button',
    pageLink: './Art/monika-sahay/index.html',
    imageLink: './Art/monika-sahay/screen-capture.gif',
    author: 'monika sahay',
    githubLink: 'https://github.com/monika-sahay'
  },
  {
    artName: 'Animation',
    pageLink: './Art/Albertomtferreira/index.html',
    imageLink: './Art/Albertomtferreira/animation.gif',
    author: 'Alberto Ferreira',
    githubLink: 'https://github.com/albertomtferreira'
  },
  {
    artName: 'sliding curtains',
    pageLink: './Art/layoayeni/index.html',
    imageLink: './Art/layoayeni/trance.gif',
    author: 'Layo',
    githubLink: 'https://github.com/layoayeni'
  },
  {
    artName: 'Unlocked',
    pageLink: './Art/confusionmatrix98/unlocked.html',
    imageLink: './Art/confusionmatrix98/unlocked.gif',
    author: 'confusionmatrix98',
    githubLink: 'https://github.com/confusionmatrix98'
  },
  {
    artName: 'Slovenian flag',
    pageLink: "./Art/Ivan's art/index.html",
    imageLink: "./Art/Ivan's art/Ivan-art.gif",
    author: 'kljuni',
    githubLink: 'https://github.com/kljuni'
  },
  {
    artName: 'Police Siren',
    pageLink: './Art/ShimShon1/policia.html',
    imageLink: './Art/ShimShon1/police.gif',
    author: 'ShimShon1',
    githubLink: 'https://github.com/ShimShon1'
  },
  {
    artName: 'Catch The UFO',
    pageLink: './Art/A-UFO/index.html',
    imageLink: './Art/A-UFO/catch-the-ufo.gif',
    author: 'Dibakash',
    githubLink: 'https://github.com/dibakash'
  },
  {
    artName: 'dk649',
    pageLink: './Art/dk649/index.html',
    imageLink: './Art/dk649/circle.gif',
    author: 'dk649',
    githubLink: 'https://github.com/dk649'
  },
  {
    artName: 'Catch The UFO',
    pageLink: './Art/A-UFO/index.html',
    imageLink: './Art/A-UFO/catch-the-ufo.gif',
    author: 'Dibakash',
    githubLink: 'https://github.com/dibakash'
  },
  {
    artName: 'Beer',
    pageLink: './Art/beer/index.html',
    imageLink: './Art/beer/beer.gif',
    author: 'CamJackson',
    githubLink: 'https://github.com/CamJackson-Dev'
  },
  {
    artName: '1rotate',
    pageLink: './Art/1rotate/index.html',
    imageLink: './Art/1rotate/rotation.gif',
    author: 'Himanshu Gawari',
    githubLink: 'https://github.com/himanshugawari'
  },
  {
    artName: 'Moving Box',
    pageLink: './Art/JerylDEv/index.html',
    imageLink: './Art/JerylDEv/movingbox.gif',
    author: 'JerylDEv',
    githubLink: 'https://github.com/JerylDEv'
  },
  {
    artName: 'New move',
    pageLink: './Art/NewMove/index.html',
    imageLink: './Art/NewMove/NewMove.gif',
    author: 'kzhecheva',
    githubLink: 'https://github.com/kzhecheva'
  },
  {
    artName: 'animatron',
    pageLink: './Art/animatron/index.html',
    imageLink: './Art/animatron/trance.gif'
  },
  {
    artName: 'Swing',
    pageLink: './Art/evangel/index.html',
    imageLink: './Art/evangel/swing.gif',
    githubLink: 'https://github.com/devevangel'
  },
  {
    artName: 'rashid',
    pageLink: './Art/rashid/index.html',
    imageLink: './Art/rashid/DNA.gif',
    author: 'Rashid Makki',
    githubLink: 'https://github.com/rashidmakki'
  },
  {
    artName: 'queer quarantine',
    pageLink: './Art/animatron/queer.html',
    imageLink: './Art/animatron/queer.gif'
  },
  {
    artName: 'Animatron',
    pageLink: './Art/animatron/index.html',
    imageLink: './Art/animatron/trance.gif',
    author: 'Cassandre Perron',
    githubLink: 'https://github.com/cassandreperron'
  },
  {
    artName: 'Sun Bursts',
    pageLink: './Art/steveSchaner/index.html',
    imageLink: './Art/steveSchaner/sunburst.gif',
    author: 'Steve Schaner',
    githubLink: 'https://github.com/sschaner'
  },
  {
    artName: 'Shravan',
    pageLink: './Art/Shravan/animation_shr_page.html',
    imageLink: './Art/Shravan/animation_shr.gif',
    author: 'Shravan Kumar',
    githubLink: 'https://github.com/shravan1508'
  },
  {
    artName: 'Jurassic Park',
    pageLink: './Art/tvasari/index.html',
    imageLink: './Art/tvasari/jurassic_park.gif',
    author: 'Tommaso Vasari',
    githubLink: 'https://github.com/tvasari'
  },
  {
    artName: 'Bounce',
    pageLink: './Art/samya/index.html',
    imageLink: './Art/samya/samya.gif',
    author: 'Samya Thakur',
    githubLink: 'https://github.com/samyathakur'
  },
  {
    artName: 'Egg_Loading',
    pageLink: './Art/egg_loading/index.html',
    imageLink: './Art/samya/egg_loading.gif',
    author: 'Ulisse Dantas',
    githubLink: 'https://github.com/ulissesnew'
  },
  {
    artName: 'We stay at home to save lives',
    pageLink: './Art/Shatabdi/index.html',
    imageLink: './Art/Shatabdi/WE STAY AT HOME TO SAVE LIVES.gif',
    author: 'Shatabdi Roy',
    githubLink: 'https://github.com/RoyShatabdi'
  },
  {
    artName: 'Egg_Loading',
    pageLink: './Art/egg_loading/index.html',
    imageLink: './Art/egg_loading/egg_loading.gif',
    author: 'Ulisse Dantas',
    githubLink: 'https://github.com/ulissesnew'
  },
  {
    artName: 'We stay at home to save lives',
    pageLink: './Art/Shatabdi/index.html',
    imageLink: './Art/Shatabdi/WE STAY AT HOME TO SAVE LIVES.gif',
    author: 'Shatabdi Roy',
    githubLink: 'https://github.com/RoyShatabdi'
  },
  {
    artName: 'Animatron',
    pageLink: './Art/animatronky/index.html',
    imageLink: './Art/animatronky/trance.gif',
    author: 'kylenrich',
    githubLink: 'https://github.com/kylenrich24'
  },
  {
    artName: 'bouncing ball',
    pageLink: './Art/alexgp/index.html',
    imageLink: './Art/Alexgp/bouncegif.gif',
    author: 'AlexGP257',
    githubLink: 'https://github.com/Alexgp257'
  },
  {
    artName: 'Cool Waves',
    pageLink: './Art/RaulC/index.html',
    imageLink: './Art/RaulC/coolwaves.gif',
    author: 'Raul Contreras',
    githubLink: 'https://github.com/rcc01'
  },
  {
    artName: 'Snowfall',
    pageLink: './Art/chaitali_snowfall/index.html',
    imageLink: './Art/chaitali_snowfall/snowgif.gif',
    author: 'Chaitali',
    githubLink: 'https://github.com/chaitali-more'
  },
  {
    artName: 'Rotate Circle',
    pageLink: './Art/dimor/animation.html',
    imageLink: './Art/dimor/rotate.gif',
    author: 'dimor',
    githubLink: 'https://github.com/dimor'
  },
  {
    artName: 'Hello world',
    pageLink: './Art/warren8689/index.html',
    imageLink: './Art/warren8689/screenshot.png',
    author: 'Warren',
    githubLink: 'https://github.com/warrren8689'
  },
  {
    artName: '360 Varial Kickflip',
    pageLink: './Art/DICHAMOTO/index.html',
    imageLink: './Art/DICHAMOTO/360_Varial_Kickflip.gif',
    author: 'DICHAMOTO',
    githubLink: 'https://github.com/DICHAMOTO'
  },
  {
    artName: 'Crazy Square',
    pageLink: './Art/colorSquare/index.html',
    imageLink: './Art/colorSquare/colorsquare.gif',
    author: 'TiagoChicoo',
    githubLink: 'https://github.com/tiagochicoo'
  },
  {
    artName: 'Alexhover',
    pageLink: './Art/Alexhover/index.html',
    imageLink: './Art/Alexhover/Alexhover.gif',
    author: 'Alex',
    githubLink: 'https://github.com/alesgainza'
  },
  {
    artName: 'Imperial CSS Driod',
    pageLink: './Art/Imperial_CSS_Driod/index.html',
    imageLink: './Art/Imperial_CSS_Driod/ImperialDriod.gif',
    author: 'Captian-Rocket',
    githubLink: 'https://github.com/captian-rocket'
  },
  {
    artName: 'HamidAnime',
    pageLink: './Art/HamidAnime/index.html',
    imageLink: './Art/HamidAnime/Capture.gif',
    author: 'Hamid',
    githubLink: 'https://github.com/HamidGoudarzi1988'
  },
  {
    artName: 'Imperial CSS Driod',
    pageLink: './Art/Imperial_CSS_Driod/index.html',
    imageLink: './Art/Imperial_CSS_Driod/ImperialDriod.gif',
    author: 'Captian-Rocket',
    githubLink: 'https://github.com/captian-rocket'
  },
  {
    artName: 'Mario Game',
    pageLink: './Art/emmeiwhite/index.html',
    imageLink: './Art/emmeiwhite/mario-game.gif',
    author: 'Emmeiwhite',
    githubLink: 'https://github.com/emmeiwhite'
  },
  {
    artName: '360 Varial Kickflip',
    pageLink: './Art/DICHAMOTO/index.html',
    imageLink: './Art/DICHAMOTO/360_Varial_Kickflip.gif',
    author: 'DICHAMOTO',
    githubLink: 'https://github.com/DICHAMOTO'
  },
  {
    artName: 'Bouncer the Bouncy Box',
    pageLink: './Art/RussD/index.html',
    imageLink: './Art/RussD/bouncer-the-bouncy-box.png',
    author: 'Russell',
    githubLink: 'https://github.com/rdyer07'
  },
  {
    artName: '3D Infinite Loop Sprites Cards',
    pageLink: './Art/luiavag/index.html',
    imageLink: './Art/luiavag/luiavag_3D_Infinite_Loop.gif',
    author: 'LuVAGu',
    githubLink: 'https://github.com/luiavag'
  },
  {
    artName: 'Star Wars',
    pageLink: './Art/ChiragAgarwal/index.html',
    imageLink: './Art/ChiragAgarwal/star_wars.gif',
    author: 'Chirag Agarwal',
    githubLink: 'https://github.com/chiragragarwal'
  },
  {
    artName: 'ImageGallery',
    pageLink: './Art/Hoverimage/index.html',
    imageLink: './Art/Hoverimage/hoverimage.gif',
    author: 'Siddhant Jain',
    githubLink: 'https://github.com/Sid-web6306'
  },
  {
    artName: 'characterwalking',
    pageLink: './Art/characterwalkingChetan/index.html',
    imageLink: './Art/characterwalkingChetan/image.png',
    author: 'Chetan Muliya',
    githubLink: 'https://github.com/chetanmuliya'
  },
  {
    artName: 'Grow',
    pageLink: './Art/octavioLafourcade/index.html',
    imageLink: './Art/octavioLafourcade/animation.gif',
    author: 'Octavio Lafourcade',
    githubLink: 'https://github.com/tavolafourcade'
  },
  {
    artName: 'Slats',
    pageLink: './Art/Sagaquisces/index.html',
    imageLink: './Art/Hoverimage/slats.gif',
    author: 'Michael David Dunlap',
    githubLink: 'https://github.com/sagaquisces'
  },
  {
    artName: 'Coffee',
    pageLink: './Art/animate-coffee/index.html',
    imageLink: './Art/animate-coffee/ezgif.com-video-to-gif.gif',
    author: 'Elise Welch',
    githubLink: 'https://github.com/EliseWelch'
  },
  {
    artName: 'Blended',
    pageLink: './Art/Pro-animate/index.html',
    imageLink: './Art/Pro-animate/Blended.gif',
    author: 'Promise Nwafor',
    githubLink: 'https://github.com/emPro-source'
  },
  {
    artName: 'sproutseeds',
    pageLink: './Art/sproutseeds/index.html',
    imageLink: 'https://codepen.io/_Sabine/pen/yGGLON',
    author: '_Sabine'
  },
  {
    artName: 'aninikhil',
    pageLink: './Art/aninikhil/index.html',
    imageLink: './Art/aninikhil/nik.jpg',
    author: 'Nikhil N G',
    githubLink: 'https://github.com/nikhilng99'
  },
  {
    artName: 'Playballs',
    pageLink: './Art/playballs/index.html',
    imageLink: './Art/playballs/playballs.gif',
    author: 'Omar Jabaly',
    githubLink: 'https://github.com/Omarjabaly'
  },
  {
    artName: 'simpleAnimation',
    pageLink: './Art/cazabe/index.html',
    imageLink: './Art/cazabe/mrRobot.png',
    author: 'cazabe',
    githubLink: 'https://github.com/cazabe'
  },
  {
    artName: 'Dragon',
    pageLink: './Art/Dragon/index.html',
    imageLink: './Art/Joy/smallDragon.gif',
    author: 'nikicivan',
    githubLink: 'https://github.com/nikicivan'
  },
  {
    artName: 'TypingAnimation',
    pageLink: './Art/yogi_the_bear/index.html',
    imageLink: './Art/yogi_the_bear/my_animation.gif',
    author: 'yogev',
    githubLink: 'https://github.com/yogevHenig'
  },
  {
    artName: 'Mario Kart Animation',
    pageLink: './Art/mario2/index.html',
    imageLink: './Art/mario2/mario.png',
    author: 'Sakshi Sinha',
    githubLink: 'https://github.com/sakshi-1'
  },
  {
    artName: 'NarutoAnimation',
    pageLink: './Art/Tgoslee/index.html',
    imageLink: './Art/Tgoslee/Naruto.gif',
    author: 'Trenisha',
    githubLink: 'https://github.com/tgoslee'
  },
  {
    artName: 'Jackony',
    pageLink: './Art/Yaseen_Mohammed/index.html',
    imageLink: './Art/Yaseen_Mohammed/pichatcho.gif',
    author: 'Yaseen_Mohammed',
    githubLink: 'https://yaseenaiman.github.io/'
  },
  {
    artName: 'DVRU',
    pageLink: './Art/dvru/index.html',
    imageLink: './Art/dvru/dvru.gif',
    author: 'dvru',
    githubLink: 'https://github.com/dvru'
  },
  {
    artName: 'Coulisse',
    pageLink: './Art/Ayoubahida/index.html',
    imageLink: './Art/Ayoubahida/coulisseAnimation.gif',
    author: 'Ayoubahida',
    githubLink: 'https://github.com/Ayoubahida'
  },
  {
    artName: 'TextAnimation',
    pageLink: './Art/TextAnimation/index.html',
    imageLink: './Art/TextAnimation/welcome.gif',
    author: 'waleed',
    githubLink: 'https://github.com/waleed-1993'
  },
  {
    artName: 'Animatron',
    pageLink: './Art/Animatron/index.html',
    imageLink: './Art/Joy/trance.gif',
    author: 'farhan',
    githubLink: 'https://github.com/fnahmad'
  },
  {
    artName: 'Sky',
    pageLink: './Art/marijapanic/index.html',
    imageLink: './Art/marijapanic/clouds.gif',
    author: 'marijapanic',
    githubLink: 'https://github.com/marijapanic'
  },
  {
    artName: 'GreenFunnel',
    pageLink: './Art/GreenFunnel/index.html',
    imageLink: './Art/GreenFunnel/green-funnel.gif',
    author: 'sergiorra',
    githubLink: 'https://github.com/sergiorra'
  },
  {
    artName: 'mig',
    pageLink: './Art/mig/index.html',
    imageLink: './Art/mig/squares.gif',
    author: 'mig',
    githubLink: 'https://github.com/miguel231997'
  },
  {
    artName: 'RabbitHopping',
    pageLink: './Art/tigerlight/index.html',
    imageLink: './Art/tigerlight/RabbitHopping.gif',
    author: 'tigerlight',
    githubLink: 'https://github.com/tigerlight'
  },
  {
    artName: 'Picture Pop',
    pageLink: './Art/Ford CSS Animation/index.html',
    imageLink: './Art/Ford CSS Animation/Ford gif.gif',
    author: 'klf006',
    githubLink: 'https://github.com/klf006'
  },
  {
    artName: 'Smoke Animation',
    pageLink: './Art/smoke Animation/index.html',
    imageLink: './Art/smoke Animation/Capture.png',
    author: 'aman-cse',
    githubLink: 'https://github.com/aman-cse'
  },
  {
    artName: 'BH',
    pageLink: './Art/animationBH/index.html',
    imageLink: '',
    author: 'BH',
    githubLink: 'https://github.com/huynhcongbaotran'
  },
  {
    artName: 'bounce',
    pageLink: './Art/naina/index.html',
    imageLink: './Art/naina/bounce.gif',
    author: 'Naina',
    githubLink: 'https://github.com/naina010'
  },
  {
    artName: 'Motivation',
    pageLink: './Art/motivation/index.html',
    imageLink: './Art/motivation/motivation.gif',
    author: 'Art',
    githubLink: 'https://github.com/artbalahadia'
  },
  {
    artName: 'Doraemon-Ball',
    pageLink: './Art/DhirajKaushik/index.html',
    imageLink: './Art/DhirajKaushik/doremon.gif',
    author: 'Dhiraj Kaushik',
    githubLink: 'https://github.com/dhirajkaushik321'
  },
  {
    artName: 'EverettAnimation',
    pageLink: './Art/EverettAnimation/index.html',
    imageLink: './Art/Joy/game.jpg',
    author: 'Claudia',
    githubLink: 'https://github.com/claudiabringaseverett'
  },
  {
    artName: 'helloooo',
    pageLink: './Art/shitman0930/index.html',
    imageLink: './Art/shitman0930/eyes.gif',
    author: 'shitman0930',
    githubLink: 'https://github.com/shitman0930'
  },
  {
    artName: 'Animato',
    pageLink: './Art/panduka_karunasena_animato/index.html',
    imageLink: './Art/panduka_karunasena_animato/animato.gif',
    author: 'panduka karunasena',
    githubLink: 'https://github.com/pandukakarunasena'
  },
  {
    artName: 'anishprj',
    pageLink: './Art/anishprj/index.html',
    author: 'Anish Ghimire',
    githubLink: 'https://github.com/anishprj/'
  },
  {
    artName: 'Toshman Animation',
    pageLink: './Art/Toshman Animation/index.html',
    imageLink: './Art/Toshman Animation/animation demo.gif',
    author: 'Toshman-hub',
    githubLink: 'https://github.com/Toshman-hub'
  },
  {
    artName: 'alexandraturony87',
    pageLink: './Art/alexandraturony87/index.html',
    imageLink: './Art/alexandraturony87/ephiphany.gif',
    author: 'Alexandra Turony',
    githubLink: 'https://github.com/alexandraturony87'
  },
  {
    artName: 'Ball Crazy',
    pageLink: './Art/tanyamiranda/ballcrazy.html',
    imageLink: './Art/tanyamiranda/ballcrazy.gif',
    author: 'Tanya Miranda',
    githubLink: 'https://github.com/tanyamiranda'
  },
  {
    artName: 'Simple Animation Trick!',
    pageLink: './Art/mismail-541/index.html',
    imageLink: './Art/mismail-541/simple-animation-trick.gif',
    author: 'mismail-541',
    githubLink: 'https://github.com/mismail-541'
  },
  {
    artName: 'CORONA TOILET PAPER',
    pageLink: './Art/WissAnimation/index.html',
    imageLink: './Art/WissAnimation/Toiletpaperrun.png',
    author: 'Wiss',
    githubLink: 'https://github.com/Wissemfars'
  },
  {
    artName: 'verticalBarsAnimation',
    pageLink: './Art/verticalBarsAnimation/index.html',
    imageLink: './Art/verticalBarsAnimation/verticalBarsAnimation.gif',
    author: 'Marius Negru',
    githubLink: 'https://github.com/I3lackMarius'
  },
  {
    artName: 'Calcopod',
    pageLink: './Art/Calcopod/index.html',
    imageLink: './Art/Calcopod/giffed.gif',
    author: 'Calcopod',
    githubLink: 'https://github.com/Calcopod'
  },
  {
    artName: 'Robot Dance',
    pageLink: './Art/jnch009/index.html',
    imageLink: './Art/jnch009/robotjnch009.gif',
    author: 'Jeremy Ng',
    githubLink: 'https://github.com/jnch009'
  },
  {
    artName: 'Equalizer',
    pageLink: './Art/prathmeshgujar/index.html',
    imageLink: './Art/prathmeshgujar/equalizer.gif',
    author: 'Prathmesh Gujar',
    githubLink: 'https://github.com/prathmeshgujar'
  },
  {
    artName: 'Castle',
    pageLink: './Art/Yakraj/index.html',
    imageLink: './Art/Yakraj/castle.gif',
    author: 'Yakraj',
    githubLink: 'https://github.com/yakraj'
  },
  {
    artName: 'Shimmering Stars',
    pageLink: './Art/Pranav/index.html',
    imageLink: './Art/Pranav/shimmering-stars.gif',
    author: 'Pranav Sood',
    githubLink: 'https://github.com/prnv06'
  },
  {
    artName: 'Dancing Square',
    pageLink: './Art/chansart/index.html',
    imageLink: './Art/chansart/chansart.gif',
    author: 'Chansart',
    githubLink: 'https://github.com/chansart'
  },
  {
    artName: 'Animatron',
    pageLink: './Art/animatron/index.html',
    imageLink: './Art/animatron/trance.gif',
    author: 'Sujal',
    githubLink: 'https://github.com/Sujal7689'
  },
  {
    artName: 'fire flicker',
    pageLink: './Art/hemantrawat/index.html',
    imageLink: './Art/hemantrawat/index.gif',
    author: 'Hemant Rawat',
    githubLink: 'https://github.com/He-mantRawat'
  },
  {
    artName: 'Bouncing Ball',
    pageLink: './Art/bouncingBall/bouncing ball.html',
    imageLink: './Art/bouncingBall/bouncingball.gif',
    author: 'Pravin deva',
    githubLink: 'https://github.com/pravindeva'
  },
  {
    artName: 'Animated Landing Page',
    pageLink: './Art/animatedLandingPage01/index.html',
    imageLink: './Art/animatedLandingPage01/ezgif.com-video-to-gif',
    author: 'Aneta-s',
    githubLink: 'https://github.com/aneta-s'
  },
  {
    artName: 'Goraved',
    pageLink: './Art/goraved/index.html',
    imageLink: './Art/goraved/goraved_animation.gif',
    author: 'Roman Pobotin (Goraved)',
    githubLink: 'https://github.com/goraved'
  },
  {
    artName: 'Doraemon',
    pageLink: './Art/Ranajit/doraemon.html',
    imageLink: './Art/animatron/doraemon.gif',
    author: 'Ranajit',
    githubLink: 'https://github.com/basak-32'
  },
  {
    artName: 'Ax Dev',
    pageLink: './Art/axdev/test.html',
    imageLink: './Art/axdev/gif.gif',
    author: 'Axel Avila',
    githubLink: 'https://github.com/axavila'
  },
  {
    artName: 'Magic Circle',
    pageLink: './Art/magpiet/index.html',
    imageLink: './Art/magpiet/gif.gif',
    author: 'Magnus Cromwell',
    githubLink: 'https://github.com/magpiet'
  },
  {
    artName: 'Pulsing Circle',
    pageLink: './Art/innape/index.html',
    imageLink: './Art/innape/Pulsing Cirkle.gif',
    author: 'innape',
    githubLink: 'https://github.com/innape'
  },
  {
    artName: 'Bouncing Ball',
    pageLink: './Art/BouncingBall/index.html',
    imageLink: './Art/BouncingBall/BouncingBall.gif',
    author: 'Satish Pokala',
    githubLink: 'https://github.com/Satishpokala124'
  },
  {
    artName: 'Daredevil',
    pageLink: './Art/daredevil/index.html',
    imageLink: './Art/daredevil/daredevil.gif',
    author: 'Vivek Raj',
    githubLink: 'https://github.com/vivekrajx'
  },
  {
    artName: 'hover Me',
    pageLink: './Art/hoverMe/index.html',
    author: 'Bleron88',
    githubLink: 'https://github.com/bleron88'
  },
  {
    artName: "Adam's Animation",
    pageLink: "./Art/Adam's Animation/index.html",
    imageLink: "./Art/Adam's Animation/animation.gif",
    author: 'Adam Hills',
    githubLink: 'https://github.com/adamhills91'
  },
  {
    artName: 'Spin it',
    pageLink: './Art/b-ed/index.html',
    imageLink: './Art/b-ed/Hnet.com-image.gif',
    author: 'Edd',
    githubLink: 'https://github.com/b-ed'
  },
  {
    artName: 'playstation-anim',
    pageLink: './Art/playstation-anim/index.html',
    imageLink: './Art/playstation-anim/ps.gif',
    author: 'seif1125',
    githubLink: 'https://github.com/seif1125'
  },
  {
    artName: 'Ritika',
    pageLink: './Art/Ritika/index.html',
    imageLink: './Art/Ritika/warrior.png',
    author: 'Ritika',
    githubLink: 'https://github.com/Ritika-soni'
  },
  {
    artName: 'Animatron',
    pageLink: './Art/animatron/index.html',
    imageLink: './Art/animatron/colourpencils.png',
    author: 'jahid hasan',
    githubLink: 'https://github.com/jahidhasan299/'
  },
  {
    artName: 'Animatron2',
    pageLink: './Art/Animatron2/index.html',
    imageLink: './Art/Animatron2/trance.gif',
    author: 'PUNKLANCER',
    githubLink: 'https://github.com/PUNKLANCER/'
  },
  {
    artName: 'Text_Animation',
    pageLink: './Art/Text_Animation/index.html',
    imageLink: './Art/Text_Animation/text.gif',
    author: 'Christian',
    githubLink: 'https://github.com/mkBraga'
  },
  {
    artName: 'Practice',
    pageLink: './Art/Practice/index.html',
    imageLink: './Art/Joy/triangle.gif',
    author: 'MuGenFJ',
    githubLink: 'https://github.com/MuGenFJ/'
  },
  {
    artName: 'Tile',
    pageLink: './Art/weilincheng/index.html',
    imageLink: './Art/weilincheng/tile.gif',
    author: 'weilincheng',
    githubLink: 'https://github.com/weilincheng'
  },
  {
    artName: 'TemidoRochaSpin',
    pageLink: './Art/temido_rocha_animation/index.html',
    imageLink: './Art/temido_rocha_animation/TemidoRocha.gif',
    author: 'TemidoRocha',
    githubLink: 'https://github.com/TemidoRocha'
  },
  {
    artName: 'Tile',
    pageLink: './Art/weilincheng/index.html',
    imageLink: './Art/weilincheng/tile.gif',
    author: 'weilincheng',
    githubLink: 'https://github.com/weilincheng'
  },
  {
    artName: 'fire flicker',
    pageLink: './Art/hemantrawat/index.html',
    imageLink: './Art/hemantrawat/index.gif',
    author: 'Hemant Rawat',
    githubLink: 'https://github.com/He-mantRawat'
  },
  {
    artName: 'Bouncing Ball',
    pageLink: './Art/bouncingBall/bouncing ball.html',
    imageLink: './Art/bouncingBall/bouncingball.gif',
    author: 'Pravin deva',
    githubLink: 'https://github.com/pravindeva'
  },
  {
    artName: 'Animated Landing Page',
    pageLink: './Art/animatedLandingPage without bar/index.html',
    imageLink: './Art/animatedLandingPage without bar/ezgif.com-video-to-gif',
    author: 'Aneta-s',
    githubLink: 'https://github.com/aneta-s'
  },
  {
    artName: 'Goraved',
    pageLink: './Art/goraved/index.html',
    imageLink: './Art/goraved/goraved_animation.gif',
    author: 'Roman Pobotin (Goraved)',
    githubLink: 'https://github.com/goraved'
  },
  {
    artName: 'Doraemon',
    pageLink: './Art/Ranajit/doraemon.html',
    imageLink: './Art/animatron/doraemon.gif',
    author: 'Ranajit',
    githubLink: 'https://github.com/basak-32'
  },
  {
    artName: 'Ax Dev',
    pageLink: './Art/axdev/test.html',
    imageLink: './Art/axdev/gif.gif',
    author: 'Axel Avila',
    githubLink: 'https://github.com/axavila'
  },
  {
    artName: 'Magic Circle',
    pageLink: './Art/magpiet/index.html',
    imageLink: './Art/magpiet/gif.gif',
    author: 'Magnus Cromwell',
    githubLink: 'https://github.com/magpiet'
  },
  {
    artName: 'Bouncing Ball',
    pageLink: './Art/Bouncing Ball/index.html',
    imageLink: './Art/cazabe/Bouncing Ball.gif',
    author: 'Satish Pokala',
    githubLink: 'https://github.com/Satishpokala124'
  },
  {
    artName: 'Daredevil',
    pageLink: './Art/daredevil/index.html',
    imageLink: './Art/daredevil/daredevil.gif',
    author: 'Vivek Raj',
    githubLink: 'https://github.com/vivekrajx'
  },
  {
    artName: 'hover Me',
    pageLink: './Art/hoverMe/index.html',
    author: 'Bleron88',
    githubLink: 'https://github.com/bleron88'
  },
  {
    artName: 'Happy Balloon',
    pageLink: './Art/ztollef/index.html',
    imageLink: './Art/ztollef/balloon.gif.',
    author: 'ztollef',
    githubLink: 'https://github.com/ztollef'
  },
  {
    artName: 'playstation-anim',
    pageLink: './Art/playstation-anim/index.html',
    imageLink: './Art/playstation-anim/ps.gif',
    author: 'seif1125',
    githubLink: 'https://github.com/seif1125'
  },
  {
    artName: 'Ritika',
    pageLink: './Art/Ritika/index.html',
    imageLink: './Art/Ritika/warrior.png',
    author: 'Ritika',
    githubLink: 'https://github.com/Ritika-soni'
  },
  {
    artName: 'Animatron',
    pageLink: './Art/animatron/index.html',
    imageLink: './Art/animatron/colourpencils.png',
    author: 'jahid hasan',
    githubLink: 'https://github.com/jahidhasan299/'
  },
  {
    artName: 'Animatron2',
    pageLink: './Art/Animatron2/index.html',
    imageLink: './Art/Animatron2/trance.gif',
    author: 'PUNKLANCER',
    githubLink: 'https://github.com/PUNKLANCER/'
  },
  {
    artName: 'Text_Animation',
    pageLink: './Art/Text_Animation/index.html',
    imageLink: './Art/Text_Animation/text.gif',
    author: 'Christian',
    githubLink: 'https://github.com/mkBraga'
  },
  {
    artName: 'Practice',
    pageLink: './Art/Practice/index.html',
    imageLink: './Art/Joy/triangle.gif',
    author: 'MuGenFJ',
    githubLink: 'https://github.com/MuGenFJ/'
  },
  {
    artName: 'Tile',
    pageLink: './Art/weilincheng/index.html',
    imageLink: './Art/weilincheng/tile.gif',
    author: 'weilincheng',
    githubLink: 'https://github.com/weilincheng'
  },
  {
    artName: 'Circle Pulse',
    pageLink: './Art/circle-pulse/index.html',
    imageLink: './Art/circle-pulse/circle-pulse.gif',
    author: 'jmorr002',
    githubLink: 'https://github.com/jmorr002'
  },
  {
    artName: 'Flare Spin',
    pageLink: './Art/mykz1608/index.html',
    imageLink: '',
    author: 'mykz1608',
    githubLink: 'https://github.com/mykz1608'
  },
  {
    artName: 'MexicanMustache',
    pageLink: './Art/AnimatedMustache/index.html',
    imageLink: './Art/AnimatedMustache/MexicanMustache.gif',
    author: 'Andrés Alonso Gálvez',
    githubLink: 'https://github.com/Dondesconton/'
  },
  {
    artName: 'css',
    pageLink: './Art/2.css/index.html',
    imageLink: './Art/2.css/css.gif'
  },
  {
    artName: 'Square Color Change',
    pageLink: './Art/baesyc/index.html',
    imageLink: './Art/baesyc/square.gif',
    author: 'Baesyc',
    githubLink: 'https://github.com/baesyc'
  },
  {
    artName: 'MexicanMustache',
    pageLink: './Art/AnimatedMustache/index.html',
    imageLink: './Art/AnimatedMustache/MexicanMustache.gif',
    author: 'Andrés Alonso Gálvez',
    githubLink: 'https://github.com/Dondesconton/'
  },
  {
    artName: 'Chanimation',
    pageLink: './Art/Chanimation/index.html',
    imageLink: './Art/Chanimation/dancegif.gif',
    author: 'chandant9',
    githubLink: 'https://github.com/chandant9/'
  },
  {
    artName: 'DancingGroot',
    pageLink: './Art/m-elina/index.html',
    imageLink: './Art/m-elina/groot_animation.gif',
    author: 'Melina',
    githubLink: 'https://github.com/m-elina/'
  },
  {
    artName: 'Animatron',
    pageLink: './Art/animatron/index.html',
    imageLink: './Art/animatron/trance.gif',
    author: 'Andrew',
    githubLink: 'https://github.com/andrewbom/'
  },
  {
    artName: 'rainbows',
    pageLink: './Art/vassilchiev/index.html',
    imageLink: './Art/vassilchiev/giphy.gif',
    author: 'Vassil',
    githubLink: 'https://github.com/vassilchiev/'
  },
  {
    artName: "Zai's Orbitron",
    pageLink: './Art/zai/index.html',
    imageLink: './Art/zai/zais_orbitron.gif',
    author: '5amm5',
    githubLink: 'https://github.com/5amm5965/'
  },
  {
    artName: "404's crying baby page",
    pageLink: './Art/papfal/index.html',
    imageLink: './Art/papfal/HTML-404-Crying-Baby-Page.gif',
    author: 'papfal',
    githubLink: 'https://github.com/papfal/'
  },
  {
    artName: 'ani-3d',
    pageLink: './Art/ani-3d/ani-3d.html',
    imageLink: './Art/ani-3d/ani-3d.gif',
    author: 'clyde166',
    githubLink: 'https://github.com/clyde166/'
  },
  {
    artName: 'Boy',
    pageLink: './Art/Boy/index.html',
    imageLink: './Art/Boy/Boy with house.png',
    author: 'Gajhendran',
    githubLink: 'https://github.com/Gajhendran/'
  },
  {
    artName: 'Funimation',
    pageLink: './Art/Funimation/index.html',
    imageLink: './Art/Funimation/Funimation.gif',
    author: 'Pratik',
    githubLink: 'https://github.com/pratikrana1998/'
  },
  {
    artName: 'Jungle Monkey',
    pageLink: './Art/AMCodin/index.html',
    imageLink: './Art/AMCodin/monkey.gif',
    author: 'AMCodin',
    githubLink: 'https://github.com/amcodin'
  },
  {
    artName: 'bellow',
    pageLink: './Art/fran/index.html',
    imageLink: './Art/fran/bellow.gif',
    author: 'franzwah',
    githubLink: 'https://github.com/franzwah'
  },
  {
    artName: 'Typing Indicator',
    pageLink: './Art/jacob-bacon/index.html',
    imageLink: './Art/jacob-bacon/jacob-bacon-art.JPG',
    author: 'jacob-bacon',
    githubLink: 'https://github.com/jacob-bacon'
  },
  {
    artName: 'Colination',
    pageLink: './Art/colination/index.html',
    imageLink: './Art/colination/animation.png',
    author: 'colinJR95',
    githublink: 'https://github.com/colinJR95'
  },
  {
    artName: 'Glowing Circle by Leem Plays',
    pageLink: './Art/AliHaidar/index.html',
    imageLink: './Art/AliHaidar/giphy.gif',
    author: 'alihaidar2950',
    githubLink: 'https://github.com/alihaidar2950'
  },
  {
    artName: 'bouncy-ball',
    pageLink: './Art/bouncy-ball/ty.html',
    imageLink: './Art/bouncy-ball/bouncy-ball.gif',
    author: 'Huang Yi-Ting',
    githubLink: 'https://github.com/yiting76'
  },
  {
    artName: 'bouncy-ball',
    pageLink: './Art/bouncy-ball/ty.html',
    imageLink: './Art/bouncy-ball/bouncy-ball.gif',
    author: 'Huang Yi-Ting',
    githubLink: 'https://github.com/yiting76'
  },
  {
    artName: 'Tronix',
    pageLink: './Art/visiona/index.html',
    imageLink: './Art/visiona/tronix.gif',
    author: 'visiona',
    githubLink: 'https://github.com/visiona'
  },
  {
    artName: 'Synchronization',
    pageLink: './Art/synchronization!/synchronization',
    imageLink: './Art/synchronization/synchronized_Dots.gif',
    author: 'Pranjal',
    githublink: 'https://github.com/Pranjal705'
  },
  {
    artName: 'Random Squares',
    pageLink: './Art/Monitha/index.html',
    author: 'Monitha',
    githubLink: 'https://github.com/dmonitha'
  },
  {
    artName: 'Walking-Man-Front',
    pageLink: './Art/Akhil/index.html',
    imageLink: './Art/Akhil/Walking-man-front.gif',
    author: 'Akhil',
    githubLink: 'https://github.com/akhils95'
  },
  {
    artName: 'Cow-cat',
    pageLink: './Art/Cow-cat/index.html',
    imageLink: './Art/Cow-cat/Cow-cat.gif',
    author: 'Galia',
    githubLink: 'https://github.com/galiarudenko'
  },
  {
    artName: 'Rainb0w',
    pageLink: './Art/Duka/index.html',
    imageLink: './Art/Duka/rainbow.gif',
    author: 'Duka',
    githubLink: 'https://github.com/DusanKrcmarik'
  },
  {
    artName: 'Indian',
    pageLink: './Art/Indian/index.html',
    imageLink: './Art/Indian/Indian.gif',
    author: 'Duka',
    githubLink: 'https://github.com/ndvishruth'
  },
  {
    artName: 'Animatron',
    pageLink: './Art/sanmitra/index.html',
    imageLink: './Art/sanmitra/index.gif',
    author: 'sanmitra',

    githubLink: 'https://github.com/sanmitra1999'
  },
  {
    artName: 'Ball-clear',
    pageLink: './Art/Naok000/index.html',
    imageLink: './Art/Naok000/ball-clear.gif',
    author: 'Naok000',
    githubLink: 'https://github.com/Naok000'
  },
  {
    artName: 'Mario_Kart_Animation',
    pageLink: './Art/Mario_Kart_Animation/index.html',
    imageLink: './Art/Mario_Kart_Animation/Mario.png',
    author: 'AnsonAMS',
    githubLink: 'https://github.com/AnsonAMS'
  },
  {
    artName: 'Microsoft_animation',
    pageLink: './Art/SaumyaBhatt/index.html',
    imageLink: './Art/SaumyaBhatt/Animation.gif',
    author: 'Saumya-Bhatt',
    githubLink: 'https://github.com/Saumya-Bhatt'
  },
  {
    artName: 'Falling',
    pageLink: './Art/Sfrench5/index.html',
    imageLink: './Art/Sfrench5/Falling.gif',
    author: 'Sfrench5',
    githubLink: 'https://github.com/Sfrench5'
  },
  {
    artName: 'Dragon_Loading',
    pageLink: './Art/Dragon_Loading/index.html',
    imageLink: './Art/Dragon_Loading/DragonLoading.gif',
    author: 'Prasad',
    githubLink: 'https://github.com/PrasadM07'
  },
  {
    artName: 'Animatrix',
    pageLink: './Art/Animatrix/index.html',
    imageLink: './Art/Animatrix/Animatrix.png',
    author: 'soutog',
    githubLink: 'https://github.com/soutog'
  },
  {
    artName: 'Simple-Loading',
    pageLink: './Art/Loading/loading.html',
    imageLink: './Art/Loading/load.gif',
    author: 'Vijay',
    githubLink: 'https://github.com/VijayVjCuber'
  },
  {
    artName: 'Fiyi-Animation',
    pageLink: './Art/Fiyi-Animation/index.html',
    imageLink: './Art/Fiyi-Animation/relax_smile.gif',
    author: 'Fiyi-A',
    githubLink: 'https://github.com/Fiyi-A'
  },
  {
    artName: 'Colored Bars',
    pageLink: './Art/mleblanc94/mleblanc94_html_Animation-Nation.html',
    imageLink: './Art/mleblanc94/ColoredBars.gif',
    author: 'mleblanc94',
    githubLink: 'https://github.com/mleblanc94'
  },
  {
    artName: 'animeR',
    pageLink: './Art/animeR/index.html',
    imageLink: './Art/animeR/animeR.gif',
    author: 'Rajneesh',
    githubLink: 'https://github.com/rajneeshk94'
  },
  {
    artName: 'Sunset-City',
    pageLink: './Art/jyun9504/index.html',
    imageLink: './Art/jyun9504/sunset-city.gif',
    author: 'jyun9504',
    githubLink: 'https://github.com/jyun9504'
  },
  {
    artName: 'brianbottle',
    author: 'brian',
    pageLink: './Art/brianbottle/index.html',
    imageLink: './Art/brianbottle/bottle.gif',
    githubLink: 'https://github.com/brianabplanalp1'
  },
  {
    artName: 'Shapes',
    pageLink: './Art/mark-marchant/index.html',
    imageLink: './Art/mark-marchant/shapes.png',
    author: 'Mark Marchant',
    githubLink: 'https://github.com/jtla3/Animation-Nation'
  },
  {
    artName: 'Loading',
    pageLink: './Art/NoumanAziz/Loading.html',
    videoLink: './Art/NoumanAziz/loading.gif',
    author: 'NoumanAziz',
    githubLink: 'https://github.com/NoumanAziz'
  },
  {
    artName: `Galek's Simple Animation`,
    pageLink: './Art/GalekAnimation/index.html',
    imageLink: './Art/GalekAnimation/simpleanimation.gif',
    author: 'Adam Galek',
    githubLink: 'https://github.com/TheGalekxy'
  },
  {
    artname: 'Rainbow animation',
    pageLink: './Art/Rainbow/index.html',
    imageLink: './Art/Rainbow/rainbow.gif',
    author: 'Mohanraj',
    githubLink: 'https://github.com/chelladuraimohanraj/Animation-Nation'
  },
  {
    artName: `Cyan Loading Animation`,
    pageLink: './Art/Wannesds/index.html',
    imageLink: './Art/Wannesds/Wannesds.gif',
    author: 'Wannes Dieltiens',
    githubLink: 'https://github.com/Wannesds'
  },
  {
    artName: 'Animatron',
    pageLink: './Art/Animatron/index.html',
    imageLink: './Art/Animatron/trance.gif',
    author: 'Gihan Balasuriya',
    githubLink: 'https://github.com/gihanbalasuriya'
  },
  {
    artName: 'Light text blink',
    pageLink: './Art/Mani-textlight-blink/index.html',
    imageLink: './Art/Mani-textlight-blink/light-blink-text.gif',
    author: 'Mani Pandian',
    githubLink: 'https://github.com/Manipandian'
  },
  {
    artName: 'Circle',
    pageLink: './Art/PoKai/index.html',
    imageLink: './Art/PoKai/circle.png',
    author: 'PoKai Chang',
    githubLink: 'https://github.com/st875052018'
  },
  {
    artName: 'animatron',
    pageLink: './Art/animatron/index.html',
    imageLink: './Art/animatron/trance.gif',
    author: 'Christy',
    githubLink: 'https://github.com/ChristyLucid'
  },
  {
    artName: 'bouncing_ball',
    pageLink: './Art/bouncing_ball/bouncing_ball.html',
    imageLink: './Art/bouncing_ball/bouncing-ball.gif',
    author: 'Nirmalie',
    githubLink: 'https://github.com/nirmalieo3'
  },
  {
    artName: 'Rocket',
    pageLink: './Art/Rocket/index.html',
    imageLink: './Art/Rocket/rocket.gif',
    author: 'Jose Diaz',
    githubLink: 'https://github.com/josegerard2000'
  },
  {
    artName: 'simpleG',
    pageLink: './Art/simpleG/index.html',
    imageLink: './Art/simpleG/kitty.jpg',
    author: 'gargeper',
    githubLink: 'https://github.com/gargeper'
  },
  {
    artName: 'BounceFace',
    pageLink: './Art/ainamation/index.html',
    imageLink: './Art/ainamation/ainamation.gif',
    author: 'Ainara Saralegui',
    githubLink: 'https://github.com/asaralegui'
  },
  {
    artName: 'Text Flow',
    pageLink: './Art/ConnerCoding/index.html',
    imageLink: './Art/ConnerCoding/ztmanimation.gif',
    author: 'Conner Schiller',
    githubLink: 'https://github.com/ConnerCoding'
  },
  {
    artName: 'Glow',
    pageLink: './Art/Glow/index.html',
    imageLink: './Art/Glow/Glow.png',
    author: 'Joaquin Castillo',
    githubLink: 'https://github.com/JuakoDev'
  },
  {
    artName: 'Heart Real',
    pageLink: './Art/riddhax/index.html',
    imageLink: './Art/riddhax/index.gif',
    author: 'Riddhax',
    githubLink: 'https://github.com/riddhax'
  },

  {
    artName: 'Balls',
    pageLink: './Art/Paul - Simple Annoying Balls/index.html',
    imageLink: './Art/Paul - Simple Annoying Balls/Balls.gif',
    author: 'Paul',
    githubLink: 'https://github.com/psr83'
  },

  {
    artname: 'Square-Move',
    pageLink: './Art/Poonam/square.html',
    imageLink: './Art/Poonam/square_gif.gif',
    author: 'Poonam',
    githubLink: 'https://github.com/poonampant'
  },

  {
    artname: 'JesseEarley',
    pageLink: './Art/JesseEarley/index.html',
    imageLink: './Art/JesseEarley/index.gif',
    author: 'JesseEarley',
    githubLink: 'https://github.com/JesseEarley'
  },
  {
    artname: 'Hacktoberfest 2020',
    pageLink: './Art/taepal467/index.html',
    imageLink: './Art/taepal467/hiclipart.com (1).png',
    author: 'Chantae P.',
    githubLink: 'https://github.com/taepal467'
  },
  {
    artName: 'Animatron',
    pageLink: './Art/animatron/triangle/index.html',
    imageLink: './Art/animatron/trance.gif',
    author: 'Deborah',
    githubLink: 'https://github.com/dluckey123'
  },
  {
    artName: 'Animatron',
    pageLink: './Art/animatron/triangle/index.html',
    imageLink: './Art/animatron/trance.gif',
    author: 'Deborah',
    githubLink: 'https://github.com/dluckey123'
  },
  {
    artname: 'Animate',
    pageLink: '/codepen/animation/src/index.html',
    imageLink: 'Animation',
    author: 'Altamas khan',
    githubLink: 'https://github.com/Altamas2049'
  },
  {
    artName: 'Spin',
    pageLink: './Art/Spin/allli.html',
    imageLink: './Art/Spin/allli.gif',
    author: 'Victor Winner',
    githubLink: 'https://github.com/Vicwin13'
  },
  {
    artName: 'Spinner',
    pageLink: './Art/nishantpandey/allli.html',
    imageLink: './Art/nishantpandey/allli.gif',
    author: 'Nishant Pandey',
    githubLink: 'https://github.com/mrpandey1'
  },
  {
    artName: 'Hacktober Test',
    pageLink: './Art/bajancode/index.html',
    imageLink: './Art/BajanCode/index.gif',
    author: 'bajancode',
    githubLink: 'https://github.com/bajancode'
  },
  {
    artName: 'ZTM anim',
    pageLink: './Art/ayushi2410/index.html',
    imageLink: './Art/ayushi2410/ayushi2410.gif',
    author: 'Ayushi2410',
    githubLink: 'https://github.com/ayushi2410'
  },
  {
    artName: 'misaelsantos',
    pageLink: './Art/misaelsantos/index.html',
    imageLink: './Art/misaelsantos/neohack.gif',
    author: 'Misael Santos',
    githubLink: 'https://github.com/MisaelSantos'
  },
  {
    artName: 'I am a Developer',
    pageLink: './Art/Kuroyza/Iam-a-developer.html',
    imageLink: './Art/Kuroyza/Iam-a-developer.gif',
    author: 'Kuroyza',
    githubLink: 'https://github.com/kuroyza'
  },
  {
    artName: 'simple box',
    pageLink: './Art/Box/index.html',
    imageLink: './Art/Box/static_image.jpg',
    author: 'Abishek shah',
    githubLink: 'https://github.com/abishek-sha-256'
  },
  {
    artname: 'Starry-sky',
    pageLink: './Art/starry-night/index.html',
    imageLink: './Art/starry-night/stars',
    author: 'Taima Khawaldeh',
    githubLink: 'https://github.com/taimakh'
  },
  {
    artName: 'Project Gallery',
    pageLink: './Art/hulya/index.html',
    imageLink: './Art/hulya/gallery.gif',
    author: 'Hulya Karakaya',
    githubLink: 'https://github.com/hulyak'
  },
  {
    artName: 'animation',
    pageLink: './Art/sameer786/animation.html',
    imageLink: './Art/sameer786/radius.gif',
    author: 'sameer',
    githubLink: 'https://github.com/sameer8605'
  },
  {
    artName: 'ArrowWave',
    pageLink: './Art/ArrowWave/index.html',
    imageLink: './Art/ArrowWave/ArrowWave.gif',
    author: 'Gabriel',
    githubLink: 'https://github.com/GabrielTeixeiraC'
  },
  {
    artName: 'The 4-Ever Loop',
    pageLink: './Art/the-4ever-loop/index.html',
    imageLink: './Art/the-4ever-loop/rotate.gif',
    author: 'Luciano M.',
    githubLink: 'https://github.com/LucianoWebDev'
  },
  {
    artName: 'Running Car',
    pageLink: './Art/Running-Car/index.html',
    imageLink: './Art/Running-Car/Running-car.PNG',
    author: 'Ermias',
    githubLink: 'https://github.com/ermiaskidane'
  },
  {
    artname: 'Youssef',
    pageLink: './Art/Youssef/index.html',
    imageLink: './Art/Youssef/fd8_AX.gif',
    author: 'Youssef',
    githubLink: 'https://github.com/youssefhany96'
  },
  {
    artName: 'The 4-Ever Loop',
    pageLink: './Art/the-4ever-loop/index.html',
    imageLink: './Art/the-4ever-loop/rotate.gif',
    author: 'Luciano M.',
    githubLink: 'https://github.com/LucianoWebDev'
  },

  {
    artName: 'Itried',
    pageLink: '/Art/Itried/animation.html',
    author: 'Harsha',
    githublink: 'https://github.com/HarshaKumar23'
  },
  {
    artName: 'Snail Zoom',
    pageLink: './Art/rbhachu/index.html',
    imageLink: './Art/rbhachu/snail.gif',
    author: 'Bhachu R.',
    githubLink: 'https://github.com/rbhachu'
  },
  {
    artName: 'Mini Text Animation',
    pageLink: './Art/text-mini-animation/index.html',
    imageLink: './Art/text-mini-animation/text-anime.gif',
    author: 'Chinel',
    githubLink: 'https://github.com/chinel'
  },
  {
    artName: 'Square loader',
    pageLink: './Art/square_loading/index.html',
    imageLink: './Art/square_loading/square_loading',
    author: 'Marek Chasák',
    githubLink: 'https://github.com/mchasak'
  },
  {
    artName: 'Stairs Text',
    pageLink: './Art/StairsText/index.html',
    imageLink: './Art/StairsText/stairs-text.gif',
    author: 'Noam K.',
    githubLink: 'https://github.com/noamkanonich'
  },
  {
    artName: 'animation',
    pageLink: './Art/sameer786/animation.html',
    imageLink: './Art/sameer786/radius.gif',
    author: 'sameer',
    githubLink: 'https://github.com/sameer8605'
  },
  {
    artName: 'Spinning is a good trick',
    pageLink: './Art/garrod90/index.html',
    imageLink: './Art/garrod90/craigsGif.gif',
    author: 'Craig, G',
    githubLink: 'https://github.com/garrod90'
  },
  {
    artName: 'Snail Zoom',
    pageLink: './Art/rbhachu/index.html',
    imageLink: './Art/rbhachu/snail.gif',
    author: 'Bhachu R.',
    githubLink: 'https://github.com/rbhachu'
  },
  {
    artName: 'Mini Text Animation',
    pageLink: './Art/text-mini-animation/index.html',
    imageLink: './Art/text-mini-animation/text-anime.gif',
    author: 'Chinel',
    githubLink: 'https://github.com/chinel'
  },
  {
    artName: 'Square loader',
    pageLink: './Art/square_loading/index.html',
    imageLink: './Art/square_loading/square_loading',
    author: 'Marek Chasák',
    githubLink: 'https://github.com/mchasak'
  },
  {
    artName: 'Stairs Text',
    pageLink: './Art/StairsText/index.html',
    imageLink: './Art/StairsText/stairs-text.gif',
    author: 'Noam K.',
    githubLink: 'https://github.com/noamkanonich'
  },
  {
    artName: 'animation',
    pageLink: './Art/sameer786/animation.html',
    imageLink: './Art/sameer786/radius.gif',
    author: 'sameer',
    githubLink: 'https://github.com/sameer8605'
  },

  {
    pageLink: './Art/radar animation/index.html',
    imageLink: './Art/radar.gif',
    author: 'Anup',
    githubLink: 'https://github.com/paddybaba'
  },
  {
    pageLink: './Art/sameer786/animation.html',
    imageLink: './Art/sameer786/radius.gif',
    author: 'sameer',
    githubLink: 'https://github.com/sameer8605'
  },
  {
    pageLink: './Art/radar animation/index.html',
    imageLink: './Art/radar',
    author: 'Anup',
    githubLink: 'https://github.com/paddybaba'
  },
  {
    pageLink: './Art/sameer786/animation.html',
    imageLink: './Art/sameer786/radius.gif',
    author: 'sameer',
    githubLink: 'https://github.com/sameer8605'
  },
  {
    artName: 'Friendly Ghost',
    pageLink: './Art/ristotoldsep/index.html',
    author: 'Risto Tõldsep',
    githubLink: 'https://github.com/ristotoldsep'
  },
  {
    artName: 'Friendly Ghost',
    pageLink: './Art/ristotoldsep/index.html',
    author: 'Risto Tõldsep',
    githubLink: 'https://github.com/ristotoldsep'
  },
  {
    artName: 'sritron',
    pageLink: './Art/sritron/index.html',
    imageLink: './Art/sritron/trance.gif',
    author: 'Srinivas',
    githubLink: 'https://github.com/sri189ms'
  },
  {
    artName: 'Friendly Ghost',
    pageLink: './Art/ristotoldsep/index.html',
    author: 'Risto Tõldsep',
    githubLink: 'https://github.com/ristotoldsep'
  },
  {
    artName: 'Sun Rise Time',
    pageLink: './Art/gurprtAnim/index.html',
    imageLink: './Art/gurprtAnim/gurAnim.gif',
    author: 'Gurpreet',
    githubLink: 'https://github.com/gur-p-reet'
  },
  {
    artName: 'Personal Info',
    pageLink: './Art/Personal_info/triangle/index.html',
    imageLink: './Art/Personal_info/trance.gif',
    author: 'Naim Uddin',
    githubLink: 'https://github.com/Naim365'
  },
  {
    artName: 'Shining Text',
    pageLink: './Art/MaxieTextShineOn/index.html',
    imageLink: './Art/MaxieTextShineOn/maxie-text-shine-on.gif',
    author: 'maxie7',
    githubLink: 'https://github.com/maxie7'
  },
  {
    artName: 'Spinning Box',
    pageLink: './Art/KccbzZ/index.html',
    imageLink: './Art/KccbzZ/cover.png',
    author: 'KccbzZ',
    githubLink: 'https://github.com/KccbzZ'
  },
  {
    artName: 'Age Disgracefully',
    pageLink: './Art/ynoden/index.html',
    imageLink: './Art/ynoden/Age_Disgracefully.gif',
    author: 'yusefnoden',
    githubLink: 'https://github.com/yusefnoden'
  },
  {
    artname: 'jimanimation',
    pageLink: './Art/jimanimation/index.html',
    imageLink: './Art/jimanimation/bouncy.gif',
    author: 'Jimin',
    githubLink: 'https://github.com/jimijos'
  },

  {
    artName: 'Meme Animation',
    pageLink: './Art/just_for_fun/index.html',
    imageLink: './Art/just_for_fun/image.gif',
    author: 'Rahul Negi',
    githubLink: 'https://github.com/rahulnegi20'
  },
  {
    artName: 'Stretch ZTM',
    pageLink: './Art/animation_gn/index.html',
    imageLink: './Art/animation_gn/animation_gn.gif',
    author: 'gnyokota',
    githubLink: 'https://github.com/gnyokota'
  },
  {
    artname: 'AnimationCom',
    pageLink: './Art/Anita/AnimationCom/triangle.html',
    imageLink: './Art/AnimationCom/header.jpg',
    author: 'Anita',
    githubLink: 'https://github.com/anita-tsai'
  },
  {
    artName: 'Cards',
    pageLink: './Art/cards/index.html',
    imageLink: './Art/cards/cards.gif',
    author: 'networkdavit',
    githubLink: 'https://github.com/networkdavit'
  },
  {
    artName: "Lidor'sAnimation",
    pageLink: "./Art/Lidor's Animation/index.html",
    imageLink: "./Art/Lidor's Animation/animation.gif",
    author: 'LidorAsher',
    githubLink: 'https://github.com/lidorasher11'
  },
  {
    artName: "Shiff's Animation",
    pageLink: './Art/myAnimation/index.html',
    imageLink: './Art/myAnimation/myanimation.gif',
    author: 'Shifa',
    githubLink: 'https://github.com/ShifaShirin'
  },
  {
    artName: 'ani-1trial',
    pageLink: './Art/ani-1trial/index.html',
    imageLink: './Art/ani-1trial/ani-gif.gif',
    author: 'tru-izo',
    githubLink: 'https://github.com/tru-izo'
  },
  {
    artName: 'Air_Balloon',
    pageLink: './Art/Air_Balloon/index.html',
    imageLink: './Art/Air_Balloon/balloon.gif',
    author: 'Abha',
    githubLink: 'https://github.com/Abha-1281'
  },
  {
    artName: 'Camp Fire',
    pageLink: './Art/camp_fire/index.html',
    imageLink: './Art/camp_fire/camp_fire.gif',
    author: 'Chansoo',
    githubLink: 'https://github.com/ChansooKim316'
  },
  {
    artName: 'rubberband Red',
    pageLink: './Art/ou79/index.html',
    imageLink: './Art/rubberbandRed.gif',
    author: 'ou79',
    githubLink: 'https://github.com/ou79'
  },
  {
    artName: 'ColorChanger',
    pageLink: './Art/ColorChanger/index.html',
    imageLink: './Art/color-changer.gif',
    author: 'Atallah-Nadhir',
    githubLink: 'https://github.com/Atallah-Nadhir'
  },
  {
    artName: 'PONG Animation',
    pageLink: './Art/walkitoff/index.html',
    imageLink: './Art/walkitoff/gif.gif',
    author: 'Tyler Dollick',
    githubLink: 'https://github.com/walkitoff'
  },
  {
    artname: 'Animatron',
    pageLink: './Art/mbargaedge/index.html',
    imageLink: './Art/mbargaedge/animatron.gif',
    author: 'Mbarga',
    githubLink: 'https://github.com/marcelmbarga/'
  },
  {
    artName: 'House',
    pageLink: './Art/TTD/triangle/index.html',
    imageLink: './Art/TTD/house.gif',
    author: 'TanyaTD',
    githubLink: 'https://github.com/TTD126'
  },
  {
    artName: 'Spinning Title',
    pageLink: './Art/ljBeast21ldj/index.html',
    imageLink: './Art/ljBeast21ldj/firstGIF.gif',
    author: 'Larry',
    githubLink: 'https://github.com/ljBeast21ldj'
  },
  {
    artName: 'Heart pulsation',
    pageLink: './Art/Sallah/index.html',
    imageLink: './Art/Sallah/Heart-Pulsation.png',
    author: 'Sallah',
    githubLink: 'https://github.com/SallahTech'
  },
  {
    artName: 'MubbeAnimation',
    pageLink: './Art/Mubbe/index.html',
    imageLink: './Art/Mubbe/MubbeAnimation.gif',
    author: 'Mubarak',
    githubLink: 'https://github.com/mual5746'
  },
  {
    pageLink: './Art/neon-glowing-text/index.html',
    imageLink: './Art/neon-glowing-text/glowing-text-GIF.gif',
    author: 'Adri',
    githubLink: 'https://github.com/adrimual'
  },
  {
    artName: 'Simple Animation',
    pageLink: './Art/simple animation/transition.html',
    imageLink: './Art/simple animation/animatee.gif',
    author: 'Rudimental',
    githubLink: 'https://github.com/rudimental-again'
  },
  {
    artName: 'gbArt',
    pageLink: './Art/gbArt/index.html',
    imageLink: './Art/gbArt/shapeFlip.gif',
    author: 'Gary Bergman',
    githubLink: 'https://github.com/Gary-Bergman'
  },
  {
    artName: "Turtando's Animation",
    pageLink: './Art/turtando/animation.html',
    imageLink: './Art/Turtando/happyhalloween.gif',
    author: 'Turtando',
    githubLink: 'https://github.com/Turtando'
  },
  {
    artName: 'Bouncing Balls',
    pageLink: './Art/EyeOfAthena/index.html',
    imageLink: './Art/EyeOfAthena/cover.png',
    author: 'EyeOfAthena',
    githubLink: 'https://github.com/EyeOfAthena/bouncing-ball'
  },
  {
    artName: 'Otherside',
    pageLink: './Art/Otherside/ubi.html',
    imageLink: './Art/Otherside/recording.gif',
    author: 'Ubibimbap',
    githubLink: 'https://github.com/Ubibimbap'
  },
  {
    artName: 'Basketball God',
    pageLink: './Art/Sim-animation/index.html',
    imageLink: './Art/Sim-animation/project-screenshot.png',
    author: 'Sim',
    githubLink: 'https://github.com/sim-a-19'
  },
  {
    artName: "Ziyao's Animation",
    pageLink: './Art/robot/robot_index.html',
    imageLink: './Art/robot/robot.gif',
    author: 'Ziyao',
    githubLink: 'https://github.com/ziyaoc3'
  },
  {
    artName: 'Simplerv',
    pageLink: './Art/Aniamtion_RV/index.html',
    imageLink: './Art/Aniamtion_RV/circle.png',
    author: 'Aarush Bhat',
    githubLink: 'https://github.com/07rv'
  },
  {
    artName: 'Devtemmy_animation',
    pageLink: './Art/Devtemmy_animation/index.html',
    imageLink: './Art/Devtemmy_animation/Devtemmyanimation.gif',
    author: 'Dev-Temmy',
    githubLink: 'https://github.com/Dev-Temmy'
  },
  {
    artName: 'Fading text animation',
    pageLink: './Art/araskog/index.html',
    imageLink: './Art/araskog/animation.gif',
    author: 'Amanda Araskog',
    githubLink: 'https://github.com/araskog'
  },
  {
    artName: 'Moving Divs',
    pageLink: './Art/Razvan/RazvanFratila/index.html',
    imageLink: './Art/Razvan/RazvanFratila/first.gif',
    author: 'Razvan',
    githubLink: 'https://github.com/fratilar'
  },
  {
    artName: 'KDev Animation',
    pageLink: './Art/KDev-Animator/index.html',
    imageLink: './Art/KDev-Animator/kdev-animation.gif',
    author: 'Detmar Ruhfus',
    githubLink: 'https://github.com/kamikazid'
  },
  {
    artName: 'Square Bounce',
    pageLink: './Art/Vish/index.html',
    imageLink: './Art/Vish/SquareBounce.gif',
    author: 'Vishwam',
    githubLink: 'https://github.com/vishmagic'
  },
  {
    artName: 'Hina',
    pageLink: './Art/Hina/Hina.html',
    imageLink: './Art/Hina/Basketball.gif',
    imageLink: './Art/Hina/net.gif',
    author: 'Hina Najam',
    githubLink: 'https://github.com/hinanajam'
  },
  {
    artName: 'AmitAnimation',
    pageLink: './Art/Joy/AmitAnimation/amitanimation.html',
    imageLink: './Art/Joy/AmitAnimation/amitanimation.gif',
    author: 'Amit',
    githubLink: 'https://github.com/AmitRoy07'
  },
  {
    artName: 'Bouncing Cheems ',
    pageLink: './Art/Suddath-Gautam/index.html',
    imageLink: './Art/Suddath-Gautam/cheems.gif',
    author: 'Suddath Gautam',
    githubLink: 'https://github.com/wardaddy98'
  },
  {
    artName: 'Pop-up Confetti animation.',
    pageLink: './Art/yay-ztm-animation/index.html',
    imageLink: './Art/yay-ztm-animation/pop_animation.gif',
    author: 'Hyunji Kim',
    githubLink: 'https://github.com/creativehkim'
  },
  {
    artName: 'Monolith',
    pageLink: './Art/acphil/index.html',
    imageLink: './Art/acphil/monolith.png',
    author: 'acphil',
    githubLink: 'https://github.com/acphil2'
  },
  {
    artName: 'Smiling Doll',
    pageLink: './Art/jbermeo/index.html',
    imageLink: './Art/jbermeo/doll.gif',
    author: 'Jose Bermeo',
    githubLink: 'https://github.com/jbermeo10'
  },
  {
    artName: 'vasubhatnagar',
    pageLink: './Art/vasubhatnagar/index.html',
    imageLink: './Art/vasubhatnagar/ss.jpg',
    author: 'Vasu Bhatnagar',
    githubLink: 'https://github.com/vasubhatnagar'
  },
  {
    artName: 'JoToSmola',
    pageLink: './Art/JoToSmola/index.html',
    imageLink: './Art/JoToSmola/JoToSmola.gif',
    author: 'GrabKrab',
    githubLink: 'https://github.com/GrabKrab'
  },
  {
    artName: 'mojaanimacia',
    pageLink: './Art/mojaanimacia/stranka.html',
    author: 'Martin052',
    githubLink: 'https://github.com/martin052'
  },
  {
    artName: 'ellipsis',
    pageLink: './Art/ianhawe/index.html',
    author: 'ianhawe',
    githubLink: 'https://github.com/ianhawe'
  },
  {
    artName: 'iris',
    pageLink: './Art/iris/index.html',
    imageLink: './Art/iris/trance.gif',
    author: 'iriswdq0504',
    githubLink: 'https://github.com/iriswdq0504'
  },

  {
    artName: 'Fun with balls!',
    pageLink: './Art/miguelDalberto/funWithBalls/index.html',
    imageLink: './Art/miguelDalberto/funWithBalls/funWithBalls_screenshot.png',
    author: 'miguelDalberto',
    githubLink: 'https://github.com/miguelDalberto'
  },
  {
    artName: 'FourFlag_Load',
    pageLink: './Art/FourFlag_Load/index.html',
    imageLink: './Art/FourFlag_Load/trance.gif',
    author: 'chungngai09',
    githubLink: 'https://github.com/chungngai09'
  },
  {
    artName: 'AnimatronJS',
    pageLink: './Art/animatronJS/index.html',
    author: 'Anna Ovechkina',
    githubLink: 'https://github.com/Annu7shka'
  },
  {
    artName: 'perfect_goal',
    pageLink: './Art/perfect_goal/index.html',
    imageLink: './Art/perfect_goal/perfect_goalscreenshot.png',
    author: 'henzbori',
    githubLink: 'https://github.com/henzbori'
  },
  {
    artName: 'Beating Heart',
    pageLink: './Art/beating-heart/index.html',
    imageLink: './Art/beating-heart/heart.gif',
    author: 'MishkaZi',
    githubLink: 'https://github.com/MishkaZi'
  },
  {
    artName: 'Bouncing Balls',
    pageLink: './Art/Sankyeat/index.html',
    imageLink: './Art/Sankyeat/bouncingballs.gif',
    author: 'Sankyeat',
    githubLink: 'https://github.com/sanks20'
  },
  {
    artName: 'Sample page',
    pageLink: './Art/Joy/triangle/index.html',
    imageLink: './Art/Joy/triangle/my-animation.gif',
    author: 'Mamathagowd107',
    githubLink: 'https://github.com/Mamathagowd107'
  },
  {
    artName: 'Animated',
    pageLink: './Art/animated/triangle/index.html',
    imageLink: './Art/Joy/triangle/triangle.gif',
    author: 'Joy',
    githubLink: 'https://github.com/royranger'
  },
  {
    artName: 'achwell',
    pageLink: './Art/achwell/index.html',
    imageLink: './Art/achwell/ball.gif',
    author: 'achwell',
    githubLink: 'https://github.com/achwell'
  },
  {
    artName: 'Robotic Circles',
    pageLink: './Art/animation_yaniv/index.html',
    imageLink: './Art/animation_yaniv/robot.png',
    author: 'Yaniv Sagy',
    githubLink: 'https://github.com/yanivsagy'
  },
  {
    artName: 'Ocean Day',
    pageLink: './Art/d-spence/index.html',
    imageLink: './Art/d-spence/ztm-dspence-css-anim.gif',
    author: 'd-spence',
    githubLink: 'https://github.com/d-spence'
  },
  {
    artName: 'Animation-Circle',
    pageLink: './Art/Animation-Circle/index.html',
    imageLink: './Art/Animation-Circle/animation-circle.gif',
    author: 'Elid Venega',
    githubLink: 'https://github.com/elidvenega'
  },
  {
    artName: 'Sweet street',
    pageLink: './Art/Sweet_street/mario.html',
    imageLink: './Art/Sweet_street/animation-gif.gif',
    author: 'meni-avitan',
    githubLink: 'https://github.com/meniAvitan/Animation-Nation.git'
  },
  {
    pageLink: './Art/Joy/nithin-animation/index.html',
    imageLink: './Art/Joy/triangle/triangle.gif',
    author: 'Nithin',
    githubLink: 'https://github.com/Nithin6252-reddy'
  },
  {
    artName: 'Jittery rectangles',
    pageLink: './Art/Vaibhav/index.html',
    author: 'Vaibhav Jain',
    githubLink: 'https://github.com/Vaibhav-multi-dev'
  },
  {
    artName: 'Pra-animate',
    pageLink: './Art/Pra-animate/indexpra1.html',
    //imageLink: './Art/Joy/triangle/triangle.gif',
    author: 'Prajoth',
    githubLink: 'https://github.com/prajoth-b'
  },
  {
    artName: '3D figure animation',
    pageLink: './Art/DOKL57/index.html',
    imageLink: './Art/DOKL57/DOKL57.png',
    author: 'DOKL57',
    githubLink: 'https://github.com/DOKL57'
  },
  {
    artName: 'my-animation',
    pageLink: './Art/my-animation/index.html',
    imageLink: './Art/my-animation/screenv.webm',
    author: 'Brurya',
    githubLink: 'https://github.com/BruryaNadel'
  },
  {
    artName: 'Animate Infinate',
    pageLink: './Art/rotate-infinate/index.html',
    imageLink: './Art/rotate-infinate/rotate.gif',
    author: 'thucpn',
    githubLink: 'https://github.com/thucpn'
  },
  {
    artName: 'Forever',
    pageLink: './Art/Mritunjay/index.html',
    imageLink: './Art/Mritunjay/mj.gif',
    author: 'Mritunjay',
    githubLink: 'https://github.com/Mritunjay004'
  },
  {
    artName: 'Atom',
    pageLink: './Art/Atom/index.html',
    imageLink: './Art/Atom/atom.gif',
    author: 'Khalil-BM',
    githubLink: 'https://github.com/Khalil-BM'
  },
  {
    artName: 'AppleTree',
    pageLink: './Art/andreasGZ/index.html',
    imageLink: './Art/andreasGZ/apple.gif',
    author: 'AndreasGZ',
    githubLink: 'https://github.com/AndreasGZ'
  },
  {
    pageLink: './Art/Akv-animation/index.html',
    imageLink: './Art/Akv-animation/Image.png',
    author: 'Akv',
    githubLink: 'https://github.com/kushal-Ambati'
  },
  {
    artName: 'Floating Ball',
    pageLink: './Art/floatingBall/index.html',
    imageLink: './Art/floatingBall/thaitruong.png',
    author: 'Thai Truong',
    githubLink: 'https://github.com/akitathai94'
  },
  {
    artName: 'Bicycle-2D',
    pageLink: './Art/Bicycle_2D/bicycle.html',
    imageLink: './Art/Bicycle_2D/bicycle-gif.gif',
    author: 'meni-avitan',
    githubLink: 'https://github.com/meniAvitan'
  },
  {
    artName: 'catch-me',
    pageLink: './Art/catch-me/index.html',
    imageLink: './Art/catch-me/catch-me.gif',
    author: 'toobig4u',
    githubLink: 'https://github.com/toobig4u'
  },
  {
    pageLink: './Art/richard00436/index.html',
    imageLink: './Art/richard00436/richard00436.gif',
    author: 'richard00436',
    githubLink: 'https://github.com/richard00436'
  },
  {
    artName: 'bubble',
    pageLink: './Art/seenuCFL/index.html',
    imageLink: './Art/seenuCFL/dot.gif',
    author: 'seenuCFL',
    githubLink: 'https://github.com/seenuCFL'
  },
  {
    pageLink: './Art/keep_coding/index.html',
    imageLink: './Art/keep_coding/keep_coding_image.gif',
    author: 'Rawshan',
    githubLink: 'https://github.com/mrawshan'
  },
  {
    pageLink: './Art/HammadKhan/index.html',
    imageLink: './Art/HammadKhan/Animation.gif',
    author: 'HammadKhan',
    githubLink: 'https://github.com/hhkhan99'
  },
  {
    pageLink: './Art/manimation/index.html',
    imageLink: './Art/manimation/animation.gif',
    author: 'Maryam',
    githubLink: 'https://github.com/Maryyam04'
  },
  {
    pageLink: './Art/ElizavetaZhukova1/index.html',
    imageLink: './Art/ElizavetaZhukova1/fourSquaresEdit.gif',
    author: 'Liza',
    githubLink: 'https://github.com/ElizavetaZhukova1'
  },
  {
    pageLink: './Art/Aliedje/index.html',
    imgeLink: './Art/Aliedje/test.png',
    author: 'Alida',
    githubLink: 'https://github.com/adiphoorn'
  },
  {
    pageLink: './Art/JanRolenc/indexMyArt.html',
    imageLink: './Art/JanRolenc/myArt.gif',
    author: 'Jan_Rolenc',
    githubLink: 'https://github.com/JanRolenc'
  },
  {
    artName: 'Heartbeat',
    pageLink: './Art/CheyJax116/heartbeat.html',
    imgeLink: './Art/CheyJax116/heartbeat.gif',
    author: 'CheyJax116',
    githubLink: 'https://github.com/cheyjax116'
  },
  {
    pageLink: './Art/Aliedje/index.html',
    imgeLink: './Art/Aliedje/test.png',
    author: 'Alida',
    githubLink: 'https://github.com/adiphoorn'
  },
  {
    pageLink: './Art/bouncingMoon/index.html',
    imageLink: './Art/bouncingMoon/bouncingMoon.png',
    author: 'Radu-Stroe',
    githubLink: 'https://github.com/Radu-Stroe'
  },
  {
    artName: 'Use the Force',
    pageLink: './Art/ptreuden/index.html',
    imageLink: './Art/ptreuden/useTheForce.gif',
    author: 'ptreuden',
    githubLink: 'https://github.com/ptreuden'
  },
  {
    artName: 'css_typer',
    pageLink: './Art/Joy/css-typer/index.html',
    imageLink: './Art/Joy/css-typer/typing_animate.gif',
    author: 'Trey',
    githubLink: 'https://github.com/shanks-t'
  },
  {
    pageLink: './Art/Joy/Amiel-Art/index.html',
    imageLink: './Art/Joy/Amiel-Art/screenshot.png',
    author: 'Amiel',
    githubLink: 'https://github.com/trinidadamiel'
  },
  {
    pageLink: './Art/alnajarAnimation/index.html',
    imageLink: './Art/alnajarAnimation/animate.gif.gif',
    author: 'Mohammad',
    githubLink: 'https://github.com/mohammadalnajar'
  },
  {
    pageLink: '.Art/benji5656/index.html',
    imageLink: '',
    author: 'Benji',
    githubLink: 'https://github.com/benji5656'
  },
  {
    pageLink: './Art/AniNationSargi/index.html',
    imageLink: './Art/AniNationSargi/alienGif.gif',
    author: 'Sargsian',
    githubLink: 'https://github.com/Sargsian'
  },
  {
    pageLink: '.Art/Hekmundo/index.html',
    imageLink: '.Art/Hekmundo/revolving-circles.gif',
    author: 'Hekmundo',
    githubLink: 'https://github.com/Hekmundo'
  },
  {
    artName: 'MtBounce',
    pageLink: './Art/MtikeB/index.html',
    imageLink: './Art/MtikeB/Bouncy.gif',
    author: 'MtikeG',
    githubLink: 'https://github.com/MtikeG'
  },

  {
    artName: 'Hello World',
    pageLink: './Art/HelloWorldByEudin/index.html',
    imageLink: './Art/HelloWorldByEudin/helloworld.gif',
    author: 'Eudin',
    githubLink: 'https://github.com/Eudinson'
  },
  {
    artName: 'Color Square',
    pageLink: './Art/angelGarciaSantos/index.html',
    imageLink: './Art/angelGarciaSantos/square.png',
    author: 'Angel',
    githubLink: 'https://github.com/angelGarciaSantos'
  },
  {
    pageLink: '.Art/Szo89/index.html',
    imageLink: '.Art/Szo89/animation.png',
    author: 'Susana',
    githubLink: 'https://github.com/Szo89'
  },
  {
    pageLink: './Art/Harish/index.html',
    imageLink: './Art/Harish/gif.gif',
    author: 'Harish',
    githubLink: 'https://github.com/hkxx843'
  },
  {
    pageLink: '.Art/nb89portfolio/index.html',
    imageLink: '.Art/nb89portfolio/img.png',
    author: 'Navraj Bains',
    githubLink: 'https://github.com/nb89portfolio'
  },
  {
    artName: 'Optimistic',
    pageLink: './Art/RichKen/index.html',
    imageLink: './Art/RichKen/optimistic.gif',
    author: 'RichKen',
    githubLink: 'https://github.com/RichardKentos'
  },
  {
    pageLink: './Art/dieovitski/index.html',
    imageLink: './Art/dieovitski/def.gif',
    author: 'dieovitski',
    githubLink: 'https://github.com/dieovitski'
  },
  {
    pageLink: '.Art/Rcj1/index.html',
    imageLink: '.Art/Rcj1/animated.gif',
    author: 'Rcj1',
    githubLink: 'https://github.com/rcj1'
  },
  {
    artName: 'Infinite Loading',
    pageLink: './Art/mishhubc/index.html',
    imageLink: './Art/mishhubc/image.gif',
    author: 'Mihai Jicu',
    githubLink: 'https://github.com/mishhubc'
  },
  {
    artName: 'Loading Eggs',
    pageLink: '.Art/j-fraza/index.html',
    imageLink: '.Art/j-fraza/TJSrTcKcmf.gif',
    author: 'j-fraza',
    githubLink: 'https://github.com/j-fraza'
  },
  {
    artName: 'Taiko no Tastujin',
    pageLink: './Art/kirstymullen/index.html',
    imageLink: './Art/kirstymullen/taiko.gif',
    author: 'kirstymullen',
    githubLink: 'https://github.com/kirstymullen'
  },
  {
    artName: 'Rotate Hover Color',
    pageLink: './Art/rotateColor/index.html',
    imageLink: './Art/rotateColor/rotateColor.gif',
    author: 'Luis',
    githubLink: 'https://github.com/luigi970'
  },
  {
    artName: 'Sunset',
    pageLink: './Art/cataopriscila/index.html',
    imageLink: './Art/cataopriscila/sunset.gif',
    author: 'Catao',
    githubLink: 'https://github.com/cataopriscila'
  },
  {
    pageLink: './Art/Kwabena-Agyeman/index.html',
    imageLink: './Art/Kwabena-Agyeman/project.GIF',
    author: 'Kwabena-Agyeman',
    githubLink: 'https://github.com/Kwabena-Agyeman'
  },
  {
    pageLink: '.Art/AndyJacko/index.html',
    imageLink: '.Art/AndyJacko/yoyo.gif',
    author: 'Andy Jacko',
    githubLink: 'https://github.com/AndyJacko'
  },
  {
    pageLink: './Art/shake/index.html',
    imageLink: './Art/shake/file.gif',
    author: 'yoududecomposer',
    githubLink: 'https://github.com/yourdudecomposer'
  },

  {
    pageLink: './Art/circle-animation/index.html',
    imageLink: './Art/circle-animation/animate.gif',
    author: 'Vimal',
    githubLink: 'https://github.com/vimalraveendra'
  },
  {
    artName: 'Fade Loading',
    pageLink: './Art/HuePham/index.html',
    imageLink: './Art/HuePham/loading.gif',
    author: 'Hue Pham',
    githubLink: 'https://github.com/hue113'
  },
  {
    artName: 'Testanimation',
    pageLink: './Art/Testanimation/index.html',
    imageLink: './Art/Testanimation/cloud.gif',
    author: 'Toby',
    githubLink: 'https://github.com/tobybase'
  },
  {
    artName: 'Bouncing Ball',
    pageLink: './Art/surajondev/index.html',
    imageLink: './Art/surajondev/animation.gif',
    author: 'Suraj Vishwakarma',
    githubLink: 'https://github.com/surajondev'
  },
  {
    artName: 'ONLY CSS 3D CUBE',
    pageLink: './Art/Milind/index.html',
    imageLink: './Art/Milind/magic.gif',
    author: 'Milind Pawar',
    githubLink: 'https://github.com/milindpawar007'
  },
  {
    pageLink: './Art/circle2square/index.html',
    imageLink: './Art/circle2square/csdojo.gif',
    author: 'csdojo',
    githubLink: 'https://github.com/csdojo'
  },
  {
    artName: 'Star',
    pageLink: './Art/jh-chen/animation.html',
    imageLink: './Art/jh-chen/star.gif',
    author: 'J.H. Chen',
    githubLink: 'https://github.com/jh-chen95'
  },
  {
    artName: 'Amazing Animation',
    pageLink: './Art/Kira_Animation/index.html',
    imageLink: './Art/Kira_Animation/image.gif',
    author: 'Asad Khan',
    githubLink: 'https://github.com/kira00007'
  },
  {
    artName: 'Swizzy',
    pageLink: './Art/Uche-Azubuko/index.html',
    imageLink: './Art/Uche-Azubuko/swizzy.gif',
    author: 'Uche Azubuko',
    githubLink: 'https://github.com/UcheAzubuko'
  },
  {
    artName: 'Animated Bike Wheels',
    pageLink: './Art/Animated-Bike-Wheels/index.html',
    imageLink: './Art/Animated-Bike-Wheels/bike.gif',
    author: 'Joey Kyber',
    githubLink: 'https://github.com/jtkyber'
  },
  {
    artName: 'Bouncers',
    pageLink: './Art/Bouncers/index.html',
    imageLink: './Art/Bouncers/giphy.gif',
    author: 'Peter Rawlings',
    githubLink: 'https://github.com/Pedginald'
  },
  {
    artName: 'My-Anim.R',
    pageLink: './Art/My-Anim.R/index.html',
    imageLink: './Art/My-Anim.R/BackGround.gif',
    author: 'Roshan Amjad',
    githubLink: 'https://github.com/roshanamjad'
  },
  {
    artName: 'Robot',
    pageLink: './Art/Robot/robot.html',
    imageLink: './Art/Robot/Robot.gif',
    author: 'Yun',
    githubLink: 'https://github.com/yunjoanyu'
  },
  {
<<<<<<< HEAD
    artName: 'Disco',
    pageLink: './Art/Disco/index.html',
    imageLink: './Art/Disco/Disco.gif',
    author: 'Anu',
    githubLink: 'https://github.com/anudesh98'
=======
    pageLink: './Art/windmill/windmill.html',
    imageLink: './Art/windmill/windmill.gif',
    author: 'WindCy',
    githubLink: 'https://github.com/windycy'
  },
  {
    artName: 'Beating Speaker',
    pageLink: './Art/beating-speaker/index.html',
    imageLink: './Art/beating-speaker/BeatingSpeaker.gif',
    author: 'TheCoderJT',
    githubLink: 'https://github.com/TheCoderJT'
  },
  {
    artName: 'Mesmerizing Loader',
    pageLink: './Art/MesmerizingLoader/index.html',
    imageLink: './Art/MesmerizingLoader/mesmerizing_loader.gif',
    author: 'Gutu Galuppo',
    githubLink: 'https://github.com/gutugaluppo'
  },
  {
    artName: 'Rocket ship',
    pageLink: './Art/Rocket_ship/index.html',
    imageLink: './Art/Rocket_ship/Rocket-Ship.gif',
    author: 'Gutu Galuppo',
    githubLink: 'https://github.com/gutugaluppo'
  },
  {
    artName: 'Amatron',
    pageLink: './Art/Amatron/index.html',
    imageLink: 'https://media1.giphy.com/media/9cJE8Znq6Ghd66duIz/giphy.gif',
    author: 'John Maturan',
    githubLink: 'https://github.com/JohnMaturan97'
>>>>>>> f7cc1fdb
  }
];

// +--------------------------------------------------------------------------------+
// +                                                                                +
// +                  YOU DO NOT NEED TO CHANGE ANYTHING BELOW THIS                 +
// +                                                                                +
// +--------------------------------------------------------------------------------+

// Creates cards from the array above
// You don't need to modify this
let contents = [];
Shuffle(cards).forEach((c) => {
  contents.push([
    `<li class="card">` +
      `<a href='${c.pageLink}'>` +
      `<img class="art-image" src='${c.imageLink}' alt='${c.artName}' />` +
      `</a>` +
      `<div class="flex-content">` +
      `<a href='${c.pageLink}'><h3 class="art-title">${c.artName}</h3></a>` +
      `<p class='author'><a href="${c.githubLink}" target="_blank"><i class="fab fa-github"></i> ${c.author}</a> </p>` +
      `</div>` +
      `</li>`
  ]);
});

document.getElementById('cards').innerHTML = contents;

function Shuffle(o) {
  for (
    var j, x, i = o.length;
    i;
    j = parseInt(Math.random() * i), x = o[--i], o[i] = o[j], o[j] = x
  );
  return o;
}<|MERGE_RESOLUTION|>--- conflicted
+++ resolved
@@ -5086,13 +5086,13 @@
     githubLink: 'https://github.com/yunjoanyu'
   },
   {
-<<<<<<< HEAD
     artName: 'Disco',
     pageLink: './Art/Disco/index.html',
     imageLink: './Art/Disco/Disco.gif',
     author: 'Anu',
     githubLink: 'https://github.com/anudesh98'
-=======
+  },
+  {
     pageLink: './Art/windmill/windmill.html',
     imageLink: './Art/windmill/windmill.gif',
     author: 'WindCy',
@@ -5125,7 +5125,6 @@
     imageLink: 'https://media1.giphy.com/media/9cJE8Znq6Ghd66duIz/giphy.gif',
     author: 'John Maturan',
     githubLink: 'https://github.com/JohnMaturan97'
->>>>>>> f7cc1fdb
   }
 ];
 
