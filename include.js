--- conflicted
+++ resolved
@@ -532,13 +532,13 @@
     githubLink: 'https://github.com/Neha045'
   },
   {
-<<<<<<< HEAD
     artName: 'Netflix Logo',
     pageLink: './Art/Sheefa/Netflix.html',
     imageLink: './Art/Sheefa/Netflix.gif',
     author: 'Sheefa',
     githubLink: 'https://github.com/sheefanaaz123'
-=======
+  },
+  {
     artName: 'Dynamic Shadow',
     pageLink: './Art/Vamshidhar/index.html',
     imageLink: './Art/Vamshidhar/dynamic-shadow.gif',
@@ -614,7 +614,6 @@
     imageLink: './Art/varunrmantri23/stylish_text_animation.gif',
     author: 'varunrmantri23',
     githubLink: 'https://github.com/varunrmantri23'
->>>>>>> f1de86a8
   }
 ];
 
