let cards = [
  {
    artName: 'Sliding Bot',
    pageLink: './Art/ProfoundlyParker/index.html',
    imageLink: './Art/ProfoundlyParker/robot.gif',
    author: 'ProfoundlyParker',
    githubLink: 'https://github.com/profoundlyparker'
  },
  {
    artName: 'Astro Acrobat',
    pageLink: './Art/DarrachBarneveld/index.html',
    imageLink: './Art/DarrachBarneveld/rocket.gif',
    author: 'Darrach Barneveld',
    githubLink: 'https://github.com/DarrachBarneveld'
  },
  {
    artName: 'Rotating Cube',
    pageLink: './Art/Rishi/cube.html',
    imageLink: './Art/Rishi/cube.gif',
    author: 'Rishi',
    githubLink: 'https://github.com/rishi17003'
  },
  {
    artName: 'Tic Tac Yo!',
    pageLink: './Art/smokeraven667/smokeraven.html',
    imageLink: './Art/smokeraven667/tic-tac-yo.gif',
    author: 'Joy',
    githubLink: 'https://github.com/smokeraven667'
  },
  {
    artName: 'Gradient Loader',
    pageLink: './Art/Kartikey Mishra/index.html',
    imageLink: './Art/Kartikey Mishra/GradientLoader.gif',
    author: 'Kartikey Mishra',
    githubLink: 'https://github.com/kartikeymish'
  },

  {
    artName: 'Animation-box',
    pageLink: './Art/Himanshu_Chauhan/index.html',
    imageLink: './Art/Himanshu_Chauhan/animation-box.gif',
    author: 'Himanshu Chauhan',
    githubLink: 'https://github.com/Himanshuch8055'
  },
  {
    artName: 'Tic Tac Yo!',
    pageLink: './Art/smokeraven667/smokeraven.html',
    imageLink: './Art/smokeraven667/tic-tac-yo.gif',
    author: 'Joy',
    githubLink: 'https://github.com/smokeraven667'
  },
  {
    artName: 'hanisntsolo',
    pageLink: './Art/hanisntsolo/hanisntsolo.html',
    imageLink: './Art/hanisntsolo/hanisntsolo.gif',
    author: 'Hanisntsolo',
    githubLink: 'https://github.com/hanisntsolo'
  },
  {
    artName: 'Orbiting-Ball',
    pageLink: './Art/Tipchan/OrbitingBall.html',
    imageLink: './Art/Tipchan/OrbitingBall.gif',
    author: 'Tipchan',
    githubLink: 'https://github.com/tsongtheng'
  },
  {
    artName: 'Simple BAAF',
    pageLink: './Art/baaf-Animation/index.html',
    imageLink: './Art/baaf-Animation/baafscreen.png',
    author: 'Farid Bass',
    githubLink: 'https://github.com/baafbass'
  },
  {
    artName: 'Animated-Biker',
    pageLink: './Art/JT-Singh/index.html',
    imageLink: './Art/JT-Singh/biker.gif',
    author: 'JT Singh',
    githubLink: 'https://github.com/JT-Singh'
  },
  {
    artName: 'Triangle',
    pageLink: './Art/Joy/triangle.html',
    imageLink: './Art/Joy/triangle.gif',
    author: 'Joy',
    githubLink: 'https://github.com/royranger'
  },
  {
    artName: 'Keyboard',
    pageLink: './Art/Alexandra2888/keyboard.html',
    imageLink: './Art/Alexandra2888/keyboard.gif',
    author: 'Alexandra2888',
    githubLink: 'https://github.com/Alexandra2888'
  },
  {
    artName: 'Jumping Balls',
    pageLink: './Art/Alexandra2888/balls.html',
    imageLink: './Art/Alexandra2888/balls.gif',
    author: 'Alexandra2888',
    githubLink: 'https://github.com/Alexandra2888'
  },
  {
    artName: 'Dancing in Space',
    pageLink: './Art/Maria/index.html',
    imageLink: './Art/Maria/style.css',
    author: 'Maria',
    githubLink: 'https://github.com/mariapetra'
  },
  {
    artName: 'Submit tick animation',
    pageLink: './Art/rajHimanshu22/index.html',
    imageLink: './Art/rajHimanshu22/animation.gif',
    author: 'Himanshu Raj',
    githubLink: 'https://github.com/rajHimanshu22'
  },
  {
    artName: 'Circle',
    pageLink: './Art/lucas/circle.html',
    imageLink: './Art/lucas/circle.gif',
    author: 'Joy',
    githubLink: 'https://github.com/LucasAlmeida-jpg'
  },
  {
    artName: 'Falling Squares',
    pageLink: './Art/migueldalberto/index.html',
    imageLink: './Art/migueldalberto/screenshot.png',
    author: 'migueldalberto',
    githubLink: 'https://github.com/migueldalberto'
  },
  {
    artName: 'Infinite Hacktober Shapes',
    pageLink: './Art/Joe_DiGioia/JoeArt.html',
    imageLink: './Art/Joe_DiGioia/Hacktober-Animate-JDiGioia.gif',
    author: 'Joe DiGioia',
    githubLink: 'https://github.com/WatchAce0'
  },
  {
    artName: 'Pumpkin Ghost',
    pageLink: './Art/Jason/pumpkin.html',
    imageLink: './Art/Jason/pumpkin.gif',
    author: 'Jason',
    githubLink: 'https://github.com/jsonsinger'
  },
  {
    artName: 'Ghost',
    pageLink: './Art/Russ/ghost.html',
    imageLink: './Art/Russ/ghost.gif',
    author: 'Russ',
    githubLink: 'https://github.com/rperry99'
  },
  {
    artName: 'Planet',
    pageLink: './Art/serhatbek/index.html',
    imageLink: './Art/serhatbek/planet.gif',
    author: 'serhatbek',
    githubLink: 'https://github.com/serhatbek'
  },
  {
    artName: 'Rocket',
    pageLink: './Art/Suryansh/rocket.html',
    imageLink: './Art/Suryansh/rocket.gif',
    author: 'Suryansh',
    githubLink: 'https://github.com/suryanshsingh2001'
  },
  {
    artName: 'AnimateIbaad',
    pageLink: './Art/Ibaad/animate.html',
    imageLink: './Art/Ibaad/animationimagehover.gif',
    author: 'Ibaad',
    githubLink: 'https://github.com/ibaaddurrani'
  },
  {
    artName: 'Animated-Panda',
    pageLink: './Art/Naina/index.html',
    imageLink: './Art/Naina/Panda.gif',
    author: 'Naina',
    githubLink: 'https://github.com/naina5602'
  },
  {
    artName: 'Circle',
    pageLink: './Art/MishC/circle.html',
    imageLink: './Art/MishC/magic_circle.gif',
    author: 'MishC',
    githubLink: 'https://github.com/MishC'
  },
  {
    artName: 'J.A.R.V.I.S',
    pageLink: './Art/rituraj-dubey/index.html',
    imageLink: './Art/rituraj-dubey/jarvis.gif',
    author: 'Rituraj Dubey',
    githubLink: 'https://github.com/rituraj-dubey'
  },
  {
    artName: 'SquBounce',
    pageLink: './Art/Sanusi/index.html',
    imageLink: './Art/Sanusi/sanusi-animation.gif',
    author: 'Sanusi',
    githubLink: 'https://github.com/sanusisusi'
  },
  {
    artName: 'RichardsAnimation',
    pageLink: './Art/Richard/animated.html',
    imageLink: './Art/Richard/bounce.gif.gif',
    author: 'Richard',
    githubLink: 'https://github.com/richardhartleydev'
  },
  {
    artName: 'Loader Animation',
    pageLink: './Art/Abhishek/animation.html',
    imageLink: './Art/Abhishek/animation.gif',
    author: 'Abhishek Kumar',
    githubLink: 'https://github.com/abhishekl1289'
  },
  {
    artName: 'Fan',
    pageLink: './Art/Samriddhi/fan.html',
    imageLink: './Art/Samriddhi/fan.png',
    author: 'Samriddhi',
    githubLink: 'https://github.com/NarayanSam'
  },
  {
    artName: 'RGB Square',
    pageLink: './Art/TCrypt/animated.html',
    imageLink: './Art/TCrypt/rgbsq-animated.gif',
    author: 'T-Crypt',
    githubLink: 'https://github.com/T-Crypt'
  },
  {
    artName: 'Loader Animation',
    pageLink: './Art/C S Sachindra/loader.html',
    imageLink: './Art/C S Sachindra/loader.gif',
    author: 'C S Sachindra',
    githubLink: 'https://github.com/sandilya27'
  },
  {
    artName: 'Seven Segment Display',
    pageLink: './Art/Ankesh/segment-display.html',
    imageLink: './Art/Ankesh/segment-display.gif',
    author: 'Ankesh',
    githubLink: 'https://github.com/ankeshp03'
  },
  {
    artName: '4 Color Loader',
    pageLink: './Art/rstallings/index.html',
    imageLink: './Art/rstallings/Animation.gif',
    author: 'Roosevelt S.',
    githubLink: 'https://github.com/rstallingsiii'
  },
  {
    artName: "Mr. A's Amimation",
    pageLink: './Art/MrA-Animation/index.html',
    imageLink: './Art/MrA-Animation/Animation.gif',
    author: 'Mr. AnkitR',
    githubLink: 'https://github.com/MrARawal'
  },
  {
    artName: 'LHV',
    pageLink: './Art/wizozheir/lhv.html',
    imageLink: './Art/wizozheir/lhv.gif',
    author: 'wizozheir',
    githubLink: 'https://github.com/wizozheir'
  },
  {
    artName: 'Falling stars',
    pageLink: './Art/ChipoJ/index.html',
    imageLink: './Art/ChipoJ/star_fall.gif',
    author: 'ChipoJ',
    githubLink: 'https://github.com/Chipoj'
  },
  {
    artName: 'Heartbeat',
    pageLink: './Art/Karol/index.html',
    imageLink: './Art/Karol/animation.gif',
    author: 'Karol',
    githubLink: 'https://github.com/karolwjck'
  },
  {
    artName: 'Bouncing Screensaver',
    pageLink: './Art/CDay-87/index.html',
    imageLink: './Art/CDay-87/Bounce_Animation.gif',
    author: 'CDay-87',
    githubLink: 'https://github.com/CDay-87'
  },
  {
    artName: 'Loader',
    pageLink: './Art/Animation_makrenko-dev/index.html',
    imageLink: './Art/Animation_makrenko-dev/logog.gif',
    author: 'makrenko-dev',
    githubLink: 'https://github.com/makrenko-dev'
  },
  {
    artName: 'Running Laps',
    pageLink: './Art/runningBars/index.html',
    imageLink: './Art/runningBars/running.gif',
    author: 'Daniel',
    githubLink: 'https://github.com/dsauce817'
  },
  {
    artName: 'Simple Mexican Flag',
    pageLink: './Art/jnovak5/index.html',
    imageLink: './Art/jnovak5/novak.gif',
    author: 'Jnovak5',
    githubLink: 'https://github.com/jnovak5'
  },
  {
    artName: 'Twist',
    pageLink: './Art/Anna/twist.html',
    imageLink: './Art/Anna/twist.gif',
    author: 'Anna',
    githubLink: 'https://github.com/anna-1980'
  },
  {
    artName: 'Shaking box',
    pageLink: './Art/alexsatalan/index.html',
    imageLink: './Art/alexsatalan/shaking.gif',
    author: 'AlexS',
    githubLink: 'https://github.com/alexsatalan'
  },
  {
    artName: 'olga_min',
    pageLink: './Art/olga_min/index.html',
    imageLink: './Art/olga_min/animation.gif',
    author: 'Olga',
    githubLink: 'https://github.com/OlgaMinaievaWebDev'
  },
  {
    artName: 'Rotating_Cube',
    pageLink: './Art/Catoos/Cube.html',
    imageLink: './Art/Catoos/Cube.gif',
    author: 'Catoos',
    githubLink: 'https://github.com/Catoos'
  },
  {
    artName: 'Moving Flag',
    pageLink: './Art/Mayank_goel/index.html',
    imageLink: './Art/Mayank_goel/moving_flag.gif',
    author: 'Yelloberard',
    githubLink: 'https://github.com/yellowberad'
  },
  {
    artName: 'Flowers',
    pageLink: './Art/Jeffrey/index.html',
    imageLink: './Art/Jeffrey/Hackflowers.png',
    author: 'Jeffrey',
    githubLink: 'https://github.com/Jeffruiz1502003'
  },
  {
    artName: 'Car',
    pageLink: './Art/Haneesh/car.html',
    imageLink: './Art/Haneesh/car.gif',
    author: 'Haneesh',
    githubLink: 'https://github.com/Haneesh000'
  },
  {
    artName: 'Sun shadow',
    pageLink: './Art/Guruprasad-Kulkarni/index.html',
    imageLink: './Art/Guruprasad-Kulkarni/sun.gif',
    author: 'Guruprasad',
    githubLink: 'https://github.com/Guruprasad846'
  },
  {
    artName: 'Circle',
    pageLink: './Art/Adithya/index.html',
    imageLink: './Art/Adithya/result.gif',
    author: 'Adithya',
    githubLink: 'https://github.com/Adithya-K-Shetty'
  },
  {
    artName: 'Cart Hover',
    pageLink: './Art/Rahul-Bhati/index.html',
    imageLink: './Art/Rahul-Bhati/Rahul-Bhati.gif',
    author: 'Rahul-Bhati',
    githubLink: 'https://github.com/Rahul-Bhati'
  },
  {
    artName: 'now.sh',
    pageLink: './Art/Tergel0820/index.html',
    imageLink: './Art/Tergel0820/animation.gif',
    author: 'Tergel0820',
    githubLink: 'https://github.com/Tergel0820'
  },
  {
    artName: 'Animated Fan',
    pageLink: './Art/Alexandra2888/fan.html',
    imageLink: './Art/Alexandra2888/fan.png',
    author: 'Alexandra2888',
    githubLink: 'https://github.com/Alexandra2888'
  },
  {
    artName: 'Coffe Cup',
    pageLink: './Art/Alexandra2888/cup.html',
    imageLink: './Art/Alexandra2888/cup.gif',
    author: 'Alexandra2888',
    githubLink: 'https://github.com/Alexandra2888'
  },
  {
    artName: 'BouncingBall',
    pageLink: './Art/Venkateeshh/BouncingBall.html',
    imageLink: './Art/Venkateeshh/BounceBall.gif',
    author: 'Venkatesh',
    githubLink: 'https://github.com/Venkateeshh'
  },
  {
    artName: 'Analog Clock',
    pageLink: './Art/Jeet/index.html',
    imageLink: './Art/Jeet/pic.png',
    author: 'Jeet Kanodia',
    githubLink: 'https://github.com/jeetkanodia'
  },
  {
    artName: 'Flower',
    pageLink: './Art/ChrRepou/flower.html',
    imageLink: './Art/ChrRepou/flower.png',
    author: 'ChrRepou',
    githubLink: 'https://github.com/ChrRepou'
  },
  {
    artName: 'Triangle',
    pageLink: './Art/KrishayNair/rectangle.html',
    imageLink: './Art/KrishayNair/circle.gif',
    author: 'KrishayNair',
    githubLink: 'https://github.com/KrishayNair'
  },
  {
    artName: 'Waving Ghost Animation',
    pageLink: './Art/AnkitaM/ghost.html',
    imageLink: './Art/AnkitaM/Waving-Ghost-Animation.gif',
    author: 'Ankita M.',
    githubLink: 'https://github.com/anki009/'
  },
  {
    artName: 'Blinking Ball',
    pageLink: './Art/Sheefa/blinking_ball.html',
    imageLink: './Art/Sheefa/blinking_ball.gif',
    author: 'Sheefa',
    githubLink: 'https://github.com/sheefanaaz123'
  },
  {
    artName: 'Quadro Hypno Spin',
    pageLink: './Art/Sheefa/QuadroHypnoSpin.html',
    imageLink: './Art/Sheefa/QuadroHypnoSpin.gif',
    author: 'Sheefa',
    githubLink: 'https://github.com/sheefanaaz123'
  },
  {
    artName: 'Walking Dog',
    pageLink: './Art/ChrisAqui/dog.html',
    imageLink: './Art/ChrisAqui/dog.gif',
    author: 'Chris Aqui',
    githubLink: 'https://github.com/christine-aqui'
  },
  {
    artName: 'Sunset',
    pageLink: './Art/timDehof/sunset.html',
    imageLink: './Art/timDehof/sunset.gif',
    author: 'Tim DeHof',
    githubLink: 'https://github.com/timDeHof'
  },
  {
    artName: 'Circle Dancing',
    pageLink: './Art/Umair/index.html',
    imageLink: './Art/Umair/Circle-dancing.gif',
    author: 'Mohammed Umair',
    githubLink: 'https://github.com/umair986'
  },
  {
    artName: 'ZTM Text Animation',
    pageLink: './Art/Chugil/index.html',
    imageLink: './Art/Chugil/Screenshot.png',
    author: 'Chugil',
    githubLink: 'https://github.com/ChugilC'
  },
  {
    artName: 'Square',
    pageLink: './Art/Shubham-Chaudhary/square_animation.html',
    imageLink: './Art/Shubham-Chaudhary/square_animation.gif',
    author: 'Shubham Chaudhary',
    githubLink: 'https://github.com/Stellar-X'
  },
  {
    artName: 'Trippy',
    pageLink: './Art/Simar/trippy.html',
    imageLink: './Art/Simar/trippy-square.gif',
    author: 'Simar',
    githubLink: 'https://github.com/SimardeepSingh-zsh'
  },
  {
    artName: 'solarsystem',
    pageLink: './Art/solarsystem/solarsystem.html',
    imageLink: './Art/solarsystem/solarsystem.gif',
    author: 'hanisntsolo',
    githubLink: 'https://github.com/hanisntsolo'
  },
  {
    artName: 'Galaxy',
    pageLink: './Art/Aldair/galaxy.html',
    imageLink: './Art/Aldair/galaxy.gif',
    author: 'Aldair Huamani',
    githubLink: 'https://github.com/Baku452'
  },
  {
    artName: 'The Initials',
    pageLink: './Art/yashviradia/index.html',
    imageLink: './Art/yashviradia/initials_yashviradia.gif',
    author: 'Yash Viradia',
    githubLink: 'https://github.com/yashviradia'
  },
  {
    artName: 'Weird Spinner',
    pageLink: './Art/lucifer510/weirdSpinner.html',
    imageLink: './Art/lucifer510/weirdSpinner.png',
    author: 'lucifer510',
    githubLink: 'https://github.com/lucifer510'
  },
  {
    artName: 'Ruby',
    pageLink: './Art/daniel-badura/ruby.html',
    imageLink: './Art/daniel-badura/ruby.gif',
    author: 'daniel-badura',
    githubLink: 'https://github.com/daniel-badura'
  },
  {
    artName: '699669',
    pageLink: './Art/Artis/699669.html',
    imageLink: './Art/Artis/699669.gif',
    author: 'Artis',
    githubLink: 'https://github.com/69966969'
  },
  {
    artName: 'spinning square',
    pageLink: './Art/dmdiamond79/spinningsquare.html',
    imageLink: './Art/dmdiamond79/spinning.gif',
    author: 'dmdiamond79',
    githubLink: 'https://github.com/dmdiamond79'
  },
  {
    artName: 'Bhaskar Sahu',
    pageLink: './Art/Bhaskarsahu23',
    imageLink: './Art/Bhaskarsahu23/imageflip.gif',
    author: 'Bhaskarsahu23',
    githubLink: 'https://github.com/Bhaskarsahu23'
  },
  {
    artName: 'Pumpkin Fight',
    pageLink: './Art/SamPalacio/index.html',
    imageLink: './Art/SamPalacio/pumpkins.gif',
    author: 'SamPalacio',
    githubLink: 'https://github.com/samuelpalacio1709'
  },
  {
    artName: 'Css eyes animation',
    pageLink: './Art/Nawaf-vp',
    imageLink: './Art/Nawaf-vp/css_eyes_animation.gif',
    author: 'Nawaf',
    githubLink: 'https://github.com/nawaf-vp'
  },
  {
    artName: 'Starry Night',
    pageLink: './Art/lucileTech/starry_night.html',
    imageLink: './Art/lucileTech/starry_night.png',
    author: 'LucileTech',
    githubLink: 'https://https://github.com/LucileTech'
  },
  {
    artName: 'Dancing in Space',
    pageLink: './Art/Maria/index.html',
    imageLink: './Art/Maria/style.css',
    author: 'Maria',
    githubLink: 'https://github.com/mariapetra'
  },
  {
    artName: 'Circle',
    pageLink: './Art/lucas/circle.html',
    imageLink: './Art/lucas/circle.gif',
    author: 'Joy',
    githubLink: 'https://github.com/LucasAlmeida-jpg'
  },
  {
    artName: 'Falling Squares',
    pageLink: './Art/migueldalberto/index.html',
    imageLink: './Art/migueldalberto/screenshot.png',
    author: 'migueldalberto',
    githubLink: 'https://github.com/migueldalberto'
  },
  {
    artName: 'Infinite Hacktober Shapes',
    pageLink: './Art/Joe_DiGioia/JoeArt.html',
    imageLink: './Art/Joe_DiGioia/Hacktober-Animate-JDiGioia.gif',
    author: 'Joe DiGioia',
    githubLink: 'https://github.com/WatchAce0'
  },
  {
    artName: 'Ghost',
    pageLink: './Art/Russ/ghost.html',
    imageLink: './Art/Russ/ghost.gif',
    author: 'Russ',
    githubLink: 'https://github.com/rperry99'
  },
  {
    artName: 'Planet',
    pageLink: './Art/serhatbek/index.html',
    imageLink: './Art/serhatbek/planet.gif',
    author: 'serhatbek',
    githubLink: 'https://github.com/serhatbek'
  },
  {
    artName: 'Rocket',
    pageLink: './Art/Suryansh/rocket.html',
    imageLink: './Art/Suryansh/rocket.gif',
    author: 'Suryansh',
    githubLink: 'https://github.com/suryanshsingh2001'
  },
  {
    artName: 'AnimateIbaad',
    pageLink: './Art/Ibaad/animate.html',
    imageLink: './Art/Ibaad/animationimagehover.gif',
    author: 'Ibaad',
    githubLink: 'https://github.com/ibaaddurrani'
  },
  {
    artName: 'Animated-Panda',
    pageLink: './Art/Naina/index.html',
    imageLink: './Art/Naina/Panda.gif',
    author: 'Naina',
    githubLink: 'https://github.com/naina5602'
  },
  {
    artName: 'Circle',
    pageLink: './Art/MishC/circle.html',
    imageLink: './Art/MishC/magic_circle.gif',
    author: 'MishC',
    githubLink: 'https://github.com/MishC'
  },
  {
    artName: 'SquBounce',
    pageLink: './Art/Sanusi/index.html',
    imageLink: './Art/Sanusi/sanusi-animation.gif',
    author: 'Sanusi',
    githubLink: 'https://github.com/sanusisusi'
  },
  {
    artName: 'RichardsAnimation',
    pageLink: './Art/Richard/animated.html',
    imageLink: './Art/Richard/bounce.gif.gif',
    author: 'Richard',
    githubLink: 'https://github.com/richardhartleydev'
  },
  {
    artName: 'Loader Animation',
    pageLink: './Art/Abhishek/animation.html',
    imageLink: './Art/Abhishek/animation.gif',
    author: 'Abhishek Kumar',
    githubLink: 'https://github.com/abhishekl1289'
  },
  {
    artName: 'Fan',
    pageLink: './Art/Samriddhi/fan.html',
    imageLink: './Art/Samriddhi/fan.png',
    author: 'Samriddhi',
    githubLink: 'https://github.com/NarayanSam'
  },
  {
    artName: 'RGB Square',
    pageLink: './Art/TCrypt/animated.html',
    imageLink: './Art/TCrypt/rgbsq-animated.gif',
    author: 'T-Crypt',
    githubLink: 'https://github.com/T-Crypt'
  },
  {
    artName: 'Loader Animation',
    pageLink: './Art/C S Sachindra/loader.html',
    imageLink: './Art/C S Sachindra/loader.gif',
    author: 'C S Sachindra',
    githubLink: 'https://github.com/sandilya27'
  },
  {
    artName: 'Seven Segment Display',
    pageLink: './Art/Ankesh/segment-display.html',
    imageLink: './Art/Ankesh/segment-display.gif',
    author: 'Ankesh',
    githubLink: 'https://github.com/ankeshp03'
  },
  {
    artName: '4 Color Loader',
    pageLink: './Art/rstallings/index.html',
    imageLink: './Art/rstallings/Animation.gif',
    author: 'Roosevelt S.',
    githubLink: 'https://github.com/rstallingsiii'
  },
  {
    artName: "Mr. A's Amimation",
    pageLink: './Art/MrA-Animation/index.html',
    imageLink: './Art/MrA-Animation/Animation.gif',
    author: 'Mr. AnkitR',
    githubLink: 'https://github.com/MrARawal'
  },
  {
    artName: 'LHV',
    pageLink: './Art/wizozheir/lhv.html',
    imageLink: './Art/wizozheir/lhv.gif',
    author: 'wizozheir',
    githubLink: 'https://github.com/wizozheir'
  },
  {
    artName: 'Falling stars',
    pageLink: './Art/ChipoJ/index.html',
    imageLink: './Art/ChipoJ/star_fall.gif',
    author: 'ChipoJ',
    githubLink: 'https://github.com/Chipoj'
  },
  {
    artName: 'Heartbeat',
    pageLink: './Art/Karol/index.html',
    imageLink: './Art/Karol/animation.gif',
    author: 'Karol',
    githubLink: 'https://github.com/karolwjck'
  },
  {
    artName: 'Bouncing Screensaver',
    pageLink: './Art/CDay-87/index.html',
    imageLink: './Art/CDay-87/Bounce_Animation.gif',
    author: 'CDay-87',
    githubLink: 'https://github.com/CDay-87'
  },
  {
    artName: 'Loader',
    pageLink: './Art/Animation_makrenko-dev/index.html',
    imageLink: './Art/Animation_makrenko-dev/logog.gif',
    author: 'makrenko-dev',
    githubLink: 'https://github.com/makrenko-dev'
  },
  {
    artName: 'Running Laps',
    pageLink: './Art/runningBars/index.html',
    imageLink: './Art/runningBars/running.gif',
    author: 'Daniel',
    githubLink: 'https://github.com/dsauce817'
  },
  {
    artName: 'Simple Mexican Flag',
    pageLink: './Art/jnovak5/index.html',
    imageLink: './Art/jnovak5/novak.gif',
    author: 'Jnovak5',
    githubLink: 'https://github.com/jnovak5'
  },
  {
    artName: 'Twist',
    pageLink: './Art/Anna/twist.html',
    imageLink: './Art/Anna/twist.gif',
    author: 'Anna',
    githubLink: 'https://github.com/anna-1980'
  },
  {
    artName: 'Shaking box',
    pageLink: './Art/alexsatalan/index.html',
    imageLink: './Art/alexsatalan/shaking.gif',
    author: 'AlexS',
    githubLink: 'https://github.com/alexsatalan'
  },
  {
    artName: 'olga_min',
    pageLink: './Art/olga_min/index.html',
    imageLink: './Art/olga_min/animation.gif',
    author: 'Olga',
    githubLink: 'https://github.com/OlgaMinaievaWebDev'
  },
  {
    artName: 'Rotating_Cube',
    pageLink: './Art/Catoos/Cube.html',
    imageLink: './Art/Catoos/Cube.gif',
    author: 'Catoos',
    githubLink: 'https://github.com/Catoos'
  },
  {
    artName: 'Moving Flag',
    pageLink: './Art/Mayank_goel/index.html',
    imageLink: './Art/Mayank_goel/moving_flag.gif',
    author: 'Yelloberard',
    githubLink: 'https://github.com/yellowberad'
  },
  {
    artName: 'Flowers',
    pageLink: './Art/Jeffrey/index.html',
    imageLink: './Art/Jeffrey/Hackflowers.png',
    author: 'Jeffrey',
    githubLink: 'https://github.com/Jeffruiz1502003'
  },
  {
    artName: 'Car',
    pageLink: './Art/Haneesh/car.html',
    imageLink: './Art/Haneesh/car.gif',
    author: 'Haneesh',
    githubLink: 'https://github.com/Haneesh000'
  },
  {
    artName: 'Sun shadow',
    pageLink: './Art/Guruprasad-Kulkarni/index.html',
    imageLink: './Art/Guruprasad-Kulkarni/sun.gif',
    author: 'Guruprasad',
    githubLink: 'https://github.com/Guruprasad846'
  },
  {
    artName: 'Circle',
    pageLink: './Art/Adithya/index.html',
    imageLink: './Art/Adithya/result.gif',
    author: 'Adithya',
    githubLink: 'https://github.com/Adithya-K-Shetty'
  },
  {
    artName: 'Cart Hover',
    pageLink: './Art/Rahul-Bhati/index.html',
    imageLink: './Art/Rahul-Bhati/Rahul-Bhati.gif',
    author: 'Rahul-Bhati',
    githubLink: 'https://github.com/Rahul-Bhati'
  },
  {
    artName: 'Animated Fan',
    pageLink: './Art/Alexandra2888/fan.html',
    imageLink: './Art/Alexandra2888/fan.png',
    author: 'Alexandra2888',
    githubLink: 'https://github.com/Alexandra2888'
  },
  {
    artName: 'Coffe Cup',
    pageLink: './Art/Alexandra2888/cup.html',
    imageLink: './Art/Alexandra2888/cup.gif',
    author: 'Alexandra2888',
    githubLink: 'https://github.com/Alexandra2888'
  },
  {
    artName: 'BouncingBall',
    pageLink: './Art/Venkateeshh/BouncingBall.html',
    imageLink: './Art/Venkateeshh/BounceBall.gif',
    author: 'Venkatesh',
    githubLink: 'https://github.com/Venkateeshh'
  },
  {
    artName: 'Analog Clock',
    pageLink: './Art/Jeet/index.html',
    imageLink: './Art/Jeet/pic.png',
    author: 'Jeet Kanodia',
    githubLink: 'https://github.com/jeetkanodia'
  },
  {
    artName: 'Flower',
    pageLink: './Art/ChrRepou/flower.html',
    imageLink: './Art/ChrRepou/flower.png',
    author: 'ChrRepou',
    githubLink: 'https://github.com/ChrRepou'
  },
  {
    artName: 'Triangle',
    pageLink: './Art/KrishayNair/rectangle.html',
    imageLink: './Art/KrishayNair/circle.gif',
    author: 'KrishayNair',
    githubLink: 'https://github.com/KrishayNair'
  },
  {
    artName: 'Waving Ghost Animation',
    pageLink: './Art/AnkitaM/ghost.html',
    imageLink: './Art/AnkitaM/Waving-Ghost-Animation.gif',
    author: 'Ankita M.',
    githubLink: 'https://github.com/anki009/'
  },
  {
    artName: 'Blinking Ball',
    pageLink: './Art/Sheefa/blinking_ball.html',
    imageLink: './Art/Sheefa/blinking_ball.gif',
    author: 'Sheefa',
    githubLink: 'https://github.com/sheefanaaz123'
  },
  {
    artName: 'Quadro Hypno Spin',
    pageLink: './Art/Sheefa/QuadroHypnoSpin.html',
    imageLink: './Art/Sheefa/QuadroHypnoSpin.gif',
    author: 'Sheefa',
    githubLink: 'https://github.com/sheefanaaz123'
  },
  {
    artName: 'Walking Dog',
    pageLink: './Art/ChrisAqui/dog.html',
    imageLink: './Art/ChrisAqui/dog.gif',
    author: 'Chris Aqui',
    githubLink: 'https://github.com/christine-aqui'
  },
  {
    artName: 'Sunset',
    pageLink: './Art/timDehof/sunset.html',
    imageLink: './Art/timDehof/sunset.gif',
    author: 'Tim DeHof',
    githubLink: 'https://github.com/timDeHof'
  },
  {
    artName: 'Circle Dancing',
    pageLink: './Art/Umair/index.html',
    imageLink: './Art/Umair/Circle-dancing.gif',
    author: 'Mohammed Umair',
    githubLink: 'https://github.com/umair986'
  },
  {
    artName: 'ZTM Text Animation',
    pageLink: './Art/Chugil/index.html',
    imageLink: './Art/Chugil/Screenshot.png',
    author: 'Chugil',
    githubLink: 'https://github.com/ChugilC'
  },
  {
    artName: 'Square',
    pageLink: './Art/Shubham-Chaudhary/square_animation.html',
    imageLink: './Art/Shubham-Chaudhary/square_animation.gif',
    author: 'Shubham Chaudhary',
    githubLink: 'https://github.com/Stellar-X'
  },
  {
    artName: 'Trippy',
    pageLink: './Art/Simar/trippy.html',
    imageLink: './Art/Simar/trippy-square.gif',
    author: 'Simar',
    githubLink: 'https://github.com/SimardeepSingh-zsh'
  },
  {
    artName: 'solarsystem',
    pageLink: './Art/solarsystem/solarsystem.html',
    imageLink: './Art/solarsystem/solarsystem.gif',
    author: 'hanisntsolo',
    githubLink: 'https://github.com/hanisntsolo'
  },
  {
    artName: 'Galaxy',
    pageLink: './Art/Aldair/galaxy.html',
    imageLink: './Art/Aldair/galaxy.gif',
    author: 'Aldair Huamani',
    githubLink: 'https://github.com/Baku452'
  },
  {
    artName: 'Weird Spinner',
    pageLink: './Art/lucifer510/weirdSpinner.html',
    imageLink: './Art/lucifer510/weirdSpinner.png',
    author: 'lucifer510',
    githubLink: 'https://github.com/lucifer510'
  },
  {
    artName: '699669',
    pageLink: './Art/Artis/699669.html',
    imageLink: './Art/Artis/699669.gif',
    author: 'Artis',
    githubLink: 'https://github.com/69966969'
  },
  {
    artName: 'spinning square',
    pageLink: './Art/dmdiamond79/spinningsquare.html',
    imageLink: './Art/dmdiamond79/spinning.gif',
    author: 'dmdiamond79',
    githubLink: 'https://github.com/dmdiamond79'
  },
  {
    artName: 'Bhaskar Sahu',
    pageLink: './Art/Bhaskarsahu23',
    imageLink: './Art/Bhaskarsahu23/imageflip.gif',
    author: 'Bhaskarsahu23',
    githubLink: 'https://github.com/Bhaskarsahu23'
  },
  {
    artName: 'Heaart',
    pageLink: './Art/Neha045/index.html',
    imageLink: './Art/Neha045/animation.gif',
    author: 'Neha045',
    githubLink: 'https://github.com/Neha045'
  },

  {
    artName: 'ColorRot Square',
    pageLink: './Art/RedHoodJT1988/index.html',
    imageLink: './Art/RedHoodJT1988/colorRotSquare.gif',
    author: 'Jonathan Reeves',
    githubLink: 'https://github.com/RedHoodJT1988'
  },
  {
    artName: 'Netflix Logo',
    pageLink: './Art/Sheefa/Netflix.html',
    imageLink: './Art/Sheefa/Netflix.gif',
    author: 'Sheefa',
    githubLink: 'https://github.com/sheefanaaz123'
  },
  {
    artName: 'Dynamic Shadow',
    pageLink: './Art/Vamshidhar/index.html',
    imageLink: './Art/Vamshidhar/dynamic-shadow.gif',
    author: 'Vamshidhar Thonti',
    githubLink: 'https://github.com/vamshidhar-thonti'
  },
  {
    artName: 'Running watch',
    pageLink: './Art/Pratyush-Dehury/index.html',
    imageLink: './Art/Pratyush-Dehury/wrist-watch.gif',
    author: 'Pratyush Dehury',
    githubLink: 'https://github.com/Pratyush-Dehury'
  },
  {
    artName: 'Move phone',
    pageLink: './Art/Teri/index.html',
    imageLink: './Art/Teri/animate.gif',
    author: 'Teri',
    githubLink: 'https://github.com/terieyenike'
  },
  {
    artName: 'Moving Car',
    pageLink: './Art/Ravkeerat02/car.html',
    imageLink: './Art/Ravkeerat02/car.gif',
    author: 'Ravkeerat Singh',
    githubLink: 'https://github.com/Ravkeerat02'
  },
  {
    artName: 'Animation Envelope',
    pageLink: './Art/Miainaus/envelope.html',
    imageLink: './Art/Miainaus/envelope.gif',
    author: 'Mia',
    githubLink: 'https://github.com/Miainaus'
  },
  {
    artName: 'Rotate Color', // change this to the name of your artwork
    pageLink: './Art/Gibso10/index.html', // change this
    imageLink: './Art/Gibso10/Box Color.gif', // change this
    author: 'Gibso10', // use your name
    githubLink: 'https://github.com/Gibso10' // change this
  },
  {
    artName: 'Against the Flow',
    pageLink: './Art/Zareck521/index.html',
    imageLink: './Art/Zareck521/otherway.gif',
    author: 'Zareck521',
    githubLink: 'https://github.com/Zareck521'
  },
  {
    artName: 'Scaling loader',
    pageLink: './Art/BatistaDev1113/index.html',
    imageLink: './Art/BatistaDev1113/scalingLoader.gif',
    author: 'BatistaDev1113',
    githubLink: 'https://github.com/batistaDev1113'
  },
  {
    artName: 'CSS Animation',
    pageLink: './Art/jayg2309/animation.html',
    imageLink: './Art/jayg2309/animation.gif',
    author: 'Jay',
    githubLink: 'https://github.com/jayg2309'
  },
  {
    artName: 'Bounceballs',
    pageLink: './Art/Titilayo/index.html',
    imageLink: './Art/Titilayo/bounceballs.png',
    author: 'Titilayo',
    githubLink: 'https://github.com/Teetee-lab'
  },
  {
    artName: 'Among Us',
    pageLink: './Art/THE-AryanKumar/index.html',
    imageLink: './Art/THE-AryanKumar/Among Us - result.gif',
    author: 'THE-AryanKumar',
    githubLink: 'https://github.com/THE-AryanKumar'
  },
  {
    artName: 'Stylish Text Animation',
    pageLink: './Art/varunrmantri23/index.html',
    imageLink: './Art/varunrmantri23/stylish_text_animation.gif',
    author: 'varunrmantri23',
    githubLink: 'https://github.com/varunrmantri23'
  },
  {
<<<<<<< HEAD
    artName: 'Jack-o-lantern',
    pageLink: './Art/Kttalley/jack-o-lantern.html',
    imageLink: './Art/Kttalley/jack-o-lantern.gif',
    author: 'Kttalley',
    githubLink: 'https://github.com/kttalley'
=======
    artName: 'Bear Straw hat',
    pageLink: './Art/breadmooch/index.html',
    imageLink: './Art/breadmooch/bearStrawhat.gif',
    author: 'breadmooch',
    githubLink: 'https://github.com/breadmooch'
  },
  {
    artName: 'Waving Hand',
    pageLink: './Art/Darkrider0007/waveing_hand.html',
    imageLink: './Art/Darkrider0007/waving-hand.gif',
    author: 'Darkrider0007',
    githubLink: 'https://github.com/Darkrider0007'
  },
  {
    artName: 'Rotating Cube',
    pageLink: './Art/BatistaDev1113/cube.html',
    imageLink: './Art/BatistaDev1113/rotatingCube.gif',
    author: 'batistaDev1113',
    githubLink: 'https://github.com/batistaDev1113'
  },
    {
    artName: 'SharinganMangekyou', 
    pageLink: './Art/SankN22/SharinganMangekyou.html', 
    imageLink: './Art/SankN22/SharinganMangekyou.gif', 
    author: 'SankN22', 
    githubLink: 'https://github.com/SankN22'
    },
  {
    artName: 'Stroboscopic effect',
    pageLink: './Art/Shubhamm33/index.html',
    imageLink: './Art/Shubhamm33/stroboscopic.gif',
    author: 'Shubhamm33',
    githubLink: 'https://github.com/Shubhamm33'
  },
  {
    artName: 'Bouncing Ball Animation',
    pageLink: './Art/NegativE333/bouncing.html',
    imageLink: './Art/NegativE333/bouncing.gif',
    author: 'NegativE333',
    githubLink: 'https://github.com/NegativE333'
  },
  {
    artName: 'moving box',
    pageLink: './Art/Esinnation/index.html',
    imageLink: './Art/dmdiamond79/animation.gif',
    author: 'Esinnation',
    githubLink: 'https://github.com/Esinnation'
  },
  {
    artName: 'Button Hover Animation',
    pageLink: './Art/oandev/index.html',
    imageLink: './Art/oan.gif',
    author: 'hioan-dev',
    githubLink: 'https://github.com/hioan-dev'
  },
  {
    artName: 'Wordspin',
    pageLink: './Art/trottiemcqueen/wordspin.html',
    imageLink: './Art/trottiemcqueen/wordspin.png',
    author: 'Trottie McQueen',
    githubLink: 'https://github.com/trottiemcqueen'
  },
  {
    artName: 'Road Moving Animation',
    pageLink: './Art/pabitra0011/index.html',
    imageLink: './Art/pabitra0011/RoadAnimation.gif',
    author: 'pabitra0011',
    githubLink: 'https://github.com/pabitra0011'
  },
  {
    artName: 'Sun-loader Animation', // change this to the name of your artwork
    pageLink: './Art/Groot-2001/index.html', // change this
    imageLink: './Art/Groot-2001/sun-animation.gif', // change this
    author: 'Shiva Silmawala', // use your name
    githubLink: 'https://github.com/Groot-2001' // change this
  },
  {
    artName: 'CUBE',
    pageLink: './Art/okaydivyansh/index.html',
    imageLink: './Art/okaydivyansh/cube.gif',
    author: 'Divyansh',
    githubLink: 'https://github.com/okaydivyansh'
>>>>>>> de79c999
  }
];

// +--------------------------------------------------------------------------------+
// +                                                                                +
// +                  YOU DO NOT NEED TO CHANGE ANYTHING BELOW THIS                 +
// +                                                                                +
// +--------------------------------------------------------------------------------+

// Creates cards from the array above
// You don't need to modify this
let contents = [];
Shuffle(cards).forEach((c) => {
  contents.push([
    `<li class="card">` +
      `<a href='${c.pageLink}'>` +
      `<img class="art-image" src='${c.imageLink}' alt='${c.artName}' />` +
      `</a>` +
      `<div class="flex-content">` +
      `<a href='${c.pageLink}'><h3 class="art-title">${c.artName}</h3></a>` +
      `<p class='author'><a href="${c.githubLink}" target="_blank"><i class="fab fa-github"></i> ${c.author}</a> </p>` +
      `</div>` +
      `</li>`
  ]);
});

document.getElementById('cards').innerHTML = contents;

function Shuffle(o) {
  for (
    var j, x, i = o.length;
    i;
    j = parseInt(Math.random() * i), x = o[--i], o[i] = o[j], o[j] = x
  );
  return o;
}<|MERGE_RESOLUTION|>--- conflicted
+++ resolved
@@ -1066,13 +1066,13 @@
     githubLink: 'https://github.com/varunrmantri23'
   },
   {
-<<<<<<< HEAD
     artName: 'Jack-o-lantern',
     pageLink: './Art/Kttalley/jack-o-lantern.html',
     imageLink: './Art/Kttalley/jack-o-lantern.gif',
     author: 'Kttalley',
     githubLink: 'https://github.com/kttalley'
-=======
+  },
+  {
     artName: 'Bear Straw hat',
     pageLink: './Art/breadmooch/index.html',
     imageLink: './Art/breadmooch/bearStrawhat.gif',
@@ -1155,7 +1155,6 @@
     imageLink: './Art/okaydivyansh/cube.gif',
     author: 'Divyansh',
     githubLink: 'https://github.com/okaydivyansh'
->>>>>>> de79c999
   }
 ];
 
