--- conflicted
+++ resolved
@@ -4867,27 +4867,25 @@
     githubLink: 'https://github.com/benji5656'
   },
   {
-<<<<<<< HEAD
     pageLink: './Art/AniNationSargi/index.html',
     imageLink: './Art/AniNationSargi/alienGif.gif',
     author: 'Sargsian',
     githubLink: 'https://github.com/Sargsian'
   },
-=======
+  {
     pageLink: '.Art/Hekmundo/index.html',
     imageLink: '.Art/Hekmundo/revolving-circles.gif',
     author: 'Hekmundo',
     githubLink: 'https://github.com/Hekmundo'
   },
   {
->>>>>>> ed5a8e6c
     artName: 'MtBounce',
     pageLink: './Art/MtikeB/index.html',
     imageLink: './Art/MtikeB/Bouncy.gif',
     author: 'MtikeG',
     githubLink: 'https://github.com/MtikeG'
   },
-  
+
   {
     artName: 'Hello World',
     pageLink: './Art/HelloWorldByEudin/index.html',
@@ -4900,7 +4898,6 @@
     imageLink: '.Art/Szo89/animation.png',
     author: 'Susana',
     githubLink: 'https://github.com/Szo89'
-
   }
 ];
 
