--- conflicted
+++ resolved
@@ -14,7 +14,6 @@
     githubLink: 'https://github.com/royranger'
   },
   {
-<<<<<<< HEAD
     artName: 'AnimateIbaad',
     pageLink: './Art/Ibaad/animate.html',
     imageLink: './Art/Ibaad/animationimagehover.gif',
@@ -62,13 +61,13 @@
     imageLink: './Art/runningBars/running.gif',
     author: 'Daniel',
     githubLink: 'https://github.com/dsauce817'
-=======
+  },
+  {
     artName: 'Simple Mexican Flag',
     pageLink: './Art/index.html',
     imageLink: './Art/novak.gif',
     author: 'Jnovak5',
     githubLink: 'https://github.com/jnovak5'
->>>>>>> 49bd0671
   }
 ];
 
