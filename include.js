let cards = [
  {
    artName: 'Dog animation',
    pageLink: './Art/AbhishekSingh-Animation-Contribution/index.html',
    imageLink: './Art/AbhishekSingh-Animation-Contribution/gif.png',
    author: 'Abhishek Singh',
    githubLink: 'https://github.com/Abhishek-555'
  },
  {
    artName: 'CSS Loader',
    pageLink: './Art/BenCullen/index.html',
    imageLink: './Art/BenCullen/Bens CSS Loader.gif',
    author: 'Ben Cullen',
    githubLink: 'https://github.com/BenjaminCullen1'
  },
  {
    artName: 'Flag',
    pageLink: './Art/IurianSimionDorin/index.html',
    imageLink: './Art/IurianSimionDorin/flag.gif',
    author: 'IurianSimionDorin',
    githubLink: 'https://github.com/IurianSimionDorin'
  },
  {
    artName: 'Rainbow Text Spin',
    pageLink: './Art/mallen13/index.html',
    imageLink: 'stillPic.jpg',
    author: 'mallen2013',
    githubLink: 'https://github.com/mallen2013'
  },
  {
    artName: 'Disco Bubble',
    pageLink: './Art/konstantify/index.html',
    imageLink: './Art/konstantify/konst.gif',
    author: 'Constantin',
    githubLink: 'https://github.com/konstantin0s'
  },
  {
    artName: 'Art',
    pageLink: './Art/mishra-parth/index.html',
    imageLink: './Art/mishra-parth/mishra-parth-project.gif',
    author: 'Parth',
    githubLink: 'https://github.com/mishra-parth'
  },
  {
    artName: 'Aymat',
    pageLink: './Art/aymat/index.html',
    imageLink: './Art/aymat/Capture.gif',
    author: 'aysha30',
    githubLink: 'https://github.com/aysha30'
  },
  {
    artName: 'Scissors Cutting Animation (CSS only)',
    pageLink: './Art/CoffeeAnimation/index.html',
    imageLink: './Art/CoffeeAnimation/scissors-cutting-animation.gif',
    author: 'Angelo Marcinnò',
    githubLink: 'https://github.com/angelo24782'
  },
  {
    artName: 'Cool CSS Preloader',
    pageLink: './Art/Himanshu_Kumawat/index.html',
    imageLink: './Art/Himanshu_Kumawat/preloader.gif',
    author: 'Himanshu Kumawat',
    githubLink: 'https://github.com/013himanshu'
  },
  {
    artName: 'Troll-Ball',
    pageLink: './Art/ivantbv/index.html',
    imageLink: './Art/ivantbv/troll-ball.gif',
    author: 'ivantbv',
    githubLink: 'https://github.com/ivantbv'
  },
  {
    artName: 'CSS heART',
    pageLink: './Art/Aarush/Heart.html',
    imageLink: './Art/Aarush/Heart.png',
    author: 'Aarush Bhat',
    githubLink: 'https://github.com/r-ush'
  },
  {
    artName: 'Image With Gray Scale Effect',
    pageLink: './Art/Image With Gray Scale Effect',
    imageLink:
      './Art/Image With Gray Scale Effect/Image-With-Gray-Scale-Effect.gif',
    author: 'Vikrant Kumar',
    githubLink: 'https://github.com/VikrantKu333'
  },
  {
    artname: 'Animation-Cool',
    pageLink: './Art/apilacharya/index.html',
    imageLink: './Art/apilacharya/animation-cool.gif',
    author: 'Apil Raj Acharya',
    githubLink: 'https://github.com/apilacharya'
  },

  {
    artName: 'covid-19',
    pageLink: './Art/shivam12k/index.html',
    videoLink: './Art/cell/cell.mp4',
    author: 'shivam12k',
    githubLink: 'https://github.com/shivam12k'
  },
  {
    artName: 'Bouncing Heart',
    pageLink: './Art/love2cr3ate/index.html',
    imageLink: './Art/love2cr3ate/bouncing-heart.gif',
    author: 'l0ve2cr3ate',
    githubLink: 'https://github.com/l0ve2cr3ate'
  },
  {
    artName: 'Animated-Loading',
    pageLink: './Art/Animated-Loading/index.html',
    imageLink: './Art/Animated-Loading/Animated-Loading.gif',
    author: 'Mehul1011',
    githubLink: 'https://github.com/mehul1011'
  },
  {
    artName: 'covid-19',
    pageLink: './Art/shivam12k/index.html',
    // videoLink: './Art/cell/cell.mp4',
    imageLink: '#',
    author: 'shivam12k',
    githubLink: 'https://github.com/shivam12k'
  },
  {
    artName: 'Mag-animation',
    pageLink: './Art/Mag-D-Alena/index.html',
    imageLink: './Art/Mag-D-Alena/Mag-animation.gif',
    author: 'Magdalena BenBassat-Luszczynska',
    githubLink: 'https://github.com/mag-d-alen'
  },
  {
    artName: 'ThomasTobe',
    pageLink: './Art/ThomasTobe/index.html',
    imageLink: './Art/ThomasTobe/rotation.gif',
    author: 'ThomasTobe',
    githubLink: 'https://github.com/ThomasTobe'
  },
  {
    artName: 'Life Of Coder',
    pageLink: './Art/DevarshiDoshi/index.html',
    imageLink: './Art/DevarshiDoshi/Life Of Coder.gif',
    author: 'DevarshiDoshi',
    githubLink: 'https://github.com/devarshidoshi'
  },

  {
    artName: 'That Animation',
    pageLink: './Art/MaKloudz/index.html',
    imageLink: './Art/MaKloudz/dat-animation.gif',
    author: 'Blessing Mutava',
    githubLink: 'https://github.com/MaKloudz'
  },
  {
    artName: 'animatron',
    pageLink: './Art/animatron/index.html',
    imageLink: './Art/animatron/trance.gif',
    author: 'nick981837',
    githubLink: 'https://github.com/nick981837'
  },
  {
    artName: 'ZTM Animation',
    pageLink: './Art/EricPuskas/index.html',
    imageLink: './Art/EricPuskas/index.gif',
    author: 'Eric Puskas',
    githubLink: 'https://github.com/EricPuskas'
  },
  {
    artName: 'LSD Rainbow Trip: Phase 1',
    pageLink: './Art/AbsMechanik/index.html',
    imageLink: './Art/AbsMechanik/AbsMechanik_Animation.gif',
    author: 'AbsMechanik',
    githubLink: 'https://github.com/AbsMechanik'
  },
  {
    artName: 'Christmas Lights',
    pageLink: './Art/Futuregit/index.html',
    imageLink: './Art/Futuregit/Christmas-Lights.gif',
    author: 'Futuregit',
    githubLink: 'https://github.com/Futuregit'
  },
  {
    artName: 'space zoo',
    pageLink: './Art/space_zoo/index.html',
    imageLink: './Art/space_zoo/space_zoo.gif',
    author: 'yuwen-c',
    githubLink: 'https://github.com/yuwen-c'
  },
  {
    artName: 'neon-text flicker glow',
    pageLink: './Art/neon-text flicker glow/neon.html',
    videoLink: './Art/neon-text flicker glow/neon-text flicker glow.gif',
    author: 'Ajay Tyagi',
    githubLink: 'https://github.com/imajaytyagi'
  },
  {
    artName: 'Dice Animation',
    pageLink: './Art/Dice-Animation/dice_animation.html',
    videoLink: './Art/Dice-Animation/dice.gif',
    author: 'Ronit DuttA',
    githubLink: 'https://github.com/RD91'
  },
  {
    artName: 'Fruit Dancing',
    pageLink: './Art/carlacentenor/index.html',
    imageLink: './Art/carlacentenor/fruit.gif',
    author: 'carlacentenor',
    githubLink: 'https://github.com/carlacentenor'
  },
  {
    artName: 'eyes',
    pageLink: './Art/eyes/index.html',
    imageLink: './Art/eyes/eyes.gif',
    author: 'yuwen-c',
    githubLink: 'https://github.com/yuwen-c'
  },
  {
    artName: 'Spooktober Hacktoberfest',
    pageLink: './Art/FredAmartey/index.html',
    imageLink: './Art/FredAmartey/thumbnaill.gif',
    author: 'Fred Amartey',
    githubLink: 'https://github.com/FredAmartey'
  },
  {
    artName: 'Star Wars?',
    pageLink: './Art/henryvalbuena/index.html',
    imageLink: './Art/henryvalbuena/index.gif',
    author: 'Henry Valbuena',
    githubLink: 'https://github.com/henryvalbuena'
  },
  {
    artName: 'UFO',
    pageLink: './Art/UFO/index.html',
    imageLink: './Art/UFO/UFO.png',
    author: 'Abhinav Singh @abhinav9910',
    githubLink: 'https://github.com/abhinav9910'
  },
  {
    artName: 'The Ripple',
    pageLink: './Art/Anmol2/index.html',
    imageLink: './Art/Anmol2/ripple.png',
    author: 'Anmol',
    githubLink: 'https://github.com/Anmol270900'
  },
  {
    artName: 'Rainbow loader',
    pageLink: './Art/ka-hn/rainbow.html',
    imageLink: './Art/ka-hn/rainbow.gif',
    author: 'Karim Hussain',
    githubLink: 'https://github.com/ka-hn'
  },
  {
    artName: 'Action Cam',
    pageLink: './Art/Donovan/index.html',
    imageLink: './Art/Donovan/pureCSS-animation.gif',
    author: 'Donovan Hunter',
    githubLink: 'https://github.com/dhdcode'
  },
  {
    artName: 'The Sun',
    pageLink: './Art/Anmol/index.html',
    imageLink: './Art/Anmol/sun.png',
    author: 'Anmol',
    githubLink: 'https://github.com/Anmol270900'
  },
  {
    artName: 'Flashing Pumpkin',
    pageLink: './Art/KatrinaRose14/index.html',
    imageLink: './Art/KatrinaRose14/FlashingPumpkin.gif',
    author: 'Katrina Yates',
    githubLink: 'https://github.com/KatrinaRose14'
  },
  {
    artName: 'Flipbox',
    pageLink: './Art/Prasheel/index.html',
    imageLink: './Art/Prasheel/flip.gif',
    author: 'Prasheel Soni',
    githubLink: 'https://github.com/ps011'
  },
  {
    artName: '2019 Wave',
    pageLink: './Art/chris-aqui/index.html',
    imageLink: './Art/chris-aqui/2019-jump.gif',
    author: 'Christine Aqui',
    githubLink: 'https://github.com/christine-aqui'
  },
  {
    artName: 'Hover Button Animation',
    pageLink: './Art/Vipul/hover.html',
    imageLink: './Art/Vipul/Screenshot2.png',
    author: 'Vipul',
    githubLink: 'https://github.com/vipuljain08'
  },
  {
    artName: 'Start From Zero',
    pageLink: './Art/Robihdy/index.html',
    imageLink: './Art/Robihdy/start-from-zero.png',
    author: 'Robihdy',
    githubLink: 'https://github.com/Robihdy'
  },
  {
    artName: 'Local Host metaphor',
    pageLink: './Art/Akbar-Cyber/index.html',
    imageLink: './Art/Prateek/localhost.png',
    author: 'Prateek',
    githubLink: 'https://github.com/prateekpatrick'
  },
  {
    artName: 'Akbar-Cyber',
    pageLink: './Art/Akbar-Cyber/index.html',
    imageLink: './Art/Akbar-Cyber/akbar.gif',
    author: 'Akbar',
    githubLink: 'https://github.com/Akbar-Cyber'
  },
  {
    artName: 'Sliding Lines',
    pageLink: './Art/erics0n/sliding-lines/index.html',
    imageLink: './Art/erics0n/sliding-lines/image.gif',
    author: 'erics0n',
    githubLink: 'https://github.com/erics0n'
  },
  {
    artName: 'Triangle',
    pageLink: './Art/Joy/triangle/triangle.html',
    imageLink: './Art/Joy/triangle/triangle.gif',
    author: 'Joy',
    githubLink: 'https://github.com/royranger'
  },
  {
    artName: 'Cube',
    pageLink: './Art/Joy/cube/cube.html',
    imageLink: './Art/Joy/cube/cube.gif',
    author: 'Joy',
    githubLink: 'https://github.com/royranger'
  },
  {
    artName: 'Burger Menu',
    pageLink: './Art/mctrl/burger.html',
    imageLink: './Art/mctrl/burger.gif',
    author: 'Martina',
    githubLink: 'https://github.com/mctrl'
  },
  {
    artName: 'Square Loader',
    pageLink: './Art/Hemant/index.html',
    imageLink: './Art/Hemant/loader.gif',
    author: 'Hemant Garg',
    githubLink: 'https://github.com/hemant-garg'
  },
  {
    artName: 'wake up, neo...',
    pageLink: './Art/samirjouni/TributeToTheMatrix.html',
    imageLink: './Art/samirjouni/sample.gif',
    author: 'Samir Jouni',
    githubLink: 'https://github.com/samirjouni'
  },
  {
    artName: 'Tribute To COD4MW',
    pageLink: './Art/samirjouni2/index.html',
    imageLink: './Art/samirjouni2/sample.gif',
    author: 'Samir Jouni',
    githubLink: 'https://github.com/samirjouni'
  },
  {
    artName: 'Planet',
    pageLink: './Art/ArthurDoom/planet.html',
    imageLink: './Art/ArthurDoom/planet.gif',
    author: 'ArthurDoom',
    githubLink: 'https://github.com/ArthurDoom'
  },
  {
    artName: 'SquarPy',
    pageLink: './Art/Utkarsh/index.html',
    imageLink: './Art/Utkarsh/hack.gif',
    author: 'utkarsh',
    githubLink: 'https://github.com/Utkarsh2604'
  },
  {
    artName: 'Circle',
    pageLink: './Art/Oliver/Circle.html',
    imageLink: './Art/Oliver/circle.gif',
    author: 'Oliver',
    githubLink: 'https://github.com/oliver-gomes'
  },
  {
    artName: 'Ellipse Loader',
    pageLink: './Art/VaibhavKhulbe/EllipseLoader.html',
    imageLink: './Art/VaibhavKhulbe/ellipseLoader.gif',
    author: 'Vaibhav Khulbe',
    githubLink: 'https://github.com/Kvaibhav01'
  },
  {
    artName: 'Simple Loader',
    pageLink: './Art/soumsps/simpleload.html',
    imageLink: './Art/soumsps/sample.gif',
    author: 'Soumendu Sinha',
    githubLink: 'https://github.com/soumsps'
  },
  {
    artName: 'Rollodex',
    pageLink: './Art/Shruti/rolling.html',
    imageLink: './Art/Shruti/rolling.gif',
    author: 'Shruti',
    githubLink: 'https://github.com/shruti49'
  },
  {
    artName: 'Cute Cat',
    pageLink: './Art/Alghi/cat.html',
    imageLink: './Art/Alghi/cat.gif',
    author: 'Alghi',
    githubLink: 'https://github.com/darklordace'
  },
  {
    artName: 'r2d2d starwerz',
    pageLink: './Art/izzycs/index.html',
    imageLink: './Art/izzycs/r2d2d.gif',
    author: 'Joy',
    githubLink: 'https://github.com/izzycs'
  },
  {
    artName: 'ZtM Text',
    pageLink: './Art/Di4iMoRtAl/ZtM_text_animation.html',
    imageLink: './Art/Di4iMoRtAl/ZtM_animation.gif',
    author: 'Di4iMoRtAl',
    githubLink: 'https://github.com/dppeykov'
  },
  {
    artName: 'Circles',
    pageLink: './Art/Bhuvana/circles.html',
    imageLink: './Art/Bhuvana/circles.gif',
    author: 'Bhuvana',
    githubLink: 'https://github.com/bhuvana-guna'
  },
  {
    artName: 'Bird',
    pageLink: './Art/Bhuvana/bird.html',
    imageLink: './Art/Bhuvana/bird.gif',
    author: 'Bhuvana',
    githubLink: 'https://github.com/bhuvana-guna'
  },
  {
    artName: 'Loader',
    pageLink: './Art/Bhuvana/loader.html',
    imageLink: './Art/Bhuvana/loader.gif',
    author: 'Bhuvana',
    githubLink: 'https://github.com/bhuvana-guna'
  },
  {
    artName: 'Simple blinking loading circles',
    pageLink: './Art/Rahul/index.html',
    imageLink: './Art/Rahul/loading.gif',
    author: 'Rahul',
    githubLink: 'https://github.com/kohli6010'
  },
  {
    artName: 'Css Pulse',
    pageLink: './Art/Aszmel/pulse.html',
    imageLink: './Art/Aszmel/css_pulse.gif',
    author: 'Aszmel',
    githubLink: 'https://github.com/Aszmel'
  },
  {
    artName: 'Circle Bounce',
    pageLink: './Art/Edmund/index.html',
    imageLink: './Art/Edmund/circle-bounce.gif',
    author: 'Edmund',
    githubLink: 'https://github.com/edmund1645'
  },
  {
    artName: 'Heart Beating',
    pageLink: './Art/Regem/index.html',
    imageLink: './Art/Regem/heart.jpg',
    author: 'Regem',
    githubLink: 'https://github.com/GemzBond'
  },
  {
    artName: 'Fading Circles',
    pageLink: './Art/Ankit/fadeCircle.html',
    imageLink: './Art/Ankit/fadeCircles.png',
    author: 'Ankit Srivastava',
    githubLink: 'https://github.com/a18nov'
  },
  {
    artName: 'Hacktoberfest 2019',
    pageLink: './Art/jpk3lly/animation.html',
    imageLink: './Art/jpk3lly/JPs_Animation_GIF.gif',
    author: 'jpk3lly',
    githubLink: 'https://github.com/jpk3lly'
  },
  {
    artName: 'Name Rotator',
    pageLink: './Art/Meet/name.html',
    imageLink: './Art/Meet/name.gif',
    author: 'Meet',
    githubLink: 'https://github.com/Meet1103'
  },
  {
    artName: 'Ball Rotator',
    pageLink: './Art/Bibekpreet/index.html',
    imageLink: './Art/Bibekpreet/ball.gif',
    author: 'Bibekpreet',
    githubLink: 'https://github.com/bibekpreet99'
  },
  {
    artName: 'ephiphany',
    pageLink: './Art/OctavianIlies/index.html',
    imageLink: './Art/OctavianIlies/ephiphany.gif',
    author: 'OctavianIlies',
    githubLink: 'https://github.com/OctavianIlies'
  },
  {
    artName: 'Loading',
    pageLink: './Art/jh1992jh/loading.html',
    imageLink: './Art/jh1992jh/loading.gif',
    author: 'jh1992jh',
    githubLink: 'https://github.com/jh1992jh'
  },
  {
    artName: 'ZTM Colors',
    pageLink: './Art/Godnon/index.html',
    imageLink: './Art/Godnon/ZTMcAnim.gif',
    author: 'Godnon',
    githubLink: 'https://github.com/godnondsilva'
  },
  {
    artName: 'Hover Effect',
    pageLink: './Art/Shubhankar/index.html',
    imageLink: './Art/Shubhankar/hackoctober.gif',
    author: 'Shubhankar',
    githubLink: 'https://github.com/shubhdwiv12'
  },
  {
    artName: 'Bouncing Fading Circles',
    pageLink: './Art/AyoubIssaad/index.html',
    imageLink: './Art/AyoubIssaad/BouncingFadingCircles.gif',
    author: 'AyoubIssaad',
    githubLink: 'https://github.com/AyoubIssaad'
  },
  {
    artName: '5 balls preloader',
    pageLink: './Art/Nnaji-Victor/index.html',
    imageLink: './Art/Nnaji-Victor/5_balls.gif',
    author: 'Nnaji Victor',
    githubLink: 'https://github.com/Nnaji-Victor'
  },
  {
    artName: 'ZTM Bouncer',
    pageLink: './Art/Josia/bouncer.html',
    imageLink: './Art/Josia/ztmbouncer.gif',
    author: 'Josia Rodriguez',
    githubLink: 'https://github.com/josiarod'
  },
  {
    artName: 'Hacktober loading animation',
    pageLink: './Art/mehul1011/index.html',
    imageLink: './Art/mehul1011/loading.gif',
    author: 'Mehul1011',
    githubLink: 'https://github.com/mehul1011'
  },
  {
    artName: 'Loading Dots',
    pageLink: './Art/devSergiu/index.html',
    imageLink: './Art/devSergiu/loading.gif',
    author: 'devSergiu',
    githubLink: 'https://github.com/devsergiu'
  },
  {
    artName: 'TypeWriter effect',
    pageLink: './Art/Sidharth/Typing_Text.html',
    imageLink: './Art/Sidharth/type_writer.gif',
    author: 'Sidharth',
    githubLink: 'https://github.com/Sidharth98'
  },
  {
    artName: 'Blue Spin',
    pageLink: './Art/JamesW/index.html',
    imageLink: './Art/JamesW/hacktober_spin.gif',
    author: 'James Whitney',
    githubLink: 'https://github.com/jameswhitney'
  },
  {
    artName: 'Loading Animation',
    pageLink: './Art/Sidharth/Loading.html',
    imageLink: './Art/Sidharth/Loading.gif',
    author: 'Sidharth',
    githubLink: 'https://github.com/Sidharth98'
  },
  {
    artName: 'Rotation',
    pageLink: './Art/alenanog/index.html',
    imageLink: './Art/alenanog/rotation.gif',
    author: 'Alena A.',
    githubLink: 'https://github.com/alenanog'
  },
  {
    artName: 'Colors in your life',
    pageLink: './Art/Atipahy/colors.html',
    imageLink: './Art/Atipahy/colors.png',
    author: 'Christos Chr',
    githubLink: 'https://github.com/atipaHy'
  },
  {
    artName: 'Orb',
    pageLink: './Art/Jkbicbic/orb.html',
    imageLink: './Art/Jkbicbic/orb.gif',
    author: 'John Kennedy Bicbic',
    githubLink: 'https://github.com/jkbicbic'
  },
  {
    artName: 'Charging...',
    pageLink: './Art/Afraz/charging.html',
    imageLink: './Art/Afraz/charging.gif',
    author: 'Afraz',
    githubLink: 'https://github.com/afrazz'
  },
  {
    artName: 'Charging...',
    pageLink: './Art/DepStep/depstep.html',
    imageLink: './Art/DepStep/depstep.gif',
    author: 'DepStep',
    githubLink: 'https://github.com/stephD'
  },
  {
    artName: 'Dancing Ball...',
    pageLink: './Art/DaveFres/index.html',
    imageLink: './Art/DaveFres/ball.gif',
    author: 'DaveFres',
    githubLink: 'https://github.com/DaveFres'
  },
  {
    artName: 'animatron',
    pageLink: './Art/animatron/index.html',
    imageLink: './Art/animatron/trance.gif',
    author: 'jomahay',
    githubLink: 'https://github.com/jomahay'
  },
  {
    artName: 'Sunshine',
    pageLink: './Art/Pavelisp/sunshine.html',
    imageLink: './Art/Pavelisp/sunshine.gif',
    author: 'Pavel Isp',
    githubLink: 'https://github.com/pavelisp'
  },
  {
    artName: 'SoundBoxes',
    pageLink: './Art/Hbarang/SoundBox.html',
    imageLink: './Art/Hbarang/SoundBoxAnimation.gif',
    author: 'Hbarang',
    githubLink: 'https://github.com/hbarang'
  },
  {
    artName: 'Cheshire',
    pageLink: './Art/Ckanelin/index.html',
    imageLink: './Art/Ckanelin/Cheshire.gif',
    author: 'Ckanelin',
    githubLink: 'https://github.com/ckanelin'
  },
  {
    artName: 'Disappear',
    pageLink: './Art/Stacy/index.html',
    imageLink: './Art/Stacy/disappear.gif',
    author: 'Stacy',
    githubLink: 'https://github.com/stacyholtz6'
  },
  {
    artName: 'Ellipse Spinner',
    pageLink: './Art/Sabina/ellipse_spinner.html',
    imageLink: './Art/Sabina/ellipse_spinner.png',
    author: 'Sabina Abbasova',
    githubLink: 'https://github.com/sabina929'
  },
  {
    artName: 'NightSky',
    pageLink: './Art/AndyS/index.html',
    imageLink: './Art/AndyS/Capture.GIF',
    author: 'AndyS',
    githubLink: 'https://github.com/AndyS1988'
  },
  {
    artName: 'Hungry',
    pageLink: './Art/diegchav/index.html',
    imageLink: './Art/diegchav/hungry.gif',
    author: 'Diego Chz',
    githubLink: 'https://github.com/diegchav'
  },
  {
    artName: 'Hover Text Animation',
    pageLink: './Art/AyoubIssaad2/index.html',
    imageLink: './Art/AyoubIssaad2/hoverTextAnimation.gif',
    author: 'AyoubIssaad',
    githubLink: 'https://github.com/AyoubIssaad'
  },
  {
    artName: 'Colorize',
    pageLink: './Art/JimBratsos/colorize.html',
    imageLink: './Art/JimBratsos/Colorize.gif',
    author: 'Jim Bratsos',
    githubLink: 'https://github.com/JimBratsos'
  },
  {
    artName: 'Hacktober Spooktacular',
    pageLink: 'Art/Elex/index.html',
    imageLink: ['./Art/Elex/hhs.gif'],
    author: 'William Poisel (LordCobra)',
    githubLink: 'https://github.com/epoisel'
  },
  {
    artName: 'Circley',
    pageLink: './Art/Tranjenny/indexjenny.html',
    imageLink: './Art/Tranjenny/zerojenny.gif',
    author: 'Tranjenny',
    githubLink: 'https://github.com/Tranjenny'
  },
  {
    artName: 'My Vietnam',
    pageLink: './Art/nhbduy/index.html',
    imageLink: './Art/nhbduy/my-vietnam.gif',
    author: 'Hoang-Bao-Duy NGUYEN',
    githubLink: 'https://github.com/nhbduy'
  },
  {
    artName: 'Hactoberfest Bus',
    pageLink: './Art/shahpranaf/index.html',
    imageLink: './Art/shahpranaf/hacktoberfest_bus.gif',
    author: 'Pranav Shah',
    githubLink: 'https://github.com/shahpranaf'
  },
  {
    artName: 'Hacktoberfest',
    pageLink: './Art/robihid/index.html',
    imageLink: './Art/robihid/hacktoberfest.png',
    author: 'robihid',
    githubLink: 'https://github.com/robihid'
  },
  {
    artName: 'Hi there',
    pageLink: './Art/Aki/index.html',
    imageLink: './Art/Aki/giphy.gif',
    author: 'Aki',
    githubLink: 'https://github.com/akmalist'
  },
  {
    artName: '3D css animation',
    pageLink: './Art/animationtion/index.html',
    imageLink: './Art/animation/css3drotate.gif',
    author: 'christ',
    githubLink: 'https://github.com/christ-87'
  },
  {
    artName: 'Hacktoberfest 2019!',
    pageLink: './Art/RedSquirrrel/index.html',
    imageLink: './Art/RedSquirrrel/index.html/animation.PNG',
    author: 'RedSquirrrel',
    githubLink: 'https://github.com/RedSquirrrel'
  },
  {
    artName: 'Sliding text',
    pageLink: './Art/Flattopz/index.html',
    imageLink: './Art/Flattopz/SlidingText.gif',
    author: 'Flattopz',
    githubLink: 'https://github.com/hjpunzalan'
  },
  {
    artName: 'Rainbow Color Changer',
    pageLink: './Art/mmshr/index.html',
    imageLink: './Art/mmshr/rainbow.gif',
    author: 'mmosehauer',
    githubLink: 'https://github.com/mmosehauer'
  },
  {
    artName: 'World of Coding',
    pageLink: './Art/tom_kn/coding.html',
    imageLink: './Art/tom_kn/coding.gif',
    author: 'Tamas Knisz',
    githubLink: 'https://github.com/TamasKn'
  },
  {
    artName: 'Initial Bounce',
    pageLink: './Art/Juwana/initial.html',
    imageLink: './Art/Juwana/InitialBounce.gif',
    author: 'Juwana',
    githubLink: 'https://github.com/JZerman2018'
  },
  {
    artName: 'Atom',
    pageLink: './Art/Teva/index.html',
    imageLink: './Art/Teva/atom.gif',
    author: 'Teva',
    githubLink: 'https://github.com/TevaHenry'
  },
  {
    artName: 'Be Awesome',
    pageLink: './Art/TigerAsH/index.html',
    imageLink: './Art/TigerAsH/be-awesome.jpg',
    author: 'TigerAsH',
    githubLink: 'https://github.com/TigerAsH94'
  },
  {
    artName: 'Rainbow Colors',
    pageLink: './Art/Sanjeev/index.html',
    imageLink: './Art/Sanjeev/animation.gif',
    author: 'Sanjeev Panday',
    githubLink: 'https://github.com/Sanjeev-Panday'
  },
  {
    artName: 'ZtM',
    pageLink: './Art/thoyvo/index.html',
    imageLink: './Art/thoyvo/ztm.gif',
    author: 'Thoyvo',
    githubLink: 'https://github.com/thoyvo'
  },
  {
    artName: 'Fast Fishes',
    pageLink: './Art/4ront/index.html',
    imageLink: './Art/4ront/fishes.gif',
    author: '4rontender',
    githubLink: 'https://github.com/RinatValiullov'
  },
  {
    artName: 'Loading...',
    pageLink: './Art/RedSquirrrel2/loading.html',
    imageLink: './Art/RedSquirrrel2/loading.gif',
    author: 'RedSquirrrel',
    githubLink: 'https://github.com/RedSquirrrel'
  },
  {
    artName: 'Animated Cube',
    pageLink: './Art/Animated Cube/index.html',
    imageLink: './Art/Animated Cube/cube.gif',
    author: 'RedSquirrrel',
    githubLink: 'https://github.com/RedSquirrrel'
  },
  {
    artName: 'Calm Ubuntu',
    pageLink: './Art/schupat/index.html',
    imageLink: './Art/schupat/preview.gif',
    author: 'schupat',
    githubLink: 'https://github.com/schupat'
  },
  {
    artName: 'Solar System',
    pageLink: './Art/DSandberg93/index.html',
    imageLink: './Art/DSandberg93/SolarSystem.gif',
    author: 'DSandberg93',
    githubLink: 'https://github.com/DSandberg93'
  },
  {
    artName: 'Boo',
    pageLink: './Art/VerityB/index.html',
    imageLink: './Art/VerityB/boo.gif',
    author: 'VerityB',
    githubLink: 'https://github.com/VerityB'
  },
  {
    artName: 'Hacktoberfest Ghost',
    pageLink: './Art/cTahirih/index.html',
    imageLink: './Art/cTahirih/ghost.png',
    author: 'cTahirih',
    githubLink: 'https://github.com/cTahirih'
  },
  {
    artName: 'Clock',
    pageLink: './Art/Abdul/index.html',
    imageLink: './Art/Abdul/Clock.png',
    author: 'Abdul Rahman',
    githubLink: 'https://github.com/abdulrahman118'
  },
  {
    artName: 'Loading Cube',
    pageLink: './Art/andrearizzello/index.html',
    imageLink: './Art/andrearizzello/index.gif',
    author: 'Andrea Rizzello',
    githubLink: 'https://github.com/andrearizzello'
  },
  {
    artName: 'Wall Dropping Logo',
    pageLink: './Art/shivams136/index.html',
    imageLink: './Art/shivams136/walldrop.gif',
    author: 'Shivam Sharma',
    githubLink: 'https://github.com/ShivamS136'
  },
  {
    artName: 'Infinite Race',
    pageLink: './Art/levermanx/index.html',
    imageLink: './Art/levermanx/anim.gif',
    author: 'Levermanx',
    githubLink: 'https://github.com/levermanx'
  },
  {
    artName: 'Hover to Rotate Text',
    pageLink: './Art/faiz_hameed/index.html',
    imageLink: './Art/faiz_hameed/hackto.gif',
    author: 'Faiz Hameed',
    githubLink: 'https://github.com/faizhameed'
  },
  {
    artName: 'HalloHacktober Greeting!',
    pageLink: './Art/lusalga/index.html',
    imageLink: './Art/lusalga/lu.gif',
    author: 'Lucieni A. Saldanha',
    githubLink: 'https://github.com/lusalga/'
  },
  {
    artName: 'Time goes by',
    pageLink: './Art/WolfgangKreminger/index.html',
    imageLink: './Art/WolfgangKreminger/showcase.gif',
    author: 'Wolfgang Kreminger',
    githubLink: 'https://github.com/r4pt0s'
  },
  {
    artName: 'Bouncing Text!',
    pageLink: './Art/AbdulsalamAbdulrahman/index.html',
    imageLink: './Art/AbdulsalamAbdulrahman/Bouncingtxt.gif',
    author: 'Abdulsalam Abdulrahman',
    githubLink: 'https://github.com/AbdulsalamAbdulrahman/'
  },
  {
    artName: 'Simple Phone Animation',
    pageLink: './Art/Lala/index.html',
    imageLink: './Art/Lala/phone.gif',
    author: 'Olamide Aboyeji',
    githubLink: 'https://github.com/aolamide'
  },
  {
    artName: 'Synthwave Sunset',
    pageLink: './Art/brunobolting/index.html',
    imageLink: './Art/brunobolting/synthwave-sunset.gif',
    author: 'Bruno Bolting',
    githubLink: 'https://github.com/brunobolting/'
  },
  {
    artName: 'That Animation',
    pageLink: './Art/MaKloudz/index.html',
    imageLink: './Art/MaKloudz/dat-animation.gif',
    author: 'Blessing Mutava',
    githubLink: 'https://github.com/MaKloudz'
  },
  {
    artName: 'animatron',
    pageLink: './Art/animatron/index.html',
    imageLink: './Art/animatron/trance.gif',
    author: 'nick981837',
    githubLink: 'https://github.com/nick981837'
  },
  {
    artName: 'abhishek9686',
    pageLink: './Art/abhishek9686/index.html',
    imageLink: './Art/abhishek9686/loading.gif',
    author: 'abhishek9686',
    githubLink: 'https://github.com/abhishek9686'
  },

  {
    artName: 'Animecircles',
    pageLink: './Art/Animecircles/index.html',
    imageLink: './Art/animatron/',
    author: 'Geamoding',
    githubLink: 'https://github.com/gilbertekalea'
  },
  {
    artName: 'ZTM Animation',
    pageLink: './Art/EricPuskas/index.html',
    imageLink: './Art/EricPuskas/index.gif',
    author: 'Eric Puskas',
    githubLink: 'https://github.com/EricPuskas'
  },
  {
    artName: 'LSD Rainbow Trip: Phase 1',
    pageLink: './Art/AbsMechanik/index.html',
    imageLink: './Art/AbsMechanik/AbsMechanik_Animation.gif',
    author: 'AbsMechanik',
    githubLink: 'https://github.com/AbsMechanik'
  },
  {
    artName: 'Christmas Lights',
    pageLink: './Art/Futuregit/index.html',
    imageLink: './Art/Futuregit/Christmas-Lights.gif',
    author: 'Futuregit',
    githubLink: 'https://github.com/Futuregit'
  },
  {
    artName: 'Fruit Dancing',
    pageLink: './Art/carlacentenor/index.html',
    imageLink: './Art/carlacentenor/fruit.gif',
    author: 'carlacentenor',
    githubLink: 'https://github.com/carlacentenor'
  },
  {
    artName: 'Spooktober Hacktoberfest',
    pageLink: './Art/FredAmartey/index.html',
    imageLink: './Art/FredAmartey/thumbnaill.gif',
    author: 'Fred Amartey',
    githubLink: 'https://github.com/FredAmartey'
  },
  {
    artName: 'Star Wars?',
    pageLink: './Art/henryvalbuena/index.html',
    imageLink: './Art/henryvalbuena/index.gif',
    author: 'Henry Valbuena',
    githubLink: 'https://github.com/henryvalbuena'
  },
  {
    artName: 'UFO',
    pageLink: './Art/UFO/index.html',
    imageLink: './Art/UFO/UFO.png',
    author: 'Abhinav Singh @abhinav9910',
    githubLink: 'https://github.com/abhinav9910'
  },
  {
    artName: 'The Ripple',
    pageLink: './Art/Anmol2/index.html',
    imageLink: './Art/Anmol2/ripple.png',
    author: 'Anmol',
    githubLink: 'https://github.com/Anmol270900'
  },
  {
    artName: 'Rainbow loader',
    pageLink: './Art/ka-hn/rainbow.html',
    imageLink: './Art/ka-hn/rainbow.gif',
    author: 'Karim Hussain',
    githubLink: 'https://github.com/ka-hn'
  },
  {
    artName: 'Action Cam',
    pageLink: './Art/Donovan/index.html',
    imageLink: './Art/Donovan/pureCSS-animation.gif',
    author: 'Donovan Hunter',
    githubLink: 'https://github.com/dhdcode'
  },
  {
    artName: 'The Sun',
    pageLink: './Art/Anmol/index.html',
    imageLink: './Art/Anmol/sun.png',
    author: 'Anmol',
    githubLink: 'https://github.com/Anmol270900'
  },
  {
    artName: 'Flashing Pumpkin',
    pageLink: './Art/KatrinaRose14/index.html',
    imageLink: './Art/KatrinaRose14/FlashingPumpkin.gif',
    author: 'Katrina Yates',
    githubLink: 'https://github.com/KatrinaRose14'
  },
  {
    artName: 'Flipbox',
    pageLink: './Art/Prasheel/index.html',
    imageLink: './Art/Prasheel/flip.gif',
    author: 'Prasheel Soni',
    githubLink: 'https://github.com/ps011'
  },
  {
    artName: '2019 Wave',
    pageLink: './Art/chris-aqui/index.html',
    imageLink: './Art/chris-aqui/2019-jump.gif',
    author: 'Christine Aqui',
    githubLink: 'https://github.com/christine-aqui'
  },
  {
    artName: 'Hover Button Animation',
    pageLink: './Art/Vipul/hover.html',
    imageLink: './Art/Vipul/Screenshot2.png',
    author: 'Vipul',
    githubLink: 'https://github.com/vipuljain08'
  },
  {
    artName: 'Start From Zero',
    pageLink: './Art/Robihdy/index.html',
    imageLink: './Art/Robihdy/start-from-zero.png',
    author: 'Robihdy',
    githubLink: 'https://github.com/Robihdy'
  },
  {
    artName: 'Local Host metaphor',
    pageLink: './Art/Akbar-Cyber/index.html',
    imageLink: './Art/Prateek/localhost.png',
    author: 'Prateek',
    githubLink: 'https://github.com/prateekpatrick'
  },
  {
    artName: 'Akbar-Cyber',
    pageLink: './Art/Akbar-Cyber/index.html',
    imageLink: './Art/Akbar-Cyber/akbar.gif',
    author: 'Akbar',
    githubLink: 'https://github.com/Akbar-Cyber'
  },
  {
    artName: 'Sliding Lines',
    pageLink: './Art/erics0n/sliding-lines/index.html',
    imageLink: './Art/erics0n/sliding-lines/image.gif',
    author: 'erics0n',
    githubLink: 'https://github.com/erics0n'
  },
  {
    artName: 'Triangle',
    pageLink: './Art/Joy/triangle/triangle.html',
    imageLink: './Art/Joy/triangle/triangle.gif',
    author: 'Joy',
    githubLink: 'https://github.com/royranger'
  },
  {
    artName: 'Cube',
    pageLink: './Art/Joy/cube/cube.html',
    imageLink: './Art/Joy/cube/cube.gif',
    author: 'Joy',
    githubLink: 'https://github.com/royranger'
  },
  {
    artName: 'Burger Menu',
    pageLink: './Art/mctrl/burger.html',
    imageLink: './Art/mctrl/burger.gif',
    author: 'Martina',
    githubLink: 'https://github.com/mctrl'
  },
  {
    artName: 'Square Loader',
    pageLink: './Art/Hemant/index.html',
    imageLink: './Art/Hemant/loader.gif',
    author: 'Hemant Garg',
    githubLink: 'https://github.com/hemant-garg'
  },
  {
    artName: 'wake up, neo...',
    pageLink: './Art/samirjouni/TributeToTheMatrix.html',
    imageLink: './Art/samirjouni/sample.gif',
    author: 'Samir Jouni',
    githubLink: 'https://github.com/samirjouni'
  },
  {
    artName: 'Tribute To COD4MW',
    pageLink: './Art/samirjouni2/index.html',
    imageLink: './Art/samirjouni2/sample.gif',
    author: 'Samir Jouni',
    githubLink: 'https://github.com/samirjouni'
  },
  {
    artName: 'Planet',
    pageLink: './Art/ArthurDoom/planet.html',
    imageLink: './Art/ArthurDoom/planet.gif',
    author: 'ArthurDoom',
    githubLink: 'https://github.com/ArthurDoom'
  },
  {
    artName: 'SquarPy',
    pageLink: './Art/Utkarsh/index.html',
    imageLink: './Art/Utkarsh/hack.gif',
    author: 'utkarsh',
    githubLink: 'https://github.com/Utkarsh2604'
  },
  {
    artName: 'Circle',
    pageLink: './Art/Oliver/Circle.html',
    imageLink: './Art/Oliver/circle.gif',
    author: 'Oliver',
    githubLink: 'https://github.com/oliver-gomes'
  },
  {
    artName: 'Ellipse Loader',
    pageLink: './Art/VaibhavKhulbe/EllipseLoader.html',
    imageLink: './Art/VaibhavKhulbe/ellipseLoader.gif',
    author: 'Vaibhav Khulbe',
    githubLink: 'https://github.com/Kvaibhav01'
  },
  {
    artName: 'Simple Loader',
    pageLink: './Art/soumsps/simpleload.html',
    imageLink: './Art/soumsps/sample.gif',
    author: 'Soumendu Sinha',
    githubLink: 'https://github.com/soumsps'
  },
  {
    artName: 'Rollodex',
    pageLink: './Art/Shruti/rolling.html',
    imageLink: './Art/Shruti/rolling.gif',
    author: 'Shruti',
    githubLink: 'https://github.com/shruti49'
  },
  {
    artName: 'Cute Cat',
    pageLink: './Art/Alghi/cat.html',
    imageLink: './Art/Alghi/cat.gif',
    author: 'Alghi',
    githubLink: 'https://github.com/darklordace'
  },
  {
    artName: 'ZtM Text',
    pageLink: './Art/Di4iMoRtAl/ZtM_text_animation.html',
    imageLink: './Art/Di4iMoRtAl/ZtM_animation.gif',
    author: 'Di4iMoRtAl',
    githubLink: 'https://github.com/dppeykov'
  },
  {
    artName: 'Circles',
    pageLink: './Art/Bhuvana/circles.html',
    imageLink: './Art/Bhuvana/circles.gif',
    author: 'Bhuvana',
    githubLink: 'https://github.com/bhuvana-guna'
  },
  {
    artName: 'Bird',
    pageLink: './Art/Bhuvana/bird.html',
    imageLink: './Art/Bhuvana/bird.gif',
    author: 'Bhuvana',
    githubLink: 'https://github.com/bhuvana-guna'
  },
  {
    artName: 'Loader',
    pageLink: './Art/Bhuvana/loader.html',
    imageLink: './Art/Bhuvana/loader.gif',
    author: 'Bhuvana',
    githubLink: 'https://github.com/bhuvana-guna'
  },
  {
    artName: 'Simple blinking loading circles',
    pageLink: './Art/Rahul/index.html',
    imageLink: './Art/Rahul/loading.gif',
    author: 'Rahul',
    githubLink: 'https://github.com/kohli6010'
  },
  {
    artName: 'Css Pulse',
    pageLink: './Art/Aszmel/pulse.html',
    imageLink: './Art/Aszmel/css_pulse.gif',
    author: 'Aszmel',
    githubLink: 'https://github.com/Aszmel'
  },
  {
    artName: 'Circle Bounce',
    pageLink: './Art/Edmund/index.html',
    imageLink: './Art/Edmund/circle-bounce.gif',
    author: 'Edmund',
    githubLink: 'https://github.com/edmund1645'
  },
  {
    artName: 'Heart Beating',
    pageLink: './Art/Regem/index.html',
    imageLink: './Art/Regem/heart.jpg',
    author: 'Regem',
    githubLink: 'https://github.com/GemzBond'
  },
  {
    artName: 'Fading Circles',
    pageLink: './Art/Ankit/fadeCircle.html',
    imageLink: './Art/Ankit/fadeCircles.png',
    author: 'Ankit Srivastava',
    githubLink: 'https://github.com/a18nov'
  },
  {
    artName: 'Hacktoberfest 2019',
    pageLink: './Art/jpk3lly/animation.html',
    imageLink: './Art/jpk3lly/JPs_Animation_GIF.gif',
    author: 'jpk3lly',
    githubLink: 'https://github.com/jpk3lly'
  },
  {
    artName: 'Name Rotator',
    pageLink: './Art/Meet/name.html',
    imageLink: './Art/Meet/name.gif',
    author: 'Meet',
    githubLink: 'https://github.com/Meet1103'
  },
  {
    artName: 'Ball Rotator',
    pageLink: './Art/Bibekpreet/index.html',
    imageLink: './Art/Bibekpreet/ball.gif',
    author: 'Bibekpreet',
    githubLink: 'https://github.com/bibekpreet99'
  },
  {
    artName: 'ephiphany',
    pageLink: './Art/OctavianIlies/index.html',
    imageLink: './Art/OctavianIlies/ephiphany.gif',
    author: 'OctavianIlies',
    githubLink: 'https://github.com/OctavianIlies'
  },
  {
    artName: 'Loading',
    pageLink: './Art/jh1992jh/loading.html',
    imageLink: './Art/jh1992jh/loading.gif',
    author: 'jh1992jh',
    githubLink: 'https://github.com/jh1992jh'
  },
  {
    artName: 'ZTM Colors',
    pageLink: './Art/Godnon/index.html',
    imageLink: './Art/Godnon/ZTMcAnim.gif',
    author: 'Godnon',
    githubLink: 'https://github.com/godnondsilva'
  },
  {
    artName: 'Hover Effect',
    pageLink: './Art/Shubhankar/index.html',
    imageLink: './Art/Shubhankar/hackoctober.gif',
    author: 'Shubhankar',
    githubLink: 'https://github.com/shubhdwiv12'
  },
  {
    artName: 'Bouncing Fading Circles',
    pageLink: './Art/AyoubIssaad/index.html',
    imageLink: './Art/AyoubIssaad/BouncingFadingCircles.gif',
    author: 'AyoubIssaad',
    githubLink: 'https://github.com/AyoubIssaad'
  },
  {
    artName: '5 balls preloader',
    pageLink: './Art/Nnaji-Victor/index.html',
    imageLink: './Art/Nnaji-Victor/5_balls.gif',
    author: 'Nnaji Victor',
    githubLink: 'https://github.com/Nnaji-Victor'
  },
  {
    artName: 'ZTM Bouncer',
    pageLink: './Art/Josia/bouncer.html',
    imageLink: './Art/Josia/ztmbouncer.gif',
    author: 'Josia Rodriguez',
    githubLink: 'https://github.com/josiarod'
  },
  {
    artName: 'Hacktober loading animation',
    pageLink: './Art/mehul1011/index.html',
    imageLink: './Art/mehul1011/loading.gif',
    author: 'Mehul1011',
    githubLink: 'https://github.com/mehul1011'
  },
  {
    artName: 'Loading Dots',
    pageLink: './Art/devSergiu/index.html',
    imageLink: './Art/devSergiu/loading.gif',
    author: 'devSergiu',
    githubLink: 'https://github.com/devsergiu'
  },
  {
    artName: 'TypeWriter effect',
    pageLink: './Art/Sidharth/Typing_Text.html',
    imageLink: './Art/Sidharth/type_writer.gif',
    author: 'Sidharth',
    githubLink: 'https://github.com/Sidharth98'
  },
  {
    artName: 'Blue Spin',
    pageLink: './Art/JamesW/index.html',
    imageLink: './Art/JamesW/hacktober_spin.gif',
    author: 'James Whitney',
    githubLink: 'https://github.com/jameswhitney'
  },
  {
    artName: 'Loading Animation',
    pageLink: './Art/Sidharth/Loading.html',
    imageLink: './Art/Sidharth/Loading.gif',
    author: 'Sidharth',
    githubLink: 'https://github.com/Sidharth98'
  },
  {
    artName: 'Rotation',
    pageLink: './Art/alenanog/index.html',
    imageLink: './Art/alenanog/rotation.gif',
    author: 'Alena A.',
    githubLink: 'https://github.com/alenanog'
  },
  {
    artName: 'Colors in your life',
    pageLink: './Art/Atipahy/colors.html',
    imageLink: './Art/Atipahy/colors.png',
    author: 'Christos Chr',
    githubLink: 'https://github.com/atipaHy'
  },
  {
    artName: 'Orb',
    pageLink: './Art/Jkbicbic/orb.html',
    imageLink: './Art/Jkbicbic/orb.gif',
    author: 'John Kennedy Bicbic',
    githubLink: 'https://github.com/jkbicbic'
  },
  {
    artName: 'Charging...',
    pageLink: './Art/Afraz/charging.html',
    imageLink: './Art/Afraz/charging.gif',
    author: 'Afraz',
    githubLink: 'https://github.com/afrazz'
  },
  {
    artName: 'Charging...',
    pageLink: './Art/DepStep/depstep.html',
    imageLink: './Art/DepStep/depstep.gif',
    author: 'DepStep',
    githubLink: 'https://github.com/stephD'
  },
  {
    artName: 'Dancing Ball...',
    pageLink: './Art/DaveFres/index.html',
    imageLink: './Art/DaveFres/ball.gif',
    author: 'DaveFres',
    githubLink: 'https://github.com/DaveFres'
  },
  {
    artName: 'animatron',
    pageLink: './Art/animatron/index.html',
    imageLink: './Art/animatron/trance.gif',
    author: 'jomahay',
    githubLink: 'https://github.com/jomahay'
  },
  {
    artName: 'Sunshine',
    pageLink: './Art/Pavelisp/sunshine.html',
    imageLink: './Art/Pavelisp/sunshine.gif',
    author: 'Pavel Isp',
    githubLink: 'https://github.com/pavelisp'
  },
  {
    artName: 'SoundBoxes',
    pageLink: './Art/Hbarang/SoundBox.html',
    imageLink: './Art/Hbarang/SoundBoxAnimation.gif',
    author: 'Hbarang',
    githubLink: 'https://github.com/hbarang'
  },
  {
    artName: 'Cheshire',
    pageLink: './Art/Ckanelin/index.html',
    imageLink: './Art/Ckanelin/Cheshire.gif',
    author: 'Ckanelin',
    githubLink: 'https://github.com/ckanelin'
  },
  {
    artName: 'Disappear',
    pageLink: './Art/Stacy/index.html',
    imageLink: './Art/Stacy/disappear.gif',
    author: 'Stacy',
    githubLink: 'https://github.com/stacyholtz6'
  },
  {
    artName: 'Ellipse Spinner',
    pageLink: './Art/Sabina/ellipse_spinner.html',
    imageLink: './Art/Sabina/ellipse_spinner.png',
    author: 'Sabina Abbasova',
    githubLink: 'https://github.com/sabina929'
  },
  {
    artName: 'NightSky',
    pageLink: './Art/AndyS/index.html',
    imageLink: './Art/AndyS/Capture.GIF',
    author: 'AndyS',
    githubLink: 'https://github.com/AndyS1988'
  },
  {
    artName: 'Hungry',
    pageLink: './Art/diegchav/index.html',
    imageLink: './Art/diegchav/hungry.gif',
    author: 'Diego Chz',
    githubLink: 'https://github.com/diegchav'
  },
  {
    artName: 'Hover Text Animation',
    pageLink: './Art/AyoubIssaad2/index.html',
    imageLink: './Art/AyoubIssaad2/hoverTextAnimation.gif',
    author: 'AyoubIssaad',
    githubLink: 'https://github.com/AyoubIssaad'
  },
  {
    artName: 'Colorize',
    pageLink: './Art/JimBratsos/colorize.html',
    imageLink: './Art/JimBratsos/Colorize.gif',
    author: 'Jim Bratsos',
    githubLink: 'https://github.com/JimBratsos'
  },
  {
    artName: 'Hacktober Spooktacular',
    pageLink: 'Art/Elex/index.html',
    imageLink: ['./Art/Elex/hhs.gif'],
    author: 'William Poisel (LordCobra)',
    githubLink: 'https://github.com/epoisel'
  },
  {
    artName: 'Circley',
    pageLink: './Art/Tranjenny/indexjenny.html',
    imageLink: './Art/Tranjenny/zerojenny.gif',
    author: 'Tranjenny',
    githubLink: 'https://github.com/Tranjenny'
  },
  {
    artName: 'My Vietnam',
    pageLink: './Art/nhbduy/index.html',
    imageLink: './Art/nhbduy/my-vietnam.gif',
    author: 'Hoang-Bao-Duy NGUYEN',
    githubLink: 'https://github.com/nhbduy'
  },
  {
    artName: 'Hactoberfest Bus',
    pageLink: './Art/shahpranaf/index.html',
    imageLink: './Art/shahpranaf/hacktoberfest_bus.gif',
    author: 'Pranav Shah',
    githubLink: 'https://github.com/shahpranaf'
  },
  {
    artName: 'Hacktoberfest',
    pageLink: './Art/robihid/index.html',
    imageLink: './Art/robihid/hacktoberfest.png',
    author: 'robihid',
    githubLink: 'https://github.com/robihid'
  },
  {
    artName: 'Hi there',
    pageLink: './Art/Aki/index.html',
    imageLink: './Art/Aki/giphy.gif',
    author: 'Aki',
    githubLink: 'https://github.com/akmalist'
  },
  {
    artName: 'Hacktoberfest 2019!',
    pageLink: './Art/RedSquirrrel/index.html',
    imageLink: './Art/RedSquirrrel/index.html/animation.PNG',
    author: 'RedSquirrrel',
    githubLink: 'https://github.com/RedSquirrrel'
  },
  {
    artName: 'Sliding text',
    pageLink: './Art/Flattopz/index.html',
    imageLink: './Art/Flattopz/SlidingText.gif',
    author: 'Flattopz',
    githubLink: 'https://github.com/hjpunzalan'
  },
  {
    artName: 'Rainbow Color Changer',
    pageLink: './Art/mmshr/index.html',
    imageLink: './Art/mmshr/rainbow.gif',
    author: 'mmosehauer',
    githubLink: 'https://github.com/mmosehauer'
  },
  {
    artName: 'World of Coding',
    pageLink: './Art/tom_kn/coding.html',
    imageLink: './Art/tom_kn/coding.gif',
    author: 'Tamas Knisz',
    githubLink: 'https://github.com/TamasKn'
  },
  {
    artName: 'Initial Bounce',
    pageLink: './Art/Juwana/initial.html',
    imageLink: './Art/Juwana/InitialBounce.gif',
    author: 'Juwana',
    githubLink: 'https://github.com/JZerman2018'
  },
  {
    artName: 'Atom',
    pageLink: './Art/Teva/index.html',
    imageLink: './Art/Teva/atom.gif',
    author: 'Teva',
    githubLink: 'https://github.com/TevaHenry'
  },
  {
    artName: 'Be Awesome',
    pageLink: './Art/TigerAsH/index.html',
    imageLink: './Art/TigerAsH/be-awesome.jpg',
    author: 'TigerAsH',
    githubLink: 'https://github.com/TigerAsH94'
  },
  {
    artName: 'Rainbow Colors',
    pageLink: './Art/Sanjeev/index.html',
    imageLink: './Art/Sanjeev/animation.gif',
    author: 'Sanjeev Panday',
    githubLink: 'https://github.com/Sanjeev-Panday'
  },
  {
    artName: 'ZtM',
    pageLink: './Art/thoyvo/index.html',
    imageLink: './Art/thoyvo/ztm.gif',
    author: 'Thoyvo',
    githubLink: 'https://github.com/thoyvo'
  },
  {
    artName: 'Fast Fishes',
    pageLink: './Art/4ront/index.html',
    imageLink: './Art/4ront/fishes.gif',
    author: '4rontender',
    githubLink: 'https://github.com/RinatValiullov'
  },
  {
    artName: 'Loading...',
    pageLink: './Art/RedSquirrrel2/loading.html',
    imageLink: './Art/RedSquirrrel2/loading.gif',
    author: 'RedSquirrrel',
    githubLink: 'https://github.com/RedSquirrrel'
  },
  {
    artName: 'Animated Cube',
    pageLink: './Art/Animated Cube/index.html',
    imageLink: './Art/Animated Cube/cube.gif',
    author: 'RedSquirrrel',
    githubLink: 'https://github.com/RedSquirrrel'
  },
  {
    artName: 'Calm Ubuntu',
    pageLink: './Art/schupat/index.html',
    imageLink: './Art/schupat/preview.gif',
    author: 'schupat',
    githubLink: 'https://github.com/schupat'
  },
  {
    artName: 'Solar System',
    pageLink: './Art/DSandberg93/index.html',
    imageLink: './Art/DSandberg93/SolarSystem.gif',
    author: 'DSandberg93',
    githubLink: 'https://github.com/DSandberg93'
  },
  {
    artName: 'Boo',
    pageLink: './Art/VerityB/index.html',
    imageLink: './Art/VerityB/boo.gif',
    author: 'VerityB',
    githubLink: 'https://github.com/VerityB'
  },
  {
    artName: 'Hacktoberfest Ghost',
    pageLink: './Art/cTahirih/index.html',
    imageLink: './Art/cTahirih/ghost.png',
    author: 'cTahirih',
    githubLink: 'https://github.com/cTahirih'
  },
  {
    artName: 'Clock',
    pageLink: './Art/Abdul/index.html',
    imageLink: './Art/Abdul/Clock.png',
    author: 'Abdul Rahman',
    githubLink: 'https://github.com/abdulrahman118'
  },
  {
    artName: 'Loading Cube',
    pageLink: './Art/andrearizzello/index.html',
    imageLink: './Art/andrearizzello/index.gif',
    author: 'Andrea Rizzello',
    githubLink: 'https://github.com/andrearizzello'
  },
  {
    artName: 'Wall Dropping Logo',
    pageLink: './Art/shivams136/index.html',
    imageLink: './Art/shivams136/walldrop.gif',
    author: 'Shivam Sharma',
    githubLink: 'https://github.com/ShivamS136'
  },
  {
    artName: 'Infinite Race',
    pageLink: './Art/levermanx/index.html',
    imageLink: './Art/levermanx/anim.gif',
    author: 'Levermanx',
    githubLink: 'https://github.com/levermanx'
  },
  {
    artName: 'Hover to Rotate Text',
    pageLink: './Art/faiz_hameed/index.html',
    imageLink: './Art/faiz_hameed/hackto.gif',
    author: 'Faiz Hameed',
    githubLink: 'https://github.com/faizhameed'
  },
  {
    artName: 'HalloHacktober Greeting!',
    pageLink: './Art/lusalga/index.html',
    imageLink: './Art/lusalga/lu.gif',
    author: 'Lucieni A. Saldanha',
    githubLink: 'https://github.com/lusalga/'
  },
  {
    artName: 'Time goes by',
    pageLink: './Art/WolfgangKreminger/index.html',
    imageLink: './Art/WolfgangKreminger/showcase.gif',
    author: 'Wolfgang Kreminger',
    githubLink: 'https://github.com/r4pt0s'
  },
  {
    artName: 'Bouncing Text!',
    pageLink: './Art/AbdulsalamAbdulrahman/index.html',
    imageLink: './Art/AbdulsalamAbdulrahman/Bouncingtxt.gif',
    author: 'Abdulsalam Abdulrahman',
    githubLink: 'https://github.com/AbdulsalamAbdulrahman/'
  },
  {
    artName: 'Simple Phone Animation',
    pageLink: './Art/Lala/index.html',
    imageLink: './Art/Lala/phone.gif',
    author: 'Olamide Aboyeji',
    githubLink: 'https://github.com/aolamide'
  },
  {
    artName: 'Synthwave Sunset',
    pageLink: './Art/brunobolting/index.html',
    imageLink: './Art/brunobolting/synthwave-sunset.gif',
    author: 'Bruno Bolting',
    githubLink: 'https://github.com/brunobolting/'
  },

  {
    artName: 'Kawaii Penguin',
    pageLink: './Art/Brienyll/index.html',
    imageLink: './Art/Brienyll/kawaiiPenguin.gif',
    author: 'Brienyll',
    githubLink: 'https://github.com/brienyll/'
  },
  {
    artName: 'Happy Halloween',
    pageLink: './Art/MatthewS/index.html',
    imageLink: './Art/MatthewS/Spider.gif',
    author: 'MatthewS',
    githubLink: 'https://github.com/matthewstoddart/'
  },
  {
    artName: 'Fan Art',
    pageLink: './Art/m-perez33/index.html',
    imageLink: './Art/m-perez33/cylon.gif',
    author: 'Marcos Perez',
    githubLink: 'https://github.com/m-perez33/'
  },
  {
    artName: 'Animating Pot',
    pageLink: './Art/Somechandra/index.html',
    imageLink: './Art/Somechandra/pot.gif',
    author: 'Somechandra',
    githubLink: 'https://github.com/somechandra'
  },
  {
    artName: 'Circles Circling',
    pageLink: './Art/pikktorr/index.html',
    imageLink: './Art/pikktorr/circles.gif',
    author: 'pikktorr',
    githubLink: 'https://github.com/pikktorr'
  },
  {
    artName: 'Glitchy Szn',
    pageLink: './Art/premdav/index.html',
    imageLink: './Art/premdav/screenshot.png',
    author: 'premdav',
    githubLink: 'https://github.com/premdav'
  },
  {
    artName: 'ZeroToMastery',
    pageLink: './Art/Vzneers/index.html',
    imageLink: './Art/Vzneers/gifzeroloading.gif',
    author: 'TrinhMinhHieu',
    githubLink: 'https://github.com/trinhminhhieu'
  },
  {
    artName: 'Spacecraft-landing',
    pageLink: './Art/DDuplinszki/index.html',
    imageLink: './Art/DDuplinszki/Spacecraft-landing.gif',
    author: 'DDuplinszki',
    githubLink: 'https://github.com/DDuplinszki'
  },
  {
    artName: 'Paw Prints',
    pageLink: './Art/Tia/index.html',
    imageLink: './Art/Tia/paw-prints.gif',
    author: 'Tia Esguerra',
    githubLink: 'https://github.com/msksfo'
  },
  {
    artName: 'Hover-Scale',
    pageLink: './Art/echowebid/index.html',
    imageLink: './Art/echowebid/hover.gif',
    author: 'echowebid',
    githubLink: 'https://github.com/echowebid'
  },
  {
    artName: 'mars',
    pageLink: './Art/Courtney_Pure/index.html',
    imageLink: './Art/Courtney_Pure/mars_screenshot.png',
    author: 'Courtney Pure',
    githubLink: 'https://github.com/courtneypure'
  },
  {
    artName: 'Welcome HactoberFest',
    pageLink: './Art/Dhaval/index.html',
    imageLink: './Art/Dhaval/Welcome-Hacktoberfest.gif',
    author: 'Dhaval Mehta',
    githubLink: 'https://github.com/Dhaval1403'
  },
  {
    artName: 'Aynonimation',
    pageLink: './Art/Aynorica/aynorica.html',
    imageLink: './Art/Aynorica/Aynonimation.png',
    author: 'aynorica',
    githubLink: 'https://github.com/aynorica'
  },
  {
    artName: 'sun-to-moon',
    pageLink: './Art/haider/index.html',
    imageLink: './Art/haider/sun-moon.gif',
    author: 'Haider',
    githubLink: 'https://github.com/hyderumer'
  },
  {
    artName: 'Animatron',
    pageLink: './Art/animatron/index.html',
    imageLink: './Art/animatron/trance.gif',
    author: 'Andrei',
    githubLink: 'https://github.com/aneagoie'
  },
  {
    artName: 'Loader Circle',
    pageLink: './Art/beaps/index.html',
    imageLink: './Art/beaps/loader-circle.gif',
    author: 'beaps',
    githubLink: 'https://github.com/beaps'
  },
  {
    artName: 'Doors',
    pageLink: './Art/pauliax/index.html',
    imageLink: './Art/pauliax/doors.gif',
    author: 'pauliax',
    githubLink: 'https://github.com/pauliax'
  },
  {
    artName: 'Clock with pendulum',
    pageLink: './Art/Pankaj/index.html',
    imageLink: './Art/Pankaj/Clock_with_pendulum.gif',
    author: 'Pankaj',
    githubLink: 'https://github.com/prime417'
  },
  {
    artName: 'Animatron',
    pageLink: './Art/animatron/index.html',
    imageLink: './Art/animatron/trance.gif',
    author: 'Andrei',
    githubLink: 'https://github.com/aneagoie'
  },
  {
    artName: 'Loader Circle',
    pageLink: './Art/beaps/index.html',
    imageLink: './Art/beaps/loader-circle.gif',
    author: 'beaps',
    githubLink: 'https://github.com/beaps'
  },
  {
    artName: 'Open Sourcerer',
    pageLink: './Art/4rturd13/index.html',
    imageLink: './Art/4rturd13/openSourcerer.gif',
    author: '4rturd13',
    githubLink: 'https://github.com/4rturd13'
  },
  {
    artName: 'Doors',
    pageLink: './Art/pauliax/index.html',
    imageLink: './Art/pauliax/doors.gif',
    author: 'pauliax',
    githubLink: 'https://github.com/pauliax'
  },
  {
    artName: 'Loader Square',
    pageLink: './Art/beaps2/square-loader.html',
    imageLink: './Art/beaps2/square-loader.gif',
    author: 'beaps',
    githubLink: 'https://github.com/beaps'
  },
  {
    artName: 'Running Text',
    pageLink: './Art/DevinEkadeni/running-text.html',
    imageLink: './Art/DevinEkadeni/running-text.gif',
    author: 'Devin Ekadeni',
    githubLink: 'https://github.com/devinekadeni'
  },
  {
    artName: 'Mystical-Hacktoberfest',
    pageLink: './Art/Wayne/index.html',
    imageLink:
      './Art/Wayne/hacktoberfest - Google Chrome 09 Oct 2019 21_12_32.png',
    author: 'Wayne Mac Mavis',
    githubLink: 'https://github.com/WayneMacMavis'
  },
  {
    artName: 'ZTM Logo Animation',
    pageLink: './Art/bk987/index.html',
    imageLink: './Art/bk987/preview.gif',
    author: 'Bilal Khalid',
    githubLink: 'https://github.com/bk987'
  },
  {
    artName: 'Pong',
    pageLink: './Art/Carls13/index.html',
    imageLink: './Art/Carls13/pong.jpg',
    author: 'Carlos Hernandez',
    githubLink: 'https://github.com/Carls13'
  },
  {
    artName: 'ZTM Reveal',
    pageLink: './Art/bk987-2/index.html',
    imageLink: './Art/bk987-2/preview.gif',
    author: 'Bilal Khalid',
    githubLink: 'https://github.com/bk987'
  },
  {
    artName: 'ZTM Family Animation',
    pageLink: './Art/sballgirl11/animation.html',
    imageLink: './Art/sballgirl11/ztm.gif',
    author: 'Brittney Postma',
    githubLink: 'https://github.com/sballgirl11'
  },
  {
    artName: 'Phone Greetings',
    pageLink: './Art/ann-dev/index.html',
    imageLink: './Art/ann-dev/screenshot.png',
    author: 'ann-dev',
    githubLink: 'https://github.com/ann-dev'
  },
  {
    artName: 'Triangle Slide',
    pageLink: './Art/grieff/index.html',
    imageLink: './Art/grieff/triangle-animation.gif',
    author: 'Grieff',
    githubLink: 'https://github.com/grieff'
  },
  {
    artName: 'Neon ZTM',
    pageLink: './Art/grieff/text.html',
    imageLink: './Art/grieff/neonZTM.gif',
    author: 'Grieff',
    githubLink: 'https://github.com/grieff'
  },
  {
    artName: 'Flip Card',
    pageLink: './Art/FlipCard/index.html',
    imageLink: './Art/FlipCard/ezgif.com-video-to-gif.gif',
    author: 'Saurabh',
    githubLink: 'https://github.com/Saurabh-FullStackDev'
  },
  {
    artName: 'animationHalloween',
    pageLink: './Art/mawais54013/index.html',
    imageLink: './Art/mawais54013/Halloween.gif',
    author: 'mawais54013',
    githubLink: 'https://github.com/mawais54013'
  },
  {
    artName: 'Hacktoberfest Letter Popups',
    pageLink: './Art/jmt3559/index.html',
    imageLink: 'https://media.giphy.com/media/RKSRPGiIsy1f3Ji3j1/giphy.gif',
    author: 'Juan T.',
    githubLink: 'https://github.com/jmtellez'
  },
  {
    artName: 'Oscillation',
    pageLink: './Art/Oscillation/index.html',
    imageLink: './Art/Oscillation/oscillation.gif',
    author: 'Nandhakumar',
    githubLink: 'https://github.com/Nandhakumar7792'
  },
  {
    artName: 'Letters flipUp',
    pageLink: './Art/TerenceBiney/index.html',
    imageLink: './Art/TerenceBiney/lettersanimate.gif',
    author: 'Terence Biney',
    githubLink: 'https://github.com/Tereflech17'
  },
  {
    artName: 'Colors rectangle',
    pageLink: './Art/beaps3/index.html',
    imageLink: './Art/beaps3/colors-rectangle.gif',
    author: 'beaps',
    githubLink: 'https://github.com/beaps'
  },
  {
    artName: 'Hinge',
    pageLink: './Art/hereisfahad/index.html',
    imageLink: './Art/hereisfahad/hinge.png',
    author: 'Hereisfahad',
    githubLink: 'https://github.com/hereisfahad'
  },
  {
    artName: 'Animation',
    pageLink: './Art/PaulBillings/animation.html',
    imageLink: './Art/PaulBillings/animation.gif',
    author: 'Paul Billings',
    githubLink: 'https://github.com/paulbillings'
  },
  {
    artName: 'Diminishing',
    pageLink: './Art/Diminishing/index.html',
    imageLink: './Art/Diminishing/diminishing.gif',
    author: 'Nandhakumar',
    githubLink: 'https://github.com/Nandhakumar7792'
  },
  {
    artName: 'yin-yang',
    pageLink: './Art/yin-yang/index.html',
    imageLink: './Art/yin-yang/yin-yang.gif',
    author: 'Nandhakumar',
    githubLink: 'https://github.com/Nandhakumar7792'
  },
  {
    artName: 'eggJiggle',
    pageLink: './Art/eggJiggle/index.html',
    imageLink: './Art/eggJiggle/eggJiggle.gif',
    author: 'Nandhakumar',
    githubLink: 'https://github.com/Nandhakumar7792'
  },
  {
    artName: 'Aynonimation',
    pageLink: './Art/Aynorica/aynorica.html',
    imageLink: './Art/Aynorica/Aynonimation.png',
    author: 'aynorica',
    githubLink: 'https://github.com/aynorica'
  },
  {
    artName: 'ZTM Family Animation',
    pageLink: './Art/sballgirl11/index.html',
    imageLink: './Art/sballgirl11/ztm.gif',
    author: 'Brittney Postma',
    githubLink: 'https://github.com/sballgirl11'
  },
  {
    artName: 'Calm',
    pageLink: './Art/TMax/index.html',
    imageLink: './Art/TMax/Choas.gif',
    author: 'Tanesha',
    githubLink: 'https://github.com/Mainemirror'
  },
  {
    artName: 'Eyes',
    pageLink: './Art/Ltheory/main.html',
    imageLink: './Art/Ltheory/eyes.gif',
    author: 'Ltheory',
    githubLink: 'https://github.com/Ltheory'
  },
  {
    artName: 'Jelly!',
    pageLink: './Art/Pete331/index.html',
    imageLink: './Art/Pete331/jelly.png',
    author: 'Pete331',
    githubLink: 'https://github.com/Pete331'
  },
  {
    artName: 'clock-animation',
    pageLink: './Art/clock-animation/clock.html',
    imageLink: './Art/clock-animation/clock.gif',
    author: 'Alan sarluv',
    githubLink: 'https://github.com/alansarluv'
  },
  {
    artName: 'Slider',
    pageLink: './Art/furqan/index.html',
    imageLink: './Art/furqan/in.gif',
    author: 'Furqan',
    githubLink: 'https://github.com/furki911s'
  },
  {
    artName: 'animated-birds',
    pageLink: './Art/g-serban/animated-birds.html',
    imageLink: './Art/g-serban/animated-birds.gif',
    author: 'g-serban',
    githubLink: 'https://github.com/g-serban'
  },
  {
    artName: 'circle-become-square',
    pageLink: './Art/chathura19/index.html',
    imageLink: './Art/chathura19/chathura.gif',
    author: 'Chathura Samarajeewa',
    githubLink: 'https://github.com/ChathuraSam'
  },
  {
    artName: 'page-flicker',
    pageLink: './Art/neon-flights/page-flicker.html',
    imageLink: './Art/neon-flights/page-flicker.gif',
    author: 'neon-flights',
    githubLink: 'https://github.com/neon-flights'
  },
  {
    artName: 'Animate-Name',
    pageLink: './Art/Natalina/index.html',
    imageLink: './Art/Natalina/animatename.gif',
    author: 'Natalina',
    githubLink: 'https://github.com/Natalina13'
  },
  {
    artName: 'Asteroids',
    pageLink: './Art/hrafnkellbaldurs/index.html',
    imageLink: './Art/hrafnkellbaldurs/asteroids.gif',
    author: 'Hrafnkell Baldursson',
    githubLink: 'https://github.com/hrafnkellbaldurs'
  },
  {
    artName: 'Sliding-Paragraph',
    pageLink: './Art/Prashant/index.html',
    imageLink: './Art/Prashant/slidingparagraph.gif',
    author: 'Prashant',
    githubLink: 'https://github.com/Prashant2108'
  },
  {
    artName: 'Rocket Ship',
    pageLink: './Art/sdangoy/rocket-ship.html',
    imageLink: './Art/sdangoy/Rocket-Ship-Animation.gif',
    author: 'sdangoy',
    githubLink: 'https://github.com/sdangoy'
  },
  {
    artName: 'Spinner',
    pageLink: './Art/Sayan/index.html',
    imageLink: './Art/Sayan/spinner.gif',
    author: 'ssayanm',
    githubLink: 'https://github.com/ssayanm'
  },
  {
    artName: 'swivel',
    pageLink: './Art/tusharhanda/index.html',
    imageLink: './Art/tusharhanda/gif.gif',
    author: 'Tushar',
    githubLink: 'https://github.com/tusharhanda'
  },
  {
    artName: 'Hallows Eve',
    pageLink: './Art/ShanClayton/hallowseve.html',
    imageLink: './Art/ShanClayton/hallowhack.gif',
    author: 'Shanaun Clayton',
    githubLink: 'https://github.com/shanclayton'
  },
  {
    artName: 'Contraption',
    pageLink: './Art/Aravindh/contraption.html',
    imageLink: './Art/Aravindh/contraption.gif',
    author: 'Aravindh',
    githubLink: 'https://github.com/Aravindh-SNR'
  },
  {
    artName: 'Rings',
    pageLink: './Art/Kuzmycz/rings.html',
    imageLink: './Art/Kuzmycz/rings.gif',
    author: 'Mark Kuzmycz',
    githubLink: 'https://github.com/kuzmycz'
  },
  {
    artName: 'Ghost',
    pageLink: './Art/toserjude/index.html',
    imageLink: './Art/toserjude/boo.JPG',
    author: 'toserjude',
    githubLink: 'https://github.com/toserjude'
  },
  {
    artName: 'Gradient circle',
    pageLink: './Art/brettl1991/index.html',
    imageLink: './Art/brettl1991/animation.png',
    author: 'Agnes Brettl',
    githubLink: 'https://github.com/brettl1991'
  },
  {
    artName: 'Bill Cipher',
    pageLink: './Art/vitoriapena/index.html',
    imageLink: './Art/vitoriapena/bill_cipher.gif',
    author: 'Vitória Mendes',
    githubLink: 'https://github.com/vitoriapena'
  },
  {
    artName: 'Generate meaning',
    pageLink: './Art/Atif4/index.html',
    imageLink: './Art/Generate meaning.gif',
    author: 'Atif Iqbal',
    githubLink: 'https://github.com/atif-dev'
  },
  {
    artName: 'Spooktime',
    pageLink: './Art/AgneDJ/index.html',
    imageLink: './Art/AgneDJ/spooktime.gif',
    author: 'AgneDJ',
    githubLink: 'https://github.com/AgneDJ'
  },
  {
    artName: 'Gradient circle',
    pageLink: './Art/brettl1991/index.html',
    imageLink: './Art/brettl1991/animation.png',
    author: 'Agnes Brettl',
    githubLink: 'https://github.com/brettl1991'
  },
  {
    artName: 'Bill Cipher',
    pageLink: './Art/vitoriapena/index.html',
    imageLink: './Art/vitoriapena/bill_cipher.gif',
    author: 'Vitória Mendes',
    githubLink: 'https://github.com/vitoriapena'
  },
  {
    artName: 'Dizzy',
    pageLink: './Art/antinomy/index.html',
    imageLink: './Art/antinomy/logo-spin.gif',
    author: 'Antinomezco',
    githubLink: 'https://github.com/antinomezco'
  },
  {
    artName: 'bounce',
    pageLink: './Art/bounce/index.html',
    imageLink: './Art/bounce/bounce.gif',
    author: 'leelacanlale',
    githubLink: 'https://github.com/leelacanlale'
  },
  {
    artName: 'Bubbles',
    pageLink: './Art/bubbles/Bubbles.html',
    imageLink: './Art/bubbles/buubles.png',
    author: 'michal',
    githubLink: 'https://github.com/michalAim'
  },
  {
    artName: 'Bar Slide',
    pageLink: './Art/MikeVedsted/index.html',
    imageLink: './Art/MikeVedsted/barslide.png',
    author: 'Mike Vedsted',
    githubLink: 'https://github.com/MikeVedsted'
  },
  {
    artName: 'HacktoberFest-2019',
    pageLink: './Art/Atif/index.html',
    imageLink: './Art/Atif/HacktoberFest-19.gif',
    author: 'Atif Iqbal',
    githubLink: 'https://github.com/atif-dev'
  },
  {
    artName: 'Text Animation',
    pageLink: './Art/Divya/index.html',
    imageLink: './Art/Divya/screenshot.png',
    author: 'Divya',
    githubLink: 'https://github.com/DivyaPuri25'
  },
  {
    artName: 'HacktoberFest-2019-Entry',
    pageLink: './Art/nunocpnp/index.html',
    imageLink: './Art/nunocpnp/sample_image.jpg',
    author: 'Nuno Pereira',
    githubLink: 'https://github.com/nunocpnp'
  },
  {
    artName: 'HacktoberFest 2019',
    pageLink: './Art/AbdussamadYisau/index.html',
    imageLink: './Art/AbdussamadYisau/Screenshot.png',
    author: 'Abdussamad Yisau',
    githubLink: 'https://github.com/AbdussamadYisau'
  },
  {
    artName: 'squareMagic',
    pageLink: './Art/Rajnish-SquareMagic/index.html',
    imageLink: './Art/Rajnish-SquareMagic/squareMagic.png',
    author: 'Rajnish Kr Singh',
    githubLink: 'https://github.com/RajnishKrSingh'
  },
  {
    artName: 'Blinking Hacktober',
    pageLink: './Art/Atif2/index.html',
    imageLink: './Art/Blinking hacktober.gif',
    author: 'Atif Iqbal',
    githubLink: 'https://github.com/atif-dev'
  },
  {
    artName: 'Robodance',
    pageLink: './Art/robodance/index.html',
    imageLink: './Art/robodance/robodance.gif',
    author: 'Thomas',
    githubLink: 'https://github.com/mahlqvist'
  },
  {
    artName: 'Sliding hacktober',
    pageLink: './Art/Atif3/index.html',
    imageLink: './Art/Atif3/sliding hacktober.gif',
    author: 'Atif Iqbal',
    githubLink: 'https://github.com/atif-dev'
  },
  {
    artName: 'like-animation',
    pageLink: './Art/gibas79/like-animation.html',
    imageLink: './Art/gibas79/like-animation.gif',
    author: 'Gilberto Guimarães',
    githubLink: 'https://github.com/gibas79'
  },
  {
    artName: 'ZTM animation',
    pageLink: './Art/ZTManimation/index.html',
    author: 'damniha',
    imageLink: './Art/ZTManimation/ZTM_animation.gif',
    githubLink: 'https://github.com/damniha'
  },
  {
    artName: 'Double Helix',
    pageLink: './Art/KeenanNunesVaz/index.html',
    imageLink: './Art/KeenanNunesVaz/double-helix.gif',
    author: 'KeenanNV',
    githubLink: 'https://github.com/KeenanNunesVaz'
  },
  {
    artName: 'October',
    pageLink: './Art/fprokofiev/index.html',
    imageLink: './Art/fprokofiev/october.gif',
    author: 'Fyodor Prokofiev',
    githubLink: 'https://github.com/fprokofiev'
  },
  {
    artName: 'Circle CSS',
    pageLink: './Art/pXxcont/index.html',
    imageLink: './Art/pXxcont/circlecss.png',
    author: 'fzpX',
    githubLink: 'https://github.com/fzpX'
  },
  {
    artName: 'Asterisk Formation',
    pageLink: './Art/NorahJC/index.html',
    imageLink: './Art/NorahJC/asterisk-formation.gif',
    author: 'NorahJC',
    githubLink: 'https://github.com/norahjc'
  },
  {
    artName: 'Bouncing CSS',
    pageLink: './Art/Tina-Hoang/aniframe.html',
    imageLink: './Art/Tina-Hoang/bounce.png',
    author: 'Tina',
    githubLink: 'https://github.com/nnh242'
  },
  {
    artName: 'Ghost Balls',
    pageLink: './Art/ghostBalls/index.html',
    imageLink: './Art/ghostBalls/balls.png',
    author: 'Beatriz Delmiro',
    githubLink: 'https://github.com/biadelmiro'
  },
  {
    artName: 'Walking Guy',
    pageLink: './Art/walking-guy/index.html',
    imageLink: './Art/walking-guy/video_gif.gif',
    author: 'Rahulkumar Jha',
    githubLink: 'https://github.com/Rahul240499'
  },
  {
    artName: 'Hover Neon Animation',
    pageLink: './Art/edjunma/index.html',
    imageLink: './Art/edjunma/ejm-neon.gif',
    author: 'edjunma',
    githubLink: 'https://github.com/edjunma'
  },
  {
    artName: 'Last In First Out Animation',
    pageLink: './Art/Stryker/index.html',
    imageLink: './Art/Stryker/zero-to-mastery-lifo-animation.gif',
    author: 'Stryker Stinnette',
    githubLink: 'https://github.com/StrykerKent'
  },
  {
    artName: 'Happy Diwali Animation',
    pageLink: './Art/Apoorva/index.html',
    imageLink: './Art/Apoorva/Screen.gif',
    author: 'Apoorva',
    githubLink: 'https://github.com/apoorvamohite'
  },
  {
    artName: 'Heart Beat',
    pageLink: './Art/naveen-ku/Heart shape.html',
    imageLink: './Art/naveen-ku/Heart shape.gif',
    author: 'naveen-ku',
    githubLink: 'https://github.com/naveen-ku'
  },
  {
    artName: 'Smoky Text',
    pageLink: './Art/smoky-text/index.html',
    imageLink: './Art/smoky-text/smoky_text_gif.gif',
    author: 'Rahulkumar Jha',
    githubLink: 'https://github.com/Rahul240499'
  },
  {
    artName: 'Rainbow and Clouds',
    pageLink: './Art/rainbowclouds/index.html',
    imageLink: './Art/rainbowclouds/rainbowclouds.gif',
    author: 'isasimoo',
    githubLink: 'https://github.com/isasimo'
  },
  {
    artName: 'Peek a boo!',
    pageLink: './Art/Virtual1/index.html',
    imageLink: './Art/Virtual1/HappyHalloween.gif',
    author: 'Jessica Erasmus',
    githubLink: 'https://github.com/Virtual1'
  },
  {
    artName: 'prashantM1',
    pageLink: './Art/prashantM1/heart.html',
    imageLink: './Art/prashantM1/heart.gif',
    author: 'Prashant Maurya',
    githubLink: 'https://github.com/prashantmaurya228'
  },

  {
    artName: 'prashantM2',
    pageLink: './Art/prashantM2/block.html',
    imageLink: './Art/prashantM2/block.gif',
    author: 'Prashant Maurya',
    githubLink: 'https://github.com/prashantmaurya228'
  },

  {
    artName: 'prashantM3',
    pageLink: './Art/prashantM3/ball.html',
    imageLink: './Art/prashantM3/ball.gif',
    author: 'Prashant Maurya',
    githubLink: 'https://github.com/prashantmaurya228'
  },
  {
    artName: 'SquareStar',
    pageLink: './Art/shawn/index.html',
    imageLink: './Art/shawn/square_star.gif',
    author: 'shawn',
    github: 'https://github.com/hk2014'
  },
  {
    artName: 'prashantM4',
    pageLink: './Art/prashantM4/boxsize.html',
    imageLink: './Art/prashantM4/boxsize.gif',
    author: 'Prashant Maurya',
    githubLink: 'https://github.com/prashantmaurya228'
  },
  {
    artName: 'Happy hacking',
    pageLink: 'https://github.com/szulima',
    imageLink: './Art/szulima/hacking.gif',
    author: 'szulima',
    githubLink: 'https://github.com/szulima'
  },
  {
    artName: 'ColorBomb',
    pageLink: './Art/ColorBomb/index.html',
    imageLink: './Art/ColorBomb/ztm.gif',
    author: 'Rahulm2310',
    github: 'https://github.com/Rahulm2310'
  },
  {
    artName: 'Traffic Lights',
    pageLink: './Art/Harry/index.html',
    imageLink: './Art/Harry/lights.gif',
    author: 'Harry',
    githubLink: 'https://github.com/legenhairy'
  },
  {
    artName: 'Glowing Text',
    pageLink: './Art/glowing-text/index.html',
    imageLink: './Art/glowing-text/glowing_text_gif.gif',
    author: 'Rahulkumar Jha',
    githubLink: 'https://github.com/Rahul240499'
  },
  {
    artName: 'Ghost Stealth Text',
    pageLink: './Art/Alara Joel/index.html',
    imageLink: './Art/Alara Joel/stealth ghost.png',
    author: 'Alara Joel',
    githubLink: 'https://github.com/stealthman22'
  },
  {
    artName: 'Cactus Balloon',
    pageLink: './Art/cactus/index.html',
    imageLink: './Art/cactus/catus.gif',
    author: 'Ana Paula Lazzarotto de Lemos',
    githubLink: 'https://github.com/anapaulalemos'
  },
  {
    artName: 'Random Color Change',
    pageLink: './Art/toto-titan-developer/index.html',
    imageLink: './Art/toto-titan-developer/RandomColorChange.png',
    author: 'Wyatt Henderson',
    githubLink: 'https://github.com/toto-titan-developer'
  },
  {
    artName: 'Trial',
    pageLink: './Art/dhennisCssAnimation/index.html',
    imageLink: './Art/dhennisCssAnimation/focusOnTheGood',
    author: 'Dhennis Lim',
    github: 'https://github.com/DhennisDavidLim'
  },
  {
    artName: 'Rectangular Butterfly',
    pageLink: './Art/muzak-mmd/index.html',
    imageLink: './Art/muzak-mmd/butterfly.gif',
    author: 'Mbarak',
    github: 'https://github.com/muzak-mmd'
  },
  {
    artName: 'Simple Text Animation',
    pageLink: './Art/LordZeF/index.html',
    imageLink: './Art/LordZeF/Text-animation.gif',
    author: 'Lord ZeF',
    github: 'https://github.com/LordZeF'
  },
  {
    artName: 'Spinning Japanese',
    pageLink: './Art/nihongo/index.html',
    imageLink: './Art/nihongo/nihongo.gif',
    author: 'Mike W',
    github: 'https://github.com/mikewiner'
  },
  {
    artName: 'Sun',
    pageLink: './Art/Yj/index.html',
    imageLink: './Art/Yj/sun.gif',
    author: 'Youjung',
    github: 'https://github.com/rose07a'
  },
  {
    artName: "Guy's",
    pageLink: "./Art/Guy's/index.html",
    imageLink: '',
    author: 'Guy',
    github: 'https://github.com/Guy3890'
  },
  {
    artName: 'animation-text',
    pageLink: './Art/animation-text/index.html',
    imageLink: './Art/',
    author: 'alexzemz',
    github: 'https://github.com/alexzemz'
  },
  {
    artName: 'Practice',
    pageLink: './Art/SkiingOtter/index.html',
    imageLink: '',
    author: 'SkiingOtter',
    github: 'https://github.com/SkiingOtter'
  },
  {
    artName: 'djdougan',
    pageLink: './Art/djdougan/index.html',
    imageLink: './Art/djdougan/css-mouseover-effect.png',
    author: 'douglas dougan',
    github: 'https://github.com/djdougan'
  },
  {
    artName: 'Animated Background',
    pageLink: './Art/Xarasho-Background/index.html',
    imageLink: '',
    author: 'Alex Xarasho',
    github: 'https://github.com/Xarasho'
  },
  {
    artName: 'CarvalhoAnimation',
    pageLink: './Art/CarvalhoAnimation/index.html',
    imageLink: './Art/CarvalhoAnimation/Halloween.png',
    author: 'Alexandre Carvalho',
    github: 'https://github.com/AlexandreCarvalho1990'
  },
  {
    artName: 'Flower Animation',
    pageLink: './Art/aimee_flowerani/index.html',
    imageLink: './Art/aimee_flowerani/flower.gif',
    author: 'Aimee Hernandez',
    githubLink: 'https://github.com/aimeehg'
  },
  {
    artName: '3D Spinning Rings',
    pageLink: './Art/frostillicus/index.html',
    imageLink: './Art/frostillicus/spinning_rings.png',
    author: 'frostillicus',
    github: 'https://github.com/frostillicus'
  },
  {
    artName: 'Flexible Logo',
    pageLink: './Art/Fab1ed/index.html',
    imageLink: './Art/Fab1ed/flex.gif',
    author: 'Fab1ed',
    github: 'https://github.com/Fab1ed'
  },
  {
    artName: 'Blinking Eye',
    pageLink: './Art/BlinkingEye/index.html',
    imageLink: './Art/BlinkingEye/blinkingeye.gif',
    author: 'Pavel Perevozchikov',
    github: 'https://github.com/papapacksoon'
  },
  {
    artName: 'Zero-to-Logo',
    pageLink: './Art/node.hg/index.html',
    imageLink: './Art/node.hg/ztm.gif',
    author: 'Harris Gomez',
    github: 'https://github.com/harrisgomez'
  },
  {
    artName: 'Mushyanimation',
    pageLink: './Art/mushyanimation/index.html',
    imageLink: './Art/mushyanimation/mush.gif',
    author: 'mushymane',
    github: 'https://github.com/mushymane'
  },
  {
    artName: 'Flag',
    pageLink: './Art/Batz005/index.html',
    imageLink: './Art/Batz005/flag.gif',
    author: 'Batz005',
    github: 'https://github.com/Batz005'
  },
  {
    artName: 'Wave',
    pageLink: './Art/Wave_css/index.html',
    imageLink: './Art/Wave_css/wave.gif',
    author: 'Filippe',
    github: 'https://github.com/filippebr'
  },
  {
    artName: 'Preloader',
    pageLink: './Art/mshuber1981/preloader.html',
    imageLink: './Art/mshuber1981/preloader.gif',
    author: 'Michael Huber',
    github: 'https://github.com/mshuber1981'
  },
  {
    artName: 'Simple Animate ZTM',
    pageLink: './Art/Kweyku/index.html',
    imageLink: './Art/Kweyku/proudZTM.gif',
    author: 'Kweyku',
    github: 'https://github.com/Kweyku'
  },
  {
    artName: 'Heartbeat',
    pageLink: './Art/lysychas/index.html',
    imageLink: './Art/lysychas/heartshot.png',
    author: 'lysychas',
    github: 'https://github.com/lysychas'
  },
  {
    artName: 'Hydrogen',
    pageLink: './Art/elias/my-art.html',
    imageLink: './Art/elias/hydrogen.gif',
    author: 'tesolberg',
    github: 'https://github.com/tesolberg'
  },
  {
    artName: 'Cool-Transition',
    pageLink: './Art/animatomang/html',
    videolink: './Art/animatomang/smoke.mp4',
    author: 'Syam',
    github: 'https://github.com/blacktomang'
  },
  {
    artName: 'Spinning Square',
    pageLink: './Art/Spinning Square/index.html',
    imageLink: './Art/Spinning Square/square.gif',
    author: 'Fumi',
    github: 'https://github.com/fumiadeyemi'
  },
  {
    artName: 'letters-loading',
    pageLink: './Art/franciscomelov/index.html',
    imageLink: './Art/franciscomelov/franciscomelov.gif',
    author: 'franciscomelov',
    githubLink: 'https://github.com/franciscomelov'
  },
  {
    artName: 'Moving Eyeball',
    pageLink: './Art/AnathKantonda/index.html',
    imageLink: './Art/AnathKantonda/movingeyeball.gif',
    author: 'Anath',
    github: 'https://github.com/anathkantonda'
  },
  {
    artName: 'Flag Animation - Colomboalemán',
    pageLink: './Art/Matic1909/index.html',
    imageLink: './Art/Matic1909/flag.gif',
    author: 'Nils Matic',
    githubLink: 'https://github.com/matic1909'
  },
  {
    artName: 'Pac-Man',
    pageLink: './Art/Pac-Man/Pac-Man.html',
    imageLink: './Art/Pac-Man/Pac-Man.gif',
    author: 'Norbert',
    githubLink: 'https://github.com/Bynor'
  },
  {
    artName: "Don't follow the light",
    pageLink: './Art/cristobal-heiss/index.html',
    imageLink: './Art/cristobal-heiss/css_animation.gif',
    author: 'Cristobal Heiss',
    githubLink: 'https://github.com/ceheiss'
  },
  {
    artName: 'Eenimation',
    pageLink: './Art/Eenimation/index.html',
    imageLink: './Art/Eenimation/trance.gif',
    author: 'Eejaz ishaq',
    githubLink: 'https://github.com/eejazishaq'
  },
  {
    artName: 'ripple button',
    pageLink: './Art/monika-sahay/index.html',
    imageLink: './Art/monika-sahay/screen-capture.gif',
    author: 'monika sahay',
    githubLink: 'https://github.com/monika-sahay'
  },
  {
    artName: 'Animation',
    pageLink: './Art/Albertomtferreira/index.html',
    imageLink: './Art/Albertomtferreira/animation.gif',
    author: 'Alberto Ferreira',
    githubLink: 'https://github.com/albertomtferreira'
  },
  {
    artName: 'sliding curtains',
    pageLink: './Art/layoayeni/index.html',
    imageLink: './Art/layoayeni/trance.gif',
    author: 'Layo',
    githubLink: 'https://github.com/layoayeni'
  },
  {
    artName: 'Unlocked',
    pageLink: './Art/confusionmatrix98/unlocked.html',
    imageLink: './Art/confusionmatrix98/unlocked.gif',
    author: 'confusionmatrix98',
    githubLink: 'https://github.com/confusionmatrix98'
  },
  {
    artName: 'Slovenian flag',
    pageLink: "./Art/Ivan's art/index.html",
    imageLink: "./Art/Ivan's art/Ivan-art.gif",
    author: 'kljuni',
    githubLink: 'https://github.com/kljuni'
  },
  {
    artName: 'Police Siren',
    pageLink: './Art/ShimShon1/policia.html',
    imageLink: './Art/ShimShon1/police.gif',
    author: 'ShimShon1',
    githubLink: 'https://github.com/ShimShon1'
  },
  {
    artName: 'Catch The UFO',
    pageLink: './Art/A-UFO/index.html',
    imageLink: './Art/A-UFO/catch-the-ufo.gif',
    author: 'Dibakash',
    githubLink: 'https://github.com/dibakash'
  },
  {
    artName: 'dk649',
    pageLink: './Art/dk649/index.html',
    imageLink: './Art/dk649/circle.gif',
    author: 'dk649',
    githubLink: 'https://github.com/dk649'
  },
  {
    artName: 'Catch The UFO',
    pageLink: './Art/A-UFO/index.html',
    imageLink: './Art/A-UFO/catch-the-ufo.gif',
    author: 'Dibakash',
    githubLink: 'https://github.com/dibakash'
  },
  {
    artName: 'Beer',
    pageLink: './Art/beer/index.html',
    imageLink: './Art/beer/beer.gif',
    author: 'CamJackson',
    githubLink: 'https://github.com/CamJackson-Dev'
  },
  {
    artName: '1rotate',
    pageLink: './Art/1rotate/index.html',
    imageLink: './Art/1rotate/rotation.gif',
    author: 'Himanshu Gawari',
    githubLink: 'https://github.com/himanshugawari'
  },
  {
    artName: 'Moving Box',
    pageLink: './Art/JerylDEv/index.html',
    imageLink: './Art/JerylDEv/movingbox.gif',
    author: 'JerylDEv',
    githubLink: 'https://github.com/JerylDEv'
  },
  {
    artName: 'New move',
    pageLink: './Art/NewMove/index.html',
    imageLink: './Art/NewMove/NewMove.gif',
    author: 'kzhecheva',
    githubLink: 'https://github.com/kzhecheva'
  },
  {
    artName: 'animatron',
    pageLink: './Art/animatron/index.html',
    imageLink: './Art/animatron/trance.gif'
  },
  {
    artName: 'Swing',
    pageLink: './Art/evangel/index.html',
    imageLink: './Art/evangel/swing.gif',
    githubLink: 'https://github.com/devevangel'
  },
  {
    artName: 'rashid',
    pageLink: './Art/rashid/index.html',
    imageLink: './Art/rashid/DNA.gif',
    author: 'Rashid Makki',
    githubLink: 'https://github.com/rashidmakki'
  },
  {
    artName: 'queer quarantine',
    pageLink: './Art/animatron/queer.html',
    imageLink: './Art/animatron/queer.gif'
  },
  {
    artName: 'Animatron',
    pageLink: './Art/animatron/index.html',
    imageLink: './Art/animatron/trance.gif',
    author: 'Cassandre Perron',
    githubLink: 'https://github.com/cassandreperron'
  },
  {
    artName: 'Sun Bursts',
    pageLink: './Art/steveSchaner/index.html',
    imageLink: './Art/steveSchaner/sunburst.gif',
    author: 'Steve Schaner',
    githubLink: 'https://github.com/sschaner'
  },
  {
    artName: 'Shravan',
    pageLink: './Art/Shravan/animation_shr_page.html',
    imageLink: './Art/Shravan/animation_shr.gif',
    author: 'Shravan Kumar',
    githubLink: 'https://github.com/shravan1508'
  },
  {
    artName: 'Jurassic Park',
    pageLink: './Art/tvasari/index.html',
    imageLink: './Art/tvasari/jurassic_park.gif',
    author: 'Tommaso Vasari',
    githubLink: 'https://github.com/tvasari'
  },
  {
    artName: 'Bounce',
    pageLink: './Art/samya/index.html',
    imageLink: './Art/samya/samya.gif',
    author: 'Samya Thakur',
    githubLink: 'https://github.com/samyathakur'
  },
  {
    artName: 'Egg_Loading',
    pageLink: './Art/egg_loading/index.html',
    imageLink: './Art/samya/egg_loading.gif',
    author: 'Ulisse Dantas',
    githubLink: 'https://github.com/ulissesnew'
  },
  {
    artName: 'We stay at home to save lives',
    pageLink: './Art/Shatabdi/index.html',
    imageLink: './Art/Shatabdi/WE STAY AT HOME TO SAVE LIVES.gif',
    author: 'Shatabdi Roy',
    githubLink: 'https://github.com/RoyShatabdi'
  },
  {
    artName: 'Egg_Loading',
    pageLink: './Art/egg_loading/index.html',
    imageLink: './Art/egg_loading/egg_loading.gif',
    author: 'Ulisse Dantas',
    githubLink: 'https://github.com/ulissesnew'
  },
  {
    artName: 'We stay at home to save lives',
    pageLink: './Art/Shatabdi/index.html',
    imageLink: './Art/Shatabdi/WE STAY AT HOME TO SAVE LIVES.gif',
    author: 'Shatabdi Roy',
    githubLink: 'https://github.com/RoyShatabdi'
  },
  {
    artName: 'Animatron',
    pageLink: './Art/animatronky/index.html',
    imageLink: './Art/animatronky/trance.gif',
    author: 'kylenrich',
    githubLink: 'https://github.com/kylenrich24'
  },
  {
    artName: 'bouncing ball',
    pageLink: './Art/alexgp/index.html',
    imageLink: './Art/Alexgp/bouncegif.gif',
    author: 'AlexGP257',
    githubLink: 'https://github.com/Alexgp257'
  },
  {
    artName: 'Cool Waves',
    pageLink: './Art/RaulC/index.html',
    imageLink: './Art/RaulC/coolwaves.gif',
    author: 'Raul Contreras',
    githubLink: 'https://github.com/rcc01'
  },
  {
    artName: 'Snowfall',
    pageLink: './Art/chaitali_snowfall/index.html',
    imageLink: './Art/chaitali_snowfall/snowgif.gif',
    author: 'Chaitali',
    githubLink: 'https://github.com/chaitali-more'
  },
  {
    artName: 'Rotate Circle',
    pageLink: './Art/dimor/animation.html',
    imageLink: './Art/dimor/rotate.gif',
    author: 'dimor',
    githubLink: 'https://github.com/dimor'
  },
  {
    artName: 'Hello world',
    pageLink: './Art/warren8689/index.html',
    imageLink: './Art/warren8689/screenshot.png',
    author: 'Warren',
    githubLink: 'https://github.com/warrren8689'
  },
  {
    artName: '360 Varial Kickflip',
    pageLink: './Art/DICHAMOTO/index.html',
    imageLink: './Art/DICHAMOTO/360_Varial_Kickflip.gif',
    author: 'DICHAMOTO',
    githubLink: 'https://github.com/DICHAMOTO'
  },
  {
    artName: 'Crazy Square',
    pageLink: './Art/colorSquare/index.html',
    imageLink: './Art/colorSquare/colorsquare.gif',
    author: 'TiagoChicoo',
    githubLink: 'https://github.com/tiagochicoo'
  },
  {
    artName: 'Alexhover',
    pageLink: './Art/Alexhover/index.html',
    imageLink: './Art/Alexhover/Alexhover.gif',
    author: 'Alex',
    githubLink: 'https://github.com/alesgainza'
  },
  {
    artName: 'Imperial CSS Driod',
    pageLink: './Art/Imperial_CSS_Driod/index.html',
    imageLink: './Art/Imperial_CSS_Driod/ImperialDriod.gif',
    author: 'Captian-Rocket',
    githubLink: 'https://github.com/captian-rocket'
  },
  {
    artName: 'HamidAnime',
    pageLink: './Art/HamidAnime/index.html',
    imageLink: './Art/HamidAnime/Capture.gif',
    author: 'Hamid',
    githubLink: 'https://github.com/HamidGoudarzi1988'
  },
  {
    artName: 'Imperial CSS Driod',
    pageLink: './Art/Imperial_CSS_Driod/index.html',
    imageLink: './Art/Imperial_CSS_Driod/ImperialDriod.gif',
    author: 'Captian-Rocket',
    githubLink: 'https://github.com/captian-rocket'
  },
  {
    artName: 'Mario Game',
    pageLink: './Art/emmeiwhite/index.html',
    imageLink: './Art/emmeiwhite/mario-game.gif',
    author: 'Emmeiwhite',
    githubLink: 'https://github.com/emmeiwhite'
  },
  {
    artName: '360 Varial Kickflip',
    pageLink: './Art/DICHAMOTO/index.html',
    imageLink: './Art/DICHAMOTO/360_Varial_Kickflip.gif',
    author: 'DICHAMOTO',
    githubLink: 'https://github.com/DICHAMOTO'
  },
  {
    artName: 'Bouncer the Bouncy Box',
    pageLink: './Art/RussD/index.html',
    imageLink: './Art/RussD/bouncer-the-bouncy-box.png',
    author: 'Russell',
    githubLink: 'https://github.com/rdyer07'
  },
  {
    artName: '3D Infinite Loop Sprites Cards',
    pageLink: './Art/luiavag/index.html',
    imageLink: './Art/luiavag/luiavag_3D_Infinite_Loop.gif',
    author: 'LuVAGu',
    githubLink: 'https://github.com/luiavag'
  },
  {
    artName: 'Star Wars',
    pageLink: './Art/ChiragAgarwal/index.html',
    imageLink: './Art/ChiragAgarwal/star_wars.gif',
    author: 'Chirag Agarwal',
    githubLink: 'https://github.com/chiragragarwal'
  },
  {
    artName: 'ImageGallery',
    pageLink: './Art/Hoverimage/index.html',
    imageLink: './Art/Hoverimage/hoverimage.gif',
    author: 'Siddhant Jain',
    githubLink: 'https://github.com/Sid-web6306'
  },
  {
    artName: 'characterwalking',
    pageLink: './Art/characterwalkingChetan/index.html',
    imageLink: './Art/characterwalkingChetan/image.png',
    author: 'Chetan Muliya',
    githubLink: 'https://github.com/chetanmuliya'
  },
  {
    artName: 'Grow',
    pageLink: './Art/octavioLafourcade/index.html',
    imageLink: './Art/octavioLafourcade/animation.gif',
    author: 'Octavio Lafourcade',
    githubLink: 'https://github.com/tavolafourcade'
  },
  {
    artName: 'Slats',
    pageLink: './Art/Sagaquisces/index.html',
    imageLink: './Art/Hoverimage/slats.gif',
    author: 'Michael David Dunlap',
    githubLink: 'https://github.com/sagaquisces'
  },
  {
    artName: 'Coffee',
    pageLink: './Art/animate-coffee/index.html',
    imageLink: './Art/animate-coffee/ezgif.com-video-to-gif.gif',
    author: 'Elise Welch',
    githubLink: 'https://github.com/EliseWelch'
  },
  {
    artName: 'Blended',
    pageLink: './Art/Pro-animate/index.html',
    imageLink: './Art/Pro-animate/Blended.gif',
    author: 'Promise Nwafor',
    githubLink: 'https://github.com/emPro-source'
  },
  {
    artName: 'sproutseeds',
    pageLink: './Art/sproutseeds/index.html',
    imageLink: 'https://codepen.io/_Sabine/pen/yGGLON',
    author: '_Sabine'
  },
  {
    artName: 'aninikhil',
    pageLink: './Art/aninikhil/index.html',
    imageLink: './Art/aninikhil/nik.jpg',
    author: 'Nikhil N G',
    githubLink: 'https://github.com/nikhilng99'
  },
  {
    artName: 'Playballs',
    pageLink: './Art/playballs/index.html',
    imageLink: './Art/playballs/playballs.gif',
    author: 'Omar Jabaly',
    githubLink: 'https://github.com/Omarjabaly'
  },
  {
    artName: 'simpleAnimation',
    pageLink: './Art/cazabe/index.html',
    imageLink: './Art/cazabe/mrRobot.png',
    author: 'cazabe',
    githubLink: 'https://github.com/cazabe'
  },
  {
    artName: 'Dragon',
    pageLink: './Art/Dragon/index.html',
    imageLink: './Art/Joy/smallDragon.gif',
    author: 'nikicivan',
    githubLink: 'https://github.com/nikicivan'
  },
  {
    artName: 'TypingAnimation',
    pageLink: './Art/yogi_the_bear/index.html',
    imageLink: './Art/yogi_the_bear/my_animation.gif',
    author: 'yogev',
    githubLink: 'https://github.com/yogevHenig'
  },
  {
    artName: 'Mario Kart Animation',
    pageLink: './Art/mario2/index.html',
    imageLink: './Art/mario2/mario.png',
    author: 'Sakshi Sinha',
    githubLink: 'https://github.com/sakshi-1'
  },
  {
    artName: 'NarutoAnimation',
    pageLink: './Art/Tgoslee/index.html',
    imageLink: './Art/Tgoslee/Naruto.gif',
    author: 'Trenisha',
    githubLink: 'https://github.com/tgoslee'
  },
  {
    artName: 'Jackony',
    pageLink: './Art/Yaseen_Mohammed/index.html',
    imageLink: './Art/Yaseen_Mohammed/pichatcho.gif',
    author: 'Yaseen_Mohammed',
    githubLink: 'https://yaseenaiman.github.io/'
  },
  {
    artName: 'DVRU',
    pageLink: './Art/dvru/index.html',
    imageLink: './Art/dvru/dvru.gif',
    author: 'dvru',
    githubLink: 'https://github.com/dvru'
  },
  {
    artName: 'Coulisse',
    pageLink: './Art/Ayoubahida/index.html',
    imageLink: './Art/Ayoubahida/coulisseAnimation.gif',
    author: 'Ayoubahida',
    githubLink: 'https://github.com/Ayoubahida'
  },
  {
    artName: 'TextAnimation',
    pageLink: './Art/TextAnimation/index.html',
    imageLink: './Art/TextAnimation/welcome.gif',
    author: 'waleed',
    githubLink: 'https://github.com/waleed-1993'
  },
  {
    artName: 'Animatron',
    pageLink: './Art/Animatron/index.html',
    imageLink: './Art/Joy/trance.gif',
    author: 'farhan',
    githubLink: 'https://github.com/fnahmad'
  },
  {
    artName: 'Sky',
    pageLink: './Art/marijapanic/index.html',
    imageLink: './Art/marijapanic/clouds.gif',
    author: 'marijapanic',
    githubLink: 'https://github.com/marijapanic'
  },
  {
    artName: 'GreenFunnel',
    pageLink: './Art/GreenFunnel/index.html',
    imageLink: './Art/GreenFunnel/green-funnel.gif',
    author: 'sergiorra',
    githubLink: 'https://github.com/sergiorra'
  },
  {
    artName: 'mig',
    pageLink: './Art/mig/index.html',
    imageLink: './Art/mig/squares.gif',
    author: 'mig',
    githubLink: 'https://github.com/miguel231997'
  },
  {
    artName: 'RabbitHopping',
    pageLink: './Art/tigerlight/index.html',
    imageLink: './Art/tigerlight/RabbitHopping.gif',
    author: 'tigerlight',
    githubLink: 'https://github.com/tigerlight'
  },
  {
    artName: 'Picture Pop',
    pageLink: './Art/Ford CSS Animation/index.html',
    imageLink: './Art/Ford CSS Animation/Ford gif.gif',
    author: 'klf006',
    githubLink: 'https://github.com/klf006'
  },
  {
    artName: 'Smoke Animation',
    pageLink: './Art/smoke Animation/index.html',
    imageLink: './Art/smoke Animation/Capture.png',
    author: 'aman-cse',
    githubLink: 'https://github.com/aman-cse'
  },
  {
    artName: 'BH',
    pageLink: './Art/animationBH/index.html',
    imageLink: '',
    author: 'BH',
    githubLink: 'https://github.com/huynhcongbaotran'
  },
  {
    artName: 'bounce',
    pageLink: './Art/naina/index.html',
    imageLink: './Art/naina/bounce.gif',
    author: 'Naina',
    githubLink: 'https://github.com/naina010'
  },
  {
    artName: 'Motivation',
    pageLink: './Art/motivation/index.html',
    imageLink: './Art/motivation/motivation.gif',
    author: 'Art',
    githubLink: 'https://github.com/artbalahadia'
  },
  {
    artName: 'Doraemon-Ball',
    pageLink: './Art/DhirajKaushik/index.html',
    imageLink: './Art/DhirajKaushik/doremon.gif',
    author: 'Dhiraj Kaushik',
    githubLink: 'https://github.com/dhirajkaushik321'
  },
  {
    artName: 'EverettAnimation',
    pageLink: './Art/EverettAnimation/index.html',
    imageLink: './Art/Joy/game.jpg',
    author: 'Claudia',
    githubLink: 'https://github.com/claudiabringaseverett'
  },
  {
    artName: 'helloooo',
    pageLink: './Art/shitman0930/index.html',
    imageLink: './Art/shitman0930/eyes.gif',
    author: 'shitman0930',
    githubLink: 'https://github.com/shitman0930'
  },
  {
    artName: 'Animato',
    pageLink: './Art/panduka_karunasena_animato/index.html',
    imageLink: './Art/panduka_karunasena_animato/animato.gif',
    author: 'panduka karunasena',
    githubLink: 'https://github.com/pandukakarunasena'
  },
  {
    artName: 'anishprj',
    pageLink: './Art/anishprj/index.html',
    author: 'Anish Ghimire',
    githubLink: 'https://github.com/anishprj/'
  },
  {
    artName: 'Toshman Animation',
    pageLink: './Art/Toshman Animation/index.html',
    imageLink: './Art/Toshman Animation/animation demo.gif',
    author: 'Toshman-hub',
    githubLink: 'https://github.com/Toshman-hub'
  },
  {
    artName: 'alexandraturony87',
    pageLink: './Art/alexandraturony87/index.html',
    imageLink: './Art/alexandraturony87/ephiphany.gif',
    author: 'Alexandra Turony',
    githubLink: 'https://github.com/alexandraturony87'
  },
  {
    artName: 'Ball Crazy',
    pageLink: './Art/tanyamiranda/ballcrazy.html',
    imageLink: './Art/tanyamiranda/ballcrazy.gif',
    author: 'Tanya Miranda',
    githubLink: 'https://github.com/tanyamiranda'
  },
  {
    artName: 'Simple Animation Trick!',
    pageLink: './Art/mismail-541/index.html',
    imageLink: './Art/mismail-541/simple-animation-trick.gif',
    author: 'mismail-541',
    githubLink: 'https://github.com/mismail-541'
  },
  {
    artName: 'CORONA TOILET PAPER',
    pageLink: './Art/WissAnimation/index.html',
    imageLink: './Art/WissAnimation/Toiletpaperrun.png',
    author: 'Wiss',
    githubLink: 'https://github.com/Wissemfars'
  },
  {
    artName: 'verticalBarsAnimation',
    pageLink: './Art/verticalBarsAnimation/index.html',
    imageLink: './Art/verticalBarsAnimation/verticalBarsAnimation.gif',
    author: 'Marius Negru',
    githubLink: 'https://github.com/I3lackMarius'
  },
  {
    artName: 'Calcopod',
    pageLink: './Art/Calcopod/index.html',
    imageLink: './Art/Calcopod/giffed.gif',
    author: 'Calcopod',
    githubLink: 'https://github.com/Calcopod'
  },
  {
    artName: 'Robot Dance',
    pageLink: './Art/jnch009/index.html',
    imageLink: './Art/jnch009/robotjnch009.gif',
    author: 'Jeremy Ng',
    githubLink: 'https://github.com/jnch009'
  },
  {
    artName: 'Equalizer',
    pageLink: './Art/prathmeshgujar/index.html',
    imageLink: './Art/prathmeshgujar/equalizer.gif',
    author: 'Prathmesh Gujar',
    githubLink: 'https://github.com/prathmeshgujar'
  },
  {
    artName: 'Castle',
    pageLink: './Art/Yakraj/index.html',
    imageLink: './Art/Yakraj/castle.gif',
    author: 'Yakraj',
    githubLink: 'https://github.com/yakraj'
  },
  {
    artName: 'Shimmering Stars',
    pageLink: './Art/Pranav/index.html',
    imageLink: './Art/Pranav/shimmering-stars.gif',
    author: 'Pranav Sood',
    githubLink: 'https://github.com/prnv06'
  },
  {
    artName: 'Dancing Square',
    pageLink: './Art/chansart/index.html',
    imageLink: './Art/chansart/chansart.gif',
    author: 'Chansart',
    githubLink: 'https://github.com/chansart'
  },
  {
    artName: 'Animatron',
    pageLink: './Art/animatron/index.html',
    imageLink: './Art/animatron/trance.gif',
    author: 'Sujal',
    githubLink: 'https://github.com/Sujal7689'
  },
  {
    artName: 'fire flicker',
    pageLink: './Art/hemantrawat/index.html',
    imageLink: './Art/hemantrawat/index.gif',
    author: 'Hemant Rawat',
    githubLink: 'https://github.com/He-mantRawat'
  },
  {
    artName: 'Bouncing Ball',
    pageLink: './Art/bouncingBall/bouncing ball.html',
    imageLink: './Art/bouncingBall/bouncingball.gif',
    author: 'Pravin deva',
    githubLink: 'https://github.com/pravindeva'
  },
  {
    artName: 'Animated Landing Page',
    pageLink: './Art/animatedLandingPage01/index.html',
    imageLink: './Art/animatedLandingPage01/ezgif.com-video-to-gif',
    author: 'Aneta-s',
    githubLink: 'https://github.com/aneta-s'
  },
  {
    artName: 'Goraved',
    pageLink: './Art/goraved/index.html',
    imageLink: './Art/goraved/goraved_animation.gif',
    author: 'Roman Pobotin (Goraved)',
    githubLink: 'https://github.com/goraved'
  },
  {
    artName: 'Doraemon',
    pageLink: './Art/Ranajit/doraemon.html',
    imageLink: './Art/animatron/doraemon.gif',
    author: 'Ranajit',
    githubLink: 'https://github.com/basak-32'
  },
  {
    artName: 'Ax Dev',
    pageLink: './Art/axdev/test.html',
    imageLink: './Art/axdev/gif.gif',
    author: 'Axel Avila',
    githubLink: 'https://github.com/axavila'
  },
  {
    artName: 'Magic Circle',
    pageLink: './Art/magpiet/index.html',
    imageLink: './Art/magpiet/gif.gif',
    author: 'Magnus Cromwell',
    githubLink: 'https://github.com/magpiet'
  },
  {
    artName: 'Pulsing Circle',
    pageLink: './Art/innape/index.html',
    imageLink: './Art/innape/Pulsing Cirkle.gif',
    author: 'innape',
    githubLink: 'https://github.com/innape'
  },
  {
    artName: 'Bouncing Ball',
    pageLink: './Art/BouncingBall/index.html',
    imageLink: './Art/BouncingBall/BouncingBall.gif',
    author: 'Satish Pokala',
    githubLink: 'https://github.com/Satishpokala124'
  },
  {
    artName: 'Daredevil',
    pageLink: './Art/daredevil/index.html',
    imageLink: './Art/daredevil/daredevil.gif',
    author: 'Vivek Raj',
    githubLink: 'https://github.com/vivekrajx'
  },
  {
    artName: 'hover Me',
    pageLink: './Art/hoverMe/index.html',
    author: 'Bleron88',
    githubLink: 'https://github.com/bleron88'
  },
  {
    artName: "Adam's Animation",
    pageLink: "./Art/Adam's Animation/index.html",
    imageLink: "./Art/Adam's Animation/animation.gif",
    author: 'Adam Hills',
    githubLink: 'https://github.com/adamhills91'
  },
  {
    artName: 'Spin it',
    pageLink: './Art/b-ed/index.html',
    imageLink: './Art/b-ed/Hnet.com-image.gif',
    author: 'Edd',
    githubLink: 'https://github.com/b-ed'
  },
  {
    artName: 'playstation-anim',
    pageLink: './Art/playstation-anim/index.html',
    imageLink: './Art/playstation-anim/ps.gif',
    author: 'seif1125',
    githubLink: 'https://github.com/seif1125'
  },
  {
    artName: 'Ritika',
    pageLink: './Art/Ritika/index.html',
    imageLink: './Art/Ritika/warrior.png',
    author: 'Ritika',
    githubLink: 'https://github.com/Ritika-soni'
  },
  {
    artName: 'Animatron',
    pageLink: './Art/animatron/index.html',
    imageLink: './Art/animatron/colourpencils.png',
    author: 'jahid hasan',
    githubLink: 'https://github.com/jahidhasan299/'
  },
  {
    artName: 'Animatron2',
    pageLink: './Art/Animatron2/index.html',
    imageLink: './Art/Animatron2/trance.gif',
    author: 'PUNKLANCER',
    githubLink: 'https://github.com/PUNKLANCER/'
  },
  {
    artName: 'Text_Animation',
    pageLink: './Art/Text_Animation/index.html',
    imageLink: './Art/Text_Animation/text.gif',
    author: 'Christian',
    githubLink: 'https://github.com/mkBraga'
  },
  {
    artName: 'Practice',
    pageLink: './Art/Practice/index.html',
    imageLink: './Art/Joy/triangle.gif',
    author: 'MuGenFJ',
    githubLink: 'https://github.com/MuGenFJ/'
  },
  {
    artName: 'Tile',
    pageLink: './Art/weilincheng/index.html',
    imageLink: './Art/weilincheng/tile.gif',
    author: 'weilincheng',
    githubLink: 'https://github.com/weilincheng'
  },
  {
    artName: 'TemidoRochaSpin',
    pageLink: './Art/temido_rocha_animation/index.html',
    imageLink: './Art/temido_rocha_animation/TemidoRocha.gif',
    author: 'TemidoRocha',
    githubLink: 'https://github.com/TemidoRocha'
  },
  {
    artName: 'Tile',
    pageLink: './Art/weilincheng/index.html',
    imageLink: './Art/weilincheng/tile.gif',
    author: 'weilincheng',
    githubLink: 'https://github.com/weilincheng'
  },
  {
    artName: 'fire flicker',
    pageLink: './Art/hemantrawat/index.html',
    imageLink: './Art/hemantrawat/index.gif',
    author: 'Hemant Rawat',
    githubLink: 'https://github.com/He-mantRawat'
  },
  {
    artName: 'Bouncing Ball',
    pageLink: './Art/bouncingBall/bouncing ball.html',
    imageLink: './Art/bouncingBall/bouncingball.gif',
    author: 'Pravin deva',
    githubLink: 'https://github.com/pravindeva'
  },
  {
    artName: 'Animated Landing Page',
    pageLink: './Art/animatedLandingPage without bar/index.html',
    imageLink: './Art/animatedLandingPage without bar/ezgif.com-video-to-gif',
    author: 'Aneta-s',
    githubLink: 'https://github.com/aneta-s'
  },
  {
    artName: 'Goraved',
    pageLink: './Art/goraved/index.html',
    imageLink: './Art/goraved/goraved_animation.gif',
    author: 'Roman Pobotin (Goraved)',
    githubLink: 'https://github.com/goraved'
  },
  {
    artName: 'Doraemon',
    pageLink: './Art/Ranajit/doraemon.html',
    imageLink: './Art/animatron/doraemon.gif',
    author: 'Ranajit',
    githubLink: 'https://github.com/basak-32'
  },
  {
    artName: 'Ax Dev',
    pageLink: './Art/axdev/test.html',
    imageLink: './Art/axdev/gif.gif',
    author: 'Axel Avila',
    githubLink: 'https://github.com/axavila'
  },
  {
    artName: 'Magic Circle',
    pageLink: './Art/magpiet/index.html',
    imageLink: './Art/magpiet/gif.gif',
    author: 'Magnus Cromwell',
    githubLink: 'https://github.com/magpiet'
  },
  {
    artName: 'Bouncing Ball',
    pageLink: './Art/Bouncing Ball/index.html',
    imageLink: './Art/cazabe/Bouncing Ball.gif',
    author: 'Satish Pokala',
    githubLink: 'https://github.com/Satishpokala124'
  },
  {
    artName: 'Daredevil',
    pageLink: './Art/daredevil/index.html',
    imageLink: './Art/daredevil/daredevil.gif',
    author: 'Vivek Raj',
    githubLink: 'https://github.com/vivekrajx'
  },
  {
    artName: 'hover Me',
    pageLink: './Art/hoverMe/index.html',
    author: 'Bleron88',
    githubLink: 'https://github.com/bleron88'
  },
  {
    artName: 'Happy Balloon',
    pageLink: './Art/ztollef/index.html',
    imageLink: './Art/ztollef/balloon.gif.',
    author: 'ztollef',
    githubLink: 'https://github.com/ztollef'
  },
  {
    artName: 'playstation-anim',
    pageLink: './Art/playstation-anim/index.html',
    imageLink: './Art/playstation-anim/ps.gif',
    author: 'seif1125',
    githubLink: 'https://github.com/seif1125'
  },
  {
    artName: 'Ritika',
    pageLink: './Art/Ritika/index.html',
    imageLink: './Art/Ritika/warrior.png',
    author: 'Ritika',
    githubLink: 'https://github.com/Ritika-soni'
  },
  {
    artName: 'Animatron',
    pageLink: './Art/animatron/index.html',
    imageLink: './Art/animatron/colourpencils.png',
    author: 'jahid hasan',
    githubLink: 'https://github.com/jahidhasan299/'
  },
  {
    artName: 'Animatron2',
    pageLink: './Art/Animatron2/index.html',
    imageLink: './Art/Animatron2/trance.gif',
    author: 'PUNKLANCER',
    githubLink: 'https://github.com/PUNKLANCER/'
  },
  {
    artName: 'Text_Animation',
    pageLink: './Art/Text_Animation/index.html',
    imageLink: './Art/Text_Animation/text.gif',
    author: 'Christian',
    githubLink: 'https://github.com/mkBraga'
  },
  {
    artName: 'Practice',
    pageLink: './Art/Practice/index.html',
    imageLink: './Art/Joy/triangle.gif',
    author: 'MuGenFJ',
    githubLink: 'https://github.com/MuGenFJ/'
  },
  {
    artName: 'Tile',
    pageLink: './Art/weilincheng/index.html',
    imageLink: './Art/weilincheng/tile.gif',
    author: 'weilincheng',
    githubLink: 'https://github.com/weilincheng'
  },
  {
    artName: 'Circle Pulse',
    pageLink: './Art/circle-pulse/index.html',
    imageLink: './Art/circle-pulse/circle-pulse.gif',
    author: 'jmorr002',
    githubLink: 'https://github.com/jmorr002'
  },
  {
    artName: 'Flare Spin',
    pageLink: './Art/mykz1608/index.html',
    imageLink: '',
    author: 'mykz1608',
    githubLink: 'https://github.com/mykz1608'
  },
  {
    artName: 'MexicanMustache',
    pageLink: './Art/AnimatedMustache/index.html',
    imageLink: './Art/AnimatedMustache/MexicanMustache.gif',
    author: 'Andrés Alonso Gálvez',
    githubLink: 'https://github.com/Dondesconton/'
  },
  {
    artName: 'css',
    pageLink: './Art/2.css/index.html',
    imageLink: './Art/2.css/css.gif'
  },
  {
    artName: 'Square Color Change',
    pageLink: './Art/baesyc/index.html',
    imageLink: './Art/baesyc/square.gif',
    author: 'Baesyc',
    githubLink: 'https://github.com/baesyc'
  },
  {
    artName: 'MexicanMustache',
    pageLink: './Art/AnimatedMustache/index.html',
    imageLink: './Art/AnimatedMustache/MexicanMustache.gif',
    author: 'Andrés Alonso Gálvez',
    githubLink: 'https://github.com/Dondesconton/'
  },
  {
    artName: 'Chanimation',
    pageLink: './Art/Chanimation/index.html',
    imageLink: './Art/Chanimation/dancegif.gif',
    author: 'chandant9',
    githubLink: 'https://github.com/chandant9/'
  },
  {
    artName: 'DancingGroot',
    pageLink: './Art/m-elina/index.html',
    imageLink: './Art/m-elina/groot_animation.gif',
    author: 'Melina',
    githubLink: 'https://github.com/m-elina/'
  },
  {
    artName: 'Animatron',
    pageLink: './Art/animatron/index.html',
    imageLink: './Art/animatron/trance.gif',
    author: 'Andrew',
    githubLink: 'https://github.com/andrewbom/'
  },
  {
    artName: 'rainbows',
    pageLink: './Art/vassilchiev/index.html',
    imageLink: './Art/vassilchiev/giphy.gif',
    author: 'Vassil',
    githubLink: 'https://github.com/vassilchiev/'
  },
  {
    artName: "Zai's Orbitron",
    pageLink: './Art/zai/index.html',
    imageLink: './Art/zai/zais_orbitron.gif',
    author: '5amm5',
    githubLink: 'https://github.com/5amm5965/'
  },
  {
    artName: "404's crying baby page",
    pageLink: './Art/papfal/index.html',
    imageLink: './Art/papfal/HTML-404-Crying-Baby-Page.gif',
    author: 'papfal',
    githubLink: 'https://github.com/papfal/'
  },
  {
    artName: 'ani-3d',
    pageLink: './Art/ani-3d/ani-3d.html',
    imageLink: './Art/ani-3d/ani-3d.gif',
    author: 'clyde166',
    githubLink: 'https://github.com/clyde166/'
  },
  {
    artName: 'Boy',
    pageLink: './Art/Boy/index.html',
    imageLink: './Art/Boy/Boy with house.png',
    author: 'Gajhendran',
    githubLink: 'https://github.com/Gajhendran/'
  },
  {
    artName: 'Funimation',
    pageLink: './Art/Funimation/index.html',
    imageLink: './Art/Funimation/Funimation.gif',
    author: 'Pratik',
    githubLink: 'https://github.com/pratikrana1998/'
  },
  {
    artName: 'Jungle Monkey',
    pageLink: './Art/AMCodin/index.html',
    imageLink: './Art/AMCodin/monkey.gif',
    author: 'AMCodin',
    githubLink: 'https://github.com/amcodin'
  },
  {
    artName: 'bellow',
    pageLink: './Art/fran/index.html',
    imageLink: './Art/fran/bellow.gif',
    author: 'franzwah',
    githubLink: 'https://github.com/franzwah'
  },
  {
    artName: 'Typing Indicator',
    pageLink: './Art/jacob-bacon/index.html',
    imageLink: './Art/jacob-bacon/jacob-bacon-art.JPG',
    author: 'jacob-bacon',
    githubLink: 'https://github.com/jacob-bacon'
  },
  {
    artName: 'Colination',
    pageLink: './Art/colination/index.html',
    imageLink: './Art/colination/animation.png',
    author: 'colinJR95',
    githublink: 'https://github.com/colinJR95'
  },
  {
    artName: 'Glowing Circle by Leem Plays',
    pageLink: './Art/AliHaidar/index.html',
    imageLink: './Art/AliHaidar/giphy.gif',
    author: 'alihaidar2950',
    githubLink: 'https://github.com/alihaidar2950'
  },
  {
    artName: 'bouncy-ball',
    pageLink: './Art/bouncy-ball/ty.html',
    imageLink: './Art/bouncy-ball/bouncy-ball.gif',
    author: 'Huang Yi-Ting',
    githubLink: 'https://github.com/yiting76'
  },
  {
    artName: 'bouncy-ball',
    pageLink: './Art/bouncy-ball/ty.html',
    imageLink: './Art/bouncy-ball/bouncy-ball.gif',
    author: 'Huang Yi-Ting',
    githubLink: 'https://github.com/yiting76'
  },
  {
    artName: 'Tronix',
    pageLink: './Art/visiona/index.html',
    imageLink: './Art/visiona/tronix.gif',
    author: 'visiona',
    githubLink: 'https://github.com/visiona'
  },
  {
    artName: 'Synchronization',
    pageLink: './Art/synchronization!/synchronization',
    imageLink: './Art/synchronization/synchronized_Dots.gif',
    author: 'Pranjal',
    githublink: 'https://github.com/Pranjal705'
  },
  {
    artName: 'Random Squares',
    pageLink: './Art/Monitha/index.html',
    author: 'Monitha',
    githubLink: 'https://github.com/dmonitha'
  },
  {
    artName: 'Walking-Man-Front',
    pageLink: './Art/Akhil/index.html',
    imageLink: './Art/Akhil/Walking-man-front.gif',
    author: 'Akhil',
    githubLink: 'https://github.com/akhils95'
  },
  {
    artName: 'Cow-cat',
    pageLink: './Art/Cow-cat/index.html',
    imageLink: './Art/Cow-cat/Cow-cat.gif',
    author: 'Galia',
    githubLink: 'https://github.com/galiarudenko'
  },
  {
    artName: 'Rainb0w',
    pageLink: './Art/Duka/index.html',
    imageLink: './Art/Duka/rainbow.gif',
    author: 'Duka',
    githubLink: 'https://github.com/DusanKrcmarik'
  },
  {
    artName: 'Indian',
    pageLink: './Art/Indian/index.html',
    imageLink: './Art/Indian/Indian.gif',
    author: 'Duka',
    githubLink: 'https://github.com/ndvishruth'
  },
  {
    artName: 'Animatron',
    pageLink: './Art/sanmitra/index.html',
    imageLink: './Art/sanmitra/index.gif',
    author: 'sanmitra',

    githubLink: 'https://github.com/sanmitra1999'
  },
  {
    artName: 'Ball-clear',
    pageLink: './Art/Naok000/index.html',
    imageLink: './Art/Naok000/ball-clear.gif',
    author: 'Naok000',
    githubLink: 'https://github.com/Naok000'
  },
  {
    artName: 'Mario_Kart_Animation',
    pageLink: './Art/Mario_Kart_Animation/index.html',
    imageLink: './Art/Mario_Kart_Animation/Mario.png',
    author: 'AnsonAMS',
    githubLink: 'https://github.com/AnsonAMS'
  },
  {
    artName: 'Microsoft_animation',
    pageLink: './Art/SaumyaBhatt/index.html',
    imageLink: './Art/SaumyaBhatt/Animation.gif',
    author: 'Saumya-Bhatt',
    githubLink: 'https://github.com/Saumya-Bhatt'
  },
  {
    artName: 'Falling',
    pageLink: './Art/Sfrench5/index.html',
    imageLink: './Art/Sfrench5/Falling.gif',
    author: 'Sfrench5',
    githubLink: 'https://github.com/Sfrench5'
  },
  {
    artName: 'Dragon_Loading',
    pageLink: './Art/Dragon_Loading/index.html',
    imageLink: './Art/Dragon_Loading/DragonLoading.gif',
    author: 'Prasad',
    githubLink: 'https://github.com/PrasadM07'
  },
  {
    artName: 'Animatrix',
    pageLink: './Art/Animatrix/index.html',
    imageLink: './Art/Animatrix/Animatrix.png',
    author: 'soutog',
    githubLink: 'https://github.com/soutog'
  },
  {
    artName: 'Simple-Loading',
    pageLink: './Art/Loading/loading.html',
    imageLink: './Art/Loading/load.gif',
    author: 'Vijay',
    githubLink: 'https://github.com/VijayVjCuber'
  },
  {
    artName: 'Fiyi-Animation',
    pageLink: './Art/Fiyi-Animation/index.html',
    imageLink: './Art/Fiyi-Animation/relax_smile.gif',
    author: 'Fiyi-A',
    githubLink: 'https://github.com/Fiyi-A'
  },
  {
    artName: 'Colored Bars',
    pageLink: './Art/mleblanc94/mleblanc94_html_Animation-Nation.html',
    imageLink: './Art/mleblanc94/ColoredBars.gif',
    author: 'mleblanc94',
    githubLink: 'https://github.com/mleblanc94'
  },
  {
    artName: 'animeR',
    pageLink: './Art/animeR/index.html',
    imageLink: './Art/animeR/animeR.gif',
    author: 'Rajneesh',
    githubLink: 'https://github.com/rajneeshk94'
  },
  {
    artName: 'Sunset-City',
    pageLink: './Art/jyun9504/index.html',
    imageLink: './Art/jyun9504/sunset-city.gif',
    author: 'jyun9504',
    githubLink: 'https://github.com/jyun9504'
  },
  {
    artName: 'brianbottle',
    author: 'brian',
    pageLink: './Art/brianbottle/index.html',
    imageLink: './Art/brianbottle/bottle.gif',
    githubLink: 'https://github.com/brianabplanalp1'
  },
  {
    artName: 'Shapes',
    pageLink: './Art/mark-marchant/index.html',
    imageLink: './Art/mark-marchant/shapes.png',
    author: 'Mark Marchant',
    githubLink: 'https://github.com/jtla3/Animation-Nation'
  },
  {
    artName: 'Loading',
    pageLink: './Art/NoumanAziz/Loading.html',
    videoLink: './Art/NoumanAziz/loading.gif',
    author: 'NoumanAziz',
    githubLink: 'https://github.com/NoumanAziz'
  },
  {
    artName: `Galek's Simple Animation`,
    pageLink: './Art/GalekAnimation/index.html',
    imageLink: './Art/GalekAnimation/simpleanimation.gif',
    author: 'Adam Galek',
    githubLink: 'https://github.com/TheGalekxy'
  },
  {
    artname: 'Rainbow animation',
    pageLink: './Art/Rainbow/index.html',
    imageLink: './Art/Rainbow/rainbow.gif',
    author: 'Mohanraj',
    githubLink: 'https://github.com/chelladuraimohanraj/Animation-Nation'
  },
  {
    artName: `Cyan Loading Animation`,
    pageLink: './Art/Wannesds/index.html',
    imageLink: './Art/Wannesds/Wannesds.gif',
    author: 'Wannes Dieltiens',
    githubLink: 'https://github.com/Wannesds'
  },
  {
    artName: 'Animatron',
    pageLink: './Art/Animatron/index.html',
    imageLink: './Art/Animatron/trance.gif',
    author: 'Gihan Balasuriya',
    githubLink: 'https://github.com/gihanbalasuriya'
  },
  {
    artName: 'Light text blink',
    pageLink: './Art/Mani-textlight-blink/index.html',
    imageLink: './Art/Mani-textlight-blink/light-blink-text.gif',
    author: 'Mani Pandian',
    githubLink: 'https://github.com/Manipandian'
  },
  {
    artName: 'Circle',
    pageLink: './Art/PoKai/index.html',
    imageLink: './Art/PoKai/circle.png',
    author: 'PoKai Chang',
    githubLink: 'https://github.com/st875052018'
  },
  {
    artName: 'animatron',
    pageLink: './Art/animatron/index.html',
    imageLink: './Art/animatron/trance.gif',
    author: 'Christy',
    githubLink: 'https://github.com/ChristyLucid'
  },
  {
    artName: 'bouncing_ball',
    pageLink: './Art/bouncing_ball/bouncing_ball.html',
    imageLink: './Art/bouncing_ball/bouncing-ball.gif',
    author: 'Nirmalie',
    githubLink: 'https://github.com/nirmalieo3'
  },
  {
    artName: 'Rocket',
    pageLink: './Art/Rocket/index.html',
    imageLink: './Art/Rocket/rocket.gif',
    author: 'Jose Diaz',
    githubLink: 'https://github.com/josegerard2000'
  },
  {
    artName: 'simpleG',
    pageLink: './Art/simpleG/index.html',
    imageLink: './Art/simpleG/kitty.jpg',
    author: 'gargeper',
    githubLink: 'https://github.com/gargeper'
  },
  {
    artName: 'BounceFace',
    pageLink: './Art/ainamation/index.html',
    imageLink: './Art/ainamation/ainamation.gif',
    author: 'Ainara Saralegui',
    githubLink: 'https://github.com/asaralegui'
  },
  {
    artName: 'Text Flow',
    pageLink: './Art/ConnerCoding/index.html',
    imageLink: './Art/ConnerCoding/ztmanimation.gif',
    author: 'Conner Schiller',
    githubLink: 'https://github.com/ConnerCoding'
  },
  {
    artName: 'Glow',
    pageLink: './Art/Glow/index.html',
    imageLink: './Art/Glow/Glow.png',
    author: 'Joaquin Castillo',
    githubLink: 'https://github.com/JuakoDev'
  },
  {
    artName: 'Heart Real',
    pageLink: './Art/riddhax/index.html',
    imageLink: './Art/riddhax/index.gif',
    author: 'Riddhax',
    githubLink: 'https://github.com/riddhax'
  },

  {
    artName: 'Balls',
    pageLink: './Art/Paul - Simple Annoying Balls/index.html',
    imageLink: './Art/Paul - Simple Annoying Balls/Balls.gif',
    author: 'Paul',
    githubLink: 'https://github.com/psr83'
  },

  {
    artname: 'Square-Move',
    pageLink: './Art/Poonam/square.html',
    imageLink: './Art/Poonam/square_gif.gif',
    author: 'Poonam',
    githubLink: 'https://github.com/poonampant'
  },

  {
    artname: 'JesseEarley',
    pageLink: './Art/JesseEarley/index.html',
    imageLink: './Art/JesseEarley/index.gif',
    author: 'JesseEarley',
    githubLink: 'https://github.com/JesseEarley'
  },
  {
    artname: 'Hacktoberfest 2020',
    pageLink: './Art/taepal467/index.html',
    imageLink: './Art/taepal467/hiclipart.com (1).png',
    author: 'Chantae P.',
    githubLink: 'https://github.com/taepal467'
  },
  {
    artName: 'Animatron',
    pageLink: './Art/animatron/triangle/index.html',
    imageLink: './Art/animatron/trance.gif',
    author: 'Deborah',
    githubLink: 'https://github.com/dluckey123'
  },
  {
    artName: 'Animatron',
    pageLink: './Art/animatron/triangle/index.html',
    imageLink: './Art/animatron/trance.gif',
    author: 'Deborah',
    githubLink: 'https://github.com/dluckey123'
  },
  {
    artname: 'Animate',
    pageLink: '/codepen/animation/src/index.html',
    imageLink: 'Animation',
    author: 'Altamas khan',
    githubLink: 'https://github.com/Altamas2049'
  },
  {
    artName: 'Spin',
    pageLink: './Art/Spin/allli.html',
    imageLink: './Art/Spin/allli.gif',
    author: 'Victor Winner',
    githubLink: 'https://github.com/Vicwin13'
  },
  {
    artName: 'Spinner',
    pageLink: './Art/nishantpandey/allli.html',
    imageLink: './Art/nishantpandey/allli.gif',
    author: 'Nishant Pandey',
    githubLink: 'https://github.com/mrpandey1'
  },
  {
    artName: 'Hacktober Test',
    pageLink: './Art/bajancode/index.html',
    imageLink: './Art/BajanCode/index.gif',
    author: 'bajancode',
    githubLink: 'https://github.com/bajancode'
  },
  {
    artName: 'ZTM anim',
    pageLink: './Art/ayushi2410/index.html',
    imageLink: './Art/ayushi2410/ayushi2410.gif',
    author: 'Ayushi2410',
    githubLink: 'https://github.com/ayushi2410'
  },
  {
    artName: 'misaelsantos',
    pageLink: './Art/misaelsantos/index.html',
    imageLink: './Art/misaelsantos/neohack.gif',
    author: 'Misael Santos',
    githubLink: 'https://github.com/MisaelSantos'
  },
  {
    artName: 'I am a Developer',
    pageLink: './Art/Kuroyza/Iam-a-developer.html',
    imageLink: './Art/Kuroyza/Iam-a-developer.gif',
    author: 'Kuroyza',
    githubLink: 'https://github.com/kuroyza'
  },
  {
    artName: 'simple box',
    pageLink: './Art/Box/index.html',
    imageLink: './Art/Box/static_image.jpg',
    author: 'Abishek shah',
    githubLink: 'https://github.com/abishek-sha-256'
  },
  {
    artname: 'Starry-sky',
    pageLink: './Art/starry-night/index.html',
    imageLink: './Art/starry-night/stars',
    author: 'Taima Khawaldeh',
    githubLink: 'https://github.com/taimakh'
  },
  {
    artName: 'Project Gallery',
    pageLink: './Art/hulya/index.html',
    imageLink: './Art/hulya/gallery.gif',
    author: 'Hulya Karakaya',
    githubLink: 'https://github.com/hulyak'
  },
  {
    artName: 'animation',
    pageLink: './Art/sameer786/animation.html',
    imageLink: './Art/sameer786/radius.gif',
    author: 'sameer',
    githubLink: 'https://github.com/sameer8605'
  },
  {
    artName: 'ArrowWave',
    pageLink: './Art/ArrowWave/index.html',
    imageLink: './Art/ArrowWave/ArrowWave.gif',
    author: 'Gabriel',
    githubLink: 'https://github.com/GabrielTeixeiraC'
  },
  {
    artName: 'The 4-Ever Loop',
    pageLink: './Art/the-4ever-loop/index.html',
    imageLink: './Art/the-4ever-loop/rotate.gif',
    author: 'Luciano M.',
    githubLink: 'https://github.com/LucianoWebDev'
  },
  {
    artName: 'Running Car',
    pageLink: './Art/Running-Car/index.html',
    imageLink: './Art/Running-Car/Running-car.PNG',
    author: 'Ermias',
    githubLink: 'https://github.com/ermiaskidane'
  },
  {
    artname: 'Youssef',
    pageLink: './Art/Youssef/index.html',
    imageLink: './Art/Youssef/fd8_AX.gif',
    author: 'Youssef',
    githubLink: 'https://github.com/youssefhany96'
  },
  {
    artName: 'The 4-Ever Loop',
    pageLink: './Art/the-4ever-loop/index.html',
    imageLink: './Art/the-4ever-loop/rotate.gif',
    author: 'Luciano M.',
    githubLink: 'https://github.com/LucianoWebDev'
  },

  {
    artName: 'Itried',
    pageLink: '/Art/Itried/animation.html',
    author: 'Harsha',
    githublink: 'https://github.com/HarshaKumar23'
  },
  {
    artName: 'Snail Zoom',
    pageLink: './Art/rbhachu/index.html',
    imageLink: './Art/rbhachu/snail.gif',
    author: 'Bhachu R.',
    githubLink: 'https://github.com/rbhachu'
  },
  {
    artName: 'Mini Text Animation',
    pageLink: './Art/text-mini-animation/index.html',
    imageLink: './Art/text-mini-animation/text-anime.gif',
    author: 'Chinel',
    githubLink: 'https://github.com/chinel'
  },
  {
    artName: 'Square loader',
    pageLink: './Art/square_loading/index.html',
    imageLink: './Art/square_loading/square_loading',
    author: 'Marek Chasák',
    githubLink: 'https://github.com/mchasak'
  },
  {
    artName: 'Stairs Text',
    pageLink: './Art/StairsText/index.html',
    imageLink: './Art/StairsText/stairs-text.gif',
    author: 'Noam K.',
    githubLink: 'https://github.com/noamkanonich'
  },
  {
    artName: 'animation',
    pageLink: './Art/sameer786/animation.html',
    imageLink: './Art/sameer786/radius.gif',
    author: 'sameer',
    githubLink: 'https://github.com/sameer8605'
  },
  {
    artName: 'Spinning is a good trick',
    pageLink: './Art/garrod90/index.html',
    imageLink: './Art/garrod90/craigsGif.gif',
    author: 'Craig, G',
    githubLink: 'https://github.com/garrod90'
  },
  {
    artName: 'Snail Zoom',
    pageLink: './Art/rbhachu/index.html',
    imageLink: './Art/rbhachu/snail.gif',
    author: 'Bhachu R.',
    githubLink: 'https://github.com/rbhachu'
  },
  {
    artName: 'Mini Text Animation',
    pageLink: './Art/text-mini-animation/index.html',
    imageLink: './Art/text-mini-animation/text-anime.gif',
    author: 'Chinel',
    githubLink: 'https://github.com/chinel'
  },
  {
    artName: 'Square loader',
    pageLink: './Art/square_loading/index.html',
    imageLink: './Art/square_loading/square_loading',
    author: 'Marek Chasák',
    githubLink: 'https://github.com/mchasak'
  },
  {
    artName: 'Stairs Text',
    pageLink: './Art/StairsText/index.html',
    imageLink: './Art/StairsText/stairs-text.gif',
    author: 'Noam K.',
    githubLink: 'https://github.com/noamkanonich'
  },
  {
    artName: 'animation',
    pageLink: './Art/sameer786/animation.html',
    imageLink: './Art/sameer786/radius.gif',
    author: 'sameer',
    githubLink: 'https://github.com/sameer8605'
  },

  {
    pageLink: './Art/radar animation/index.html',
    imageLink: './Art/radar.gif',
    author: 'Anup',
    githubLink: 'https://github.com/paddybaba'
  },
  {
    pageLink: './Art/sameer786/animation.html',
    imageLink: './Art/sameer786/radius.gif',
    author: 'sameer',
    githubLink: 'https://github.com/sameer8605'
  },
  {
    pageLink: './Art/radar animation/index.html',
    imageLink: './Art/radar',
    author: 'Anup',
    githubLink: 'https://github.com/paddybaba'
  },
  {
    pageLink: './Art/sameer786/animation.html',
    imageLink: './Art/sameer786/radius.gif',
    author: 'sameer',
    githubLink: 'https://github.com/sameer8605'
  },
  {
    artName: 'Friendly Ghost',
    pageLink: './Art/ristotoldsep/index.html',
    author: 'Risto Tõldsep',
    githubLink: 'https://github.com/ristotoldsep'
  },
  {
    artName: 'Friendly Ghost',
    pageLink: './Art/ristotoldsep/index.html',
    author: 'Risto Tõldsep',
    githubLink: 'https://github.com/ristotoldsep'
  },
  {
    artName: 'sritron',
    pageLink: './Art/sritron/index.html',
    imageLink: './Art/sritron/trance.gif',
    author: 'Srinivas',
    githubLink: 'https://github.com/sri189ms'
  },
  {
    artName: 'Friendly Ghost',
    pageLink: './Art/ristotoldsep/index.html',
    author: 'Risto Tõldsep',
    githubLink: 'https://github.com/ristotoldsep'
  },
  {
    artName: 'Sun Rise Time',
    pageLink: './Art/gurprtAnim/index.html',
    imageLink: './Art/gurprtAnim/gurAnim.gif',
    author: 'Gurpreet',
    githubLink: 'https://github.com/gur-p-reet'
  },
  {
    artName: 'Personal Info',
    pageLink: './Art/Personal_info/triangle/index.html',
    imageLink: './Art/Personal_info/trance.gif',
    author: 'Naim Uddin',
    githubLink: 'https://github.com/Naim365'
  },
  {
    artName: 'Shining Text',
    pageLink: './Art/MaxieTextShineOn/index.html',
    imageLink: './Art/MaxieTextShineOn/maxie-text-shine-on.gif',
    author: 'maxie7',
    githubLink: 'https://github.com/maxie7'
  },
  {
    artName: 'Spinning Box',
    pageLink: './Art/KccbzZ/index.html',
    imageLink: './Art/KccbzZ/cover.png',
    author: 'KccbzZ',
    githubLink: 'https://github.com/KccbzZ'
  },
  {
    artName: 'Age Disgracefully',
    pageLink: './Art/ynoden/index.html',
    imageLink: './Art/ynoden/Age_Disgracefully.gif',
    author: 'yusefnoden',
    githubLink: 'https://github.com/yusefnoden'
  },
  {
    artname: 'jimanimation',
    pageLink: './Art/jimanimation/index.html',
    imageLink: './Art/jimanimation/bouncy.gif',
    author: 'Jimin',
    githubLink: 'https://github.com/jimijos'
  },

  {
    artName: 'Meme Animation',
    pageLink: './Art/just_for_fun/index.html',
    imageLink: './Art/just_for_fun/image.gif',
    author: 'Rahul Negi',
    githubLink: 'https://github.com/rahulnegi20'
  },
  {
    artName: 'Stretch ZTM',
    pageLink: './Art/animation_gn/index.html',
    imageLink: './Art/animation_gn/animation_gn.gif',
    author: 'gnyokota',
    githubLink: 'https://github.com/gnyokota'
  },
  {
    artname: 'AnimationCom',
    pageLink: './Art/Anita/AnimationCom/triangle.html',
    imageLink: './Art/AnimationCom/header.jpg',
    author: 'Anita',
    githubLink: 'https://github.com/anita-tsai'
  },
  {
    artName: 'Cards',
    pageLink: './Art/cards/index.html',
    imageLink: './Art/cards/cards.gif',
    author: 'networkdavit',
    githubLink: 'https://github.com/networkdavit'
  },
  {
    artName: "Lidor'sAnimation",
    pageLink: "./Art/Lidor's Animation/index.html",
    imageLink: "./Art/Lidor's Animation/animation.gif",
    author: 'LidorAsher',
    githubLink: 'https://github.com/lidorasher11'
  },
  {
    artName: "Shiff's Animation",
    pageLink: './Art/myAnimation/index.html',
    imageLink: './Art/myAnimation/myanimation.gif',
    author: 'Shifa',
    githubLink: 'https://github.com/ShifaShirin'
  },
  {
    artName: 'ani-1trial',
    pageLink: './Art/ani-1trial/index.html',
    imageLink: './Art/ani-1trial/ani-gif.gif',
    author: 'tru-izo',
    githubLink: 'https://github.com/tru-izo'
  },
  {
    artName: 'Air_Balloon',
    pageLink: './Art/Air_Balloon/index.html',
    imageLink: './Art/Air_Balloon/balloon.gif',
    author: 'Abha',
    githubLink: 'https://github.com/Abha-1281'
  },
  {
    artName: 'Camp Fire',
    pageLink: './Art/camp_fire/index.html',
    imageLink: './Art/camp_fire/camp_fire.gif',
    author: 'Chansoo',
    githubLink: 'https://github.com/ChansooKim316'
  },
  {
    artName: 'rubberband Red',
    pageLink: './Art/ou79/index.html',
    imageLink: './Art/rubberbandRed.gif',
    author: 'ou79',
    githubLink: 'https://github.com/ou79'
  },
  {
    artName: 'ColorChanger',
    pageLink: './Art/ColorChanger/index.html',
    imageLink: './Art/color-changer.gif',
    author: 'Atallah-Nadhir',
    githubLink: 'https://github.com/Atallah-Nadhir'
  },
  {
    artName: 'PONG Animation',
    pageLink: './Art/walkitoff/index.html',
    imageLink: './Art/walkitoff/gif.gif',
    author: 'Tyler Dollick',
    githubLink: 'https://github.com/walkitoff'
  },
  {
    artname: 'Animatron',
    pageLink: './Art/mbargaedge/index.html',
    imageLink: './Art/mbargaedge/animatron.gif',
    author: 'Mbarga',
    githubLink: 'https://github.com/marcelmbarga/'
  },
  {
    artName: 'House',
    pageLink: './Art/TTD/triangle/index.html',
    imageLink: './Art/TTD/house.gif',
    author: 'TanyaTD',
    githubLink: 'https://github.com/TTD126'
  },
  {
    artName: 'Spinning Title',
    pageLink: './Art/ljBeast21ldj/index.html',
    imageLink: './Art/ljBeast21ldj/firstGIF.gif',
    author: 'Larry',
    githubLink: 'https://github.com/ljBeast21ldj'
  },
  {
    artName: 'Heart pulsation',
    pageLink: './Art/Sallah/index.html',
    imageLink: './Art/Sallah/Heart-Pulsation.png',
    author: 'Sallah',
    githubLink: 'https://github.com/SallahTech'
  },
  {
    artName: 'MubbeAnimation',
    pageLink: './Art/Mubbe/index.html',
    imageLink: './Art/Mubbe/MubbeAnimation.gif',
    author: 'Mubarak',
    githubLink: 'https://github.com/mual5746'
  },
  {
    pageLink: './Art/neon-glowing-text/index.html',
    imageLink: './Art/neon-glowing-text/glowing-text-GIF.gif',
    author: 'Adri',
    githubLink: 'https://github.com/adrimual'
  },
  {
    artName: 'Simple Animation',
    pageLink: './Art/simple animation/transition.html',
    imageLink: './Art/simple animation/animatee.gif',
    author: 'Rudimental',
    githubLink: 'https://github.com/rudimental-again'
  },
  {
    artName: 'gbArt',
    pageLink: './Art/gbArt/index.html',
    imageLink: './Art/gbArt/shapeFlip.gif',
    author: 'Gary Bergman',
    githubLink: 'https://github.com/Gary-Bergman'
  },
  {
    artName: "Turtando's Animation",
    pageLink: './Art/turtando/animation.html',
    imageLink: './Art/Turtando/happyhalloween.gif',
    author: 'Turtando',
    githubLink: 'https://github.com/Turtando'
  },
  {
    artName: 'Bouncing Balls',
    pageLink: './Art/EyeOfAthena/index.html',
    imageLink: './Art/EyeOfAthena/cover.png',
    author: 'EyeOfAthena',
    githubLink: 'https://github.com/EyeOfAthena/bouncing-ball'
  },
  {
    artName: 'Otherside',
    pageLink: './Art/Otherside/ubi.html',
    imageLink: './Art/Otherside/recording.gif',
    author: 'Ubibimbap',
    githubLink: 'https://github.com/Ubibimbap'
  },
  {
    artName: 'Basketball God',
    pageLink: './Art/Sim-animation/index.html',
    imageLink: './Art/Sim-animation/project-screenshot.png',
    author: 'Sim',
    githubLink: 'https://github.com/sim-a-19'
  },
  {
    artName: "Ziyao's Animation",
    pageLink: './Art/robot/robot_index.html',
    imageLink: './Art/robot/robot.gif',
    author: 'Ziyao',
    githubLink: 'https://github.com/ziyaoc3'
  },
  {
    artName: 'Simplerv',
    pageLink: './Art/Aniamtion_RV/index.html',
    imageLink: './Art/Aniamtion_RV/circle.png',
    author: 'Aarush Bhat',
    githubLink: 'https://github.com/07rv'
  },
  {
    artName: 'Devtemmy_animation',
    pageLink: './Art/Devtemmy_animation/index.html',
    imageLink: './Art/Devtemmy_animation/Devtemmyanimation.gif',
    author: 'Dev-Temmy',
    githubLink: 'https://github.com/Dev-Temmy'
  },
  {
    artName: 'Fading text animation',
    pageLink: './Art/araskog/index.html',
    imageLink: './Art/araskog/animation.gif',
    author: 'Amanda Araskog',
    githubLink: 'https://github.com/araskog'
  },
  {
    artName: 'Moving Divs',
    pageLink: './Art/Razvan/RazvanFratila/index.html',
    imageLink: './Art/Razvan/RazvanFratila/first.gif',
    author: 'Razvan',
    githubLink: 'https://github.com/fratilar'
  },
  {
    artName: 'KDev Animation',
    pageLink: './Art/KDev-Animator/index.html',
    imageLink: './Art/KDev-Animator/kdev-animation.gif',
    author: 'Detmar Ruhfus',
    githubLink: 'https://github.com/kamikazid'
  },
  {
    artName: 'Square Bounce',
    pageLink: './Art/Vish/index.html',
    imageLink: './Art/Vish/SquareBounce.gif',
    author: 'Vishwam',
    githubLink: 'https://github.com/vishmagic'
  },
  {
    artName: 'Hina',
    pageLink: './Art/Hina/Hina.html',
    imageLink: './Art/Hina/Basketball.gif',
    imageLink: './Art/Hina/net.gif',
    author: 'Hina Najam',
    githubLink: 'https://github.com/hinanajam'
  },
  {
    artName: 'AmitAnimation',
    pageLink: './Art/Joy/AmitAnimation/amitanimation.html',
    imageLink: './Art/Joy/AmitAnimation/amitanimation.gif',
    author: 'Amit',
    githubLink: 'https://github.com/AmitRoy07'
  },
  {
    artName: 'Bouncing Cheems ',
    pageLink: './Art/Suddath-Gautam/index.html',
    imageLink: './Art/Suddath-Gautam/cheems.gif',
    author: 'Suddath Gautam',
    githubLink: 'https://github.com/wardaddy98'
  },
  {
    artName: 'Pop-up Confetti animation.',
    pageLink: './Art/yay-ztm-animation/index.html',
    imageLink: './Art/yay-ztm-animation/pop_animation.gif',
    author: 'Hyunji Kim',
    githubLink: 'https://github.com/creativehkim'
  },
  {
    artName: 'Monolith',
    pageLink: './Art/acphil/index.html',
    imageLink: './Art/acphil/monolith.png',
    author: 'acphil',
    githubLink: 'https://github.com/acphil2'
  },
  {
    artName: 'Smiling Doll',
    pageLink: './Art/jbermeo/index.html',
    imageLink: './Art/jbermeo/doll.gif',
    author: 'Jose Bermeo',
    githubLink: 'https://github.com/jbermeo10'
  },
  {
    artName: 'vasubhatnagar',
    pageLink: './Art/vasubhatnagar/index.html',
    imageLink: './Art/vasubhatnagar/ss.jpg',
    author: 'Vasu Bhatnagar',
    githubLink: 'https://github.com/vasubhatnagar'
  },
  {
    artName: 'JoToSmola',
    pageLink: './Art/JoToSmola/index.html',
    imageLink: './Art/JoToSmola/JoToSmola.gif',
    author: 'GrabKrab',
    githubLink: 'https://github.com/GrabKrab'
  },
  {
    artName: 'mojaanimacia',
    pageLink: './Art/mojaanimacia/stranka.html',
    author: 'Martin052',
    githubLink: 'https://github.com/martin052'
  },
  {
    artName: 'ellipsis',
    pageLink: './Art/ianhawe/index.html',
    author: 'ianhawe',
    githubLink: 'https://github.com/ianhawe'
  },
  {
    artName: 'iris',
    pageLink: './Art/iris/index.html',
    imageLink: './Art/iris/trance.gif',
    author: 'iriswdq0504',
    githubLink: 'https://github.com/iriswdq0504'
  },

  {
    artName: 'Fun with balls!',
    pageLink: './Art/miguelDalberto/funWithBalls/index.html',
    imageLink: './Art/miguelDalberto/funWithBalls/funWithBalls_screenshot.png',
    author: 'miguelDalberto',
    githubLink: 'https://github.com/miguelDalberto'
  },
  {
    artName: 'FourFlag_Load',
    pageLink: './Art/FourFlag_Load/index.html',
    imageLink: './Art/FourFlag_Load/trance.gif',
    author: 'chungngai09',
    githubLink: 'https://github.com/chungngai09'
  },
  {
    artName: 'AnimatronJS',
    pageLink: './Art/animatronJS/index.html',
    author: 'Anna Ovechkina',
    githubLink: 'https://github.com/Annu7shka'
  },
  {
    artName: 'perfect_goal',
    pageLink: './Art/perfect_goal/index.html',
    imageLink: './Art/perfect_goal/perfect_goalscreenshot.png',
    author: 'henzbori',
    githubLink: 'https://github.com/henzbori'
  },
  {
    artName: 'Beating Heart',
    pageLink: './Art/beating-heart/index.html',
    imageLink: './Art/beating-heart/heart.gif',
    author: 'MishkaZi',
    githubLink: 'https://github.com/MishkaZi'
  },
  {
    artName: 'Bouncing Balls',
    pageLink: './Art/Sankyeat/index.html',
    imageLink: './Art/Sankyeat/bouncingballs.gif',
    author: 'Sankyeat',
    githubLink: 'https://github.com/sanks20'
  },
  {
    artName: 'Sample page',
    pageLink: './Art/Joy/triangle/index.html',
    imageLink: './Art/Joy/triangle/my-animation.gif',
    author: 'Mamathagowd107',
    githubLink: 'https://github.com/Mamathagowd107'
  },
  {
    artName: 'Animated',
    pageLink: './Art/animated/triangle/index.html',
    imageLink: './Art/Joy/triangle/triangle.gif',
    author: 'Joy',
    githubLink: 'https://github.com/royranger'
  },
  {
    artName: 'achwell',
    pageLink: './Art/achwell/index.html',
    imageLink: './Art/achwell/ball.gif',
    author: 'achwell',
    githubLink: 'https://github.com/achwell'
  },
  {
    artName: 'Robotic Circles',
    pageLink: './Art/animation_yaniv/index.html',
    imageLink: './Art/animation_yaniv/robot.png',
    author: 'Yaniv Sagy',
    githubLink: 'https://github.com/yanivsagy'
  },
  {
    artName: 'Ocean Day',
    pageLink: './Art/d-spence/index.html',
    imageLink: './Art/d-spence/ztm-dspence-css-anim.gif',
    author: 'd-spence',
    githubLink: 'https://github.com/d-spence'
  },
  {
    artName: 'Animation-Circle',
    pageLink: './Art/Animation-Circle/index.html',
    imageLink: './Art/Animation-Circle/animation-circle.gif',
    author: 'Elid Venega',
    githubLink: 'https://github.com/elidvenega'
  },
  {
    artName: 'Sweet street',
    pageLink: './Art/Sweet_street/mario.html',
    imageLink: './Art/Sweet_street/animation-gif.gif',
    author: 'meni-avitan',
    githubLink: 'https://github.com/meniAvitan/Animation-Nation.git'
  },
  {
    pageLink: './Art/Joy/nithin-animation/index.html',
    imageLink: './Art/Joy/triangle/triangle.gif',
    author: 'Nithin',
    githubLink: 'https://github.com/Nithin6252-reddy'
  },
  {
    artName: 'Jittery rectangles',
    pageLink: './Art/Vaibhav/index.html',
    author: 'Vaibhav Jain',
    githubLink: 'https://github.com/Vaibhav-multi-dev'
  },
  {
    artName: 'Pra-animate',
    pageLink: './Art/Pra-animate/indexpra1.html',
    //imageLink: './Art/Joy/triangle/triangle.gif',
    author: 'Prajoth',
    githubLink: 'https://github.com/prajoth-b'
  },
  {
    artName: '3D figure animation',
    pageLink: './Art/DOKL57/index.html',
    imageLink: './Art/DOKL57/DOKL57.png',
    author: 'DOKL57',
    githubLink: 'https://github.com/DOKL57'
  },
  {
    artName: 'my-animation',
    pageLink: './Art/my-animation/index.html',
    imageLink: './Art/my-animation/screenv.webm',
    author: 'Brurya',
    githubLink: 'https://github.com/BruryaNadel'
  },
  {
    artName: 'Animate Infinate',
    pageLink: './Art/rotate-infinate/index.html',
    imageLink: './Art/rotate-infinate/rotate.gif',
    author: 'thucpn',
    githubLink: 'https://github.com/thucpn'
  },
  {
    artName: 'Forever',
    pageLink: './Art/Mritunjay/index.html',
    imageLink: './Art/Mritunjay/mj.gif',
    author: 'Mritunjay',
    githubLink: 'https://github.com/Mritunjay004'
  },
  {
    artName: 'Atom',
    pageLink: './Art/Atom/index.html',
    imageLink: './Art/Atom/atom.gif',
    author: 'Khalil-BM',
    githubLink: 'https://github.com/Khalil-BM'
  },
  {
    artName: 'AppleTree',
    pageLink: './Art/andreasGZ/index.html',
    imageLink: './Art/andreasGZ/apple.gif',
    author: 'AndreasGZ',
    githubLink: 'https://github.com/AndreasGZ'
  },
  {
    pageLink: './Art/Akv-animation/index.html',
    imageLink: './Art/Akv-animation/Image.png',
    author: 'Akv',
    githubLink: 'https://github.com/kushal-Ambati'
  },
  {
    artName: 'Floating Ball',
    pageLink: './Art/floatingBall/index.html',
    imageLink: './Art/floatingBall/thaitruong.png',
    author: 'Thai Truong',
    githubLink: 'https://github.com/akitathai94'
  },
  {
    artName: 'Bicycle-2D',
    pageLink: './Art/Bicycle_2D/bicycle.html',
    imageLink: './Art/Bicycle_2D/bicycle-gif.gif',
    author: 'meni-avitan',
    githubLink: 'https://github.com/meniAvitan'
  },
  {
    artName: 'catch-me',
    pageLink: './Art/catch-me/index.html',
    imageLink: './Art/catch-me/catch-me.gif',
    author: 'toobig4u',
    githubLink: 'https://github.com/toobig4u'
  },
  {
    pageLink: './Art/richard00436/index.html',
    imageLink: './Art/richard00436/richard00436.gif',
    author: 'richard00436',
    githubLink: 'https://github.com/richard00436'
  },
  {
    artName: 'bubble',
    pageLink: './Art/seenuCFL/index.html',
    imageLink: './Art/seenuCFL/dot.gif',
    author: 'seenuCFL',
    githubLink: 'https://github.com/seenuCFL'
  },
  {
    pageLink: './Art/keep_coding/index.html',
    imageLink: './Art/keep_coding/keep_coding_image.gif',
    author: 'Rawshan',
    githubLink: 'https://github.com/mrawshan'
  },
  {
    pageLink: './Art/HammadKhan/index.html',
    imageLink: './Art/HammadKhan/Animation.gif',
    author: 'HammadKhan',
    githubLink: 'https://github.com/hhkhan99'
  },
  {
    pageLink: './Art/manimation/index.html',
    imageLink: './Art/manimation/animation.gif',
    author: 'Maryam',
    githubLink: 'https://github.com/Maryyam04'
  },
  {
    pageLink: './Art/ElizavetaZhukova1/index.html',
    imageLink: './Art/ElizavetaZhukova1/fourSquaresEdit.gif',
    author: 'Liza',
    githubLink: 'https://github.com/ElizavetaZhukova1'
  },
  {
    pageLink: './Art/Aliedje/index.html',
    imgeLink: './Art/Aliedje/test.png',
    author: 'Alida',
    githubLink: 'https://github.com/adiphoorn'
  },
  {
    pageLink: './Art/JanRolenc/indexMyArt.html',
    imageLink: './Art/JanRolenc/myArt.gif',
    author: 'Jan_Rolenc',
    githubLink: 'https://github.com/JanRolenc'
  },
  {
    artName: 'Heartbeat',
    pageLink: './Art/CheyJax116/heartbeat.html',
    imgeLink: './Art/CheyJax116/heartbeat.gif',
    author: 'CheyJax116',
    githubLink: 'https://github.com/cheyjax116'
  },
  {
    pageLink: './Art/Aliedje/index.html',
    imgeLink: './Art/Aliedje/test.png',
    author: 'Alida',
    githubLink: 'https://github.com/adiphoorn'
  },
  {
    pageLink: './Art/bouncingMoon/index.html',
    imageLink: './Art/bouncingMoon/bouncingMoon.png',
    author: 'Radu-Stroe',
    githubLink: 'https://github.com/Radu-Stroe'
  },
  {
    artName: 'Use the Force',
    pageLink: './Art/ptreuden/index.html',
    imageLink: './Art/ptreuden/useTheForce.gif',
    author: 'ptreuden',
    githubLink: 'https://github.com/ptreuden'
  },
  {
    artName: 'css_typer',
    pageLink: './Art/Joy/css-typer/index.html',
    imageLink: './Art/Joy/css-typer/typing_animate.gif',
    author: 'Trey',
    githubLink: 'https://github.com/shanks-t'
  },
  {
    pageLink: './Art/Joy/Amiel-Art/index.html',
    imageLink: './Art/Joy/Amiel-Art/screenshot.png',
    author: 'Amiel',
    githubLink: 'https://github.com/trinidadamiel'
  },
  {
    pageLink: './Art/alnajarAnimation/index.html',
    imageLink: './Art/alnajarAnimation/animate.gif.gif',
    author: 'Mohammad',
    githubLink: 'https://github.com/mohammadalnajar'
  },
  {
    pageLink: '.Art/benji5656/index.html',
    imageLink: '',
    author: 'Benji',
    githubLink: 'https://github.com/benji5656'
  },
  {
    pageLink: './Art/AniNationSargi/index.html',
    imageLink: './Art/AniNationSargi/alienGif.gif',
    author: 'Sargsian',
    githubLink: 'https://github.com/Sargsian'
  },
  {
    pageLink: '.Art/Hekmundo/index.html',
    imageLink: '.Art/Hekmundo/revolving-circles.gif',
    author: 'Hekmundo',
    githubLink: 'https://github.com/Hekmundo'
  },
  {
    artName: 'MtBounce',
    pageLink: './Art/MtikeB/index.html',
    imageLink: './Art/MtikeB/Bouncy.gif',
    author: 'MtikeG',
    githubLink: 'https://github.com/MtikeG'
  },

  {
    artName: 'Hello World',
    pageLink: './Art/HelloWorldByEudin/index.html',
    imageLink: './Art/HelloWorldByEudin/helloworld.gif',
    author: 'Eudin',
    githubLink: 'https://github.com/Eudinson'
  },
  {
    artName: 'Color Square',
    pageLink: './Art/angelGarciaSantos/index.html',
    imageLink: './Art/angelGarciaSantos/square.png',
    author: 'Angel',
    githubLink: 'https://github.com/angelGarciaSantos'
  },
  {
    pageLink: '.Art/Szo89/index.html',
    imageLink: '.Art/Szo89/animation.png',
    author: 'Susana',
    githubLink: 'https://github.com/Szo89'
  },
  {
    pageLink: './Art/Harish/index.html',
    imageLink: './Art/Harish/gif.gif',
    author: 'Harish',
    githubLink: 'https://github.com/hkxx843'
  },
  {
    pageLink: '.Art/nb89portfolio/index.html',
    imageLink: '.Art/nb89portfolio/img.png',
    author: 'Navraj Bains',
    githubLink: 'https://github.com/nb89portfolio'
  },
  {
    artName: 'Optimistic',
    pageLink: './Art/RichKen/index.html',
    imageLink: './Art/RichKen/optimistic.gif',
    author: 'RichKen',
    githubLink: 'https://github.com/RichardKentos'
  },
  {
    pageLink: './Art/dieovitski/index.html',
    imageLink: './Art/dieovitski/def.gif',
    author: 'dieovitski',
    githubLink: 'https://github.com/dieovitski'
  },
  {
    pageLink: '.Art/Rcj1/index.html',
    imageLink: '.Art/Rcj1/animated.gif',
    author: 'Rcj1',
    githubLink: 'https://github.com/rcj1'
  },
  {
    artName: 'Infinite Loading',
    pageLink: './Art/mishhubc/index.html',
    imageLink: './Art/mishhubc/image.gif',
    author: 'Mihai Jicu',
    githubLink: 'https://github.com/mishhubc'
  },
  {
    artName: 'Loading Eggs',
    pageLink: '.Art/j-fraza/index.html',
    imageLink: '.Art/j-fraza/TJSrTcKcmf.gif',
    author: 'j-fraza',
    githubLink: 'https://github.com/j-fraza'
  },
  {
    artName: 'Taiko no Tastujin',
    pageLink: './Art/kirstymullen/index.html',
    imageLink: './Art/kirstymullen/taiko.gif',
    author: 'kirstymullen',
    githubLink: 'https://github.com/kirstymullen'
  },
  {
    artName: 'Rotate Hover Color',
    pageLink: './Art/rotateColor/index.html',
    imageLink: './Art/rotateColor/rotateColor.gif',
    author: 'Luis',
    githubLink: 'https://github.com/luigi970'
  },
  {
    artName: 'Sunset',
    pageLink: './Art/Catao_P/index.html',
    imageLink: './Art/Catao_P/sunset.gif',
    author: 'Catao',
    githubLink: 'https://github.com/Catao_P'
  },
  {
    pageLink: './Art/Kwabena-Agyeman/index.html',
    imageLink: './Art/Kwabena-Agyeman/project.GIF',
    author: 'Kwabena-Agyeman',
    githubLink: 'https://github.com/Kwabena-Agyeman'
  },
  {
    pageLink: '.Art/AndyJacko/index.html',
    imageLink: '.Art/AndyJacko/yoyo.gif',
    author: 'Andy Jacko',
    githubLink: 'https://github.com/AndyJacko'
  },
  {
    pageLink: './Art/shake/index.html',
    imageLink: './Art/shake/file.gif',
    author: 'yoududecomposer',
    githubLink: 'https://github.com/yourdudecomposer'
  },

  {
    pageLink: './Art/circle-animation/index.html',
    imageLink: './Art/circle-animation/animate.gif',
    author: 'Vimal',
    githubLink: 'https://github.com/vimalraveendra'
  },
  {
    artName: 'Fade Loading',
    pageLink: './Art/HuePham/index.html',
    imageLink: './Art/HuePham/loading.gif',
    author: 'Hue Pham',
    githubLink: 'https://github.com/hue113'
  },
  {
<<<<<<< HEAD
    artName: 'Bouncing Ball',
    pageLink: './Art/surajondev/index.html',
    imageLink: './Art/surajondev/animation.gif',
    author: 'Suraj Vishwakarma',
    githubLink: 'https://github.com/surajondev'
=======
    artName: 'ONLY CSS 3D CUBE',
    pageLink: './Art/Milind/index.html',
    imageLink: './Art/Milind/magic.gif',
    author: 'Milind Pawar',
    githubLink: 'https://github.com/milindpawar007'
  },
  {
    pageLink: './Art/circle2square/index.html',
    imageLink: './Art/circle2square/csdojo.gif',
    author: 'csdojo',
    githubLink: 'https://github.com/csdojo'
>>>>>>> 061763b1
  }
];

// +--------------------------------------------------------------------------------+
// +                                                                                +
// +                  YOU DO NOT NEED TO CHANGE ANYTHING BELOW THIS                 +
// +                                                                                +
// +--------------------------------------------------------------------------------+

// Creates cards from the array above
// You don't need to modify this
let contents = [];
Shuffle(cards).forEach((c) => {
  contents.push([
    `<li class="card">` +
      `<a href='${c.pageLink}'>` +
      `<img class="art-image" src='${c.imageLink}' alt='${c.artName}' />` +
      `</a>` +
      `<div class="flex-content">` +
      `<a href='${c.pageLink}'><h3 class="art-title">${c.artName}</h3></a>` +
      `<p class='author'><a href="${c.githubLink}" target="_blank"><i class="fab fa-github"></i> ${c.author}</a> </p>` +
      `</div>` +
      `</li>`
  ]);
});

document.getElementById('cards').innerHTML = contents;

function Shuffle(o) {
  for (
    var j, x, i = o.length;
    i;
    j = parseInt(Math.random() * i), x = o[--i], o[i] = o[j], o[j] = x
  );
  return o;
}<|MERGE_RESOLUTION|>--- conflicted
+++ resolved
@@ -5010,13 +5010,13 @@
     githubLink: 'https://github.com/hue113'
   },
   {
-<<<<<<< HEAD
     artName: 'Bouncing Ball',
     pageLink: './Art/surajondev/index.html',
     imageLink: './Art/surajondev/animation.gif',
     author: 'Suraj Vishwakarma',
     githubLink: 'https://github.com/surajondev'
-=======
+  },
+  {
     artName: 'ONLY CSS 3D CUBE',
     pageLink: './Art/Milind/index.html',
     imageLink: './Art/Milind/magic.gif',
@@ -5028,7 +5028,6 @@
     imageLink: './Art/circle2square/csdojo.gif',
     author: 'csdojo',
     githubLink: 'https://github.com/csdojo'
->>>>>>> 061763b1
   }
 ];
 
