--- conflicted
+++ resolved
@@ -1111,43 +1111,6 @@
 		author: 'AgneDJ',
 		githubLink: 'https://github.com/AgneDJ'
 	},
-<<<<<<< HEAD
-  {
-    artName: "Gradient circle",
-    pageLink: "./Art/brettl1991/index.html",
-    imageLink: "./Art/brettl1991/animation.png",
-    author: "Agnes Brettl",
-    githubLink: "https://github.com/brettl1991"
-  },
-  {
-    artName: "Bill Cipher",
-    pageLink: "./Art/vitoriapena/index.html",
-    imageLink: "./Art/vitoriapena/bill_cipher.gif",
-    author: "Vitória Mendes",
-    githubLink: "https://github.com/vitoriapena"
-  },
-  {
-    artName: "Dizzy",
-    pageLink: "./Art/antinomy/index.html",
-    imageLink: "./Art/antinomy/logo-spin.gif",
-    author: "Antinomezco",
-    githubLink: "https://github.com/antinomezco"
-  },
-  {
-    artName: "bounce",
-    pageLink: "./Art/bounce/index.html",
-    imageLink: "./Art/bounce/bounce.gif",
-    author: "leelacanlale",
-    githubLink: "https://github.com/leelacanlale"
-  },
-  {
-    artName: "Robodance",
-    pageLink: "./Art/robodance/index.html",
-    imageLink: "./Art/robodance/robodance.gif",
-    author: "Thomas",
-    githubLink: "https://github.com/mahlqvist"
-  },
-=======
 	{
 		artName: "Gradient circle",
 		pageLink: "./Art/brettl1991/index.html",
@@ -1231,8 +1194,14 @@
 		imageLink: './Art/Blinking hacktober.gif',
 		author: 'Atif Iqbal',
 		githubLink: 'https://github.com/atif-dev'
+  },
+  {
+    artName: "Robodance",
+    pageLink: "./Art/robodance/index.html",
+    imageLink: "./Art/robodance/robodance.gif",
+    author: "Thomas",
+    githubLink: "https://github.com/mahlqvist"
   }
->>>>>>> 57d6bf22
 ];
 
 // +--------------------------------------------------------------------------------+
