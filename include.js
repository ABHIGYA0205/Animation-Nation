let cards = [
  {
    artName: 'cube-with-Letter-Animation',
    pageLink: './Art/sufyanhabib/index.html',
    imageLink: './Art/sufyanhabib/cube-with-Letter-Animation.gif',
    author: 'sufyanhabib',
    githubLink: 'https://github.com/sufyanhabib'
  },

  {
    artName: 'Circle Animation',
    pageLink: './Art/Sahil/index.html',
    imageLink: './Art/Sahil/animation.gif',
    author: 'Sahil',
    githubLink: 'https://github.com/borkarsahil'
  },
  {
    artName: 'The Chakra',
    pageLink: './Art/devanshumasodker/index.html',
    imageLink: './Art/devanshumasodker/Chakra.PNG',
    author: 'devanshumasodker',
    githubLink: 'https://github.com/Devanshumasodker'
  },
  {
    artName: 'The Chakra',
    pageLink: './Art/Sahil/index.html',
    imageLink: './Art/Sahil/animation.gif',
    author: 'Sahil',
    githubLink: 'https://github.com/borkarsahil'
  },
  {
    artName: 'Square-illusion',
    pageLink: './Art/Joyel_Johny/index.html',
    imageLink: './Art/Joyel_Johny/Square_illusion.gif',
    author: 'Joyel Johny',
    githubLink: 'https://github.com/JoyelJohny'
  },
  {
    artName: 'Chromatic Movement',
    pageLink: './Art/Talim/index.html',
    imageLink: './Art/Talim/animation.gif',
    author: 'Mohammad Talim',
    githubLink: 'https://github.com/md-talim'
  },
  {
    artName: 'Sliding Bot',
    pageLink: './Art/ProfoundlyParker/index.html',
    imageLink: './Art/ProfoundlyParker/robot.gif',
    author: 'ProfoundlyParker',
    githubLink: 'https://github.com/profoundlyparker'
  },
  {
    artName: 'Candle',
    pageLink: './Art/czarjulius/candle.html',
    imageLink: './Art/czarjulius/candle.gif',
    author: 'Julius Ngwu',
    githubLink: 'https://github.com/czarjulius'
  },
  {
    artName: 'Astro Acrobat',
    pageLink: './Art/DarrachBarneveld/index.html',
    imageLink: './Art/DarrachBarneveld/rocket.gif',
    author: 'Darrach Barneveld',
    githubLink: 'https://github.com/DarrachBarneveld'
  },
  {
    artName: 'Card Hover',
    pageLink: './Art/imPradhyumn/index.html',
    imageLink: './Art/imPradhyumn/card-animation.gif',
    author: 'Pradhyumn Sharma',
    githubLink: 'https://github.com/imPradhyumn'
  },
  {
    artName: 'Rotating Cube',
    pageLink: './Art/Rishi/cube.html',
    imageLink: './Art/Rishi/cube.gif',
    author: 'Rishi',
    githubLink: 'https://github.com/rishi17003'
  },
  {
    artName: 'Waving penguin',
    pageLink: './Art/iamsnehadas/index.html',
    imageLink: './Art/iamsnehadas/penguin.png',
    author: 'Sneha Das',
    githubLink: 'https://github.com/iamsnehadas'
  },
  {
    artName: 'Tic Tac Yo!',
    pageLink: './Art/smokeraven667/smokeraven.html',
    imageLink: './Art/smokeraven667/tic-tac-yo.gif',
    author: 'Joy',
    githubLink: 'https://github.com/smokeraven667'
  },
  {
    artName: 'Gradient Loader',
    pageLink: './Art/Kartikey Mishra/index.html',
    imageLink: './Art/Kartikey Mishra/GradientLoader.gif',
    author: 'Kartikey Mishra',
    githubLink: 'https://github.com/kartikeymish'
  },

  {
    artName: 'Animation-box',
    pageLink: './Art/Himanshu_Chauhan/index.html',
    imageLink: './Art/Himanshu_Chauhan/animation-box.gif',
    author: 'Himanshu Chauhan',
    githubLink: 'https://github.com/Himanshuch8055'
  },
  {
    artName: 'Circles',
    pageLink: './Art/AmanRawat/index.html',
    imageLink: './Art/AmanRawat/circles.gif',
    author: 'Aman Rawat',
    githubLink: 'https://github.com/amanr-dev'
  },
  {
    artName: 'Tic Tac Yo!',
    pageLink: './Art/smokeraven667/smokeraven.html',
    imageLink: './Art/smokeraven667/tic-tac-yo.gif',
    author: 'Joy',
    githubLink: 'https://github.com/smokeraven667'
  },
  {
    artName: 'Astro Acrobat',
    pageLink: './Art/DarrachBarneveld/index.html',
    imageLink: './Art/DarrachBarneveld/rocket.gif',
    author: 'Darrach Barneveld',
    githubLink: 'https://github.com/DarrachBarneveld'
  },
  {
    artName: 'Rotating Cube',
    pageLink: './Art/Rishi/cube.html',
    imageLink: './Art/Rishi/cube.gif',
    author: 'Rishi',
    githubLink: 'https://github.com/rishi17003'
  },
  {
    artName: 'Circles',
    pageLink: './Art/AmanRawat/index.html',
    imageLink: './Art/AmanRawat/circles.gif',
    author: 'Aman Rawat',
    githubLink: 'https://github.com/amanr-dev'
  },
  {
    artName: 'Sliding Bot',
    pageLink: './Art/ProfoundlyParker/index.html',
    imageLink: './Art/ProfoundlyParker/robot.gif',
    author: 'ProfoundlyParker',
    githubLink: 'https://github.com/profoundlyparker'
  },
  {
    artName: 'hanisntsolo',
    pageLink: './Art/hanisntsolo/hanisntsolo.html',
    imageLink: './Art/hanisntsolo/hanisntsolo.gif',
    author: 'Hanisntsolo',
    githubLink: 'https://github.com/hanisntsolo'
  },
  {
    artName: 'Hamburger to Close',
    pageLink: './Art/jatanassian/index.html',
    imageLink: './Art/jatanassian/hamburger-close.gif',
    author: 'Joy',
    githubLink: 'https://github.com/jatanassian'
  },
  {
    artName: 'Orbiting-Ball',
    pageLink: './Art/Tipchan/OrbitingBall.html',
    imageLink: './Art/Tipchan/OrbitingBall.gif',
    author: 'Tipchan',
    githubLink: 'https://github.com/tsongtheng'
  },
  {
    artName: 'Marque animation',
    pageLink: './Art/Shubhamkumar1122001/index.html',
    imageLink: './Art/Shubhamkumar1122001/animation.gif',
    author: 'Shubham Kumar',
    githubLink: 'https://github.com/Shubhamkumar1122001'
  },
  {
    artName: 'Simple BAAF',
    pageLink: './Art/baaf-Animation/index.html',
    imageLink: './Art/baaf-Animation/baafscreen.png',
    author: 'Farid Bass',
    githubLink: 'https://github.com/baafbass'
  },
  {
    artName: 'Animated-Biker',
    pageLink: './Art/JT-Singh/index.html',
    imageLink: './Art/JT-Singh/biker.gif',
    author: 'JT Singh',
    githubLink: 'https://github.com/JT-Singh'
  },
  {
    artName: 'hanisntsolo',
    pageLink: './Art/Joy/hanisntsolo.html',
    imageLink: './Art/Joy/hanisntsolo.gif',
    author: 'Hanisntsolo',
    githubLink: 'https://github.com/hanisntsolo'
  },

  {
    artName: 'Triangle',
    pageLink: './Art/Joy/triangle.html',
    imageLink: './Art/Joy/triangle.gif',
    author: 'Joy',
    githubLink: 'https://github.com/royranger'
  },
  {
    artName: 'glowing-candles',
    pageLink: './Art/Dhanveeryadav/index.html',
    imageLink: './Art/Dhanveeryadav/glowing-candles.gif',
    author: 'Dhanveer',
    githubLink: 'https://github.com/Dhanveeryadav'
  },
  {
    artName: 'Rocket Orbit',
    pageLink: './Art/thomasravetto/index.html',
    imageLink: './Art/thomasravetto/loader_gif.gif',
    author: 'thomasravetto',
    githubLink: 'https://github.com/thomasravetto'
  },
  {
    artName: 'Keyboard',
    pageLink: './Art/Alexandra2888/keyboard.html',
    imageLink: './Art/Alexandra2888/keyboard.gif',
    author: 'Alexandra2888',
    githubLink: 'https://github.com/Alexandra2888'
  },
  {
    artName: 'Jumping Balls',
    pageLink: './Art/Alexandra2888/balls.html',
    imageLink: './Art/Alexandra2888/balls.gif',
    author: 'Alexandra2888',
    githubLink: 'https://github.com/Alexandra2888'
  },
  {
    artName: 'Dancing in Space',
    pageLink: './Art/Maria/index.html',
    imageLink: './Art/Maria/style.css',
    author: 'Maria',
    githubLink: 'https://github.com/mariapetra'
  },
  {
    artName: 'Submit tick animation',
    pageLink: './Art/rajHimanshu22/index.html',
    imageLink: './Art/rajHimanshu22/animation.gif',
    author: 'Himanshu Raj',
    githubLink: 'https://github.com/rajHimanshu22'
  },
  {
    artName: 'Circle',
    pageLink: './Art/lucas/circle.html',
    imageLink: './Art/lucas/circle.gif',
    author: 'Joy',
    githubLink: 'https://github.com/LucasAlmeida-jpg'
  },
  {
    artName: 'Falling Squares',
    pageLink: './Art/migueldalberto/index.html',
    imageLink: './Art/migueldalberto/screenshot.png',
    author: 'migueldalberto',
    githubLink: 'https://github.com/migueldalberto'
  },
  {
    artName: 'Infinite Hacktober Shapes',
    pageLink: './Art/Joe_DiGioia/JoeArt.html',
    imageLink: './Art/Joe_DiGioia/Hacktober-Animate-JDiGioia.gif',
    author: 'Joe DiGioia',
    githubLink: 'https://github.com/WatchAce0'
  },
  {
    artName: 'Pumpkin Ghost',
    pageLink: './Art/Jason/pumpkin.html',
    imageLink: './Art/Jason/pumpkin.gif',
    author: 'Jason',
    githubLink: 'https://github.com/jsonsinger'
  },
  {
    artName: 'Ghost',
    pageLink: './Art/Russ/ghost.html',
    imageLink: './Art/Russ/ghost.gif',
    author: 'Russ',
    githubLink: 'https://github.com/rperry99'
  },
  {
    artName: 'Planet',
    pageLink: './Art/serhatbek/index.html',
    imageLink: './Art/serhatbek/planet.gif',
    author: 'serhatbek',
    githubLink: 'https://github.com/serhatbek'
  },
  {
    artName: 'Rocket',
    pageLink: './Art/Suryansh/rocket.html',
    imageLink: './Art/Suryansh/rocket.gif',
    author: 'Suryansh',
    githubLink: 'https://github.com/suryanshsingh2001'
  },
  {
    artName: 'AnimateIbaad',
    pageLink: './Art/Ibaad/animate.html',
    imageLink: './Art/Ibaad/animationimagehover.gif',
    author: 'Ibaad',
    githubLink: 'https://github.com/ibaaddurrani'
  },
  {
    artName: 'Animated-Panda',
    pageLink: './Art/Naina/index.html',
    imageLink: './Art/Naina/Panda.gif',
    author: 'Naina',
    githubLink: 'https://github.com/naina5602'
  },
  {
    artName: 'Circle',
    pageLink: './Art/MishC/circle.html',
    imageLink: './Art/MishC/magic_circle.gif',
    author: 'MishC',
    githubLink: 'https://github.com/MishC'
  },
  {
    artName: 'J.A.R.V.I.S',
    pageLink: './Art/rituraj-dubey/index.html',
    imageLink: './Art/rituraj-dubey/jarvis.gif',
    author: 'Rituraj Dubey',
    githubLink: 'https://github.com/rituraj-dubey'
  },
  {
    artName: 'SquBounce',
    pageLink: './Art/Sanusi/index.html',
    imageLink: './Art/Sanusi/sanusi-animation.gif',
    author: 'Sanusi',
    githubLink: 'https://github.com/sanusisusi'
  },
  {
    artName: 'RichardsAnimation',
    pageLink: './Art/Richard/animated.html',
    imageLink: './Art/Richard/bounce.gif.gif',
    author: 'Richard',
    githubLink: 'https://github.com/richardhartleydev'
  },
  {
    artName: 'Loader Animation',
    pageLink: './Art/Abhishek/animation.html',
    imageLink: './Art/Abhishek/animation.gif',
    author: 'Abhishek Kumar',
    githubLink: 'https://github.com/abhishekl1289'
  },
  {
    artName: 'Fan',
    pageLink: './Art/Samriddhi/fan.html',
    imageLink: './Art/Samriddhi/fan.png',
    author: 'Samriddhi',
    githubLink: 'https://github.com/NarayanSam'
  },
  {
    artName: 'RGB Square',
    pageLink: './Art/TCrypt/animated.html',
    imageLink: './Art/TCrypt/rgbsq-animated.gif',
    author: 'T-Crypt',
    githubLink: 'https://github.com/T-Crypt'
  },
  {
    artName: 'Loader Animation',
    pageLink: './Art/C S Sachindra/loader.html',
    imageLink: './Art/C S Sachindra/loader.gif',
    author: 'C S Sachindra',
    githubLink: 'https://github.com/sandilya27'
  },
  {
    artName: 'Seven Segment Display',
    pageLink: './Art/Ankesh/segment-display.html',
    imageLink: './Art/Ankesh/segment-display.gif',
    author: 'Ankesh',
    githubLink: 'https://github.com/ankeshp03'
  },
  {
    artName: '4 Color Loader',
    pageLink: './Art/rstallings/index.html',
    imageLink: './Art/rstallings/Animation.gif',
    author: 'Roosevelt S.',
    githubLink: 'https://github.com/rstallingsiii'
  },
  {
    artName: "Mr. A's Amimation",
    pageLink: './Art/MrA-Animation/index.html',
    imageLink: './Art/MrA-Animation/Animation.gif',
    author: 'Mr. AnkitR',
    githubLink: 'https://github.com/MrARawal'
  },
  {
    artName: 'LHV',
    pageLink: './Art/wizozheir/lhv.html',
    imageLink: './Art/wizozheir/lhv.gif',
    author: 'wizozheir',
    githubLink: 'https://github.com/wizozheir'
  },
  {
    artName: 'Falling stars',
    pageLink: './Art/ChipoJ/index.html',
    imageLink: './Art/ChipoJ/star_fall.gif',
    author: 'ChipoJ',
    githubLink: 'https://github.com/Chipoj'
  },
  {
    artName: 'Heartbeat',
    pageLink: './Art/Karol/index.html',
    imageLink: './Art/Karol/animation.gif',
    author: 'Karol',
    githubLink: 'https://github.com/karolwjck'
  },
  {
    artName: 'Bouncing Screensaver',
    pageLink: './Art/CDay-87/index.html',
    imageLink: './Art/CDay-87/Bounce_Animation.gif',
    author: 'CDay-87',
    githubLink: 'https://github.com/CDay-87'
  },
  {
    artName: 'Loader',
    pageLink: './Art/Animation_makrenko-dev/index.html',
    imageLink: './Art/Animation_makrenko-dev/logog.gif',
    author: 'makrenko-dev',
    githubLink: 'https://github.com/makrenko-dev'
  },
  {
    artName: 'Running Laps',
    pageLink: './Art/runningBars/index.html',
    imageLink: './Art/runningBars/running.gif',
    author: 'Daniel',
    githubLink: 'https://github.com/dsauce817'
  },
  {
    artName: 'Simple Mexican Flag',
    pageLink: './Art/jnovak5/index.html',
    imageLink: './Art/jnovak5/novak.gif',
    author: 'Jnovak5',
    githubLink: 'https://github.com/jnovak5'
  },
  {
    artName: 'Twist',
    pageLink: './Art/Anna/twist.html',
    imageLink: './Art/Anna/twist.gif',
    author: 'Anna',
    githubLink: 'https://github.com/anna-1980'
  },
  {
    artName: 'Shaking box',
    pageLink: './Art/alexsatalan/index.html',
    imageLink: './Art/alexsatalan/shaking.gif',
    author: 'AlexS',
    githubLink: 'https://github.com/alexsatalan'
  },
  {
    artName: 'olga_min',
    pageLink: './Art/olga_min/index.html',
    imageLink: './Art/olga_min/animation.gif',
    author: 'Olga',
    githubLink: 'https://github.com/OlgaMinaievaWebDev'
  },
  {
    artName: 'Rotating_Cube',
    pageLink: './Art/Catoos/Cube.html',
    imageLink: './Art/Catoos/Cube.gif',
    author: 'Catoos',
    githubLink: 'https://github.com/Catoos'
  },
  {
    artName: 'Moving Flag',
    pageLink: './Art/Mayank_goel/index.html',
    imageLink: './Art/Mayank_goel/moving_flag.gif',
    author: 'Yelloberard',
    githubLink: 'https://github.com/yellowberad'
  },
  {
    artName: 'triangle_run',
    pageLink: './Art/ghost-2362003/triangle_run.html',
    imageLink: './Art/ghost-2362003/triangle_run.png',
    author: 'Shubhojyoti',
    githubLink: 'https://github.com/ghost-2362003'
  },
  {
    artName: 'Flowers',
    pageLink: './Art/Jeffrey/index.html',
    imageLink: './Art/Jeffrey/Hackflowers.png',
    author: 'Jeffrey',
    githubLink: 'https://github.com/Jeffruiz1502003'
  },
  {
    artName: 'Car',
    pageLink: './Art/Haneesh/car.html',
    imageLink: './Art/Haneesh/car.gif',
    author: 'Haneesh',
    githubLink: 'https://github.com/Haneesh000'
  },
  {
    artName: 'Sun shadow',
    pageLink: './Art/Guruprasad-Kulkarni/index.html',
    imageLink: './Art/Guruprasad-Kulkarni/sun.gif',
    author: 'Guruprasad',
    githubLink: 'https://github.com/Guruprasad846'
  },
  {
    artName: 'Circle',
    pageLink: './Art/Adithya/index.html',
    imageLink: './Art/Adithya/result.gif',
    author: 'Adithya',
    githubLink: 'https://github.com/Adithya-K-Shetty'
  },
  {
    artName: 'Cart Hover',
    pageLink: './Art/Rahul-Bhati/index.html',
    imageLink: './Art/Rahul-Bhati/Rahul-Bhati.gif',
    author: 'Rahul-Bhati',
    githubLink: 'https://github.com/Rahul-Bhati'
  },
  {
    artName: 'now.sh',
    pageLink: './Art/Tergel0820/index.html',
    imageLink: './Art/Tergel0820/animation.gif',
    author: 'Tergel0820',
    githubLink: 'https://github.com/Tergel0820'
  },
  {
    artName: 'Animated Fan',
    pageLink: './Art/Alexandra2888/fan.html',
    imageLink: './Art/Alexandra2888/fan.png',
    author: 'Alexandra2888',
    githubLink: 'https://github.com/Alexandra2888'
  },
  {
    artName: 'Coffe Cup',
    pageLink: './Art/Alexandra2888/cup.html',
    imageLink: './Art/Alexandra2888/cup.gif',
    author: 'Alexandra2888',
    githubLink: 'https://github.com/Alexandra2888'
  },
  {
    artName: 'BouncingBall',
    pageLink: './Art/Venkateeshh/BouncingBall.html',
    imageLink: './Art/Venkateeshh/BounceBall.gif',
    author: 'Venkatesh',
    githubLink: 'https://github.com/Venkateeshh'
  },
  {
    artName: 'Analog Clock',
    pageLink: './Art/Jeet/index.html',
    imageLink: './Art/Jeet/pic.png',
    author: 'Jeet Kanodia',
    githubLink: 'https://github.com/jeetkanodia'
  },
  {
    artName: 'Flower',
    pageLink: './Art/ChrRepou/flower.html',
    imageLink: './Art/ChrRepou/flower.png',
    author: 'ChrRepou',
    githubLink: 'https://github.com/ChrRepou'
  },
  {
    artName: 'Triangle',
    pageLink: './Art/KrishayNair/rectangle.html',
    imageLink: './Art/KrishayNair/circle.gif',
    author: 'KrishayNair',
    githubLink: 'https://github.com/KrishayNair'
  },
  {
    artName: 'Waving Ghost Animation',
    pageLink: './Art/AnkitaM/ghost.html',
    imageLink: './Art/AnkitaM/Waving-Ghost-Animation.gif',
    author: 'Ankita M.',
    githubLink: 'https://github.com/anki009/'
  },
  {
    artName: 'Blinking Ball',
    pageLink: './Art/Sheefa/blinking_ball.html',
    imageLink: './Art/Sheefa/blinking_ball.gif',
    author: 'Sheefa',
    githubLink: 'https://github.com/sheefanaaz123'
  },
  {
    artName: 'Loading Animation',
    pageLink: './Art/AryanK1511/loading_animation.html',
    imageLink: './Art/AryanK1511/loading_animation.gif',
    author: 'Aryan Khurana',
    githubLink: 'https://github.com/AryanK1511'
  },
  {
    artName: 'Quadro Hypno Spin',
    pageLink: './Art/Sheefa/QuadroHypnoSpin.html',
    imageLink: './Art/Sheefa/QuadroHypnoSpin.gif',
    author: 'Sheefa',
    githubLink: 'https://github.com/sheefanaaz123'
  },
  {
    artName: 'Walking Dog',
    pageLink: './Art/ChrisAqui/dog.html',
    imageLink: './Art/ChrisAqui/dog.gif',
    author: 'Chris Aqui',
    githubLink: 'https://github.com/christine-aqui'
  },
  {
    artName: 'Sunset',
    pageLink: './Art/timDehof/sunset.html',
    imageLink: './Art/timDehof/sunset.gif',
    author: 'Tim DeHof',
    githubLink: 'https://github.com/timDeHof'
  },
  {
    artName: 'Circle Dancing',
    pageLink: './Art/Umair/index.html',
    imageLink: './Art/Umair/Circle-dancing.gif',
    author: 'Mohammed Umair',
    githubLink: 'https://github.com/umair986'
  },
  {
    artName: 'ZTM Text Animation',
    pageLink: './Art/Chugil/index.html',
    imageLink: './Art/Chugil/Screenshot.png',
    author: 'Chugil',
    githubLink: 'https://github.com/ChugilC'
  },
  {
    artName: 'Square',
    pageLink: './Art/Shubham-Chaudhary/square_animation.html',
    imageLink: './Art/Shubham-Chaudhary/square_animation.gif',
    author: 'Shubham Chaudhary',
    githubLink: 'https://github.com/Stellar-X'
  },
  {
    artName: 'Trippy',
    pageLink: './Art/Simar/trippy.html',
    imageLink: './Art/Simar/trippy-square.gif',
    author: 'Simar',
    githubLink: 'https://github.com/SimardeepSingh-zsh'
  },
  {
    artName: 'solarsystem',
    pageLink: './Art/solarsystem/solarsystem.html',
    imageLink: './Art/solarsystem/solarsystem.gif',
    author: 'hanisntsolo',
    githubLink: 'https://github.com/hanisntsolo'
  },
  {
    artName: 'Galaxy',
    pageLink: './Art/Aldair/galaxy.html',
    imageLink: './Art/Aldair/galaxy.gif',
    author: 'Aldair Huamani',
    githubLink: 'https://github.com/Baku452'
  },
  {
    artName: 'The Initials',
    pageLink: './Art/yashviradia/index.html',
    imageLink: './Art/yashviradia/initials_yashviradia.gif',
    author: 'Yash Viradia',
    githubLink: 'https://github.com/yashviradia'
  },
  {
    artName: 'Weird Spinner',
    pageLink: './Art/lucifer510/weirdSpinner.html',
    imageLink: './Art/lucifer510/weirdSpinner.png',
    author: 'lucifer510',
    githubLink: 'https://github.com/lucifer510'
  },
  {
    artName: 'Ruby',
    pageLink: './Art/daniel-badura/ruby.html',
    imageLink: './Art/daniel-badura/ruby.gif',
    author: 'daniel-badura',
    githubLink: 'https://github.com/daniel-badura'
  },
  {
    artName: '699669',
    pageLink: './Art/Artis/699669.html',
    imageLink: './Art/Artis/699669.gif',
    author: 'Artis',
    githubLink: 'https://github.com/69966969'
  },
  {
    artName: 'spinning square',
    pageLink: './Art/dmdiamond79/spinningsquare.html',
    imageLink: './Art/dmdiamond79/spinning.gif',
    author: 'dmdiamond79',
    githubLink: 'https://github.com/dmdiamond79'
  },
  {
    artName: 'Bhaskar Sahu',
    pageLink: './Art/Bhaskarsahu23',
    imageLink: './Art/Bhaskarsahu23/imageflip.gif',
    author: 'Bhaskarsahu23',
    githubLink: 'https://github.com/Bhaskarsahu23'
  },
  {
    artName: 'Pumpkin Fight',
    pageLink: './Art/SamPalacio/index.html',
    imageLink: './Art/SamPalacio/pumpkins.gif',
    author: 'SamPalacio',
    githubLink: 'https://github.com/samuelpalacio1709'
  },
  {
    artName: 'Pumpkin Fight',
    pageLink: './Art/SamPalacio/index.html',
    imageLink: './Art/SamPalacio/pumpkins.gif',
    author: 'SamPalacio',
    githubLink: 'https://github.com/samuelpalacio1709'
  },
  {
    artName: 'Css eyes animation',
    pageLink: './Art/Nawaf-vp/index.html',
    imageLink: './Art/Nawaf-vp/css_eyes_animation.gif',
    author: 'Nawaf',
    githubLink: 'https://github.com/nawaf-vp'
  },
  {
    artName: 'Starry Night',
    pageLink: './Art/lucileTech/starry_night.html',
    imageLink: './Art/lucileTech/starry_night.png',
    author: 'LucileTech',
    githubLink: 'https://https://github.com/LucileTech'
  },
  {
    artName: 'Dancing in Space',
    pageLink: './Art/Maria/index.html',
    imageLink: './Art/Maria/style.css',
    author: 'Maria',
    githubLink: 'https://github.com/mariapetra'
  },
  {
    artName: 'Circle',
    pageLink: './Art/lucas/circle.html',
    imageLink: './Art/lucas/circle.gif',
    author: 'Joy',
    githubLink: 'https://github.com/LucasAlmeida-jpg'
  },
  {
    artName: 'Falling Squares',
    pageLink: './Art/migueldalberto/index.html',
    imageLink: './Art/migueldalberto/screenshot.png',
    author: 'migueldalberto',
    githubLink: 'https://github.com/migueldalberto'
  },
  {
    artName: 'Infinite Hacktober Shapes',
    pageLink: './Art/Joe_DiGioia/JoeArt.html',
    imageLink: './Art/Joe_DiGioia/Hacktober-Animate-JDiGioia.gif',
    author: 'Joe DiGioia',
    githubLink: 'https://github.com/WatchAce0'
  },
  {
    artName: 'Ghost',
    pageLink: './Art/Russ/ghost.html',
    imageLink: './Art/Russ/ghost.gif',
    author: 'Russ',
    githubLink: 'https://github.com/rperry99'
  },
  {
    artName: 'Planet',
    pageLink: './Art/serhatbek/index.html',
    imageLink: './Art/serhatbek/planet.gif',
    author: 'serhatbek',
    githubLink: 'https://github.com/serhatbek'
  },
  {
    artName: 'Random Number',
    pageLink: 'ArtGouravindex.html',
    imageLink: './Art/Gourav/animate.gif',
    author: 'Gourav',
    githubLink: 'https://github.com/Gourav2609'
  },
  {
    artName: 'Rocket',
    pageLink: './Art/Suryansh/rocket.html',
    imageLink: './Art/Suryansh/rocket.gif',
    author: 'Suryansh',
    githubLink: 'https://github.com/suryanshsingh2001'
  },
  {
    artName: 'AnimateIbaad',
    pageLink: './Art/Ibaad/animate.html',
    imageLink: './Art/Ibaad/animationimagehover.gif',
    author: 'Ibaad',
    githubLink: 'https://github.com/ibaaddurrani'
  },
  {
    artName: 'Animated-Panda',
    pageLink: './Art/Naina/index.html',
    imageLink: './Art/Naina/Panda.gif',
    author: 'Naina',
    githubLink: 'https://github.com/naina5602'
  },
  {
    artName: 'Circle',
    pageLink: './Art/MishC/circle.html',
    imageLink: './Art/MishC/magic_circle.gif',
    author: 'MishC',
    githubLink: 'https://github.com/MishC'
  },
  {
    artName: 'SquBounce',
    pageLink: './Art/Sanusi/index.html',
    imageLink: './Art/Sanusi/sanusi-animation.gif',
    author: 'Sanusi',
    githubLink: 'https://github.com/sanusisusi'
  },
  {
    artName: 'RichardsAnimation',
    pageLink: './Art/Richard/animated.html',
    imageLink: './Art/Richard/bounce.gif.gif',
    author: 'Richard',
    githubLink: 'https://github.com/richardhartleydev'
  },
  {
    artName: 'Loader Animation',
    pageLink: './Art/Abhishek/animation.html',
    imageLink: './Art/Abhishek/animation.gif',
    author: 'Abhishek Kumar',
    githubLink: 'https://github.com/abhishekl1289'
  },
  {
    artName: 'Fan',
    pageLink: './Art/Samriddhi/fan.html',
    imageLink: './Art/Samriddhi/fan.png',
    author: 'Samriddhi',
    githubLink: 'https://github.com/NarayanSam'
  },
  {
    artName: 'RGB Square',
    pageLink: './Art/TCrypt/animated.html',
    imageLink: './Art/TCrypt/rgbsq-animated.gif',
    author: 'T-Crypt',
    githubLink: 'https://github.com/T-Crypt'
  },
  {
    artName: 'Loader Animation',
    pageLink: './Art/C S Sachindra/loader.html',
    imageLink: './Art/C S Sachindra/loader.gif',
    author: 'C S Sachindra',
    githubLink: 'https://github.com/sandilya27'
  },
  {
    artName: 'Seven Segment Display',
    pageLink: './Art/Ankesh/segment-display.html',
    imageLink: './Art/Ankesh/segment-display.gif',
    author: 'Ankesh',
    githubLink: 'https://github.com/ankeshp03'
  },
  {
    artName: '4 Color Loader',
    pageLink: './Art/rstallings/index.html',
    imageLink: './Art/rstallings/Animation.gif',
    author: 'Roosevelt S.',
    githubLink: 'https://github.com/rstallingsiii'
  },
  {
    artName: "Mr. A's Amimation",
    pageLink: './Art/MrA-Animation/index.html',
    imageLink: './Art/MrA-Animation/Animation.gif',
    author: 'Mr. AnkitR',
    githubLink: 'https://github.com/MrARawal'
  },
  {
    artName: 'LHV',
    pageLink: './Art/wizozheir/lhv.html',
    imageLink: './Art/wizozheir/lhv.gif',
    author: 'wizozheir',
    githubLink: 'https://github.com/wizozheir'
  },
  {
    artName: 'Falling stars',
    pageLink: './Art/ChipoJ/index.html',
    imageLink: './Art/ChipoJ/star_fall.gif',
    author: 'ChipoJ',
    githubLink: 'https://github.com/Chipoj'
  },
  {
    artName: 'Heartbeat',
    pageLink: './Art/Karol/index.html',
    imageLink: './Art/Karol/animation.gif',
    author: 'Karol',
    githubLink: 'https://github.com/karolwjck'
  },
  {
    artName: 'Bouncing Screensaver',
    pageLink: './Art/CDay-87/index.html',
    imageLink: './Art/CDay-87/Bounce_Animation.gif',
    author: 'CDay-87',
    githubLink: 'https://github.com/CDay-87'
  },
  {
    artName: 'Loader',
    pageLink: './Art/Animation_makrenko-dev/index.html',
    imageLink: './Art/Animation_makrenko-dev/logog.gif',
    author: 'makrenko-dev',
    githubLink: 'https://github.com/makrenko-dev'
  },
  {
    artName: 'Running Laps',
    pageLink: './Art/runningBars/index.html',
    imageLink: './Art/runningBars/running.gif',
    author: 'Daniel',
    githubLink: 'https://github.com/dsauce817'
  },
  {
    artName: 'Simple Mexican Flag',
    pageLink: './Art/jnovak5/index.html',
    imageLink: './Art/jnovak5/novak.gif',
    author: 'Jnovak5',
    githubLink: 'https://github.com/jnovak5'
  },
  {
    artName: 'Twist',
    pageLink: './Art/Anna/twist.html',
    imageLink: './Art/Anna/twist.gif',
    author: 'Anna',
    githubLink: 'https://github.com/anna-1980'
  },
  {
    artName: 'Shaking box',
    pageLink: './Art/alexsatalan/index.html',
    imageLink: './Art/alexsatalan/shaking.gif',
    author: 'AlexS',
    githubLink: 'https://github.com/alexsatalan'
  },
  {
    artName: 'olga_min',
    pageLink: './Art/olga_min/index.html',
    imageLink: './Art/olga_min/animation.gif',
    author: 'Olga',
    githubLink: 'https://github.com/OlgaMinaievaWebDev'
  },
  {
    artName: 'Rotating_Cube',
    pageLink: './Art/Catoos/Cube.html',
    imageLink: './Art/Catoos/Cube.gif',
    author: 'Catoos',
    githubLink: 'https://github.com/Catoos'
  },
  {
    artName: 'Moving Flag',
    pageLink: './Art/Mayank_goel/index.html',
    imageLink: './Art/Mayank_goel/moving_flag.gif',
    author: 'Yelloberard',
    githubLink: 'https://github.com/yellowberad'
  },
  {
    artName: 'Flowers',
    pageLink: './Art/Jeffrey/index.html',
    imageLink: './Art/Jeffrey/Hackflowers.png',
    author: 'Jeffrey',
    githubLink: 'https://github.com/Jeffruiz1502003'
  },
  {
    artName: 'Car',
    pageLink: './Art/Haneesh/car.html',
    imageLink: './Art/Haneesh/car.gif',
    author: 'Haneesh',
    githubLink: 'https://github.com/Haneesh000'
  },
  {
    artName: 'Sun shadow',
    pageLink: './Art/Guruprasad-Kulkarni/index.html',
    imageLink: './Art/Guruprasad-Kulkarni/sun.gif',
    author: 'Guruprasad',
    githubLink: 'https://github.com/Guruprasad846'
  },
  {
    artName: 'Circle',
    pageLink: './Art/Adithya/index.html',
    imageLink: './Art/Adithya/result.gif',
    author: 'Adithya',
    githubLink: 'https://github.com/Adithya-K-Shetty'
  },
  {
    artName: 'Cart Hover',
    pageLink: './Art/Rahul-Bhati/index.html',
    imageLink: './Art/Rahul-Bhati/Rahul-Bhati.gif',
    author: 'Rahul-Bhati',
    githubLink: 'https://github.com/Rahul-Bhati'
  },
  {
    artName: 'Animated Fan',
    pageLink: './Art/Alexandra2888/fan.html',
    imageLink: './Art/Alexandra2888/fan.png',
    author: 'Alexandra2888',
    githubLink: 'https://github.com/Alexandra2888'
  },
  {
    artName: 'Coffe Cup',
    pageLink: './Art/Alexandra2888/cup.html',
    imageLink: './Art/Alexandra2888/cup.gif',
    author: 'Alexandra2888',
    githubLink: 'https://github.com/Alexandra2888'
  },
  {
    artName: 'BouncingBall',
    pageLink: './Art/Venkateeshh/BouncingBall.html',
    imageLink: './Art/Venkateeshh/BounceBall.gif',
    author: 'Venkatesh',
    githubLink: 'https://github.com/Venkateeshh'
  },
  {
    artName: 'Analog Clock',
    pageLink: './Art/Jeet/index.html',
    imageLink: './Art/Jeet/pic.png',
    author: 'Jeet Kanodia',
    githubLink: 'https://github.com/jeetkanodia'
  },
  {
    artName: 'Flower',
    pageLink: './Art/ChrRepou/flower.html',
    imageLink: './Art/ChrRepou/flower.png',
    author: 'ChrRepou',
    githubLink: 'https://github.com/ChrRepou'
  },
  {
    artName: 'Triangle',
    pageLink: './Art/KrishayNair/rectangle.html',
    imageLink: './Art/KrishayNair/circle.gif',
    author: 'KrishayNair',
    githubLink: 'https://github.com/KrishayNair'
  },
  {
    artName: 'Waving Ghost Animation',
    pageLink: './Art/AnkitaM/ghost.html',
    imageLink: './Art/AnkitaM/Waving-Ghost-Animation.gif',
    author: 'Ankita M.',
    githubLink: 'https://github.com/anki009/'
  },
  {
    artName: 'Blinking Ball',
    pageLink: './Art/Sheefa/blinking_ball.html',
    imageLink: './Art/Sheefa/blinking_ball.gif',
    author: 'Sheefa',
    githubLink: 'https://github.com/sheefanaaz123'
  },
  {
    artName: 'Quadro Hypno Spin',
    pageLink: './Art/Sheefa/QuadroHypnoSpin.html',
    imageLink: './Art/Sheefa/QuadroHypnoSpin.gif',
    author: 'Sheefa',
    githubLink: 'https://github.com/sheefanaaz123'
  },
  {
    artName: 'Walking Dog',
    pageLink: './Art/ChrisAqui/dog.html',
    imageLink: './Art/ChrisAqui/dog.gif',
    author: 'Chris Aqui',
    githubLink: 'https://github.com/christine-aqui'
  },
  {
    artName: 'Bus Animation',
    pageLink: './Art/stesel/bus.html',
    imageLink: './Art/stesel/bus.gif',
    author: 'Leonid Trofymchuk',
    githubLink: 'https://github.com/stesel'
  },
  {
    artName: 'Sunset',
    pageLink: './Art/timDehof/sunset.html',
    imageLink: './Art/timDehof/sunset.gif',
    author: 'Tim DeHof',
    githubLink: 'https://github.com/timDeHof'
  },
  {
    artName: 'Circle Dancing',
    pageLink: './Art/Umair/index.html',
    imageLink: './Art/Umair/Circle-dancing.gif',
    author: 'Mohammed Umair',
    githubLink: 'https://github.com/umair986'
  },
  {
    artName: 'ZTM Text Animation',
    pageLink: './Art/Chugil/index.html',
    imageLink: './Art/Chugil/Screenshot.png',
    author: 'Chugil',
    githubLink: 'https://github.com/ChugilC'
  },
  {
    artName: 'Square',
    pageLink: './Art/Shubham-Chaudhary/square_animation.html',
    imageLink: './Art/Shubham-Chaudhary/square_animation.gif',
    author: 'Shubham Chaudhary',
    githubLink: 'https://github.com/Stellar-X'
  },
  {
    artName: 'Trippy',
    pageLink: './Art/Simar/trippy.html',
    imageLink: './Art/Simar/trippy-square.gif',
    author: 'Simar',
    githubLink: 'https://github.com/SimardeepSingh-zsh'
  },
  {
    artName: 'solarsystem',
    pageLink: './Art/solarsystem/solarsystem.html',
    imageLink: './Art/solarsystem/solarsystem.gif',
    author: 'hanisntsolo',
    githubLink: 'https://github.com/hanisntsolo'
  },
  {
    artName: 'Galaxy',
    pageLink: './Art/Aldair/galaxy.html',
    imageLink: './Art/Aldair/galaxy.gif',
    author: 'Aldair Huamani',
    githubLink: 'https://github.com/Baku452'
  },
  {
    artName: 'Weird Spinner',
    pageLink: './Art/lucifer510/weirdSpinner.html',
    imageLink: './Art/lucifer510/weirdSpinner.png',
    author: 'lucifer510',
    githubLink: 'https://github.com/lucifer510'
  },
  {
    artName: 'Ruby',
    pageLink: './Art/daniel-badura/ruby.html',
    imageLink: './Art/daniel-badura/ruby.gif',
    author: 'daniel-badura',
    githubLink: 'https://github.com/daniel-badura'
  },
  {
    artName: '699669',
    pageLink: './Art/Artis/699669.html',
    imageLink: './Art/Artis/699669.gif',
    author: 'Artis',
    githubLink: 'https://github.com/69966969'
  },
  {
    artName: 'spinning square',
    pageLink: './Art/dmdiamond79/spinningsquare.html',
    imageLink: './Art/dmdiamond79/spinning.gif',
    author: 'dmdiamond79',
    githubLink: 'https://github.com/dmdiamond79'
  },
  {
    artName: 'Bhaskar Sahu',
    pageLink: './Art/Bhaskarsahu23',
    imageLink: './Art/Bhaskarsahu23/imageflip.gif',
    author: 'Bhaskarsahu23',
    githubLink: 'https://github.com/Bhaskarsahu23'
  },
  {
    artName: 'Heaart',
    pageLink: './Art/Neha045/index.html',
    imageLink: './Art/Neha045/animation.gif',
    author: 'Neha045',
    githubLink: 'https://github.com/Neha045'
  },
  {
    artName: 'Shooting gun',
    pageLink: './Art/BlueHeart0065/gun.html',
    imageLink: './Art/BlueHeart0065/gun.gif',
    author: 'Sahil',
    githubLink: 'https://github.com/BlueHeart0065'
  },
  {
    artName: 'ZTM Cube',
    pageLink: './Art/williamstophef/index.html',
    imageLink: './Art/williamstophef/CubeArt.gif',
    author: 'Christopher Williams',
    githubLink: 'https://github.com/williamstophef'
  },
  {
    artName: 'Button-Animation',
    pageLink: './Art/Raghavan-B/index.html',
    imageLink: './Art/Raghavan-B/button.gif',
    author: 'Raghavan-B',
    githubLink: 'https://github.com/Raghavan-B'
  },
  {
    artName: 'Beach Loading Bar with Waves and Sun',
    pageLink: './Art/Javier1019/index.html',
    imageLink: './Art/Javier1019/beachloadingbar.gif',
    author: 'Javier',
    githubLink: 'https://github.com/Javier1019'
  },
  {
    artName: 'ColorRot Square',
    pageLink: './Art/RedHoodJT1988/index.html',
    imageLink: './Art/RedHoodJT1988/colorRotSquare.gif',
    author: 'Jonathan Reeves',
    githubLink: 'https://github.com/RedHoodJT1988'
  },
  {
    artName: 'Netflix Logo',
    pageLink: './Art/Sheefa/Netflix.html',
    imageLink: './Art/Sheefa/Netflix.gif',
    author: 'Sheefa',
    githubLink: 'https://github.com/sheefanaaz123'
  },
  {
    artName: 'Dynamic Shadow',
    pageLink: './Art/Vamshidhar/index.html',
    imageLink: './Art/Vamshidhar/dynamic-shadow.gif',
    author: 'Vamshidhar Thonti',
    githubLink: 'https://github.com/vamshidhar-thonti'
  },
  {
    artName: 'Running watch',
    pageLink: './Art/Pratyush-Dehury/index.html',
    imageLink: './Art/Pratyush-Dehury/wrist-watch.gif',
    author: 'Pratyush Dehury',
    githubLink: 'https://github.com/Pratyush-Dehury'
  },
  {
    artName: 'Move phone',
    pageLink: './Art/Teri/index.html',
    imageLink: './Art/Teri/animate.gif',
    author: 'Teri',
    githubLink: 'https://github.com/terieyenike'
  },
  {
    artName: 'Moving Car',
    pageLink: './Art/Ravkeerat02/car.html',
    imageLink: './Art/Ravkeerat02/car.gif',
    author: 'Ravkeerat Singh',
    githubLink: 'https://github.com/Ravkeerat02'
  },
  {
    artName: 'Animation Envelope',
    pageLink: './Art/Miainaus/envelope.html',
    imageLink: './Art/Miainaus/envelope.gif',
    author: 'Mia',
    githubLink: 'https://github.com/Miainaus'
  },
  {
    artName: 'Rotate Color',
    pageLink: './Art/Gibso10/index.html',
    imageLink: './Art/Gibso10/Box Color.gif',
    author: 'Gibso10',
    githubLink: 'https://github.com/Gibso10'
  },
  {
    artName: 'Against the Flow',
    pageLink: './Art/Zareck521/index.html',
    imageLink: './Art/Zareck521/otherway.gif',
    author: 'Zareck521',
    githubLink: 'https://github.com/Zareck521'
  },
  {
    artName: 'Scaling loader',
    pageLink: './Art/BatistaDev1113/index.html',
    imageLink: './Art/BatistaDev1113/scalingLoader.gif',
    author: 'BatistaDev1113',
    githubLink: 'https://github.com/batistaDev1113'
  },
  {
    artName: 'CSS Animation',
    pageLink: './Art/jayg2309/animation.html',
    imageLink: './Art/jayg2309/animation.gif',
    author: 'Jay',
    githubLink: 'https://github.com/jayg2309'
  },
  {
    artName: 'Bounceballs',
    pageLink: './Art/Titilayo/index.html',
    imageLink: './Art/Titilayo/bounceballs.png',
    author: 'Titilayo',
    githubLink: 'https://github.com/Teetee-lab'
  },
  {
    artName: 'Among Us',
    pageLink: './Art/THE-AryanKumar/index.html',
    imageLink: './Art/THE-AryanKumar/Among Us - result.gif',
    author: 'THE-AryanKumar',
    githubLink: 'https://github.com/THE-AryanKumar'
  },
  {
    artName: 'Stylish Text Animation',
    pageLink: './Art/varunrmantri23/index.html',
    imageLink: './Art/varunrmantri23/stylish_text_animation.gif',
    author: 'varunrmantri23',
    githubLink: 'https://github.com/varunrmantri23'
  },
  {
    artName: 'Animated Squares',
    pageLink: './Art/abeonweb/index.html',
    imageLink: './Art/abeonweb/animated_squares.gif',
    author: 'Abiodun',
    githubLink: 'https://github.com/abeonweb'
  },
  {
    artName: 'Background line animation',
    pageLink: './Art/Hrishap/index.html',
    imageLink: './Art/Hrishap/Background line animation.gif',
    author: 'Hrishap',
    githubLink: 'https://github.com/Hrishap'
  },
  {
    artName: 'Background line animation',
    pageLink: './Art/Hrishap/index.html',
    imageLink: './Art/Hrishap/Background line animation.gif',
    author: 'Hrishap',
    githubLink: 'https://github.com/Hrishap'
  },
  {
    artName: 'Diamond',
    pageLink: './Art/daniel-badura/diamond.html',
    imageLink: './Art/daniel-badura/diamond.gif',
    author: 'daniel-badura',
    githubLink: 'https://github.com/daniel-badura'
  },
  {
    artName: 'Hire Me Button Animation',
    pageLink: './Art/techfreakSahil/index.html',
    imageLink: './Art/techfreakSahil/animation(hireBtn).png',
    author: 'techfreakSahil',
    githubLink: 'https://github.com/techfreakSahil'
  },
  {
    artName: 'Typewriter Text Animation',
    pageLink: './Art/haitruong-tech/index.html',
    imageLink: './Art/haitruong-tech/typewriter-animation.gif',
    author: 'haitruong-tech',
    githubLink: 'https://github.com/haitruong-tech'
  },
  {
    artName: 'Ramen Bowl',
    pageLink: './Art/dan-chui/index.html',
    imageLink: './Art/dan-chui/ramen_bowl.gif',
    author: 'dan-chui',
    githubLink: 'https://github.com/dan-chui'
  },
  {
    artName: '👻Spooky Coffee☕',
    pageLink: './Art/archeana/index.html',
    imageLink: './Art/archeana/coffee boo.gif',
    author: 'archeana',
    githubLink: 'https://github.com/archeana'
  },
  {
    artName: 'Moving Car',
    pageLink: './Art/Ravkeerat02/car.html',
    imageLink: './Art/Ravkeerat02/car.gif',
    author: 'Ravkeerat Singh',
    githubLink: 'https://github.com/Ravkeerat02'
  },
  {
    artName: 'Bird Animation',
    pageLink: './Art/psykatsamanta/index.html',
    imageLink: './Art/psykatsamanta/Bird_Animation.gif',
    author: 'psykatsamanta',
    githubLink: 'https://github.com/psykatsamanta'
  },
  {
    artName: 'Jack-o-lantern',
    pageLink: './Art/Kttalley/jack-o-lantern.html',
    imageLink: './Art/Kttalley/jack-o-lantern.gif',
    author: 'Kttalley',
    githubLink: 'https://github.com/kttalley'
  },
  {
    artName: 'Bear Straw hat',
    pageLink: './Art/breadmooch/index.html',
    imageLink: './Art/breadmooch/bearStrawhat.gif',
    author: 'breadmooch',
    githubLink: 'https://github.com/breadmooch'
  },
  {
    artName: 'Waving Hand',
    pageLink: './Art/Darkrider0007/waveing_hand.html',
    imageLink: './Art/Darkrider0007/waving-hand.gif',
    author: 'Darkrider0007',
    githubLink: 'https://github.com/Darkrider0007'
  },
  {
    artName: 'Rotating Cube',
    pageLink: './Art/BatistaDev1113/cube.html',
    imageLink: './Art/BatistaDev1113/rotatingCube.gif',
    author: 'batistaDev1113',
    githubLink: 'https://github.com/batistaDev1113'
  },
  {
    artName: 'SharinganMangekyou',
    pageLink: './Art/SankN22/SharinganMangekyou.html',
    imageLink: './Art/SankN22/SharinganMangekyou.gif',
    author: 'SankN22',
    githubLink: 'https://github.com/SankN22'
  },
  {
    artName: 'Stroboscopic effect',
    pageLink: './Art/Shubhamm33/index.html',
    imageLink: './Art/Shubhamm33/stroboscopic.gif',
    author: 'Shubhamm33',
    githubLink: 'https://github.com/Shubhamm33'
  },
  {
    artName: 'Bouncing Ball Animation',
    pageLink: './Art/NegativE333/bouncing.html',
    imageLink: './Art/NegativE333/bouncing.gif',
    author: 'NegativE333',
    githubLink: 'https://github.com/NegativE333'
  },
  {
    artName: 'moving box',
    pageLink: './Art/Esinnation/index.html',
    imageLink: './Art/dmdiamond79/animation.gif',
    author: 'Esinnation',
    githubLink: 'https://github.com/Esinnation'
  },
  {
    artName: 'Button Hover Animation',
    pageLink: './Art/oandev/index.html',
    imageLink: './Art/oan.gif',
    author: 'hioan-dev',
    githubLink: 'https://github.com/hioan-dev'
  },
  {
    artName: 'Wordspin',
    pageLink: './Art/trottiemcqueen/wordspin.html',
    imageLink: './Art/trottiemcqueen/wordspin.png',
    author: 'Trottie McQueen',
    githubLink: 'https://github.com/trottiemcqueen'
  },
  {
    artName: 'Road Moving Animation',
    pageLink: './Art/pabitra0011/index.html',
    imageLink: './Art/pabitra0011/RoadAnimation.gif',
    author: 'pabitra0011',
    githubLink: 'https://github.com/pabitra0011'
  },
  {
    artName: 'Sun-loader Animation',
    pageLink: './Art/Groot-2001/index.html',
    imageLink: './Art/Groot-2001/sun-animation.gif',
    author: 'Shiva Silmawala',
    githubLink: 'https://github.com/Groot-2001'
  },
  {
    artName: 'CUBE',
    pageLink: './Art/okaydivyansh/index.html',
    imageLink: './Art/okaydivyansh/cube.gif',
    author: 'Divyansh',
    githubLink: 'https://github.com/okaydivyansh'
  },
  {
    artName: 'wheel',
    pageLink: './Art/mohdUsman-6508/wheel.html',
    imageLink: './Art/mohdUsman-6508/wheel.gif',
    author: 'Mohd Usman',
    githubLink: 'https://github.com/mohdUsman-6508'
  },
  {
    artName: 'Ball-animation',
    pageLink: './Art/RohanSalgare/index.html',
    imageLink: './Art/RohanSalgare/animation.gif',
    author: 'Rohan',
    githubLink: 'https://github.com/RohanSalgare'
  },
  {
    artName: 'CircleChase',
    pageLink: './Art/MathDevWeb/CircleChase.html',
    imageLink: './Art/MathDevWeb/CircleChase.gif',
    author: 'MathDevWeb',
    githubLink: 'https://github.com/MathDevWeb'
  },
  {
    artName: 'Waves',
    pageLink: './Art/vivek/index.html',
    imageLink: './Art/vivek/waves.gif',
    author: 'Vivek Boii',
    githubLink: 'https://github.com/vivekBoii'
  },
  {
    artName: 'Optimus Prime',
    pageLink: './Art/Aneesh/optimusprime.html',
    imageLink: './Art/Aneesh/optimusprime.gif',
    author: 'Aneesh',
    githubLink: 'https://github.com/aneeshd27'
  },
  {
    artName: 'Ping Pong',
    pageLink: './Art/patelanuj93/index.html',
    imageLink: './Art/patelanuj93/ping-pong.gif',
    author: 'Anuj Patel',
    githubLink: 'https://github.com/patelanuj93'
  },
  {
    artName: 'Sun-Earth Rotation',
    pageLink: './Art/vinay-s36/animation.html',
    imageLink: './Art/vinay-s36/Sun-Earth Rotation.gif',
    author: 'Vinay',
    githubLink: 'https://github.com/vinay-s36'
  },
  {
    artName: 'Heart Loading...',
    pageLink: './Art/maidxn/index.html',
    imageLink: './Art/maidxn/heart-loading-animate.gif',
    author: 'Mayd',
    githubLink: 'https://github.com/maidxn'
  },
  {
    artName: 'Colour change Ball',
    pageLink: './Art/TBRX/index.html',
    imageLink: './Art/TBRX/color-change.png',
    author: 'Tabrez Alam',
    githubLink: 'https://github.com/tabrez022'
  },
  {
    artName: 'Spinner',
    pageLink: './Art/muhd-kifayath/Spinner.html',
    imageLink: './Art/muhd-kifayath/Spinner.gif',
    author: 'Kifayath',
    githubLink: 'https://github.com/muhd-kifayath'
  },
  {
    artName: 'Rotate 3D on Hover',
    pageLink: './Art/Vamshidhar/rotate.html',
    imageLink: './Art/Vamshidhar/rotate-3d-on-hover.gif',
    author: 'Vamshidhar Thonti',
    githubLink: 'https://github.com/vamshidhar-thonti'
  },
  {
    artName: 'Heart Beat',
    pageLink: './Art/Luv/index.html',
    imageLink: './Art/Luv/heart.png',
    author: 'Luv',
    githubLink: 'https://github.com/luv2027'
  },
  {
    artName: 'Button Animation',
    pageLink: './Art/lucifer510/button.html',
    imageLink: './Art/lucifer510/button.png',
    author: 'lucifer510',
    githubLink: 'https://github.com/lucifer510'
  },
  {
    artName: 'Card Animation',
    pageLink: './Art/lucifer510/card.html',
    imageLink: './Art/lucifer510/card.png',
    author: 'lucifer510',
    githubLink: 'https://github.com/lucifer510'
  },
  {
    artName: 'Open the door',
    pageLink: './Art/Neha00011/door.html',
    imageLink: './Art/Neha00011/door.gif',
    author: 'Neha',
    githubLink: 'https://github.com/Neha00011'
  },
  {
    artName: 'Simple Loader',
    pageLink: './Art/Sai/Ani1.html',
    imageLink: './Art/Sai/ani1.gif',
    author: 'Sai',
    githubLink: 'https://github.com/SaiAryan1784'
  },
  {
    artName: 'Steaming Cup',
    pageLink: './Art/vivek/SteamCup.html',
    imageLink: './Art/vivek/SteamCup.gif',
    author: 'vivekBoii',
    githubLink: 'https://github.com/vivekBoii'
  },
  {
    artName: 'Tik Tac Yo!',
    pageLink: './Art/smokeraven667/smokeraven.html',
    imageLink: './Art/smokeraven667/tic-tac-yo.gif',
    author: 'Joy',
    githubLink: 'https://github.com/smokeraven667'
  },
  {
    artName: 'Ruby',
    pageLink: './Art/daniel-badura/ruby.html',
    imageLink: './Art/daniel-badura/ruby.gif',
    author: 'daniel-badura',
    githubLink: 'https://github.com/daniel-badura'
  },
  {
    artName: 'Hamburger to Close',
    pageLink: './Art/jatanassian/index.html',
    imageLink: './Art/jatanassian/hamburger-close.gif',
    author: 'Joy',
    githubLink: 'https://github.com/jatanassian'
  },
  {
    artName: 'Running watch',
    pageLink: './Art/Pratyush-Dehury/index.html',
    imageLink: './Art/Pratyush-Dehury/wrist-watch.gif',
    author: 'Pratyush Dehury',
    githubLink: 'https://github.com/Pratyush-Dehury'
  },
  {
    artName: 'Move phone',
    pageLink: './Art/Teri/index.html',
    imageLink: './Art/Teri/animate.gif',
    author: 'Teri',
    githubLink: 'https://github.com/terieyenike'
  },
  {
    artName: 'Moving Car',
    pageLink: './Art/Ravkeerat02/car.html',
    imageLink: './Art/Ravkeerat02/car.gif',
    author: 'Joy',
    githubLink: 'https://github.com/Ravkeerat02'
  },
  {
    artName: 'Animation Envelope',
    pageLink: './Art/Miainaus/envelope.html',
    imageLink: './Art/Miainaus/envelope.gif',
    author: 'Mia',
    githubLink: 'https://github.com/Miainaus'
  },
  {
    artName: 'Rotate Color',
    pageLink: './Art/Gibso10/index.html',
    imageLink: './Art/Gibso10/Box Color.gif',
    author: 'Gibso10',
    githubLink: 'https://github.com/Gibso10'
  },
  {
    artName: 'Against the Flow',
    pageLink: './Art/Zareck521/index.html',
    imageLink: './Art/Zareck521/otherway.gif',
    author: 'Zareck521',
    githubLink: 'https://github.com/Zareck521'
  },
  {
    artName: 'Scaling loader',
    pageLink: './Art/BatistaDev1113/index.html',
    imageLink: './Art/BatistaDev1113/scalingLoader.gif',
    author: 'BatistaDev1113',
    githubLink: 'https://github.com/batistaDev1113'
  },
  {
    artName: 'CSS Animation',
    pageLink: './Art/jayg2309/animation.html',
    imageLink: './Art/jayg2309/animation.gif',
    author: 'Jay',
    githubLink: 'https://github.com/jayg2309'
  },
  {
    artName: 'Bounceballs',
    pageLink: './Art/Titilayo/index.html',
    imageLink: './Art/Titilayo/bounceballs.png',
    author: 'Titilayo',
    githubLink: 'https://github.com/Teetee-lab'
  },
  {
    artName: 'Among Us',
    pageLink: './Art/THE-AryanKumar/index.html',
    imageLink: './Art/THE-AryanKumar/Among Us - result.gif',
    author: 'THE-AryanKumar',
    githubLink: 'https://github.com/THE-AryanKumar'
  },
  {
    artName: 'Stylish Text Animation',
    pageLink: './Art/varunrmantri23/index.html',
    imageLink: './Art/varunrmantri23/stylish_text_animation.gif',
    author: 'varunrmantri23',
    githubLink: 'https://github.com/varunrmantri23'
  },
  {
    artName: 'Rocking Boat',
    pageLink: './Art/TishShaw/index.html',
    imageLink: './Art/TishShaw/rocking-boat.gif',
    author: 'Tish',
    githubLink: 'https://github.com/TishShaw'
  },
  {
    artName: 'Button-Animation',
    pageLink: './Art/Raghavan-B/index.html',
    imageLink: './Art/Raghavan-B/button.gif',
    author: 'Raghavan-B',
    githubLink: 'https://github.com/Raghavan-B'
  },
  {
    artName: 'Diamond',
    pageLink: './Art/daniel-badura/diamond.html',
    imageLink: './Art/daniel-badura/diamond.gif',
    author: 'daniel-badura',
    githubLink: 'https://github.com/daniel-badura'
  },
  {
    artName: 'Hire Me Button Animation',
    pageLink: './Art/techfreakSahil/index.html',
    imageLink: './Art/techfreakSahil/animation(hireBtn).png',
    author: 'techfreakSahil',
    githubLink: 'https://github.com/techfreakSahil'
  },
  {
    artName: 'Beach Loading Bar with Waves and Sun',
    pageLink: './Art/Javier1019/index.html',
    imageLink: './Art/Javier1019/beachloadingbar.gif',
    author: 'Javier',
    githubLink: 'https://github.com/Javier1019'
  },
  {
    artName: 'Jumping Balls',
    pageLink: './Art/Alexandra2888/balls.html',
    imageLink: './Art/Alexandra2888/balls.gif',
    author: 'Alexandra2888',
    githubLink: 'https://github.com/Alexandra2888'
  },
  {
    artName: 'Scaling loader',
    pageLink: './Art/BatistaDev1113/index.html',
    imageLink: './Art/BatistaDev1113/scalingLoader.gif',
    author: 'BatistaDev1113',
    githubLink: 'https://github.com/batistaDev1113'
  },
  {
    artName: 'Rotate Color',
    pageLink: './Art/Gibso10/index.html',
    imageLink: './Art/Gibso10/Box Color.gif',
    author: 'Gibso10',
    githubLink: 'https://github.com/Gibso10'
  },
  {
    artName: 'Against the Flow',
    pageLink: './Art/Zareck521/index.html',
    imageLink: './Art/Zareck521/otherway.gif',
    author: 'Zareck521',
    githubLink: 'https://github.com/Zareck521'
  },
  {
    artName: 'Typewriter Text Animation',
    pageLink: './Art/haitruong-tech/index.html',
    imageLink: './Art/haitruong-tech/typewriter-animation.gif',
    author: 'haitruong-tech',
    githubLink: 'https://github.com/haitruong-tech'
  },
  {
    artName: 'Ramen Bowl',
    pageLink: './Art/dan-chui/index.html',
    imageLink: './Art/dan-chui/ramen_bowl.gif',
    author: 'dan-chui',
    githubLink: 'https://github.com/dan-chui'
  },
  {
    artName: '👻Spooky Coffee☕',
    pageLink: './Art/archeana/index.html',
    imageLink: './Art/archeana/coffee boo.gif',
    author: 'archeana',
    githubLink: 'https://github.com/archeana'
  },
  {
    artName: 'Bird Animation',
    pageLink: './Art/psykatsamanta/index.html',
    imageLink: './Art/psykatsamanta/Bird_Animation.gif',
    author: 'psykatsamanta',
    githubLink: 'https://github.com/psykatsamanta'
  },
  {
    artName: 'Animation Envelope',
    pageLink: './Art/Miainaus/envelope.html',
    imageLink: './Art/Miainaus/envelope.gif',
    author: 'Mia',
    githubLink: 'https://github.com/Miainaus'
  },
  {
    artName: 'Move phone',
    pageLink: './Art/Teri/index.html',
    imageLink: './Art/Teri/animate.gif',
    author: 'Teri',
    githubLink: 'https://github.com/terieyenike'
  },
  {
    artName: 'Jack-o-lantern',
    pageLink: './Art/Kttalley/jack-o-lantern.html',
    imageLink: './Art/Kttalley/jack-o-lantern.gif',
    author: 'Kttalley',
    githubLink: 'https://github.com/kttalley'
  },
  {
    artName: 'Bear Straw hat',
    pageLink: './Art/breadmooch/index.html',
    imageLink: './Art/breadmooch/bearStrawhat.gif',
    author: 'breadmooch',
    githubLink: 'https://github.com/breadmooch'
  },
  {
    artName: 'Waving Hand',
    pageLink: './Art/Darkrider0007/waveing_hand.html',
    imageLink: './Art/Darkrider0007/waving-hand.gif',
    author: 'Darkrider0007',
    githubLink: 'https://github.com/Darkrider0007'
  },
  {
    artName: 'Rotating Cube',
    pageLink: './Art/BatistaDev1113/cube.html',
    imageLink: './Art/BatistaDev1113/rotatingCube.gif',
    author: 'batistaDev1113',
    githubLink: 'https://github.com/batistaDev1113'
  },
  {
    artName: 'SharinganMangekyou',
    pageLink: './Art/SankN22/SharinganMangekyou.html',
    imageLink: './Art/SankN22/SharinganMangekyou.gif',
    author: 'SankN22',
    githubLink: 'https://github.com/SankN22'
  },
  {
    artName: 'Stroboscopic effect',
    pageLink: './Art/Shubhamm33/index.html',
    imageLink: './Art/Shubhamm33/stroboscopic.gif',
    author: 'Shubhamm33',
    githubLink: 'https://github.com/Shubhamm33'
  },
  {
    artName: 'Bouncing Ball Animation',
    pageLink: './Art/NegativE333/bouncing.html',
    imageLink: './Art/NegativE333/bouncing.gif',
    author: 'NegativE333',
    githubLink: 'https://github.com/NegativE333'
  },
  {
    artName: 'moving box',
    pageLink: './Art/Esinnation/index.html',
    imageLink: './Art/dmdiamond79/animation.gif',
    author: 'Esinnation',
    githubLink: 'https://github.com/Esinnation'
  },
  {
    artName: 'Button Hover Animation',
    pageLink: './Art/oandev/index.html',
    imageLink: './Art/oan.gif',
    author: 'hioan-dev',
    githubLink: 'https://github.com/hioan-dev'
  },
  {
    artName: 'Wordspin',
    pageLink: './Art/trottiemcqueen/wordspin.html',
    imageLink: './Art/trottiemcqueen/wordspin.png',
    author: 'Trottie McQueen'
  },
  {
    artName: 'Wordspin',
    pageLink: './Art/trottiemcqueen/wordspin.html',
    imageLink: './Art/trottiemcqueen/wordspin.png',
    author: 'Trottie McQueen',
    githubLink: 'https://github.com/trottiemcqueen'
  },
  {
    artName: 'Road Moving Animation',
    pageLink: './Art/pabitra0011/index.html',
    imageLink: './Art/pabitra0011/RoadAnimation.gif',
    author: 'pabitra0011',
    githubLink: 'https://github.com/pabitra0011'
  },
  {
    artName: 'Sun-loader Animation',
    pageLink: './Art/Groot-2001/index.html',
    imageLink: './Art/Groot-2001/sun-animation.gif',
    author: 'Shiva Silmawala',
    githubLink: 'https://github.com/Groot-2001'
  },
  {
    artName: 'ColorRot Square',
    pageLink: './Art/RedHoodJT1988/index.html',
    imageLink: './Art/RedHoodJT1988/colorRotSquare.gif',
    author: 'Jonathan Reeves',
    githubLink: 'https://github.com/RedHoodJT1988'
  },
  {
    artName: 'Dynamic Shadow',
    pageLink: './Art/Vamshidhar/index.html',
    imageLink: './Art/Vamshidhar/dynamic-shadow.gif',
    author: 'Vamshidhar Thonti',
    githubLink: 'https://github.com/vamshidhar-thonti'
  },
  {
    artName: 'Running watch',
    pageLink: './Art/Pratyush-Dehury/index.html',
    imageLink: './Art/Pratyush-Dehury/wrist-watch.gif',
    author: 'Pratyush Dehury',
    githubLink: 'https://github.com/Pratyush-Dehury'
  },
  {
    artName: 'Sliding Bot',
    pageLink: './Art/Joy/ProfoundlyParker/index.html',
    imageLink: './Art/Joy/ProfoundlyParker/robot.gif',
    author: 'ProfoundlyParker',
    githubLink: 'https://github.com/ProfoundlyParker'
  },
  {
    artName: 'Netflix Logo',
    pageLink: './Art/Sheefa/Netflix.html',
    imageLink: './Art/Sheefa/Netflix.gif',
    author: 'Sheefa',
    githubLink: 'https://github.com/sheefanaaz123'
  },
  {
    artName: 'CUBE',
    pageLink: './Art/okaydivyansh/index.html',
    imageLink: './Art/okaydivyansh/cube.gif',
    author: 'Divyansh',
    githubLink: 'https://github.com/okaydivyansh'
  },

  {
    artName: 'wheel',
    pageLink: './Art/mohdUsman-6508/wheel.html',
    imageLink: './Art/mohdUsman-6508/wheel.gif',
    author: 'Mohd Usman',
    githubLink: 'https://github.com/mohdUsman-6508'
  },
  {
    artName: 'Chess',
    pageLink: './Art/Ronit72/index.html',
    imageLink: './Art/Ronit72/animation.gif',
    author: 'Ronit',
    githubLink: 'https://github.com/Ronit72'
  },
  {
    artName: 'Ball-animation',
    pageLink: './Art/RohanSalgare/index.html',
    imageLink: './Art/RohanSalgare/animation.gif',
    author: 'Rohan',
    githubLink: 'https://github.com/RohanSalgare'
  },
  {
    artName: 'Ball-animation',
    pageLink: './Art/RohanSalgare/index.html',
    imageLink: './Art/RohanSalgare/animation.gif',
    author: 'Rohan',
    githubLink: 'https://github.com/RohanSalgare'
  },
  {
    artName: 'CircleChase',
    pageLink: './Art/MathDevWeb/CircleChase.html',
    imageLink: './Art/MathDevWeb/CircleChase.gif',
    author: 'MathDevWeb',
    githubLink: 'https://github.com/MathDevWeb'
  },
  {
    artName: 'Waves',
    pageLink: './Art/vivek/index.html',
    imageLink: './Art/vivek/waves.gif',
    author: 'Vivek Boii',
    githubLink: 'https://github.com/vivekBoii'
  },
  {
    artName: 'Optimus Prime',
    pageLink: './Art/Aneesh/optimusprime.html',
    imageLink: './Art/Aneesh/optimusprime.gif',
    author: 'Aneesh',
    githubLink: 'https://github.com/aneeshd27'
  },
  {
    artName: 'Pabitra Pal',
    pageLink: './Art/Pabitra/index.html',
    imageLink: './Art/Pabitra/face animation gif.gif',
    author: 'Pabitra',
    githubLink: 'https://github.com/pabitra0011'
  },
  {
    artName: 'Ping Pong',
    pageLink: './Art/patelanuj93/index.html',
    imageLink: './Art/patelanuj93/ping-pong.gif',
    author: 'Anuj Patel',
    githubLink: 'https://github.com/patelanuj93'
  },
  {
    artName: 'Sun-Earth Rotation',
    pageLink: './Art/vinay-s36/animation.html',
    imageLink: './Art/vinay-s36/Sun-Earth Rotation.gif',
    author: 'Vinay',
    githubLink: 'https://github.com/vinay-s36'
  },
  {
    artName: 'Button Animation',
    pageLink: './Art/vinay-s36/button.html',
    imageLink: './Art/vinay-s36/button-animation.gif',
    author: 'Vinay',
    githubLink: 'https://github.com/vinay-s36'
  },
  {
    artName: 'Heart Loading...',
    pageLink: './Art/maidxn/index.html',
    imageLink: './Art/maidxn/heart-loading-animate.gif',
    author: 'Mayd',
    githubLink: 'https://github.com/maidxn'
  },
  {
    artName: 'Colour change Ball',
    pageLink: './Art/TBRX/index.html',
    imageLink: './Art/TBRX/color-change.png',
    author: 'Tabrez Alam',
    githubLink: 'https://github.com/tabrez022'
  },
  {
    artName: 'Spinner',
    pageLink: './Art/muhd-kifayath/Spinner.html',
    imageLink: './Art/muhd-kifayath/Spinner.gif',
    author: 'Kifayath',
    githubLink: 'https://github.com/muhd-kifayath'
  },
  {
    artName: 'Heart Beat',
    pageLink: './Art/Luv/index.html',
    imageLink: './Art/Luv/heart.png',
    author: 'Luv',
    githubLink: 'https://github.com/luv2027'
  },
  {
    artName: 'Button Animation',
    pageLink: './Art/lucifer510/button.html',
    imageLink: './Art/lucifer510/button.png',
    author: 'lucifer510',
    githubLink: 'https://github.com/lucifer510'
  },
  {
    artName: 'Card Animation',
    pageLink: './Art/lucifer510/card.html',
    imageLink: './Art/lucifer510/card.png',
    author: 'lucifer510',
    githubLink: 'https://github.com/lucifer510'
  },
  {
    artName: 'Rotate 3D on Hover',
    pageLink: './Art/Vamshidhar/rotate.html',
    imageLink: './Art/Vamshidhar/rotate-3d-on-hover.gif',
    author: 'Vamshidhar Thonti',
    githubLink: 'https://github.com/vamshidhar-thonti'
  },
  {
    artName: 'Open the door',
    pageLink: './Art/Neha00011/door.html',
    imageLink: './Art/Neha00011/door.gif',
    author: 'Neha',
    githubLink: 'https://github.com/Neha00011'
  },
  {
    artName: 'Square Loading',
    pageLink: './Art/Guransh_Deol/index.html',
    imageLink: './Art/Guransh_Deol/sq_loading.gif',
    author: 'Guransh Deol',
    githubLink: 'https://github.com/guranshdeol'
  },
  {
    artName: 'Simple Loader',
    pageLink: './Art/Sai/Ani1.html',
    imageLink: './Art/Sai/ani1.gif',
    author: 'Sai',
    githubLink: 'https://github.com/SaiAryan1784'
  },
  {
    artName: 'THE ANINATION LOADER',
    pageLink: './Art/GT0SRT/index.html',
    imageLink: './Art/GT0SRT/TAL.gif',
    author: 'GOURAV',
    githubLink: 'https://github.com/GT0SRT'
  },
  {
    artName: 'Glowing Ring Animated Loader',
    pageLink: './Art/Bhavna2003/index.html',
    imageLink: './Art/Bhavna2003/animatedloader.gif',
    author: 'Bhavna Makode',
    githubLink: 'https://github.com/Bhavna2003'
  },
  {
    artName: 'Glitch',
    pageLink: './Art/Vatsalya-Vyas/index.html',
    imageLink: './Art/Vatsalya-Vyas/Glitch.gif',
    author: 'Vatsalya Vyas',
    githubLink: 'https://github.com/vatsalya-vyas'
  },
  {
    artName: 'animation',
    pageLink: './Art/hrishit/index.html',
    imageLink: './Art/hrishit/animation.gif',
    author: 'Hrishit',
    githubLink: 'https://github.com/Hrishit-B'
  },
  {
    artName: 'Coffee Machine',
    pageLink: './Art/shruti-sen2004/index.html',
    imageLink: './Art/shruti-sen2004/coffee-machine.gif',
    author: 'Shruti Sen',
    githubLink: 'https://github.com/shruti-sen2004'
  },
  {
    artName: 'Bouncing Balls',
    pageLink: './Art/SamilAbud/index.html',
    imageLink: './Art/SamilAbud/bouncing-effect.gif',
    author: 'Samil Abud',
    githubLink: 'https://github.com/samilabud'
  },
  {
    artName: 'Solar System',
    pageLink: './Art/Guransh_Deol/solar_system.html',
    imageLink: './Art/Guransh_Deol/solar.gif',
    author: 'Guransh Deol',
    githubLink: 'https://github.com/guranshdeol'
  },
  {
    artName: 'Santa Run',
    pageLink: './Art/psqaure11/index.html',
    imageLink: './Art/psqaure11/santa.gif',
    author: 'Pragya',
    githubLink: 'https://github.com/psqaure11'
  },
  {
    artName: 'Marvels God of Mischeif LoKi ',
    pageLink: './Art/Adhiraj/index.html',
    imageLink: './Art/Adhiraj/lokiAnimation.gif',
    author: 'Adhiraj',
    githubLink: 'https://github.com/ADHIRAJ-12/'
  },
  {
    artName: 'MovingTriangle',
    pageLink: './Art/AkashCss/index.html',
    imageLink: './Art/AkashCss/AkashCssGif.gif',
    author: 'Akash',
    githubLink: 'https://github.com/Akash-Jambulkar'
  },
  {
    artName: 'Circles Animation',
    pageLink: './Art/Loukas4/AnimatedCircles.html',
    imageLink: './Art/Loukas4/Circles.gif',
    author: 'Loukas',
    githubLink: 'https://github.com/Loukas4'
  },
  {
<<<<<<< HEAD
    artName: 'Om Chanting',
    pageLink: './Art/kondapalli19/index.html',
    imageLink: './Art/kondapalli19/OmChanting.gif',
    author: 'Koyal Kondapalli',
    githubLink: 'https://github.com/kondapalli19'
  },
  {
    artName: 'Twirling Spheres',
    pageLink: './Art/ParzivalAFK/TwirlingSpheres.html',
    imageLink: './Art/ParzivalAFK/TwirlingSpheres.gif',
    author: 'ParzivalAFK',
    githubLink: 'https://github.com/parzivalafk'
=======
    artName: 'Moody Sunflower',
    pageLink: './Art/RoksolanaVeres/index.html',
    imageLink: './Art/RoksolanaVeres/moody-sunflower.gif',
    author: 'Roksolana',
    githubLink: 'https://github.com/RoksolanaVeres'
>>>>>>> e1f64cea
  }
];

// +--------------------------------------------------------------------------------+
// +                                                                                +
// +                  YOU DO NOT NEED TO CHANGE ANYTHING BELOW THIS                 +
// +                                                                                +
// +--------------------------------------------------------------------------------+

// Creates cards from the array above
// You don't need to modify this
let contents = [];
Shuffle(cards).forEach((c) => {
  contents.push([
    `<li class="card">` +
      `<a href='${c.pageLink}'>` +
      `<img class="art-image" src='${c.imageLink}' alt='${c.artName}' />` +
      `</a>` +
      `<div class="flex-content">` +
      `<a href='${c.pageLink}'><h3 class="art-title">${c.artName}</h3></a>` +
      `<p class='author'><a href="${c.githubLink}" target="_blank"><i class="fab fa-github"></i> ${c.author}</a> </p>` +
      `</div>` +
      `</li>`
  ]);
});

document.getElementById('cards').innerHTML = contents;

function Shuffle(o) {
  for (
    var j, x, i = o.length;
    i;
    j = parseInt(Math.random() * i), x = o[--i], o[i] = o[j], o[j] = x
  );
  return o;
}<|MERGE_RESOLUTION|>--- conflicted
+++ resolved
@@ -2110,7 +2110,6 @@
     githubLink: 'https://github.com/Loukas4'
   },
   {
-<<<<<<< HEAD
     artName: 'Om Chanting',
     pageLink: './Art/kondapalli19/index.html',
     imageLink: './Art/kondapalli19/OmChanting.gif',
@@ -2123,13 +2122,13 @@
     imageLink: './Art/ParzivalAFK/TwirlingSpheres.gif',
     author: 'ParzivalAFK',
     githubLink: 'https://github.com/parzivalafk'
-=======
+  },
+  {
     artName: 'Moody Sunflower',
     pageLink: './Art/RoksolanaVeres/index.html',
     imageLink: './Art/RoksolanaVeres/moody-sunflower.gif',
     author: 'Roksolana',
     githubLink: 'https://github.com/RoksolanaVeres'
->>>>>>> e1f64cea
   }
 ];
 
