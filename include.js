let cards = [
	{
		artName: 'ZTM Animation',
		pageLink: './Art/EricPuskas/index.html',
		imageLink: './Art/EricPuskas/index.gif',
		author: 'Eric Puskas',
		githubLink: 'https://github.com/EricPuskas'
	},
	{
		artName: "LSD Rainbow Trip: Phase 1",
		pageLink: "./Art/AbsMechanik/index.html",
		imageLink: "./Art/AbsMechanik/AbsMechanik_Animation.gif",
		author: "AbsMechanik",
		githubLink: "https://github.com/AbsMechanik"
	},
	{
		artName: "Christmas Lights",
		pageLink: "./Art/Futuregit/index.html",
		imageLink: "./Art/Futuregit/Christmas-Lights.gif",
		author: "Futuregit",
		githubLink: "https://github.com/Futuregit"
	},
	{
		artName: "space zoo",
		pageLink: "./Art/space_zoo/index.html",
		imageLink: "./Art/space_zoo/space_zoo.gif",
		author: "yuwenGithub",
		githubLink: "https://github.com/yuwenGithub"
	},
	{
		artName: "Fruit Dancing",
		pageLink: "./Art/carlacentenor/index.html",
		imageLink: "./Art/carlacentenor/fruit.gif",
		author: "carlacentenor",
		githubLink: "https://github.com/carlacentenor"
	},
	{
		artName: "eyes",
		pageLink: "./Art/eyes/index.html",
		imageLink: "./Art/eyes/eyes.gif",
		author: "yuwenGithub",
		githubLink: "https://github.com/yuwenGithub"
	},
	{
		artName: "Spooktober Hacktoberfest",
		pageLink: "./Art/FredAmartey/index.html",
		imageLink: "./Art/FredAmartey/thumbnaill.gif",
		author: "Fred Amartey",
		githubLink: "https://github.com/FredAmartey"
	},
	{
		artName: 'Star Wars?',
		pageLink: './Art/henryvalbuena/index.html',
		imageLink: './Art/henryvalbuena/index.gif',
		author: 'Henry Valbuena',
		githubLink: 'https://github.com/henryvalbuena'
	},
	{
		artName: 'The Ripple',
		pageLink: './Art/Anmol2/index.html',
		imageLink: './Art/Anmol2/ripple.png',
		author: 'Anmol',
		githubLink: 'https://github.com/Anmol270900'
	},
	{
		artName: 'Rainbow loader',
		pageLink: './Art/ka-hn/rainbow.html',
		imageLink: './Art/ka-hn/rainbow.gif',
		author: 'Karim Hussain',
		githubLink: 'https://github.com/ka-hn'
	},
	{
		artName: 'Action Cam',
		pageLink: './Art/Donovan/index.html',
		imageLink: './Art/Donovan/pureCSS-animation.gif',
		author: 'Donovan Hunter',
		githubLink: 'https://github.com/dhdcode'
	},
	{
		artName: 'The Sun',
		pageLink: './Art/Anmol/index.html',
		imageLink: './Art/Anmol/sun.png',
		author: 'Anmol',
		githubLink: 'https://github.com/Anmol270900'
	},
	{
		artName: 'Flashing Pumpkin',
		pageLink: './Art/KatrinaRose14/index.html',
		imageLink: './Art/KatrinaRose14/FlashingPumpkin.gif',
		author: 'Katrina Yates',
		githubLink: 'https://github.com/KatrinaRose14'
	},
	{
		artName: 'Flipbox',
		pageLink: './Art/Prasheel/index.html',
		imageLink: './Art/Prasheel/flip.gif',
		author: 'Prasheel Soni',
		githubLink: 'https://github.com/ps011'
	},
	{
		artName: '2019 Wave',
		pageLink: './Art/chris-aqui/index.html',
		imageLink: './Art/chris-aqui/2019-jump.gif',
		author: 'Christine Aqui',
		githubLink: 'https://github.com/christine-aqui'
	},
	{
		artName: 'Hover Button Animation',
		pageLink: './Art/Vipul/hover.html',
		imageLink: './Art/Vipul/Screenshot2.png',
		author: 'Vipul',
		githubLink: 'https://github.com/vipuljain08'
	},
	{
		artName: 'Start From Zero',
		pageLink: './Art/Robihdy/index.html',
		imageLink: './Art/Robihdy/start-from-zero.png',
		author: 'Robihdy',
		githubLink: 'https://github.com/Robihdy'
	},
	{
		artName: 'Local Host metaphor',
		pageLink: './Art/Prateek/index.html',
		imageLink: './Art/Prateek/localhost.png',
		author: 'Prateek',
		githubLink: 'https://github.com/prateekpatrick'
	},
	{
		artName: 'Sliding Lines',
		pageLink: './Art/erics0n/sliding-lines/index.html',
		imageLink: './Art/erics0n/sliding-lines/image.gif',
		author: 'erics0n',
		githubLink: 'https://github.com/erics0n'
	},
	{
		artName: 'Triangle',
		pageLink: './Art/Joy/triangle/triangle.html',
		imageLink: './Art/Joy/triangle/triangle.gif',
		author: 'Joy',
		githubLink: 'https://github.com/royranger'
	},
	{
		artName: 'Cube',
		pageLink: './Art/Joy/cube/cube.html',
		imageLink: './Art/Joy/cube/cube.gif',
		author: 'Joy',
		githubLink: 'https://github.com/royranger'
	},
	{
		artName: 'Burger Menu',
		pageLink: './Art/mctrl/burger.html',
		imageLink: './Art/mctrl/burger.gif',
		author: 'Martina',
		githubLink: 'https://github.com/mctrl'
	},
	{
		artName: 'Square Loader',
		pageLink: './Art/Hemant/index.html',
		imageLink: './Art/Hemant/loader.gif',
		author: 'Hemant Garg',
		githubLink: 'https://github.com/hemant-garg'
	},
	{
		artName: 'wake up, neo...',
		pageLink: './Art/samirjouni/TributeToTheMatrix.html',
		imageLink: './Art/samirjouni/sample.gif',
		author: 'Samir Jouni',
		githubLink: 'https://github.com/samirjouni'
	},
	{
		artName: 'Tribute To COD4MW',
		pageLink: './Art/samirjouni2/index.html',
		imageLink: './Art/samirjouni2/sample.gif',
		author: 'Samir Jouni',
		githubLink: 'https://github.com/samirjouni'
	},
	{
		artName: 'Planet',
		pageLink: './Art/ArthurDoom/planet.html',
		imageLink: './Art/ArthurDoom/planet.gif',
		author: 'ArthurDoom',
		githubLink: 'https://github.com/ArthurDoom'
	},
	{
		artName: 'SquarPy',
		pageLink: './Art/Utkarsh/index.html',
		imageLink: './Art/Utkarsh/hack.gif',
		author: 'utkarsh',
		githubLink: 'https://github.com/Utkarsh2604'
	},
	{
		artName: 'Circle',
		pageLink: './Art/Oliver/Circle.html',
		imageLink: './Art/Oliver/circle.gif',
		author: 'Oliver',
		githubLink: 'https://github.com/oliver-gomes'
	},
	{
		artName: 'Ellipse Loader',
		pageLink: './Art/VaibhavKhulbe/EllipseLoader.html',
		imageLink: './Art/VaibhavKhulbe/ellipseLoader.gif',
		author: 'Vaibhav Khulbe',
		githubLink: 'https://github.com/Kvaibhav01'
	},
	{
		artName: 'Simple Loader',
		pageLink: './Art/soumsps/simpleload.html',
		imageLink: './Art/soumsps/sample.gif',
		author: 'Soumendu Sinha',
		githubLink: 'https://github.com/soumsps'
	},
	{
		artName: 'Rollodex',
		pageLink: './Art/Shruti/rolling.html',
		imageLink: './Art/Shruti/rolling.gif',
		author: 'Shruti',
		githubLink: 'https://github.com/shruti49'
	},
	{
		artName: 'Cute Cat',
		pageLink: './Art/Alghi/cat.html',
		imageLink: './Art/Alghi/cat.gif',
		author: 'Alghi',
		githubLink: 'https://github.com/darklordace'
	},
	{
		artName: 'ZtM Text',
		pageLink: './Art/Di4iMoRtAl/ZtM_text_animation.html',
		imageLink: './Art/Di4iMoRtAl/ZtM_animation.gif',
		author: 'Di4iMoRtAl',
		githubLink: 'https://github.com/dppeykov'
	},
	{
		artName: 'Circles',
		pageLink: './Art/Bhuvana/circles.html',
		imageLink: './Art/Bhuvana/circles.gif',
		author: 'Bhuvana',
		githubLink: 'https://github.com/bhuvana-guna'
	},
	{
		artName: 'Bird',
		pageLink: './Art/Bhuvana/bird.html',
		imageLink: './Art/Bhuvana/bird.gif',
		author: 'Bhuvana',
		githubLink: 'https://github.com/bhuvana-guna'
	},
	{
		artName: 'Loader',
		pageLink: './Art/Bhuvana/loader.html',
		imageLink: './Art/Bhuvana/loader.gif',
		author: 'Bhuvana',
		githubLink: 'https://github.com/bhuvana-guna'
	},
	{
		artName: 'Simple blinking loading circles',
		pageLink: './Art/Rahul/index.html',
		imageLink: './Art/Rahul/loading.gif',
		author: 'Rahul',
		githubLink: 'https://github.com/kohli6010'
	},
	{
		artName: 'Css Pulse',
		pageLink: './Art/Aszmel/pulse.html',
		imageLink: './Art/Aszmel/css_pulse.gif',
		author: 'Aszmel',
		githubLink: 'https://github.com/Aszmel'
	},
	{
		artName: 'Circle Bounce',
		pageLink: './Art/Edmund/index.html',
		imageLink: './Art/Edmund/circle-bounce.gif',
		author: 'Edmund',
		githubLink: 'https://github.com/edmund1645'
	},
	{
		artName: 'Heart Beating',
		pageLink: './Art/Regem/index.html',
		imageLink: './Art/Regem/heart.jpg',
		author: 'Regem',
		githubLink: 'https://github.com/GemzBond'
	},
	{
		artName: 'Fading Circles',
		pageLink: './Art/Ankit/fadeCircle.html',
		imageLink: './Art/Ankit/fadeCircles.png',
		author: 'Ankit Srivastava',
		githubLink: 'https://github.com/a18nov'
	},
	{
		artName: 'Hacktoberfest 2019',
		pageLink: './Art/jpk3lly/animation.html',
		imageLink: './Art/jpk3lly/JPs_Animation_GIF.gif',
		author: 'jpk3lly',
		githubLink: 'https://github.com/jpk3lly'
	},
	{
		artName: 'Name Rotator',
		pageLink: './Art/Meet/name.html',
		imageLink: './Art/Meet/name.gif',
		author: 'Meet',
		githubLink: 'https://github.com/Meet1103'
	},
	{
		artName: 'Ball Rotator',
		pageLink: './Art/Bibekpreet/index.html',
		imageLink: './Art/Bibekpreet/ball.gif',
		author: 'Bibekpreet',
		githubLink: 'https://github.com/bibekpreet99'
	},
	{
		artName: 'ephiphany',
		pageLink: './Art/OctavianIlies/index.html',
		imageLink: './Art/OctavianIlies/ephiphany.gif',
		author: 'OctavianIlies',
		githubLink: 'https://github.com/OctavianIlies'
	},
	{
		artName: 'Loading',
		pageLink: './Art/jh1992jh/loading.html',
		imageLink: './Art/jh1992jh/loading.gif',
		author: 'jh1992jh',
		githubLink: 'https://github.com/jh1992jh'
	},
	{
		artName: 'ZTM Colors',
		pageLink: './Art/Godnon/index.html',
		imageLink: './Art/Godnon/ZTMcAnim.gif',
		author: 'Godnon',
		githubLink: 'https://github.com/godnondsilva'
	},
	{
		artName: 'Hover Effect',
		pageLink: './Art/Shubhankar/index.html',
		imageLink: './Art/Shubhankar/hackoctober.gif',
		author: 'Shubhankar',
		githubLink: 'https://github.com/shubhdwiv12'
	},
	{
		artName: 'Bouncing Fading Circles',
		pageLink: './Art/AyoubIssaad/index.html',
		imageLink: './Art/AyoubIssaad/BouncingFadingCircles.gif',
		author: 'AyoubIssaad',
		githubLink: 'https://github.com/AyoubIssaad'
	},
	{
		artName: '5 balls preloader',
		pageLink: './Art/Nnaji-Victor/index.html',
		imageLink: './Art/Nnaji-Victor/5_balls.gif',
		author: 'Nnaji Victor',
		githubLink: 'https://github.com/Nnaji-Victor'
	},
	{
		artName: 'ZTM Bouncer',
		pageLink: './Art/Josia/bouncer.html',
		imageLink: './Art/Josia/ztmbouncer.gif',
		author: 'Josia Rodriguez',
		githubLink: 'https://github.com/josiarod'
	},
	{
		artName: 'Hacktober loading animation',
		pageLink: './Art/mehul1011/index.html',
		imageLink: './Art/mehul1011/loading.gif',
		author: 'Mehul1011',
		githubLink: 'https://github.com/mehul1011'
	},
	{
		artName: 'Loading Dots',
		pageLink: './Art/devSergiu/index.html',
		imageLink: './Art/devSergiu/loading.gif',
		author: 'devSergiu',
		githubLink: 'https://github.com/devsergiu'
	},
	{
		artName: 'TypeWriter effect',
		pageLink: './Art/Sidharth/Typing_Text.html',
		imageLink: './Art/Sidharth/type_writer.gif',
		author: 'Sidharth',
		githubLink: 'https://github.com/Sidharth98'
	},
	{
		artName: 'Blue Spin',
		pageLink: './Art/JamesW/index.html',
		imageLink: './Art/JamesW/hacktober_spin.gif',
		author: 'James Whitney',
		githubLink: 'https://github.com/jameswhitney'
	},
	{
		artName: 'Loading Animation',
		pageLink: './Art/Sidharth/Loading.html',
		imageLink: './Art/Sidharth/Loading.gif',
		author: 'Sidharth',
		githubLink: 'https://github.com/Sidharth98'
	},
	{
		artName: 'Rotation',
		pageLink: './Art/alenanog/index.html',
		imageLink: './Art/alenanog/rotation.gif',
		author: 'Alena A.',
		githubLink: 'https://github.com/alenanog'
	},
	{
		artName: 'Colors in your life',
		pageLink: './Art/Atipahy/colors.html',
		imageLink: './Art/Atipahy/colors.png',
		author: 'Christos Chr',
		githubLink: 'https://github.com/atipaHy'
	},
	{
		artName: 'Orb',
		pageLink: './Art/Jkbicbic/orb.html',
		imageLink: './Art/Jkbicbic/orb.gif',
		author: 'John Kennedy Bicbic',
		githubLink: 'https://github.com/jkbicbic'
	},
	{
		artName: 'Charging...',
		pageLink: './Art/Afraz/charging.html',
		imageLink: './Art/Afraz/charging.gif',
		author: 'Afraz',
		githubLink: 'https://github.com/afrazz'
	},
	{
		artName: 'Charging...',
		pageLink: './Art/DepStep/depstep.html',
		imageLink: './Art/DepStep/depstep.gif',
		author: 'DepStep',
		githubLink: 'https://github.com/stephD'
	},
	{
		artName: 'Dancing Ball...',
		pageLink: './Art/DaveFres/index.html',
		imageLink: './Art/DaveFres/ball.gif',
		author: 'DaveFres',
		githubLink: 'https://github.com/DaveFres'
	},
	{
		artName: 'Sunshine',
		pageLink: './Art/Pavelisp/sunshine.html',
		imageLink: './Art/Pavelisp/sunshine.gif',
		author: 'Pavel Isp',
		githubLink: 'https://github.com/pavelisp'
	},
	{
		artName: 'SoundBoxes',
		pageLink: './Art/Hbarang/SoundBox.html',
		imageLink: './Art/Hbarang/SoundBoxAnimation.gif',
		author: 'Hbarang',
		githubLink: 'https://github.com/hbarang'
	},
	{
		artName: 'Cheshire',
		pageLink: './Art/Ckanelin/index.html',
		imageLink: './Art/Ckanelin/Cheshire.gif',
		author: 'Ckanelin',
		githubLink: 'https://github.com/ckanelin'
	},
	{
		artName: 'Disappear',
		pageLink: './Art/Stacy/index.html',
		imageLink: './Art/Stacy/disappear.gif',
		author: 'Stacy',
		githubLink: 'https://github.com/stacyholtz6'
	},
	{
		artName: 'Ellipse Spinner',
		pageLink: './Art/Sabina/ellipse_spinner.html',
		imageLink: './Art/Sabina/ellipse_spinner.png',
		author: 'Sabina Abbasova',
		githubLink: 'https://github.com/sabina929'
	},
	{
		artName: 'NightSky',
		pageLink: './Art/AndyS/index.html',
		imageLink: './Art/AndyS/Capture.GIF',
		author: 'AndyS',
		githubLink: 'https://github.com/AndyS1988'
	},
	{
		artName: 'Hungry',
		pageLink: './Art/diegchav/index.html',
		imageLink: './Art/diegchav/hungry.gif',
		author: 'Diego Chz',
		githubLink: 'https://github.com/diegchav'
	},
	{
		artName: 'Hover Text Animation',
		pageLink: './Art/AyoubIssaad2/index.html',
		imageLink: './Art/AyoubIssaad2/hoverTextAnimation.gif',
		author: 'AyoubIssaad',
		githubLink: 'https://github.com/AyoubIssaad'
	},
	{
		artName: 'Colorize',
		pageLink: './Art/JimBratsos/colorize.html',
		imageLink: './Art/JimBratsos/Colorize.gif',
		author: 'Jim Bratsos',
		githubLink: 'https://github.com/JimBratsos'
	},
	{
		artName: 'Hacktober Spooktacular',
		pageLink: 'Art/Elex/index.html',
		imageLink: ['./Art/Elex/hhs.gif'],
		author: 'William Poisel (LordCobra)',
		githubLink: 'https://github.com/epoisel'
	},
	{
		artName: 'Circley',
		pageLink: './Art/Tranjenny/indexjenny.html',
		imageLink: './Art/Tranjenny/zerojenny.gif',
		author: 'Tranjenny',
		githubLink: 'https://github.com/Tranjenny'
	},
	{
		artName: 'My Vietnam',
		pageLink: './Art/nhbduy/index.html',
		imageLink: './Art/nhbduy/my-vietnam.gif',
		author: 'Hoang-Bao-Duy NGUYEN',
		githubLink: 'https://github.com/nhbduy'
	},
	{
		artName: 'Hactoberfest Bus',
		pageLink: './Art/shahpranaf/index.html',
		imageLink: './Art/shahpranaf/hacktoberfest_bus.gif',
		author: 'Pranav Shah',
		githubLink: 'https://github.com/shahpranaf'
	},
	{
		artName: 'Hacktoberfest',
		pageLink: './Art/robihid/index.html',
		imageLink: './Art/robihid/hacktoberfest.png',
		author: 'robihid',
		githubLink: 'https://github.com/robihid'
	},
	{
		artName: 'Hi there',
		pageLink: './Art/Aki/index.html',
		imageLink: './Art/Aki/giphy.gif',
		author: 'Aki',
		githubLink: 'https://github.com/akmalist'
	},
	{
		artName: 'Hacktoberfest 2019!',
		pageLink: './Art/RedSquirrrel/index.html',
		imageLink: './Art/RedSquirrrel/index.html/animation.PNG',
		author: 'RedSquirrrel',
		githubLink: 'https://github.com/RedSquirrrel'
	},
	{
		artName: 'Sliding text',
		pageLink: './Art/Flattopz/index.html',
		imageLink: './Art/Flattopz/SlidingText.gif',
		author: 'Flattopz',
		githubLink: 'https://github.com/hjpunzalan'
	},
	{
		artName: 'Rainbow Color Changer',
		pageLink: './Art/mmshr/index.html',
		imageLink: './Art/mmshr/rainbow.gif',
		author: 'mmosehauer',
		githubLink: 'https://github.com/mmosehauer'
	},
	{
		artName: 'World of Coding',
		pageLink: './Art/tom_kn/coding.html',
		imageLink: './Art/tom_kn/coding.gif',
		author: 'Tamas Knisz',
		githubLink: 'https://github.com/TamasKn'
	},
	{
		artName: 'Initial Bounce',
		pageLink: './Art/Juwana/initial.html',
		imageLink: './Art/Juwana/InitialBounce.gif',
		author: 'Juwana',
		githubLink: 'https://github.com/JZerman2018'
	},
	{
		artName: 'Atom',
		pageLink: './Art/Teva/index.html',
		imageLink: './Art/Teva/atom.gif',
		author: 'Teva',
		githubLink: 'https://github.com/TevaHenry'
	},
	{
		artName: 'Be Awesome',
		pageLink: './Art/TigerAsH/index.html',
		imageLink: './Art/TigerAsH/be-awesome.jpg',
		author: 'TigerAsH',
		githubLink: 'https://github.com/TigerAsH94'
	},
	{
		artName: 'Rainbow Colors',
		pageLink: './Art/Sanjeev/index.html',
		imageLink: './Art/Sanjeev/animation.gif',
		author: 'Sanjeev Panday',
		githubLink: 'https://github.com/Sanjeev-Panday'
	},
	{
		artName: 'ZtM',
		pageLink: './Art/thoyvo/index.html',
		imageLink: './Art/thoyvo/ztm.gif',
		author: 'Thoyvo',
		githubLink: 'https://github.com/thoyvo'
	},
	{
		artName: 'Fast Fishes',
		pageLink: './Art/4ront/index.html',
		imageLink: './Art/4ront/fishes.gif',
		author: '4rontender',
		githubLink: 'https://github.com/RinatValiullov'
	},
	{
		artName: 'Loading...',
		pageLink: './Art/RedSquirrrel2/loading.html',
		imageLink: './Art/RedSquirrrel2/loading.gif',
		author: 'RedSquirrrel',
		githubLink: 'https://github.com/RedSquirrrel'
	},
	{
		artName: 'Animated Cube',
		pageLink: './Art/Animated Cube/index.html',
		imageLink: './Art/Animated Cube/cube.gif',
		author: 'RedSquirrrel',
		githubLink: 'https://github.com/RedSquirrrel'
	},
	{
		artName: 'Calm Ubuntu',
		pageLink: './Art/schupat/index.html',
		imageLink: './Art/schupat/preview.gif',
		author: 'schupat',
		githubLink: 'https://github.com/schupat'
	},
	{
		artName: 'Solar System',
		pageLink: './Art/DSandberg93/index.html',
		imageLink: './Art/DSandberg93/SolarSystem.gif',
		author: 'DSandberg93',
		githubLink: 'https://github.com/DSandberg93'
	},
	{
		artName: 'Boo',
		pageLink: './Art/VerityB/index.html',
		imageLink: './Art/VerityB/boo.gif',
		author: 'VerityB',
		githubLink: 'https://github.com/VerityB'
	},
	{
		artName: 'Hacktoberfest Ghost',
		pageLink: './Art/cTahirih/index.html',
		imageLink: './Art/cTahirih/ghost.png',
		author: 'cTahirih',
		githubLink: 'https://github.com/cTahirih'
	},
	{
		artName: 'Clock',
		pageLink: './Art/Abdul/index.html',
		imageLink: './Art/Abdul/Clock.png',
		author: 'Abdul Rahman',
		githubLink: 'https://github.com/abdulrahman118'
	},
	{
		artName: 'Loading Cube',
		pageLink: './Art/andrearizzello/index.html',
		imageLink: './Art/andrearizzello/index.gif',
		author: 'Andrea Rizzello',
		githubLink: 'https://github.com/andrearizzello'
	},
	{
		artName: 'Wall Dropping Logo',
		pageLink: './Art/shivams136/index.html',
		imageLink: './Art/shivams136/walldrop.gif',
		author: 'Shivam Sharma',
		githubLink: 'https://github.com/ShivamS136'
	},
	{
		artName: 'Infinite Race',
		pageLink: './Art/levermanx/index.html',
		imageLink: './Art/levermanx/anim.gif',
		author: 'Levermanx',
		githubLink: 'https://github.com/levermanx'
	},
	{
		artName: 'Hover to Rotate Text',
		pageLink: './Art/faiz_hameed/index.html',
		imageLink: './Art/faiz_hameed/hackto.gif',
		author: 'Faiz Hameed',
		githubLink: 'https://github.com/faizhameed'
	},
	{
		artName: 'HalloHacktober Greeting!',
		pageLink: './Art/lusalga/index.html',
		imageLink: './Art/lusalga/lu.gif',
		author: 'Lucieni A. Saldanha',
		githubLink: 'https://github.com/lusalga/'
	},
	{
		artName: 'Time goes by',
		pageLink: './Art/WolfgangKreminger/index.html',
		imageLink: './Art/WolfgangKreminger/showcase.gif',
		author: 'Wolfgang Kreminger',
		githubLink: 'https://github.com/r4pt0s'
	},
	{
		artName: 'Bouncing Text!',
		pageLink: './Art/AbdulsalamAbdulrahman/index.html',
		imageLink: './Art/AbdulsalamAbdulrahman/Bouncingtxt.gif',
		author: 'Abdulsalam Abdulrahman',
		githubLink: 'https://github.com/AbdulsalamAbdulrahman/'
	},
	{
		artName: 'Simple Phone Animation',
		pageLink: './Art/Lala/index.html',
		imageLink: './Art/Lala/phone.gif',
		author: 'Olamide Aboyeji',
		githubLink: 'https://github.com/aolamide'
	},
	{
		artName: 'Synthwave Sunset',
		pageLink: './Art/brunobolting/index.html',
		imageLink: './Art/brunobolting/synthwave-sunset.gif',
		author: 'Bruno Bolting',
		githubLink: 'https://github.com/brunobolting/'
	},
	{
		artName: 'Kawaii Penguin',
		pageLink: './Art/Brienyll/index.html',
		imageLink: './Art/Brienyll/kawaiiPenguin.gif',
		author: 'Brienyll',
		githubLink: 'https://github.com/brienyll/'
	},
	{
		artName: 'Happy Halloween',
		pageLink: './Art/MatthewS/index.html',
		imageLink: './Art/MatthewS/Spider.gif',
		author: 'MatthewS',
		githubLink: 'https://github.com/matthewstoddart/'
	},
	{
		artName: 'Fan Art',
		pageLink: './Art/m-perez33/index.html',
		imageLink: './Art/m-perez33/cylon.gif',
		author: 'Marcos Perez',
		githubLink: 'https://github.com/m-perez33/'
	},
	{
		artName: 'Animating Pot',
		pageLink: './Art/Somechandra/index.html',
		imageLink: './Art/Somechandra/pot.gif',
		author: 'Somechandra',
		githubLink: 'https://github.com/somechandra'
	},
	{
		artName: 'Circles Circling',
		pageLink: './Art/pikktorr/index.html',
		imageLink: './Art/pikktorr/circles.gif',
		author: 'pikktorr',
		githubLink: 'https://github.com/pikktorr'
	},
	{
		artName: 'Glitchy Szn',
		pageLink: './Art/premdav/index.html',
		imageLink: './Art/premdav/screenshot.png',
		author: 'premdav',
		githubLink: 'https://github.com/premdav'
	},
	{
		artName: 'ZeroToMastery',
		pageLink: './Art/Vzneers/index.html',
		imageLink: './Art/Vzneers/gifzeroloading.gif',
		author: 'TrinhMinhHieu',
		githubLink: 'https://github.com/trinhminhhieu'
	},
	{
		artName: 'Spacecraft-landing',
		pageLink: './Art/DDuplinszki/index.html',
		imageLink: './Art/DDuplinszki/Spacecraft-landing.gif',
		author: 'DDuplinszki',
		githubLink: 'https://github.com/DDuplinszki'
	},
	{
		artName: 'Paw Prints',
		pageLink: './Art/Tia/index.html',
		imageLink: './Art/Tia/paw-prints.gif',
		author: 'Tia Esguerra',
		githubLink: 'https://github.com/msksfo'
	},
	{
		artName: 'Hover-Scale',
		pageLink: './Art/echowebid/index.html',
		imageLink: './Art/echowebid/hover.gif',
		author: 'echowebid',
		githubLink: 'https://github.com/echowebid'
	},
	{
		artName: 'mars',
		pageLink: './Art/Courtney_Pure/index.html',
		imageLink: './Art/Courtney_Pure/mars_screenshot.png',
		author: 'Courtney Pure',
		githubLink: 'https://github.com/courtneypure'
	},
	{
		artName: 'Welcome HactoberFest',
		pageLink: './Art/Dhaval/index.html',
		imageLink: './Art/Dhaval/Welcome-Hacktoberfest.gif',
		author: 'Dhaval Mehta',
		githubLink: 'https://github.com/Dhaval1403'
	},
	{
		artName: 'Aynonimation',
		pageLink: './Art/Aynorica/aynorica.html',
		imageLink: './Art/Aynorica/Aynonimation.png',
		author: 'aynorica',
		githubLink: 'https://github.com/aynorica'
	},
	{
		artName: "sun-to-moon",
		pageLink: "./Art/haider/index.html",
		imageLink: "./Art/haider/sun-moon.gif",
		author: "Haider",
		githubLink: "https://github.com/hyderumer"
	},
	{
		artName: "Animatron",
		pageLink: "./Art/animatron/index.html",
		imageLink: "./Art/animatron/trance.gif",
		author: "Andrei",
		githubLink: "https://github.com/aneagoie"
	},
	{
		artName: "Loader Circle",
		pageLink: "./Art/beaps/index.html",
		imageLink: "./Art/beaps/loader-circle.gif",
		author: "beaps",
		githubLink: "https://github.com/beaps"
	},
	{
		artName: "Doors",
		pageLink: "./Art/pauliax/index.html",
		imageLink: "./Art/pauliax/doors.gif",
		author: "pauliax",
		githubLink: "https://github.com/pauliax"
	},
	{
		artName: "Clock with pendulum",
		pageLink: "./Art/Pankaj/index.html",
		imageLink: "./Art/Pankaj/Clock_with_pendulum.gif",
		author: "Pankaj",
		githubLink: "https://github.com/prime417"
	},
	{
		artName: 'Animatron',
		pageLink: './Art/animatron/index.html',
		imageLink: './Art/animatron/trance.gif',
		author: 'Andrei',
		githubLink: 'https://github.com/aneagoie'
	},
	{
		artName: 'Loader Circle',
		pageLink: './Art/beaps/index.html',
		imageLink: './Art/beaps/loader-circle.gif',
		author: 'beaps',
		githubLink: 'https://github.com/beaps'
	},
	{
		artName: 'Open Sourcerer',
		pageLink: './Art/4rturd13/index.html',
		imageLink: './Art/4rturd13/openSourcerer.gif',
		author: '4rturd13',
		githubLink: 'https://github.com/4rturd13'
	},
	{
		artName: 'Doors',
		pageLink: './Art/pauliax/index.html',
		imageLink: './Art/pauliax/doors.gif',
		author: 'pauliax',
		githubLink: 'https://github.com/pauliax'
	},
	{
		artName: 'Loader Square',
		pageLink: './Art/beaps2/square-loader.html',
		imageLink: './Art/beaps2/square-loader.gif',
		author: 'beaps',
		githubLink: 'https://github.com/beaps'
	},
	{
		artName: 'Running Text',
		pageLink: './Art/DevinEkadeni/running-text.html',
		imageLink: './Art/DevinEkadeni/running-text.gif',
		author: 'Devin Ekadeni',
		githubLink: 'https://github.com/devinekadeni'
	},
	{
		artName: 'Mystical-Hacktoberfest',
		pageLink: './Art/Wayne/index.html',
		imageLink: './Art/Wayne/hacktoberfest - Google Chrome 09 Oct 2019 21_12_32.png',
		author: 'Wayne Mac Mavis',
		githubLink: 'https://github.com/WayneMacMavis'
	},
	{
		artName: 'ZTM Logo Animation',
		pageLink: './Art/bk987/index.html',
		imageLink: './Art/bk987/preview.gif',
		author: 'Bilal Khalid',
		githubLink: 'https://github.com/bk987'
	},
	{
		artName: 'Pong',
		pageLink: './Art/Carls13/index.html',
		imageLink: './Art/Carls13/pong.jpg',
		author: 'Carlos Hernandez',
		githubLink: 'https://github.com/Carls13'
	},
	{
		artName: 'ZTM Reveal',
		pageLink: './Art/bk987-2/index.html',
		imageLink: './Art/bk987-2/preview.gif',
		author: 'Bilal Khalid',
		githubLink: 'https://github.com/bk987'
	},
	{
		artName: 'ZTM Family Animation',
		pageLink: './Art/sballgirl11/animation.html',
		imageLink: './Art/sballgirl11/ztm.gif',
		author: 'Brittney Postma',
		githubLink: 'https://github.com/sballgirl11'
	},
	{
		artName: 'Phone Greetings',
		pageLink: './Art/ann-dev/index.html',
		imageLink: './Art/ann-dev/screenshot.png',
		author: 'ann-dev',
		githubLink: 'https://github.com/ann-dev'
	},
	{
		artName: 'Triangle Slide',
		pageLink: './Art/grieff/index.html',
		imageLink: './Art/grieff/triangle-animation.gif',
		author: 'Grieff',
		githubLink: 'https://github.com/grieff'
	},
	{
		artName: 'Neon ZTM',
		pageLink: './Art/grieff/text.html',
		imageLink: './Art/grieff/neonZTM.gif',
		author: 'Grieff',
		githubLink: 'https://github.com/grieff'
	},
	{
		artName: 'Flip Card',
		pageLink: './Art/FlipCard/index.html',
		imageLink: './Art/FlipCard/ezgif.com-video-to-gif.gif',
		author: 'Saurabh',
		githubLink: 'https://github.com/Saurabh-FullStackDev'
	},
	{
		artName: 'animationHalloween',
		pageLink: './Art/mawais54013/index.html',
		imageLink: './Art/mawais54013/Halloween.gif',
		author: 'mawais54013',
		githubLink: 'https://github.com/mawais54013'
	},
	{
		artName: 'Hacktoberfest Letter Popups',
		pageLink: './Art/jmt3559/index.html',
		imageLink: 'https://media.giphy.com/media/RKSRPGiIsy1f3Ji3j1/giphy.gif',
		author: 'Juan T.',
		githubLink: 'https://github.com/jmtellez'
	},
	{
		artName: 'Oscillation',
		pageLink: './Art/Oscillation/index.html',
		imageLink: './Art/Oscillation/oscillation.gif',
		author: 'Nandhakumar',
		githubLink: 'https://github.com/Nandhakumar7792'
	},
	{
		artName: 'Letters flipUp',
		pageLink: './Art/TerenceBiney/index.html',
		imageLink: './Art/TerenceBiney/lettersanimate.gif',
		author: 'Terence Biney',
		githubLink: 'https://github.com/Tereflech17'
	},
	{
		artName: 'Colors rectangle',
		pageLink: './Art/beaps3/index.html',
		imageLink: './Art/beaps3/colors-rectangle.gif',
		author: 'beaps',
		githubLink: 'https://github.com/beaps'
	},
	{
		artName: 'Hinge',
		pageLink: './Art/hereisfahad/index.html',
		imageLink: './Art/hereisfahad/hinge.png',
		author: 'Hereisfahad',
		githubLink: 'https://github.com/hereisfahad'
	},
	{
		artName: 'Animation',
		pageLink: './Art/PaulBillings/animation.html',
		imageLink: './Art/PaulBillings/animation.gif',
		author: 'Paul Billings',
		githubLink: 'https://github.com/paulbillings'
	},
	{
		artName: 'Diminishing',
		pageLink: './Art/Diminishing/index.html',
		imageLink: './Art/Diminishing/diminishing.gif',
		author: 'Nandhakumar',
		githubLink: 'https://github.com/Nandhakumar7792'
	},
	{
		artName: 'yin-yang',
		pageLink: './Art/yin-yang/index.html',
		imageLink: './Art/yin-yang/yin-yang.gif',
		author: 'Nandhakumar',
		githubLink: 'https://github.com/Nandhakumar7792'
	},
	{
		artName: 'eggJiggle',
		pageLink: './Art/eggJiggle/index.html',
		imageLink: './Art/eggJiggle/eggJiggle.gif',
		author: 'Nandhakumar',
		githubLink: 'https://github.com/Nandhakumar7792'
	},
	{
		artName: 'Aynonimation',
		pageLink: './Art/Aynorica/aynorica.html',
		imageLink: './Art/Aynorica/Aynonimation.png',
		author: 'aynorica',
		githubLink: 'https://github.com/aynorica'
	},
	{
		artName: 'ZTM Family Animation',
		pageLink: './Art/sballgirl11/index.html',
		imageLink: './Art/sballgirl11/ztm.gif',
		author: 'Brittney Postma',
		githubLink: 'https://github.com/sballgirl11'
	},
	{
		artName: 'Calm',
		pageLink: './Art/TMax/index.html',
		imageLink: './Art/TMax/Choas.gif',
		author: 'Tanesha',
		githubLink: 'https://github.com/Mainemirror'
	},
	{
		artName: 'Eyes',
		pageLink: './Art/Ltheory/main.html',
		imageLink: './Art/Ltheory/eyes.gif',
		author: 'Ltheory',
		githubLink: 'https://github.com/Ltheory'
	},
	{
		artName: 'Jelly!',
		pageLink: './Art/Pete331/index.html',
		imageLink: './Art/Pete331/jelly.png',
		author: 'Pete331',
		githubLink: 'https://github.com/Pete331'
	},
	{
		artName: 'clock-animation',
		pageLink: './Art/clock-animation/clock.html',
		imageLink: './Art/clock-animation/clock.gif',
		author: 'Alan sarluv',
		githubLink: 'https://github.com/alansarluv'
	},
	{
		artName: 'Slider',
		pageLink: './Art/furqan/index.html',
		imageLink: './Art/furqan/in.gif',
		author: 'Furqan',
		githubLink: 'https://github.com/furki911s'
	},
	{
		artName: 'animated-birds',
		pageLink: './Art/g-serban/animated-birds.html',
		imageLink: './Art/g-serban/animated-birds.gif',
		author: 'g-serban',
		githubLink: 'https://github.com/g-serban'
	},
	{
		artName: 'circle-become-square',
		pageLink: './Art/chathura19/index.html',
		imageLink: './Art/chathura19/chathura.gif',
		author: 'Chathura Samarajeewa',
		githubLink: 'https://github.com/ChathuraSam'
	},
	{
		artName: 'page-flicker',
		pageLink: './Art/neon-flights/page-flicker.html',
		imageLink: './Art/neon-flights/page-flicker.gif',
		author: 'neon-flights',
		githubLink: 'https://github.com/neon-flights'
	},
	{
		artName: 'Animate-Name',
		pageLink: './Art/Natalina/index.html',
		imageLink: './Art/Natalina/animatename.gif',
		author: 'Natalina',
		githubLink: 'https://github.com/Natalina13'
	},
	{
		artName: 'Asteroids',
		pageLink: './Art/hrafnkellbaldurs/index.html',
		imageLink: './Art/hrafnkellbaldurs/asteroids.gif',
		author: 'Hrafnkell Baldursson',
		githubLink: 'https://github.com/hrafnkellbaldurs'
	},
	{
		artName: 'Sliding-Paragraph',
		pageLink: './Art/Prashant/index.html',
		imageLink: './Art/Prashant/slidingparagraph.gif',
		author: 'Prashant',
		githubLink: 'https://github.com/Prashant2108'
	},
	{
		artName: 'Rocket Ship',
		pageLink: './Art/sdangoy/rocket-ship.html',
		imageLink: './Art/sdangoy/Rocket-Ship-Animation.gif',
		author: 'sdangoy',
		githubLink: 'https://github.com/sdangoy'
	},
	{
		artName: 'Spinner',
		pageLink: './Art/Sayan/index.html',
		imageLink: './Art/Sayan/spinner.gif',
		author: 'ssayanm',
		githubLink: 'https://github.com/ssayanm'
	},
	{
		artName: 'swivel',
		pageLink: './Art/tusharhanda/index.html',
		imageLink: './Art/tusharhanda/gif.gif',
		author: 'Tushar',
		githubLink: 'https://github.com/tusharhanda'
	},
	{
		artName: 'Hallows Eve',
		pageLink: './Art/ShanClayton/hallowseve.html',
		imageLink: './Art/ShanClayton/hallowhack.gif',
		author: 'Shanaun Clayton',
		githubLink: 'https://github.com/shanclayton'
	},
	{
		artName: 'Contraption',
		pageLink: './Art/Aravindh/contraption.html',
		imageLink: './Art/Aravindh/contraption.gif',
		author: 'Aravindh',
		githubLink: 'https://github.com/Aravindh-SNR'
	},
	{
		artName: 'Rings',
		pageLink: './Art/Kuzmycz/rings.html',
		imageLink: './Art/Kuzmycz/rings.gif',
		author: 'Mark Kuzmycz',
		githubLink: 'https://github.com/kuzmycz'
	},
	{
		artName: 'Ghost',
		pageLink: './Art/toserjude/index.html',
		imageLink: './Art/toserjude/boo.JPG',
		author: 'toserjude',
		githubLink: 'https://github.com/toserjude'
	},
	{
		artName: 'Gradient circle',
		pageLink: './Art/brettl1991/index.html',
		imageLink: './Art/brettl1991/animation.png',
		author: 'Agnes Brettl',
		githubLink: 'https://github.com/brettl1991'
	},
	{
		artName: 'Bill Cipher',
		pageLink: './Art/vitoriapena/index.html',
		imageLink: './Art/vitoriapena/bill_cipher.gif',
		author: 'Vitória Mendes',
		githubLink: 'https://github.com/vitoriapena'
	},
	{
		artName: 'Generate meaning',
		pageLink: './Art/Atif4/index.html',
		imageLink: './Art/Generate meaning.gif',
		author: 'Atif Iqbal',
		githubLink: 'https://github.com/atif-dev'
	},
	{
		artName: 'Spooktime',
		pageLink: './Art/AgneDJ/index.html',
		imageLink: './Art/AgneDJ/spooktime.gif',
		author: 'AgneDJ',
		githubLink: 'https://github.com/AgneDJ'
	},
	{
		artName: 'Gradient circle',
		pageLink: './Art/brettl1991/index.html',
		imageLink: './Art/brettl1991/animation.png',
		author: 'Agnes Brettl',
		githubLink: 'https://github.com/brettl1991'
	},
	{
		artName: 'Bill Cipher',
		pageLink: './Art/vitoriapena/index.html',
		imageLink: './Art/vitoriapena/bill_cipher.gif',
		author: 'Vitória Mendes',
		githubLink: 'https://github.com/vitoriapena'
	},
	{
		artName: 'Dizzy',
		pageLink: './Art/antinomy/index.html',
		imageLink: './Art/antinomy/logo-spin.gif',
		author: 'Antinomezco',
		githubLink: 'https://github.com/antinomezco'
	},
	{
		artName: 'bounce',
		pageLink: './Art/bounce/index.html',
		imageLink: './Art/bounce/bounce.gif',
		author: 'leelacanlale',
		githubLink: 'https://github.com/leelacanlale'
	},
	{
		artName: 'Bubbles',
		pageLink: './Art/bubbles/Bubbles.html',
		imageLink: './Art/bubbles/buubles.png',
		author: 'michal',
		githubLink: 'https://github.com/michalAim'
	},
	{
		artName: 'Bar Slide',
		pageLink: './Art/MikeVedsted/index.html',
		imageLink: './Art/MikeVedsted/barslide.png',
		author: 'Mike Vedsted',
		githubLink: 'https://github.com/MikeVedsted'
	},
	{
		artName: 'HacktoberFest-2019',
		pageLink: './Art/Atif/index.html',
		imageLink: './Art/Atif/HacktoberFest-19.gif',
		author: 'Atif Iqbal',
		githubLink: 'https://github.com/atif-dev'
	},
	{
		artName: 'Text Animation',
		pageLink: './Art/Divya/index.html',
		imageLink: './Art/Divya/screenshot.png',
		author: 'Divya',
		githubLink: 'https://github.com/DivyaPuri25'
	},
	{
		artName: 'HacktoberFest-2019-Entry',
		pageLink: './Art/nunocpnp/index.html',
		imageLink: './Art/nunocpnp/sample_image.jpg',
		author: 'Nuno Pereira',
		githubLink: 'https://github.com/nunocpnp'
	},
	{
		artName: 'HacktoberFest 2019',
		pageLink: './Art/AbdussamadYisau/index.html',
		imageLink: './Art/AbdussamadYisau/Screenshot.png',
		author: 'Abdussamad Yisau',
		githubLink: 'https://github.com/AbdussamadYisau'
	},
	{
		artName: 'squareMagic',
		pageLink: './Art/Rajnish-SquareMagic/index.html',
		imageLink: './Art/Rajnish-SquareMagic/squareMagic.png',
		author: 'Rajnish Kr Singh',
		githubLink: 'https://github.com/RajnishKrSingh'
	},
	{
		artName: 'Blinking Hacktober',
		pageLink: './Art/Atif2/index.html',
		imageLink: './Art/Blinking hacktober.gif',
		author: 'Atif Iqbal',
		githubLink: 'https://github.com/atif-dev'
	},
	{
		artName: 'Robodance',
		pageLink: './Art/robodance/index.html',
		imageLink: './Art/robodance/robodance.gif',
		author: 'Thomas',
		githubLink: 'https://github.com/mahlqvist'
	},
	{
		artName: 'Sliding hacktober',
		pageLink: './Art/Atif3/index.html',
		imageLink: './Art/Atif3/sliding hacktober.gif',
		author: 'Atif Iqbal',
		githubLink: 'https://github.com/atif-dev'
	},
	{
		artName: 'like-animation',
		pageLink: './Art/gibas79/like-animation.html',
		imageLink: './Art/gibas79/like-animation.gif',
		author: 'Gilberto Guimarães',
		githubLink: 'https://github.com/gibas79'
	},
	{
		artName: "ZTM animation",
		pageLink: "./Art/ZTManimation/index.html",
		author: "damniha",
		imageLink: "./Art/ZTManimation/ZTM_animation.gif",
		githubLink: "https://github.com/damniha"
	},
	{
		artName: "Double Helix",
		pageLink: "./Art/KeenanNunesVaz/index.html",
		imageLink: "./Art/KeenanNunesVaz/double-helix.gif",
		author: "KeenanNV",
		githubLink: "https://github.com/KeenanNunesVaz"
	},
	{
		artName: "October",
		pageLink: "./Art/fprokofiev/index.html",
		imageLink: "./Art/fprokofiev/october.gif",
		author: "Fyodor Prokofiev",
		githubLink: "https://github.com/fprokofiev"
	},
	{
		artName: "Circle CSS",
		pageLink: "./Art/pXxcont/index.html",
		imageLink: "./Art/pXxcont/circlecss.png",
		author: "fzpX",
		githubLink: "https://github.com/fzpX"
	},
	{
		artName: "Asterisk Formation",
		pageLink: "./Art/NorahJC/index.html",
		imageLink: "./Art/NorahJC/asterisk-formation.gif",
		author: "NorahJC",
		githubLink: "https://github.com/norahjc"
	},
	{
		artName: "Bouncing CSS",
		pageLink: "./Art/Tina-Hoang/aniframe.html",
		imageLink: "./Art/Tina-Hoang/bounce.png",
		author: "Tina",
		githubLink: "https://github.com/nnh242"
	},
	{
		artName: "Ghost Balls",
		pageLink: "./Art/ghostBalls/index.html",
		imageLink: "./Art/ghostBalls/balls.png",
		author: "Beatriz Delmiro",
		githubLink: "https://github.com/biadelmiro"
	},
	{
		artName: "Walking Guy",
		pageLink: "./Art/walking-guy/index.html",
		imageLink: "./Art/walking-guy/video_gif.gif",
		author: "Rahulkumar Jha",
		githubLink: "https://github.com/Rahul240499"
	},
	{
		artName: 'Hover Neon Animation',
		pageLink: './Art/edjunma/index.html',
		imageLink: './Art/edjunma/ejm-neon.gif',
		author: 'edjunma',
		githubLink: 'https://github.com/edjunma'
	},
	{
		artName: 'Last In First Out Animation',
		pageLink: './Art/Stryker/index.html',
		imageLink: './Art/Stryker/zero-to-mastery-lifo-animation.gif',
		author: 'Stryker Stinnette',
		githubLink: 'https://github.com/StrykerKent'
	},
	{
		artName: 'Happy Diwali Animation',
		pageLink: './Art/Apoorva/index.html',
		imageLink: './Art/Apoorva/Screen.gif',
		author: 'Apoorva',
		githubLink: 'https://github.com/apoorvamohite'
	},
	{
		artName: "Heart Beat",
		pageLink: "./Art/naveen-ku/Heart shape.html",
		imageLink: "./Art/naveen-ku/Heart shape.gif",
		author: "naveen-ku",
		githubLink: "https://github.com/naveen-ku"
	},
	{
		artName: "Smoky Text",
		pageLink: "./Art/smoky-text/index.html",
		imageLink: "./Art/smoky-text/smoky_text_gif.gif",
		author: "Rahulkumar Jha",
		githubLink: "https://github.com/Rahul240499"
	},
	{
		artName: "Rainbow and Clouds",
		pageLink: "./Art/rainbowclouds/index.html",
		imageLink: "./Art/rainbowclouds/rainbowclouds.gif",
		author: "isasimoo",
		githubLink: "https://github.com/isasimo"
	},
	{
		artName: "Peek a boo!",
		pageLink: "./Art/Virtual1/index.html",
		imageLink: "./Art/Virtual1/HappyHalloween.gif",
		author: "Jessica Erasmus",
		githubLink: "https://github.com/Virtual1"
	},

	{
		artName: 'prashantM1',
		pageLink: './Art/prashantM1/heart.html',
		imageLink: './Art/prashantM1/heart.gif',
		author: 'Prashant Maurya',
		githubLink: 'https://github.com/prashantmaurya228'
	},

	{
		artName: 'prashantM2',
		pageLink: './Art/prashantM2/block.html',
		imageLink: './Art/prashantM2/block.gif',
		author: 'Prashant Maurya',
		githubLink: 'https://github.com/prashantmaurya228'
	},

	{
		artName: 'prashantM3',
		pageLink: './Art/prashantM3/ball.html',
		imageLink: './Art/prashantM3/ball.gif',
		author: 'Prashant Maurya',
		githubLink: 'https://github.com/prashantmaurya228'
	},

	{
		artName: 'prashantM4',
		pageLink: './Art/prashantM4/boxsize.html',
		imageLink: './Art/prashantM4/boxsize.gif',
		author: 'Prashant Maurya',
		githubLink: 'https://github.com/prashantmaurya228'
	},
	{
		artName: 'Happy hacking',
		pageLink: 'https://github.com/szulima',
		imageLink: './Art/szulima/hacking.gif',
		author: 'szulima',
		githubLink: 'https://github.com/szulima'
	},

	{
		artName: "Traffic Lights",
		pageLink: "./Art/Harry/index.html",
		imageLink: "./Art/Harry/lights.gif",
		author: "Harry",
		githubLink: "https://github.com/legenhairy"
	},
	{
		artName: "Glowing Text",
		pageLink: "./Art/glowing-text/index.html",
		imageLink: "./Art/glowing-text/glowing_text_gif.gif",
		author: "Rahulkumar Jha",
		githubLink: "https://github.com/Rahul240499"
	},
	{
		artName: "Ghost Stealth Text",
		pageLink: "./Art/Alara Joel/index.html",
		imageLink: "./Art/Alara Joel/stealth ghost.png",
		author: "Alara Joel",
		githubLink: "https://github.com/stealthman22"
	},
	{
		artName: "Cactus Balloon",
		pageLink: "./Art/cactus/index.html",
		imageLink: "./Art/cactus/catus.gif",
		author: "Ana Paula Lazzarotto de Lemos",
		githubLink: 'https://github.com/anapaulalemos'
	},
	{
		artName: "Random Color Change",
		pageLink: "./Art/toto-titan-developer/index.html",
		imageLink: "./Art/toto-titan-developer/RandomColorChange.png",
		author: "Wyatt Henderson",
		githubLink: "https://github.com/toto-titan-developer"
	},
	{
		artName: "Trial",
		pageLink: "./Art/dhennisCssAnimation/index.html",
		imageLink: "./Art/dhennisCssAnimation/focusOnTheGood",
		author: "Dhennis Lim",
		github: "https://github.com/DhennisDavidLim"
	},
	{
		artName: "Rectangular Butterfly",
		pageLink: "./Art/muzak-mmd/index.html",
		imageLink: "./Art/muzak-mmd/butterfly.gif",
		author: "Mbarak",
		github: "https://github.com/muzak-mmd"
	},
	{
		artName: "Simple Text Animation",
		pageLink: "./Art/LordZeF/index.html",
		imageLink: "./Art/LordZeF/Text-animation.gif",
		author: "Lord ZeF",
		github: "https://github.com/LordZeF"
	},
	{
		artName: "Spinning Japanese",
		pageLink: "./Art/nihongo/index.html",
		imageLink: "./Art/nihongo/nihongo.gif",
		author: "Mike W",
		github: "https://github.com/mikewiner"
	},
	{
		artName: "Sun",
		pageLink: "./Art/Yj/index.html",
		imageLink: "./Art/Yj/sun.gif",
		author: "Youjung",
		github: "https://github.com/rose07a"
	},
	{
<<<<<<< HEAD
		artName: "animation-text",
		pageLink: "./Art/animation-text/index.html",
		imageLink: "./Art/",
		author: "alexzemz",
		github: "https://github.com/alexzemz"
=======
		artName: "Practice",
		pageLink: "./Art/SkiingOtter/index.html",
		imageLink: "",
		author: "SkiingOtter",
		github: "https://github.com/SkiingOtter"
  },
  {
		artName: "djdougan",
		pageLink: "./Art/djdougan/index.html",
		imageLink: "./Art/djdougan/css-mouseover-effect.png",
		author: "douglas dougan",
		github: "https://github.com/djdougan"
>>>>>>> de127288
	}
];

// +--------------------------------------------------------------------------------+
// +                                                                                +
// +                  YOU DO NOT NEED TO CHANGE ANYTHING BELOW THIS                 +
// +                                                                                +
// +--------------------------------------------------------------------------------+

// Creates cards from the array above
// You don't need to modify this
let contents = [];
Shuffle(cards).forEach(c => {
	contents.push([
		`<li class="card">` +
		`<a href='${c.pageLink}'>` +
		`<img class="art-image" src='${c.imageLink}' alt='${c.artName}' />` +
		`</a>` +
		`<div class="flex-content">` +
		`<a href='${c.pageLink}'><h3 class="art-title">${c.artName}</h3></a>` +
		`<p class='author'><a href="${c.githubLink}" target="_blank"><i class="fab fa-github"></i> ${c.author}</a> </p>` +
		`</div>` +
		`</li>`
	]);
});

document.getElementById('cards').innerHTML = contents;

function Shuffle(o) {
	for (
		var j, x, i = o.length;
		i;
		j = parseInt(Math.random() * i), x = o[--i], o[i] = o[j], o[j] = x
	);
	return o;
}<|MERGE_RESOLUTION|>--- conflicted
+++ resolved
@@ -1510,13 +1510,13 @@
 		github: "https://github.com/rose07a"
 	},
 	{
-<<<<<<< HEAD
 		artName: "animation-text",
 		pageLink: "./Art/animation-text/index.html",
 		imageLink: "./Art/",
 		author: "alexzemz",
 		github: "https://github.com/alexzemz"
-=======
+  },
+  {
 		artName: "Practice",
 		pageLink: "./Art/SkiingOtter/index.html",
 		imageLink: "",
@@ -1529,7 +1529,6 @@
 		imageLink: "./Art/djdougan/css-mouseover-effect.png",
 		author: "douglas dougan",
 		github: "https://github.com/djdougan"
->>>>>>> de127288
 	}
 ];
 
