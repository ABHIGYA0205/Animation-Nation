let cards = [
	//  Add your card in this section
	{
		artName: "ZTM Animation",
		pageLink: "./Art/EricPuskas/index.html",
		imageLink: "./Art/EricPuskas/index.gif",
		author: "Eric Puskas",
		githubLink: "https://github.com/EricPuskas"
	},
	{
		artName: "Spooktober Hacktoberfest",
		pageLink: "./Art/FredAmartey/index.html",
		imageLink: "./Art/FredAmartey/thumbnaill.gif",
		author: "Fred Amartey",
		githubLink: "https://github.com/FredAmartey"
	},
	{
		artName: "Star Wars?",
		pageLink: "./Art/henryvalbuena/index.html",
		imageLink: "./Art/henryvalbuena/index.gif",
		author: "Henry Valbuena",
		githubLink: "https://github.com/henryvalbuena"
	},
	{
		artName: "The Ripple",
		pageLink: "./Art/Anmol2/index.html",
		imageLink: "./Art/Anmol2/ripple.png",
		author: "Anmol",
		githubLink: "https://github.com/Anmol270900"
	},
	{
		artName: "Rainbow loader",
		pageLink: "./Art/ka-hn/rainbow.html",
		imageLink: "./Art/ka-hn/rainbow.gif",
		author: "Karim Hussain",
		githubLink: "https://github.com/ka-hn"
	},
	{
		artName: "Action Cam",
		pageLink: "./Art/Donovan/index.html",
		imageLink: "./Art/Donovan/pureCSS-animation.gif",
		author: "Donovan Hunter",
		githubLink: "https://github.com/dhdcode"
	},
	{
		artName: "The Sun",
		pageLink: "./Art/Anmol/index.html",
		imageLink: "./Art/Anmol/sun.png",
		author: "Anmol",
		githubLink: "https://github.com/Anmol270900"
	},
	{
		artName: "Flashing Pumpkin",
		pageLink: "./Art/KatrinaRose14/index.html",
		imageLink: "./Art/KatrinaRose14/FlashingPumpkin.gif",
		author: "Katrina Yates",
		githubLink: "https://github.com/KatrinaRose14"
	},
	{
		artName: "Flipbox",
		pageLink: "./Art/Prasheel/index.html",
		imageLink: "./Art/Prasheel/flip.gif",
		author: "Prasheel Soni",
		githubLink: "https://github.com/ps011"
	},
	{
		artName: "2019 Wave",
		pageLink: "./Art/chris-aqui/index.html",
		imageLink: "./Art/chris-aqui/2019-jump.gif",
		author: "Christine Aqui",
		githubLink: "https://github.com/christine-aqui"
	},
	{
		artName: "Hover Button Animation",
		pageLink: "./Art/Vipul/hover.html",
		imageLink: "./Art/Vipul/Screenshot2.png",
		author: "Vipul",
		githubLink: "https://github.com/vipuljain08"
	},
	{
		artName: "Start From Zero",
		pageLink: "./Art/Robihdy/index.html",
		imageLink: "./Art/Robihdy/start-from-zero.png",
		author: "Robihdy",
		githubLink: "https://github.com/Robihdy"
	},
	{
		artName: "Local Host metaphor",
		pageLink: "./Art/Prateek/index.html",
		imageLink: "./Art/Prateek/localhost.png",
		author: "Prateek",
		githubLink: "https://github.com/prateekpatrick"
	},
	{
		artName: "Sliding Lines",
		pageLink: "./Art/erics0n/sliding-lines/index.html",
		imageLink: "./Art/erics0n/sliding-lines/image.gif",
		author: "erics0n",
		githubLink: "https://github.com/erics0n"
	},
	{
		artName: "Triangle",
		pageLink: "./Art/Joy/triangle/triangle.html",
		imageLink: "./Art/Joy/triangle/triangle.gif",
		author: "Joy",
		githubLink: "https://github.com/royranger"
	},
	{
		artName: "Cube",
		pageLink: "./Art/Joy/cube/cube.html",
		imageLink: "./Art/Joy/cube/cube.gif",
		author: "Joy",
		githubLink: "https://github.com/royranger"
	},
	{
		artName: "Burger Menu",
		pageLink: "./Art/mctrl/burger.html",
		imageLink: "./Art/mctrl/burger.gif",
		author: "Martina",
		githubLink: "https://github.com/mctrl"
	},
	{
		artName: "Square Loader",
		pageLink: "./Art/Hemant/index.html",
		imageLink: "./Art/Hemant/loader.gif",
		author: "Hemant Garg",
		githubLink: "https://github.com/hemant-garg"
	},
	{
		artName: "wake up, neo...",
		pageLink: "./Art/samirjouni/TributeToTheMatrix.html",
		imageLink: "./Art/samirjouni/sample.gif",
		author: "Samir Jouni",
		githubLink: "https://github.com/samirjouni"
	},
	{
		artName: "Tribute To COD4MW",
		pageLink: "./Art/samirjouni2/index.html",
		imageLink: "./Art/samirjouni2/sample.gif",
		author: "Samir Jouni",
		githubLink: "https://github.com/samirjouni"
	},
	{
		artName: "Planet",
		pageLink: "./Art/ArthurDoom/planet.html",
		imageLink: "./Art/ArthurDoom/planet.gif",
		author: "ArthurDoom",
		githubLink: "https://github.com/ArthurDoom"
	},
	{
		artName: "SquarPy",
		pageLink: "./Art/Utkarsh/index.html",
		imageLink: "./Art/Utkarsh/hack.gif",
		author: "utkarsh",
		githubLink: "https://github.com/Utkarsh2604"
	},
	{
		artName: "Circle",
		pageLink: "./Art/Oliver/Circle.html",
		imageLink: "./Art/Oliver/circle.gif",
		author: "Oliver",
		githubLink: "https://github.com/oliver-gomes"
	},
	{
		artName: "Ellipse Loader",
		pageLink: "./Art/VaibhavKhulbe/EllipseLoader.html",
		imageLink: "./Art/VaibhavKhulbe/ellipseLoader.gif",
		author: "Vaibhav Khulbe",
		githubLink: "https://github.com/Kvaibhav01"
	},
	{
		artName: "Simple Loader",
		pageLink: "./Art/soumsps/simpleload.html",
		imageLink: "./Art/soumsps/sample.gif",
		author: "Soumendu Sinha",
		githubLink: "https://github.com/soumsps"
	},
	{
		artName: "Rollodex",
		pageLink: "./Art/Shruti/rolling.html",
		imageLink: "./Art/Shruti/rolling.gif",
		author: "Shruti",
		githubLink: "https://github.com/shruti49"
	},
	{
		artName: "Cute Cat",
		pageLink: "./Art/Alghi/cat.html",
		imageLink: "./Art/Alghi/cat.gif",
		author: "Alghi",
		githubLink: "https://github.com/darklordace"
	},
	{
		artName: "ZtM Text",
		pageLink: "./Art/Di4iMoRtAl/ZtM_text_animation.html",
		imageLink: "./Art/Di4iMoRtAl/ZtM_animation.gif",
		author: "Di4iMoRtAl",
		githubLink: "https://github.com/dppeykov"
	},
	{
		artName: "Circles",
		pageLink: "./Art/Bhuvana/circles.html",
		imageLink: "./Art/Bhuvana/circles.gif",
		author: "Bhuvana",
		githubLink: "https://github.com/bhuvana-guna"
	},
	{
		artName: "Bird",
		pageLink: "./Art/Bhuvana/bird.html",
		imageLink: "./Art/Bhuvana/bird.gif",
		author: "Bhuvana",
		githubLink: "https://github.com/bhuvana-guna"
	},
	{
		artName: "Loader",
		pageLink: "./Art/Bhuvana/loader.html",
		imageLink: "./Art/Bhuvana/loader.gif",
		author: "Bhuvana",
		githubLink: "https://github.com/bhuvana-guna"
	},
	{
		artName: "Simple blinking loading circles",
		pageLink: "./Art/Rahul/index.html",
		imageLink: "./Art/Rahul/loading.gif",
		author: "Rahul",
		githubLink: "https://github.com/kohli6010"
	},
	{
		artName: "Css Pulse",
		pageLink: "./Art/Aszmel/pulse.html",
		imageLink: "./Art/Aszmel/css_pulse.gif",
		author: "Aszmel",
		githubLink: "https://github.com/Aszmel"
	},
	{
		artName: "Circle Bounce",
		pageLink: "./Art/Edmund/index.html",
		imageLink: "./Art/Edmund/circle-bounce.gif",
		author: "Edmund",
		githubLink: "https://github.com/edmund1645"
	},
	{
		artName: "Heart Beating",
		pageLink: "./Art/Regem/index.html",
		imageLink: "./Art/Regem/heart.jpg",
		author: "Regem",
		githubLink: "https://github.com/GemzBond"
	},
	{
		artName: "Fading Circles",
		pageLink: "./Art/Ankit/fadeCircle.html",
		imageLink: "./Art/Ankit/fadeCircles.png",
		author: "Ankit Srivastava",
		githubLink: "https://github.com/a18nov"
	},
	{
		artName: "Hacktoberfest 2019",
		pageLink: "./Art/jpk3lly/animation.html",
		imageLink: "./Art/jpk3lly/JPs_Animation_GIF.gif",
		author: "jpk3lly",
		githubLink: "https://github.com/jpk3lly"
	},
	{
		artName: "Name Rotator",
		pageLink: "./Art/Meet/name.html",
		imageLink: "./Art/Meet/name.gif",
		author: "Meet",
		githubLink: "https://github.com/Meet1103"
	},
	{
		artName: "Ball Rotator",
		pageLink: "./Art/Bibekpreet/index.html",
		imageLink: "./Art/Bibekpreet/ball.gif",
		author: "Bibekpreet",
		githubLink: "https://github.com/bibekpreet99"
	},
	{
		artName: "ephiphany",
		pageLink: "./Art/OctavianIlies/index.html",
		imageLink: "./Art/OctavianIlies/ephiphany.gif",
		author: "OctavianIlies",
		githubLink: "https://github.com/OctavianIlies"
	},
	{
		artName: "Loading",
		pageLink: "./Art/jh1992jh/loading.html",
		imageLink: "./Art/jh1992jh/loading.gif",
		author: "jh1992jh",
		githubLink: "https://github.com/jh1992jh"
	},
	{
		artName: "ZTM Colors",
		pageLink: "./Art/Godnon/index.html",
		imageLink: "./Art/Godnon/ZTMcAnim.gif",
		author: "Godnon",
		githubLink: "https://github.com/godnondsilva"
	},
	{
		artName: "Hover Effect",
		pageLink: "./Art/Shubhankar/index.html",
		imageLink: "./Art/Shubhankar/hackoctober.gif",
		author: "Shubhankar",
		githubLink: "https://github.com/shubhdwiv12"
	},
	{
		artName: "Bouncing Fading Circles",
		pageLink: "./Art/AyoubIssaad/index.html",
		imageLink: "./Art/AyoubIssaad/BouncingFadingCircles.gif",
		author: "AyoubIssaad",
		githubLink: "https://github.com/AyoubIssaad"
	},
	{
		artName: "5 balls preloader",
		pageLink: "./Art/Nnaji-Victor/index.html",
		imageLink: "./Art/Nnaji-Victor/5_balls.gif",
		author: "Nnaji Victor",
		githubLink: "https://github.com/Nnaji-Victor"
	},
	{
		artName: "ZTM Bouncer",
		pageLink: "./Art/Josia/bouncer.html",
		imageLink: "./Art/Josia/ztmbouncer.gif",
		author: "Josia Rodriguez",
		githubLink: "https://github.com/josiarod"
	},
	{
		artName: "Hacktober loading animation",
		pageLink: "./Art/mehul1011/index.html",
		imageLink: "./Art/mehul1011/loading.gif",
		author: "Mehul1011",
		githubLink: "https://github.com/mehul1011"
	},
	{
		artName: "Loading Dots",
		pageLink: "./Art/devSergiu/index.html",
		imageLink: "./Art/devSergiu/loading.gif",
		author: "devSergiu",
		githubLink: "https://github.com/devsergiu"
	},
	{
		artName: "TypeWriter effect",
		pageLink: "./Art/Sidharth/Typing_Text.html",
		imageLink: "./Art/Sidharth/type_writer.gif",
		author: "Sidharth",
		githubLink: "https://github.com/Sidharth98"
	},
	{
		artName: "Blue Spin",
		pageLink: "./Art/JamesW/index.html",
		imageLink: "./Art/JamesW/hacktober_spin.gif",
		author: "James Whitney",
		githubLink: "https://github.com/jameswhitney"
	},
	{
		artName: "Loading Animation",
		pageLink: "./Art/Sidharth/Loading.html",
		imageLink: "./Art/Sidharth/Loading.gif",
		author: "Sidharth",
		githubLink: "https://github.com/Sidharth98"
	},
	{
		artName: "Rotation",
		pageLink: "./Art/alenanog/index.html",
		imageLink: "./Art/alenanog/rotation.gif",
		author: "Alena A.",
		githubLink: "https://github.com/alenanog"
	},
	{
		artName: "Colors in your life",
		pageLink: "./Art/Atipahy/colors.html",
		imageLink: "./Art/Atipahy/colors.png",
		author: "Christos Chr",
		githubLink: "https://github.com/atipaHy"
	},
	{
		artName: "Orb",
		pageLink: "./Art/Jkbicbic/orb.html",
		imageLink: "./Art/Jkbicbic/orb.gif",
		author: "John Kennedy Bicbic",
		githubLink: "https://github.com/jkbicbic"
	},
	{
		artName: "Charging...",
		pageLink: "./Art/Afraz/charging.html",
		imageLink: "./Art/Afraz/charging.gif",
		author: "Afraz",
		githubLink: "https://github.com/afrazz"
	},
	{
		artName: "Charging...",
		pageLink: "./Art/DepStep/depstep.html",
		imageLink: "./Art/DepStep/depstep.gif",
		author: "DepStep",
		githubLink: "https://github.com/stephD"
	},
	{
		artName: "Dancing Ball...",
		pageLink: "./Art/DaveFres/index.html",
		imageLink: "./Art/DaveFres/ball.gif",
		author: "DaveFres",
		githubLink: "https://github.com/DaveFres"
	},
	{
		artName: "Sunshine",
		pageLink: "./Art/Pavelisp/sunshine.html",
		imageLink: "./Art/Pavelisp/sunshine.gif",
		author: "Pavel Isp",
		githubLink: "https://github.com/pavelisp"
	},
	{
		artName: "SoundBoxes",
		pageLink: "./Art/Hbarang/SoundBox.html",
		imageLink: "./Art/Hbarang/SoundBoxAnimation.gif",
		author: "Hbarang",
		githubLink: "https://github.com/hbarang"
	},
	{
		artName: "Cheshire",
		pageLink: "./Art/Ckanelin/index.html",
		imageLink: "./Art/Ckanelin/Cheshire.gif",
		author: "Ckanelin",
		githubLink: "https://github.com/ckanelin"
	},
	{
		artName: "Disappear",
		pageLink: "./Art/Stacy/index.html",
		imageLink: "./Art/Stacy/disappear.gif",
		author: "Stacy",
		githubLink: "https://github.com/stacyholtz6"
	},
	{
		artName: "Ellipse Spinner",
		pageLink: "./Art/Sabina/ellipse_spinner.html",
		imageLink: "./Art/Sabina/ellipse_spinner.png",
		author: "Sabina Abbasova",
		githubLink: "https://github.com/sabina929"
	},
	{
		artName: "NightSky",
		pageLink: "./Art/AndyS/index.html",
		imageLink: "./Art/AndyS/Capture.GIF",
		author: "AndyS",
		githubLink: "https://github.com/AndyS1988"
	},
	{
		artName: "Hungry",
		pageLink: "./Art/diegchav/index.html",
		imageLink: "./Art/diegchav/hungry.gif",
		author: "Diego Chz",
		githubLink: "https://github.com/diegchav"
	},
	{
		artName: "Hover Text Animation",
		pageLink: "./Art/AyoubIssaad2/index.html",
		imageLink: "./Art/AyoubIssaad2/hoverTextAnimation.gif",
		author: "AyoubIssaad",
		githubLink: "https://github.com/AyoubIssaad"
	},
	{
		artName: "Colorize",
		pageLink: "./Art/JimBratsos/colorize.html",
		imageLink: "./Art/JimBratsos/Colorize.gif",
		author: "Jim Bratsos",
		githubLink: "https://github.com/JimBratsos"
	},
	{
		artName: "Hacktober Spooktacular",
		pageLink: "Art/Elex/index.html",
		imageLink: ["./Art/Elex/hhs.gif"],
		author: "William Poisel (LordCobra)",
		githubLink: "https://github.com/epoisel"
	},
	{
		artName: "Circley",
		pageLink: "./Art/Tranjenny/indexjenny.html",
		imageLink: "./Art/Tranjenny/zerojenny.gif",
		author: "Tranjenny",
		githubLink: "https://github.com/Tranjenny"
	},
	{
		artName: "My Vietnam",
		pageLink: "./Art/nhbduy/index.html",
		imageLink: "./Art/nhbduy/my-vietnam.gif",
		author: "Hoang-Bao-Duy NGUYEN",
		githubLink: "https://github.com/nhbduy"
	},
	{
		artName: "Hactoberfest Bus",
		pageLink: "./Art/shahpranaf/index.html",
		imageLink: "./Art/shahpranaf/hacktoberfest_bus.gif",
		author: "Pranav Shah",
		githubLink: "https://github.com/shahpranaf"
	},
	{
		artName: "Hacktoberfest",
		pageLink: "./Art/robihid/index.html",
		imageLink: "./Art/robihid/hacktoberfest.png",
		author: "robihid",
		githubLink: "https://github.com/robihid"
	},
	{
		artName: "Hi there",
		pageLink: "./Art/Aki/index.html",
		imageLink: "./Art/Aki/giphy.gif",
		author: "Aki",
		githubLink: "https://github.com/akmalist"
	},
	{
		artName: "Hacktoberfest 2019!",
		pageLink: "./Art/RedSquirrrel/index.html",
		imageLink: "./Art/RedSquirrrel/index.html/animation.PNG",
		author: "RedSquirrrel",
		githubLink: "https://github.com/RedSquirrrel"
	},
	{
		artName: "Sliding text",
		pageLink: "./Art/Flattopz/index.html",
		imageLink: "./Art/Flattopz/SlidingText.gif",
		author: "Flattopz",
		githubLink: "https://github.com/hjpunzalan"
	},
	{
		artName: "Rainbow Color Changer",
		pageLink: "./Art/mmshr/index.html",
		imageLink: "./Art/mmshr/rainbow.gif",
		author: "mmosehauer",
		githubLink: "https://github.com/mmosehauer"
	},
	{
		artName: "World of Coding",
		pageLink: "./Art/tom_kn/coding.html",
		imageLink: "./Art/tom_kn/coding.gif",
		author: "Tamas Knisz",
		githubLink: "https://github.com/TamasKn"
	},
	{
		artName: "Initial Bounce",
		pageLink: "./Art/Juwana/initial.html",
		imageLink: "./Art/Juwana/InitialBounce.gif",
		author: "Juwana",
		githubLink: "https://github.com/JZerman2018"
	},
	{
		artName: "Atom",
		pageLink: "./Art/Teva/index.html",
		imageLink: "./Art/Teva/atom.gif",
		author: "Teva",
		githubLink: "https://github.com/TevaHenry"
	},
	{
		artName: "Be Awesome",
		pageLink: "./Art/TigerAsH/index.html",
		imageLink: "./Art/TigerAsH/be-awesome.jpg",
		author: "TigerAsH",
		githubLink: "https://github.com/TigerAsH94"
	},
	{
		artName: "Rainbow Colors",
		pageLink: "./Art/Sanjeev/index.html",
		imageLink: "./Art/Sanjeev/animation.gif",
		author: "Sanjeev Panday",
		githubLink: "https://github.com/Sanjeev-Panday"
	},
	{
		artName: "ZtM",
		pageLink: "./Art/thoyvo/index.html",
		imageLink: "./Art/thoyvo/ztm.gif",
		author: "Thoyvo",
		githubLink: "https://github.com/thoyvo"
	},
	{
		artName: "Fast Fishes",
		pageLink: "./Art/4ront/index.html",
		imageLink: "./Art/4ront/fishes.gif",
		author: "4rontender",
		githubLink: "https://github.com/RinatValiullov"
	},
	{
		artName: "Calm Ubuntu",
		pageLink: "./Art/schupat/index.html",
		imageLink: "./Art/schupat/preview.gif",
		author: "schupat",
		githubLink: "https://github.com/schupat"
	},
	{
		artName: "Solar System",
		pageLink: "./Art/DSandberg93/index.html",
		imageLink: "./Art/DSandberg93/SolarSystem.gif",
		author: "DSandberg93",
		githubLink: "https://github.com/DSandberg93"
	},
	{
		artName: "Boo",
		pageLink: "./Art/VerityB/index.html",
		imageLink: "./Art/VerityB/boo.gif",
		author: "VerityB",
		githubLink: "https://github.com/VerityB"
	},
	{
		artName: "Hacktoberfest Ghost",
		pageLink: "./Art/cTahirih/index.html",
		imageLink: "./Art/cTahirih/ghost.png",
		author: "cTahirih",
		githubLink: "https://github.com/cTahirih"
	},
	{
		artName: "Clock",
		pageLink: "./Art/Abdul/index.html",
		imageLink: "./Art/Abdul/Clock.png",
		author: "Abdul Rahman",
		githubLink: "https://github.com/abdulrahman118"
	},
	{
		artName: "Loading Cube",
		pageLink: "./Art/andrearizzello/index.html",
		imageLink: "./Art/andrearizzello/index.gif",
		author: "Andrea Rizzello",
		githubLink: "https://github.com/andrearizzello"
	},
	{
		artName: "Wall Dropping Logo",
		pageLink: "./Art/shivams136/index.html",
		imageLink: "./Art/shivams136/walldrop.gif",
		author: "Shivam Sharma",
		githubLink: "https://github.com/ShivamS136"
	},
	{
		artName: "Infinite Race",
		pageLink: "./Art/levermanx/index.html",
		imageLink: "./Art/levermanx/anim.gif",
		author: "Levermanx",
		githubLink: "https://github.com/levermanx"
	},
	{
		artName: "Hover to Rotate Text",
		pageLink: "./Art/faiz_hameed/index.html",
		imageLink: "./Art/faiz_hameed/hackto.gif",
		author: "Faiz Hameed",
		githubLink: "https://github.com/faizhameed"
	},
	{
		artName: "HalloHacktober Greeting!",
		pageLink: "./Art/lusalga/index.html",
		imageLink: "./Art/lusalga/lu.gif",
		author: "Lucieni A. Saldanha",
		githubLink: "https://github.com/lusalga/"
	},
	{
		artName: "Time goes by",
		pageLink: "./Art/WolfgangKreminger/index.html",
		imageLink: "./Art/WolfgangKreminger/showcase.gif",
		author: "Wolfgang Kreminger",
		githubLink: "https://github.com/r4pt0s"
	},
	{
		artName: "Bouncing Text!",
		pageLink: "./Art/AbdulsalamAbdulrahman/index.html",
		imageLink: "./Art/AbdulsalamAbdulrahman/Bouncingtxt.gif",
		author: "Abdulsalam Abdulrahman",
		githubLink: "https://github.com/AbdulsalamAbdulrahman/"
	},
	{
		artName: "Simple Phone Animation",
		pageLink: "./Art/Lala/index.html",
		imageLink: "./Art/Lala/phone.gif",
		author: "Olamide Aboyeji",
		githubLink: "https://github.com/aolamide"
	},
	{
		artName: "Synthwave Sunset",
		pageLink: "./Art/brunobolting/index.html",
		imageLink: "./Art/brunobolting/synthwave-sunset.gif",
		author: "Bruno Bolting",
		githubLink: "https://github.com/brunobolting/"
	},
	{
		artName: "Kawaii Penguin",
		pageLink: "./Art/Brienyll/index.html",
		imageLink: "./Art/Brienyll/kawaiiPenguin.gif",
		author: "Brienyll",
		githubLink: "https://github.com/brienyll/"
	},
	{
		artName: "Happy Halloween",
		pageLink: "./Art/MatthewS/index.html",
		imageLink: "./Art/MatthewS/Spider.gif",
		author: "MatthewS",
		githubLink: "https://github.com/matthewstoddart/"
	},
	{
		artName: "Fan Art",
		pageLink: "./Art/m-perez33/index.html",
		imageLink: "./Art/m-perez33/cylon.gif",
		author: "Marcos Perez",
		githubLink: "https://github.com/m-perez33/"
	},
	{
		artName: "Animating Pot",
		pageLink: "./Art/Somechandra/index.html",
		imageLink: "./Art/Somechandra/pot.gif",
		author: "Somechandra",
		githubLink: "https://github.com/somechandra"
	},
	{
		artName: "Circles Circling",
		pageLink: "./Art/pikktorr/index.html",
		imageLink: "./Art/pikktorr/circles.gif",
		author: "pikktorr",
		githubLink: "https://github.com/pikktorr"
	},
	{
		artName: "Glitchy Szn",
		pageLink: "./Art/premdav/index.html",
		imageLink: "./Art/premdav/screenshot.png",
		author: "premdav",
		githubLink: "https://github.com/premdav"
	},
	{
		artName: "ZeroToMastery",
		pageLink: "./Art/Vzneers/index.html",
		imageLink: "./Art/Vzneers/gifzeroloading.gif",
		author: "TrinhMinhHieu",
		githubLink: "https://github.com/trinhminhhieu"
	},
	{
		artName: "Spacecraft-landing",
		pageLink: "./Art/DDuplinszki/index.html",
		imageLink: "./Art/DDuplinszki/Spacecraft-landing.gif",
		author: "DDuplinszki",
		githubLink: "https://github.com/DDuplinszki"
	},
	{
		artName: "Paw Prints",
		pageLink: "./Art/Tia/index.html",
		imageLink: "./Art/Tia/paw-prints.gif",
		author: "Tia Esguerra",
		githubLink: "https://github.com/msksfo"
	},
	{
		artName: "Hover-Scale",
		pageLink: "./Art/echowebid/index.html",
		imageLink: "./Art/echowebid/hover.gif",
		author: "echowebid",
		githubLink: "https://github.com/echowebid"
	},
	{
		artName: "mars",
		pageLink: "./Art/Courtney_Pure/index.html",
		imageLink: "./Art/Courtney_Pure/mars_screenshot.png",
		author: "Courtney Pure",
		githubLink: "https://github.com/courtneypure"
	},
	{
		artName: "Welcome HactoberFest",
		pageLink: "./Art/Dhaval/index.html",
		imageLink: "./Art/Dhaval/Welcome-HacktoberFest.gif",
		author: "Dhaval Mehta",
		githubLink: "https://github.com/Dhaval1403"
	},
	{
		artName: "Aynonimation",
		pageLink: "./Art/Aynorica/aynorica.html",
		imageLink: "./Art/Aynorica/Aynonimation.png",
		author: "aynorica",
		githubLink: "https://github.com/aynorica"
	},
	{
		artName: "sun-to-moon",
		pageLink: "./Art/haider/index.html",
		imageLink: "./Art/haider/sun-moon.gif",
		author: "Haider",
		githubLink: "https://github.com/hyderumer"
	},
	{
		artName: "Animatron",
		pageLink: "./Art/animatron/index.html",
		imageLink: "./Art/animatron/trance.gif",
		author: "Andrei",
		githubLink: "https://github.com/aneagoie"
	},
	{
		artName: "Loader Circle",
		pageLink: "./Art/beaps/index.html",
		imageLink: "./Art/beaps/loader-circle.gif",
		author: "beaps",
		githubLink: "https://github.com/beaps"
	},
	{
		artName: "Open Sourcerer",
		pageLink: "./Art/4rturd13/index.html",
		imageLink: "./Art/4rturd13/openSourcerer.gif",
		author: "4rturd13",
		githubLink: "https://github.com/4rturd13"
	},
	{
		artName: "Doors",
		pageLink: "./Art/pauliax/index.html",
		imageLink: "./Art/pauliax/doors.gif",
		author: "pauliax",
		githubLink: "https://github.com/pauliax"
	},
	{
		artName: "Loader Square",
		pageLink: "./Art/beaps2/square-loader.html",
		imageLink: "./Art/beaps2/square-loader.gif",
		author: "beaps",
		githubLink: "https://github.com/beaps"
	},
	{
		artName: "Running Text",
		pageLink: "./Art/DevinEkadeni/running-text.html",
		imageLink: "./Art/DevinEkadeni/running-text.gif",
		author: "Devin Ekadeni",
		githubLink: "https://github.com/devinekadeni"
	},
	{
		artName: "Mystical-Hacktoberfest",
		pageLink: "./Art/Wayne/index.html",
		imageLink:
			"./Art/Wayne/hacktoberfest - Google Chrome 09 Oct 2019 21_12_32.png",
		author: "Wayne Mac Mavis",
		githubLink: "https://github.com/WayneMacMavis"
	},
	{
		artName: "ZTM Logo Animation",
		pageLink: "./Art/bk987/index.html",
		imageLink: "./Art/bk987/preview.gif",
		author: "Bilal Khalid",
		githubLink: "https://github.com/bk987"
	},
	{
		artName: "Pong",
		pageLink: "./Art/Carls13/index.html",
		imageLink: "./Art/Carls13/pong.jpg",
		author: "Carlos Hernandez",
		githubLink: "https://github.com/Carls13"
	},
	{
		artName: "ZTM Reveal",
		pageLink: "./Art/bk987-2/index.html",
		imageLink: "./Art/bk987-2/preview.gif",
		author: "Bilal Khalid",
		githubLink: "https://github.com/bk987"
	},
	{
		artName: "ZTM Family Animation",
		pageLink: "./Art/sballgirl11/animation.html",
		imageLink: "./Art/sballgirl11/ztm.gif",
		author: "Brittney Postma",
		githubLink: "https://github.com/sballgirl11"
	},
	{
		artName: "Phone Greetings",
		pageLink: "./Art/ann-dev/index.html",
		imageLink: "./Art/ann-dev/screenshot.png",
		author: "ann-dev",
		githubLink: "https://github.com/ann-dev"
	},
	{
		artName: "Triangle Slide",
		pageLink: "./Art/grieff/index.html",
		imageLink: "./Art/grieff/triangle-animation.gif",
		author: "Grieff",
		githubLink: "https://github.com/grieff"
	},
	{
		artName: "Neon ZTM",
		pageLink: "./Art/grieff/text.html",
		imageLink: "./Art/grieff/neonZTM.gif",
		author: "Grieff",
		githubLink: "https://github.com/grieff"
	},
	{
		artName: "Flip Card",
		pageLink: "./Art/FlipCard/index.html",
		imageLink: "./Art/FlipCard/ezgif.com-video-to-gif.gif",
		author: "Saurabh",
		githubLink: "https://github.com/Saurabh-FullStackDev"
	},
	{
		artName: "animationHalloween",
		pageLink: "./Art/mawais54013/index.html",
		imageLink: "./Art/mawais54013/Halloween.gif",
		author: "mawais54013",
		githubLink: "https://github.com/mawais54013"
	},
	{
		artName: "Hacktoberfest Letter Popups",
		pageLink: "./Art/jmt3559/index.html",
		imageLink: "https://media.giphy.com/media/RKSRPGiIsy1f3Ji3j1/giphy.gif",
		author: "Juan T.",
		githubLink: "https://github.com/jmtellez"
	},
	{
		artName: "Oscillation",
		pageLink: "./Art/Oscillation/index.html",
		imageLink: "./Art/Oscillation/oscillation.gif",
		author: "Nandhakumar",
		githubLink: "https://github.com/Nandhakumar7792"
	},
	{
		artName: "Letters flipUp",
		pageLink: "./Art/TerenceBiney/index.html",
		imageLink: "./Art/TerenceBiney/lettersanimate.gif",
		author: "Terence Biney",
		githubLink: "https://github.com/Tereflech17"
	},
	{
		artName: "Colors rectangle",
		pageLink: "./Art/beaps3/index.html",
		imageLink: "./Art/beaps3/colors-rectangle.gif",
		author: "beaps",
		githubLink: "https://github.com/beaps"
	},
	{
		artName: "Hinge",
		pageLink: "./Art/hereisfahad/index.html",
		imageLink: "./Art/hereisfahad/hinge.png",
		author: "Hereisfahad",
		githubLink: "https://github.com/hereisfahad"
	},
	{
		artName: "Animation",
		pageLink: "./Art/PaulBillings/animation.html",
		imageLink: "./Art/PaulBillings/animation.gif",
		author: "Paul Billings",
		githubLink: "https://github.com/paulbillings"
	},
  
    {
        artName: "Diminishing",
        pageLink: "./Art/Diminishing/index.html",
        imageLink: "./Art/Diminishing/diminishing.gif",
        author: "Nandhakumar",
        githubLink: "https://github.com/Nandhakumar7792"
      },
    {
        artName: "yin-yang",
        pageLink: "./Art/yin-yang/index.html",
        imageLink: "./Art/yin-yang/Halloween.gif",
        author: "Nandhakumar",
        githubLink: "https://github.com/Nandhakumar7792"
      },
    {
        artName: "eggJiggle",
        pageLink: "./Art/eggJiggle/index.html",
        imageLink: "./Art/eggJiggle/eggJiggle.gif",
        author: "Nandhakumar",
        githubLink: "https://github.com/Nandhakumar7792"
      },
  {
    artName: "NightSky",
    pageLink: "./Art/AndyS/index.html",
    imageLink: "./Art/AndyS/Capture.GIF",
    author: "AndyS",
    githubLink: "https://github.com/AndyS1988"
  },
  {
    artName: "Hungry",
    pageLink: "./Art/diegchav/index.html",
    imageLink: "./Art/diegchav/hungry.gif",
    author: "Diego Chz",
    githubLink: "https://github.com/diegchav"
  },
  {
    artName: "Hover Text Animation",
    pageLink: "./Art/AyoubIssaad2/index.html",
    imageLink: "./Art/AyoubIssaad2/hoverTextAnimation.gif",
    author: "AyoubIssaad",
    githubLink: "https://github.com/AyoubIssaad"
  },
  {
    artName: "Colorize",
    pageLink: "./Art/JimBratsos/colorize.html",
    imageLink: "./Art/JimBratsos/Colorize.gif",
    author: "Jim Bratsos",
    githubLink: "https://github.com/JimBratsos"
  },
  {
    artName: "Hacktober Spooktacular",
    pageLink: "Art/Elex/index.html",
    imageLink: ["./Art/Elex/hhs.gif"],
    author: "William Poisel (LordCobra)",
    githubLink: "https://github.com/epoisel"
  },
  {
    artName: "Circley",
    pageLink: "./Art/Tranjenny/indexjenny.html",
    imageLink: "./Art/Tranjenny/zerojenny.gif",
    author: "Tranjenny",
    githubLink: "https://github.com/Tranjenny"
  },
  {
    artName: "My Vietnam",
    pageLink: "./Art/nhbduy/index.html",
    imageLink: "./Art/nhbduy/my-vietnam.gif",
    author: "Hoang-Bao-Duy NGUYEN",
    githubLink: "https://github.com/nhbduy"
  },
  {
    artName: "Hactoberfest Bus",
    pageLink: "./Art/shahpranaf/index.html",
    imageLink: "./Art/shahpranaf/hacktoberfest_bus.gif",
    author: "Pranav Shah",
    githubLink: "https://github.com/shahpranaf"
  },
  {
    artName: "Hacktoberfest",
    pageLink: "./Art/robihid/index.html",
    imageLink: "./Art/robihid/hacktoberfest.png",
    author: "robihid",
    githubLink: "https://github.com/robihid"
  },
  {
    artName: "Hi there",
    pageLink: "./Art/Aki/index.html",
    imageLink: "./Art/Aki/giphy.gif",
    author: "Aki",
    githubLink: "https://github.com/akmalist"
  },
  {
    artName: "Hacktoberfest 2019!",
    pageLink: "./Art/RedSquirrrel/index.html",
    imageLink: "./Art/RedSquirrrel/index.html/animation.PNG",
    author: "RedSquirrrel",
    githubLink: "https://github.com/RedSquirrrel"
  },
  {
    artName: "Sliding text",
    pageLink: "./Art/Flattopz/index.html",
    imageLink: "./Art/Flattopz/SlidingText.gif",
    author: "Flattopz",
    githubLink: "https://github.com/hjpunzalan"
  },
  {
    artName: "Rainbow Color Changer",
    pageLink: "./Art/mmshr/index.html",
    imageLink: "./Art/mmshr/rainbow.gif",
    author: "mmosehauer",
    githubLink: "https://github.com/mmosehauer"
  },
  {
    artName: "World of Coding",
    pageLink: "./Art/tom_kn/coding.html",
    imageLink: "./Art/tom_kn/coding.gif",
    author: "Tamas Knisz",
    githubLink: "https://github.com/TamasKn"
  },
  {
    artName: "Initial Bounce",
    pageLink: "./Art/Juwana/initial.html",
    imageLink: "./Art/Juwana/InitialBounce.gif",
    author: "Juwana",
    githubLink: "https://github.com/JZerman2018"
  },
  {
    artName: "Atom",
    pageLink: "./Art/Teva/index.html",
    imageLink: "./Art/Teva/atom.gif",
    author: "Teva",
    githubLink: "https://github.com/TevaHenry"
  },
  {
    artName: "Be Awesome",
    pageLink: "./Art/TigerAsH/index.html",
    imageLink: "./Art/TigerAsH/be-awesome.jpg",
    author: "TigerAsH",
    githubLink: "https://github.com/TigerAsH94"
  },
  {
    artName: "Rainbow Colors",
    pageLink: "./Art/Sanjeev/index.html",
    imageLink: "./Art/Sanjeev/animation.gif",
    author: "Sanjeev Panday",
    githubLink: "https://github.com/Sanjeev-Panday"
  },
  {
    artName: "ZtM",
    pageLink: "./Art/thoyvo/index.html",
    imageLink: "./Art/thoyvo/ztm.gif",
    author: "Thoyvo",
    githubLink: "https://github.com/thoyvo"
  },
  {
    artName: "Fast Fishes",
    pageLink: "./Art/4ront/index.html",
    imageLink: "./Art/4ront/fishes.gif",
    author: "4rontender",
    githubLink: "https://github.com/RinatValiullov"
  },
  {
    artName: "Calm Ubuntu",
    pageLink: "./Art/schupat/index.html",
    imageLink: "./Art/schupat/preview.gif",
    author: "schupat",
    githubLink: "https://github.com/schupat"
  },
  {
    artName: "Solar System",
    pageLink: "./Art/DSandberg93/index.html",
    imageLink: "./Art/DSandberg93/SolarSystem.gif",
    author: "DSandberg93",
    githubLink: "https://github.com/DSandberg93"
  },
  {
    artName: "Boo",
    pageLink: "./Art/VerityB/index.html",
    imageLink: "./Art/VerityB/boo.gif",
    author: "VerityB",
    githubLink: "https://github.com/VerityB"
  },
  {
    artName: "Hacktoberfest Ghost",
    pageLink: "./Art/cTahirih/index.html",
    imageLink: "./Art/cTahirih/ghost.png",
    author: "cTahirih",
    githubLink: "https://github.com/cTahirih"
  },
  {
    artName: "Clock",
    pageLink: "./Art/Abdul/index.html",
    imageLink: "./Art/Abdul/Clock.png",
    author: "Abdul Rahman",
    githubLink: "https://github.com/abdulrahman118"
  },
  {
    artName: "Loading Cube",
    pageLink: "./Art/andrearizzello/index.html",
    imageLink: "./Art/andrearizzello/index.gif",
    author: "Andrea Rizzello",
    githubLink: "https://github.com/andrearizzello"
  },
  {
    artName: "Wall Dropping Logo",
    pageLink: "./Art/shivams136/index.html",
    imageLink: "./Art/shivams136/walldrop.gif",
    author: "Shivam Sharma",
    githubLink: "https://github.com/ShivamS136"
  },
  {
    artName: "Infinite Race",
    pageLink: "./Art/levermanx/index.html",
    imageLink: "./Art/levermanx/anim.gif",
    author: "Levermanx",
    githubLink: "https://github.com/levermanx"
  },
  {
    artName: "Hover to Rotate Text",
    pageLink: "./Art/faiz_hameed/index.html",
    imageLink: "./Art/faiz_hameed/hackto.gif",
    author: "Faiz Hameed",
    githubLink: "https://github.com/faizhameed"
  },
  {
    artName: "HalloHacktober Greeting!",
    pageLink: "./Art/lusalga/index.html",
    imageLink: "./Art/lusalga/lu.gif",
    author: "Lucieni A. Saldanha",
    githubLink: "https://github.com/lusalga/"
  },
  {
    artName: "Time goes by",
    pageLink: "./Art/WolfgangKreminger/index.html",
    imageLink: "./Art/WolfgangKreminger/showcase.gif",
    author: "Wolfgang Kreminger",
    githubLink: "https://github.com/r4pt0s"
  },
  {
    artName: "Bouncing Text!",
    pageLink: "./Art/AbdulsalamAbdulrahman/index.html",
    imageLink: "./Art/AbdulsalamAbdulrahman/Bouncingtxt.gif",
    author: "Abdulsalam Abdulrahman",
    githubLink: "https://github.com/AbdulsalamAbdulrahman/"
  },
  {
    artName: "Simple Phone Animation",
    pageLink: "./Art/Lala/index.html",
    imageLink: "./Art/Lala/phone.gif",
    author: "Olamide Aboyeji",
    githubLink: "https://github.com/aolamide"
  },
  {
    artName: "Synthwave Sunset",
    pageLink: "./Art/brunobolting/index.html",
    imageLink: "./Art/brunobolting/synthwave-sunset.gif",
    author: "Bruno Bolting",
    githubLink: "https://github.com/brunobolting/"
  },
  {
    artName: "Kawaii Penguin",
    pageLink: "./Art/Brienyll/index.html",
    imageLink: "./Art/Brienyll/kawaiiPenguin.gif",
    author: "Brienyll",
    githubLink: "https://github.com/brienyll/"
  },
  {
    artName: "Happy Halloween",
    pageLink: "./Art/MatthewS/index.html",
    imageLink: "./Art/MatthewS/Spider.gif",
    author: "MatthewS",
    githubLink: "https://github.com/matthewstoddart/"
  },
  {
    artName: "Fan Art",
    pageLink: "./Art/m-perez33/index.html",
    imageLink: "./Art/m-perez33/cylon.gif",
    author: "Marcos Perez",
    githubLink: "https://github.com/m-perez33/"
  },
  {
    artName: "Animating Pot",
    pageLink: "./Art/Somechandra/index.html",
    imageLink: "./Art/Somechandra/pot.gif",
    author: "Somechandra",
    githubLink: "https://github.com/somechandra"
  },
  {
    artName: "Circles Circling",
    pageLink: "./Art/pikktorr/index.html",
    imageLink: "./Art/pikktorr/circles.gif",
    author: "pikktorr",
    githubLink: "https://github.com/pikktorr"
  },
  {
    artName: "Glitchy Szn",
    pageLink: "./Art/premdav/index.html",
    imageLink: "./Art/premdav/screenshot.png",
    author: "premdav",
    githubLink: "https://github.com/premdav"
  },
  {
    artName: "ZeroToMastery",
    pageLink: "./Art/Vzneers/index.html",
    imageLink: "./Art/Vzneers/gifzeroloading.png",
    author: "TrinhMinhHieu",
    githubLink: "https://github.com/trinhminhhieu"
  },
  {
    artName: "Spacecraft-landing",
    pageLink: "./Art/DDuplinszki/index.html",
    imageLink: "./Art/DDuplinszki/Spacecraft-landing.gif",
    author: "DDuplinszki",
    githubLink: "https://github.com/DDuplinszki"
  },
  {
    artName: "Paw Prints",
    pageLink: "./Art/Tia/index.html",
    imageLink: "./Art/Tia/paw-prints.gif",
    author: "Tia Esguerra",
    githubLink: "https://github.com/msksfo"
  },
  {
    artName: "Hover-Scale",
    pageLink: "./Art/echowebid/index.html",
    imageLink: "./Art/echowebid/hover.gif",
    author: "echowebid",
    githubLink: "https://github.com/echowebid"
  },
  {
    artName: "mars",
    pageLink: "./Art/Courtney_Pure/index.html",
    imageLink: "./Art/Courtney_Pure/mars_screenshot.png",
    author: "Courtney Pure",
    githubLink: "https://github.com/courtneypure"
  },
  {
    artName: "Welcome HactoberFest",
    pageLink: "./Art/Dhaval/index.html",
    imageLink: "./Art/Dhaval/Welcome-HacktoberFest.gif",
    author: "Dhaval Mehta",
    githubLink: "https://github.com/Dhaval1403"
  },
  {
    artName: "Aynonimation",
    pageLink: "./Art/Aynorica/aynorica.html",
    imageLink: "./Aynorica/Aynonimation.png",
    author: "aynorica",
    githubLink: "https://github.com/aynorica"
  },
  {
    artName: "sun-to-moon",
    pageLink: "./Art/haider/index.html",
    imageLink: "./Art/haider/sun-moon.gif",
    author: "Haider",
    githubLink: "https://github.com/hyderumer"
  },
  {
    artName: "Animatron",
    pageLink: "./Art/animatron/index.html",
    imageLink: "./Art/animatron/trance.gif",
    author: "Andrei",
    githubLink: "https://github.com/aneagoie"
  },
  {
    artName: "Loader Circle",
    pageLink: "./Art/beaps/index.html",
    imageLink: "./Art/beaps/loader-circle.gif",
    author: "beaps",
    githubLink: "https://github.com/beaps"
  },
  {
    artName: "Open Sourcerer",
    pageLink: "./Art/4rturd13/index.html",
    imageLink: "./Art/4rturd13/openSourcerer.gif",
    author: "4rturd13",
    githubLink: "https://github.com/4rturd13"
  },
  {
    artName: "Doors",
    pageLink: "./Art/pauliax/index.html",
    imageLink: "./Art/pauliax/doors.gif",
    author: "pauliax",
    githubLink: "https://github.com/pauliax"
  },
  {
    artName: "Loader Square",
    pageLink: "./Art/beaps2/square-loader.html",
    imageLink: "./Art/beaps2/square-loader.gif",
    author: "beaps",
    githubLink: "https://github.com/beaps"
  },
  {
    artName: "Running Text",
    pageLink: "./Art/DevinEkadeni/running-text.html",
    imageLink: "./Art/DevinEkadeni/running-text.gif",
    author: "Devin Ekadeni",
    githubLink: "https://github.com/devinekadeni"
  },
  {
    artName: "Mystical-Hacktoberfest",
    pageLink: "./Art/Wayne/index.html",
    imageLink: "./Art/Wayne/hacktoberfest - Google Chrome 09 Oct 2019 21_12_32.png",
    author: "Wayne Mac Mavis",
    githubLink: "https://github.com/WayneMacMavis"
  },
  {
    artName: "ZTM Logo Animation",
    pageLink: "./Art/bk987/index.html",
    imageLink: "./Art/bk987/preview.gif",
    author: "Bilal Khalid",
    githubLink: "https://github.com/bk987"
  },{
    artName: "Pong",
    pageLink: "./Art/Carls13/index.html",
    imageLink: "./Art/Carls13/pong.jpg",
    author: "Carlos Hernandez",
    githubLink: "https://github.com/Carls13"
  },
  {
    artName: "ZTM Reveal",
    pageLink: "./Art/bk987-2/index.html",
    imageLink: "./Art/bk987-2/preview.gif",
    author: "Bilal Khalid",
    githubLink: "https://github.com/bk987"
  },
  {
    artName: "ZTM Family Animation",
    pageLink: "./Art/sballgirl11/index.html",
    imageLink: "./Art/sballgirl11/ztm.gif",
    author: "Brittney Postma",
    githubLink: "https://github.com/sballgirl11"
  },
  {
    artName: "Phone Greetings",
    pageLink: "./Art/ann-dev/index.html",
    imageLink: "./Art/ann-dev/screenshot.png",
    author: "ann-dev",
    githubLink: "https://github.com/ann-dev"
  },
  {
        artName: "Triangle Slide",
        pageLink: "./Art/grieff/index.html",
        imageLink: "./Art/grieff/triangle-animation.gif",
        author: "Grieff",
        githubLink: "https://github.com/grieff"
    },
    {
      artName: "Calm",
      pageLink: "./Art/Tmax/index.html",
      imageLink: "./Art/Tmax/Choas.gif",
      author: "Tanesha",
      githubLink: "https://github.com/Mainemirror"
    },
  {

    artName: "Eyes",
    pageLink: "./Art/Ltheory/main.html",
    imageLink: "./Art/Ltheory/eyes.gif",
    author: "Ltheory",
    githubLink: "https://github.com/Ltheory"
  },
<<<<<<< HEAD
      {
      artName: "Jelly!",
      pageLink: "./Art/Joy/index.html",
      imageLink: "./Art/Joy/jelly.gif",
      author: "Pete331",
      githubLink: "https://github.com/Pete331"
    }

=======
  {
    artName: "clock-animation",
    pageLink: "./Art/clock-animation/clock.html",
    imageLink: "./Art/clock-animation/clock.gif",
    author: "Alan sarluv",
    githubLink: "https://github.com/alansarluv"
  }
>>>>>>> 796a72c0
];

// +--------------------------------------------------------------------------------+
// +                                                                                +
// +                  YOU DO NOT NEED TO CHANGE ANYTHING BELOW THIS                 +
// +                                                                                +
// +--------------------------------------------------------------------------------+

// Creates cards from the array above
// You don't need to modify this
let contents = [];
Shuffle(cards).forEach(c => {
	contents.push([
		`<li class="card">` +
			`<a href='${c.pageLink}'>` +
			`<img class="art-image" src='${c.imageLink}' alt='${c.artName}' />` +
			`</a>` +
			`<div class="flex-content">` +
			`<a href='${c.pageLink}'><h3 class="art-title">${c.artName}</h3></a>` +
			`<p class='author'><a href="${c.githubLink}" target="_blank"><i class="fab fa-github"></i> ${c.author}</a> </p>` +
			`</div>` +
			`</li>`
	]);
});

document.getElementById("cards").innerHTML = contents;

function Shuffle(o) {
	for (
		var j, x, i = o.length;
		i;
		j = parseInt(Math.random() * i), x = o[--i], o[i] = o[j], o[j] = x
	);
	return o;
}<|MERGE_RESOLUTION|>--- conflicted
+++ resolved
@@ -1388,16 +1388,13 @@
     author: "Ltheory",
     githubLink: "https://github.com/Ltheory"
   },
-<<<<<<< HEAD
-      {
-      artName: "Jelly!",
-      pageLink: "./Art/Joy/index.html",
-      imageLink: "./Art/Joy/jelly.gif",
-      author: "Pete331",
-      githubLink: "https://github.com/Pete331"
-    }
-
-=======
+  {
+    artName: "Jelly!",
+    pageLink: "./Art/Joy/index.html",
+    imageLink: "./Art/Joy/jelly.gif",
+    author: "Pete331",
+    githubLink: "https://github.com/Pete331"
+  },
   {
     artName: "clock-animation",
     pageLink: "./Art/clock-animation/clock.html",
@@ -1405,7 +1402,6 @@
     author: "Alan sarluv",
     githubLink: "https://github.com/alansarluv"
   }
->>>>>>> 796a72c0
 ];
 
 // +--------------------------------------------------------------------------------+
