let cards = [
  {
    artName: "animatron",
    pageLink: "./Art/animatron/index.html",
    imageLink: "./Art/animatron/trance.gif",
    author: "nick981837",
    githubLink: "https://github.com/nick981837"
  },
  {
    artName: "ZTM Animation",
    pageLink: "./Art/EricPuskas/index.html",
    imageLink: "./Art/EricPuskas/index.gif",
    author: "Eric Puskas",
    githubLink: "https://github.com/EricPuskas"
  },
  {
    artName: "LSD Rainbow Trip: Phase 1",
    pageLink: "./Art/AbsMechanik/index.html",
    imageLink: "./Art/AbsMechanik/AbsMechanik_Animation.gif",
    author: "AbsMechanik",
    githubLink: "https://github.com/AbsMechanik"
  },
  {
    artName: "Christmas Lights",
    pageLink: "./Art/Futuregit/index.html",
    imageLink: "./Art/Futuregit/Christmas-Lights.gif",
    author: "Futuregit",
    githubLink: "https://github.com/Futuregit"
  },
  {
    artName: "space zoo",
    pageLink: "./Art/space_zoo/index.html",
    imageLink: "./Art/space_zoo/space_zoo.gif",
    author: "yuwenGithub",
    githubLink: "https://github.com/yuwenGithub"
  },
  {
    artName: "Fruit Dancing",
    pageLink: "./Art/carlacentenor/index.html",
    imageLink: "./Art/carlacentenor/fruit.gif",
    author: "carlacentenor",
    githubLink: "https://github.com/carlacentenor"
  },
  {
    artName: "eyes",
    pageLink: "./Art/eyes/index.html",
    imageLink: "./Art/eyes/eyes.gif",
    author: "yuwenGithub",
    githubLink: "https://github.com/yuwenGithub"
  },
  {
    artName: "Spooktober Hacktoberfest",
    pageLink: "./Art/FredAmartey/index.html",
    imageLink: "./Art/FredAmartey/thumbnaill.gif",
    author: "Fred Amartey",
    githubLink: "https://github.com/FredAmartey"
  },
  {
    artName: "Star Wars?",
    pageLink: "./Art/henryvalbuena/index.html",
    imageLink: "./Art/henryvalbuena/index.gif",
    author: "Henry Valbuena",
    githubLink: "https://github.com/henryvalbuena"
  },
  {
    artName: "The Ripple",
    pageLink: "./Art/Anmol2/index.html",
    imageLink: "./Art/Anmol2/ripple.png",
    author: "Anmol",
    githubLink: "https://github.com/Anmol270900"
  },
  {
    artName: "Rainbow loader",
    pageLink: "./Art/ka-hn/rainbow.html",
    imageLink: "./Art/ka-hn/rainbow.gif",
    author: "Karim Hussain",
    githubLink: "https://github.com/ka-hn"
  },
  {
    artName: "Action Cam",
    pageLink: "./Art/Donovan/index.html",
    imageLink: "./Art/Donovan/pureCSS-animation.gif",
    author: "Donovan Hunter",
    githubLink: "https://github.com/dhdcode"
  },
  {
    artName: "The Sun",
    pageLink: "./Art/Anmol/index.html",
    imageLink: "./Art/Anmol/sun.png",
    author: "Anmol",
    githubLink: "https://github.com/Anmol270900"
  },
  {
    artName: "Flashing Pumpkin",
    pageLink: "./Art/KatrinaRose14/index.html",
    imageLink: "./Art/KatrinaRose14/FlashingPumpkin.gif",
    author: "Katrina Yates",
    githubLink: "https://github.com/KatrinaRose14"
  },
  {
    artName: "Flipbox",
    pageLink: "./Art/Prasheel/index.html",
    imageLink: "./Art/Prasheel/flip.gif",
    author: "Prasheel Soni",
    githubLink: "https://github.com/ps011"
  },
  {
    artName: "2019 Wave",
    pageLink: "./Art/chris-aqui/index.html",
    imageLink: "./Art/chris-aqui/2019-jump.gif",
    author: "Christine Aqui",
    githubLink: "https://github.com/christine-aqui"
  },
  {
    artName: "Hover Button Animation",
    pageLink: "./Art/Vipul/hover.html",
    imageLink: "./Art/Vipul/Screenshot2.png",
    author: "Vipul",
    githubLink: "https://github.com/vipuljain08"
  },
  {
    artName: "Start From Zero",
    pageLink: "./Art/Robihdy/index.html",
    imageLink: "./Art/Robihdy/start-from-zero.png",
    author: "Robihdy",
    githubLink: "https://github.com/Robihdy"
  },
  {
    artName: "Local Host metaphor",
    pageLink: "./Art/Prateek/index.html",
    imageLink: "./Art/Prateek/localhost.png",
    author: "Prateek",
    githubLink: "https://github.com/prateekpatrick"
  },
  {
    artName: "Sliding Lines",
    pageLink: "./Art/erics0n/sliding-lines/index.html",
    imageLink: "./Art/erics0n/sliding-lines/image.gif",
    author: "erics0n",
    githubLink: "https://github.com/erics0n"
  },
  {
    artName: "Triangle",
    pageLink: "./Art/Joy/triangle/triangle.html",
    imageLink: "./Art/Joy/triangle/triangle.gif",
    author: "Joy",
    githubLink: "https://github.com/royranger"
  },
  {
    artName: "Cube",
    pageLink: "./Art/Joy/cube/cube.html",
    imageLink: "./Art/Joy/cube/cube.gif",
    author: "Joy",
    githubLink: "https://github.com/royranger"
  },
  {
    artName: "Burger Menu",
    pageLink: "./Art/mctrl/burger.html",
    imageLink: "./Art/mctrl/burger.gif",
    author: "Martina",
    githubLink: "https://github.com/mctrl"
  },
  {
    artName: "Square Loader",
    pageLink: "./Art/Hemant/index.html",
    imageLink: "./Art/Hemant/loader.gif",
    author: "Hemant Garg",
    githubLink: "https://github.com/hemant-garg"
  },
  {
    artName: "wake up, neo...",
    pageLink: "./Art/samirjouni/TributeToTheMatrix.html",
    imageLink: "./Art/samirjouni/sample.gif",
    author: "Samir Jouni",
    githubLink: "https://github.com/samirjouni"
  },
  {
    artName: "Tribute To COD4MW",
    pageLink: "./Art/samirjouni2/index.html",
    imageLink: "./Art/samirjouni2/sample.gif",
    author: "Samir Jouni",
    githubLink: "https://github.com/samirjouni"
  },
  {
    artName: "Planet",
    pageLink: "./Art/ArthurDoom/planet.html",
    imageLink: "./Art/ArthurDoom/planet.gif",
    author: "ArthurDoom",
    githubLink: "https://github.com/ArthurDoom"
  },
  {
    artName: "SquarPy",
    pageLink: "./Art/Utkarsh/index.html",
    imageLink: "./Art/Utkarsh/hack.gif",
    author: "utkarsh",
    githubLink: "https://github.com/Utkarsh2604"
  },
  {
    artName: "Circle",
    pageLink: "./Art/Oliver/Circle.html",
    imageLink: "./Art/Oliver/circle.gif",
    author: "Oliver",
    githubLink: "https://github.com/oliver-gomes"
  },
  {
    artName: "Ellipse Loader",
    pageLink: "./Art/VaibhavKhulbe/EllipseLoader.html",
    imageLink: "./Art/VaibhavKhulbe/ellipseLoader.gif",
    author: "Vaibhav Khulbe",
    githubLink: "https://github.com/Kvaibhav01"
  },
  {
    artName: "Simple Loader",
    pageLink: "./Art/soumsps/simpleload.html",
    imageLink: "./Art/soumsps/sample.gif",
    author: "Soumendu Sinha",
    githubLink: "https://github.com/soumsps"
  },
  {
    artName: "Rollodex",
    pageLink: "./Art/Shruti/rolling.html",
    imageLink: "./Art/Shruti/rolling.gif",
    author: "Shruti",
    githubLink: "https://github.com/shruti49"
  },
  {
    artName: "Cute Cat",
    pageLink: "./Art/Alghi/cat.html",
    imageLink: "./Art/Alghi/cat.gif",
    author: "Alghi",
    githubLink: "https://github.com/darklordace"
  },
  {
    artName: "ZtM Text",
    pageLink: "./Art/Di4iMoRtAl/ZtM_text_animation.html",
    imageLink: "./Art/Di4iMoRtAl/ZtM_animation.gif",
    author: "Di4iMoRtAl",
    githubLink: "https://github.com/dppeykov"
  },
  {
    artName: "Circles",
    pageLink: "./Art/Bhuvana/circles.html",
    imageLink: "./Art/Bhuvana/circles.gif",
    author: "Bhuvana",
    githubLink: "https://github.com/bhuvana-guna"
  },
  {
    artName: "Bird",
    pageLink: "./Art/Bhuvana/bird.html",
    imageLink: "./Art/Bhuvana/bird.gif",
    author: "Bhuvana",
    githubLink: "https://github.com/bhuvana-guna"
  },
  {
    artName: "Loader",
    pageLink: "./Art/Bhuvana/loader.html",
    imageLink: "./Art/Bhuvana/loader.gif",
    author: "Bhuvana",
    githubLink: "https://github.com/bhuvana-guna"
  },
  {
    artName: "Simple blinking loading circles",
    pageLink: "./Art/Rahul/index.html",
    imageLink: "./Art/Rahul/loading.gif",
    author: "Rahul",
    githubLink: "https://github.com/kohli6010"
  },
  {
    artName: "Css Pulse",
    pageLink: "./Art/Aszmel/pulse.html",
    imageLink: "./Art/Aszmel/css_pulse.gif",
    author: "Aszmel",
    githubLink: "https://github.com/Aszmel"
  },
  {
    artName: "Circle Bounce",
    pageLink: "./Art/Edmund/index.html",
    imageLink: "./Art/Edmund/circle-bounce.gif",
    author: "Edmund",
    githubLink: "https://github.com/edmund1645"
  },
  {
    artName: "Heart Beating",
    pageLink: "./Art/Regem/index.html",
    imageLink: "./Art/Regem/heart.jpg",
    author: "Regem",
    githubLink: "https://github.com/GemzBond"
  },
  {
    artName: "Fading Circles",
    pageLink: "./Art/Ankit/fadeCircle.html",
    imageLink: "./Art/Ankit/fadeCircles.png",
    author: "Ankit Srivastava",
    githubLink: "https://github.com/a18nov"
  },
  {
    artName: "Hacktoberfest 2019",
    pageLink: "./Art/jpk3lly/animation.html",
    imageLink: "./Art/jpk3lly/JPs_Animation_GIF.gif",
    author: "jpk3lly",
    githubLink: "https://github.com/jpk3lly"
  },
  {
    artName: "Name Rotator",
    pageLink: "./Art/Meet/name.html",
    imageLink: "./Art/Meet/name.gif",
    author: "Meet",
    githubLink: "https://github.com/Meet1103"
  },
  {
    artName: "Ball Rotator",
    pageLink: "./Art/Bibekpreet/index.html",
    imageLink: "./Art/Bibekpreet/ball.gif",
    author: "Bibekpreet",
    githubLink: "https://github.com/bibekpreet99"
  },
  {
    artName: "ephiphany",
    pageLink: "./Art/OctavianIlies/index.html",
    imageLink: "./Art/OctavianIlies/ephiphany.gif",
    author: "OctavianIlies",
    githubLink: "https://github.com/OctavianIlies"
  },
  {
    artName: "Loading",
    pageLink: "./Art/jh1992jh/loading.html",
    imageLink: "./Art/jh1992jh/loading.gif",
    author: "jh1992jh",
    githubLink: "https://github.com/jh1992jh"
  },
  {
    artName: "ZTM Colors",
    pageLink: "./Art/Godnon/index.html",
    imageLink: "./Art/Godnon/ZTMcAnim.gif",
    author: "Godnon",
    githubLink: "https://github.com/godnondsilva"
  },
  {
    artName: "Hover Effect",
    pageLink: "./Art/Shubhankar/index.html",
    imageLink: "./Art/Shubhankar/hackoctober.gif",
    author: "Shubhankar",
    githubLink: "https://github.com/shubhdwiv12"
  },
  {
    artName: "Bouncing Fading Circles",
    pageLink: "./Art/AyoubIssaad/index.html",
    imageLink: "./Art/AyoubIssaad/BouncingFadingCircles.gif",
    author: "AyoubIssaad",
    githubLink: "https://github.com/AyoubIssaad"
  },
  {
    artName: "5 balls preloader",
    pageLink: "./Art/Nnaji-Victor/index.html",
    imageLink: "./Art/Nnaji-Victor/5_balls.gif",
    author: "Nnaji Victor",
    githubLink: "https://github.com/Nnaji-Victor"
  },
  {
    artName: "ZTM Bouncer",
    pageLink: "./Art/Josia/bouncer.html",
    imageLink: "./Art/Josia/ztmbouncer.gif",
    author: "Josia Rodriguez",
    githubLink: "https://github.com/josiarod"
  },
  {
    artName: "Hacktober loading animation",
    pageLink: "./Art/mehul1011/index.html",
    imageLink: "./Art/mehul1011/loading.gif",
    author: "Mehul1011",
    githubLink: "https://github.com/mehul1011"
  },
  {
    artName: "Loading Dots",
    pageLink: "./Art/devSergiu/index.html",
    imageLink: "./Art/devSergiu/loading.gif",
    author: "devSergiu",
    githubLink: "https://github.com/devsergiu"
  },
  {
    artName: "TypeWriter effect",
    pageLink: "./Art/Sidharth/Typing_Text.html",
    imageLink: "./Art/Sidharth/type_writer.gif",
    author: "Sidharth",
    githubLink: "https://github.com/Sidharth98"
  },
  {
    artName: "Blue Spin",
    pageLink: "./Art/JamesW/index.html",
    imageLink: "./Art/JamesW/hacktober_spin.gif",
    author: "James Whitney",
    githubLink: "https://github.com/jameswhitney"
  },
  {
    artName: "Loading Animation",
    pageLink: "./Art/Sidharth/Loading.html",
    imageLink: "./Art/Sidharth/Loading.gif",
    author: "Sidharth",
    githubLink: "https://github.com/Sidharth98"
  },
  {
    artName: "Rotation",
    pageLink: "./Art/alenanog/index.html",
    imageLink: "./Art/alenanog/rotation.gif",
    author: "Alena A.",
    githubLink: "https://github.com/alenanog"
  },
  {
    artName: "Colors in your life",
    pageLink: "./Art/Atipahy/colors.html",
    imageLink: "./Art/Atipahy/colors.png",
    author: "Christos Chr",
    githubLink: "https://github.com/atipaHy"
  },
  {
    artName: "Orb",
    pageLink: "./Art/Jkbicbic/orb.html",
    imageLink: "./Art/Jkbicbic/orb.gif",
    author: "John Kennedy Bicbic",
    githubLink: "https://github.com/jkbicbic"
  },
  {
    artName: "Charging...",
    pageLink: "./Art/Afraz/charging.html",
    imageLink: "./Art/Afraz/charging.gif",
    author: "Afraz",
    githubLink: "https://github.com/afrazz"
  },
  {
    artName: "Charging...",
    pageLink: "./Art/DepStep/depstep.html",
    imageLink: "./Art/DepStep/depstep.gif",
    author: "DepStep",
    githubLink: "https://github.com/stephD"
  },
  {
    artName: "Dancing Ball...",
    pageLink: "./Art/DaveFres/index.html",
    imageLink: "./Art/DaveFres/ball.gif",
    author: "DaveFres",
    githubLink: "https://github.com/DaveFres"
  },
  {
    artName: "animatron",
    pageLink: "./Art/animatron/index.html",
    imageLink: "./Art/animatron/trance.gif",
    author: "jomahay",
    githubLink: "https://github.com/jomahay"
  },
  {
    artName: "Sunshine",
    pageLink: "./Art/Pavelisp/sunshine.html",
    imageLink: "./Art/Pavelisp/sunshine.gif",
    author: "Pavel Isp",
    githubLink: "https://github.com/pavelisp"
  },
  {
    artName: "SoundBoxes",
    pageLink: "./Art/Hbarang/SoundBox.html",
    imageLink: "./Art/Hbarang/SoundBoxAnimation.gif",
    author: "Hbarang",
    githubLink: "https://github.com/hbarang"
  },
  {
    artName: "Cheshire",
    pageLink: "./Art/Ckanelin/index.html",
    imageLink: "./Art/Ckanelin/Cheshire.gif",
    author: "Ckanelin",
    githubLink: "https://github.com/ckanelin"
  },
  {
    artName: "Disappear",
    pageLink: "./Art/Stacy/index.html",
    imageLink: "./Art/Stacy/disappear.gif",
    author: "Stacy",
    githubLink: "https://github.com/stacyholtz6"
  },
  {
    artName: "Ellipse Spinner",
    pageLink: "./Art/Sabina/ellipse_spinner.html",
    imageLink: "./Art/Sabina/ellipse_spinner.png",
    author: "Sabina Abbasova",
    githubLink: "https://github.com/sabina929"
  },
  {
    artName: "NightSky",
    pageLink: "./Art/AndyS/index.html",
    imageLink: "./Art/AndyS/Capture.GIF",
    author: "AndyS",
    githubLink: "https://github.com/AndyS1988"
  },
  {
    artName: "Hungry",
    pageLink: "./Art/diegchav/index.html",
    imageLink: "./Art/diegchav/hungry.gif",
    author: "Diego Chz",
    githubLink: "https://github.com/diegchav"
  },
  {
    artName: "Hover Text Animation",
    pageLink: "./Art/AyoubIssaad2/index.html",
    imageLink: "./Art/AyoubIssaad2/hoverTextAnimation.gif",
    author: "AyoubIssaad",
    githubLink: "https://github.com/AyoubIssaad"
  },
  {
    artName: "Colorize",
    pageLink: "./Art/JimBratsos/colorize.html",
    imageLink: "./Art/JimBratsos/Colorize.gif",
    author: "Jim Bratsos",
    githubLink: "https://github.com/JimBratsos"
  },
  {
    artName: "Hacktober Spooktacular",
    pageLink: "Art/Elex/index.html",
    imageLink: ["./Art/Elex/hhs.gif"],
    author: "William Poisel (LordCobra)",
    githubLink: "https://github.com/epoisel"
  },
  {
    artName: "Circley",
    pageLink: "./Art/Tranjenny/indexjenny.html",
    imageLink: "./Art/Tranjenny/zerojenny.gif",
    author: "Tranjenny",
    githubLink: "https://github.com/Tranjenny"
  },
  {
    artName: "My Vietnam",
    pageLink: "./Art/nhbduy/index.html",
    imageLink: "./Art/nhbduy/my-vietnam.gif",
    author: "Hoang-Bao-Duy NGUYEN",
    githubLink: "https://github.com/nhbduy"
  },
  {
    artName: "Hactoberfest Bus",
    pageLink: "./Art/shahpranaf/index.html",
    imageLink: "./Art/shahpranaf/hacktoberfest_bus.gif",
    author: "Pranav Shah",
    githubLink: "https://github.com/shahpranaf"
  },
  {
    artName: "Hacktoberfest",
    pageLink: "./Art/robihid/index.html",
    imageLink: "./Art/robihid/hacktoberfest.png",
    author: "robihid",
    githubLink: "https://github.com/robihid"
  },
  {
    artName: "Hi there",
    pageLink: "./Art/Aki/index.html",
    imageLink: "./Art/Aki/giphy.gif",
    author: "Aki",
    githubLink: "https://github.com/akmalist"
  },
  {
    artName: "Hacktoberfest 2019!",
    pageLink: "./Art/RedSquirrrel/index.html",
    imageLink: "./Art/RedSquirrrel/index.html/animation.PNG",
    author: "RedSquirrrel",
    githubLink: "https://github.com/RedSquirrrel"
  },
  {
    artName: "Sliding text",
    pageLink: "./Art/Flattopz/index.html",
    imageLink: "./Art/Flattopz/SlidingText.gif",
    author: "Flattopz",
    githubLink: "https://github.com/hjpunzalan"
  },
  {
    artName: "Rainbow Color Changer",
    pageLink: "./Art/mmshr/index.html",
    imageLink: "./Art/mmshr/rainbow.gif",
    author: "mmosehauer",
    githubLink: "https://github.com/mmosehauer"
  },
  {
    artName: "World of Coding",
    pageLink: "./Art/tom_kn/coding.html",
    imageLink: "./Art/tom_kn/coding.gif",
    author: "Tamas Knisz",
    githubLink: "https://github.com/TamasKn"
  },
  {
    artName: "Initial Bounce",
    pageLink: "./Art/Juwana/initial.html",
    imageLink: "./Art/Juwana/InitialBounce.gif",
    author: "Juwana",
    githubLink: "https://github.com/JZerman2018"
  },
  {
    artName: "Atom",
    pageLink: "./Art/Teva/index.html",
    imageLink: "./Art/Teva/atom.gif",
    author: "Teva",
    githubLink: "https://github.com/TevaHenry"
  },
  {
    artName: "Be Awesome",
    pageLink: "./Art/TigerAsH/index.html",
    imageLink: "./Art/TigerAsH/be-awesome.jpg",
    author: "TigerAsH",
    githubLink: "https://github.com/TigerAsH94"
  },
  {
    artName: "Rainbow Colors",
    pageLink: "./Art/Sanjeev/index.html",
    imageLink: "./Art/Sanjeev/animation.gif",
    author: "Sanjeev Panday",
    githubLink: "https://github.com/Sanjeev-Panday"
  },
  {
    artName: "ZtM",
    pageLink: "./Art/thoyvo/index.html",
    imageLink: "./Art/thoyvo/ztm.gif",
    author: "Thoyvo",
    githubLink: "https://github.com/thoyvo"
  },
  {
    artName: "Fast Fishes",
    pageLink: "./Art/4ront/index.html",
    imageLink: "./Art/4ront/fishes.gif",
    author: "4rontender",
    githubLink: "https://github.com/RinatValiullov"
  },
  {
    artName: "Loading...",
    pageLink: "./Art/RedSquirrrel2/loading.html",
    imageLink: "./Art/RedSquirrrel2/loading.gif",
    author: "RedSquirrrel",
    githubLink: "https://github.com/RedSquirrrel"
  },
  {
    artName: "Animated Cube",
    pageLink: "./Art/Animated Cube/index.html",
    imageLink: "./Art/Animated Cube/cube.gif",
    author: "RedSquirrrel",
    githubLink: "https://github.com/RedSquirrrel"
  },
  {
    artName: "Calm Ubuntu",
    pageLink: "./Art/schupat/index.html",
    imageLink: "./Art/schupat/preview.gif",
    author: "schupat",
    githubLink: "https://github.com/schupat"
  },
  {
    artName: "Solar System",
    pageLink: "./Art/DSandberg93/index.html",
    imageLink: "./Art/DSandberg93/SolarSystem.gif",
    author: "DSandberg93",
    githubLink: "https://github.com/DSandberg93"
  },
  {
    artName: "Boo",
    pageLink: "./Art/VerityB/index.html",
    imageLink: "./Art/VerityB/boo.gif",
    author: "VerityB",
    githubLink: "https://github.com/VerityB"
  },
  {
    artName: "Hacktoberfest Ghost",
    pageLink: "./Art/cTahirih/index.html",
    imageLink: "./Art/cTahirih/ghost.png",
    author: "cTahirih",
    githubLink: "https://github.com/cTahirih"
  },
  {
    artName: "Clock",
    pageLink: "./Art/Abdul/index.html",
    imageLink: "./Art/Abdul/Clock.png",
    author: "Abdul Rahman",
    githubLink: "https://github.com/abdulrahman118"
  },
  {
    artName: "Loading Cube",
    pageLink: "./Art/andrearizzello/index.html",
    imageLink: "./Art/andrearizzello/index.gif",
    author: "Andrea Rizzello",
    githubLink: "https://github.com/andrearizzello"
  },
  {
    artName: "Wall Dropping Logo",
    pageLink: "./Art/shivams136/index.html",
    imageLink: "./Art/shivams136/walldrop.gif",
    author: "Shivam Sharma",
    githubLink: "https://github.com/ShivamS136"
  },
  {
    artName: "Infinite Race",
    pageLink: "./Art/levermanx/index.html",
    imageLink: "./Art/levermanx/anim.gif",
    author: "Levermanx",
    githubLink: "https://github.com/levermanx"
  },
  {
    artName: "Hover to Rotate Text",
    pageLink: "./Art/faiz_hameed/index.html",
    imageLink: "./Art/faiz_hameed/hackto.gif",
    author: "Faiz Hameed",
    githubLink: "https://github.com/faizhameed"
  },
  {
    artName: "HalloHacktober Greeting!",
    pageLink: "./Art/lusalga/index.html",
    imageLink: "./Art/lusalga/lu.gif",
    author: "Lucieni A. Saldanha",
    githubLink: "https://github.com/lusalga/"
  },
  {
    artName: "Time goes by",
    pageLink: "./Art/WolfgangKreminger/index.html",
    imageLink: "./Art/WolfgangKreminger/showcase.gif",
    author: "Wolfgang Kreminger",
    githubLink: "https://github.com/r4pt0s"
  },
  {
    artName: "Bouncing Text!",
    pageLink: "./Art/AbdulsalamAbdulrahman/index.html",
    imageLink: "./Art/AbdulsalamAbdulrahman/Bouncingtxt.gif",
    author: "Abdulsalam Abdulrahman",
    githubLink: "https://github.com/AbdulsalamAbdulrahman/"
  },
  {
    artName: "Simple Phone Animation",
    pageLink: "./Art/Lala/index.html",
    imageLink: "./Art/Lala/phone.gif",
    author: "Olamide Aboyeji",
    githubLink: "https://github.com/aolamide"
  },
  {
    artName: "Synthwave Sunset",
    pageLink: "./Art/brunobolting/index.html",
    imageLink: "./Art/brunobolting/synthwave-sunset.gif",
    author: "Bruno Bolting",
    githubLink: "https://github.com/brunobolting/"
  },
  {
    artName: "Kawaii Penguin",
    pageLink: "./Art/Brienyll/index.html",
    imageLink: "./Art/Brienyll/kawaiiPenguin.gif",
    author: "Brienyll",
    githubLink: "https://github.com/brienyll/"
  },
  {
    artName: "Happy Halloween",
    pageLink: "./Art/MatthewS/index.html",
    imageLink: "./Art/MatthewS/Spider.gif",
    author: "MatthewS",
    githubLink: "https://github.com/matthewstoddart/"
  },
  {
    artName: "Fan Art",
    pageLink: "./Art/m-perez33/index.html",
    imageLink: "./Art/m-perez33/cylon.gif",
    author: "Marcos Perez",
    githubLink: "https://github.com/m-perez33/"
  },
  {
    artName: "Animating Pot",
    pageLink: "./Art/Somechandra/index.html",
    imageLink: "./Art/Somechandra/pot.gif",
    author: "Somechandra",
    githubLink: "https://github.com/somechandra"
  },
  {
    artName: "Circles Circling",
    pageLink: "./Art/pikktorr/index.html",
    imageLink: "./Art/pikktorr/circles.gif",
    author: "pikktorr",
    githubLink: "https://github.com/pikktorr"
  },
  {
    artName: "Glitchy Szn",
    pageLink: "./Art/premdav/index.html",
    imageLink: "./Art/premdav/screenshot.png",
    author: "premdav",
    githubLink: "https://github.com/premdav"
  },
  {
    artName: "ZeroToMastery",
    pageLink: "./Art/Vzneers/index.html",
    imageLink: "./Art/Vzneers/gifzeroloading.gif",
    author: "TrinhMinhHieu",
    githubLink: "https://github.com/trinhminhhieu"
  },
  {
    artName: "Spacecraft-landing",
    pageLink: "./Art/DDuplinszki/index.html",
    imageLink: "./Art/DDuplinszki/Spacecraft-landing.gif",
    author: "DDuplinszki",
    githubLink: "https://github.com/DDuplinszki"
  },
  {
    artName: "Paw Prints",
    pageLink: "./Art/Tia/index.html",
    imageLink: "./Art/Tia/paw-prints.gif",
    author: "Tia Esguerra",
    githubLink: "https://github.com/msksfo"
  },
  {
    artName: "Hover-Scale",
    pageLink: "./Art/echowebid/index.html",
    imageLink: "./Art/echowebid/hover.gif",
    author: "echowebid",
    githubLink: "https://github.com/echowebid"
  },
  {
    artName: "mars",
    pageLink: "./Art/Courtney_Pure/index.html",
    imageLink: "./Art/Courtney_Pure/mars_screenshot.png",
    author: "Courtney Pure",
    githubLink: "https://github.com/courtneypure"
  },
  {
    artName: "Welcome HactoberFest",
    pageLink: "./Art/Dhaval/index.html",
    imageLink: "./Art/Dhaval/Welcome-Hacktoberfest.gif",
    author: "Dhaval Mehta",
    githubLink: "https://github.com/Dhaval1403"
  },
  {
    artName: "Aynonimation",
    pageLink: "./Art/Aynorica/aynorica.html",
    imageLink: "./Art/Aynorica/Aynonimation.png",
    author: "aynorica",
    githubLink: "https://github.com/aynorica"
  },
  {
    artName: "sun-to-moon",
    pageLink: "./Art/haider/index.html",
    imageLink: "./Art/haider/sun-moon.gif",
    author: "Haider",
    githubLink: "https://github.com/hyderumer"
  },
  {
    artName: "Animatron",
    pageLink: "./Art/animatron/index.html",
    imageLink: "./Art/animatron/trance.gif",
    author: "Andrei",
    githubLink: "https://github.com/aneagoie"
  },
  {
    artName: "Loader Circle",
    pageLink: "./Art/beaps/index.html",
    imageLink: "./Art/beaps/loader-circle.gif",
    author: "beaps",
    githubLink: "https://github.com/beaps"
  },
  {
    artName: "Doors",
    pageLink: "./Art/pauliax/index.html",
    imageLink: "./Art/pauliax/doors.gif",
    author: "pauliax",
    githubLink: "https://github.com/pauliax"
  },
  {
    artName: "Clock with pendulum",
    pageLink: "./Art/Pankaj/index.html",
    imageLink: "./Art/Pankaj/Clock_with_pendulum.gif",
    author: "Pankaj",
    githubLink: "https://github.com/prime417"
  },
  {
    artName: "Animatron",
    pageLink: "./Art/animatron/index.html",
    imageLink: "./Art/animatron/trance.gif",
    author: "Andrei",
    githubLink: "https://github.com/aneagoie"
  },
  {
    artName: "Loader Circle",
    pageLink: "./Art/beaps/index.html",
    imageLink: "./Art/beaps/loader-circle.gif",
    author: "beaps",
    githubLink: "https://github.com/beaps"
  },
  {
    artName: "Open Sourcerer",
    pageLink: "./Art/4rturd13/index.html",
    imageLink: "./Art/4rturd13/openSourcerer.gif",
    author: "4rturd13",
    githubLink: "https://github.com/4rturd13"
  },
  {
    artName: "Doors",
    pageLink: "./Art/pauliax/index.html",
    imageLink: "./Art/pauliax/doors.gif",
    author: "pauliax",
    githubLink: "https://github.com/pauliax"
  },
  {
    artName: "Loader Square",
    pageLink: "./Art/beaps2/square-loader.html",
    imageLink: "./Art/beaps2/square-loader.gif",
    author: "beaps",
    githubLink: "https://github.com/beaps"
  },
  {
    artName: "Running Text",
    pageLink: "./Art/DevinEkadeni/running-text.html",
    imageLink: "./Art/DevinEkadeni/running-text.gif",
    author: "Devin Ekadeni",
    githubLink: "https://github.com/devinekadeni"
  },
  {
    artName: "Mystical-Hacktoberfest",
    pageLink: "./Art/Wayne/index.html",
    imageLink:
      "./Art/Wayne/hacktoberfest - Google Chrome 09 Oct 2019 21_12_32.png",
    author: "Wayne Mac Mavis",
    githubLink: "https://github.com/WayneMacMavis"
  },
  {
    artName: "ZTM Logo Animation",
    pageLink: "./Art/bk987/index.html",
    imageLink: "./Art/bk987/preview.gif",
    author: "Bilal Khalid",
    githubLink: "https://github.com/bk987"
  },
  {
    artName: "Pong",
    pageLink: "./Art/Carls13/index.html",
    imageLink: "./Art/Carls13/pong.jpg",
    author: "Carlos Hernandez",
    githubLink: "https://github.com/Carls13"
  },
  {
    artName: "ZTM Reveal",
    pageLink: "./Art/bk987-2/index.html",
    imageLink: "./Art/bk987-2/preview.gif",
    author: "Bilal Khalid",
    githubLink: "https://github.com/bk987"
  },
  {
    artName: "ZTM Family Animation",
    pageLink: "./Art/sballgirl11/animation.html",
    imageLink: "./Art/sballgirl11/ztm.gif",
    author: "Brittney Postma",
    githubLink: "https://github.com/sballgirl11"
  },
  {
    artName: "Phone Greetings",
    pageLink: "./Art/ann-dev/index.html",
    imageLink: "./Art/ann-dev/screenshot.png",
    author: "ann-dev",
    githubLink: "https://github.com/ann-dev"
  },
  {
    artName: "Triangle Slide",
    pageLink: "./Art/grieff/index.html",
    imageLink: "./Art/grieff/triangle-animation.gif",
    author: "Grieff",
    githubLink: "https://github.com/grieff"
  },
  {
    artName: "Neon ZTM",
    pageLink: "./Art/grieff/text.html",
    imageLink: "./Art/grieff/neonZTM.gif",
    author: "Grieff",
    githubLink: "https://github.com/grieff"
  },
  {
    artName: "Flip Card",
    pageLink: "./Art/FlipCard/index.html",
    imageLink: "./Art/FlipCard/ezgif.com-video-to-gif.gif",
    author: "Saurabh",
    githubLink: "https://github.com/Saurabh-FullStackDev"
  },
  {
    artName: "animationHalloween",
    pageLink: "./Art/mawais54013/index.html",
    imageLink: "./Art/mawais54013/Halloween.gif",
    author: "mawais54013",
    githubLink: "https://github.com/mawais54013"
  },
  {
    artName: "Hacktoberfest Letter Popups",
    pageLink: "./Art/jmt3559/index.html",
    imageLink: "https://media.giphy.com/media/RKSRPGiIsy1f3Ji3j1/giphy.gif",
    author: "Juan T.",
    githubLink: "https://github.com/jmtellez"
  },
  {
    artName: "Oscillation",
    pageLink: "./Art/Oscillation/index.html",
    imageLink: "./Art/Oscillation/oscillation.gif",
    author: "Nandhakumar",
    githubLink: "https://github.com/Nandhakumar7792"
  },
  {
    artName: "Letters flipUp",
    pageLink: "./Art/TerenceBiney/index.html",
    imageLink: "./Art/TerenceBiney/lettersanimate.gif",
    author: "Terence Biney",
    githubLink: "https://github.com/Tereflech17"
  },
  {
    artName: "Colors rectangle",
    pageLink: "./Art/beaps3/index.html",
    imageLink: "./Art/beaps3/colors-rectangle.gif",
    author: "beaps",
    githubLink: "https://github.com/beaps"
  },
  {
    artName: "Hinge",
    pageLink: "./Art/hereisfahad/index.html",
    imageLink: "./Art/hereisfahad/hinge.png",
    author: "Hereisfahad",
    githubLink: "https://github.com/hereisfahad"
  },
  {
    artName: "Animation",
    pageLink: "./Art/PaulBillings/animation.html",
    imageLink: "./Art/PaulBillings/animation.gif",
    author: "Paul Billings",
    githubLink: "https://github.com/paulbillings"
  },
  {
    artName: "Diminishing",
    pageLink: "./Art/Diminishing/index.html",
    imageLink: "./Art/Diminishing/diminishing.gif",
    author: "Nandhakumar",
    githubLink: "https://github.com/Nandhakumar7792"
  },
  {
    artName: "yin-yang",
    pageLink: "./Art/yin-yang/index.html",
    imageLink: "./Art/yin-yang/yin-yang.gif",
    author: "Nandhakumar",
    githubLink: "https://github.com/Nandhakumar7792"
  },
  {
    artName: "eggJiggle",
    pageLink: "./Art/eggJiggle/index.html",
    imageLink: "./Art/eggJiggle/eggJiggle.gif",
    author: "Nandhakumar",
    githubLink: "https://github.com/Nandhakumar7792"
  },
  {
    artName: "Aynonimation",
    pageLink: "./Art/Aynorica/aynorica.html",
    imageLink: "./Art/Aynorica/Aynonimation.png",
    author: "aynorica",
    githubLink: "https://github.com/aynorica"
  },
  {
    artName: "ZTM Family Animation",
    pageLink: "./Art/sballgirl11/index.html",
    imageLink: "./Art/sballgirl11/ztm.gif",
    author: "Brittney Postma",
    githubLink: "https://github.com/sballgirl11"
  },
  {
    artName: "Calm",
    pageLink: "./Art/TMax/index.html",
    imageLink: "./Art/TMax/Choas.gif",
    author: "Tanesha",
    githubLink: "https://github.com/Mainemirror"
  },
  {
    artName: "Eyes",
    pageLink: "./Art/Ltheory/main.html",
    imageLink: "./Art/Ltheory/eyes.gif",
    author: "Ltheory",
    githubLink: "https://github.com/Ltheory"
  },
  {
    artName: "Jelly!",
    pageLink: "./Art/Pete331/index.html",
    imageLink: "./Art/Pete331/jelly.png",
    author: "Pete331",
    githubLink: "https://github.com/Pete331"
  },
  {
    artName: "clock-animation",
    pageLink: "./Art/clock-animation/clock.html",
    imageLink: "./Art/clock-animation/clock.gif",
    author: "Alan sarluv",
    githubLink: "https://github.com/alansarluv"
  },
  {
    artName: "Slider",
    pageLink: "./Art/furqan/index.html",
    imageLink: "./Art/furqan/in.gif",
    author: "Furqan",
    githubLink: "https://github.com/furki911s"
  },
  {
    artName: "animated-birds",
    pageLink: "./Art/g-serban/animated-birds.html",
    imageLink: "./Art/g-serban/animated-birds.gif",
    author: "g-serban",
    githubLink: "https://github.com/g-serban"
  },
  {
    artName: "circle-become-square",
    pageLink: "./Art/chathura19/index.html",
    imageLink: "./Art/chathura19/chathura.gif",
    author: "Chathura Samarajeewa",
    githubLink: "https://github.com/ChathuraSam"
  },
  {
    artName: "page-flicker",
    pageLink: "./Art/neon-flights/page-flicker.html",
    imageLink: "./Art/neon-flights/page-flicker.gif",
    author: "neon-flights",
    githubLink: "https://github.com/neon-flights"
  },
  {
    artName: "Animate-Name",
    pageLink: "./Art/Natalina/index.html",
    imageLink: "./Art/Natalina/animatename.gif",
    author: "Natalina",
    githubLink: "https://github.com/Natalina13"
  },
  {
    artName: "Asteroids",
    pageLink: "./Art/hrafnkellbaldurs/index.html",
    imageLink: "./Art/hrafnkellbaldurs/asteroids.gif",
    author: "Hrafnkell Baldursson",
    githubLink: "https://github.com/hrafnkellbaldurs"
  },
  {
    artName: "Sliding-Paragraph",
    pageLink: "./Art/Prashant/index.html",
    imageLink: "./Art/Prashant/slidingparagraph.gif",
    author: "Prashant",
    githubLink: "https://github.com/Prashant2108"
  },
  {
    artName: "Rocket Ship",
    pageLink: "./Art/sdangoy/rocket-ship.html",
    imageLink: "./Art/sdangoy/Rocket-Ship-Animation.gif",
    author: "sdangoy",
    githubLink: "https://github.com/sdangoy"
  },
  {
    artName: "Spinner",
    pageLink: "./Art/Sayan/index.html",
    imageLink: "./Art/Sayan/spinner.gif",
    author: "ssayanm",
    githubLink: "https://github.com/ssayanm"
  },
  {
    artName: "swivel",
    pageLink: "./Art/tusharhanda/index.html",
    imageLink: "./Art/tusharhanda/gif.gif",
    author: "Tushar",
    githubLink: "https://github.com/tusharhanda"
  },
  {
    artName: "Hallows Eve",
    pageLink: "./Art/ShanClayton/hallowseve.html",
    imageLink: "./Art/ShanClayton/hallowhack.gif",
    author: "Shanaun Clayton",
    githubLink: "https://github.com/shanclayton"
  },
  {
    artName: "Contraption",
    pageLink: "./Art/Aravindh/contraption.html",
    imageLink: "./Art/Aravindh/contraption.gif",
    author: "Aravindh",
    githubLink: "https://github.com/Aravindh-SNR"
  },
  {
    artName: "Rings",
    pageLink: "./Art/Kuzmycz/rings.html",
    imageLink: "./Art/Kuzmycz/rings.gif",
    author: "Mark Kuzmycz",
    githubLink: "https://github.com/kuzmycz"
  },
  {
    artName: "Ghost",
    pageLink: "./Art/toserjude/index.html",
    imageLink: "./Art/toserjude/boo.JPG",
    author: "toserjude",
    githubLink: "https://github.com/toserjude"
  },
  {
    artName: "Gradient circle",
    pageLink: "./Art/brettl1991/index.html",
    imageLink: "./Art/brettl1991/animation.png",
    author: "Agnes Brettl",
    githubLink: "https://github.com/brettl1991"
  },
  {
    artName: "Bill Cipher",
    pageLink: "./Art/vitoriapena/index.html",
    imageLink: "./Art/vitoriapena/bill_cipher.gif",
    author: "Vitória Mendes",
    githubLink: "https://github.com/vitoriapena"
  },
  {
    artName: "Generate meaning",
    pageLink: "./Art/Atif4/index.html",
    imageLink: "./Art/Generate meaning.gif",
    author: "Atif Iqbal",
    githubLink: "https://github.com/atif-dev"
  },
  {
    artName: "Spooktime",
    pageLink: "./Art/AgneDJ/index.html",
    imageLink: "./Art/AgneDJ/spooktime.gif",
    author: "AgneDJ",
    githubLink: "https://github.com/AgneDJ"
  },
  {
    artName: "Gradient circle",
    pageLink: "./Art/brettl1991/index.html",
    imageLink: "./Art/brettl1991/animation.png",
    author: "Agnes Brettl",
    githubLink: "https://github.com/brettl1991"
  },
  {
    artName: "Bill Cipher",
    pageLink: "./Art/vitoriapena/index.html",
    imageLink: "./Art/vitoriapena/bill_cipher.gif",
    author: "Vitória Mendes",
    githubLink: "https://github.com/vitoriapena"
  },
  {
    artName: "Dizzy",
    pageLink: "./Art/antinomy/index.html",
    imageLink: "./Art/antinomy/logo-spin.gif",
    author: "Antinomezco",
    githubLink: "https://github.com/antinomezco"
  },
  {
    artName: "bounce",
    pageLink: "./Art/bounce/index.html",
    imageLink: "./Art/bounce/bounce.gif",
    author: "leelacanlale",
    githubLink: "https://github.com/leelacanlale"
  },
  {
    artName: "Bubbles",
    pageLink: "./Art/bubbles/Bubbles.html",
    imageLink: "./Art/bubbles/buubles.png",
    author: "michal",
    githubLink: "https://github.com/michalAim"
  },
  {
    artName: "Bar Slide",
    pageLink: "./Art/MikeVedsted/index.html",
    imageLink: "./Art/MikeVedsted/barslide.png",
    author: "Mike Vedsted",
    githubLink: "https://github.com/MikeVedsted"
  },
  {
    artName: "HacktoberFest-2019",
    pageLink: "./Art/Atif/index.html",
    imageLink: "./Art/Atif/HacktoberFest-19.gif",
    author: "Atif Iqbal",
    githubLink: "https://github.com/atif-dev"
  },
  {
    artName: "Text Animation",
    pageLink: "./Art/Divya/index.html",
    imageLink: "./Art/Divya/screenshot.png",
    author: "Divya",
    githubLink: "https://github.com/DivyaPuri25"
  },
  {
    artName: "HacktoberFest-2019-Entry",
    pageLink: "./Art/nunocpnp/index.html",
    imageLink: "./Art/nunocpnp/sample_image.jpg",
    author: "Nuno Pereira",
    githubLink: "https://github.com/nunocpnp"
  },
  {
    artName: "HacktoberFest 2019",
    pageLink: "./Art/AbdussamadYisau/index.html",
    imageLink: "./Art/AbdussamadYisau/Screenshot.png",
    author: "Abdussamad Yisau",
    githubLink: "https://github.com/AbdussamadYisau"
  },
  {
    artName: "squareMagic",
    pageLink: "./Art/Rajnish-SquareMagic/index.html",
    imageLink: "./Art/Rajnish-SquareMagic/squareMagic.png",
    author: "Rajnish Kr Singh",
    githubLink: "https://github.com/RajnishKrSingh"
  },
  {
    artName: "Blinking Hacktober",
    pageLink: "./Art/Atif2/index.html",
    imageLink: "./Art/Blinking hacktober.gif",
    author: "Atif Iqbal",
    githubLink: "https://github.com/atif-dev"
  },
  {
    artName: "Robodance",
    pageLink: "./Art/robodance/index.html",
    imageLink: "./Art/robodance/robodance.gif",
    author: "Thomas",
    githubLink: "https://github.com/mahlqvist"
  },
  {
    artName: "Sliding hacktober",
    pageLink: "./Art/Atif3/index.html",
    imageLink: "./Art/Atif3/sliding hacktober.gif",
    author: "Atif Iqbal",
    githubLink: "https://github.com/atif-dev"
  },
  {
    artName: "like-animation",
    pageLink: "./Art/gibas79/like-animation.html",
    imageLink: "./Art/gibas79/like-animation.gif",
    author: "Gilberto Guimarães",
    githubLink: "https://github.com/gibas79"
  },
  {
    artName: "ZTM animation",
    pageLink: "./Art/ZTManimation/index.html",
    author: "damniha",
    imageLink: "./Art/ZTManimation/ZTM_animation.gif",
    githubLink: "https://github.com/damniha"
  },
  {
    artName: "Double Helix",
    pageLink: "./Art/KeenanNunesVaz/index.html",
    imageLink: "./Art/KeenanNunesVaz/double-helix.gif",
    author: "KeenanNV",
    githubLink: "https://github.com/KeenanNunesVaz"
  },
  {
    artName: "October",
    pageLink: "./Art/fprokofiev/index.html",
    imageLink: "./Art/fprokofiev/october.gif",
    author: "Fyodor Prokofiev",
    githubLink: "https://github.com/fprokofiev"
  },
  {
    artName: "Circle CSS",
    pageLink: "./Art/pXxcont/index.html",
    imageLink: "./Art/pXxcont/circlecss.png",
    author: "fzpX",
    githubLink: "https://github.com/fzpX"
  },
  {
    artName: "Asterisk Formation",
    pageLink: "./Art/NorahJC/index.html",
    imageLink: "./Art/NorahJC/asterisk-formation.gif",
    author: "NorahJC",
    githubLink: "https://github.com/norahjc"
  },
  {
    artName: "Bouncing CSS",
    pageLink: "./Art/Tina-Hoang/aniframe.html",
    imageLink: "./Art/Tina-Hoang/bounce.png",
    author: "Tina",
    githubLink: "https://github.com/nnh242"
  },
  {
    artName: "Ghost Balls",
    pageLink: "./Art/ghostBalls/index.html",
    imageLink: "./Art/ghostBalls/balls.png",
    author: "Beatriz Delmiro",
    githubLink: "https://github.com/biadelmiro"
  },
  {
    artName: "Walking Guy",
    pageLink: "./Art/walking-guy/index.html",
    imageLink: "./Art/walking-guy/video_gif.gif",
    author: "Rahulkumar Jha",
    githubLink: "https://github.com/Rahul240499"
  },
  {
    artName: "Hover Neon Animation",
    pageLink: "./Art/edjunma/index.html",
    imageLink: "./Art/edjunma/ejm-neon.gif",
    author: "edjunma",
    githubLink: "https://github.com/edjunma"
  },
  {
    artName: "Last In First Out Animation",
    pageLink: "./Art/Stryker/index.html",
    imageLink: "./Art/Stryker/zero-to-mastery-lifo-animation.gif",
    author: "Stryker Stinnette",
    githubLink: "https://github.com/StrykerKent"
  },
  {
    artName: "Happy Diwali Animation",
    pageLink: "./Art/Apoorva/index.html",
    imageLink: "./Art/Apoorva/Screen.gif",
    author: "Apoorva",
    githubLink: "https://github.com/apoorvamohite"
  },
  {
    artName: "Heart Beat",
    pageLink: "./Art/naveen-ku/Heart shape.html",
    imageLink: "./Art/naveen-ku/Heart shape.gif",
    author: "naveen-ku",
    githubLink: "https://github.com/naveen-ku"
  },
  {
    artName: "Smoky Text",
    pageLink: "./Art/smoky-text/index.html",
    imageLink: "./Art/smoky-text/smoky_text_gif.gif",
    author: "Rahulkumar Jha",
    githubLink: "https://github.com/Rahul240499"
  },
  {
    artName: "Rainbow and Clouds",
    pageLink: "./Art/rainbowclouds/index.html",
    imageLink: "./Art/rainbowclouds/rainbowclouds.gif",
    author: "isasimoo",
    githubLink: "https://github.com/isasimo"
  },
  {
    artName: "Peek a boo!",
    pageLink: "./Art/Virtual1/index.html",
    imageLink: "./Art/Virtual1/HappyHalloween.gif",
    author: "Jessica Erasmus",
    githubLink: "https://github.com/Virtual1"
  },
  {
    artName: "prashantM1",
    pageLink: "./Art/prashantM1/heart.html",
    imageLink: "./Art/prashantM1/heart.gif",
    author: "Prashant Maurya",
    githubLink: "https://github.com/prashantmaurya228"
  },

  {
    artName: "prashantM2",
    pageLink: "./Art/prashantM2/block.html",
    imageLink: "./Art/prashantM2/block.gif",
    author: "Prashant Maurya",
    githubLink: "https://github.com/prashantmaurya228"
  },

  {
    artName: "prashantM3",
    pageLink: "./Art/prashantM3/ball.html",
    imageLink: "./Art/prashantM3/ball.gif",
    author: "Prashant Maurya",
    githubLink: "https://github.com/prashantmaurya228"
  },
  {
    artName: "SquareStar",
    pageLink: "./Art/shawn/index.html",
    imageLink: "./Art/shawn/square_star.gif",
    author: "shawn",
    github: "https://github.com/hk2014"
  },
  {
    artName: "prashantM4",
    pageLink: "./Art/prashantM4/boxsize.html",
    imageLink: "./Art/prashantM4/boxsize.gif",
    author: "Prashant Maurya",
    githubLink: "https://github.com/prashantmaurya228"
  },
  {
    artName: "Happy hacking",
    pageLink: "https://github.com/szulima",
    imageLink: "./Art/szulima/hacking.gif",
    author: "szulima",
    githubLink: "https://github.com/szulima"
  },
  {
    artName: "ColorBomb",
    pageLink: "./Art/ColorBomb/index.html",
    imageLink: "./Art/ColorBomb/ztm.gif",
    author: "Rahulm2310",
    github: "https://github.com/Rahulm2310"
  },
  {
    artName: "Traffic Lights",
    pageLink: "./Art/Harry/index.html",
    imageLink: "./Art/Harry/lights.gif",
    author: "Harry",
    githubLink: "https://github.com/legenhairy"
  },
  {
    artName: "Glowing Text",
    pageLink: "./Art/glowing-text/index.html",
    imageLink: "./Art/glowing-text/glowing_text_gif.gif",
    author: "Rahulkumar Jha",
    githubLink: "https://github.com/Rahul240499"
  },
  {
    artName: "Ghost Stealth Text",
    pageLink: "./Art/Alara Joel/index.html",
    imageLink: "./Art/Alara Joel/stealth ghost.png",
    author: "Alara Joel",
    githubLink: "https://github.com/stealthman22"
  },
  {
    artName: "Cactus Balloon",
    pageLink: "./Art/cactus/index.html",
    imageLink: "./Art/cactus/catus.gif",
    author: "Ana Paula Lazzarotto de Lemos",
    githubLink: "https://github.com/anapaulalemos"
  },
  {
    artName: "Random Color Change",
    pageLink: "./Art/toto-titan-developer/index.html",
    imageLink: "./Art/toto-titan-developer/RandomColorChange.png",
    author: "Wyatt Henderson",
    githubLink: "https://github.com/toto-titan-developer"
  },
  {
    artName: "Trial",
    pageLink: "./Art/dhennisCssAnimation/index.html",
    imageLink: "./Art/dhennisCssAnimation/focusOnTheGood",
    author: "Dhennis Lim",
    github: "https://github.com/DhennisDavidLim"
  },
  {
    artName: "Rectangular Butterfly",
    pageLink: "./Art/muzak-mmd/index.html",
    imageLink: "./Art/muzak-mmd/butterfly.gif",
    author: "Mbarak",
    github: "https://github.com/muzak-mmd"
  },
  {
    artName: "Simple Text Animation",
    pageLink: "./Art/LordZeF/index.html",
    imageLink: "./Art/LordZeF/Text-animation.gif",
    author: "Lord ZeF",
    github: "https://github.com/LordZeF"
  },
  {
    artName: "Spinning Japanese",
    pageLink: "./Art/nihongo/index.html",
    imageLink: "./Art/nihongo/nihongo.gif",
    author: "Mike W",
    github: "https://github.com/mikewiner"
  },
  {
    artName: "Sun",
    pageLink: "./Art/Yj/index.html",
    imageLink: "./Art/Yj/sun.gif",
    author: "Youjung",
    github: "https://github.com/rose07a"
  },
  {
    artName: "Guy's",
    pageLink: "./Art/Guy's/index.html",
    imageLink: "",
    author: "Guy",
    github: "https://github.com/Guy3890"
  },
  {
    artName: "animation-text",
    pageLink: "./Art/animation-text/index.html",
    imageLink: "./Art/",
    author: "alexzemz",
    github: "https://github.com/alexzemz"
  },
  {
    artName: "Practice",
    pageLink: "./Art/SkiingOtter/index.html",
    imageLink: "",
    author: "SkiingOtter",
    github: "https://github.com/SkiingOtter"
  },
  {
    artName: "djdougan",
    pageLink: "./Art/djdougan/index.html",
    imageLink: "./Art/djdougan/css-mouseover-effect.png",
    author: "douglas dougan",
    github: "https://github.com/djdougan"
  },
  {
    artName: "Animated Background",
    pageLink: "./Art/Xarasho-Background/index.html",
    imageLink: "",
    author: "Alex Xarasho",
    github: "https://github.com/Xarasho"
  },
  {
    artName: "CarvalhoAnimation",
    pageLink: "./Art/CarvalhoAnimation/index.html",
    imageLink: "./Art/CarvalhoAnimation/Halloween.png",
    author: "Alexandre Carvalho",
    github: "https://github.com/AlexandreCarvalho1990"
  },
  {
    artName: "Flower Animation",
    pageLink: "./Art/aimee_flowerani/index.html",
    imageLink: "./Art/aimee_flowerani/flower.gif",
    author: "Aimee Hernandez",
    githubLink: "https://github.com/aimeehg"
  },
  {
    artName: "3D Spinning Rings",
    pageLink: "./Art/frostillicus/index.html",
    imageLink: "./Art/frostillicus/spinning_rings.png",
    author: "frostillicus",
    github: "https://github.com/frostillicus"
  },
  {
    artName: "Flexible Logo",
    pageLink: "./Art/Fab1ed/index.html",
    imageLink: "./Art/Fab1ed/flex.gif",
    author: "Fab1ed",
    github: "https://github.com/Fab1ed"
  },
  {
    artName: "Blinking Eye",
    pageLink: "./Art/BlinkingEye/index.html",
    imageLink: "./Art/BlinkingEye/blinkingeye.gif",
    author: "Pavel Perevozchikov",
    github: "https://github.com/papapacksoon"
  },
  {
    artName: "Zero-to-Logo",
    pageLink: "./Art/node.hg/index.html",
    imageLink: "./Art/node.hg/ztm.gif",
    author: "Harris Gomez",
    github: "https://github.com/harrisgomez"
  },
  {
    artName: "Mushyanimation",
    pageLink: "./Art/mushyanimation/index.html",
    imageLink: "./Art/mushyanimation/mush.gif",
    author: "mushymane",
    github: "https://github.com/mushymane"
  },
  {
    artName: "Flag",
    pageLink: "./Art/Batz005/index.html",
    imageLink: "./Art/Batz005/flag.gif",
    author: "Batz005",
    github: "https://github.com/Batz005"
  },
  {
<<<<<<< HEAD
    artName: "Preloader",
    pageLink: "./Art/mshuber1981/preloader.html",
    imageLink: "./Art/mshuber1981/preloader.gif",
    author: "Michael Huber",
    github: "https://github.com/mshuber1981"
=======
    artName: "Simple Animate ZTM",
    pageLink: "./Art/Kweyku/index.html",
    imageLink: "./Art/Kweyku/proudZTM.gif",
    author: "Kweyku",
    github: "https://github.com/Kweyku"
  },
  {
    artName: "Heartbeat",
    pageLink: "./Art/lysychas/index.html",
    imageLink: "./Art/lysychas/heartshot.png",
    author: "lysychas",
    github: "https://github.com/lysychas"
  },
  {
    artName: "Hydrogen",
    pageLink: "./Art/elias/my-art.html",
    imageLink: "./Art/elias/hydrogen.gif",
    author: "tesolberg",
    github: "https://github.com/tesolberg"
  }
   {
    artName: "Cool-Transition",
    pageLink: "./Art/animatomang/html",
    videolink: "./Art/animatomang/smoke.mp4",
    author: "Syam",
    github: "https://github.com/blacktomang"
>>>>>>> 697403e8
  }
];

// +--------------------------------------------------------------------------------+
// +                                                                                +
// +                  YOU DO NOT NEED TO CHANGE ANYTHING BELOW THIS                 +
// +                                                                                +
// +--------------------------------------------------------------------------------+

// Creates cards from the array above
// You don't need to modify this
let contents = [];
Shuffle(cards).forEach(c => {
  contents.push([
    `<li class="card">` +
      `<a href='${c.pageLink}'>` +
      `<img class="art-image" src='${c.imageLink}' alt='${c.artName}' />` +
      `</a>` +
      `<div class="flex-content">` +
      `<a href='${c.pageLink}'><h3 class="art-title">${c.artName}</h3></a>` +
      `<p class='author'><a href="${c.githubLink}" target="_blank"><i class="fab fa-github"></i> ${c.author}</a> </p>` +
      `</div>` +
      `</li>`
  ]);
});

document.getElementById("cards").innerHTML = contents;

function Shuffle(o) {
  for (
    var j, x, i = o.length;
    i;
    j = parseInt(Math.random() * i), x = o[--i], o[i] = o[j], o[j] = x
  );
  return o;
}<|MERGE_RESOLUTION|>--- conflicted
+++ resolved
@@ -1627,13 +1627,13 @@
     github: "https://github.com/Batz005"
   },
   {
-<<<<<<< HEAD
     artName: "Preloader",
     pageLink: "./Art/mshuber1981/preloader.html",
     imageLink: "./Art/mshuber1981/preloader.gif",
     author: "Michael Huber",
     github: "https://github.com/mshuber1981"
-=======
+  },
+  {
     artName: "Simple Animate ZTM",
     pageLink: "./Art/Kweyku/index.html",
     imageLink: "./Art/Kweyku/proudZTM.gif",
@@ -1653,14 +1653,13 @@
     imageLink: "./Art/elias/hydrogen.gif",
     author: "tesolberg",
     github: "https://github.com/tesolberg"
-  }
+  },
    {
     artName: "Cool-Transition",
     pageLink: "./Art/animatomang/html",
     videolink: "./Art/animatomang/smoke.mp4",
     author: "Syam",
     github: "https://github.com/blacktomang"
->>>>>>> 697403e8
   }
 ];
 
