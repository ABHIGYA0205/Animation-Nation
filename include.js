let cards = [
  {
    artName: 'cube-with-Letter-Animation',
    pageLink: './Art/sufyanhabib/index.html',
    imageLink: './Art/sufyanhabib/cube-with-Letter-Animation.gif',
    author: 'sufyanhabib',
    githubLink: 'https://github.com/sufyanhabib'
  },

  {
    artName: 'Circle Animation',
    pageLink: './Art/Sahil/index.html',
    imageLink: './Art/Sahil/animation.gif',
    author: 'Sahil',
    githubLink: 'https://github.com/borkarsahil'
  },
  {
    artName: 'The Chakra',
    pageLink: './Art/devanshumasodker/index.html',
    imageLink: './Art/devanshumasodker/Chakra.PNG',
    author: 'devanshumasodker',
    githubLink: 'https://github.com/Devanshumasodker'
  },
  {
    artName: 'The Chakra',
    pageLink: './Art/Sahil/index.html',
    imageLink: './Art/Sahil/animation.gif',
    author: 'Sahil',
    githubLink: 'https://github.com/borkarsahil'
  },
  {
    artName: 'Square-illusion',
    pageLink: './Art/Joyel_Johny/index.html',
    imageLink: './Art/Joyel_Johny/Square_illusion.gif',
    author: 'Joyel Johny',
    githubLink: 'https://github.com/JoyelJohny'
  },
  {
    artName: 'Chromatic Movement',
    pageLink: './Art/Talim/index.html',
    imageLink: './Art/Talim/animation.gif',
    author: 'Mohammad Talim',
    githubLink: 'https://github.com/md-talim'
  },
  {
    artName: 'Sliding Bot',
    pageLink: './Art/ProfoundlyParker/index.html',
    imageLink: './Art/ProfoundlyParker/robot.gif',
    author: 'ProfoundlyParker',
    githubLink: 'https://github.com/profoundlyparker'
  },
  {
    artName: 'Candle',
    pageLink: './Art/czarjulius/candle.html',
    imageLink: './Art/czarjulius/candle.gif',
    author: 'Julius Ngwu',
    githubLink: 'https://github.com/czarjulius'
  },
  {
    artName: 'Astro Acrobat',
    pageLink: './Art/DarrachBarneveld/index.html',
    imageLink: './Art/DarrachBarneveld/rocket.gif',
    author: 'Darrach Barneveld',
    githubLink: 'https://github.com/DarrachBarneveld'
  },
  {
    artName: 'Card Hover',
    pageLink: './Art/imPradhyumn/index.html',
    imageLink: './Art/imPradhyumn/card-animation.gif',
    author: 'Pradhyumn Sharma',
    githubLink: 'https://github.com/imPradhyumn'
  },
  {
    artName: 'Rotating Cube',
    pageLink: './Art/Rishi/cube.html',
    imageLink: './Art/Rishi/cube.gif',
    author: 'Rishi',
    githubLink: 'https://github.com/rishi17003'
  },
  {
    artName: 'Waving penguin',
    pageLink: './Art/iamsnehadas/index.html',
    imageLink: './Art/iamsnehadas/penguin.png',
    author: 'Sneha Das',
    githubLink: 'https://github.com/iamsnehadas'
  },
  {
    artName: 'Tic Tac Yo!',
    pageLink: './Art/smokeraven667/smokeraven.html',
    imageLink: './Art/smokeraven667/tic-tac-yo.gif',
    author: 'Joy',
    githubLink: 'https://github.com/smokeraven667'
  },
  {
    artName: 'Gradient Loader',
    pageLink: './Art/Kartikey Mishra/index.html',
    imageLink: './Art/Kartikey Mishra/GradientLoader.gif',
    author: 'Kartikey Mishra',
    githubLink: 'https://github.com/kartikeymish'
  },

  {
    artName: 'Animation-box',
    pageLink: './Art/Himanshu_Chauhan/index.html',
    imageLink: './Art/Himanshu_Chauhan/animation-box.gif',
    author: 'Himanshu Chauhan',
    githubLink: 'https://github.com/Himanshuch8055'
  },
  {
    artName: 'Circles',
    pageLink: './Art/AmanRawat/index.html',
    imageLink: './Art/AmanRawat/circles.gif',
    author: 'Aman Rawat',
    githubLink: 'https://github.com/amanr-dev'
  },
  {
    artName: 'Tic Tac Yo!',
    pageLink: './Art/smokeraven667/smokeraven.html',
    imageLink: './Art/smokeraven667/tic-tac-yo.gif',
    author: 'Joy',
    githubLink: 'https://github.com/smokeraven667'
  },
  {
    artName: 'Astro Acrobat',
    pageLink: './Art/DarrachBarneveld/index.html',
    imageLink: './Art/DarrachBarneveld/rocket.gif',
    author: 'Darrach Barneveld',
    githubLink: 'https://github.com/DarrachBarneveld'
  },
  {
    artName: 'Rotating Cube',
    pageLink: './Art/Rishi/cube.html',
    imageLink: './Art/Rishi/cube.gif',
    author: 'Rishi',
    githubLink: 'https://github.com/rishi17003'
  },
  {
    artName: 'Circles',
    pageLink: './Art/AmanRawat/index.html',
    imageLink: './Art/AmanRawat/circles.gif',
    author: 'Aman Rawat',
    githubLink: 'https://github.com/amanr-dev'
  },
  {
    artName: 'Sliding Bot',
    pageLink: './Art/ProfoundlyParker/index.html',
    imageLink: './Art/ProfoundlyParker/robot.gif',
    author: 'ProfoundlyParker',
    githubLink: 'https://github.com/profoundlyparker'
  },
  {
    artName: 'hanisntsolo',
    pageLink: './Art/hanisntsolo/hanisntsolo.html',
    imageLink: './Art/hanisntsolo/hanisntsolo.gif',
    author: 'Hanisntsolo',
    githubLink: 'https://github.com/hanisntsolo'
  },
  {
    artName: 'Hamburger to Close',
    pageLink: './Art/jatanassian/index.html',
    imageLink: './Art/jatanassian/hamburger-close.gif',
    author: 'Joy',
    githubLink: 'https://github.com/jatanassian'
  },
  {
    artName: 'Orbiting-Ball',
    pageLink: './Art/Tipchan/OrbitingBall.html',
    imageLink: './Art/Tipchan/OrbitingBall.gif',
    author: 'Tipchan',
    githubLink: 'https://github.com/tsongtheng'
  },
  {
    artName: 'Marque animation',
    pageLink: './Art/Shubhamkumar1122001/index.html',
    imageLink: './Art/Shubhamkumar1122001/animation.gif',
    author: 'Shubham Kumar',
    githubLink: 'https://github.com/Shubhamkumar1122001'
  },
  {
    artName: 'Simple BAAF',
    pageLink: './Art/baaf-Animation/index.html',
    imageLink: './Art/baaf-Animation/baafscreen.png',
    author: 'Farid Bass',
    githubLink: 'https://github.com/baafbass'
  },
  {
    artName: 'Animated-Biker',
    pageLink: './Art/JT-Singh/index.html',
    imageLink: './Art/JT-Singh/biker.gif',
    author: 'JT Singh',
    githubLink: 'https://github.com/JT-Singh'
  },
  {
    artName: 'hanisntsolo',
    pageLink: './Art/Joy/hanisntsolo.html',
    imageLink: './Art/Joy/hanisntsolo.gif',
    author: 'Hanisntsolo',
    githubLink: 'https://github.com/hanisntsolo'
  },

  {
    artName: 'Triangle',
    pageLink: './Art/Joy/triangle.html',
    imageLink: './Art/Joy/triangle.gif',
    author: 'Joy',
    githubLink: 'https://github.com/royranger'
  },
  {
    artName: 'glowing-candles',
    pageLink: './Art/Dhanveeryadav/index.html',
    imageLink: './Art/Dhanveeryadav/glowing-candles.gif',
    author: 'Dhanveer',
    githubLink: 'https://github.com/Dhanveeryadav'
  },
  {
    artName: 'Rocket Orbit',
    pageLink: './Art/thomasravetto/index.html',
    imageLink: './Art/thomasravetto/loader_gif.gif',
    author: 'thomasravetto',
    githubLink: 'https://github.com/thomasravetto'
  },
  {
    artName: 'Keyboard',
    pageLink: './Art/Alexandra2888/keyboard.html',
    imageLink: './Art/Alexandra2888/keyboard.gif',
    author: 'Alexandra2888',
    githubLink: 'https://github.com/Alexandra2888'
  },
  {
    artName: 'Jumping Balls',
    pageLink: './Art/Alexandra2888/balls.html',
    imageLink: './Art/Alexandra2888/balls.gif',
    author: 'Alexandra2888',
    githubLink: 'https://github.com/Alexandra2888'
  },
  {
    artName: 'Dancing in Space',
    pageLink: './Art/Maria/index.html',
    imageLink: './Art/Maria/style.css',
    author: 'Maria',
    githubLink: 'https://github.com/mariapetra'
  },
  {
    artName: 'Submit tick animation',
    pageLink: './Art/rajHimanshu22/index.html',
    imageLink: './Art/rajHimanshu22/animation.gif',
    author: 'Himanshu Raj',
    githubLink: 'https://github.com/rajHimanshu22'
  },
  {
    artName: 'Circle',
    pageLink: './Art/lucas/circle.html',
    imageLink: './Art/lucas/circle.gif',
    author: 'Joy',
    githubLink: 'https://github.com/LucasAlmeida-jpg'
  },
  {
    artName: 'Falling Squares',
    pageLink: './Art/migueldalberto/index.html',
    imageLink: './Art/migueldalberto/screenshot.png',
    author: 'migueldalberto',
    githubLink: 'https://github.com/migueldalberto'
  },
  {
    artName: 'Infinite Hacktober Shapes',
    pageLink: './Art/Joe_DiGioia/JoeArt.html',
    imageLink: './Art/Joe_DiGioia/Hacktober-Animate-JDiGioia.gif',
    author: 'Joe DiGioia',
    githubLink: 'https://github.com/WatchAce0'
  },
  {
    artName: 'Pumpkin Ghost',
    pageLink: './Art/Jason/pumpkin.html',
    imageLink: './Art/Jason/pumpkin.gif',
    author: 'Jason',
    githubLink: 'https://github.com/jsonsinger'
  },
  {
    artName: 'Ghost',
    pageLink: './Art/Russ/ghost.html',
    imageLink: './Art/Russ/ghost.gif',
    author: 'Russ',
    githubLink: 'https://github.com/rperry99'
  },
  {
    artName: 'Planet',
    pageLink: './Art/serhatbek/index.html',
    imageLink: './Art/serhatbek/planet.gif',
    author: 'serhatbek',
    githubLink: 'https://github.com/serhatbek'
  },
  {
    artName: 'Rocket',
    pageLink: './Art/Suryansh/rocket.html',
    imageLink: './Art/Suryansh/rocket.gif',
    author: 'Suryansh',
    githubLink: 'https://github.com/suryanshsingh2001'
  },
  {
    artName: 'AnimateIbaad',
    pageLink: './Art/Ibaad/animate.html',
    imageLink: './Art/Ibaad/animationimagehover.gif',
    author: 'Ibaad',
    githubLink: 'https://github.com/ibaaddurrani'
  },
  {
    artName: 'Animated-Panda',
    pageLink: './Art/Naina/index.html',
    imageLink: './Art/Naina/Panda.gif',
    author: 'Naina',
    githubLink: 'https://github.com/naina5602'
  },
  {
    artName: 'Circle',
    pageLink: './Art/MishC/circle.html',
    imageLink: './Art/MishC/magic_circle.gif',
    author: 'MishC',
    githubLink: 'https://github.com/MishC'
  },
  {
    artName: 'J.A.R.V.I.S',
    pageLink: './Art/rituraj-dubey/index.html',
    imageLink: './Art/rituraj-dubey/jarvis.gif',
    author: 'Rituraj Dubey',
    githubLink: 'https://github.com/rituraj-dubey'
  },
  {
    artName: 'SquBounce',
    pageLink: './Art/Sanusi/index.html',
    imageLink: './Art/Sanusi/sanusi-animation.gif',
    author: 'Sanusi',
    githubLink: 'https://github.com/sanusisusi'
  },
  {
    artName: 'RichardsAnimation',
    pageLink: './Art/Richard/animated.html',
    imageLink: './Art/Richard/bounce.gif.gif',
    author: 'Richard',
    githubLink: 'https://github.com/richardhartleydev'
  },
  {
    artName: 'Loader Animation',
    pageLink: './Art/Abhishek/animation.html',
    imageLink: './Art/Abhishek/animation.gif',
    author: 'Abhishek Kumar',
    githubLink: 'https://github.com/abhishekl1289'
  },
  {
    artName: 'Fan',
    pageLink: './Art/Samriddhi/fan.html',
    imageLink: './Art/Samriddhi/fan.png',
    author: 'Samriddhi',
    githubLink: 'https://github.com/NarayanSam'
  },
  {
    artName: 'RGB Square',
    pageLink: './Art/TCrypt/animated.html',
    imageLink: './Art/TCrypt/rgbsq-animated.gif',
    author: 'T-Crypt',
    githubLink: 'https://github.com/T-Crypt'
  },
  {
    artName: 'Loader Animation',
    pageLink: './Art/C S Sachindra/loader.html',
    imageLink: './Art/C S Sachindra/loader.gif',
    author: 'C S Sachindra',
    githubLink: 'https://github.com/sandilya27'
  },
  {
    artName: 'Seven Segment Display',
    pageLink: './Art/Ankesh/segment-display.html',
    imageLink: './Art/Ankesh/segment-display.gif',
    author: 'Ankesh',
    githubLink: 'https://github.com/ankeshp03'
  },
  {
    artName: '4 Color Loader',
    pageLink: './Art/rstallings/index.html',
    imageLink: './Art/rstallings/Animation.gif',
    author: 'Roosevelt S.',
    githubLink: 'https://github.com/rstallingsiii'
  },
  {
    artName: "Mr. A's Amimation",
    pageLink: './Art/MrA-Animation/index.html',
    imageLink: './Art/MrA-Animation/Animation.gif',
    author: 'Mr. AnkitR',
    githubLink: 'https://github.com/MrARawal'
  },
  {
    artName: 'LHV',
    pageLink: './Art/wizozheir/lhv.html',
    imageLink: './Art/wizozheir/lhv.gif',
    author: 'wizozheir',
    githubLink: 'https://github.com/wizozheir'
  },
  {
    artName: 'Falling stars',
    pageLink: './Art/ChipoJ/index.html',
    imageLink: './Art/ChipoJ/star_fall.gif',
    author: 'ChipoJ',
    githubLink: 'https://github.com/Chipoj'
  },
  {
    artName: 'Heartbeat',
    pageLink: './Art/Karol/index.html',
    imageLink: './Art/Karol/animation.gif',
    author: 'Karol',
    githubLink: 'https://github.com/karolwjck'
  },
  {
    artName: 'Bouncing Screensaver',
    pageLink: './Art/CDay-87/index.html',
    imageLink: './Art/CDay-87/Bounce_Animation.gif',
    author: 'CDay-87',
    githubLink: 'https://github.com/CDay-87'
  },
  {
    artName: 'Loader',
    pageLink: './Art/Animation_makrenko-dev/index.html',
    imageLink: './Art/Animation_makrenko-dev/logog.gif',
    author: 'makrenko-dev',
    githubLink: 'https://github.com/makrenko-dev'
  },
  {
    artName: 'Running Laps',
    pageLink: './Art/runningBars/index.html',
    imageLink: './Art/runningBars/running.gif',
    author: 'Daniel',
    githubLink: 'https://github.com/dsauce817'
  },
  {
    artName: 'Simple Mexican Flag',
    pageLink: './Art/jnovak5/index.html',
    imageLink: './Art/jnovak5/novak.gif',
    author: 'Jnovak5',
    githubLink: 'https://github.com/jnovak5'
  },
  {
    artName: 'Twist',
    pageLink: './Art/Anna/twist.html',
    imageLink: './Art/Anna/twist.gif',
    author: 'Anna',
    githubLink: 'https://github.com/anna-1980'
  },
  {
    artName: 'Shaking box',
    pageLink: './Art/alexsatalan/index.html',
    imageLink: './Art/alexsatalan/shaking.gif',
    author: 'AlexS',
    githubLink: 'https://github.com/alexsatalan'
  },
  {
    artName: 'olga_min',
    pageLink: './Art/olga_min/index.html',
    imageLink: './Art/olga_min/animation.gif',
    author: 'Olga',
    githubLink: 'https://github.com/OlgaMinaievaWebDev'
  },
  {
    artName: 'Rotating_Cube',
    pageLink: './Art/Catoos/Cube.html',
    imageLink: './Art/Catoos/Cube.gif',
    author: 'Catoos',
    githubLink: 'https://github.com/Catoos'
  },
  {
    artName: 'Moving Flag',
    pageLink: './Art/Mayank_goel/index.html',
    imageLink: './Art/Mayank_goel/moving_flag.gif',
    author: 'Yelloberard',
    githubLink: 'https://github.com/yellowberad'
  },
  {
    artName: 'triangle_run',
    pageLink: './Art/ghost-2362003/triangle_run.html',
    imageLink: './Art/ghost-2362003/triangle_run.png',
    author: 'Shubhojyoti',
    githubLink: 'https://github.com/ghost-2362003'
  },
  {
    artName: 'Flowers',
    pageLink: './Art/Jeffrey/index.html',
    imageLink: './Art/Jeffrey/Hackflowers.png',
    author: 'Jeffrey',
    githubLink: 'https://github.com/Jeffruiz1502003'
  },
  {
    artName: 'Car',
    pageLink: './Art/Haneesh/car.html',
    imageLink: './Art/Haneesh/car.gif',
    author: 'Haneesh',
    githubLink: 'https://github.com/Haneesh000'
  },
  {
    artName: 'Sun shadow',
    pageLink: './Art/Guruprasad-Kulkarni/index.html',
    imageLink: './Art/Guruprasad-Kulkarni/sun.gif',
    author: 'Guruprasad',
    githubLink: 'https://github.com/Guruprasad846'
  },
  {
    artName: 'Circle',
    pageLink: './Art/Adithya/index.html',
    imageLink: './Art/Adithya/result.gif',
    author: 'Adithya',
    githubLink: 'https://github.com/Adithya-K-Shetty'
  },
  {
    artName: 'Cart Hover',
    pageLink: './Art/Rahul-Bhati/index.html',
    imageLink: './Art/Rahul-Bhati/Rahul-Bhati.gif',
    author: 'Rahul-Bhati',
    githubLink: 'https://github.com/Rahul-Bhati'
  },
  {
    artName: 'now.sh',
    pageLink: './Art/Tergel0820/index.html',
    imageLink: './Art/Tergel0820/animation.gif',
    author: 'Tergel0820',
    githubLink: 'https://github.com/Tergel0820'
  },
  {
    artName: 'Animated Fan',
    pageLink: './Art/Alexandra2888/fan.html',
    imageLink: './Art/Alexandra2888/fan.png',
    author: 'Alexandra2888',
    githubLink: 'https://github.com/Alexandra2888'
  },
  {
    artName: 'Coffe Cup',
    pageLink: './Art/Alexandra2888/cup.html',
    imageLink: './Art/Alexandra2888/cup.gif',
    author: 'Alexandra2888',
    githubLink: 'https://github.com/Alexandra2888'
  },
  {
    artName: 'BouncingBall',
    pageLink: './Art/Venkateeshh/BouncingBall.html',
    imageLink: './Art/Venkateeshh/BounceBall.gif',
    author: 'Venkatesh',
    githubLink: 'https://github.com/Venkateeshh'
  },
  {
    artName: 'Analog Clock',
    pageLink: './Art/Jeet/index.html',
    imageLink: './Art/Jeet/pic.png',
    author: 'Jeet Kanodia',
    githubLink: 'https://github.com/jeetkanodia'
  },
  {
    artName: 'Flower',
    pageLink: './Art/ChrRepou/flower.html',
    imageLink: './Art/ChrRepou/flower.png',
    author: 'ChrRepou',
    githubLink: 'https://github.com/ChrRepou'
  },
  {
    artName: 'Triangle',
    pageLink: './Art/KrishayNair/rectangle.html',
    imageLink: './Art/KrishayNair/circle.gif',
    author: 'KrishayNair',
    githubLink: 'https://github.com/KrishayNair'
  },
  {
    artName: 'Waving Ghost Animation',
    pageLink: './Art/AnkitaM/ghost.html',
    imageLink: './Art/AnkitaM/Waving-Ghost-Animation.gif',
    author: 'Ankita M.',
    githubLink: 'https://github.com/anki009/'
  },
  {
    artName: 'Blinking Ball',
    pageLink: './Art/Sheefa/blinking_ball.html',
    imageLink: './Art/Sheefa/blinking_ball.gif',
    author: 'Sheefa',
    githubLink: 'https://github.com/sheefanaaz123'
  },
  {
    artName: 'Loading Animation',
    pageLink: './Art/AryanK1511/loading_animation.html',
    imageLink: './Art/AryanK1511/loading_animation.gif',
    author: 'Aryan Khurana',
    githubLink: 'https://github.com/AryanK1511'
  },
  {
    artName: 'Quadro Hypno Spin',
    pageLink: './Art/Sheefa/QuadroHypnoSpin.html',
    imageLink: './Art/Sheefa/QuadroHypnoSpin.gif',
    author: 'Sheefa',
    githubLink: 'https://github.com/sheefanaaz123'
  },
  {
    artName: 'Walking Dog',
    pageLink: './Art/ChrisAqui/dog.html',
    imageLink: './Art/ChrisAqui/dog.gif',
    author: 'Chris Aqui',
    githubLink: 'https://github.com/christine-aqui'
  },
  {
    artName: 'Sunset',
    pageLink: './Art/timDehof/sunset.html',
    imageLink: './Art/timDehof/sunset.gif',
    author: 'Tim DeHof',
    githubLink: 'https://github.com/timDeHof'
  },
  {
    artName: 'Circle Dancing',
    pageLink: './Art/Umair/index.html',
    imageLink: './Art/Umair/Circle-dancing.gif',
    author: 'Mohammed Umair',
    githubLink: 'https://github.com/umair986'
  },
  {
    artName: 'ZTM Text Animation',
    pageLink: './Art/Chugil/index.html',
    imageLink: './Art/Chugil/Screenshot.png',
    author: 'Chugil',
    githubLink: 'https://github.com/ChugilC'
  },
  {
    artName: 'Square',
    pageLink: './Art/Shubham-Chaudhary/square_animation.html',
    imageLink: './Art/Shubham-Chaudhary/square_animation.gif',
    author: 'Shubham Chaudhary',
    githubLink: 'https://github.com/Stellar-X'
  },
  {
    artName: 'Trippy',
    pageLink: './Art/Simar/trippy.html',
    imageLink: './Art/Simar/trippy-square.gif',
    author: 'Simar',
    githubLink: 'https://github.com/SimardeepSingh-zsh'
  },
  {
    artName: 'solarsystem',
    pageLink: './Art/solarsystem/solarsystem.html',
    imageLink: './Art/solarsystem/solarsystem.gif',
    author: 'hanisntsolo',
    githubLink: 'https://github.com/hanisntsolo'
  },
  {
    artName: 'Galaxy',
    pageLink: './Art/Aldair/galaxy.html',
    imageLink: './Art/Aldair/galaxy.gif',
    author: 'Aldair Huamani',
    githubLink: 'https://github.com/Baku452'
  },
  {
    artName: 'The Initials',
    pageLink: './Art/yashviradia/index.html',
    imageLink: './Art/yashviradia/initials_yashviradia.gif',
    author: 'Yash Viradia',
    githubLink: 'https://github.com/yashviradia'
  },
  {
    artName: 'Weird Spinner',
    pageLink: './Art/lucifer510/weirdSpinner.html',
    imageLink: './Art/lucifer510/weirdSpinner.png',
    author: 'lucifer510',
    githubLink: 'https://github.com/lucifer510'
  },
  {
    artName: 'Ruby',
    pageLink: './Art/daniel-badura/ruby.html',
    imageLink: './Art/daniel-badura/ruby.gif',
    author: 'daniel-badura',
    githubLink: 'https://github.com/daniel-badura'
  },
  {
    artName: '699669',
    pageLink: './Art/Artis/699669.html',
    imageLink: './Art/Artis/699669.gif',
    author: 'Artis',
    githubLink: 'https://github.com/69966969'
  },
  {
    artName: 'spinning square',
    pageLink: './Art/dmdiamond79/spinningsquare.html',
    imageLink: './Art/dmdiamond79/spinning.gif',
    author: 'dmdiamond79',
    githubLink: 'https://github.com/dmdiamond79'
  },
  {
    artName: 'Bhaskar Sahu',
    pageLink: './Art/Bhaskarsahu23',
    imageLink: './Art/Bhaskarsahu23/imageflip.gif',
    author: 'Bhaskarsahu23',
    githubLink: 'https://github.com/Bhaskarsahu23'
  },
  {
    artName: 'Pumpkin Fight',
    pageLink: './Art/SamPalacio/index.html',
    imageLink: './Art/SamPalacio/pumpkins.gif',
    author: 'SamPalacio',
    githubLink: 'https://github.com/samuelpalacio1709'
  },
  {
    artName: 'Pumpkin Fight',
    pageLink: './Art/SamPalacio/index.html',
    imageLink: './Art/SamPalacio/pumpkins.gif',
    author: 'SamPalacio',
    githubLink: 'https://github.com/samuelpalacio1709'
  },
  {
    artName: 'Css eyes animation',
    pageLink: './Art/Nawaf-vp/index.html',
    imageLink: './Art/Nawaf-vp/css_eyes_animation.gif',
    author: 'Nawaf',
    githubLink: 'https://github.com/nawaf-vp'
  },
  {
    artName: 'Starry Night',
    pageLink: './Art/lucileTech/starry_night.html',
    imageLink: './Art/lucileTech/starry_night.png',
    author: 'LucileTech',
    githubLink: 'https://https://github.com/LucileTech'
  },
  {
    artName: 'Dancing in Space',
    pageLink: './Art/Maria/index.html',
    imageLink: './Art/Maria/style.css',
    author: 'Maria',
    githubLink: 'https://github.com/mariapetra'
  },
  {
    artName: 'Circle',
    pageLink: './Art/lucas/circle.html',
    imageLink: './Art/lucas/circle.gif',
    author: 'Joy',
    githubLink: 'https://github.com/LucasAlmeida-jpg'
  },
  {
    artName: 'Falling Squares',
    pageLink: './Art/migueldalberto/index.html',
    imageLink: './Art/migueldalberto/screenshot.png',
    author: 'migueldalberto',
    githubLink: 'https://github.com/migueldalberto'
  },
  {
    artName: 'Infinite Hacktober Shapes',
    pageLink: './Art/Joe_DiGioia/JoeArt.html',
    imageLink: './Art/Joe_DiGioia/Hacktober-Animate-JDiGioia.gif',
    author: 'Joe DiGioia',
    githubLink: 'https://github.com/WatchAce0'
  },
  {
    artName: 'Ghost',
    pageLink: './Art/Russ/ghost.html',
    imageLink: './Art/Russ/ghost.gif',
    author: 'Russ',
    githubLink: 'https://github.com/rperry99'
  },
  {
    artName: 'Planet',
    pageLink: './Art/serhatbek/index.html',
    imageLink: './Art/serhatbek/planet.gif',
    author: 'serhatbek',
    githubLink: 'https://github.com/serhatbek'
  },
  {
    artName: 'Random Number',
    pageLink: 'ArtGouravindex.html',
    imageLink: './Art/Gourav/animate.gif',
    author: 'Gourav',
    githubLink: 'https://github.com/Gourav2609'
  },
  {
    artName: 'Rocket',
    pageLink: './Art/Suryansh/rocket.html',
    imageLink: './Art/Suryansh/rocket.gif',
    author: 'Suryansh',
    githubLink: 'https://github.com/suryanshsingh2001'
  },
  {
    artName: 'AnimateIbaad',
    pageLink: './Art/Ibaad/animate.html',
    imageLink: './Art/Ibaad/animationimagehover.gif',
    author: 'Ibaad',
    githubLink: 'https://github.com/ibaaddurrani'
  },
  {
    artName: 'Animated-Panda',
    pageLink: './Art/Naina/index.html',
    imageLink: './Art/Naina/Panda.gif',
    author: 'Naina',
    githubLink: 'https://github.com/naina5602'
  },
  {
    artName: 'Circle',
    pageLink: './Art/MishC/circle.html',
    imageLink: './Art/MishC/magic_circle.gif',
    author: 'MishC',
    githubLink: 'https://github.com/MishC'
  },
  {
    artName: 'SquBounce',
    pageLink: './Art/Sanusi/index.html',
    imageLink: './Art/Sanusi/sanusi-animation.gif',
    author: 'Sanusi',
    githubLink: 'https://github.com/sanusisusi'
  },
  {
    artName: 'RichardsAnimation',
    pageLink: './Art/Richard/animated.html',
    imageLink: './Art/Richard/bounce.gif.gif',
    author: 'Richard',
    githubLink: 'https://github.com/richardhartleydev'
  },
  {
    artName: 'Loader Animation',
    pageLink: './Art/Abhishek/animation.html',
    imageLink: './Art/Abhishek/animation.gif',
    author: 'Abhishek Kumar',
    githubLink: 'https://github.com/abhishekl1289'
  },
  {
    artName: 'Fan',
    pageLink: './Art/Samriddhi/fan.html',
    imageLink: './Art/Samriddhi/fan.png',
    author: 'Samriddhi',
    githubLink: 'https://github.com/NarayanSam'
  },
  {
    artName: 'RGB Square',
    pageLink: './Art/TCrypt/animated.html',
    imageLink: './Art/TCrypt/rgbsq-animated.gif',
    author: 'T-Crypt',
    githubLink: 'https://github.com/T-Crypt'
  },
  {
    artName: 'Loader Animation',
    pageLink: './Art/C S Sachindra/loader.html',
    imageLink: './Art/C S Sachindra/loader.gif',
    author: 'C S Sachindra',
    githubLink: 'https://github.com/sandilya27'
  },
  {
    artName: 'Seven Segment Display',
    pageLink: './Art/Ankesh/segment-display.html',
    imageLink: './Art/Ankesh/segment-display.gif',
    author: 'Ankesh',
    githubLink: 'https://github.com/ankeshp03'
  },
  {
    artName: '4 Color Loader',
    pageLink: './Art/rstallings/index.html',
    imageLink: './Art/rstallings/Animation.gif',
    author: 'Roosevelt S.',
    githubLink: 'https://github.com/rstallingsiii'
  },
  {
    artName: "Mr. A's Amimation",
    pageLink: './Art/MrA-Animation/index.html',
    imageLink: './Art/MrA-Animation/Animation.gif',
    author: 'Mr. AnkitR',
    githubLink: 'https://github.com/MrARawal'
  },
  {
    artName: 'LHV',
    pageLink: './Art/wizozheir/lhv.html',
    imageLink: './Art/wizozheir/lhv.gif',
    author: 'wizozheir',
    githubLink: 'https://github.com/wizozheir'
  },
  {
    artName: 'Falling stars',
    pageLink: './Art/ChipoJ/index.html',
    imageLink: './Art/ChipoJ/star_fall.gif',
    author: 'ChipoJ',
    githubLink: 'https://github.com/Chipoj'
  },
  {
    artName: 'Heartbeat',
    pageLink: './Art/Karol/index.html',
    imageLink: './Art/Karol/animation.gif',
    author: 'Karol',
    githubLink: 'https://github.com/karolwjck'
  },
  {
    artName: 'Bouncing Screensaver',
    pageLink: './Art/CDay-87/index.html',
    imageLink: './Art/CDay-87/Bounce_Animation.gif',
    author: 'CDay-87',
    githubLink: 'https://github.com/CDay-87'
  },
  {
    artName: 'Loader',
    pageLink: './Art/Animation_makrenko-dev/index.html',
    imageLink: './Art/Animation_makrenko-dev/logog.gif',
    author: 'makrenko-dev',
    githubLink: 'https://github.com/makrenko-dev'
  },
  {
    artName: 'Running Laps',
    pageLink: './Art/runningBars/index.html',
    imageLink: './Art/runningBars/running.gif',
    author: 'Daniel',
    githubLink: 'https://github.com/dsauce817'
  },
  {
    artName: 'Simple Mexican Flag',
    pageLink: './Art/jnovak5/index.html',
    imageLink: './Art/jnovak5/novak.gif',
    author: 'Jnovak5',
    githubLink: 'https://github.com/jnovak5'
  },
  {
    artName: 'Twist',
    pageLink: './Art/Anna/twist.html',
    imageLink: './Art/Anna/twist.gif',
    author: 'Anna',
    githubLink: 'https://github.com/anna-1980'
  },
  {
    artName: 'Shaking box',
    pageLink: './Art/alexsatalan/index.html',
    imageLink: './Art/alexsatalan/shaking.gif',
    author: 'AlexS',
    githubLink: 'https://github.com/alexsatalan'
  },
  {
    artName: 'olga_min',
    pageLink: './Art/olga_min/index.html',
    imageLink: './Art/olga_min/animation.gif',
    author: 'Olga',
    githubLink: 'https://github.com/OlgaMinaievaWebDev'
  },
  {
    artName: 'Rotating_Cube',
    pageLink: './Art/Catoos/Cube.html',
    imageLink: './Art/Catoos/Cube.gif',
    author: 'Catoos',
    githubLink: 'https://github.com/Catoos'
  },
  {
    artName: 'Moving Flag',
    pageLink: './Art/Mayank_goel/index.html',
    imageLink: './Art/Mayank_goel/moving_flag.gif',
    author: 'Yelloberard',
    githubLink: 'https://github.com/yellowberad'
  },
  {
    artName: 'Flowers',
    pageLink: './Art/Jeffrey/index.html',
    imageLink: './Art/Jeffrey/Hackflowers.png',
    author: 'Jeffrey',
    githubLink: 'https://github.com/Jeffruiz1502003'
  },
  {
    artName: 'Car',
    pageLink: './Art/Haneesh/car.html',
    imageLink: './Art/Haneesh/car.gif',
    author: 'Haneesh',
    githubLink: 'https://github.com/Haneesh000'
  },
  {
    artName: 'Sun shadow',
    pageLink: './Art/Guruprasad-Kulkarni/index.html',
    imageLink: './Art/Guruprasad-Kulkarni/sun.gif',
    author: 'Guruprasad',
    githubLink: 'https://github.com/Guruprasad846'
  },
  {
    artName: 'Circle',
    pageLink: './Art/Adithya/index.html',
    imageLink: './Art/Adithya/result.gif',
    author: 'Adithya',
    githubLink: 'https://github.com/Adithya-K-Shetty'
  },
  {
    artName: 'Cart Hover',
    pageLink: './Art/Rahul-Bhati/index.html',
    imageLink: './Art/Rahul-Bhati/Rahul-Bhati.gif',
    author: 'Rahul-Bhati',
    githubLink: 'https://github.com/Rahul-Bhati'
  },
  {
    artName: 'Animated Fan',
    pageLink: './Art/Alexandra2888/fan.html',
    imageLink: './Art/Alexandra2888/fan.png',
    author: 'Alexandra2888',
    githubLink: 'https://github.com/Alexandra2888'
  },
  {
    artName: 'Coffe Cup',
    pageLink: './Art/Alexandra2888/cup.html',
    imageLink: './Art/Alexandra2888/cup.gif',
    author: 'Alexandra2888',
    githubLink: 'https://github.com/Alexandra2888'
  },
  {
    artName: 'BouncingBall',
    pageLink: './Art/Venkateeshh/BouncingBall.html',
    imageLink: './Art/Venkateeshh/BounceBall.gif',
    author: 'Venkatesh',
    githubLink: 'https://github.com/Venkateeshh'
  },
  {
    artName: 'Analog Clock',
    pageLink: './Art/Jeet/index.html',
    imageLink: './Art/Jeet/pic.png',
    author: 'Jeet Kanodia',
    githubLink: 'https://github.com/jeetkanodia'
  },
  {
    artName: 'Flower',
    pageLink: './Art/ChrRepou/flower.html',
    imageLink: './Art/ChrRepou/flower.png',
    author: 'ChrRepou',
    githubLink: 'https://github.com/ChrRepou'
  },
  {
    artName: 'Triangle',
    pageLink: './Art/KrishayNair/rectangle.html',
    imageLink: './Art/KrishayNair/circle.gif',
    author: 'KrishayNair',
    githubLink: 'https://github.com/KrishayNair'
  },
  {
    artName: 'Waving Ghost Animation',
    pageLink: './Art/AnkitaM/ghost.html',
    imageLink: './Art/AnkitaM/Waving-Ghost-Animation.gif',
    author: 'Ankita M.',
    githubLink: 'https://github.com/anki009/'
  },
  {
    artName: 'Blinking Ball',
    pageLink: './Art/Sheefa/blinking_ball.html',
    imageLink: './Art/Sheefa/blinking_ball.gif',
    author: 'Sheefa',
    githubLink: 'https://github.com/sheefanaaz123'
  },
  {
    artName: 'Quadro Hypno Spin',
    pageLink: './Art/Sheefa/QuadroHypnoSpin.html',
    imageLink: './Art/Sheefa/QuadroHypnoSpin.gif',
    author: 'Sheefa',
    githubLink: 'https://github.com/sheefanaaz123'
  },
  {
    artName: 'Walking Dog',
    pageLink: './Art/ChrisAqui/dog.html',
    imageLink: './Art/ChrisAqui/dog.gif',
    author: 'Chris Aqui',
    githubLink: 'https://github.com/christine-aqui'
  },
  {
    artName: 'Bus Animation',
    pageLink: './Art/stesel/bus.html',
    imageLink: './Art/stesel/bus.gif',
    author: 'Leonid Trofymchuk',
    githubLink: 'https://github.com/stesel'
  },
  {
    artName: 'Sunset',
    pageLink: './Art/timDehof/sunset.html',
    imageLink: './Art/timDehof/sunset.gif',
    author: 'Tim DeHof',
    githubLink: 'https://github.com/timDeHof'
  },
  {
    artName: 'Circle Dancing',
    pageLink: './Art/Umair/index.html',
    imageLink: './Art/Umair/Circle-dancing.gif',
    author: 'Mohammed Umair',
    githubLink: 'https://github.com/umair986'
  },
  {
    artName: 'ZTM Text Animation',
    pageLink: './Art/Chugil/index.html',
    imageLink: './Art/Chugil/Screenshot.png',
    author: 'Chugil',
    githubLink: 'https://github.com/ChugilC'
  },
  {
    artName: 'Square',
    pageLink: './Art/Shubham-Chaudhary/square_animation.html',
    imageLink: './Art/Shubham-Chaudhary/square_animation.gif',
    author: 'Shubham Chaudhary',
    githubLink: 'https://github.com/Stellar-X'
  },
  {
    artName: 'Trippy',
    pageLink: './Art/Simar/trippy.html',
    imageLink: './Art/Simar/trippy-square.gif',
    author: 'Simar',
    githubLink: 'https://github.com/SimardeepSingh-zsh'
  },
  {
    artName: 'solarsystem',
    pageLink: './Art/solarsystem/solarsystem.html',
    imageLink: './Art/solarsystem/solarsystem.gif',
    author: 'hanisntsolo',
    githubLink: 'https://github.com/hanisntsolo'
  },
  {
    artName: 'Galaxy',
    pageLink: './Art/Aldair/galaxy.html',
    imageLink: './Art/Aldair/galaxy.gif',
    author: 'Aldair Huamani',
    githubLink: 'https://github.com/Baku452'
  },
  {
    artName: 'Weird Spinner',
    pageLink: './Art/lucifer510/weirdSpinner.html',
    imageLink: './Art/lucifer510/weirdSpinner.png',
    author: 'lucifer510',
    githubLink: 'https://github.com/lucifer510'
  },
  {
    artName: 'Ruby',
    pageLink: './Art/daniel-badura/ruby.html',
    imageLink: './Art/daniel-badura/ruby.gif',
    author: 'daniel-badura',
    githubLink: 'https://github.com/daniel-badura'
  },
  {
    artName: '699669',
    pageLink: './Art/Artis/699669.html',
    imageLink: './Art/Artis/699669.gif',
    author: 'Artis',
    githubLink: 'https://github.com/69966969'
  },
  {
    artName: 'spinning square',
    pageLink: './Art/dmdiamond79/spinningsquare.html',
    imageLink: './Art/dmdiamond79/spinning.gif',
    author: 'dmdiamond79',
    githubLink: 'https://github.com/dmdiamond79'
  },
  {
    artName: 'Bhaskar Sahu',
    pageLink: './Art/Bhaskarsahu23',
    imageLink: './Art/Bhaskarsahu23/imageflip.gif',
    author: 'Bhaskarsahu23',
    githubLink: 'https://github.com/Bhaskarsahu23'
  },
  {
    artName: 'Heaart',
    pageLink: './Art/Neha045/index.html',
    imageLink: './Art/Neha045/animation.gif',
    author: 'Neha045',
    githubLink: 'https://github.com/Neha045'
  },
  {
    artName: 'Shooting gun',
    pageLink: './Art/BlueHeart0065/gun.html',
    imageLink: './Art/BlueHeart0065/gun.gif',
    author: 'Sahil',
    githubLink: 'https://github.com/BlueHeart0065'
  },
  {
    artName: 'ZTM Cube',
    pageLink: './Art/williamstophef/index.html',
    imageLink: './Art/williamstophef/CubeArt.gif',
    author: 'Christopher Williams',
    githubLink: 'https://github.com/williamstophef'
  },
  {
    artName: 'Button-Animation',
    pageLink: './Art/Raghavan-B/index.html',
    imageLink: './Art/Raghavan-B/button.gif',
    author: 'Raghavan-B',
    githubLink: 'https://github.com/Raghavan-B'
  },
  {
    artName: 'Beach Loading Bar with Waves and Sun',
    pageLink: './Art/Javier1019/index.html',
    imageLink: './Art/Javier1019/beachloadingbar.gif',
    author: 'Javier',
    githubLink: 'https://github.com/Javier1019'
  },
  {
    artName: 'ColorRot Square',
    pageLink: './Art/RedHoodJT1988/index.html',
    imageLink: './Art/RedHoodJT1988/colorRotSquare.gif',
    author: 'Jonathan Reeves',
    githubLink: 'https://github.com/RedHoodJT1988'
  },
  {
    artName: 'Netflix Logo',
    pageLink: './Art/Sheefa/Netflix.html',
    imageLink: './Art/Sheefa/Netflix.gif',
    author: 'Sheefa',
    githubLink: 'https://github.com/sheefanaaz123'
  },
  {
    artName: 'Dynamic Shadow',
    pageLink: './Art/Vamshidhar/index.html',
    imageLink: './Art/Vamshidhar/dynamic-shadow.gif',
    author: 'Vamshidhar Thonti',
    githubLink: 'https://github.com/vamshidhar-thonti'
  },
  {
    artName: 'Running watch',
    pageLink: './Art/Pratyush-Dehury/index.html',
    imageLink: './Art/Pratyush-Dehury/wrist-watch.gif',
    author: 'Pratyush Dehury',
    githubLink: 'https://github.com/Pratyush-Dehury'
  },
  {
    artName: 'Move phone',
    pageLink: './Art/Teri/index.html',
    imageLink: './Art/Teri/animate.gif',
    author: 'Teri',
    githubLink: 'https://github.com/terieyenike'
  },
  {
    artName: 'Moving Car',
    pageLink: './Art/Ravkeerat02/car.html',
    imageLink: './Art/Ravkeerat02/car.gif',
    author: 'Ravkeerat Singh',
    githubLink: 'https://github.com/Ravkeerat02'
  },
  {
    artName: 'Animation Envelope',
    pageLink: './Art/Miainaus/envelope.html',
    imageLink: './Art/Miainaus/envelope.gif',
    author: 'Mia',
    githubLink: 'https://github.com/Miainaus'
  },
  {
    artName: 'Rotate Color',
    pageLink: './Art/Gibso10/index.html',
    imageLink: './Art/Gibso10/Box Color.gif',
    author: 'Gibso10',
    githubLink: 'https://github.com/Gibso10'
  },
  {
    artName: 'Against the Flow',
    pageLink: './Art/Zareck521/index.html',
    imageLink: './Art/Zareck521/otherway.gif',
    author: 'Zareck521',
    githubLink: 'https://github.com/Zareck521'
  },
  {
    artName: 'Scaling loader',
    pageLink: './Art/BatistaDev1113/index.html',
    imageLink: './Art/BatistaDev1113/scalingLoader.gif',
    author: 'BatistaDev1113',
    githubLink: 'https://github.com/batistaDev1113'
  },
  {
    artName: 'CSS Animation',
    pageLink: './Art/jayg2309/animation.html',
    imageLink: './Art/jayg2309/animation.gif',
    author: 'Jay',
    githubLink: 'https://github.com/jayg2309'
  },
  {
    artName: 'Bounceballs',
    pageLink: './Art/Titilayo/index.html',
    imageLink: './Art/Titilayo/bounceballs.png',
    author: 'Titilayo',
    githubLink: 'https://github.com/Teetee-lab'
  },
  {
    artName: 'Among Us',
    pageLink: './Art/THE-AryanKumar/index.html',
    imageLink: './Art/THE-AryanKumar/Among Us - result.gif',
    author: 'THE-AryanKumar',
    githubLink: 'https://github.com/THE-AryanKumar'
  },
  {
    artName: 'Stylish Text Animation',
    pageLink: './Art/varunrmantri23/index.html',
    imageLink: './Art/varunrmantri23/stylish_text_animation.gif',
    author: 'varunrmantri23',
    githubLink: 'https://github.com/varunrmantri23'
  },
  {
    artName: 'Animated Squares',
    pageLink: './Art/abeonweb/index.html',
    imageLink: './Art/abeonweb/animated_squares.gif',
    author: 'Abiodun',
    githubLink: 'https://github.com/abeonweb'
  },
  {
    artName: 'Background line animation',
    pageLink: './Art/Hrishap/index.html',
    imageLink: './Art/Hrishap/Background line animation.gif',
    author: 'Hrishap',
    githubLink: 'https://github.com/Hrishap'
  },
  {
    artName: 'Background line animation',
    pageLink: './Art/Hrishap/index.html',
    imageLink: './Art/Hrishap/Background line animation.gif',
    author: 'Hrishap',
    githubLink: 'https://github.com/Hrishap'
  },
  {
    artName: 'Diamond',
    pageLink: './Art/daniel-badura/diamond.html',
    imageLink: './Art/daniel-badura/diamond.gif',
    author: 'daniel-badura',
    githubLink: 'https://github.com/daniel-badura'
  },
  {
    artName: 'Hire Me Button Animation',
    pageLink: './Art/techfreakSahil/index.html',
    imageLink: './Art/techfreakSahil/animation(hireBtn).png',
    author: 'techfreakSahil',
    githubLink: 'https://github.com/techfreakSahil'
  },
  {
    artName: 'Typewriter Text Animation',
    pageLink: './Art/haitruong-tech/index.html',
    imageLink: './Art/haitruong-tech/typewriter-animation.gif',
    author: 'haitruong-tech',
    githubLink: 'https://github.com/haitruong-tech'
  },
  {
    artName: 'Ramen Bowl',
    pageLink: './Art/dan-chui/index.html',
    imageLink: './Art/dan-chui/ramen_bowl.gif',
    author: 'dan-chui',
    githubLink: 'https://github.com/dan-chui'
  },
  {
    artName: '👻Spooky Coffee☕',
    pageLink: './Art/archeana/index.html',
    imageLink: './Art/archeana/coffee boo.gif',
    author: 'archeana',
    githubLink: 'https://github.com/archeana'
  },
  {
    artName: 'Moving Car',
    pageLink: './Art/Ravkeerat02/car.html',
    imageLink: './Art/Ravkeerat02/car.gif',
    author: 'Ravkeerat Singh',
    githubLink: 'https://github.com/Ravkeerat02'
  },
  {
    artName: 'Bird Animation',
    pageLink: './Art/psykatsamanta/index.html',
    imageLink: './Art/psykatsamanta/Bird_Animation.gif',
    author: 'psykatsamanta',
    githubLink: 'https://github.com/psykatsamanta'
  },
  {
    artName: 'Jack-o-lantern',
    pageLink: './Art/Kttalley/jack-o-lantern.html',
    imageLink: './Art/Kttalley/jack-o-lantern.gif',
    author: 'Kttalley',
    githubLink: 'https://github.com/kttalley'
  },
  {
    artName: 'Bear Straw hat',
    pageLink: './Art/breadmooch/index.html',
    imageLink: './Art/breadmooch/bearStrawhat.gif',
    author: 'breadmooch',
    githubLink: 'https://github.com/breadmooch'
  },
  {
    artName: 'Waving Hand',
    pageLink: './Art/Darkrider0007/waveing_hand.html',
    imageLink: './Art/Darkrider0007/waving-hand.gif',
    author: 'Darkrider0007',
    githubLink: 'https://github.com/Darkrider0007'
  },
  {
    artName: 'Rotating Cube',
    pageLink: './Art/BatistaDev1113/cube.html',
    imageLink: './Art/BatistaDev1113/rotatingCube.gif',
    author: 'batistaDev1113',
    githubLink: 'https://github.com/batistaDev1113'
  },
  {
    artName: 'SharinganMangekyou',
    pageLink: './Art/SankN22/SharinganMangekyou.html',
    imageLink: './Art/SankN22/SharinganMangekyou.gif',
    author: 'SankN22',
    githubLink: 'https://github.com/SankN22'
  },
  {
    artName: 'Stroboscopic effect',
    pageLink: './Art/Shubhamm33/index.html',
    imageLink: './Art/Shubhamm33/stroboscopic.gif',
    author: 'Shubhamm33',
    githubLink: 'https://github.com/Shubhamm33'
  },
  {
    artName: 'Bouncing Ball Animation',
    pageLink: './Art/NegativE333/bouncing.html',
    imageLink: './Art/NegativE333/bouncing.gif',
    author: 'NegativE333',
    githubLink: 'https://github.com/NegativE333'
  },
  {
    artName: 'moving box',
    pageLink: './Art/Esinnation/index.html',
    imageLink: './Art/dmdiamond79/animation.gif',
    author: 'Esinnation',
    githubLink: 'https://github.com/Esinnation'
  },
  {
    artName: 'Button Hover Animation',
    pageLink: './Art/oandev/index.html',
    imageLink: './Art/oan.gif',
    author: 'hioan-dev',
    githubLink: 'https://github.com/hioan-dev'
  },
  {
    artName: 'Wordspin',
    pageLink: './Art/trottiemcqueen/wordspin.html',
    imageLink: './Art/trottiemcqueen/wordspin.png',
    author: 'Trottie McQueen',
    githubLink: 'https://github.com/trottiemcqueen'
  },
  {
    artName: 'Road Moving Animation',
    pageLink: './Art/pabitra0011/index.html',
    imageLink: './Art/pabitra0011/RoadAnimation.gif',
    author: 'pabitra0011',
    githubLink: 'https://github.com/pabitra0011'
  },
  {
    artName: 'Sun-loader Animation',
    pageLink: './Art/Groot-2001/index.html',
    imageLink: './Art/Groot-2001/sun-animation.gif',
    author: 'Shiva Silmawala',
    githubLink: 'https://github.com/Groot-2001'
  },
  {
    artName: 'CUBE',
    pageLink: './Art/okaydivyansh/index.html',
    imageLink: './Art/okaydivyansh/cube.gif',
    author: 'Divyansh',
    githubLink: 'https://github.com/okaydivyansh'
  },
  {
    artName: 'wheel',
    pageLink: './Art/mohdUsman-6508/wheel.html',
    imageLink: './Art/mohdUsman-6508/wheel.gif',
    author: 'Mohd Usman',
    githubLink: 'https://github.com/mohdUsman-6508'
  },
  {
    artName: 'Ball-animation',
    pageLink: './Art/RohanSalgare/index.html',
    imageLink: './Art/RohanSalgare/animation.gif',
    author: 'Rohan',
    githubLink: 'https://github.com/RohanSalgare'
  },
  {
    artName: 'CircleChase',
    pageLink: './Art/MathDevWeb/CircleChase.html',
    imageLink: './Art/MathDevWeb/CircleChase.gif',
    author: 'MathDevWeb',
    githubLink: 'https://github.com/MathDevWeb'
  },
  {
    artName: 'Waves',
    pageLink: './Art/vivek/index.html',
    imageLink: './Art/vivek/waves.gif',
    author: 'Vivek Boii',
    githubLink: 'https://github.com/vivekBoii'
  },
  {
    artName: 'Optimus Prime',
    pageLink: './Art/Aneesh/optimusprime.html',
    imageLink: './Art/Aneesh/optimusprime.gif',
    author: 'Aneesh',
    githubLink: 'https://github.com/aneeshd27'
  },
  {
    artName: 'Ping Pong',
    pageLink: './Art/patelanuj93/index.html',
    imageLink: './Art/patelanuj93/ping-pong.gif',
    author: 'Anuj Patel',
    githubLink: 'https://github.com/patelanuj93'
  },
  {
    artName: 'Sun-Earth Rotation',
    pageLink: './Art/vinay-s36/animation.html',
    imageLink: './Art/vinay-s36/Sun-Earth Rotation.gif',
    author: 'Vinay',
    githubLink: 'https://github.com/vinay-s36'
  },
  {
    artName: 'Heart Loading...',
    pageLink: './Art/maidxn/index.html',
    imageLink: './Art/maidxn/heart-loading-animate.gif',
    author: 'Mayd',
    githubLink: 'https://github.com/maidxn'
  },
  {
    artName: 'Colour change Ball',
    pageLink: './Art/TBRX/index.html',
    imageLink: './Art/TBRX/color-change.png',
    author: 'Tabrez Alam',
    githubLink: 'https://github.com/tabrez022'
  },
  {
    artName: 'Spinner',
    pageLink: './Art/muhd-kifayath/Spinner.html',
    imageLink: './Art/muhd-kifayath/Spinner.gif',
    author: 'Kifayath',
    githubLink: 'https://github.com/muhd-kifayath'
  },
  {
    artName: 'Rotate 3D on Hover',
    pageLink: './Art/Vamshidhar/rotate.html',
    imageLink: './Art/Vamshidhar/rotate-3d-on-hover.gif',
    author: 'Vamshidhar Thonti',
    githubLink: 'https://github.com/vamshidhar-thonti'
  },
  {
    artName: 'Heart Beat',
    pageLink: './Art/Luv/index.html',
    imageLink: './Art/Luv/heart.png',
    author: 'Luv',
    githubLink: 'https://github.com/luv2027'
  },
  {
    artName: 'Button Animation',
    pageLink: './Art/lucifer510/button.html',
    imageLink: './Art/lucifer510/button.png',
    author: 'lucifer510',
    githubLink: 'https://github.com/lucifer510'
  },
  {
    artName: 'Card Animation',
    pageLink: './Art/lucifer510/card.html',
    imageLink: './Art/lucifer510/card.png',
    author: 'lucifer510',
    githubLink: 'https://github.com/lucifer510'
  },
  {
    artName: 'Open the door',
    pageLink: './Art/Neha00011/door.html',
    imageLink: './Art/Neha00011/door.gif',
    author: 'Neha',
    githubLink: 'https://github.com/Neha00011'
  },
  {
    artName: 'Simple Loader',
    pageLink: './Art/Sai/Ani1.html',
    imageLink: './Art/Sai/ani1.gif',
    author: 'Sai',
    githubLink: 'https://github.com/SaiAryan1784'
  },
  {
    artName: 'Steaming Cup',
    pageLink: './Art/vivek/SteamCup.html',
    imageLink: './Art/vivek/SteamCup.gif',
    author: 'vivekBoii',
    githubLink: 'https://github.com/vivekBoii'
  },
  {
    artName: 'Tik Tac Yo!',
    pageLink: './Art/smokeraven667/smokeraven.html',
    imageLink: './Art/smokeraven667/tic-tac-yo.gif',
    author: 'Joy',
    githubLink: 'https://github.com/smokeraven667'
  },
  {
    artName: 'Ruby',
    pageLink: './Art/daniel-badura/ruby.html',
    imageLink: './Art/daniel-badura/ruby.gif',
    author: 'daniel-badura',
    githubLink: 'https://github.com/daniel-badura'
  },
  {
    artName: 'Hamburger to Close',
    pageLink: './Art/jatanassian/index.html',
    imageLink: './Art/jatanassian/hamburger-close.gif',
    author: 'Joy',
    githubLink: 'https://github.com/jatanassian'
  },
  {
    artName: 'Running watch',
    pageLink: './Art/Pratyush-Dehury/index.html',
    imageLink: './Art/Pratyush-Dehury/wrist-watch.gif',
    author: 'Pratyush Dehury',
    githubLink: 'https://github.com/Pratyush-Dehury'
  },
  {
    artName: 'Move phone',
    pageLink: './Art/Teri/index.html',
    imageLink: './Art/Teri/animate.gif',
    author: 'Teri',
    githubLink: 'https://github.com/terieyenike'
  },
  {
    artName: 'Moving Car',
    pageLink: './Art/Ravkeerat02/car.html',
    imageLink: './Art/Ravkeerat02/car.gif',
    author: 'Joy',
    githubLink: 'https://github.com/Ravkeerat02'
  },
  {
    artName: 'Animation Envelope',
    pageLink: './Art/Miainaus/envelope.html',
    imageLink: './Art/Miainaus/envelope.gif',
    author: 'Mia',
    githubLink: 'https://github.com/Miainaus'
  },
  {
    artName: 'Rotate Color',
    pageLink: './Art/Gibso10/index.html',
    imageLink: './Art/Gibso10/Box Color.gif',
    author: 'Gibso10',
    githubLink: 'https://github.com/Gibso10'
  },
  {
    artName: 'Against the Flow',
    pageLink: './Art/Zareck521/index.html',
    imageLink: './Art/Zareck521/otherway.gif',
    author: 'Zareck521',
    githubLink: 'https://github.com/Zareck521'
  },
  {
    artName: 'Scaling loader',
    pageLink: './Art/BatistaDev1113/index.html',
    imageLink: './Art/BatistaDev1113/scalingLoader.gif',
    author: 'BatistaDev1113',
    githubLink: 'https://github.com/batistaDev1113'
  },
  {
    artName: 'CSS Animation',
    pageLink: './Art/jayg2309/animation.html',
    imageLink: './Art/jayg2309/animation.gif',
    author: 'Jay',
    githubLink: 'https://github.com/jayg2309'
  },
  {
    artName: 'Bounceballs',
    pageLink: './Art/Titilayo/index.html',
    imageLink: './Art/Titilayo/bounceballs.png',
    author: 'Titilayo',
    githubLink: 'https://github.com/Teetee-lab'
  },
  {
    artName: 'Among Us',
    pageLink: './Art/THE-AryanKumar/index.html',
    imageLink: './Art/THE-AryanKumar/Among Us - result.gif',
    author: 'THE-AryanKumar',
    githubLink: 'https://github.com/THE-AryanKumar'
  },
  {
    artName: 'Stylish Text Animation',
    pageLink: './Art/varunrmantri23/index.html',
    imageLink: './Art/varunrmantri23/stylish_text_animation.gif',
    author: 'varunrmantri23',
    githubLink: 'https://github.com/varunrmantri23'
  },
  {
    artName: 'Rocking Boat',
    pageLink: './Art/TishShaw/index.html',
    imageLink: './Art/TishShaw/rocking-boat.gif',
    author: 'Tish',
    githubLink: 'https://github.com/TishShaw'
  },
  {
    artName: 'Button-Animation',
    pageLink: './Art/Raghavan-B/index.html',
    imageLink: './Art/Raghavan-B/button.gif',
    author: 'Raghavan-B',
    githubLink: 'https://github.com/Raghavan-B'
  },
  {
    artName: 'Diamond',
    pageLink: './Art/daniel-badura/diamond.html',
    imageLink: './Art/daniel-badura/diamond.gif',
    author: 'daniel-badura',
    githubLink: 'https://github.com/daniel-badura'
  },
  {
    artName: 'Hire Me Button Animation',
    pageLink: './Art/techfreakSahil/index.html',
    imageLink: './Art/techfreakSahil/animation(hireBtn).png',
    author: 'techfreakSahil',
    githubLink: 'https://github.com/techfreakSahil'
  },
  {
    artName: 'Beach Loading Bar with Waves and Sun',
    pageLink: './Art/Javier1019/index.html',
    imageLink: './Art/Javier1019/beachloadingbar.gif',
    author: 'Javier',
    githubLink: 'https://github.com/Javier1019'
  },
  {
    artName: 'Jumping Balls',
    pageLink: './Art/Alexandra2888/balls.html',
    imageLink: './Art/Alexandra2888/balls.gif',
    author: 'Alexandra2888',
    githubLink: 'https://github.com/Alexandra2888'
  },
  {
    artName: 'Scaling loader',
    pageLink: './Art/BatistaDev1113/index.html',
    imageLink: './Art/BatistaDev1113/scalingLoader.gif',
    author: 'BatistaDev1113',
    githubLink: 'https://github.com/batistaDev1113'
  },
  {
    artName: 'Rotate Color',
    pageLink: './Art/Gibso10/index.html',
    imageLink: './Art/Gibso10/Box Color.gif',
    author: 'Gibso10',
    githubLink: 'https://github.com/Gibso10'
  },
  {
    artName: 'Against the Flow',
    pageLink: './Art/Zareck521/index.html',
    imageLink: './Art/Zareck521/otherway.gif',
    author: 'Zareck521',
    githubLink: 'https://github.com/Zareck521'
  },
  {
    artName: 'Typewriter Text Animation',
    pageLink: './Art/haitruong-tech/index.html',
    imageLink: './Art/haitruong-tech/typewriter-animation.gif',
    author: 'haitruong-tech',
    githubLink: 'https://github.com/haitruong-tech'
  },
  {
    artName: 'Ramen Bowl',
    pageLink: './Art/dan-chui/index.html',
    imageLink: './Art/dan-chui/ramen_bowl.gif',
    author: 'dan-chui',
    githubLink: 'https://github.com/dan-chui'
  },
  {
    artName: '👻Spooky Coffee☕',
    pageLink: './Art/archeana/index.html',
    imageLink: './Art/archeana/coffee boo.gif',
    author: 'archeana',
    githubLink: 'https://github.com/archeana'
  },
  {
    artName: 'Bird Animation',
    pageLink: './Art/psykatsamanta/index.html',
    imageLink: './Art/psykatsamanta/Bird_Animation.gif',
    author: 'psykatsamanta',
    githubLink: 'https://github.com/psykatsamanta'
  },
  {
    artName: 'Animation Envelope',
    pageLink: './Art/Miainaus/envelope.html',
    imageLink: './Art/Miainaus/envelope.gif',
    author: 'Mia',
    githubLink: 'https://github.com/Miainaus'
  },
  {
    artName: 'Move phone',
    pageLink: './Art/Teri/index.html',
    imageLink: './Art/Teri/animate.gif',
    author: 'Teri',
    githubLink: 'https://github.com/terieyenike'
  },
  {
    artName: 'Jack-o-lantern',
    pageLink: './Art/Kttalley/jack-o-lantern.html',
    imageLink: './Art/Kttalley/jack-o-lantern.gif',
    author: 'Kttalley',
    githubLink: 'https://github.com/kttalley'
  },
  {
    artName: 'Bear Straw hat',
    pageLink: './Art/breadmooch/index.html',
    imageLink: './Art/breadmooch/bearStrawhat.gif',
    author: 'breadmooch',
    githubLink: 'https://github.com/breadmooch'
  },
  {
    artName: 'Waving Hand',
    pageLink: './Art/Darkrider0007/waveing_hand.html',
    imageLink: './Art/Darkrider0007/waving-hand.gif',
    author: 'Darkrider0007',
    githubLink: 'https://github.com/Darkrider0007'
  },
  {
    artName: 'Rotating Cube',
    pageLink: './Art/BatistaDev1113/cube.html',
    imageLink: './Art/BatistaDev1113/rotatingCube.gif',
    author: 'batistaDev1113',
    githubLink: 'https://github.com/batistaDev1113'
  },
  {
    artName: 'SharinganMangekyou',
    pageLink: './Art/SankN22/SharinganMangekyou.html',
    imageLink: './Art/SankN22/SharinganMangekyou.gif',
    author: 'SankN22',
    githubLink: 'https://github.com/SankN22'
  },
  {
    artName: 'Stroboscopic effect',
    pageLink: './Art/Shubhamm33/index.html',
    imageLink: './Art/Shubhamm33/stroboscopic.gif',
    author: 'Shubhamm33',
    githubLink: 'https://github.com/Shubhamm33'
  },
  {
    artName: 'Bouncing Ball Animation',
    pageLink: './Art/NegativE333/bouncing.html',
    imageLink: './Art/NegativE333/bouncing.gif',
    author: 'NegativE333',
    githubLink: 'https://github.com/NegativE333'
  },
  {
    artName: 'moving box',
    pageLink: './Art/Esinnation/index.html',
    imageLink: './Art/dmdiamond79/animation.gif',
    author: 'Esinnation',
    githubLink: 'https://github.com/Esinnation'
  },
  {
    artName: 'Button Hover Animation',
    pageLink: './Art/oandev/index.html',
    imageLink: './Art/oan.gif',
    author: 'hioan-dev',
    githubLink: 'https://github.com/hioan-dev'
  },
  {
    artName: 'Wordspin',
    pageLink: './Art/trottiemcqueen/wordspin.html',
    imageLink: './Art/trottiemcqueen/wordspin.png',
    author: 'Trottie McQueen'
  },
  {
    artName: 'Wordspin',
    pageLink: './Art/trottiemcqueen/wordspin.html',
    imageLink: './Art/trottiemcqueen/wordspin.png',
    author: 'Trottie McQueen',
    githubLink: 'https://github.com/trottiemcqueen'
  },
  {
    artName: 'Road Moving Animation',
    pageLink: './Art/pabitra0011/index.html',
    imageLink: './Art/pabitra0011/RoadAnimation.gif',
    author: 'pabitra0011',
    githubLink: 'https://github.com/pabitra0011'
  },
  {
    artName: 'Sun-loader Animation',
    pageLink: './Art/Groot-2001/index.html',
    imageLink: './Art/Groot-2001/sun-animation.gif',
    author: 'Shiva Silmawala',
    githubLink: 'https://github.com/Groot-2001'
  },
  {
    artName: 'ColorRot Square',
    pageLink: './Art/RedHoodJT1988/index.html',
    imageLink: './Art/RedHoodJT1988/colorRotSquare.gif',
    author: 'Jonathan Reeves',
    githubLink: 'https://github.com/RedHoodJT1988'
  },
  {
    artName: 'Dynamic Shadow',
    pageLink: './Art/Vamshidhar/index.html',
    imageLink: './Art/Vamshidhar/dynamic-shadow.gif',
    author: 'Vamshidhar Thonti',
    githubLink: 'https://github.com/vamshidhar-thonti'
  },
  {
    artName: 'Running watch',
    pageLink: './Art/Pratyush-Dehury/index.html',
    imageLink: './Art/Pratyush-Dehury/wrist-watch.gif',
    author: 'Pratyush Dehury',
    githubLink: 'https://github.com/Pratyush-Dehury'
  },
  {
    artName: 'Sliding Bot',
    pageLink: './Art/Joy/ProfoundlyParker/index.html',
    imageLink: './Art/Joy/ProfoundlyParker/robot.gif',
    author: 'ProfoundlyParker',
    githubLink: 'https://github.com/ProfoundlyParker'
  },
  {
    artName: 'Netflix Logo',
    pageLink: './Art/Sheefa/Netflix.html',
    imageLink: './Art/Sheefa/Netflix.gif',
    author: 'Sheefa',
    githubLink: 'https://github.com/sheefanaaz123'
  },
  {
    artName: 'CUBE',
    pageLink: './Art/okaydivyansh/index.html',
    imageLink: './Art/okaydivyansh/cube.gif',
    author: 'Divyansh',
    githubLink: 'https://github.com/okaydivyansh'
  },

  {
    artName: 'wheel',
    pageLink: './Art/mohdUsman-6508/wheel.html',
    imageLink: './Art/mohdUsman-6508/wheel.gif',
    author: 'Mohd Usman',
    githubLink: 'https://github.com/mohdUsman-6508'
  },
  {
    artName: 'Chess',
    pageLink: './Art/Ronit72/index.html',
    imageLink: './Art/Ronit72/animation.gif',
    author: 'Ronit',
    githubLink: 'https://github.com/Ronit72'
  },
  {
    artName: 'Ball-animation',
    pageLink: './Art/RohanSalgare/index.html',
    imageLink: './Art/RohanSalgare/animation.gif',
    author: 'Rohan',
    githubLink: 'https://github.com/RohanSalgare'
  },
  {
    artName: 'Ball-animation',
    pageLink: './Art/RohanSalgare/index.html',
    imageLink: './Art/RohanSalgare/animation.gif',
    author: 'Rohan',
    githubLink: 'https://github.com/RohanSalgare'
  },
  {
    artName: 'CircleChase',
    pageLink: './Art/MathDevWeb/CircleChase.html',
    imageLink: './Art/MathDevWeb/CircleChase.gif',
    author: 'MathDevWeb',
    githubLink: 'https://github.com/MathDevWeb'
  },
  {
    artName: 'Waves',
    pageLink: './Art/vivek/index.html',
    imageLink: './Art/vivek/waves.gif',
    author: 'Vivek Boii',
    githubLink: 'https://github.com/vivekBoii'
  },
  {
    artName: 'Optimus Prime',
    pageLink: './Art/Aneesh/optimusprime.html',
    imageLink: './Art/Aneesh/optimusprime.gif',
    author: 'Aneesh',
    githubLink: 'https://github.com/aneeshd27'
  },
  {
    artName: 'Pabitra Pal',
    pageLink: './Art/Pabitra/index.html',
    imageLink: './Art/Pabitra/face animation gif.gif',
    author: 'Pabitra',
    githubLink: 'https://github.com/pabitra0011'
  },
  {
    artName: 'Ping Pong',
    pageLink: './Art/patelanuj93/index.html',
    imageLink: './Art/patelanuj93/ping-pong.gif',
    author: 'Anuj Patel',
    githubLink: 'https://github.com/patelanuj93'
  },
  {
    artName: 'Sun-Earth Rotation',
    pageLink: './Art/vinay-s36/animation.html',
    imageLink: './Art/vinay-s36/Sun-Earth Rotation.gif',
    author: 'Vinay',
    githubLink: 'https://github.com/vinay-s36'
  },
  {
    artName: 'Button Animation',
    pageLink: './Art/vinay-s36/button.html',
    imageLink: './Art/vinay-s36/button-animation.gif',
    author: 'Vinay',
    githubLink: 'https://github.com/vinay-s36'
  },
  {
    artName: 'Heart Loading...',
    pageLink: './Art/maidxn/index.html',
    imageLink: './Art/maidxn/heart-loading-animate.gif',
    author: 'Mayd',
    githubLink: 'https://github.com/maidxn'
  },
  {
    artName: 'Colour change Ball',
    pageLink: './Art/TBRX/index.html',
    imageLink: './Art/TBRX/color-change.png',
    author: 'Tabrez Alam',
    githubLink: 'https://github.com/tabrez022'
  },
  {
    artName: 'Spinner',
    pageLink: './Art/muhd-kifayath/Spinner.html',
    imageLink: './Art/muhd-kifayath/Spinner.gif',
    author: 'Kifayath',
    githubLink: 'https://github.com/muhd-kifayath'
  },
  {
    artName: 'Heart Beat',
    pageLink: './Art/Luv/index.html',
    imageLink: './Art/Luv/heart.png',
    author: 'Luv',
    githubLink: 'https://github.com/luv2027'
  },
  {
    artName: 'Button Animation',
    pageLink: './Art/lucifer510/button.html',
    imageLink: './Art/lucifer510/button.png',
    author: 'lucifer510',
    githubLink: 'https://github.com/lucifer510'
  },
  {
    artName: 'Card Animation',
    pageLink: './Art/lucifer510/card.html',
    imageLink: './Art/lucifer510/card.png',
    author: 'lucifer510',
    githubLink: 'https://github.com/lucifer510'
  },
  {
    artName: 'Rotate 3D on Hover',
    pageLink: './Art/Vamshidhar/rotate.html',
    imageLink: './Art/Vamshidhar/rotate-3d-on-hover.gif',
    author: 'Vamshidhar Thonti',
    githubLink: 'https://github.com/vamshidhar-thonti'
  },
  {
    artName: 'Open the door',
    pageLink: './Art/Neha00011/door.html',
    imageLink: './Art/Neha00011/door.gif',
    author: 'Neha',
    githubLink: 'https://github.com/Neha00011'
  },
  {
    artName: 'Square Loading',
    pageLink: './Art/Guransh_Deol/index.html',
    imageLink: './Art/Guransh_Deol/sq_loading.gif',
    author: 'Guransh Deol',
    githubLink: 'https://github.com/guranshdeol'
  },
  {
    artName: 'Simple Loader',
    pageLink: './Art/Sai/Ani1.html',
    imageLink: './Art/Sai/ani1.gif',
    author: 'Sai',
    githubLink: 'https://github.com/SaiAryan1784'
  },
  {
    artName: 'THE ANINATION LOADER',
    pageLink: './Art/GT0SRT/index.html',
    imageLink: './Art/GT0SRT/TAL.gif',
    author: 'GOURAV',
    githubLink: 'https://github.com/GT0SRT'
  },
  {
    artName: 'Glowing Ring Animated Loader',
    pageLink: './Art/Bhavna2003/index.html',
    imageLink: './Art/Bhavna2003/animatedloader.gif',
    author: 'Bhavna Makode',
    githubLink: 'https://github.com/Bhavna2003'
  },
  {
    artName: 'Glitch',
    pageLink: './Art/Vatsalya-Vyas/index.html',
    imageLink: './Art/Vatsalya-Vyas/Glitch.gif',
    author: 'Vatsalya Vyas',
    githubLink: 'https://github.com/vatsalya-vyas'
  },
  {
    artName: 'animation',
    pageLink: './Art/hrishit/index.html',
    imageLink: './Art/hrishit/animation.gif',
    author: 'Hrishit',
    githubLink: 'https://github.com/Hrishit-B'
  },
  {
    artName: 'Coffee Machine',
    pageLink: './Art/shruti-sen2004/index.html',
    imageLink: './Art/shruti-sen2004/coffee-machine.gif',
    author: 'Shruti Sen',
    githubLink: 'https://github.com/shruti-sen2004'
  },
  {
    artName: 'Bouncing Balls',
    pageLink: './Art/SamilAbud/index.html',
    imageLink: './Art/SamilAbud/bouncing-effect.gif',
    author: 'Samil Abud',
    githubLink: 'https://github.com/samilabud'
  },
  {
    artName: 'Blob',
    pageLink: './Art/VinayKokate22/index.html',
    imageLink: './Art/VinayKokate22/blob.gif',
    author: 'Vinay Kokate',
    githubLink: 'https://github.com/VinayKokate22'
  },
  {
    artName: 'Solar System',
    pageLink: './Art/Guransh_Deol/solar_system.html',
    imageLink: './Art/Guransh_Deol/solar.gif',
    author: 'Guransh Deol',
    githubLink: 'https://github.com/guranshdeol'
  },
  {
    artName: 'Santa Run',
    pageLink: './Art/psqaure11/index.html',
    imageLink: './Art/psqaure11/santa.gif',
    author: 'Pragya',
    githubLink: 'https://github.com/psqaure11'
  },
  {
    artName: 'Marvels God of Mischeif LoKi ',
    pageLink: './Art/Adhiraj/index.html',
    imageLink: './Art/Adhiraj/lokiAnimation.gif',
    author: 'Adhiraj',
    githubLink: 'https://github.com/ADHIRAJ-12/'
  },
  {
    artName: 'MovingTriangle',
    pageLink: './Art/AkashCss/index.html',
    imageLink: './Art/AkashCss/AkashCssGif.gif',
    author: 'Akash',
    githubLink: 'https://github.com/Akash-Jambulkar'
  },
  {
    artName: 'Circles Animation',
    pageLink: './Art/Loukas4/AnimatedCircles.html',
    imageLink: './Art/Loukas4/Circles.gif',
    author: 'Loukas',
    githubLink: 'https://github.com/Loukas4'
  },
  {
<<<<<<< HEAD
    artName: 'Ambient-Effect',
    pageLink: './Art/Keshab1113/index.html',
    imageLink: './Art/Keshab1113/mobile.gif',
    author: 'Keshab',
    githubLink: 'https://github.com/Keshab1113'
=======
    artName: 'Dragon Loading Animation',
    pageLink: './Art/AnkitaSikdar005/index.html',
    imageLink: './Art/AnkitaSikdar005/animation gif.gif',
    author: 'AnkitaSikdar005',
    githubLink: 'https://github.com/AnkitaSikdar005'
  },
  {
    artName: 'Om Chanting',
    pageLink: './Art/kondapalli19/index.html',
    imageLink: './Art/kondapalli19/OmChanting.gif',
    author: 'Koyal Kondapalli',
    githubLink: 'https://github.com/kondapalli19'
  },
  {
    artName: 'Twirling Spheres',
    pageLink: './Art/ParzivalAFK/TwirlingSpheres.html',
    imageLink: './Art/ParzivalAFK/TwirlingSpheres.gif',
    author: 'ParzivalAFK',
    githubLink: 'https://github.com/parzivalafk'
  },
  {
    artName: 'Moody Sunflower',
    pageLink: './Art/RoksolanaVeres/index.html',
    imageLink: './Art/RoksolanaVeres/moody-sunflower.gif',
    author: 'Roksolana',
    githubLink: 'https://github.com/RoksolanaVeres'
>>>>>>> 1fee23c0
  }
];

// +--------------------------------------------------------------------------------+
// +                                                                                +
// +                  YOU DO NOT NEED TO CHANGE ANYTHING BELOW THIS                 +
// +                                                                                +
// +--------------------------------------------------------------------------------+

// Creates cards from the array above
// You don't need to modify this
let contents = [];
Shuffle(cards).forEach((c) => {
  contents.push([
    `<li class="card">` +
      `<a href='${c.pageLink}'>` +
      `<img class="art-image" src='${c.imageLink}' alt='${c.artName}' />` +
      `</a>` +
      `<div class="flex-content">` +
      `<a href='${c.pageLink}'><h3 class="art-title">${c.artName}</h3></a>` +
      `<p class='author'><a href="${c.githubLink}" target="_blank"><i class="fab fa-github"></i> ${c.author}</a> </p>` +
      `</div>` +
      `</li>`
  ]);
});

document.getElementById('cards').innerHTML = contents;

function Shuffle(o) {
  for (
    var j, x, i = o.length;
    i;
    j = parseInt(Math.random() * i), x = o[--i], o[i] = o[j], o[j] = x
  );
  return o;
}<|MERGE_RESOLUTION|>--- conflicted
+++ resolved
@@ -2117,13 +2117,13 @@
     githubLink: 'https://github.com/Loukas4'
   },
   {
-<<<<<<< HEAD
     artName: 'Ambient-Effect',
     pageLink: './Art/Keshab1113/index.html',
     imageLink: './Art/Keshab1113/mobile.gif',
     author: 'Keshab',
     githubLink: 'https://github.com/Keshab1113'
-=======
+  },
+  {
     artName: 'Dragon Loading Animation',
     pageLink: './Art/AnkitaSikdar005/index.html',
     imageLink: './Art/AnkitaSikdar005/animation gif.gif',
@@ -2150,7 +2150,6 @@
     imageLink: './Art/RoksolanaVeres/moody-sunflower.gif',
     author: 'Roksolana',
     githubLink: 'https://github.com/RoksolanaVeres'
->>>>>>> 1fee23c0
   }
 ];
 
