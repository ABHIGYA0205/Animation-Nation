--- conflicted
+++ resolved
@@ -1697,22 +1697,19 @@
     githubLink: "https://github.com/matic1909"
   },
   {
-<<<<<<< HEAD
     artName: "Don't follow the light",
     pageLink: "./Art/cristobal-heiss/index.html",
     imageLink: "./Art/cristobal-heiss/css_animation.gif",
     author: "Cristobal Heiss",
     githubLink: "https://github.com/ceheiss"
-  }
-=======
+  },
+  {
     artName: "Eenimation",
     pageLink: "./Art/Eenimation/index.html",
     imageLink: "./Art/Eenimation/trance.gif",
     author: "Eejaz ishaq",
     githubLink: "https://github.com/eejazishaq"
-  },
->>>>>>> b6f37fd5
-  
+  }
 ];
 
 // +--------------------------------------------------------------------------------+
