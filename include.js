let cards = [
  {
    artName: 'Stephan Animation',
    pageLink: './Art/stephanduval_animatron/index.html',
    iamgeLink: './Art/stephanduval_animatron/stephanduval_animatron.gif',
    author: 'Stephan DuVal',
    githubLink: 'https://github.com/stephanduval'
  },
  {
    artName: 'DayToNight',
    pageLink: './Art/DayToNight By Arpan/index.html',
    imageLink: './Art/Joy/DayToNight By Arpan/giphy.gif',
    author: 'ArpanGyawali',
    githubLink: 'https://github.com/ArpanGyawali'
  },
  {
    artName: 'Dog animation',
    pageLink: './Art/AbhishekSingh-Animation-Contribution/index.html',
    imageLink: './Art/AbhishekSingh-Animation-Contribution/gif.png',
    author: 'Abhishek Singh',
    githubLink: 'https://github.com/Abhishek-555'
  },
  {
    artName: 'Animation square rotate',
    pageLink: './Art/Animation square rotate/index.html',
    imageLink: './Art/Animation square rotate/image.jpeg',
    author: 'Nampelly_varun',
    githubLink: 'https://github.com/nampellyvarun'
  },
  {
    artName: 'CSS Loader',
    pageLink: './Art/BenCullen/index.html',
    imageLink: './Art/BenCullen/Bens CSS Loader.gif',
    author: 'Ben Cullen',
    githubLink: 'https://github.com/BenjaminCullen1'
  },
  {
    artName: 'Flag',
    pageLink: './Art/IurianSimionDorin/index.html',
    imageLink: './Art/IurianSimionDorin/flag.gif',
    author: 'IurianSimionDorin',
    githubLink: 'https://github.com/IurianSimionDorin'
  },
  {
    artName: 'Rainbow Text Spin',
    pageLink: './Art/mallen13/index.html',
    imageLink: 'stillPic.jpg',
    author: 'mallen2013',
    githubLink: 'https://github.com/mallen2013'
  },
  {
    artName: 'Disco Bubble',
    pageLink: './Art/konstantify/index.html',
    imageLink: './Art/konstantify/konst.gif',
    author: 'Constantin',
    githubLink: 'https://github.com/konstantin0s'
  },
  {
    artName: 'Art',
    pageLink: './Art/mishra-parth/index.html',
    imageLink: './Art/mishra-parth/mishra-parth-project.gif',
    author: 'Parth',
    githubLink: 'https://github.com/mishra-parth'
  },
  {
    artName: 'Aymat',
    pageLink: './Art/aymat/index.html',
    imageLink: './Art/aymat/Capture.gif',
    author: 'aysha30',
    githubLink: 'https://github.com/aysha30'
  },
  {
    artName: 'Scissors Cutting Animation (CSS only)',
    pageLink: './Art/CoffeeAnimation/index.html',
    imageLink: './Art/CoffeeAnimation/scissors-cutting-animation.gif',
    author: 'Angelo Marcinnò',
    githubLink: 'https://github.com/angelo24782'
  },
  {
    artName: 'Cool CSS Preloader',
    pageLink: './Art/Himanshu_Kumawat/index.html',
    imageLink: './Art/Himanshu_Kumawat/preloader.gif',
    author: 'Himanshu Kumawat',
    githubLink: 'https://github.com/013himanshu'
  },
  {
    artName: 'Troll-Ball',
    pageLink: './Art/ivantbv/index.html',
    imageLink: './Art/ivantbv/troll-ball.gif',
    author: 'ivantbv',
    githubLink: 'https://github.com/ivantbv'
  },
  {
    artName: 'CSS heART',
    pageLink: './Art/Aarush/Heart.html',
    imageLink: './Art/Aarush/Heart.png',
    author: 'Aarush Bhat',
    githubLink: 'https://github.com/r-ush'
  },
  {
    artName: 'Image With Gray Scale Effect',
    pageLink: './Art/Image With Gray Scale Effect',
    imageLink:
      './Art/Image With Gray Scale Effect/Image-With-Gray-Scale-Effect.gif',
    author: 'Vikrant Kumar',
    githubLink: 'https://github.com/VikrantKu333'
  },
  {
    artname: 'Animation-Cool',
    pageLink: './Art/apilacharya/index.html',
    imageLink: './Art/apilacharya/animation-cool.gif',
    author: 'Apil Raj Acharya',
    githubLink: 'https://github.com/apilacharya'
  },

  {
    artName: 'covid-19',
    pageLink: './Art/shivam12k/index.html',
    videoLink: './Art/cell/cell.mp4',
    author: 'shivam12k',
    githubLink: 'https://github.com/shivam12k'
  },
  {
    artName: 'Bouncing Heart',
    pageLink: './Art/love2cr3ate/index.html',
    imageLink: './Art/love2cr3ate/bouncing-heart.gif',
    author: 'l0ve2cr3ate',
    githubLink: 'https://github.com/l0ve2cr3ate'
  },
  {
    artName: 'Animated-Loading',
    pageLink: './Art/Animated-Loading/index.html',
    imageLink: './Art/Animated-Loading/Animated-Loading.gif',
    author: 'Mehul1011',
    githubLink: 'https://github.com/mehul1011'
  },
  {
    artName: 'covid-19',
    pageLink: './Art/shivam12k/index.html',
    // videoLink: './Art/cell/cell.mp4',
    imageLink: '#',
    author: 'shivam12k',
    githubLink: 'https://github.com/shivam12k'
  },
  {
    artName: 'Mag-animation',
    pageLink: './Art/Mag-D-Alena/index.html',
    imageLink: './Art/Mag-D-Alena/Mag-animation.gif',
    author: 'Magdalena BenBassat-Luszczynska',
    githubLink: 'https://github.com/mag-d-alen'
  },
  {
    artName: 'ThomasTobe',
    pageLink: './Art/ThomasTobe/index.html',
    imageLink: './Art/ThomasTobe/rotation.gif',
    author: 'ThomasTobe',
    githubLink: 'https://github.com/ThomasTobe'
  },
  {
    artName: 'Life Of Coder',
    pageLink: './Art/DevarshiDoshi/index.html',
    imageLink: './Art/DevarshiDoshi/Life Of Coder.gif',
    author: 'DevarshiDoshi',
    githubLink: 'https://github.com/devarshidoshi'
  },

  {
    artName: 'That Animation',
    pageLink: './Art/MaKloudz/index.html',
    imageLink: './Art/MaKloudz/dat-animation.gif',
    author: 'Blessing Mutava',
    githubLink: 'https://github.com/MaKloudz'
  },
  {
    artName: 'animatron',
    pageLink: './Art/animatron/index.html',
    imageLink: './Art/animatron/trance.gif',
    author: 'nick981837',
    githubLink: 'https://github.com/nick981837'
  },
  {
    artName: 'ZTM Animation',
    pageLink: './Art/EricPuskas/index.html',
    imageLink: './Art/EricPuskas/index.gif',
    author: 'Eric Puskas',
    githubLink: 'https://github.com/EricPuskas'
  },
  {
    artName: 'LSD Rainbow Trip: Phase 1',
    pageLink: './Art/AbsMechanik/index.html',
    imageLink: './Art/AbsMechanik/AbsMechanik_Animation.gif',
    author: 'AbsMechanik',
    githubLink: 'https://github.com/AbsMechanik'
  },
  {
    artName: 'Christmas Lights',
    pageLink: './Art/Futuregit/index.html',
    imageLink: './Art/Futuregit/Christmas-Lights.gif',
    author: 'Futuregit',
    githubLink: 'https://github.com/Futuregit'
  },
  {
    artName: 'space zoo',
    pageLink: './Art/space_zoo/index.html',
    imageLink: './Art/space_zoo/space_zoo.gif',
    author: 'yuwen-c',
    githubLink: 'https://github.com/yuwen-c'
  },
  {
    artName: 'neon-text flicker glow',
    pageLink: './Art/neon-text flicker glow/neon.html',
    videoLink: './Art/neon-text flicker glow/neon-text flicker glow.gif',
    author: 'Ajay Tyagi',
    githubLink: 'https://github.com/imajaytyagi'
  },
  {
    artName: 'Dice Animation',
    pageLink: './Art/Dice-Animation/dice_animation.html',
    videoLink: './Art/Dice-Animation/dice.gif',
    author: 'Ronit DuttA',
    githubLink: 'https://github.com/RD91'
  },
  {
    artName: 'Fruit Dancing',
    pageLink: './Art/carlacentenor/index.html',
    imageLink: './Art/carlacentenor/fruit.gif',
    author: 'carlacentenor',
    githubLink: 'https://github.com/carlacentenor'
  },
  {
    artName: 'eyes',
    pageLink: './Art/eyes/index.html',
    imageLink: './Art/eyes/eyes.gif',
    author: 'yuwen-c',
    githubLink: 'https://github.com/yuwen-c'
  },
  {
    artName: 'Spooktober Hacktoberfest',
    pageLink: './Art/FredAmartey/index.html',
    imageLink: './Art/FredAmartey/thumbnaill.gif',
    author: 'Fred Amartey',
    githubLink: 'https://github.com/FredAmartey'
  },
  {
    artName: 'Star Wars?',
    pageLink: './Art/henryvalbuena/index.html',
    imageLink: './Art/henryvalbuena/index.gif',
    author: 'Henry Valbuena',
    githubLink: 'https://github.com/henryvalbuena'
  },
  {
    artName: 'UFO',
    pageLink: './Art/UFO/index.html',
    imageLink: './Art/UFO/UFO.png',
    author: 'Abhinav Singh @abhinav9910',
    githubLink: 'https://github.com/abhinav9910'
  },
  {
    artName: 'The Ripple',
    pageLink: './Art/Anmol2/index.html',
    imageLink: './Art/Anmol2/ripple.png',
    author: 'Anmol',
    githubLink: 'https://github.com/Anmol270900'
  },
  {
    artName: 'Rainbow loader',
    pageLink: './Art/ka-hn/rainbow.html',
    imageLink: './Art/ka-hn/rainbow.gif',
    author: 'Karim Hussain',
    githubLink: 'https://github.com/ka-hn'
  },
  {
    artName: 'Action Cam',
    pageLink: './Art/Donovan/index.html',
    imageLink: './Art/Donovan/pureCSS-animation.gif',
    author: 'Donovan Hunter',
    githubLink: 'https://github.com/dhdcode'
  },
  {
    artName: 'The Sun',
    pageLink: './Art/Anmol/index.html',
    imageLink: './Art/Anmol/sun.png',
    author: 'Anmol',
    githubLink: 'https://github.com/Anmol270900'
  },
  {
    artName: 'Flashing Pumpkin',
    pageLink: './Art/KatrinaRose14/index.html',
    imageLink: './Art/KatrinaRose14/FlashingPumpkin.gif',
    author: 'Katrina Yates',
    githubLink: 'https://github.com/KatrinaRose14'
  },
  {
    artName: 'Flipbox',
    pageLink: './Art/Prasheel/index.html',
    imageLink: './Art/Prasheel/flip.gif',
    author: 'Prasheel Soni',
    githubLink: 'https://github.com/ps011'
  },
  {
    artName: '2019 Wave',
    pageLink: './Art/chris-aqui/index.html',
    imageLink: './Art/chris-aqui/2019-jump.gif',
    author: 'Christine Aqui',
    githubLink: 'https://github.com/christine-aqui'
  },
  {
    artName: 'Hover Button Animation',
    pageLink: './Art/Vipul/hover.html',
    imageLink: './Art/Vipul/Screenshot2.png',
    author: 'Vipul',
    githubLink: 'https://github.com/vipuljain08'
  },
  {
    artName: 'Start From Zero',
    pageLink: './Art/Robihdy/index.html',
    imageLink: './Art/Robihdy/start-from-zero.png',
    author: 'Robihdy',
    githubLink: 'https://github.com/Robihdy'
  },
  {
    artName: 'Local Host metaphor',
    pageLink: './Art/Akbar-Cyber/index.html',
    imageLink: './Art/Prateek/localhost.png',
    author: 'Prateek',
    githubLink: 'https://github.com/prateekpatrick'
  },
  {
    artName: 'Akbar-Cyber',
    pageLink: './Art/Akbar-Cyber/index.html',
    imageLink: './Art/Akbar-Cyber/akbar.gif',
    author: 'Akbar',
    githubLink: 'https://github.com/Akbar-Cyber'
  },
  {
    artName: 'Sliding Lines',
    pageLink: './Art/erics0n/sliding-lines/index.html',
    imageLink: './Art/erics0n/sliding-lines/image.gif',
    author: 'erics0n',
    githubLink: 'https://github.com/erics0n'
  },
  {
    artName: 'Triangle',
    pageLink: './Art/Joy/triangle/triangle.html',
    imageLink: './Art/Joy/triangle/triangle.gif',
    author: 'Joy',
    githubLink: 'https://github.com/royranger'
  },
  {
    artName: 'Cube',
    pageLink: './Art/Joy/cube/cube.html',
    imageLink: './Art/Joy/cube/cube.gif',
    author: 'Joy',
    githubLink: 'https://github.com/royranger'
  },
  {
    artName: 'Burger Menu',
    pageLink: './Art/mctrl/burger.html',
    imageLink: './Art/mctrl/burger.gif',
    author: 'Martina',
    githubLink: 'https://github.com/mctrl'
  },
  {
    artName: 'Square Loader',
    pageLink: './Art/Hemant/index.html',
    imageLink: './Art/Hemant/loader.gif',
    author: 'Hemant Garg',
    githubLink: 'https://github.com/hemant-garg'
  },
  {
    artName: 'wake up, neo...',
    pageLink: './Art/samirjouni/TributeToTheMatrix.html',
    imageLink: './Art/samirjouni/sample.gif',
    author: 'Samir Jouni',
    githubLink: 'https://github.com/samirjouni'
  },
  {
    artName: 'Tribute To COD4MW',
    pageLink: './Art/samirjouni2/index.html',
    imageLink: './Art/samirjouni2/sample.gif',
    author: 'Samir Jouni',
    githubLink: 'https://github.com/samirjouni'
  },
  {
    artName: 'Planet',
    pageLink: './Art/ArthurDoom/planet.html',
    imageLink: './Art/ArthurDoom/planet.gif',
    author: 'ArthurDoom',
    githubLink: 'https://github.com/ArthurDoom'
  },
  {
    artName: 'SquarPy',
    pageLink: './Art/Utkarsh/index.html',
    imageLink: './Art/Utkarsh/hack.gif',
    author: 'utkarsh',
    githubLink: 'https://github.com/Utkarsh2604'
  },
  {
    artName: 'Circle',
    pageLink: './Art/Oliver/Circle.html',
    imageLink: './Art/Oliver/circle.gif',
    author: 'Oliver',
    githubLink: 'https://github.com/oliver-gomes'
  },
  {
    artName: 'Ellipse Loader',
    pageLink: './Art/VaibhavKhulbe/EllipseLoader.html',
    imageLink: './Art/VaibhavKhulbe/ellipseLoader.gif',
    author: 'Vaibhav Khulbe',
    githubLink: 'https://github.com/Kvaibhav01'
  },
  {
    artName: 'Simple Loader',
    pageLink: './Art/soumsps/simpleload.html',
    imageLink: './Art/soumsps/sample.gif',
    author: 'Soumendu Sinha',
    githubLink: 'https://github.com/soumsps'
  },
  {
    artName: 'Rollodex',
    pageLink: './Art/Shruti/rolling.html',
    imageLink: './Art/Shruti/rolling.gif',
    author: 'Shruti',
    githubLink: 'https://github.com/shruti49'
  },
  {
    artName: 'Cute Cat',
    pageLink: './Art/Alghi/cat.html',
    imageLink: './Art/Alghi/cat.gif',
    author: 'Alghi',
    githubLink: 'https://github.com/darklordace'
  },
  {
    artName: 'r2d2d starwerz',
    pageLink: './Art/izzycs/index.html',
    imageLink: './Art/izzycs/r2d2d.gif',
    author: 'Joy',
    githubLink: 'https://github.com/izzycs'
  },
  {
    artName: 'ZtM Text',
    pageLink: './Art/Di4iMoRtAl/ZtM_text_animation.html',
    imageLink: './Art/Di4iMoRtAl/ZtM_animation.gif',
    author: 'Di4iMoRtAl',
    githubLink: 'https://github.com/dppeykov'
  },
  {
    artName: 'Circles',
    pageLink: './Art/Bhuvana/circles.html',
    imageLink: './Art/Bhuvana/circles.gif',
    author: 'Bhuvana',
    githubLink: 'https://github.com/bhuvana-guna'
  },
  {
    artName: 'Bird',
    pageLink: './Art/Bhuvana/bird.html',
    imageLink: './Art/Bhuvana/bird.gif',
    author: 'Bhuvana',
    githubLink: 'https://github.com/bhuvana-guna'
  },
  {
    artName: 'Loader',
    pageLink: './Art/Bhuvana/loader.html',
    imageLink: './Art/Bhuvana/loader.gif',
    author: 'Bhuvana',
    githubLink: 'https://github.com/bhuvana-guna'
  },
  {
    artName: 'Simple blinking loading circles',
    pageLink: './Art/Rahul/index.html',
    imageLink: './Art/Rahul/loading.gif',
    author: 'Rahul',
    githubLink: 'https://github.com/kohli6010'
  },
  {
    artName: 'Css Pulse',
    pageLink: './Art/Aszmel/pulse.html',
    imageLink: './Art/Aszmel/css_pulse.gif',
    author: 'Aszmel',
    githubLink: 'https://github.com/Aszmel'
  },
  {
    artName: 'Circle Bounce',
    pageLink: './Art/Edmund/index.html',
    imageLink: './Art/Edmund/circle-bounce.gif',
    author: 'Edmund',
    githubLink: 'https://github.com/edmund1645'
  },
  {
    artName: 'Heart Beating',
    pageLink: './Art/Regem/index.html',
    imageLink: './Art/Regem/heart.jpg',
    author: 'Regem',
    githubLink: 'https://github.com/GemzBond'
  },
  {
    artName: 'Fading Circles',
    pageLink: './Art/Ankit/fadeCircle.html',
    imageLink: './Art/Ankit/fadeCircles.png',
    author: 'Ankit Srivastava',
    githubLink: 'https://github.com/a18nov'
  },
  {
    artName: 'Hacktoberfest 2019',
    pageLink: './Art/jpk3lly/animation.html',
    imageLink: './Art/jpk3lly/JPs_Animation_GIF.gif',
    author: 'jpk3lly',
    githubLink: 'https://github.com/jpk3lly'
  },
  {
    artName: 'Name Rotator',
    pageLink: './Art/Meet/name.html',
    imageLink: './Art/Meet/name.gif',
    author: 'Meet',
    githubLink: 'https://github.com/Meet1103'
  },
  {
    artName: 'Ball Rotator',
    pageLink: './Art/Bibekpreet/index.html',
    imageLink: './Art/Bibekpreet/ball.gif',
    author: 'Bibekpreet',
    githubLink: 'https://github.com/bibekpreet99'
  },
  {
    artName: 'ephiphany',
    pageLink: './Art/OctavianIlies/index.html',
    imageLink: './Art/OctavianIlies/ephiphany.gif',
    author: 'OctavianIlies',
    githubLink: 'https://github.com/OctavianIlies'
  },
  {
    artName: 'Loading',
    pageLink: './Art/jh1992jh/loading.html',
    imageLink: './Art/jh1992jh/loading.gif',
    author: 'jh1992jh',
    githubLink: 'https://github.com/jh1992jh'
  },
  {
    artName: 'ZTM Colors',
    pageLink: './Art/Godnon/index.html',
    imageLink: './Art/Godnon/ZTMcAnim.gif',
    author: 'Godnon',
    githubLink: 'https://github.com/godnondsilva'
  },
  {
    artName: 'Hover Effect',
    pageLink: './Art/Shubhankar/index.html',
    imageLink: './Art/Shubhankar/hackoctober.gif',
    author: 'Shubhankar',
    githubLink: 'https://github.com/shubhdwiv12'
  },
  {
    artName: 'Bouncing Fading Circles',
    pageLink: './Art/AyoubIssaad/index.html',
    imageLink: './Art/AyoubIssaad/BouncingFadingCircles.gif',
    author: 'AyoubIssaad',
    githubLink: 'https://github.com/AyoubIssaad'
  },
  {
    artName: '5 balls preloader',
    pageLink: './Art/Nnaji-Victor/index.html',
    imageLink: './Art/Nnaji-Victor/5_balls.gif',
    author: 'Nnaji Victor',
    githubLink: 'https://github.com/Nnaji-Victor'
  },
  {
    artName: 'ZTM Bouncer',
    pageLink: './Art/Josia/bouncer.html',
    imageLink: './Art/Josia/ztmbouncer.gif',
    author: 'Josia Rodriguez',
    githubLink: 'https://github.com/josiarod'
  },
  {
    artName: 'Hacktober loading animation',
    pageLink: './Art/mehul1011/index.html',
    imageLink: './Art/mehul1011/loading.gif',
    author: 'Mehul1011',
    githubLink: 'https://github.com/mehul1011'
  },
  {
    artName: 'Loading Dots',
    pageLink: './Art/devSergiu/index.html',
    imageLink: './Art/devSergiu/loading.gif',
    author: 'devSergiu',
    githubLink: 'https://github.com/devsergiu'
  },
  {
    artName: 'TypeWriter effect',
    pageLink: './Art/Sidharth/Typing_Text.html',
    imageLink: './Art/Sidharth/type_writer.gif',
    author: 'Sidharth',
    githubLink: 'https://github.com/Sidharth98'
  },
  {
    artName: 'Blue Spin',
    pageLink: './Art/JamesW/index.html',
    imageLink: './Art/JamesW/hacktober_spin.gif',
    author: 'James Whitney',
    githubLink: 'https://github.com/jameswhitney'
  },
  {
    artName: 'Loading Animation',
    pageLink: './Art/Sidharth/Loading.html',
    imageLink: './Art/Sidharth/Loading.gif',
    author: 'Sidharth',
    githubLink: 'https://github.com/Sidharth98'
  },
  {
    artName: 'Rotation',
    pageLink: './Art/alenanog/index.html',
    imageLink: './Art/alenanog/rotation.gif',
    author: 'Alena A.',
    githubLink: 'https://github.com/alenanog'
  },
  {
    artName: 'Colors in your life',
    pageLink: './Art/Atipahy/colors.html',
    imageLink: './Art/Atipahy/colors.png',
    author: 'Christos Chr',
    githubLink: 'https://github.com/atipaHy'
  },
  {
    artName: 'Orb',
    pageLink: './Art/Jkbicbic/orb.html',
    imageLink: './Art/Jkbicbic/orb.gif',
    author: 'John Kennedy Bicbic',
    githubLink: 'https://github.com/jkbicbic'
  },
  {
    artName: 'Charging...',
    pageLink: './Art/Afraz/charging.html',
    imageLink: './Art/Afraz/charging.gif',
    author: 'Afraz',
    githubLink: 'https://github.com/afrazz'
  },
  {
    artName: 'Charging...',
    pageLink: './Art/DepStep/depstep.html',
    imageLink: './Art/DepStep/depstep.gif',
    author: 'DepStep',
    githubLink: 'https://github.com/stephD'
  },
  {
    artName: 'Dancing Ball...',
    pageLink: './Art/DaveFres/index.html',
    imageLink: './Art/DaveFres/ball.gif',
    author: 'DaveFres',
    githubLink: 'https://github.com/DaveFres'
  },
  {
    artName: 'animatron',
    pageLink: './Art/animatron/index.html',
    imageLink: './Art/animatron/trance.gif',
    author: 'jomahay',
    githubLink: 'https://github.com/jomahay'
  },
  {
    artName: 'Sunshine',
    pageLink: './Art/Pavelisp/sunshine.html',
    imageLink: './Art/Pavelisp/sunshine.gif',
    author: 'Pavel Isp',
    githubLink: 'https://github.com/pavelisp'
  },
  {
    artName: 'SoundBoxes',
    pageLink: './Art/Hbarang/SoundBox.html',
    imageLink: './Art/Hbarang/SoundBoxAnimation.gif',
    author: 'Hbarang',
    githubLink: 'https://github.com/hbarang'
  },
  {
    artName: 'Cheshire',
    pageLink: './Art/Ckanelin/index.html',
    imageLink: './Art/Ckanelin/Cheshire.gif',
    author: 'Ckanelin',
    githubLink: 'https://github.com/ckanelin'
  },
  {
    artName: 'Disappear',
    pageLink: './Art/Stacy/index.html',
    imageLink: './Art/Stacy/disappear.gif',
    author: 'Stacy',
    githubLink: 'https://github.com/stacyholtz6'
  },
  {
    artName: 'Ellipse Spinner',
    pageLink: './Art/Sabina/ellipse_spinner.html',
    imageLink: './Art/Sabina/ellipse_spinner.png',
    author: 'Sabina Abbasova',
    githubLink: 'https://github.com/sabina929'
  },
  {
    artName: 'NightSky',
    pageLink: './Art/AndyS/index.html',
    imageLink: './Art/AndyS/Capture.GIF',
    author: 'AndyS',
    githubLink: 'https://github.com/AndyS1988'
  },
  {
    artName: 'Hungry',
    pageLink: './Art/diegchav/index.html',
    imageLink: './Art/diegchav/hungry.gif',
    author: 'Diego Chz',
    githubLink: 'https://github.com/diegchav'
  },
  {
    artName: 'Hover Text Animation',
    pageLink: './Art/AyoubIssaad2/index.html',
    imageLink: './Art/AyoubIssaad2/hoverTextAnimation.gif',
    author: 'AyoubIssaad',
    githubLink: 'https://github.com/AyoubIssaad'
  },
  {
    artName: 'Colorize',
    pageLink: './Art/JimBratsos/colorize.html',
    imageLink: './Art/JimBratsos/Colorize.gif',
    author: 'Jim Bratsos',
    githubLink: 'https://github.com/JimBratsos'
  },
  {
    artName: 'Hacktober Spooktacular',
    pageLink: 'Art/Elex/index.html',
    imageLink: ['./Art/Elex/hhs.gif'],
    author: 'William Poisel (LordCobra)',
    githubLink: 'https://github.com/epoisel'
  },
  {
    artName: 'Circley',
    pageLink: './Art/Tranjenny/indexjenny.html',
    imageLink: './Art/Tranjenny/zerojenny.gif',
    author: 'Tranjenny',
    githubLink: 'https://github.com/Tranjenny'
  },
  {
    artName: 'My Vietnam',
    pageLink: './Art/nhbduy/index.html',
    imageLink: './Art/nhbduy/my-vietnam.gif',
    author: 'Hoang-Bao-Duy NGUYEN',
    githubLink: 'https://github.com/nhbduy'
  },
  {
    artName: 'Hactoberfest Bus',
    pageLink: './Art/shahpranaf/index.html',
    imageLink: './Art/shahpranaf/hacktoberfest_bus.gif',
    author: 'Pranav Shah',
    githubLink: 'https://github.com/shahpranaf'
  },
  {
    artName: 'Hacktoberfest',
    pageLink: './Art/robihid/index.html',
    imageLink: './Art/robihid/hacktoberfest.png',
    author: 'robihid',
    githubLink: 'https://github.com/robihid'
  },
  {
    artName: 'Hi there',
    pageLink: './Art/Aki/index.html',
    imageLink: './Art/Aki/giphy.gif',
    author: 'Aki',
    githubLink: 'https://github.com/akmalist'
  },
  {
    artName: '3D css animation',
    pageLink: './Art/animationtion/index.html',
    imageLink: './Art/animation/css3drotate.gif',
    author: 'christ',
    githubLink: 'https://github.com/christ-87'
  },
  {
    artName: 'Hacktoberfest 2019!',
    pageLink: './Art/RedSquirrrel/index.html',
    imageLink: './Art/RedSquirrrel/index.html/animation.PNG',
    author: 'RedSquirrrel',
    githubLink: 'https://github.com/RedSquirrrel'
  },
  {
    artName: 'Sliding text',
    pageLink: './Art/Flattopz/index.html',
    imageLink: './Art/Flattopz/SlidingText.gif',
    author: 'Flattopz',
    githubLink: 'https://github.com/hjpunzalan'
  },
  {
    artName: 'Rainbow Color Changer',
    pageLink: './Art/mmshr/index.html',
    imageLink: './Art/mmshr/rainbow.gif',
    author: 'mmosehauer',
    githubLink: 'https://github.com/mmosehauer'
  },
  {
    artName: 'World of Coding',
    pageLink: './Art/tom_kn/coding.html',
    imageLink: './Art/tom_kn/coding.gif',
    author: 'Tamas Knisz',
    githubLink: 'https://github.com/TamasKn'
  },
  {
    artName: 'Initial Bounce',
    pageLink: './Art/Juwana/initial.html',
    imageLink: './Art/Juwana/InitialBounce.gif',
    author: 'Juwana',
    githubLink: 'https://github.com/JZerman2018'
  },
  {
    artName: 'Atom',
    pageLink: './Art/Teva/index.html',
    imageLink: './Art/Teva/atom.gif',
    author: 'Teva',
    githubLink: 'https://github.com/TevaHenry'
  },
  {
    artName: 'Be Awesome',
    pageLink: './Art/TigerAsH/index.html',
    imageLink: './Art/TigerAsH/be-awesome.jpg',
    author: 'TigerAsH',
    githubLink: 'https://github.com/TigerAsH94'
  },
  {
    artName: 'Rainbow Colors',
    pageLink: './Art/Sanjeev/index.html',
    imageLink: './Art/Sanjeev/animation.gif',
    author: 'Sanjeev Panday',
    githubLink: 'https://github.com/Sanjeev-Panday'
  },
  {
    artName: 'ZtM',
    pageLink: './Art/thoyvo/index.html',
    imageLink: './Art/thoyvo/ztm.gif',
    author: 'Thoyvo',
    githubLink: 'https://github.com/thoyvo'
  },
  {
    artName: 'Fast Fishes',
    pageLink: './Art/4ront/index.html',
    imageLink: './Art/4ront/fishes.gif',
    author: '4rontender',
    githubLink: 'https://github.com/RinatValiullov'
  },
  {
    artName: 'Loading...',
    pageLink: './Art/RedSquirrrel2/loading.html',
    imageLink: './Art/RedSquirrrel2/loading.gif',
    author: 'RedSquirrrel',
    githubLink: 'https://github.com/RedSquirrrel'
  },
  {
    artName: 'Animated Cube',
    pageLink: './Art/Animated Cube/index.html',
    imageLink: './Art/Animated Cube/cube.gif',
    author: 'RedSquirrrel',
    githubLink: 'https://github.com/RedSquirrrel'
  },
  {
    artName: 'Calm Ubuntu',
    pageLink: './Art/schupat/index.html',
    imageLink: './Art/schupat/preview.gif',
    author: 'schupat',
    githubLink: 'https://github.com/schupat'
  },
  {
    artName: 'Solar System',
    pageLink: './Art/DSandberg93/index.html',
    imageLink: './Art/DSandberg93/SolarSystem.gif',
    author: 'DSandberg93',
    githubLink: 'https://github.com/DSandberg93'
  },
  {
    artName: 'Boo',
    pageLink: './Art/VerityB/index.html',
    imageLink: './Art/VerityB/boo.gif',
    author: 'VerityB',
    githubLink: 'https://github.com/VerityB'
  },
  {
    artName: 'Hacktoberfest Ghost',
    pageLink: './Art/cTahirih/index.html',
    imageLink: './Art/cTahirih/ghost.png',
    author: 'cTahirih',
    githubLink: 'https://github.com/cTahirih'
  },
  {
    artName: 'Clock',
    pageLink: './Art/Abdul/index.html',
    imageLink: './Art/Abdul/Clock.png',
    author: 'Abdul Rahman',
    githubLink: 'https://github.com/abdulrahman118'
  },
  {
    artName: 'Loading Cube',
    pageLink: './Art/andrearizzello/index.html',
    imageLink: './Art/andrearizzello/index.gif',
    author: 'Andrea Rizzello',
    githubLink: 'https://github.com/andrearizzello'
  },
  {
    artName: 'Wall Dropping Logo',
    pageLink: './Art/shivams136/index.html',
    imageLink: './Art/shivams136/walldrop.gif',
    author: 'Shivam Sharma',
    githubLink: 'https://github.com/ShivamS136'
  },
  {
    artName: 'Infinite Race',
    pageLink: './Art/levermanx/index.html',
    imageLink: './Art/levermanx/anim.gif',
    author: 'Levermanx',
    githubLink: 'https://github.com/levermanx'
  },
  {
    artName: 'Hover to Rotate Text',
    pageLink: './Art/faiz_hameed/index.html',
    imageLink: './Art/faiz_hameed/hackto.gif',
    author: 'Faiz Hameed',
    githubLink: 'https://github.com/faizhameed'
  },
  {
    artName: 'HalloHacktober Greeting!',
    pageLink: './Art/lusalga/index.html',
    imageLink: './Art/lusalga/lu.gif',
    author: 'Lucieni A. Saldanha',
    githubLink: 'https://github.com/lusalga/'
  },
  {
    artName: 'Time goes by',
    pageLink: './Art/WolfgangKreminger/index.html',
    imageLink: './Art/WolfgangKreminger/showcase.gif',
    author: 'Wolfgang Kreminger',
    githubLink: 'https://github.com/r4pt0s'
  },
  {
    artName: 'Bouncing Text!',
    pageLink: './Art/AbdulsalamAbdulrahman/index.html',
    imageLink: './Art/AbdulsalamAbdulrahman/Bouncingtxt.gif',
    author: 'Abdulsalam Abdulrahman',
    githubLink: 'https://github.com/AbdulsalamAbdulrahman/'
  },
  {
    artName: 'Simple Phone Animation',
    pageLink: './Art/Lala/index.html',
    imageLink: './Art/Lala/phone.gif',
    author: 'Olamide Aboyeji',
    githubLink: 'https://github.com/aolamide'
  },
  {
    artName: 'Synthwave Sunset',
    pageLink: './Art/brunobolting/index.html',
    imageLink: './Art/brunobolting/synthwave-sunset.gif',
    author: 'Bruno Bolting',
    githubLink: 'https://github.com/brunobolting/'
  },
  {
    artName: 'That Animation',
    pageLink: './Art/MaKloudz/index.html',
    imageLink: './Art/MaKloudz/dat-animation.gif',
    author: 'Blessing Mutava',
    githubLink: 'https://github.com/MaKloudz'
  },
  {
    artName: 'animatron',
    pageLink: './Art/animatron/index.html',
    imageLink: './Art/animatron/trance.gif',
    author: 'nick981837',
    githubLink: 'https://github.com/nick981837'
  },
  {
    artName: 'abhishek9686',
    pageLink: './Art/abhishek9686/index.html',
    imageLink: './Art/abhishek9686/loading.gif',
    author: 'abhishek9686',
    githubLink: 'https://github.com/abhishek9686'
  },

  {
    artName: 'Animecircles',
    pageLink: './Art/Animecircles/index.html',
    imageLink: './Art/animatron/',
    author: 'Geamoding',
    githubLink: 'https://github.com/gilbertekalea'
  },
  {
    artName: 'ZTM Animation',
    pageLink: './Art/EricPuskas/index.html',
    imageLink: './Art/EricPuskas/index.gif',
    author: 'Eric Puskas',
    githubLink: 'https://github.com/EricPuskas'
  },
  {
    artName: 'LSD Rainbow Trip: Phase 1',
    pageLink: './Art/AbsMechanik/index.html',
    imageLink: './Art/AbsMechanik/AbsMechanik_Animation.gif',
    author: 'AbsMechanik',
    githubLink: 'https://github.com/AbsMechanik'
  },
  {
    artName: 'Christmas Lights',
    pageLink: './Art/Futuregit/index.html',
    imageLink: './Art/Futuregit/Christmas-Lights.gif',
    author: 'Futuregit',
    githubLink: 'https://github.com/Futuregit'
  },
  {
    artName: 'Fruit Dancing',
    pageLink: './Art/carlacentenor/index.html',
    imageLink: './Art/carlacentenor/fruit.gif',
    author: 'carlacentenor',
    githubLink: 'https://github.com/carlacentenor'
  },
  {
    artName: 'Spooktober Hacktoberfest',
    pageLink: './Art/FredAmartey/index.html',
    imageLink: './Art/FredAmartey/thumbnaill.gif',
    author: 'Fred Amartey',
    githubLink: 'https://github.com/FredAmartey'
  },
  {
    artName: 'Star Wars?',
    pageLink: './Art/henryvalbuena/index.html',
    imageLink: './Art/henryvalbuena/index.gif',
    author: 'Henry Valbuena',
    githubLink: 'https://github.com/henryvalbuena'
  },
  {
    artName: 'UFO',
    pageLink: './Art/UFO/index.html',
    imageLink: './Art/UFO/UFO.png',
    author: 'Abhinav Singh @abhinav9910',
    githubLink: 'https://github.com/abhinav9910'
  },
  {
    artName: 'The Ripple',
    pageLink: './Art/Anmol2/index.html',
    imageLink: './Art/Anmol2/ripple.png',
    author: 'Anmol',
    githubLink: 'https://github.com/Anmol270900'
  },
  {
    artName: 'Rainbow loader',
    pageLink: './Art/ka-hn/rainbow.html',
    imageLink: './Art/ka-hn/rainbow.gif',
    author: 'Karim Hussain',
    githubLink: 'https://github.com/ka-hn'
  },
  {
    artName: 'Action Cam',
    pageLink: './Art/Donovan/index.html',
    imageLink: './Art/Donovan/pureCSS-animation.gif',
    author: 'Donovan Hunter',
    githubLink: 'https://github.com/dhdcode'
  },
  {
    artName: 'The Sun',
    pageLink: './Art/Anmol/index.html',
    imageLink: './Art/Anmol/sun.png',
    author: 'Anmol',
    githubLink: 'https://github.com/Anmol270900'
  },
  {
    artName: 'Flashing Pumpkin',
    pageLink: './Art/KatrinaRose14/index.html',
    imageLink: './Art/KatrinaRose14/FlashingPumpkin.gif',
    author: 'Katrina Yates',
    githubLink: 'https://github.com/KatrinaRose14'
  },
  {
    artName: 'Flipbox',
    pageLink: './Art/Prasheel/index.html',
    imageLink: './Art/Prasheel/flip.gif',
    author: 'Prasheel Soni',
    githubLink: 'https://github.com/ps011'
  },
  {
    artName: '2019 Wave',
    pageLink: './Art/chris-aqui/index.html',
    imageLink: './Art/chris-aqui/2019-jump.gif',
    author: 'Christine Aqui',
    githubLink: 'https://github.com/christine-aqui'
  },
  {
    artName: 'Hover Button Animation',
    pageLink: './Art/Vipul/hover.html',
    imageLink: './Art/Vipul/Screenshot2.png',
    author: 'Vipul',
    githubLink: 'https://github.com/vipuljain08'
  },
  {
    artName: 'Start From Zero',
    pageLink: './Art/Robihdy/index.html',
    imageLink: './Art/Robihdy/start-from-zero.png',
    author: 'Robihdy',
    githubLink: 'https://github.com/Robihdy'
  },
  {
    artName: 'Local Host metaphor',
    pageLink: './Art/Akbar-Cyber/index.html',
    imageLink: './Art/Prateek/localhost.png',
    author: 'Prateek',
    githubLink: 'https://github.com/prateekpatrick'
  },
  {
    artName: 'Akbar-Cyber',
    pageLink: './Art/Akbar-Cyber/index.html',
    imageLink: './Art/Akbar-Cyber/akbar.gif',
    author: 'Akbar',
    githubLink: 'https://github.com/Akbar-Cyber'
  },
  {
    artName: 'Sliding Lines',
    pageLink: './Art/erics0n/sliding-lines/index.html',
    imageLink: './Art/erics0n/sliding-lines/image.gif',
    author: 'erics0n',
    githubLink: 'https://github.com/erics0n'
  },
  {
    artName: 'Triangle',
    pageLink: './Art/Joy/triangle/triangle.html',
    imageLink: './Art/Joy/triangle/triangle.gif',
    author: 'Joy',
    githubLink: 'https://github.com/royranger'
  },
  {
    artName: 'Cube',
    pageLink: './Art/Joy/cube/cube.html',
    imageLink: './Art/Joy/cube/cube.gif',
    author: 'Joy',
    githubLink: 'https://github.com/royranger'
  },
  {
    artName: 'Burger Menu',
    pageLink: './Art/mctrl/burger.html',
    imageLink: './Art/mctrl/burger.gif',
    author: 'Martina',
    githubLink: 'https://github.com/mctrl'
  },
  {
    artName: 'Square Loader',
    pageLink: './Art/Hemant/index.html',
    imageLink: './Art/Hemant/loader.gif',
    author: 'Hemant Garg',
    githubLink: 'https://github.com/hemant-garg'
  },
  {
    artName: 'wake up, neo...',
    pageLink: './Art/samirjouni/TributeToTheMatrix.html',
    imageLink: './Art/samirjouni/sample.gif',
    author: 'Samir Jouni',
    githubLink: 'https://github.com/samirjouni'
  },
  {
    artName: 'Tribute To COD4MW',
    pageLink: './Art/samirjouni2/index.html',
    imageLink: './Art/samirjouni2/sample.gif',
    author: 'Samir Jouni',
    githubLink: 'https://github.com/samirjouni'
  },
  {
    artName: 'Planet',
    pageLink: './Art/ArthurDoom/planet.html',
    imageLink: './Art/ArthurDoom/planet.gif',
    author: 'ArthurDoom',
    githubLink: 'https://github.com/ArthurDoom'
  },
  {
    artName: 'SquarPy',
    pageLink: './Art/Utkarsh/index.html',
    imageLink: './Art/Utkarsh/hack.gif',
    author: 'utkarsh',
    githubLink: 'https://github.com/Utkarsh2604'
  },
  {
    artName: 'Circle',
    pageLink: './Art/Oliver/Circle.html',
    imageLink: './Art/Oliver/circle.gif',
    author: 'Oliver',
    githubLink: 'https://github.com/oliver-gomes'
  },
  {
    artName: 'Ellipse Loader',
    pageLink: './Art/VaibhavKhulbe/EllipseLoader.html',
    imageLink: './Art/VaibhavKhulbe/ellipseLoader.gif',
    author: 'Vaibhav Khulbe',
    githubLink: 'https://github.com/Kvaibhav01'
  },
  {
    artName: 'Simple Loader',
    pageLink: './Art/soumsps/simpleload.html',
    imageLink: './Art/soumsps/sample.gif',
    author: 'Soumendu Sinha',
    githubLink: 'https://github.com/soumsps'
  },
  {
    artName: 'Rollodex',
    pageLink: './Art/Shruti/rolling.html',
    imageLink: './Art/Shruti/rolling.gif',
    author: 'Shruti',
    githubLink: 'https://github.com/shruti49'
  },
  {
    artName: 'Cute Cat',
    pageLink: './Art/Alghi/cat.html',
    imageLink: './Art/Alghi/cat.gif',
    author: 'Alghi',
    githubLink: 'https://github.com/darklordace'
  },
  {
    artName: 'ZtM Text',
    pageLink: './Art/Di4iMoRtAl/ZtM_text_animation.html',
    imageLink: './Art/Di4iMoRtAl/ZtM_animation.gif',
    author: 'Di4iMoRtAl',
    githubLink: 'https://github.com/dppeykov'
  },
  {
    artName: 'Circles',
    pageLink: './Art/Bhuvana/circles.html',
    imageLink: './Art/Bhuvana/circles.gif',
    author: 'Bhuvana',
    githubLink: 'https://github.com/bhuvana-guna'
  },
  {
    artName: 'Bird',
    pageLink: './Art/Bhuvana/bird.html',
    imageLink: './Art/Bhuvana/bird.gif',
    author: 'Bhuvana',
    githubLink: 'https://github.com/bhuvana-guna'
  },
  {
    artName: 'Loader',
    pageLink: './Art/Bhuvana/loader.html',
    imageLink: './Art/Bhuvana/loader.gif',
    author: 'Bhuvana',
    githubLink: 'https://github.com/bhuvana-guna'
  },
  {
    artName: 'Simple blinking loading circles',
    pageLink: './Art/Rahul/index.html',
    imageLink: './Art/Rahul/loading.gif',
    author: 'Rahul',
    githubLink: 'https://github.com/kohli6010'
  },
  {
    artName: 'Css Pulse',
    pageLink: './Art/Aszmel/pulse.html',
    imageLink: './Art/Aszmel/css_pulse.gif',
    author: 'Aszmel',
    githubLink: 'https://github.com/Aszmel'
  },
  {
    artName: 'Circle Bounce',
    pageLink: './Art/Edmund/index.html',
    imageLink: './Art/Edmund/circle-bounce.gif',
    author: 'Edmund',
    githubLink: 'https://github.com/edmund1645'
  },
  {
    artName: 'Heart Beating',
    pageLink: './Art/Regem/index.html',
    imageLink: './Art/Regem/heart.jpg',
    author: 'Regem',
    githubLink: 'https://github.com/GemzBond'
  },
  {
    artName: 'Fading Circles',
    pageLink: './Art/Ankit/fadeCircle.html',
    imageLink: './Art/Ankit/fadeCircles.png',
    author: 'Ankit Srivastava',
    githubLink: 'https://github.com/a18nov'
  },
  {
    artName: 'Hacktoberfest 2019',
    pageLink: './Art/jpk3lly/animation.html',
    imageLink: './Art/jpk3lly/JPs_Animation_GIF.gif',
    author: 'jpk3lly',
    githubLink: 'https://github.com/jpk3lly'
  },
  {
    artName: 'Name Rotator',
    pageLink: './Art/Meet/name.html',
    imageLink: './Art/Meet/name.gif',
    author: 'Meet',
    githubLink: 'https://github.com/Meet1103'
  },
  {
    artName: 'Ball Rotator',
    pageLink: './Art/Bibekpreet/index.html',
    imageLink: './Art/Bibekpreet/ball.gif',
    author: 'Bibekpreet',
    githubLink: 'https://github.com/bibekpreet99'
  },
  {
    artName: 'ephiphany',
    pageLink: './Art/OctavianIlies/index.html',
    imageLink: './Art/OctavianIlies/ephiphany.gif',
    author: 'OctavianIlies',
    githubLink: 'https://github.com/OctavianIlies'
  },
  {
    artName: 'Loading',
    pageLink: './Art/jh1992jh/loading.html',
    imageLink: './Art/jh1992jh/loading.gif',
    author: 'jh1992jh',
    githubLink: 'https://github.com/jh1992jh'
  },
  {
    artName: 'ZTM Colors',
    pageLink: './Art/Godnon/index.html',
    imageLink: './Art/Godnon/ZTMcAnim.gif',
    author: 'Godnon',
    githubLink: 'https://github.com/godnondsilva'
  },
  {
    artName: 'Hover Effect',
    pageLink: './Art/Shubhankar/index.html',
    imageLink: './Art/Shubhankar/hackoctober.gif',
    author: 'Shubhankar',
    githubLink: 'https://github.com/shubhdwiv12'
  },
  {
    artName: 'Bouncing Fading Circles',
    pageLink: './Art/AyoubIssaad/index.html',
    imageLink: './Art/AyoubIssaad/BouncingFadingCircles.gif',
    author: 'AyoubIssaad',
    githubLink: 'https://github.com/AyoubIssaad'
  },
  {
    artName: '5 balls preloader',
    pageLink: './Art/Nnaji-Victor/index.html',
    imageLink: './Art/Nnaji-Victor/5_balls.gif',
    author: 'Nnaji Victor',
    githubLink: 'https://github.com/Nnaji-Victor'
  },
  {
    artName: 'ZTM Bouncer',
    pageLink: './Art/Josia/bouncer.html',
    imageLink: './Art/Josia/ztmbouncer.gif',
    author: 'Josia Rodriguez',
    githubLink: 'https://github.com/josiarod'
  },
  {
    artName: 'Hacktober loading animation',
    pageLink: './Art/mehul1011/index.html',
    imageLink: './Art/mehul1011/loading.gif',
    author: 'Mehul1011',
    githubLink: 'https://github.com/mehul1011'
  },
  {
    artName: 'Loading Dots',
    pageLink: './Art/devSergiu/index.html',
    imageLink: './Art/devSergiu/loading.gif',
    author: 'devSergiu',
    githubLink: 'https://github.com/devsergiu'
  },
  {
    artName: 'TypeWriter effect',
    pageLink: './Art/Sidharth/Typing_Text.html',
    imageLink: './Art/Sidharth/type_writer.gif',
    author: 'Sidharth',
    githubLink: 'https://github.com/Sidharth98'
  },
  {
    artName: 'Blue Spin',
    pageLink: './Art/JamesW/index.html',
    imageLink: './Art/JamesW/hacktober_spin.gif',
    author: 'James Whitney',
    githubLink: 'https://github.com/jameswhitney'
  },
  {
    artName: 'Loading Animation',
    pageLink: './Art/Sidharth/Loading.html',
    imageLink: './Art/Sidharth/Loading.gif',
    author: 'Sidharth',
    githubLink: 'https://github.com/Sidharth98'
  },
  {
    artName: 'Rotation',
    pageLink: './Art/alenanog/index.html',
    imageLink: './Art/alenanog/rotation.gif',
    author: 'Alena A.',
    githubLink: 'https://github.com/alenanog'
  },
  {
    artName: 'Colors in your life',
    pageLink: './Art/Atipahy/colors.html',
    imageLink: './Art/Atipahy/colors.png',
    author: 'Christos Chr',
    githubLink: 'https://github.com/atipaHy'
  },
  {
    artName: 'Orb',
    pageLink: './Art/Jkbicbic/orb.html',
    imageLink: './Art/Jkbicbic/orb.gif',
    author: 'John Kennedy Bicbic',
    githubLink: 'https://github.com/jkbicbic'
  },
  {
    artName: 'Charging...',
    pageLink: './Art/Afraz/charging.html',
    imageLink: './Art/Afraz/charging.gif',
    author: 'Afraz',
    githubLink: 'https://github.com/afrazz'
  },
  {
    artName: 'Charging...',
    pageLink: './Art/DepStep/depstep.html',
    imageLink: './Art/DepStep/depstep.gif',
    author: 'DepStep',
    githubLink: 'https://github.com/stephD'
  },
  {
    artName: 'Dancing Ball...',
    pageLink: './Art/DaveFres/index.html',
    imageLink: './Art/DaveFres/ball.gif',
    author: 'DaveFres',
    githubLink: 'https://github.com/DaveFres'
  },
  {
    artName: 'animatron',
    pageLink: './Art/animatron/index.html',
    imageLink: './Art/animatron/trance.gif',
    author: 'jomahay',
    githubLink: 'https://github.com/jomahay'
  },
  {
    artName: 'Sunshine',
    pageLink: './Art/Pavelisp/sunshine.html',
    imageLink: './Art/Pavelisp/sunshine.gif',
    author: 'Pavel Isp',
    githubLink: 'https://github.com/pavelisp'
  },
  {
    artName: 'SoundBoxes',
    pageLink: './Art/Hbarang/SoundBox.html',
    imageLink: './Art/Hbarang/SoundBoxAnimation.gif',
    author: 'Hbarang',
    githubLink: 'https://github.com/hbarang'
  },
  {
    artName: 'Cheshire',
    pageLink: './Art/Ckanelin/index.html',
    imageLink: './Art/Ckanelin/Cheshire.gif',
    author: 'Ckanelin',
    githubLink: 'https://github.com/ckanelin'
  },
  {
    artName: 'Disappear',
    pageLink: './Art/Stacy/index.html',
    imageLink: './Art/Stacy/disappear.gif',
    author: 'Stacy',
    githubLink: 'https://github.com/stacyholtz6'
  },
  {
    artName: 'Ellipse Spinner',
    pageLink: './Art/Sabina/ellipse_spinner.html',
    imageLink: './Art/Sabina/ellipse_spinner.png',
    author: 'Sabina Abbasova',
    githubLink: 'https://github.com/sabina929'
  },
  {
    artName: 'NightSky',
    pageLink: './Art/AndyS/index.html',
    imageLink: './Art/AndyS/Capture.GIF',
    author: 'AndyS',
    githubLink: 'https://github.com/AndyS1988'
  },
  {
    artName: 'Hungry',
    pageLink: './Art/diegchav/index.html',
    imageLink: './Art/diegchav/hungry.gif',
    author: 'Diego Chz',
    githubLink: 'https://github.com/diegchav'
  },
  {
    artName: 'Hover Text Animation',
    pageLink: './Art/AyoubIssaad2/index.html',
    imageLink: './Art/AyoubIssaad2/hoverTextAnimation.gif',
    author: 'AyoubIssaad',
    githubLink: 'https://github.com/AyoubIssaad'
  },
  {
    artName: 'Colorize',
    pageLink: './Art/JimBratsos/colorize.html',
    imageLink: './Art/JimBratsos/Colorize.gif',
    author: 'Jim Bratsos',
    githubLink: 'https://github.com/JimBratsos'
  },
  {
    artName: 'Hacktober Spooktacular',
    pageLink: 'Art/Elex/index.html',
    imageLink: ['./Art/Elex/hhs.gif'],
    author: 'William Poisel (LordCobra)',
    githubLink: 'https://github.com/epoisel'
  },
  {
    artName: 'Circley',
    pageLink: './Art/Tranjenny/indexjenny.html',
    imageLink: './Art/Tranjenny/zerojenny.gif',
    author: 'Tranjenny',
    githubLink: 'https://github.com/Tranjenny'
  },
  {
    artName: 'My Vietnam',
    pageLink: './Art/nhbduy/index.html',
    imageLink: './Art/nhbduy/my-vietnam.gif',
    author: 'Hoang-Bao-Duy NGUYEN',
    githubLink: 'https://github.com/nhbduy'
  },
  {
    artName: 'Hactoberfest Bus',
    pageLink: './Art/shahpranaf/index.html',
    imageLink: './Art/shahpranaf/hacktoberfest_bus.gif',
    author: 'Pranav Shah',
    githubLink: 'https://github.com/shahpranaf'
  },
  {
    artName: 'Hacktoberfest',
    pageLink: './Art/robihid/index.html',
    imageLink: './Art/robihid/hacktoberfest.png',
    author: 'robihid',
    githubLink: 'https://github.com/robihid'
  },
  {
    artName: 'Hi there',
    pageLink: './Art/Aki/index.html',
    imageLink: './Art/Aki/giphy.gif',
    author: 'Aki',
    githubLink: 'https://github.com/akmalist'
  },
  {
    artName: 'Hacktoberfest 2019!',
    pageLink: './Art/RedSquirrrel/index.html',
    imageLink: './Art/RedSquirrrel/index.html/animation.PNG',
    author: 'RedSquirrrel',
    githubLink: 'https://github.com/RedSquirrrel'
  },
  {
    artName: 'Sliding text',
    pageLink: './Art/Flattopz/index.html',
    imageLink: './Art/Flattopz/SlidingText.gif',
    author: 'Flattopz',
    githubLink: 'https://github.com/hjpunzalan'
  },
  {
    artName: 'Rainbow Color Changer',
    pageLink: './Art/mmshr/index.html',
    imageLink: './Art/mmshr/rainbow.gif',
    author: 'mmosehauer',
    githubLink: 'https://github.com/mmosehauer'
  },
  {
    artName: 'World of Coding',
    pageLink: './Art/tom_kn/coding.html',
    imageLink: './Art/tom_kn/coding.gif',
    author: 'Tamas Knisz',
    githubLink: 'https://github.com/TamasKn'
  },
  {
    artName: 'Initial Bounce',
    pageLink: './Art/Juwana/initial.html',
    imageLink: './Art/Juwana/InitialBounce.gif',
    author: 'Juwana',
    githubLink: 'https://github.com/JZerman2018'
  },
  {
    artName: 'Atom',
    pageLink: './Art/Teva/index.html',
    imageLink: './Art/Teva/atom.gif',
    author: 'Teva',
    githubLink: 'https://github.com/TevaHenry'
  },
  {
    artName: 'Be Awesome',
    pageLink: './Art/TigerAsH/index.html',
    imageLink: './Art/TigerAsH/be-awesome.jpg',
    author: 'TigerAsH',
    githubLink: 'https://github.com/TigerAsH94'
  },
  {
    artName: 'Rainbow Colors',
    pageLink: './Art/Sanjeev/index.html',
    imageLink: './Art/Sanjeev/animation.gif',
    author: 'Sanjeev Panday',
    githubLink: 'https://github.com/Sanjeev-Panday'
  },
  {
    artName: 'ZtM',
    pageLink: './Art/thoyvo/index.html',
    imageLink: './Art/thoyvo/ztm.gif',
    author: 'Thoyvo',
    githubLink: 'https://github.com/thoyvo'
  },
  {
    artName: 'Fast Fishes',
    pageLink: './Art/4ront/index.html',
    imageLink: './Art/4ront/fishes.gif',
    author: '4rontender',
    githubLink: 'https://github.com/RinatValiullov'
  },
  {
    artName: 'Loading...',
    pageLink: './Art/RedSquirrrel2/loading.html',
    imageLink: './Art/RedSquirrrel2/loading.gif',
    author: 'RedSquirrrel',
    githubLink: 'https://github.com/RedSquirrrel'
  },
  {
    artName: 'Animated Cube',
    pageLink: './Art/Animated Cube/index.html',
    imageLink: './Art/Animated Cube/cube.gif',
    author: 'RedSquirrrel',
    githubLink: 'https://github.com/RedSquirrrel'
  },
  {
    artName: 'Calm Ubuntu',
    pageLink: './Art/schupat/index.html',
    imageLink: './Art/schupat/preview.gif',
    author: 'schupat',
    githubLink: 'https://github.com/schupat'
  },
  {
    artName: 'Solar System',
    pageLink: './Art/DSandberg93/index.html',
    imageLink: './Art/DSandberg93/SolarSystem.gif',
    author: 'DSandberg93',
    githubLink: 'https://github.com/DSandberg93'
  },
  {
    artName: 'Boo',
    pageLink: './Art/VerityB/index.html',
    imageLink: './Art/VerityB/boo.gif',
    author: 'VerityB',
    githubLink: 'https://github.com/VerityB'
  },
  {
    artName: 'Hacktoberfest Ghost',
    pageLink: './Art/cTahirih/index.html',
    imageLink: './Art/cTahirih/ghost.png',
    author: 'cTahirih',
    githubLink: 'https://github.com/cTahirih'
  },
  {
    artName: 'Clock',
    pageLink: './Art/Abdul/index.html',
    imageLink: './Art/Abdul/Clock.png',
    author: 'Abdul Rahman',
    githubLink: 'https://github.com/abdulrahman118'
  },
  {
    artName: 'Loading Cube',
    pageLink: './Art/andrearizzello/index.html',
    imageLink: './Art/andrearizzello/index.gif',
    author: 'Andrea Rizzello',
    githubLink: 'https://github.com/andrearizzello'
  },
  {
    artName: 'Wall Dropping Logo',
    pageLink: './Art/shivams136/index.html',
    imageLink: './Art/shivams136/walldrop.gif',
    author: 'Shivam Sharma',
    githubLink: 'https://github.com/ShivamS136'
  },
  {
    artName: 'Infinite Race',
    pageLink: './Art/levermanx/index.html',
    imageLink: './Art/levermanx/anim.gif',
    author: 'Levermanx',
    githubLink: 'https://github.com/levermanx'
  },
  {
    artName: 'Hover to Rotate Text',
    pageLink: './Art/faiz_hameed/index.html',
    imageLink: './Art/faiz_hameed/hackto.gif',
    author: 'Faiz Hameed',
    githubLink: 'https://github.com/faizhameed'
  },
  {
    artName: 'HalloHacktober Greeting!',
    pageLink: './Art/lusalga/index.html',
    imageLink: './Art/lusalga/lu.gif',
    author: 'Lucieni A. Saldanha',
    githubLink: 'https://github.com/lusalga/'
  },
  {
    artName: 'Time goes by',
    pageLink: './Art/WolfgangKreminger/index.html',
    imageLink: './Art/WolfgangKreminger/showcase.gif',
    author: 'Wolfgang Kreminger',
    githubLink: 'https://github.com/r4pt0s'
  },
  {
    artName: 'Bouncing Text!',
    pageLink: './Art/AbdulsalamAbdulrahman/index.html',
    imageLink: './Art/AbdulsalamAbdulrahman/Bouncingtxt.gif',
    author: 'Abdulsalam Abdulrahman',
    githubLink: 'https://github.com/AbdulsalamAbdulrahman/'
  },
  {
    artName: 'Simple Phone Animation',
    pageLink: './Art/Lala/index.html',
    imageLink: './Art/Lala/phone.gif',
    author: 'Olamide Aboyeji',
    githubLink: 'https://github.com/aolamide'
  },
  {
    artName: 'Synthwave Sunset',
    pageLink: './Art/brunobolting/index.html',
    imageLink: './Art/brunobolting/synthwave-sunset.gif',
    author: 'Bruno Bolting',
    githubLink: 'https://github.com/brunobolting/'
  },

  {
    artName: 'Kawaii Penguin',
    pageLink: './Art/Brienyll/index.html',
    imageLink: './Art/Brienyll/kawaiiPenguin.gif',
    author: 'Brienyll',
    githubLink: 'https://github.com/brienyll/'
  },
  {
    artName: 'Happy Halloween',
    pageLink: './Art/MatthewS/index.html',
    imageLink: './Art/MatthewS/Spider.gif',
    author: 'MatthewS',
    githubLink: 'https://github.com/matthewstoddart/'
  },
  {
    artName: 'Fan Art',
    pageLink: './Art/m-perez33/index.html',
    imageLink: './Art/m-perez33/cylon.gif',
    author: 'Marcos Perez',
    githubLink: 'https://github.com/m-perez33/'
  },
  {
    artName: 'Animating Pot',
    pageLink: './Art/Somechandra/index.html',
    imageLink: './Art/Somechandra/pot.gif',
    author: 'Somechandra',
    githubLink: 'https://github.com/somechandra'
  },
  {
    artName: 'Circles Circling',
    pageLink: './Art/pikktorr/index.html',
    imageLink: './Art/pikktorr/circles.gif',
    author: 'pikktorr',
    githubLink: 'https://github.com/pikktorr'
  },
  {
    artName: 'Glitchy Szn',
    pageLink: './Art/premdav/index.html',
    imageLink: './Art/premdav/screenshot.png',
    author: 'premdav',
    githubLink: 'https://github.com/premdav'
  },
  {
    artName: 'ZeroToMastery',
    pageLink: './Art/Vzneers/index.html',
    imageLink: './Art/Vzneers/gifzeroloading.gif',
    author: 'TrinhMinhHieu',
    githubLink: 'https://github.com/trinhminhhieu'
  },
  {
    artName: 'Spacecraft-landing',
    pageLink: './Art/DDuplinszki/index.html',
    imageLink: './Art/DDuplinszki/Spacecraft-landing.gif',
    author: 'DDuplinszki',
    githubLink: 'https://github.com/DDuplinszki'
  },
  {
    artName: 'Paw Prints',
    pageLink: './Art/Tia/index.html',
    imageLink: './Art/Tia/paw-prints.gif',
    author: 'Tia Esguerra',
    githubLink: 'https://github.com/msksfo'
  },
  {
    artName: 'Hover-Scale',
    pageLink: './Art/echowebid/index.html',
    imageLink: './Art/echowebid/hover.gif',
    author: 'echowebid',
    githubLink: 'https://github.com/echowebid'
  },
  {
    artName: 'mars',
    pageLink: './Art/Courtney_Pure/index.html',
    imageLink: './Art/Courtney_Pure/mars_screenshot.png',
    author: 'Courtney Pure',
    githubLink: 'https://github.com/courtneypure'
  },
  {
    artName: 'Welcome HactoberFest',
    pageLink: './Art/Dhaval/index.html',
    imageLink: './Art/Dhaval/Welcome-Hacktoberfest.gif',
    author: 'Dhaval Mehta',
    githubLink: 'https://github.com/Dhaval1403'
  },
  {
    artName: 'Aynonimation',
    pageLink: './Art/Aynorica/aynorica.html',
    imageLink: './Art/Aynorica/Aynonimation.png',
    author: 'aynorica',
    githubLink: 'https://github.com/aynorica'
  },
  {
    artName: 'sun-to-moon',
    pageLink: './Art/haider/index.html',
    imageLink: './Art/haider/sun-moon.gif',
    author: 'Haider',
    githubLink: 'https://github.com/hyderumer'
  },
  {
    artName: 'Animatron',
    pageLink: './Art/animatron/index.html',
    imageLink: './Art/animatron/trance.gif',
    author: 'Andrei',
    githubLink: 'https://github.com/aneagoie'
  },
  {
    artName: 'Loader Circle',
    pageLink: './Art/beaps/index.html',
    imageLink: './Art/beaps/loader-circle.gif',
    author: 'beaps',
    githubLink: 'https://github.com/beaps'
  },
  {
    artName: 'Doors',
    pageLink: './Art/pauliax/index.html',
    imageLink: './Art/pauliax/doors.gif',
    author: 'pauliax',
    githubLink: 'https://github.com/pauliax'
  },
  {
    artName: 'Clock with pendulum',
    pageLink: './Art/Pankaj/index.html',
    imageLink: './Art/Pankaj/Clock_with_pendulum.gif',
    author: 'Pankaj',
    githubLink: 'https://github.com/prime417'
  },
  {
    artName: 'Animatron',
    pageLink: './Art/animatron/index.html',
    imageLink: './Art/animatron/trance.gif',
    author: 'Andrei',
    githubLink: 'https://github.com/aneagoie'
  },
  {
    artName: 'Loader Circle',
    pageLink: './Art/beaps/index.html',
    imageLink: './Art/beaps/loader-circle.gif',
    author: 'beaps',
    githubLink: 'https://github.com/beaps'
  },
  {
    artName: 'Open Sourcerer',
    pageLink: './Art/4rturd13/index.html',
    imageLink: './Art/4rturd13/openSourcerer.gif',
    author: '4rturd13',
    githubLink: 'https://github.com/4rturd13'
  },
  {
    artName: 'Doors',
    pageLink: './Art/pauliax/index.html',
    imageLink: './Art/pauliax/doors.gif',
    author: 'pauliax',
    githubLink: 'https://github.com/pauliax'
  },
  {
    artName: 'Loader Square',
    pageLink: './Art/beaps2/square-loader.html',
    imageLink: './Art/beaps2/square-loader.gif',
    author: 'beaps',
    githubLink: 'https://github.com/beaps'
  },
  {
    artName: 'Running Text',
    pageLink: './Art/DevinEkadeni/running-text.html',
    imageLink: './Art/DevinEkadeni/running-text.gif',
    author: 'Devin Ekadeni',
    githubLink: 'https://github.com/devinekadeni'
  },
  {
    artName: 'Mystical-Hacktoberfest',
    pageLink: './Art/Wayne/index.html',
    imageLink:
      './Art/Wayne/hacktoberfest - Google Chrome 09 Oct 2019 21_12_32.png',
    author: 'Wayne Mac Mavis',
    githubLink: 'https://github.com/WayneMacMavis'
  },
  {
    artName: 'ZTM Logo Animation',
    pageLink: './Art/bk987/index.html',
    imageLink: './Art/bk987/preview.gif',
    author: 'Bilal Khalid',
    githubLink: 'https://github.com/bk987'
  },
  {
    artName: 'Pong',
    pageLink: './Art/Carls13/index.html',
    imageLink: './Art/Carls13/pong.jpg',
    author: 'Carlos Hernandez',
    githubLink: 'https://github.com/Carls13'
  },
  {
    artName: 'ZTM Reveal',
    pageLink: './Art/bk987-2/index.html',
    imageLink: './Art/bk987-2/preview.gif',
    author: 'Bilal Khalid',
    githubLink: 'https://github.com/bk987'
  },
  {
    artName: 'ZTM Family Animation',
    pageLink: './Art/sballgirl11/animation.html',
    imageLink: './Art/sballgirl11/ztm.gif',
    author: 'Brittney Postma',
    githubLink: 'https://github.com/sballgirl11'
  },
  {
    artName: 'Phone Greetings',
    pageLink: './Art/ann-dev/index.html',
    imageLink: './Art/ann-dev/screenshot.png',
    author: 'ann-dev',
    githubLink: 'https://github.com/ann-dev'
  },
  {
    artName: 'Triangle Slide',
    pageLink: './Art/grieff/index.html',
    imageLink: './Art/grieff/triangle-animation.gif',
    author: 'Grieff',
    githubLink: 'https://github.com/grieff'
  },
  {
    artName: 'Neon ZTM',
    pageLink: './Art/grieff/text.html',
    imageLink: './Art/grieff/neonZTM.gif',
    author: 'Grieff',
    githubLink: 'https://github.com/grieff'
  },
  {
    artName: 'Flip Card',
    pageLink: './Art/FlipCard/index.html',
    imageLink: './Art/FlipCard/ezgif.com-video-to-gif.gif',
    author: 'Saurabh',
    githubLink: 'https://github.com/Saurabh-FullStackDev'
  },
  {
    artName: 'animationHalloween',
    pageLink: './Art/mawais54013/index.html',
    imageLink: './Art/mawais54013/Halloween.gif',
    author: 'mawais54013',
    githubLink: 'https://github.com/mawais54013'
  },
  {
    artName: 'Hacktoberfest Letter Popups',
    pageLink: './Art/jmt3559/index.html',
    imageLink: 'https://media.giphy.com/media/RKSRPGiIsy1f3Ji3j1/giphy.gif',
    author: 'Juan T.',
    githubLink: 'https://github.com/jmtellez'
  },
  {
    artName: 'Oscillation',
    pageLink: './Art/Oscillation/index.html',
    imageLink: './Art/Oscillation/oscillation.gif',
    author: 'Nandhakumar',
    githubLink: 'https://github.com/Nandhakumar7792'
  },
  {
    artName: 'Letters flipUp',
    pageLink: './Art/TerenceBiney/index.html',
    imageLink: './Art/TerenceBiney/lettersanimate.gif',
    author: 'Terence Biney',
    githubLink: 'https://github.com/Tereflech17'
  },
  {
    artName: 'Colors rectangle',
    pageLink: './Art/beaps3/index.html',
    imageLink: './Art/beaps3/colors-rectangle.gif',
    author: 'beaps',
    githubLink: 'https://github.com/beaps'
  },
  {
    artName: 'Hinge',
    pageLink: './Art/hereisfahad/index.html',
    imageLink: './Art/hereisfahad/hinge.png',
    author: 'Hereisfahad',
    githubLink: 'https://github.com/hereisfahad'
  },
  {
    artName: 'Animation',
    pageLink: './Art/PaulBillings/animation.html',
    imageLink: './Art/PaulBillings/animation.gif',
    author: 'Paul Billings',
    githubLink: 'https://github.com/paulbillings'
  },
  {
    artName: 'Diminishing',
    pageLink: './Art/Diminishing/index.html',
    imageLink: './Art/Diminishing/diminishing.gif',
    author: 'Nandhakumar',
    githubLink: 'https://github.com/Nandhakumar7792'
  },
  {
    artName: 'yin-yang',
    pageLink: './Art/yin-yang/index.html',
    imageLink: './Art/yin-yang/yin-yang.gif',
    author: 'Nandhakumar',
    githubLink: 'https://github.com/Nandhakumar7792'
  },
  {
    artName: 'eggJiggle',
    pageLink: './Art/eggJiggle/index.html',
    imageLink: './Art/eggJiggle/eggJiggle.gif',
    author: 'Nandhakumar',
    githubLink: 'https://github.com/Nandhakumar7792'
  },
  {
    artName: 'Aynonimation',
    pageLink: './Art/Aynorica/aynorica.html',
    imageLink: './Art/Aynorica/Aynonimation.png',
    author: 'aynorica',
    githubLink: 'https://github.com/aynorica'
  },
  {
    artName: 'ZTM Family Animation',
    pageLink: './Art/sballgirl11/index.html',
    imageLink: './Art/sballgirl11/ztm.gif',
    author: 'Brittney Postma',
    githubLink: 'https://github.com/sballgirl11'
  },
  {
    artName: 'Calm',
    pageLink: './Art/TMax/index.html',
    imageLink: './Art/TMax/Choas.gif',
    author: 'Tanesha',
    githubLink: 'https://github.com/Mainemirror'
  },
  {
    artName: 'Eyes',
    pageLink: './Art/Ltheory/main.html',
    imageLink: './Art/Ltheory/eyes.gif',
    author: 'Ltheory',
    githubLink: 'https://github.com/Ltheory'
  },
  {
    artName: 'Jelly!',
    pageLink: './Art/Pete331/index.html',
    imageLink: './Art/Pete331/jelly.png',
    author: 'Pete331',
    githubLink: 'https://github.com/Pete331'
  },
  {
    artName: 'clock-animation',
    pageLink: './Art/clock-animation/clock.html',
    imageLink: './Art/clock-animation/clock.gif',
    author: 'Alan sarluv',
    githubLink: 'https://github.com/alansarluv'
  },
  {
    artName: 'Slider',
    pageLink: './Art/furqan/index.html',
    imageLink: './Art/furqan/in.gif',
    author: 'Furqan',
    githubLink: 'https://github.com/furki911s'
  },
  {
    artName: 'animated-birds',
    pageLink: './Art/g-serban/animated-birds.html',
    imageLink: './Art/g-serban/animated-birds.gif',
    author: 'g-serban',
    githubLink: 'https://github.com/g-serban'
  },
  {
    artName: 'circle-become-square',
    pageLink: './Art/chathura19/index.html',
    imageLink: './Art/chathura19/chathura.gif',
    author: 'Chathura Samarajeewa',
    githubLink: 'https://github.com/ChathuraSam'
  },
  {
    artName: 'page-flicker',
    pageLink: './Art/neon-flights/page-flicker.html',
    imageLink: './Art/neon-flights/page-flicker.gif',
    author: 'neon-flights',
    githubLink: 'https://github.com/neon-flights'
  },
  {
    artName: 'Animate-Name',
    pageLink: './Art/Natalina/index.html',
    imageLink: './Art/Natalina/animatename.gif',
    author: 'Natalina',
    githubLink: 'https://github.com/Natalina13'
  },
  {
    artName: 'Asteroids',
    pageLink: './Art/hrafnkellbaldurs/index.html',
    imageLink: './Art/hrafnkellbaldurs/asteroids.gif',
    author: 'Hrafnkell Baldursson',
    githubLink: 'https://github.com/hrafnkellbaldurs'
  },
  {
    artName: 'Sliding-Paragraph',
    pageLink: './Art/Prashant/index.html',
    imageLink: './Art/Prashant/slidingparagraph.gif',
    author: 'Prashant',
    githubLink: 'https://github.com/Prashant2108'
  },
  {
    artName: 'Rocket Ship',
    pageLink: './Art/sdangoy/rocket-ship.html',
    imageLink: './Art/sdangoy/Rocket-Ship-Animation.gif',
    author: 'sdangoy',
    githubLink: 'https://github.com/sdangoy'
  },
  {
    artName: 'Spinner',
    pageLink: './Art/Sayan/index.html',
    imageLink: './Art/Sayan/spinner.gif',
    author: 'ssayanm',
    githubLink: 'https://github.com/ssayanm'
  },
  {
    artName: 'swivel',
    pageLink: './Art/tusharhanda/index.html',
    imageLink: './Art/tusharhanda/gif.gif',
    author: 'Tushar',
    githubLink: 'https://github.com/tusharhanda'
  },
  {
    artName: 'Hallows Eve',
    pageLink: './Art/ShanClayton/hallowseve.html',
    imageLink: './Art/ShanClayton/hallowhack.gif',
    author: 'Shanaun Clayton',
    githubLink: 'https://github.com/shanclayton'
  },
  {
    artName: 'Contraption',
    pageLink: './Art/Aravindh/contraption.html',
    imageLink: './Art/Aravindh/contraption.gif',
    author: 'Aravindh',
    githubLink: 'https://github.com/Aravindh-SNR'
  },
  {
    artName: 'Rings',
    pageLink: './Art/Kuzmycz/rings.html',
    imageLink: './Art/Kuzmycz/rings.gif',
    author: 'Mark Kuzmycz',
    githubLink: 'https://github.com/kuzmycz'
  },
  {
    artName: 'Ghost',
    pageLink: './Art/toserjude/index.html',
    imageLink: './Art/toserjude/boo.JPG',
    author: 'toserjude',
    githubLink: 'https://github.com/toserjude'
  },
  {
    artName: 'Gradient circle',
    pageLink: './Art/brettl1991/index.html',
    imageLink: './Art/brettl1991/animation.png',
    author: 'Agnes Brettl',
    githubLink: 'https://github.com/brettl1991'
  },
  {
    artName: 'Bill Cipher',
    pageLink: './Art/vitoriapena/index.html',
    imageLink: './Art/vitoriapena/bill_cipher.gif',
    author: 'Vitória Mendes',
    githubLink: 'https://github.com/vitoriapena'
  },
  {
    artName: 'Generate meaning',
    pageLink: './Art/Atif4/index.html',
    imageLink: './Art/Generate meaning.gif',
    author: 'Atif Iqbal',
    githubLink: 'https://github.com/atif-dev'
  },
  {
    artName: 'Spooktime',
    pageLink: './Art/AgneDJ/index.html',
    imageLink: './Art/AgneDJ/spooktime.gif',
    author: 'AgneDJ',
    githubLink: 'https://github.com/AgneDJ'
  },
  {
    artName: 'Gradient circle',
    pageLink: './Art/brettl1991/index.html',
    imageLink: './Art/brettl1991/animation.png',
    author: 'Agnes Brettl',
    githubLink: 'https://github.com/brettl1991'
  },
  {
    artName: 'Bill Cipher',
    pageLink: './Art/vitoriapena/index.html',
    imageLink: './Art/vitoriapena/bill_cipher.gif',
    author: 'Vitória Mendes',
    githubLink: 'https://github.com/vitoriapena'
  },
  {
    artName: 'Dizzy',
    pageLink: './Art/antinomy/index.html',
    imageLink: './Art/antinomy/logo-spin.gif',
    author: 'Antinomezco',
    githubLink: 'https://github.com/antinomezco'
  },
  {
    artName: 'bounce',
    pageLink: './Art/bounce/index.html',
    imageLink: './Art/bounce/bounce.gif',
    author: 'leelacanlale',
    githubLink: 'https://github.com/leelacanlale'
  },
  {
    artName: 'Bubbles',
    pageLink: './Art/bubbles/Bubbles.html',
    imageLink: './Art/bubbles/buubles.png',
    author: 'michal',
    githubLink: 'https://github.com/michalAim'
  },
  {
    artName: 'Bar Slide',
    pageLink: './Art/MikeVedsted/index.html',
    imageLink: './Art/MikeVedsted/barslide.png',
    author: 'Mike Vedsted',
    githubLink: 'https://github.com/MikeVedsted'
  },
  {
    artName: 'HacktoberFest-2019',
    pageLink: './Art/Atif/index.html',
    imageLink: './Art/Atif/HacktoberFest-19.gif',
    author: 'Atif Iqbal',
    githubLink: 'https://github.com/atif-dev'
  },
  {
    artName: 'Text Animation',
    pageLink: './Art/Divya/index.html',
    imageLink: './Art/Divya/screenshot.png',
    author: 'Divya',
    githubLink: 'https://github.com/DivyaPuri25'
  },
  {
    artName: 'HacktoberFest-2019-Entry',
    pageLink: './Art/nunocpnp/index.html',
    imageLink: './Art/nunocpnp/sample_image.jpg',
    author: 'Nuno Pereira',
    githubLink: 'https://github.com/nunocpnp'
  },
  {
    artName: 'HacktoberFest 2019',
    pageLink: './Art/AbdussamadYisau/index.html',
    imageLink: './Art/AbdussamadYisau/Screenshot.png',
    author: 'Abdussamad Yisau',
    githubLink: 'https://github.com/AbdussamadYisau'
  },
  {
    artName: 'squareMagic',
    pageLink: './Art/Rajnish-SquareMagic/index.html',
    imageLink: './Art/Rajnish-SquareMagic/squareMagic.png',
    author: 'Rajnish Kr Singh',
    githubLink: 'https://github.com/RajnishKrSingh'
  },
  {
    artName: 'Blinking Hacktober',
    pageLink: './Art/Atif2/index.html',
    imageLink: './Art/Blinking hacktober.gif',
    author: 'Atif Iqbal',
    githubLink: 'https://github.com/atif-dev'
  },
  {
    artName: 'Robodance',
    pageLink: './Art/robodance/index.html',
    imageLink: './Art/robodance/robodance.gif',
    author: 'Thomas',
    githubLink: 'https://github.com/mahlqvist'
  },
  {
    artName: 'Sliding hacktober',
    pageLink: './Art/Atif3/index.html',
    imageLink: './Art/Atif3/sliding hacktober.gif',
    author: 'Atif Iqbal',
    githubLink: 'https://github.com/atif-dev'
  },
  {
    artName: 'like-animation',
    pageLink: './Art/gibas79/like-animation.html',
    imageLink: './Art/gibas79/like-animation.gif',
    author: 'Gilberto Guimarães',
    githubLink: 'https://github.com/gibas79'
  },
  {
    artName: 'ZTM animation',
    pageLink: './Art/ZTManimation/index.html',
    author: 'damniha',
    imageLink: './Art/ZTManimation/ZTM_animation.gif',
    githubLink: 'https://github.com/damniha'
  },
  {
    artName: 'Double Helix',
    pageLink: './Art/KeenanNunesVaz/index.html',
    imageLink: './Art/KeenanNunesVaz/double-helix.gif',
    author: 'KeenanNV',
    githubLink: 'https://github.com/KeenanNunesVaz'
  },
  {
    artName: 'October',
    pageLink: './Art/fprokofiev/index.html',
    imageLink: './Art/fprokofiev/october.gif',
    author: 'Fyodor Prokofiev',
    githubLink: 'https://github.com/fprokofiev'
  },
  {
    artName: 'Circle CSS',
    pageLink: './Art/pXxcont/index.html',
    imageLink: './Art/pXxcont/circlecss.png',
    author: 'fzpX',
    githubLink: 'https://github.com/fzpX'
  },
  {
    artName: 'Asterisk Formation',
    pageLink: './Art/NorahJC/index.html',
    imageLink: './Art/NorahJC/asterisk-formation.gif',
    author: 'NorahJC',
    githubLink: 'https://github.com/norahjc'
  },
  {
    artName: 'Bouncing CSS',
    pageLink: './Art/Tina-Hoang/aniframe.html',
    imageLink: './Art/Tina-Hoang/bounce.png',
    author: 'Tina',
    githubLink: 'https://github.com/nnh242'
  },
  {
    artName: 'Ghost Balls',
    pageLink: './Art/ghostBalls/index.html',
    imageLink: './Art/ghostBalls/balls.png',
    author: 'Beatriz Delmiro',
    githubLink: 'https://github.com/biadelmiro'
  },
  {
    artName: 'Walking Guy',
    pageLink: './Art/walking-guy/index.html',
    imageLink: './Art/walking-guy/video_gif.gif',
    author: 'Rahulkumar Jha',
    githubLink: 'https://github.com/Rahul240499'
  },
  {
    artName: 'Hover Neon Animation',
    pageLink: './Art/edjunma/index.html',
    imageLink: './Art/edjunma/ejm-neon.gif',
    author: 'edjunma',
    githubLink: 'https://github.com/edjunma'
  },
  {
    artName: 'Last In First Out Animation',
    pageLink: './Art/Stryker/index.html',
    imageLink: './Art/Stryker/zero-to-mastery-lifo-animation.gif',
    author: 'Stryker Stinnette',
    githubLink: 'https://github.com/StrykerKent'
  },
  {
    artName: 'Happy Diwali Animation',
    pageLink: './Art/Apoorva/index.html',
    imageLink: './Art/Apoorva/Screen.gif',
    author: 'Apoorva',
    githubLink: 'https://github.com/apoorvamohite'
  },
  {
    artName: 'Heart Beat',
    pageLink: './Art/naveen-ku/Heart shape.html',
    imageLink: './Art/naveen-ku/Heart shape.gif',
    author: 'naveen-ku',
    githubLink: 'https://github.com/naveen-ku'
  },
  {
    artName: 'Smoky Text',
    pageLink: './Art/smoky-text/index.html',
    imageLink: './Art/smoky-text/smoky_text_gif.gif',
    author: 'Rahulkumar Jha',
    githubLink: 'https://github.com/Rahul240499'
  },
  {
    artName: 'Rainbow and Clouds',
    pageLink: './Art/rainbowclouds/index.html',
    imageLink: './Art/rainbowclouds/rainbowclouds.gif',
    author: 'isasimoo',
    githubLink: 'https://github.com/isasimo'
  },
  {
    artName: 'Peek a boo!',
    pageLink: './Art/Virtual1/index.html',
    imageLink: './Art/Virtual1/HappyHalloween.gif',
    author: 'Jessica Erasmus',
    githubLink: 'https://github.com/Virtual1'
  },
  {
    artName: 'prashantM1',
    pageLink: './Art/prashantM1/heart.html',
    imageLink: './Art/prashantM1/heart.gif',
    author: 'Prashant Maurya',
    githubLink: 'https://github.com/prashantmaurya228'
  },

  {
    artName: 'prashantM2',
    pageLink: './Art/prashantM2/block.html',
    imageLink: './Art/prashantM2/block.gif',
    author: 'Prashant Maurya',
    githubLink: 'https://github.com/prashantmaurya228'
  },

  {
    artName: 'prashantM3',
    pageLink: './Art/prashantM3/ball.html',
    imageLink: './Art/prashantM3/ball.gif',
    author: 'Prashant Maurya',
    githubLink: 'https://github.com/prashantmaurya228'
  },
  {
    artName: 'SquareStar',
    pageLink: './Art/shawn/index.html',
    imageLink: './Art/shawn/square_star.gif',
    author: 'shawn',
    github: 'https://github.com/hk2014'
  },
  {
    artName: 'prashantM4',
    pageLink: './Art/prashantM4/boxsize.html',
    imageLink: './Art/prashantM4/boxsize.gif',
    author: 'Prashant Maurya',
    githubLink: 'https://github.com/prashantmaurya228'
  },
  {
    artName: 'Happy hacking',
    pageLink: 'https://github.com/szulima',
    imageLink: './Art/szulima/hacking.gif',
    author: 'szulima',
    githubLink: 'https://github.com/szulima'
  },
  {
    artName: 'ColorBomb',
    pageLink: './Art/ColorBomb/index.html',
    imageLink: './Art/ColorBomb/ztm.gif',
    author: 'Rahulm2310',
    github: 'https://github.com/Rahulm2310'
  },
  {
    artName: 'Traffic Lights',
    pageLink: './Art/Harry/index.html',
    imageLink: './Art/Harry/lights.gif',
    author: 'Harry',
    githubLink: 'https://github.com/legenhairy'
  },
  {
    artName: 'Glowing Text',
    pageLink: './Art/glowing-text/index.html',
    imageLink: './Art/glowing-text/glowing_text_gif.gif',
    author: 'Rahulkumar Jha',
    githubLink: 'https://github.com/Rahul240499'
  },
  {
    artName: 'Ghost Stealth Text',
    pageLink: './Art/Alara Joel/index.html',
    imageLink: './Art/Alara Joel/stealth ghost.png',
    author: 'Alara Joel',
    githubLink: 'https://github.com/stealthman22'
  },
  {
    artName: 'Cactus Balloon',
    pageLink: './Art/cactus/index.html',
    imageLink: './Art/cactus/catus.gif',
    author: 'Ana Paula Lazzarotto de Lemos',
    githubLink: 'https://github.com/anapaulalemos'
  },
  {
    artName: 'Random Color Change',
    pageLink: './Art/toto-titan-developer/index.html',
    imageLink: './Art/toto-titan-developer/RandomColorChange.png',
    author: 'Wyatt Henderson',
    githubLink: 'https://github.com/toto-titan-developer'
  },
  {
    artName: 'Trial',
    pageLink: './Art/dhennisCssAnimation/index.html',
    imageLink: './Art/dhennisCssAnimation/focusOnTheGood',
    author: 'Dhennis Lim',
    github: 'https://github.com/DhennisDavidLim'
  },
  {
    artName: 'Rectangular Butterfly',
    pageLink: './Art/muzak-mmd/index.html',
    imageLink: './Art/muzak-mmd/butterfly.gif',
    author: 'Mbarak',
    github: 'https://github.com/muzak-mmd'
  },
  {
    artName: 'Simple Text Animation',
    pageLink: './Art/LordZeF/index.html',
    imageLink: './Art/LordZeF/Text-animation.gif',
    author: 'Lord ZeF',
    github: 'https://github.com/LordZeF'
  },
  {
    artName: 'Spinning Japanese',
    pageLink: './Art/nihongo/index.html',
    imageLink: './Art/nihongo/nihongo.gif',
    author: 'Mike W',
    github: 'https://github.com/mikewiner'
  },
  {
    artName: 'Sun',
    pageLink: './Art/Yj/index.html',
    imageLink: './Art/Yj/sun.gif',
    author: 'Youjung',
    github: 'https://github.com/rose07a'
  },
  {
    artName: "Guy's",
    pageLink: "./Art/Guy's/index.html",
    imageLink: '',
    author: 'Guy',
    github: 'https://github.com/Guy3890'
  },
  {
    artName: 'animation-text',
    pageLink: './Art/animation-text/index.html',
    imageLink: './Art/',
    author: 'alexzemz',
    github: 'https://github.com/alexzemz'
  },
  {
    artName: 'Practice',
    pageLink: './Art/SkiingOtter/index.html',
    imageLink: '',
    author: 'SkiingOtter',
    github: 'https://github.com/SkiingOtter'
  },
  {
    artName: 'djdougan',
    pageLink: './Art/djdougan/index.html',
    imageLink: './Art/djdougan/css-mouseover-effect.png',
    author: 'douglas dougan',
    github: 'https://github.com/djdougan'
  },
  {
    artName: 'Animated Background',
    pageLink: './Art/Xarasho-Background/index.html',
    imageLink: '',
    author: 'Alex Xarasho',
    github: 'https://github.com/Xarasho'
  },
  {
    artName: 'CarvalhoAnimation',
    pageLink: './Art/CarvalhoAnimation/index.html',
    imageLink: './Art/CarvalhoAnimation/Halloween.png',
    author: 'Alexandre Carvalho',
    github: 'https://github.com/AlexandreCarvalho1990'
  },
  {
    artName: 'Flower Animation',
    pageLink: './Art/aimee_flowerani/index.html',
    imageLink: './Art/aimee_flowerani/flower.gif',
    author: 'Aimee Hernandez',
    githubLink: 'https://github.com/aimeehg'
  },
  {
    artName: '3D Spinning Rings',
    pageLink: './Art/frostillicus/index.html',
    imageLink: './Art/frostillicus/spinning_rings.png',
    author: 'frostillicus',
    github: 'https://github.com/frostillicus'
  },
  {
    artName: 'Flexible Logo',
    pageLink: './Art/Fab1ed/index.html',
    imageLink: './Art/Fab1ed/flex.gif',
    author: 'Fab1ed',
    github: 'https://github.com/Fab1ed'
  },
  {
    artName: 'Blinking Eye',
    pageLink: './Art/BlinkingEye/index.html',
    imageLink: './Art/BlinkingEye/blinkingeye.gif',
    author: 'Pavel Perevozchikov',
    github: 'https://github.com/papapacksoon'
  },
  {
    artName: 'Zero-to-Logo',
    pageLink: './Art/node.hg/index.html',
    imageLink: './Art/node.hg/ztm.gif',
    author: 'Harris Gomez',
    github: 'https://github.com/harrisgomez'
  },
  {
    artName: 'Mushyanimation',
    pageLink: './Art/mushyanimation/index.html',
    imageLink: './Art/mushyanimation/mush.gif',
    author: 'mushymane',
    github: 'https://github.com/mushymane'
  },
  {
    artName: 'Flag',
    pageLink: './Art/Batz005/index.html',
    imageLink: './Art/Batz005/flag.gif',
    author: 'Batz005',
    github: 'https://github.com/Batz005'
  },
  {
    artName: 'Wave',
    pageLink: './Art/Wave_css/index.html',
    imageLink: './Art/Wave_css/wave.gif',
    author: 'Filippe',
    github: 'https://github.com/filippebr'
  },
  {
    artName: 'Preloader',
    pageLink: './Art/mshuber1981/preloader.html',
    imageLink: './Art/mshuber1981/preloader.gif',
    author: 'Michael Huber',
    github: 'https://github.com/mshuber1981'
  },
  {
    artName: 'Simple Animate ZTM',
    pageLink: './Art/Kweyku/index.html',
    imageLink: './Art/Kweyku/proudZTM.gif',
    author: 'Kweyku',
    github: 'https://github.com/Kweyku'
  },
  {
    artName: 'Heartbeat',
    pageLink: './Art/lysychas/index.html',
    imageLink: './Art/lysychas/heartshot.png',
    author: 'lysychas',
    github: 'https://github.com/lysychas'
  },
  {
    artName: 'Hydrogen',
    pageLink: './Art/elias/my-art.html',
    imageLink: './Art/elias/hydrogen.gif',
    author: 'tesolberg',
    github: 'https://github.com/tesolberg'
  },
  {
    artName: 'Cool-Transition',
    pageLink: './Art/animatomang/html',
    videolink: './Art/animatomang/smoke.mp4',
    author: 'Syam',
    github: 'https://github.com/blacktomang'
  },
  {
    artName: 'Spinning Square',
    pageLink: './Art/Spinning Square/index.html',
    imageLink: './Art/Spinning Square/square.gif',
    author: 'Fumi',
    github: 'https://github.com/fumiadeyemi'
  },
  {
    artName: 'letters-loading',
    pageLink: './Art/franciscomelov/index.html',
    imageLink: './Art/franciscomelov/franciscomelov.gif',
    author: 'franciscomelov',
    githubLink: 'https://github.com/franciscomelov'
  },
  {
    artName: 'Moving Eyeball',
    pageLink: './Art/AnathKantonda/index.html',
    imageLink: './Art/AnathKantonda/movingeyeball.gif',
    author: 'Anath',
    github: 'https://github.com/anathkantonda'
  },
  {
    artName: 'Flag Animation - Colomboalemán',
    pageLink: './Art/Matic1909/index.html',
    imageLink: './Art/Matic1909/flag.gif',
    author: 'Nils Matic',
    githubLink: 'https://github.com/matic1909'
  },
  {
    artName: 'Pac-Man',
    pageLink: './Art/Pac-Man/Pac-Man.html',
    imageLink: './Art/Pac-Man/Pac-Man.gif',
    author: 'Norbert',
    githubLink: 'https://github.com/Bynor'
  },
  {
    artName: "Don't follow the light",
    pageLink: './Art/cristobal-heiss/index.html',
    imageLink: './Art/cristobal-heiss/css_animation.gif',
    author: 'Cristobal Heiss',
    githubLink: 'https://github.com/ceheiss'
  },
  {
    artName: 'Eenimation',
    pageLink: './Art/Eenimation/index.html',
    imageLink: './Art/Eenimation/trance.gif',
    author: 'Eejaz ishaq',
    githubLink: 'https://github.com/eejazishaq'
  },
  {
    artName: 'ripple button',
    pageLink: './Art/monika-sahay/index.html',
    imageLink: './Art/monika-sahay/screen-capture.gif',
    author: 'monika sahay',
    githubLink: 'https://github.com/monika-sahay'
  },
  {
    artName: 'Animation',
    pageLink: './Art/Albertomtferreira/index.html',
    imageLink: './Art/Albertomtferreira/animation.gif',
    author: 'Alberto Ferreira',
    githubLink: 'https://github.com/albertomtferreira'
  },
  {
    artName: 'sliding curtains',
    pageLink: './Art/layoayeni/index.html',
    imageLink: './Art/layoayeni/trance.gif',
    author: 'Layo',
    githubLink: 'https://github.com/layoayeni'
  },
  {
    artName: 'Unlocked',
    pageLink: './Art/confusionmatrix98/unlocked.html',
    imageLink: './Art/confusionmatrix98/unlocked.gif',
    author: 'confusionmatrix98',
    githubLink: 'https://github.com/confusionmatrix98'
  },
  {
    artName: 'Slovenian flag',
    pageLink: "./Art/Ivan's art/index.html",
    imageLink: "./Art/Ivan's art/Ivan-art.gif",
    author: 'kljuni',
    githubLink: 'https://github.com/kljuni'
  },
  {
    artName: 'Police Siren',
    pageLink: './Art/ShimShon1/policia.html',
    imageLink: './Art/ShimShon1/police.gif',
    author: 'ShimShon1',
    githubLink: 'https://github.com/ShimShon1'
  },
  {
    artName: 'Catch The UFO',
    pageLink: './Art/A-UFO/index.html',
    imageLink: './Art/A-UFO/catch-the-ufo.gif',
    author: 'Dibakash',
    githubLink: 'https://github.com/dibakash'
  },
  {
    artName: 'dk649',
    pageLink: './Art/dk649/index.html',
    imageLink: './Art/dk649/circle.gif',
    author: 'dk649',
    githubLink: 'https://github.com/dk649'
  },
  {
    artName: 'Catch The UFO',
    pageLink: './Art/A-UFO/index.html',
    imageLink: './Art/A-UFO/catch-the-ufo.gif',
    author: 'Dibakash',
    githubLink: 'https://github.com/dibakash'
  },
  {
    artName: 'Beer',
    pageLink: './Art/beer/index.html',
    imageLink: './Art/beer/beer.gif',
    author: 'CamJackson',
    githubLink: 'https://github.com/CamJackson-Dev'
  },
  {
    artName: '1rotate',
    pageLink: './Art/1rotate/index.html',
    imageLink: './Art/1rotate/rotation.gif',
    author: 'Himanshu Gawari',
    githubLink: 'https://github.com/himanshugawari'
  },
  {
    artName: 'Moving Box',
    pageLink: './Art/JerylDEv/index.html',
    imageLink: './Art/JerylDEv/movingbox.gif',
    author: 'JerylDEv',
    githubLink: 'https://github.com/JerylDEv'
  },
  {
    artName: 'New move',
    pageLink: './Art/NewMove/index.html',
    imageLink: './Art/NewMove/NewMove.gif',
    author: 'kzhecheva',
    githubLink: 'https://github.com/kzhecheva'
  },
  {
    artName: 'animatron',
    pageLink: './Art/animatron/index.html',
    imageLink: './Art/animatron/trance.gif'
  },
  {
    artName: 'Swing',
    pageLink: './Art/evangel/index.html',
    imageLink: './Art/evangel/swing.gif',
    githubLink: 'https://github.com/devevangel'
  },
  {
    artName: 'rashid',
    pageLink: './Art/rashid/index.html',
    imageLink: './Art/rashid/DNA.gif',
    author: 'Rashid Makki',
    githubLink: 'https://github.com/rashidmakki'
  },
  {
    artName: 'queer quarantine',
    pageLink: './Art/animatron/queer.html',
    imageLink: './Art/animatron/queer.gif'
  },
  {
    artName: 'Animatron',
    pageLink: './Art/animatron/index.html',
    imageLink: './Art/animatron/trance.gif',
    author: 'Cassandre Perron',
    githubLink: 'https://github.com/cassandreperron'
  },
  {
    artName: 'Sun Bursts',
    pageLink: './Art/steveSchaner/index.html',
    imageLink: './Art/steveSchaner/sunburst.gif',
    author: 'Steve Schaner',
    githubLink: 'https://github.com/sschaner'
  },
  {
    artName: 'Shravan',
    pageLink: './Art/Shravan/animation_shr_page.html',
    imageLink: './Art/Shravan/animation_shr.gif',
    author: 'Shravan Kumar',
    githubLink: 'https://github.com/shravan1508'
  },
  {
    artName: 'Jurassic Park',
    pageLink: './Art/tvasari/index.html',
    imageLink: './Art/tvasari/jurassic_park.gif',
    author: 'Tommaso Vasari',
    githubLink: 'https://github.com/tvasari'
  },
  {
    artName: 'Bounce',
    pageLink: './Art/samya/index.html',
    imageLink: './Art/samya/samya.gif',
    author: 'Samya Thakur',
    githubLink: 'https://github.com/samyathakur'
  },
  {
    artName: 'Egg_Loading',
    pageLink: './Art/egg_loading/index.html',
    imageLink: './Art/samya/egg_loading.gif',
    author: 'Ulisse Dantas',
    githubLink: 'https://github.com/ulissesnew'
  },
  {
    artName: 'We stay at home to save lives',
    pageLink: './Art/Shatabdi/index.html',
    imageLink: './Art/Shatabdi/WE STAY AT HOME TO SAVE LIVES.gif',
    author: 'Shatabdi Roy',
    githubLink: 'https://github.com/RoyShatabdi'
  },
  {
    artName: 'Egg_Loading',
    pageLink: './Art/egg_loading/index.html',
    imageLink: './Art/egg_loading/egg_loading.gif',
    author: 'Ulisse Dantas',
    githubLink: 'https://github.com/ulissesnew'
  },
  {
    artName: 'We stay at home to save lives',
    pageLink: './Art/Shatabdi/index.html',
    imageLink: './Art/Shatabdi/WE STAY AT HOME TO SAVE LIVES.gif',
    author: 'Shatabdi Roy',
    githubLink: 'https://github.com/RoyShatabdi'
  },
  {
    artName: 'Animatron',
    pageLink: './Art/animatronky/index.html',
    imageLink: './Art/animatronky/trance.gif',
    author: 'kylenrich',
    githubLink: 'https://github.com/kylenrich24'
  },
  {
    artName: 'bouncing ball',
    pageLink: './Art/alexgp/index.html',
    imageLink: './Art/Alexgp/bouncegif.gif',
    author: 'AlexGP257',
    githubLink: 'https://github.com/Alexgp257'
  },
  {
    artName: 'Cool Waves',
    pageLink: './Art/RaulC/index.html',
    imageLink: './Art/RaulC/coolwaves.gif',
    author: 'Raul Contreras',
    githubLink: 'https://github.com/rcc01'
  },
  {
    artName: 'Snowfall',
    pageLink: './Art/chaitali_snowfall/index.html',
    imageLink: './Art/chaitali_snowfall/snowgif.gif',
    author: 'Chaitali',
    githubLink: 'https://github.com/chaitali-more'
  },
  {
    artName: 'Rotate Circle',
    pageLink: './Art/dimor/animation.html',
    imageLink: './Art/dimor/rotate.gif',
    author: 'dimor',
    githubLink: 'https://github.com/dimor'
  },
  {
    artName: 'Hello world',
    pageLink: './Art/warren8689/index.html',
    imageLink: './Art/warren8689/screenshot.png',
    author: 'Warren',
    githubLink: 'https://github.com/warrren8689'
  },
  {
    artName: '360 Varial Kickflip',
    pageLink: './Art/DICHAMOTO/index.html',
    imageLink: './Art/DICHAMOTO/360_Varial_Kickflip.gif',
    author: 'DICHAMOTO',
    githubLink: 'https://github.com/DICHAMOTO'
  },
  {
    artName: 'Crazy Square',
    pageLink: './Art/colorSquare/index.html',
    imageLink: './Art/colorSquare/colorsquare.gif',
    author: 'TiagoChicoo',
    githubLink: 'https://github.com/tiagochicoo'
  },
  {
    artName: 'Alexhover',
    pageLink: './Art/Alexhover/index.html',
    imageLink: './Art/Alexhover/Alexhover.gif',
    author: 'Alex',
    githubLink: 'https://github.com/alesgainza'
  },
  {
    artName: 'Imperial CSS Driod',
    pageLink: './Art/Imperial_CSS_Driod/index.html',
    imageLink: './Art/Imperial_CSS_Driod/ImperialDriod.gif',
    author: 'Captian-Rocket',
    githubLink: 'https://github.com/captian-rocket'
  },
  {
    artName: 'HamidAnime',
    pageLink: './Art/HamidAnime/index.html',
    imageLink: './Art/HamidAnime/Capture.gif',
    author: 'Hamid',
    githubLink: 'https://github.com/HamidGoudarzi1988'
  },
  {
    artName: 'Imperial CSS Driod',
    pageLink: './Art/Imperial_CSS_Driod/index.html',
    imageLink: './Art/Imperial_CSS_Driod/ImperialDriod.gif',
    author: 'Captian-Rocket',
    githubLink: 'https://github.com/captian-rocket'
  },
  {
    artName: 'Mario Game',
    pageLink: './Art/emmeiwhite/index.html',
    imageLink: './Art/emmeiwhite/mario-game.gif',
    author: 'Emmeiwhite',
    githubLink: 'https://github.com/emmeiwhite'
  },
  {
    artName: '360 Varial Kickflip',
    pageLink: './Art/DICHAMOTO/index.html',
    imageLink: './Art/DICHAMOTO/360_Varial_Kickflip.gif',
    author: 'DICHAMOTO',
    githubLink: 'https://github.com/DICHAMOTO'
  },
  {
    artName: 'Bouncer the Bouncy Box',
    pageLink: './Art/RussD/index.html',
    imageLink: './Art/RussD/bouncer-the-bouncy-box.png',
    author: 'Russell',
    githubLink: 'https://github.com/rdyer07'
  },
  {
    artName: '3D Infinite Loop Sprites Cards',
    pageLink: './Art/luiavag/index.html',
    imageLink: './Art/luiavag/luiavag_3D_Infinite_Loop.gif',
    author: 'LuVAGu',
    githubLink: 'https://github.com/luiavag'
  },
  {
    artName: 'Star Wars',
    pageLink: './Art/ChiragAgarwal/index.html',
    imageLink: './Art/ChiragAgarwal/star_wars.gif',
    author: 'Chirag Agarwal',
    githubLink: 'https://github.com/chiragragarwal'
  },
  {
    artName: 'ImageGallery',
    pageLink: './Art/Hoverimage/index.html',
    imageLink: './Art/Hoverimage/hoverimage.gif',
    author: 'Siddhant Jain',
    githubLink: 'https://github.com/Sid-web6306'
  },
  {
    artName: 'characterwalking',
    pageLink: './Art/characterwalkingChetan/index.html',
    imageLink: './Art/characterwalkingChetan/image.png',
    author: 'Chetan Muliya',
    githubLink: 'https://github.com/chetanmuliya'
  },
  {
    artName: 'Grow',
    pageLink: './Art/octavioLafourcade/index.html',
    imageLink: './Art/octavioLafourcade/animation.gif',
    author: 'Octavio Lafourcade',
    githubLink: 'https://github.com/tavolafourcade'
  },
  {
    artName: 'Slats',
    pageLink: './Art/Sagaquisces/index.html',
    imageLink: './Art/Hoverimage/slats.gif',
    author: 'Michael David Dunlap',
    githubLink: 'https://github.com/sagaquisces'
  },
  {
    artName: 'Coffee',
    pageLink: './Art/animate-coffee/index.html',
    imageLink: './Art/animate-coffee/ezgif.com-video-to-gif.gif',
    author: 'Elise Welch',
    githubLink: 'https://github.com/EliseWelch'
  },
  {
    artName: 'Blended',
    pageLink: './Art/Pro-animate/index.html',
    imageLink: './Art/Pro-animate/Blended.gif',
    author: 'Promise Nwafor',
    githubLink: 'https://github.com/emPro-source'
  },
  {
    artName: 'sproutseeds',
    pageLink: './Art/sproutseeds/index.html',
    imageLink: 'https://codepen.io/_Sabine/pen/yGGLON',
    author: '_Sabine'
  },
  {
    artName: 'aninikhil',
    pageLink: './Art/aninikhil/index.html',
    imageLink: './Art/aninikhil/nik.jpg',
    author: 'Nikhil N G',
    githubLink: 'https://github.com/nikhilng99'
  },
  {
    artName: 'Playballs',
    pageLink: './Art/playballs/index.html',
    imageLink: './Art/playballs/playballs.gif',
    author: 'Omar Jabaly',
    githubLink: 'https://github.com/Omarjabaly'
  },
  {
    artName: 'simpleAnimation',
    pageLink: './Art/cazabe/index.html',
    imageLink: './Art/cazabe/mrRobot.png',
    author: 'cazabe',
    githubLink: 'https://github.com/cazabe'
  },
  {
    artName: 'Dragon',
    pageLink: './Art/Dragon/index.html',
    imageLink: './Art/Joy/smallDragon.gif',
    author: 'nikicivan',
    githubLink: 'https://github.com/nikicivan'
  },
  {
    artName: 'TypingAnimation',
    pageLink: './Art/yogi_the_bear/index.html',
    imageLink: './Art/yogi_the_bear/my_animation.gif',
    author: 'yogev',
    githubLink: 'https://github.com/yogevHenig'
  },
  {
    artName: 'Mario Kart Animation',
    pageLink: './Art/mario2/index.html',
    imageLink: './Art/mario2/mario.png',
    author: 'Sakshi Sinha',
    githubLink: 'https://github.com/sakshi-1'
  },
  {
    artName: 'NarutoAnimation',
    pageLink: './Art/Tgoslee/index.html',
    imageLink: './Art/Tgoslee/Naruto.gif',
    author: 'Trenisha',
    githubLink: 'https://github.com/tgoslee'
  },
  {
    artName: 'Jackony',
    pageLink: './Art/Yaseen_Mohammed/index.html',
    imageLink: './Art/Yaseen_Mohammed/pichatcho.gif',
    author: 'Yaseen_Mohammed',
    githubLink: 'https://yaseenaiman.github.io/'
  },
  {
    artName: 'DVRU',
    pageLink: './Art/dvru/index.html',
    imageLink: './Art/dvru/dvru.gif',
    author: 'dvru',
    githubLink: 'https://github.com/dvru'
  },
  {
    artName: 'Coulisse',
    pageLink: './Art/Ayoubahida/index.html',
    imageLink: './Art/Ayoubahida/coulisseAnimation.gif',
    author: 'Ayoubahida',
    githubLink: 'https://github.com/Ayoubahida'
  },
  {
    artName: 'TextAnimation',
    pageLink: './Art/TextAnimation/index.html',
    imageLink: './Art/TextAnimation/welcome.gif',
    author: 'waleed',
    githubLink: 'https://github.com/waleed-1993'
  },
  {
    artName: 'Animatron',
    pageLink: './Art/Animatron/index.html',
    imageLink: './Art/Joy/trance.gif',
    author: 'farhan',
    githubLink: 'https://github.com/fnahmad'
  },
  {
    artName: 'Sky',
    pageLink: './Art/marijapanic/index.html',
    imageLink: './Art/marijapanic/clouds.gif',
    author: 'marijapanic',
    githubLink: 'https://github.com/marijapanic'
  },
  {
    artName: 'GreenFunnel',
    pageLink: './Art/GreenFunnel/index.html',
    imageLink: './Art/GreenFunnel/green-funnel.gif',
    author: 'sergiorra',
    githubLink: 'https://github.com/sergiorra'
  },
  {
    artName: 'mig',
    pageLink: './Art/mig/index.html',
    imageLink: './Art/mig/squares.gif',
    author: 'mig',
    githubLink: 'https://github.com/miguel231997'
  },
  {
    artName: 'RabbitHopping',
    pageLink: './Art/tigerlight/index.html',
    imageLink: './Art/tigerlight/RabbitHopping.gif',
    author: 'tigerlight',
    githubLink: 'https://github.com/tigerlight'
  },
  {
    artName: 'Picture Pop',
    pageLink: './Art/Ford CSS Animation/index.html',
    imageLink: './Art/Ford CSS Animation/Ford gif.gif',
    author: 'klf006',
    githubLink: 'https://github.com/klf006'
  },
  {
    artName: 'Smoke Animation',
    pageLink: './Art/smoke Animation/index.html',
    imageLink: './Art/smoke Animation/Capture.png',
    author: 'aman-cse',
    githubLink: 'https://github.com/aman-cse'
  },
  {
    artName: 'BH',
    pageLink: './Art/animationBH/index.html',
    imageLink: '',
    author: 'BH',
    githubLink: 'https://github.com/huynhcongbaotran'
  },
  {
    artName: 'bounce',
    pageLink: './Art/naina/index.html',
    imageLink: './Art/naina/bounce.gif',
    author: 'Naina',
    githubLink: 'https://github.com/naina010'
  },
  {
    artName: 'Motivation',
    pageLink: './Art/motivation/index.html',
    imageLink: './Art/motivation/motivation.gif',
    author: 'Art',
    githubLink: 'https://github.com/artbalahadia'
  },
  {
    artName: 'Doraemon-Ball',
    pageLink: './Art/DhirajKaushik/index.html',
    imageLink: './Art/DhirajKaushik/doremon.gif',
    author: 'Dhiraj Kaushik',
    githubLink: 'https://github.com/dhirajkaushik321'
  },
  {
    artName: 'EverettAnimation',
    pageLink: './Art/EverettAnimation/index.html',
    imageLink: './Art/Joy/game.jpg',
    author: 'Claudia',
    githubLink: 'https://github.com/claudiabringaseverett'
  },
  {
    artName: 'helloooo',
    pageLink: './Art/shitman0930/index.html',
    imageLink: './Art/shitman0930/eyes.gif',
    author: 'shitman0930',
    githubLink: 'https://github.com/shitman0930'
  },
  {
    artName: 'Animato',
    pageLink: './Art/panduka_karunasena_animato/index.html',
    imageLink: './Art/panduka_karunasena_animato/animato.gif',
    author: 'panduka karunasena',
    githubLink: 'https://github.com/pandukakarunasena'
  },
  {
    artName: 'anishprj',
    pageLink: './Art/anishprj/index.html',
    author: 'Anish Ghimire',
    githubLink: 'https://github.com/anishprj/'
  },
  {
    artName: 'Toshman Animation',
    pageLink: './Art/Toshman Animation/index.html',
    imageLink: './Art/Toshman Animation/animation demo.gif',
    author: 'Toshman-hub',
    githubLink: 'https://github.com/Toshman-hub'
  },
  {
    artName: 'alexandraturony87',
    pageLink: './Art/alexandraturony87/index.html',
    imageLink: './Art/alexandraturony87/ephiphany.gif',
    author: 'Alexandra Turony',
    githubLink: 'https://github.com/alexandraturony87'
  },
  {
    artName: 'Ball Crazy',
    pageLink: './Art/tanyamiranda/ballcrazy.html',
    imageLink: './Art/tanyamiranda/ballcrazy.gif',
    author: 'Tanya Miranda',
    githubLink: 'https://github.com/tanyamiranda'
  },
  {
    artName: 'Simple Animation Trick!',
    pageLink: './Art/mismail-541/index.html',
    imageLink: './Art/mismail-541/simple-animation-trick.gif',
    author: 'mismail-541',
    githubLink: 'https://github.com/mismail-541'
  },
  {
    artName: 'CORONA TOILET PAPER',
    pageLink: './Art/WissAnimation/index.html',
    imageLink: './Art/WissAnimation/Toiletpaperrun.png',
    author: 'Wiss',
    githubLink: 'https://github.com/Wissemfars'
  },
  {
    artName: 'verticalBarsAnimation',
    pageLink: './Art/verticalBarsAnimation/index.html',
    imageLink: './Art/verticalBarsAnimation/verticalBarsAnimation.gif',
    author: 'Marius Negru',
    githubLink: 'https://github.com/I3lackMarius'
  },
  {
    artName: 'Calcopod',
    pageLink: './Art/Calcopod/index.html',
    imageLink: './Art/Calcopod/giffed.gif',
    author: 'Calcopod',
    githubLink: 'https://github.com/Calcopod'
  },
  {
    artName: 'Robot Dance',
    pageLink: './Art/jnch009/index.html',
    imageLink: './Art/jnch009/robotjnch009.gif',
    author: 'Jeremy Ng',
    githubLink: 'https://github.com/jnch009'
  },
  {
    artName: 'Equalizer',
    pageLink: './Art/prathmeshgujar/index.html',
    imageLink: './Art/prathmeshgujar/equalizer.gif',
    author: 'Prathmesh Gujar',
    githubLink: 'https://github.com/prathmeshgujar'
  },
  {
    artName: 'Castle',
    pageLink: './Art/Yakraj/index.html',
    imageLink: './Art/Yakraj/castle.gif',
    author: 'Yakraj',
    githubLink: 'https://github.com/yakraj'
  },
  {
    artName: 'Shimmering Stars',
    pageLink: './Art/Pranav/index.html',
    imageLink: './Art/Pranav/shimmering-stars.gif',
    author: 'Pranav Sood',
    githubLink: 'https://github.com/prnv06'
  },
  {
    artName: 'Dancing Square',
    pageLink: './Art/chansart/index.html',
    imageLink: './Art/chansart/chansart.gif',
    author: 'Chansart',
    githubLink: 'https://github.com/chansart'
  },
  {
    artName: 'Animatron',
    pageLink: './Art/animatron/index.html',
    imageLink: './Art/animatron/trance.gif',
    author: 'Sujal',
    githubLink: 'https://github.com/Sujal7689'
  },
  {
    artName: 'fire flicker',
    pageLink: './Art/hemantrawat/index.html',
    imageLink: './Art/hemantrawat/index.gif',
    author: 'Hemant Rawat',
    githubLink: 'https://github.com/He-mantRawat'
  },
  {
    artName: 'Bouncing Ball',
    pageLink: './Art/bouncingBall/bouncing ball.html',
    imageLink: './Art/bouncingBall/bouncingball.gif',
    author: 'Pravin deva',
    githubLink: 'https://github.com/pravindeva'
  },
  {
    artName: 'Animated Landing Page',
    pageLink: './Art/animatedLandingPage01/index.html',
    imageLink: './Art/animatedLandingPage01/ezgif.com-video-to-gif',
    author: 'Aneta-s',
    githubLink: 'https://github.com/aneta-s'
  },
  {
    artName: 'Goraved',
    pageLink: './Art/goraved/index.html',
    imageLink: './Art/goraved/goraved_animation.gif',
    author: 'Roman Pobotin (Goraved)',
    githubLink: 'https://github.com/goraved'
  },
  {
    artName: 'Doraemon',
    pageLink: './Art/Ranajit/doraemon.html',
    imageLink: './Art/animatron/doraemon.gif',
    author: 'Ranajit',
    githubLink: 'https://github.com/basak-32'
  },
  {
    artName: 'Ax Dev',
    pageLink: './Art/axdev/test.html',
    imageLink: './Art/axdev/gif.gif',
    author: 'Axel Avila',
    githubLink: 'https://github.com/axavila'
  },
  {
    artName: 'Magic Circle',
    pageLink: './Art/magpiet/index.html',
    imageLink: './Art/magpiet/gif.gif',
    author: 'Magnus Cromwell',
    githubLink: 'https://github.com/magpiet'
  },
  {
    artName: 'Pulsing Circle',
    pageLink: './Art/innape/index.html',
    imageLink: './Art/innape/Pulsing Cirkle.gif',
    author: 'innape',
    githubLink: 'https://github.com/innape'
  },
  {
    artName: 'Bouncing Ball',
    pageLink: './Art/BouncingBall/index.html',
    imageLink: './Art/BouncingBall/BouncingBall.gif',
    author: 'Satish Pokala',
    githubLink: 'https://github.com/Satishpokala124'
  },
  {
    artName: 'Daredevil',
    pageLink: './Art/daredevil/index.html',
    imageLink: './Art/daredevil/daredevil.gif',
    author: 'Vivek Raj',
    githubLink: 'https://github.com/vivekrajx'
  },
  {
    artName: 'hover Me',
    pageLink: './Art/hoverMe/index.html',
    author: 'Bleron88',
    githubLink: 'https://github.com/bleron88'
  },
  {
    artName: "Adam's Animation",
    pageLink: "./Art/Adam's Animation/index.html",
    imageLink: "./Art/Adam's Animation/animation.gif",
    author: 'Adam Hills',
    githubLink: 'https://github.com/adamhills91'
  },
  {
    artName: 'Spin it',
    pageLink: './Art/b-ed/index.html',
    imageLink: './Art/b-ed/Hnet.com-image.gif',
    author: 'Edd',
    githubLink: 'https://github.com/b-ed'
  },
  {
    artName: 'playstation-anim',
    pageLink: './Art/playstation-anim/index.html',
    imageLink: './Art/playstation-anim/ps.gif',
    author: 'seif1125',
    githubLink: 'https://github.com/seif1125'
  },
  {
    artName: 'Ritika',
    pageLink: './Art/Ritika/index.html',
    imageLink: './Art/Ritika/warrior.png',
    author: 'Ritika',
    githubLink: 'https://github.com/Ritika-soni'
  },
  {
    artName: 'Animatron',
    pageLink: './Art/animatron/index.html',
    imageLink: './Art/animatron/colourpencils.png',
    author: 'jahid hasan',
    githubLink: 'https://github.com/jahidhasan299/'
  },
  {
    artName: 'Animatron2',
    pageLink: './Art/Animatron2/index.html',
    imageLink: './Art/Animatron2/trance.gif',
    author: 'PUNKLANCER',
    githubLink: 'https://github.com/PUNKLANCER/'
  },
  {
    artName: 'Text_Animation',
    pageLink: './Art/Text_Animation/index.html',
    imageLink: './Art/Text_Animation/text.gif',
    author: 'Christian',
    githubLink: 'https://github.com/mkBraga'
  },
  {
    artName: 'Practice',
    pageLink: './Art/Practice/index.html',
    imageLink: './Art/Joy/triangle.gif',
    author: 'MuGenFJ',
    githubLink: 'https://github.com/MuGenFJ/'
  },
  {
    artName: 'Tile',
    pageLink: './Art/weilincheng/index.html',
    imageLink: './Art/weilincheng/tile.gif',
    author: 'weilincheng',
    githubLink: 'https://github.com/weilincheng'
  },
  {
    artName: 'TemidoRochaSpin',
    pageLink: './Art/temido_rocha_animation/index.html',
    imageLink: './Art/temido_rocha_animation/TemidoRocha.gif',
    author: 'TemidoRocha',
    githubLink: 'https://github.com/TemidoRocha'
  },
  {
    artName: 'Tile',
    pageLink: './Art/weilincheng/index.html',
    imageLink: './Art/weilincheng/tile.gif',
    author: 'weilincheng',
    githubLink: 'https://github.com/weilincheng'
  },
  {
    artName: 'fire flicker',
    pageLink: './Art/hemantrawat/index.html',
    imageLink: './Art/hemantrawat/index.gif',
    author: 'Hemant Rawat',
    githubLink: 'https://github.com/He-mantRawat'
  },
  {
    artName: 'Bouncing Ball',
    pageLink: './Art/bouncingBall/bouncing ball.html',
    imageLink: './Art/bouncingBall/bouncingball.gif',
    author: 'Pravin deva',
    githubLink: 'https://github.com/pravindeva'
  },
  {
    artName: 'Animated Landing Page',
    pageLink: './Art/animatedLandingPage without bar/index.html',
    imageLink: './Art/animatedLandingPage without bar/ezgif.com-video-to-gif',
    author: 'Aneta-s',
    githubLink: 'https://github.com/aneta-s'
  },
  {
    artName: 'Goraved',
    pageLink: './Art/goraved/index.html',
    imageLink: './Art/goraved/goraved_animation.gif',
    author: 'Roman Pobotin (Goraved)',
    githubLink: 'https://github.com/goraved'
  },
  {
    artName: 'Doraemon',
    pageLink: './Art/Ranajit/doraemon.html',
    imageLink: './Art/animatron/doraemon.gif',
    author: 'Ranajit',
    githubLink: 'https://github.com/basak-32'
  },
  {
    artName: 'Ax Dev',
    pageLink: './Art/axdev/test.html',
    imageLink: './Art/axdev/gif.gif',
    author: 'Axel Avila',
    githubLink: 'https://github.com/axavila'
  },
  {
    artName: 'Magic Circle',
    pageLink: './Art/magpiet/index.html',
    imageLink: './Art/magpiet/gif.gif',
    author: 'Magnus Cromwell',
    githubLink: 'https://github.com/magpiet'
  },
  {
    artName: 'Bouncing Ball',
    pageLink: './Art/Bouncing Ball/index.html',
    imageLink: './Art/cazabe/Bouncing Ball.gif',
    author: 'Satish Pokala',
    githubLink: 'https://github.com/Satishpokala124'
  },
  {
    artName: 'Daredevil',
    pageLink: './Art/daredevil/index.html',
    imageLink: './Art/daredevil/daredevil.gif',
    author: 'Vivek Raj',
    githubLink: 'https://github.com/vivekrajx'
  },
  {
    artName: 'hover Me',
    pageLink: './Art/hoverMe/index.html',
    author: 'Bleron88',
    githubLink: 'https://github.com/bleron88'
  },
  {
    artName: 'Happy Balloon',
    pageLink: './Art/ztollef/index.html',
    imageLink: './Art/ztollef/balloon.gif.',
    author: 'ztollef',
    githubLink: 'https://github.com/ztollef'
  },
  {
    artName: 'playstation-anim',
    pageLink: './Art/playstation-anim/index.html',
    imageLink: './Art/playstation-anim/ps.gif',
    author: 'seif1125',
    githubLink: 'https://github.com/seif1125'
  },
  {
    artName: 'Ritika',
    pageLink: './Art/Ritika/index.html',
    imageLink: './Art/Ritika/warrior.png',
    author: 'Ritika',
    githubLink: 'https://github.com/Ritika-soni'
  },
  {
    artName: 'Animatron',
    pageLink: './Art/animatron/index.html',
    imageLink: './Art/animatron/colourpencils.png',
    author: 'jahid hasan',
    githubLink: 'https://github.com/jahidhasan299/'
  },
  {
    artName: 'Animatron2',
    pageLink: './Art/Animatron2/index.html',
    imageLink: './Art/Animatron2/trance.gif',
    author: 'PUNKLANCER',
    githubLink: 'https://github.com/PUNKLANCER/'
  },
  {
    artName: 'Text_Animation',
    pageLink: './Art/Text_Animation/index.html',
    imageLink: './Art/Text_Animation/text.gif',
    author: 'Christian',
    githubLink: 'https://github.com/mkBraga'
  },
  {
    artName: 'Practice',
    pageLink: './Art/Practice/index.html',
    imageLink: './Art/Joy/triangle.gif',
    author: 'MuGenFJ',
    githubLink: 'https://github.com/MuGenFJ/'
  },
  {
    artName: 'Tile',
    pageLink: './Art/weilincheng/index.html',
    imageLink: './Art/weilincheng/tile.gif',
    author: 'weilincheng',
    githubLink: 'https://github.com/weilincheng'
  },
  {
    artName: 'Circle Pulse',
    pageLink: './Art/circle-pulse/index.html',
    imageLink: './Art/circle-pulse/circle-pulse.gif',
    author: 'jmorr002',
    githubLink: 'https://github.com/jmorr002'
  },
  {
    artName: 'Flare Spin',
    pageLink: './Art/mykz1608/index.html',
    imageLink: '',
    author: 'mykz1608',
    githubLink: 'https://github.com/mykz1608'
  },
  {
    artName: 'MexicanMustache',
    pageLink: './Art/AnimatedMustache/index.html',
    imageLink: './Art/AnimatedMustache/MexicanMustache.gif',
    author: 'Andrés Alonso Gálvez',
    githubLink: 'https://github.com/Dondesconton/'
  },
  {
    artName: 'css',
    pageLink: './Art/2.css/index.html',
    imageLink: './Art/2.css/css.gif'
  },
  {
    artName: 'Square Color Change',
    pageLink: './Art/baesyc/index.html',
    imageLink: './Art/baesyc/square.gif',
    author: 'Baesyc',
    githubLink: 'https://github.com/baesyc'
  },
  {
    artName: 'MexicanMustache',
    pageLink: './Art/AnimatedMustache/index.html',
    imageLink: './Art/AnimatedMustache/MexicanMustache.gif',
    author: 'Andrés Alonso Gálvez',
    githubLink: 'https://github.com/Dondesconton/'
  },
  {
    artName: 'Chanimation',
    pageLink: './Art/Chanimation/index.html',
    imageLink: './Art/Chanimation/dancegif.gif',
    author: 'chandant9',
    githubLink: 'https://github.com/chandant9/'
  },
  {
    artName: 'DancingGroot',
    pageLink: './Art/m-elina/index.html',
    imageLink: './Art/m-elina/groot_animation.gif',
    author: 'Melina',
    githubLink: 'https://github.com/m-elina/'
  },
  {
    artName: 'Animatron',
    pageLink: './Art/animatron/index.html',
    imageLink: './Art/animatron/trance.gif',
    author: 'Andrew',
    githubLink: 'https://github.com/andrewbom/'
  },
  {
    artName: 'rainbows',
    pageLink: './Art/vassilchiev/index.html',
    imageLink: './Art/vassilchiev/giphy.gif',
    author: 'Vassil',
    githubLink: 'https://github.com/vassilchiev/'
  },
  {
    artName: "Zai's Orbitron",
    pageLink: './Art/zai/index.html',
    imageLink: './Art/zai/zais_orbitron.gif',
    author: '5amm5',
    githubLink: 'https://github.com/5amm5965/'
  },
  {
    artName: "404's crying baby page",
    pageLink: './Art/papfal/index.html',
    imageLink: './Art/papfal/HTML-404-Crying-Baby-Page.gif',
    author: 'papfal',
    githubLink: 'https://github.com/papfal/'
  },
  {
    artName: 'ani-3d',
    pageLink: './Art/ani-3d/ani-3d.html',
    imageLink: './Art/ani-3d/ani-3d.gif',
    author: 'clyde166',
    githubLink: 'https://github.com/clyde166/'
  },
  {
    artName: 'Boy',
    pageLink: './Art/Boy/index.html',
    imageLink: './Art/Boy/Boy with house.png',
    author: 'Gajhendran',
    githubLink: 'https://github.com/Gajhendran/'
  },
  {
    artName: 'Funimation',
    pageLink: './Art/Funimation/index.html',
    imageLink: './Art/Funimation/Funimation.gif',
    author: 'Pratik',
    githubLink: 'https://github.com/pratikrana1998/'
  },
  {
    artName: 'Jungle Monkey',
    pageLink: './Art/AMCodin/index.html',
    imageLink: './Art/AMCodin/monkey.gif',
    author: 'AMCodin',
    githubLink: 'https://github.com/amcodin'
  },
  {
    artName: 'bellow',
    pageLink: './Art/fran/index.html',
    imageLink: './Art/fran/bellow.gif',
    author: 'franzwah',
    githubLink: 'https://github.com/franzwah'
  },
  {
    artName: 'Typing Indicator',
    pageLink: './Art/jacob-bacon/index.html',
    imageLink: './Art/jacob-bacon/jacob-bacon-art.JPG',
    author: 'jacob-bacon',
    githubLink: 'https://github.com/jacob-bacon'
  },
  {
    artName: 'Colination',
    pageLink: './Art/colination/index.html',
    imageLink: './Art/colination/animation.png',
    author: 'colinJR95',
    githublink: 'https://github.com/colinJR95'
  },
  {
    artName: 'Glowing Circle by Leem Plays',
    pageLink: './Art/AliHaidar/index.html',
    imageLink: './Art/AliHaidar/giphy.gif',
    author: 'alihaidar2950',
    githubLink: 'https://github.com/alihaidar2950'
  },
  {
    artName: 'bouncy-ball',
    pageLink: './Art/bouncy-ball/ty.html',
    imageLink: './Art/bouncy-ball/bouncy-ball.gif',
    author: 'Huang Yi-Ting',
    githubLink: 'https://github.com/yiting76'
  },
  {
    artName: 'bouncy-ball',
    pageLink: './Art/bouncy-ball/ty.html',
    imageLink: './Art/bouncy-ball/bouncy-ball.gif',
    author: 'Huang Yi-Ting',
    githubLink: 'https://github.com/yiting76'
  },
  {
    artName: 'Tronix',
    pageLink: './Art/visiona/index.html',
    imageLink: './Art/visiona/tronix.gif',
    author: 'visiona',
    githubLink: 'https://github.com/visiona'
  },
  {
    artName: 'Synchronization',
    pageLink: './Art/synchronization!/synchronization',
    imageLink: './Art/synchronization/synchronized_Dots.gif',
    author: 'Pranjal',
    githublink: 'https://github.com/Pranjal705'
  },
  {
    artName: 'Random Squares',
    pageLink: './Art/Monitha/index.html',
    author: 'Monitha',
    githubLink: 'https://github.com/dmonitha'
  },
  {
    artName: 'Walking-Man-Front',
    pageLink: './Art/Akhil/index.html',
    imageLink: './Art/Akhil/Walking-man-front.gif',
    author: 'Akhil',
    githubLink: 'https://github.com/akhils95'
  },
  {
    artName: 'Cow-cat',
    pageLink: './Art/Cow-cat/index.html',
    imageLink: './Art/Cow-cat/Cow-cat.gif',
    author: 'Galia',
    githubLink: 'https://github.com/galiarudenko'
  },
  {
    artName: 'Rainb0w',
    pageLink: './Art/Duka/index.html',
    imageLink: './Art/Duka/rainbow.gif',
    author: 'Duka',
    githubLink: 'https://github.com/DusanKrcmarik'
  },
  {
    artName: 'Indian',
    pageLink: './Art/Indian/index.html',
    imageLink: './Art/Indian/Indian.gif',
    author: 'Duka',
    githubLink: 'https://github.com/ndvishruth'
  },
  {
    artName: 'Animatron',
    pageLink: './Art/sanmitra/index.html',
    imageLink: './Art/sanmitra/index.gif',
    author: 'sanmitra',

    githubLink: 'https://github.com/sanmitra1999'
  },
  {
    artName: 'Ball-clear',
    pageLink: './Art/Naok000/index.html',
    imageLink: './Art/Naok000/ball-clear.gif',
    author: 'Naok000',
    githubLink: 'https://github.com/Naok000'
  },
  {
    artName: 'Mario_Kart_Animation',
    pageLink: './Art/Mario_Kart_Animation/index.html',
    imageLink: './Art/Mario_Kart_Animation/Mario.png',
    author: 'AnsonAMS',
    githubLink: 'https://github.com/AnsonAMS'
  },
  {
    artName: 'Microsoft_animation',
    pageLink: './Art/SaumyaBhatt/index.html',
    imageLink: './Art/SaumyaBhatt/Animation.gif',
    author: 'Saumya-Bhatt',
    githubLink: 'https://github.com/Saumya-Bhatt'
  },
  {
    artName: 'Falling',
    pageLink: './Art/Sfrench5/index.html',
    imageLink: './Art/Sfrench5/Falling.gif',
    author: 'Sfrench5',
    githubLink: 'https://github.com/Sfrench5'
  },
  {
    artName: 'Dragon_Loading',
    pageLink: './Art/Dragon_Loading/index.html',
    imageLink: './Art/Dragon_Loading/DragonLoading.gif',
    author: 'Prasad',
    githubLink: 'https://github.com/PrasadM07'
  },
  {
    artName: 'Animatrix',
    pageLink: './Art/Animatrix/index.html',
    imageLink: './Art/Animatrix/Animatrix.png',
    author: 'soutog',
    githubLink: 'https://github.com/soutog'
  },
  {
    artName: 'Simple-Loading',
    pageLink: './Art/Loading/loading.html',
    imageLink: './Art/Loading/load.gif',
    author: 'Vijay',
    githubLink: 'https://github.com/VijayVjCuber'
  },
  {
    artName: 'Fiyi-Animation',
    pageLink: './Art/Fiyi-Animation/index.html',
    imageLink: './Art/Fiyi-Animation/relax_smile.gif',
    author: 'Fiyi-A',
    githubLink: 'https://github.com/Fiyi-A'
  },
  {
    artName: 'Colored Bars',
    pageLink: './Art/mleblanc94/mleblanc94_html_Animation-Nation.html',
    imageLink: './Art/mleblanc94/ColoredBars.gif',
    author: 'mleblanc94',
    githubLink: 'https://github.com/mleblanc94'
  },
  {
    artName: 'animeR',
    pageLink: './Art/animeR/index.html',
    imageLink: './Art/animeR/animeR.gif',
    author: 'Rajneesh',
    githubLink: 'https://github.com/rajneeshk94'
  },
  {
    artName: 'Sunset-City',
    pageLink: './Art/jyun9504/index.html',
    imageLink: './Art/jyun9504/sunset-city.gif',
    author: 'jyun9504',
    githubLink: 'https://github.com/jyun9504'
  },
  {
    artName: 'brianbottle',
    author: 'brian',
    pageLink: './Art/brianbottle/index.html',
    imageLink: './Art/brianbottle/bottle.gif',
    githubLink: 'https://github.com/brianabplanalp1'
  },
  {
    artName: 'Shapes',
    pageLink: './Art/mark-marchant/index.html',
    imageLink: './Art/mark-marchant/shapes.png',
    author: 'Mark Marchant',
    githubLink: 'https://github.com/jtla3/Animation-Nation'
  },
  {
    artName: 'Loading',
    pageLink: './Art/NoumanAziz/Loading.html',
    videoLink: './Art/NoumanAziz/loading.gif',
    author: 'NoumanAziz',
    githubLink: 'https://github.com/NoumanAziz'
  },
  {
    artName: `Galek's Simple Animation`,
    pageLink: './Art/GalekAnimation/index.html',
    imageLink: './Art/GalekAnimation/simpleanimation.gif',
    author: 'Adam Galek',
    githubLink: 'https://github.com/TheGalekxy'
  },
  {
    artname: 'Rainbow animation',
    pageLink: './Art/Rainbow/index.html',
    imageLink: './Art/Rainbow/rainbow.gif',
    author: 'Mohanraj',
    githubLink: 'https://github.com/chelladuraimohanraj/Animation-Nation'
  },
  {
    artName: `Cyan Loading Animation`,
    pageLink: './Art/Wannesds/index.html',
    imageLink: './Art/Wannesds/Wannesds.gif',
    author: 'Wannes Dieltiens',
    githubLink: 'https://github.com/Wannesds'
  },
  {
    artName: 'Animatron',
    pageLink: './Art/Animatron/index.html',
    imageLink: './Art/Animatron/trance.gif',
    author: 'Gihan Balasuriya',
    githubLink: 'https://github.com/gihanbalasuriya'
  },
  {
    artName: 'Light text blink',
    pageLink: './Art/Mani-textlight-blink/index.html',
    imageLink: './Art/Mani-textlight-blink/light-blink-text.gif',
    author: 'Mani Pandian',
    githubLink: 'https://github.com/Manipandian'
  },
  {
    artName: 'Circle',
    pageLink: './Art/PoKai/index.html',
    imageLink: './Art/PoKai/circle.png',
    author: 'PoKai Chang',
    githubLink: 'https://github.com/st875052018'
  },
  {
    artName: 'animatron',
    pageLink: './Art/animatron/index.html',
    imageLink: './Art/animatron/trance.gif',
    author: 'Christy',
    githubLink: 'https://github.com/ChristyLucid'
  },
  {
    artName: 'bouncing_ball',
    pageLink: './Art/bouncing_ball/bouncing_ball.html',
    imageLink: './Art/bouncing_ball/bouncing-ball.gif',
    author: 'Nirmalie',
    githubLink: 'https://github.com/nirmalieo3'
  },
  {
    artName: 'Rocket',
    pageLink: './Art/Rocket/index.html',
    imageLink: './Art/Rocket/rocket.gif',
    author: 'Jose Diaz',
    githubLink: 'https://github.com/josegerard2000'
  },
  {
    artName: 'simpleG',
    pageLink: './Art/simpleG/index.html',
    imageLink: './Art/simpleG/kitty.jpg',
    author: 'gargeper',
    githubLink: 'https://github.com/gargeper'
  },
  {
    artName: 'BounceFace',
    pageLink: './Art/ainamation/index.html',
    imageLink: './Art/ainamation/ainamation.gif',
    author: 'Ainara Saralegui',
    githubLink: 'https://github.com/asaralegui'
  },
  {
    artName: 'Text Flow',
    pageLink: './Art/ConnerCoding/index.html',
    imageLink: './Art/ConnerCoding/ztmanimation.gif',
    author: 'Conner Schiller',
    githubLink: 'https://github.com/ConnerCoding'
  },
  {
    artName: 'Glow',
    pageLink: './Art/Glow/index.html',
    imageLink: './Art/Glow/Glow.png',
    author: 'Joaquin Castillo',
    githubLink: 'https://github.com/JuakoDev'
  },
  {
    artName: 'Heart Real',
    pageLink: './Art/riddhax/index.html',
    imageLink: './Art/riddhax/index.gif',
    author: 'Riddhax',
    githubLink: 'https://github.com/riddhax'
  },

  {
    artName: 'Balls',
    pageLink: './Art/Paul - Simple Annoying Balls/index.html',
    imageLink: './Art/Paul - Simple Annoying Balls/Balls.gif',
    author: 'Paul',
    githubLink: 'https://github.com/psr83'
  },

  {
    artname: 'Square-Move',
    pageLink: './Art/Poonam/square.html',
    imageLink: './Art/Poonam/square_gif.gif',
    author: 'Poonam',
    githubLink: 'https://github.com/poonampant'
  },

  {
    artname: 'JesseEarley',
    pageLink: './Art/JesseEarley/index.html',
    imageLink: './Art/JesseEarley/index.gif',
    author: 'JesseEarley',
    githubLink: 'https://github.com/JesseEarley'
  },
  {
    artname: 'Hacktoberfest 2020',
    pageLink: './Art/taepal467/index.html',
    imageLink: './Art/taepal467/hiclipart.com (1).png',
    author: 'Chantae P.',
    githubLink: 'https://github.com/taepal467'
  },
  {
    artName: 'Animatron',
    pageLink: './Art/animatron/triangle/index.html',
    imageLink: './Art/animatron/trance.gif',
    author: 'Deborah',
    githubLink: 'https://github.com/dluckey123'
  },
  {
    artName: 'Animatron',
    pageLink: './Art/animatron/triangle/index.html',
    imageLink: './Art/animatron/trance.gif',
    author: 'Deborah',
    githubLink: 'https://github.com/dluckey123'
  },
  {
    artname: 'Animate',
    pageLink: '/codepen/animation/src/index.html',
    imageLink: 'Animation',
    author: 'Altamas khan',
    githubLink: 'https://github.com/Altamas2049'
  },
  {
    artName: 'Spin',
    pageLink: './Art/Spin/allli.html',
    imageLink: './Art/Spin/allli.gif',
    author: 'Victor Winner',
    githubLink: 'https://github.com/Vicwin13'
  },
  {
    artName: 'Spinner',
    pageLink: './Art/nishantpandey/allli.html',
    imageLink: './Art/nishantpandey/allli.gif',
    author: 'Nishant Pandey',
    githubLink: 'https://github.com/mrpandey1'
  },
  {
    artName: 'Hacktober Test',
    pageLink: './Art/bajancode/index.html',
    imageLink: './Art/BajanCode/index.gif',
    author: 'bajancode',
    githubLink: 'https://github.com/bajancode'
  },
  {
    artName: 'ZTM anim',
    pageLink: './Art/ayushi2410/index.html',
    imageLink: './Art/ayushi2410/ayushi2410.gif',
    author: 'Ayushi2410',
    githubLink: 'https://github.com/ayushi2410'
  },
  {
    artName: 'misaelsantos',
    pageLink: './Art/misaelsantos/index.html',
    imageLink: './Art/misaelsantos/neohack.gif',
    author: 'Misael Santos',
    githubLink: 'https://github.com/MisaelSantos'
  },
  {
    artName: 'I am a Developer',
    pageLink: './Art/Kuroyza/Iam-a-developer.html',
    imageLink: './Art/Kuroyza/Iam-a-developer.gif',
    author: 'Kuroyza',
    githubLink: 'https://github.com/kuroyza'
  },
  {
    artName: 'simple box',
    pageLink: './Art/Box/index.html',
    imageLink: './Art/Box/static_image.jpg',
    author: 'Abishek shah',
    githubLink: 'https://github.com/abishek-sha-256'
  },
  {
    artname: 'Starry-sky',
    pageLink: './Art/starry-night/index.html',
    imageLink: './Art/starry-night/stars',
    author: 'Taima Khawaldeh',
    githubLink: 'https://github.com/taimakh'
  },
  {
    artName: 'Project Gallery',
    pageLink: './Art/hulya/index.html',
    imageLink: './Art/hulya/gallery.gif',
    author: 'Hulya Karakaya',
    githubLink: 'https://github.com/hulyak'
  },
  {
    artName: 'animation',
    pageLink: './Art/sameer786/animation.html',
    imageLink: './Art/sameer786/radius.gif',
    author: 'sameer',
    githubLink: 'https://github.com/sameer8605'
  },
  {
    artName: 'ArrowWave',
    pageLink: './Art/ArrowWave/index.html',
    imageLink: './Art/ArrowWave/ArrowWave.gif',
    author: 'Gabriel',
    githubLink: 'https://github.com/GabrielTeixeiraC'
  },
  {
    artName: 'The 4-Ever Loop',
    pageLink: './Art/the-4ever-loop/index.html',
    imageLink: './Art/the-4ever-loop/rotate.gif',
    author: 'Luciano M.',
    githubLink: 'https://github.com/LucianoWebDev'
  },
  {
    artName: 'Running Car',
    pageLink: './Art/Running-Car/index.html',
    imageLink: './Art/Running-Car/Running-car.PNG',
    author: 'Ermias',
    githubLink: 'https://github.com/ermiaskidane'
  },
  {
    artname: 'Youssef',
    pageLink: './Art/Youssef/index.html',
    imageLink: './Art/Youssef/fd8_AX.gif',
    author: 'Youssef',
    githubLink: 'https://github.com/youssefhany96'
  },
  {
    artName: 'The 4-Ever Loop',
    pageLink: './Art/the-4ever-loop/index.html',
    imageLink: './Art/the-4ever-loop/rotate.gif',
    author: 'Luciano M.',
    githubLink: 'https://github.com/LucianoWebDev'
  },

  {
    artName: 'Itried',
    pageLink: '/Art/Itried/animation.html',
    author: 'Harsha',
    githublink: 'https://github.com/HarshaKumar23'
  },
  {
    artName: 'Snail Zoom',
    pageLink: './Art/rbhachu/index.html',
    imageLink: './Art/rbhachu/snail.gif',
    author: 'Bhachu R.',
    githubLink: 'https://github.com/rbhachu'
  },
  {
    artName: 'Mini Text Animation',
    pageLink: './Art/text-mini-animation/index.html',
    imageLink: './Art/text-mini-animation/text-anime.gif',
    author: 'Chinel',
    githubLink: 'https://github.com/chinel'
  },
  {
    artName: 'Square loader',
    pageLink: './Art/square_loading/index.html',
    imageLink: './Art/square_loading/square_loading',
    author: 'Marek Chasák',
    githubLink: 'https://github.com/mchasak'
  },
  {
    artName: 'Stairs Text',
    pageLink: './Art/StairsText/index.html',
    imageLink: './Art/StairsText/stairs-text.gif',
    author: 'Noam K.',
    githubLink: 'https://github.com/noamkanonich'
  },
  {
    artName: 'animation',
    pageLink: './Art/sameer786/animation.html',
    imageLink: './Art/sameer786/radius.gif',
    author: 'sameer',
    githubLink: 'https://github.com/sameer8605'
  },
  {
    artName: 'Spinning is a good trick',
    pageLink: './Art/garrod90/index.html',
    imageLink: './Art/garrod90/craigsGif.gif',
    author: 'Craig, G',
    githubLink: 'https://github.com/garrod90'
  },
  {
    artName: 'Snail Zoom',
    pageLink: './Art/rbhachu/index.html',
    imageLink: './Art/rbhachu/snail.gif',
    author: 'Bhachu R.',
    githubLink: 'https://github.com/rbhachu'
  },
  {
    artName: 'Mini Text Animation',
    pageLink: './Art/text-mini-animation/index.html',
    imageLink: './Art/text-mini-animation/text-anime.gif',
    author: 'Chinel',
    githubLink: 'https://github.com/chinel'
  },
  {
    artName: 'Square loader',
    pageLink: './Art/square_loading/index.html',
    imageLink: './Art/square_loading/square_loading',
    author: 'Marek Chasák',
    githubLink: 'https://github.com/mchasak'
  },
  {
    artName: 'Stairs Text',
    pageLink: './Art/StairsText/index.html',
    imageLink: './Art/StairsText/stairs-text.gif',
    author: 'Noam K.',
    githubLink: 'https://github.com/noamkanonich'
  },
  {
    artName: 'animation',
    pageLink: './Art/sameer786/animation.html',
    imageLink: './Art/sameer786/radius.gif',
    author: 'sameer',
    githubLink: 'https://github.com/sameer8605'
  },

  {
    pageLink: './Art/radar animation/index.html',
    imageLink: './Art/radar.gif',
    author: 'Anup',
    githubLink: 'https://github.com/paddybaba'
  },
  {
    pageLink: './Art/sameer786/animation.html',
    imageLink: './Art/sameer786/radius.gif',
    author: 'sameer',
    githubLink: 'https://github.com/sameer8605'
  },
  {
    pageLink: './Art/radar animation/index.html',
    imageLink: './Art/radar',
    author: 'Anup',
    githubLink: 'https://github.com/paddybaba'
  },
  {
    pageLink: './Art/sameer786/animation.html',
    imageLink: './Art/sameer786/radius.gif',
    author: 'sameer',
    githubLink: 'https://github.com/sameer8605'
  },
  {
    artName: 'Friendly Ghost',
    pageLink: './Art/ristotoldsep/index.html',
    author: 'Risto Tõldsep',
    githubLink: 'https://github.com/ristotoldsep'
  },
  {
    artName: 'Friendly Ghost',
    pageLink: './Art/ristotoldsep/index.html',
    author: 'Risto Tõldsep',
    githubLink: 'https://github.com/ristotoldsep'
  },
  {
    artName: 'sritron',
    pageLink: './Art/sritron/index.html',
    imageLink: './Art/sritron/trance.gif',
    author: 'Srinivas',
    githubLink: 'https://github.com/sri189ms'
  },
  {
    artName: 'Friendly Ghost',
    pageLink: './Art/ristotoldsep/index.html',
    author: 'Risto Tõldsep',
    githubLink: 'https://github.com/ristotoldsep'
  },
  {
    artName: 'Sun Rise Time',
    pageLink: './Art/gurprtAnim/index.html',
    imageLink: './Art/gurprtAnim/gurAnim.gif',
    author: 'Gurpreet',
    githubLink: 'https://github.com/gur-p-reet'
  },
  {
    artName: 'Personal Info',
    pageLink: './Art/Personal_info/triangle/index.html',
    imageLink: './Art/Personal_info/trance.gif',
    author: 'Naim Uddin',
    githubLink: 'https://github.com/Naim365'
  },
  {
    artName: 'Shining Text',
    pageLink: './Art/MaxieTextShineOn/index.html',
    imageLink: './Art/MaxieTextShineOn/maxie-text-shine-on.gif',
    author: 'maxie7',
    githubLink: 'https://github.com/maxie7'
  },
  {
    artName: 'Spinning Box',
    pageLink: './Art/KccbzZ/index.html',
    imageLink: './Art/KccbzZ/cover.png',
    author: 'KccbzZ',
    githubLink: 'https://github.com/KccbzZ'
  },
  {
    artName: 'Age Disgracefully',
    pageLink: './Art/ynoden/index.html',
    imageLink: './Art/ynoden/Age_Disgracefully.gif',
    author: 'yusefnoden',
    githubLink: 'https://github.com/yusefnoden'
  },
  {
    artname: 'jimanimation',
    pageLink: './Art/jimanimation/index.html',
    imageLink: './Art/jimanimation/bouncy.gif',
    author: 'Jimin',
    githubLink: 'https://github.com/jimijos'
  },

  {
    artName: 'Meme Animation',
    pageLink: './Art/just_for_fun/index.html',
    imageLink: './Art/just_for_fun/image.gif',
    author: 'Rahul Negi',
    githubLink: 'https://github.com/rahulnegi20'
  },
  {
    artName: 'Stretch ZTM',
    pageLink: './Art/animation_gn/index.html',
    imageLink: './Art/animation_gn/animation_gn.gif',
    author: 'gnyokota',
    githubLink: 'https://github.com/gnyokota'
  },
  {
    artname: 'AnimationCom',
    pageLink: './Art/Anita/AnimationCom/triangle.html',
    imageLink: './Art/AnimationCom/header.jpg',
    author: 'Anita',
    githubLink: 'https://github.com/anita-tsai'
  },
  {
    artName: 'Cards',
    pageLink: './Art/cards/index.html',
    imageLink: './Art/cards/cards.gif',
    author: 'networkdavit',
    githubLink: 'https://github.com/networkdavit'
  },
  {
    artName: "Lidor'sAnimation",
    pageLink: "./Art/Lidor's Animation/index.html",
    imageLink: "./Art/Lidor's Animation/animation.gif",
    author: 'LidorAsher',
    githubLink: 'https://github.com/lidorasher11'
  },
  {
    artName: "Shiff's Animation",
    pageLink: './Art/myAnimation/index.html',
    imageLink: './Art/myAnimation/myanimation.gif',
    author: 'Shifa',
    githubLink: 'https://github.com/ShifaShirin'
  },
  {
    artName: 'ani-1trial',
    pageLink: './Art/ani-1trial/index.html',
    imageLink: './Art/ani-1trial/ani-gif.gif',
    author: 'tru-izo',
    githubLink: 'https://github.com/tru-izo'
  },
  {
    artName: 'Air_Balloon',
    pageLink: './Art/Air_Balloon/index.html',
    imageLink: './Art/Air_Balloon/balloon.gif',
    author: 'Abha',
    githubLink: 'https://github.com/Abha-1281'
  },
  {
    artName: 'Camp Fire',
    pageLink: './Art/camp_fire/index.html',
    imageLink: './Art/camp_fire/camp_fire.gif',
    author: 'Chansoo',
    githubLink: 'https://github.com/ChansooKim316'
  },
  {
    artName: 'rubberband Red',
    pageLink: './Art/ou79/index.html',
    imageLink: './Art/rubberbandRed.gif',
    author: 'ou79',
    githubLink: 'https://github.com/ou79'
  },
  {
    artName: 'ColorChanger',
    pageLink: './Art/ColorChanger/index.html',
    imageLink: './Art/color-changer.gif',
    author: 'Atallah-Nadhir',
    githubLink: 'https://github.com/Atallah-Nadhir'
  },
  {
    artName: 'PONG Animation',
    pageLink: './Art/walkitoff/index.html',
    imageLink: './Art/walkitoff/gif.gif',
    author: 'Tyler Dollick',
    githubLink: 'https://github.com/walkitoff'
  },
  {
    artname: 'Animatron',
    pageLink: './Art/mbargaedge/index.html',
    imageLink: './Art/mbargaedge/animatron.gif',
    author: 'Mbarga',
    githubLink: 'https://github.com/marcelmbarga/'
  },
  {
    artName: 'House',
    pageLink: './Art/TTD/triangle/index.html',
    imageLink: './Art/TTD/house.gif',
    author: 'TanyaTD',
    githubLink: 'https://github.com/TTD126'
  },
  {
    artName: 'Spinning Title',
    pageLink: './Art/ljBeast21ldj/index.html',
    imageLink: './Art/ljBeast21ldj/firstGIF.gif',
    author: 'Larry',
    githubLink: 'https://github.com/ljBeast21ldj'
  },
  {
    artName: 'Heart pulsation',
    pageLink: './Art/Sallah/index.html',
    imageLink: './Art/Sallah/Heart-Pulsation.png',
    author: 'Sallah',
    githubLink: 'https://github.com/SallahTech'
  },
  {
    artName: 'MubbeAnimation',
    pageLink: './Art/Mubbe/index.html',
    imageLink: './Art/Mubbe/MubbeAnimation.gif',
    author: 'Mubarak',
    githubLink: 'https://github.com/mual5746'
  },
  {
    pageLink: './Art/neon-glowing-text/index.html',
    imageLink: './Art/neon-glowing-text/glowing-text-GIF.gif',
    author: 'Adri',
    githubLink: 'https://github.com/adrimual'
  },
  {
    artName: 'Simple Animation',
    pageLink: './Art/simple animation/transition.html',
    imageLink: './Art/simple animation/animatee.gif',
    author: 'Rudimental',
    githubLink: 'https://github.com/rudimental-again'
  },
  {
    artName: 'gbArt',
    pageLink: './Art/gbArt/index.html',
    imageLink: './Art/gbArt/shapeFlip.gif',
    author: 'Gary Bergman',
    githubLink: 'https://github.com/Gary-Bergman'
  },
  {
    artName: "Turtando's Animation",
    pageLink: './Art/turtando/animation.html',
    imageLink: './Art/Turtando/happyhalloween.gif',
    author: 'Turtando',
    githubLink: 'https://github.com/Turtando'
  },
  {
    artName: 'Bouncing Balls',
    pageLink: './Art/EyeOfAthena/index.html',
    imageLink: './Art/EyeOfAthena/cover.png',
    author: 'EyeOfAthena',
    githubLink: 'https://github.com/EyeOfAthena/bouncing-ball'
  },
  {
    artName: 'Otherside',
    pageLink: './Art/Otherside/ubi.html',
    imageLink: './Art/Otherside/recording.gif',
    author: 'Ubibimbap',
    githubLink: 'https://github.com/Ubibimbap'
  },
  {
    artName: 'Basketball God',
    pageLink: './Art/Sim-animation/index.html',
    imageLink: './Art/Sim-animation/project-screenshot.png',
    author: 'Sim',
    githubLink: 'https://github.com/sim-a-19'
  },
  {
    artName: "Ziyao's Animation",
    pageLink: './Art/robot/robot_index.html',
    imageLink: './Art/robot/robot.gif',
    author: 'Ziyao',
    githubLink: 'https://github.com/ziyaoc3'
  },
  {
    artName: 'Simplerv',
    pageLink: './Art/Aniamtion_RV/index.html',
    imageLink: './Art/Aniamtion_RV/circle.png',
    author: 'Aarush Bhat',
    githubLink: 'https://github.com/07rv'
  },
  {
    artName: 'Devtemmy_animation',
    pageLink: './Art/Devtemmy_animation/index.html',
    imageLink: './Art/Devtemmy_animation/Devtemmyanimation.gif',
    author: 'Dev-Temmy',
    githubLink: 'https://github.com/Dev-Temmy'
  },
  {
    artName: 'Fading text animation',
    pageLink: './Art/araskog/index.html',
    imageLink: './Art/araskog/animation.gif',
    author: 'Amanda Araskog',
    githubLink: 'https://github.com/araskog'
  },
  {
    artName: 'Moving Divs',
    pageLink: './Art/Razvan/RazvanFratila/index.html',
    imageLink: './Art/Razvan/RazvanFratila/first.gif',
    author: 'Razvan',
    githubLink: 'https://github.com/fratilar'
  },
  {
    artName: 'KDev Animation',
    pageLink: './Art/KDev-Animator/index.html',
    imageLink: './Art/KDev-Animator/kdev-animation.gif',
    author: 'Detmar Ruhfus',
    githubLink: 'https://github.com/kamikazid'
  },
  {
    artName: 'Square Bounce',
    pageLink: './Art/Vish/index.html',
    imageLink: './Art/Vish/SquareBounce.gif',
    author: 'Vishwam',
    githubLink: 'https://github.com/vishmagic'
  },
  {
    artName: 'Hina',
    pageLink: './Art/Hina/Hina.html',
    imageLink: './Art/Hina/Basketball.gif',
    imageLink: './Art/Hina/net.gif',
    author: 'Hina Najam',
    githubLink: 'https://github.com/hinanajam'
  },
  {
    artName: 'AmitAnimation',
    pageLink: './Art/Joy/AmitAnimation/amitanimation.html',
    imageLink: './Art/Joy/AmitAnimation/amitanimation.gif',
    author: 'Amit',
    githubLink: 'https://github.com/AmitRoy07'
  },
  {
    artName: 'Bouncing Cheems ',
    pageLink: './Art/Suddath-Gautam/index.html',
    imageLink: './Art/Suddath-Gautam/cheems.gif',
    author: 'Suddath Gautam',
    githubLink: 'https://github.com/wardaddy98'
  },
  {
    artName: 'Pop-up Confetti animation.',
    pageLink: './Art/yay-ztm-animation/index.html',
    imageLink: './Art/yay-ztm-animation/pop_animation.gif',
    author: 'Hyunji Kim',
    githubLink: 'https://github.com/creativehkim'
  },
  {
    artName: 'Monolith',
    pageLink: './Art/acphil/index.html',
    imageLink: './Art/acphil/monolith.png',
    author: 'acphil',
    githubLink: 'https://github.com/acphil2'
  },
  {
    artName: 'Smiling Doll',
    pageLink: './Art/jbermeo/index.html',
    imageLink: './Art/jbermeo/doll.gif',
    author: 'Jose Bermeo',
    githubLink: 'https://github.com/jbermeo10'
  },
  {
    artName: 'vasubhatnagar',
    pageLink: './Art/vasubhatnagar/index.html',
    imageLink: './Art/vasubhatnagar/ss.jpg',
    author: 'Vasu Bhatnagar',
    githubLink: 'https://github.com/vasubhatnagar'
  },
  {
    artName: 'JoToSmola',
    pageLink: './Art/JoToSmola/index.html',
    imageLink: './Art/JoToSmola/JoToSmola.gif',
    author: 'GrabKrab',
    githubLink: 'https://github.com/GrabKrab'
  },
  {
    artName: 'mojaanimacia',
    pageLink: './Art/mojaanimacia/stranka.html',
    author: 'Martin052',
    githubLink: 'https://github.com/martin052'
  },
  {
    artName: 'ellipsis',
    pageLink: './Art/ianhawe/index.html',
    author: 'ianhawe',
    githubLink: 'https://github.com/ianhawe'
  },
  {
    artName: 'iris',
    pageLink: './Art/iris/index.html',
    imageLink: './Art/iris/trance.gif',
    author: 'iriswdq0504',
    githubLink: 'https://github.com/iriswdq0504'
  },

  {
    artName: 'Fun with balls!',
    pageLink: './Art/miguelDalberto/funWithBalls/index.html',
    imageLink: './Art/miguelDalberto/funWithBalls/funWithBalls_screenshot.png',
    author: 'miguelDalberto',
    githubLink: 'https://github.com/miguelDalberto'
  },
  {
    artName: 'FourFlag_Load',
    pageLink: './Art/FourFlag_Load/index.html',
    imageLink: './Art/FourFlag_Load/trance.gif',
    author: 'chungngai09',
    githubLink: 'https://github.com/chungngai09'
  },
  {
    artName: 'AnimatronJS',
    pageLink: './Art/animatronJS/index.html',
    author: 'Anna Ovechkina',
    githubLink: 'https://github.com/Annu7shka'
  },
  {
    artName: 'perfect_goal',
    pageLink: './Art/perfect_goal/index.html',
    imageLink: './Art/perfect_goal/perfect_goalscreenshot.png',
    author: 'henzbori',
    githubLink: 'https://github.com/henzbori'
  },
  {
    artName: 'Beating Heart',
    pageLink: './Art/beating-heart/index.html',
    imageLink: './Art/beating-heart/heart.gif',
    author: 'MishkaZi',
    githubLink: 'https://github.com/MishkaZi'
  },
  {
    artName: 'Bouncing Balls',
    pageLink: './Art/Sankyeat/index.html',
    imageLink: './Art/Sankyeat/bouncingballs.gif',
    author: 'Sankyeat',
    githubLink: 'https://github.com/sanks20'
  },
  {
    artName: 'Sample page',
    pageLink: './Art/Joy/triangle/index.html',
    imageLink: './Art/Joy/triangle/my-animation.gif',
    author: 'Mamathagowd107',
    githubLink: 'https://github.com/Mamathagowd107'
  },
  {
    artName: 'Animated',
    pageLink: './Art/animated/triangle/index.html',
    imageLink: './Art/Joy/triangle/triangle.gif',
    author: 'Joy',
    githubLink: 'https://github.com/royranger'
  },
  {
    artName: 'achwell',
    pageLink: './Art/achwell/index.html',
    imageLink: './Art/achwell/ball.gif',
    author: 'achwell',
    githubLink: 'https://github.com/achwell'
  },
  {
    artName: 'Robotic Circles',
    pageLink: './Art/animation_yaniv/index.html',
    imageLink: './Art/animation_yaniv/robot.png',
    author: 'Yaniv Sagy',
    githubLink: 'https://github.com/yanivsagy'
  },
  {
    artName: 'Ocean Day',
    pageLink: './Art/d-spence/index.html',
    imageLink: './Art/d-spence/ztm-dspence-css-anim.gif',
    author: 'd-spence',
    githubLink: 'https://github.com/d-spence'
  },
  {
    artName: 'Animation-Circle',
    pageLink: './Art/Animation-Circle/index.html',
    imageLink: './Art/Animation-Circle/animation-circle.gif',
    author: 'Elid Venega',
    githubLink: 'https://github.com/elidvenega'
  },
  {
    artName: 'Sweet street',
    pageLink: './Art/Sweet_street/mario.html',
    imageLink: './Art/Sweet_street/animation-gif.gif',
    author: 'meni-avitan',
    githubLink: 'https://github.com/meniAvitan/Animation-Nation.git'
  },
  {
    pageLink: './Art/Joy/nithin-animation/index.html',
    imageLink: './Art/Joy/triangle/triangle.gif',
    author: 'Nithin',
    githubLink: 'https://github.com/Nithin6252-reddy'
  },
  {
    artName: 'Jittery rectangles',
    pageLink: './Art/Vaibhav/index.html',
    author: 'Vaibhav Jain',
    githubLink: 'https://github.com/Vaibhav-multi-dev'
  },
  {
    artName: 'Pra-animate',
    pageLink: './Art/Pra-animate/indexpra1.html',
    //imageLink: './Art/Joy/triangle/triangle.gif',
    author: 'Prajoth',
    githubLink: 'https://github.com/prajoth-b'
  },
  {
    artName: '3D figure animation',
    pageLink: './Art/DOKL57/index.html',
    imageLink: './Art/DOKL57/DOKL57.png',
    author: 'DOKL57',
    githubLink: 'https://github.com/DOKL57'
  },
  {
    artName: 'my-animation',
    pageLink: './Art/my-animation/index.html',
    imageLink: './Art/my-animation/screenv.webm',
    author: 'Brurya',
    githubLink: 'https://github.com/BruryaNadel'
  },
  {
    artName: 'Animate Infinate',
    pageLink: './Art/rotate-infinate/index.html',
    imageLink: './Art/rotate-infinate/rotate.gif',
    author: 'thucpn',
    githubLink: 'https://github.com/thucpn'
  },
  {
    artName: 'Forever',
    pageLink: './Art/Mritunjay/index.html',
    imageLink: './Art/Mritunjay/mj.gif',
    author: 'Mritunjay',
    githubLink: 'https://github.com/Mritunjay004'
  },
  {
    artName: 'Atom',
    pageLink: './Art/Atom/index.html',
    imageLink: './Art/Atom/atom.gif',
    author: 'Khalil-BM',
    githubLink: 'https://github.com/Khalil-BM'
  },
  {
    artName: 'AppleTree',
    pageLink: './Art/andreasGZ/index.html',
    imageLink: './Art/andreasGZ/apple.gif',
    author: 'AndreasGZ',
    githubLink: 'https://github.com/AndreasGZ'
  },
  {
    pageLink: './Art/Akv-animation/index.html',
    imageLink: './Art/Akv-animation/Image.png',
    author: 'Akv',
    githubLink: 'https://github.com/kushal-Ambati'
  },
  {
    artName: 'Floating Ball',
    pageLink: './Art/floatingBall/index.html',
    imageLink: './Art/floatingBall/thaitruong.png',
    author: 'Thai Truong',
    githubLink: 'https://github.com/akitathai94'
  },
  {
    artName: 'Bicycle-2D',
    pageLink: './Art/Bicycle_2D/bicycle.html',
    imageLink: './Art/Bicycle_2D/bicycle-gif.gif',
    author: 'meni-avitan',
    githubLink: 'https://github.com/meniAvitan'
  },
  {
    artName: 'catch-me',
    pageLink: './Art/catch-me/index.html',
    imageLink: './Art/catch-me/catch-me.gif',
    author: 'toobig4u',
    githubLink: 'https://github.com/toobig4u'
  },
  {
    pageLink: './Art/richard00436/index.html',
    imageLink: './Art/richard00436/richard00436.gif',
    author: 'richard00436',
    githubLink: 'https://github.com/richard00436'
  },
  {
    artName: 'bubble',
    pageLink: './Art/seenuCFL/index.html',
    imageLink: './Art/seenuCFL/dot.gif',
    author: 'seenuCFL',
    githubLink: 'https://github.com/seenuCFL'
  },
  {
    pageLink: './Art/keep_coding/index.html',
    imageLink: './Art/keep_coding/keep_coding_image.gif',
    author: 'Rawshan',
    githubLink: 'https://github.com/mrawshan'
  },
  {
    pageLink: './Art/HammadKhan/index.html',
    imageLink: './Art/HammadKhan/Animation.gif',
    author: 'HammadKhan',
    githubLink: 'https://github.com/hhkhan99'
  },
  {
    pageLink: './Art/manimation/index.html',
    imageLink: './Art/manimation/animation.gif',
    author: 'Maryam',
    githubLink: 'https://github.com/Maryyam04'
  },
  {
    pageLink: './Art/ElizavetaZhukova1/index.html',
    imageLink: './Art/ElizavetaZhukova1/fourSquaresEdit.gif',
    author: 'Liza',
    githubLink: 'https://github.com/ElizavetaZhukova1'
  },
  {
    pageLink: './Art/Aliedje/index.html',
    imgeLink: './Art/Aliedje/test.png',
    author: 'Alida',
    githubLink: 'https://github.com/adiphoorn'
  },
  {
    pageLink: './Art/JanRolenc/indexMyArt.html',
    imageLink: './Art/JanRolenc/myArt.gif',
    author: 'Jan_Rolenc',
    githubLink: 'https://github.com/JanRolenc'
  },
  {
    artName: 'Heartbeat',
    pageLink: './Art/CheyJax116/heartbeat.html',
    imgeLink: './Art/CheyJax116/heartbeat.gif',
    author: 'CheyJax116',
    githubLink: 'https://github.com/cheyjax116'
  },
  {
    pageLink: './Art/Aliedje/index.html',
    imgeLink: './Art/Aliedje/test.png',
    author: 'Alida',
    githubLink: 'https://github.com/adiphoorn'
  },
  {
    pageLink: './Art/bouncingMoon/index.html',
    imageLink: './Art/bouncingMoon/bouncingMoon.png',
    author: 'Radu-Stroe',
    githubLink: 'https://github.com/Radu-Stroe'
  },
  {
    artName: 'Use the Force',
    pageLink: './Art/ptreuden/index.html',
    imageLink: './Art/ptreuden/useTheForce.gif',
    author: 'ptreuden',
    githubLink: 'https://github.com/ptreuden'
  },
  {
    artName: 'css_typer',
    pageLink: './Art/Joy/css-typer/index.html',
    imageLink: './Art/Joy/css-typer/typing_animate.gif',
    author: 'Trey',
    githubLink: 'https://github.com/shanks-t'
  },
  {
    pageLink: './Art/Joy/Amiel-Art/index.html',
    imageLink: './Art/Joy/Amiel-Art/screenshot.png',
    author: 'Amiel',
    githubLink: 'https://github.com/trinidadamiel'
  },
  {
    pageLink: './Art/alnajarAnimation/index.html',
    imageLink: './Art/alnajarAnimation/animate.gif.gif',
    author: 'Mohammad',
    githubLink: 'https://github.com/mohammadalnajar'
  },
  {
    pageLink: '.Art/benji5656/index.html',
    imageLink: '',
    author: 'Benji',
    githubLink: 'https://github.com/benji5656'
  },
  {
    pageLink: './Art/AniNationSargi/index.html',
    imageLink: './Art/AniNationSargi/alienGif.gif',
    author: 'Sargsian',
    githubLink: 'https://github.com/Sargsian'
  },
  {
    pageLink: '.Art/Hekmundo/index.html',
    imageLink: '.Art/Hekmundo/revolving-circles.gif',
    author: 'Hekmundo',
    githubLink: 'https://github.com/Hekmundo'
  },
  {
    artName: 'MtBounce',
    pageLink: './Art/MtikeB/index.html',
    imageLink: './Art/MtikeB/Bouncy.gif',
    author: 'MtikeG',
    githubLink: 'https://github.com/MtikeG'
  },

  {
    artName: 'Hello World',
    pageLink: './Art/HelloWorldByEudin/index.html',
    imageLink: './Art/HelloWorldByEudin/helloworld.gif',
    author: 'Eudin',
    githubLink: 'https://github.com/Eudinson'
  },
  {
    artName: 'Color Square',
    pageLink: './Art/angelGarciaSantos/index.html',
    imageLink: './Art/angelGarciaSantos/square.png',
    author: 'Angel',
    githubLink: 'https://github.com/angelGarciaSantos'
  },
  {
    pageLink: '.Art/Szo89/index.html',
    imageLink: '.Art/Szo89/animation.png',
    author: 'Susana',
    githubLink: 'https://github.com/Szo89'
  },
  {
    pageLink: './Art/Harish/index.html',
    imageLink: './Art/Harish/gif.gif',
    author: 'Harish',
    githubLink: 'https://github.com/hkxx843'
  },
  {
    pageLink: '.Art/nb89portfolio/index.html',
    imageLink: '.Art/nb89portfolio/img.png',
    author: 'Navraj Bains',
    githubLink: 'https://github.com/nb89portfolio'
  },
  {
    artName: 'Optimistic',
    pageLink: './Art/RichKen/index.html',
    imageLink: './Art/RichKen/optimistic.gif',
    author: 'RichKen',
    githubLink: 'https://github.com/RichardKentos'
  },
  {
    pageLink: './Art/dieovitski/index.html',
    imageLink: './Art/dieovitski/def.gif',
    author: 'dieovitski',
    githubLink: 'https://github.com/dieovitski'
  },
  {
    pageLink: '.Art/Rcj1/index.html',
    imageLink: '.Art/Rcj1/animated.gif',
    author: 'Rcj1',
    githubLink: 'https://github.com/rcj1'
  },
  {
    artName: 'Infinite Loading',
    pageLink: './Art/mishhubc/index.html',
    imageLink: './Art/mishhubc/image.gif',
    author: 'Mihai Jicu',
    githubLink: 'https://github.com/mishhubc'
  },
  {
    artName: 'Loading Eggs',
    pageLink: '.Art/j-fraza/index.html',
    imageLink: '.Art/j-fraza/TJSrTcKcmf.gif',
    author: 'j-fraza',
    githubLink: 'https://github.com/j-fraza'
  },
  {
    artName: 'Taiko no Tastujin',
    pageLink: './Art/kirstymullen/index.html',
    imageLink: './Art/kirstymullen/taiko.gif',
    author: 'kirstymullen',
    githubLink: 'https://github.com/kirstymullen'
  },
  {
    artName: 'Rotate Hover Color',
    pageLink: './Art/rotateColor/index.html',
    imageLink: './Art/rotateColor/rotateColor.gif',
    author: 'Luis',
    githubLink: 'https://github.com/luigi970'
  },
  {
    artName: 'Sunset',
    pageLink: './Art/cataopriscila/index.html',
    imageLink: './Art/cataopriscila/sunset.gif',
    author: 'Catao',
    githubLink: 'https://github.com/cataopriscila'
  },
  {
    pageLink: './Art/Kwabena-Agyeman/index.html',
    imageLink: './Art/Kwabena-Agyeman/project.GIF',
    author: 'Kwabena-Agyeman',
    githubLink: 'https://github.com/Kwabena-Agyeman'
  },
  {
    pageLink: '.Art/AndyJacko/index.html',
    imageLink: '.Art/AndyJacko/yoyo.gif',
    author: 'Andy Jacko',
    githubLink: 'https://github.com/AndyJacko'
  },
  {
    pageLink: './Art/shake/index.html',
    imageLink: './Art/shake/file.gif',
    author: 'yoududecomposer',
    githubLink: 'https://github.com/yourdudecomposer'
  },

  {
    pageLink: './Art/circle-animation/index.html',
    imageLink: './Art/circle-animation/animate.gif',
    author: 'Vimal',
    githubLink: 'https://github.com/vimalraveendra'
  },
  {
    artName: 'Fade Loading',
    pageLink: './Art/HuePham/index.html',
    imageLink: './Art/HuePham/loading.gif',
    author: 'Hue Pham',
    githubLink: 'https://github.com/hue113'
  },
  {
    artName: 'Testanimation',
    pageLink: './Art/Testanimation/index.html',
    imageLink: './Art/Testanimation/cloud.gif',
    author: 'Toby',
    githubLink: 'https://github.com/tobybase'
  },
  {
    artName: 'Bouncing Ball',
    pageLink: './Art/surajondev/index.html',
    imageLink: './Art/surajondev/animation.gif',
    author: 'Suraj Vishwakarma',
    githubLink: 'https://github.com/surajondev'
  },
  {
    artName: 'ONLY CSS 3D CUBE',
    pageLink: './Art/Milind/index.html',
    imageLink: './Art/Milind/magic.gif',
    author: 'Milind Pawar',
    githubLink: 'https://github.com/milindpawar007'
  },
  {
    pageLink: './Art/circle2square/index.html',
    imageLink: './Art/circle2square/csdojo.gif',
    author: 'csdojo',
    githubLink: 'https://github.com/csdojo'
  },
  {
    artName: 'Star',
    pageLink: './Art/jh-chen/animation.html',
    imageLink: './Art/jh-chen/star.gif',
    author: 'J.H. Chen',
    githubLink: 'https://github.com/jh-chen95'
  },
  {
    artName: 'Amazing Animation',
    pageLink: './Art/Kira_Animation/index.html',
    imageLink: './Art/Kira_Animation/image.gif',
    author: 'Asad Khan',
    githubLink: 'https://github.com/kira00007'
  },
  {
    artName: 'Swizzy',
    pageLink: './Art/Uche-Azubuko/index.html',
    imageLink: './Art/Uche-Azubuko/swizzy.gif',
    author: 'Uche Azubuko',
    githubLink: 'https://github.com/UcheAzubuko'
  },
  {
    artName: 'Animated Bike Wheels',
    pageLink: './Art/Animated-Bike-Wheels/index.html',
    imageLink: './Art/Animated-Bike-Wheels/bike.gif',
    author: 'Joey Kyber',
    githubLink: 'https://github.com/jtkyber'
  },
  {
    artName: 'ZTM Title Animation',
    pageLink: './Art/JMCrawf/index.html',
    imageLink: './Art/JMCrawf/animation.gif',
    author: 'James Crawford',
    githubLink: 'https://github.com/JMCrawf/'
  },
  {
    artName: 'Bouncers',
    pageLink: './Art/Bouncers/index.html',
    imageLink: './Art/Bouncers/giphy.gif',
    author: 'Peter Rawlings',
    githubLink: 'https://github.com/Pedginald'
  },
  {
    artName: 'My-Anim.R',
    pageLink: './Art/My-Anim.R/index.html',
    imageLink: './Art/My-Anim.R/BackGround.gif',
    author: 'Roshan Amjad',
    githubLink: 'https://github.com/roshanamjad'
  },
  {
    artName: 'Robot',
    pageLink: './Art/Robot/robot.html',
    imageLink: './Art/Robot/Robot.gif',
    author: 'Yun',
    githubLink: 'https://github.com/yunjoanyu'
  },
  {
    artName: 'Animazing',
    pageLink: './Art/Animazing/skew.html',
    imageLink: './Art/Animazing/cropgif.gif',
    author: 'Arfel Ray',
    githubLink: 'https://github.com/arfelrayarriola'
  },
  {
    pageLink: './Art/Akash/smiley.html',
    imageLink: './Art/Akash/smiley.gif',
    author: 'Akash',
    githubLink: 'https://github.com/aksh-22'
  },
  {
    artName: 'ReactLogoAnimation',
    pageLink: './Art/sanketanimation/index.html',
    imageLink: './Art/sanketanimation/triangle.gif',
    author: 'sanketwakhare',
    githubLink: 'https://github.com/sanketwakhare'
  },
  {
    artName: 'Disco',
    pageLink: './Art/Disco/index.html',
    imageLink: './Art/Disco/Disco.gif',
    author: 'Anu',
    githubLink: 'https://github.com/anudesh98'
  },
  {
    pageLink: './Art/windmill/windmill.html',
    imageLink: './Art/windmill/windmill.gif',
    author: 'WindCy',
    githubLink: 'https://github.com/windycy'
  },
  {
    artName: 'Beating Speaker',
    pageLink: './Art/beating-speaker/index.html',
    imageLink: './Art/beating-speaker/BeatingSpeaker.gif',
    author: 'TheCoderJT',
    githubLink: 'https://github.com/TheCoderJT'
  },
  {
    artName: 'Mesmerizing Loader',
    pageLink: './Art/MesmerizingLoader/index.html',
    imageLink: './Art/MesmerizingLoader/mesmerizing_loader.gif',
    author: 'Gutu Galuppo',
    githubLink: 'https://github.com/gutugaluppo'
  },
  {
    artName: 'Rocket ship',
    pageLink: './Art/Rocket_ship/index.html',
    imageLink: './Art/Rocket_ship/Rocket-Ship.gif',
    author: 'Gutu Galuppo',
    githubLink: 'https://github.com/gutugaluppo'
  },
  {
    artName: 'Amatron',
    pageLink: './Art/Amatron/index.html',
    imageLink: 'https://media1.giphy.com/media/9cJE8Znq6Ghd66duIz/giphy.gif',
    author: 'John Maturan',
    githubLink: 'https://github.com/JohnMaturan97'
  },
  {
    artName: 'AnimatD',
    pageLink: './Art/dhruvm/index.html',
    author: 'dhruvhm',
    githubLink: 'https://github.com/dhruvhm'
  },
  {
    artName: 'SohaibAnimation',
    pageLink: './Art/SohaibAnimation/index.html',
    imageLink: './Art/SohaibAnimation/animatedcircle.gif',
    author: 'Sohaib',
    githubLink: 'https://github.com/SohaibAfani'
  },
  {
    artName: 'Orbit',
    pageLink: './Art/Orbit/index.html',
    imageLink: './Art/Orbit/Orbit.gif',
    author: 'Mohammed Warsame',
    githubLink: 'https://github.com/mwarsame20'
  },
  {
    artName: 'KakashiHead',
    pageLink: './Art/HamizJamil/index.html',
    imageLink: './Art/HamizJamil/kakashianimation.gif',
    author: 'Hamiz',
    githubLink: 'https://github.com/HamizJamil'
  },
  {
    artName: 'PedroHFSilva',
    pageLink: './Art/pedrohfranklin/index.html',
    imageLink: './Art/pedrohfranklin/animatedcircle.gif',
    author: 'Pedro Franklin',
    githubLink: 'https://github.com/pedrohfranklin'
  },
  {
    artName: 'K.I.T.T.',
    pageLink: './Art/GAlexandruD/index.html',
    imageLink: './Art/GAlexandruD/kitt_centered.gif',
    author: 'GAlexandruD',
    githubLink: 'https://github.com/GAlexandruD'
  },
  {
    artName: 'The Spinning Tuba',
    pageLink: './Art/dr-tuba/index.html',
    imageLink: './Art/dr-tuba/spinningtuba.gif',
    author: 'Steve Vaughn',
    githubLink: 'https://github.com/dr-tuba'
  },
  {
    artName: 'AniMc',
    pageLink: './Art/anna0mclachlan/index.html',
    imageLink: './Art/anna0mclachlan/ani2.gif',
    author: 'anna0mclachlan',
    githubLink: 'https://github.com/anna0mclachlan'
  },
  {
    artName: 'Amit',
    pageLink: './Art/amit/index.html',
    author: 'Amit',
    githubLink: 'https://github.com/amitsharmaa'
  },
  {
    artName: 'Lin',
    pageLink: './Art/Lin/index.html',
    imageLink: './Art/Lin/lin.gif',
    author: 'Lin',
    githubLink: 'https://github.com/linxz-coder'
  },
  {
    artName: 'Mouataz',
    pageLink: './Art/Mouataz/index.html',
    author: 'Mouataz',
    githubLink: 'https://github.com/MouatazKad'
  },
  {
    artName: 'Moving graph',
    pageLink: './Art/Joy/moving-graph/index.html',
    imageLink: './Art/Joy//moving-graph.gif',
    author: 'kimjusang',
    githubLink: 'https://github.com/kimjusang'
  },
  {
    artName: 'Always Be',
    pageLink: './Art/Joy/animatron-kim/index.html',
    imageLink: './Art/Joy//always.gif',
    author: 'kimjusang',
    githubLink: 'https://github.com/kimjusang'
  },
  {
    artName: 'Who could it be?',
    pageLink: './Art/pjwmascall/index.html',
    imageLink: './Art/pjwmascall/thumbnail.gif',
    author: 'pjwmascall',
    githubLink: 'https://github.com/pjwmascall'
  },
  {
    artName: 'Sparkle',
    pageLink: './Art/Sparkle/index.html',
    imageLink: './Art/Sparkle/Animation.gif',
    author: 'palak2603',
    githubLink: 'https://github.com/palak2603'
  },
  {
    artName: 'TomatoSpin',
    pageLink: './Art/tomatoSpin/index.html',
    author: 'Mateo',
    githubLink: 'https://github.com/mateodibenedetto'
  },
  {
    artName: 'Animating',
    pageLink: './Art/Animating/index.html',
    imageLink: './Art/Animating/2021-06-05_17_10_54-Greenshot.jpg',
    author: 'Sahil Shailesh Pedamkar',
    githubLink: 'https://github.com/sahilpedamkar21'
  },
  {
    artName: 'Moving Car',
    pageLink: './Art/Manali/index.html',
    imageLink: './Art/Manali/Movingcar.gif',
    author: 'Manali',
    githubLink: 'https://github.com/Mana21li'
  },
  {
    artName: 'ShibaInu',
    pageLink: './Art/Shiinoya/index.html',
    imageLink: './Art/Shiinoya/ShibaInu.gif',
    author: 'Shiinoya',
    githubLink: 'https://github.com/Shiinoya'
  },
  {
    artName: 'animatronic',
    pageLink: './Art/animatronic/index.html',
    imageLink: './Art/animatronic/style.css',
    author: 'umer381a',
    githubLink: 'https://github.com/umer381a'
  },
  {
    artName: 'I Love ZTM',
    pageLink: './Art/IloveZTM/index.html',
    imageLink: './Art/IloveZTM/style.css',
    author: 'MirshadOz',
    githubLink: 'https://github.com/mirshadoz'
  },
  {
    artName: 'Pink Bars',
    pageLink: './Art/rayleigh/rr.html',
    imageLink: './Art/rayleigh/pinkbars.gif',
    author: 'Rayleigh',
    githubLink: 'https://github.com/rayleighrozier'
  },
  {
    artName: 'Out of This World',
    pageLink: './Art/Out-of-This-World/index.html',
    imageLink: './Art/Out-of-This-World/ootw.gif',
    author: 'Xenark',
    githubLink: 'https://github.com/xenark'
  },
  {
    artName: 'circular motion',
    pageLink: './Art/Aliraza Lalani Animation/index.html',
    imageLink: './Art/Aliraza Lalani Animation/aa.gif',
    author: 'Aliraza Lalani',
    githubLink: 'https://github.com/alirazalalani'
  },
  {
    artName: 'Home',
    pageLink: './Art/rez4president/index.html',
    imageLink: './Art/rez4president/home.gif',
    author: 'Raza Ul Kareem',
    githubLink: 'https://github.com/rez4president'
  },
  {
    artName: 'VtekAnimation',
    pageLink: './Art/vtekanimation/index.html',
    imageLink: './Art/VtekAnimation/track.gif',
    author: 'corleone0007',
    githubLink: 'https://github.com/corleone0007'
  },
  {
    artName: 'Box',
    pageLink: './Art/Sagun/index.html',
    imageLink: './Art/Sagun/ezgif.com-gif-maker.gif',
    author: 'Sagun',
    githubLink: 'https://github.com/Sagun-png'
  },
  {
    artName: 'animator_css',
    pageLink: './Art/animator_css/index.html',
    imageLink: './Art/animator_css/animator.gif',
    author: 'Benji',
    githubLink: 'https://github.com/benjaminpeto'
  },
  {
    artName: '1jump',
    pageLink: './Art/1jump/index.html',
    imageLink: './Art/1jump/1jump.gif',
    author: 'Leutamommx',
    githubLink: 'https://github.com/leutamommx'
  },
  {
    artName: 'bubbles',
    pageLink: './Art/ghogoo/index.html',
    imageLink: './Art/ghogoo/bubbles.gif',
    author: 'ghogoo',
    githubLink: 'https://github.com/ghogoo'
  },
  {
    artName: 'Floating Words',
    pageLink: './Art/floatingWords/index.html',
    imageLink: './Art/floatingWords/floatingWords.gif',
    author: 'ScoobyDooDoo',
    githubLink: 'https://github.com/ScoobyDooDoo'
  },
  {
    artName: 'Happy Hacktoberfest',
    pageLink: './Art/DavidEdmondson/index.html',
    imageLink: './Art/DavidEdmondson/HappyHacktoberfestWithJack-o-lantern.gif',
    author: 'David Edmondson',
    githubLink: 'https://github.com/davidedmondson'
  },
  {
    artName: 'ExtendIt',
    pageLink: './Art/Mahi/index.html',
    imageLink: './Art/Mahi/screenshot.JPG',
    author: 'Mahi',
    githubLink: 'https://github.com/NineNintyNine'
  },
  {
    artName: 'Big-Eye',
    pageLink: './Art/Big-Eye/index.html',
    author: 'Charly-Crypton',
    githubLink: 'https://github.com/Charly-Crypton'
  },
  {
    artName: 'Wavy',
    pageLink: './Art/wavy/index.html',
    imageLink: './Art/wavy/wavy.gif',
    author: 'AnastasiosPas',
    githubLink: 'https://github.com/AnastasiosPas'
  },
  {
<<<<<<< HEAD
    artName: 'Evolution',
    pageLink: './Art/sayanroy11/index.html',
    imageLink: './Art/sayanroy11/human.gif',
    author: 'Sayan Roy',
    githubLink: 'https://github.com/sayanroy11'
=======
    artName: 'Dancing-boxes',
    pageLink: './Art/Arham/index.html',
    imageLink: './Art/Arham/Dancing-boxes.gif',
    author: 'Arham',
    githubLink: 'https://github.com/arham2002'
>>>>>>> c0dd4255
  }
];
// +--------------------------------------------------------------------------------+
// +                                                                                +
// +                  YOU DO NOT NEED TO CHANGE ANYTHING BELOW THIS                 +
// +                                                                                +
// +--------------------------------------------------------------------------------+

// Creates cards from the array above
// You don't need to modify this
let contents = [];
Shuffle(cards).forEach((c) => {
  contents.push([
    `<li class="card">` +
      `<a href='${c.pageLink}'>` +
      `<img class="art-image" src='${c.imageLink}' alt='${c.artName}' />` +
      `</a>` +
      `<div class="flex-content">` +
      `<a href='${c.pageLink}'><h3 class="art-title">${c.artName}</h3></a>` +
      `<p class='author'><a href="${c.githubLink}" target="_blank"><i class="fab fa-github"></i> ${c.author}</a> </p>` +
      `</div>` +
      `</li>`
  ]);
});

document.getElementById('cards').innerHTML = contents;

function Shuffle(o) {
  for (
    var j, x, i = o.length;
    i;
    j = parseInt(Math.random() * i), x = o[--i], o[i] = o[j], o[j] = x
  );
  return o;
}<|MERGE_RESOLUTION|>--- conflicted
+++ resolved
@@ -5415,19 +5415,18 @@
     githubLink: 'https://github.com/AnastasiosPas'
   },
   {
-<<<<<<< HEAD
     artName: 'Evolution',
     pageLink: './Art/sayanroy11/index.html',
     imageLink: './Art/sayanroy11/human.gif',
     author: 'Sayan Roy',
     githubLink: 'https://github.com/sayanroy11'
-=======
+  },
+  {
     artName: 'Dancing-boxes',
     pageLink: './Art/Arham/index.html',
     imageLink: './Art/Arham/Dancing-boxes.gif',
     author: 'Arham',
     githubLink: 'https://github.com/arham2002'
->>>>>>> c0dd4255
   }
 ];
 // +--------------------------------------------------------------------------------+
