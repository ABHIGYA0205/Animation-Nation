--- conflicted
+++ resolved
@@ -1965,13 +1965,13 @@
     githubLink: 'https://github.com/SaiAryan1784'
   },
   {
-<<<<<<< HEAD
     artName: 'Glitch',
     pageLink: './Art/Vatsalya-Vyas/index.html',
     imageLink: './Art/Vatsalya-Vyas/Glitch.gif',
     author: 'Vatsalya Vyas',
     githubLink: 'https://github.com/vatsalya-vyas'
-=======
+  },
+  {
     artName: 'animation',
     pageLink: './Art/hrishit/index.html',
     imageLink: './Art/hrishit/animation.gif',
@@ -1984,7 +1984,6 @@
     imageLink: './Art/SamilAbud/bouncing-effect.gif',
     author: 'Samil Abud',
     githubLink: 'https://github.com/samilabud'
->>>>>>> f2aa5aa5
   }
 ];
 
