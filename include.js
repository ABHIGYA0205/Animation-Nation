--- conflicted
+++ resolved
@@ -225,13 +225,13 @@
     githubLink: "https://github.com/jameswhitney"
   },
   {
-<<<<<<< HEAD
     artName: "Loading Animation",
     pageLink: "./Art/Sidharth/Loading.html",
     imageLink: "./Art/Sidharth/Loading.gif",
     author: "Sidharth",
     githubLink: "https://github.com/Sidharth98"
-=======
+  },
+  {
     artName: "Rotation",
     pageLink: "./Art/alenanog/index.html",
     imageLink: "./Art/alenanog/rotation.gif",
@@ -251,7 +251,6 @@
     imageLink: "./Art/Jkbicbic/orb.gif",
     author: "John Kennedy Bicbic",
     githubLink: "https://github.com/jkbicbic"
->>>>>>> 58d7f01a
   }
 ];
 
