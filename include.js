--- conflicted
+++ resolved
@@ -4893,7 +4893,6 @@
     author: 'Eudin',
     githubLink: 'https://github.com/Eudinson'
   },
-<<<<<<< HEAD
   {
     artName: 'Color Square',
     pageLink: './Art/angelGarciaSantos/index.html',
@@ -4901,8 +4900,6 @@
     author: 'Angel',
     githubLink: 'https://github.com/angelGarciaSantos'
   }
-=======
->>>>>>> fe937bc8
   {
     pageLink: '.Art/Szo89/index.html',
     imageLink: '.Art/Szo89/animation.png',
