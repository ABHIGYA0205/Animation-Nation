--- conflicted
+++ resolved
@@ -6085,12 +6085,9 @@
     imageLink: './Art/Rotating/Rotation.gif',
     author: 'Vito Chu',
     githubLink: 'https://github.com/VitoChuChu'
-<<<<<<< HEAD
-  }, {
-=======
-  },
-  {
->>>>>>> cd3ddca6
+  },
+  {
+
     artName: 'example animation',
     pageLink: './Art/emanuelretamozo/index.html',
     imageLink: './Art/emanuelretamozo/example.gif',
