let cards = [
  {
<<<<<<< HEAD
    artName: 'Simple BAAF',
    pageLink: './Art/baaf-Animation/index.html',
    imageLink: './Art/baaf-Animation/baafscreen.png',
    author: 'Farid Bass',
    githubLink: 'https://github.com/baafbass'
=======
    artName: 'Car',
    pageLink: './Art/Haneesh/car.html',
    imageLink: './Art/Haneesh/car.gif',
    author: 'Haneesh',
    githubLink: 'https://github.com/Haneesh000'
>>>>>>> 3f7ef4b0
  },
  {
    artName: 'Triangle',
    pageLink: './Art/Joy/triangle.html',
    imageLink: './Art/Joy/triangle.gif',
    author: 'Joy',
    githubLink: 'https://github.com/royranger'
  },
<<<<<<< HEAD
  {
    artName: 'AnimateIbaad',
    pageLink: './Art/Ibaad/animate.html',
    imageLink: './Art/Ibaad/animationimagehover.gif',
    author: 'Ibaad',
    githubLink: 'https://github.com/ibaaddurrani'
  },
  {
    artName: '4 Color Loader',
    pageLink: './Art/rstallings/index.html',
    imageLink: './Art/rstallings/Animation.gif',
    author: 'Roosevelt S.',
    githubLink: 'https://github.com/rstallingsiii'
  },
  {
    artName: "Mr. A's Amimation",
    pageLink: "./Art/Mr.A'sAnimation/index.html",
    imageLink: "./Art/Mr.A'sAnimation/Animation.gif",
    author: 'Mr. AnkitR',
    githubLink: 'https://github.com/MrARawal'
  },
  {
    artName: 'Falling stars',
    pageLink: './Art/ChipoJ/index.html',
    imageLink: './Art/ChipoJ/star_fall.gif',
    author: 'ChipoJ',
    githubLink: 'https://github.com/Chipoj'
  },
  {
    artName: 'Bouncing Screensaver',
    pageLink: './Art/CDay-87/index.html',
    imageLink: './Art/CDay87/Bounce_Animation.gif',
    author: 'CDay-87',
    githubLink: 'https://github.com/CDay-87'
  },
  {
    artName: 'Loader',
    pageLink: './Art/Animation_makrenko-dev/index.html',
    imageLink: './Art/Animation_makrenko-dev/logog.gif',
    author: 'makrenko-dev',
    githubLink: 'https://github.com/makrenko-dev'
  },
  {
    artName: 'Running Laps',
    pageLink: './Art/runningBars/index.html',
    imageLink: './Art/runningBars/running.gif',
    author: 'Daniel',
    githubLink: 'https://github.com/dsauce817'
  },
  {
    artName: 'Simple Mexican Flag',
    pageLink: './Art/index.html',
    imageLink: './Art/novak.gif',
    author: 'Jnovak5',
    githubLink: 'https://github.com/jnovak5'
  },
  {
    artName: 'Twist',
    pageLink: './Art/Anna/twist.html',
    imageLink: '',
    author: 'Anna',
    githubLink: 'https://github.com/anna-1980'
  },
  {
    artName: 'Shaking box',
    pageLink: './Art/alexsatalan/index.html',
    imageLink: './Art/alexsatalan/shaking.gif',
    author: 'AlexS',
    githubLink: 'https://github.com/alexsatalan'
  },
  {
    artName: 'olga_min',
    pageLink: './Art/olga_min/index.html',
    imageLink: './Art/olga_min/animation.gif',
    author: 'Olga',
    githubLink: 'https://github.com/OlgaMinaievaWebDev'
  },
  {
    artName: 'Moving Flag',
    pageLink: './Art/Mayank_goel/index.html',
    imageLink: './Art/Mayank_goel/moving_flag.gif',
    author: 'Yelloberard',
    githubLink: 'https://github.com/yellowberad'
  },
  {
    artName: 'Flowers',
    pageLink: './Art/Jeffrey/index.html',
    imageLink: './Art/Jeffrey/Hackflowers.png',
    author: 'Jeffrey',
    githubLink: 'https://github.com/Jeffruiz1502003'
  }
=======
>>>>>>> 3f7ef4b0
];

// +--------------------------------------------------------------------------------+
// +                                                                                +
// +                  YOU DO NOT NEED TO CHANGE ANYTHING BELOW THIS                 +
// +                                                                                +
// +--------------------------------------------------------------------------------+

// Creates cards from the array above
// You don't need to modify this
let contents = [];
Shuffle(cards).forEach((c) => {
  contents.push([
    `<li class="card">` +
      `<a href='${c.pageLink}'>` +
      `<img class="art-image" src='${c.imageLink}' alt='${c.artName}' />` +
      `</a>` +
      `<div class="flex-content">` +
      `<a href='${c.pageLink}'><h3 class="art-title">${c.artName}</h3></a>` +
      `<p class='author'><a href="${c.githubLink}" target="_blank"><i class="fab fa-github"></i> ${c.author}</a> </p>` +
      `</div>` +
      `</li>`
  ]);
});

document.getElementById('cards').innerHTML = contents;

function Shuffle(o) {
  for (
    var j, x, i = o.length;
    i;
    j = parseInt(Math.random() * i), x = o[--i], o[i] = o[j], o[j] = x
  );
  return o;
}<|MERGE_RESOLUTION|>--- conflicted
+++ resolved
@@ -1,18 +1,10 @@
 let cards = [
   {
-<<<<<<< HEAD
     artName: 'Simple BAAF',
     pageLink: './Art/baaf-Animation/index.html',
     imageLink: './Art/baaf-Animation/baafscreen.png',
     author: 'Farid Bass',
     githubLink: 'https://github.com/baafbass'
-=======
-    artName: 'Car',
-    pageLink: './Art/Haneesh/car.html',
-    imageLink: './Art/Haneesh/car.gif',
-    author: 'Haneesh',
-    githubLink: 'https://github.com/Haneesh000'
->>>>>>> 3f7ef4b0
   },
   {
     artName: 'Triangle',
@@ -21,7 +13,6 @@
     author: 'Joy',
     githubLink: 'https://github.com/royranger'
   },
-<<<<<<< HEAD
   {
     artName: 'AnimateIbaad',
     pageLink: './Art/Ibaad/animate.html',
@@ -109,12 +100,17 @@
   {
     artName: 'Flowers',
     pageLink: './Art/Jeffrey/index.html',
-    imageLink: './Art/Jeffrey/Hackflowers.png',
+    imageLink: './Art/Joy/Hackflowers.png',
     author: 'Jeffrey',
     githubLink: 'https://github.com/Jeffruiz1502003'
+  },
+  {
+    artName: 'Car',
+    pageLink: './Art/Haneesh/car.html',
+    imageLink: './Art/Haneesh/car.gif',
+    author: 'Haneesh',
+    githubLink: 'https://github.com/Haneesh000'
   }
-=======
->>>>>>> 3f7ef4b0
 ];
 
 // +--------------------------------------------------------------------------------+
