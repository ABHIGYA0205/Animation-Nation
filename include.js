--- conflicted
+++ resolved
@@ -1301,9 +1301,7 @@
     imageLink: './Art/vivek/waves.gif',
     author: 'Vivek Boii',
     githubLink: 'https://github.com/vivekBoii'
-<<<<<<< HEAD
-
-=======
+
   },
   {
     artName: 'Optimus Prime',
@@ -1318,7 +1316,7 @@
     imageLink: './Art/vinay-s36/Sun-Earth Rotation.gif',
     author: 'Vinay',
     githubLink: 'https://github.com/vinay-s36'
->>>>>>> c3434082
+
   }
 
 ];
