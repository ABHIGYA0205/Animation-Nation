--- conflicted
+++ resolved
@@ -7,27 +7,6 @@
 		githubLink: 'https://github.com/EricPuskas'
 	},
 	{
-<<<<<<< HEAD
-		artName: 'Christmas Lights',
-		pageLink: './Art/Futuregit/index.html',
-		imageLink: './Art/Futuregit/Christmas-Lights.gif',
-		author: 'Futuregit',
-		githubLink: 'https://github.com/Futuregit'
-	},
-	{
-		artName: 'Fruit Dancing',
-		pageLink: './Art/carlacentenor/index.html',
-		imageLink: './Art/carlacentenor/fruit.gif',
-		author: 'carlacentenor',
-		githubLink: 'https://github.com/carlacentenor'
-	},
-	{
-		artName: 'Spooktober Hacktoberfest',
-		pageLink: './Art/FredAmartey/index.html',
-		imageLink: './Art/FredAmartey/thumbnaill.gif',
-		author: 'Fred Amartey',
-		githubLink: 'https://github.com/FredAmartey'
-=======
 		artName: "LSD Rainbow Trip: Phase 1",
 		pageLink: "./Art/AbsMechanik/index.html",
 		imageLink: "./Art/AbsMechanik/AbsMechanik_Animation.gif",
@@ -68,7 +47,6 @@
 		imageLink: "./Art/FredAmartey/thumbnaill.gif",
 		author: "Fred Amartey",
 		githubLink: "https://github.com/FredAmartey"
->>>>>>> 43fce907
 	},
 	{
 		artName: 'Star Wars?',
@@ -834,13 +812,6 @@
 		githubLink: 'https://github.com/aynorica'
 	},
 	{
-<<<<<<< HEAD
-		artName: 'sun-to-moon',
-		pageLink: './Art/haider/index.html',
-		imageLink: './Art/haider/sun-moon.gif',
-		author: 'Haider',
-		githubLink: 'https://github.com/hyderumer'
-=======
 		artName: "sun-to-moon",
 		pageLink: "./Art/haider/index.html",
 		imageLink: "./Art/haider/sun-moon.gif",
@@ -874,7 +845,6 @@
     imageLink: "./Art/Pankaj/Clock_with_pendulum.gif",
     author: "Pankaj",
     githubLink: "https://github.com/prime417"
->>>>>>> 43fce907
 	},
 	{
 		artName: 'Animatron',
@@ -1324,134 +1294,6 @@
 		author: 'Gilberto Guimarães',
 		githubLink: 'https://github.com/gibas79'
 	},
-<<<<<<< HEAD
-	{
-		artName: 'Fading Circle',
-		pageLink: './Art/hmahajan/circle.html',
-		imageLink: './Art/hmahajan/circle.gif',
-		author: 'Harshit',
-		githubLink: 'https://github.com/hmahajan99'
-	},
-	{
-		artName: 'like-animation',
-		pageLink: './Art/like-animation/like-animation.html',
-		imageLink: './Art/like-animation/like-animation.gif',
-		author: 'Gilberto Guimarães',
-		githubLink: 'https://github.com/gibas79'
-	},
-	{
-		artName: 'Github Animation',
-		pageLink: './Art/Kshitij/Git.html',
-		imageLink: './Art/Kshitij/Git.gif',
-		author: 'Kshitij Srivastava',
-		githubLink: 'https://github.com/Codefy1'
-	},
-	{
-		artName: 'loading-animation',
-		pageLink: './Art/loadingAnim/index.html',
-		imageLink: './Art/loadingAnim/image.gif',
-		author: 'sneha parkar',
-		githubLink: 'https://github.com/SnehaParkar'
-	},
-	{
-		artName: 'Fading Circle',
-		pageLink: './Art/hmahajan/circle.html',
-		imageLink: './Art/hmahajan/circle.gif',
-		author: 'Harshit',
-		githubLink: 'https://github.com/hmahajan99'
-	},
-	{
-		artName: 'Bag of Loading Treats',
-		pageLink: './Art/nateo/index.html',
-		imageLink: './Art/nateo/bag-of-loading-animations.gif',
-		author: 'Nate Osterfeld',
-		githubLink: 'https://github.com/NateOsterfeld'
-	},
-	{
-		artName: 'Loader',
-		pageLink: './Art/Srikanth/loader.html',
-		imageLink: './Art/Srikanth/Loader.gif',
-		author: 'Srikanth',
-		githubLink: 'https://github.com/zeus990'
-	},
-	{
-		artName: 'Greeting Animation Nation',
-		pageLink: './Art/ChimaChinedum/index.html',
-		imageLink: './Art/ChimaChinedum/animation-nation.png',
-		author: 'ChimaChinedum',
-		githubLink: 'https://github.com/ChimaChinedum'
-	},
-	{
-		artName: 'Loader',
-		pageLink: './Art/Srikanth/loader.html',
-		imageLink: './Art/Srikanth/Loader.gif',
-		author: 'Srikanth',
-		githubLink: 'https://github.com/zeus990'
-	},
-	{
-		artName: 'Amsterdam',
-		pageLink: './Art/BarrySchutte/index.html',
-		imageLink: './Art/BarrySchutte/amsterdam.gif',
-		author: 'BarrySchutte',
-		githubLink: 'https://github.com/BarrySchutte'
-	},
-	{
-		artName: 'Whirling Maze',
-		pageLink: './Art/beckton/index.html',
-		imageLink: './Art/beckton/maze2.jpg',
-		author: 'Bec Braughton',
-		githubLink: 'https://github.com/beckton'
-	},
-	{
-		artName: 'Earth Years',
-		pageLink: './Art/FrankGrullon/index.html',
-		imageLink: './Art/FrankGrullon/thumbnaill.png',
-		author: 'Frank Grullon',
-		githubLink: 'https://github.com/FrankGrullon'
-	},
-	{
-		artName: 'Flower',
-		pagelink: './Art/DimaKonoval/index.html',
-		imagelink: '/Art/DimaKonoval/flower.png',
-		author: 'Dima Fonoval',
-		githubLink: 'https://github.com/DimaKonoval'
-	},
-	{
-		artName: 'Heartwork',
-		pageLink: './Art/funtime-error/heart.html',
-		imageLink: './Art/funtime-error/heart.gif',
-		author: 'Jas Per',
-		githubLink: 'https://github.com/funtime-error'
-	},
-	{
-		artName: 'animated-face',
-		pageLink: './Art/Saksham/index.html',
-		imageLink: './Art/Saksham/thumbnaill.png',
-		author: 'Saksham Singh',
-		githubLink: 'https://github.com/Saksham27'
-	},
-	{
-		artName: 'Checkerboard',
-		pageLink: './Art/Dheva/index.html',
-		imageLink: './Art/Dheva/checkerboard.gif',
-		author: 'DhevaMargaPutra',
-		githubLink: 'https://github.com/DhevaMargaPutra'
-	},
-	{
-		artName: 'Dancing Robot',
-		pageLink: './Art/Itai/index.html',
-		imageLink: './Art/Itai/RoboDance.gif',
-		author: 'Itai',
-		githubLink: 'https://github.com/Itailevi420'
-	},
-	{
-		artName: 'Hover Neon Animation',
-		pageLink: './Art/edjunma/index.html',
-		imageLink: './Art/edjunma/ejm-neon.gif',
-		author: 'edjunma',
-		githubLink: 'https://github.com/edjunma'
-	}
-=======
   {
       artName: "ZTM animation",
       pageLink: "./Art/ZTManimation/index.html",
@@ -1500,8 +1342,14 @@
 	      imageLink: "./Art/walking-guy/video_gif.gif",
 	      author: "Rahulkumar Jha",
 	      githubLink: "https://github.com/Rahul240499"
-  }
->>>>>>> 43fce907
+  },
+	{
+		artName: 'Hover Neon Animation',
+		pageLink: './Art/edjunma/index.html',
+		imageLink: './Art/edjunma/ejm-neon.gif',
+		author: 'edjunma',
+		githubLink: 'https://github.com/edjunma'
+	}
 ];
 
 // +--------------------------------------------------------------------------------+
