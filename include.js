let cards = [
  {
    artName: 'Dog animation',
    pageLink: './Art/AbhishekSingh-Animation-Contribution/index.html',
    imageLink: './Art/AbhishekSingh-Animation-Contribution/gif.png',
    author: 'Abhishek Singh',
    githubLink: 'https://github.com/Abhishek-555'
  },
  {
    artName: 'CSS Loader',
    pageLink: './Art/BenCullen/index.html',
    imageLink: './Art/BenCullen/Bens CSS Loader.gif',
    author: 'Ben Cullen',
    githubLink: 'https://github.com/BenjaminCullen1'
  },
  {
    artName: 'Flag',
    pageLink: './Art/IurianSimionDorin/index.html',
    imageLink: './Art/IurianSimionDorin/flag.gif',
    author: 'IurianSimionDorin',
    githubLink: 'https://github.com/IurianSimionDorin'
  },
  {
    artName: 'Rainbow Text Spin',
    pageLink: './Art/mallen13/index.html',
    imageLink: 'stillPic.jpg',
    author: 'mallen2013',
    githubLink: 'https://github.com/mallen2013'
  },
  {
    artName: 'Disco Bubble',
    pageLink: './Art/konstantify/index.html',
    imageLink: './Art/konstantify/konst.gif',
    author: 'Constantin',
    githubLink: 'https://github.com/konstantin0s'
  },
  {
    artName: 'Art',
    pageLink: './Art/mishra-parth/index.html',
    imageLink: './Art/mishra-parth/mishra-parth-project.gif',
    author: 'Parth',
    githubLink: 'https://github.com/mishra-parth'
  },
  {
    artName: 'Aymat',
    pageLink: './Art/aymat/index.html',
    imageLink: './Art/aymat/Capture.gif',
    author: 'aysha30',
    githubLink: 'https://github.com/aysha30'
  },
  {
    artName: 'Scissors Cutting Animation (CSS only)',
    pageLink: './Art/CoffeeAnimation/index.html',
    imageLink: './Art/CoffeeAnimation/scissors-cutting-animation.gif',
    author: 'Angelo Marcinnò',
    githubLink: 'https://github.com/angelo24782'
  },
  {
    artName: 'Cool CSS Preloader',
    pageLink: './Art/Himanshu_Kumawat/index.html',
    imageLink: './Art/Himanshu_Kumawat/preloader.gif',
    author: 'Himanshu Kumawat',
    githubLink: 'https://github.com/013himanshu'
  },
  {
    artName: 'Troll-Ball',
    pageLink: './Art/ivantbv/index.html',
    imageLink: './Art/ivantbv/troll-ball.gif',
    author: 'ivantbv',
    githubLink: 'https://github.com/ivantbv'
  },
  {
    artName: 'CSS heART',
    pageLink: './Art/Aarush/Heart.html',
    imageLink: './Art/Aarush/Heart.png',
    author: 'Aarush Bhat',
    githubLink: 'https://github.com/r-ush'
  },
  {
    artName: 'Image With Gray Scale Effect',
    pageLink: './Art/Image With Gray Scale Effect',
    imageLink:
      './Art/Image With Gray Scale Effect/Image-With-Gray-Scale-Effect.gif',
    author: 'Vikrant Kumar',
    githubLink: 'https://github.com/VikrantKu333'
  },
  {
    artname: 'Animation-Cool',
    pageLink: './Art/apilacharya/index.html',
    imageLink: './Art/apilacharya/animation-cool.gif',
    author: 'Apil Raj Acharya',
    githubLink: 'https://github.com/apilacharya'
  },

  {
    artName: 'covid-19',
    pageLink: './Art/shivam12k/index.html',
    videoLink: './Art/cell/cell.mp4',
    author: 'shivam12k',
    githubLink: 'https://github.com/shivam12k'
  },
  {
    artName: 'Bouncing Heart',
    pageLink: './Art/love2cr3ate/index.html',
    imageLink: './Art/love2cr3ate/bouncing-heart.gif',
    author: 'l0ve2cr3ate',
    githubLink: 'https://github.com/l0ve2cr3ate'
  },
  {
    artName: 'Animated-Loading',
    pageLink: './Art/Animated-Loading/index.html',
    imageLink: './Art/Animated-Loading/Animated-Loading.gif',
    author: 'Mehul1011',
    githubLink: 'https://github.com/mehul1011'
  },
  {
    artName: 'covid-19',
    pageLink: './Art/shivam12k/index.html',
    // videoLink: './Art/cell/cell.mp4',
    imageLink: '#',
    author: 'shivam12k',
    githubLink: 'https://github.com/shivam12k'
  },
  {
    artName: 'Mag-animation',
    pageLink: './Art/Mag-D-Alena/index.html',
    imageLink: './Art/Mag-D-Alena/Mag-animation.gif',
    author: 'Magdalena BenBassat-Luszczynska',
    githubLink: 'https://github.com/mag-d-alen'
  },
  {
    artName: 'ThomasTobe',
    pageLink: './Art/ThomasTobe/index.html',
    imageLink: './Art/ThomasTobe/rotation.gif',
    author: 'ThomasTobe',
    githubLink: 'https://github.com/ThomasTobe'
  },
  {
    artName: 'Life Of Coder',
    pageLink: './Art/DevarshiDoshi/index.html',
    imageLink: './Art/DevarshiDoshi/Life Of Coder.gif',
    author: 'DevarshiDoshi',
    githubLink: 'https://github.com/devarshidoshi'
  },

  {
    artName: 'That Animation',
    pageLink: './Art/MaKloudz/index.html',
    imageLink: './Art/MaKloudz/dat-animation.gif',
    author: 'Blessing Mutava',
    githubLink: 'https://github.com/MaKloudz'
  },
  {
    artName: 'animatron',
    pageLink: './Art/animatron/index.html',
    imageLink: './Art/animatron/trance.gif',
    author: 'nick981837',
    githubLink: 'https://github.com/nick981837'
  },
  {
    artName: 'ZTM Animation',
    pageLink: './Art/EricPuskas/index.html',
    imageLink: './Art/EricPuskas/index.gif',
    author: 'Eric Puskas',
    githubLink: 'https://github.com/EricPuskas'
  },
  {
    artName: 'LSD Rainbow Trip: Phase 1',
    pageLink: './Art/AbsMechanik/index.html',
    imageLink: './Art/AbsMechanik/AbsMechanik_Animation.gif',
    author: 'AbsMechanik',
    githubLink: 'https://github.com/AbsMechanik'
  },
  {
    artName: 'Christmas Lights',
    pageLink: './Art/Futuregit/index.html',
    imageLink: './Art/Futuregit/Christmas-Lights.gif',
    author: 'Futuregit',
    githubLink: 'https://github.com/Futuregit'
  },
  {
    artName: 'space zoo',
    pageLink: './Art/space_zoo/index.html',
    imageLink: './Art/space_zoo/space_zoo.gif',
    author: 'yuwen-c',
    githubLink: 'https://github.com/yuwen-c'
  },
  {
    artName: 'neon-text flicker glow',
    pageLink: './Art/neon-text flicker glow/neon.html',
    videoLink: './Art/neon-text flicker glow/neon-text flicker glow.gif',
    author: 'Ajay Tyagi',
    githubLink: 'https://github.com/imajaytyagi'
  },
  {
    artName: 'Dice Animation',
    pageLink: './Art/Dice-Animation/dice_animation.html',
    videoLink: './Art/Dice-Animation/dice.gif',
    author: 'Ronit DuttA',
    githubLink: 'https://github.com/RD91'
  },
  {
    artName: 'Fruit Dancing',
    pageLink: './Art/carlacentenor/index.html',
    imageLink: './Art/carlacentenor/fruit.gif',
    author: 'carlacentenor',
    githubLink: 'https://github.com/carlacentenor'
  },
  {
    artName: 'eyes',
    pageLink: './Art/eyes/index.html',
    imageLink: './Art/eyes/eyes.gif',
    author: 'yuwen-c',
    githubLink: 'https://github.com/yuwen-c'
  },
  {
    artName: 'Spooktober Hacktoberfest',
    pageLink: './Art/FredAmartey/index.html',
    imageLink: './Art/FredAmartey/thumbnaill.gif',
    author: 'Fred Amartey',
    githubLink: 'https://github.com/FredAmartey'
  },
  {
    artName: 'Star Wars?',
    pageLink: './Art/henryvalbuena/index.html',
    imageLink: './Art/henryvalbuena/index.gif',
    author: 'Henry Valbuena',
    githubLink: 'https://github.com/henryvalbuena'
  },
  {
    artName: 'UFO',
    pageLink: './Art/UFO/index.html',
    imageLink: './Art/UFO/UFO.png',
    author: 'Abhinav Singh @abhinav9910',
    githubLink: 'https://github.com/abhinav9910'
  },
  {
    artName: 'The Ripple',
    pageLink: './Art/Anmol2/index.html',
    imageLink: './Art/Anmol2/ripple.png',
    author: 'Anmol',
    githubLink: 'https://github.com/Anmol270900'
  },
  {
    artName: 'Rainbow loader',
    pageLink: './Art/ka-hn/rainbow.html',
    imageLink: './Art/ka-hn/rainbow.gif',
    author: 'Karim Hussain',
    githubLink: 'https://github.com/ka-hn'
  },
  {
    artName: 'Action Cam',
    pageLink: './Art/Donovan/index.html',
    imageLink: './Art/Donovan/pureCSS-animation.gif',
    author: 'Donovan Hunter',
    githubLink: 'https://github.com/dhdcode'
  },
  {
    artName: 'The Sun',
    pageLink: './Art/Anmol/index.html',
    imageLink: './Art/Anmol/sun.png',
    author: 'Anmol',
    githubLink: 'https://github.com/Anmol270900'
  },
  {
    artName: 'Flashing Pumpkin',
    pageLink: './Art/KatrinaRose14/index.html',
    imageLink: './Art/KatrinaRose14/FlashingPumpkin.gif',
    author: 'Katrina Yates',
    githubLink: 'https://github.com/KatrinaRose14'
  },
  {
    artName: 'Flipbox',
    pageLink: './Art/Prasheel/index.html',
    imageLink: './Art/Prasheel/flip.gif',
    author: 'Prasheel Soni',
    githubLink: 'https://github.com/ps011'
  },
  {
    artName: '2019 Wave',
    pageLink: './Art/chris-aqui/index.html',
    imageLink: './Art/chris-aqui/2019-jump.gif',
    author: 'Christine Aqui',
    githubLink: 'https://github.com/christine-aqui'
  },
  {
    artName: 'Hover Button Animation',
    pageLink: './Art/Vipul/hover.html',
    imageLink: './Art/Vipul/Screenshot2.png',
    author: 'Vipul',
    githubLink: 'https://github.com/vipuljain08'
  },
  {
    artName: 'Start From Zero',
    pageLink: './Art/Robihdy/index.html',
    imageLink: './Art/Robihdy/start-from-zero.png',
    author: 'Robihdy',
    githubLink: 'https://github.com/Robihdy'
  },
  {
    artName: 'Local Host metaphor',
    pageLink: './Art/Akbar-Cyber/index.html',
    imageLink: './Art/Prateek/localhost.png',
    author: 'Prateek',
    githubLink: 'https://github.com/prateekpatrick'
  },
  {
    artName: 'Akbar-Cyber',
    pageLink: './Art/Akbar-Cyber/index.html',
    imageLink: './Art/Akbar-Cyber/akbar.gif',
    author: 'Akbar',
    githubLink: 'https://github.com/Akbar-Cyber'
  },
  {
    artName: 'Sliding Lines',
    pageLink: './Art/erics0n/sliding-lines/index.html',
    imageLink: './Art/erics0n/sliding-lines/image.gif',
    author: 'erics0n',
    githubLink: 'https://github.com/erics0n'
  },
  {
    artName: 'Triangle',
    pageLink: './Art/Joy/triangle/triangle.html',
    imageLink: './Art/Joy/triangle/triangle.gif',
    author: 'Joy',
    githubLink: 'https://github.com/royranger'
  },
  {
    artName: 'Cube',
    pageLink: './Art/Joy/cube/cube.html',
    imageLink: './Art/Joy/cube/cube.gif',
    author: 'Joy',
    githubLink: 'https://github.com/royranger'
  },
  {
    artName: 'Burger Menu',
    pageLink: './Art/mctrl/burger.html',
    imageLink: './Art/mctrl/burger.gif',
    author: 'Martina',
    githubLink: 'https://github.com/mctrl'
  },
  {
    artName: 'Square Loader',
    pageLink: './Art/Hemant/index.html',
    imageLink: './Art/Hemant/loader.gif',
    author: 'Hemant Garg',
    githubLink: 'https://github.com/hemant-garg'
  },
  {
    artName: 'wake up, neo...',
    pageLink: './Art/samirjouni/TributeToTheMatrix.html',
    imageLink: './Art/samirjouni/sample.gif',
    author: 'Samir Jouni',
    githubLink: 'https://github.com/samirjouni'
  },
  {
    artName: 'Tribute To COD4MW',
    pageLink: './Art/samirjouni2/index.html',
    imageLink: './Art/samirjouni2/sample.gif',
    author: 'Samir Jouni',
    githubLink: 'https://github.com/samirjouni'
  },
  {
    artName: 'Planet',
    pageLink: './Art/ArthurDoom/planet.html',
    imageLink: './Art/ArthurDoom/planet.gif',
    author: 'ArthurDoom',
    githubLink: 'https://github.com/ArthurDoom'
  },
  {
    artName: 'SquarPy',
    pageLink: './Art/Utkarsh/index.html',
    imageLink: './Art/Utkarsh/hack.gif',
    author: 'utkarsh',
    githubLink: 'https://github.com/Utkarsh2604'
  },
  {
    artName: 'Circle',
    pageLink: './Art/Oliver/Circle.html',
    imageLink: './Art/Oliver/circle.gif',
    author: 'Oliver',
    githubLink: 'https://github.com/oliver-gomes'
  },
  {
    artName: 'Ellipse Loader',
    pageLink: './Art/VaibhavKhulbe/EllipseLoader.html',
    imageLink: './Art/VaibhavKhulbe/ellipseLoader.gif',
    author: 'Vaibhav Khulbe',
    githubLink: 'https://github.com/Kvaibhav01'
  },
  {
    artName: 'Simple Loader',
    pageLink: './Art/soumsps/simpleload.html',
    imageLink: './Art/soumsps/sample.gif',
    author: 'Soumendu Sinha',
    githubLink: 'https://github.com/soumsps'
  },
  {
    artName: 'Rollodex',
    pageLink: './Art/Shruti/rolling.html',
    imageLink: './Art/Shruti/rolling.gif',
    author: 'Shruti',
    githubLink: 'https://github.com/shruti49'
  },
  {
    artName: 'Cute Cat',
    pageLink: './Art/Alghi/cat.html',
    imageLink: './Art/Alghi/cat.gif',
    author: 'Alghi',
    githubLink: 'https://github.com/darklordace'
  },
  {
    artName: 'r2d2d starwerz',
    pageLink: './Art/izzycs/index.html',
    imageLink: './Art/izzycs/r2d2d.gif',
    author: 'Joy',
    githubLink: 'https://github.com/izzycs'
  },
  {
    artName: 'ZtM Text',
    pageLink: './Art/Di4iMoRtAl/ZtM_text_animation.html',
    imageLink: './Art/Di4iMoRtAl/ZtM_animation.gif',
    author: 'Di4iMoRtAl',
    githubLink: 'https://github.com/dppeykov'
  },
  {
    artName: 'Circles',
    pageLink: './Art/Bhuvana/circles.html',
    imageLink: './Art/Bhuvana/circles.gif',
    author: 'Bhuvana',
    githubLink: 'https://github.com/bhuvana-guna'
  },
  {
    artName: 'Bird',
    pageLink: './Art/Bhuvana/bird.html',
    imageLink: './Art/Bhuvana/bird.gif',
    author: 'Bhuvana',
    githubLink: 'https://github.com/bhuvana-guna'
  },
  {
    artName: 'Loader',
    pageLink: './Art/Bhuvana/loader.html',
    imageLink: './Art/Bhuvana/loader.gif',
    author: 'Bhuvana',
    githubLink: 'https://github.com/bhuvana-guna'
  },
  {
    artName: 'Simple blinking loading circles',
    pageLink: './Art/Rahul/index.html',
    imageLink: './Art/Rahul/loading.gif',
    author: 'Rahul',
    githubLink: 'https://github.com/kohli6010'
  },
  {
    artName: 'Css Pulse',
    pageLink: './Art/Aszmel/pulse.html',
    imageLink: './Art/Aszmel/css_pulse.gif',
    author: 'Aszmel',
    githubLink: 'https://github.com/Aszmel'
  },
  {
    artName: 'Circle Bounce',
    pageLink: './Art/Edmund/index.html',
    imageLink: './Art/Edmund/circle-bounce.gif',
    author: 'Edmund',
    githubLink: 'https://github.com/edmund1645'
  },
  {
    artName: 'Heart Beating',
    pageLink: './Art/Regem/index.html',
    imageLink: './Art/Regem/heart.jpg',
    author: 'Regem',
    githubLink: 'https://github.com/GemzBond'
  },
  {
    artName: 'Fading Circles',
    pageLink: './Art/Ankit/fadeCircle.html',
    imageLink: './Art/Ankit/fadeCircles.png',
    author: 'Ankit Srivastava',
    githubLink: 'https://github.com/a18nov'
  },
  {
    artName: 'Hacktoberfest 2019',
    pageLink: './Art/jpk3lly/animation.html',
    imageLink: './Art/jpk3lly/JPs_Animation_GIF.gif',
    author: 'jpk3lly',
    githubLink: 'https://github.com/jpk3lly'
  },
  {
    artName: 'Name Rotator',
    pageLink: './Art/Meet/name.html',
    imageLink: './Art/Meet/name.gif',
    author: 'Meet',
    githubLink: 'https://github.com/Meet1103'
  },
  {
    artName: 'Ball Rotator',
    pageLink: './Art/Bibekpreet/index.html',
    imageLink: './Art/Bibekpreet/ball.gif',
    author: 'Bibekpreet',
    githubLink: 'https://github.com/bibekpreet99'
  },
  {
    artName: 'ephiphany',
    pageLink: './Art/OctavianIlies/index.html',
    imageLink: './Art/OctavianIlies/ephiphany.gif',
    author: 'OctavianIlies',
    githubLink: 'https://github.com/OctavianIlies'
  },
  {
    artName: 'Loading',
    pageLink: './Art/jh1992jh/loading.html',
    imageLink: './Art/jh1992jh/loading.gif',
    author: 'jh1992jh',
    githubLink: 'https://github.com/jh1992jh'
  },
  {
    artName: 'ZTM Colors',
    pageLink: './Art/Godnon/index.html',
    imageLink: './Art/Godnon/ZTMcAnim.gif',
    author: 'Godnon',
    githubLink: 'https://github.com/godnondsilva'
  },
  {
    artName: 'Hover Effect',
    pageLink: './Art/Shubhankar/index.html',
    imageLink: './Art/Shubhankar/hackoctober.gif',
    author: 'Shubhankar',
    githubLink: 'https://github.com/shubhdwiv12'
  },
  {
    artName: 'Bouncing Fading Circles',
    pageLink: './Art/AyoubIssaad/index.html',
    imageLink: './Art/AyoubIssaad/BouncingFadingCircles.gif',
    author: 'AyoubIssaad',
    githubLink: 'https://github.com/AyoubIssaad'
  },
  {
    artName: '5 balls preloader',
    pageLink: './Art/Nnaji-Victor/index.html',
    imageLink: './Art/Nnaji-Victor/5_balls.gif',
    author: 'Nnaji Victor',
    githubLink: 'https://github.com/Nnaji-Victor'
  },
  {
    artName: 'ZTM Bouncer',
    pageLink: './Art/Josia/bouncer.html',
    imageLink: './Art/Josia/ztmbouncer.gif',
    author: 'Josia Rodriguez',
    githubLink: 'https://github.com/josiarod'
  },
  {
    artName: 'Hacktober loading animation',
    pageLink: './Art/mehul1011/index.html',
    imageLink: './Art/mehul1011/loading.gif',
    author: 'Mehul1011',
    githubLink: 'https://github.com/mehul1011'
  },
  {
    artName: 'Loading Dots',
    pageLink: './Art/devSergiu/index.html',
    imageLink: './Art/devSergiu/loading.gif',
    author: 'devSergiu',
    githubLink: 'https://github.com/devsergiu'
  },
  {
    artName: 'TypeWriter effect',
    pageLink: './Art/Sidharth/Typing_Text.html',
    imageLink: './Art/Sidharth/type_writer.gif',
    author: 'Sidharth',
    githubLink: 'https://github.com/Sidharth98'
  },
  {
    artName: 'Blue Spin',
    pageLink: './Art/JamesW/index.html',
    imageLink: './Art/JamesW/hacktober_spin.gif',
    author: 'James Whitney',
    githubLink: 'https://github.com/jameswhitney'
  },
  {
    artName: 'Loading Animation',
    pageLink: './Art/Sidharth/Loading.html',
    imageLink: './Art/Sidharth/Loading.gif',
    author: 'Sidharth',
    githubLink: 'https://github.com/Sidharth98'
  },
  {
    artName: 'Rotation',
    pageLink: './Art/alenanog/index.html',
    imageLink: './Art/alenanog/rotation.gif',
    author: 'Alena A.',
    githubLink: 'https://github.com/alenanog'
  },
  {
    artName: 'Colors in your life',
    pageLink: './Art/Atipahy/colors.html',
    imageLink: './Art/Atipahy/colors.png',
    author: 'Christos Chr',
    githubLink: 'https://github.com/atipaHy'
  },
  {
    artName: 'Orb',
    pageLink: './Art/Jkbicbic/orb.html',
    imageLink: './Art/Jkbicbic/orb.gif',
    author: 'John Kennedy Bicbic',
    githubLink: 'https://github.com/jkbicbic'
  },
  {
    artName: 'Charging...',
    pageLink: './Art/Afraz/charging.html',
    imageLink: './Art/Afraz/charging.gif',
    author: 'Afraz',
    githubLink: 'https://github.com/afrazz'
  },
  {
    artName: 'Charging...',
    pageLink: './Art/DepStep/depstep.html',
    imageLink: './Art/DepStep/depstep.gif',
    author: 'DepStep',
    githubLink: 'https://github.com/stephD'
  },
  {
    artName: 'Dancing Ball...',
    pageLink: './Art/DaveFres/index.html',
    imageLink: './Art/DaveFres/ball.gif',
    author: 'DaveFres',
    githubLink: 'https://github.com/DaveFres'
  },
  {
    artName: 'animatron',
    pageLink: './Art/animatron/index.html',
    imageLink: './Art/animatron/trance.gif',
    author: 'jomahay',
    githubLink: 'https://github.com/jomahay'
  },
  {
    artName: 'Sunshine',
    pageLink: './Art/Pavelisp/sunshine.html',
    imageLink: './Art/Pavelisp/sunshine.gif',
    author: 'Pavel Isp',
    githubLink: 'https://github.com/pavelisp'
  },
  {
    artName: 'SoundBoxes',
    pageLink: './Art/Hbarang/SoundBox.html',
    imageLink: './Art/Hbarang/SoundBoxAnimation.gif',
    author: 'Hbarang',
    githubLink: 'https://github.com/hbarang'
  },
  {
    artName: 'Cheshire',
    pageLink: './Art/Ckanelin/index.html',
    imageLink: './Art/Ckanelin/Cheshire.gif',
    author: 'Ckanelin',
    githubLink: 'https://github.com/ckanelin'
  },
  {
    artName: 'Disappear',
    pageLink: './Art/Stacy/index.html',
    imageLink: './Art/Stacy/disappear.gif',
    author: 'Stacy',
    githubLink: 'https://github.com/stacyholtz6'
  },
  {
    artName: 'Ellipse Spinner',
    pageLink: './Art/Sabina/ellipse_spinner.html',
    imageLink: './Art/Sabina/ellipse_spinner.png',
    author: 'Sabina Abbasova',
    githubLink: 'https://github.com/sabina929'
  },
  {
    artName: 'NightSky',
    pageLink: './Art/AndyS/index.html',
    imageLink: './Art/AndyS/Capture.GIF',
    author: 'AndyS',
    githubLink: 'https://github.com/AndyS1988'
  },
  {
    artName: 'Hungry',
    pageLink: './Art/diegchav/index.html',
    imageLink: './Art/diegchav/hungry.gif',
    author: 'Diego Chz',
    githubLink: 'https://github.com/diegchav'
  },
  {
    artName: 'Hover Text Animation',
    pageLink: './Art/AyoubIssaad2/index.html',
    imageLink: './Art/AyoubIssaad2/hoverTextAnimation.gif',
    author: 'AyoubIssaad',
    githubLink: 'https://github.com/AyoubIssaad'
  },
  {
    artName: 'Colorize',
    pageLink: './Art/JimBratsos/colorize.html',
    imageLink: './Art/JimBratsos/Colorize.gif',
    author: 'Jim Bratsos',
    githubLink: 'https://github.com/JimBratsos'
  },
  {
    artName: 'Hacktober Spooktacular',
    pageLink: 'Art/Elex/index.html',
    imageLink: ['./Art/Elex/hhs.gif'],
    author: 'William Poisel (LordCobra)',
    githubLink: 'https://github.com/epoisel'
  },
  {
    artName: 'Circley',
    pageLink: './Art/Tranjenny/indexjenny.html',
    imageLink: './Art/Tranjenny/zerojenny.gif',
    author: 'Tranjenny',
    githubLink: 'https://github.com/Tranjenny'
  },
  {
    artName: 'My Vietnam',
    pageLink: './Art/nhbduy/index.html',
    imageLink: './Art/nhbduy/my-vietnam.gif',
    author: 'Hoang-Bao-Duy NGUYEN',
    githubLink: 'https://github.com/nhbduy'
  },
  {
    artName: 'Hactoberfest Bus',
    pageLink: './Art/shahpranaf/index.html',
    imageLink: './Art/shahpranaf/hacktoberfest_bus.gif',
    author: 'Pranav Shah',
    githubLink: 'https://github.com/shahpranaf'
  },
  {
    artName: 'Hacktoberfest',
    pageLink: './Art/robihid/index.html',
    imageLink: './Art/robihid/hacktoberfest.png',
    author: 'robihid',
    githubLink: 'https://github.com/robihid'
  },
  {
    artName: 'Hi there',
    pageLink: './Art/Aki/index.html',
    imageLink: './Art/Aki/giphy.gif',
    author: 'Aki',
    githubLink: 'https://github.com/akmalist'
  },
  {
    artName: '3D css animation',
    pageLink: './Art/animationtion/index.html',
    imageLink: './Art/animation/css3drotate.gif',
    author: 'christ',
    githubLink: 'https://github.com/christ-87'
  },
  {
    artName: 'Hacktoberfest 2019!',
    pageLink: './Art/RedSquirrrel/index.html',
    imageLink: './Art/RedSquirrrel/index.html/animation.PNG',
    author: 'RedSquirrrel',
    githubLink: 'https://github.com/RedSquirrrel'
  },
  {
    artName: 'Sliding text',
    pageLink: './Art/Flattopz/index.html',
    imageLink: './Art/Flattopz/SlidingText.gif',
    author: 'Flattopz',
    githubLink: 'https://github.com/hjpunzalan'
  },
  {
    artName: 'Rainbow Color Changer',
    pageLink: './Art/mmshr/index.html',
    imageLink: './Art/mmshr/rainbow.gif',
    author: 'mmosehauer',
    githubLink: 'https://github.com/mmosehauer'
  },
  {
    artName: 'World of Coding',
    pageLink: './Art/tom_kn/coding.html',
    imageLink: './Art/tom_kn/coding.gif',
    author: 'Tamas Knisz',
    githubLink: 'https://github.com/TamasKn'
  },
  {
    artName: 'Initial Bounce',
    pageLink: './Art/Juwana/initial.html',
    imageLink: './Art/Juwana/InitialBounce.gif',
    author: 'Juwana',
    githubLink: 'https://github.com/JZerman2018'
  },
  {
    artName: 'Atom',
    pageLink: './Art/Teva/index.html',
    imageLink: './Art/Teva/atom.gif',
    author: 'Teva',
    githubLink: 'https://github.com/TevaHenry'
  },
  {
    artName: 'Be Awesome',
    pageLink: './Art/TigerAsH/index.html',
    imageLink: './Art/TigerAsH/be-awesome.jpg',
    author: 'TigerAsH',
    githubLink: 'https://github.com/TigerAsH94'
  },
  {
    artName: 'Rainbow Colors',
    pageLink: './Art/Sanjeev/index.html',
    imageLink: './Art/Sanjeev/animation.gif',
    author: 'Sanjeev Panday',
    githubLink: 'https://github.com/Sanjeev-Panday'
  },
  {
    artName: 'ZtM',
    pageLink: './Art/thoyvo/index.html',
    imageLink: './Art/thoyvo/ztm.gif',
    author: 'Thoyvo',
    githubLink: 'https://github.com/thoyvo'
  },
  {
    artName: 'Fast Fishes',
    pageLink: './Art/4ront/index.html',
    imageLink: './Art/4ront/fishes.gif',
    author: '4rontender',
    githubLink: 'https://github.com/RinatValiullov'
  },
  {
    artName: 'Loading...',
    pageLink: './Art/RedSquirrrel2/loading.html',
    imageLink: './Art/RedSquirrrel2/loading.gif',
    author: 'RedSquirrrel',
    githubLink: 'https://github.com/RedSquirrrel'
  },
  {
    artName: 'Animated Cube',
    pageLink: './Art/Animated Cube/index.html',
    imageLink: './Art/Animated Cube/cube.gif',
    author: 'RedSquirrrel',
    githubLink: 'https://github.com/RedSquirrrel'
  },
  {
    artName: 'Calm Ubuntu',
    pageLink: './Art/schupat/index.html',
    imageLink: './Art/schupat/preview.gif',
    author: 'schupat',
    githubLink: 'https://github.com/schupat'
  },
  {
    artName: 'Solar System',
    pageLink: './Art/DSandberg93/index.html',
    imageLink: './Art/DSandberg93/SolarSystem.gif',
    author: 'DSandberg93',
    githubLink: 'https://github.com/DSandberg93'
  },
  {
    artName: 'Boo',
    pageLink: './Art/VerityB/index.html',
    imageLink: './Art/VerityB/boo.gif',
    author: 'VerityB',
    githubLink: 'https://github.com/VerityB'
  },
  {
    artName: 'Hacktoberfest Ghost',
    pageLink: './Art/cTahirih/index.html',
    imageLink: './Art/cTahirih/ghost.png',
    author: 'cTahirih',
    githubLink: 'https://github.com/cTahirih'
  },
  {
    artName: 'Clock',
    pageLink: './Art/Abdul/index.html',
    imageLink: './Art/Abdul/Clock.png',
    author: 'Abdul Rahman',
    githubLink: 'https://github.com/abdulrahman118'
  },
  {
    artName: 'Loading Cube',
    pageLink: './Art/andrearizzello/index.html',
    imageLink: './Art/andrearizzello/index.gif',
    author: 'Andrea Rizzello',
    githubLink: 'https://github.com/andrearizzello'
  },
  {
    artName: 'Wall Dropping Logo',
    pageLink: './Art/shivams136/index.html',
    imageLink: './Art/shivams136/walldrop.gif',
    author: 'Shivam Sharma',
    githubLink: 'https://github.com/ShivamS136'
  },
  {
    artName: 'Infinite Race',
    pageLink: './Art/levermanx/index.html',
    imageLink: './Art/levermanx/anim.gif',
    author: 'Levermanx',
    githubLink: 'https://github.com/levermanx'
  },
  {
    artName: 'Hover to Rotate Text',
    pageLink: './Art/faiz_hameed/index.html',
    imageLink: './Art/faiz_hameed/hackto.gif',
    author: 'Faiz Hameed',
    githubLink: 'https://github.com/faizhameed'
  },
  {
    artName: 'HalloHacktober Greeting!',
    pageLink: './Art/lusalga/index.html',
    imageLink: './Art/lusalga/lu.gif',
    author: 'Lucieni A. Saldanha',
    githubLink: 'https://github.com/lusalga/'
  },
  {
    artName: 'Time goes by',
    pageLink: './Art/WolfgangKreminger/index.html',
    imageLink: './Art/WolfgangKreminger/showcase.gif',
    author: 'Wolfgang Kreminger',
    githubLink: 'https://github.com/r4pt0s'
  },
  {
    artName: 'Bouncing Text!',
    pageLink: './Art/AbdulsalamAbdulrahman/index.html',
    imageLink: './Art/AbdulsalamAbdulrahman/Bouncingtxt.gif',
    author: 'Abdulsalam Abdulrahman',
    githubLink: 'https://github.com/AbdulsalamAbdulrahman/'
  },
  {
    artName: 'Simple Phone Animation',
    pageLink: './Art/Lala/index.html',
    imageLink: './Art/Lala/phone.gif',
    author: 'Olamide Aboyeji',
    githubLink: 'https://github.com/aolamide'
  },
  {
    artName: 'Synthwave Sunset',
    pageLink: './Art/brunobolting/index.html',
    imageLink: './Art/brunobolting/synthwave-sunset.gif',
    author: 'Bruno Bolting',
    githubLink: 'https://github.com/brunobolting/'
  },
  {
    artName: 'That Animation',
    pageLink: './Art/MaKloudz/index.html',
    imageLink: './Art/MaKloudz/dat-animation.gif',
    author: 'Blessing Mutava',
    githubLink: 'https://github.com/MaKloudz'
  },
  {
    artName: 'animatron',
    pageLink: './Art/animatron/index.html',
    imageLink: './Art/animatron/trance.gif',
    author: 'nick981837',
    githubLink: 'https://github.com/nick981837'
  },
  {
    artName: 'abhishek9686',
    pageLink: './Art/abhishek9686/index.html',
    imageLink: './Art/abhishek9686/loading.gif',
    author: 'abhishek9686',
    githubLink: 'https://github.com/abhishek9686'
  },

  {
    artName: 'Animecircles',
    pageLink: './Art/Animecircles/index.html',
    imageLink: './Art/animatron/',
    author: 'Geamoding',
    githubLink: 'https://github.com/gilbertekalea'
  },
  {
    artName: 'ZTM Animation',
    pageLink: './Art/EricPuskas/index.html',
    imageLink: './Art/EricPuskas/index.gif',
    author: 'Eric Puskas',
    githubLink: 'https://github.com/EricPuskas'
  },
  {
    artName: 'LSD Rainbow Trip: Phase 1',
    pageLink: './Art/AbsMechanik/index.html',
    imageLink: './Art/AbsMechanik/AbsMechanik_Animation.gif',
    author: 'AbsMechanik',
    githubLink: 'https://github.com/AbsMechanik'
  },
  {
    artName: 'Christmas Lights',
    pageLink: './Art/Futuregit/index.html',
    imageLink: './Art/Futuregit/Christmas-Lights.gif',
    author: 'Futuregit',
    githubLink: 'https://github.com/Futuregit'
  },
  {
    artName: 'Fruit Dancing',
    pageLink: './Art/carlacentenor/index.html',
    imageLink: './Art/carlacentenor/fruit.gif',
    author: 'carlacentenor',
    githubLink: 'https://github.com/carlacentenor'
  },
  {
    artName: 'Spooktober Hacktoberfest',
    pageLink: './Art/FredAmartey/index.html',
    imageLink: './Art/FredAmartey/thumbnaill.gif',
    author: 'Fred Amartey',
    githubLink: 'https://github.com/FredAmartey'
  },
  {
    artName: 'Star Wars?',
    pageLink: './Art/henryvalbuena/index.html',
    imageLink: './Art/henryvalbuena/index.gif',
    author: 'Henry Valbuena',
    githubLink: 'https://github.com/henryvalbuena'
  },
  {
    artName: 'UFO',
    pageLink: './Art/UFO/index.html',
    imageLink: './Art/UFO/UFO.png',
    author: 'Abhinav Singh @abhinav9910',
    githubLink: 'https://github.com/abhinav9910'
  },
  {
    artName: 'The Ripple',
    pageLink: './Art/Anmol2/index.html',
    imageLink: './Art/Anmol2/ripple.png',
    author: 'Anmol',
    githubLink: 'https://github.com/Anmol270900'
  },
  {
    artName: 'Rainbow loader',
    pageLink: './Art/ka-hn/rainbow.html',
    imageLink: './Art/ka-hn/rainbow.gif',
    author: 'Karim Hussain',
    githubLink: 'https://github.com/ka-hn'
  },
  {
    artName: 'Action Cam',
    pageLink: './Art/Donovan/index.html',
    imageLink: './Art/Donovan/pureCSS-animation.gif',
    author: 'Donovan Hunter',
    githubLink: 'https://github.com/dhdcode'
  },
  {
    artName: 'The Sun',
    pageLink: './Art/Anmol/index.html',
    imageLink: './Art/Anmol/sun.png',
    author: 'Anmol',
    githubLink: 'https://github.com/Anmol270900'
  },
  {
    artName: 'Flashing Pumpkin',
    pageLink: './Art/KatrinaRose14/index.html',
    imageLink: './Art/KatrinaRose14/FlashingPumpkin.gif',
    author: 'Katrina Yates',
    githubLink: 'https://github.com/KatrinaRose14'
  },
  {
    artName: 'Flipbox',
    pageLink: './Art/Prasheel/index.html',
    imageLink: './Art/Prasheel/flip.gif',
    author: 'Prasheel Soni',
    githubLink: 'https://github.com/ps011'
  },
  {
    artName: '2019 Wave',
    pageLink: './Art/chris-aqui/index.html',
    imageLink: './Art/chris-aqui/2019-jump.gif',
    author: 'Christine Aqui',
    githubLink: 'https://github.com/christine-aqui'
  },
  {
    artName: 'Hover Button Animation',
    pageLink: './Art/Vipul/hover.html',
    imageLink: './Art/Vipul/Screenshot2.png',
    author: 'Vipul',
    githubLink: 'https://github.com/vipuljain08'
  },
  {
    artName: 'Start From Zero',
    pageLink: './Art/Robihdy/index.html',
    imageLink: './Art/Robihdy/start-from-zero.png',
    author: 'Robihdy',
    githubLink: 'https://github.com/Robihdy'
  },
  {
    artName: 'Local Host metaphor',
    pageLink: './Art/Akbar-Cyber/index.html',
    imageLink: './Art/Prateek/localhost.png',
    author: 'Prateek',
    githubLink: 'https://github.com/prateekpatrick'
  },
  {
    artName: 'Akbar-Cyber',
    pageLink: './Art/Akbar-Cyber/index.html',
    imageLink: './Art/Akbar-Cyber/akbar.gif',
    author: 'Akbar',
    githubLink: 'https://github.com/Akbar-Cyber'
  },
  {
    artName: 'Sliding Lines',
    pageLink: './Art/erics0n/sliding-lines/index.html',
    imageLink: './Art/erics0n/sliding-lines/image.gif',
    author: 'erics0n',
    githubLink: 'https://github.com/erics0n'
  },
  {
    artName: 'Triangle',
    pageLink: './Art/Joy/triangle/triangle.html',
    imageLink: './Art/Joy/triangle/triangle.gif',
    author: 'Joy',
    githubLink: 'https://github.com/royranger'
  },
  {
    artName: 'Cube',
    pageLink: './Art/Joy/cube/cube.html',
    imageLink: './Art/Joy/cube/cube.gif',
    author: 'Joy',
    githubLink: 'https://github.com/royranger'
  },
  {
    artName: 'Burger Menu',
    pageLink: './Art/mctrl/burger.html',
    imageLink: './Art/mctrl/burger.gif',
    author: 'Martina',
    githubLink: 'https://github.com/mctrl'
  },
  {
    artName: 'Square Loader',
    pageLink: './Art/Hemant/index.html',
    imageLink: './Art/Hemant/loader.gif',
    author: 'Hemant Garg',
    githubLink: 'https://github.com/hemant-garg'
  },
  {
    artName: 'wake up, neo...',
    pageLink: './Art/samirjouni/TributeToTheMatrix.html',
    imageLink: './Art/samirjouni/sample.gif',
    author: 'Samir Jouni',
    githubLink: 'https://github.com/samirjouni'
  },
  {
    artName: 'Tribute To COD4MW',
    pageLink: './Art/samirjouni2/index.html',
    imageLink: './Art/samirjouni2/sample.gif',
    author: 'Samir Jouni',
    githubLink: 'https://github.com/samirjouni'
  },
  {
    artName: 'Planet',
    pageLink: './Art/ArthurDoom/planet.html',
    imageLink: './Art/ArthurDoom/planet.gif',
    author: 'ArthurDoom',
    githubLink: 'https://github.com/ArthurDoom'
  },
  {
    artName: 'SquarPy',
    pageLink: './Art/Utkarsh/index.html',
    imageLink: './Art/Utkarsh/hack.gif',
    author: 'utkarsh',
    githubLink: 'https://github.com/Utkarsh2604'
  },
  {
    artName: 'Circle',
    pageLink: './Art/Oliver/Circle.html',
    imageLink: './Art/Oliver/circle.gif',
    author: 'Oliver',
    githubLink: 'https://github.com/oliver-gomes'
  },
  {
    artName: 'Ellipse Loader',
    pageLink: './Art/VaibhavKhulbe/EllipseLoader.html',
    imageLink: './Art/VaibhavKhulbe/ellipseLoader.gif',
    author: 'Vaibhav Khulbe',
    githubLink: 'https://github.com/Kvaibhav01'
  },
  {
    artName: 'Simple Loader',
    pageLink: './Art/soumsps/simpleload.html',
    imageLink: './Art/soumsps/sample.gif',
    author: 'Soumendu Sinha',
    githubLink: 'https://github.com/soumsps'
  },
  {
    artName: 'Rollodex',
    pageLink: './Art/Shruti/rolling.html',
    imageLink: './Art/Shruti/rolling.gif',
    author: 'Shruti',
    githubLink: 'https://github.com/shruti49'
  },
  {
    artName: 'Cute Cat',
    pageLink: './Art/Alghi/cat.html',
    imageLink: './Art/Alghi/cat.gif',
    author: 'Alghi',
    githubLink: 'https://github.com/darklordace'
  },
  {
    artName: 'ZtM Text',
    pageLink: './Art/Di4iMoRtAl/ZtM_text_animation.html',
    imageLink: './Art/Di4iMoRtAl/ZtM_animation.gif',
    author: 'Di4iMoRtAl',
    githubLink: 'https://github.com/dppeykov'
  },
  {
    artName: 'Circles',
    pageLink: './Art/Bhuvana/circles.html',
    imageLink: './Art/Bhuvana/circles.gif',
    author: 'Bhuvana',
    githubLink: 'https://github.com/bhuvana-guna'
  },
  {
    artName: 'Bird',
    pageLink: './Art/Bhuvana/bird.html',
    imageLink: './Art/Bhuvana/bird.gif',
    author: 'Bhuvana',
    githubLink: 'https://github.com/bhuvana-guna'
  },
  {
    artName: 'Loader',
    pageLink: './Art/Bhuvana/loader.html',
    imageLink: './Art/Bhuvana/loader.gif',
    author: 'Bhuvana',
    githubLink: 'https://github.com/bhuvana-guna'
  },
  {
    artName: 'Simple blinking loading circles',
    pageLink: './Art/Rahul/index.html',
    imageLink: './Art/Rahul/loading.gif',
    author: 'Rahul',
    githubLink: 'https://github.com/kohli6010'
  },
  {
    artName: 'Css Pulse',
    pageLink: './Art/Aszmel/pulse.html',
    imageLink: './Art/Aszmel/css_pulse.gif',
    author: 'Aszmel',
    githubLink: 'https://github.com/Aszmel'
  },
  {
    artName: 'Circle Bounce',
    pageLink: './Art/Edmund/index.html',
    imageLink: './Art/Edmund/circle-bounce.gif',
    author: 'Edmund',
    githubLink: 'https://github.com/edmund1645'
  },
  {
    artName: 'Heart Beating',
    pageLink: './Art/Regem/index.html',
    imageLink: './Art/Regem/heart.jpg',
    author: 'Regem',
    githubLink: 'https://github.com/GemzBond'
  },
  {
    artName: 'Fading Circles',
    pageLink: './Art/Ankit/fadeCircle.html',
    imageLink: './Art/Ankit/fadeCircles.png',
    author: 'Ankit Srivastava',
    githubLink: 'https://github.com/a18nov'
  },
  {
    artName: 'Hacktoberfest 2019',
    pageLink: './Art/jpk3lly/animation.html',
    imageLink: './Art/jpk3lly/JPs_Animation_GIF.gif',
    author: 'jpk3lly',
    githubLink: 'https://github.com/jpk3lly'
  },
  {
    artName: 'Name Rotator',
    pageLink: './Art/Meet/name.html',
    imageLink: './Art/Meet/name.gif',
    author: 'Meet',
    githubLink: 'https://github.com/Meet1103'
  },
  {
    artName: 'Ball Rotator',
    pageLink: './Art/Bibekpreet/index.html',
    imageLink: './Art/Bibekpreet/ball.gif',
    author: 'Bibekpreet',
    githubLink: 'https://github.com/bibekpreet99'
  },
  {
    artName: 'ephiphany',
    pageLink: './Art/OctavianIlies/index.html',
    imageLink: './Art/OctavianIlies/ephiphany.gif',
    author: 'OctavianIlies',
    githubLink: 'https://github.com/OctavianIlies'
  },
  {
    artName: 'Loading',
    pageLink: './Art/jh1992jh/loading.html',
    imageLink: './Art/jh1992jh/loading.gif',
    author: 'jh1992jh',
    githubLink: 'https://github.com/jh1992jh'
  },
  {
    artName: 'ZTM Colors',
    pageLink: './Art/Godnon/index.html',
    imageLink: './Art/Godnon/ZTMcAnim.gif',
    author: 'Godnon',
    githubLink: 'https://github.com/godnondsilva'
  },
  {
    artName: 'Hover Effect',
    pageLink: './Art/Shubhankar/index.html',
    imageLink: './Art/Shubhankar/hackoctober.gif',
    author: 'Shubhankar',
    githubLink: 'https://github.com/shubhdwiv12'
  },
  {
    artName: 'Bouncing Fading Circles',
    pageLink: './Art/AyoubIssaad/index.html',
    imageLink: './Art/AyoubIssaad/BouncingFadingCircles.gif',
    author: 'AyoubIssaad',
    githubLink: 'https://github.com/AyoubIssaad'
  },
  {
    artName: '5 balls preloader',
    pageLink: './Art/Nnaji-Victor/index.html',
    imageLink: './Art/Nnaji-Victor/5_balls.gif',
    author: 'Nnaji Victor',
    githubLink: 'https://github.com/Nnaji-Victor'
  },
  {
    artName: 'ZTM Bouncer',
    pageLink: './Art/Josia/bouncer.html',
    imageLink: './Art/Josia/ztmbouncer.gif',
    author: 'Josia Rodriguez',
    githubLink: 'https://github.com/josiarod'
  },
  {
    artName: 'Hacktober loading animation',
    pageLink: './Art/mehul1011/index.html',
    imageLink: './Art/mehul1011/loading.gif',
    author: 'Mehul1011',
    githubLink: 'https://github.com/mehul1011'
  },
  {
    artName: 'Loading Dots',
    pageLink: './Art/devSergiu/index.html',
    imageLink: './Art/devSergiu/loading.gif',
    author: 'devSergiu',
    githubLink: 'https://github.com/devsergiu'
  },
  {
    artName: 'TypeWriter effect',
    pageLink: './Art/Sidharth/Typing_Text.html',
    imageLink: './Art/Sidharth/type_writer.gif',
    author: 'Sidharth',
    githubLink: 'https://github.com/Sidharth98'
  },
  {
    artName: 'Blue Spin',
    pageLink: './Art/JamesW/index.html',
    imageLink: './Art/JamesW/hacktober_spin.gif',
    author: 'James Whitney',
    githubLink: 'https://github.com/jameswhitney'
  },
  {
    artName: 'Loading Animation',
    pageLink: './Art/Sidharth/Loading.html',
    imageLink: './Art/Sidharth/Loading.gif',
    author: 'Sidharth',
    githubLink: 'https://github.com/Sidharth98'
  },
  {
    artName: 'Rotation',
    pageLink: './Art/alenanog/index.html',
    imageLink: './Art/alenanog/rotation.gif',
    author: 'Alena A.',
    githubLink: 'https://github.com/alenanog'
  },
  {
    artName: 'Colors in your life',
    pageLink: './Art/Atipahy/colors.html',
    imageLink: './Art/Atipahy/colors.png',
    author: 'Christos Chr',
    githubLink: 'https://github.com/atipaHy'
  },
  {
    artName: 'Orb',
    pageLink: './Art/Jkbicbic/orb.html',
    imageLink: './Art/Jkbicbic/orb.gif',
    author: 'John Kennedy Bicbic',
    githubLink: 'https://github.com/jkbicbic'
  },
  {
    artName: 'Charging...',
    pageLink: './Art/Afraz/charging.html',
    imageLink: './Art/Afraz/charging.gif',
    author: 'Afraz',
    githubLink: 'https://github.com/afrazz'
  },
  {
    artName: 'Charging...',
    pageLink: './Art/DepStep/depstep.html',
    imageLink: './Art/DepStep/depstep.gif',
    author: 'DepStep',
    githubLink: 'https://github.com/stephD'
  },
  {
    artName: 'Dancing Ball...',
    pageLink: './Art/DaveFres/index.html',
    imageLink: './Art/DaveFres/ball.gif',
    author: 'DaveFres',
    githubLink: 'https://github.com/DaveFres'
  },
  {
    artName: 'animatron',
    pageLink: './Art/animatron/index.html',
    imageLink: './Art/animatron/trance.gif',
    author: 'jomahay',
    githubLink: 'https://github.com/jomahay'
  },
  {
    artName: 'Sunshine',
    pageLink: './Art/Pavelisp/sunshine.html',
    imageLink: './Art/Pavelisp/sunshine.gif',
    author: 'Pavel Isp',
    githubLink: 'https://github.com/pavelisp'
  },
  {
    artName: 'SoundBoxes',
    pageLink: './Art/Hbarang/SoundBox.html',
    imageLink: './Art/Hbarang/SoundBoxAnimation.gif',
    author: 'Hbarang',
    githubLink: 'https://github.com/hbarang'
  },
  {
    artName: 'Cheshire',
    pageLink: './Art/Ckanelin/index.html',
    imageLink: './Art/Ckanelin/Cheshire.gif',
    author: 'Ckanelin',
    githubLink: 'https://github.com/ckanelin'
  },
  {
    artName: 'Disappear',
    pageLink: './Art/Stacy/index.html',
    imageLink: './Art/Stacy/disappear.gif',
    author: 'Stacy',
    githubLink: 'https://github.com/stacyholtz6'
  },
  {
    artName: 'Ellipse Spinner',
    pageLink: './Art/Sabina/ellipse_spinner.html',
    imageLink: './Art/Sabina/ellipse_spinner.png',
    author: 'Sabina Abbasova',
    githubLink: 'https://github.com/sabina929'
  },
  {
    artName: 'NightSky',
    pageLink: './Art/AndyS/index.html',
    imageLink: './Art/AndyS/Capture.GIF',
    author: 'AndyS',
    githubLink: 'https://github.com/AndyS1988'
  },
  {
    artName: 'Hungry',
    pageLink: './Art/diegchav/index.html',
    imageLink: './Art/diegchav/hungry.gif',
    author: 'Diego Chz',
    githubLink: 'https://github.com/diegchav'
  },
  {
    artName: 'Hover Text Animation',
    pageLink: './Art/AyoubIssaad2/index.html',
    imageLink: './Art/AyoubIssaad2/hoverTextAnimation.gif',
    author: 'AyoubIssaad',
    githubLink: 'https://github.com/AyoubIssaad'
  },
  {
    artName: 'Colorize',
    pageLink: './Art/JimBratsos/colorize.html',
    imageLink: './Art/JimBratsos/Colorize.gif',
    author: 'Jim Bratsos',
    githubLink: 'https://github.com/JimBratsos'
  },
  {
    artName: 'Hacktober Spooktacular',
    pageLink: 'Art/Elex/index.html',
    imageLink: ['./Art/Elex/hhs.gif'],
    author: 'William Poisel (LordCobra)',
    githubLink: 'https://github.com/epoisel'
  },
  {
    artName: 'Circley',
    pageLink: './Art/Tranjenny/indexjenny.html',
    imageLink: './Art/Tranjenny/zerojenny.gif',
    author: 'Tranjenny',
    githubLink: 'https://github.com/Tranjenny'
  },
  {
    artName: 'My Vietnam',
    pageLink: './Art/nhbduy/index.html',
    imageLink: './Art/nhbduy/my-vietnam.gif',
    author: 'Hoang-Bao-Duy NGUYEN',
    githubLink: 'https://github.com/nhbduy'
  },
  {
    artName: 'Hactoberfest Bus',
    pageLink: './Art/shahpranaf/index.html',
    imageLink: './Art/shahpranaf/hacktoberfest_bus.gif',
    author: 'Pranav Shah',
    githubLink: 'https://github.com/shahpranaf'
  },
  {
    artName: 'Hacktoberfest',
    pageLink: './Art/robihid/index.html',
    imageLink: './Art/robihid/hacktoberfest.png',
    author: 'robihid',
    githubLink: 'https://github.com/robihid'
  },
  {
    artName: 'Hi there',
    pageLink: './Art/Aki/index.html',
    imageLink: './Art/Aki/giphy.gif',
    author: 'Aki',
    githubLink: 'https://github.com/akmalist'
  },
  {
    artName: 'Hacktoberfest 2019!',
    pageLink: './Art/RedSquirrrel/index.html',
    imageLink: './Art/RedSquirrrel/index.html/animation.PNG',
    author: 'RedSquirrrel',
    githubLink: 'https://github.com/RedSquirrrel'
  },
  {
    artName: 'Sliding text',
    pageLink: './Art/Flattopz/index.html',
    imageLink: './Art/Flattopz/SlidingText.gif',
    author: 'Flattopz',
    githubLink: 'https://github.com/hjpunzalan'
  },
  {
    artName: 'Rainbow Color Changer',
    pageLink: './Art/mmshr/index.html',
    imageLink: './Art/mmshr/rainbow.gif',
    author: 'mmosehauer',
    githubLink: 'https://github.com/mmosehauer'
  },
  {
    artName: 'World of Coding',
    pageLink: './Art/tom_kn/coding.html',
    imageLink: './Art/tom_kn/coding.gif',
    author: 'Tamas Knisz',
    githubLink: 'https://github.com/TamasKn'
  },
  {
    artName: 'Initial Bounce',
    pageLink: './Art/Juwana/initial.html',
    imageLink: './Art/Juwana/InitialBounce.gif',
    author: 'Juwana',
    githubLink: 'https://github.com/JZerman2018'
  },
  {
    artName: 'Atom',
    pageLink: './Art/Teva/index.html',
    imageLink: './Art/Teva/atom.gif',
    author: 'Teva',
    githubLink: 'https://github.com/TevaHenry'
  },
  {
    artName: 'Be Awesome',
    pageLink: './Art/TigerAsH/index.html',
    imageLink: './Art/TigerAsH/be-awesome.jpg',
    author: 'TigerAsH',
    githubLink: 'https://github.com/TigerAsH94'
  },
  {
    artName: 'Rainbow Colors',
    pageLink: './Art/Sanjeev/index.html',
    imageLink: './Art/Sanjeev/animation.gif',
    author: 'Sanjeev Panday',
    githubLink: 'https://github.com/Sanjeev-Panday'
  },
  {
    artName: 'ZtM',
    pageLink: './Art/thoyvo/index.html',
    imageLink: './Art/thoyvo/ztm.gif',
    author: 'Thoyvo',
    githubLink: 'https://github.com/thoyvo'
  },
  {
    artName: 'Fast Fishes',
    pageLink: './Art/4ront/index.html',
    imageLink: './Art/4ront/fishes.gif',
    author: '4rontender',
    githubLink: 'https://github.com/RinatValiullov'
  },
  {
    artName: 'Loading...',
    pageLink: './Art/RedSquirrrel2/loading.html',
    imageLink: './Art/RedSquirrrel2/loading.gif',
    author: 'RedSquirrrel',
    githubLink: 'https://github.com/RedSquirrrel'
  },
  {
    artName: 'Animated Cube',
    pageLink: './Art/Animated Cube/index.html',
    imageLink: './Art/Animated Cube/cube.gif',
    author: 'RedSquirrrel',
    githubLink: 'https://github.com/RedSquirrrel'
  },
  {
    artName: 'Calm Ubuntu',
    pageLink: './Art/schupat/index.html',
    imageLink: './Art/schupat/preview.gif',
    author: 'schupat',
    githubLink: 'https://github.com/schupat'
  },
  {
    artName: 'Solar System',
    pageLink: './Art/DSandberg93/index.html',
    imageLink: './Art/DSandberg93/SolarSystem.gif',
    author: 'DSandberg93',
    githubLink: 'https://github.com/DSandberg93'
  },
  {
    artName: 'Boo',
    pageLink: './Art/VerityB/index.html',
    imageLink: './Art/VerityB/boo.gif',
    author: 'VerityB',
    githubLink: 'https://github.com/VerityB'
  },
  {
    artName: 'Hacktoberfest Ghost',
    pageLink: './Art/cTahirih/index.html',
    imageLink: './Art/cTahirih/ghost.png',
    author: 'cTahirih',
    githubLink: 'https://github.com/cTahirih'
  },
  {
    artName: 'Clock',
    pageLink: './Art/Abdul/index.html',
    imageLink: './Art/Abdul/Clock.png',
    author: 'Abdul Rahman',
    githubLink: 'https://github.com/abdulrahman118'
  },
  {
    artName: 'Loading Cube',
    pageLink: './Art/andrearizzello/index.html',
    imageLink: './Art/andrearizzello/index.gif',
    author: 'Andrea Rizzello',
    githubLink: 'https://github.com/andrearizzello'
  },
  {
    artName: 'Wall Dropping Logo',
    pageLink: './Art/shivams136/index.html',
    imageLink: './Art/shivams136/walldrop.gif',
    author: 'Shivam Sharma',
    githubLink: 'https://github.com/ShivamS136'
  },
  {
    artName: 'Infinite Race',
    pageLink: './Art/levermanx/index.html',
    imageLink: './Art/levermanx/anim.gif',
    author: 'Levermanx',
    githubLink: 'https://github.com/levermanx'
  },
  {
    artName: 'Hover to Rotate Text',
    pageLink: './Art/faiz_hameed/index.html',
    imageLink: './Art/faiz_hameed/hackto.gif',
    author: 'Faiz Hameed',
    githubLink: 'https://github.com/faizhameed'
  },
  {
    artName: 'HalloHacktober Greeting!',
    pageLink: './Art/lusalga/index.html',
    imageLink: './Art/lusalga/lu.gif',
    author: 'Lucieni A. Saldanha',
    githubLink: 'https://github.com/lusalga/'
  },
  {
    artName: 'Time goes by',
    pageLink: './Art/WolfgangKreminger/index.html',
    imageLink: './Art/WolfgangKreminger/showcase.gif',
    author: 'Wolfgang Kreminger',
    githubLink: 'https://github.com/r4pt0s'
  },
  {
    artName: 'Bouncing Text!',
    pageLink: './Art/AbdulsalamAbdulrahman/index.html',
    imageLink: './Art/AbdulsalamAbdulrahman/Bouncingtxt.gif',
    author: 'Abdulsalam Abdulrahman',
    githubLink: 'https://github.com/AbdulsalamAbdulrahman/'
  },
  {
    artName: 'Simple Phone Animation',
    pageLink: './Art/Lala/index.html',
    imageLink: './Art/Lala/phone.gif',
    author: 'Olamide Aboyeji',
    githubLink: 'https://github.com/aolamide'
  },
  {
    artName: 'Synthwave Sunset',
    pageLink: './Art/brunobolting/index.html',
    imageLink: './Art/brunobolting/synthwave-sunset.gif',
    author: 'Bruno Bolting',
    githubLink: 'https://github.com/brunobolting/'
  },

  {
    artName: 'Kawaii Penguin',
    pageLink: './Art/Brienyll/index.html',
    imageLink: './Art/Brienyll/kawaiiPenguin.gif',
    author: 'Brienyll',
    githubLink: 'https://github.com/brienyll/'
  },
  {
    artName: 'Happy Halloween',
    pageLink: './Art/MatthewS/index.html',
    imageLink: './Art/MatthewS/Spider.gif',
    author: 'MatthewS',
    githubLink: 'https://github.com/matthewstoddart/'
  },
  {
    artName: 'Fan Art',
    pageLink: './Art/m-perez33/index.html',
    imageLink: './Art/m-perez33/cylon.gif',
    author: 'Marcos Perez',
    githubLink: 'https://github.com/m-perez33/'
  },
  {
    artName: 'Animating Pot',
    pageLink: './Art/Somechandra/index.html',
    imageLink: './Art/Somechandra/pot.gif',
    author: 'Somechandra',
    githubLink: 'https://github.com/somechandra'
  },
  {
    artName: 'Circles Circling',
    pageLink: './Art/pikktorr/index.html',
    imageLink: './Art/pikktorr/circles.gif',
    author: 'pikktorr',
    githubLink: 'https://github.com/pikktorr'
  },
  {
    artName: 'Glitchy Szn',
    pageLink: './Art/premdav/index.html',
    imageLink: './Art/premdav/screenshot.png',
    author: 'premdav',
    githubLink: 'https://github.com/premdav'
  },
  {
    artName: 'ZeroToMastery',
    pageLink: './Art/Vzneers/index.html',
    imageLink: './Art/Vzneers/gifzeroloading.gif',
    author: 'TrinhMinhHieu',
    githubLink: 'https://github.com/trinhminhhieu'
  },
  {
    artName: 'Spacecraft-landing',
    pageLink: './Art/DDuplinszki/index.html',
    imageLink: './Art/DDuplinszki/Spacecraft-landing.gif',
    author: 'DDuplinszki',
    githubLink: 'https://github.com/DDuplinszki'
  },
  {
    artName: 'Paw Prints',
    pageLink: './Art/Tia/index.html',
    imageLink: './Art/Tia/paw-prints.gif',
    author: 'Tia Esguerra',
    githubLink: 'https://github.com/msksfo'
  },
  {
    artName: 'Hover-Scale',
    pageLink: './Art/echowebid/index.html',
    imageLink: './Art/echowebid/hover.gif',
    author: 'echowebid',
    githubLink: 'https://github.com/echowebid'
  },
  {
    artName: 'mars',
    pageLink: './Art/Courtney_Pure/index.html',
    imageLink: './Art/Courtney_Pure/mars_screenshot.png',
    author: 'Courtney Pure',
    githubLink: 'https://github.com/courtneypure'
  },
  {
    artName: 'Welcome HactoberFest',
    pageLink: './Art/Dhaval/index.html',
    imageLink: './Art/Dhaval/Welcome-Hacktoberfest.gif',
    author: 'Dhaval Mehta',
    githubLink: 'https://github.com/Dhaval1403'
  },
  {
    artName: 'Aynonimation',
    pageLink: './Art/Aynorica/aynorica.html',
    imageLink: './Art/Aynorica/Aynonimation.png',
    author: 'aynorica',
    githubLink: 'https://github.com/aynorica'
  },
  {
    artName: 'sun-to-moon',
    pageLink: './Art/haider/index.html',
    imageLink: './Art/haider/sun-moon.gif',
    author: 'Haider',
    githubLink: 'https://github.com/hyderumer'
  },
  {
    artName: 'Animatron',
    pageLink: './Art/animatron/index.html',
    imageLink: './Art/animatron/trance.gif',
    author: 'Andrei',
    githubLink: 'https://github.com/aneagoie'
  },
  {
    artName: 'Loader Circle',
    pageLink: './Art/beaps/index.html',
    imageLink: './Art/beaps/loader-circle.gif',
    author: 'beaps',
    githubLink: 'https://github.com/beaps'
  },
  {
    artName: 'Doors',
    pageLink: './Art/pauliax/index.html',
    imageLink: './Art/pauliax/doors.gif',
    author: 'pauliax',
    githubLink: 'https://github.com/pauliax'
  },
  {
    artName: 'Clock with pendulum',
    pageLink: './Art/Pankaj/index.html',
    imageLink: './Art/Pankaj/Clock_with_pendulum.gif',
    author: 'Pankaj',
    githubLink: 'https://github.com/prime417'
  },
  {
    artName: 'Animatron',
    pageLink: './Art/animatron/index.html',
    imageLink: './Art/animatron/trance.gif',
    author: 'Andrei',
    githubLink: 'https://github.com/aneagoie'
  },
  {
    artName: 'Loader Circle',
    pageLink: './Art/beaps/index.html',
    imageLink: './Art/beaps/loader-circle.gif',
    author: 'beaps',
    githubLink: 'https://github.com/beaps'
  },
  {
    artName: 'Open Sourcerer',
    pageLink: './Art/4rturd13/index.html',
    imageLink: './Art/4rturd13/openSourcerer.gif',
    author: '4rturd13',
    githubLink: 'https://github.com/4rturd13'
  },
  {
    artName: 'Doors',
    pageLink: './Art/pauliax/index.html',
    imageLink: './Art/pauliax/doors.gif',
    author: 'pauliax',
    githubLink: 'https://github.com/pauliax'
  },
  {
    artName: 'Loader Square',
    pageLink: './Art/beaps2/square-loader.html',
    imageLink: './Art/beaps2/square-loader.gif',
    author: 'beaps',
    githubLink: 'https://github.com/beaps'
  },
  {
    artName: 'Running Text',
    pageLink: './Art/DevinEkadeni/running-text.html',
    imageLink: './Art/DevinEkadeni/running-text.gif',
    author: 'Devin Ekadeni',
    githubLink: 'https://github.com/devinekadeni'
  },
  {
    artName: 'Mystical-Hacktoberfest',
    pageLink: './Art/Wayne/index.html',
    imageLink:
      './Art/Wayne/hacktoberfest - Google Chrome 09 Oct 2019 21_12_32.png',
    author: 'Wayne Mac Mavis',
    githubLink: 'https://github.com/WayneMacMavis'
  },
  {
    artName: 'ZTM Logo Animation',
    pageLink: './Art/bk987/index.html',
    imageLink: './Art/bk987/preview.gif',
    author: 'Bilal Khalid',
    githubLink: 'https://github.com/bk987'
  },
  {
    artName: 'Pong',
    pageLink: './Art/Carls13/index.html',
    imageLink: './Art/Carls13/pong.jpg',
    author: 'Carlos Hernandez',
    githubLink: 'https://github.com/Carls13'
  },
  {
    artName: 'ZTM Reveal',
    pageLink: './Art/bk987-2/index.html',
    imageLink: './Art/bk987-2/preview.gif',
    author: 'Bilal Khalid',
    githubLink: 'https://github.com/bk987'
  },
  {
    artName: 'ZTM Family Animation',
    pageLink: './Art/sballgirl11/animation.html',
    imageLink: './Art/sballgirl11/ztm.gif',
    author: 'Brittney Postma',
    githubLink: 'https://github.com/sballgirl11'
  },
  {
    artName: 'Phone Greetings',
    pageLink: './Art/ann-dev/index.html',
    imageLink: './Art/ann-dev/screenshot.png',
    author: 'ann-dev',
    githubLink: 'https://github.com/ann-dev'
  },
  {
    artName: 'Triangle Slide',
    pageLink: './Art/grieff/index.html',
    imageLink: './Art/grieff/triangle-animation.gif',
    author: 'Grieff',
    githubLink: 'https://github.com/grieff'
  },
  {
    artName: 'Neon ZTM',
    pageLink: './Art/grieff/text.html',
    imageLink: './Art/grieff/neonZTM.gif',
    author: 'Grieff',
    githubLink: 'https://github.com/grieff'
  },
  {
    artName: 'Flip Card',
    pageLink: './Art/FlipCard/index.html',
    imageLink: './Art/FlipCard/ezgif.com-video-to-gif.gif',
    author: 'Saurabh',
    githubLink: 'https://github.com/Saurabh-FullStackDev'
  },
  {
    artName: 'animationHalloween',
    pageLink: './Art/mawais54013/index.html',
    imageLink: './Art/mawais54013/Halloween.gif',
    author: 'mawais54013',
    githubLink: 'https://github.com/mawais54013'
  },
  {
    artName: 'Hacktoberfest Letter Popups',
    pageLink: './Art/jmt3559/index.html',
    imageLink: 'https://media.giphy.com/media/RKSRPGiIsy1f3Ji3j1/giphy.gif',
    author: 'Juan T.',
    githubLink: 'https://github.com/jmtellez'
  },
  {
    artName: 'Oscillation',
    pageLink: './Art/Oscillation/index.html',
    imageLink: './Art/Oscillation/oscillation.gif',
    author: 'Nandhakumar',
    githubLink: 'https://github.com/Nandhakumar7792'
  },
  {
    artName: 'Letters flipUp',
    pageLink: './Art/TerenceBiney/index.html',
    imageLink: './Art/TerenceBiney/lettersanimate.gif',
    author: 'Terence Biney',
    githubLink: 'https://github.com/Tereflech17'
  },
  {
    artName: 'Colors rectangle',
    pageLink: './Art/beaps3/index.html',
    imageLink: './Art/beaps3/colors-rectangle.gif',
    author: 'beaps',
    githubLink: 'https://github.com/beaps'
  },
  {
    artName: 'Hinge',
    pageLink: './Art/hereisfahad/index.html',
    imageLink: './Art/hereisfahad/hinge.png',
    author: 'Hereisfahad',
    githubLink: 'https://github.com/hereisfahad'
  },
  {
    artName: 'Animation',
    pageLink: './Art/PaulBillings/animation.html',
    imageLink: './Art/PaulBillings/animation.gif',
    author: 'Paul Billings',
    githubLink: 'https://github.com/paulbillings'
  },
  {
    artName: 'Diminishing',
    pageLink: './Art/Diminishing/index.html',
    imageLink: './Art/Diminishing/diminishing.gif',
    author: 'Nandhakumar',
    githubLink: 'https://github.com/Nandhakumar7792'
  },
  {
    artName: 'yin-yang',
    pageLink: './Art/yin-yang/index.html',
    imageLink: './Art/yin-yang/yin-yang.gif',
    author: 'Nandhakumar',
    githubLink: 'https://github.com/Nandhakumar7792'
  },
  {
    artName: 'eggJiggle',
    pageLink: './Art/eggJiggle/index.html',
    imageLink: './Art/eggJiggle/eggJiggle.gif',
    author: 'Nandhakumar',
    githubLink: 'https://github.com/Nandhakumar7792'
  },
  {
    artName: 'Aynonimation',
    pageLink: './Art/Aynorica/aynorica.html',
    imageLink: './Art/Aynorica/Aynonimation.png',
    author: 'aynorica',
    githubLink: 'https://github.com/aynorica'
  },
  {
    artName: 'ZTM Family Animation',
    pageLink: './Art/sballgirl11/index.html',
    imageLink: './Art/sballgirl11/ztm.gif',
    author: 'Brittney Postma',
    githubLink: 'https://github.com/sballgirl11'
  },
  {
    artName: 'Calm',
    pageLink: './Art/TMax/index.html',
    imageLink: './Art/TMax/Choas.gif',
    author: 'Tanesha',
    githubLink: 'https://github.com/Mainemirror'
  },
  {
    artName: 'Eyes',
    pageLink: './Art/Ltheory/main.html',
    imageLink: './Art/Ltheory/eyes.gif',
    author: 'Ltheory',
    githubLink: 'https://github.com/Ltheory'
  },
  {
    artName: 'Jelly!',
    pageLink: './Art/Pete331/index.html',
    imageLink: './Art/Pete331/jelly.png',
    author: 'Pete331',
    githubLink: 'https://github.com/Pete331'
  },
  {
    artName: 'clock-animation',
    pageLink: './Art/clock-animation/clock.html',
    imageLink: './Art/clock-animation/clock.gif',
    author: 'Alan sarluv',
    githubLink: 'https://github.com/alansarluv'
  },
  {
    artName: 'Slider',
    pageLink: './Art/furqan/index.html',
    imageLink: './Art/furqan/in.gif',
    author: 'Furqan',
    githubLink: 'https://github.com/furki911s'
  },
  {
    artName: 'animated-birds',
    pageLink: './Art/g-serban/animated-birds.html',
    imageLink: './Art/g-serban/animated-birds.gif',
    author: 'g-serban',
    githubLink: 'https://github.com/g-serban'
  },
  {
    artName: 'circle-become-square',
    pageLink: './Art/chathura19/index.html',
    imageLink: './Art/chathura19/chathura.gif',
    author: 'Chathura Samarajeewa',
    githubLink: 'https://github.com/ChathuraSam'
  },
  {
    artName: 'page-flicker',
    pageLink: './Art/neon-flights/page-flicker.html',
    imageLink: './Art/neon-flights/page-flicker.gif',
    author: 'neon-flights',
    githubLink: 'https://github.com/neon-flights'
  },
  {
    artName: 'Animate-Name',
    pageLink: './Art/Natalina/index.html',
    imageLink: './Art/Natalina/animatename.gif',
    author: 'Natalina',
    githubLink: 'https://github.com/Natalina13'
  },
  {
    artName: 'Asteroids',
    pageLink: './Art/hrafnkellbaldurs/index.html',
    imageLink: './Art/hrafnkellbaldurs/asteroids.gif',
    author: 'Hrafnkell Baldursson',
    githubLink: 'https://github.com/hrafnkellbaldurs'
  },
  {
    artName: 'Sliding-Paragraph',
    pageLink: './Art/Prashant/index.html',
    imageLink: './Art/Prashant/slidingparagraph.gif',
    author: 'Prashant',
    githubLink: 'https://github.com/Prashant2108'
  },
  {
    artName: 'Rocket Ship',
    pageLink: './Art/sdangoy/rocket-ship.html',
    imageLink: './Art/sdangoy/Rocket-Ship-Animation.gif',
    author: 'sdangoy',
    githubLink: 'https://github.com/sdangoy'
  },
  {
    artName: 'Spinner',
    pageLink: './Art/Sayan/index.html',
    imageLink: './Art/Sayan/spinner.gif',
    author: 'ssayanm',
    githubLink: 'https://github.com/ssayanm'
  },
  {
    artName: 'swivel',
    pageLink: './Art/tusharhanda/index.html',
    imageLink: './Art/tusharhanda/gif.gif',
    author: 'Tushar',
    githubLink: 'https://github.com/tusharhanda'
  },
  {
    artName: 'Hallows Eve',
    pageLink: './Art/ShanClayton/hallowseve.html',
    imageLink: './Art/ShanClayton/hallowhack.gif',
    author: 'Shanaun Clayton',
    githubLink: 'https://github.com/shanclayton'
  },
  {
    artName: 'Contraption',
    pageLink: './Art/Aravindh/contraption.html',
    imageLink: './Art/Aravindh/contraption.gif',
    author: 'Aravindh',
    githubLink: 'https://github.com/Aravindh-SNR'
  },
  {
    artName: 'Rings',
    pageLink: './Art/Kuzmycz/rings.html',
    imageLink: './Art/Kuzmycz/rings.gif',
    author: 'Mark Kuzmycz',
    githubLink: 'https://github.com/kuzmycz'
  },
  {
    artName: 'Ghost',
    pageLink: './Art/toserjude/index.html',
    imageLink: './Art/toserjude/boo.JPG',
    author: 'toserjude',
    githubLink: 'https://github.com/toserjude'
  },
  {
    artName: 'Gradient circle',
    pageLink: './Art/brettl1991/index.html',
    imageLink: './Art/brettl1991/animation.png',
    author: 'Agnes Brettl',
    githubLink: 'https://github.com/brettl1991'
  },
  {
    artName: 'Bill Cipher',
    pageLink: './Art/vitoriapena/index.html',
    imageLink: './Art/vitoriapena/bill_cipher.gif',
    author: 'Vitória Mendes',
    githubLink: 'https://github.com/vitoriapena'
  },
  {
    artName: 'Generate meaning',
    pageLink: './Art/Atif4/index.html',
    imageLink: './Art/Generate meaning.gif',
    author: 'Atif Iqbal',
    githubLink: 'https://github.com/atif-dev'
  },
  {
    artName: 'Spooktime',
    pageLink: './Art/AgneDJ/index.html',
    imageLink: './Art/AgneDJ/spooktime.gif',
    author: 'AgneDJ',
    githubLink: 'https://github.com/AgneDJ'
  },
  {
    artName: 'Gradient circle',
    pageLink: './Art/brettl1991/index.html',
    imageLink: './Art/brettl1991/animation.png',
    author: 'Agnes Brettl',
    githubLink: 'https://github.com/brettl1991'
  },
  {
    artName: 'Bill Cipher',
    pageLink: './Art/vitoriapena/index.html',
    imageLink: './Art/vitoriapena/bill_cipher.gif',
    author: 'Vitória Mendes',
    githubLink: 'https://github.com/vitoriapena'
  },
  {
    artName: 'Dizzy',
    pageLink: './Art/antinomy/index.html',
    imageLink: './Art/antinomy/logo-spin.gif',
    author: 'Antinomezco',
    githubLink: 'https://github.com/antinomezco'
  },
  {
    artName: 'bounce',
    pageLink: './Art/bounce/index.html',
    imageLink: './Art/bounce/bounce.gif',
    author: 'leelacanlale',
    githubLink: 'https://github.com/leelacanlale'
  },
  {
    artName: 'Bubbles',
    pageLink: './Art/bubbles/Bubbles.html',
    imageLink: './Art/bubbles/buubles.png',
    author: 'michal',
    githubLink: 'https://github.com/michalAim'
  },
  {
    artName: 'Bar Slide',
    pageLink: './Art/MikeVedsted/index.html',
    imageLink: './Art/MikeVedsted/barslide.png',
    author: 'Mike Vedsted',
    githubLink: 'https://github.com/MikeVedsted'
  },
  {
    artName: 'HacktoberFest-2019',
    pageLink: './Art/Atif/index.html',
    imageLink: './Art/Atif/HacktoberFest-19.gif',
    author: 'Atif Iqbal',
    githubLink: 'https://github.com/atif-dev'
  },
  {
    artName: 'Text Animation',
    pageLink: './Art/Divya/index.html',
    imageLink: './Art/Divya/screenshot.png',
    author: 'Divya',
    githubLink: 'https://github.com/DivyaPuri25'
  },
  {
    artName: 'HacktoberFest-2019-Entry',
    pageLink: './Art/nunocpnp/index.html',
    imageLink: './Art/nunocpnp/sample_image.jpg',
    author: 'Nuno Pereira',
    githubLink: 'https://github.com/nunocpnp'
  },
  {
    artName: 'HacktoberFest 2019',
    pageLink: './Art/AbdussamadYisau/index.html',
    imageLink: './Art/AbdussamadYisau/Screenshot.png',
    author: 'Abdussamad Yisau',
    githubLink: 'https://github.com/AbdussamadYisau'
  },
  {
    artName: 'squareMagic',
    pageLink: './Art/Rajnish-SquareMagic/index.html',
    imageLink: './Art/Rajnish-SquareMagic/squareMagic.png',
    author: 'Rajnish Kr Singh',
    githubLink: 'https://github.com/RajnishKrSingh'
  },
  {
    artName: 'Blinking Hacktober',
    pageLink: './Art/Atif2/index.html',
    imageLink: './Art/Blinking hacktober.gif',
    author: 'Atif Iqbal',
    githubLink: 'https://github.com/atif-dev'
  },
  {
    artName: 'Robodance',
    pageLink: './Art/robodance/index.html',
    imageLink: './Art/robodance/robodance.gif',
    author: 'Thomas',
    githubLink: 'https://github.com/mahlqvist'
  },
  {
    artName: 'Sliding hacktober',
    pageLink: './Art/Atif3/index.html',
    imageLink: './Art/Atif3/sliding hacktober.gif',
    author: 'Atif Iqbal',
    githubLink: 'https://github.com/atif-dev'
  },
  {
    artName: 'like-animation',
    pageLink: './Art/gibas79/like-animation.html',
    imageLink: './Art/gibas79/like-animation.gif',
    author: 'Gilberto Guimarães',
    githubLink: 'https://github.com/gibas79'
  },
  {
    artName: 'ZTM animation',
    pageLink: './Art/ZTManimation/index.html',
    author: 'damniha',
    imageLink: './Art/ZTManimation/ZTM_animation.gif',
    githubLink: 'https://github.com/damniha'
  },
  {
    artName: 'Double Helix',
    pageLink: './Art/KeenanNunesVaz/index.html',
    imageLink: './Art/KeenanNunesVaz/double-helix.gif',
    author: 'KeenanNV',
    githubLink: 'https://github.com/KeenanNunesVaz'
  },
  {
    artName: 'October',
    pageLink: './Art/fprokofiev/index.html',
    imageLink: './Art/fprokofiev/october.gif',
    author: 'Fyodor Prokofiev',
    githubLink: 'https://github.com/fprokofiev'
  },
  {
    artName: 'Circle CSS',
    pageLink: './Art/pXxcont/index.html',
    imageLink: './Art/pXxcont/circlecss.png',
    author: 'fzpX',
    githubLink: 'https://github.com/fzpX'
  },
  {
    artName: 'Asterisk Formation',
    pageLink: './Art/NorahJC/index.html',
    imageLink: './Art/NorahJC/asterisk-formation.gif',
    author: 'NorahJC',
    githubLink: 'https://github.com/norahjc'
  },
  {
    artName: 'Bouncing CSS',
    pageLink: './Art/Tina-Hoang/aniframe.html',
    imageLink: './Art/Tina-Hoang/bounce.png',
    author: 'Tina',
    githubLink: 'https://github.com/nnh242'
  },
  {
    artName: 'Ghost Balls',
    pageLink: './Art/ghostBalls/index.html',
    imageLink: './Art/ghostBalls/balls.png',
    author: 'Beatriz Delmiro',
    githubLink: 'https://github.com/biadelmiro'
  },
  {
    artName: 'Walking Guy',
    pageLink: './Art/walking-guy/index.html',
    imageLink: './Art/walking-guy/video_gif.gif',
    author: 'Rahulkumar Jha',
    githubLink: 'https://github.com/Rahul240499'
  },
  {
    artName: 'Hover Neon Animation',
    pageLink: './Art/edjunma/index.html',
    imageLink: './Art/edjunma/ejm-neon.gif',
    author: 'edjunma',
    githubLink: 'https://github.com/edjunma'
  },
  {
    artName: 'Last In First Out Animation',
    pageLink: './Art/Stryker/index.html',
    imageLink: './Art/Stryker/zero-to-mastery-lifo-animation.gif',
    author: 'Stryker Stinnette',
    githubLink: 'https://github.com/StrykerKent'
  },
  {
    artName: 'Happy Diwali Animation',
    pageLink: './Art/Apoorva/index.html',
    imageLink: './Art/Apoorva/Screen.gif',
    author: 'Apoorva',
    githubLink: 'https://github.com/apoorvamohite'
  },
  {
    artName: 'Heart Beat',
    pageLink: './Art/naveen-ku/Heart shape.html',
    imageLink: './Art/naveen-ku/Heart shape.gif',
    author: 'naveen-ku',
    githubLink: 'https://github.com/naveen-ku'
  },
  {
    artName: 'Smoky Text',
    pageLink: './Art/smoky-text/index.html',
    imageLink: './Art/smoky-text/smoky_text_gif.gif',
    author: 'Rahulkumar Jha',
    githubLink: 'https://github.com/Rahul240499'
  },
  {
    artName: 'Rainbow and Clouds',
    pageLink: './Art/rainbowclouds/index.html',
    imageLink: './Art/rainbowclouds/rainbowclouds.gif',
    author: 'isasimoo',
    githubLink: 'https://github.com/isasimo'
  },
  {
    artName: 'Peek a boo!',
    pageLink: './Art/Virtual1/index.html',
    imageLink: './Art/Virtual1/HappyHalloween.gif',
    author: 'Jessica Erasmus',
    githubLink: 'https://github.com/Virtual1'
  },
  {
    artName: 'prashantM1',
    pageLink: './Art/prashantM1/heart.html',
    imageLink: './Art/prashantM1/heart.gif',
    author: 'Prashant Maurya',
    githubLink: 'https://github.com/prashantmaurya228'
  },

  {
    artName: 'prashantM2',
    pageLink: './Art/prashantM2/block.html',
    imageLink: './Art/prashantM2/block.gif',
    author: 'Prashant Maurya',
    githubLink: 'https://github.com/prashantmaurya228'
  },

  {
    artName: 'prashantM3',
    pageLink: './Art/prashantM3/ball.html',
    imageLink: './Art/prashantM3/ball.gif',
    author: 'Prashant Maurya',
    githubLink: 'https://github.com/prashantmaurya228'
  },
  {
    artName: 'SquareStar',
    pageLink: './Art/shawn/index.html',
    imageLink: './Art/shawn/square_star.gif',
    author: 'shawn',
    github: 'https://github.com/hk2014'
  },
  {
    artName: 'prashantM4',
    pageLink: './Art/prashantM4/boxsize.html',
    imageLink: './Art/prashantM4/boxsize.gif',
    author: 'Prashant Maurya',
    githubLink: 'https://github.com/prashantmaurya228'
  },
  {
    artName: 'Happy hacking',
    pageLink: 'https://github.com/szulima',
    imageLink: './Art/szulima/hacking.gif',
    author: 'szulima',
    githubLink: 'https://github.com/szulima'
  },
  {
    artName: 'ColorBomb',
    pageLink: './Art/ColorBomb/index.html',
    imageLink: './Art/ColorBomb/ztm.gif',
    author: 'Rahulm2310',
    github: 'https://github.com/Rahulm2310'
  },
  {
    artName: 'Traffic Lights',
    pageLink: './Art/Harry/index.html',
    imageLink: './Art/Harry/lights.gif',
    author: 'Harry',
    githubLink: 'https://github.com/legenhairy'
  },
  {
    artName: 'Glowing Text',
    pageLink: './Art/glowing-text/index.html',
    imageLink: './Art/glowing-text/glowing_text_gif.gif',
    author: 'Rahulkumar Jha',
    githubLink: 'https://github.com/Rahul240499'
  },
  {
    artName: 'Ghost Stealth Text',
    pageLink: './Art/Alara Joel/index.html',
    imageLink: './Art/Alara Joel/stealth ghost.png',
    author: 'Alara Joel',
    githubLink: 'https://github.com/stealthman22'
  },
  {
    artName: 'Cactus Balloon',
    pageLink: './Art/cactus/index.html',
    imageLink: './Art/cactus/catus.gif',
    author: 'Ana Paula Lazzarotto de Lemos',
    githubLink: 'https://github.com/anapaulalemos'
  },
  {
    artName: 'Random Color Change',
    pageLink: './Art/toto-titan-developer/index.html',
    imageLink: './Art/toto-titan-developer/RandomColorChange.png',
    author: 'Wyatt Henderson',
    githubLink: 'https://github.com/toto-titan-developer'
  },
  {
    artName: 'Trial',
    pageLink: './Art/dhennisCssAnimation/index.html',
    imageLink: './Art/dhennisCssAnimation/focusOnTheGood',
    author: 'Dhennis Lim',
    github: 'https://github.com/DhennisDavidLim'
  },
  {
    artName: 'Rectangular Butterfly',
    pageLink: './Art/muzak-mmd/index.html',
    imageLink: './Art/muzak-mmd/butterfly.gif',
    author: 'Mbarak',
    github: 'https://github.com/muzak-mmd'
  },
  {
    artName: 'Simple Text Animation',
    pageLink: './Art/LordZeF/index.html',
    imageLink: './Art/LordZeF/Text-animation.gif',
    author: 'Lord ZeF',
    github: 'https://github.com/LordZeF'
  },
  {
    artName: 'Spinning Japanese',
    pageLink: './Art/nihongo/index.html',
    imageLink: './Art/nihongo/nihongo.gif',
    author: 'Mike W',
    github: 'https://github.com/mikewiner'
  },
  {
    artName: 'Sun',
    pageLink: './Art/Yj/index.html',
    imageLink: './Art/Yj/sun.gif',
    author: 'Youjung',
    github: 'https://github.com/rose07a'
  },
  {
    artName: "Guy's",
    pageLink: "./Art/Guy's/index.html",
    imageLink: '',
    author: 'Guy',
    github: 'https://github.com/Guy3890'
  },
  {
    artName: 'animation-text',
    pageLink: './Art/animation-text/index.html',
    imageLink: './Art/',
    author: 'alexzemz',
    github: 'https://github.com/alexzemz'
  },
  {
    artName: 'Practice',
    pageLink: './Art/SkiingOtter/index.html',
    imageLink: '',
    author: 'SkiingOtter',
    github: 'https://github.com/SkiingOtter'
  },
  {
    artName: 'djdougan',
    pageLink: './Art/djdougan/index.html',
    imageLink: './Art/djdougan/css-mouseover-effect.png',
    author: 'douglas dougan',
    github: 'https://github.com/djdougan'
  },
  {
    artName: 'Animated Background',
    pageLink: './Art/Xarasho-Background/index.html',
    imageLink: '',
    author: 'Alex Xarasho',
    github: 'https://github.com/Xarasho'
  },
  {
    artName: 'CarvalhoAnimation',
    pageLink: './Art/CarvalhoAnimation/index.html',
    imageLink: './Art/CarvalhoAnimation/Halloween.png',
    author: 'Alexandre Carvalho',
    github: 'https://github.com/AlexandreCarvalho1990'
  },
  {
    artName: 'Flower Animation',
    pageLink: './Art/aimee_flowerani/index.html',
    imageLink: './Art/aimee_flowerani/flower.gif',
    author: 'Aimee Hernandez',
    githubLink: 'https://github.com/aimeehg'
  },
  {
    artName: '3D Spinning Rings',
    pageLink: './Art/frostillicus/index.html',
    imageLink: './Art/frostillicus/spinning_rings.png',
    author: 'frostillicus',
    github: 'https://github.com/frostillicus'
  },
  {
    artName: 'Flexible Logo',
    pageLink: './Art/Fab1ed/index.html',
    imageLink: './Art/Fab1ed/flex.gif',
    author: 'Fab1ed',
    github: 'https://github.com/Fab1ed'
  },
  {
    artName: 'Blinking Eye',
    pageLink: './Art/BlinkingEye/index.html',
    imageLink: './Art/BlinkingEye/blinkingeye.gif',
    author: 'Pavel Perevozchikov',
    github: 'https://github.com/papapacksoon'
  },
  {
    artName: 'Zero-to-Logo',
    pageLink: './Art/node.hg/index.html',
    imageLink: './Art/node.hg/ztm.gif',
    author: 'Harris Gomez',
    github: 'https://github.com/harrisgomez'
  },
  {
    artName: 'Mushyanimation',
    pageLink: './Art/mushyanimation/index.html',
    imageLink: './Art/mushyanimation/mush.gif',
    author: 'mushymane',
    github: 'https://github.com/mushymane'
  },
  {
    artName: 'Flag',
    pageLink: './Art/Batz005/index.html',
    imageLink: './Art/Batz005/flag.gif',
    author: 'Batz005',
    github: 'https://github.com/Batz005'
  },
  {
    artName: 'Wave',
    pageLink: './Art/Wave_css/index.html',
    imageLink: './Art/Wave_css/wave.gif',
    author: 'Filippe',
    github: 'https://github.com/filippebr'
  },
  {
    artName: 'Preloader',
    pageLink: './Art/mshuber1981/preloader.html',
    imageLink: './Art/mshuber1981/preloader.gif',
    author: 'Michael Huber',
    github: 'https://github.com/mshuber1981'
  },
  {
    artName: 'Simple Animate ZTM',
    pageLink: './Art/Kweyku/index.html',
    imageLink: './Art/Kweyku/proudZTM.gif',
    author: 'Kweyku',
    github: 'https://github.com/Kweyku'
  },
  {
    artName: 'Heartbeat',
    pageLink: './Art/lysychas/index.html',
    imageLink: './Art/lysychas/heartshot.png',
    author: 'lysychas',
    github: 'https://github.com/lysychas'
  },
  {
    artName: 'Hydrogen',
    pageLink: './Art/elias/my-art.html',
    imageLink: './Art/elias/hydrogen.gif',
    author: 'tesolberg',
    github: 'https://github.com/tesolberg'
  },
  {
    artName: 'Cool-Transition',
    pageLink: './Art/animatomang/html',
    videolink: './Art/animatomang/smoke.mp4',
    author: 'Syam',
    github: 'https://github.com/blacktomang'
  },
  {
    artName: 'Spinning Square',
    pageLink: './Art/Spinning Square/index.html',
    imageLink: './Art/Spinning Square/square.gif',
    author: 'Fumi',
    github: 'https://github.com/fumiadeyemi'
  },
  {
    artName: 'letters-loading',
    pageLink: './Art/franciscomelov/index.html',
    imageLink: './Art/franciscomelov/franciscomelov.gif',
    author: 'franciscomelov',
    githubLink: 'https://github.com/franciscomelov'
  },
  {
    artName: 'Moving Eyeball',
    pageLink: './Art/AnathKantonda/index.html',
    imageLink: './Art/AnathKantonda/movingeyeball.gif',
    author: 'Anath',
    github: 'https://github.com/anathkantonda'
  },
  {
    artName: 'Flag Animation - Colomboalemán',
    pageLink: './Art/Matic1909/index.html',
    imageLink: './Art/Matic1909/flag.gif',
    author: 'Nils Matic',
    githubLink: 'https://github.com/matic1909'
  },
  {
    artName: 'Pac-Man',
    pageLink: './Art/Pac-Man/Pac-Man.html',
    imageLink: './Art/Pac-Man/Pac-Man.gif',
    author: 'Norbert',
    githubLink: 'https://github.com/Bynor'
  },
  {
    artName: "Don't follow the light",
    pageLink: './Art/cristobal-heiss/index.html',
    imageLink: './Art/cristobal-heiss/css_animation.gif',
    author: 'Cristobal Heiss',
    githubLink: 'https://github.com/ceheiss'
  },
  {
    artName: 'Eenimation',
    pageLink: './Art/Eenimation/index.html',
    imageLink: './Art/Eenimation/trance.gif',
    author: 'Eejaz ishaq',
    githubLink: 'https://github.com/eejazishaq'
  },
  {
    artName: 'ripple button',
    pageLink: './Art/monika-sahay/index.html',
    imageLink: './Art/monika-sahay/screen-capture.gif',
    author: 'monika sahay',
    githubLink: 'https://github.com/monika-sahay'
  },
  {
    artName: 'Animation',
    pageLink: './Art/Albertomtferreira/index.html',
    imageLink: './Art/Albertomtferreira/animation.gif',
    author: 'Alberto Ferreira',
    githubLink: 'https://github.com/albertomtferreira'
  },
  {
    artName: 'sliding curtains',
    pageLink: './Art/layoayeni/index.html',
    imageLink: './Art/layoayeni/trance.gif',
    author: 'Layo',
    githubLink: 'https://github.com/layoayeni'
  },
  {
    artName: 'Unlocked',
    pageLink: './Art/confusionmatrix98/unlocked.html',
    imageLink: './Art/confusionmatrix98/unlocked.gif',
    author: 'confusionmatrix98',
    githubLink: 'https://github.com/confusionmatrix98'
  },
  {
    artName: 'Slovenian flag',
    pageLink: "./Art/Ivan's art/index.html",
    imageLink: "./Art/Ivan's art/Ivan-art.gif",
    author: 'kljuni',
    githubLink: 'https://github.com/kljuni'
  },
  {
    artName: 'Police Siren',
    pageLink: './Art/ShimShon1/policia.html',
    imageLink: './Art/ShimShon1/police.gif',
    author: 'ShimShon1',
    githubLink: 'https://github.com/ShimShon1'
  },
  {
    artName: 'Catch The UFO',
    pageLink: './Art/A-UFO/index.html',
    imageLink: './Art/A-UFO/catch-the-ufo.gif',
    author: 'Dibakash',
    githubLink: 'https://github.com/dibakash'
  },
  {
    artName: 'dk649',
    pageLink: './Art/dk649/index.html',
    imageLink: './Art/dk649/circle.gif',
    author: 'dk649',
    githubLink: 'https://github.com/dk649'
  },
  {
    artName: 'Catch The UFO',
    pageLink: './Art/A-UFO/index.html',
    imageLink: './Art/A-UFO/catch-the-ufo.gif',
    author: 'Dibakash',
    githubLink: 'https://github.com/dibakash'
  },
  {
    artName: 'Beer',
    pageLink: './Art/beer/index.html',
    imageLink: './Art/beer/beer.gif',
    author: 'CamJackson',
    githubLink: 'https://github.com/CamJackson-Dev'
  },
  {
    artName: '1rotate',
    pageLink: './Art/1rotate/index.html',
    imageLink: './Art/1rotate/rotation.gif',
    author: 'Himanshu Gawari',
    githubLink: 'https://github.com/himanshugawari'
  },
  {
    artName: 'Moving Box',
    pageLink: './Art/JerylDEv/index.html',
    imageLink: './Art/JerylDEv/movingbox.gif',
    author: 'JerylDEv',
    githubLink: 'https://github.com/JerylDEv'
  },
  {
    artName: 'New move',
    pageLink: './Art/NewMove/index.html',
    imageLink: './Art/NewMove/NewMove.gif',
    author: 'kzhecheva',
    githubLink: 'https://github.com/kzhecheva'
  },
  {
    artName: 'animatron',
    pageLink: './Art/animatron/index.html',
    imageLink: './Art/animatron/trance.gif'
  },
  {
    artName: 'Swing',
    pageLink: './Art/evangel/index.html',
    imageLink: './Art/evangel/swing.gif',
    githubLink: 'https://github.com/devevangel'
  },
  {
    artName: 'rashid',
    pageLink: './Art/rashid/index.html',
    imageLink: './Art/rashid/DNA.gif',
    author: 'Rashid Makki',
    githubLink: 'https://github.com/rashidmakki'
  },
  {
    artName: 'queer quarantine',
    pageLink: './Art/animatron/queer.html',
    imageLink: './Art/animatron/queer.gif'
  },
  {
    artName: 'Animatron',
    pageLink: './Art/animatron/index.html',
    imageLink: './Art/animatron/trance.gif',
    author: 'Cassandre Perron',
    githubLink: 'https://github.com/cassandreperron'
  },
  {
    artName: 'Sun Bursts',
    pageLink: './Art/steveSchaner/index.html',
    imageLink: './Art/steveSchaner/sunburst.gif',
    author: 'Steve Schaner',
    githubLink: 'https://github.com/sschaner'
  },
  {
    artName: 'Shravan',
    pageLink: './Art/Shravan/animation_shr_page.html',
    imageLink: './Art/Shravan/animation_shr.gif',
    author: 'Shravan Kumar',
    githubLink: 'https://github.com/shravan1508'
  },
  {
    artName: 'Jurassic Park',
    pageLink: './Art/tvasari/index.html',
    imageLink: './Art/tvasari/jurassic_park.gif',
    author: 'Tommaso Vasari',
    githubLink: 'https://github.com/tvasari'
  },
  {
    artName: 'Bounce',
    pageLink: './Art/samya/index.html',
    imageLink: './Art/samya/samya.gif',
    author: 'Samya Thakur',
    githubLink: 'https://github.com/samyathakur'
  },
  {
    artName: 'Egg_Loading',
    pageLink: './Art/egg_loading/index.html',
    imageLink: './Art/samya/egg_loading.gif',
    author: 'Ulisse Dantas',
    githubLink: 'https://github.com/ulissesnew'
  },
  {
    artName: 'We stay at home to save lives',
    pageLink: './Art/Shatabdi/index.html',
    imageLink: './Art/Shatabdi/WE STAY AT HOME TO SAVE LIVES.gif',
    author: 'Shatabdi Roy',
    githubLink: 'https://github.com/RoyShatabdi'
  },
  {
    artName: 'Egg_Loading',
    pageLink: './Art/egg_loading/index.html',
    imageLink: './Art/egg_loading/egg_loading.gif',
    author: 'Ulisse Dantas',
    githubLink: 'https://github.com/ulissesnew'
  },
  {
    artName: 'We stay at home to save lives',
    pageLink: './Art/Shatabdi/index.html',
    imageLink: './Art/Shatabdi/WE STAY AT HOME TO SAVE LIVES.gif',
    author: 'Shatabdi Roy',
    githubLink: 'https://github.com/RoyShatabdi'
  },
  {
    artName: 'Animatron',
    pageLink: './Art/animatronky/index.html',
    imageLink: './Art/animatronky/trance.gif',
    author: 'kylenrich',
    githubLink: 'https://github.com/kylenrich24'
  },
  {
    artName: 'bouncing ball',
    pageLink: './Art/alexgp/index.html',
    imageLink: './Art/Alexgp/bouncegif.gif',
    author: 'AlexGP257',
    githubLink: 'https://github.com/Alexgp257'
  },
  {
    artName: 'Cool Waves',
    pageLink: './Art/RaulC/index.html',
    imageLink: './Art/RaulC/coolwaves.gif',
    author: 'Raul Contreras',
    githubLink: 'https://github.com/rcc01'
  },
  {
    artName: 'Snowfall',
    pageLink: './Art/chaitali_snowfall/index.html',
    imageLink: './Art/chaitali_snowfall/snowgif.gif',
    author: 'Chaitali',
    githubLink: 'https://github.com/chaitali-more'
  },
  {
    artName: 'Rotate Circle',
    pageLink: './Art/dimor/animation.html',
    imageLink: './Art/dimor/rotate.gif',
    author: 'dimor',
    githubLink: 'https://github.com/dimor'
  },
  {
    artName: 'Hello world',
    pageLink: './Art/warren8689/index.html',
    imageLink: './Art/warren8689/screenshot.png',
    author: 'Warren',
    githubLink: 'https://github.com/warrren8689'
  },
  {
    artName: '360 Varial Kickflip',
    pageLink: './Art/DICHAMOTO/index.html',
    imageLink: './Art/DICHAMOTO/360_Varial_Kickflip.gif',
    author: 'DICHAMOTO',
    githubLink: 'https://github.com/DICHAMOTO'
  },
  {
    artName: 'Crazy Square',
    pageLink: './Art/colorSquare/index.html',
    imageLink: './Art/colorSquare/colorsquare.gif',
    author: 'TiagoChicoo',
    githubLink: 'https://github.com/tiagochicoo'
  },
  {
    artName: 'Alexhover',
    pageLink: './Art/Alexhover/index.html',
    imageLink: './Art/Alexhover/Alexhover.gif',
    author: 'Alex',
    githubLink: 'https://github.com/alesgainza'
  },
  {
    artName: 'Imperial CSS Driod',
    pageLink: './Art/Imperial_CSS_Driod/index.html',
    imageLink: './Art/Imperial_CSS_Driod/ImperialDriod.gif',
    author: 'Captian-Rocket',
    githubLink: 'https://github.com/captian-rocket'
  },
  {
    artName: 'HamidAnime',
    pageLink: './Art/HamidAnime/index.html',
    imageLink: './Art/HamidAnime/Capture.gif',
    author: 'Hamid',
    githubLink: 'https://github.com/HamidGoudarzi1988'
  },
  {
    artName: 'Imperial CSS Driod',
    pageLink: './Art/Imperial_CSS_Driod/index.html',
    imageLink: './Art/Imperial_CSS_Driod/ImperialDriod.gif',
    author: 'Captian-Rocket',
    githubLink: 'https://github.com/captian-rocket'
  },
  {
    artName: 'Mario Game',
    pageLink: './Art/emmeiwhite/index.html',
    imageLink: './Art/emmeiwhite/mario-game.gif',
    author: 'Emmeiwhite',
    githubLink: 'https://github.com/emmeiwhite'
  },
  {
    artName: '360 Varial Kickflip',
    pageLink: './Art/DICHAMOTO/index.html',
    imageLink: './Art/DICHAMOTO/360_Varial_Kickflip.gif',
    author: 'DICHAMOTO',
    githubLink: 'https://github.com/DICHAMOTO'
  },
  {
    artName: 'Bouncer the Bouncy Box',
    pageLink: './Art/RussD/index.html',
    imageLink: './Art/RussD/bouncer-the-bouncy-box.png',
    author: 'Russell',
    githubLink: 'https://github.com/rdyer07'
  },
  {
    artName: '3D Infinite Loop Sprites Cards',
    pageLink: './Art/luiavag/index.html',
    imageLink: './Art/luiavag/luiavag_3D_Infinite_Loop.gif',
    author: 'LuVAGu',
    githubLink: 'https://github.com/luiavag'
  },
  {
    artName: 'Star Wars',
    pageLink: './Art/ChiragAgarwal/index.html',
    imageLink: './Art/ChiragAgarwal/star_wars.gif',
    author: 'Chirag Agarwal',
    githubLink: 'https://github.com/chiragragarwal'
  },
  {
    artName: 'ImageGallery',
    pageLink: './Art/Hoverimage/index.html',
    imageLink: './Art/Hoverimage/hoverimage.gif',
    author: 'Siddhant Jain',
    githubLink: 'https://github.com/Sid-web6306'
  },
  {
    artName: 'characterwalking',
    pageLink: './Art/characterwalkingChetan/index.html',
    imageLink: './Art/characterwalkingChetan/image.png',
    author: 'Chetan Muliya',
    githubLink: 'https://github.com/chetanmuliya'
  },
  {
    artName: 'Grow',
    pageLink: './Art/octavioLafourcade/index.html',
    imageLink: './Art/octavioLafourcade/animation.gif',
    author: 'Octavio Lafourcade',
    githubLink: 'https://github.com/tavolafourcade'
  },
  {
    artName: 'Slats',
    pageLink: './Art/Sagaquisces/index.html',
    imageLink: './Art/Hoverimage/slats.gif',
    author: 'Michael David Dunlap',
    githubLink: 'https://github.com/sagaquisces'
  },
  {
    artName: 'Coffee',
    pageLink: './Art/animate-coffee/index.html',
    imageLink: './Art/animate-coffee/ezgif.com-video-to-gif.gif',
    author: 'Elise Welch',
    githubLink: 'https://github.com/EliseWelch'
  },
  {
    artName: 'Blended',
    pageLink: './Art/Pro-animate/index.html',
    imageLink: './Art/Pro-animate/Blended.gif',
    author: 'Promise Nwafor',
    githubLink: 'https://github.com/emPro-source'
  },
  {
    artName: 'sproutseeds',
    pageLink: './Art/sproutseeds/index.html',
    imageLink: 'https://codepen.io/_Sabine/pen/yGGLON',
    author: '_Sabine'
  },
  {
    artName: 'aninikhil',
    pageLink: './Art/aninikhil/index.html',
    imageLink: './Art/aninikhil/nik.jpg',
    author: 'Nikhil N G',
    githubLink: 'https://github.com/nikhilng99'
  },
  {
    artName: 'Playballs',
    pageLink: './Art/playballs/index.html',
    imageLink: './Art/playballs/playballs.gif',
    author: 'Omar Jabaly',
    githubLink: 'https://github.com/Omarjabaly'
  },
  {
    artName: 'simpleAnimation',
    pageLink: './Art/cazabe/index.html',
    imageLink: './Art/cazabe/mrRobot.png',
    author: 'cazabe',
    githubLink: 'https://github.com/cazabe'
  },
  {
    artName: 'Dragon',
    pageLink: './Art/Dragon/index.html',
    imageLink: './Art/Joy/smallDragon.gif',
    author: 'nikicivan',
    githubLink: 'https://github.com/nikicivan'
  },
  {
    artName: 'TypingAnimation',
    pageLink: './Art/yogi_the_bear/index.html',
    imageLink: './Art/yogi_the_bear/my_animation.gif',
    author: 'yogev',
    githubLink: 'https://github.com/yogevHenig'
  },
  {
    artName: 'Mario Kart Animation',
    pageLink: './Art/mario2/index.html',
    imageLink: './Art/mario2/mario.png',
    author: 'Sakshi Sinha',
    githubLink: 'https://github.com/sakshi-1'
  },
  {
    artName: 'NarutoAnimation',
    pageLink: './Art/Tgoslee/index.html',
    imageLink: './Art/Tgoslee/Naruto.gif',
    author: 'Trenisha',
    githubLink: 'https://github.com/tgoslee'
  },
  {
    artName: 'Jackony',
    pageLink: './Art/Yaseen_Mohammed/index.html',
    imageLink: './Art/Yaseen_Mohammed/pichatcho.gif',
    author: 'Yaseen_Mohammed',
    githubLink: 'https://yaseenaiman.github.io/'
  },
  {
    artName: 'DVRU',
    pageLink: './Art/dvru/index.html',
    imageLink: './Art/dvru/dvru.gif',
    author: 'dvru',
    githubLink: 'https://github.com/dvru'
  },
  {
    artName: 'Coulisse',
    pageLink: './Art/Ayoubahida/index.html',
    imageLink: './Art/Ayoubahida/coulisseAnimation.gif',
    author: 'Ayoubahida',
    githubLink: 'https://github.com/Ayoubahida'
  },
  {
    artName: 'TextAnimation',
    pageLink: './Art/TextAnimation/index.html',
    imageLink: './Art/TextAnimation/welcome.gif',
    author: 'waleed',
    githubLink: 'https://github.com/waleed-1993'
  },
  {
    artName: 'Animatron',
    pageLink: './Art/Animatron/index.html',
    imageLink: './Art/Joy/trance.gif',
    author: 'farhan',
    githubLink: 'https://github.com/fnahmad'
  },
  {
    artName: 'Sky',
    pageLink: './Art/marijapanic/index.html',
    imageLink: './Art/marijapanic/clouds.gif',
    author: 'marijapanic',
    githubLink: 'https://github.com/marijapanic'
  },
  {
    artName: 'GreenFunnel',
    pageLink: './Art/GreenFunnel/index.html',
    imageLink: './Art/GreenFunnel/green-funnel.gif',
    author: 'sergiorra',
    githubLink: 'https://github.com/sergiorra'
  },
  {
    artName: 'mig',
    pageLink: './Art/mig/index.html',
    imageLink: './Art/mig/squares.gif',
    author: 'mig',
    githubLink: 'https://github.com/miguel231997'
  },
  {
    artName: 'RabbitHopping',
    pageLink: './Art/tigerlight/index.html',
    imageLink: './Art/tigerlight/RabbitHopping.gif',
    author: 'tigerlight',
    githubLink: 'https://github.com/tigerlight'
  },
  {
    artName: 'Picture Pop',
    pageLink: './Art/Ford CSS Animation/index.html',
    imageLink: './Art/Ford CSS Animation/Ford gif.gif',
    author: 'klf006',
    githubLink: 'https://github.com/klf006'
  },
  {
    artName: 'Smoke Animation',
    pageLink: './Art/smoke Animation/index.html',
    imageLink: './Art/smoke Animation/Capture.png',
    author: 'aman-cse',
    githubLink: 'https://github.com/aman-cse'
  },
  {
    artName: 'BH',
    pageLink: './Art/animationBH/index.html',
    imageLink: '',
    author: 'BH',
    githubLink: 'https://github.com/huynhcongbaotran'
  },
  {
    artName: 'bounce',
    pageLink: './Art/naina/index.html',
    imageLink: './Art/naina/bounce.gif',
    author: 'Naina',
    githubLink: 'https://github.com/naina010'
  },
  {
    artName: 'Motivation',
    pageLink: './Art/motivation/index.html',
    imageLink: './Art/motivation/motivation.gif',
    author: 'Art',
    githubLink: 'https://github.com/artbalahadia'
  },
  {
    artName: 'Doraemon-Ball',
    pageLink: './Art/DhirajKaushik/index.html',
    imageLink: './Art/DhirajKaushik/doremon.gif',
    author: 'Dhiraj Kaushik',
    githubLink: 'https://github.com/dhirajkaushik321'
  },
  {
    artName: 'EverettAnimation',
    pageLink: './Art/EverettAnimation/index.html',
    imageLink: './Art/Joy/game.jpg',
    author: 'Claudia',
    githubLink: 'https://github.com/claudiabringaseverett'
  },
  {
    artName: 'helloooo',
    pageLink: './Art/shitman0930/index.html',
    imageLink: './Art/shitman0930/eyes.gif',
    author: 'shitman0930',
    githubLink: 'https://github.com/shitman0930'
  },
  {
    artName: 'Animato',
    pageLink: './Art/panduka_karunasena_animato/index.html',
    imageLink: './Art/panduka_karunasena_animato/animato.gif',
    author: 'panduka karunasena',
    githubLink: 'https://github.com/pandukakarunasena'
  },
  {
    artName: 'anishprj',
    pageLink: './Art/anishprj/index.html',
    author: 'Anish Ghimire',
    githubLink: 'https://github.com/anishprj/'
  },
  {
    artName: 'Toshman Animation',
    pageLink: './Art/Toshman Animation/index.html',
    imageLink: './Art/Toshman Animation/animation demo.gif',
    author: 'Toshman-hub',
    githubLink: 'https://github.com/Toshman-hub'
  },
  {
    artName: 'alexandraturony87',
    pageLink: './Art/alexandraturony87/index.html',
    imageLink: './Art/alexandraturony87/ephiphany.gif',
    author: 'Alexandra Turony',
    githubLink: 'https://github.com/alexandraturony87'
  },
  {
    artName: 'Ball Crazy',
    pageLink: './Art/tanyamiranda/ballcrazy.html',
    imageLink: './Art/tanyamiranda/ballcrazy.gif',
    author: 'Tanya Miranda',
    githubLink: 'https://github.com/tanyamiranda'
  },
  {
    artName: 'Simple Animation Trick!',
    pageLink: './Art/mismail-541/index.html',
    imageLink: './Art/mismail-541/simple-animation-trick.gif',
    author: 'mismail-541',
    githubLink: 'https://github.com/mismail-541'
  },
  {
    artName: 'CORONA TOILET PAPER',
    pageLink: './Art/WissAnimation/index.html',
    imageLink: './Art/WissAnimation/Toiletpaperrun.png',
    author: 'Wiss',
    githubLink: 'https://github.com/Wissemfars'
  },
  {
    artName: 'verticalBarsAnimation',
    pageLink: './Art/verticalBarsAnimation/index.html',
    imageLink: './Art/verticalBarsAnimation/verticalBarsAnimation.gif',
    author: 'Marius Negru',
    githubLink: 'https://github.com/I3lackMarius'
  },
  {
    artName: 'Calcopod',
    pageLink: './Art/Calcopod/index.html',
    imageLink: './Art/Calcopod/giffed.gif',
    author: 'Calcopod',
    githubLink: 'https://github.com/Calcopod'
  },
  {
    artName: 'Robot Dance',
    pageLink: './Art/jnch009/index.html',
    imageLink: './Art/jnch009/robotjnch009.gif',
    author: 'Jeremy Ng',
    githubLink: 'https://github.com/jnch009'
  },
  {
    artName: 'Equalizer',
    pageLink: './Art/prathmeshgujar/index.html',
    imageLink: './Art/prathmeshgujar/equalizer.gif',
    author: 'Prathmesh Gujar',
    githubLink: 'https://github.com/prathmeshgujar'
  },
  {
    artName: 'Castle',
    pageLink: './Art/Yakraj/index.html',
    imageLink: './Art/Yakraj/castle.gif',
    author: 'Yakraj',
    githubLink: 'https://github.com/yakraj'
  },
  {
    artName: 'Shimmering Stars',
    pageLink: './Art/Pranav/index.html',
    imageLink: './Art/Pranav/shimmering-stars.gif',
    author: 'Pranav Sood',
    githubLink: 'https://github.com/prnv06'
  },
  {
    artName: 'Dancing Square',
    pageLink: './Art/chansart/index.html',
    imageLink: './Art/chansart/chansart.gif',
    author: 'Chansart',
    githubLink: 'https://github.com/chansart'
  },
  {
    artName: 'Animatron',
    pageLink: './Art/animatron/index.html',
    imageLink: './Art/animatron/trance.gif',
    author: 'Sujal',
    githubLink: 'https://github.com/Sujal7689'
  },
  {
    artName: 'fire flicker',
    pageLink: './Art/hemantrawat/index.html',
    imageLink: './Art/hemantrawat/index.gif',
    author: 'Hemant Rawat',
    githubLink: 'https://github.com/He-mantRawat'
  },
  {
    artName: 'Bouncing Ball',
    pageLink: './Art/bouncingBall/bouncing ball.html',
    imageLink: './Art/bouncingBall/bouncingball.gif',
    author: 'Pravin deva',
    githubLink: 'https://github.com/pravindeva'
  },
  {
    artName: 'Animated Landing Page',
    pageLink: './Art/animatedLandingPage01/index.html',
    imageLink: './Art/animatedLandingPage01/ezgif.com-video-to-gif',
    author: 'Aneta-s',
    githubLink: 'https://github.com/aneta-s'
  },
  {
    artName: 'Goraved',
    pageLink: './Art/goraved/index.html',
    imageLink: './Art/goraved/goraved_animation.gif',
    author: 'Roman Pobotin (Goraved)',
    githubLink: 'https://github.com/goraved'
  },
  {
    artName: 'Doraemon',
    pageLink: './Art/Ranajit/doraemon.html',
    imageLink: './Art/animatron/doraemon.gif',
    author: 'Ranajit',
    githubLink: 'https://github.com/basak-32'
  },
  {
    artName: 'Ax Dev',
    pageLink: './Art/axdev/test.html',
    imageLink: './Art/axdev/gif.gif',
    author: 'Axel Avila',
    githubLink: 'https://github.com/axavila'
  },
  {
    artName: 'Magic Circle',
    pageLink: './Art/magpiet/index.html',
    imageLink: './Art/magpiet/gif.gif',
    author: 'Magnus Cromwell',
    githubLink: 'https://github.com/magpiet'
  },
  {
    artName: 'Pulsing Circle',
    pageLink: './Art/innape/index.html',
    imageLink: './Art/innape/Pulsing Cirkle.gif',
    author: 'innape',
    githubLink: 'https://github.com/innape'
  },
  {
    artName: 'Bouncing Ball',
    pageLink: './Art/BouncingBall/index.html',
    imageLink: './Art/BouncingBall/BouncingBall.gif',
    author: 'Satish Pokala',
    githubLink: 'https://github.com/Satishpokala124'
  },
  {
    artName: 'Daredevil',
    pageLink: './Art/daredevil/index.html',
    imageLink: './Art/daredevil/daredevil.gif',
    author: 'Vivek Raj',
    githubLink: 'https://github.com/vivekrajx'
  },
  {
    artName: 'hover Me',
    pageLink: './Art/hoverMe/index.html',
    author: 'Bleron88',
    githubLink: 'https://github.com/bleron88'
  },
  {
    artName: "Adam's Animation",
    pageLink: "./Art/Adam's Animation/index.html",
    imageLink: "./Art/Adam's Animation/animation.gif",
    author: 'Adam Hills',
    githubLink: 'https://github.com/adamhills91'
  },
  {
    artName: 'Spin it',
    pageLink: './Art/b-ed/index.html',
    imageLink: './Art/b-ed/Hnet.com-image.gif',
    author: 'Edd',
    githubLink: 'https://github.com/b-ed'
  },
  {
    artName: 'playstation-anim',
    pageLink: './Art/playstation-anim/index.html',
    imageLink: './Art/playstation-anim/ps.gif',
    author: 'seif1125',
    githubLink: 'https://github.com/seif1125'
  },
  {
    artName: 'Ritika',
    pageLink: './Art/Ritika/index.html',
    imageLink: './Art/Ritika/warrior.png',
    author: 'Ritika',
    githubLink: 'https://github.com/Ritika-soni'
  },
  {
    artName: 'Animatron',
    pageLink: './Art/animatron/index.html',
    imageLink: './Art/animatron/colourpencils.png',
    author: 'jahid hasan',
    githubLink: 'https://github.com/jahidhasan299/'
  },
  {
    artName: 'Animatron2',
    pageLink: './Art/Animatron2/index.html',
    imageLink: './Art/Animatron2/trance.gif',
    author: 'PUNKLANCER',
    githubLink: 'https://github.com/PUNKLANCER/'
  },
  {
    artName: 'Text_Animation',
    pageLink: './Art/Text_Animation/index.html',
    imageLink: './Art/Text_Animation/text.gif',
    author: 'Christian',
    githubLink: 'https://github.com/mkBraga'
  },
  {
    artName: 'Practice',
    pageLink: './Art/Practice/index.html',
    imageLink: './Art/Joy/triangle.gif',
    author: 'MuGenFJ',
    githubLink: 'https://github.com/MuGenFJ/'
  },
  {
    artName: 'Tile',
    pageLink: './Art/weilincheng/index.html',
    imageLink: './Art/weilincheng/tile.gif',
    author: 'weilincheng',
    githubLink: 'https://github.com/weilincheng'
  },
  {
    artName: 'TemidoRochaSpin',
    pageLink: './Art/temido_rocha_animation/index.html',
    imageLink: './Art/temido_rocha_animation/TemidoRocha.gif',
    author: 'TemidoRocha',
    githubLink: 'https://github.com/TemidoRocha'
  },
  {
    artName: 'Tile',
    pageLink: './Art/weilincheng/index.html',
    imageLink: './Art/weilincheng/tile.gif',
    author: 'weilincheng',
    githubLink: 'https://github.com/weilincheng'
  },
  {
    artName: 'fire flicker',
    pageLink: './Art/hemantrawat/index.html',
    imageLink: './Art/hemantrawat/index.gif',
    author: 'Hemant Rawat',
    githubLink: 'https://github.com/He-mantRawat'
  },
  {
    artName: 'Bouncing Ball',
    pageLink: './Art/bouncingBall/bouncing ball.html',
    imageLink: './Art/bouncingBall/bouncingball.gif',
    author: 'Pravin deva',
    githubLink: 'https://github.com/pravindeva'
  },
  {
    artName: 'Animated Landing Page',
    pageLink: './Art/animatedLandingPage without bar/index.html',
    imageLink: './Art/animatedLandingPage without bar/ezgif.com-video-to-gif',
    author: 'Aneta-s',
    githubLink: 'https://github.com/aneta-s'
  },
  {
    artName: 'Goraved',
    pageLink: './Art/goraved/index.html',
    imageLink: './Art/goraved/goraved_animation.gif',
    author: 'Roman Pobotin (Goraved)',
    githubLink: 'https://github.com/goraved'
  },
  {
    artName: 'Doraemon',
    pageLink: './Art/Ranajit/doraemon.html',
    imageLink: './Art/animatron/doraemon.gif',
    author: 'Ranajit',
    githubLink: 'https://github.com/basak-32'
  },
  {
    artName: 'Ax Dev',
    pageLink: './Art/axdev/test.html',
    imageLink: './Art/axdev/gif.gif',
    author: 'Axel Avila',
    githubLink: 'https://github.com/axavila'
  },
  {
    artName: 'Magic Circle',
    pageLink: './Art/magpiet/index.html',
    imageLink: './Art/magpiet/gif.gif',
    author: 'Magnus Cromwell',
    githubLink: 'https://github.com/magpiet'
  },
  {
    artName: 'Bouncing Ball',
    pageLink: './Art/Bouncing Ball/index.html',
    imageLink: './Art/cazabe/Bouncing Ball.gif',
    author: 'Satish Pokala',
    githubLink: 'https://github.com/Satishpokala124'
  },
  {
    artName: 'Daredevil',
    pageLink: './Art/daredevil/index.html',
    imageLink: './Art/daredevil/daredevil.gif',
    author: 'Vivek Raj',
    githubLink: 'https://github.com/vivekrajx'
  },
  {
    artName: 'hover Me',
    pageLink: './Art/hoverMe/index.html',
    author: 'Bleron88',
    githubLink: 'https://github.com/bleron88'
  },
  {
    artName: 'Happy Balloon',
    pageLink: './Art/ztollef/index.html',
    imageLink: './Art/ztollef/balloon.gif.',
    author: 'ztollef',
    githubLink: 'https://github.com/ztollef'
  },
  {
    artName: 'playstation-anim',
    pageLink: './Art/playstation-anim/index.html',
    imageLink: './Art/playstation-anim/ps.gif',
    author: 'seif1125',
    githubLink: 'https://github.com/seif1125'
  },
  {
    artName: 'Ritika',
    pageLink: './Art/Ritika/index.html',
    imageLink: './Art/Ritika/warrior.png',
    author: 'Ritika',
    githubLink: 'https://github.com/Ritika-soni'
  },
  {
    artName: 'Animatron',
    pageLink: './Art/animatron/index.html',
    imageLink: './Art/animatron/colourpencils.png',
    author: 'jahid hasan',
    githubLink: 'https://github.com/jahidhasan299/'
  },
  {
    artName: 'Animatron2',
    pageLink: './Art/Animatron2/index.html',
    imageLink: './Art/Animatron2/trance.gif',
    author: 'PUNKLANCER',
    githubLink: 'https://github.com/PUNKLANCER/'
  },
  {
    artName: 'Text_Animation',
    pageLink: './Art/Text_Animation/index.html',
    imageLink: './Art/Text_Animation/text.gif',
    author: 'Christian',
    githubLink: 'https://github.com/mkBraga'
  },
  {
    artName: 'Practice',
    pageLink: './Art/Practice/index.html',
    imageLink: './Art/Joy/triangle.gif',
    author: 'MuGenFJ',
    githubLink: 'https://github.com/MuGenFJ/'
  },
  {
    artName: 'Tile',
    pageLink: './Art/weilincheng/index.html',
    imageLink: './Art/weilincheng/tile.gif',
    author: 'weilincheng',
    githubLink: 'https://github.com/weilincheng'
  },
  {
    artName: 'Circle Pulse',
    pageLink: './Art/circle-pulse/index.html',
    imageLink: './Art/circle-pulse/circle-pulse.gif',
    author: 'jmorr002',
    githubLink: 'https://github.com/jmorr002'
  },
  {
    artName: 'Flare Spin',
    pageLink: './Art/mykz1608/index.html',
    imageLink: '',
    author: 'mykz1608',
    githubLink: 'https://github.com/mykz1608'
  },
  {
    artName: 'MexicanMustache',
    pageLink: './Art/AnimatedMustache/index.html',
    imageLink: './Art/AnimatedMustache/MexicanMustache.gif',
    author: 'Andrés Alonso Gálvez',
    githubLink: 'https://github.com/Dondesconton/'
  },
  {
    artName: 'css',
    pageLink: './Art/2.css/index.html',
    imageLink: './Art/2.css/css.gif'
  },
  {
    artName: 'Square Color Change',
    pageLink: './Art/baesyc/index.html',
    imageLink: './Art/baesyc/square.gif',
    author: 'Baesyc',
    githubLink: 'https://github.com/baesyc'
  },
  {
    artName: 'MexicanMustache',
    pageLink: './Art/AnimatedMustache/index.html',
    imageLink: './Art/AnimatedMustache/MexicanMustache.gif',
    author: 'Andrés Alonso Gálvez',
    githubLink: 'https://github.com/Dondesconton/'
  },
  {
    artName: 'Chanimation',
    pageLink: './Art/Chanimation/index.html',
    imageLink: './Art/Chanimation/dancegif.gif',
    author: 'chandant9',
    githubLink: 'https://github.com/chandant9/'
  },
  {
    artName: 'DancingGroot',
    pageLink: './Art/m-elina/index.html',
    imageLink: './Art/m-elina/groot_animation.gif',
    author: 'Melina',
    githubLink: 'https://github.com/m-elina/'
  },
  {
    artName: 'Animatron',
    pageLink: './Art/animatron/index.html',
    imageLink: './Art/animatron/trance.gif',
    author: 'Andrew',
    githubLink: 'https://github.com/andrewbom/'
  },
  {
    artName: 'rainbows',
    pageLink: './Art/vassilchiev/index.html',
    imageLink: './Art/vassilchiev/giphy.gif',
    author: 'Vassil',
    githubLink: 'https://github.com/vassilchiev/'
  },
  {
    artName: "Zai's Orbitron",
    pageLink: './Art/zai/index.html',
    imageLink: './Art/zai/zais_orbitron.gif',
    author: '5amm5',
    githubLink: 'https://github.com/5amm5965/'
  },
  {
    artName: "404's crying baby page",
    pageLink: './Art/papfal/index.html',
    imageLink: './Art/papfal/HTML-404-Crying-Baby-Page.gif',
    author: 'papfal',
    githubLink: 'https://github.com/papfal/'
  },
  {
    artName: 'ani-3d',
    pageLink: './Art/ani-3d/ani-3d.html',
    imageLink: './Art/ani-3d/ani-3d.gif',
    author: 'clyde166',
    githubLink: 'https://github.com/clyde166/'
  },
  {
    artName: 'Boy',
    pageLink: './Art/Boy/index.html',
    imageLink: './Art/Boy/Boy with house.png',
    author: 'Gajhendran',
    githubLink: 'https://github.com/Gajhendran/'
  },
  {
    artName: 'Funimation',
    pageLink: './Art/Funimation/index.html',
    imageLink: './Art/Funimation/Funimation.gif',
    author: 'Pratik',
    githubLink: 'https://github.com/pratikrana1998/'
  },
  {
    artName: 'Jungle Monkey',
    pageLink: './Art/AMCodin/index.html',
    imageLink: './Art/AMCodin/monkey.gif',
    author: 'AMCodin',
    githubLink: 'https://github.com/amcodin'
  },
  {
    artName: 'bellow',
    pageLink: './Art/fran/index.html',
    imageLink: './Art/fran/bellow.gif',
    author: 'franzwah',
    githubLink: 'https://github.com/franzwah'
  },
  {
    artName: 'Typing Indicator',
    pageLink: './Art/jacob-bacon/index.html',
    imageLink: './Art/jacob-bacon/jacob-bacon-art.JPG',
    author: 'jacob-bacon',
    githubLink: 'https://github.com/jacob-bacon'
  },
  {
    artName: 'Colination',
    pageLink: './Art/colination/index.html',
    imageLink: './Art/colination/animation.png',
    author: 'colinJR95',
    githublink: 'https://github.com/colinJR95'
  },
  {
    artName: 'Glowing Circle by Leem Plays',
    pageLink: './Art/AliHaidar/index.html',
    imageLink: './Art/AliHaidar/giphy.gif',
    author: 'alihaidar2950',
    githubLink: 'https://github.com/alihaidar2950'
  },
  {
    artName: 'bouncy-ball',
    pageLink: './Art/bouncy-ball/ty.html',
    imageLink: './Art/bouncy-ball/bouncy-ball.gif',
    author: 'Huang Yi-Ting',
    githubLink: 'https://github.com/yiting76'
  },
  {
    artName: 'bouncy-ball',
    pageLink: './Art/bouncy-ball/ty.html',
    imageLink: './Art/bouncy-ball/bouncy-ball.gif',
    author: 'Huang Yi-Ting',
    githubLink: 'https://github.com/yiting76'
  },
  {
    artName: 'Tronix',
    pageLink: './Art/visiona/index.html',
    imageLink: './Art/visiona/tronix.gif',
    author: 'visiona',
    githubLink: 'https://github.com/visiona'
  },
  {
    artName: 'Synchronization',
    pageLink: './Art/synchronization!/synchronization',
    imageLink: './Art/synchronization/synchronized_Dots.gif',
    author: 'Pranjal',
    githublink: 'https://github.com/Pranjal705'
  },
  {
    artName: 'Random Squares',
    pageLink: './Art/Monitha/index.html',
    author: 'Monitha',
    githubLink: 'https://github.com/dmonitha'
  },
  {
    artName: 'Walking-Man-Front',
    pageLink: './Art/Akhil/index.html',
    imageLink: './Art/Akhil/Walking-man-front.gif',
    author: 'Akhil',
    githubLink: 'https://github.com/akhils95'
  },
  {
    artName: 'Cow-cat',
    pageLink: './Art/Cow-cat/index.html',
    imageLink: './Art/Cow-cat/Cow-cat.gif',
    author: 'Galia',
    githubLink: 'https://github.com/galiarudenko'
  },
  {
    artName: 'Rainb0w',
    pageLink: './Art/Duka/index.html',
    imageLink: './Art/Duka/rainbow.gif',
    author: 'Duka',
    githubLink: 'https://github.com/DusanKrcmarik'
  },
  {
    artName: 'Indian',
    pageLink: './Art/Indian/index.html',
    imageLink: './Art/Indian/Indian.gif',
    author: 'Duka',
    githubLink: 'https://github.com/ndvishruth'
  },
  {
    artName: 'Animatron',
    pageLink: './Art/sanmitra/index.html',
    imageLink: './Art/sanmitra/index.gif',
    author: 'sanmitra',

    githubLink: 'https://github.com/sanmitra1999'
  },
  {
    artName: 'Ball-clear',
    pageLink: './Art/Naok000/index.html',
    imageLink: './Art/Naok000/ball-clear.gif',
    author: 'Naok000',
    githubLink: 'https://github.com/Naok000'
  },
  {
    artName: 'Mario_Kart_Animation',
    pageLink: './Art/Mario_Kart_Animation/index.html',
    imageLink: './Art/Mario_Kart_Animation/Mario.png',
    author: 'AnsonAMS',
    githubLink: 'https://github.com/AnsonAMS'
  },
  {
    artName: 'Microsoft_animation',
    pageLink: './Art/SaumyaBhatt/index.html',
    imageLink: './Art/SaumyaBhatt/Animation.gif',
    author: 'Saumya-Bhatt',
    githubLink: 'https://github.com/Saumya-Bhatt'
  },
  {
    artName: 'Falling',
    pageLink: './Art/Sfrench5/index.html',
    imageLink: './Art/Sfrench5/Falling.gif',
    author: 'Sfrench5',
    githubLink: 'https://github.com/Sfrench5'
  },
  {
    artName: 'Dragon_Loading',
    pageLink: './Art/Dragon_Loading/index.html',
    imageLink: './Art/Dragon_Loading/DragonLoading.gif',
    author: 'Prasad',
    githubLink: 'https://github.com/PrasadM07'
  },
  {
    artName: 'Animatrix',
    pageLink: './Art/Animatrix/index.html',
    imageLink: './Art/Animatrix/Animatrix.png',
    author: 'soutog',
    githubLink: 'https://github.com/soutog'
  },
  {
    artName: 'Simple-Loading',
    pageLink: './Art/Loading/loading.html',
    imageLink: './Art/Loading/load.gif',
    author: 'Vijay',
    githubLink: 'https://github.com/VijayVjCuber'
  },
  {
    artName: 'Fiyi-Animation',
    pageLink: './Art/Fiyi-Animation/index.html',
    imageLink: './Art/Fiyi-Animation/relax_smile.gif',
    author: 'Fiyi-A',
    githubLink: 'https://github.com/Fiyi-A'
  },
  {
    artName: 'Colored Bars',
    pageLink: './Art/mleblanc94/mleblanc94_html_Animation-Nation.html',
    imageLink: './Art/mleblanc94/ColoredBars.gif',
    author: 'mleblanc94',
    githubLink: 'https://github.com/mleblanc94'
  },
  {
    artName: 'animeR',
    pageLink: './Art/animeR/index.html',
    imageLink: './Art/animeR/animeR.gif',
    author: 'Rajneesh',
    githubLink: 'https://github.com/rajneeshk94'
  },
  {
    artName: 'Sunset-City',
    pageLink: './Art/jyun9504/index.html',
    imageLink: './Art/jyun9504/sunset-city.gif',
    author: 'jyun9504',
    githubLink: 'https://github.com/jyun9504'
  },
  {
    artName: 'brianbottle',
    author: 'brian',
    pageLink: './Art/brianbottle/index.html',
    imageLink: './Art/brianbottle/bottle.gif',
    githubLink: 'https://github.com/brianabplanalp1'
  },
  {
    artName: 'Shapes',
    pageLink: './Art/mark-marchant/index.html',
    imageLink: './Art/mark-marchant/shapes.png',
    author: 'Mark Marchant',
    githubLink: 'https://github.com/jtla3/Animation-Nation'
  },
  {
    artName: 'Loading',
    pageLink: './Art/NoumanAziz/Loading.html',
    videoLink: './Art/NoumanAziz/loading.gif',
    author: 'NoumanAziz',
    githubLink: 'https://github.com/NoumanAziz'
  },
  {
    artName: `Galek's Simple Animation`,
    pageLink: './Art/GalekAnimation/index.html',
    imageLink: './Art/GalekAnimation/simpleanimation.gif',
    author: 'Adam Galek',
    githubLink: 'https://github.com/TheGalekxy'
  },
  {
    artname: 'Rainbow animation',
    pageLink: './Art/Rainbow/index.html',
    imageLink: './Art/Rainbow/rainbow.gif',
    author: 'Mohanraj',
    githubLink: 'https://github.com/chelladuraimohanraj/Animation-Nation'
  },
  {
    artName: `Cyan Loading Animation`,
    pageLink: './Art/Wannesds/index.html',
    imageLink: './Art/Wannesds/Wannesds.gif',
    author: 'Wannes Dieltiens',
    githubLink: 'https://github.com/Wannesds'
  },
  {
    artName: 'Animatron',
    pageLink: './Art/Animatron/index.html',
    imageLink: './Art/Animatron/trance.gif',
    author: 'Gihan Balasuriya',
    githubLink: 'https://github.com/gihanbalasuriya'
  },
  {
    artName: 'Light text blink',
    pageLink: './Art/Mani-textlight-blink/index.html',
    imageLink: './Art/Mani-textlight-blink/light-blink-text.gif',
    author: 'Mani Pandian',
    githubLink: 'https://github.com/Manipandian'
  },
  {
    artName: 'Circle',
    pageLink: './Art/PoKai/index.html',
    imageLink: './Art/PoKai/circle.png',
    author: 'PoKai Chang',
    githubLink: 'https://github.com/st875052018'
  },
  {
    artName: 'animatron',
    pageLink: './Art/animatron/index.html',
    imageLink: './Art/animatron/trance.gif',
    author: 'Christy',
    githubLink: 'https://github.com/ChristyLucid'
  },
  {
    artName: 'bouncing_ball',
    pageLink: './Art/bouncing_ball/bouncing_ball.html',
    imageLink: './Art/bouncing_ball/bouncing-ball.gif',
    author: 'Nirmalie',
    githubLink: 'https://github.com/nirmalieo3'
  },
  {
    artName: 'Rocket',
    pageLink: './Art/Rocket/index.html',
    imageLink: './Art/Rocket/rocket.gif',
    author: 'Jose Diaz',
    githubLink: 'https://github.com/josegerard2000'
  },
  {
    artName: 'simpleG',
    pageLink: './Art/simpleG/index.html',
    imageLink: './Art/simpleG/kitty.jpg',
    author: 'gargeper',
    githubLink: 'https://github.com/gargeper'
  },
  {
    artName: 'BounceFace',
    pageLink: './Art/ainamation/index.html',
    imageLink: './Art/ainamation/ainamation.gif',
    author: 'Ainara Saralegui',
    githubLink: 'https://github.com/asaralegui'
  },
  {
    artName: 'Text Flow',
    pageLink: './Art/ConnerCoding/index.html',
    imageLink: './Art/ConnerCoding/ztmanimation.gif',
    author: 'Conner Schiller',
    githubLink: 'https://github.com/ConnerCoding'
  },
  {
    artName: 'Glow',
    pageLink: './Art/Glow/index.html',
    imageLink: './Art/Glow/Glow.png',
    author: 'Joaquin Castillo',
    githubLink: 'https://github.com/JuakoDev'
  },
  {
    artName: 'Heart Real',
    pageLink: './Art/riddhax/index.html',
    imageLink: './Art/riddhax/index.gif',
    author: 'Riddhax',
    githubLink: 'https://github.com/riddhax'
  },

  {
    artName: 'Balls',
    pageLink: './Art/Paul - Simple Annoying Balls/index.html',
    imageLink: './Art/Paul - Simple Annoying Balls/Balls.gif',
    author: 'Paul',
    githubLink: 'https://github.com/psr83'
  },

  {
    artname: 'Square-Move',
    pageLink: './Art/Poonam/square.html',
    imageLink: './Art/Poonam/square_gif.gif',
    author: 'Poonam',
    githubLink: 'https://github.com/poonampant'
  },

  {
    artname: 'JesseEarley',
    pageLink: './Art/JesseEarley/index.html',
    imageLink: './Art/JesseEarley/index.gif',
    author: 'JesseEarley',
    githubLink: 'https://github.com/JesseEarley'
  },
  {
    artname: 'Hacktoberfest 2020',
    pageLink: './Art/taepal467/index.html',
    imageLink: './Art/taepal467/hiclipart.com (1).png',
    author: 'Chantae P.',
    githubLink: 'https://github.com/taepal467'
  },
  {
    artName: 'Animatron',
    pageLink: './Art/animatron/triangle/index.html',
    imageLink: './Art/animatron/trance.gif',
    author: 'Deborah',
    githubLink: 'https://github.com/dluckey123'
  },
  {
    artName: 'Animatron',
    pageLink: './Art/animatron/triangle/index.html',
    imageLink: './Art/animatron/trance.gif',
    author: 'Deborah',
    githubLink: 'https://github.com/dluckey123'
  },
  {
    artname: 'Animate',
    pageLink: '/codepen/animation/src/index.html',
    imageLink: 'Animation',
    author: 'Altamas khan',
    githubLink: 'https://github.com/Altamas2049'
  },
  {
    artName: 'Spin',
    pageLink: './Art/Spin/allli.html',
    imageLink: './Art/Spin/allli.gif',
    author: 'Victor Winner',
    githubLink: 'https://github.com/Vicwin13'
  },
  {
    artName: 'Spinner',
    pageLink: './Art/nishantpandey/allli.html',
    imageLink: './Art/nishantpandey/allli.gif',
    author: 'Nishant Pandey',
    githubLink: 'https://github.com/mrpandey1'
  },
  {
    artName: 'Hacktober Test',
    pageLink: './Art/bajancode/index.html',
    imageLink: './Art/BajanCode/index.gif',
    author: 'bajancode',
    githubLink: 'https://github.com/bajancode'
  },
  {
    artName: 'ZTM anim',
    pageLink: './Art/ayushi2410/index.html',
    imageLink: './Art/ayushi2410/ayushi2410.gif',
    author: 'Ayushi2410',
    githubLink: 'https://github.com/ayushi2410'
  },
  {
    artName: 'misaelsantos',
    pageLink: './Art/misaelsantos/index.html',
    imageLink: './Art/misaelsantos/neohack.gif',
    author: 'Misael Santos',
    githubLink: 'https://github.com/MisaelSantos'
  },
  {
    artName: 'I am a Developer',
    pageLink: './Art/Kuroyza/Iam-a-developer.html',
    imageLink: './Art/Kuroyza/Iam-a-developer.gif',
    author: 'Kuroyza',
    githubLink: 'https://github.com/kuroyza'
  },
  {
    artName: 'simple box',
    pageLink: './Art/Box/index.html',
    imageLink: './Art/Box/static_image.jpg',
    author: 'Abishek shah',
    githubLink: 'https://github.com/abishek-sha-256'
  },
  {
    artname: 'Starry-sky',
    pageLink: './Art/starry-night/index.html',
    imageLink: './Art/starry-night/stars',
    author: 'Taima Khawaldeh',
    githubLink: 'https://github.com/taimakh'
  },
  {
    artName: 'Project Gallery',
    pageLink: './Art/hulya/index.html',
    imageLink: './Art/hulya/gallery.gif',
    author: 'Hulya Karakaya',
    githubLink: 'https://github.com/hulyak'
  },
  {
    artName: 'animation',
    pageLink: './Art/sameer786/animation.html',
    imageLink: './Art/sameer786/radius.gif',
    author: 'sameer',
    githubLink: 'https://github.com/sameer8605'
  },
  {
    artName: 'ArrowWave',
    pageLink: './Art/ArrowWave/index.html',
    imageLink: './Art/ArrowWave/ArrowWave.gif',
    author: 'Gabriel',
    githubLink: 'https://github.com/GabrielTeixeiraC'
  },
  {
    artName: 'The 4-Ever Loop',
    pageLink: './Art/the-4ever-loop/index.html',
    imageLink: './Art/the-4ever-loop/rotate.gif',
    author: 'Luciano M.',
    githubLink: 'https://github.com/LucianoWebDev'
  },
  {
    artName: 'Running Car',
    pageLink: './Art/Running-Car/index.html',
    imageLink: './Art/Running-Car/Running-car.PNG',
    author: 'Ermias',
    githubLink: 'https://github.com/ermiaskidane'
  },
  {
    artname: 'Youssef',
    pageLink: './Art/Youssef/index.html',
    imageLink: './Art/Youssef/fd8_AX.gif',
    author: 'Youssef',
    githubLink: 'https://github.com/youssefhany96'
  },
  {
    artName: 'The 4-Ever Loop',
    pageLink: './Art/the-4ever-loop/index.html',
    imageLink: './Art/the-4ever-loop/rotate.gif',
    author: 'Luciano M.',
    githubLink: 'https://github.com/LucianoWebDev'
  },

  {
    artName: 'Itried',
    pageLink: '/Art/Itried/animation.html',
    author: 'Harsha',
    githublink: 'https://github.com/HarshaKumar23'
  },
  {
    artName: 'Snail Zoom',
    pageLink: './Art/rbhachu/index.html',
    imageLink: './Art/rbhachu/snail.gif',
    author: 'Bhachu R.',
    githubLink: 'https://github.com/rbhachu'
  },
  {
    artName: 'Mini Text Animation',
    pageLink: './Art/text-mini-animation/index.html',
    imageLink: './Art/text-mini-animation/text-anime.gif',
    author: 'Chinel',
    githubLink: 'https://github.com/chinel'
  },
  {
    artName: 'Square loader',
    pageLink: './Art/square_loading/index.html',
    imageLink: './Art/square_loading/square_loading',
    author: 'Marek Chasák',
    githubLink: 'https://github.com/mchasak'
  },
  {
    artName: 'Stairs Text',
    pageLink: './Art/StairsText/index.html',
    imageLink: './Art/StairsText/stairs-text.gif',
    author: 'Noam K.',
    githubLink: 'https://github.com/noamkanonich'
  },
  {
    artName: 'animation',
    pageLink: './Art/sameer786/animation.html',
    imageLink: './Art/sameer786/radius.gif',
    author: 'sameer',
    githubLink: 'https://github.com/sameer8605'
  },
  {
    artName: 'Spinning is a good trick',
    pageLink: './Art/garrod90/index.html',
    imageLink: './Art/garrod90/craigsGif.gif',
    author: 'Craig, G',
    githubLink: 'https://github.com/garrod90'
  },
  {
    artName: 'Snail Zoom',
    pageLink: './Art/rbhachu/index.html',
    imageLink: './Art/rbhachu/snail.gif',
    author: 'Bhachu R.',
    githubLink: 'https://github.com/rbhachu'
  },
  {
    artName: 'Mini Text Animation',
    pageLink: './Art/text-mini-animation/index.html',
    imageLink: './Art/text-mini-animation/text-anime.gif',
    author: 'Chinel',
    githubLink: 'https://github.com/chinel'
  },
  {
    artName: 'Square loader',
    pageLink: './Art/square_loading/index.html',
    imageLink: './Art/square_loading/square_loading',
    author: 'Marek Chasák',
    githubLink: 'https://github.com/mchasak'
  },
  {
    artName: 'Stairs Text',
    pageLink: './Art/StairsText/index.html',
    imageLink: './Art/StairsText/stairs-text.gif',
    author: 'Noam K.',
    githubLink: 'https://github.com/noamkanonich'
  },
  {
    artName: 'animation',
    pageLink: './Art/sameer786/animation.html',
    imageLink: './Art/sameer786/radius.gif',
    author: 'sameer',
    githubLink: 'https://github.com/sameer8605'
  },

  {
    pageLink: './Art/radar animation/index.html',
    imageLink: './Art/radar.gif',
    author: 'Anup',
    githubLink: 'https://github.com/paddybaba'
  },
  {
    pageLink: './Art/sameer786/animation.html',
    imageLink: './Art/sameer786/radius.gif',
    author: 'sameer',
    githubLink: 'https://github.com/sameer8605'
  },
  {
    pageLink: './Art/radar animation/index.html',
    imageLink: './Art/radar',
    author: 'Anup',
    githubLink: 'https://github.com/paddybaba'
  },
  {
    pageLink: './Art/sameer786/animation.html',
    imageLink: './Art/sameer786/radius.gif',
    author: 'sameer',
    githubLink: 'https://github.com/sameer8605'
  },
  {
    artName: 'Friendly Ghost',
    pageLink: './Art/ristotoldsep/index.html',
    author: 'Risto Tõldsep',
    githubLink: 'https://github.com/ristotoldsep'
  },
  {
    artName: 'Friendly Ghost',
    pageLink: './Art/ristotoldsep/index.html',
    author: 'Risto Tõldsep',
    githubLink: 'https://github.com/ristotoldsep'
  },
  {
    artName: 'sritron',
    pageLink: './Art/sritron/index.html',
    imageLink: './Art/sritron/trance.gif',
    author: 'Srinivas',
    githubLink: 'https://github.com/sri189ms'
  },
  {
    artName: 'Friendly Ghost',
    pageLink: './Art/ristotoldsep/index.html',
    author: 'Risto Tõldsep',
    githubLink: 'https://github.com/ristotoldsep'
  },
  {
    artName: 'Sun Rise Time',
    pageLink: './Art/gurprtAnim/index.html',
    imageLink: './Art/gurprtAnim/gurAnim.gif',
    author: 'Gurpreet',
    githubLink: 'https://github.com/gur-p-reet'
  },
  {
    artName: 'Personal Info',
    pageLink: './Art/Personal_info/triangle/index.html',
    imageLink: './Art/Personal_info/trance.gif',
    author: 'Naim Uddin',
    githubLink: 'https://github.com/Naim365'
  },
  {
    artName: 'Shining Text',
    pageLink: './Art/MaxieTextShineOn/index.html',
    imageLink: './Art/MaxieTextShineOn/maxie-text-shine-on.gif',
    author: 'maxie7',
    githubLink: 'https://github.com/maxie7'
  },
  {
    artName: 'Spinning Box',
    pageLink: './Art/KccbzZ/index.html',
    imageLink: './Art/KccbzZ/cover.png',
    author: 'KccbzZ',
    githubLink: 'https://github.com/KccbzZ'
  },
  {
    artName: 'Age Disgracefully',
    pageLink: './Art/ynoden/index.html',
    imageLink: './Art/ynoden/Age_Disgracefully.gif',
    author: 'yusefnoden',
    githubLink: 'https://github.com/yusefnoden'
  },
  {
    artname: 'jimanimation',
    pageLink: './Art/jimanimation/index.html',
    imageLink: './Art/jimanimation/bouncy.gif',
    author: 'Jimin',
    githubLink: 'https://github.com/jimijos'
  },

  {
    artName: 'Meme Animation',
    pageLink: './Art/just_for_fun/index.html',
    imageLink: './Art/just_for_fun/image.gif',
    author: 'Rahul Negi',
    githubLink: 'https://github.com/rahulnegi20'
  },
  {
    artName: 'Stretch ZTM',
    pageLink: './Art/animation_gn/index.html',
    imageLink: './Art/animation_gn/animation_gn.gif',
    author: 'gnyokota',
    githubLink: 'https://github.com/gnyokota'
  },
  {
    artname: 'AnimationCom',
    pageLink: './Art/Anita/AnimationCom/triangle.html',
    imageLink: './Art/AnimationCom/header.jpg',
    author: 'Anita',
    githubLink: 'https://github.com/anita-tsai'
  },
  {
    artName: 'Cards',
    pageLink: './Art/cards/index.html',
    imageLink: './Art/cards/cards.gif',
    author: 'networkdavit',
    githubLink: 'https://github.com/networkdavit'
  },
  {
    artName: "Lidor'sAnimation",
    pageLink: "./Art/Lidor's Animation/index.html",
    imageLink: "./Art/Lidor's Animation/animation.gif",
    author: 'LidorAsher',
    githubLink: 'https://github.com/lidorasher11'
  },
  {
    artName: "Shiff's Animation",
    pageLink: './Art/myAnimation/index.html',
    imageLink: './Art/myAnimation/myanimation.gif',
    author: 'Shifa',
    githubLink: 'https://github.com/ShifaShirin'
  },
  {
    artName: 'ani-1trial',
    pageLink: './Art/ani-1trial/index.html',
    imageLink: './Art/ani-1trial/ani-gif.gif',
    author: 'tru-izo',
    githubLink: 'https://github.com/tru-izo'
  },
  {
    artName: 'Air_Balloon',
    pageLink: './Art/Air_Balloon/index.html',
    imageLink: './Art/Air_Balloon/balloon.gif',
    author: 'Abha',
    githubLink: 'https://github.com/Abha-1281'
  },
  {
    artName: 'Camp Fire',
    pageLink: './Art/camp_fire/index.html',
    imageLink: './Art/camp_fire/camp_fire.gif',
    author: 'Chansoo',
    githubLink: 'https://github.com/ChansooKim316'
  },
  {
    artName: 'rubberband Red',
    pageLink: './Art/ou79/index.html',
    imageLink: './Art/rubberbandRed.gif',
    author: 'ou79',
    githubLink: 'https://github.com/ou79'
  },
  {
    artName: 'ColorChanger',
    pageLink: './Art/ColorChanger/index.html',
    imageLink: './Art/color-changer.gif',
    author: 'Atallah-Nadhir',
    githubLink: 'https://github.com/Atallah-Nadhir'
  },
  {
    artName: 'PONG Animation',
    pageLink: './Art/walkitoff/index.html',
    imageLink: './Art/walkitoff/gif.gif',
    author: 'Tyler Dollick',
    githubLink: 'https://github.com/walkitoff'
  },
  {
    artname: 'Animatron',
    pageLink: './Art/mbargaedge/index.html',
    imageLink: './Art/mbargaedge/animatron.gif',
    author: 'Mbarga',
    githubLink: 'https://github.com/marcelmbarga/'
  },
  {
    artName: 'House',
    pageLink: './Art/TTD/triangle/index.html',
    imageLink: './Art/TTD/house.gif',
    author: 'TanyaTD',
    githubLink: 'https://github.com/TTD126'
  },
  {
    artName: 'Spinning Title',
    pageLink: './Art/ljBeast21ldj/index.html',
    imageLink: './Art/ljBeast21ldj/firstGIF.gif',
    author: 'Larry',
    githubLink: 'https://github.com/ljBeast21ldj'
  },
  {
    artName: 'Heart pulsation',
    pageLink: './Art/Sallah/index.html',
    imageLink: './Art/Sallah/Heart-Pulsation.png',
    author: 'Sallah',
    githubLink: 'https://github.com/SallahTech'
  },
  {
    artName: 'MubbeAnimation',
    pageLink: './Art/Mubbe/index.html',
    imageLink: './Art/Mubbe/MubbeAnimation.gif',
    author: 'Mubarak',
    githubLink: 'https://github.com/mual5746'
  },
  {
    pageLink: './Art/neon-glowing-text/index.html',
    imageLink: './Art/neon-glowing-text/glowing-text-GIF.gif',
    author: 'Adri',
    githubLink: 'https://github.com/adrimual'
  },
  {
    artName: 'Simple Animation',
    pageLink: './Art/simple animation/transition.html',
    imageLink: './Art/simple animation/animatee.gif',
    author: 'Rudimental',
    githubLink: 'https://github.com/rudimental-again'
  },
  {
    artName: 'gbArt',
    pageLink: './Art/gbArt/index.html',
    imageLink: './Art/gbArt/shapeFlip.gif',
    author: 'Gary Bergman',
    githubLink: 'https://github.com/Gary-Bergman'
  },
  {
    artName: "Turtando's Animation",
    pageLink: './Art/turtando/animation.html',
    imageLink: './Art/Turtando/happyhalloween.gif',
    author: 'Turtando',
    githubLink: 'https://github.com/Turtando'
  },
  {
    artName: 'Bouncing Balls',
    pageLink: './Art/EyeOfAthena/index.html',
    imageLink: './Art/EyeOfAthena/cover.png',
    author: 'EyeOfAthena',
    githubLink: 'https://github.com/EyeOfAthena/bouncing-ball'
  },
  {
    artName: 'Otherside',
    pageLink: './Art/Otherside/ubi.html',
    imageLink: './Art/Otherside/recording.gif',
    author: 'Ubibimbap',
    githubLink: 'https://github.com/Ubibimbap'
  },
  {
    artName: 'Basketball God',
    pageLink: './Art/Sim-animation/index.html',
    imageLink: './Art/Sim-animation/project-screenshot.png',
    author: 'Sim',
    githubLink: 'https://github.com/sim-a-19'
  },
  {
    artName: "Ziyao's Animation",
    pageLink: './Art/robot/robot_index.html',
    imageLink: './Art/robot/robot.gif',
    author: 'Ziyao',
    githubLink: 'https://github.com/ziyaoc3'
  },
  {
    artName: 'Simplerv',
    pageLink: './Art/Aniamtion_RV/index.html',
    imageLink: './Art/Aniamtion_RV/circle.png',
    author: 'Aarush Bhat',
    githubLink: 'https://github.com/07rv'
  },
  {
    artName: 'Devtemmy_animation',
    pageLink: './Art/Devtemmy_animation/index.html',
    imageLink: './Art/Devtemmy_animation/Devtemmyanimation.gif',
    author: 'Dev-Temmy',
    githubLink: 'https://github.com/Dev-Temmy'
  },
  {
    artName: 'Fading text animation',
    pageLink: './Art/araskog/index.html',
    imageLink: './Art/araskog/animation.gif',
    author: 'Amanda Araskog',
    githubLink: 'https://github.com/araskog'
  },
  {
    artName: 'Moving Divs',
    pageLink: './Art/Razvan/RazvanFratila/index.html',
    imageLink: './Art/Razvan/RazvanFratila/first.gif',
    author: 'Razvan',
    githubLink: 'https://github.com/fratilar'
  },
  {
    artName: 'KDev Animation',
    pageLink: './Art/KDev-Animator/index.html',
    imageLink: './Art/KDev-Animator/kdev-animation.gif',
    author: 'Detmar Ruhfus',
    githubLink: 'https://github.com/kamikazid'
  },
  {
    artName: 'Square Bounce',
    pageLink: './Art/Vish/index.html',
    imageLink: './Art/Vish/SquareBounce.gif',
    author: 'Vishwam',
    githubLink: 'https://github.com/vishmagic'
  },
  {
    artName: 'Hina',
    pageLink: './Art/Hina/Hina.html',
    imageLink: './Art/Hina/Basketball.gif',
    imageLink: './Art/Hina/net.gif',
    author: 'Hina Najam',
    githubLink: 'https://github.com/hinanajam'
  },
  {
    artName: 'AmitAnimation',
    pageLink: './Art/Joy/AmitAnimation/amitanimation.html',
    imageLink: './Art/Joy/AmitAnimation/amitanimation.gif',
    author: 'Amit',
    githubLink: 'https://github.com/AmitRoy07'
  },
  {
    artName: 'Bouncing Cheems ',
    pageLink: './Art/Suddath-Gautam/index.html',
    imageLink: './Art/Suddath-Gautam/cheems.gif',
    author: 'Suddath Gautam',
    githubLink: 'https://github.com/wardaddy98'
  },
  {
    artName: 'Pop-up Confetti animation.',
    pageLink: './Art/yay-ztm-animation/index.html',
    imageLink: './Art/yay-ztm-animation/pop_animation.gif',
    author: 'Hyunji Kim',
    githubLink: 'https://github.com/creativehkim'
  },
  {
    artName: 'Monolith',
    pageLink: './Art/acphil/index.html',
    imageLink: './Art/acphil/monolith.png',
    author: 'acphil',
    githubLink: 'https://github.com/acphil2'
  },
  {
    artName: 'Smiling Doll',
    pageLink: './Art/jbermeo/index.html',
    imageLink: './Art/jbermeo/doll.gif',
    author: 'Jose Bermeo',
    githubLink: 'https://github.com/jbermeo10'
  },
  {
    artName: 'vasubhatnagar',
    pageLink: './Art/vasubhatnagar/index.html',
    imageLink: './Art/vasubhatnagar/ss.jpg',
    author: 'Vasu Bhatnagar',
    githubLink: 'https://github.com/vasubhatnagar'
  },
  {
    artName: 'JoToSmola',
    pageLink: './Art/JoToSmola/index.html',
    imageLink: './Art/JoToSmola/JoToSmola.gif',
    author: 'GrabKrab',
    githubLink: 'https://github.com/GrabKrab'
  },
  {
    artName: 'mojaanimacia',
    pageLink: './Art/mojaanimacia/stranka.html',
    author: 'Martin052',
    githubLink: 'https://github.com/martin052'
  },
  {
    artName: 'ellipsis',
    pageLink: './Art/ianhawe/index.html',
    author: 'ianhawe',
    githubLink: 'https://github.com/ianhawe'
  },
  {
    artName: 'iris',
    pageLink: './Art/iris/index.html',
    imageLink: './Art/iris/trance.gif',
    author: 'iriswdq0504',
    githubLink: 'https://github.com/iriswdq0504'
  },

  {
    artName: 'Fun with balls!',
    pageLink: './Art/miguelDalberto/funWithBalls/index.html',
    imageLink: './Art/miguelDalberto/funWithBalls/funWithBalls_screenshot.png',
    author: 'miguelDalberto',
    githubLink: 'https://github.com/miguelDalberto'
  },
  {
    artName: 'FourFlag_Load',
    pageLink: './Art/FourFlag_Load/index.html',
    imageLink: './Art/FourFlag_Load/trance.gif',
    author: 'chungngai09',
    githubLink: 'https://github.com/chungngai09'
  },
  {
    artName: 'AnimatronJS',
    pageLink: './Art/animatronJS/index.html',
    author: 'Anna Ovechkina',
    githubLink: 'https://github.com/Annu7shka'
  },
  {
    artName: 'perfect_goal',
    pageLink: './Art/perfect_goal/index.html',
    imageLink: './Art/perfect_goal/perfect_goalscreenshot.png',
    author: 'henzbori',
    githubLink: 'https://github.com/henzbori'
  },
  {
    artName: 'Beating Heart',
    pageLink: './Art/beating-heart/index.html',
    imageLink: './Art/beating-heart/heart.gif',
    author: 'MishkaZi',
    githubLink: 'https://github.com/MishkaZi'
  },
  {
    artName: 'Bouncing Balls',
    pageLink: './Art/Sankyeat/index.html',
    imageLink: './Art/Sankyeat/bouncingballs.gif',
    author: 'Sankyeat',
    githubLink: 'https://github.com/sanks20'
  },
  {
    artName: 'Sample page',
    pageLink: './Art/Joy/triangle/index.html',
    imageLink: './Art/Joy/triangle/my-animation.gif',
    author: 'Mamathagowd107',
    githubLink: 'https://github.com/Mamathagowd107'
  },
  {
    artName: 'Animated',
    pageLink: './Art/animated/triangle/index.html',
    imageLink: './Art/Joy/triangle/triangle.gif',
    author: 'Joy',
    githubLink: 'https://github.com/royranger'
  },
  {
    artName: 'achwell',
    pageLink: './Art/achwell/index.html',
    imageLink: './Art/achwell/ball.gif',
    author: 'achwell',
    githubLink: 'https://github.com/achwell'
  },
  {
    artName: 'Robotic Circles',
    pageLink: './Art/animation_yaniv/index.html',
    imageLink: './Art/animation_yaniv/robot.png',
    author: 'Yaniv Sagy',
    githubLink: 'https://github.com/yanivsagy'
  },
  {
    artName: 'Ocean Day',
    pageLink: './Art/d-spence/index.html',
    imageLink: './Art/d-spence/ztm-dspence-css-anim.gif',
    author: 'd-spence',
    githubLink: 'https://github.com/d-spence'
  },
  {
    artName: 'Animation-Circle',
    pageLink: './Art/Animation-Circle/index.html',
    imageLink: './Art/Animation-Circle/animation-circle.gif',
    author: 'Elid Venega',
    githubLink: 'https://github.com/elidvenega'
  },
  {
    artName: 'Sweet street',
    pageLink: './Art/Sweet_street/mario.html',
    imageLink: './Art/Sweet_street/animation-gif.gif',
    author: 'meni-avitan',
    githubLink: 'https://github.com/meniAvitan/Animation-Nation.git'
  },
  {
    pageLink: './Art/Joy/nithin-animation/index.html',
    imageLink: './Art/Joy/triangle/triangle.gif',
    author: 'Nithin',
    githubLink: 'https://github.com/Nithin6252-reddy'
  },
  {
    artName: 'Jittery rectangles',
    pageLink: './Art/Vaibhav/index.html',
    author: 'Vaibhav Jain',
    githubLink: 'https://github.com/Vaibhav-multi-dev'
  },
  {
    artName: 'Pra-animate',
    pageLink: './Art/Pra-animate/indexpra1.html',
    //imageLink: './Art/Joy/triangle/triangle.gif',
    author: 'Prajoth',
    githubLink: 'https://github.com/prajoth-b'
  },
  {
    artName: '3D figure animation',
    pageLink: './Art/DOKL57/index.html',
    imageLink: './Art/DOKL57/DOKL57.png',
    author: 'DOKL57',
    githubLink: 'https://github.com/DOKL57'
  },
  {
    artName: 'my-animation',
    pageLink: './Art/my-animation/index.html',
    imageLink: './Art/my-animation/screenv.webm',
    author: 'Brurya',
    githubLink: 'https://github.com/BruryaNadel'
  },
  {
    artName: 'Animate Infinate',
    pageLink: './Art/rotate-infinate/index.html',
    imageLink: './Art/rotate-infinate/rotate.gif',
    author: 'thucpn',
    githubLink: 'https://github.com/thucpn'
  },
  {
    artName: 'Forever',
    pageLink: './Art/Mritunjay/index.html',
    imageLink: './Art/Mritunjay/mj.gif',
    author: 'Mritunjay',
    githubLink: 'https://github.com/Mritunjay004'
  },
  {
    artName: 'Atom',
    pageLink: './Art/Atom/index.html',
    imageLink: './Art/Atom/atom.gif',
    author: 'Khalil-BM',
    githubLink: 'https://github.com/Khalil-BM'
  },
  {
    artName: 'AppleTree',
    pageLink: './Art/andreasGZ/index.html',
    imageLink: './Art/andreasGZ/apple.gif',
    author: 'AndreasGZ',
    githubLink: 'https://github.com/AndreasGZ'
  },
  {
    pageLink: './Art/Akv-animation/index.html',
    imageLink: './Art/Akv-animation/Image.png',
    author: 'Akv',
    githubLink: 'https://github.com/kushal-Ambati'
  },
  {
    artName: 'Floating Ball',
    pageLink: './Art/floatingBall/index.html',
    imageLink: './Art/floatingBall/thaitruong.png',
    author: 'Thai Truong',
    githubLink: 'https://github.com/akitathai94'
  },
  {
    artName: 'Bicycle-2D',
    pageLink: './Art/Bicycle_2D/bicycle.html',
    imageLink: './Art/Bicycle_2D/bicycle-gif.gif',
    author: 'meni-avitan',
    githubLink: 'https://github.com/meniAvitan'
  },
  {
    artName: 'catch-me',
    pageLink: './Art/catch-me/index.html',
    imageLink: './Art/catch-me/catch-me.gif',
    author: 'toobig4u',
    githubLink: 'https://github.com/toobig4u'
  },
  {
    pageLink: './Art/richard00436/index.html',
    imageLink: './Art/richard00436/richard00436.gif',
    author: 'richard00436',
    githubLink: 'https://github.com/richard00436'
  },
  {
    artName: 'bubble',
    pageLink: './Art/seenuCFL/index.html',
    imageLink: './Art/seenuCFL/dot.gif',
    author: 'seenuCFL',
    githubLink: 'https://github.com/seenuCFL'
  },
  {
    pageLink: './Art/keep_coding/index.html',
    imageLink: './Art/keep_coding/keep_coding_image.gif',
    author: 'Rawshan',
    githubLink: 'https://github.com/mrawshan'
  },
  {
    pageLink: './Art/HammadKhan/index.html',
    imageLink: './Art/HammadKhan/Animation.gif',
    author: 'HammadKhan',
    githubLink: 'https://github.com/hhkhan99'
  },
  {
    pageLink: './Art/manimation/index.html',
    imageLink: './Art/manimation/animation.gif',
    author: 'Maryam',
    githubLink: 'https://github.com/Maryyam04'
  },
  {
    pageLink: './Art/ElizavetaZhukova1/index.html',
    imageLink: './Art/ElizavetaZhukova1/fourSquaresEdit.gif',
    author: 'Liza',
    githubLink: 'https://github.com/ElizavetaZhukova1'
  },
  {
    pageLink: './Art/Aliedje/index.html',
    imgeLink: './Art/Aliedje/test.png',
    author: 'Alida',
    githubLink: 'https://github.com/adiphoorn'
  },
  {
    pageLink: './Art/JanRolenc/indexMyArt.html',
    imageLink: './Art/JanRolenc/myArt.gif',
    author: 'Jan_Rolenc',
    githubLink: 'https://github.com/JanRolenc'
  },
  {
    artName: 'Heartbeat',
    pageLink: './Art/CheyJax116/heartbeat.html',
    imgeLink: './Art/CheyJax116/heartbeat.gif',
    author: 'CheyJax116',
    githubLink: 'https://github.com/cheyjax116'
  },
  {
    pageLink: './Art/Aliedje/index.html',
    imgeLink: './Art/Aliedje/test.png',
    author: 'Alida',
    githubLink: 'https://github.com/adiphoorn'
  },
  {
    pageLink: './Art/bouncingMoon/index.html',
    imageLink: './Art/bouncingMoon/bouncingMoon.png',
    author: 'Radu-Stroe',
    githubLink: 'https://github.com/Radu-Stroe'
  },
  {
    artName: 'Use the Force',
    pageLink: './Art/ptreuden/index.html',
    imageLink: './Art/ptreuden/useTheForce.gif',
    author: 'ptreuden',
    githubLink: 'https://github.com/ptreuden'
  },
  {
    artName: 'css_typer',
    pageLink: './Art/Joy/css-typer/index.html',
    imageLink: './Art/Joy/css-typer/typing_animate.gif',
    author: 'Trey',
    githubLink: 'https://github.com/shanks-t'
  },
  {
    pageLink: './Art/Joy/Amiel-Art/index.html',
    imageLink: './Art/Joy/Amiel-Art/screenshot.png',
    author: 'Amiel',
    githubLink: 'https://github.com/trinidadamiel'
  },
  {
    pageLink: './Art/alnajarAnimation/index.html',
    imageLink: './Art/alnajarAnimation/animate.gif.gif',
    author: 'Mohammad',
    githubLink: 'https://github.com/mohammadalnajar'
  },
  {
    pageLink: '.Art/benji5656/index.html',
    imageLink: '',
    author: 'Benji',
    githubLink: 'https://github.com/benji5656'
  },
  {
    pageLink: './Art/AniNationSargi/index.html',
    imageLink: './Art/AniNationSargi/alienGif.gif',
    author: 'Sargsian',
    githubLink: 'https://github.com/Sargsian'
  },
  {
    pageLink: '.Art/Hekmundo/index.html',
    imageLink: '.Art/Hekmundo/revolving-circles.gif',
    author: 'Hekmundo',
    githubLink: 'https://github.com/Hekmundo'
  },
  {
    artName: 'MtBounce',
    pageLink: './Art/MtikeB/index.html',
    imageLink: './Art/MtikeB/Bouncy.gif',
    author: 'MtikeG',
    githubLink: 'https://github.com/MtikeG'
  },

  {
    artName: 'Hello World',
    pageLink: './Art/HelloWorldByEudin/index.html',
    imageLink: './Art/HelloWorldByEudin/helloworld.gif',
    author: 'Eudin',
    githubLink: 'https://github.com/Eudinson'
  },
  {
    artName: 'Color Square',
    pageLink: './Art/angelGarciaSantos/index.html',
    imageLink: './Art/angelGarciaSantos/square.png',
    author: 'Angel',
    githubLink: 'https://github.com/angelGarciaSantos'
  },
  {
    pageLink: '.Art/Szo89/index.html',
    imageLink: '.Art/Szo89/animation.png',
    author: 'Susana',
    githubLink: 'https://github.com/Szo89'
  },
  {
    pageLink: './Art/Harish/index.html',
    imageLink: './Art/Harish/gif.gif',
    author: 'Harish',
    githubLink: 'https://github.com/hkxx843'
  },
  {
    pageLink: '.Art/nb89portfolio/index.html',
    imageLink: '.Art/nb89portfolio/img.png',
    author: 'Navraj Bains',
    githubLink: 'https://github.com/nb89portfolio'
  },
  {
    artName: 'Optimistic',
    pageLink: './Art/RichKen/index.html',
    imageLink: './Art/RichKen/optimistic.gif',
    author: 'RichKen',
    githubLink: 'https://github.com/RichardKentos'
  },
  {
    pageLink: './Art/dieovitski/index.html',
    imageLink: './Art/dieovitski/def.gif',
    author: 'dieovitski',
    githubLink: 'https://github.com/dieovitski'
  },
  {
    pageLink: '.Art/Rcj1/index.html',
    imageLink: '.Art/Rcj1/animated.gif',
    author: 'Rcj1',
    githubLink: 'https://github.com/rcj1'
  },
  {
    artName: 'Infinite Loading',
    pageLink: './Art/mishhubc/index.html',
    imageLink: './Art/mishhubc/image.gif',
    author: 'Mihai Jicu',
    githubLink: 'https://github.com/mishhubc'
  },
  {
    artName: 'Loading Eggs',
    pageLink: '.Art/j-fraza/index.html',
    imageLink: '.Art/j-fraza/TJSrTcKcmf.gif',
    author: 'j-fraza',
    githubLink: 'https://github.com/j-fraza'
  },
  {
    artName: 'Taiko no Tastujin',
    pageLink: './Art/kirstymullen/index.html',
    imageLink: './Art/kirstymullen/taiko.gif',
    author: 'kirstymullen',
    githubLink: 'https://github.com/kirstymullen'
  },
  {
    artName: 'Rotate Hover Color',
    pageLink: './Art/rotateColor/index.html',
    imageLink: './Art/rotateColor/rotateColor.gif',
    author: 'Luis',
    githubLink: 'https://github.com/luigi970'
  },
  {
    artName: 'Sunset',
    pageLink: './Art/Catao_P/index.html',
    imageLink: './Art/Catao_P/sunset.gif',
    author: 'Catao',
    githubLink: 'https://github.com/Catao_P'
  },
  {
    pageLink: './Art/Kwabena-Agyeman/index.html',
    imageLink: './Art/Kwabena-Agyeman/project.GIF',
    author: 'Kwabena-Agyeman',
    githubLink: 'https://github.com/Kwabena-Agyeman'
  },
  {
    pageLink: '.Art/AndyJacko/index.html',
    imageLink: '.Art/AndyJacko/yoyo.gif',
    author: 'Andy Jacko',
    githubLink: 'https://github.com/AndyJacko'
  },
  {
    pageLink: './Art/shake/index.html',
    imageLink: './Art/shake/file.gif',
    author: 'yoududecomposer',
    githubLink: 'https://github.com/yourdudecomposer'
  },

  {
    pageLink: './Art/circle-animation/index.html',
    imageLink: './Art/circle-animation/animate.gif',
    author: 'Vimal',
    githubLink: 'https://github.com/vimalraveendra'
  },
  {
    artName: 'Fade Loading',
    pageLink: './Art/HuePham/index.html',
    imageLink: './Art/HuePham/loading.gif',
    author: 'Hue Pham',
    githubLink: 'https://github.com/hue113'
  },
<<<<<<< HEAD
  let cards = [
    //  Add your card in this section
    {
      artName: 'ONLY CSS 3D CUBE',
      pageLink: './Art/Milind/index.html',
      imageLink: './Art/Milind/magic.gif',
      author: 'Milind Pawar',
      githubLink: 'https://github.com/milindpawar007'
    }
  ]
=======
  {
    pageLink: './Art/circle2square/index.html',
    imageLink: './Art/circle2square/csdojo.gif',
    author: 'csdojo',
    githubLink: 'https://github.com/csdojo'
  }
>>>>>>> d91f8856
];

// +--------------------------------------------------------------------------------+
// +                                                                                +
// +                  YOU DO NOT NEED TO CHANGE ANYTHING BELOW THIS                 +
// +                                                                                +
// +--------------------------------------------------------------------------------+

// Creates cards from the array above
// You don't need to modify this
let contents = [];
Shuffle(cards).forEach((c) => {
  contents.push([
    `<li class="card">` +
      `<a href='${c.pageLink}'>` +
      `<img class="art-image" src='${c.imageLink}' alt='${c.artName}' />` +
      `</a>` +
      `<div class="flex-content">` +
      `<a href='${c.pageLink}'><h3 class="art-title">${c.artName}</h3></a>` +
      `<p class='author'><a href="${c.githubLink}" target="_blank"><i class="fab fa-github"></i> ${c.author}</a> </p>` +
      `</div>` +
      `</li>`
  ]);
});

document.getElementById('cards').innerHTML = contents;

function Shuffle(o) {
  for (
    var j, x, i = o.length;
    i;
    j = parseInt(Math.random() * i), x = o[--i], o[i] = o[j], o[j] = x
  );
  return o;
}<|MERGE_RESOLUTION|>--- conflicted
+++ resolved
@@ -5009,25 +5009,19 @@
     author: 'Hue Pham',
     githubLink: 'https://github.com/hue113'
   },
-<<<<<<< HEAD
-  let cards = [
-    //  Add your card in this section
-    {
-      artName: 'ONLY CSS 3D CUBE',
-      pageLink: './Art/Milind/index.html',
-      imageLink: './Art/Milind/magic.gif',
-      author: 'Milind Pawar',
-      githubLink: 'https://github.com/milindpawar007'
-    }
-  ]
-=======
+  {
+    artName: 'ONLY CSS 3D CUBE',
+    pageLink: './Art/Milind/index.html',
+    imageLink: './Art/Milind/magic.gif',
+    author: 'Milind Pawar',
+    githubLink: 'https://github.com/milindpawar007'
+  },
   {
     pageLink: './Art/circle2square/index.html',
     imageLink: './Art/circle2square/csdojo.gif',
     author: 'csdojo',
     githubLink: 'https://github.com/csdojo'
   }
->>>>>>> d91f8856
 ];
 
 // +--------------------------------------------------------------------------------+
