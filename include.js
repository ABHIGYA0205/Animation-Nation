--- conflicted
+++ resolved
@@ -1447,28 +1447,6 @@
       	githubLink: "https://github.com/legenhairy"
     },
     {
-<<<<<<< HEAD
-	      artName: "Glowing Text",
-	      pageLink: "./Art/glowing-text/index.html",
-	      imageLink: "./Art/glowing-text/glowing_text_gif.gif",
-	      author: "Rahulkumar Jha",
-	      githubLink: "https://github.com/Rahul240499"
-     },
-  {
-	artName: "Ghost Stealth Text",
-	pageLink: "./Art/Alara Joel/index.html",
-	imageLink: "./Art/Alara Joel/stealth ghost.png",
-	author: "Alara Joel",
-	githubLink: "https://github.com/stealthman22"
-},
-{
-	artName: "Random Color Change",
-	pageLink: "./Art/toto-titan-developer/index.html",
-	imageLink: "./Art/toto-titan-developer/RandomColorChange.png",
-	author: "Wyatt Henderson",
-	githubLink: "https://github.com/toto-titan-developer"
-}
-=======
         artName: "Glowing Text",
         pageLink: "./Art/glowing-text/index.html",
         imageLink: "./Art/glowing-text/glowing_text_gif.gif",
@@ -1488,8 +1466,14 @@
         imageLink: "./Art/cactus/catus.gif",
         author: "Ana Paula Lazzarotto de Lemos",
         githubLink: 'https://github.com/anapaulalemos'
-    }
->>>>>>> cf48db3b
+    },
+    {
+	artName: "Random Color Change",
+	pageLink: "./Art/toto-titan-developer/index.html",
+	imageLink: "./Art/toto-titan-developer/RandomColorChange.png",
+	author: "Wyatt Henderson",
+	githubLink: "https://github.com/toto-titan-developer"
+}
 ];
 
 // +--------------------------------------------------------------------------------+
