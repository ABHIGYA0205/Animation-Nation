--- conflicted
+++ resolved
@@ -50,6087 +50,17 @@
   },
   {
     artName: 'Loader',
-<<<<<<< HEAD
     pageLink: './Art/Animation_makrenko-dev/index.html',
     imageLink: './Art/Animation_makrenko-dev/logog.gif',
     author: 'makrenko-dev',
     githubLink: 'https://github.com/makrenko-dev'
-=======
-    pageLink: './Art/Bhuvana/loader.html',
-    imageLink: './Art/Bhuvana/loader.gif',
-    author: 'Bhuvana',
-    githubLink: 'https://github.com/bhuvana-guna'
   },
-  {
-    artName: 'Simple blinking loading circles',
-    pageLink: './Art/Rahul/index.html',
-    imageLink: './Art/Rahul/loading.gif',
-    author: 'Rahul',
-    githubLink: 'https://github.com/kohli6010'
-  },
-  {
-    artName: 'Css Pulse',
-    pageLink: './Art/Aszmel/pulse.html',
-    imageLink: './Art/Aszmel/css_pulse.gif',
-    author: 'Aszmel',
-    githubLink: 'https://github.com/Aszmel'
-  },
-  {
-    artName: 'Circle Bounce',
-    pageLink: './Art/Edmund/index.html',
-    imageLink: './Art/Edmund/circle-bounce.gif',
-    author: 'Edmund',
-    githubLink: 'https://github.com/edmund1645'
-  },
-  {
-    artName: 'Heart Beating',
-    pageLink: './Art/Regem/index.html',
-    imageLink: './Art/Regem/heart.jpg',
-    author: 'Regem',
-    githubLink: 'https://github.com/GemzBond'
-  },
-  {
-    artName: 'Fading Circles',
-    pageLink: './Art/Ankit/fadeCircle.html',
-    imageLink: './Art/Ankit/fadeCircles.png',
-    author: 'Ankit Srivastava',
-    githubLink: 'https://github.com/a18nov'
-  },
-  {
-    artName: 'Hacktoberfest 2019',
-    pageLink: './Art/jpk3lly/animation.html',
-    imageLink: './Art/jpk3lly/JPs_Animation_GIF.gif',
-    author: 'jpk3lly',
-    githubLink: 'https://github.com/jpk3lly'
-  },
-  {
-    artName: 'Name Rotator',
-    pageLink: './Art/Meet/name.html',
-    imageLink: './Art/Meet/name.gif',
-    author: 'Meet',
-    githubLink: 'https://github.com/Meet1103'
-  },
-  {
-    artName: 'Ball Rotator',
-    pageLink: './Art/Bibekpreet/index.html',
-    imageLink: './Art/Bibekpreet/ball.gif',
-    author: 'Bibekpreet',
-    githubLink: 'https://github.com/bibekpreet99'
-  },
-  {
-    artName: 'ephiphany',
-    pageLink: './Art/OctavianIlies/index.html',
-    imageLink: './Art/OctavianIlies/ephiphany.gif',
-    author: 'OctavianIlies',
-    githubLink: 'https://github.com/OctavianIlies'
-  },
-  {
-    artName: 'Loading',
-    pageLink: './Art/jh1992jh/loading.html',
-    imageLink: './Art/jh1992jh/loading.gif',
-    author: 'jh1992jh',
-    githubLink: 'https://github.com/jh1992jh'
-  },
-  {
-    artName: 'ZTM Colors',
-    pageLink: './Art/Godnon/index.html',
-    imageLink: './Art/Godnon/ZTMcAnim.gif',
-    author: 'Godnon',
-    githubLink: 'https://github.com/godnondsilva'
-  },
-  {
-    artName: 'Hover Effect',
-    pageLink: './Art/Shubhankar/index.html',
-    imageLink: './Art/Shubhankar/hackoctober.gif',
-    author: 'Shubhankar',
-    githubLink: 'https://github.com/shubhdwiv12'
-  },
-  {
-    artName: 'Bouncing Fading Circles',
-    pageLink: './Art/AyoubIssaad/index.html',
-    imageLink: './Art/AyoubIssaad/BouncingFadingCircles.gif',
-    author: 'AyoubIssaad',
-    githubLink: 'https://github.com/AyoubIssaad'
-  },
-  {
-    artName: '5 balls preloader',
-    pageLink: './Art/Nnaji-Victor/index.html',
-    imageLink: './Art/Nnaji-Victor/5_balls.gif',
-    author: 'Nnaji Victor',
-    githubLink: 'https://github.com/Nnaji-Victor'
-  },
-  {
-    artName: 'ZTM Bouncer',
-    pageLink: './Art/Josia/bouncer.html',
-    imageLink: './Art/Josia/ztmbouncer.gif',
-    author: 'Josia Rodriguez',
-    githubLink: 'https://github.com/josiarod'
-  },
-  {
-    artName: 'Hacktober loading animation',
-    pageLink: './Art/mehul1011/index.html',
-    imageLink: './Art/mehul1011/loading.gif',
-    author: 'Mehul1011',
-    githubLink: 'https://github.com/mehul1011'
-  },
-  {
-    artName: 'Flex Box Transition',
-    pageLink: './Art/1AA-Prajakta/trans1.html',
-    imageLink: './Art/1AA-Prajakta/trans1.gif',
-    author: 'prajaktakap00r',
-    githubLink: 'https://github.com/prajaktakap00r'
-  },
-  {
-    artName: 'Loading Dots',
-    pageLink: './Art/devSergiu/index.html',
-    imageLink: './Art/devSergiu/loading.gif',
-    author: 'devSergiu',
-    githubLink: 'https://github.com/devsergiu'
-  },
-  {
-    artName: 'TypeWriter effect',
-    pageLink: './Art/Sidharth/Typing_Text.html',
-    imageLink: './Art/Sidharth/type_writer.gif',
-    author: 'Sidharth',
-    githubLink: 'https://github.com/Sidharth98'
-  },
-  {
-    artName: 'Blue Spin',
-    pageLink: './Art/JamesW/index.html',
-    imageLink: './Art/JamesW/hacktober_spin.gif',
-    author: 'James Whitney',
-    githubLink: 'https://github.com/jameswhitney'
-  },
-  {
-    artName: 'Loading Animation',
-    pageLink: './Art/Sidharth/Loading.html',
-    imageLink: './Art/Sidharth/Loading.gif',
-    author: 'Sidharth',
-    githubLink: 'https://github.com/Sidharth98'
-  },
-  {
-    artName: 'Rotation',
-    pageLink: './Art/alenanog/index.html',
-    imageLink: './Art/alenanog/rotation.gif',
-    author: 'Alena A.',
-    githubLink: 'https://github.com/alenanog'
-  },
-  {
-    artName: 'Colors in your life',
-    pageLink: './Art/Atipahy/colors.html',
-    imageLink: './Art/Atipahy/colors.png',
-    author: 'Christos Chr',
-    githubLink: 'https://github.com/atipaHy'
-  },
-  {
-    artName: 'Orb',
-    pageLink: './Art/Jkbicbic/orb.html',
-    imageLink: './Art/Jkbicbic/orb.gif',
-    author: 'John Kennedy Bicbic',
-    githubLink: 'https://github.com/jkbicbic'
-  },
-  {
-    artName: 'Charging...',
-    pageLink: './Art/Afraz/charging.html',
-    imageLink: './Art/Afraz/charging.gif',
-    author: 'Afraz',
-    githubLink: 'https://github.com/afrazz'
-  },
-  {
-    artName: 'Charging...',
-    pageLink: './Art/DepStep/depstep.html',
-    imageLink: './Art/DepStep/depstep.gif',
-    author: 'DepStep',
-    githubLink: 'https://github.com/stephD'
-  },
-  {
-    artName: 'Dancing Ball...',
-    pageLink: './Art/DaveFres/index.html',
-    imageLink: './Art/DaveFres/ball.gif',
-    author: 'DaveFres',
-    githubLink: 'https://github.com/DaveFres'
-  },
-  {
-    artName: 'animatron',
-    pageLink: './Art/animatron/index.html',
-    imageLink: './Art/animatron/trance.gif',
-    author: 'jomahay',
-    githubLink: 'https://github.com/jomahay'
-  },
-  {
-    artName: 'Sunshine',
-    pageLink: './Art/Pavelisp/sunshine.html',
-    imageLink: './Art/Pavelisp/sunshine.gif',
-    author: 'Pavel Isp',
-    githubLink: 'https://github.com/pavelisp'
-  },
-  {
-    artName: 'SoundBoxes',
-    pageLink: './Art/Hbarang/SoundBox.html',
-    imageLink: './Art/Hbarang/SoundBoxAnimation.gif',
-    author: 'Hbarang',
-    githubLink: 'https://github.com/hbarang'
-  },
-  {
-    artName: 'Cheshire',
-    pageLink: './Art/Ckanelin/index.html',
-    imageLink: './Art/Ckanelin/Cheshire.gif',
-    author: 'Ckanelin',
-    githubLink: 'https://github.com/ckanelin'
-  },
-  {
-    artName: 'Disappear',
-    pageLink: './Art/Stacy/index.html',
-    imageLink: './Art/Stacy/disappear.gif',
-    author: 'Stacy',
-    githubLink: 'https://github.com/stacyholtz6'
-  },
-  {
-    artName: 'Ellipse Spinner',
-    pageLink: './Art/Sabina/ellipse_spinner.html',
-    imageLink: './Art/Sabina/ellipse_spinner.png',
-    author: 'Sabina Abbasova',
-    githubLink: 'https://github.com/sabina929'
-  },
-  {
-    artName: 'NightSky',
-    pageLink: './Art/AndyS/index.html',
-    imageLink: './Art/AndyS/Capture.GIF',
-    author: 'AndyS',
-    githubLink: 'https://github.com/AndyS1988'
-  },
-  {
-    artName: 'Hungry',
-    pageLink: './Art/diegchav/index.html',
-    imageLink: './Art/diegchav/hungry.gif',
-    author: 'Diego Chz',
-    githubLink: 'https://github.com/diegchav'
-  },
-  {
-    artName: 'Hover Text Animation',
-    pageLink: './Art/AyoubIssaad2/index.html',
-    imageLink: './Art/AyoubIssaad2/hoverTextAnimation.gif',
-    author: 'AyoubIssaad',
-    githubLink: 'https://github.com/AyoubIssaad'
-  },
-  {
-    artName: 'Colorize',
-    pageLink: './Art/JimBratsos/colorize.html',
-    imageLink: './Art/JimBratsos/Colorize.gif',
-    author: 'Jim Bratsos',
-    githubLink: 'https://github.com/JimBratsos'
-  },
-  {
-    artName: 'Hacktober Spooktacular',
-    pageLink: 'Art/Elex/index.html',
-    imageLink: ['./Art/Elex/hhs.gif'],
-    author: 'William Poisel (LordCobra)',
-    githubLink: 'https://github.com/epoisel'
-  },
-  {
-    artName: 'Circley',
-    pageLink: './Art/Tranjenny/indexjenny.html',
-    imageLink: './Art/Tranjenny/zerojenny.gif',
-    author: 'Tranjenny',
-    githubLink: 'https://github.com/Tranjenny'
-  },
-  {
-    artName: 'My Vietnam',
-    pageLink: './Art/nhbduy/index.html',
-    imageLink: './Art/nhbduy/my-vietnam.gif',
-    author: 'Hoang-Bao-Duy NGUYEN',
-    githubLink: 'https://github.com/nhbduy'
-  },
-  {
-    artName: 'Hactoberfest Bus',
-    pageLink: './Art/shahpranaf/index.html',
-    imageLink: './Art/shahpranaf/hacktoberfest_bus.gif',
-    author: 'Pranav Shah',
-    githubLink: 'https://github.com/shahpranaf'
-  },
-  {
-    artName: 'Hacktoberfest',
-    pageLink: './Art/robihid/index.html',
-    imageLink: './Art/robihid/hacktoberfest.png',
-    author: 'robihid',
-    githubLink: 'https://github.com/robihid'
-  },
-  {
-    artName: 'Hi there',
-    pageLink: './Art/Aki/index.html',
-    imageLink: './Art/Aki/giphy.gif',
-    author: 'Aki',
-    githubLink: 'https://github.com/akmalist'
-  },
-  {
-    artName: '3D css animation',
-    pageLink: './Art/animationtion/index.html',
-    imageLink: './Art/animation/css3drotate.gif',
-    author: 'christ',
-    githubLink: 'https://github.com/christ-87'
-  },
-  {
-    artName: 'Hacktoberfest 2019!',
-    pageLink: './Art/RedSquirrrel/index.html',
-    imageLink: './Art/RedSquirrrel/index.html/animation.PNG',
-    author: 'RedSquirrrel',
-    githubLink: 'https://github.com/RedSquirrrel'
-  },
-  {
-    artName: 'Sliding text',
-    pageLink: './Art/Flattopz/index.html',
-    imageLink: './Art/Flattopz/SlidingText.gif',
-    author: 'Flattopz',
-    githubLink: 'https://github.com/hjpunzalan'
-  },
-  {
-    artName: 'Rainbow Color Changer',
-    pageLink: './Art/mmshr/index.html',
-    imageLink: './Art/mmshr/rainbow.gif',
-    author: 'mmosehauer',
-    githubLink: 'https://github.com/mmosehauer'
-  },
-  {
-    artName: 'World of Coding',
-    pageLink: './Art/tom_kn/coding.html',
-    imageLink: './Art/tom_kn/coding.gif',
-    author: 'Tamas Knisz',
-    githubLink: 'https://github.com/TamasKn'
-  },
-  {
-    artName: 'Initial Bounce',
-    pageLink: './Art/Juwana/initial.html',
-    imageLink: './Art/Juwana/InitialBounce.gif',
-    author: 'Juwana',
-    githubLink: 'https://github.com/JZerman2018'
-  },
-  {
-    artName: 'Atom',
-    pageLink: './Art/Teva/index.html',
-    imageLink: './Art/Teva/atom.gif',
-    author: 'Teva',
-    githubLink: 'https://github.com/TevaHenry'
-  },
-  {
-    artName: 'Be Awesome',
-    pageLink: './Art/TigerAsH/index.html',
-    imageLink: './Art/TigerAsH/be-awesome.jpg',
-    author: 'TigerAsH',
-    githubLink: 'https://github.com/TigerAsH94'
-  },
-  {
-    artName: 'Rainbow Colors',
-    pageLink: './Art/Sanjeev/index.html',
-    imageLink: './Art/Sanjeev/animation.gif',
-    author: 'Sanjeev Panday',
-    githubLink: 'https://github.com/Sanjeev-Panday'
-  },
-  {
-    artName: 'ZtM',
-    pageLink: './Art/thoyvo/index.html',
-    imageLink: './Art/thoyvo/ztm.gif',
-    author: 'Thoyvo',
-    githubLink: 'https://github.com/thoyvo'
-  },
-  {
-    artName: 'Fast Fishes',
-    pageLink: './Art/4ront/index.html',
-    imageLink: './Art/4ront/fishes.gif',
-    author: '4rontender',
-    githubLink: 'https://github.com/RinatValiullov'
-  },
-  {
-    artName: 'Loading...',
-    pageLink: './Art/RedSquirrrel2/loading.html',
-    imageLink: './Art/RedSquirrrel2/loading.gif',
-    author: 'RedSquirrrel',
-    githubLink: 'https://github.com/RedSquirrrel'
-  },
-  {
-    artName: 'Animated Cube',
-    pageLink: './Art/Animated Cube/index.html',
-    imageLink: './Art/Animated Cube/cube.gif',
-    author: 'RedSquirrrel',
-    githubLink: 'https://github.com/RedSquirrrel'
-  },
-  {
-    artName: 'Calm Ubuntu',
-    pageLink: './Art/schupat/index.html',
-    imageLink: './Art/schupat/preview.gif',
-    author: 'schupat',
-    githubLink: 'https://github.com/schupat'
-  },
-  {
-    artName: 'Solar System',
-    pageLink: './Art/DSandberg93/index.html',
-    imageLink: './Art/DSandberg93/SolarSystem.gif',
-    author: 'DSandberg93',
-    githubLink: 'https://github.com/DSandberg93'
-  },
-  {
-    artName: 'Boo',
-    pageLink: './Art/VerityB/index.html',
-    imageLink: './Art/VerityB/boo.gif',
-    author: 'VerityB',
-    githubLink: 'https://github.com/VerityB'
-  },
-  {
-    artName: 'Hacktoberfest Ghost',
-    pageLink: './Art/cTahirih/index.html',
-    imageLink: './Art/cTahirih/ghost.png',
-    author: 'cTahirih',
-    githubLink: 'https://github.com/cTahirih'
-  },
-  {
-    artName: 'Clock',
-    pageLink: './Art/Abdul/index.html',
-    imageLink: './Art/Abdul/Clock.png',
-    author: 'Abdul Rahman',
-    githubLink: 'https://github.com/abdulrahman118'
-  },
-  {
-    artName: 'Loading Cube',
-    pageLink: './Art/andrearizzello/index.html',
-    imageLink: './Art/andrearizzello/index.gif',
-    author: 'Andrea Rizzello',
-    githubLink: 'https://github.com/andrearizzello'
-  },
-  {
-    artName: 'Wall Dropping Logo',
-    pageLink: './Art/shivams136/index.html',
-    imageLink: './Art/shivams136/walldrop.gif',
-    author: 'Shivam Sharma',
-    githubLink: 'https://github.com/ShivamS136'
-  },
-  {
-    artName: 'Infinite Race',
-    pageLink: './Art/levermanx/index.html',
-    imageLink: './Art/levermanx/anim.gif',
-    author: 'Levermanx',
-    githubLink: 'https://github.com/levermanx'
-  },
-  {
-    artName: 'Hover to Rotate Text',
-    pageLink: './Art/faiz_hameed/index.html',
-    imageLink: './Art/faiz_hameed/hackto.gif',
-    author: 'Faiz Hameed',
-    githubLink: 'https://github.com/faizhameed'
-  },
-  {
-    artName: 'HalloHacktober Greeting!',
-    pageLink: './Art/lusalga/index.html',
-    imageLink: './Art/lusalga/lu.gif',
-    author: 'Lucieni A. Saldanha',
-    githubLink: 'https://github.com/lusalga/'
-  },
-  {
-    artName: 'Time goes by',
-    pageLink: './Art/WolfgangKreminger/index.html',
-    imageLink: './Art/WolfgangKreminger/showcase.gif',
-    author: 'Wolfgang Kreminger',
-    githubLink: 'https://github.com/r4pt0s'
-  },
-  {
-    artName: 'Bouncing Text!',
-    pageLink: './Art/AbdulsalamAbdulrahman/index.html',
-    imageLink: './Art/AbdulsalamAbdulrahman/Bouncingtxt.gif',
-    author: 'Abdulsalam Abdulrahman',
-    githubLink: 'https://github.com/AbdulsalamAbdulrahman/'
-  },
-  {
-    artName: 'Simple Phone Animation',
-    pageLink: './Art/Lala/index.html',
-    imageLink: './Art/Lala/phone.gif',
-    author: 'Olamide Aboyeji',
-    githubLink: 'https://github.com/aolamide'
-  },
-  {
-    artName: 'Synthwave Sunset',
-    pageLink: './Art/brunobolting/index.html',
-    imageLink: './Art/brunobolting/synthwave-sunset.gif',
-    author: 'Bruno Bolting',
-    githubLink: 'https://github.com/brunobolting/'
-  },
-  {
-    artName: 'That Animation',
-    pageLink: './Art/MaKloudz/index.html',
-    imageLink: './Art/MaKloudz/dat-animation.gif',
-    author: 'Blessing Mutava',
-    githubLink: 'https://github.com/MaKloudz'
-  },
-  {
-    artName: 'animatron',
-    pageLink: './Art/animatron/index.html',
-    imageLink: './Art/animatron/trance.gif',
-    author: 'nick981837',
-    githubLink: 'https://github.com/nick981837'
-  },
-  {
-    artName: 'abhishek9686',
-    pageLink: './Art/abhishek9686/index.html',
-    imageLink: './Art/abhishek9686/loading.gif',
-    author: 'abhishek9686',
-    githubLink: 'https://github.com/abhishek9686'
-  },
-
-  {
-    artName: 'Animecircles',
-    pageLink: './Art/Animecircles/index.html',
-    imageLink: './Art/animatron/',
-    author: 'Geamoding',
-    githubLink: 'https://github.com/gilbertekalea'
-  },
-  {
-    artName: 'Italy Flag',
-    pageLink: './Art/DanAnim/index.html',
-    imageLink: '',
-    author: 'Daniele',
-    githubLink: 'https://github.com/DanieleTursi'
-  },
-  {
-    artName: 'ZTM Animation',
-    pageLink: './Art/EricPuskas/index.html',
-    imageLink: './Art/EricPuskas/index.gif',
-    author: 'Eric Puskas',
-    githubLink: 'https://github.com/EricPuskas'
-  },
-  {
-    artName: 'LSD Rainbow Trip: Phase 1',
-    pageLink: './Art/AbsMechanik/index.html',
-    imageLink: './Art/AbsMechanik/AbsMechanik_Animation.gif',
-    author: 'AbsMechanik',
-    githubLink: 'https://github.com/AbsMechanik'
-  },
-  {
-    artName: 'Christmas Lights',
-    pageLink: './Art/Futuregit/index.html',
-    imageLink: './Art/Futuregit/Christmas-Lights.gif',
-    author: 'Futuregit',
-    githubLink: 'https://github.com/Futuregit'
-  },
-  {
-    artName: 'Fruit Dancing',
-    pageLink: './Art/carlacentenor/index.html',
-    imageLink: './Art/carlacentenor/fruit.gif',
-    author: 'carlacentenor',
-    githubLink: 'https://github.com/carlacentenor'
-  },
-  {
-    artName: 'Spooktober Hacktoberfest',
-    pageLink: './Art/FredAmartey/index.html',
-    imageLink: './Art/FredAmartey/thumbnaill.gif',
-    author: 'Fred Amartey',
-    githubLink: 'https://github.com/FredAmartey'
-  },
-  {
-    artName: 'Star Wars?',
-    pageLink: './Art/henryvalbuena/index.html',
-    imageLink: './Art/henryvalbuena/index.gif',
-    author: 'Henry Valbuena',
-    githubLink: 'https://github.com/henryvalbuena'
-  },
-  {
-    artName: 'UFO',
-    pageLink: './Art/UFO/index.html',
-    imageLink: './Art/UFO/UFO.png',
-    author: 'Abhinav Singh @abhinav9910',
-    githubLink: 'https://github.com/abhinav9910'
-  },
-  {
-    artName: 'The Ripple',
-    pageLink: './Art/Anmol2/index.html',
-    imageLink: './Art/Anmol2/ripple.png',
-    author: 'Anmol',
-    githubLink: 'https://github.com/Anmol270900'
-  },
-  {
-    artName: 'Rainbow loader',
-    pageLink: './Art/ka-hn/rainbow.html',
-    imageLink: './Art/ka-hn/rainbow.gif',
-    author: 'Karim Hussain',
-    githubLink: 'https://github.com/ka-hn'
-  },
-  {
-    artName: 'Action Cam',
-    pageLink: './Art/Donovan/index.html',
-    imageLink: './Art/Donovan/pureCSS-animation.gif',
-    author: 'Donovan Hunter',
-    githubLink: 'https://github.com/dhdcode'
-  },
-  {
-    artName: 'The Sun',
-    pageLink: './Art/Anmol/index.html',
-    imageLink: './Art/Anmol/sun.png',
-    author: 'Anmol',
-    githubLink: 'https://github.com/Anmol270900'
-  },
-  {
-    artName: 'Flashing Pumpkin',
-    pageLink: './Art/KatrinaRose14/index.html',
-    imageLink: './Art/KatrinaRose14/FlashingPumpkin.gif',
-    author: 'Katrina Yates',
-    githubLink: 'https://github.com/KatrinaRose14'
-  },
-  {
-    artName: 'Flipbox',
-    pageLink: './Art/Prasheel/index.html',
-    imageLink: './Art/Prasheel/flip.gif',
-    author: 'Prasheel Soni',
-    githubLink: 'https://github.com/ps011'
-  },
-  {
-    artName: '2019 Wave',
-    pageLink: './Art/chris-aqui/index.html',
-    imageLink: './Art/chris-aqui/2019-jump.gif',
-    author: 'Christine Aqui',
-    githubLink: 'https://github.com/christine-aqui'
-  },
-  {
-    artName: 'Hover Button Animation',
-    pageLink: './Art/Vipul/hover.html',
-    imageLink: './Art/Vipul/Screenshot2.png',
-    author: 'Vipul',
-    githubLink: 'https://github.com/vipuljain08'
-  },
-  {
-    artName: 'Start From Zero',
-    pageLink: './Art/Robihdy/index.html',
-    imageLink: './Art/Robihdy/start-from-zero.png',
-    author: 'Robihdy',
-    githubLink: 'https://github.com/Robihdy'
-  },
-  {
-    artName: 'Local Host metaphor',
-    pageLink: './Art/Akbar-Cyber/index.html',
-    imageLink: './Art/Prateek/localhost.png',
-    author: 'Prateek',
-    githubLink: 'https://github.com/prateekpatrick'
-  },
-  {
-    artName: 'Akbar-Cyber',
-    pageLink: './Art/Akbar-Cyber/index.html',
-    imageLink: './Art/Akbar-Cyber/akbar.gif',
-    author: 'Akbar',
-    githubLink: 'https://github.com/Akbar-Cyber'
-  },
-  {
-    artName: 'Sliding Lines',
-    pageLink: './Art/erics0n/sliding-lines/index.html',
-    imageLink: './Art/erics0n/sliding-lines/image.gif',
-    author: 'erics0n',
-    githubLink: 'https://github.com/erics0n'
-  },
-  {
-    artName: 'Triangle',
-    pageLink: './Art/Joy/triangle/triangle.html',
-    imageLink: './Art/Joy/triangle/triangle.gif',
-    author: 'Joy',
-    githubLink: 'https://github.com/royranger'
-  },
-  {
-    artName: 'Cube',
-    pageLink: './Art/Joy/cube/cube.html',
-    imageLink: './Art/Joy/cube/cube.gif',
-    author: 'Joy',
-    githubLink: 'https://github.com/royranger'
-  },
-  {
-    artName: 'Burger Menu',
-    pageLink: './Art/mctrl/burger.html',
-    imageLink: './Art/mctrl/burger.gif',
-    author: 'Martina',
-    githubLink: 'https://github.com/mctrl'
-  },
-  {
-    artName: 'Square Loader',
-    pageLink: './Art/Hemant/index.html',
-    imageLink: './Art/Hemant/loader.gif',
-    author: 'Hemant Garg',
-    githubLink: 'https://github.com/hemant-garg'
-  },
-  {
-    artName: 'wake up, neo...',
-    pageLink: './Art/samirjouni/TributeToTheMatrix.html',
-    imageLink: './Art/samirjouni/sample.gif',
-    author: 'Samir Jouni',
-    githubLink: 'https://github.com/samirjouni'
-  },
-  {
-    artName: 'Tribute To COD4MW',
-    pageLink: './Art/samirjouni2/index.html',
-    imageLink: './Art/samirjouni2/sample.gif',
-    author: 'Samir Jouni',
-    githubLink: 'https://github.com/samirjouni'
-  },
-  {
-    artName: 'Planet',
-    pageLink: './Art/ArthurDoom/planet.html',
-    imageLink: './Art/ArthurDoom/planet.gif',
-    author: 'ArthurDoom',
-    githubLink: 'https://github.com/ArthurDoom'
-  },
-  {
-    artName: 'SquarPy',
-    pageLink: './Art/Utkarsh/index.html',
-    imageLink: './Art/Utkarsh/hack.gif',
-    author: 'utkarsh',
-    githubLink: 'https://github.com/Utkarsh2604'
-  },
-  {
-    artName: 'Circle',
-    pageLink: './Art/Oliver/Circle.html',
-    imageLink: './Art/Oliver/circle.gif',
-    author: 'Oliver',
-    githubLink: 'https://github.com/oliver-gomes'
-  },
-  {
-    artName: 'Ellipse Loader',
-    pageLink: './Art/VaibhavKhulbe/EllipseLoader.html',
-    imageLink: './Art/VaibhavKhulbe/ellipseLoader.gif',
-    author: 'Vaibhav Khulbe',
-    githubLink: 'https://github.com/Kvaibhav01'
-  },
-  {
-    artName: 'Simple Loader',
-    pageLink: './Art/soumsps/simpleload.html',
-    imageLink: './Art/soumsps/sample.gif',
-    author: 'Soumendu Sinha',
-    githubLink: 'https://github.com/soumsps'
-  },
-  {
-    artName: 'Rollodex',
-    pageLink: './Art/Shruti/rolling.html',
-    imageLink: './Art/Shruti/rolling.gif',
-    author: 'Shruti',
-    githubLink: 'https://github.com/shruti49'
-  },
-  {
-    artName: 'Cute Cat',
-    pageLink: './Art/Alghi/cat.html',
-    imageLink: './Art/Alghi/cat.gif',
-    author: 'Alghi',
-    githubLink: 'https://github.com/darklordace'
-  },
-  {
-    artName: 'ZtM Text',
-    pageLink: './Art/Di4iMoRtAl/ZtM_text_animation.html',
-    imageLink: './Art/Di4iMoRtAl/ZtM_animation.gif',
-    author: 'Di4iMoRtAl',
-    githubLink: 'https://github.com/dppeykov'
-  },
-  {
-    artName: 'Circles',
-    pageLink: './Art/Bhuvana/circles.html',
-    imageLink: './Art/Bhuvana/circles.gif',
-    author: 'Bhuvana',
-    githubLink: 'https://github.com/bhuvana-guna'
-  },
-  {
-    artName: 'Bird',
-    pageLink: './Art/Bhuvana/bird.html',
-    imageLink: './Art/Bhuvana/bird.gif',
-    author: 'Bhuvana',
-    githubLink: 'https://github.com/bhuvana-guna'
-  },
-  {
-    artName: 'Loader',
-    pageLink: './Art/Bhuvana/loader.html',
-    imageLink: './Art/Bhuvana/loader.gif',
-    author: 'Bhuvana',
-    githubLink: 'https://github.com/bhuvana-guna'
-  },
-  {
-    artName: 'Simple blinking loading circles',
-    pageLink: './Art/Rahul/index.html',
-    imageLink: './Art/Rahul/loading.gif',
-    author: 'Rahul',
-    githubLink: 'https://github.com/kohli6010'
-  },
-  {
-    artName: 'Css Pulse',
-    pageLink: './Art/Aszmel/pulse.html',
-    imageLink: './Art/Aszmel/css_pulse.gif',
-    author: 'Aszmel',
-    githubLink: 'https://github.com/Aszmel'
-  },
-  {
-    artName: 'Circle Bounce',
-    pageLink: './Art/Edmund/index.html',
-    imageLink: './Art/Edmund/circle-bounce.gif',
-    author: 'Edmund',
-    githubLink: 'https://github.com/edmund1645'
-  },
-  {
-    artName: 'Heart Beating',
-    pageLink: './Art/Regem/index.html',
-    imageLink: './Art/Regem/heart.jpg',
-    author: 'Regem',
-    githubLink: 'https://github.com/GemzBond'
-  },
-  {
-    artName: 'Fading Circles',
-    pageLink: './Art/Ankit/fadeCircle.html',
-    imageLink: './Art/Ankit/fadeCircles.png',
-    author: 'Ankit Srivastava',
-    githubLink: 'https://github.com/a18nov'
-  },
-  {
-    artName: 'Hacktoberfest 2019',
-    pageLink: './Art/jpk3lly/animation.html',
-    imageLink: './Art/jpk3lly/JPs_Animation_GIF.gif',
-    author: 'jpk3lly',
-    githubLink: 'https://github.com/jpk3lly'
-  },
-  {
-    artName: 'Name Rotator',
-    pageLink: './Art/Meet/name.html',
-    imageLink: './Art/Meet/name.gif',
-    author: 'Meet',
-    githubLink: 'https://github.com/Meet1103'
-  },
-  {
-    artName: 'Ball Rotator',
-    pageLink: './Art/Bibekpreet/index.html',
-    imageLink: './Art/Bibekpreet/ball.gif',
-    author: 'Bibekpreet',
-    githubLink: 'https://github.com/bibekpreet99'
-  },
-  {
-    artName: 'ephiphany',
-    pageLink: './Art/OctavianIlies/index.html',
-    imageLink: './Art/OctavianIlies/ephiphany.gif',
-    author: 'OctavianIlies',
-    githubLink: 'https://github.com/OctavianIlies'
-  },
-  {
-    artName: 'Loading',
-    pageLink: './Art/jh1992jh/loading.html',
-    imageLink: './Art/jh1992jh/loading.gif',
-    author: 'jh1992jh',
-    githubLink: 'https://github.com/jh1992jh'
-  },
-  {
-    artName: 'ZTM Colors',
-    pageLink: './Art/Godnon/index.html',
-    imageLink: './Art/Godnon/ZTMcAnim.gif',
-    author: 'Godnon',
-    githubLink: 'https://github.com/godnondsilva'
-  },
-  {
-    artName: 'Hover Effect',
-    pageLink: './Art/Shubhankar/index.html',
-    imageLink: './Art/Shubhankar/hackoctober.gif',
-    author: 'Shubhankar',
-    githubLink: 'https://github.com/shubhdwiv12'
-  },
-  {
-    artName: 'Bouncing Fading Circles',
-    pageLink: './Art/AyoubIssaad/index.html',
-    imageLink: './Art/AyoubIssaad/BouncingFadingCircles.gif',
-    author: 'AyoubIssaad',
-    githubLink: 'https://github.com/AyoubIssaad'
-  },
-  {
-    artName: '5 balls preloader',
-    pageLink: './Art/Nnaji-Victor/index.html',
-    imageLink: './Art/Nnaji-Victor/5_balls.gif',
-    author: 'Nnaji Victor',
-    githubLink: 'https://github.com/Nnaji-Victor'
-  },
-  {
-    artName: 'ZTM Bouncer',
-    pageLink: './Art/Josia/bouncer.html',
-    imageLink: './Art/Josia/ztmbouncer.gif',
-    author: 'Josia Rodriguez',
-    githubLink: 'https://github.com/josiarod'
-  },
-  {
-    artName: 'Hacktober loading animation',
-    pageLink: './Art/mehul1011/index.html',
-    imageLink: './Art/mehul1011/loading.gif',
-    author: 'Mehul1011',
-    githubLink: 'https://github.com/mehul1011'
-  },
-  {
-    artName: 'Loading Dots',
-    pageLink: './Art/devSergiu/index.html',
-    imageLink: './Art/devSergiu/loading.gif',
-    author: 'devSergiu',
-    githubLink: 'https://github.com/devsergiu'
-  },
-  {
-    artName: 'TypeWriter effect',
-    pageLink: './Art/Sidharth/Typing_Text.html',
-    imageLink: './Art/Sidharth/type_writer.gif',
-    author: 'Sidharth',
-    githubLink: 'https://github.com/Sidharth98'
-  },
-  {
-    artName: 'Blue Spin',
-    pageLink: './Art/JamesW/index.html',
-    imageLink: './Art/JamesW/hacktober_spin.gif',
-    author: 'James Whitney',
-    githubLink: 'https://github.com/jameswhitney'
-  },
-  {
-    artName: 'Loading Animation',
-    pageLink: './Art/Sidharth/Loading.html',
-    imageLink: './Art/Sidharth/Loading.gif',
-    author: 'Sidharth',
-    githubLink: 'https://github.com/Sidharth98'
-  },
-  {
-    artName: 'Rotation',
-    pageLink: './Art/alenanog/index.html',
-    imageLink: './Art/alenanog/rotation.gif',
-    author: 'Alena A.',
-    githubLink: 'https://github.com/alenanog'
-  },
-  {
-    artName: 'Colors in your life',
-    pageLink: './Art/Atipahy/colors.html',
-    imageLink: './Art/Atipahy/colors.png',
-    author: 'Christos Chr',
-    githubLink: 'https://github.com/atipaHy'
-  },
-  {
-    artName: 'Orb',
-    pageLink: './Art/Jkbicbic/orb.html',
-    imageLink: './Art/Jkbicbic/orb.gif',
-    author: 'John Kennedy Bicbic',
-    githubLink: 'https://github.com/jkbicbic'
-  },
-  {
-    artName: 'Charging...',
-    pageLink: './Art/Afraz/charging.html',
-    imageLink: './Art/Afraz/charging.gif',
-    author: 'Afraz',
-    githubLink: 'https://github.com/afrazz'
-  },
-  {
-    artName: 'Charging...',
-    pageLink: './Art/DepStep/depstep.html',
-    imageLink: './Art/DepStep/depstep.gif',
-    author: 'DepStep',
-    githubLink: 'https://github.com/stephD'
-  },
-  {
-    artName: 'Dancing Ball...',
-    pageLink: './Art/DaveFres/index.html',
-    imageLink: './Art/DaveFres/ball.gif',
-    author: 'DaveFres',
-    githubLink: 'https://github.com/DaveFres'
-  },
-  {
-    artName: 'animatron',
-    pageLink: './Art/animatron/index.html',
-    imageLink: './Art/animatron/trance.gif',
-    author: 'jomahay',
-    githubLink: 'https://github.com/jomahay'
-  },
-  {
-    artName: 'Sunshine',
-    pageLink: './Art/Pavelisp/sunshine.html',
-    imageLink: './Art/Pavelisp/sunshine.gif',
-    author: 'Pavel Isp',
-    githubLink: 'https://github.com/pavelisp'
-  },
-  {
-    artName: 'SoundBoxes',
-    pageLink: './Art/Hbarang/SoundBox.html',
-    imageLink: './Art/Hbarang/SoundBoxAnimation.gif',
-    author: 'Hbarang',
-    githubLink: 'https://github.com/hbarang'
-  },
-  {
-    artName: 'Cheshire',
-    pageLink: './Art/Ckanelin/index.html',
-    imageLink: './Art/Ckanelin/Cheshire.gif',
-    author: 'Ckanelin',
-    githubLink: 'https://github.com/ckanelin'
-  },
-  {
-    artName: 'Disappear',
-    pageLink: './Art/Stacy/index.html',
-    imageLink: './Art/Stacy/disappear.gif',
-    author: 'Stacy',
-    githubLink: 'https://github.com/stacyholtz6'
-  },
-  {
-    artName: 'Ellipse Spinner',
-    pageLink: './Art/Sabina/ellipse_spinner.html',
-    imageLink: './Art/Sabina/ellipse_spinner.png',
-    author: 'Sabina Abbasova',
-    githubLink: 'https://github.com/sabina929'
-  },
-  {
-    artName: 'NightSky',
-    pageLink: './Art/AndyS/index.html',
-    imageLink: './Art/AndyS/Capture.GIF',
-    author: 'AndyS',
-    githubLink: 'https://github.com/AndyS1988'
-  },
-  {
-    artName: 'Hungry',
-    pageLink: './Art/diegchav/index.html',
-    imageLink: './Art/diegchav/hungry.gif',
-    author: 'Diego Chz',
-    githubLink: 'https://github.com/diegchav'
-  },
-  {
-    artName: 'Hover Text Animation',
-    pageLink: './Art/AyoubIssaad2/index.html',
-    imageLink: './Art/AyoubIssaad2/hoverTextAnimation.gif',
-    author: 'AyoubIssaad',
-    githubLink: 'https://github.com/AyoubIssaad'
-  },
-  {
-    artName: 'Colorize',
-    pageLink: './Art/JimBratsos/colorize.html',
-    imageLink: './Art/JimBratsos/Colorize.gif',
-    author: 'Jim Bratsos',
-    githubLink: 'https://github.com/JimBratsos'
-  },
-  {
-    artName: 'Hacktober Spooktacular',
-    pageLink: 'Art/Elex/index.html',
-    imageLink: ['./Art/Elex/hhs.gif'],
-    author: 'William Poisel (LordCobra)',
-    githubLink: 'https://github.com/epoisel'
-  },
-  {
-    artName: 'Circley',
-    pageLink: './Art/Tranjenny/indexjenny.html',
-    imageLink: './Art/Tranjenny/zerojenny.gif',
-    author: 'Tranjenny',
-    githubLink: 'https://github.com/Tranjenny'
-  },
-  {
-    artName: 'My Vietnam',
-    pageLink: './Art/nhbduy/index.html',
-    imageLink: './Art/nhbduy/my-vietnam.gif',
-    author: 'Hoang-Bao-Duy NGUYEN',
-    githubLink: 'https://github.com/nhbduy'
-  },
-  {
-    artName: 'Hactoberfest Bus',
-    pageLink: './Art/shahpranaf/index.html',
-    imageLink: './Art/shahpranaf/hacktoberfest_bus.gif',
-    author: 'Pranav Shah',
-    githubLink: 'https://github.com/shahpranaf'
-  },
-  {
-    artName: 'Hacktoberfest',
-    pageLink: './Art/robihid/index.html',
-    imageLink: './Art/robihid/hacktoberfest.png',
-    author: 'robihid',
-    githubLink: 'https://github.com/robihid'
-  },
-  {
-    artName: 'Hi there',
-    pageLink: './Art/Aki/index.html',
-    imageLink: './Art/Aki/giphy.gif',
-    author: 'Aki',
-    githubLink: 'https://github.com/akmalist'
-  },
-  {
-    artName: 'Hacktoberfest 2019!',
-    pageLink: './Art/RedSquirrrel/index.html',
-    imageLink: './Art/RedSquirrrel/index.html/animation.PNG',
-    author: 'RedSquirrrel',
-    githubLink: 'https://github.com/RedSquirrrel'
-  },
-  {
-    artName: 'Sliding text',
-    pageLink: './Art/Flattopz/index.html',
-    imageLink: './Art/Flattopz/SlidingText.gif',
-    author: 'Flattopz',
-    githubLink: 'https://github.com/hjpunzalan'
-  },
-  {
-    artName: 'Rainbow Color Changer',
-    pageLink: './Art/mmshr/index.html',
-    imageLink: './Art/mmshr/rainbow.gif',
-    author: 'mmosehauer',
-    githubLink: 'https://github.com/mmosehauer'
-  },
-  {
-    artName: 'World of Coding',
-    pageLink: './Art/tom_kn/coding.html',
-    imageLink: './Art/tom_kn/coding.gif',
-    author: 'Tamas Knisz',
-    githubLink: 'https://github.com/TamasKn'
-  },
-  {
-    artName: 'Initial Bounce',
-    pageLink: './Art/Juwana/initial.html',
-    imageLink: './Art/Juwana/InitialBounce.gif',
-    author: 'Juwana',
-    githubLink: 'https://github.com/JZerman2018'
-  },
-  {
-    artName: 'Atom',
-    pageLink: './Art/Teva/index.html',
-    imageLink: './Art/Teva/atom.gif',
-    author: 'Teva',
-    githubLink: 'https://github.com/TevaHenry'
-  },
-  {
-    artName: 'Be Awesome',
-    pageLink: './Art/TigerAsH/index.html',
-    imageLink: './Art/TigerAsH/be-awesome.jpg',
-    author: 'TigerAsH',
-    githubLink: 'https://github.com/TigerAsH94'
-  },
-  {
-    artName: 'Rainbow Colors',
-    pageLink: './Art/Sanjeev/index.html',
-    imageLink: './Art/Sanjeev/animation.gif',
-    author: 'Sanjeev Panday',
-    githubLink: 'https://github.com/Sanjeev-Panday'
-  },
-  {
-    artName: 'ZtM',
-    pageLink: './Art/thoyvo/index.html',
-    imageLink: './Art/thoyvo/ztm.gif',
-    author: 'Thoyvo',
-    githubLink: 'https://github.com/thoyvo'
-  },
-  {
-    artName: 'Fast Fishes',
-    pageLink: './Art/4ront/index.html',
-    imageLink: './Art/4ront/fishes.gif',
-    author: '4rontender',
-    githubLink: 'https://github.com/RinatValiullov'
-  },
-  {
-    artName: 'Loading...',
-    pageLink: './Art/RedSquirrrel2/loading.html',
-    imageLink: './Art/RedSquirrrel2/loading.gif',
-    author: 'RedSquirrrel',
-    githubLink: 'https://github.com/RedSquirrrel'
-  },
-  {
-    artName: 'Animated Cube',
-    pageLink: './Art/Animated Cube/index.html',
-    imageLink: './Art/Animated Cube/cube.gif',
-    author: 'RedSquirrrel',
-    githubLink: 'https://github.com/RedSquirrrel'
-  },
-  {
-    artName: 'Calm Ubuntu',
-    pageLink: './Art/schupat/index.html',
-    imageLink: './Art/schupat/preview.gif',
-    author: 'schupat',
-    githubLink: 'https://github.com/schupat'
-  },
-  {
-    artName: 'Solar System',
-    pageLink: './Art/DSandberg93/index.html',
-    imageLink: './Art/DSandberg93/SolarSystem.gif',
-    author: 'DSandberg93',
-    githubLink: 'https://github.com/DSandberg93'
-  },
-  {
-    artName: 'Boo',
-    pageLink: './Art/VerityB/index.html',
-    imageLink: './Art/VerityB/boo.gif',
-    author: 'VerityB',
-    githubLink: 'https://github.com/VerityB'
-  },
-  {
-    artName: 'Hacktoberfest Ghost',
-    pageLink: './Art/cTahirih/index.html',
-    imageLink: './Art/cTahirih/ghost.png',
-    author: 'cTahirih',
-    githubLink: 'https://github.com/cTahirih'
-  },
-  {
-    artName: 'Clock',
-    pageLink: './Art/Abdul/index.html',
-    imageLink: './Art/Abdul/Clock.png',
-    author: 'Abdul Rahman',
-    githubLink: 'https://github.com/abdulrahman118'
-  },
-  {
-    artName: 'Loading Cube',
-    pageLink: './Art/andrearizzello/index.html',
-    imageLink: './Art/andrearizzello/index.gif',
-    author: 'Andrea Rizzello',
-    githubLink: 'https://github.com/andrearizzello'
-  },
-  {
-    artName: 'Wall Dropping Logo',
-    pageLink: './Art/shivams136/index.html',
-    imageLink: './Art/shivams136/walldrop.gif',
-    author: 'Shivam Sharma',
-    githubLink: 'https://github.com/ShivamS136'
-  },
-  {
-    artName: 'Infinite Race',
-    pageLink: './Art/levermanx/index.html',
-    imageLink: './Art/levermanx/anim.gif',
-    author: 'Levermanx',
-    githubLink: 'https://github.com/levermanx'
-  },
-  {
-    artName: 'Hover to Rotate Text',
-    pageLink: './Art/faiz_hameed/index.html',
-    imageLink: './Art/faiz_hameed/hackto.gif',
-    author: 'Faiz Hameed',
-    githubLink: 'https://github.com/faizhameed'
-  },
-  {
-    artName: 'HalloHacktober Greeting!',
-    pageLink: './Art/lusalga/index.html',
-    imageLink: './Art/lusalga/lu.gif',
-    author: 'Lucieni A. Saldanha',
-    githubLink: 'https://github.com/lusalga/'
-  },
-  {
-    artName: 'Time goes by',
-    pageLink: './Art/WolfgangKreminger/index.html',
-    imageLink: './Art/WolfgangKreminger/showcase.gif',
-    author: 'Wolfgang Kreminger',
-    githubLink: 'https://github.com/r4pt0s'
-  },
-  {
-    artName: 'Bouncing Text!',
-    pageLink: './Art/AbdulsalamAbdulrahman/index.html',
-    imageLink: './Art/AbdulsalamAbdulrahman/Bouncingtxt.gif',
-    author: 'Abdulsalam Abdulrahman',
-    githubLink: 'https://github.com/AbdulsalamAbdulrahman/'
-  },
-  {
-    artName: 'Simple Phone Animation',
-    pageLink: './Art/Lala/index.html',
-    imageLink: './Art/Lala/phone.gif',
-    author: 'Olamide Aboyeji',
-    githubLink: 'https://github.com/aolamide'
-  },
-  {
-    artName: 'Synthwave Sunset',
-    pageLink: './Art/brunobolting/index.html',
-    imageLink: './Art/brunobolting/synthwave-sunset.gif',
-    author: 'Bruno Bolting',
-    githubLink: 'https://github.com/brunobolting/'
-  },
-
-  {
-    artName: 'Kawaii Penguin',
-    pageLink: './Art/Brienyll/index.html',
-    imageLink: './Art/Brienyll/kawaiiPenguin.gif',
-    author: 'Brienyll',
-    githubLink: 'https://github.com/brienyll/'
-  },
-  {
-    artName: 'Happy Halloween',
-    pageLink: './Art/MatthewS/index.html',
-    imageLink: './Art/MatthewS/Spider.gif',
-    author: 'MatthewS',
-    githubLink: 'https://github.com/matthewstoddart/'
-  },
-  {
-    artName: 'Fan Art',
-    pageLink: './Art/m-perez33/index.html',
-    imageLink: './Art/m-perez33/cylon.gif',
-    author: 'Marcos Perez',
-    githubLink: 'https://github.com/m-perez33/'
-  },
-  {
-    artName: 'Animating Pot',
-    pageLink: './Art/Somechandra/index.html',
-    imageLink: './Art/Somechandra/pot.gif',
-    author: 'Somechandra',
-    githubLink: 'https://github.com/somechandra'
-  },
-  {
-    artName: 'Circles Circling',
-    pageLink: './Art/pikktorr/index.html',
-    imageLink: './Art/pikktorr/circles.gif',
-    author: 'pikktorr',
-    githubLink: 'https://github.com/pikktorr'
-  },
-  {
-    artName: 'Glitchy Szn',
-    pageLink: './Art/premdav/index.html',
-    imageLink: './Art/premdav/screenshot.png',
-    author: 'premdav',
-    githubLink: 'https://github.com/premdav'
-  },
-  {
-    artName: 'ZeroToMastery',
-    pageLink: './Art/Vzneers/index.html',
-    imageLink: './Art/Vzneers/gifzeroloading.gif',
-    author: 'TrinhMinhHieu',
-    githubLink: 'https://github.com/trinhminhhieu'
-  },
-  {
-    artName: 'Spacecraft-landing',
-    pageLink: './Art/DDuplinszki/index.html',
-    imageLink: './Art/DDuplinszki/Spacecraft-landing.gif',
-    author: 'DDuplinszki',
-    githubLink: 'https://github.com/DDuplinszki'
-  },
-  {
-    artName: 'Paw Prints',
-    pageLink: './Art/Tia/index.html',
-    imageLink: './Art/Tia/paw-prints.gif',
-    author: 'Tia Esguerra',
-    githubLink: 'https://github.com/msksfo'
-  },
-  {
-    artName: 'Hover-Scale',
-    pageLink: './Art/echowebid/index.html',
-    imageLink: './Art/echowebid/hover.gif',
-    author: 'echowebid',
-    githubLink: 'https://github.com/echowebid'
-  },
-  {
-    artName: 'mars',
-    pageLink: './Art/Courtney_Pure/index.html',
-    imageLink: './Art/Courtney_Pure/mars_screenshot.png',
-    author: 'Courtney Pure',
-    githubLink: 'https://github.com/courtneypure'
-  },
-  {
-    artName: 'Welcome HactoberFest',
-    pageLink: './Art/Dhaval/index.html',
-    imageLink: './Art/Dhaval/Welcome-Hacktoberfest.gif',
-    author: 'Dhaval Mehta',
-    githubLink: 'https://github.com/Dhaval1403'
-  },
-  {
-    artName: 'Aynonimation',
-    pageLink: './Art/Aynorica/aynorica.html',
-    imageLink: './Art/Aynorica/Aynonimation.png',
-    author: 'aynorica',
-    githubLink: 'https://github.com/aynorica'
-  },
-  {
-    artName: 'sun-to-moon',
-    pageLink: './Art/haider/index.html',
-    imageLink: './Art/haider/sun-moon.gif',
-    author: 'Haider',
-    githubLink: 'https://github.com/hyderumer'
-  },
-  {
-    artName: 'Animatron',
-    pageLink: './Art/animatron/index.html',
-    imageLink: './Art/animatron/trance.gif',
-    author: 'Andrei',
-    githubLink: 'https://github.com/aneagoie'
-  },
-  {
-    artName: 'Loader Circle',
-    pageLink: './Art/beaps/index.html',
-    imageLink: './Art/beaps/loader-circle.gif',
-    author: 'beaps',
-    githubLink: 'https://github.com/beaps'
-  },
-  {
-    artName: 'Doors',
-    pageLink: './Art/pauliax/index.html',
-    imageLink: './Art/pauliax/doors.gif',
-    author: 'pauliax',
-    githubLink: 'https://github.com/pauliax'
-  },
-  {
-    artName: 'Clock with pendulum',
-    pageLink: './Art/Pankaj/index.html',
-    imageLink: './Art/Pankaj/Clock_with_pendulum.gif',
-    author: 'Pankaj',
-    githubLink: 'https://github.com/prime417'
-  },
-  {
-    artName: 'Animatron',
-    pageLink: './Art/animatron/index.html',
-    imageLink: './Art/animatron/trance.gif',
-    author: 'Andrei',
-    githubLink: 'https://github.com/aneagoie'
-  },
-  {
-    artName: 'Loader Circle',
-    pageLink: './Art/beaps/index.html',
-    imageLink: './Art/beaps/loader-circle.gif',
-    author: 'beaps',
-    githubLink: 'https://github.com/beaps'
-  },
-  {
-    artName: 'Open Sourcerer',
-    pageLink: './Art/4rturd13/index.html',
-    imageLink: './Art/4rturd13/openSourcerer.gif',
-    author: '4rturd13',
-    githubLink: 'https://github.com/4rturd13'
-  },
-  {
-    artName: 'Doors',
-    pageLink: './Art/pauliax/index.html',
-    imageLink: './Art/pauliax/doors.gif',
-    author: 'pauliax',
-    githubLink: 'https://github.com/pauliax'
-  },
-  {
-    artName: 'Loader Square',
-    pageLink: './Art/beaps2/square-loader.html',
-    imageLink: './Art/beaps2/square-loader.gif',
-    author: 'beaps',
-    githubLink: 'https://github.com/beaps'
-  },
-  {
-    artName: 'Running Text',
-    pageLink: './Art/DevinEkadeni/running-text.html',
-    imageLink: './Art/DevinEkadeni/running-text.gif',
-    author: 'Devin Ekadeni',
-    githubLink: 'https://github.com/devinekadeni'
-  },
-  {
-    artName: 'Mystical-Hacktoberfest',
-    pageLink: './Art/Wayne/index.html',
-    imageLink:
-      './Art/Wayne/hacktoberfest - Google Chrome 09 Oct 2019 21_12_32.png',
-    author: 'Wayne Mac Mavis',
-    githubLink: 'https://github.com/WayneMacMavis'
-  },
-  {
-    artName: 'ZTM Logo Animation',
-    pageLink: './Art/bk987/index.html',
-    imageLink: './Art/bk987/preview.gif',
-    author: 'Bilal Khalid',
-    githubLink: 'https://github.com/bk987'
-  },
-  {
-    artName: 'Pong',
-    pageLink: './Art/Carls13/index.html',
-    imageLink: './Art/Carls13/pong.jpg',
-    author: 'Carlos Hernandez',
-    githubLink: 'https://github.com/Carls13'
-  },
-  {
-    artName: 'ZTM Reveal',
-    pageLink: './Art/bk987-2/index.html',
-    imageLink: './Art/bk987-2/preview.gif',
-    author: 'Bilal Khalid',
-    githubLink: 'https://github.com/bk987'
-  },
-  {
-    artName: 'ZTM Family Animation',
-    pageLink: './Art/sballgirl11/animation.html',
-    imageLink: './Art/sballgirl11/ztm.gif',
-    author: 'Brittney Postma',
-    githubLink: 'https://github.com/sballgirl11'
-  },
-  {
-    artName: 'Phone Greetings',
-    pageLink: './Art/ann-dev/index.html',
-    imageLink: './Art/ann-dev/screenshot.png',
-    author: 'ann-dev',
-    githubLink: 'https://github.com/ann-dev'
-  },
-  {
-    artName: 'Triangle Slide',
-    pageLink: './Art/grieff/index.html',
-    imageLink: './Art/grieff/triangle-animation.gif',
-    author: 'Grieff',
-    githubLink: 'https://github.com/grieff'
-  },
-  {
-    artName: 'Neon ZTM',
-    pageLink: './Art/grieff/text.html',
-    imageLink: './Art/grieff/neonZTM.gif',
-    author: 'Grieff',
-    githubLink: 'https://github.com/grieff'
-  },
-  {
-    artName: 'Flip Card',
-    pageLink: './Art/FlipCard/index.html',
-    imageLink: './Art/FlipCard/ezgif.com-video-to-gif.gif',
-    author: 'Saurabh',
-    githubLink: 'https://github.com/Saurabh-FullStackDev'
-  },
-  {
-    artName: 'animationHalloween',
-    pageLink: './Art/mawais54013/index.html',
-    imageLink: './Art/mawais54013/Halloween.gif',
-    author: 'mawais54013',
-    githubLink: 'https://github.com/mawais54013'
-  },
-  {
-    artName: 'Hacktoberfest Letter Popups',
-    pageLink: './Art/jmt3559/index.html',
-    imageLink: 'https://media.giphy.com/media/RKSRPGiIsy1f3Ji3j1/giphy.gif',
-    author: 'Juan T.',
-    githubLink: 'https://github.com/jmtellez'
-  },
-  {
-    artName: 'Oscillation',
-    pageLink: './Art/Oscillation/index.html',
-    imageLink: './Art/Oscillation/oscillation.gif',
-    author: 'Nandhakumar',
-    githubLink: 'https://github.com/Nandhakumar7792'
-  },
-  {
-    artName: 'Letters flipUp',
-    pageLink: './Art/TerenceBiney/index.html',
-    imageLink: './Art/TerenceBiney/lettersanimate.gif',
-    author: 'Terence Biney',
-    githubLink: 'https://github.com/Tereflech17'
-  },
-  {
-    artName: 'Colors rectangle',
-    pageLink: './Art/beaps3/index.html',
-    imageLink: './Art/beaps3/colors-rectangle.gif',
-    author: 'beaps',
-    githubLink: 'https://github.com/beaps'
-  },
-  {
-    artName: 'Hinge',
-    pageLink: './Art/hereisfahad/index.html',
-    imageLink: './Art/hereisfahad/hinge.png',
-    author: 'Hereisfahad',
-    githubLink: 'https://github.com/hereisfahad'
-  },
-  {
-    artName: 'Animation',
-    pageLink: './Art/PaulBillings/animation.html',
-    imageLink: './Art/PaulBillings/animation.gif',
-    author: 'Paul Billings',
-    githubLink: 'https://github.com/paulbillings'
-  },
-  {
-    artName: 'Diminishing',
-    pageLink: './Art/Diminishing/index.html',
-    imageLink: './Art/Diminishing/diminishing.gif',
-    author: 'Nandhakumar',
-    githubLink: 'https://github.com/Nandhakumar7792'
-  },
-  {
-    artName: 'yin-yang',
-    pageLink: './Art/yin-yang/index.html',
-    imageLink: './Art/yin-yang/yin-yang.gif',
-    author: 'Nandhakumar',
-    githubLink: 'https://github.com/Nandhakumar7792'
-  },
-  {
-    artName: 'eggJiggle',
-    pageLink: './Art/eggJiggle/index.html',
-    imageLink: './Art/eggJiggle/eggJiggle.gif',
-    author: 'Nandhakumar',
-    githubLink: 'https://github.com/Nandhakumar7792'
-  },
-  {
-    artName: 'Aynonimation',
-    pageLink: './Art/Aynorica/aynorica.html',
-    imageLink: './Art/Aynorica/Aynonimation.png',
-    author: 'aynorica',
-    githubLink: 'https://github.com/aynorica'
-  },
-  {
-    artName: 'ZTM Family Animation',
-    pageLink: './Art/sballgirl11/index.html',
-    imageLink: './Art/sballgirl11/ztm.gif',
-    author: 'Brittney Postma',
-    githubLink: 'https://github.com/sballgirl11'
-  },
-  {
-    artName: 'Calm',
-    pageLink: './Art/TMax/index.html',
-    imageLink: './Art/TMax/Choas.gif',
-    author: 'Tanesha',
-    githubLink: 'https://github.com/Mainemirror'
-  },
-  {
-    artName: 'Eyes',
-    pageLink: './Art/Ltheory/main.html',
-    imageLink: './Art/Ltheory/eyes.gif',
-    author: 'Ltheory',
-    githubLink: 'https://github.com/Ltheory'
-  },
-  {
-    artName: 'Jelly!',
-    pageLink: './Art/Pete331/index.html',
-    imageLink: './Art/Pete331/jelly.png',
-    author: 'Pete331',
-    githubLink: 'https://github.com/Pete331'
-  },
-  {
-    artName: 'clock-animation',
-    pageLink: './Art/clock-animation/clock.html',
-    imageLink: './Art/clock-animation/clock.gif',
-    author: 'Alan sarluv',
-    githubLink: 'https://github.com/alansarluv'
-  },
-  {
-    artName: 'Slider',
-    pageLink: './Art/furqan/index.html',
-    imageLink: './Art/furqan/in.gif',
-    author: 'Furqan',
-    githubLink: 'https://github.com/furki911s'
-  },
-  {
-    artName: 'animated-birds',
-    pageLink: './Art/g-serban/animated-birds.html',
-    imageLink: './Art/g-serban/animated-birds.gif',
-    author: 'g-serban',
-    githubLink: 'https://github.com/g-serban'
-  },
-  {
-    artName: 'circle-become-square',
-    pageLink: './Art/chathura19/index.html',
-    imageLink: './Art/chathura19/chathura.gif',
-    author: 'Chathura Samarajeewa',
-    githubLink: 'https://github.com/ChathuraSam'
-  },
-  {
-    artName: 'page-flicker',
-    pageLink: './Art/neon-flights/page-flicker.html',
-    imageLink: './Art/neon-flights/page-flicker.gif',
-    author: 'neon-flights',
-    githubLink: 'https://github.com/neon-flights'
-  },
-  {
-    artName: 'Animate-Name',
-    pageLink: './Art/Natalina/index.html',
-    imageLink: './Art/Natalina/animatename.gif',
-    author: 'Natalina',
-    githubLink: 'https://github.com/Natalina13'
-  },
-  {
-    artName: 'Asteroids',
-    pageLink: './Art/hrafnkellbaldurs/index.html',
-    imageLink: './Art/hrafnkellbaldurs/asteroids.gif',
-    author: 'Hrafnkell Baldursson',
-    githubLink: 'https://github.com/hrafnkellbaldurs'
-  },
-  {
-    artName: 'Sliding-Paragraph',
-    pageLink: './Art/Prashant/index.html',
-    imageLink: './Art/Prashant/slidingparagraph.gif',
-    author: 'Prashant',
-    githubLink: 'https://github.com/Prashant2108'
-  },
-  {
-    artName: 'Rocket Ship',
-    pageLink: './Art/sdangoy/rocket-ship.html',
-    imageLink: './Art/sdangoy/Rocket-Ship-Animation.gif',
-    author: 'sdangoy',
-    githubLink: 'https://github.com/sdangoy'
-  },
-  {
-    artName: 'Spinner',
-    pageLink: './Art/Sayan/index.html',
-    imageLink: './Art/Sayan/spinner.gif',
-    author: 'ssayanm',
-    githubLink: 'https://github.com/ssayanm'
-  },
-  {
-    artName: 'swivel',
-    pageLink: './Art/tusharhanda/index.html',
-    imageLink: './Art/tusharhanda/gif.gif',
-    author: 'Tushar',
-    githubLink: 'https://github.com/tusharhanda'
-  },
-  {
-    artName: 'Hallows Eve',
-    pageLink: './Art/ShanClayton/hallowseve.html',
-    imageLink: './Art/ShanClayton/hallowhack.gif',
-    author: 'Shanaun Clayton',
-    githubLink: 'https://github.com/shanclayton'
-  },
-  {
-    artName: 'Contraption',
-    pageLink: './Art/Aravindh/contraption.html',
-    imageLink: './Art/Aravindh/contraption.gif',
-    author: 'Aravindh',
-    githubLink: 'https://github.com/Aravindh-SNR'
-  },
-  {
-    artName: 'Rings',
-    pageLink: './Art/Kuzmycz/rings.html',
-    imageLink: './Art/Kuzmycz/rings.gif',
-    author: 'Mark Kuzmycz',
-    githubLink: 'https://github.com/kuzmycz'
-  },
-  {
-    artName: 'Ghost',
-    pageLink: './Art/toserjude/index.html',
-    imageLink: './Art/toserjude/boo.JPG',
-    author: 'toserjude',
-    githubLink: 'https://github.com/toserjude'
-  },
-  {
-    artName: 'Gradient circle',
-    pageLink: './Art/brettl1991/index.html',
-    imageLink: './Art/brettl1991/animation.png',
-    author: 'Agnes Brettl',
-    githubLink: 'https://github.com/brettl1991'
-  },
-  {
-    artName: 'Bill Cipher',
-    pageLink: './Art/vitoriapena/index.html',
-    imageLink: './Art/vitoriapena/bill_cipher.gif',
-    author: 'Vitória Mendes',
-    githubLink: 'https://github.com/vitoriapena'
-  },
-  {
-    artName: 'Generate meaning',
-    pageLink: './Art/Atif4/index.html',
-    imageLink: './Art/Generate meaning.gif',
-    author: 'Atif Iqbal',
-    githubLink: 'https://github.com/atif-dev'
-  },
-  {
-    artName: 'Spooktime',
-    pageLink: './Art/AgneDJ/index.html',
-    imageLink: './Art/AgneDJ/spooktime.gif',
-    author: 'AgneDJ',
-    githubLink: 'https://github.com/AgneDJ'
-  },
-  {
-    artName: 'Gradient circle',
-    pageLink: './Art/brettl1991/index.html',
-    imageLink: './Art/brettl1991/animation.png',
-    author: 'Agnes Brettl',
-    githubLink: 'https://github.com/brettl1991'
-  },
-  {
-    artName: 'Bill Cipher',
-    pageLink: './Art/vitoriapena/index.html',
-    imageLink: './Art/vitoriapena/bill_cipher.gif',
-    author: 'Vitória Mendes',
-    githubLink: 'https://github.com/vitoriapena'
-  },
-  {
-    artName: 'Dizzy',
-    pageLink: './Art/antinomy/index.html',
-    imageLink: './Art/antinomy/logo-spin.gif',
-    author: 'Antinomezco',
-    githubLink: 'https://github.com/antinomezco'
-  },
-  {
-    artName: 'bounce',
-    pageLink: './Art/bounce/index.html',
-    imageLink: './Art/bounce/bounce.gif',
-    author: 'leelacanlale',
-    githubLink: 'https://github.com/leelacanlale'
-  },
-  {
-    artName: 'Bubbles',
-    pageLink: './Art/bubbles/Bubbles.html',
-    imageLink: './Art/bubbles/buubles.png',
-    author: 'michal',
-    githubLink: 'https://github.com/michalAim'
-  },
-  {
-    artName: 'Bar Slide',
-    pageLink: './Art/MikeVedsted/index.html',
-    imageLink: './Art/MikeVedsted/barslide.png',
-    author: 'Mike Vedsted',
-    githubLink: 'https://github.com/MikeVedsted'
-  },
-  {
-    artName: 'HacktoberFest-2019',
-    pageLink: './Art/Atif/index.html',
-    imageLink: './Art/Atif/HacktoberFest-19.gif',
-    author: 'Atif Iqbal',
-    githubLink: 'https://github.com/atif-dev'
-  },
-  {
-    artName: 'Text Animation',
-    pageLink: './Art/Divya/index.html',
-    imageLink: './Art/Divya/screenshot.png',
-    author: 'Divya',
-    githubLink: 'https://github.com/DivyaPuri25'
-  },
-  {
-    artName: 'HacktoberFest-2019-Entry',
-    pageLink: './Art/nunocpnp/index.html',
-    imageLink: './Art/nunocpnp/sample_image.jpg',
-    author: 'Nuno Pereira',
-    githubLink: 'https://github.com/nunocpnp'
-  },
-  {
-    artName: 'HacktoberFest 2019',
-    pageLink: './Art/AbdussamadYisau/index.html',
-    imageLink: './Art/AbdussamadYisau/Screenshot.png',
-    author: 'Abdussamad Yisau',
-    githubLink: 'https://github.com/AbdussamadYisau'
-  },
-  {
-    artName: 'squareMagic',
-    pageLink: './Art/Rajnish-SquareMagic/index.html',
-    imageLink: './Art/Rajnish-SquareMagic/squareMagic.png',
-    author: 'Rajnish Kr Singh',
-    githubLink: 'https://github.com/RajnishKrSingh'
-  },
-  {
-    artName: 'Blinking Hacktober',
-    pageLink: './Art/Atif2/index.html',
-    imageLink: './Art/Blinking hacktober.gif',
-    author: 'Atif Iqbal',
-    githubLink: 'https://github.com/atif-dev'
-  },
-  {
-    artName: 'Robodance',
-    pageLink: './Art/robodance/index.html',
-    imageLink: './Art/robodance/robodance.gif',
-    author: 'Thomas',
-    githubLink: 'https://github.com/mahlqvist'
-  },
-  {
-    artName: 'Sliding hacktober',
-    pageLink: './Art/Atif3/index.html',
-    imageLink: './Art/Atif3/sliding hacktober.gif',
-    author: 'Atif Iqbal',
-    githubLink: 'https://github.com/atif-dev'
-  },
-  {
-    artName: 'like-animation',
-    pageLink: './Art/gibas79/like-animation.html',
-    imageLink: './Art/gibas79/like-animation.gif',
-    author: 'Gilberto Guimarães',
-    githubLink: 'https://github.com/gibas79'
-  },
-  {
-    artName: 'ZTM animation',
-    pageLink: './Art/ZTManimation/index.html',
-    author: 'damniha',
-    imageLink: './Art/ZTManimation/ZTM_animation.gif',
-    githubLink: 'https://github.com/damniha'
-  },
-  {
-    artName: 'Double Helix',
-    pageLink: './Art/KeenanNunesVaz/index.html',
-    imageLink: './Art/KeenanNunesVaz/double-helix.gif',
-    author: 'KeenanNV',
-    githubLink: 'https://github.com/KeenanNunesVaz'
-  },
-  {
-    artName: 'October',
-    pageLink: './Art/fprokofiev/index.html',
-    imageLink: './Art/fprokofiev/october.gif',
-    author: 'Fyodor Prokofiev',
-    githubLink: 'https://github.com/fprokofiev'
-  },
-  {
-    artName: 'Circle CSS',
-    pageLink: './Art/pXxcont/index.html',
-    imageLink: './Art/pXxcont/circlecss.png',
-    author: 'fzpX',
-    githubLink: 'https://github.com/fzpX'
-  },
-  {
-    artName: 'Asterisk Formation',
-    pageLink: './Art/NorahJC/index.html',
-    imageLink: './Art/NorahJC/asterisk-formation.gif',
-    author: 'NorahJC',
-    githubLink: 'https://github.com/norahjc'
-  },
-  {
-    artName: 'Bouncing CSS',
-    pageLink: './Art/Tina-Hoang/aniframe.html',
-    imageLink: './Art/Tina-Hoang/bounce.png',
-    author: 'Tina',
-    githubLink: 'https://github.com/nnh242'
-  },
-  {
-    artName: 'Ghost Balls',
-    pageLink: './Art/ghostBalls/index.html',
-    imageLink: './Art/ghostBalls/balls.png',
-    author: 'Beatriz Delmiro',
-    githubLink: 'https://github.com/biadelmiro'
-  },
-  {
-    artName: 'Walking Guy',
-    pageLink: './Art/walking-guy/index.html',
-    imageLink: './Art/walking-guy/video_gif.gif',
-    author: 'Rahulkumar Jha',
-    githubLink: 'https://github.com/Rahul240499'
-  },
-  {
-    artName: 'Hover Neon Animation',
-    pageLink: './Art/edjunma/index.html',
-    imageLink: './Art/edjunma/ejm-neon.gif',
-    author: 'edjunma',
-    githubLink: 'https://github.com/edjunma'
-  },
-  {
-    artName: 'Last In First Out Animation',
-    pageLink: './Art/Stryker/index.html',
-    imageLink: './Art/Stryker/zero-to-mastery-lifo-animation.gif',
-    author: 'Stryker Stinnette',
-    githubLink: 'https://github.com/StrykerKent'
-  },
-  {
-    artName: 'Happy Diwali Animation',
-    pageLink: './Art/Apoorva/index.html',
-    imageLink: './Art/Apoorva/Screen.gif',
-    author: 'Apoorva',
-    githubLink: 'https://github.com/apoorvamohite'
-  },
-  {
-    artName: 'Heart Beat',
-    pageLink: './Art/naveen-ku/Heart shape.html',
-    imageLink: './Art/naveen-ku/Heart shape.gif',
-    author: 'naveen-ku',
-    githubLink: 'https://github.com/naveen-ku'
-  },
-  {
-    artName: 'Smoky Text',
-    pageLink: './Art/smoky-text/index.html',
-    imageLink: './Art/smoky-text/smoky_text_gif.gif',
-    author: 'Rahulkumar Jha',
-    githubLink: 'https://github.com/Rahul240499'
-  },
-  {
-    artName: 'Rainbow and Clouds',
-    pageLink: './Art/rainbowclouds/index.html',
-    imageLink: './Art/rainbowclouds/rainbowclouds.gif',
-    author: 'isasimoo',
-    githubLink: 'https://github.com/isasimo'
-  },
-  {
-    artName: 'Peek a boo!',
-    pageLink: './Art/Virtual1/index.html',
-    imageLink: './Art/Virtual1/HappyHalloween.gif',
-    author: 'Jessica Erasmus',
-    githubLink: 'https://github.com/Virtual1'
-  },
-  {
-    artName: 'prashantM1',
-    pageLink: './Art/prashantM1/heart.html',
-    imageLink: './Art/prashantM1/heart.gif',
-    author: 'Prashant Maurya',
-    githubLink: 'https://github.com/prashantmaurya228'
-  },
-
-  {
-    artName: 'prashantM2',
-    pageLink: './Art/prashantM2/block.html',
-    imageLink: './Art/prashantM2/block.gif',
-    author: 'Prashant Maurya',
-    githubLink: 'https://github.com/prashantmaurya228'
-  },
-
-  {
-    artName: 'prashantM3',
-    pageLink: './Art/prashantM3/ball.html',
-    imageLink: './Art/prashantM3/ball.gif',
-    author: 'Prashant Maurya',
-    githubLink: 'https://github.com/prashantmaurya228'
-  },
-  {
-    artName: 'SquareStar',
-    pageLink: './Art/shawn/index.html',
-    imageLink: './Art/shawn/square_star.gif',
-    author: 'shawn',
-    github: 'https://github.com/hk2014'
-  },
-  {
-    artName: 'prashantM4',
-    pageLink: './Art/prashantM4/boxsize.html',
-    imageLink: './Art/prashantM4/boxsize.gif',
-    author: 'Prashant Maurya',
-    githubLink: 'https://github.com/prashantmaurya228'
-  },
-  {
-    artName: 'Happy hacking',
-    pageLink: 'https://github.com/szulima',
-    imageLink: './Art/szulima/hacking.gif',
-    author: 'szulima',
-    githubLink: 'https://github.com/szulima'
-  },
-  {
-    artName: 'ColorBomb',
-    pageLink: './Art/ColorBomb/index.html',
-    imageLink: './Art/ColorBomb/ztm.gif',
-    author: 'Rahulm2310',
-    github: 'https://github.com/Rahulm2310'
-  },
-  {
-    artName: 'Traffic Lights',
-    pageLink: './Art/Harry/index.html',
-    imageLink: './Art/Harry/lights.gif',
-    author: 'Harry',
-    githubLink: 'https://github.com/legenhairy'
-  },
-  {
-    artName: 'Glowing Text',
-    pageLink: './Art/glowing-text/index.html',
-    imageLink: './Art/glowing-text/glowing_text_gif.gif',
-    author: 'Rahulkumar Jha',
-    githubLink: 'https://github.com/Rahul240499'
-  },
-  {
-    artName: 'Ghost Stealth Text',
-    pageLink: './Art/Alara Joel/index.html',
-    imageLink: './Art/Alara Joel/stealth ghost.png',
-    author: 'Alara Joel',
-    githubLink: 'https://github.com/stealthman22'
-  },
-  {
-    artName: 'Cactus Balloon',
-    pageLink: './Art/cactus/index.html',
-    imageLink: './Art/cactus/catus.gif',
-    author: 'Ana Paula Lazzarotto de Lemos',
-    githubLink: 'https://github.com/anapaulalemos'
-  },
-  {
-    artName: 'Random Color Change',
-    pageLink: './Art/toto-titan-developer/index.html',
-    imageLink: './Art/toto-titan-developer/RandomColorChange.png',
-    author: 'Wyatt Henderson',
-    githubLink: 'https://github.com/toto-titan-developer'
-  },
-  {
-    artName: 'Trial',
-    pageLink: './Art/dhennisCssAnimation/index.html',
-    imageLink: './Art/dhennisCssAnimation/focusOnTheGood',
-    author: 'Dhennis Lim',
-    github: 'https://github.com/DhennisDavidLim'
-  },
-  {
-    artName: 'Rectangular Butterfly',
-    pageLink: './Art/muzak-mmd/index.html',
-    imageLink: './Art/muzak-mmd/butterfly.gif',
-    author: 'Mbarak',
-    github: 'https://github.com/muzak-mmd'
-  },
-  {
-    artName: 'Simple Text Animation',
-    pageLink: './Art/LordZeF/index.html',
-    imageLink: './Art/LordZeF/Text-animation.gif',
-    author: 'Lord ZeF',
-    github: 'https://github.com/LordZeF'
-  },
-  {
-    artName: 'Spinning Japanese',
-    pageLink: './Art/nihongo/index.html',
-    imageLink: './Art/nihongo/nihongo.gif',
-    author: 'Mike W',
-    github: 'https://github.com/mikewiner'
-  },
-  {
-    artName: 'Sun',
-    pageLink: './Art/Yj/index.html',
-    imageLink: './Art/Yj/sun.gif',
-    author: 'Youjung',
-    github: 'https://github.com/rose07a'
-  },
-  {
-    artName: "Guy's",
-    pageLink: "./Art/Guy's/index.html",
-    imageLink: '',
-    author: 'Guy',
-    github: 'https://github.com/Guy3890'
-  },
-  {
-    artName: 'animation-text',
-    pageLink: './Art/animation-text/index.html',
-    imageLink: './Art/',
-    author: 'alexzemz',
-    github: 'https://github.com/alexzemz'
-  },
-  {
-    artName: 'Practice',
-    pageLink: './Art/SkiingOtter/index.html',
-    imageLink: '',
-    author: 'SkiingOtter',
-    github: 'https://github.com/SkiingOtter'
-  },
-  {
-    artName: 'djdougan',
-    pageLink: './Art/djdougan/index.html',
-    imageLink: './Art/djdougan/css-mouseover-effect.png',
-    author: 'douglas dougan',
-    github: 'https://github.com/djdougan'
-  },
-  {
-    artName: 'Animated Background',
-    pageLink: './Art/Xarasho-Background/index.html',
-    imageLink: '',
-    author: 'Alex Xarasho',
-    github: 'https://github.com/Xarasho'
-  },
-  {
-    artName: 'CarvalhoAnimation',
-    pageLink: './Art/CarvalhoAnimation/index.html',
-    imageLink: './Art/CarvalhoAnimation/Halloween.png',
-    author: 'Alexandre Carvalho',
-    github: 'https://github.com/AlexandreCarvalho1990'
-  },
-  {
-    artName: 'Flower Animation',
-    pageLink: './Art/aimee_flowerani/index.html',
-    imageLink: './Art/aimee_flowerani/flower.gif',
-    author: 'Aimee Hernandez',
-    githubLink: 'https://github.com/aimeehg'
-  },
-  {
-    artName: '3D Spinning Rings',
-    pageLink: './Art/frostillicus/index.html',
-    imageLink: './Art/frostillicus/spinning_rings.png',
-    author: 'frostillicus',
-    github: 'https://github.com/frostillicus'
-  },
-  {
-    artName: 'Flexible Logo',
-    pageLink: './Art/Fab1ed/index.html',
-    imageLink: './Art/Fab1ed/flex.gif',
-    author: 'Fab1ed',
-    github: 'https://github.com/Fab1ed'
-  },
-  {
-    artName: 'Blinking Eye',
-    pageLink: './Art/BlinkingEye/index.html',
-    imageLink: './Art/BlinkingEye/blinkingeye.gif',
-    author: 'Pavel Perevozchikov',
-    github: 'https://github.com/papapacksoon'
-  },
-  {
-    artName: 'Zero-to-Logo',
-    pageLink: './Art/node.hg/index.html',
-    imageLink: './Art/node.hg/ztm.gif',
-    author: 'Harris Gomez',
-    github: 'https://github.com/harrisgomez'
-  },
-  {
-    artName: 'Mushyanimation',
-    pageLink: './Art/mushyanimation/index.html',
-    imageLink: './Art/mushyanimation/mush.gif',
-    author: 'mushymane',
-    github: 'https://github.com/mushymane'
-  },
-  {
-    artName: 'Flag',
-    pageLink: './Art/Batz005/index.html',
-    imageLink: './Art/Batz005/flag.gif',
-    author: 'Batz005',
-    github: 'https://github.com/Batz005'
-  },
-  {
-    artName: 'Wave',
-    pageLink: './Art/Wave_css/index.html',
-    imageLink: './Art/Wave_css/wave.gif',
-    author: 'Filippe',
-    github: 'https://github.com/filippebr'
-  },
-  {
-    artName: 'Preloader',
-    pageLink: './Art/mshuber1981/preloader.html',
-    imageLink: './Art/mshuber1981/preloader.gif',
-    author: 'Michael Huber',
-    github: 'https://github.com/mshuber1981'
-  },
-  {
-    artName: 'Simple Animate ZTM',
-    pageLink: './Art/Kweyku/index.html',
-    imageLink: './Art/Kweyku/proudZTM.gif',
-    author: 'Kweyku',
-    github: 'https://github.com/Kweyku'
-  },
-  {
-    artName: 'Heartbeat',
-    pageLink: './Art/lysychas/index.html',
-    imageLink: './Art/lysychas/heartshot.png',
-    author: 'lysychas',
-    github: 'https://github.com/lysychas'
-  },
-  {
-    artName: 'Hydrogen',
-    pageLink: './Art/elias/my-art.html',
-    imageLink: './Art/elias/hydrogen.gif',
-    author: 'tesolberg',
-    github: 'https://github.com/tesolberg'
-  },
-  {
-    artName: 'Cool-Transition',
-    pageLink: './Art/animatomang/html',
-    videolink: './Art/animatomang/smoke.mp4',
-    author: 'Syam',
-    github: 'https://github.com/blacktomang'
-  },
-  {
-    artName: 'Spinning Square',
-    pageLink: './Art/Spinning Square/index.html',
-    imageLink: './Art/Spinning Square/square.gif',
-    author: 'Fumi',
-    github: 'https://github.com/fumiadeyemi'
-  },
-  {
-    artName: 'letters-loading',
-    pageLink: './Art/franciscomelov/index.html',
-    imageLink: './Art/franciscomelov/franciscomelov.gif',
-    author: 'franciscomelov',
-    githubLink: 'https://github.com/franciscomelov'
-  },
-  {
-    artName: 'Moving Eyeball',
-    pageLink: './Art/AnathKantonda/index.html',
-    imageLink: './Art/AnathKantonda/movingeyeball.gif',
-    author: 'Anath',
-    github: 'https://github.com/anathkantonda'
-  },
-  {
-    artName: 'Flag Animation - Colomboalemán',
-    pageLink: './Art/Matic1909/index.html',
-    imageLink: './Art/Matic1909/flag.gif',
-    author: 'Nils Matic',
-    githubLink: 'https://github.com/matic1909'
-  },
-  {
-    artName: 'Pac-Man',
-    pageLink: './Art/Pac-Man/Pac-Man.html',
-    imageLink: './Art/Pac-Man/Pac-Man.gif',
-    author: 'Norbert',
-    githubLink: 'https://github.com/Bynor'
-  },
-  {
-    artName: "Don't follow the light",
-    pageLink: './Art/cristobal-heiss/index.html',
-    imageLink: './Art/cristobal-heiss/css_animation.gif',
-    author: 'Cristobal Heiss',
-    githubLink: 'https://github.com/ceheiss'
-  },
-  {
-    artName: 'Eenimation',
-    pageLink: './Art/Eenimation/index.html',
-    imageLink: './Art/Eenimation/trance.gif',
-    author: 'Eejaz ishaq',
-    githubLink: 'https://github.com/eejazishaq'
-  },
-  {
-    artName: 'ripple button',
-    pageLink: './Art/monika-sahay/index.html',
-    imageLink: './Art/monika-sahay/screen-capture.gif',
-    author: 'monika sahay',
-    githubLink: 'https://github.com/monika-sahay'
-  },
-  {
-    artName: 'Animation',
-    pageLink: './Art/Albertomtferreira/index.html',
-    imageLink: './Art/Albertomtferreira/animation.gif',
-    author: 'Alberto Ferreira',
-    githubLink: 'https://github.com/albertomtferreira'
-  },
-  {
-    artName: 'sliding curtains',
-    pageLink: './Art/layoayeni/index.html',
-    imageLink: './Art/layoayeni/trance.gif',
-    author: 'Layo',
-    githubLink: 'https://github.com/layoayeni'
-  },
-  {
-    artName: 'Unlocked',
-    pageLink: './Art/confusionmatrix98/unlocked.html',
-    imageLink: './Art/confusionmatrix98/unlocked.gif',
-    author: 'confusionmatrix98',
-    githubLink: 'https://github.com/confusionmatrix98'
-  },
-  {
-    artName: 'Slovenian flag',
-    pageLink: "./Art/Ivan's art/index.html",
-    imageLink: "./Art/Ivan's art/Ivan-art.gif",
-    author: 'kljuni',
-    githubLink: 'https://github.com/kljuni'
-  },
-  {
-    artName: 'Police Siren',
-    pageLink: './Art/ShimShon1/policia.html',
-    imageLink: './Art/ShimShon1/police.gif',
-    author: 'ShimShon1',
-    githubLink: 'https://github.com/ShimShon1'
-  },
-  {
-    artName: 'Catch The UFO',
-    pageLink: './Art/A-UFO/index.html',
-    imageLink: './Art/A-UFO/catch-the-ufo.gif',
-    author: 'Dibakash',
-    githubLink: 'https://github.com/dibakash'
-  },
-  {
-    artName: 'dk649',
-    pageLink: './Art/dk649/index.html',
-    imageLink: './Art/dk649/circle.gif',
-    author: 'dk649',
-    githubLink: 'https://github.com/dk649'
-  },
-  {
-    artName: 'Catch The UFO',
-    pageLink: './Art/A-UFO/index.html',
-    imageLink: './Art/A-UFO/catch-the-ufo.gif',
-    author: 'Dibakash',
-    githubLink: 'https://github.com/dibakash'
-  },
-  {
-    artName: 'Beer',
-    pageLink: './Art/beer/index.html',
-    imageLink: './Art/beer/beer.gif',
-    author: 'CamJackson',
-    githubLink: 'https://github.com/CamJackson-Dev'
-  },
-  {
-    artName: '1rotate',
-    pageLink: './Art/1rotate/index.html',
-    imageLink: './Art/1rotate/rotation.gif',
-    author: 'Himanshu Gawari',
-    githubLink: 'https://github.com/himanshugawari'
-  },
-  {
-    artName: 'Moving Box',
-    pageLink: './Art/JerylDEv/index.html',
-    imageLink: './Art/JerylDEv/movingbox.gif',
-    author: 'JerylDEv',
-    githubLink: 'https://github.com/JerylDEv'
-  },
-  {
-    artName: 'New move',
-    pageLink: './Art/NewMove/index.html',
-    imageLink: './Art/NewMove/NewMove.gif',
-    author: 'kzhecheva',
-    githubLink: 'https://github.com/kzhecheva'
-  },
-  {
-    artName: 'animatron',
-    pageLink: './Art/animatron/index.html',
-    imageLink: './Art/animatron/trance.gif'
-  },
-  {
-    artName: 'Swing',
-    pageLink: './Art/evangel/index.html',
-    imageLink: './Art/evangel/swing.gif',
-    githubLink: 'https://github.com/devevangel'
-  },
-  {
-    artName: 'rashid',
-    pageLink: './Art/rashid/index.html',
-    imageLink: './Art/rashid/DNA.gif',
-    author: 'Rashid Makki',
-    githubLink: 'https://github.com/rashidmakki'
-  },
-  {
-    artName: 'queer quarantine',
-    pageLink: './Art/animatron/queer.html',
-    imageLink: './Art/animatron/queer.gif'
-  },
-  {
-    artName: 'Animatron',
-    pageLink: './Art/animatron/index.html',
-    imageLink: './Art/animatron/trance.gif',
-    author: 'Cassandre Perron',
-    githubLink: 'https://github.com/cassandreperron'
-  },
-  {
-    artName: 'Sun Bursts',
-    pageLink: './Art/steveSchaner/index.html',
-    imageLink: './Art/steveSchaner/sunburst.gif',
-    author: 'Steve Schaner',
-    githubLink: 'https://github.com/sschaner'
-  },
-  {
-    artName: 'Shravan',
-    pageLink: './Art/Shravan/animation_shr_page.html',
-    imageLink: './Art/Shravan/animation_shr.gif',
-    author: 'Shravan Kumar',
-    githubLink: 'https://github.com/shravan1508'
-  },
-  {
-    artName: 'Jurassic Park',
-    pageLink: './Art/tvasari/index.html',
-    imageLink: './Art/tvasari/jurassic_park.gif',
-    author: 'Tommaso Vasari',
-    githubLink: 'https://github.com/tvasari'
-  },
-  {
-    artName: 'Bounce',
-    pageLink: './Art/samya/index.html',
-    imageLink: './Art/samya/samya.gif',
-    author: 'Samya Thakur',
-    githubLink: 'https://github.com/samyathakur'
-  },
-  {
-    artName: 'Egg_Loading',
-    pageLink: './Art/egg_loading/index.html',
-    imageLink: './Art/samya/egg_loading.gif',
-    author: 'Ulisse Dantas',
-    githubLink: 'https://github.com/ulissesnew'
-  },
-  {
-    artName: 'We stay at home to save lives',
-    pageLink: './Art/Shatabdi/index.html',
-    imageLink: './Art/Shatabdi/WE STAY AT HOME TO SAVE LIVES.gif',
-    author: 'Shatabdi Roy',
-    githubLink: 'https://github.com/RoyShatabdi'
-  },
-  {
-    artName: 'Egg_Loading',
-    pageLink: './Art/egg_loading/index.html',
-    imageLink: './Art/egg_loading/egg_loading.gif',
-    author: 'Ulisse Dantas',
-    githubLink: 'https://github.com/ulissesnew'
-  },
-  {
-    artName: 'We stay at home to save lives',
-    pageLink: './Art/Shatabdi/index.html',
-    imageLink: './Art/Shatabdi/WE STAY AT HOME TO SAVE LIVES.gif',
-    author: 'Shatabdi Roy',
-    githubLink: 'https://github.com/RoyShatabdi'
-  },
-  {
-    artName: 'Animatron',
-    pageLink: './Art/animatronky/index.html',
-    imageLink: './Art/animatronky/trance.gif',
-    author: 'kylenrich',
-    githubLink: 'https://github.com/kylenrich24'
-  },
-  {
-    artName: 'bouncing ball',
-    pageLink: './Art/alexgp/index.html',
-    imageLink: './Art/Alexgp/bouncegif.gif',
-    author: 'AlexGP257',
-    githubLink: 'https://github.com/Alexgp257'
-  },
-  {
-    artName: 'Cool Waves',
-    pageLink: './Art/RaulC/index.html',
-    imageLink: './Art/RaulC/coolwaves.gif',
-    author: 'Raul Contreras',
-    githubLink: 'https://github.com/rcc01'
-  },
-  {
-    artName: 'Snowfall',
-    pageLink: './Art/chaitali_snowfall/index.html',
-    imageLink: './Art/chaitali_snowfall/snowgif.gif',
-    author: 'Chaitali',
-    githubLink: 'https://github.com/chaitali-more'
-  },
-  {
-    artName: 'Rotate Circle',
-    pageLink: './Art/dimor/animation.html',
-    imageLink: './Art/dimor/rotate.gif',
-    author: 'dimor',
-    githubLink: 'https://github.com/dimor'
-  },
-  {
-    artName: 'Hello world',
-    pageLink: './Art/warren8689/index.html',
-    imageLink: './Art/warren8689/screenshot.png',
-    author: 'Warren',
-    githubLink: 'https://github.com/warrren8689'
-  },
-  {
-    artName: '360 Varial Kickflip',
-    pageLink: './Art/DICHAMOTO/index.html',
-    imageLink: './Art/DICHAMOTO/360_Varial_Kickflip.gif',
-    author: 'DICHAMOTO',
-    githubLink: 'https://github.com/DICHAMOTO'
-  },
-  {
-    artName: 'Crazy Square',
-    pageLink: './Art/colorSquare/index.html',
-    imageLink: './Art/colorSquare/colorsquare.gif',
-    author: 'TiagoChicoo',
-    githubLink: 'https://github.com/tiagochicoo'
-  },
-  {
-    artName: 'Alexhover',
-    pageLink: './Art/Alexhover/index.html',
-    imageLink: './Art/Alexhover/Alexhover.gif',
-    author: 'Alex',
-    githubLink: 'https://github.com/alesgainza'
-  },
-  {
-    artName: 'Imperial CSS Driod',
-    pageLink: './Art/Imperial_CSS_Driod/index.html',
-    imageLink: './Art/Imperial_CSS_Driod/ImperialDriod.gif',
-    author: 'Captian-Rocket',
-    githubLink: 'https://github.com/captian-rocket'
-  },
-  {
-    artName: 'HamidAnime',
-    pageLink: './Art/HamidAnime/index.html',
-    imageLink: './Art/HamidAnime/Capture.gif',
-    author: 'Hamid',
-    githubLink: 'https://github.com/HamidGoudarzi1988'
-  },
-  {
-    artName: 'Imperial CSS Driod',
-    pageLink: './Art/Imperial_CSS_Driod/index.html',
-    imageLink: './Art/Imperial_CSS_Driod/ImperialDriod.gif',
-    author: 'Captian-Rocket',
-    githubLink: 'https://github.com/captian-rocket'
-  },
-  {
-    artName: 'Mario Game',
-    pageLink: './Art/emmeiwhite/index.html',
-    imageLink: './Art/emmeiwhite/mario-game.gif',
-    author: 'Emmeiwhite',
-    githubLink: 'https://github.com/emmeiwhite'
-  },
-  {
-    artName: '360 Varial Kickflip',
-    pageLink: './Art/DICHAMOTO/index.html',
-    imageLink: './Art/DICHAMOTO/360_Varial_Kickflip.gif',
-    author: 'DICHAMOTO',
-    githubLink: 'https://github.com/DICHAMOTO'
-  },
-  {
-    artName: 'Bouncer the Bouncy Box',
-    pageLink: './Art/RussD/index.html',
-    imageLink: './Art/RussD/bouncer-the-bouncy-box.png',
-    author: 'Russell',
-    githubLink: 'https://github.com/rdyer07'
-  },
-  {
-    artName: '3D Infinite Loop Sprites Cards',
-    pageLink: './Art/luiavag/index.html',
-    imageLink: './Art/luiavag/luiavag_3D_Infinite_Loop.gif',
-    author: 'LuVAGu',
-    githubLink: 'https://github.com/luiavag'
-  },
-  {
-    artName: 'Star Wars',
-    pageLink: './Art/ChiragAgarwal/index.html',
-    imageLink: './Art/ChiragAgarwal/star_wars.gif',
-    author: 'Chirag Agarwal',
-    githubLink: 'https://github.com/chiragragarwal'
-  },
-  {
-    artName: 'ImageGallery',
-    pageLink: './Art/Hoverimage/index.html',
-    imageLink: './Art/Hoverimage/hoverimage.gif',
-    author: 'Siddhant Jain',
-    githubLink: 'https://github.com/Sid-web6306'
-  },
-  {
-    artName: 'characterwalking',
-    pageLink: './Art/characterwalkingChetan/index.html',
-    imageLink: './Art/characterwalkingChetan/image.png',
-    author: 'Chetan Muliya',
-    githubLink: 'https://github.com/chetanmuliya'
-  },
-  {
-    artName: 'Grow',
-    pageLink: './Art/octavioLafourcade/index.html',
-    imageLink: './Art/octavioLafourcade/animation.gif',
-    author: 'Octavio Lafourcade',
-    githubLink: 'https://github.com/tavolafourcade'
-  },
-  {
-    artName: 'Slats',
-    pageLink: './Art/Sagaquisces/index.html',
-    imageLink: './Art/Hoverimage/slats.gif',
-    author: 'Michael David Dunlap',
-    githubLink: 'https://github.com/sagaquisces'
-  },
-  {
-    artName: 'Coffee',
-    pageLink: './Art/animate-coffee/index.html',
-    imageLink: './Art/animate-coffee/ezgif.com-video-to-gif.gif',
-    author: 'Elise Welch',
-    githubLink: 'https://github.com/EliseWelch'
-  },
-  {
-    artName: 'Blended',
-    pageLink: './Art/Pro-animate/index.html',
-    imageLink: './Art/Pro-animate/Blended.gif',
-    author: 'Promise Nwafor',
-    githubLink: 'https://github.com/emPro-source'
-  },
-  {
-    artName: 'sproutseeds',
-    pageLink: './Art/sproutseeds/index.html',
-    imageLink: 'https://codepen.io/_Sabine/pen/yGGLON',
-    author: '_Sabine'
-  },
-  {
-    artName: 'aninikhil',
-    pageLink: './Art/aninikhil/index.html',
-    imageLink: './Art/aninikhil/nik.jpg',
-    author: 'Nikhil N G',
-    githubLink: 'https://github.com/nikhilng99'
-  },
-  {
-    artName: 'Playballs',
-    pageLink: './Art/playballs/index.html',
-    imageLink: './Art/playballs/playballs.gif',
-    author: 'Omar Jabaly',
-    githubLink: 'https://github.com/Omarjabaly'
-  },
-  {
-    artName: 'simpleAnimation',
-    pageLink: './Art/cazabe/index.html',
-    imageLink: './Art/cazabe/mrRobot.png',
-    author: 'cazabe',
-    githubLink: 'https://github.com/cazabe'
-  },
-  {
-    artName: 'Dragon',
-    pageLink: './Art/Dragon/index.html',
-    imageLink: './Art/Joy/smallDragon.gif',
-    author: 'nikicivan',
-    githubLink: 'https://github.com/nikicivan'
-  },
-  {
-    artName: 'TypingAnimation',
-    pageLink: './Art/yogi_the_bear/index.html',
-    imageLink: './Art/yogi_the_bear/my_animation.gif',
-    author: 'yogev',
-    githubLink: 'https://github.com/yogevHenig'
-  },
-  {
-    artName: 'Mario Kart Animation',
-    pageLink: './Art/mario2/index.html',
-    imageLink: './Art/mario2/mario.png',
-    author: 'Sakshi Sinha',
-    githubLink: 'https://github.com/sakshi-1'
-  },
-  {
-    artName: 'NarutoAnimation',
-    pageLink: './Art/Tgoslee/index.html',
-    imageLink: './Art/Tgoslee/Naruto.gif',
-    author: 'Trenisha',
-    githubLink: 'https://github.com/tgoslee'
-  },
-  {
-    artName: 'Jackony',
-    pageLink: './Art/Yaseen_Mohammed/index.html',
-    imageLink: './Art/Yaseen_Mohammed/pichatcho.gif',
-    author: 'Yaseen_Mohammed',
-    githubLink: 'https://yaseenaiman.github.io/'
-  },
-  {
-    artName: 'DVRU',
-    pageLink: './Art/dvru/index.html',
-    imageLink: './Art/dvru/dvru.gif',
-    author: 'dvru',
-    githubLink: 'https://github.com/dvru'
-  },
-  {
-    artName: 'Coulisse',
-    pageLink: './Art/Ayoubahida/index.html',
-    imageLink: './Art/Ayoubahida/coulisseAnimation.gif',
-    author: 'Ayoubahida',
-    githubLink: 'https://github.com/Ayoubahida'
-  },
-  {
-    artName: 'TextAnimation',
-    pageLink: './Art/TextAnimation/index.html',
-    imageLink: './Art/TextAnimation/welcome.gif',
-    author: 'waleed',
-    githubLink: 'https://github.com/waleed-1993'
-  },
-  {
-    artName: 'Animatron',
-    pageLink: './Art/Animatron/index.html',
-    imageLink: './Art/Joy/trance.gif',
-    author: 'farhan',
-    githubLink: 'https://github.com/fnahmad'
-  },
-  {
-    artName: 'Sky',
-    pageLink: './Art/marijapanic/index.html',
-    imageLink: './Art/marijapanic/clouds.gif',
-    author: 'marijapanic',
-    githubLink: 'https://github.com/marijapanic'
-  },
-  {
-    artName: 'GreenFunnel',
-    pageLink: './Art/GreenFunnel/index.html',
-    imageLink: './Art/GreenFunnel/green-funnel.gif',
-    author: 'sergiorra',
-    githubLink: 'https://github.com/sergiorra'
-  },
-  {
-    artName: 'mig',
-    pageLink: './Art/mig/index.html',
-    imageLink: './Art/mig/squares.gif',
-    author: 'mig',
-    githubLink: 'https://github.com/miguel231997'
-  },
-  {
-    artName: 'RabbitHopping',
-    pageLink: './Art/tigerlight/index.html',
-    imageLink: './Art/tigerlight/RabbitHopping.gif',
-    author: 'tigerlight',
-    githubLink: 'https://github.com/tigerlight'
-  },
-  {
-    artName: 'Picture Pop',
-    pageLink: './Art/Ford CSS Animation/index.html',
-    imageLink: './Art/Ford CSS Animation/Ford gif.gif',
-    author: 'klf006',
-    githubLink: 'https://github.com/klf006'
-  },
-  {
-    artName: 'Smoke Animation',
-    pageLink: './Art/smoke Animation/index.html',
-    imageLink: './Art/smoke Animation/Capture.png',
-    author: 'aman-cse',
-    githubLink: 'https://github.com/aman-cse'
-  },
-  {
-    artName: 'BH',
-    pageLink: './Art/animationBH/index.html',
-    imageLink: '',
-    author: 'BH',
-    githubLink: 'https://github.com/huynhcongbaotran'
-  },
-  {
-    artName: 'bounce',
-    pageLink: './Art/naina/index.html',
-    imageLink: './Art/naina/bounce.gif',
-    author: 'Naina',
-    githubLink: 'https://github.com/naina010'
-  },
-  {
-    artName: 'Motivation',
-    pageLink: './Art/motivation/index.html',
-    imageLink: './Art/motivation/motivation.gif',
-    author: 'Art',
-    githubLink: 'https://github.com/artbalahadia'
-  },
-  {
-    artName: 'Doraemon-Ball',
-    pageLink: './Art/DhirajKaushik/index.html',
-    imageLink: './Art/DhirajKaushik/doremon.gif',
-    author: 'Dhiraj Kaushik',
-    githubLink: 'https://github.com/dhirajkaushik321'
-  },
-  {
-    artName: 'EverettAnimation',
-    pageLink: './Art/EverettAnimation/index.html',
-    imageLink: './Art/Joy/game.jpg',
-    author: 'Claudia',
-    githubLink: 'https://github.com/claudiabringaseverett'
-  },
-  {
-    artName: 'helloooo',
-    pageLink: './Art/shitman0930/index.html',
-    imageLink: './Art/shitman0930/eyes.gif',
-    author: 'shitman0930',
-    githubLink: 'https://github.com/shitman0930'
-  },
-  {
-    artName: 'Animato',
-    pageLink: './Art/panduka_karunasena_animato/index.html',
-    imageLink: './Art/panduka_karunasena_animato/animato.gif',
-    author: 'panduka karunasena',
-    githubLink: 'https://github.com/pandukakarunasena'
-  },
-  {
-    artName: 'anishprj',
-    pageLink: './Art/anishprj/index.html',
-    author: 'Anish Ghimire',
-    githubLink: 'https://github.com/anishprj/'
-  },
-  {
-    artName: 'Toshman Animation',
-    pageLink: './Art/Toshman Animation/index.html',
-    imageLink: './Art/Toshman Animation/animation demo.gif',
-    author: 'Toshman-hub',
-    githubLink: 'https://github.com/Toshman-hub'
-  },
-  {
-    artName: 'alexandraturony87',
-    pageLink: './Art/alexandraturony87/index.html',
-    imageLink: './Art/alexandraturony87/ephiphany.gif',
-    author: 'Alexandra Turony',
-    githubLink: 'https://github.com/alexandraturony87'
-  },
-  {
-    artName: 'Ball Crazy',
-    pageLink: './Art/tanyamiranda/ballcrazy.html',
-    imageLink: './Art/tanyamiranda/ballcrazy.gif',
-    author: 'Tanya Miranda',
-    githubLink: 'https://github.com/tanyamiranda'
-  },
-  {
-    artName: 'Simple Animation Trick!',
-    pageLink: './Art/mismail-541/index.html',
-    imageLink: './Art/mismail-541/simple-animation-trick.gif',
-    author: 'mismail-541',
-    githubLink: 'https://github.com/mismail-541'
-  },
-  {
-    artName: 'CORONA TOILET PAPER',
-    pageLink: './Art/WissAnimation/index.html',
-    imageLink: './Art/WissAnimation/Toiletpaperrun.png',
-    author: 'Wiss',
-    githubLink: 'https://github.com/Wissemfars'
-  },
-  {
-    artName: 'verticalBarsAnimation',
-    pageLink: './Art/verticalBarsAnimation/index.html',
-    imageLink: './Art/verticalBarsAnimation/verticalBarsAnimation.gif',
-    author: 'Marius Negru',
-    githubLink: 'https://github.com/I3lackMarius'
-  },
-  {
-    artName: 'Calcopod',
-    pageLink: './Art/Calcopod/index.html',
-    imageLink: './Art/Calcopod/giffed.gif',
-    author: 'Calcopod',
-    githubLink: 'https://github.com/Calcopod'
-  },
-  {
-    artName: 'Robot Dance',
-    pageLink: './Art/jnch009/index.html',
-    imageLink: './Art/jnch009/robotjnch009.gif',
-    author: 'Jeremy Ng',
-    githubLink: 'https://github.com/jnch009'
-  },
-  {
-    artName: 'Equalizer',
-    pageLink: './Art/prathmeshgujar/index.html',
-    imageLink: './Art/prathmeshgujar/equalizer.gif',
-    author: 'Prathmesh Gujar',
-    githubLink: 'https://github.com/prathmeshgujar'
-  },
-  {
-    artName: 'Castle',
-    pageLink: './Art/Yakraj/index.html',
-    imageLink: './Art/Yakraj/castle.gif',
-    author: 'Yakraj',
-    githubLink: 'https://github.com/yakraj'
-  },
-  {
-    artName: 'Shimmering Stars',
-    pageLink: './Art/Pranav/index.html',
-    imageLink: './Art/Pranav/shimmering-stars.gif',
-    author: 'Pranav Sood',
-    githubLink: 'https://github.com/prnv06'
-  },
-  {
-    artName: 'Dancing Square',
-    pageLink: './Art/chansart/index.html',
-    imageLink: './Art/chansart/chansart.gif',
-    author: 'Chansart',
-    githubLink: 'https://github.com/chansart'
-  },
-  {
-    artName: 'Animatron',
-    pageLink: './Art/animatron/index.html',
-    imageLink: './Art/animatron/trance.gif',
-    author: 'Sujal',
-    githubLink: 'https://github.com/Sujal7689'
-  },
-  {
-    artName: 'fire flicker',
-    pageLink: './Art/hemantrawat/index.html',
-    imageLink: './Art/hemantrawat/index.gif',
-    author: 'Hemant Rawat',
-    githubLink: 'https://github.com/He-mantRawat'
-  },
-  {
-    artName: 'Bouncing Ball',
-    pageLink: './Art/bouncingBall/bouncing ball.html',
-    imageLink: './Art/bouncingBall/bouncingball.gif',
-    author: 'Pravin deva',
-    githubLink: 'https://github.com/pravindeva'
-  },
-  {
-    artName: 'Animated Landing Page',
-    pageLink: './Art/animatedLandingPage01/index.html',
-    imageLink: './Art/animatedLandingPage01/ezgif.com-video-to-gif',
-    author: 'Aneta-s',
-    githubLink: 'https://github.com/aneta-s'
-  },
-  {
-    artName: 'Goraved',
-    pageLink: './Art/goraved/index.html',
-    imageLink: './Art/goraved/goraved_animation.gif',
-    author: 'Roman Pobotin (Goraved)',
-    githubLink: 'https://github.com/goraved'
-  },
-  {
-    artName: 'Doraemon',
-    pageLink: './Art/Ranajit/doraemon.html',
-    imageLink: './Art/animatron/doraemon.gif',
-    author: 'Ranajit',
-    githubLink: 'https://github.com/basak-32'
-  },
-  {
-    artName: 'Ax Dev',
-    pageLink: './Art/axdev/test.html',
-    imageLink: './Art/axdev/gif.gif',
-    author: 'Axel Avila',
-    githubLink: 'https://github.com/axavila'
-  },
-  {
-    artName: 'Magic Circle',
-    pageLink: './Art/magpiet/index.html',
-    imageLink: './Art/magpiet/gif.gif',
-    author: 'Magnus Cromwell',
-    githubLink: 'https://github.com/magpiet'
-  },
-  {
-    artName: 'Pulsing Circle',
-    pageLink: './Art/innape/index.html',
-    imageLink: './Art/innape/Pulsing Cirkle.gif',
-    author: 'innape',
-    githubLink: 'https://github.com/innape'
-  },
-  {
-    artName: 'Bouncing Ball',
-    pageLink: './Art/BouncingBall/index.html',
-    imageLink: './Art/BouncingBall/BouncingBall.gif',
-    author: 'Satish Pokala',
-    githubLink: 'https://github.com/Satishpokala124'
-  },
-  {
-    artName: 'Daredevil',
-    pageLink: './Art/daredevil/index.html',
-    imageLink: './Art/daredevil/daredevil.gif',
-    author: 'Vivek Raj',
-    githubLink: 'https://github.com/vivekrajx'
-  },
-  {
-    artName: 'hover Me',
-    pageLink: './Art/hoverMe/index.html',
-    author: 'Bleron88',
-    githubLink: 'https://github.com/bleron88'
-  },
-  {
-    artName: "Adam's Animation",
-    pageLink: "./Art/Adam's Animation/index.html",
-    imageLink: "./Art/Adam's Animation/animation.gif",
-    author: 'Adam Hills',
-    githubLink: 'https://github.com/adamhills91'
-  },
-  {
-    artName: 'Spin it',
-    pageLink: './Art/b-ed/index.html',
-    imageLink: './Art/b-ed/Hnet.com-image.gif',
-    author: 'Edd',
-    githubLink: 'https://github.com/b-ed'
-  },
-  {
-    artName: 'playstation-anim',
-    pageLink: './Art/playstation-anim/index.html',
-    imageLink: './Art/playstation-anim/ps.gif',
-    author: 'seif1125',
-    githubLink: 'https://github.com/seif1125'
-  },
-  {
-    artName: 'Ritika',
-    pageLink: './Art/Ritika/index.html',
-    imageLink: './Art/Ritika/warrior.png',
-    author: 'Ritika',
-    githubLink: 'https://github.com/Ritika-soni'
-  },
-  {
-    artName: 'Animatron',
-    pageLink: './Art/animatron/index.html',
-    imageLink: './Art/animatron/colourpencils.png',
-    author: 'jahid hasan',
-    githubLink: 'https://github.com/jahidhasan299/'
-  },
-  {
-    artName: 'Animatron2',
-    pageLink: './Art/Animatron2/index.html',
-    imageLink: './Art/Animatron2/trance.gif',
-    author: 'PUNKLANCER',
-    githubLink: 'https://github.com/PUNKLANCER/'
-  },
-  {
-    artName: 'Text_Animation',
-    pageLink: './Art/Text_Animation/index.html',
-    imageLink: './Art/Text_Animation/text.gif',
-    author: 'Christian',
-    githubLink: 'https://github.com/mkBraga'
-  },
-  {
-    artName: 'Practice',
-    pageLink: './Art/Practice/index.html',
-    imageLink: './Art/Joy/triangle.gif',
-    author: 'MuGenFJ',
-    githubLink: 'https://github.com/MuGenFJ/'
-  },
-  {
-    artName: 'Tile',
-    pageLink: './Art/weilincheng/index.html',
-    imageLink: './Art/weilincheng/tile.gif',
-    author: 'weilincheng',
-    githubLink: 'https://github.com/weilincheng'
-  },
-  {
-    artName: 'TemidoRochaSpin',
-    pageLink: './Art/temido_rocha_animation/index.html',
-    imageLink: './Art/temido_rocha_animation/TemidoRocha.gif',
-    author: 'TemidoRocha',
-    githubLink: 'https://github.com/TemidoRocha'
-  },
-  {
-    artName: 'Tile',
-    pageLink: './Art/weilincheng/index.html',
-    imageLink: './Art/weilincheng/tile.gif',
-    author: 'weilincheng',
-    githubLink: 'https://github.com/weilincheng'
-  },
-  {
-    artName: 'fire flicker',
-    pageLink: './Art/hemantrawat/index.html',
-    imageLink: './Art/hemantrawat/index.gif',
-    author: 'Hemant Rawat',
-    githubLink: 'https://github.com/He-mantRawat'
-  },
-  {
-    artName: 'Bouncing Ball',
-    pageLink: './Art/bouncingBall/bouncing ball.html',
-    imageLink: './Art/bouncingBall/bouncingball.gif',
-    author: 'Pravin deva',
-    githubLink: 'https://github.com/pravindeva'
-  },
-  {
-    artName: 'Animated Landing Page',
-    pageLink: './Art/animatedLandingPage without bar/index.html',
-    imageLink: './Art/animatedLandingPage without bar/ezgif.com-video-to-gif',
-    author: 'Aneta-s',
-    githubLink: 'https://github.com/aneta-s'
-  },
-  {
-    artName: 'Goraved',
-    pageLink: './Art/goraved/index.html',
-    imageLink: './Art/goraved/goraved_animation.gif',
-    author: 'Roman Pobotin (Goraved)',
-    githubLink: 'https://github.com/goraved'
-  },
-  {
-    artName: 'Doraemon',
-    pageLink: './Art/Ranajit/doraemon.html',
-    imageLink: './Art/animatron/doraemon.gif',
-    author: 'Ranajit',
-    githubLink: 'https://github.com/basak-32'
-  },
-  {
-    artName: 'Ax Dev',
-    pageLink: './Art/axdev/test.html',
-    imageLink: './Art/axdev/gif.gif',
-    author: 'Axel Avila',
-    githubLink: 'https://github.com/axavila'
-  },
-  {
-    artName: 'Magic Circle',
-    pageLink: './Art/magpiet/index.html',
-    imageLink: './Art/magpiet/gif.gif',
-    author: 'Magnus Cromwell',
-    githubLink: 'https://github.com/magpiet'
-  },
-  {
-    artName: 'Bouncing Ball',
-    pageLink: './Art/Bouncing Ball/index.html',
-    imageLink: './Art/cazabe/Bouncing Ball.gif',
-    author: 'Satish Pokala',
-    githubLink: 'https://github.com/Satishpokala124'
-  },
-  {
-    artName: 'Daredevil',
-    pageLink: './Art/daredevil/index.html',
-    imageLink: './Art/daredevil/daredevil.gif',
-    author: 'Vivek Raj',
-    githubLink: 'https://github.com/vivekrajx'
-  },
-  {
-    artName: 'hover Me',
-    pageLink: './Art/hoverMe/index.html',
-    author: 'Bleron88',
-    githubLink: 'https://github.com/bleron88'
-  },
-  {
-    artName: 'Happy Balloon',
-    pageLink: './Art/ztollef/index.html',
-    imageLink: './Art/ztollef/balloon.gif.',
-    author: 'ztollef',
-    githubLink: 'https://github.com/ztollef'
-  },
-  {
-    artName: 'playstation-anim',
-    pageLink: './Art/playstation-anim/index.html',
-    imageLink: './Art/playstation-anim/ps.gif',
-    author: 'seif1125',
-    githubLink: 'https://github.com/seif1125'
-  },
-  {
-    artName: 'Ritika',
-    pageLink: './Art/Ritika/index.html',
-    imageLink: './Art/Ritika/warrior.png',
-    author: 'Ritika',
-    githubLink: 'https://github.com/Ritika-soni'
-  },
-  {
-    artName: 'Animatron',
-    pageLink: './Art/animatron/index.html',
-    imageLink: './Art/animatron/colourpencils.png',
-    author: 'jahid hasan',
-    githubLink: 'https://github.com/jahidhasan299/'
-  },
-  {
-    artName: 'Animatron2',
-    pageLink: './Art/Animatron2/index.html',
-    imageLink: './Art/Animatron2/trance.gif',
-    author: 'PUNKLANCER',
-    githubLink: 'https://github.com/PUNKLANCER/'
-  },
-  {
-    artName: 'Text_Animation',
-    pageLink: './Art/Text_Animation/index.html',
-    imageLink: './Art/Text_Animation/text.gif',
-    author: 'Christian',
-    githubLink: 'https://github.com/mkBraga'
-  },
-  {
-    artName: 'Practice',
-    pageLink: './Art/Practice/index.html',
-    imageLink: './Art/Joy/triangle.gif',
-    author: 'MuGenFJ',
-    githubLink: 'https://github.com/MuGenFJ/'
-  },
-  {
-    artName: 'Tile',
-    pageLink: './Art/weilincheng/index.html',
-    imageLink: './Art/weilincheng/tile.gif',
-    author: 'weilincheng',
-    githubLink: 'https://github.com/weilincheng'
-  },
-  {
-    artName: 'Circle Pulse',
-    pageLink: './Art/circle-pulse/index.html',
-    imageLink: './Art/circle-pulse/circle-pulse.gif',
-    author: 'jmorr002',
-    githubLink: 'https://github.com/jmorr002'
-  },
-  {
-    artName: 'Flare Spin',
-    pageLink: './Art/mykz1608/index.html',
-    imageLink: '',
-    author: 'mykz1608',
-    githubLink: 'https://github.com/mykz1608'
-  },
-  {
-    artName: 'MexicanMustache',
-    pageLink: './Art/AnimatedMustache/index.html',
-    imageLink: './Art/AnimatedMustache/MexicanMustache.gif',
-    author: 'Andrés Alonso Gálvez',
-    githubLink: 'https://github.com/Dondesconton/'
-  },
-  {
-    artName: 'css',
-    pageLink: './Art/2.css/index.html',
-    imageLink: './Art/2.css/css.gif'
-  },
-  {
-    artName: 'Square Color Change',
-    pageLink: './Art/baesyc/index.html',
-    imageLink: './Art/baesyc/square.gif',
-    author: 'Baesyc',
-    githubLink: 'https://github.com/baesyc'
-  },
-  {
-    artName: 'MexicanMustache',
-    pageLink: './Art/AnimatedMustache/index.html',
-    imageLink: './Art/AnimatedMustache/MexicanMustache.gif',
-    author: 'Andrés Alonso Gálvez',
-    githubLink: 'https://github.com/Dondesconton/'
-  },
-  {
-    artName: 'Chanimation',
-    pageLink: './Art/Chanimation/index.html',
-    imageLink: './Art/Chanimation/dancegif.gif',
-    author: 'chandant9',
-    githubLink: 'https://github.com/chandant9/'
-  },
-  {
-    artName: 'DancingGroot',
-    pageLink: './Art/m-elina/index.html',
-    imageLink: './Art/m-elina/groot_animation.gif',
-    author: 'Melina',
-    githubLink: 'https://github.com/m-elina/'
-  },
-  {
-    artName: 'Animatron',
-    pageLink: './Art/animatron/index.html',
-    imageLink: './Art/animatron/trance.gif',
-    author: 'Andrew',
-    githubLink: 'https://github.com/andrewbom/'
-  },
-  {
-    artName: 'rainbows',
-    pageLink: './Art/vassilchiev/index.html',
-    imageLink: './Art/vassilchiev/giphy.gif',
-    author: 'Vassil',
-    githubLink: 'https://github.com/vassilchiev/'
-  },
-  {
-    artName: "Zai's Orbitron",
-    pageLink: './Art/zai/index.html',
-    imageLink: './Art/zai/zais_orbitron.gif',
-    author: '5amm5',
-    githubLink: 'https://github.com/5amm5965/'
-  },
-  {
-    artName: "404's crying baby page",
-    pageLink: './Art/papfal/index.html',
-    imageLink: './Art/papfal/HTML-404-Crying-Baby-Page.gif',
-    author: 'papfal',
-    githubLink: 'https://github.com/papfal/'
-  },
-  {
-    artName: 'ani-3d',
-    pageLink: './Art/ani-3d/ani-3d.html',
-    imageLink: './Art/ani-3d/ani-3d.gif',
-    author: 'clyde166',
-    githubLink: 'https://github.com/clyde166/'
-  },
-  {
-    artName: 'Boy',
-    pageLink: './Art/Boy/index.html',
-    imageLink: './Art/Boy/Boy with house.png',
-    author: 'Gajhendran',
-    githubLink: 'https://github.com/Gajhendran/'
-  },
-  {
-    artName: 'Funimation',
-    pageLink: './Art/Funimation/index.html',
-    imageLink: './Art/Funimation/Funimation.gif',
-    author: 'Pratik',
-    githubLink: 'https://github.com/pratikrana1998/'
-  },
-  {
-    artName: 'Jungle Monkey',
-    pageLink: './Art/AMCodin/index.html',
-    imageLink: './Art/AMCodin/monkey.gif',
-    author: 'AMCodin',
-    githubLink: 'https://github.com/amcodin'
-  },
-  {
-    artName: 'bellow',
-    pageLink: './Art/fran/index.html',
-    imageLink: './Art/fran/bellow.gif',
-    author: 'franzwah',
-    githubLink: 'https://github.com/franzwah'
-  },
-  {
-    artName: 'Typing Indicator',
-    pageLink: './Art/jacob-bacon/index.html',
-    imageLink: './Art/jacob-bacon/jacob-bacon-art.JPG',
-    author: 'jacob-bacon',
-    githubLink: 'https://github.com/jacob-bacon'
-  },
-  {
-    artName: 'Colination',
-    pageLink: './Art/colination/index.html',
-    imageLink: './Art/colination/animation.png',
-    author: 'colinJR95',
-    githublink: 'https://github.com/colinJR95'
-  },
-  {
-    artName: 'Glowing Circle by Leem Plays',
-    pageLink: './Art/AliHaidar/index.html',
-    imageLink: './Art/AliHaidar/giphy.gif',
-    author: 'alihaidar2950',
-    githubLink: 'https://github.com/alihaidar2950'
-  },
-  {
-    artName: 'bouncy-ball',
-    pageLink: './Art/bouncy-ball/ty.html',
-    imageLink: './Art/bouncy-ball/bouncy-ball.gif',
-    author: 'Huang Yi-Ting',
-    githubLink: 'https://github.com/yiting76'
-  },
-  {
-    artName: 'bouncy-ball',
-    pageLink: './Art/bouncy-ball/ty.html',
-    imageLink: './Art/bouncy-ball/bouncy-ball.gif',
-    author: 'Huang Yi-Ting',
-    githubLink: 'https://github.com/yiting76'
-  },
-  {
-    artName: 'Tronix',
-    pageLink: './Art/visiona/index.html',
-    imageLink: './Art/visiona/tronix.gif',
-    author: 'visiona',
-    githubLink: 'https://github.com/visiona'
-  },
-  {
-    artName: 'Synchronization',
-    pageLink: './Art/synchronization!/synchronization',
-    imageLink: './Art/synchronization/synchronized_Dots.gif',
-    author: 'Pranjal',
-    githublink: 'https://github.com/Pranjal705'
-  },
-  {
-    artName: 'Random Squares',
-    pageLink: './Art/Monitha/index.html',
-    author: 'Monitha',
-    githubLink: 'https://github.com/dmonitha'
-  },
-  {
-    artName: 'Walking-Man-Front',
-    pageLink: './Art/Akhil/index.html',
-    imageLink: './Art/Akhil/Walking-man-front.gif',
-    author: 'Akhil',
-    githubLink: 'https://github.com/akhils95'
-  },
-  {
-    artName: 'Cow-cat',
-    pageLink: './Art/Cow-cat/index.html',
-    imageLink: './Art/Cow-cat/Cow-cat.gif',
-    author: 'Galia',
-    githubLink: 'https://github.com/galiarudenko'
-  },
-  {
-    artName: 'Rainb0w',
-    pageLink: './Art/Duka/index.html',
-    imageLink: './Art/Duka/rainbow.gif',
-    author: 'Duka',
-    githubLink: 'https://github.com/DusanKrcmarik'
-  },
-  {
-    artName: 'Indian',
-    pageLink: './Art/Indian/index.html',
-    imageLink: './Art/Indian/Indian.gif',
-    author: 'Duka',
-    githubLink: 'https://github.com/ndvishruth'
-  },
-  {
-    artName: 'Animatron',
-    pageLink: './Art/sanmitra/index.html',
-    imageLink: './Art/sanmitra/index.gif',
-    author: 'sanmitra',
-
-    githubLink: 'https://github.com/sanmitra1999'
-  },
-  {
-    artName: 'Ball-clear',
-    pageLink: './Art/Naok000/index.html',
-    imageLink: './Art/Naok000/ball-clear.gif',
-    author: 'Naok000',
-    githubLink: 'https://github.com/Naok000'
-  },
-  {
-    artName: 'Mario_Kart_Animation',
-    pageLink: './Art/Mario_Kart_Animation/index.html',
-    imageLink: './Art/Mario_Kart_Animation/Mario.png',
-    author: 'AnsonAMS',
-    githubLink: 'https://github.com/AnsonAMS'
-  },
-  {
-    artName: 'Microsoft_animation',
-    pageLink: './Art/SaumyaBhatt/index.html',
-    imageLink: './Art/SaumyaBhatt/Animation.gif',
-    author: 'Saumya-Bhatt',
-    githubLink: 'https://github.com/Saumya-Bhatt'
-  },
-  {
-    artName: 'Falling',
-    pageLink: './Art/Sfrench5/index.html',
-    imageLink: './Art/Sfrench5/Falling.gif',
-    author: 'Sfrench5',
-    githubLink: 'https://github.com/Sfrench5'
-  },
-  {
-    artName: 'Dragon_Loading',
-    pageLink: './Art/Dragon_Loading/index.html',
-    imageLink: './Art/Dragon_Loading/DragonLoading.gif',
-    author: 'Prasad',
-    githubLink: 'https://github.com/PrasadM07'
-  },
-  {
-    artName: 'Animatrix',
-    pageLink: './Art/Animatrix/index.html',
-    imageLink: './Art/Animatrix/Animatrix.png',
-    author: 'soutog',
-    githubLink: 'https://github.com/soutog'
-  },
-  {
-    artName: 'Simple-Loading',
-    pageLink: './Art/Loading/loading.html',
-    imageLink: './Art/Loading/load.gif',
-    author: 'Vijay',
-    githubLink: 'https://github.com/VijayVjCuber'
-  },
-  {
-    artName: 'Fiyi-Animation',
-    pageLink: './Art/Fiyi-Animation/index.html',
-    imageLink: './Art/Fiyi-Animation/relax_smile.gif',
-    author: 'Fiyi-A',
-    githubLink: 'https://github.com/Fiyi-A'
-  },
-  {
-    artName: 'Colored Bars',
-    pageLink: './Art/mleblanc94/mleblanc94_html_Animation-Nation.html',
-    imageLink: './Art/mleblanc94/ColoredBars.gif',
-    author: 'mleblanc94',
-    githubLink: 'https://github.com/mleblanc94'
-  },
-  {
-    artName: 'animeR',
-    pageLink: './Art/animeR/index.html',
-    imageLink: './Art/animeR/animeR.gif',
-    author: 'Rajneesh',
-    githubLink: 'https://github.com/rajneeshk94'
-  },
-  {
-    artName: 'Sunset-City',
-    pageLink: './Art/jyun9504/index.html',
-    imageLink: './Art/jyun9504/sunset-city.gif',
-    author: 'jyun9504',
-    githubLink: 'https://github.com/jyun9504'
-  },
-  {
-    artName: 'brianbottle',
-    author: 'brian',
-    pageLink: './Art/brianbottle/index.html',
-    imageLink: './Art/brianbottle/bottle.gif',
-    githubLink: 'https://github.com/brianabplanalp1'
-  },
-  {
-    artName: 'Shapes',
-    pageLink: './Art/mark-marchant/index.html',
-    imageLink: './Art/mark-marchant/shapes.png',
-    author: 'Mark Marchant',
-    githubLink: 'https://github.com/jtla3/Animation-Nation'
-  },
-  {
-    artName: 'Loading',
-    pageLink: './Art/NoumanAziz/Loading.html',
-    videoLink: './Art/NoumanAziz/loading.gif',
-    author: 'NoumanAziz',
-    githubLink: 'https://github.com/NoumanAziz'
-  },
-  {
-    artName: `Galek's Simple Animation`,
-    pageLink: './Art/GalekAnimation/index.html',
-    imageLink: './Art/GalekAnimation/simpleanimation.gif',
-    author: 'Adam Galek',
-    githubLink: 'https://github.com/TheGalekxy'
-  },
-  {
-    artname: 'Rainbow animation',
-    pageLink: './Art/Rainbow/index.html',
-    imageLink: './Art/Rainbow/rainbow.gif',
-    author: 'Mohanraj',
-    githubLink: 'https://github.com/chelladuraimohanraj/Animation-Nation'
-  },
-  {
-    artName: `Cyan Loading Animation`,
-    pageLink: './Art/Wannesds/index.html',
-    imageLink: './Art/Wannesds/Wannesds.gif',
-    author: 'Wannes Dieltiens',
-    githubLink: 'https://github.com/Wannesds'
-  },
-  {
-    artName: 'Animatron',
-    pageLink: './Art/Animatron/index.html',
-    imageLink: './Art/Animatron/trance.gif',
-    author: 'Gihan Balasuriya',
-    githubLink: 'https://github.com/gihanbalasuriya'
-  },
-  {
-    artName: 'Light text blink',
-    pageLink: './Art/Mani-textlight-blink/index.html',
-    imageLink: './Art/Mani-textlight-blink/light-blink-text.gif',
-    author: 'Mani Pandian',
-    githubLink: 'https://github.com/Manipandian'
-  },
-  {
-    artName: 'Circle',
-    pageLink: './Art/PoKai/index.html',
-    imageLink: './Art/PoKai/circle.png',
-    author: 'PoKai Chang',
-    githubLink: 'https://github.com/st875052018'
-  },
-  {
-    artName: 'animatron',
-    pageLink: './Art/animatron/index.html',
-    imageLink: './Art/animatron/trance.gif',
-    author: 'Christy',
-    githubLink: 'https://github.com/ChristyLucid'
-  },
-  {
-    artName: 'bouncing_ball',
-    pageLink: './Art/bouncing_ball/bouncing_ball.html',
-    imageLink: './Art/bouncing_ball/bouncing-ball.gif',
-    author: 'Nirmalie',
-    githubLink: 'https://github.com/nirmalieo3'
-  },
-  {
-    artName: 'Rocket',
-    pageLink: './Art/Rocket/index.html',
-    imageLink: './Art/Rocket/rocket.gif',
-    author: 'Jose Diaz',
-    githubLink: 'https://github.com/josegerard2000'
-  },
-  {
-    artName: 'simpleG',
-    pageLink: './Art/simpleG/index.html',
-    imageLink: './Art/simpleG/kitty.jpg',
-    author: 'gargeper',
-    githubLink: 'https://github.com/gargeper'
-  },
-  {
-    artName: 'BounceFace',
-    pageLink: './Art/ainamation/index.html',
-    imageLink: './Art/ainamation/ainamation.gif',
-    author: 'Ainara Saralegui',
-    githubLink: 'https://github.com/asaralegui'
-  },
-  {
-    artName: 'Text Flow',
-    pageLink: './Art/ConnerCoding/index.html',
-    imageLink: './Art/ConnerCoding/ztmanimation.gif',
-    author: 'Conner Schiller',
-    githubLink: 'https://github.com/ConnerCoding'
-  },
-  {
-    artName: 'Glow',
-    pageLink: './Art/Glow/index.html',
-    imageLink: './Art/Glow/Glow.png',
-    author: 'Joaquin Castillo',
-    githubLink: 'https://github.com/JuakoDev'
-  },
-  {
-    artName: 'Heart Real',
-    pageLink: './Art/riddhax/index.html',
-    imageLink: './Art/riddhax/index.gif',
-    author: 'Riddhax',
-    githubLink: 'https://github.com/riddhax'
-  },
-
-  {
-    artName: 'Balls',
-    pageLink: './Art/Paul - Simple Annoying Balls/index.html',
-    imageLink: './Art/Paul - Simple Annoying Balls/Balls.gif',
-    author: 'Paul',
-    githubLink: 'https://github.com/psr83'
-  },
-
-  {
-    artname: 'Square-Move',
-    pageLink: './Art/Poonam/square.html',
-    imageLink: './Art/Poonam/square_gif.gif',
-    author: 'Poonam',
-    githubLink: 'https://github.com/poonampant'
-  },
-
-  {
-    artname: 'JesseEarley',
-    pageLink: './Art/JesseEarley/index.html',
-    imageLink: './Art/JesseEarley/index.gif',
-    author: 'JesseEarley',
-    githubLink: 'https://github.com/JesseEarley'
-  },
-  {
-    artname: 'Hacktoberfest 2020',
-    pageLink: './Art/taepal467/index.html',
-    imageLink: './Art/taepal467/hiclipart.com (1).png',
-    author: 'Chantae P.',
-    githubLink: 'https://github.com/taepal467'
-  },
-  {
-    artName: 'Animatron',
-    pageLink: './Art/animatron/triangle/index.html',
-    imageLink: './Art/animatron/trance.gif',
-    author: 'Deborah',
-    githubLink: 'https://github.com/dluckey123'
-  },
-  {
-    artName: 'Animatron',
-    pageLink: './Art/animatron/triangle/index.html',
-    imageLink: './Art/animatron/trance.gif',
-    author: 'Deborah',
-    githubLink: 'https://github.com/dluckey123'
-  },
-  {
-    artname: 'Animate',
-    pageLink: '/codepen/animation/src/index.html',
-    imageLink: 'Animation',
-    author: 'Altamas khan',
-    githubLink: 'https://github.com/Altamas2049'
-  },
-  {
-    artName: 'Spin',
-    pageLink: './Art/Spin/allli.html',
-    imageLink: './Art/Spin/allli.gif',
-    author: 'Victor Winner',
-    githubLink: 'https://github.com/Vicwin13'
-  },
-  {
-    artName: 'Spinner',
-    pageLink: './Art/nishantpandey/allli.html',
-    imageLink: './Art/nishantpandey/allli.gif',
-    author: 'Nishant Pandey',
-    githubLink: 'https://github.com/mrpandey1'
-  },
-  {
-    artName: 'Hacktober Test',
-    pageLink: './Art/bajancode/index.html',
-    imageLink: './Art/BajanCode/index.gif',
-    author: 'bajancode',
-    githubLink: 'https://github.com/bajancode'
-  },
-  {
-    artName: 'ZTM anim',
-    pageLink: './Art/ayushi2410/index.html',
-    imageLink: './Art/ayushi2410/ayushi2410.gif',
-    author: 'Ayushi2410',
-    githubLink: 'https://github.com/ayushi2410'
-  },
-  {
-    artName: 'misaelsantos',
-    pageLink: './Art/misaelsantos/index.html',
-    imageLink: './Art/misaelsantos/neohack.gif',
-    author: 'Misael Santos',
-    githubLink: 'https://github.com/MisaelSantos'
-  },
-  {
-    artName: 'I am a Developer',
-    pageLink: './Art/Kuroyza/Iam-a-developer.html',
-    imageLink: './Art/Kuroyza/Iam-a-developer.gif',
-    author: 'Kuroyza',
-    githubLink: 'https://github.com/kuroyza'
-  },
-  {
-    artName: 'simple box',
-    pageLink: './Art/Box/index.html',
-    imageLink: './Art/Box/static_image.jpg',
-    author: 'Abishek shah',
-    githubLink: 'https://github.com/abishek-sha-256'
-  },
-  {
-    artname: 'Starry-sky',
-    pageLink: './Art/starry-night/index.html',
-    imageLink: './Art/starry-night/stars',
-    author: 'Taima Khawaldeh',
-    githubLink: 'https://github.com/taimakh'
-  },
-  {
-    artName: 'Project Gallery',
-    pageLink: './Art/hulya/index.html',
-    imageLink: './Art/hulya/gallery.gif',
-    author: 'Hulya Karakaya',
-    githubLink: 'https://github.com/hulyak'
-  },
-  {
-    artName: 'animation',
-    pageLink: './Art/sameer786/animation.html',
-    imageLink: './Art/sameer786/radius.gif',
-    author: 'sameer',
-    githubLink: 'https://github.com/sameer8605'
-  },
-  {
-    artName: 'ArrowWave',
-    pageLink: './Art/ArrowWave/index.html',
-    imageLink: './Art/ArrowWave/ArrowWave.gif',
-    author: 'Gabriel',
-    githubLink: 'https://github.com/GabrielTeixeiraC'
-  },
-  {
-    artName: 'The 4-Ever Loop',
-    pageLink: './Art/the-4ever-loop/index.html',
-    imageLink: './Art/the-4ever-loop/rotate.gif',
-    author: 'Luciano M.',
-    githubLink: 'https://github.com/LucianoWebDev'
-  },
-  {
-    artName: 'Running Car',
-    pageLink: './Art/Running-Car/index.html',
-    imageLink: './Art/Running-Car/Running-car.PNG',
-    author: 'Ermias',
-    githubLink: 'https://github.com/ermiaskidane'
-  },
-  {
-    artname: 'Youssef',
-    pageLink: './Art/Youssef/index.html',
-    imageLink: './Art/Youssef/fd8_AX.gif',
-    author: 'Youssef',
-    githubLink: 'https://github.com/youssefhany96'
-  },
-  {
-    artName: 'The 4-Ever Loop',
-    pageLink: './Art/the-4ever-loop/index.html',
-    imageLink: './Art/the-4ever-loop/rotate.gif',
-    author: 'Luciano M.',
-    githubLink: 'https://github.com/LucianoWebDev'
-  },
-
-  {
-    artName: 'Itried',
-    pageLink: '/Art/Itried/animation.html',
-    author: 'Harsha',
-    githublink: 'https://github.com/HarshaKumar23'
-  },
-  {
-    artName: 'Snail Zoom',
-    pageLink: './Art/rbhachu/index.html',
-    imageLink: './Art/rbhachu/snail.gif',
-    author: 'Bhachu R.',
-    githubLink: 'https://github.com/rbhachu'
-  },
-  {
-    artName: 'Mini Text Animation',
-    pageLink: './Art/text-mini-animation/index.html',
-    imageLink: './Art/text-mini-animation/text-anime.gif',
-    author: 'Chinel',
-    githubLink: 'https://github.com/chinel'
-  },
-  {
-    artName: 'Square loader',
-    pageLink: './Art/square_loading/index.html',
-    imageLink: './Art/square_loading/square_loading',
-    author: 'Marek Chasák',
-    githubLink: 'https://github.com/mchasak'
-  },
-  {
-    artName: 'Stairs Text',
-    pageLink: './Art/StairsText/index.html',
-    imageLink: './Art/StairsText/stairs-text.gif',
-    author: 'Noam K.',
-    githubLink: 'https://github.com/noamkanonich'
-  },
-  {
-    artName: 'animation',
-    pageLink: './Art/sameer786/animation.html',
-    imageLink: './Art/sameer786/radius.gif',
-    author: 'sameer',
-    githubLink: 'https://github.com/sameer8605'
-  },
-  {
-    artName: 'Spinning is a good trick',
-    pageLink: './Art/garrod90/index.html',
-    imageLink: './Art/garrod90/craigsGif.gif',
-    author: 'Craig, G',
-    githubLink: 'https://github.com/garrod90'
-  },
-  {
-    artName: 'Snail Zoom',
-    pageLink: './Art/rbhachu/index.html',
-    imageLink: './Art/rbhachu/snail.gif',
-    author: 'Bhachu R.',
-    githubLink: 'https://github.com/rbhachu'
-  },
-  {
-    artName: 'Mini Text Animation',
-    pageLink: './Art/text-mini-animation/index.html',
-    imageLink: './Art/text-mini-animation/text-anime.gif',
-    author: 'Chinel',
-    githubLink: 'https://github.com/chinel'
-  },
-  {
-    artName: 'Square loader',
-    pageLink: './Art/square_loading/index.html',
-    imageLink: './Art/square_loading/square_loading',
-    author: 'Marek Chasák',
-    githubLink: 'https://github.com/mchasak'
-  },
-  {
-    artName: 'Stairs Text',
-    pageLink: './Art/StairsText/index.html',
-    imageLink: './Art/StairsText/stairs-text.gif',
-    author: 'Noam K.',
-    githubLink: 'https://github.com/noamkanonich'
-  },
-  {
-    artName: 'animation',
-    pageLink: './Art/sameer786/animation.html',
-    imageLink: './Art/sameer786/radius.gif',
-    author: 'sameer',
-    githubLink: 'https://github.com/sameer8605'
-  },
-
-  {
-    pageLink: './Art/radar animation/index.html',
-    imageLink: './Art/radar.gif',
-    author: 'Anup',
-    githubLink: 'https://github.com/paddybaba'
-  },
-  {
-    pageLink: './Art/sameer786/animation.html',
-    imageLink: './Art/sameer786/radius.gif',
-    author: 'sameer',
-    githubLink: 'https://github.com/sameer8605'
-  },
-  {
-    pageLink: './Art/radar animation/index.html',
-    imageLink: './Art/radar',
-    author: 'Anup',
-    githubLink: 'https://github.com/paddybaba'
-  },
-  {
-    pageLink: './Art/sameer786/animation.html',
-    imageLink: './Art/sameer786/radius.gif',
-    author: 'sameer',
-    githubLink: 'https://github.com/sameer8605'
-  },
-  {
-    artName: 'Friendly Ghost',
-    pageLink: './Art/ristotoldsep/index.html',
-    author: 'Risto Tõldsep',
-    githubLink: 'https://github.com/ristotoldsep'
-  },
-  {
-    artName: 'Friendly Ghost',
-    pageLink: './Art/ristotoldsep/index.html',
-    author: 'Risto Tõldsep',
-    githubLink: 'https://github.com/ristotoldsep'
-  },
-  {
-    artName: 'sritron',
-    pageLink: './Art/sritron/index.html',
-    imageLink: './Art/sritron/trance.gif',
-    author: 'Srinivas',
-    githubLink: 'https://github.com/sri189ms'
-  },
-  {
-    artName: 'Friendly Ghost',
-    pageLink: './Art/ristotoldsep/index.html',
-    author: 'Risto Tõldsep',
-    githubLink: 'https://github.com/ristotoldsep'
-  },
-  {
-    artName: 'Sun Rise Time',
-    pageLink: './Art/gurprtAnim/index.html',
-    imageLink: './Art/gurprtAnim/gurAnim.gif',
-    author: 'Gurpreet',
-    githubLink: 'https://github.com/gur-p-reet'
-  },
-  {
-    artName: 'Personal Info',
-    pageLink: './Art/Personal_info/triangle/index.html',
-    imageLink: './Art/Personal_info/trance.gif',
-    author: 'Naim Uddin',
-    githubLink: 'https://github.com/Naim365'
-  },
-  {
-    artName: 'Shining Text',
-    pageLink: './Art/MaxieTextShineOn/index.html',
-    imageLink: './Art/MaxieTextShineOn/maxie-text-shine-on.gif',
-    author: 'maxie7',
-    githubLink: 'https://github.com/maxie7'
-  },
-  {
-    artName: 'Spinning Box',
-    pageLink: './Art/KccbzZ/index.html',
-    imageLink: './Art/KccbzZ/cover.png',
-    author: 'KccbzZ',
-    githubLink: 'https://github.com/KccbzZ'
-  },
-  {
-    artName: 'Age Disgracefully',
-    pageLink: './Art/ynoden/index.html',
-    imageLink: './Art/ynoden/Age_Disgracefully.gif',
-    author: 'yusefnoden',
-    githubLink: 'https://github.com/yusefnoden'
-  },
-  {
-    artname: 'jimanimation',
-    pageLink: './Art/jimanimation/index.html',
-    imageLink: './Art/jimanimation/bouncy.gif',
-    author: 'Jimin',
-    githubLink: 'https://github.com/jimijos'
-  },
-
-  {
-    artName: 'Meme Animation',
-    pageLink: './Art/just_for_fun/index.html',
-    imageLink: './Art/just_for_fun/image.gif',
-    author: 'Rahul Negi',
-    githubLink: 'https://github.com/rahulnegi20'
-  },
-  {
-    artName: 'Stretch ZTM',
-    pageLink: './Art/animation_gn/index.html',
-    imageLink: './Art/animation_gn/animation_gn.gif',
-    author: 'gnyokota',
-    githubLink: 'https://github.com/gnyokota'
-  },
-  {
-    artname: 'AnimationCom',
-    pageLink: './Art/Anita/AnimationCom/triangle.html',
-    imageLink: './Art/AnimationCom/header.jpg',
-    author: 'Anita',
-    githubLink: 'https://github.com/anita-tsai'
-  },
-  {
-    artName: 'Cards',
-    pageLink: './Art/cards/index.html',
-    imageLink: './Art/cards/cards.gif',
-    author: 'networkdavit',
-    githubLink: 'https://github.com/networkdavit'
-  },
-  {
-    artName: "Lidor'sAnimation",
-    pageLink: "./Art/Lidor's Animation/index.html",
-    imageLink: "./Art/Lidor's Animation/animation.gif",
-    author: 'LidorAsher',
-    githubLink: 'https://github.com/lidorasher11'
-  },
-  {
-    artName: "Shiff's Animation",
-    pageLink: './Art/myAnimation/index.html',
-    imageLink: './Art/myAnimation/myanimation.gif',
-    author: 'Shifa',
-    githubLink: 'https://github.com/ShifaShirin'
-  },
-  {
-    artName: 'ani-1trial',
-    pageLink: './Art/ani-1trial/index.html',
-    imageLink: './Art/ani-1trial/ani-gif.gif',
-    author: 'tru-izo',
-    githubLink: 'https://github.com/tru-izo'
-  },
-  {
-    artName: 'Air_Balloon',
-    pageLink: './Art/Air_Balloon/index.html',
-    imageLink: './Art/Air_Balloon/balloon.gif',
-    author: 'Abha',
-    githubLink: 'https://github.com/Abha-1281'
-  },
-  {
-    artName: 'Camp Fire',
-    pageLink: './Art/camp_fire/index.html',
-    imageLink: './Art/camp_fire/camp_fire.gif',
-    author: 'Chansoo',
-    githubLink: 'https://github.com/ChansooKim316'
-  },
-  {
-    artName: 'rubberband Red',
-    pageLink: './Art/ou79/index.html',
-    imageLink: './Art/rubberbandRed.gif',
-    author: 'ou79',
-    githubLink: 'https://github.com/ou79'
-  },
-  {
-    artName: 'ColorChanger',
-    pageLink: './Art/ColorChanger/index.html',
-    imageLink: './Art/color-changer.gif',
-    author: 'Atallah-Nadhir',
-    githubLink: 'https://github.com/Atallah-Nadhir'
-  },
-  {
-    artName: 'PONG Animation',
-    pageLink: './Art/walkitoff/index.html',
-    imageLink: './Art/walkitoff/gif.gif',
-    author: 'Tyler Dollick',
-    githubLink: 'https://github.com/walkitoff'
-  },
-  {
-    artname: 'Animatron',
-    pageLink: './Art/mbargaedge/index.html',
-    imageLink: './Art/mbargaedge/animatron.gif',
-    author: 'Mbarga',
-    githubLink: 'https://github.com/marcelmbarga/'
-  },
-  {
-    artName: 'House',
-    pageLink: './Art/TTD/triangle/index.html',
-    imageLink: './Art/TTD/house.gif',
-    author: 'TanyaTD',
-    githubLink: 'https://github.com/TTD126'
-  },
-  {
-    artName: 'Spinning Title',
-    pageLink: './Art/ljBeast21ldj/index.html',
-    imageLink: './Art/ljBeast21ldj/firstGIF.gif',
-    author: 'Larry',
-    githubLink: 'https://github.com/ljBeast21ldj'
-  },
-  {
-    artName: 'Heart pulsation',
-    pageLink: './Art/Sallah/index.html',
-    imageLink: './Art/Sallah/Heart-Pulsation.png',
-    author: 'Sallah',
-    githubLink: 'https://github.com/SallahTech'
-  },
-  {
-    artName: 'MubbeAnimation',
-    pageLink: './Art/Mubbe/index.html',
-    imageLink: './Art/Mubbe/MubbeAnimation.gif',
-    author: 'Mubarak',
-    githubLink: 'https://github.com/mual5746'
-  },
-  {
-    pageLink: './Art/neon-glowing-text/index.html',
-    imageLink: './Art/neon-glowing-text/glowing-text-GIF.gif',
-    author: 'Adri',
-    githubLink: 'https://github.com/adrimual'
-  },
-  {
-    artName: 'Simple Animation',
-    pageLink: './Art/simple animation/transition.html',
-    imageLink: './Art/simple animation/animatee.gif',
-    author: 'Rudimental',
-    githubLink: 'https://github.com/rudimental-again'
-  },
-  {
-    artName: 'gbArt',
-    pageLink: './Art/gbArt/index.html',
-    imageLink: './Art/gbArt/shapeFlip.gif',
-    author: 'Gary Bergman',
-    githubLink: 'https://github.com/Gary-Bergman'
-  },
-  {
-    artName: "Turtando's Animation",
-    pageLink: './Art/turtando/animation.html',
-    imageLink: './Art/Turtando/happyhalloween.gif',
-    author: 'Turtando',
-    githubLink: 'https://github.com/Turtando'
-  },
-  {
-    artName: 'Bouncing Balls',
-    pageLink: './Art/EyeOfAthena/index.html',
-    imageLink: './Art/EyeOfAthena/cover.png',
-    author: 'EyeOfAthena',
-    githubLink: 'https://github.com/EyeOfAthena/bouncing-ball'
-  },
-  {
-    artName: 'Otherside',
-    pageLink: './Art/Otherside/ubi.html',
-    imageLink: './Art/Otherside/recording.gif',
-    author: 'Ubibimbap',
-    githubLink: 'https://github.com/Ubibimbap'
-  },
-  {
-    artName: 'Basketball God',
-    pageLink: './Art/Sim-animation/index.html',
-    imageLink: './Art/Sim-animation/project-screenshot.png',
-    author: 'Sim',
-    githubLink: 'https://github.com/sim-a-19'
-  },
-  {
-    artName: "Ziyao's Animation",
-    pageLink: './Art/robot/robot_index.html',
-    imageLink: './Art/robot/robot.gif',
-    author: 'Ziyao',
-    githubLink: 'https://github.com/ziyaoc3'
-  },
-  {
-    artName: 'Simplerv',
-    pageLink: './Art/Aniamtion_RV/index.html',
-    imageLink: './Art/Aniamtion_RV/circle.png',
-    author: 'Aarush Bhat',
-    githubLink: 'https://github.com/07rv'
-  },
-  {
-    artName: 'Devtemmy_animation',
-    pageLink: './Art/Devtemmy_animation/index.html',
-    imageLink: './Art/Devtemmy_animation/Devtemmyanimation.gif',
-    author: 'Dev-Temmy',
-    githubLink: 'https://github.com/Dev-Temmy'
-  },
-  {
-    artName: 'Fading text animation',
-    pageLink: './Art/araskog/index.html',
-    imageLink: './Art/araskog/animation.gif',
-    author: 'Amanda Araskog',
-    githubLink: 'https://github.com/araskog'
-  },
-  {
-    artName: 'Moving Divs',
-    pageLink: './Art/Razvan/RazvanFratila/index.html',
-    imageLink: './Art/Razvan/RazvanFratila/first.gif',
-    author: 'Razvan',
-    githubLink: 'https://github.com/fratilar'
-  },
-  {
-    artName: 'KDev Animation',
-    pageLink: './Art/KDev-Animator/index.html',
-    imageLink: './Art/KDev-Animator/kdev-animation.gif',
-    author: 'Detmar Ruhfus',
-    githubLink: 'https://github.com/kamikazid'
-  },
-  {
-    artName: 'Square Bounce',
-    pageLink: './Art/Vish/index.html',
-    imageLink: './Art/Vish/SquareBounce.gif',
-    author: 'Vishwam',
-    githubLink: 'https://github.com/vishmagic'
-  },
-  {
-    artName: 'Hina',
-    pageLink: './Art/Hina/Hina.html',
-    imageLink: './Art/Hina/Basketball.gif',
-    imageLink: './Art/Hina/net.gif',
-    author: 'Hina Najam',
-    githubLink: 'https://github.com/hinanajam'
-  },
-  {
-    artName: 'AmitAnimation',
-    pageLink: './Art/Joy/AmitAnimation/amitanimation.html',
-    imageLink: './Art/Joy/AmitAnimation/amitanimation.gif',
-    author: 'Amit',
-    githubLink: 'https://github.com/AmitRoy07'
-  },
-  {
-    artName: 'Bouncing Cheems ',
-    pageLink: './Art/Suddath-Gautam/index.html',
-    imageLink: './Art/Suddath-Gautam/cheems.gif',
-    author: 'Suddath Gautam',
-    githubLink: 'https://github.com/wardaddy98'
-  },
-  {
-    artName: 'Pop-up Confetti animation.',
-    pageLink: './Art/yay-ztm-animation/index.html',
-    imageLink: './Art/yay-ztm-animation/pop_animation.gif',
-    author: 'Hyunji Kim',
-    githubLink: 'https://github.com/creativehkim'
-  },
-  {
-    artName: 'Monolith',
-    pageLink: './Art/acphil/index.html',
-    imageLink: './Art/acphil/monolith.png',
-    author: 'acphil',
-    githubLink: 'https://github.com/acphil2'
-  },
-  {
-    artName: 'Smiling Doll',
-    pageLink: './Art/jbermeo/index.html',
-    imageLink: './Art/jbermeo/doll.gif',
-    author: 'Jose Bermeo',
-    githubLink: 'https://github.com/jbermeo10'
-  },
-  {
-    artName: 'vasubhatnagar',
-    pageLink: './Art/vasubhatnagar/index.html',
-    imageLink: './Art/vasubhatnagar/ss.jpg',
-    author: 'Vasu Bhatnagar',
-    githubLink: 'https://github.com/vasubhatnagar'
-  },
-  {
-    artName: 'JoToSmola',
-    pageLink: './Art/JoToSmola/index.html',
-    imageLink: './Art/JoToSmola/JoToSmola.gif',
-    author: 'GrabKrab',
-    githubLink: 'https://github.com/GrabKrab'
-  },
-  {
-    artName: 'mojaanimacia',
-    pageLink: './Art/mojaanimacia/stranka.html',
-    author: 'Martin052',
-    githubLink: 'https://github.com/martin052'
-  },
-  {
-    artName: 'ellipsis',
-    pageLink: './Art/ianhawe/index.html',
-    author: 'ianhawe',
-    githubLink: 'https://github.com/ianhawe'
-  },
-  {
-    artName: 'iris',
-    pageLink: './Art/iris/index.html',
-    imageLink: './Art/iris/trance.gif',
-    author: 'iriswdq0504',
-    githubLink: 'https://github.com/iriswdq0504'
-  },
-
-  {
-    artName: 'Fun with balls!',
-    pageLink: './Art/miguelDalberto/funWithBalls/index.html',
-    imageLink: './Art/miguelDalberto/funWithBalls/funWithBalls_screenshot.png',
-    author: 'miguelDalberto',
-    githubLink: 'https://github.com/miguelDalberto'
-  },
-  {
-    artName: 'FourFlag_Load',
-    pageLink: './Art/FourFlag_Load/index.html',
-    imageLink: './Art/FourFlag_Load/trance.gif',
-    author: 'chungngai09',
-    githubLink: 'https://github.com/chungngai09'
-  },
-  {
-    artName: 'AnimatronJS',
-    pageLink: './Art/animatronJS/index.html',
-    author: 'Anna Ovechkina',
-    githubLink: 'https://github.com/Annu7shka'
-  },
-  {
-    artName: 'perfect_goal',
-    pageLink: './Art/perfect_goal/index.html',
-    imageLink: './Art/perfect_goal/perfect_goalscreenshot.png',
-    author: 'henzbori',
-    githubLink: 'https://github.com/henzbori'
-  },
-  {
-    artName: 'Beating Heart',
-    pageLink: './Art/beating-heart/index.html',
-    imageLink: './Art/beating-heart/heart.gif',
-    author: 'MishkaZi',
-    githubLink: 'https://github.com/MishkaZi'
-  },
-  {
-    artName: 'Bouncing Balls',
-    pageLink: './Art/Sankyeat/index.html',
-    imageLink: './Art/Sankyeat/bouncingballs.gif',
-    author: 'Sankyeat',
-    githubLink: 'https://github.com/sanks20'
-  },
-  {
-    artName: 'Sample page',
-    pageLink: './Art/Joy/triangle/index.html',
-    imageLink: './Art/Joy/triangle/my-animation.gif',
-    author: 'Mamathagowd107',
-    githubLink: 'https://github.com/Mamathagowd107'
-  },
-  {
-    artName: 'Animated',
-    pageLink: './Art/animated/triangle/index.html',
-    imageLink: './Art/Joy/triangle/triangle.gif',
-    author: 'Joy',
-    githubLink: 'https://github.com/royranger'
-  },
-  {
-    artName: 'achwell',
-    pageLink: './Art/achwell/index.html',
-    imageLink: './Art/achwell/ball.gif',
-    author: 'achwell',
-    githubLink: 'https://github.com/achwell'
-  },
-  {
-    artName: 'Robotic Circles',
-    pageLink: './Art/animation_yaniv/index.html',
-    imageLink: './Art/animation_yaniv/robot.png',
-    author: 'Yaniv Sagy',
-    githubLink: 'https://github.com/yanivsagy'
-  },
-  {
-    artName: 'Ocean Day',
-    pageLink: './Art/d-spence/index.html',
-    imageLink: './Art/d-spence/ztm-dspence-css-anim.gif',
-    author: 'd-spence',
-    githubLink: 'https://github.com/d-spence'
-  },
-  {
-    artName: 'Animation-Circle',
-    pageLink: './Art/Animation-Circle/index.html',
-    imageLink: './Art/Animation-Circle/animation-circle.gif',
-    author: 'Elid Venega',
-    githubLink: 'https://github.com/elidvenega'
-  },
-  {
-    artName: 'Sweet street',
-    pageLink: './Art/Sweet_street/mario.html',
-    imageLink: './Art/Sweet_street/animation-gif.gif',
-    author: 'meni-avitan',
-    githubLink: 'https://github.com/meniAvitan/Animation-Nation.git'
-  },
-  {
-    pageLink: './Art/Joy/nithin-animation/index.html',
-    imageLink: './Art/Joy/triangle/triangle.gif',
-    author: 'Nithin',
-    githubLink: 'https://github.com/Nithin6252-reddy'
-  },
-  {
-    artName: 'Jittery rectangles',
-    pageLink: './Art/Vaibhav/index.html',
-    author: 'Vaibhav Jain',
-    githubLink: 'https://github.com/Vaibhav-multi-dev'
-  },
-  {
-    artName: 'Pra-animate',
-    pageLink: './Art/Pra-animate/indexpra1.html',
-    //imageLink: './Art/Joy/triangle/triangle.gif',
-    author: 'Prajoth',
-    githubLink: 'https://github.com/prajoth-b'
-  },
-  {
-    artName: '3D figure animation',
-    pageLink: './Art/DOKL57/index.html',
-    imageLink: './Art/DOKL57/DOKL57.png',
-    author: 'DOKL57',
-    githubLink: 'https://github.com/DOKL57'
-  },
-  {
-    artName: 'my-animation',
-    pageLink: './Art/my-animation/index.html',
-    imageLink: './Art/my-animation/screenv.webm',
-    author: 'Brurya',
-    githubLink: 'https://github.com/BruryaNadel'
-  },
-  {
-    artName: 'Animate Infinate',
-    pageLink: './Art/rotate-infinate/index.html',
-    imageLink: './Art/rotate-infinate/rotate.gif',
-    author: 'thucpn',
-    githubLink: 'https://github.com/thucpn'
-  },
-  {
-    artName: 'Forever',
-    pageLink: './Art/Mritunjay/index.html',
-    imageLink: './Art/Mritunjay/mj.gif',
-    author: 'Mritunjay',
-    githubLink: 'https://github.com/Mritunjay004'
-  },
-  {
-    artName: 'Atom',
-    pageLink: './Art/Atom/index.html',
-    imageLink: './Art/Atom/atom.gif',
-    author: 'Khalil-BM',
-    githubLink: 'https://github.com/Khalil-BM'
-  },
-  {
-    artName: 'AppleTree',
-    pageLink: './Art/andreasGZ/index.html',
-    imageLink: './Art/andreasGZ/apple.gif',
-    author: 'AndreasGZ',
-    githubLink: 'https://github.com/AndreasGZ'
-  },
-  {
-    pageLink: './Art/Akv-animation/index.html',
-    imageLink: './Art/Akv-animation/Image.png',
-    author: 'Akv',
-    githubLink: 'https://github.com/kushal-Ambati'
-  },
-  {
-    artName: 'Floating Ball',
-    pageLink: './Art/floatingBall/index.html',
-    imageLink: './Art/floatingBall/thaitruong.png',
-    author: 'Thai Truong',
-    githubLink: 'https://github.com/akitathai94'
-  },
-  {
-    artName: 'Bicycle-2D',
-    pageLink: './Art/Bicycle_2D/bicycle.html',
-    imageLink: './Art/Bicycle_2D/bicycle-gif.gif',
-    author: 'meni-avitan',
-    githubLink: 'https://github.com/meniAvitan'
-  },
-  {
-    artName: 'catch-me',
-    pageLink: './Art/catch-me/index.html',
-    imageLink: './Art/catch-me/catch-me.gif',
-    author: 'toobig4u',
-    githubLink: 'https://github.com/toobig4u'
-  },
-  {
-    pageLink: './Art/richard00436/index.html',
-    imageLink: './Art/richard00436/richard00436.gif',
-    author: 'richard00436',
-    githubLink: 'https://github.com/richard00436'
-  },
-  {
-    artName: 'bubble',
-    pageLink: './Art/seenuCFL/index.html',
-    imageLink: './Art/seenuCFL/dot.gif',
-    author: 'seenuCFL',
-    githubLink: 'https://github.com/seenuCFL'
-  },
-  {
-    pageLink: './Art/keep_coding/index.html',
-    imageLink: './Art/keep_coding/keep_coding_image.gif',
-    author: 'Rawshan',
-    githubLink: 'https://github.com/mrawshan'
-  },
-  {
-    pageLink: './Art/HammadKhan/index.html',
-    imageLink: './Art/HammadKhan/Animation.gif',
-    author: 'HammadKhan',
-    githubLink: 'https://github.com/hhkhan99'
-  },
-  {
-    pageLink: './Art/manimation/index.html',
-    imageLink: './Art/manimation/animation.gif',
-    author: 'Maryam',
-    githubLink: 'https://github.com/Maryyam04'
-  },
-  {
-    pageLink: './Art/Abstractloading/index.html',
-    imageLink: './Art/Abstractloading/abstractloading.gif',
-    author: 'UrDesigner',
-    githubLink: 'https://github.com/OluJoseph'
-  },
-  {
-    pageLink: './Art/ElizavetaZhukova1/index.html',
-    imageLink: './Art/ElizavetaZhukova1/fourSquaresEdit.gif',
-    author: 'Liza',
-    githubLink: 'https://github.com/ElizavetaZhukova1'
-  },
-  {
-    pageLink: './Art/Aliedje/index.html',
-    imgeLink: './Art/Aliedje/test.png',
-    author: 'Alida',
-    githubLink: 'https://github.com/adiphoorn'
-  },
-  {
-    pageLink: './Art/JanRolenc/indexMyArt.html',
-    imageLink: './Art/JanRolenc/myArt.gif',
-    author: 'Jan_Rolenc',
-    githubLink: 'https://github.com/JanRolenc'
-  },
-  {
-    artName: 'Heartbeat',
-    pageLink: './Art/CheyJax116/heartbeat.html',
-    imgeLink: './Art/CheyJax116/heartbeat.gif',
-    author: 'CheyJax116',
-    githubLink: 'https://github.com/cheyjax116'
-  },
-  {
-    pageLink: './Art/Aliedje/index.html',
-    imgeLink: './Art/Aliedje/test.png',
-    author: 'Alida',
-    githubLink: 'https://github.com/adiphoorn'
-  },
-  {
-    pageLink: './Art/bouncingMoon/index.html',
-    imageLink: './Art/bouncingMoon/bouncingMoon.png',
-    author: 'Radu-Stroe',
-    githubLink: 'https://github.com/Radu-Stroe'
-  },
-  {
-    artName: 'Use the Force',
-    pageLink: './Art/ptreuden/index.html',
-    imageLink: './Art/ptreuden/useTheForce.gif',
-    author: 'ptreuden',
-    githubLink: 'https://github.com/ptreuden'
-  },
-  {
-    artName: 'css_typer',
-    pageLink: './Art/Joy/css-typer/index.html',
-    imageLink: './Art/Joy/css-typer/typing_animate.gif',
-    author: 'Trey',
-    githubLink: 'https://github.com/shanks-t'
-  },
-  {
-    pageLink: './Art/Joy/Amiel-Art/index.html',
-    imageLink: './Art/Joy/Amiel-Art/screenshot.png',
-    author: 'Amiel',
-    githubLink: 'https://github.com/trinidadamiel'
-  },
-  {
-    pageLink: './Art/alnajarAnimation/index.html',
-    imageLink: './Art/alnajarAnimation/animate.gif.gif',
-    author: 'Mohammad',
-    githubLink: 'https://github.com/mohammadalnajar'
-  },
-  {
-    pageLink: '.Art/benji5656/index.html',
-    imageLink: '',
-    author: 'Benji',
-    githubLink: 'https://github.com/benji5656'
-  },
-  {
-    pageLink: './Art/AniNationSargi/index.html',
-    imageLink: './Art/AniNationSargi/alienGif.gif',
-    author: 'Sargsian',
-    githubLink: 'https://github.com/Sargsian'
-  },
-  {
-    pageLink: '.Art/Hekmundo/index.html',
-    imageLink: '.Art/Hekmundo/revolving-circles.gif',
-    author: 'Hekmundo',
-    githubLink: 'https://github.com/Hekmundo'
-  },
-  {
-    artName: 'MtBounce',
-    pageLink: './Art/MtikeB/index.html',
-    imageLink: './Art/MtikeB/Bouncy.gif',
-    author: 'MtikeG',
-    githubLink: 'https://github.com/MtikeG'
-  },
-
-  {
-    artName: 'Hello World',
-    pageLink: './Art/HelloWorldByEudin/index.html',
-    imageLink: './Art/HelloWorldByEudin/helloworld.gif',
-    author: 'Eudin',
-    githubLink: 'https://github.com/Eudinson'
-  },
-  {
-    artName: 'Color Square',
-    pageLink: './Art/angelGarciaSantos/index.html',
-    imageLink: './Art/angelGarciaSantos/square.png',
-    author: 'Angel',
-    githubLink: 'https://github.com/angelGarciaSantos'
-  },
-  {
-    pageLink: '.Art/Szo89/index.html',
-    imageLink: '.Art/Szo89/animation.png',
-    author: 'Susana',
-    githubLink: 'https://github.com/Szo89'
-  },
-  {
-    pageLink: './Art/Harish/index.html',
-    imageLink: './Art/Harish/gif.gif',
-    author: 'Harish',
-    githubLink: 'https://github.com/hkxx843'
-  },
-  {
-    pageLink: '.Art/nb89portfolio/index.html',
-    imageLink: '.Art/nb89portfolio/img.png',
-    author: 'Navraj Bains',
-    githubLink: 'https://github.com/nb89portfolio'
-  },
-  {
-    artName: 'Optimistic',
-    pageLink: './Art/RichKen/index.html',
-    imageLink: './Art/RichKen/optimistic.gif',
-    author: 'RichKen',
-    githubLink: 'https://github.com/RichardKentos'
-  },
-  {
-    pageLink: './Art/dieovitski/index.html',
-    imageLink: './Art/dieovitski/def.gif',
-    author: 'dieovitski',
-    githubLink: 'https://github.com/dieovitski'
-  },
-  {
-    pageLink: '.Art/Rcj1/index.html',
-    imageLink: '.Art/Rcj1/animated.gif',
-    author: 'Rcj1',
-    githubLink: 'https://github.com/rcj1'
-  },
-  {
-    artName: 'Infinite Loading',
-    pageLink: './Art/mishhubc/index.html',
-    imageLink: './Art/mishhubc/image.gif',
-    author: 'Mihai Jicu',
-    githubLink: 'https://github.com/mishhubc'
-  },
-  {
-    artName: 'Loading Eggs',
-    pageLink: '.Art/j-fraza/index.html',
-    imageLink: '.Art/j-fraza/TJSrTcKcmf.gif',
-    author: 'j-fraza',
-    githubLink: 'https://github.com/j-fraza'
-  },
-  {
-    artName: 'Taiko no Tastujin',
-    pageLink: './Art/kirstymullen/index.html',
-    imageLink: './Art/kirstymullen/taiko.gif',
-    author: 'kirstymullen',
-    githubLink: 'https://github.com/kirstymullen'
-  },
-  {
-    artName: 'Rotate Hover Color',
-    pageLink: './Art/rotateColor/index.html',
-    imageLink: './Art/rotateColor/rotateColor.gif',
-    author: 'Luis',
-    githubLink: 'https://github.com/luigi970'
-  },
-  {
-    artName: 'Sunset',
-    pageLink: './Art/cataopriscila/index.html',
-    imageLink: './Art/cataopriscila/sunset.gif',
-    author: 'Catao',
-    githubLink: 'https://github.com/cataopriscila'
-  },
-  {
-    pageLink: './Art/Kwabena-Agyeman/index.html',
-    imageLink: './Art/Kwabena-Agyeman/project.GIF',
-    author: 'Kwabena-Agyeman',
-    githubLink: 'https://github.com/Kwabena-Agyeman'
-  },
-  {
-    pageLink: '.Art/AndyJacko/index.html',
-    imageLink: '.Art/AndyJacko/yoyo.gif',
-    author: 'Andy Jacko',
-    githubLink: 'https://github.com/AndyJacko'
-  },
-  {
-    pageLink: './Art/shake/index.html',
-    imageLink: './Art/shake/file.gif',
-    author: 'yoududecomposer',
-    githubLink: 'https://github.com/yourdudecomposer'
-  },
-
-  {
-    pageLink: './Art/circle-animation/index.html',
-    imageLink: './Art/circle-animation/animate.gif',
-    author: 'Vimal',
-    githubLink: 'https://github.com/vimalraveendra'
-  },
-  {
-    artName: 'Fade Loading',
-    pageLink: './Art/HuePham/index.html',
-    imageLink: './Art/HuePham/loading.gif',
-    author: 'Hue Pham',
-    githubLink: 'https://github.com/hue113'
-  },
-  {
-    artName: 'Testanimation',
-    pageLink: './Art/Testanimation/index.html',
-    imageLink: './Art/Testanimation/cloud.gif',
-    author: 'Toby',
-    githubLink: 'https://github.com/tobybase'
-  },
-  {
-    artName: 'Bouncing Ball',
-    pageLink: './Art/surajondev/index.html',
-    imageLink: './Art/surajondev/animation.gif',
-    author: 'Suraj Vishwakarma',
-    githubLink: 'https://github.com/surajondev'
-  },
-  {
-    artName: 'ONLY CSS 3D CUBE',
-    pageLink: './Art/Milind/index.html',
-    imageLink: './Art/Milind/magic.gif',
-    author: 'Milind Pawar',
-    githubLink: 'https://github.com/milindpawar007'
-  },
-  {
-    pageLink: './Art/circle2square/index.html',
-    imageLink: './Art/circle2square/csdojo.gif',
-    author: 'csdojo',
-    githubLink: 'https://github.com/csdojo'
-  },
-  {
-    artName: 'Star',
-    pageLink: './Art/jh-chen/animation.html',
-    imageLink: './Art/jh-chen/star.gif',
-    author: 'J.H. Chen',
-    githubLink: 'https://github.com/jh-chen95'
-  },
-  {
-    artName: 'Amazing Animation',
-    pageLink: './Art/Kira_Animation/index.html',
-    imageLink: './Art/Kira_Animation/image.gif',
-    author: 'Asad Khan',
-    githubLink: 'https://github.com/kira00007'
-  },
-  {
-    artName: 'Swizzy',
-    pageLink: './Art/Uche-Azubuko/index.html',
-    imageLink: './Art/Uche-Azubuko/swizzy.gif',
-    author: 'Uche Azubuko',
-    githubLink: 'https://github.com/UcheAzubuko'
-  },
-  {
-    artName: 'Animated Bike Wheels',
-    pageLink: './Art/Animated-Bike-Wheels/index.html',
-    imageLink: './Art/Animated-Bike-Wheels/bike.gif',
-    author: 'Joey Kyber',
-    githubLink: 'https://github.com/jtkyber'
-  },
-  {
-    artName: 'ZTM Title Animation',
-    pageLink: './Art/JMCrawf/index.html',
-    imageLink: './Art/JMCrawf/animation.gif',
-    author: 'James Crawford',
-    githubLink: 'https://github.com/JMCrawf/'
-  },
-  {
-    artName: 'Bouncers',
-    pageLink: './Art/Bouncers/index.html',
-    imageLink: './Art/Bouncers/giphy.gif',
-    author: 'Peter Rawlings',
-    githubLink: 'https://github.com/Pedginald'
-  },
-  {
-    artName: 'My-Anim.R',
-    pageLink: './Art/My-Anim.R/index.html',
-    imageLink: './Art/My-Anim.R/BackGround.gif',
-    author: 'Roshan Amjad',
-    githubLink: 'https://github.com/roshanamjad'
-  },
-  {
-    artName: 'Robot',
-    pageLink: './Art/Robot/robot.html',
-    imageLink: './Art/Robot/Robot.gif',
-    author: 'Yun',
-    githubLink: 'https://github.com/yunjoanyu'
-  },
-  {
-    artName: 'Animazing',
-    pageLink: './Art/Animazing/skew.html',
-    imageLink: './Art/Animazing/cropgif.gif',
-    author: 'Arfel Ray',
-    githubLink: 'https://github.com/arfelrayarriola'
-  },
-  {
-    pageLink: './Art/Akash/smiley.html',
-    imageLink: './Art/Akash/smiley.gif',
-    author: 'Akash',
-    githubLink: 'https://github.com/aksh-22'
-  },
-  {
-    artName: 'ReactLogoAnimation',
-    pageLink: './Art/sanketanimation/index.html',
-    imageLink: './Art/sanketanimation/triangle.gif',
-    author: 'sanketwakhare',
-    githubLink: 'https://github.com/sanketwakhare'
-  },
-  {
-    artName: 'Disco',
-    pageLink: './Art/Disco/index.html',
-    imageLink: './Art/Disco/Disco.gif',
-    author: 'Anu',
-    githubLink: 'https://github.com/anudesh98'
-  },
-  {
-    pageLink: './Art/windmill/windmill.html',
-    imageLink: './Art/windmill/windmill.gif',
-    author: 'WindCy',
-    githubLink: 'https://github.com/windycy'
-  },
-  {
-    artName: 'Beating Speaker',
-    pageLink: './Art/beating-speaker/index.html',
-    imageLink: './Art/beating-speaker/BeatingSpeaker.gif',
-    author: 'TheCoderJT',
-    githubLink: 'https://github.com/TheCoderJT'
-  },
-  {
-    artName: 'Mesmerizing Loader',
-    pageLink: './Art/MesmerizingLoader/index.html',
-    imageLink: './Art/MesmerizingLoader/mesmerizing_loader.gif',
-    author: 'Gutu Galuppo',
-    githubLink: 'https://github.com/gutugaluppo'
-  },
-  {
-    artName: 'Rocket ship',
-    pageLink: './Art/Rocket_ship/index.html',
-    imageLink: './Art/Rocket_ship/Rocket-Ship.gif',
-    author: 'Gutu Galuppo',
-    githubLink: 'https://github.com/gutugaluppo'
-  },
-  {
-    artName: 'Amatron',
-    pageLink: './Art/Amatron/index.html',
-    imageLink: 'https://media1.giphy.com/media/9cJE8Znq6Ghd66duIz/giphy.gif',
-    author: 'John Maturan',
-    githubLink: 'https://github.com/JohnMaturan97'
-  },
-  {
-    artName: 'AnimatD',
-    pageLink: './Art/dhruvm/index.html',
-    author: 'dhruvhm',
-    githubLink: 'https://github.com/dhruvhm'
-  },
-  {
-    artName: 'SohaibAnimation',
-    pageLink: './Art/SohaibAnimation/index.html',
-    imageLink: './Art/SohaibAnimation/animatedcircle.gif',
-    author: 'Sohaib',
-    githubLink: 'https://github.com/SohaibAfani'
-  },
-  {
-    artName: 'Orbit',
-    pageLink: './Art/Orbit/index.html',
-    imageLink: './Art/Orbit/Orbit.gif',
-    author: 'Mohammed Warsame',
-    githubLink: 'https://github.com/mwarsame20'
-  },
-  {
-    artName: 'KakashiHead',
-    pageLink: './Art/HamizJamil/index.html',
-    imageLink: './Art/HamizJamil/kakashianimation.gif',
-    author: 'Hamiz',
-    githubLink: 'https://github.com/HamizJamil'
-  },
-  {
-    artName: 'PedroHFSilva',
-    pageLink: './Art/pedrohfranklin/index.html',
-    imageLink: './Art/pedrohfranklin/animatedcircle.gif',
-    author: 'Pedro Franklin',
-    githubLink: 'https://github.com/pedrohfranklin'
-  },
-  {
-    artName: 'K.I.T.T.',
-    pageLink: './Art/GAlexandruD/index.html',
-    imageLink: './Art/GAlexandruD/kitt_centered.gif',
-    author: 'GAlexandruD',
-    githubLink: 'https://github.com/GAlexandruD'
-  },
-  {
-    artName: 'The Spinning Tuba',
-    pageLink: './Art/dr-tuba/index.html',
-    imageLink: './Art/dr-tuba/spinningtuba.gif',
-    author: 'Steve Vaughn',
-    githubLink: 'https://github.com/dr-tuba'
-  },
-  {
-    artName: 'AniMc',
-    pageLink: './Art/anna0mclachlan/index.html',
-    imageLink: './Art/anna0mclachlan/ani2.gif',
-    author: 'anna0mclachlan',
-    githubLink: 'https://github.com/anna0mclachlan'
-  },
-  {
-    artName: 'Amit',
-    pageLink: './Art/amit/index.html',
-    author: 'Amit',
-    githubLink: 'https://github.com/amitsharmaa'
-  },
-  {
-    artName: 'Lin',
-    pageLink: './Art/Lin/index.html',
-    imageLink: './Art/Lin/lin.gif',
-    author: 'Lin',
-    githubLink: 'https://github.com/linxz-coder'
-  },
-  {
-    artName: 'Mouataz',
-    pageLink: './Art/Mouataz/index.html',
-    author: 'Mouataz',
-    githubLink: 'https://github.com/MouatazKad'
-  },
-  {
-    artName: 'Moving graph',
-    pageLink: './Art/Joy/moving-graph/index.html',
-    imageLink: './Art/Joy//moving-graph.gif',
-    author: 'kimjusang',
-    githubLink: 'https://github.com/kimjusang'
-  },
-  {
-    artName: 'Always Be',
-    pageLink: './Art/Joy/animatron-kim/index.html',
-    imageLink: './Art/Joy//always.gif',
-    author: 'kimjusang',
-    githubLink: 'https://github.com/kimjusang'
-  },
-  {
-    artName: 'Who could it be?',
-    pageLink: './Art/pjwmascall/index.html',
-    imageLink: './Art/pjwmascall/thumbnail.gif',
-    author: 'pjwmascall',
-    githubLink: 'https://github.com/pjwmascall'
-  },
-  {
-    artName: 'Sparkle',
-    pageLink: './Art/Sparkle/index.html',
-    imageLink: './Art/Sparkle/Animation.gif',
-    author: 'palak2603',
-    githubLink: 'https://github.com/palak2603'
-  },
-  {
-    artName: 'TomatoSpin',
-    pageLink: './Art/tomatoSpin/index.html',
-    author: 'Mateo',
-    githubLink: 'https://github.com/mateodibenedetto'
-  },
-  {
-    artName: 'Animating',
-    pageLink: './Art/Animating/index.html',
-    imageLink: './Art/Animating/2021-06-05_17_10_54-Greenshot.jpg',
-    author: 'Sahil Shailesh Pedamkar',
-    githubLink: 'https://github.com/sahilpedamkar21'
-  },
-  {
-    artName: 'Moving Car',
-    pageLink: './Art/Manali/index.html',
-    imageLink: './Art/Manali/Movingcar.gif',
-    author: 'Manali',
-    githubLink: 'https://github.com/Mana21li'
-  },
-  {
-    artName: 'ShibaInu',
-    pageLink: './Art/Shiinoya/index.html',
-    imageLink: './Art/Shiinoya/ShibaInu.gif',
-    author: 'Shiinoya',
-    githubLink: 'https://github.com/Shiinoya'
-  },
-  {
-    artName: 'animatronic',
-    pageLink: './Art/animatronic/index.html',
-    imageLink: './Art/animatronic/style.css',
-    author: 'umer381a',
-    githubLink: 'https://github.com/umer381a'
-  },
-  {
-    artName: 'I Love ZTM',
-    pageLink: './Art/IloveZTM/index.html',
-    imageLink: './Art/IloveZTM/style.css',
-    author: 'MirshadOz',
-    githubLink: 'https://github.com/mirshadoz'
-  },
-  {
-    artName: 'Pink Bars',
-    pageLink: './Art/rayleigh/rr.html',
-    imageLink: './Art/rayleigh/pinkbars.gif',
-    author: 'Rayleigh',
-    githubLink: 'https://github.com/rayleighrozier'
-  },
-  {
-    artName: 'Out of This World',
-    pageLink: './Art/Out-of-This-World/index.html',
-    imageLink: './Art/Out-of-This-World/ootw.gif',
-    author: 'Xenark',
-    githubLink: 'https://github.com/xenark'
-  },
-  {
-    artName: 'circular motion',
-    pageLink: './Art/Aliraza Lalani Animation/index.html',
-    imageLink: './Art/Aliraza Lalani Animation/aa.gif',
-    author: 'Aliraza Lalani',
-    githubLink: 'https://github.com/alirazalalani'
-  },
-  {
-    artName: 'Home',
-    pageLink: './Art/rez4president/index.html',
-    imageLink: './Art/rez4president/home.gif',
-    author: 'Raza Ul Kareem',
-    githubLink: 'https://github.com/rez4president'
-  },
-  {
-    artName: 'VtekAnimation',
-    pageLink: './Art/vtekanimation/index.html',
-    imageLink: './Art/VtekAnimation/track.gif',
-    author: 'corleone0007',
-    githubLink: 'https://github.com/corleone0007'
-  },
-  {
-    artName: 'Box',
-    pageLink: './Art/Sagun/index.html',
-    imageLink: './Art/Sagun/ezgif.com-gif-maker.gif',
-    author: 'Sagun',
-    githubLink: 'https://github.com/Sagun-png'
-  },
-  {
-    artName: 'animator_css',
-    pageLink: './Art/animator_css/index.html',
-    imageLink: './Art/animator_css/animator.gif',
-    author: 'Benji',
-    githubLink: 'https://github.com/benjaminpeto'
-  },
-  {
-    artName: '1jump',
-    pageLink: './Art/1jump/index.html',
-    imageLink: './Art/1jump/1jump.gif',
-    author: 'Leutamommx',
-    githubLink: 'https://github.com/leutamommx'
-  },
-  {
-    artName: 'bubbles',
-    pageLink: './Art/ghogoo/index.html',
-    imageLink: './Art/ghogoo/bubbles.gif',
-    author: 'ghogoo',
-    githubLink: 'https://github.com/ghogoo'
-  },
-  {
-    artName: 'Floating Words',
-    pageLink: './Art/floatingWords/index.html',
-    imageLink: './Art/floatingWords/floatingWords.gif',
-    author: 'ScoobyDooDoo',
-    githubLink: 'https://github.com/ScoobyDooDoo'
-  },
-  {
-    artName: 'Happy Hacktoberfest',
-    pageLink: './Art/DavidEdmondson/index.html',
-    imageLink: './Art/DavidEdmondson/HappyHacktoberfestWithJack-o-lantern.gif',
-    author: 'David Edmondson',
-    githubLink: 'https://github.com/davidedmondson'
-  },
-  {
-    artName: 'ExtendIt',
-    pageLink: './Art/Mahi/index.html',
-    imageLink: './Art/Mahi/screenshot.JPG',
-    author: 'Mahi',
-    githubLink: 'https://github.com/NineNintyNine'
-  },
-  {
-    artName: 'Big-Eye',
-    pageLink: './Art/Big-Eye/index.html',
-    author: 'Charly-Crypton',
-    githubLink: 'https://github.com/Charly-Crypton'
-  },
-  {
-    artName: 'Wavy',
-    pageLink: './Art/wavy/index.html',
-    imageLink: './Art/wavy/wavy.gif',
-    author: 'AnastasiosPas',
-    githubLink: 'https://github.com/AnastasiosPas'
-  },
-  {
-    artName: 'dynamic-background',
-    pageLink: './Art/dynamic-background/index.html',
-    imageLink: './Art/dynamic-background/animation.PNG',
-    author: 'SpBhalani',
-    githubLink: 'https://github.com/SpBhalani'
-  },
-  {
-    artName: 'jjAnimation',
-    pageLink: './Art/jjAnimation/index.html',
-    imageLink: './Art/',
-    author: 'Janna',
-    githubLink: 'https://github.com/john29sab'
-  },
-  {
-    artName: 'Evolution',
-    pageLink: './Art/sayanroy11/index.html',
-    imageLink: './Art/sayanroy11/human.gif',
-    author: 'Sayan Roy',
-    githubLink: 'https://github.com/sayanroy11'
-  },
-  {
-    artName: 'Dancing-boxes',
-    pageLink: './Art/Arham/index.html',
-    imageLink: './Art/Arham/Dancing-boxes.gif',
-    author: 'Arham',
-    githubLink: 'https://github.com/arham2002'
-  },
-  {
-    artName: 'Piano',
-    pageLink: './Art/Piano/index.html',
-    imageLink: './Art/Piano/piano.gif',
-    author: 'Ali Akhavan',
-    githubLink: 'https://github.com/aliakhavanrad'
-  },
-  {
-    artName: 'Ocean Bubbles and Fish-Animation',
-    pageLink: './Art/Nice1Rach/index.html',
-    iamgeLink: './Art/Nice1Rach/Images/Ocean_Bubbles_and_Fish-Animation.gif',
-    author: 'Rachel Heke',
-    githubLink: 'https://github.com/Nice1Rach'
-  },
-  {
-    artName: 'Switching flags',
-    pageLink: './Art/ErikAvet/index.html',
-    imageLink: './Art/ErikAvet/flag.gif',
-    author: 'Erik Avetisyan',
-    githubLink: 'https://github.com/ErikAvetisyan'
-  },
-  {
-    artName: 'Black Hole Vortex',
-    pageLink: './Art/black-hole-vortex/index.html',
-    imageLink: './Art/black-hole-vortex/black-hole-vortex.gif',
-    author: 'Bo-wei Chen',
-    githubLink: 'https://github.com/Rayologist'
-  },
-  {
-    artName: 'Dimensional Palace',
-    pageLink: './Art/Paulo Tasso/index.html',
-    imageLink: './Art/Paulo Tasso/triangle/animacaopaulo.gif',
-    author: 'Paulo Tasso',
-    githubLink: 'https://github.com/paulotasso7'
-  },
-
-  {
-    artName: 'Ruan_Animation_Clock',
-    pageLink: './Art/Ruan_Animation_Clock/index.html',
-    imageLink: './Art/Ruan_Animation_Clock/Animation_Clock.gif',
-    author: 'Ruan',
-    githubLink: 'https://github.com/RuanEsterhuyse'
-  },
-  {
-    artName: 'EvaCtion',
-    pageLink: './Art/EvaCtion/index.html',
-    author: 'Gawbb',
-    githubLink: 'https://github.com/royranger'
-  },
-  {
-    artName: 'cheeky face',
-    pageLink: './Art/bluck/index.html',
-    imageLink: './Art/bluck/img.gif',
-    author: 'kxmom',
-    githubLink: 'https://github.com/kxmom'
-  },
-  {
-    pageLink: './Art/pragya-sharma11/index.html',
-    imageLink: './Art/pragya-sharma11/animation.gif',
-    author: 'Pragya Sharma',
-    githubLink: 'https://github.com/pragya-sharma11'
-  },
-  {
-    pageLink: './Art/chrisg/index.html',
-    imageLink: './Art/chrisg/redwhiteblue.gif',
-    author: 'ChrisG',
-    githubLink: 'https://github.com/chrisgithubok'
-  },
-  {
-    artName: 'League of Legends Card Animation',
-    pageLink: './Art/Bryanmax9/index.html',
-    imageLink: './Art/Bryanmax9/league.gif',
-    author: 'Bryanmax9',
-    githubLink: 'https://github.com/bryanmax9/'
-  },
-  {
-    pageLink: '.Art/yash2003/index.html',
-    imageLink: '.Art/yash2003/animation.gif',
-    author: 'Yashraj',
-    githubLink: 'https://github.com/yashraj2003e'
-  },
-  {
-    artName: 'segunOsiki',
-    pageLink: './Art/segunOsiki/index.html',
-    imageLink: './Art/segunOsiki/segunOsiki.gif',
-    author: 'Segun',
-    githubLink: 'https://github.com/Danny4life'
-  },
-
-  {
-    pageLink: '.Art/Yang/index.html',
-    imageLink: '.Art/Yang/Screenshot.blink.png',
-    author: 'Yang',
-    githubLink: 'https://github.com/yangcodes'
-  },
-  {
-    pageLink: './Art/VinWare/index.html',
-    imageLink: './Art/VinWare/risingsun.gif',
-    author: 'VinWare',
-    githubLink: 'https://github.com/VinWare'
-  },
-  {
-    pageLink: './Art/AnimationLoader/index.html',
-    imageLink: './Art/AnimationLoader/Animation.gif',
-    author: 'Pragya Sharma',
-    githubLink: 'https://github.com/pragya-sharma11'
-  },
-  {
-    pageLink: './Art/complementaryColors/index.html',
-    imageLink: './Art/complementaryColors/complementaryColors.gif',
-    author: 'Hilary',
-    githubLink: 'https://github.com/hwilson2563'
-  },
-  {
-    pageLink: './Art/Mansvini/index.html',
-    imageLink: './Art/Mansvini/magic.gif',
-    author: 'Mansvini',
-    githubLink: 'https://github.com/Mansvini'
-  },
-  {
-    artName: 'Rainbow Spinner',
-    pageLink: './Art/joesayat/index.html',
-    imageLink: './Art/joesayat/joe-animation.gif',
-    author: 'Joe Sayat',
-    githubLink: 'https://github.com/joesayat'
-  },
-  {
-    artName: 'Random',
-    pageLink: './Art/animation/index.html',
-    imageLink: './Art/animation/random.gif',
-    author: 'DTPsykko',
-    githubLink: 'https://github.com/DTPsykko'
-  },
-  {
-    artName: 'Funky Alien',
-    pageLink: './Art/Funky Alien/index.html',
-    iamgeLink: './Art/Funky Alien/Domcake-Dancing-Alien.gif',
-    author: 'Jenique Knoesen',
-    githubLink: 'https://github.com/jenique22'
-  },
-  {
-    artName: 'Dracula Colors',
-    pageLink: './Art/cspencernd/index.html',
-    imageLink: './Art/cspencernd/dracula-colors.gif',
-    author: 'Christopher Spencer',
-    githubLink: 'https://github.com/cspencernd'
-  },
-  {
-    pageLink: './Art/GabrielArt/GabrielArt.html',
-    imageLink: './Art/GabrielArt/ZTM.jpg',
-    author: 'GabrielAvramescu',
-    githubLink: 'https://github.com/GabrielAvramescu'
-  },
-  {
-    artName: 'Pong',
-    pageLink: './Art/danielalanholmes/index.html',
-    imageLink: './Art/danielalanholmes/index.gif',
-    author: 'Daniel Holmes',
-    githubLink: 'https://github.com/danielalanholmes'
-  },
-  {
-    artName: 'Wigglers',
-    pageLink: './Art/kv/wiggle.html',
-    imageLink: './Art/kv/wiggle.gif',
-    author: 'khaivern',
-    githubLink: 'https://github.com/khaivern'
-  },
-  {
-    artName: 'Round360',
-    pageLink: './Art/MHShayek/index.html',
-    imageLink: './Art/MHShayek/round360.gif',
-    author: 'MHShayek',
-    githubLink: 'https://github.com/MHShayek'
-  },
-  {
-    artName: 'animatoris',
-    pageLink: './Art/animatoris/index.html',
-    imageLink: './Art/animatoris/circle.gif',
-    author: 'Mark Heathcliff',
-    githubLink: 'https://github.com/saimark123'
-  },
-  {
-    artName: 'EyeStrain',
-    pageLink: './Art/MattRuetz/index.html',
-    imageLink: './Art/MattRuetz/eyestrain.gif',
-    author: 'MattRuetz',
-    githubLink: 'https://github.com/MattRuetz'
-  },
-  {
-    artName: 'Sun',
-    pageLink: './Art/DaniM/sun.html',
-    imageLink: './Art/DaniM/sun.gif',
-    author: 'DaniMash',
-    githubLink: 'https://github.com/dani-mashasha'
-  },
-  {
-    artName: 'Modern Clock',
-    pageLink: './Art/Tiziano/index.html',
-    imageLink: './Art/Tiziano/clock.gif',
-    author: 'Tiziano',
-    githubLink: 'https://github.com/tizspagno'
-  },
-  {
-    artName: 'Work of art',
-    pageLink: './Art/Romano/index.html',
-    imageLink: './Art/Romano/index.gif',
-    author: 'Romano',
-    githubLink: 'https://github.com/Mrschabs'
-  },
-  {
-    pageLink: './Art/sanation/index.html',
-    imageLink: './Art/sanation/trial.gif',
-    author: 'Sajal',
-    githubLink: 'https://github.com/sajalnayansingh'
-  },
-  {
-    artName: 'Jo Ngono',
-    pageLink: './Art/jongono/index.html',
-    imageLink: './Art/jongono/jongono.png',
-    author: 'inazrabuu',
-    githubLink: 'https://github.com/inazrabuu'
-  },
-  {
-    artName: 'poorly drawn pikachu',
-    pageLink: "./Art/Sayed's Pikachu/Sayed's Pikachu.html",
-    imageLink: "./Art/Sayed's Pikachu/img.gif",
-    author: 'Sayed Husain',
-    githubLink: 'https://github.com/Sayed-Husain'
-  },
-  {
-    artName: 'colorful flower',
-    pageLink: './Art/shai/index.html',
-    imageLink: './Art/shai/animation.gif',
-    author: 'Shytech1',
-    githubLink: 'https://github.com/ShyTech1'
-  },
-  {
-    artName: 'Pulse',
-    pageLink: './Art/ogutu/index.html',
-    imageLink: './Art/ogutu/giphy.gif',
-    author: 'kennedy',
-    githubLink: 'https://github.com/kennedy-ogutu'
-  },
-  {
-    artName: 'ZTM Animation',
-    pageLink: './Art/TC/index.html',
-    imageLink: './Art/TC/ztm.gif',
-    author: 'Terence',
-    githubLink: 'https://github.com/TerenceChew'
-  },
-  {
-    artName: 'Serene Animation',
-    pageLink: './Art/sereneanimation/index.html',
-    imageLink: './Art/sereneanimation/trance.gif',
-    author: 'Serene',
-    githubLink: 'https://github.com/meikuan23'
-  },
-  {
-    artName: 'Slow_Bounce',
-    pageLink: './Art/Slow_Bounce/index.html',
-    imageLink: './Art/Slow_Bounce/Slow_Bounce.gif',
-    author: 'MichaelClautice',
-    githubLink: 'https://github.com/MichaelClautice'
-  },
-  {
-    artName: 'Icymation',
-    pagelink: './Art/icymation/icymation.html',
-    imageLink: './Art/icymation/icymation.gif',
-    author: 'Isai',
-    githublink: 'https://github.com/isaicastro1'
-  },
-  {
-    artName: 'boxslide',
-    pageLink: './Art/AK47/anima.html',
-    imageLink: './Art/AK47/boxslide.png',
-    author: 'Anurag Kanungo',
-    githubLink: 'https://github.com/Anuragcr'
-  },
-  {
-    artName: 'letz ani',
-    pageLink: './Art/letz/index.html',
-    imageLink: './Art/letz/trans.gif',
-    author: 'letz0703',
-    githubLink: 'https://github.com/letz0703'
-  },
-  {
-    artName: 'My Full-Stack Animation',
-    pageLink: './Art/BrandonNSangma/index.html',
-    imageLink: './Art/BrandonNSangma/fullstack.gif',
-    author: 'Brandon N. Sangma',
-    githubLink: 'https://github.com/brancore87'
-  },
-  {
-    artName: 'radar-animation',
-    pageLink: './Art/radar-animation/index.html',
-    imageLink: './Art/radar-animation/radar.gif',
-    author: 'Angel Orellana',
-    githubLink: 'https://github.com/luisangel2895'
-  },
-  {
-    artName: 'Parachute Guy',
-    pageLink: './Art/barretoga/index.html',
-    imageLink: './Art/barretoga/animation.gif',
-    author: 'Gabriel Barreto',
-    githubLink: 'https://github.com/barretoga'
-  },
-  {
-    artName: 'Animated Bird',
-    pageLink: './Art/sampConrad/index.html',
-    imageLink: './Art/sampConrad/bird.gif',
-    author: 'Conrado Sampaio',
-    githubLink: 'https://github.com/sampconrad'
-  },
-  {
-    artName: 'U-turn',
-    pageLink: './Art/baraksArt.index.html',
-    imageLink: './Art/baraksArt/U-turn.gif',
-    author: 'Barak',
-    githubLink: 'https://github.com/bcolovas'
-  },
-  {
-    artName: 'Bouncing Balls DF',
-    pageLink: './Art/bouncingdf/index.html',
-    imageLink: './Art/bouncingdf/bouncingdf.gif',
-    author: 'David Flores',
-    githubLink: 'https://github.com/dflo55'
-  },
-  {
-    artName: 'WAnimation',
-    pageLink: './Art/WAnimation/index.html',
-    imageLink: './Art/WAnimation/Animation.gif',
-    author: 'WDevelopsWebApps',
-    githubLink: 'https://github.com/WDevelopsWebApps'
-  },
-  {
-    artName: 'textSlide',
-    pageLink: './Art/textSlide/index.html',
-    imageLink: './Art/textSlide/textSliding.gif',
-    author: 'Lucas GM',
-    githubLink: 'https://github.com/LucasGM17'
-  },
-  {
-    artName: 'Loading Logo',
-    pageLink: './Art/magedmohammed/index.html',
-    author: 'Maged Mohammed',
-    githubLink: 'https://github.com/magedmohammed834'
-  },
-  {
-    artName: 'Green Loading',
-    pageLink: './Art/KevinMaida/index.html',
-    imageLink: './Art/KevinMaida/loadingGif.gif',
-    author: 'Kevin Maida',
-    githubLink: 'https://github.com/KevinMaida'
-  },
-  {
-    artName: 'Simple Bounce',
-    pageLink: './Art/ardiandharminto/index.html',
-    imageLink: './Art/ardiandharminto/simple-bounce.gif',
-    author: 'Ardian Dharminto',
-    githubLink: 'https://github.com/ardiandharminto'
-  },
-  {
-    pageLink: './Art/ZTM-Academy/index.html',
-    imageLink: './Art/ZTM-Academy/ztm.gif',
-    author: 'Denis',
-    githubLink: 'https://github.com/denis11m'
-  },
-  {
-    pageLink: './Art/evropa/index.html',
-    imageLink: './Art/evropa/drift.gif',
-    author: 'evropa',
-    githubLink: 'https://github.com/evropa'
-  },
-  {
-    artName: 'animatron_av',
-    pageLink: './Art/animatron_av/index.html',
-    imageLink: './Art/Joy/triangle/trance.gif',
-    author: 'Alex',
-    githubLink: 'https://github.com/averde1973'
-  },
-  {
-    artName: 'animationzone',
-    pageLink: './Art/animationzone/index.html',
-    imageLink: './Art/animationzone/ezgif.com-gif-maker',
-    author: 'Erez',
-    githubLink: 'https://github.com/ErezAvni9'
-  },
-  {
-    artName: 'Rolling Cat',
-    pageLink: './Art/ssoppet1/index.html',
-    imageLink: './Art/ssoppet1/cat.gif',
-    author: 'Stacy',
-    githubLink: 'https://github.com/ssoppet1'
-  },
-  {
-    artName: 'brotation',
-    pageLink: './Art/box-rotate-animation/index.html',
-    imageLink: './Art/box-rotate-animation/brotation.gif',
-    author: 'Andrey',
-    githubLink: 'https://github.com/Life1sOk'
-  },
-  {
-    artName: 'Loading animation',
-    pageLink: './Art/graphitexhd/index.html',
-    imageLink: './Art/graphitexhd/animation.gif',
-    author: 'Graphitexhd',
-    githubLink: 'https://github.com/graphitexhd'
-  },
-  {
-    artName: 'Our Solar System',
-    pageLink: './Art/bryanRillstone/index.html',
-    imageLink: './Art/bryanRillstone/Solar-System.gif',
-    author: 'Bryan Rillstone',
-    githubLink: 'https://github.com/bryanrillstone'
-  },
-  {
-    artName: 'viskarra',
-    pageLink: './Art/viskarra/index.html',
-    imageLink: './Art/viskarra/imgif.gif',
-    author: 'Viskarra',
-    githubLink: 'https://github.com/viskarra'
-  },
-  {
-    artName: 'Chess Board Dance Floor',
-    pageLink: './Art/Robin/index.html',
-    imageLink: './Art/Robin/chessBoardDanceFloor.gif',
-    author: 'Robin',
-    githubLink: 'https://github.com/robinpunn'
-  },
-  {
-    artName: 'Fishy',
-    pageLink: './Art/Mayorman/index.html',
-    imageLink: './Art/Mayorman/Fishy-Screen-Rec.gif',
-    author: 'Mayowa',
-    githubLink: 'https://github.com/Mayorman07'
-  },
-  {
-    artName: 'The Beach',
-    pageLink: './Art/Jon-Bull/index.html',
-    imageLink: './Art/Jon-Bull/beach.gif',
-    author: 'Jon',
-    githubLink: 'https://github.com/Jon-Bull'
-  },
-  {
-    artName: 'Loading screen',
-    pageLink: './Art/ShueiYang/index.html',
-    imageLink: './Art/ShueiYang/Loading.gif',
-    author: 'ShueiYang',
-    githubLink: 'https://github.com/ShueiYang'
-  },
-  {
-    artName: 'Get Started',
-    pageLink: './Art/imaadfakier/index.html',
-    imageLink: './Art/imaadfakier/Loading.gif',
-    author: 'Imaad Fakier',
-    githubLink: 'https://github.com/imaadfakier'
-  },
-  {
-    artName: 'BoxPM',
-    pageLink: './Art/BoxPM/index.html',
-    imageLink: './Art/BoxPM/trance2.gif',
-    author: 'Pradeep',
-    githubLink: 'https://github.com/Pmakaju'
-  },
-  {
-    artName: 'Pendulam',
-    pageLink: './Art/Pendulam/index.html',
-    imageLink: './Art/Pendulam/swinging_pendulam.gif',
-    author: 'Dinesh',
-    githubLink: 'https://github.com/dinesh-729'
-  },
-  {
-    artName: 'Wave Ring',
-    pageLink: './Art/JinalPatel/Wavering/wavering.html',
-    imageLink: './Art/JinalPatel/Wavering/wavering.gif',
-    author: 'Jinal Patel',
-    githubLink: 'https://github.com/JinalPatel17'
-  },
-  {
-    artName: 'Samination',
-    pageLink: './Art/Samination/index.html',
-    imageLink: './Art/Samination/samination.gif',
-    author: 'Sami',
-    githubLink: 'https://github.com/samialmaradni97'
-  },
-  {
-    artName: 'Esinnaton',
-    pageLink: './Art/Esinnaton/index.html',
-    imageLink: './Art/Esinnaton/transition.gif',
-    author: 'Esinnation',
-    githubLink: 'https://github.com/esinnation'
-  },
-  {
-    artName: 'Spining Numbers',
-    pageLink: './Art/jamesnjovu/index.html',
-    imageLink: './Art/jamesnjovu/number.gif',
-    author: 'Joy',
-    githubLink: 'https://github.com/jamesnjovu'
-  },
-  {
-    artName: 'CrazyBalls',
-    pageLink: './Art/CrazyBalls/index.html',
-    imageLink: './Art/CrazyBalls/balls.gif',
-    author: 'Rohan Bobby',
-    githubLink: 'https://github.com/rohanbobby01'
-  },
-  {
-    artName: 'Simple Circle Animation',
-    pageLink: './Art/simple_Circle_Animation/index.html',
-    imageLink: './Art/Joy/simple_Circle_Animation/circle_animation.gif',
-    author: 'dw',
-    githubLink: 'https://github.com/dwthefirst'
-  },
-  {
-    artName: 'Matrix Animation',
-    pageLink: './Art/TenmaChinen/index.html',
-    imageLink: './Art/TenmaChinen/matrix_animation.gif',
-    author: 'Tenma Chinen',
-    githubLink: 'https://github.com/TenmaChinen'
-  },
-  {
-    artName: 'Crazy Cat',
-    pageLink: './Art/sikumiku/index.html',
-    imageLink: './Art/sikumiku/crazy_cat.gif',
-    author: 'Sigrid',
-    githubLink: 'https://github.com/sikumiku'
-  },
-  {
-    artName: 'Magic',
-    pageLink: './Art/dmwspace/index.html',
-    imageLink: './Art/dmwspace/magic.gif',
-    author: 'Dean',
-    githubLink: 'https://github.com/dmwspace'
-  },
-  {
-    artName: 'Button Effect',
-    pageLink: './Art/Jatin-7/index.html',
-    imageLink: './Art/Jatin-7/btn.gif',
-    author: 'Jatin-7',
-    githubLink: 'https://github.com/Jatin-7'
-  },
-  {
-    artName: 'Bird Animation',
-    pageLink: './Art/bird_animation/index.html',
-    imageLink: './Art/bird_animation/bird-animation.gif',
-    author: 'Tarun Mankar',
-    githubLink: 'https://github.com/tarunmankar'
-  },
-  {
-    artName: 'Rainbow Circle',
-    pageLink: './Art/Mengnan_Wang/rainbow_circle.html',
-    imageLink: './Art/Mengnan_Wang/rainbow_circle.gif',
-    author: 'Mengnan Wang',
-    githubLink: 'https://github.com/Mengnan-Wang'
-  },
-  {
-    artName: 'Phillys Animation',
-    pageLink: './Art/phillysrevenge/index.html',
-    imageLink: './Art/phillysrevenge/web.gif',
-    author: 'phillysrevenge',
-    githubLink: 'https://github.com/phillysrevenge'
-  },
-  {
-    artName: 'largebox',
-    pageLink: './Art/largebox/index.html',
-    imageLink: './Art/largebox/box.gif',
-    author: 'rajmishra-47',
-    githubLink: 'https://github.com/rajmishra-47'
-  },
-  {
-    artName: 'Robot-2.0',
-    pageLink: './Art/Robot-2.0/index.html',
-    imageLink: './Art/Robot-2.0/robo.gif',
-    author: 'Nabil Ahmed',
-    githubLink: 'https://github.com/nabil-github0'
-  },
-  {
-    artName: 'Damian Box',
-    pageLink: './Art/DamiAnim/index.html',
-    imageLink: './Art/DamiAnim/giphy.gif',
-    author: 'Damian Padilla',
-    githubLink: 'https://github.com/Damianpad'
-  },
-  {
-    artName: 'Pretty-Simple',
-    pageLink: './Art/Asier/index.html',
-    imageLink: './Art/Asier/Pretty-Simple.gif',
-    author: 'Asier-D-Reveire',
-    githubLink: 'https://github.com/Asier-D-Reveire'
-  },
-  {
-    artName: 'Can You Feel My Heartbeat',
-    pageLink: './Art/can-you-feel-my-heartbeat/index.html',
-    imageLink: './Art/can-you-feel-my-heartbeat/heartbeat.png',
-    author: 'Vanessa Vun',
-    githubLink: 'https://github.com/vanessavun'
-  },
-  {
-    artName: 'Straight lines',
-    pageLink: './Art/artinator/index.html',
-    imageLink: './Art/artinator/art.png',
-    author: 'Scraper232',
-    githubLink: 'https://github.com/scraper232'
-  },
-  {
-    artName: 'Glowing 3 Circles',
-    pageLink: './Art/josephld/index.html',
-    imageLink: './Art/josephld/glowing_circles.gif',
-    author: 'Leandre Derpo',
-    githubLink: 'https://github.com/LeandreDerpo'
-  },
-  {
-    artName: 'Quoters',
-    pageLink: './Art/Quoters/index.html',
-    imageLink: './Art/Quoters/giphy.gif',
-    author: 'Arif Wibawa',
-    githubLink: 'https://github.com/wibawaarif'
-  },
-  {
-    artName: 'USAfloridaUSA',
-    pageLink: './Art/usa-florida-usa/index.html',
-    imageLink: './Art/usa-florida-usa/USAfloridaUSA.gif',
-    author: 'Stephen Eith',
-    githubLink: 'https://github.com/eith71'
-  },
-  {
-    artName: 'Heart beat and pulse',
-    pageLink: './Art/Luisa/index.html',
-    imageLink: './Art/Luisa/HeartBeat.gif',
-    author: 'Luisa Bowie',
-    githubLink: 'https://github.com/Tala101'
-  },
-  {
-    artName: '1Abel-Animate',
-    pageLink: './Art/1Abel-Animate/index.html',
-    imageLink: './Art/1Abel-Animate/1abel.gif',
-    author: 'perez11abel',
-    githubLink: 'https://github.com/perez11abel'
-  },
-  {
-    artName: 'Snow and Rain Animation',
-    pageLink: './Art/Snow_Animation/index.html',
-    imageLink: './Art/Snow_Animation/Snow_Rain_Animation.gif',
-    author: 'Mosespt',
-    githubLink: 'https://github.com/Mosespt'
-  },
-  {
-    artName: 'Color Palette with Pure CSS Animation',
-    pageLink: './Art/color-palette-with-pure-css-animation/dist/index.html',
-    imageLink: './Art/color-palette-with-pure-css-animation/animation.gif',
-    author: 'julien muke',
-    githubLink: 'https://github.com/julien-muke'
-  },
-  {
-    artName: "That's rotating!!",
-    pageLink: './Art/Rotating/index.html',
-    imageLink: './Art/Rotating/Rotation.gif',
-    author: 'Vito Chu',
-    githubLink: 'https://github.com/VitoChuChu'
-  },
-  {
-    artName: 'example animation',
-    pageLink: './Art/emanuelretamozo/index.html',
-    imageLink: './Art/emanuelretamozo/example.gif',
-    author: 'Emanuel Retamozo',
-    githubLink: 'https://github.com/emanuelretamozo'
-  },
-  {
-    artName: 'Bouncy Ball',
-    pageLink: './Art/Valadot/index.html',
-    imageLink: './Art/Valadot/bouncy-ball.gif',
-    author: 'Valadot',
-    githubLink: 'https://github.com/Valadot'
-  },
-  {
-    artName: 'Snow Fall',
-    pageLink: './Art/snow-fall/index.html',
-    imageLink: './Art/snow-fall/snow-fall.gif',
-    author: 'MAHA Labs',
-    githubLink: 'https://github.com/mahalabs'
-  },
-  {
-    artName: 'css_anishape-1.0',
-    pageLink: './Art/css_anishape-1.0/index.html',
-    imageLink: './Art/css_anishape-1.0/css-anishape-s1.jpg',
-    author: 'Dwight',
-    githubLink: 'https://github.com/DwightMckenzie'
-  },
-  {
-    artName: 'Simple Hover Rotaton Animation',
-    pageLink: './Art/jaReaps/index.html',
-    imageLink: './Art/Joy/jaReaps/Rotation Animation.gif',
-    author: 'Jon',
-    githubLink: 'https://github.com/jonreapsome'
-  },
-  {
-    artName: 'CSS_Magic',
-    pageLink: './Art/CSS_Magic/index.html',
-    imageLink: './Art/CSS_Magic/Move.gif',
-    author: 'Subhadip',
-    githubLink: 'https://github.com/SubhadipMaji'
-  },
-  {
-    artName: 'Color Flip Cards',
-    pageLink: './Art/Flipping/index.html',
-    imageLink: './Art/Flipping/gif.gif',
-    author: 'AspiringMay2022',
-    githubLink: 'https://github.com/AspiringMay2022'
-  },
-  {
-    artName: 'Square',
-    pageLink: './Art/Square/square.html',
-    imageLink: './Art/Square/square.gif',
-    author: 'Nico',
-    githubLink: 'https://github.com/nsherban1'
-  },
-  {
-    artName: 'Sun Rise and Set',
-    pageLink: './Art/mikerobards/index.html',
-    imageLink: './Art/mikerobards/sunrise-set.gif',
-    author: 'mikerobards',
-    githubLink: 'https://github.com/mikerobards'
-  },
-  {
-    artName: 'GeminiSpace',
-    pageLink: './Art/GeminiSpace/index.html',
-    imageLink: './Art/GeminiSpace/space.gif',
-    author: 'Saviour',
-    githubLink: 'https://github.com/GeminiSpace'
-  },
-  {
-    artName: 'The rolling and spinning football',
-    pageLink: './Art/Nomishka/index.html',
-    imageLink: './Art/Football.png',
-    author: 'Nomishka',
-    githubLink: 'https://github.com/Nomishka'
-  },
-  {
-    artName: 'Infinite Circle Loop',
-    pageLink: './Art/InfiniteCircleLoop/index.html',
-    imageLink: './Art/InfiniteCircleLoop/infinitecircleloop.gif',
-    author: 'Giselle',
-    githubLink: 'https://github.com/gisellerx'
-  },
-  {
-    artName: 'Updown',
-    pageLink: './Art/updown/index.html',
-    imageLink: './Art/updown/updown.gif',
-    author: 'Nueng',
-    githubLink: 'https://github.com/AlgorithmNueng'
-  },
-  {
-    artName: 'cajaheart',
-    pageLink: './Art/erikanimation/corazon.html',
-    imageLink: './Art/erikanimation/corazon.gif',
-    author: 'Erika',
-    githubLink: 'https://github.com/erikaaquino'
-  },
-  {
-    artName: 'Colorful Heart',
-    pageLink: './Art/cr-animation/index.html',
-    imageLink: './Art/cr-animation/index.html/colorful-heart.png',
-    author: 'Cristina',
-    githubLink: 'https://github.com/crsecu'
-  },
-  {
-    artName: 'wink',
-    pageLink: './Art/Robrigado/index.html',
-    imageLink: './Art/Robrigado/wink.gif',
-    author: 'Robrigado',
-    githubLink: 'https://github.com/Robrigado'
-  },
-  {
-    artName: 'mrsanim',
-    pageLink: './Art/mrsanim/index.html',
-    imageLink: './Art/mrsanim/mrsanim.png',
-    author: 'Adi',
-    githubLink: 'https://github.com/adimrs'
-  },
-  {
-    artName: 'Loader',
-    pageLink: './Art/Loader/index.html',
-    author: 'Cristi Manea',
-    githubLink: 'https://github.com/cristimanea26'
-  },
-  {
-    artName: 'click to stop',
-    pageLink: './Art/cssanimacja/index.html',
-    imageLink: 'css.png',
-    author: 'Mateusz',
-    githubLink: 'https://github.com/mateuszsnieg'
-  },
-  {
-    artName: 'A Square Circus',
-    pageLink: './Art/aSquareCircus/index.html',
-    imageLink: './Art/aSquareCircus/SquareControl.gif',
-    author: 'Abdul Rahim',
-    githubLink: 'https://github.com/arx0x0'
-  },
-  {
-    artName: 'css-glow-effect-animation',
-    pageLink: './Art/css-glow-effect-animation/index.html',
-    imageLink: './Art/css-glow-effect-animation/glow.png',
-    author: 'tidz',
-    githubLink: 'https://github.com/john-tidz'
-  },
-  {
-    artName: 'Lithuania',
-    pageLink: './Art/MiUlon/index.html',
-    imageLink: './Art/MiUlon/lithuania.gif',
-    author: 'MiUlon',
-    githubLink: 'https://github.com/MiUlon'
-  },
-  {
-    artName: 'yuki',
-    pageLink: './Art/yuki/index.html',
-    imageLink: './Art/yuki/yuki.gif',
-    author: 'rachel',
-    githubLink: 'https://github.com/rchin8877'
-  },
-  {
-    artName: 'AnimateManas',
-    pageLink: './Art/AnimatManas/index.html',
-    imageLink: './Art/AnimatManas/ZTM_animation.gif',
-    author: 'Manas',
-    githubLink: 'https://github.com/ManasKumar111'
-  },
-  {
-    artName: 'Glowing orb',
-    pageLink: './Art/Glowing-orb/index.html',
-    imageLink: './Art/Glowing-orb/glow.png',
-    author: 'RubenVerkuylen',
-    githubLink: 'https://github.com/rubenverkuylen'
-  },
-  {
-    artName: 'car-animation',
-    pageLink: './Art/car-animation/index.html',
-    imageLink: './Art/car-animation',
-    author: 'Markus',
-    githubLink: 'https://github.com/Markus-Sm'
-  },
-  {
-    artName: 'Dummy Animation',
-    pageLink: './Art/dummy_me/index.html',
-    imageLink: './Art/dummy_me/dummy.gif',
-    author: 'Mansi',
-    githubLink: 'https://github.com/manasi-20'
-  },
-  {
-    artName: 'moving_choices',
-    pageLink: './Art/Katana/index.html',
-    imageLink: './Art/Katana/bounce-choice.GIF',
-    author: 'Katana',
-    githubLink: 'https://github.com/katanaji'
-  },
-  {
-    artName: 'SpinnieStar3',
-    pageLink: './Art/Joshua/SpinnieStar3.html',
-    imageLink: './Art/Joshua/goldstar.GIF',
-    author: 'Josdadev',
-    githubLink: 'https://github.com/Josdadev'
-  },
-  {
-    artName: 'Dive Into Space',
-    pageLink: './Art/Dive Into Space/index.html',
-    imageLink: './Art/Dive Into Space/space.gif',
-    author: 'Kareem Abd El-Moneam',
-    githubLink: 'https://github.com/KareemMoneeam'
-  },
-  {
-    artName: 'Moving Colors',
-    pageLink: './Art/Moving Colors/index.html',
-    imageLink: './Art/Moving Colors/MovingColors.gif',
-    author: 'cjhaspenfalls',
-    githubLink: 'https://github.com/cjhaspenfalls'
-  },
-  {
-    artName: 'Rotating Number Cards',
-    pageLink: './Art/victor-anderson/index.html',
-    imageLink: './Art/victor-anderson/index.gif',
-    author: 'Victor Anderson',
-    githubLink: 'https://github.com/realvicandy'
-  },
-  {
-    artName: 'Living Robot',
-    pageLink: './Art/greywind/index.html',
-    imageLink: './Art/greywind/greywind.gif',
-    author: 'George',
-    githubLink: 'https://github.com/greyXwind'
-  },
-  {
-    artName: 'loading circle',
-    pageLink: './Art/loading-circle/index.html',
-    imageLink: './Art/greywind/circle.gif',
-    author: 'Olayinka',
-    githubLink: 'https://github.com/KOLEAJEOLAYINKA'
-  },
-  {
-    artName: 'Factory',
-    pageLink: './Art/SEN-RAD/index.html',
-    imageLink: './Art/SEN-RAD/factory.gif',
-    author: 'SEN-RAD',
-    githubLink: 'https://github.com/SEN-RAD'
-  },
-
-  {
-    artName: 'Water Animation',
-    pageLink: './Art/Water Animation/index.html',
-    imageLink: './Art/Water Animation/Water.gif',
-    author: 'CodeChelsea',
-    githubLink: 'https://github.com/codechelsea'
-  },
-  {
-    artName: 'Halloween',
-    pageLink: './Art/AashiGoel/index.html',
-    imageLink: './Art/AashiGoel/Halloween.gif',
-    author: 'Aashi Goel',
-    githubLink: 'https://github.com/AashiGoel'
-  },
-  {
-    artName: 'Rectangloom',
-    pageLink: './Art/Rectangloom/index.html',
-    imageLink: './Art/Rectangloom/rectangloom.gif',
-    author: 'Emines',
-    githubLink: 'https://github.com/emines0'
-  },
-  {
-    artName: 'Cards',
-    pageLink: './Art/Sak/index.html',
-    imageLink: './Art/Joy/Sak/image1.gif',
-    author: 'Sak',
-    githubLink: 'https://github.com/sakshimudrale'
-  },
-  {
-    artName: 'Snow',
-    pageLink: './Art/Snow/index.html',
-    imageLink: './Art/Snow/snow.gif',
-    author: 'K-Wiczling',
-    githubLink: 'https://github.com/K-Wiczling'
-  },
-  {
-    artName: 'Bouncy Balls',
-    pageLink: './Art/Paarit/index.html',
-    imageLink: './Art/Paarit/BallBounce.gif',
-    author: 'Paarit',
-    githubLink: 'https://github.com/paarit'
-  },
-  {
-    artName: 'Good Luck',
-    pageLink: './Art/YYarts/index.html',
-    imageLink: './Art/YYarts/YYarts.gif',
-    author: 'Chee Yen',
-    githubLink: 'https://github.com/yyyen93'
-  },
-  {
-    artName: 'color fan',
-    pageLink: './Art/raman project/project.html',
-    imageLink: './Art/raman project/project.gif',
-    author: 'raman2482',
-    githubLink: 'https://github.com/raman2482'
-  },
-  {
-    artName: 'Animated-Cube-Slider',
-    pageLink: './Art/Animated-Cube-Slider/index.html',
-    imageLink: './Art/Animated-Cube-Slider/Animated.gif',
-    author: 'Anayat',
-    githubLink: 'https://github.com/anayatkhan1'
-  },
-  {
-    artName: 'Natinats',
-    pageLink: './Art/Natinats/index.html',
-    imageLink: './Art/Natinats/nata.gif',
-    author: 'Natalia',
-    githubLink: 'https://github.com/nquirogac'
-  },
-  {
-    artName: 'The art of patience',
-    pageLink: './Art/Animation-Gtn/index.html',
-    imageLink: './Art/Animation-Gtn/art.gif',
-    author: 'Iulia Gtn',
-    githubLink: 'https://github.com/Iulia-Gaitanaru'
-  },
-  {
-    artName: 'BHARAT',
-    pageLink: './Art/BHARAT/index.html',
-    imageLink: './Art/BHARAT/BHARAT.gif',
-    author: 'mbera99',
-    githubLink: 'https://github.com/mbera99'
-  },
-  {
-    artName: 'Ducky',
-    pageLink: './Art/cpk3/index.html',
-    imageLink: './Art/cpk3/Ducky.gif',
-    author: 'cpk3',
-    githubLink: 'https://github.com/cpk3'
-  },
-  {
-    artName: '3D spinning cube',
-    pageLink: './Art/ManishM/index.html',
-    imageLink: './Art/ManishM/3dcube.gif',
-    author: 'Manish Mandal',
-    githubLink: 'https://github.com/manishdevelops'
-  },
-  {
-    pageLink: '.Art/yashraj2003e/index.html',
-    imageLink: '.Art/yashraj20033/animation.gif',
-    author: 'Yashraj',
-    githubLink: 'https://github.com/yashraj2003e'
-  },
-  {
-    artName: 'Rolling Happy',
-    pageLink: './Art/animatorn/index.html',
-    imageLink: './Art/marion/smiles.gif',
-    author: 'Marion',
-    githubLink: 'https://github.com/marionjudy13'
-  },
-  {
-    artName: 'Star',
-    pageLink: './Art/Joy/Star/index.html',
-    imageLink: './Art/Joy/Star/screenshot.png',
-    author: 'Yapakazul',
-    githubLink: 'https://github.com/Yapakazul'
-  },
-  {
-    artName: 'Spinning Button',
-    pageLink: './Art/nfluk/index.html',
-    imageLink: './Art/nfluk/Screenshot.png',
-    author: 'nfluk',
-    githubLink: 'https://github.com/nfluk'
-  },
-  {
-    artName: 'Detonation Button',
-    pageLink: './Art/detonate-button/index.html',
-    imageLink: './Art/detonate-button/detonate-button.gif',
-    author: 'carv066',
-    githubLink: 'https://github.com/carv0066'
-  },
-  {
-    artName: 'Rolling',
-    pageLink: './Art/OrnitCG/index.html',
-    imageLink: './Art/OrnitCG/myGif.html',
-    author: 'OrnitCG',
-    githubLink: 'https://github.com/ornitcg'
-  },
-  {
-    artName: "Aayush's 3D Card",
-    pageLink: './Art/AayushNair/3d/index.html',
-    imageLink: './Art/AayushNair/3d/style.css',
-    author: 'Aayush',
-    githubLink: 'https://github.com/aayushnr'
-  },
-  {
-    artName: 'Bouncing Ball',
-    pageLink: './Art/ball/index.html',
-    imageLink: './Art/ball/bouncing-ball.gif',
-    author: 'Varian1',
-    githubLink: 'https://github.com/varian1'
-  },
-  {
-    artName: 'TransCopy',
-    pageLink: './Art/Mihajlo88/index.html',
-    imageLink: './Art/Mihajlo88/animation.gif',
-    author: 'Mihajlo88',
-    githubLink: 'https://github.com/Mihajlo'
-  },
-
   {
     artName: 'Running Laps',
     pageLink: './Art/runningBars/index.html',
     imageLink: './Art/runningBars/running.gif',
     author: 'Daniel',
     githubLink: 'https://github.com/dsauce817'
->>>>>>> 21fb3181
   }
 ];
 
