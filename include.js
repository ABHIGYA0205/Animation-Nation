let cards = [
  //  Add your card in this section
  {
    artName: 'Square Loader',
    pageLink: './Art/Hemant/index.html',
    imageLink: './Art/Hemant/loader.gif',
    author: 'Hemant Garg',
    githubLink: 'https://github.com/hemant-garg'
  },
  {
    artName: 'wake up, neo...',
    pageLink: './Art/samirjouni/TributeToTheMatrix.html',
    imageLink: './Art/samirjouni/sample.gif',
    author: 'Samir Jouni',
    githubLink: 'https://github.com/samirjouni'
  },
  {
    artName: 'Planet',
    pageLink: './Art/ArthurDoom/planet.html',
    imageLink: './Art/ArthurDoom/planet.gif',
    author: 'ArthurDoom',
    githubLink: 'https://github.com/ArthurDoom'
  },
  {
    artName: 'SquarPy',
    pageLink: './Art/Utkarsh/index.html',
    imageLink: './Art/Utkarsh/hack.gif',
    author: 'utkarsh',
    githubLink: 'https://github.com/Utkarsh2604'
  },
  {
    artName: 'Circle',
    pageLink: './Art/Oliver/Circle.html',
    imageLink: './Art/Oliver/circle.gif',
    author: 'Oliver',
    githubLink: 'https://github.com/oliver-gomes'
  },
  {
    artName: 'Ellipse Loader',
    pageLink: './Art/VaibhavKhulbe/EllipseLoader.html',
    imageLink: './Art/VaibhavKhulbe/ellipseLoader.gif',
    author: 'Vaibhav Khulbe',
    githubLink: 'https://github.com/Kvaibhav01'
  },
  {
    artName: 'Triangle',
    pageLink: './Art/Joy/triangle.html',
    imageLink: './Art/Joy/triangle.gif',
    author: 'Joy',
    githubLink: 'https://github.com/royranger'
  },
  {
    artName: 'Simple Loader',
    pageLink: './Art/soumsps/simpleload.html',
    imageLink: './Art/soumsps/sample.gif',
    author: 'Soumendu Sinha',
    githubLink: 'https://github.com/soumsps'
  },
<<<<<<< HEAD
  {
    artName: 'Cute Cat',
    pageLink: './Art/Alghi/cat.html',
    imageLink: './Art/Alghi/cat.gif',
    author: 'Alghi',
    githubLink: 'https://github.com/darklordace'
  },
  {
    artName: 'ZtM Text',
    pageLink: './Art/Di4iMoRtAl/ZtM_text_animation.html',
    imageLink: './Art/Di4iMoRtAl/ZtM_animation.gif',
    author: 'Di4iMoRtAl',
    githubLink: 'https://github.com/dppeykov'
  },
  {
    artName: 'Rollodex',
    pageLink: './Art/Shruti/rolling.html',
    imageLink: './Art/Shruti/rolling.gif',
    author: 'Shruti',
    githubLink: 'https://github.com/shruti49'
=======
  {
    artName: "Cute Cat",
    pageLink: "./Art/Alghi/cat.html",
    imageLink: "./Art/Alghi/cat.gif",
    author: "Alghi",
    githubLink: "https://github.com/darklordace"
  },
  {
    artName: "ZtM Text",
    pageLink: "./Art/Di4iMoRtAl/ZtM_text_animation.html",
    imageLink: "./Art/Di4iMoRtAl/ZtM_animation.gif",
    author: "Di4iMoRtAl",
    githubLink: "https://github.com/dppeykov"
  },
  {
    artName: "Circles",
    pageLink: "./Art/Bhuvana/circles.html",
    imageLink: "./Art/Bhuvana/circles.gif",
    author: "Bhuvana",
    githubLink: "https://github.com/bhuvana-guna"
  },
  {
    artName: "Css Pulse",
    pageLink: "./Art/Aszmel/pulse.html",
    imageLink: "./Art/Aszmel/css_pulse.gif",
    author: "Aszmel",
    githubLink: "https://github.com/Aszmel"
  },
  {
    artName: "Circle Bounce",
    pageLink: "./Art/Edmund/index.html",
    imageLink: "./Art/Edmund/circle-bounce.gif",
    author: "Edmund",
    githubLink: "https://github.com/edmund1645"
>>>>>>> 01327ecd
  }
];

// +--------------------------------------------------------------------------------+
// +                                                                                +
// +                  YOU DO NOT NEED TO CHANGE ANYTHING BELOW THIS                 +
// +                                                                                +
// +--------------------------------------------------------------------------------+

// Creates cards from the array above
// You don't need to modify this
let contents = [];
Shuffle(cards).forEach(c => {
  contents.push([
    `<li class="card">` +
      `<a href='${c.pageLink}'>` +
      `<img class="art-image" src='${c.imageLink}' alt='${c.artName}' />` +
      `</a>` +
      `<div class="flex-content">` +
      `<a href='${c.pageLink}'><h3 class="art-title">${c.artName}</h3></a>` +
      `<p class='author'><a href="${c.githubLink}" target="_blank"><i class="fab fa-github"></i> ${c.author}</a> </p>` +
      `</div>` +
      `</li>`
  ]);
});

document.getElementById('cards').innerHTML = contents;

function Shuffle(o) {
  for (
    var j, x, i = o.length;
    i;
    j = parseInt(Math.random() * i), x = o[--i], o[i] = o[j], o[j] = x
  );
  return o;
}<|MERGE_RESOLUTION|>--- conflicted
+++ resolved
@@ -56,28 +56,13 @@
     author: 'Soumendu Sinha',
     githubLink: 'https://github.com/soumsps'
   },
-<<<<<<< HEAD
-  {
-    artName: 'Cute Cat',
-    pageLink: './Art/Alghi/cat.html',
-    imageLink: './Art/Alghi/cat.gif',
-    author: 'Alghi',
-    githubLink: 'https://github.com/darklordace'
-  },
-  {
-    artName: 'ZtM Text',
-    pageLink: './Art/Di4iMoRtAl/ZtM_text_animation.html',
-    imageLink: './Art/Di4iMoRtAl/ZtM_animation.gif',
-    author: 'Di4iMoRtAl',
-    githubLink: 'https://github.com/dppeykov'
-  },
   {
     artName: 'Rollodex',
     pageLink: './Art/Shruti/rolling.html',
     imageLink: './Art/Shruti/rolling.gif',
     author: 'Shruti',
     githubLink: 'https://github.com/shruti49'
-=======
+  },
   {
     artName: "Cute Cat",
     pageLink: "./Art/Alghi/cat.html",
@@ -112,7 +97,6 @@
     imageLink: "./Art/Edmund/circle-bounce.gif",
     author: "Edmund",
     githubLink: "https://github.com/edmund1645"
->>>>>>> 01327ecd
   }
 ];
 
