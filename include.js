--- conflicted
+++ resolved
@@ -1105,21 +1105,6 @@
 		githubLink: 'https://github.com/brettl1991'
 	},
 	{
-<<<<<<< HEAD
-		artName: 'Bill Cipher',
-		pageLink: './Art/vitoriapena/index.html',
-		imageLink: './Art/vitoriapena/bill_cipher.gif',
-		author: 'Vitória Mendes',
-		githubLink: 'https://github.com/vitoriapena'
-	},
-	{
-		artName: 'Sliding hacktober',
-		pageLink: './Art/Atif3/index.html',
-		imageLink: './Art/Atif3/sliding hacktober.gif',
-		author: 'Atif Iqbal',
-		githubLink: 'https://github.com/atif-dev'
-	}
-=======
 		artName: 'Spooktime',
 		pageLink: './Art/AgneDJ/index.html',
 		imageLink: './Art/AgneDJ/spooktime.gif',
@@ -1216,8 +1201,14 @@
     imageLink: "./Art/robodance/robodance.gif",
     author: "Thomas",
     githubLink: "https://github.com/mahlqvist"
-  }
->>>>>>> db5d34bd
+  },
+	{
+		artName: 'Sliding hacktober',
+		pageLink: './Art/Atif3/index.html',
+		imageLink: './Art/Atif3/sliding hacktober.gif',
+		author: 'Atif Iqbal',
+		githubLink: 'https://github.com/atif-dev'
+	}
 ];
 
 // +--------------------------------------------------------------------------------+
