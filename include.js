let cards = [
  {
    artName: 'DayToNight',
    pageLink: './Art/DayToNight By Arpan/index.html',
    imageLink: './Art/Joy/DayToNight By Arpan/giphy.gif',
    author: 'ArpanGyawali',
    githubLink: 'https://github.com/ArpanGyawali'
  },
  {
    artName: 'Dog animation',
    pageLink: './Art/AbhishekSingh-Animation-Contribution/index.html',
    imageLink: './Art/AbhishekSingh-Animation-Contribution/gif.png',
    author: 'Abhishek Singh',
    githubLink: 'https://github.com/Abhishek-555'
  },
  {
    artName: 'CSS Loader',
    pageLink: './Art/BenCullen/index.html',
    imageLink: './Art/BenCullen/Bens CSS Loader.gif',
    author: 'Ben Cullen',
    githubLink: 'https://github.com/BenjaminCullen1'
  },
  {
    artName: 'Flag',
    pageLink: './Art/IurianSimionDorin/index.html',
    imageLink: './Art/IurianSimionDorin/flag.gif',
    author: 'IurianSimionDorin',
    githubLink: 'https://github.com/IurianSimionDorin'
  },
  {
    artName: 'Rainbow Text Spin',
    pageLink: './Art/mallen13/index.html',
    imageLink: 'stillPic.jpg',
    author: 'mallen2013',
    githubLink: 'https://github.com/mallen2013'
  },
  {
    artName: 'Disco Bubble',
    pageLink: './Art/konstantify/index.html',
    imageLink: './Art/konstantify/konst.gif',
    author: 'Constantin',
    githubLink: 'https://github.com/konstantin0s'
  },
  {
    artName: 'Art',
    pageLink: './Art/mishra-parth/index.html',
    imageLink: './Art/mishra-parth/mishra-parth-project.gif',
    author: 'Parth',
    githubLink: 'https://github.com/mishra-parth'
  },
  {
    artName: 'Aymat',
    pageLink: './Art/aymat/index.html',
    imageLink: './Art/aymat/Capture.gif',
    author: 'aysha30',
    githubLink: 'https://github.com/aysha30'
  },
  {
    artName: 'Scissors Cutting Animation (CSS only)',
    pageLink: './Art/CoffeeAnimation/index.html',
    imageLink: './Art/CoffeeAnimation/scissors-cutting-animation.gif',
    author: 'Angelo Marcinnò',
    githubLink: 'https://github.com/angelo24782'
  },
  {
    artName: 'Cool CSS Preloader',
    pageLink: './Art/Himanshu_Kumawat/index.html',
    imageLink: './Art/Himanshu_Kumawat/preloader.gif',
    author: 'Himanshu Kumawat',
    githubLink: 'https://github.com/013himanshu'
  },
  {
    artName: 'Troll-Ball',
    pageLink: './Art/ivantbv/index.html',
    imageLink: './Art/ivantbv/troll-ball.gif',
    author: 'ivantbv',
    githubLink: 'https://github.com/ivantbv'
  },
  {
    artName: 'CSS heART',
    pageLink: './Art/Aarush/Heart.html',
    imageLink: './Art/Aarush/Heart.png',
    author: 'Aarush Bhat',
    githubLink: 'https://github.com/r-ush'
  },
  {
    artName: 'Image With Gray Scale Effect',
    pageLink: './Art/Image With Gray Scale Effect',
    imageLink:
      './Art/Image With Gray Scale Effect/Image-With-Gray-Scale-Effect.gif',
    author: 'Vikrant Kumar',
    githubLink: 'https://github.com/VikrantKu333'
  },
  {
    artname: 'Animation-Cool',
    pageLink: './Art/apilacharya/index.html',
    imageLink: './Art/apilacharya/animation-cool.gif',
    author: 'Apil Raj Acharya',
    githubLink: 'https://github.com/apilacharya'
  },

  {
    artName: 'covid-19',
    pageLink: './Art/shivam12k/index.html',
    videoLink: './Art/cell/cell.mp4',
    author: 'shivam12k',
    githubLink: 'https://github.com/shivam12k'
  },
  {
    artName: 'Bouncing Heart',
    pageLink: './Art/love2cr3ate/index.html',
    imageLink: './Art/love2cr3ate/bouncing-heart.gif',
    author: 'l0ve2cr3ate',
    githubLink: 'https://github.com/l0ve2cr3ate'
  },
  {
    artName: 'Animated-Loading',
    pageLink: './Art/Animated-Loading/index.html',
    imageLink: './Art/Animated-Loading/Animated-Loading.gif',
    author: 'Mehul1011',
    githubLink: 'https://github.com/mehul1011'
  },
  {
    artName: 'covid-19',
    pageLink: './Art/shivam12k/index.html',
    // videoLink: './Art/cell/cell.mp4',
    imageLink: '#',
    author: 'shivam12k',
    githubLink: 'https://github.com/shivam12k'
  },
  {
    artName: 'Mag-animation',
    pageLink: './Art/Mag-D-Alena/index.html',
    imageLink: './Art/Mag-D-Alena/Mag-animation.gif',
    author: 'Magdalena BenBassat-Luszczynska',
    githubLink: 'https://github.com/mag-d-alen'
  },
  {
    artName: 'ThomasTobe',
    pageLink: './Art/ThomasTobe/index.html',
    imageLink: './Art/ThomasTobe/rotation.gif',
    author: 'ThomasTobe',
    githubLink: 'https://github.com/ThomasTobe'
  },
  {
    artName: 'Life Of Coder',
    pageLink: './Art/DevarshiDoshi/index.html',
    imageLink: './Art/DevarshiDoshi/Life Of Coder.gif',
    author: 'DevarshiDoshi',
    githubLink: 'https://github.com/devarshidoshi'
  },

  {
    artName: 'That Animation',
    pageLink: './Art/MaKloudz/index.html',
    imageLink: './Art/MaKloudz/dat-animation.gif',
    author: 'Blessing Mutava',
    githubLink: 'https://github.com/MaKloudz'
  },
  {
    artName: 'animatron',
    pageLink: './Art/animatron/index.html',
    imageLink: './Art/animatron/trance.gif',
    author: 'nick981837',
    githubLink: 'https://github.com/nick981837'
  },
  {
    artName: 'ZTM Animation',
    pageLink: './Art/EricPuskas/index.html',
    imageLink: './Art/EricPuskas/index.gif',
    author: 'Eric Puskas',
    githubLink: 'https://github.com/EricPuskas'
  },
  {
    artName: 'LSD Rainbow Trip: Phase 1',
    pageLink: './Art/AbsMechanik/index.html',
    imageLink: './Art/AbsMechanik/AbsMechanik_Animation.gif',
    author: 'AbsMechanik',
    githubLink: 'https://github.com/AbsMechanik'
  },
  {
    artName: 'Christmas Lights',
    pageLink: './Art/Futuregit/index.html',
    imageLink: './Art/Futuregit/Christmas-Lights.gif',
    author: 'Futuregit',
    githubLink: 'https://github.com/Futuregit'
  },
  {
    artName: 'space zoo',
    pageLink: './Art/space_zoo/index.html',
    imageLink: './Art/space_zoo/space_zoo.gif',
    author: 'yuwen-c',
    githubLink: 'https://github.com/yuwen-c'
  },
  {
    artName: 'neon-text flicker glow',
    pageLink: './Art/neon-text flicker glow/neon.html',
    videoLink: './Art/neon-text flicker glow/neon-text flicker glow.gif',
    author: 'Ajay Tyagi',
    githubLink: 'https://github.com/imajaytyagi'
  },
  {
    artName: 'Dice Animation',
    pageLink: './Art/Dice-Animation/dice_animation.html',
    videoLink: './Art/Dice-Animation/dice.gif',
    author: 'Ronit DuttA',
    githubLink: 'https://github.com/RD91'
  },
  {
    artName: 'Fruit Dancing',
    pageLink: './Art/carlacentenor/index.html',
    imageLink: './Art/carlacentenor/fruit.gif',
    author: 'carlacentenor',
    githubLink: 'https://github.com/carlacentenor'
  },
  {
    artName: 'eyes',
    pageLink: './Art/eyes/index.html',
    imageLink: './Art/eyes/eyes.gif',
    author: 'yuwen-c',
    githubLink: 'https://github.com/yuwen-c'
  },
  {
    artName: 'Spooktober Hacktoberfest',
    pageLink: './Art/FredAmartey/index.html',
    imageLink: './Art/FredAmartey/thumbnaill.gif',
    author: 'Fred Amartey',
    githubLink: 'https://github.com/FredAmartey'
  },
  {
    artName: 'Star Wars?',
    pageLink: './Art/henryvalbuena/index.html',
    imageLink: './Art/henryvalbuena/index.gif',
    author: 'Henry Valbuena',
    githubLink: 'https://github.com/henryvalbuena'
  },
  {
    artName: 'UFO',
    pageLink: './Art/UFO/index.html',
    imageLink: './Art/UFO/UFO.png',
    author: 'Abhinav Singh @abhinav9910',
    githubLink: 'https://github.com/abhinav9910'
  },
  {
    artName: 'The Ripple',
    pageLink: './Art/Anmol2/index.html',
    imageLink: './Art/Anmol2/ripple.png',
    author: 'Anmol',
    githubLink: 'https://github.com/Anmol270900'
  },
  {
    artName: 'Rainbow loader',
    pageLink: './Art/ka-hn/rainbow.html',
    imageLink: './Art/ka-hn/rainbow.gif',
    author: 'Karim Hussain',
    githubLink: 'https://github.com/ka-hn'
  },
  {
    artName: 'Action Cam',
    pageLink: './Art/Donovan/index.html',
    imageLink: './Art/Donovan/pureCSS-animation.gif',
    author: 'Donovan Hunter',
    githubLink: 'https://github.com/dhdcode'
  },
  {
    artName: 'The Sun',
    pageLink: './Art/Anmol/index.html',
    imageLink: './Art/Anmol/sun.png',
    author: 'Anmol',
    githubLink: 'https://github.com/Anmol270900'
  },
  {
    artName: 'Flashing Pumpkin',
    pageLink: './Art/KatrinaRose14/index.html',
    imageLink: './Art/KatrinaRose14/FlashingPumpkin.gif',
    author: 'Katrina Yates',
    githubLink: 'https://github.com/KatrinaRose14'
  },
  {
    artName: 'Flipbox',
    pageLink: './Art/Prasheel/index.html',
    imageLink: './Art/Prasheel/flip.gif',
    author: 'Prasheel Soni',
    githubLink: 'https://github.com/ps011'
  },
  {
    artName: '2019 Wave',
    pageLink: './Art/chris-aqui/index.html',
    imageLink: './Art/chris-aqui/2019-jump.gif',
    author: 'Christine Aqui',
    githubLink: 'https://github.com/christine-aqui'
  },
  {
    artName: 'Hover Button Animation',
    pageLink: './Art/Vipul/hover.html',
    imageLink: './Art/Vipul/Screenshot2.png',
    author: 'Vipul',
    githubLink: 'https://github.com/vipuljain08'
  },
  {
    artName: 'Start From Zero',
    pageLink: './Art/Robihdy/index.html',
    imageLink: './Art/Robihdy/start-from-zero.png',
    author: 'Robihdy',
    githubLink: 'https://github.com/Robihdy'
  },
  {
    artName: 'Local Host metaphor',
    pageLink: './Art/Akbar-Cyber/index.html',
    imageLink: './Art/Prateek/localhost.png',
    author: 'Prateek',
    githubLink: 'https://github.com/prateekpatrick'
  },
  {
    artName: 'Akbar-Cyber',
    pageLink: './Art/Akbar-Cyber/index.html',
    imageLink: './Art/Akbar-Cyber/akbar.gif',
    author: 'Akbar',
    githubLink: 'https://github.com/Akbar-Cyber'
  },
  {
    artName: 'Sliding Lines',
    pageLink: './Art/erics0n/sliding-lines/index.html',
    imageLink: './Art/erics0n/sliding-lines/image.gif',
    author: 'erics0n',
    githubLink: 'https://github.com/erics0n'
  },
  {
    artName: 'Triangle',
    pageLink: './Art/Joy/triangle/triangle.html',
    imageLink: './Art/Joy/triangle/triangle.gif',
    author: 'Joy',
    githubLink: 'https://github.com/royranger'
  },
  {
    artName: 'Cube',
    pageLink: './Art/Joy/cube/cube.html',
    imageLink: './Art/Joy/cube/cube.gif',
    author: 'Joy',
    githubLink: 'https://github.com/royranger'
  },
  {
    artName: 'Burger Menu',
    pageLink: './Art/mctrl/burger.html',
    imageLink: './Art/mctrl/burger.gif',
    author: 'Martina',
    githubLink: 'https://github.com/mctrl'
  },
  {
    artName: 'Square Loader',
    pageLink: './Art/Hemant/index.html',
    imageLink: './Art/Hemant/loader.gif',
    author: 'Hemant Garg',
    githubLink: 'https://github.com/hemant-garg'
  },
  {
    artName: 'wake up, neo...',
    pageLink: './Art/samirjouni/TributeToTheMatrix.html',
    imageLink: './Art/samirjouni/sample.gif',
    author: 'Samir Jouni',
    githubLink: 'https://github.com/samirjouni'
  },
  {
    artName: 'Tribute To COD4MW',
    pageLink: './Art/samirjouni2/index.html',
    imageLink: './Art/samirjouni2/sample.gif',
    author: 'Samir Jouni',
    githubLink: 'https://github.com/samirjouni'
  },
  {
    artName: 'Planet',
    pageLink: './Art/ArthurDoom/planet.html',
    imageLink: './Art/ArthurDoom/planet.gif',
    author: 'ArthurDoom',
    githubLink: 'https://github.com/ArthurDoom'
  },
  {
    artName: 'SquarPy',
    pageLink: './Art/Utkarsh/index.html',
    imageLink: './Art/Utkarsh/hack.gif',
    author: 'utkarsh',
    githubLink: 'https://github.com/Utkarsh2604'
  },
  {
    artName: 'Circle',
    pageLink: './Art/Oliver/Circle.html',
    imageLink: './Art/Oliver/circle.gif',
    author: 'Oliver',
    githubLink: 'https://github.com/oliver-gomes'
  },
  {
    artName: 'Ellipse Loader',
    pageLink: './Art/VaibhavKhulbe/EllipseLoader.html',
    imageLink: './Art/VaibhavKhulbe/ellipseLoader.gif',
    author: 'Vaibhav Khulbe',
    githubLink: 'https://github.com/Kvaibhav01'
  },
  {
    artName: 'Simple Loader',
    pageLink: './Art/soumsps/simpleload.html',
    imageLink: './Art/soumsps/sample.gif',
    author: 'Soumendu Sinha',
    githubLink: 'https://github.com/soumsps'
  },
  {
    artName: 'Rollodex',
    pageLink: './Art/Shruti/rolling.html',
    imageLink: './Art/Shruti/rolling.gif',
    author: 'Shruti',
    githubLink: 'https://github.com/shruti49'
  },
  {
    artName: 'Cute Cat',
    pageLink: './Art/Alghi/cat.html',
    imageLink: './Art/Alghi/cat.gif',
    author: 'Alghi',
    githubLink: 'https://github.com/darklordace'
  },
  {
    artName: 'r2d2d starwerz',
    pageLink: './Art/izzycs/index.html',
    imageLink: './Art/izzycs/r2d2d.gif',
    author: 'Joy',
    githubLink: 'https://github.com/izzycs'
  },
  {
    artName: 'ZtM Text',
    pageLink: './Art/Di4iMoRtAl/ZtM_text_animation.html',
    imageLink: './Art/Di4iMoRtAl/ZtM_animation.gif',
    author: 'Di4iMoRtAl',
    githubLink: 'https://github.com/dppeykov'
  },
  {
    artName: 'Circles',
    pageLink: './Art/Bhuvana/circles.html',
    imageLink: './Art/Bhuvana/circles.gif',
    author: 'Bhuvana',
    githubLink: 'https://github.com/bhuvana-guna'
  },
  {
    artName: 'Bird',
    pageLink: './Art/Bhuvana/bird.html',
    imageLink: './Art/Bhuvana/bird.gif',
    author: 'Bhuvana',
    githubLink: 'https://github.com/bhuvana-guna'
  },
  {
    artName: 'Loader',
    pageLink: './Art/Bhuvana/loader.html',
    imageLink: './Art/Bhuvana/loader.gif',
    author: 'Bhuvana',
    githubLink: 'https://github.com/bhuvana-guna'
  },
  {
    artName: 'Simple blinking loading circles',
    pageLink: './Art/Rahul/index.html',
    imageLink: './Art/Rahul/loading.gif',
    author: 'Rahul',
    githubLink: 'https://github.com/kohli6010'
  },
  {
    artName: 'Css Pulse',
    pageLink: './Art/Aszmel/pulse.html',
    imageLink: './Art/Aszmel/css_pulse.gif',
    author: 'Aszmel',
    githubLink: 'https://github.com/Aszmel'
  },
  {
    artName: 'Circle Bounce',
    pageLink: './Art/Edmund/index.html',
    imageLink: './Art/Edmund/circle-bounce.gif',
    author: 'Edmund',
    githubLink: 'https://github.com/edmund1645'
  },
  {
    artName: 'Heart Beating',
    pageLink: './Art/Regem/index.html',
    imageLink: './Art/Regem/heart.jpg',
    author: 'Regem',
    githubLink: 'https://github.com/GemzBond'
  },
  {
    artName: 'Fading Circles',
    pageLink: './Art/Ankit/fadeCircle.html',
    imageLink: './Art/Ankit/fadeCircles.png',
    author: 'Ankit Srivastava',
    githubLink: 'https://github.com/a18nov'
  },
  {
    artName: 'Hacktoberfest 2019',
    pageLink: './Art/jpk3lly/animation.html',
    imageLink: './Art/jpk3lly/JPs_Animation_GIF.gif',
    author: 'jpk3lly',
    githubLink: 'https://github.com/jpk3lly'
  },
  {
    artName: 'Name Rotator',
    pageLink: './Art/Meet/name.html',
    imageLink: './Art/Meet/name.gif',
    author: 'Meet',
    githubLink: 'https://github.com/Meet1103'
  },
  {
    artName: 'Ball Rotator',
    pageLink: './Art/Bibekpreet/index.html',
    imageLink: './Art/Bibekpreet/ball.gif',
    author: 'Bibekpreet',
    githubLink: 'https://github.com/bibekpreet99'
  },
  {
    artName: 'ephiphany',
    pageLink: './Art/OctavianIlies/index.html',
    imageLink: './Art/OctavianIlies/ephiphany.gif',
    author: 'OctavianIlies',
    githubLink: 'https://github.com/OctavianIlies'
  },
  {
    artName: 'Loading',
    pageLink: './Art/jh1992jh/loading.html',
    imageLink: './Art/jh1992jh/loading.gif',
    author: 'jh1992jh',
    githubLink: 'https://github.com/jh1992jh'
  },
  {
    artName: 'ZTM Colors',
    pageLink: './Art/Godnon/index.html',
    imageLink: './Art/Godnon/ZTMcAnim.gif',
    author: 'Godnon',
    githubLink: 'https://github.com/godnondsilva'
  },
  {
    artName: 'Hover Effect',
    pageLink: './Art/Shubhankar/index.html',
    imageLink: './Art/Shubhankar/hackoctober.gif',
    author: 'Shubhankar',
    githubLink: 'https://github.com/shubhdwiv12'
  },
  {
    artName: 'Bouncing Fading Circles',
    pageLink: './Art/AyoubIssaad/index.html',
    imageLink: './Art/AyoubIssaad/BouncingFadingCircles.gif',
    author: 'AyoubIssaad',
    githubLink: 'https://github.com/AyoubIssaad'
  },
  {
    artName: '5 balls preloader',
    pageLink: './Art/Nnaji-Victor/index.html',
    imageLink: './Art/Nnaji-Victor/5_balls.gif',
    author: 'Nnaji Victor',
    githubLink: 'https://github.com/Nnaji-Victor'
  },
  {
    artName: 'ZTM Bouncer',
    pageLink: './Art/Josia/bouncer.html',
    imageLink: './Art/Josia/ztmbouncer.gif',
    author: 'Josia Rodriguez',
    githubLink: 'https://github.com/josiarod'
  },
  {
    artName: 'Hacktober loading animation',
    pageLink: './Art/mehul1011/index.html',
    imageLink: './Art/mehul1011/loading.gif',
    author: 'Mehul1011',
    githubLink: 'https://github.com/mehul1011'
  },
  {
    artName: 'Loading Dots',
    pageLink: './Art/devSergiu/index.html',
    imageLink: './Art/devSergiu/loading.gif',
    author: 'devSergiu',
    githubLink: 'https://github.com/devsergiu'
  },
  {
    artName: 'TypeWriter effect',
    pageLink: './Art/Sidharth/Typing_Text.html',
    imageLink: './Art/Sidharth/type_writer.gif',
    author: 'Sidharth',
    githubLink: 'https://github.com/Sidharth98'
  },
  {
    artName: 'Blue Spin',
    pageLink: './Art/JamesW/index.html',
    imageLink: './Art/JamesW/hacktober_spin.gif',
    author: 'James Whitney',
    githubLink: 'https://github.com/jameswhitney'
  },
  {
    artName: 'Loading Animation',
    pageLink: './Art/Sidharth/Loading.html',
    imageLink: './Art/Sidharth/Loading.gif',
    author: 'Sidharth',
    githubLink: 'https://github.com/Sidharth98'
  },
  {
    artName: 'Rotation',
    pageLink: './Art/alenanog/index.html',
    imageLink: './Art/alenanog/rotation.gif',
    author: 'Alena A.',
    githubLink: 'https://github.com/alenanog'
  },
  {
    artName: 'Colors in your life',
    pageLink: './Art/Atipahy/colors.html',
    imageLink: './Art/Atipahy/colors.png',
    author: 'Christos Chr',
    githubLink: 'https://github.com/atipaHy'
  },
  {
    artName: 'Orb',
    pageLink: './Art/Jkbicbic/orb.html',
    imageLink: './Art/Jkbicbic/orb.gif',
    author: 'John Kennedy Bicbic',
    githubLink: 'https://github.com/jkbicbic'
  },
  {
    artName: 'Charging...',
    pageLink: './Art/Afraz/charging.html',
    imageLink: './Art/Afraz/charging.gif',
    author: 'Afraz',
    githubLink: 'https://github.com/afrazz'
  },
  {
    artName: 'Charging...',
    pageLink: './Art/DepStep/depstep.html',
    imageLink: './Art/DepStep/depstep.gif',
    author: 'DepStep',
    githubLink: 'https://github.com/stephD'
  },
  {
    artName: 'Dancing Ball...',
    pageLink: './Art/DaveFres/index.html',
    imageLink: './Art/DaveFres/ball.gif',
    author: 'DaveFres',
    githubLink: 'https://github.com/DaveFres'
  },
  {
    artName: 'animatron',
    pageLink: './Art/animatron/index.html',
    imageLink: './Art/animatron/trance.gif',
    author: 'jomahay',
    githubLink: 'https://github.com/jomahay'
  },
  {
    artName: 'Sunshine',
    pageLink: './Art/Pavelisp/sunshine.html',
    imageLink: './Art/Pavelisp/sunshine.gif',
    author: 'Pavel Isp',
    githubLink: 'https://github.com/pavelisp'
  },
  {
    artName: 'SoundBoxes',
    pageLink: './Art/Hbarang/SoundBox.html',
    imageLink: './Art/Hbarang/SoundBoxAnimation.gif',
    author: 'Hbarang',
    githubLink: 'https://github.com/hbarang'
  },
  {
    artName: 'Cheshire',
    pageLink: './Art/Ckanelin/index.html',
    imageLink: './Art/Ckanelin/Cheshire.gif',
    author: 'Ckanelin',
    githubLink: 'https://github.com/ckanelin'
  },
  {
    artName: 'Disappear',
    pageLink: './Art/Stacy/index.html',
    imageLink: './Art/Stacy/disappear.gif',
    author: 'Stacy',
    githubLink: 'https://github.com/stacyholtz6'
  },
  {
    artName: 'Ellipse Spinner',
    pageLink: './Art/Sabina/ellipse_spinner.html',
    imageLink: './Art/Sabina/ellipse_spinner.png',
    author: 'Sabina Abbasova',
    githubLink: 'https://github.com/sabina929'
  },
  {
    artName: 'NightSky',
    pageLink: './Art/AndyS/index.html',
    imageLink: './Art/AndyS/Capture.GIF',
    author: 'AndyS',
    githubLink: 'https://github.com/AndyS1988'
  },
  {
    artName: 'Hungry',
    pageLink: './Art/diegchav/index.html',
    imageLink: './Art/diegchav/hungry.gif',
    author: 'Diego Chz',
    githubLink: 'https://github.com/diegchav'
  },
  {
    artName: 'Hover Text Animation',
    pageLink: './Art/AyoubIssaad2/index.html',
    imageLink: './Art/AyoubIssaad2/hoverTextAnimation.gif',
    author: 'AyoubIssaad',
    githubLink: 'https://github.com/AyoubIssaad'
  },
  {
    artName: 'Colorize',
    pageLink: './Art/JimBratsos/colorize.html',
    imageLink: './Art/JimBratsos/Colorize.gif',
    author: 'Jim Bratsos',
    githubLink: 'https://github.com/JimBratsos'
  },
  {
    artName: 'Hacktober Spooktacular',
    pageLink: 'Art/Elex/index.html',
    imageLink: ['./Art/Elex/hhs.gif'],
    author: 'William Poisel (LordCobra)',
    githubLink: 'https://github.com/epoisel'
  },
  {
    artName: 'Circley',
    pageLink: './Art/Tranjenny/indexjenny.html',
    imageLink: './Art/Tranjenny/zerojenny.gif',
    author: 'Tranjenny',
    githubLink: 'https://github.com/Tranjenny'
  },
  {
    artName: 'My Vietnam',
    pageLink: './Art/nhbduy/index.html',
    imageLink: './Art/nhbduy/my-vietnam.gif',
    author: 'Hoang-Bao-Duy NGUYEN',
    githubLink: 'https://github.com/nhbduy'
  },
  {
    artName: 'Hactoberfest Bus',
    pageLink: './Art/shahpranaf/index.html',
    imageLink: './Art/shahpranaf/hacktoberfest_bus.gif',
    author: 'Pranav Shah',
    githubLink: 'https://github.com/shahpranaf'
  },
  {
    artName: 'Hacktoberfest',
    pageLink: './Art/robihid/index.html',
    imageLink: './Art/robihid/hacktoberfest.png',
    author: 'robihid',
    githubLink: 'https://github.com/robihid'
  },
  {
    artName: 'Hi there',
    pageLink: './Art/Aki/index.html',
    imageLink: './Art/Aki/giphy.gif',
    author: 'Aki',
    githubLink: 'https://github.com/akmalist'
  },
  {
    artName: '3D css animation',
    pageLink: './Art/animationtion/index.html',
    imageLink: './Art/animation/css3drotate.gif',
    author: 'christ',
    githubLink: 'https://github.com/christ-87'
  },
  {
    artName: 'Hacktoberfest 2019!',
    pageLink: './Art/RedSquirrrel/index.html',
    imageLink: './Art/RedSquirrrel/index.html/animation.PNG',
    author: 'RedSquirrrel',
    githubLink: 'https://github.com/RedSquirrrel'
  },
  {
    artName: 'Sliding text',
    pageLink: './Art/Flattopz/index.html',
    imageLink: './Art/Flattopz/SlidingText.gif',
    author: 'Flattopz',
    githubLink: 'https://github.com/hjpunzalan'
  },
  {
    artName: 'Rainbow Color Changer',
    pageLink: './Art/mmshr/index.html',
    imageLink: './Art/mmshr/rainbow.gif',
    author: 'mmosehauer',
    githubLink: 'https://github.com/mmosehauer'
  },
  {
    artName: 'World of Coding',
    pageLink: './Art/tom_kn/coding.html',
    imageLink: './Art/tom_kn/coding.gif',
    author: 'Tamas Knisz',
    githubLink: 'https://github.com/TamasKn'
  },
  {
    artName: 'Initial Bounce',
    pageLink: './Art/Juwana/initial.html',
    imageLink: './Art/Juwana/InitialBounce.gif',
    author: 'Juwana',
    githubLink: 'https://github.com/JZerman2018'
  },
  {
    artName: 'Atom',
    pageLink: './Art/Teva/index.html',
    imageLink: './Art/Teva/atom.gif',
    author: 'Teva',
    githubLink: 'https://github.com/TevaHenry'
  },
  {
    artName: 'Be Awesome',
    pageLink: './Art/TigerAsH/index.html',
    imageLink: './Art/TigerAsH/be-awesome.jpg',
    author: 'TigerAsH',
    githubLink: 'https://github.com/TigerAsH94'
  },
  {
    artName: 'Rainbow Colors',
    pageLink: './Art/Sanjeev/index.html',
    imageLink: './Art/Sanjeev/animation.gif',
    author: 'Sanjeev Panday',
    githubLink: 'https://github.com/Sanjeev-Panday'
  },
  {
    artName: 'ZtM',
    pageLink: './Art/thoyvo/index.html',
    imageLink: './Art/thoyvo/ztm.gif',
    author: 'Thoyvo',
    githubLink: 'https://github.com/thoyvo'
  },
  {
    artName: 'Fast Fishes',
    pageLink: './Art/4ront/index.html',
    imageLink: './Art/4ront/fishes.gif',
    author: '4rontender',
    githubLink: 'https://github.com/RinatValiullov'
  },
  {
    artName: 'Loading...',
    pageLink: './Art/RedSquirrrel2/loading.html',
    imageLink: './Art/RedSquirrrel2/loading.gif',
    author: 'RedSquirrrel',
    githubLink: 'https://github.com/RedSquirrrel'
  },
  {
    artName: 'Animated Cube',
    pageLink: './Art/Animated Cube/index.html',
    imageLink: './Art/Animated Cube/cube.gif',
    author: 'RedSquirrrel',
    githubLink: 'https://github.com/RedSquirrrel'
  },
  {
    artName: 'Calm Ubuntu',
    pageLink: './Art/schupat/index.html',
    imageLink: './Art/schupat/preview.gif',
    author: 'schupat',
    githubLink: 'https://github.com/schupat'
  },
  {
    artName: 'Solar System',
    pageLink: './Art/DSandberg93/index.html',
    imageLink: './Art/DSandberg93/SolarSystem.gif',
    author: 'DSandberg93',
    githubLink: 'https://github.com/DSandberg93'
  },
  {
    artName: 'Boo',
    pageLink: './Art/VerityB/index.html',
    imageLink: './Art/VerityB/boo.gif',
    author: 'VerityB',
    githubLink: 'https://github.com/VerityB'
  },
  {
    artName: 'Hacktoberfest Ghost',
    pageLink: './Art/cTahirih/index.html',
    imageLink: './Art/cTahirih/ghost.png',
    author: 'cTahirih',
    githubLink: 'https://github.com/cTahirih'
  },
  {
    artName: 'Clock',
    pageLink: './Art/Abdul/index.html',
    imageLink: './Art/Abdul/Clock.png',
    author: 'Abdul Rahman',
    githubLink: 'https://github.com/abdulrahman118'
  },
  {
    artName: 'Loading Cube',
    pageLink: './Art/andrearizzello/index.html',
    imageLink: './Art/andrearizzello/index.gif',
    author: 'Andrea Rizzello',
    githubLink: 'https://github.com/andrearizzello'
  },
  {
    artName: 'Wall Dropping Logo',
    pageLink: './Art/shivams136/index.html',
    imageLink: './Art/shivams136/walldrop.gif',
    author: 'Shivam Sharma',
    githubLink: 'https://github.com/ShivamS136'
  },
  {
    artName: 'Infinite Race',
    pageLink: './Art/levermanx/index.html',
    imageLink: './Art/levermanx/anim.gif',
    author: 'Levermanx',
    githubLink: 'https://github.com/levermanx'
  },
  {
    artName: 'Hover to Rotate Text',
    pageLink: './Art/faiz_hameed/index.html',
    imageLink: './Art/faiz_hameed/hackto.gif',
    author: 'Faiz Hameed',
    githubLink: 'https://github.com/faizhameed'
  },
  {
    artName: 'HalloHacktober Greeting!',
    pageLink: './Art/lusalga/index.html',
    imageLink: './Art/lusalga/lu.gif',
    author: 'Lucieni A. Saldanha',
    githubLink: 'https://github.com/lusalga/'
  },
  {
    artName: 'Time goes by',
    pageLink: './Art/WolfgangKreminger/index.html',
    imageLink: './Art/WolfgangKreminger/showcase.gif',
    author: 'Wolfgang Kreminger',
    githubLink: 'https://github.com/r4pt0s'
  },
  {
    artName: 'Bouncing Text!',
    pageLink: './Art/AbdulsalamAbdulrahman/index.html',
    imageLink: './Art/AbdulsalamAbdulrahman/Bouncingtxt.gif',
    author: 'Abdulsalam Abdulrahman',
    githubLink: 'https://github.com/AbdulsalamAbdulrahman/'
  },
  {
    artName: 'Simple Phone Animation',
    pageLink: './Art/Lala/index.html',
    imageLink: './Art/Lala/phone.gif',
    author: 'Olamide Aboyeji',
    githubLink: 'https://github.com/aolamide'
  },
  {
    artName: 'Synthwave Sunset',
    pageLink: './Art/brunobolting/index.html',
    imageLink: './Art/brunobolting/synthwave-sunset.gif',
    author: 'Bruno Bolting',
    githubLink: 'https://github.com/brunobolting/'
  },
  {
    artName: 'That Animation',
    pageLink: './Art/MaKloudz/index.html',
    imageLink: './Art/MaKloudz/dat-animation.gif',
    author: 'Blessing Mutava',
    githubLink: 'https://github.com/MaKloudz'
  },
  {
    artName: 'animatron',
    pageLink: './Art/animatron/index.html',
    imageLink: './Art/animatron/trance.gif',
    author: 'nick981837',
    githubLink: 'https://github.com/nick981837'
  },
  {
    artName: 'abhishek9686',
    pageLink: './Art/abhishek9686/index.html',
    imageLink: './Art/abhishek9686/loading.gif',
    author: 'abhishek9686',
    githubLink: 'https://github.com/abhishek9686'
  },

  {
    artName: 'Animecircles',
    pageLink: './Art/Animecircles/index.html',
    imageLink: './Art/animatron/',
    author: 'Geamoding',
    githubLink: 'https://github.com/gilbertekalea'
  },
  {
    artName: 'ZTM Animation',
    pageLink: './Art/EricPuskas/index.html',
    imageLink: './Art/EricPuskas/index.gif',
    author: 'Eric Puskas',
    githubLink: 'https://github.com/EricPuskas'
  },
  {
    artName: 'LSD Rainbow Trip: Phase 1',
    pageLink: './Art/AbsMechanik/index.html',
    imageLink: './Art/AbsMechanik/AbsMechanik_Animation.gif',
    author: 'AbsMechanik',
    githubLink: 'https://github.com/AbsMechanik'
  },
  {
    artName: 'Christmas Lights',
    pageLink: './Art/Futuregit/index.html',
    imageLink: './Art/Futuregit/Christmas-Lights.gif',
    author: 'Futuregit',
    githubLink: 'https://github.com/Futuregit'
  },
  {
    artName: 'Fruit Dancing',
    pageLink: './Art/carlacentenor/index.html',
    imageLink: './Art/carlacentenor/fruit.gif',
    author: 'carlacentenor',
    githubLink: 'https://github.com/carlacentenor'
  },
  {
    artName: 'Spooktober Hacktoberfest',
    pageLink: './Art/FredAmartey/index.html',
    imageLink: './Art/FredAmartey/thumbnaill.gif',
    author: 'Fred Amartey',
    githubLink: 'https://github.com/FredAmartey'
  },
  {
    artName: 'Star Wars?',
    pageLink: './Art/henryvalbuena/index.html',
    imageLink: './Art/henryvalbuena/index.gif',
    author: 'Henry Valbuena',
    githubLink: 'https://github.com/henryvalbuena'
  },
  {
    artName: 'UFO',
    pageLink: './Art/UFO/index.html',
    imageLink: './Art/UFO/UFO.png',
    author: 'Abhinav Singh @abhinav9910',
    githubLink: 'https://github.com/abhinav9910'
  },
  {
    artName: 'The Ripple',
    pageLink: './Art/Anmol2/index.html',
    imageLink: './Art/Anmol2/ripple.png',
    author: 'Anmol',
    githubLink: 'https://github.com/Anmol270900'
  },
  {
    artName: 'Rainbow loader',
    pageLink: './Art/ka-hn/rainbow.html',
    imageLink: './Art/ka-hn/rainbow.gif',
    author: 'Karim Hussain',
    githubLink: 'https://github.com/ka-hn'
  },
  {
    artName: 'Action Cam',
    pageLink: './Art/Donovan/index.html',
    imageLink: './Art/Donovan/pureCSS-animation.gif',
    author: 'Donovan Hunter',
    githubLink: 'https://github.com/dhdcode'
  },
  {
    artName: 'The Sun',
    pageLink: './Art/Anmol/index.html',
    imageLink: './Art/Anmol/sun.png',
    author: 'Anmol',
    githubLink: 'https://github.com/Anmol270900'
  },
  {
    artName: 'Flashing Pumpkin',
    pageLink: './Art/KatrinaRose14/index.html',
    imageLink: './Art/KatrinaRose14/FlashingPumpkin.gif',
    author: 'Katrina Yates',
    githubLink: 'https://github.com/KatrinaRose14'
  },
  {
    artName: 'Flipbox',
    pageLink: './Art/Prasheel/index.html',
    imageLink: './Art/Prasheel/flip.gif',
    author: 'Prasheel Soni',
    githubLink: 'https://github.com/ps011'
  },
  {
    artName: '2019 Wave',
    pageLink: './Art/chris-aqui/index.html',
    imageLink: './Art/chris-aqui/2019-jump.gif',
    author: 'Christine Aqui',
    githubLink: 'https://github.com/christine-aqui'
  },
  {
    artName: 'Hover Button Animation',
    pageLink: './Art/Vipul/hover.html',
    imageLink: './Art/Vipul/Screenshot2.png',
    author: 'Vipul',
    githubLink: 'https://github.com/vipuljain08'
  },
  {
    artName: 'Start From Zero',
    pageLink: './Art/Robihdy/index.html',
    imageLink: './Art/Robihdy/start-from-zero.png',
    author: 'Robihdy',
    githubLink: 'https://github.com/Robihdy'
  },
  {
    artName: 'Local Host metaphor',
    pageLink: './Art/Akbar-Cyber/index.html',
    imageLink: './Art/Prateek/localhost.png',
    author: 'Prateek',
    githubLink: 'https://github.com/prateekpatrick'
  },
  {
    artName: 'Akbar-Cyber',
    pageLink: './Art/Akbar-Cyber/index.html',
    imageLink: './Art/Akbar-Cyber/akbar.gif',
    author: 'Akbar',
    githubLink: 'https://github.com/Akbar-Cyber'
  },
  {
    artName: 'Sliding Lines',
    pageLink: './Art/erics0n/sliding-lines/index.html',
    imageLink: './Art/erics0n/sliding-lines/image.gif',
    author: 'erics0n',
    githubLink: 'https://github.com/erics0n'
  },
  {
    artName: 'Triangle',
    pageLink: './Art/Joy/triangle/triangle.html',
    imageLink: './Art/Joy/triangle/triangle.gif',
    author: 'Joy',
    githubLink: 'https://github.com/royranger'
  },
  {
    artName: 'Cube',
    pageLink: './Art/Joy/cube/cube.html',
    imageLink: './Art/Joy/cube/cube.gif',
    author: 'Joy',
    githubLink: 'https://github.com/royranger'
  },
  {
    artName: 'Burger Menu',
    pageLink: './Art/mctrl/burger.html',
    imageLink: './Art/mctrl/burger.gif',
    author: 'Martina',
    githubLink: 'https://github.com/mctrl'
  },
  {
    artName: 'Square Loader',
    pageLink: './Art/Hemant/index.html',
    imageLink: './Art/Hemant/loader.gif',
    author: 'Hemant Garg',
    githubLink: 'https://github.com/hemant-garg'
  },
  {
    artName: 'wake up, neo...',
    pageLink: './Art/samirjouni/TributeToTheMatrix.html',
    imageLink: './Art/samirjouni/sample.gif',
    author: 'Samir Jouni',
    githubLink: 'https://github.com/samirjouni'
  },
  {
    artName: 'Tribute To COD4MW',
    pageLink: './Art/samirjouni2/index.html',
    imageLink: './Art/samirjouni2/sample.gif',
    author: 'Samir Jouni',
    githubLink: 'https://github.com/samirjouni'
  },
  {
    artName: 'Planet',
    pageLink: './Art/ArthurDoom/planet.html',
    imageLink: './Art/ArthurDoom/planet.gif',
    author: 'ArthurDoom',
    githubLink: 'https://github.com/ArthurDoom'
  },
  {
    artName: 'SquarPy',
    pageLink: './Art/Utkarsh/index.html',
    imageLink: './Art/Utkarsh/hack.gif',
    author: 'utkarsh',
    githubLink: 'https://github.com/Utkarsh2604'
  },
  {
    artName: 'Circle',
    pageLink: './Art/Oliver/Circle.html',
    imageLink: './Art/Oliver/circle.gif',
    author: 'Oliver',
    githubLink: 'https://github.com/oliver-gomes'
  },
  {
    artName: 'Ellipse Loader',
    pageLink: './Art/VaibhavKhulbe/EllipseLoader.html',
    imageLink: './Art/VaibhavKhulbe/ellipseLoader.gif',
    author: 'Vaibhav Khulbe',
    githubLink: 'https://github.com/Kvaibhav01'
  },
  {
    artName: 'Simple Loader',
    pageLink: './Art/soumsps/simpleload.html',
    imageLink: './Art/soumsps/sample.gif',
    author: 'Soumendu Sinha',
    githubLink: 'https://github.com/soumsps'
  },
  {
    artName: 'Rollodex',
    pageLink: './Art/Shruti/rolling.html',
    imageLink: './Art/Shruti/rolling.gif',
    author: 'Shruti',
    githubLink: 'https://github.com/shruti49'
  },
  {
    artName: 'Cute Cat',
    pageLink: './Art/Alghi/cat.html',
    imageLink: './Art/Alghi/cat.gif',
    author: 'Alghi',
    githubLink: 'https://github.com/darklordace'
  },
  {
    artName: 'ZtM Text',
    pageLink: './Art/Di4iMoRtAl/ZtM_text_animation.html',
    imageLink: './Art/Di4iMoRtAl/ZtM_animation.gif',
    author: 'Di4iMoRtAl',
    githubLink: 'https://github.com/dppeykov'
  },
  {
    artName: 'Circles',
    pageLink: './Art/Bhuvana/circles.html',
    imageLink: './Art/Bhuvana/circles.gif',
    author: 'Bhuvana',
    githubLink: 'https://github.com/bhuvana-guna'
  },
  {
    artName: 'Bird',
    pageLink: './Art/Bhuvana/bird.html',
    imageLink: './Art/Bhuvana/bird.gif',
    author: 'Bhuvana',
    githubLink: 'https://github.com/bhuvana-guna'
  },
  {
    artName: 'Loader',
    pageLink: './Art/Bhuvana/loader.html',
    imageLink: './Art/Bhuvana/loader.gif',
    author: 'Bhuvana',
    githubLink: 'https://github.com/bhuvana-guna'
  },
  {
    artName: 'Simple blinking loading circles',
    pageLink: './Art/Rahul/index.html',
    imageLink: './Art/Rahul/loading.gif',
    author: 'Rahul',
    githubLink: 'https://github.com/kohli6010'
  },
  {
    artName: 'Css Pulse',
    pageLink: './Art/Aszmel/pulse.html',
    imageLink: './Art/Aszmel/css_pulse.gif',
    author: 'Aszmel',
    githubLink: 'https://github.com/Aszmel'
  },
  {
    artName: 'Circle Bounce',
    pageLink: './Art/Edmund/index.html',
    imageLink: './Art/Edmund/circle-bounce.gif',
    author: 'Edmund',
    githubLink: 'https://github.com/edmund1645'
  },
  {
    artName: 'Heart Beating',
    pageLink: './Art/Regem/index.html',
    imageLink: './Art/Regem/heart.jpg',
    author: 'Regem',
    githubLink: 'https://github.com/GemzBond'
  },
  {
    artName: 'Fading Circles',
    pageLink: './Art/Ankit/fadeCircle.html',
    imageLink: './Art/Ankit/fadeCircles.png',
    author: 'Ankit Srivastava',
    githubLink: 'https://github.com/a18nov'
  },
  {
    artName: 'Hacktoberfest 2019',
    pageLink: './Art/jpk3lly/animation.html',
    imageLink: './Art/jpk3lly/JPs_Animation_GIF.gif',
    author: 'jpk3lly',
    githubLink: 'https://github.com/jpk3lly'
  },
  {
    artName: 'Name Rotator',
    pageLink: './Art/Meet/name.html',
    imageLink: './Art/Meet/name.gif',
    author: 'Meet',
    githubLink: 'https://github.com/Meet1103'
  },
  {
    artName: 'Ball Rotator',
    pageLink: './Art/Bibekpreet/index.html',
    imageLink: './Art/Bibekpreet/ball.gif',
    author: 'Bibekpreet',
    githubLink: 'https://github.com/bibekpreet99'
  },
  {
    artName: 'ephiphany',
    pageLink: './Art/OctavianIlies/index.html',
    imageLink: './Art/OctavianIlies/ephiphany.gif',
    author: 'OctavianIlies',
    githubLink: 'https://github.com/OctavianIlies'
  },
  {
    artName: 'Loading',
    pageLink: './Art/jh1992jh/loading.html',
    imageLink: './Art/jh1992jh/loading.gif',
    author: 'jh1992jh',
    githubLink: 'https://github.com/jh1992jh'
  },
  {
    artName: 'ZTM Colors',
    pageLink: './Art/Godnon/index.html',
    imageLink: './Art/Godnon/ZTMcAnim.gif',
    author: 'Godnon',
    githubLink: 'https://github.com/godnondsilva'
  },
  {
    artName: 'Hover Effect',
    pageLink: './Art/Shubhankar/index.html',
    imageLink: './Art/Shubhankar/hackoctober.gif',
    author: 'Shubhankar',
    githubLink: 'https://github.com/shubhdwiv12'
  },
  {
    artName: 'Bouncing Fading Circles',
    pageLink: './Art/AyoubIssaad/index.html',
    imageLink: './Art/AyoubIssaad/BouncingFadingCircles.gif',
    author: 'AyoubIssaad',
    githubLink: 'https://github.com/AyoubIssaad'
  },
  {
    artName: '5 balls preloader',
    pageLink: './Art/Nnaji-Victor/index.html',
    imageLink: './Art/Nnaji-Victor/5_balls.gif',
    author: 'Nnaji Victor',
    githubLink: 'https://github.com/Nnaji-Victor'
  },
  {
    artName: 'ZTM Bouncer',
    pageLink: './Art/Josia/bouncer.html',
    imageLink: './Art/Josia/ztmbouncer.gif',
    author: 'Josia Rodriguez',
    githubLink: 'https://github.com/josiarod'
  },
  {
    artName: 'Hacktober loading animation',
    pageLink: './Art/mehul1011/index.html',
    imageLink: './Art/mehul1011/loading.gif',
    author: 'Mehul1011',
    githubLink: 'https://github.com/mehul1011'
  },
  {
    artName: 'Loading Dots',
    pageLink: './Art/devSergiu/index.html',
    imageLink: './Art/devSergiu/loading.gif',
    author: 'devSergiu',
    githubLink: 'https://github.com/devsergiu'
  },
  {
    artName: 'TypeWriter effect',
    pageLink: './Art/Sidharth/Typing_Text.html',
    imageLink: './Art/Sidharth/type_writer.gif',
    author: 'Sidharth',
    githubLink: 'https://github.com/Sidharth98'
  },
  {
    artName: 'Blue Spin',
    pageLink: './Art/JamesW/index.html',
    imageLink: './Art/JamesW/hacktober_spin.gif',
    author: 'James Whitney',
    githubLink: 'https://github.com/jameswhitney'
  },
  {
    artName: 'Loading Animation',
    pageLink: './Art/Sidharth/Loading.html',
    imageLink: './Art/Sidharth/Loading.gif',
    author: 'Sidharth',
    githubLink: 'https://github.com/Sidharth98'
  },
  {
    artName: 'Rotation',
    pageLink: './Art/alenanog/index.html',
    imageLink: './Art/alenanog/rotation.gif',
    author: 'Alena A.',
    githubLink: 'https://github.com/alenanog'
  },
  {
    artName: 'Colors in your life',
    pageLink: './Art/Atipahy/colors.html',
    imageLink: './Art/Atipahy/colors.png',
    author: 'Christos Chr',
    githubLink: 'https://github.com/atipaHy'
  },
  {
    artName: 'Orb',
    pageLink: './Art/Jkbicbic/orb.html',
    imageLink: './Art/Jkbicbic/orb.gif',
    author: 'John Kennedy Bicbic',
    githubLink: 'https://github.com/jkbicbic'
  },
  {
    artName: 'Charging...',
    pageLink: './Art/Afraz/charging.html',
    imageLink: './Art/Afraz/charging.gif',
    author: 'Afraz',
    githubLink: 'https://github.com/afrazz'
  },
  {
    artName: 'Charging...',
    pageLink: './Art/DepStep/depstep.html',
    imageLink: './Art/DepStep/depstep.gif',
    author: 'DepStep',
    githubLink: 'https://github.com/stephD'
  },
  {
    artName: 'Dancing Ball...',
    pageLink: './Art/DaveFres/index.html',
    imageLink: './Art/DaveFres/ball.gif',
    author: 'DaveFres',
    githubLink: 'https://github.com/DaveFres'
  },
  {
    artName: 'animatron',
    pageLink: './Art/animatron/index.html',
    imageLink: './Art/animatron/trance.gif',
    author: 'jomahay',
    githubLink: 'https://github.com/jomahay'
  },
  {
    artName: 'Sunshine',
    pageLink: './Art/Pavelisp/sunshine.html',
    imageLink: './Art/Pavelisp/sunshine.gif',
    author: 'Pavel Isp',
    githubLink: 'https://github.com/pavelisp'
  },
  {
    artName: 'SoundBoxes',
    pageLink: './Art/Hbarang/SoundBox.html',
    imageLink: './Art/Hbarang/SoundBoxAnimation.gif',
    author: 'Hbarang',
    githubLink: 'https://github.com/hbarang'
  },
  {
    artName: 'Cheshire',
    pageLink: './Art/Ckanelin/index.html',
    imageLink: './Art/Ckanelin/Cheshire.gif',
    author: 'Ckanelin',
    githubLink: 'https://github.com/ckanelin'
  },
  {
    artName: 'Disappear',
    pageLink: './Art/Stacy/index.html',
    imageLink: './Art/Stacy/disappear.gif',
    author: 'Stacy',
    githubLink: 'https://github.com/stacyholtz6'
  },
  {
    artName: 'Ellipse Spinner',
    pageLink: './Art/Sabina/ellipse_spinner.html',
    imageLink: './Art/Sabina/ellipse_spinner.png',
    author: 'Sabina Abbasova',
    githubLink: 'https://github.com/sabina929'
  },
  {
    artName: 'NightSky',
    pageLink: './Art/AndyS/index.html',
    imageLink: './Art/AndyS/Capture.GIF',
    author: 'AndyS',
    githubLink: 'https://github.com/AndyS1988'
  },
  {
    artName: 'Hungry',
    pageLink: './Art/diegchav/index.html',
    imageLink: './Art/diegchav/hungry.gif',
    author: 'Diego Chz',
    githubLink: 'https://github.com/diegchav'
  },
  {
    artName: 'Hover Text Animation',
    pageLink: './Art/AyoubIssaad2/index.html',
    imageLink: './Art/AyoubIssaad2/hoverTextAnimation.gif',
    author: 'AyoubIssaad',
    githubLink: 'https://github.com/AyoubIssaad'
  },
  {
    artName: 'Colorize',
    pageLink: './Art/JimBratsos/colorize.html',
    imageLink: './Art/JimBratsos/Colorize.gif',
    author: 'Jim Bratsos',
    githubLink: 'https://github.com/JimBratsos'
  },
  {
    artName: 'Hacktober Spooktacular',
    pageLink: 'Art/Elex/index.html',
    imageLink: ['./Art/Elex/hhs.gif'],
    author: 'William Poisel (LordCobra)',
    githubLink: 'https://github.com/epoisel'
  },
  {
    artName: 'Circley',
    pageLink: './Art/Tranjenny/indexjenny.html',
    imageLink: './Art/Tranjenny/zerojenny.gif',
    author: 'Tranjenny',
    githubLink: 'https://github.com/Tranjenny'
  },
  {
    artName: 'My Vietnam',
    pageLink: './Art/nhbduy/index.html',
    imageLink: './Art/nhbduy/my-vietnam.gif',
    author: 'Hoang-Bao-Duy NGUYEN',
    githubLink: 'https://github.com/nhbduy'
  },
  {
    artName: 'Hactoberfest Bus',
    pageLink: './Art/shahpranaf/index.html',
    imageLink: './Art/shahpranaf/hacktoberfest_bus.gif',
    author: 'Pranav Shah',
    githubLink: 'https://github.com/shahpranaf'
  },
  {
    artName: 'Hacktoberfest',
    pageLink: './Art/robihid/index.html',
    imageLink: './Art/robihid/hacktoberfest.png',
    author: 'robihid',
    githubLink: 'https://github.com/robihid'
  },
  {
    artName: 'Hi there',
    pageLink: './Art/Aki/index.html',
    imageLink: './Art/Aki/giphy.gif',
    author: 'Aki',
    githubLink: 'https://github.com/akmalist'
  },
  {
    artName: 'Hacktoberfest 2019!',
    pageLink: './Art/RedSquirrrel/index.html',
    imageLink: './Art/RedSquirrrel/index.html/animation.PNG',
    author: 'RedSquirrrel',
    githubLink: 'https://github.com/RedSquirrrel'
  },
  {
    artName: 'Sliding text',
    pageLink: './Art/Flattopz/index.html',
    imageLink: './Art/Flattopz/SlidingText.gif',
    author: 'Flattopz',
    githubLink: 'https://github.com/hjpunzalan'
  },
  {
    artName: 'Rainbow Color Changer',
    pageLink: './Art/mmshr/index.html',
    imageLink: './Art/mmshr/rainbow.gif',
    author: 'mmosehauer',
    githubLink: 'https://github.com/mmosehauer'
  },
  {
    artName: 'World of Coding',
    pageLink: './Art/tom_kn/coding.html',
    imageLink: './Art/tom_kn/coding.gif',
    author: 'Tamas Knisz',
    githubLink: 'https://github.com/TamasKn'
  },
  {
    artName: 'Initial Bounce',
    pageLink: './Art/Juwana/initial.html',
    imageLink: './Art/Juwana/InitialBounce.gif',
    author: 'Juwana',
    githubLink: 'https://github.com/JZerman2018'
  },
  {
    artName: 'Atom',
    pageLink: './Art/Teva/index.html',
    imageLink: './Art/Teva/atom.gif',
    author: 'Teva',
    githubLink: 'https://github.com/TevaHenry'
  },
  {
    artName: 'Be Awesome',
    pageLink: './Art/TigerAsH/index.html',
    imageLink: './Art/TigerAsH/be-awesome.jpg',
    author: 'TigerAsH',
    githubLink: 'https://github.com/TigerAsH94'
  },
  {
    artName: 'Rainbow Colors',
    pageLink: './Art/Sanjeev/index.html',
    imageLink: './Art/Sanjeev/animation.gif',
    author: 'Sanjeev Panday',
    githubLink: 'https://github.com/Sanjeev-Panday'
  },
  {
    artName: 'ZtM',
    pageLink: './Art/thoyvo/index.html',
    imageLink: './Art/thoyvo/ztm.gif',
    author: 'Thoyvo',
    githubLink: 'https://github.com/thoyvo'
  },
  {
    artName: 'Fast Fishes',
    pageLink: './Art/4ront/index.html',
    imageLink: './Art/4ront/fishes.gif',
    author: '4rontender',
    githubLink: 'https://github.com/RinatValiullov'
  },
  {
    artName: 'Loading...',
    pageLink: './Art/RedSquirrrel2/loading.html',
    imageLink: './Art/RedSquirrrel2/loading.gif',
    author: 'RedSquirrrel',
    githubLink: 'https://github.com/RedSquirrrel'
  },
  {
    artName: 'Animated Cube',
    pageLink: './Art/Animated Cube/index.html',
    imageLink: './Art/Animated Cube/cube.gif',
    author: 'RedSquirrrel',
    githubLink: 'https://github.com/RedSquirrrel'
  },
  {
    artName: 'Calm Ubuntu',
    pageLink: './Art/schupat/index.html',
    imageLink: './Art/schupat/preview.gif',
    author: 'schupat',
    githubLink: 'https://github.com/schupat'
  },
  {
    artName: 'Solar System',
    pageLink: './Art/DSandberg93/index.html',
    imageLink: './Art/DSandberg93/SolarSystem.gif',
    author: 'DSandberg93',
    githubLink: 'https://github.com/DSandberg93'
  },
  {
    artName: 'Boo',
    pageLink: './Art/VerityB/index.html',
    imageLink: './Art/VerityB/boo.gif',
    author: 'VerityB',
    githubLink: 'https://github.com/VerityB'
  },
  {
    artName: 'Hacktoberfest Ghost',
    pageLink: './Art/cTahirih/index.html',
    imageLink: './Art/cTahirih/ghost.png',
    author: 'cTahirih',
    githubLink: 'https://github.com/cTahirih'
  },
  {
    artName: 'Clock',
    pageLink: './Art/Abdul/index.html',
    imageLink: './Art/Abdul/Clock.png',
    author: 'Abdul Rahman',
    githubLink: 'https://github.com/abdulrahman118'
  },
  {
    artName: 'Loading Cube',
    pageLink: './Art/andrearizzello/index.html',
    imageLink: './Art/andrearizzello/index.gif',
    author: 'Andrea Rizzello',
    githubLink: 'https://github.com/andrearizzello'
  },
  {
    artName: 'Wall Dropping Logo',
    pageLink: './Art/shivams136/index.html',
    imageLink: './Art/shivams136/walldrop.gif',
    author: 'Shivam Sharma',
    githubLink: 'https://github.com/ShivamS136'
  },
  {
    artName: 'Infinite Race',
    pageLink: './Art/levermanx/index.html',
    imageLink: './Art/levermanx/anim.gif',
    author: 'Levermanx',
    githubLink: 'https://github.com/levermanx'
  },
  {
    artName: 'Hover to Rotate Text',
    pageLink: './Art/faiz_hameed/index.html',
    imageLink: './Art/faiz_hameed/hackto.gif',
    author: 'Faiz Hameed',
    githubLink: 'https://github.com/faizhameed'
  },
  {
    artName: 'HalloHacktober Greeting!',
    pageLink: './Art/lusalga/index.html',
    imageLink: './Art/lusalga/lu.gif',
    author: 'Lucieni A. Saldanha',
    githubLink: 'https://github.com/lusalga/'
  },
  {
    artName: 'Time goes by',
    pageLink: './Art/WolfgangKreminger/index.html',
    imageLink: './Art/WolfgangKreminger/showcase.gif',
    author: 'Wolfgang Kreminger',
    githubLink: 'https://github.com/r4pt0s'
  },
  {
    artName: 'Bouncing Text!',
    pageLink: './Art/AbdulsalamAbdulrahman/index.html',
    imageLink: './Art/AbdulsalamAbdulrahman/Bouncingtxt.gif',
    author: 'Abdulsalam Abdulrahman',
    githubLink: 'https://github.com/AbdulsalamAbdulrahman/'
  },
  {
    artName: 'Simple Phone Animation',
    pageLink: './Art/Lala/index.html',
    imageLink: './Art/Lala/phone.gif',
    author: 'Olamide Aboyeji',
    githubLink: 'https://github.com/aolamide'
  },
  {
    artName: 'Synthwave Sunset',
    pageLink: './Art/brunobolting/index.html',
    imageLink: './Art/brunobolting/synthwave-sunset.gif',
    author: 'Bruno Bolting',
    githubLink: 'https://github.com/brunobolting/'
  },

  {
    artName: 'Kawaii Penguin',
    pageLink: './Art/Brienyll/index.html',
    imageLink: './Art/Brienyll/kawaiiPenguin.gif',
    author: 'Brienyll',
    githubLink: 'https://github.com/brienyll/'
  },
  {
    artName: 'Happy Halloween',
    pageLink: './Art/MatthewS/index.html',
    imageLink: './Art/MatthewS/Spider.gif',
    author: 'MatthewS',
    githubLink: 'https://github.com/matthewstoddart/'
  },
  {
    artName: 'Fan Art',
    pageLink: './Art/m-perez33/index.html',
    imageLink: './Art/m-perez33/cylon.gif',
    author: 'Marcos Perez',
    githubLink: 'https://github.com/m-perez33/'
  },
  {
    artName: 'Animating Pot',
    pageLink: './Art/Somechandra/index.html',
    imageLink: './Art/Somechandra/pot.gif',
    author: 'Somechandra',
    githubLink: 'https://github.com/somechandra'
  },
  {
    artName: 'Circles Circling',
    pageLink: './Art/pikktorr/index.html',
    imageLink: './Art/pikktorr/circles.gif',
    author: 'pikktorr',
    githubLink: 'https://github.com/pikktorr'
  },
  {
    artName: 'Glitchy Szn',
    pageLink: './Art/premdav/index.html',
    imageLink: './Art/premdav/screenshot.png',
    author: 'premdav',
    githubLink: 'https://github.com/premdav'
  },
  {
    artName: 'ZeroToMastery',
    pageLink: './Art/Vzneers/index.html',
    imageLink: './Art/Vzneers/gifzeroloading.gif',
    author: 'TrinhMinhHieu',
    githubLink: 'https://github.com/trinhminhhieu'
  },
  {
    artName: 'Spacecraft-landing',
    pageLink: './Art/DDuplinszki/index.html',
    imageLink: './Art/DDuplinszki/Spacecraft-landing.gif',
    author: 'DDuplinszki',
    githubLink: 'https://github.com/DDuplinszki'
  },
  {
    artName: 'Paw Prints',
    pageLink: './Art/Tia/index.html',
    imageLink: './Art/Tia/paw-prints.gif',
    author: 'Tia Esguerra',
    githubLink: 'https://github.com/msksfo'
  },
  {
    artName: 'Hover-Scale',
    pageLink: './Art/echowebid/index.html',
    imageLink: './Art/echowebid/hover.gif',
    author: 'echowebid',
    githubLink: 'https://github.com/echowebid'
  },
  {
    artName: 'mars',
    pageLink: './Art/Courtney_Pure/index.html',
    imageLink: './Art/Courtney_Pure/mars_screenshot.png',
    author: 'Courtney Pure',
    githubLink: 'https://github.com/courtneypure'
  },
  {
    artName: 'Welcome HactoberFest',
    pageLink: './Art/Dhaval/index.html',
    imageLink: './Art/Dhaval/Welcome-Hacktoberfest.gif',
    author: 'Dhaval Mehta',
    githubLink: 'https://github.com/Dhaval1403'
  },
  {
    artName: 'Aynonimation',
    pageLink: './Art/Aynorica/aynorica.html',
    imageLink: './Art/Aynorica/Aynonimation.png',
    author: 'aynorica',
    githubLink: 'https://github.com/aynorica'
  },
  {
    artName: 'sun-to-moon',
    pageLink: './Art/haider/index.html',
    imageLink: './Art/haider/sun-moon.gif',
    author: 'Haider',
    githubLink: 'https://github.com/hyderumer'
  },
  {
    artName: 'Animatron',
    pageLink: './Art/animatron/index.html',
    imageLink: './Art/animatron/trance.gif',
    author: 'Andrei',
    githubLink: 'https://github.com/aneagoie'
  },
  {
    artName: 'Loader Circle',
    pageLink: './Art/beaps/index.html',
    imageLink: './Art/beaps/loader-circle.gif',
    author: 'beaps',
    githubLink: 'https://github.com/beaps'
  },
  {
    artName: 'Doors',
    pageLink: './Art/pauliax/index.html',
    imageLink: './Art/pauliax/doors.gif',
    author: 'pauliax',
    githubLink: 'https://github.com/pauliax'
  },
  {
    artName: 'Clock with pendulum',
    pageLink: './Art/Pankaj/index.html',
    imageLink: './Art/Pankaj/Clock_with_pendulum.gif',
    author: 'Pankaj',
    githubLink: 'https://github.com/prime417'
  },
  {
    artName: 'Animatron',
    pageLink: './Art/animatron/index.html',
    imageLink: './Art/animatron/trance.gif',
    author: 'Andrei',
    githubLink: 'https://github.com/aneagoie'
  },
  {
    artName: 'Loader Circle',
    pageLink: './Art/beaps/index.html',
    imageLink: './Art/beaps/loader-circle.gif',
    author: 'beaps',
    githubLink: 'https://github.com/beaps'
  },
  {
    artName: 'Open Sourcerer',
    pageLink: './Art/4rturd13/index.html',
    imageLink: './Art/4rturd13/openSourcerer.gif',
    author: '4rturd13',
    githubLink: 'https://github.com/4rturd13'
  },
  {
    artName: 'Doors',
    pageLink: './Art/pauliax/index.html',
    imageLink: './Art/pauliax/doors.gif',
    author: 'pauliax',
    githubLink: 'https://github.com/pauliax'
  },
  {
    artName: 'Loader Square',
    pageLink: './Art/beaps2/square-loader.html',
    imageLink: './Art/beaps2/square-loader.gif',
    author: 'beaps',
    githubLink: 'https://github.com/beaps'
  },
  {
    artName: 'Running Text',
    pageLink: './Art/DevinEkadeni/running-text.html',
    imageLink: './Art/DevinEkadeni/running-text.gif',
    author: 'Devin Ekadeni',
    githubLink: 'https://github.com/devinekadeni'
  },
  {
    artName: 'Mystical-Hacktoberfest',
    pageLink: './Art/Wayne/index.html',
    imageLink:
      './Art/Wayne/hacktoberfest - Google Chrome 09 Oct 2019 21_12_32.png',
    author: 'Wayne Mac Mavis',
    githubLink: 'https://github.com/WayneMacMavis'
  },
  {
    artName: 'ZTM Logo Animation',
    pageLink: './Art/bk987/index.html',
    imageLink: './Art/bk987/preview.gif',
    author: 'Bilal Khalid',
    githubLink: 'https://github.com/bk987'
  },
  {
    artName: 'Pong',
    pageLink: './Art/Carls13/index.html',
    imageLink: './Art/Carls13/pong.jpg',
    author: 'Carlos Hernandez',
    githubLink: 'https://github.com/Carls13'
  },
  {
    artName: 'ZTM Reveal',
    pageLink: './Art/bk987-2/index.html',
    imageLink: './Art/bk987-2/preview.gif',
    author: 'Bilal Khalid',
    githubLink: 'https://github.com/bk987'
  },
  {
    artName: 'ZTM Family Animation',
    pageLink: './Art/sballgirl11/animation.html',
    imageLink: './Art/sballgirl11/ztm.gif',
    author: 'Brittney Postma',
    githubLink: 'https://github.com/sballgirl11'
  },
  {
    artName: 'Phone Greetings',
    pageLink: './Art/ann-dev/index.html',
    imageLink: './Art/ann-dev/screenshot.png',
    author: 'ann-dev',
    githubLink: 'https://github.com/ann-dev'
  },
  {
    artName: 'Triangle Slide',
    pageLink: './Art/grieff/index.html',
    imageLink: './Art/grieff/triangle-animation.gif',
    author: 'Grieff',
    githubLink: 'https://github.com/grieff'
  },
  {
    artName: 'Neon ZTM',
    pageLink: './Art/grieff/text.html',
    imageLink: './Art/grieff/neonZTM.gif',
    author: 'Grieff',
    githubLink: 'https://github.com/grieff'
  },
  {
    artName: 'Flip Card',
    pageLink: './Art/FlipCard/index.html',
    imageLink: './Art/FlipCard/ezgif.com-video-to-gif.gif',
    author: 'Saurabh',
    githubLink: 'https://github.com/Saurabh-FullStackDev'
  },
  {
    artName: 'animationHalloween',
    pageLink: './Art/mawais54013/index.html',
    imageLink: './Art/mawais54013/Halloween.gif',
    author: 'mawais54013',
    githubLink: 'https://github.com/mawais54013'
  },
  {
    artName: 'Hacktoberfest Letter Popups',
    pageLink: './Art/jmt3559/index.html',
    imageLink: 'https://media.giphy.com/media/RKSRPGiIsy1f3Ji3j1/giphy.gif',
    author: 'Juan T.',
    githubLink: 'https://github.com/jmtellez'
  },
  {
    artName: 'Oscillation',
    pageLink: './Art/Oscillation/index.html',
    imageLink: './Art/Oscillation/oscillation.gif',
    author: 'Nandhakumar',
    githubLink: 'https://github.com/Nandhakumar7792'
  },
  {
    artName: 'Letters flipUp',
    pageLink: './Art/TerenceBiney/index.html',
    imageLink: './Art/TerenceBiney/lettersanimate.gif',
    author: 'Terence Biney',
    githubLink: 'https://github.com/Tereflech17'
  },
  {
    artName: 'Colors rectangle',
    pageLink: './Art/beaps3/index.html',
    imageLink: './Art/beaps3/colors-rectangle.gif',
    author: 'beaps',
    githubLink: 'https://github.com/beaps'
  },
  {
    artName: 'Hinge',
    pageLink: './Art/hereisfahad/index.html',
    imageLink: './Art/hereisfahad/hinge.png',
    author: 'Hereisfahad',
    githubLink: 'https://github.com/hereisfahad'
  },
  {
    artName: 'Animation',
    pageLink: './Art/PaulBillings/animation.html',
    imageLink: './Art/PaulBillings/animation.gif',
    author: 'Paul Billings',
    githubLink: 'https://github.com/paulbillings'
  },
  {
    artName: 'Diminishing',
    pageLink: './Art/Diminishing/index.html',
    imageLink: './Art/Diminishing/diminishing.gif',
    author: 'Nandhakumar',
    githubLink: 'https://github.com/Nandhakumar7792'
  },
  {
    artName: 'yin-yang',
    pageLink: './Art/yin-yang/index.html',
    imageLink: './Art/yin-yang/yin-yang.gif',
    author: 'Nandhakumar',
    githubLink: 'https://github.com/Nandhakumar7792'
  },
  {
    artName: 'eggJiggle',
    pageLink: './Art/eggJiggle/index.html',
    imageLink: './Art/eggJiggle/eggJiggle.gif',
    author: 'Nandhakumar',
    githubLink: 'https://github.com/Nandhakumar7792'
  },
  {
    artName: 'Aynonimation',
    pageLink: './Art/Aynorica/aynorica.html',
    imageLink: './Art/Aynorica/Aynonimation.png',
    author: 'aynorica',
    githubLink: 'https://github.com/aynorica'
  },
  {
    artName: 'ZTM Family Animation',
    pageLink: './Art/sballgirl11/index.html',
    imageLink: './Art/sballgirl11/ztm.gif',
    author: 'Brittney Postma',
    githubLink: 'https://github.com/sballgirl11'
  },
  {
    artName: 'Calm',
    pageLink: './Art/TMax/index.html',
    imageLink: './Art/TMax/Choas.gif',
    author: 'Tanesha',
    githubLink: 'https://github.com/Mainemirror'
  },
  {
    artName: 'Eyes',
    pageLink: './Art/Ltheory/main.html',
    imageLink: './Art/Ltheory/eyes.gif',
    author: 'Ltheory',
    githubLink: 'https://github.com/Ltheory'
  },
  {
    artName: 'Jelly!',
    pageLink: './Art/Pete331/index.html',
    imageLink: './Art/Pete331/jelly.png',
    author: 'Pete331',
    githubLink: 'https://github.com/Pete331'
  },
  {
    artName: 'clock-animation',
    pageLink: './Art/clock-animation/clock.html',
    imageLink: './Art/clock-animation/clock.gif',
    author: 'Alan sarluv',
    githubLink: 'https://github.com/alansarluv'
  },
  {
    artName: 'Slider',
    pageLink: './Art/furqan/index.html',
    imageLink: './Art/furqan/in.gif',
    author: 'Furqan',
    githubLink: 'https://github.com/furki911s'
  },
  {
    artName: 'animated-birds',
    pageLink: './Art/g-serban/animated-birds.html',
    imageLink: './Art/g-serban/animated-birds.gif',
    author: 'g-serban',
    githubLink: 'https://github.com/g-serban'
  },
  {
    artName: 'circle-become-square',
    pageLink: './Art/chathura19/index.html',
    imageLink: './Art/chathura19/chathura.gif',
    author: 'Chathura Samarajeewa',
    githubLink: 'https://github.com/ChathuraSam'
  },
  {
    artName: 'page-flicker',
    pageLink: './Art/neon-flights/page-flicker.html',
    imageLink: './Art/neon-flights/page-flicker.gif',
    author: 'neon-flights',
    githubLink: 'https://github.com/neon-flights'
  },
  {
    artName: 'Animate-Name',
    pageLink: './Art/Natalina/index.html',
    imageLink: './Art/Natalina/animatename.gif',
    author: 'Natalina',
    githubLink: 'https://github.com/Natalina13'
  },
  {
    artName: 'Asteroids',
    pageLink: './Art/hrafnkellbaldurs/index.html',
    imageLink: './Art/hrafnkellbaldurs/asteroids.gif',
    author: 'Hrafnkell Baldursson',
    githubLink: 'https://github.com/hrafnkellbaldurs'
  },
  {
    artName: 'Sliding-Paragraph',
    pageLink: './Art/Prashant/index.html',
    imageLink: './Art/Prashant/slidingparagraph.gif',
    author: 'Prashant',
    githubLink: 'https://github.com/Prashant2108'
  },
  {
    artName: 'Rocket Ship',
    pageLink: './Art/sdangoy/rocket-ship.html',
    imageLink: './Art/sdangoy/Rocket-Ship-Animation.gif',
    author: 'sdangoy',
    githubLink: 'https://github.com/sdangoy'
  },
  {
    artName: 'Spinner',
    pageLink: './Art/Sayan/index.html',
    imageLink: './Art/Sayan/spinner.gif',
    author: 'ssayanm',
    githubLink: 'https://github.com/ssayanm'
  },
  {
    artName: 'swivel',
    pageLink: './Art/tusharhanda/index.html',
    imageLink: './Art/tusharhanda/gif.gif',
    author: 'Tushar',
    githubLink: 'https://github.com/tusharhanda'
  },
  {
    artName: 'Hallows Eve',
    pageLink: './Art/ShanClayton/hallowseve.html',
    imageLink: './Art/ShanClayton/hallowhack.gif',
    author: 'Shanaun Clayton',
    githubLink: 'https://github.com/shanclayton'
  },
  {
    artName: 'Contraption',
    pageLink: './Art/Aravindh/contraption.html',
    imageLink: './Art/Aravindh/contraption.gif',
    author: 'Aravindh',
    githubLink: 'https://github.com/Aravindh-SNR'
  },
  {
    artName: 'Rings',
    pageLink: './Art/Kuzmycz/rings.html',
    imageLink: './Art/Kuzmycz/rings.gif',
    author: 'Mark Kuzmycz',
    githubLink: 'https://github.com/kuzmycz'
  },
  {
    artName: 'Ghost',
    pageLink: './Art/toserjude/index.html',
    imageLink: './Art/toserjude/boo.JPG',
    author: 'toserjude',
    githubLink: 'https://github.com/toserjude'
  },
  {
    artName: 'Gradient circle',
    pageLink: './Art/brettl1991/index.html',
    imageLink: './Art/brettl1991/animation.png',
    author: 'Agnes Brettl',
    githubLink: 'https://github.com/brettl1991'
  },
  {
    artName: 'Bill Cipher',
    pageLink: './Art/vitoriapena/index.html',
    imageLink: './Art/vitoriapena/bill_cipher.gif',
    author: 'Vitória Mendes',
    githubLink: 'https://github.com/vitoriapena'
  },
  {
    artName: 'Generate meaning',
    pageLink: './Art/Atif4/index.html',
    imageLink: './Art/Generate meaning.gif',
    author: 'Atif Iqbal',
    githubLink: 'https://github.com/atif-dev'
  },
  {
    artName: 'Spooktime',
    pageLink: './Art/AgneDJ/index.html',
    imageLink: './Art/AgneDJ/spooktime.gif',
    author: 'AgneDJ',
    githubLink: 'https://github.com/AgneDJ'
  },
  {
    artName: 'Gradient circle',
    pageLink: './Art/brettl1991/index.html',
    imageLink: './Art/brettl1991/animation.png',
    author: 'Agnes Brettl',
    githubLink: 'https://github.com/brettl1991'
  },
  {
    artName: 'Bill Cipher',
    pageLink: './Art/vitoriapena/index.html',
    imageLink: './Art/vitoriapena/bill_cipher.gif',
    author: 'Vitória Mendes',
    githubLink: 'https://github.com/vitoriapena'
  },
  {
    artName: 'Dizzy',
    pageLink: './Art/antinomy/index.html',
    imageLink: './Art/antinomy/logo-spin.gif',
    author: 'Antinomezco',
    githubLink: 'https://github.com/antinomezco'
  },
  {
    artName: 'bounce',
    pageLink: './Art/bounce/index.html',
    imageLink: './Art/bounce/bounce.gif',
    author: 'leelacanlale',
    githubLink: 'https://github.com/leelacanlale'
  },
  {
    artName: 'Bubbles',
    pageLink: './Art/bubbles/Bubbles.html',
    imageLink: './Art/bubbles/buubles.png',
    author: 'michal',
    githubLink: 'https://github.com/michalAim'
  },
  {
    artName: 'Bar Slide',
    pageLink: './Art/MikeVedsted/index.html',
    imageLink: './Art/MikeVedsted/barslide.png',
    author: 'Mike Vedsted',
    githubLink: 'https://github.com/MikeVedsted'
  },
  {
    artName: 'HacktoberFest-2019',
    pageLink: './Art/Atif/index.html',
    imageLink: './Art/Atif/HacktoberFest-19.gif',
    author: 'Atif Iqbal',
    githubLink: 'https://github.com/atif-dev'
  },
  {
    artName: 'Text Animation',
    pageLink: './Art/Divya/index.html',
    imageLink: './Art/Divya/screenshot.png',
    author: 'Divya',
    githubLink: 'https://github.com/DivyaPuri25'
  },
  {
    artName: 'HacktoberFest-2019-Entry',
    pageLink: './Art/nunocpnp/index.html',
    imageLink: './Art/nunocpnp/sample_image.jpg',
    author: 'Nuno Pereira',
    githubLink: 'https://github.com/nunocpnp'
  },
  {
    artName: 'HacktoberFest 2019',
    pageLink: './Art/AbdussamadYisau/index.html',
    imageLink: './Art/AbdussamadYisau/Screenshot.png',
    author: 'Abdussamad Yisau',
    githubLink: 'https://github.com/AbdussamadYisau'
  },
  {
    artName: 'squareMagic',
    pageLink: './Art/Rajnish-SquareMagic/index.html',
    imageLink: './Art/Rajnish-SquareMagic/squareMagic.png',
    author: 'Rajnish Kr Singh',
    githubLink: 'https://github.com/RajnishKrSingh'
  },
  {
    artName: 'Blinking Hacktober',
    pageLink: './Art/Atif2/index.html',
    imageLink: './Art/Blinking hacktober.gif',
    author: 'Atif Iqbal',
    githubLink: 'https://github.com/atif-dev'
  },
  {
    artName: 'Robodance',
    pageLink: './Art/robodance/index.html',
    imageLink: './Art/robodance/robodance.gif',
    author: 'Thomas',
    githubLink: 'https://github.com/mahlqvist'
  },
  {
    artName: 'Sliding hacktober',
    pageLink: './Art/Atif3/index.html',
    imageLink: './Art/Atif3/sliding hacktober.gif',
    author: 'Atif Iqbal',
    githubLink: 'https://github.com/atif-dev'
  },
  {
    artName: 'like-animation',
    pageLink: './Art/gibas79/like-animation.html',
    imageLink: './Art/gibas79/like-animation.gif',
    author: 'Gilberto Guimarães',
    githubLink: 'https://github.com/gibas79'
  },
  {
    artName: 'ZTM animation',
    pageLink: './Art/ZTManimation/index.html',
    author: 'damniha',
    imageLink: './Art/ZTManimation/ZTM_animation.gif',
    githubLink: 'https://github.com/damniha'
  },
  {
    artName: 'Double Helix',
    pageLink: './Art/KeenanNunesVaz/index.html',
    imageLink: './Art/KeenanNunesVaz/double-helix.gif',
    author: 'KeenanNV',
    githubLink: 'https://github.com/KeenanNunesVaz'
  },
  {
    artName: 'October',
    pageLink: './Art/fprokofiev/index.html',
    imageLink: './Art/fprokofiev/october.gif',
    author: 'Fyodor Prokofiev',
    githubLink: 'https://github.com/fprokofiev'
  },
  {
    artName: 'Circle CSS',
    pageLink: './Art/pXxcont/index.html',
    imageLink: './Art/pXxcont/circlecss.png',
    author: 'fzpX',
    githubLink: 'https://github.com/fzpX'
  },
  {
    artName: 'Asterisk Formation',
    pageLink: './Art/NorahJC/index.html',
    imageLink: './Art/NorahJC/asterisk-formation.gif',
    author: 'NorahJC',
    githubLink: 'https://github.com/norahjc'
  },
  {
    artName: 'Bouncing CSS',
    pageLink: './Art/Tina-Hoang/aniframe.html',
    imageLink: './Art/Tina-Hoang/bounce.png',
    author: 'Tina',
    githubLink: 'https://github.com/nnh242'
  },
  {
    artName: 'Ghost Balls',
    pageLink: './Art/ghostBalls/index.html',
    imageLink: './Art/ghostBalls/balls.png',
    author: 'Beatriz Delmiro',
    githubLink: 'https://github.com/biadelmiro'
  },
  {
    artName: 'Walking Guy',
    pageLink: './Art/walking-guy/index.html',
    imageLink: './Art/walking-guy/video_gif.gif',
    author: 'Rahulkumar Jha',
    githubLink: 'https://github.com/Rahul240499'
  },
  {
    artName: 'Hover Neon Animation',
    pageLink: './Art/edjunma/index.html',
    imageLink: './Art/edjunma/ejm-neon.gif',
    author: 'edjunma',
    githubLink: 'https://github.com/edjunma'
  },
  {
    artName: 'Last In First Out Animation',
    pageLink: './Art/Stryker/index.html',
    imageLink: './Art/Stryker/zero-to-mastery-lifo-animation.gif',
    author: 'Stryker Stinnette',
    githubLink: 'https://github.com/StrykerKent'
  },
  {
    artName: 'Happy Diwali Animation',
    pageLink: './Art/Apoorva/index.html',
    imageLink: './Art/Apoorva/Screen.gif',
    author: 'Apoorva',
    githubLink: 'https://github.com/apoorvamohite'
  },
  {
    artName: 'Heart Beat',
    pageLink: './Art/naveen-ku/Heart shape.html',
    imageLink: './Art/naveen-ku/Heart shape.gif',
    author: 'naveen-ku',
    githubLink: 'https://github.com/naveen-ku'
  },
  {
    artName: 'Smoky Text',
    pageLink: './Art/smoky-text/index.html',
    imageLink: './Art/smoky-text/smoky_text_gif.gif',
    author: 'Rahulkumar Jha',
    githubLink: 'https://github.com/Rahul240499'
  },
  {
    artName: 'Rainbow and Clouds',
    pageLink: './Art/rainbowclouds/index.html',
    imageLink: './Art/rainbowclouds/rainbowclouds.gif',
    author: 'isasimoo',
    githubLink: 'https://github.com/isasimo'
  },
  {
    artName: 'Peek a boo!',
    pageLink: './Art/Virtual1/index.html',
    imageLink: './Art/Virtual1/HappyHalloween.gif',
    author: 'Jessica Erasmus',
    githubLink: 'https://github.com/Virtual1'
  },
  {
    artName: 'prashantM1',
    pageLink: './Art/prashantM1/heart.html',
    imageLink: './Art/prashantM1/heart.gif',
    author: 'Prashant Maurya',
    githubLink: 'https://github.com/prashantmaurya228'
  },

  {
    artName: 'prashantM2',
    pageLink: './Art/prashantM2/block.html',
    imageLink: './Art/prashantM2/block.gif',
    author: 'Prashant Maurya',
    githubLink: 'https://github.com/prashantmaurya228'
  },

  {
    artName: 'prashantM3',
    pageLink: './Art/prashantM3/ball.html',
    imageLink: './Art/prashantM3/ball.gif',
    author: 'Prashant Maurya',
    githubLink: 'https://github.com/prashantmaurya228'
  },
  {
    artName: 'SquareStar',
    pageLink: './Art/shawn/index.html',
    imageLink: './Art/shawn/square_star.gif',
    author: 'shawn',
    github: 'https://github.com/hk2014'
  },
  {
    artName: 'prashantM4',
    pageLink: './Art/prashantM4/boxsize.html',
    imageLink: './Art/prashantM4/boxsize.gif',
    author: 'Prashant Maurya',
    githubLink: 'https://github.com/prashantmaurya228'
  },
  {
    artName: 'Happy hacking',
    pageLink: 'https://github.com/szulima',
    imageLink: './Art/szulima/hacking.gif',
    author: 'szulima',
    githubLink: 'https://github.com/szulima'
  },
  {
    artName: 'ColorBomb',
    pageLink: './Art/ColorBomb/index.html',
    imageLink: './Art/ColorBomb/ztm.gif',
    author: 'Rahulm2310',
    github: 'https://github.com/Rahulm2310'
  },
  {
    artName: 'Traffic Lights',
    pageLink: './Art/Harry/index.html',
    imageLink: './Art/Harry/lights.gif',
    author: 'Harry',
    githubLink: 'https://github.com/legenhairy'
  },
  {
    artName: 'Glowing Text',
    pageLink: './Art/glowing-text/index.html',
    imageLink: './Art/glowing-text/glowing_text_gif.gif',
    author: 'Rahulkumar Jha',
    githubLink: 'https://github.com/Rahul240499'
  },
  {
    artName: 'Ghost Stealth Text',
    pageLink: './Art/Alara Joel/index.html',
    imageLink: './Art/Alara Joel/stealth ghost.png',
    author: 'Alara Joel',
    githubLink: 'https://github.com/stealthman22'
  },
  {
    artName: 'Cactus Balloon',
    pageLink: './Art/cactus/index.html',
    imageLink: './Art/cactus/catus.gif',
    author: 'Ana Paula Lazzarotto de Lemos',
    githubLink: 'https://github.com/anapaulalemos'
  },
  {
    artName: 'Random Color Change',
    pageLink: './Art/toto-titan-developer/index.html',
    imageLink: './Art/toto-titan-developer/RandomColorChange.png',
    author: 'Wyatt Henderson',
    githubLink: 'https://github.com/toto-titan-developer'
  },
  {
    artName: 'Trial',
    pageLink: './Art/dhennisCssAnimation/index.html',
    imageLink: './Art/dhennisCssAnimation/focusOnTheGood',
    author: 'Dhennis Lim',
    github: 'https://github.com/DhennisDavidLim'
  },
  {
    artName: 'Rectangular Butterfly',
    pageLink: './Art/muzak-mmd/index.html',
    imageLink: './Art/muzak-mmd/butterfly.gif',
    author: 'Mbarak',
    github: 'https://github.com/muzak-mmd'
  },
  {
    artName: 'Simple Text Animation',
    pageLink: './Art/LordZeF/index.html',
    imageLink: './Art/LordZeF/Text-animation.gif',
    author: 'Lord ZeF',
    github: 'https://github.com/LordZeF'
  },
  {
    artName: 'Spinning Japanese',
    pageLink: './Art/nihongo/index.html',
    imageLink: './Art/nihongo/nihongo.gif',
    author: 'Mike W',
    github: 'https://github.com/mikewiner'
  },
  {
    artName: 'Sun',
    pageLink: './Art/Yj/index.html',
    imageLink: './Art/Yj/sun.gif',
    author: 'Youjung',
    github: 'https://github.com/rose07a'
  },
  {
    artName: "Guy's",
    pageLink: "./Art/Guy's/index.html",
    imageLink: '',
    author: 'Guy',
    github: 'https://github.com/Guy3890'
  },
  {
    artName: 'animation-text',
    pageLink: './Art/animation-text/index.html',
    imageLink: './Art/',
    author: 'alexzemz',
    github: 'https://github.com/alexzemz'
  },
  {
    artName: 'Practice',
    pageLink: './Art/SkiingOtter/index.html',
    imageLink: '',
    author: 'SkiingOtter',
    github: 'https://github.com/SkiingOtter'
  },
  {
    artName: 'djdougan',
    pageLink: './Art/djdougan/index.html',
    imageLink: './Art/djdougan/css-mouseover-effect.png',
    author: 'douglas dougan',
    github: 'https://github.com/djdougan'
  },
  {
    artName: 'Animated Background',
    pageLink: './Art/Xarasho-Background/index.html',
    imageLink: '',
    author: 'Alex Xarasho',
    github: 'https://github.com/Xarasho'
  },
  {
    artName: 'CarvalhoAnimation',
    pageLink: './Art/CarvalhoAnimation/index.html',
    imageLink: './Art/CarvalhoAnimation/Halloween.png',
    author: 'Alexandre Carvalho',
    github: 'https://github.com/AlexandreCarvalho1990'
  },
  {
    artName: 'Flower Animation',
    pageLink: './Art/aimee_flowerani/index.html',
    imageLink: './Art/aimee_flowerani/flower.gif',
    author: 'Aimee Hernandez',
    githubLink: 'https://github.com/aimeehg'
  },
  {
    artName: '3D Spinning Rings',
    pageLink: './Art/frostillicus/index.html',
    imageLink: './Art/frostillicus/spinning_rings.png',
    author: 'frostillicus',
    github: 'https://github.com/frostillicus'
  },
  {
    artName: 'Flexible Logo',
    pageLink: './Art/Fab1ed/index.html',
    imageLink: './Art/Fab1ed/flex.gif',
    author: 'Fab1ed',
    github: 'https://github.com/Fab1ed'
  },
  {
    artName: 'Blinking Eye',
    pageLink: './Art/BlinkingEye/index.html',
    imageLink: './Art/BlinkingEye/blinkingeye.gif',
    author: 'Pavel Perevozchikov',
    github: 'https://github.com/papapacksoon'
  },
  {
    artName: 'Zero-to-Logo',
    pageLink: './Art/node.hg/index.html',
    imageLink: './Art/node.hg/ztm.gif',
    author: 'Harris Gomez',
    github: 'https://github.com/harrisgomez'
  },
  {
    artName: 'Mushyanimation',
    pageLink: './Art/mushyanimation/index.html',
    imageLink: './Art/mushyanimation/mush.gif',
    author: 'mushymane',
    github: 'https://github.com/mushymane'
  },
  {
    artName: 'Flag',
    pageLink: './Art/Batz005/index.html',
    imageLink: './Art/Batz005/flag.gif',
    author: 'Batz005',
    github: 'https://github.com/Batz005'
  },
  {
    artName: 'Wave',
    pageLink: './Art/Wave_css/index.html',
    imageLink: './Art/Wave_css/wave.gif',
    author: 'Filippe',
    github: 'https://github.com/filippebr'
  },
  {
    artName: 'Preloader',
    pageLink: './Art/mshuber1981/preloader.html',
    imageLink: './Art/mshuber1981/preloader.gif',
    author: 'Michael Huber',
    github: 'https://github.com/mshuber1981'
  },
  {
    artName: 'Simple Animate ZTM',
    pageLink: './Art/Kweyku/index.html',
    imageLink: './Art/Kweyku/proudZTM.gif',
    author: 'Kweyku',
    github: 'https://github.com/Kweyku'
  },
  {
    artName: 'Heartbeat',
    pageLink: './Art/lysychas/index.html',
    imageLink: './Art/lysychas/heartshot.png',
    author: 'lysychas',
    github: 'https://github.com/lysychas'
  },
  {
    artName: 'Hydrogen',
    pageLink: './Art/elias/my-art.html',
    imageLink: './Art/elias/hydrogen.gif',
    author: 'tesolberg',
    github: 'https://github.com/tesolberg'
  },
  {
    artName: 'Cool-Transition',
    pageLink: './Art/animatomang/html',
    videolink: './Art/animatomang/smoke.mp4',
    author: 'Syam',
    github: 'https://github.com/blacktomang'
  },
  {
    artName: 'Spinning Square',
    pageLink: './Art/Spinning Square/index.html',
    imageLink: './Art/Spinning Square/square.gif',
    author: 'Fumi',
    github: 'https://github.com/fumiadeyemi'
  },
  {
    artName: 'letters-loading',
    pageLink: './Art/franciscomelov/index.html',
    imageLink: './Art/franciscomelov/franciscomelov.gif',
    author: 'franciscomelov',
    githubLink: 'https://github.com/franciscomelov'
  },
  {
    artName: 'Moving Eyeball',
    pageLink: './Art/AnathKantonda/index.html',
    imageLink: './Art/AnathKantonda/movingeyeball.gif',
    author: 'Anath',
    github: 'https://github.com/anathkantonda'
  },
  {
    artName: 'Flag Animation - Colomboalemán',
    pageLink: './Art/Matic1909/index.html',
    imageLink: './Art/Matic1909/flag.gif',
    author: 'Nils Matic',
    githubLink: 'https://github.com/matic1909'
  },
  {
    artName: 'Pac-Man',
    pageLink: './Art/Pac-Man/Pac-Man.html',
    imageLink: './Art/Pac-Man/Pac-Man.gif',
    author: 'Norbert',
    githubLink: 'https://github.com/Bynor'
  },
  {
    artName: "Don't follow the light",
    pageLink: './Art/cristobal-heiss/index.html',
    imageLink: './Art/cristobal-heiss/css_animation.gif',
    author: 'Cristobal Heiss',
    githubLink: 'https://github.com/ceheiss'
  },
  {
    artName: 'Eenimation',
    pageLink: './Art/Eenimation/index.html',
    imageLink: './Art/Eenimation/trance.gif',
    author: 'Eejaz ishaq',
    githubLink: 'https://github.com/eejazishaq'
  },
  {
    artName: 'ripple button',
    pageLink: './Art/monika-sahay/index.html',
    imageLink: './Art/monika-sahay/screen-capture.gif',
    author: 'monika sahay',
    githubLink: 'https://github.com/monika-sahay'
  },
  {
    artName: 'Animation',
    pageLink: './Art/Albertomtferreira/index.html',
    imageLink: './Art/Albertomtferreira/animation.gif',
    author: 'Alberto Ferreira',
    githubLink: 'https://github.com/albertomtferreira'
  },
  {
    artName: 'sliding curtains',
    pageLink: './Art/layoayeni/index.html',
    imageLink: './Art/layoayeni/trance.gif',
    author: 'Layo',
    githubLink: 'https://github.com/layoayeni'
  },
  {
    artName: 'Unlocked',
    pageLink: './Art/confusionmatrix98/unlocked.html',
    imageLink: './Art/confusionmatrix98/unlocked.gif',
    author: 'confusionmatrix98',
    githubLink: 'https://github.com/confusionmatrix98'
  },
  {
    artName: 'Slovenian flag',
    pageLink: "./Art/Ivan's art/index.html",
    imageLink: "./Art/Ivan's art/Ivan-art.gif",
    author: 'kljuni',
    githubLink: 'https://github.com/kljuni'
  },
  {
    artName: 'Police Siren',
    pageLink: './Art/ShimShon1/policia.html',
    imageLink: './Art/ShimShon1/police.gif',
    author: 'ShimShon1',
    githubLink: 'https://github.com/ShimShon1'
  },
  {
    artName: 'Catch The UFO',
    pageLink: './Art/A-UFO/index.html',
    imageLink: './Art/A-UFO/catch-the-ufo.gif',
    author: 'Dibakash',
    githubLink: 'https://github.com/dibakash'
  },
  {
    artName: 'dk649',
    pageLink: './Art/dk649/index.html',
    imageLink: './Art/dk649/circle.gif',
    author: 'dk649',
    githubLink: 'https://github.com/dk649'
  },
  {
    artName: 'Catch The UFO',
    pageLink: './Art/A-UFO/index.html',
    imageLink: './Art/A-UFO/catch-the-ufo.gif',
    author: 'Dibakash',
    githubLink: 'https://github.com/dibakash'
  },
  {
    artName: 'Beer',
    pageLink: './Art/beer/index.html',
    imageLink: './Art/beer/beer.gif',
    author: 'CamJackson',
    githubLink: 'https://github.com/CamJackson-Dev'
  },
  {
    artName: '1rotate',
    pageLink: './Art/1rotate/index.html',
    imageLink: './Art/1rotate/rotation.gif',
    author: 'Himanshu Gawari',
    githubLink: 'https://github.com/himanshugawari'
  },
  {
    artName: 'Moving Box',
    pageLink: './Art/JerylDEv/index.html',
    imageLink: './Art/JerylDEv/movingbox.gif',
    author: 'JerylDEv',
    githubLink: 'https://github.com/JerylDEv'
  },
  {
    artName: 'New move',
    pageLink: './Art/NewMove/index.html',
    imageLink: './Art/NewMove/NewMove.gif',
    author: 'kzhecheva',
    githubLink: 'https://github.com/kzhecheva'
  },
  {
    artName: 'animatron',
    pageLink: './Art/animatron/index.html',
    imageLink: './Art/animatron/trance.gif'
  },
  {
    artName: 'Swing',
    pageLink: './Art/evangel/index.html',
    imageLink: './Art/evangel/swing.gif',
    githubLink: 'https://github.com/devevangel'
  },
  {
    artName: 'rashid',
    pageLink: './Art/rashid/index.html',
    imageLink: './Art/rashid/DNA.gif',
    author: 'Rashid Makki',
    githubLink: 'https://github.com/rashidmakki'
  },
  {
    artName: 'queer quarantine',
    pageLink: './Art/animatron/queer.html',
    imageLink: './Art/animatron/queer.gif'
  },
  {
    artName: 'Animatron',
    pageLink: './Art/animatron/index.html',
    imageLink: './Art/animatron/trance.gif',
    author: 'Cassandre Perron',
    githubLink: 'https://github.com/cassandreperron'
  },
  {
    artName: 'Sun Bursts',
    pageLink: './Art/steveSchaner/index.html',
    imageLink: './Art/steveSchaner/sunburst.gif',
    author: 'Steve Schaner',
    githubLink: 'https://github.com/sschaner'
  },
  {
    artName: 'Shravan',
    pageLink: './Art/Shravan/animation_shr_page.html',
    imageLink: './Art/Shravan/animation_shr.gif',
    author: 'Shravan Kumar',
    githubLink: 'https://github.com/shravan1508'
  },
  {
    artName: 'Jurassic Park',
    pageLink: './Art/tvasari/index.html',
    imageLink: './Art/tvasari/jurassic_park.gif',
    author: 'Tommaso Vasari',
    githubLink: 'https://github.com/tvasari'
  },
  {
    artName: 'Bounce',
    pageLink: './Art/samya/index.html',
    imageLink: './Art/samya/samya.gif',
    author: 'Samya Thakur',
    githubLink: 'https://github.com/samyathakur'
  },
  {
    artName: 'Egg_Loading',
    pageLink: './Art/egg_loading/index.html',
    imageLink: './Art/samya/egg_loading.gif',
    author: 'Ulisse Dantas',
    githubLink: 'https://github.com/ulissesnew'
  },
  {
    artName: 'We stay at home to save lives',
    pageLink: './Art/Shatabdi/index.html',
    imageLink: './Art/Shatabdi/WE STAY AT HOME TO SAVE LIVES.gif',
    author: 'Shatabdi Roy',
    githubLink: 'https://github.com/RoyShatabdi'
  },
  {
    artName: 'Egg_Loading',
    pageLink: './Art/egg_loading/index.html',
    imageLink: './Art/egg_loading/egg_loading.gif',
    author: 'Ulisse Dantas',
    githubLink: 'https://github.com/ulissesnew'
  },
  {
    artName: 'We stay at home to save lives',
    pageLink: './Art/Shatabdi/index.html',
    imageLink: './Art/Shatabdi/WE STAY AT HOME TO SAVE LIVES.gif',
    author: 'Shatabdi Roy',
    githubLink: 'https://github.com/RoyShatabdi'
  },
  {
    artName: 'Animatron',
    pageLink: './Art/animatronky/index.html',
    imageLink: './Art/animatronky/trance.gif',
    author: 'kylenrich',
    githubLink: 'https://github.com/kylenrich24'
  },
  {
    artName: 'bouncing ball',
    pageLink: './Art/alexgp/index.html',
    imageLink: './Art/Alexgp/bouncegif.gif',
    author: 'AlexGP257',
    githubLink: 'https://github.com/Alexgp257'
  },
  {
    artName: 'Cool Waves',
    pageLink: './Art/RaulC/index.html',
    imageLink: './Art/RaulC/coolwaves.gif',
    author: 'Raul Contreras',
    githubLink: 'https://github.com/rcc01'
  },
  {
    artName: 'Snowfall',
    pageLink: './Art/chaitali_snowfall/index.html',
    imageLink: './Art/chaitali_snowfall/snowgif.gif',
    author: 'Chaitali',
    githubLink: 'https://github.com/chaitali-more'
  },
  {
    artName: 'Rotate Circle',
    pageLink: './Art/dimor/animation.html',
    imageLink: './Art/dimor/rotate.gif',
    author: 'dimor',
    githubLink: 'https://github.com/dimor'
  },
  {
    artName: 'Hello world',
    pageLink: './Art/warren8689/index.html',
    imageLink: './Art/warren8689/screenshot.png',
    author: 'Warren',
    githubLink: 'https://github.com/warrren8689'
  },
  {
    artName: '360 Varial Kickflip',
    pageLink: './Art/DICHAMOTO/index.html',
    imageLink: './Art/DICHAMOTO/360_Varial_Kickflip.gif',
    author: 'DICHAMOTO',
    githubLink: 'https://github.com/DICHAMOTO'
  },
  {
    artName: 'Crazy Square',
    pageLink: './Art/colorSquare/index.html',
    imageLink: './Art/colorSquare/colorsquare.gif',
    author: 'TiagoChicoo',
    githubLink: 'https://github.com/tiagochicoo'
  },
  {
    artName: 'Alexhover',
    pageLink: './Art/Alexhover/index.html',
    imageLink: './Art/Alexhover/Alexhover.gif',
    author: 'Alex',
    githubLink: 'https://github.com/alesgainza'
  },
  {
    artName: 'Imperial CSS Driod',
    pageLink: './Art/Imperial_CSS_Driod/index.html',
    imageLink: './Art/Imperial_CSS_Driod/ImperialDriod.gif',
    author: 'Captian-Rocket',
    githubLink: 'https://github.com/captian-rocket'
  },
  {
    artName: 'HamidAnime',
    pageLink: './Art/HamidAnime/index.html',
    imageLink: './Art/HamidAnime/Capture.gif',
    author: 'Hamid',
    githubLink: 'https://github.com/HamidGoudarzi1988'
  },
  {
    artName: 'Imperial CSS Driod',
    pageLink: './Art/Imperial_CSS_Driod/index.html',
    imageLink: './Art/Imperial_CSS_Driod/ImperialDriod.gif',
    author: 'Captian-Rocket',
    githubLink: 'https://github.com/captian-rocket'
  },
  {
    artName: 'Mario Game',
    pageLink: './Art/emmeiwhite/index.html',
    imageLink: './Art/emmeiwhite/mario-game.gif',
    author: 'Emmeiwhite',
    githubLink: 'https://github.com/emmeiwhite'
  },
  {
    artName: '360 Varial Kickflip',
    pageLink: './Art/DICHAMOTO/index.html',
    imageLink: './Art/DICHAMOTO/360_Varial_Kickflip.gif',
    author: 'DICHAMOTO',
    githubLink: 'https://github.com/DICHAMOTO'
  },
  {
    artName: 'Bouncer the Bouncy Box',
    pageLink: './Art/RussD/index.html',
    imageLink: './Art/RussD/bouncer-the-bouncy-box.png',
    author: 'Russell',
    githubLink: 'https://github.com/rdyer07'
  },
  {
    artName: '3D Infinite Loop Sprites Cards',
    pageLink: './Art/luiavag/index.html',
    imageLink: './Art/luiavag/luiavag_3D_Infinite_Loop.gif',
    author: 'LuVAGu',
    githubLink: 'https://github.com/luiavag'
  },
  {
    artName: 'Star Wars',
    pageLink: './Art/ChiragAgarwal/index.html',
    imageLink: './Art/ChiragAgarwal/star_wars.gif',
    author: 'Chirag Agarwal',
    githubLink: 'https://github.com/chiragragarwal'
  },
  {
    artName: 'ImageGallery',
    pageLink: './Art/Hoverimage/index.html',
    imageLink: './Art/Hoverimage/hoverimage.gif',
    author: 'Siddhant Jain',
    githubLink: 'https://github.com/Sid-web6306'
  },
  {
    artName: 'characterwalking',
    pageLink: './Art/characterwalkingChetan/index.html',
    imageLink: './Art/characterwalkingChetan/image.png',
    author: 'Chetan Muliya',
    githubLink: 'https://github.com/chetanmuliya'
  },
  {
    artName: 'Grow',
    pageLink: './Art/octavioLafourcade/index.html',
    imageLink: './Art/octavioLafourcade/animation.gif',
    author: 'Octavio Lafourcade',
    githubLink: 'https://github.com/tavolafourcade'
  },
  {
    artName: 'Slats',
    pageLink: './Art/Sagaquisces/index.html',
    imageLink: './Art/Hoverimage/slats.gif',
    author: 'Michael David Dunlap',
    githubLink: 'https://github.com/sagaquisces'
  },
  {
    artName: 'Coffee',
    pageLink: './Art/animate-coffee/index.html',
    imageLink: './Art/animate-coffee/ezgif.com-video-to-gif.gif',
    author: 'Elise Welch',
    githubLink: 'https://github.com/EliseWelch'
  },
  {
    artName: 'Blended',
    pageLink: './Art/Pro-animate/index.html',
    imageLink: './Art/Pro-animate/Blended.gif',
    author: 'Promise Nwafor',
    githubLink: 'https://github.com/emPro-source'
  },
  {
    artName: 'sproutseeds',
    pageLink: './Art/sproutseeds/index.html',
    imageLink: 'https://codepen.io/_Sabine/pen/yGGLON',
    author: '_Sabine'
  },
  {
    artName: 'aninikhil',
    pageLink: './Art/aninikhil/index.html',
    imageLink: './Art/aninikhil/nik.jpg',
    author: 'Nikhil N G',
    githubLink: 'https://github.com/nikhilng99'
  },
  {
    artName: 'Playballs',
    pageLink: './Art/playballs/index.html',
    imageLink: './Art/playballs/playballs.gif',
    author: 'Omar Jabaly',
    githubLink: 'https://github.com/Omarjabaly'
  },
  {
    artName: 'simpleAnimation',
    pageLink: './Art/cazabe/index.html',
    imageLink: './Art/cazabe/mrRobot.png',
    author: 'cazabe',
    githubLink: 'https://github.com/cazabe'
  },
  {
    artName: 'Dragon',
    pageLink: './Art/Dragon/index.html',
    imageLink: './Art/Joy/smallDragon.gif',
    author: 'nikicivan',
    githubLink: 'https://github.com/nikicivan'
  },
  {
    artName: 'TypingAnimation',
    pageLink: './Art/yogi_the_bear/index.html',
    imageLink: './Art/yogi_the_bear/my_animation.gif',
    author: 'yogev',
    githubLink: 'https://github.com/yogevHenig'
  },
  {
    artName: 'Mario Kart Animation',
    pageLink: './Art/mario2/index.html',
    imageLink: './Art/mario2/mario.png',
    author: 'Sakshi Sinha',
    githubLink: 'https://github.com/sakshi-1'
  },
  {
    artName: 'NarutoAnimation',
    pageLink: './Art/Tgoslee/index.html',
    imageLink: './Art/Tgoslee/Naruto.gif',
    author: 'Trenisha',
    githubLink: 'https://github.com/tgoslee'
  },
  {
    artName: 'Jackony',
    pageLink: './Art/Yaseen_Mohammed/index.html',
    imageLink: './Art/Yaseen_Mohammed/pichatcho.gif',
    author: 'Yaseen_Mohammed',
    githubLink: 'https://yaseenaiman.github.io/'
  },
  {
    artName: 'DVRU',
    pageLink: './Art/dvru/index.html',
    imageLink: './Art/dvru/dvru.gif',
    author: 'dvru',
    githubLink: 'https://github.com/dvru'
  },
  {
    artName: 'Coulisse',
    pageLink: './Art/Ayoubahida/index.html',
    imageLink: './Art/Ayoubahida/coulisseAnimation.gif',
    author: 'Ayoubahida',
    githubLink: 'https://github.com/Ayoubahida'
  },
  {
    artName: 'TextAnimation',
    pageLink: './Art/TextAnimation/index.html',
    imageLink: './Art/TextAnimation/welcome.gif',
    author: 'waleed',
    githubLink: 'https://github.com/waleed-1993'
  },
  {
    artName: 'Animatron',
    pageLink: './Art/Animatron/index.html',
    imageLink: './Art/Joy/trance.gif',
    author: 'farhan',
    githubLink: 'https://github.com/fnahmad'
  },
  {
    artName: 'Sky',
    pageLink: './Art/marijapanic/index.html',
    imageLink: './Art/marijapanic/clouds.gif',
    author: 'marijapanic',
    githubLink: 'https://github.com/marijapanic'
  },
  {
    artName: 'GreenFunnel',
    pageLink: './Art/GreenFunnel/index.html',
    imageLink: './Art/GreenFunnel/green-funnel.gif',
    author: 'sergiorra',
    githubLink: 'https://github.com/sergiorra'
  },
  {
    artName: 'mig',
    pageLink: './Art/mig/index.html',
    imageLink: './Art/mig/squares.gif',
    author: 'mig',
    githubLink: 'https://github.com/miguel231997'
  },
  {
    artName: 'RabbitHopping',
    pageLink: './Art/tigerlight/index.html',
    imageLink: './Art/tigerlight/RabbitHopping.gif',
    author: 'tigerlight',
    githubLink: 'https://github.com/tigerlight'
  },
  {
    artName: 'Picture Pop',
    pageLink: './Art/Ford CSS Animation/index.html',
    imageLink: './Art/Ford CSS Animation/Ford gif.gif',
    author: 'klf006',
    githubLink: 'https://github.com/klf006'
  },
  {
    artName: 'Smoke Animation',
    pageLink: './Art/smoke Animation/index.html',
    imageLink: './Art/smoke Animation/Capture.png',
    author: 'aman-cse',
    githubLink: 'https://github.com/aman-cse'
  },
  {
    artName: 'BH',
    pageLink: './Art/animationBH/index.html',
    imageLink: '',
    author: 'BH',
    githubLink: 'https://github.com/huynhcongbaotran'
  },
  {
    artName: 'bounce',
    pageLink: './Art/naina/index.html',
    imageLink: './Art/naina/bounce.gif',
    author: 'Naina',
    githubLink: 'https://github.com/naina010'
  },
  {
    artName: 'Motivation',
    pageLink: './Art/motivation/index.html',
    imageLink: './Art/motivation/motivation.gif',
    author: 'Art',
    githubLink: 'https://github.com/artbalahadia'
  },
  {
    artName: 'Doraemon-Ball',
    pageLink: './Art/DhirajKaushik/index.html',
    imageLink: './Art/DhirajKaushik/doremon.gif',
    author: 'Dhiraj Kaushik',
    githubLink: 'https://github.com/dhirajkaushik321'
  },
  {
    artName: 'EverettAnimation',
    pageLink: './Art/EverettAnimation/index.html',
    imageLink: './Art/Joy/game.jpg',
    author: 'Claudia',
    githubLink: 'https://github.com/claudiabringaseverett'
  },
  {
    artName: 'helloooo',
    pageLink: './Art/shitman0930/index.html',
    imageLink: './Art/shitman0930/eyes.gif',
    author: 'shitman0930',
    githubLink: 'https://github.com/shitman0930'
  },
  {
    artName: 'Animato',
    pageLink: './Art/panduka_karunasena_animato/index.html',
    imageLink: './Art/panduka_karunasena_animato/animato.gif',
    author: 'panduka karunasena',
    githubLink: 'https://github.com/pandukakarunasena'
  },
  {
    artName: 'anishprj',
    pageLink: './Art/anishprj/index.html',
    author: 'Anish Ghimire',
    githubLink: 'https://github.com/anishprj/'
  },
  {
    artName: 'Toshman Animation',
    pageLink: './Art/Toshman Animation/index.html',
    imageLink: './Art/Toshman Animation/animation demo.gif',
    author: 'Toshman-hub',
    githubLink: 'https://github.com/Toshman-hub'
  },
  {
    artName: 'alexandraturony87',
    pageLink: './Art/alexandraturony87/index.html',
    imageLink: './Art/alexandraturony87/ephiphany.gif',
    author: 'Alexandra Turony',
    githubLink: 'https://github.com/alexandraturony87'
  },
  {
    artName: 'Ball Crazy',
    pageLink: './Art/tanyamiranda/ballcrazy.html',
    imageLink: './Art/tanyamiranda/ballcrazy.gif',
    author: 'Tanya Miranda',
    githubLink: 'https://github.com/tanyamiranda'
  },
  {
    artName: 'Simple Animation Trick!',
    pageLink: './Art/mismail-541/index.html',
    imageLink: './Art/mismail-541/simple-animation-trick.gif',
    author: 'mismail-541',
    githubLink: 'https://github.com/mismail-541'
  },
  {
    artName: 'CORONA TOILET PAPER',
    pageLink: './Art/WissAnimation/index.html',
    imageLink: './Art/WissAnimation/Toiletpaperrun.png',
    author: 'Wiss',
    githubLink: 'https://github.com/Wissemfars'
  },
  {
    artName: 'verticalBarsAnimation',
    pageLink: './Art/verticalBarsAnimation/index.html',
    imageLink: './Art/verticalBarsAnimation/verticalBarsAnimation.gif',
    author: 'Marius Negru',
    githubLink: 'https://github.com/I3lackMarius'
  },
  {
    artName: 'Calcopod',
    pageLink: './Art/Calcopod/index.html',
    imageLink: './Art/Calcopod/giffed.gif',
    author: 'Calcopod',
    githubLink: 'https://github.com/Calcopod'
  },
  {
    artName: 'Robot Dance',
    pageLink: './Art/jnch009/index.html',
    imageLink: './Art/jnch009/robotjnch009.gif',
    author: 'Jeremy Ng',
    githubLink: 'https://github.com/jnch009'
  },
  {
    artName: 'Equalizer',
    pageLink: './Art/prathmeshgujar/index.html',
    imageLink: './Art/prathmeshgujar/equalizer.gif',
    author: 'Prathmesh Gujar',
    githubLink: 'https://github.com/prathmeshgujar'
  },
  {
    artName: 'Castle',
    pageLink: './Art/Yakraj/index.html',
    imageLink: './Art/Yakraj/castle.gif',
    author: 'Yakraj',
    githubLink: 'https://github.com/yakraj'
  },
  {
    artName: 'Shimmering Stars',
    pageLink: './Art/Pranav/index.html',
    imageLink: './Art/Pranav/shimmering-stars.gif',
    author: 'Pranav Sood',
    githubLink: 'https://github.com/prnv06'
  },
  {
    artName: 'Dancing Square',
    pageLink: './Art/chansart/index.html',
    imageLink: './Art/chansart/chansart.gif',
    author: 'Chansart',
    githubLink: 'https://github.com/chansart'
  },
  {
    artName: 'Animatron',
    pageLink: './Art/animatron/index.html',
    imageLink: './Art/animatron/trance.gif',
    author: 'Sujal',
    githubLink: 'https://github.com/Sujal7689'
  },
  {
    artName: 'fire flicker',
    pageLink: './Art/hemantrawat/index.html',
    imageLink: './Art/hemantrawat/index.gif',
    author: 'Hemant Rawat',
    githubLink: 'https://github.com/He-mantRawat'
  },
  {
    artName: 'Bouncing Ball',
    pageLink: './Art/bouncingBall/bouncing ball.html',
    imageLink: './Art/bouncingBall/bouncingball.gif',
    author: 'Pravin deva',
    githubLink: 'https://github.com/pravindeva'
  },
  {
    artName: 'Animated Landing Page',
    pageLink: './Art/animatedLandingPage01/index.html',
    imageLink: './Art/animatedLandingPage01/ezgif.com-video-to-gif',
    author: 'Aneta-s',
    githubLink: 'https://github.com/aneta-s'
  },
  {
    artName: 'Goraved',
    pageLink: './Art/goraved/index.html',
    imageLink: './Art/goraved/goraved_animation.gif',
    author: 'Roman Pobotin (Goraved)',
    githubLink: 'https://github.com/goraved'
  },
  {
    artName: 'Doraemon',
    pageLink: './Art/Ranajit/doraemon.html',
    imageLink: './Art/animatron/doraemon.gif',
    author: 'Ranajit',
    githubLink: 'https://github.com/basak-32'
  },
  {
    artName: 'Ax Dev',
    pageLink: './Art/axdev/test.html',
    imageLink: './Art/axdev/gif.gif',
    author: 'Axel Avila',
    githubLink: 'https://github.com/axavila'
  },
  {
    artName: 'Magic Circle',
    pageLink: './Art/magpiet/index.html',
    imageLink: './Art/magpiet/gif.gif',
    author: 'Magnus Cromwell',
    githubLink: 'https://github.com/magpiet'
  },
  {
    artName: 'Pulsing Circle',
    pageLink: './Art/innape/index.html',
    imageLink: './Art/innape/Pulsing Cirkle.gif',
    author: 'innape',
    githubLink: 'https://github.com/innape'
  },
  {
    artName: 'Bouncing Ball',
    pageLink: './Art/BouncingBall/index.html',
    imageLink: './Art/BouncingBall/BouncingBall.gif',
    author: 'Satish Pokala',
    githubLink: 'https://github.com/Satishpokala124'
  },
  {
    artName: 'Daredevil',
    pageLink: './Art/daredevil/index.html',
    imageLink: './Art/daredevil/daredevil.gif',
    author: 'Vivek Raj',
    githubLink: 'https://github.com/vivekrajx'
  },
  {
    artName: 'hover Me',
    pageLink: './Art/hoverMe/index.html',
    author: 'Bleron88',
    githubLink: 'https://github.com/bleron88'
  },
  {
    artName: "Adam's Animation",
    pageLink: "./Art/Adam's Animation/index.html",
    imageLink: "./Art/Adam's Animation/animation.gif",
    author: 'Adam Hills',
    githubLink: 'https://github.com/adamhills91'
  },
  {
    artName: 'Spin it',
    pageLink: './Art/b-ed/index.html',
    imageLink: './Art/b-ed/Hnet.com-image.gif',
    author: 'Edd',
    githubLink: 'https://github.com/b-ed'
  },
  {
    artName: 'playstation-anim',
    pageLink: './Art/playstation-anim/index.html',
    imageLink: './Art/playstation-anim/ps.gif',
    author: 'seif1125',
    githubLink: 'https://github.com/seif1125'
  },
  {
    artName: 'Ritika',
    pageLink: './Art/Ritika/index.html',
    imageLink: './Art/Ritika/warrior.png',
    author: 'Ritika',
    githubLink: 'https://github.com/Ritika-soni'
  },
  {
    artName: 'Animatron',
    pageLink: './Art/animatron/index.html',
    imageLink: './Art/animatron/colourpencils.png',
    author: 'jahid hasan',
    githubLink: 'https://github.com/jahidhasan299/'
  },
  {
    artName: 'Animatron2',
    pageLink: './Art/Animatron2/index.html',
    imageLink: './Art/Animatron2/trance.gif',
    author: 'PUNKLANCER',
    githubLink: 'https://github.com/PUNKLANCER/'
  },
  {
    artName: 'Text_Animation',
    pageLink: './Art/Text_Animation/index.html',
    imageLink: './Art/Text_Animation/text.gif',
    author: 'Christian',
    githubLink: 'https://github.com/mkBraga'
  },
  {
    artName: 'Practice',
    pageLink: './Art/Practice/index.html',
    imageLink: './Art/Joy/triangle.gif',
    author: 'MuGenFJ',
    githubLink: 'https://github.com/MuGenFJ/'
  },
  {
    artName: 'Tile',
    pageLink: './Art/weilincheng/index.html',
    imageLink: './Art/weilincheng/tile.gif',
    author: 'weilincheng',
    githubLink: 'https://github.com/weilincheng'
  },
  {
    artName: 'TemidoRochaSpin',
    pageLink: './Art/temido_rocha_animation/index.html',
    imageLink: './Art/temido_rocha_animation/TemidoRocha.gif',
    author: 'TemidoRocha',
    githubLink: 'https://github.com/TemidoRocha'
  },
  {
    artName: 'Tile',
    pageLink: './Art/weilincheng/index.html',
    imageLink: './Art/weilincheng/tile.gif',
    author: 'weilincheng',
    githubLink: 'https://github.com/weilincheng'
  },
  {
    artName: 'fire flicker',
    pageLink: './Art/hemantrawat/index.html',
    imageLink: './Art/hemantrawat/index.gif',
    author: 'Hemant Rawat',
    githubLink: 'https://github.com/He-mantRawat'
  },
  {
    artName: 'Bouncing Ball',
    pageLink: './Art/bouncingBall/bouncing ball.html',
    imageLink: './Art/bouncingBall/bouncingball.gif',
    author: 'Pravin deva',
    githubLink: 'https://github.com/pravindeva'
  },
  {
    artName: 'Animated Landing Page',
    pageLink: './Art/animatedLandingPage without bar/index.html',
    imageLink: './Art/animatedLandingPage without bar/ezgif.com-video-to-gif',
    author: 'Aneta-s',
    githubLink: 'https://github.com/aneta-s'
  },
  {
    artName: 'Goraved',
    pageLink: './Art/goraved/index.html',
    imageLink: './Art/goraved/goraved_animation.gif',
    author: 'Roman Pobotin (Goraved)',
    githubLink: 'https://github.com/goraved'
  },
  {
    artName: 'Doraemon',
    pageLink: './Art/Ranajit/doraemon.html',
    imageLink: './Art/animatron/doraemon.gif',
    author: 'Ranajit',
    githubLink: 'https://github.com/basak-32'
  },
  {
    artName: 'Ax Dev',
    pageLink: './Art/axdev/test.html',
    imageLink: './Art/axdev/gif.gif',
    author: 'Axel Avila',
    githubLink: 'https://github.com/axavila'
  },
  {
    artName: 'Magic Circle',
    pageLink: './Art/magpiet/index.html',
    imageLink: './Art/magpiet/gif.gif',
    author: 'Magnus Cromwell',
    githubLink: 'https://github.com/magpiet'
  },
  {
    artName: 'Bouncing Ball',
    pageLink: './Art/Bouncing Ball/index.html',
    imageLink: './Art/cazabe/Bouncing Ball.gif',
    author: 'Satish Pokala',
    githubLink: 'https://github.com/Satishpokala124'
  },
  {
    artName: 'Daredevil',
    pageLink: './Art/daredevil/index.html',
    imageLink: './Art/daredevil/daredevil.gif',
    author: 'Vivek Raj',
    githubLink: 'https://github.com/vivekrajx'
  },
  {
    artName: 'hover Me',
    pageLink: './Art/hoverMe/index.html',
    author: 'Bleron88',
    githubLink: 'https://github.com/bleron88'
  },
  {
    artName: 'Happy Balloon',
    pageLink: './Art/ztollef/index.html',
    imageLink: './Art/ztollef/balloon.gif.',
    author: 'ztollef',
    githubLink: 'https://github.com/ztollef'
  },
  {
    artName: 'playstation-anim',
    pageLink: './Art/playstation-anim/index.html',
    imageLink: './Art/playstation-anim/ps.gif',
    author: 'seif1125',
    githubLink: 'https://github.com/seif1125'
  },
  {
    artName: 'Ritika',
    pageLink: './Art/Ritika/index.html',
    imageLink: './Art/Ritika/warrior.png',
    author: 'Ritika',
    githubLink: 'https://github.com/Ritika-soni'
  },
  {
    artName: 'Animatron',
    pageLink: './Art/animatron/index.html',
    imageLink: './Art/animatron/colourpencils.png',
    author: 'jahid hasan',
    githubLink: 'https://github.com/jahidhasan299/'
  },
  {
    artName: 'Animatron2',
    pageLink: './Art/Animatron2/index.html',
    imageLink: './Art/Animatron2/trance.gif',
    author: 'PUNKLANCER',
    githubLink: 'https://github.com/PUNKLANCER/'
  },
  {
    artName: 'Text_Animation',
    pageLink: './Art/Text_Animation/index.html',
    imageLink: './Art/Text_Animation/text.gif',
    author: 'Christian',
    githubLink: 'https://github.com/mkBraga'
  },
  {
    artName: 'Practice',
    pageLink: './Art/Practice/index.html',
    imageLink: './Art/Joy/triangle.gif',
    author: 'MuGenFJ',
    githubLink: 'https://github.com/MuGenFJ/'
  },
  {
    artName: 'Tile',
    pageLink: './Art/weilincheng/index.html',
    imageLink: './Art/weilincheng/tile.gif',
    author: 'weilincheng',
    githubLink: 'https://github.com/weilincheng'
  },
  {
    artName: 'Circle Pulse',
    pageLink: './Art/circle-pulse/index.html',
    imageLink: './Art/circle-pulse/circle-pulse.gif',
    author: 'jmorr002',
    githubLink: 'https://github.com/jmorr002'
  },
  {
    artName: 'Flare Spin',
    pageLink: './Art/mykz1608/index.html',
    imageLink: '',
    author: 'mykz1608',
    githubLink: 'https://github.com/mykz1608'
  },
  {
    artName: 'MexicanMustache',
    pageLink: './Art/AnimatedMustache/index.html',
    imageLink: './Art/AnimatedMustache/MexicanMustache.gif',
    author: 'Andrés Alonso Gálvez',
    githubLink: 'https://github.com/Dondesconton/'
  },
  {
    artName: 'css',
    pageLink: './Art/2.css/index.html',
    imageLink: './Art/2.css/css.gif'
  },
  {
    artName: 'Square Color Change',
    pageLink: './Art/baesyc/index.html',
    imageLink: './Art/baesyc/square.gif',
    author: 'Baesyc',
    githubLink: 'https://github.com/baesyc'
  },
  {
    artName: 'MexicanMustache',
    pageLink: './Art/AnimatedMustache/index.html',
    imageLink: './Art/AnimatedMustache/MexicanMustache.gif',
    author: 'Andrés Alonso Gálvez',
    githubLink: 'https://github.com/Dondesconton/'
  },
  {
    artName: 'Chanimation',
    pageLink: './Art/Chanimation/index.html',
    imageLink: './Art/Chanimation/dancegif.gif',
    author: 'chandant9',
    githubLink: 'https://github.com/chandant9/'
  },
  {
    artName: 'DancingGroot',
    pageLink: './Art/m-elina/index.html',
    imageLink: './Art/m-elina/groot_animation.gif',
    author: 'Melina',
    githubLink: 'https://github.com/m-elina/'
  },
  {
    artName: 'Animatron',
    pageLink: './Art/animatron/index.html',
    imageLink: './Art/animatron/trance.gif',
    author: 'Andrew',
    githubLink: 'https://github.com/andrewbom/'
  },
  {
    artName: 'rainbows',
    pageLink: './Art/vassilchiev/index.html',
    imageLink: './Art/vassilchiev/giphy.gif',
    author: 'Vassil',
    githubLink: 'https://github.com/vassilchiev/'
  },
  {
    artName: "Zai's Orbitron",
    pageLink: './Art/zai/index.html',
    imageLink: './Art/zai/zais_orbitron.gif',
    author: '5amm5',
    githubLink: 'https://github.com/5amm5965/'
  },
  {
    artName: "404's crying baby page",
    pageLink: './Art/papfal/index.html',
    imageLink: './Art/papfal/HTML-404-Crying-Baby-Page.gif',
    author: 'papfal',
    githubLink: 'https://github.com/papfal/'
  },
  {
    artName: 'ani-3d',
    pageLink: './Art/ani-3d/ani-3d.html',
    imageLink: './Art/ani-3d/ani-3d.gif',
    author: 'clyde166',
    githubLink: 'https://github.com/clyde166/'
  },
  {
    artName: 'Boy',
    pageLink: './Art/Boy/index.html',
    imageLink: './Art/Boy/Boy with house.png',
    author: 'Gajhendran',
    githubLink: 'https://github.com/Gajhendran/'
  },
  {
    artName: 'Funimation',
    pageLink: './Art/Funimation/index.html',
    imageLink: './Art/Funimation/Funimation.gif',
    author: 'Pratik',
    githubLink: 'https://github.com/pratikrana1998/'
  },
  {
    artName: 'Jungle Monkey',
    pageLink: './Art/AMCodin/index.html',
    imageLink: './Art/AMCodin/monkey.gif',
    author: 'AMCodin',
    githubLink: 'https://github.com/amcodin'
  },
  {
    artName: 'bellow',
    pageLink: './Art/fran/index.html',
    imageLink: './Art/fran/bellow.gif',
    author: 'franzwah',
    githubLink: 'https://github.com/franzwah'
  },
  {
    artName: 'Typing Indicator',
    pageLink: './Art/jacob-bacon/index.html',
    imageLink: './Art/jacob-bacon/jacob-bacon-art.JPG',
    author: 'jacob-bacon',
    githubLink: 'https://github.com/jacob-bacon'
  },
  {
    artName: 'Colination',
    pageLink: './Art/colination/index.html',
    imageLink: './Art/colination/animation.png',
    author: 'colinJR95',
    githublink: 'https://github.com/colinJR95'
  },
  {
    artName: 'Glowing Circle by Leem Plays',
    pageLink: './Art/AliHaidar/index.html',
    imageLink: './Art/AliHaidar/giphy.gif',
    author: 'alihaidar2950',
    githubLink: 'https://github.com/alihaidar2950'
  },
  {
    artName: 'bouncy-ball',
    pageLink: './Art/bouncy-ball/ty.html',
    imageLink: './Art/bouncy-ball/bouncy-ball.gif',
    author: 'Huang Yi-Ting',
    githubLink: 'https://github.com/yiting76'
  },
  {
    artName: 'bouncy-ball',
    pageLink: './Art/bouncy-ball/ty.html',
    imageLink: './Art/bouncy-ball/bouncy-ball.gif',
    author: 'Huang Yi-Ting',
    githubLink: 'https://github.com/yiting76'
  },
  {
    artName: 'Tronix',
    pageLink: './Art/visiona/index.html',
    imageLink: './Art/visiona/tronix.gif',
    author: 'visiona',
    githubLink: 'https://github.com/visiona'
  },
  {
    artName: 'Synchronization',
    pageLink: './Art/synchronization!/synchronization',
    imageLink: './Art/synchronization/synchronized_Dots.gif',
    author: 'Pranjal',
    githublink: 'https://github.com/Pranjal705'
  },
  {
    artName: 'Random Squares',
    pageLink: './Art/Monitha/index.html',
    author: 'Monitha',
    githubLink: 'https://github.com/dmonitha'
  },
  {
    artName: 'Walking-Man-Front',
    pageLink: './Art/Akhil/index.html',
    imageLink: './Art/Akhil/Walking-man-front.gif',
    author: 'Akhil',
    githubLink: 'https://github.com/akhils95'
  },
  {
    artName: 'Cow-cat',
    pageLink: './Art/Cow-cat/index.html',
    imageLink: './Art/Cow-cat/Cow-cat.gif',
    author: 'Galia',
    githubLink: 'https://github.com/galiarudenko'
  },
  {
    artName: 'Rainb0w',
    pageLink: './Art/Duka/index.html',
    imageLink: './Art/Duka/rainbow.gif',
    author: 'Duka',
    githubLink: 'https://github.com/DusanKrcmarik'
  },
  {
    artName: 'Indian',
    pageLink: './Art/Indian/index.html',
    imageLink: './Art/Indian/Indian.gif',
    author: 'Duka',
    githubLink: 'https://github.com/ndvishruth'
  },
  {
    artName: 'Animatron',
    pageLink: './Art/sanmitra/index.html',
    imageLink: './Art/sanmitra/index.gif',
    author: 'sanmitra',

    githubLink: 'https://github.com/sanmitra1999'
  },
  {
    artName: 'Ball-clear',
    pageLink: './Art/Naok000/index.html',
    imageLink: './Art/Naok000/ball-clear.gif',
    author: 'Naok000',
    githubLink: 'https://github.com/Naok000'
  },
  {
    artName: 'Mario_Kart_Animation',
    pageLink: './Art/Mario_Kart_Animation/index.html',
    imageLink: './Art/Mario_Kart_Animation/Mario.png',
    author: 'AnsonAMS',
    githubLink: 'https://github.com/AnsonAMS'
  },
  {
    artName: 'Microsoft_animation',
    pageLink: './Art/SaumyaBhatt/index.html',
    imageLink: './Art/SaumyaBhatt/Animation.gif',
    author: 'Saumya-Bhatt',
    githubLink: 'https://github.com/Saumya-Bhatt'
  },
  {
    artName: 'Falling',
    pageLink: './Art/Sfrench5/index.html',
    imageLink: './Art/Sfrench5/Falling.gif',
    author: 'Sfrench5',
    githubLink: 'https://github.com/Sfrench5'
  },
  {
    artName: 'Dragon_Loading',
    pageLink: './Art/Dragon_Loading/index.html',
    imageLink: './Art/Dragon_Loading/DragonLoading.gif',
    author: 'Prasad',
    githubLink: 'https://github.com/PrasadM07'
  },
  {
    artName: 'Animatrix',
    pageLink: './Art/Animatrix/index.html',
    imageLink: './Art/Animatrix/Animatrix.png',
    author: 'soutog',
    githubLink: 'https://github.com/soutog'
  },
  {
    artName: 'Simple-Loading',
    pageLink: './Art/Loading/loading.html',
    imageLink: './Art/Loading/load.gif',
    author: 'Vijay',
    githubLink: 'https://github.com/VijayVjCuber'
  },
  {
    artName: 'Fiyi-Animation',
    pageLink: './Art/Fiyi-Animation/index.html',
    imageLink: './Art/Fiyi-Animation/relax_smile.gif',
    author: 'Fiyi-A',
    githubLink: 'https://github.com/Fiyi-A'
  },
  {
    artName: 'Colored Bars',
    pageLink: './Art/mleblanc94/mleblanc94_html_Animation-Nation.html',
    imageLink: './Art/mleblanc94/ColoredBars.gif',
    author: 'mleblanc94',
    githubLink: 'https://github.com/mleblanc94'
  },
  {
    artName: 'animeR',
    pageLink: './Art/animeR/index.html',
    imageLink: './Art/animeR/animeR.gif',
    author: 'Rajneesh',
    githubLink: 'https://github.com/rajneeshk94'
  },
  {
    artName: 'Sunset-City',
    pageLink: './Art/jyun9504/index.html',
    imageLink: './Art/jyun9504/sunset-city.gif',
    author: 'jyun9504',
    githubLink: 'https://github.com/jyun9504'
  },
  {
    artName: 'brianbottle',
    author: 'brian',
    pageLink: './Art/brianbottle/index.html',
    imageLink: './Art/brianbottle/bottle.gif',
    githubLink: 'https://github.com/brianabplanalp1'
  },
  {
    artName: 'Shapes',
    pageLink: './Art/mark-marchant/index.html',
    imageLink: './Art/mark-marchant/shapes.png',
    author: 'Mark Marchant',
    githubLink: 'https://github.com/jtla3/Animation-Nation'
  },
  {
    artName: 'Loading',
    pageLink: './Art/NoumanAziz/Loading.html',
    videoLink: './Art/NoumanAziz/loading.gif',
    author: 'NoumanAziz',
    githubLink: 'https://github.com/NoumanAziz'
  },
  {
    artName: `Galek's Simple Animation`,
    pageLink: './Art/GalekAnimation/index.html',
    imageLink: './Art/GalekAnimation/simpleanimation.gif',
    author: 'Adam Galek',
    githubLink: 'https://github.com/TheGalekxy'
  },
  {
    artname: 'Rainbow animation',
    pageLink: './Art/Rainbow/index.html',
    imageLink: './Art/Rainbow/rainbow.gif',
    author: 'Mohanraj',
    githubLink: 'https://github.com/chelladuraimohanraj/Animation-Nation'
  },
  {
    artName: `Cyan Loading Animation`,
    pageLink: './Art/Wannesds/index.html',
    imageLink: './Art/Wannesds/Wannesds.gif',
    author: 'Wannes Dieltiens',
    githubLink: 'https://github.com/Wannesds'
  },
  {
    artName: 'Animatron',
    pageLink: './Art/Animatron/index.html',
    imageLink: './Art/Animatron/trance.gif',
    author: 'Gihan Balasuriya',
    githubLink: 'https://github.com/gihanbalasuriya'
  },
  {
    artName: 'Light text blink',
    pageLink: './Art/Mani-textlight-blink/index.html',
    imageLink: './Art/Mani-textlight-blink/light-blink-text.gif',
    author: 'Mani Pandian',
    githubLink: 'https://github.com/Manipandian'
  },
  {
    artName: 'Circle',
    pageLink: './Art/PoKai/index.html',
    imageLink: './Art/PoKai/circle.png',
    author: 'PoKai Chang',
    githubLink: 'https://github.com/st875052018'
  },
  {
    artName: 'animatron',
    pageLink: './Art/animatron/index.html',
    imageLink: './Art/animatron/trance.gif',
    author: 'Christy',
    githubLink: 'https://github.com/ChristyLucid'
  },
  {
    artName: 'bouncing_ball',
    pageLink: './Art/bouncing_ball/bouncing_ball.html',
    imageLink: './Art/bouncing_ball/bouncing-ball.gif',
    author: 'Nirmalie',
    githubLink: 'https://github.com/nirmalieo3'
  },
  {
    artName: 'Rocket',
    pageLink: './Art/Rocket/index.html',
    imageLink: './Art/Rocket/rocket.gif',
    author: 'Jose Diaz',
    githubLink: 'https://github.com/josegerard2000'
  },
  {
    artName: 'simpleG',
    pageLink: './Art/simpleG/index.html',
    imageLink: './Art/simpleG/kitty.jpg',
    author: 'gargeper',
    githubLink: 'https://github.com/gargeper'
  },
  {
    artName: 'BounceFace',
    pageLink: './Art/ainamation/index.html',
    imageLink: './Art/ainamation/ainamation.gif',
    author: 'Ainara Saralegui',
    githubLink: 'https://github.com/asaralegui'
  },
  {
    artName: 'Text Flow',
    pageLink: './Art/ConnerCoding/index.html',
    imageLink: './Art/ConnerCoding/ztmanimation.gif',
    author: 'Conner Schiller',
    githubLink: 'https://github.com/ConnerCoding'
  },
  {
    artName: 'Glow',
    pageLink: './Art/Glow/index.html',
    imageLink: './Art/Glow/Glow.png',
    author: 'Joaquin Castillo',
    githubLink: 'https://github.com/JuakoDev'
  },
  {
    artName: 'Heart Real',
    pageLink: './Art/riddhax/index.html',
    imageLink: './Art/riddhax/index.gif',
    author: 'Riddhax',
    githubLink: 'https://github.com/riddhax'
  },

  {
    artName: 'Balls',
    pageLink: './Art/Paul - Simple Annoying Balls/index.html',
    imageLink: './Art/Paul - Simple Annoying Balls/Balls.gif',
    author: 'Paul',
    githubLink: 'https://github.com/psr83'
  },

  {
    artname: 'Square-Move',
    pageLink: './Art/Poonam/square.html',
    imageLink: './Art/Poonam/square_gif.gif',
    author: 'Poonam',
    githubLink: 'https://github.com/poonampant'
  },

  {
    artname: 'JesseEarley',
    pageLink: './Art/JesseEarley/index.html',
    imageLink: './Art/JesseEarley/index.gif',
    author: 'JesseEarley',
    githubLink: 'https://github.com/JesseEarley'
  },
  {
    artname: 'Hacktoberfest 2020',
    pageLink: './Art/taepal467/index.html',
    imageLink: './Art/taepal467/hiclipart.com (1).png',
    author: 'Chantae P.',
    githubLink: 'https://github.com/taepal467'
  },
  {
    artName: 'Animatron',
    pageLink: './Art/animatron/triangle/index.html',
    imageLink: './Art/animatron/trance.gif',
    author: 'Deborah',
    githubLink: 'https://github.com/dluckey123'
  },
  {
    artName: 'Animatron',
    pageLink: './Art/animatron/triangle/index.html',
    imageLink: './Art/animatron/trance.gif',
    author: 'Deborah',
    githubLink: 'https://github.com/dluckey123'
  },
  {
    artname: 'Animate',
    pageLink: '/codepen/animation/src/index.html',
    imageLink: 'Animation',
    author: 'Altamas khan',
    githubLink: 'https://github.com/Altamas2049'
  },
  {
    artName: 'Spin',
    pageLink: './Art/Spin/allli.html',
    imageLink: './Art/Spin/allli.gif',
    author: 'Victor Winner',
    githubLink: 'https://github.com/Vicwin13'
  },
  {
    artName: 'Spinner',
    pageLink: './Art/nishantpandey/allli.html',
    imageLink: './Art/nishantpandey/allli.gif',
    author: 'Nishant Pandey',
    githubLink: 'https://github.com/mrpandey1'
  },
  {
    artName: 'Hacktober Test',
    pageLink: './Art/bajancode/index.html',
    imageLink: './Art/BajanCode/index.gif',
    author: 'bajancode',
    githubLink: 'https://github.com/bajancode'
  },
  {
    artName: 'ZTM anim',
    pageLink: './Art/ayushi2410/index.html',
    imageLink: './Art/ayushi2410/ayushi2410.gif',
    author: 'Ayushi2410',
    githubLink: 'https://github.com/ayushi2410'
  },
  {
    artName: 'misaelsantos',
    pageLink: './Art/misaelsantos/index.html',
    imageLink: './Art/misaelsantos/neohack.gif',
    author: 'Misael Santos',
    githubLink: 'https://github.com/MisaelSantos'
  },
  {
    artName: 'I am a Developer',
    pageLink: './Art/Kuroyza/Iam-a-developer.html',
    imageLink: './Art/Kuroyza/Iam-a-developer.gif',
    author: 'Kuroyza',
    githubLink: 'https://github.com/kuroyza'
  },
  {
    artName: 'simple box',
    pageLink: './Art/Box/index.html',
    imageLink: './Art/Box/static_image.jpg',
    author: 'Abishek shah',
    githubLink: 'https://github.com/abishek-sha-256'
  },
  {
    artname: 'Starry-sky',
    pageLink: './Art/starry-night/index.html',
    imageLink: './Art/starry-night/stars',
    author: 'Taima Khawaldeh',
    githubLink: 'https://github.com/taimakh'
  },
  {
    artName: 'Project Gallery',
    pageLink: './Art/hulya/index.html',
    imageLink: './Art/hulya/gallery.gif',
    author: 'Hulya Karakaya',
    githubLink: 'https://github.com/hulyak'
  },
  {
    artName: 'animation',
    pageLink: './Art/sameer786/animation.html',
    imageLink: './Art/sameer786/radius.gif',
    author: 'sameer',
    githubLink: 'https://github.com/sameer8605'
  },
  {
    artName: 'ArrowWave',
    pageLink: './Art/ArrowWave/index.html',
    imageLink: './Art/ArrowWave/ArrowWave.gif',
    author: 'Gabriel',
    githubLink: 'https://github.com/GabrielTeixeiraC'
  },
  {
    artName: 'The 4-Ever Loop',
    pageLink: './Art/the-4ever-loop/index.html',
    imageLink: './Art/the-4ever-loop/rotate.gif',
    author: 'Luciano M.',
    githubLink: 'https://github.com/LucianoWebDev'
  },
  {
    artName: 'Running Car',
    pageLink: './Art/Running-Car/index.html',
    imageLink: './Art/Running-Car/Running-car.PNG',
    author: 'Ermias',
    githubLink: 'https://github.com/ermiaskidane'
  },
  {
    artname: 'Youssef',
    pageLink: './Art/Youssef/index.html',
    imageLink: './Art/Youssef/fd8_AX.gif',
    author: 'Youssef',
    githubLink: 'https://github.com/youssefhany96'
  },
  {
    artName: 'The 4-Ever Loop',
    pageLink: './Art/the-4ever-loop/index.html',
    imageLink: './Art/the-4ever-loop/rotate.gif',
    author: 'Luciano M.',
    githubLink: 'https://github.com/LucianoWebDev'
  },

  {
    artName: 'Itried',
    pageLink: '/Art/Itried/animation.html',
    author: 'Harsha',
    githublink: 'https://github.com/HarshaKumar23'
  },
  {
    artName: 'Snail Zoom',
    pageLink: './Art/rbhachu/index.html',
    imageLink: './Art/rbhachu/snail.gif',
    author: 'Bhachu R.',
    githubLink: 'https://github.com/rbhachu'
  },
  {
    artName: 'Mini Text Animation',
    pageLink: './Art/text-mini-animation/index.html',
    imageLink: './Art/text-mini-animation/text-anime.gif',
    author: 'Chinel',
    githubLink: 'https://github.com/chinel'
  },
  {
    artName: 'Square loader',
    pageLink: './Art/square_loading/index.html',
    imageLink: './Art/square_loading/square_loading',
    author: 'Marek Chasák',
    githubLink: 'https://github.com/mchasak'
  },
  {
    artName: 'Stairs Text',
    pageLink: './Art/StairsText/index.html',
    imageLink: './Art/StairsText/stairs-text.gif',
    author: 'Noam K.',
    githubLink: 'https://github.com/noamkanonich'
  },
  {
    artName: 'animation',
    pageLink: './Art/sameer786/animation.html',
    imageLink: './Art/sameer786/radius.gif',
    author: 'sameer',
    githubLink: 'https://github.com/sameer8605'
  },
  {
    artName: 'Spinning is a good trick',
    pageLink: './Art/garrod90/index.html',
    imageLink: './Art/garrod90/craigsGif.gif',
    author: 'Craig, G',
    githubLink: 'https://github.com/garrod90'
  },
  {
    artName: 'Snail Zoom',
    pageLink: './Art/rbhachu/index.html',
    imageLink: './Art/rbhachu/snail.gif',
    author: 'Bhachu R.',
    githubLink: 'https://github.com/rbhachu'
  },
  {
    artName: 'Mini Text Animation',
    pageLink: './Art/text-mini-animation/index.html',
    imageLink: './Art/text-mini-animation/text-anime.gif',
    author: 'Chinel',
    githubLink: 'https://github.com/chinel'
  },
  {
    artName: 'Square loader',
    pageLink: './Art/square_loading/index.html',
    imageLink: './Art/square_loading/square_loading',
    author: 'Marek Chasák',
    githubLink: 'https://github.com/mchasak'
  },
  {
    artName: 'Stairs Text',
    pageLink: './Art/StairsText/index.html',
    imageLink: './Art/StairsText/stairs-text.gif',
    author: 'Noam K.',
    githubLink: 'https://github.com/noamkanonich'
  },
  {
    artName: 'animation',
    pageLink: './Art/sameer786/animation.html',
    imageLink: './Art/sameer786/radius.gif',
    author: 'sameer',
    githubLink: 'https://github.com/sameer8605'
  },

  {
    pageLink: './Art/radar animation/index.html',
    imageLink: './Art/radar.gif',
    author: 'Anup',
    githubLink: 'https://github.com/paddybaba'
  },
  {
    pageLink: './Art/sameer786/animation.html',
    imageLink: './Art/sameer786/radius.gif',
    author: 'sameer',
    githubLink: 'https://github.com/sameer8605'
  },
  {
    pageLink: './Art/radar animation/index.html',
    imageLink: './Art/radar',
    author: 'Anup',
    githubLink: 'https://github.com/paddybaba'
  },
  {
    pageLink: './Art/sameer786/animation.html',
    imageLink: './Art/sameer786/radius.gif',
    author: 'sameer',
    githubLink: 'https://github.com/sameer8605'
  },
  {
    artName: 'Friendly Ghost',
    pageLink: './Art/ristotoldsep/index.html',
    author: 'Risto Tõldsep',
    githubLink: 'https://github.com/ristotoldsep'
  },
  {
    artName: 'Friendly Ghost',
    pageLink: './Art/ristotoldsep/index.html',
    author: 'Risto Tõldsep',
    githubLink: 'https://github.com/ristotoldsep'
  },
  {
    artName: 'sritron',
    pageLink: './Art/sritron/index.html',
    imageLink: './Art/sritron/trance.gif',
    author: 'Srinivas',
    githubLink: 'https://github.com/sri189ms'
  },
  {
    artName: 'Friendly Ghost',
    pageLink: './Art/ristotoldsep/index.html',
    author: 'Risto Tõldsep',
    githubLink: 'https://github.com/ristotoldsep'
  },
  {
    artName: 'Sun Rise Time',
    pageLink: './Art/gurprtAnim/index.html',
    imageLink: './Art/gurprtAnim/gurAnim.gif',
    author: 'Gurpreet',
    githubLink: 'https://github.com/gur-p-reet'
  },
  {
    artName: 'Personal Info',
    pageLink: './Art/Personal_info/triangle/index.html',
    imageLink: './Art/Personal_info/trance.gif',
    author: 'Naim Uddin',
    githubLink: 'https://github.com/Naim365'
  },
  {
    artName: 'Shining Text',
    pageLink: './Art/MaxieTextShineOn/index.html',
    imageLink: './Art/MaxieTextShineOn/maxie-text-shine-on.gif',
    author: 'maxie7',
    githubLink: 'https://github.com/maxie7'
  },
  {
    artName: 'Spinning Box',
    pageLink: './Art/KccbzZ/index.html',
    imageLink: './Art/KccbzZ/cover.png',
    author: 'KccbzZ',
    githubLink: 'https://github.com/KccbzZ'
  },
  {
    artName: 'Age Disgracefully',
    pageLink: './Art/ynoden/index.html',
    imageLink: './Art/ynoden/Age_Disgracefully.gif',
    author: 'yusefnoden',
    githubLink: 'https://github.com/yusefnoden'
  },
  {
    artname: 'jimanimation',
    pageLink: './Art/jimanimation/index.html',
    imageLink: './Art/jimanimation/bouncy.gif',
    author: 'Jimin',
    githubLink: 'https://github.com/jimijos'
  },

  {
    artName: 'Meme Animation',
    pageLink: './Art/just_for_fun/index.html',
    imageLink: './Art/just_for_fun/image.gif',
    author: 'Rahul Negi',
    githubLink: 'https://github.com/rahulnegi20'
  },
  {
    artName: 'Stretch ZTM',
    pageLink: './Art/animation_gn/index.html',
    imageLink: './Art/animation_gn/animation_gn.gif',
    author: 'gnyokota',
    githubLink: 'https://github.com/gnyokota'
  },
  {
    artname: 'AnimationCom',
    pageLink: './Art/Anita/AnimationCom/triangle.html',
    imageLink: './Art/AnimationCom/header.jpg',
    author: 'Anita',
    githubLink: 'https://github.com/anita-tsai'
  },
  {
    artName: 'Cards',
    pageLink: './Art/cards/index.html',
    imageLink: './Art/cards/cards.gif',
    author: 'networkdavit',
    githubLink: 'https://github.com/networkdavit'
  },
  {
    artName: "Lidor'sAnimation",
    pageLink: "./Art/Lidor's Animation/index.html",
    imageLink: "./Art/Lidor's Animation/animation.gif",
    author: 'LidorAsher',
    githubLink: 'https://github.com/lidorasher11'
  },
  {
    artName: "Shiff's Animation",
    pageLink: './Art/myAnimation/index.html',
    imageLink: './Art/myAnimation/myanimation.gif',
    author: 'Shifa',
    githubLink: 'https://github.com/ShifaShirin'
  },
  {
    artName: 'ani-1trial',
    pageLink: './Art/ani-1trial/index.html',
    imageLink: './Art/ani-1trial/ani-gif.gif',
    author: 'tru-izo',
    githubLink: 'https://github.com/tru-izo'
  },
  {
    artName: 'Air_Balloon',
    pageLink: './Art/Air_Balloon/index.html',
    imageLink: './Art/Air_Balloon/balloon.gif',
    author: 'Abha',
    githubLink: 'https://github.com/Abha-1281'
  },
  {
    artName: 'Camp Fire',
    pageLink: './Art/camp_fire/index.html',
    imageLink: './Art/camp_fire/camp_fire.gif',
    author: 'Chansoo',
    githubLink: 'https://github.com/ChansooKim316'
  },
  {
    artName: 'rubberband Red',
    pageLink: './Art/ou79/index.html',
    imageLink: './Art/rubberbandRed.gif',
    author: 'ou79',
    githubLink: 'https://github.com/ou79'
  },
  {
    artName: 'ColorChanger',
    pageLink: './Art/ColorChanger/index.html',
    imageLink: './Art/color-changer.gif',
    author: 'Atallah-Nadhir',
    githubLink: 'https://github.com/Atallah-Nadhir'
  },
  {
    artName: 'PONG Animation',
    pageLink: './Art/walkitoff/index.html',
    imageLink: './Art/walkitoff/gif.gif',
    author: 'Tyler Dollick',
    githubLink: 'https://github.com/walkitoff'
  },
  {
    artname: 'Animatron',
    pageLink: './Art/mbargaedge/index.html',
    imageLink: './Art/mbargaedge/animatron.gif',
    author: 'Mbarga',
    githubLink: 'https://github.com/marcelmbarga/'
  },
  {
    artName: 'House',
    pageLink: './Art/TTD/triangle/index.html',
    imageLink: './Art/TTD/house.gif',
    author: 'TanyaTD',
    githubLink: 'https://github.com/TTD126'
  },
  {
    artName: 'Spinning Title',
    pageLink: './Art/ljBeast21ldj/index.html',
    imageLink: './Art/ljBeast21ldj/firstGIF.gif',
    author: 'Larry',
    githubLink: 'https://github.com/ljBeast21ldj'
  },
  {
    artName: 'Heart pulsation',
    pageLink: './Art/Sallah/index.html',
    imageLink: './Art/Sallah/Heart-Pulsation.png',
    author: 'Sallah',
    githubLink: 'https://github.com/SallahTech'
  },
  {
    artName: 'MubbeAnimation',
    pageLink: './Art/Mubbe/index.html',
    imageLink: './Art/Mubbe/MubbeAnimation.gif',
    author: 'Mubarak',
    githubLink: 'https://github.com/mual5746'
  },
  {
    pageLink: './Art/neon-glowing-text/index.html',
    imageLink: './Art/neon-glowing-text/glowing-text-GIF.gif',
    author: 'Adri',
    githubLink: 'https://github.com/adrimual'
  },
  {
    artName: 'Simple Animation',
    pageLink: './Art/simple animation/transition.html',
    imageLink: './Art/simple animation/animatee.gif',
    author: 'Rudimental',
    githubLink: 'https://github.com/rudimental-again'
  },
  {
    artName: 'gbArt',
    pageLink: './Art/gbArt/index.html',
    imageLink: './Art/gbArt/shapeFlip.gif',
    author: 'Gary Bergman',
    githubLink: 'https://github.com/Gary-Bergman'
  },
  {
    artName: "Turtando's Animation",
    pageLink: './Art/turtando/animation.html',
    imageLink: './Art/Turtando/happyhalloween.gif',
    author: 'Turtando',
    githubLink: 'https://github.com/Turtando'
  },
  {
    artName: 'Bouncing Balls',
    pageLink: './Art/EyeOfAthena/index.html',
    imageLink: './Art/EyeOfAthena/cover.png',
    author: 'EyeOfAthena',
    githubLink: 'https://github.com/EyeOfAthena/bouncing-ball'
  },
  {
    artName: 'Otherside',
    pageLink: './Art/Otherside/ubi.html',
    imageLink: './Art/Otherside/recording.gif',
    author: 'Ubibimbap',
    githubLink: 'https://github.com/Ubibimbap'
  },
  {
    artName: 'Basketball God',
    pageLink: './Art/Sim-animation/index.html',
    imageLink: './Art/Sim-animation/project-screenshot.png',
    author: 'Sim',
    githubLink: 'https://github.com/sim-a-19'
  },
  {
    artName: "Ziyao's Animation",
    pageLink: './Art/robot/robot_index.html',
    imageLink: './Art/robot/robot.gif',
    author: 'Ziyao',
    githubLink: 'https://github.com/ziyaoc3'
  },
  {
    artName: 'Simplerv',
    pageLink: './Art/Aniamtion_RV/index.html',
    imageLink: './Art/Aniamtion_RV/circle.png',
    author: 'Aarush Bhat',
    githubLink: 'https://github.com/07rv'
  },
  {
    artName: 'Devtemmy_animation',
    pageLink: './Art/Devtemmy_animation/index.html',
    imageLink: './Art/Devtemmy_animation/Devtemmyanimation.gif',
    author: 'Dev-Temmy',
    githubLink: 'https://github.com/Dev-Temmy'
  },
  {
    artName: 'Fading text animation',
    pageLink: './Art/araskog/index.html',
    imageLink: './Art/araskog/animation.gif',
    author: 'Amanda Araskog',
    githubLink: 'https://github.com/araskog'
  },
  {
    artName: 'Moving Divs',
    pageLink: './Art/Razvan/RazvanFratila/index.html',
    imageLink: './Art/Razvan/RazvanFratila/first.gif',
    author: 'Razvan',
    githubLink: 'https://github.com/fratilar'
  },
  {
    artName: 'KDev Animation',
    pageLink: './Art/KDev-Animator/index.html',
    imageLink: './Art/KDev-Animator/kdev-animation.gif',
    author: 'Detmar Ruhfus',
    githubLink: 'https://github.com/kamikazid'
  },
  {
    artName: 'Square Bounce',
    pageLink: './Art/Vish/index.html',
    imageLink: './Art/Vish/SquareBounce.gif',
    author: 'Vishwam',
    githubLink: 'https://github.com/vishmagic'
  },
  {
    artName: 'Hina',
    pageLink: './Art/Hina/Hina.html',
    imageLink: './Art/Hina/Basketball.gif',
    imageLink: './Art/Hina/net.gif',
    author: 'Hina Najam',
    githubLink: 'https://github.com/hinanajam'
  },
  {
    artName: 'AmitAnimation',
    pageLink: './Art/Joy/AmitAnimation/amitanimation.html',
    imageLink: './Art/Joy/AmitAnimation/amitanimation.gif',
    author: 'Amit',
    githubLink: 'https://github.com/AmitRoy07'
  },
  {
    artName: 'Bouncing Cheems ',
    pageLink: './Art/Suddath-Gautam/index.html',
    imageLink: './Art/Suddath-Gautam/cheems.gif',
    author: 'Suddath Gautam',
    githubLink: 'https://github.com/wardaddy98'
  },
  {
    artName: 'Pop-up Confetti animation.',
    pageLink: './Art/yay-ztm-animation/index.html',
    imageLink: './Art/yay-ztm-animation/pop_animation.gif',
    author: 'Hyunji Kim',
    githubLink: 'https://github.com/creativehkim'
  },
  {
    artName: 'Monolith',
    pageLink: './Art/acphil/index.html',
    imageLink: './Art/acphil/monolith.png',
    author: 'acphil',
    githubLink: 'https://github.com/acphil2'
  },
  {
    artName: 'Smiling Doll',
    pageLink: './Art/jbermeo/index.html',
    imageLink: './Art/jbermeo/doll.gif',
    author: 'Jose Bermeo',
    githubLink: 'https://github.com/jbermeo10'
  },
  {
    artName: 'vasubhatnagar',
    pageLink: './Art/vasubhatnagar/index.html',
    imageLink: './Art/vasubhatnagar/ss.jpg',
    author: 'Vasu Bhatnagar',
    githubLink: 'https://github.com/vasubhatnagar'
  },
  {
    artName: 'JoToSmola',
    pageLink: './Art/JoToSmola/index.html',
    imageLink: './Art/JoToSmola/JoToSmola.gif',
    author: 'GrabKrab',
    githubLink: 'https://github.com/GrabKrab'
  },
  {
    artName: 'mojaanimacia',
    pageLink: './Art/mojaanimacia/stranka.html',
    author: 'Martin052',
    githubLink: 'https://github.com/martin052'
  },
  {
    artName: 'ellipsis',
    pageLink: './Art/ianhawe/index.html',
    author: 'ianhawe',
    githubLink: 'https://github.com/ianhawe'
  },
  {
    artName: 'iris',
    pageLink: './Art/iris/index.html',
    imageLink: './Art/iris/trance.gif',
    author: 'iriswdq0504',
    githubLink: 'https://github.com/iriswdq0504'
  },

  {
    artName: 'Fun with balls!',
    pageLink: './Art/miguelDalberto/funWithBalls/index.html',
    imageLink: './Art/miguelDalberto/funWithBalls/funWithBalls_screenshot.png',
    author: 'miguelDalberto',
    githubLink: 'https://github.com/miguelDalberto'
  },
  {
    artName: 'FourFlag_Load',
    pageLink: './Art/FourFlag_Load/index.html',
    imageLink: './Art/FourFlag_Load/trance.gif',
    author: 'chungngai09',
    githubLink: 'https://github.com/chungngai09'
  },
  {
    artName: 'AnimatronJS',
    pageLink: './Art/animatronJS/index.html',
    author: 'Anna Ovechkina',
    githubLink: 'https://github.com/Annu7shka'
  },
  {
    artName: 'perfect_goal',
    pageLink: './Art/perfect_goal/index.html',
    imageLink: './Art/perfect_goal/perfect_goalscreenshot.png',
    author: 'henzbori',
    githubLink: 'https://github.com/henzbori'
  },
  {
    artName: 'Beating Heart',
    pageLink: './Art/beating-heart/index.html',
    imageLink: './Art/beating-heart/heart.gif',
    author: 'MishkaZi',
    githubLink: 'https://github.com/MishkaZi'
  },
  {
    artName: 'Bouncing Balls',
    pageLink: './Art/Sankyeat/index.html',
    imageLink: './Art/Sankyeat/bouncingballs.gif',
    author: 'Sankyeat',
    githubLink: 'https://github.com/sanks20'
  },
  {
    artName: 'Sample page',
    pageLink: './Art/Joy/triangle/index.html',
    imageLink: './Art/Joy/triangle/my-animation.gif',
    author: 'Mamathagowd107',
    githubLink: 'https://github.com/Mamathagowd107'
  },
  {
    artName: 'Animated',
    pageLink: './Art/animated/triangle/index.html',
    imageLink: './Art/Joy/triangle/triangle.gif',
    author: 'Joy',
    githubLink: 'https://github.com/royranger'
  },
  {
    artName: 'achwell',
    pageLink: './Art/achwell/index.html',
    imageLink: './Art/achwell/ball.gif',
    author: 'achwell',
    githubLink: 'https://github.com/achwell'
  },
  {
    artName: 'Robotic Circles',
    pageLink: './Art/animation_yaniv/index.html',
    imageLink: './Art/animation_yaniv/robot.png',
    author: 'Yaniv Sagy',
    githubLink: 'https://github.com/yanivsagy'
  },
  {
    artName: 'Ocean Day',
    pageLink: './Art/d-spence/index.html',
    imageLink: './Art/d-spence/ztm-dspence-css-anim.gif',
    author: 'd-spence',
    githubLink: 'https://github.com/d-spence'
  },
  {
    artName: 'Animation-Circle',
    pageLink: './Art/Animation-Circle/index.html',
    imageLink: './Art/Animation-Circle/animation-circle.gif',
    author: 'Elid Venega',
    githubLink: 'https://github.com/elidvenega'
  },
  {
    artName: 'Sweet street',
    pageLink: './Art/Sweet_street/mario.html',
    imageLink: './Art/Sweet_street/animation-gif.gif',
    author: 'meni-avitan',
    githubLink: 'https://github.com/meniAvitan/Animation-Nation.git'
  },
  {
    pageLink: './Art/Joy/nithin-animation/index.html',
    imageLink: './Art/Joy/triangle/triangle.gif',
    author: 'Nithin',
    githubLink: 'https://github.com/Nithin6252-reddy'
  },
  {
    artName: 'Jittery rectangles',
    pageLink: './Art/Vaibhav/index.html',
    author: 'Vaibhav Jain',
    githubLink: 'https://github.com/Vaibhav-multi-dev'
  },
  {
    artName: 'Pra-animate',
    pageLink: './Art/Pra-animate/indexpra1.html',
    //imageLink: './Art/Joy/triangle/triangle.gif',
    author: 'Prajoth',
    githubLink: 'https://github.com/prajoth-b'
  },
  {
    artName: '3D figure animation',
    pageLink: './Art/DOKL57/index.html',
    imageLink: './Art/DOKL57/DOKL57.png',
    author: 'DOKL57',
    githubLink: 'https://github.com/DOKL57'
  },
  {
    artName: 'my-animation',
    pageLink: './Art/my-animation/index.html',
    imageLink: './Art/my-animation/screenv.webm',
    author: 'Brurya',
    githubLink: 'https://github.com/BruryaNadel'
  },
  {
    artName: 'Animate Infinate',
    pageLink: './Art/rotate-infinate/index.html',
    imageLink: './Art/rotate-infinate/rotate.gif',
    author: 'thucpn',
    githubLink: 'https://github.com/thucpn'
  },
  {
    artName: 'Forever',
    pageLink: './Art/Mritunjay/index.html',
    imageLink: './Art/Mritunjay/mj.gif',
    author: 'Mritunjay',
    githubLink: 'https://github.com/Mritunjay004'
  },
  {
    artName: 'Atom',
    pageLink: './Art/Atom/index.html',
    imageLink: './Art/Atom/atom.gif',
    author: 'Khalil-BM',
    githubLink: 'https://github.com/Khalil-BM'
  },
  {
    artName: 'AppleTree',
    pageLink: './Art/andreasGZ/index.html',
    imageLink: './Art/andreasGZ/apple.gif',
    author: 'AndreasGZ',
    githubLink: 'https://github.com/AndreasGZ'
  },
  {
    pageLink: './Art/Akv-animation/index.html',
    imageLink: './Art/Akv-animation/Image.png',
    author: 'Akv',
    githubLink: 'https://github.com/kushal-Ambati'
  },
  {
    artName: 'Floating Ball',
    pageLink: './Art/floatingBall/index.html',
    imageLink: './Art/floatingBall/thaitruong.png',
    author: 'Thai Truong',
    githubLink: 'https://github.com/akitathai94'
  },
  {
    artName: 'Bicycle-2D',
    pageLink: './Art/Bicycle_2D/bicycle.html',
    imageLink: './Art/Bicycle_2D/bicycle-gif.gif',
    author: 'meni-avitan',
    githubLink: 'https://github.com/meniAvitan'
  },
  {
    artName: 'catch-me',
    pageLink: './Art/catch-me/index.html',
    imageLink: './Art/catch-me/catch-me.gif',
    author: 'toobig4u',
    githubLink: 'https://github.com/toobig4u'
  },
  {
    pageLink: './Art/richard00436/index.html',
    imageLink: './Art/richard00436/richard00436.gif',
    author: 'richard00436',
    githubLink: 'https://github.com/richard00436'
  },
  {
    artName: 'bubble',
    pageLink: './Art/seenuCFL/index.html',
    imageLink: './Art/seenuCFL/dot.gif',
    author: 'seenuCFL',
    githubLink: 'https://github.com/seenuCFL'
  },
  {
    pageLink: './Art/keep_coding/index.html',
    imageLink: './Art/keep_coding/keep_coding_image.gif',
    author: 'Rawshan',
    githubLink: 'https://github.com/mrawshan'
  },
  {
    pageLink: './Art/HammadKhan/index.html',
    imageLink: './Art/HammadKhan/Animation.gif',
    author: 'HammadKhan',
    githubLink: 'https://github.com/hhkhan99'
  },
  {
    pageLink: './Art/manimation/index.html',
    imageLink: './Art/manimation/animation.gif',
    author: 'Maryam',
    githubLink: 'https://github.com/Maryyam04'
  },
  {
    pageLink: './Art/ElizavetaZhukova1/index.html',
    imageLink: './Art/ElizavetaZhukova1/fourSquaresEdit.gif',
    author: 'Liza',
    githubLink: 'https://github.com/ElizavetaZhukova1'
  },
  {
    pageLink: './Art/Aliedje/index.html',
    imgeLink: './Art/Aliedje/test.png',
    author: 'Alida',
    githubLink: 'https://github.com/adiphoorn'
  },
  {
    pageLink: './Art/JanRolenc/indexMyArt.html',
    imageLink: './Art/JanRolenc/myArt.gif',
    author: 'Jan_Rolenc',
    githubLink: 'https://github.com/JanRolenc'
  },
  {
    artName: 'Heartbeat',
    pageLink: './Art/CheyJax116/heartbeat.html',
    imgeLink: './Art/CheyJax116/heartbeat.gif',
    author: 'CheyJax116',
    githubLink: 'https://github.com/cheyjax116'
  },
  {
    pageLink: './Art/Aliedje/index.html',
    imgeLink: './Art/Aliedje/test.png',
    author: 'Alida',
    githubLink: 'https://github.com/adiphoorn'
  },
  {
    pageLink: './Art/bouncingMoon/index.html',
    imageLink: './Art/bouncingMoon/bouncingMoon.png',
    author: 'Radu-Stroe',
    githubLink: 'https://github.com/Radu-Stroe'
  },
  {
    artName: 'Use the Force',
    pageLink: './Art/ptreuden/index.html',
    imageLink: './Art/ptreuden/useTheForce.gif',
    author: 'ptreuden',
    githubLink: 'https://github.com/ptreuden'
  },
  {
    artName: 'css_typer',
    pageLink: './Art/Joy/css-typer/index.html',
    imageLink: './Art/Joy/css-typer/typing_animate.gif',
    author: 'Trey',
    githubLink: 'https://github.com/shanks-t'
  },
  {
    pageLink: './Art/Joy/Amiel-Art/index.html',
    imageLink: './Art/Joy/Amiel-Art/screenshot.png',
    author: 'Amiel',
    githubLink: 'https://github.com/trinidadamiel'
  },
  {
    pageLink: './Art/alnajarAnimation/index.html',
    imageLink: './Art/alnajarAnimation/animate.gif.gif',
    author: 'Mohammad',
    githubLink: 'https://github.com/mohammadalnajar'
  },
  {
    pageLink: '.Art/benji5656/index.html',
    imageLink: '',
    author: 'Benji',
    githubLink: 'https://github.com/benji5656'
  },
  {
    pageLink: './Art/AniNationSargi/index.html',
    imageLink: './Art/AniNationSargi/alienGif.gif',
    author: 'Sargsian',
    githubLink: 'https://github.com/Sargsian'
  },
  {
    pageLink: '.Art/Hekmundo/index.html',
    imageLink: '.Art/Hekmundo/revolving-circles.gif',
    author: 'Hekmundo',
    githubLink: 'https://github.com/Hekmundo'
  },
  {
    artName: 'MtBounce',
    pageLink: './Art/MtikeB/index.html',
    imageLink: './Art/MtikeB/Bouncy.gif',
    author: 'MtikeG',
    githubLink: 'https://github.com/MtikeG'
  },

  {
    artName: 'Hello World',
    pageLink: './Art/HelloWorldByEudin/index.html',
    imageLink: './Art/HelloWorldByEudin/helloworld.gif',
    author: 'Eudin',
    githubLink: 'https://github.com/Eudinson'
  },
  {
    artName: 'Color Square',
    pageLink: './Art/angelGarciaSantos/index.html',
    imageLink: './Art/angelGarciaSantos/square.png',
    author: 'Angel',
    githubLink: 'https://github.com/angelGarciaSantos'
  },
  {
    pageLink: '.Art/Szo89/index.html',
    imageLink: '.Art/Szo89/animation.png',
    author: 'Susana',
    githubLink: 'https://github.com/Szo89'
  },
  {
    pageLink: './Art/Harish/index.html',
    imageLink: './Art/Harish/gif.gif',
    author: 'Harish',
    githubLink: 'https://github.com/hkxx843'
  },
  {
    pageLink: '.Art/nb89portfolio/index.html',
    imageLink: '.Art/nb89portfolio/img.png',
    author: 'Navraj Bains',
    githubLink: 'https://github.com/nb89portfolio'
  },
  {
    artName: 'Optimistic',
    pageLink: './Art/RichKen/index.html',
    imageLink: './Art/RichKen/optimistic.gif',
    author: 'RichKen',
    githubLink: 'https://github.com/RichardKentos'
  },
  {
    pageLink: './Art/dieovitski/index.html',
    imageLink: './Art/dieovitski/def.gif',
    author: 'dieovitski',
    githubLink: 'https://github.com/dieovitski'
  },
  {
    pageLink: '.Art/Rcj1/index.html',
    imageLink: '.Art/Rcj1/animated.gif',
    author: 'Rcj1',
    githubLink: 'https://github.com/rcj1'
  },
  {
    artName: 'Infinite Loading',
    pageLink: './Art/mishhubc/index.html',
    imageLink: './Art/mishhubc/image.gif',
    author: 'Mihai Jicu',
    githubLink: 'https://github.com/mishhubc'
  },
  {
    artName: 'Loading Eggs',
    pageLink: '.Art/j-fraza/index.html',
    imageLink: '.Art/j-fraza/TJSrTcKcmf.gif',
    author: 'j-fraza',
    githubLink: 'https://github.com/j-fraza'
  },
  {
    artName: 'Taiko no Tastujin',
    pageLink: './Art/kirstymullen/index.html',
    imageLink: './Art/kirstymullen/taiko.gif',
    author: 'kirstymullen',
    githubLink: 'https://github.com/kirstymullen'
  },
  {
    artName: 'Rotate Hover Color',
    pageLink: './Art/rotateColor/index.html',
    imageLink: './Art/rotateColor/rotateColor.gif',
    author: 'Luis',
    githubLink: 'https://github.com/luigi970'
  },
  {
    artName: 'Sunset',
    pageLink: './Art/cataopriscila/index.html',
    imageLink: './Art/cataopriscila/sunset.gif',
    author: 'Catao',
    githubLink: 'https://github.com/cataopriscila'
  },
  {
    pageLink: './Art/Kwabena-Agyeman/index.html',
    imageLink: './Art/Kwabena-Agyeman/project.GIF',
    author: 'Kwabena-Agyeman',
    githubLink: 'https://github.com/Kwabena-Agyeman'
  },
  {
    pageLink: '.Art/AndyJacko/index.html',
    imageLink: '.Art/AndyJacko/yoyo.gif',
    author: 'Andy Jacko',
    githubLink: 'https://github.com/AndyJacko'
  },
  {
    pageLink: './Art/shake/index.html',
    imageLink: './Art/shake/file.gif',
    author: 'yoududecomposer',
    githubLink: 'https://github.com/yourdudecomposer'
  },

  {
    pageLink: './Art/circle-animation/index.html',
    imageLink: './Art/circle-animation/animate.gif',
    author: 'Vimal',
    githubLink: 'https://github.com/vimalraveendra'
  },
  {
    artName: 'Fade Loading',
    pageLink: './Art/HuePham/index.html',
    imageLink: './Art/HuePham/loading.gif',
    author: 'Hue Pham',
    githubLink: 'https://github.com/hue113'
  },
  {
    artName: 'Testanimation',
    pageLink: './Art/Testanimation/index.html',
    imageLink: './Art/Testanimation/cloud.gif',
    author: 'Toby',
    githubLink: 'https://github.com/tobybase'
  },
  {
    artName: 'Bouncing Ball',
    pageLink: './Art/surajondev/index.html',
    imageLink: './Art/surajondev/animation.gif',
    author: 'Suraj Vishwakarma',
    githubLink: 'https://github.com/surajondev'
  },
  {
    artName: 'ONLY CSS 3D CUBE',
    pageLink: './Art/Milind/index.html',
    imageLink: './Art/Milind/magic.gif',
    author: 'Milind Pawar',
    githubLink: 'https://github.com/milindpawar007'
  },
  {
    pageLink: './Art/circle2square/index.html',
    imageLink: './Art/circle2square/csdojo.gif',
    author: 'csdojo',
    githubLink: 'https://github.com/csdojo'
  },
  {
    artName: 'Star',
    pageLink: './Art/jh-chen/animation.html',
    imageLink: './Art/jh-chen/star.gif',
    author: 'J.H. Chen',
    githubLink: 'https://github.com/jh-chen95'
  },
  {
    artName: 'Amazing Animation',
    pageLink: './Art/Kira_Animation/index.html',
    imageLink: './Art/Kira_Animation/image.gif',
    author: 'Asad Khan',
    githubLink: 'https://github.com/kira00007'
  },
  {
    artName: 'Swizzy',
    pageLink: './Art/Uche-Azubuko/index.html',
    imageLink: './Art/Uche-Azubuko/swizzy.gif',
    author: 'Uche Azubuko',
    githubLink: 'https://github.com/UcheAzubuko'
  },
  {
    artName: 'Animated Bike Wheels',
    pageLink: './Art/Animated-Bike-Wheels/index.html',
    imageLink: './Art/Animated-Bike-Wheels/bike.gif',
    author: 'Joey Kyber',
    githubLink: 'https://github.com/jtkyber'
  },
  {
    artName: 'ZTM Title Animation',
    pageLink: './Art/JMCrawf/index.html',
    imageLink: './Art/JMCrawf/animation.gif',
    author: 'James Crawford',
    githubLink: 'https://github.com/JMCrawf/'
  },
  {
    artName: 'Bouncers',
    pageLink: './Art/Bouncers/index.html',
    imageLink: './Art/Bouncers/giphy.gif',
    author: 'Peter Rawlings',
    githubLink: 'https://github.com/Pedginald'
  },
  {
    artName: 'My-Anim.R',
    pageLink: './Art/My-Anim.R/index.html',
    imageLink: './Art/My-Anim.R/BackGround.gif',
    author: 'Roshan Amjad',
    githubLink: 'https://github.com/roshanamjad'
  },
  {
    artName: 'Robot',
    pageLink: './Art/Robot/robot.html',
    imageLink: './Art/Robot/Robot.gif',
    author: 'Yun',
    githubLink: 'https://github.com/yunjoanyu'
  },
  {
    artName: 'Animazing',
    pageLink: './Art/Animazing/skew.html',
    imageLink: './Art/Animazing/cropgif.gif',
    author: 'Arfel Ray',
    githubLink: 'https://github.com/arfelrayarriola'
  },
  {
    pageLink: './Art/Akash/smiley.html',
    imageLink: './Art/Akash/smiley.gif',
    author: 'Akash',
    githubLink: 'https://github.com/aksh-22'
  },
  {
    artName: 'ReactLogoAnimation',
    pageLink: './Art/sanketanimation/index.html',
    imageLink: './Art/sanketanimation/triangle.gif',
    author: 'sanketwakhare',
    githubLink: 'https://github.com/sanketwakhare'
  },
  {
    artName: 'Disco',
    pageLink: './Art/Disco/index.html',
    imageLink: './Art/Disco/Disco.gif',
    author: 'Anu',
    githubLink: 'https://github.com/anudesh98'
  },
  {
    pageLink: './Art/windmill/windmill.html',
    imageLink: './Art/windmill/windmill.gif',
    author: 'WindCy',
    githubLink: 'https://github.com/windycy'
  },
  {
    artName: 'Beating Speaker',
    pageLink: './Art/beating-speaker/index.html',
    imageLink: './Art/beating-speaker/BeatingSpeaker.gif',
    author: 'TheCoderJT',
    githubLink: 'https://github.com/TheCoderJT'
  },
  {
    artName: 'Mesmerizing Loader',
    pageLink: './Art/MesmerizingLoader/index.html',
    imageLink: './Art/MesmerizingLoader/mesmerizing_loader.gif',
    author: 'Gutu Galuppo',
    githubLink: 'https://github.com/gutugaluppo'
  },
  {
    artName: 'Rocket ship',
    pageLink: './Art/Rocket_ship/index.html',
    imageLink: './Art/Rocket_ship/Rocket-Ship.gif',
    author: 'Gutu Galuppo',
    githubLink: 'https://github.com/gutugaluppo'
  },
  {
    artName: 'Amatron',
    pageLink: './Art/Amatron/index.html',
    imageLink: 'https://media1.giphy.com/media/9cJE8Znq6Ghd66duIz/giphy.gif',
    author: 'John Maturan',
    githubLink: 'https://github.com/JohnMaturan97'
  },
  {
    artName: 'AnimatD',
    pageLink: './Art/dhruvm/index.html',
    author: 'dhruvhm',
    githubLink: 'https://github.com/dhruvhm'
  },
  {
    artName: 'SohaibAnimation',
    pageLink: './Art/SohaibAnimation/index.html',
    imageLink: './Art/SohaibAnimation/animatedcircle.gif',
    author: 'Sohaib',
    githubLink: 'https://github.com/SohaibAfani'
  },
  {
    artName: 'KakashiHead',
    pageLink: './Art/HamizJamil/index.html',
    imageLink: './Art/HamizJamil/kakashianimation.gif',
    author: 'Hamiz',
    githubLink: 'https://github.com/HamizJamil'
  },
  {
    artName: 'PedroHFSilva',
    pageLink: './Art/pedrohfranklin/index.html',
    imageLink: './Art/pedrohfranklin/animatedcircle.gif',
    author: 'Pedro Franklin',
    githubLink: 'https://github.com/pedrohfranklin'
  },
  {
    artName: 'K.I.T.T.',
    pageLink: './Art/GAlexandruD/index.html',
    imageLink: './Art/GAlexandruD/kitt_centered.gif',
    author: 'GAlexandruD',
    githubLink: 'https://github.com/GAlexandruD'
  },
  {
    artName: 'The Spinning Tuba',
    pageLink: './Art/dr-tuba/index.html',
    imageLink: './Art/dr-tuba/spinningtuba.gif',
    author: 'Steve Vaughn',
    githubLink: 'https://github.com/dr-tuba'
  },
  {
    artName: 'AniMc',
    pageLink: './Art/anna0mclachlan/index.html',
    imageLink: './Art/anna0mclachlan/ani2.gif',
    author: 'anna0mclachlan',
    githubLink: 'https://github.com/anna0mclachlan'
  },
  {
<<<<<<< HEAD
    artName: 'Amit',
    pageLink: './Art/amit/index.html',
    author: 'Amit',
    githubLink: 'https://github.com/amitsharmaa'
=======
    artName: 'Lin',
    pageLink: './Art/Lin/index.html',
    imageLink: './Art/Lin/lin.gif',
    author: 'Lin',
    githubLink: 'https://github.com/linxz-coder'
  },
  {
    artName: 'Mouataz',
    pageLink: './Art/Mouataz/index.html',
    author: 'Mouataz',
    githubLink: 'https://github.com/MouatazKad'
  },
  {
    artName: 'Moving graph',
    pageLink: './Art/Joy/moving-graph/index.html',
    imageLink: './Art/Joy//moving-graph.gif',
    author: 'kimjusang',
    githubLink: 'https://github.com/kimjusang'
  },
  {
    artName: 'Always Be',
    pageLink: './Art/Joy/animatron-kim/index.html',
    imageLink: './Art/Joy//always.gif',
    author: 'kimjusang',
    githubLink: 'https://github.com/kimjusang'
  },
   artName: 'Who could it be?',
    pageLink: './Art/pjwmascall/index.html',
    imageLink: './Art/pjwmascall/thumbnail.gif',
    author: 'pjwmascall',
    githubLink: 'https://github.com/pjwmascall'
  },{
    artName: 'Sparkle',
    pageLink: './Art/Sparkle/index.html',
    imageLink: './Art/Sparkle/Animation.gif',
    author: 'palak2603',
    githubLink: 'https://github.com/palak2603'
  },{
    artName: 'TomatoSpin',
    pageLink: './Art/tomatoSpin/index.html',
    author: 'Mateo',
    githubLink: 'https://github.com/mateodibenedetto'  
  },
  {
    artName: "Animating",
    pageLink: './Art/Animating/index.html',
    imageLink: './Art/Animating/2021-06-05_17_10_54-Greenshot.jpg',
    author: 'Sahil Shailesh Pedamkar',
    githubLink: 'https://github.com/sahilpedamkar21'
  },
  {
    artName: 'Moving Car',
    pageLink: './Art/Manali/index.html',
    imageLink: './Art/Manali/Movingcar.gif',
    author: 'Manali',
    githubLink: 'https://github.com/Mana21li'
  },
  {
    artName: 'ShibaInu',
    pageLink: './Art/Shiinoya/index.html',
    imageLink: './Art/Shiinoya/ShibaInu.gif',
    author: 'Shiinoya',
    githubLink: 'https://github.com/Shiinoya'
  },
  {
    artName: 'animatronic',
    pageLink: './Art/animatronic/index.html',
    imageLink: './Art/animatronic/style.css',
    author: 'umer381a',
    githubLink: 'https://github.com/umer381a'
  },
  { artName: 'Pink Bars',
    pageLink: './Art/rayleigh/rr.html',
    imageLink: './Art/rayleigh/pinkbars.gif',
    author: 'Rayleigh',
    githubLink: 'https://github.com/rayleighrozier'
  },
  {
    artName: 'Out of This World',
    pageLink: './Art/Out-of-This-World/index.html',
    imageLink: './Art/Out-of-This-World/ootw.gif',
    author: 'Xenark',
    githubLink: 'https://github.com/xenark'
  },{
    artName: 'circular motion',
    pageLink: './Art/Aliraza Lalani Animation/index.html',
    imageLink: './Art/Aliraza Lalani Animation/aa.gif',
    author: 'Aliraza Lalani',
    githubLink: 'https://github.com/alirazalalani'
  }

   {
    artName: "Home"
    pageLink: './Art/rez4president/index.html',
    imageLink: './Art/rez4president/home.gif',
    author: 'Raza Ul Kareem',
    githubLink: 'https://github.com/rez4president'
>>>>>>> 6b46aa63
  }
];
// +--------------------------------------------------------------------------------+
// +                                                                                +
// +                  YOU DO NOT NEED TO CHANGE ANYTHING BELOW THIS                 +
// +                                                                                +
// +--------------------------------------------------------------------------------+

// Creates cards from the array above
// You don't need to modify this
let contents = [];
Shuffle(cards).forEach((c) => {
  contents.push([
    `<li class="card">` +
      `<a href='${c.pageLink}'>` +
      `<img class="art-image" src='${c.imageLink}' alt='${c.artName}' />` +
      `</a>` +
      `<div class="flex-content">` +
      `<a href='${c.pageLink}'><h3 class="art-title">${c.artName}</h3></a>` +
      `<p class='author'><a href="${c.githubLink}" target="_blank"><i class="fab fa-github"></i> ${c.author}</a> </p>` +
      `</div>` +
      `</li>`
  ]);
});

document.getElementById('cards').innerHTML = contents;

function Shuffle(o) {
  for (
    var j, x, i = o.length;
    i;
    j = parseInt(Math.random() * i), x = o[--i], o[i] = o[j], o[j] = x
  );
  return o;
}<|MERGE_RESOLUTION|>--- conflicted
+++ resolved
@@ -5209,12 +5209,11 @@
     githubLink: 'https://github.com/anna0mclachlan'
   },
   {
-<<<<<<< HEAD
     artName: 'Amit',
     pageLink: './Art/amit/index.html',
     author: 'Amit',
     githubLink: 'https://github.com/amitsharmaa'
-=======
+  },{
     artName: 'Lin',
     pageLink: './Art/Lin/index.html',
     imageLink: './Art/Lin/lin.gif',
@@ -5241,6 +5240,7 @@
     author: 'kimjusang',
     githubLink: 'https://github.com/kimjusang'
   },
+  {
    artName: 'Who could it be?',
     pageLink: './Art/pjwmascall/index.html',
     imageLink: './Art/pjwmascall/thumbnail.gif',
@@ -5304,15 +5304,14 @@
     imageLink: './Art/Aliraza Lalani Animation/aa.gif',
     author: 'Aliraza Lalani',
     githubLink: 'https://github.com/alirazalalani'
-  }
+  },
 
    {
-    artName: "Home"
+    artName: "Home",
     pageLink: './Art/rez4president/index.html',
     imageLink: './Art/rez4president/home.gif',
     author: 'Raza Ul Kareem',
     githubLink: 'https://github.com/rez4president'
->>>>>>> 6b46aa63
   }
 ];
 // +--------------------------------------------------------------------------------+
