let cards = [
  {
    artName: "Square Loader",
    pageLink: "./Art/Hemant/index.html",
    imageLink: "./Art/Hemant/loader.gif",
    author: "Hemant Garg",
    githubLink: "https://github.com/hemant-garg"
  },
  {
    artName: "wake up, neo...",
    pageLink: "./Art/samirjouni/TributeToTheMatrix.html",
    imageLink: "./Art/samirjouni/sample.gif",
    author: "Samir Jouni",
    githubLink: "https://github.com/samirjouni"
  },
  {
    artName: "Planet",
    pageLink: "./Art/ArthurDoom/planet.html",
    imageLink: "./Art/ArthurDoom/planet.gif",
    author: "ArthurDoom",
    githubLink: "https://github.com/ArthurDoom"
  },
  {
    artName: "SquarPy",
    pageLink: "./Art/Utkarsh/index.html",
    imageLink: "./Art/Utkarsh/hack.gif",
    author: "utkarsh",
    githubLink: "https://github.com/Utkarsh2604"
  },
  {
    artName: "Circle",
    pageLink: "./Art/Oliver/Circle.html",
    imageLink: "./Art/Oliver/circle.gif",
    author: "Oliver",
    githubLink: "https://github.com/oliver-gomes"
  },
  {
    artName: "Ellipse Loader",
    pageLink: "./Art/VaibhavKhulbe/EllipseLoader.html",
    imageLink: "./Art/VaibhavKhulbe/ellipseLoader.gif",
    author: "Vaibhav Khulbe",
    githubLink: "https://github.com/Kvaibhav01"
  },
  {
    artName: "Triangle",
    pageLink: "./Art/Joy/triangle.html",
    imageLink: "./Art/Joy/triangle.gif",
    author: "Joy",
    githubLink: "https://github.com/royranger"
<<<<<<< HEAD
=======
  },
  {
    artName: "ZtM Text",
    pageLink: "./Art/Di4iMoRtAl/ZtM_text_animation.html",
    imageLink: "./Art/Di4iMoRtAl/ZtM_animation.gif",
    author: "Di4iMoRtAl",
    githubLink: "https://github.com/dppeykov"
>>>>>>> 28c34f6b
  }
];

// +--------------------------------------------------------------------------------+
// +                                                                                +
// +                  YOU DO NOT NEED TO CHANGE ANYTHING BELOW THIS                 +
// +                                                                                +
// +--------------------------------------------------------------------------------+

// Creates cards from the array above
// You don't need to modify this
let contents = [];
Shuffle(cards).forEach(c => {
  contents.push([
    `<li class="card">` +
      `<a href='${c.pageLink}'>` +
      `<img class="art-image" src='${c.imageLink}' alt='${c.artName}' />` +
      `</a>` +
      `<div class="flex-content">` +
      `<a href='${c.pageLink}'><h3 class="art-title">${c.artName}</h3></a>` +
      `<p class='author'><a href="${c.githubLink}" target="_blank"><i class="fab fa-github"></i> ${c.author}</a> </p>` +
      `</div>` +
      `</li>`
  ]);
});

document.getElementById("cards").innerHTML = contents;

function Shuffle(o) {
  for (
    var j, x, i = o.length;
    i;
    j = parseInt(Math.random() * i), x = o[--i], o[i] = o[j], o[j] = x
  );
  return o;
}<|MERGE_RESOLUTION|>--- conflicted
+++ resolved
@@ -47,8 +47,6 @@
     imageLink: "./Art/Joy/triangle.gif",
     author: "Joy",
     githubLink: "https://github.com/royranger"
-<<<<<<< HEAD
-=======
   },
   {
     artName: "ZtM Text",
@@ -56,7 +54,6 @@
     imageLink: "./Art/Di4iMoRtAl/ZtM_animation.gif",
     author: "Di4iMoRtAl",
     githubLink: "https://github.com/dppeykov"
->>>>>>> 28c34f6b
   }
 ];
 
