let cards = [
	//  Add your card in this section
  {
    artName: 'Local Host metaphor',
    pageLink: './Art/Prateek/index.html',
    imageLink: './Art/Prateek/localhost.png',
    author: 'Prateek',
    githubLink: 'https://github.com/prateekpatrick'
  },
	{
		artName: 'Sliding Lines',
		pageLink: './Art/erics0n/sliding-lines/index.html',
		imageLink: './Art/erics0n/sliding-lines/image.gif',
		author: 'erics0n',
		githubLink: 'https://github.com/erics0n',
	},
	{
		artName: 'Triangle',
		pageLink: './Art/Joy/triangle/triangle.html',
		imageLink: './Art/Joy/triangle/triangle.gif',
		author: 'Joy',
		githubLink: 'https://github.com/royranger',
	},
	{
		artName: 'Cube',
		pageLink: './Art/Joy/cube/cube.html',
		imageLink: './Art/Joy/cube/cube.gif',
		author: 'Joy',
		githubLink: 'https://github.com/royranger',
	},
	{
		artName: 'Burger Menu',
		pageLink: './Art/mctrl/burger.html',
		imageLink: './Art/mctrl/burger.gif',
		author: 'Martina',
		githubLink: 'https://github.com/mctrl',
	},
	{
		artName: 'Square Loader',
		pageLink: './Art/Hemant/index.html',
		imageLink: './Art/Hemant/loader.gif',
		author: 'Hemant Garg',
		githubLink: 'https://github.com/hemant-garg',
	},
	{
		artName: 'wake up, neo...',
		pageLink: './Art/samirjouni/TributeToTheMatrix.html',
		imageLink: './Art/samirjouni/sample.gif',
		author: 'Samir Jouni',
		githubLink: 'https://github.com/samirjouni',
	},
	{
		artName: 'Planet',
		pageLink: './Art/ArthurDoom/planet.html',
		imageLink: './Art/ArthurDoom/planet.gif',
		author: 'ArthurDoom',
		githubLink: 'https://github.com/ArthurDoom',
	},
	{
		artName: 'SquarPy',
		pageLink: './Art/Utkarsh/index.html',
		imageLink: './Art/Utkarsh/hack.gif',
		author: 'utkarsh',
		githubLink: 'https://github.com/Utkarsh2604',
	},
	{
		artName: 'Circle',
		pageLink: './Art/Oliver/Circle.html',
		imageLink: './Art/Oliver/circle.gif',
		author: 'Oliver',
		githubLink: 'https://github.com/oliver-gomes',
	},
	{
		artName: 'Ellipse Loader',
		pageLink: './Art/VaibhavKhulbe/EllipseLoader.html',
		imageLink: './Art/VaibhavKhulbe/ellipseLoader.gif',
		author: 'Vaibhav Khulbe',
		githubLink: 'https://github.com/Kvaibhav01',
	},
	{
		artName: 'Simple Loader',
		pageLink: './Art/soumsps/simpleload.html',
		imageLink: './Art/soumsps/sample.gif',
		author: 'Soumendu Sinha',
		githubLink: 'https://github.com/soumsps',
	},
	{
		artName: 'Rollodex',
		pageLink: './Art/Shruti/rolling.html',
		imageLink: './Art/Shruti/rolling.gif',
		author: 'Shruti',
		githubLink: 'https://github.com/shruti49',
	},
	{
		artName: 'Cute Cat',
		pageLink: './Art/Alghi/cat.html',
		imageLink: './Art/Alghi/cat.gif',
		author: 'Alghi',
		githubLink: 'https://github.com/darklordace',
	},
	{
		artName: 'ZtM Text',
		pageLink: './Art/Di4iMoRtAl/ZtM_text_animation.html',
		imageLink: './Art/Di4iMoRtAl/ZtM_animation.gif',
		author: 'Di4iMoRtAl',
		githubLink: 'https://github.com/dppeykov',
	},
	{
		artName: 'Circles',
		pageLink: './Art/Bhuvana/circles.html',
		imageLink: './Art/Bhuvana/circles.gif',
		author: 'Bhuvana',
		githubLink: 'https://github.com/bhuvana-guna',
	},
	{
		artName: 'Simple blinking loading circles',
		pageLink: './Art/Rahul/index.html',
		imageLink: './Art/Rahul/loading.gif',
		author: 'Rahul',
		githubLink: 'https://github.com/kohli6010',
	},
	{
		artName: 'Css Pulse',
		pageLink: './Art/Aszmel/pulse.html',
		imageLink: './Art/Aszmel/css_pulse.gif',
		author: 'Aszmel',
		githubLink: 'https://github.com/Aszmel',
	},
	{
		artName: 'Circle Bounce',
		pageLink: './Art/Edmund/index.html',
		imageLink: './Art/Edmund/circle-bounce.gif',
		author: 'Edmund',
		githubLink: 'https://github.com/edmund1645',
	},
	{
		artName: 'Heart Beating',
		pageLink: './Art/Regem/index.html',
		imageLink: './Art/Regem/heart.jpg',
		author: 'Regem',
		githubLink: 'https://github.com/GemzBond',
	},
	{
		artName: 'Fading Circles',
		pageLink: './Art/Ankit/fadeCircle.html',
		imageLink: './Art/Ankit/fadeCircles.png',
		author: 'Ankit Srivastava',
		githubLink: 'https://github.com/a18nov',
	},
	{
		artName: 'Hacktoberfest 2019',
		pageLink: './Art/jpk3lly/animation.html',
		imageLink: './Art/jpk3lly/JPs_Animation_GIF.gif',
		author: 'jpk3lly',
		githubLink: 'https://github.com/jpk3lly',
	},
	{
		artName: 'Name Rotator',
		pageLink: './Art/Meet/name.html',
		imageLink: './Art/Meet/name.gif',
		author: 'Meet',
		githubLink: 'https://github.com/Meet1103',
	},
	{
		artName: 'Ball Rotator',
		pageLink: './Art/Bibekpreet/index.html',
		imageLink: './Art/Bibekpreet/ball.gif',
		author: 'Bibekpreet',
		githubLink: 'https://github.com/bibekpreet99',
	},
	{
		artName: 'ephiphany',
		pageLink: './Art/OctavianIlies/index.html',
		imageLink: './Art/OctavianIlies/ephiphany.gif',
		author: 'OctavianIlies',
		githubLink: 'https://github.com/OctavianIlies',
	},
	{
		artName: 'Loading',
		pageLink: './Art/jh1992jh/loading.html',
		imageLink: './Art/jh1992jh/loading.gif',
		author: 'jh1992jh',
		githubLink: 'https://github.com/jh1992jh',
	},
	{
		artName: 'ZTM Colors',
		pageLink: './Art/Godnon/index.html',
		imageLink: './Art/Godnon/ZTMcAnim.gif',
		author: 'Godnon',
		githubLink: 'https://github.com/godnondsilva',
	},
	{
		artName: 'Hover Effect',
		pageLink: './Art/Shubhankar/index.html',
		imageLink: './Art/Shubhankar/hackoctober.gif',
		author: 'Shubhankar',
		githubLink: 'https://github.com/shubhdwiv12',
	},
	{
		artName: 'Bouncing Fading Circles',
		pageLink: './Art/AyoubIssaad/index.html',
		imageLink: './Art/AyoubIssaad/BouncingFadingCircles.gif',
		author: 'AyoubIssaad',
		githubLink: 'https://github.com/AyoubIssaad',
	},
	{
		artName: '5 balls preloader',
		pageLink: './Art/Nnaji-Victor/index.html',
		imageLink: './Art/Nnaji-Victor/5_balls.gif',
		author: 'Nnaji Victor',
		githubLink: 'https://github.com/Nnaji-Victor',
	},
	{
		artName: 'ZTM Bouncer',
		pageLink: './Art/Josia/bouncer.html',
		imageLink: './Art/Josia/ztmbouncer.gif',
		author: 'Josia Rodriguez',
		githubLink: 'https://github.com/josiarod',
	},
	{
		artName: 'TypeWriter effect',
		pageLink: './Art/Sidharth/Typing_Text.html',
		imageLink: './Art/Sidharth/type_writer.gif',
		author: 'Sidharth',
		githubLink: 'https://github.com/Sidharth98',
	},
	{
		artName: 'Blue Spin',
		pageLink: './Art/JamesW/index.html',
		imageLink: './Art/JamesW/hacktober_spin.gif',
		author: 'James Whitney',
		githubLink: 'https://github.com/jameswhitney',
	},
	{
		artName: 'Loading Animation',
		pageLink: './Art/Sidharth/Loading.html',
		imageLink: './Art/Sidharth/Loading.gif',
		author: 'Sidharth',
		githubLink: 'https://github.com/Sidharth98',
	},
	{
		artName: 'Rotation',
		pageLink: './Art/alenanog/index.html',
		imageLink: './Art/alenanog/rotation.gif',
		author: 'Alena A.',
		githubLink: 'https://github.com/alenanog',
	},
	{
		artName: 'Colors in your life',
		pageLink: './Art/Atipahy/colors.html',
		imageLink: './Art/Atipahy/colors.png',
		author: 'Christos Chr',
		githubLink: 'https://github.com/atipaHy',
	},
	{
		artName: 'Orb',
		pageLink: './Art/Jkbicbic/orb.html',
		imageLink: './Art/Jkbicbic/orb.gif',
		author: 'John Kennedy Bicbic',
		githubLink: 'https://github.com/jkbicbic',
	},
	{
		artName: 'Charging...',
		pageLink: './Art/Afraz/charging.html',
		imageLink: './Art/Afraz/charging.gif',
		author: 'Afraz',
		githubLink: 'https://github.com/afrazz',
	},
	{
		artName: 'Charging...',
		pageLink: './Art/DepStep/depstep.html',
		imageLink: './Art/DepSteph/depstep.gif',
		author: 'DepStep',
		githubLink: 'https://github.com/stephD',
	},
	{
<<<<<<< HEAD
		artName: 'Dancing Ball...',
		pageLink: './Art/DaveFres/index.html',
		imageLink: './Art/DaveFres/ball.gif',
		author: 'DaveFres',
		githubLink: 'https://github.com/DaveFres',
=======
		artName: 'Sunshine',
		pageLink: './Art/Pavelisp/sunshine.html',
		imageLink: './Art/Pavelisp/sunshine.gif',
		author: 'Pavel Isp',
		githubLink: 'https://github.com/pavelisp',
>>>>>>> 781dc174
	},
]

// +--------------------------------------------------------------------------------+
// +                                                                                +
// +                  YOU DO NOT NEED TO CHANGE ANYTHING BELOW THIS                 +
// +                                                                                +
// +--------------------------------------------------------------------------------+

// Creates cards from the array above
// You don't need to modify this
let contents = []
Shuffle(cards).forEach((c) => {
	contents.push([
		`<li class="card">` +
			`<a href='${c.pageLink}'>` +
			`<img class="art-image" src='${c.imageLink}' alt='${c.artName}' />` +
			`</a>` +
			`<div class="flex-content">` +
			`<a href='${c.pageLink}'><h3 class="art-title">${c.artName}</h3></a>` +
			`<p class='author'><a href="${c.githubLink}" target="_blank"><i class="fab fa-github"></i> ${c.author}</a> </p>` +
			`</div>` +
			`</li>`,
	])
})

document.getElementById('cards').innerHTML = contents

function Shuffle(o) {
	for (var j, x, i = o.length; i; j = parseInt(Math.random() * i), x = o[--i], o[i] = o[j], o[j] = x);
	return o
}<|MERGE_RESOLUTION|>--- conflicted
+++ resolved
@@ -274,19 +274,18 @@
 		githubLink: 'https://github.com/stephD',
 	},
 	{
-<<<<<<< HEAD
 		artName: 'Dancing Ball...',
 		pageLink: './Art/DaveFres/index.html',
 		imageLink: './Art/DaveFres/ball.gif',
 		author: 'DaveFres',
 		githubLink: 'https://github.com/DaveFres',
-=======
+  },
+  {
 		artName: 'Sunshine',
 		pageLink: './Art/Pavelisp/sunshine.html',
 		imageLink: './Art/Pavelisp/sunshine.gif',
 		author: 'Pavel Isp',
-		githubLink: 'https://github.com/pavelisp',
->>>>>>> 781dc174
+		githubLink: 'https://github.com/pavelisp'
 	},
 ]
 
