let cards = [{
		artName: "ZTM Animation",
		pageLink: "./Art/EricPuskas/index.html",
		imageLink: "./Art/EricPuskas/index.gif",
		author: "Eric Puskas",
		githubLink: "https://github.com/EricPuskas"
	},
	{
		artName: "LSD Rainbow Trip: Phase 1",
		pageLink: "./Art/AbsMechanik/index.html",
		imageLink: "./Art/AbsMechanik/AbsMechanik_Animation.gif",
		author: "AbsMechanik",
		githubLink: "https://github.com/AbsMechanik"
	},
	{
		artName: "Christmas Lights",
		pageLink: "./Art/Futuregit/index.html",
		imageLink: "./Art/Futuregit/Christmas-Lights.gif",
		author: "Futuregit",
		githubLink: "https://github.com/Futuregit"
	},
	{
		artName: "space zoo",
		pageLink: "./Art/space_zoo/index.html",
		imageLink: "./Art/space_zoo/space_zoo.gif",
		author: "yuwenGithub",
		githubLink: "https://github.com/yuwenGithub"
	},
	{
		artName: "Fruit Dancing",
		pageLink: "./Art/carlacentenor/index.html",
		imageLink: "./Art/carlacentenor/fruit.gif",
		author: "carlacentenor",
		githubLink: "https://github.com/carlacentenor"
	},
	{
		artName: "Spooktober Hacktoberfest",
		pageLink: "./Art/FredAmartey/index.html",
		imageLink: "./Art/FredAmartey/thumbnaill.gif",
		author: "Fred Amartey",
		githubLink: "https://github.com/FredAmartey"
	},
	{
		artName: "Star Wars?",
		pageLink: "./Art/henryvalbuena/index.html",
		imageLink: "./Art/henryvalbuena/index.gif",
		author: "Henry Valbuena",
		githubLink: "https://github.com/henryvalbuena"
	},
	{
		artName: "The Ripple",
		pageLink: "./Art/Anmol2/index.html",
		imageLink: "./Art/Anmol2/ripple.png",
		author: "Anmol",
		githubLink: "https://github.com/Anmol270900"
	},
	{
		artName: "Rainbow loader",
		pageLink: "./Art/ka-hn/rainbow.html",
		imageLink: "./Art/ka-hn/rainbow.gif",
		author: "Karim Hussain",
		githubLink: "https://github.com/ka-hn"
	},
	{
		artName: "Action Cam",
		pageLink: "./Art/Donovan/index.html",
		imageLink: "./Art/Donovan/pureCSS-animation.gif",
		author: "Donovan Hunter",
		githubLink: "https://github.com/dhdcode"
	},
	{
		artName: "The Sun",
		pageLink: "./Art/Anmol/index.html",
		imageLink: "./Art/Anmol/sun.png",
		author: "Anmol",
		githubLink: "https://github.com/Anmol270900"
	},
	{
		artName: "Flashing Pumpkin",
		pageLink: "./Art/KatrinaRose14/index.html",
		imageLink: "./Art/KatrinaRose14/FlashingPumpkin.gif",
		author: "Katrina Yates",
		githubLink: "https://github.com/KatrinaRose14"
	},
	{
		artName: "Flipbox",
		pageLink: "./Art/Prasheel/index.html",
		imageLink: "./Art/Prasheel/flip.gif",
		author: "Prasheel Soni",
		githubLink: "https://github.com/ps011"
	},
	{
		artName: "2019 Wave",
		pageLink: "./Art/chris-aqui/index.html",
		imageLink: "./Art/chris-aqui/2019-jump.gif",
		author: "Christine Aqui",
		githubLink: "https://github.com/christine-aqui"
	},
	{
		artName: "Hover Button Animation",
		pageLink: "./Art/Vipul/hover.html",
		imageLink: "./Art/Vipul/Screenshot2.png",
		author: "Vipul",
		githubLink: "https://github.com/vipuljain08"
	},
	{
		artName: "Start From Zero",
		pageLink: "./Art/Robihdy/index.html",
		imageLink: "./Art/Robihdy/start-from-zero.png",
		author: "Robihdy",
		githubLink: "https://github.com/Robihdy"
	},
	{
		artName: "Local Host metaphor",
		pageLink: "./Art/Prateek/index.html",
		imageLink: "./Art/Prateek/localhost.png",
		author: "Prateek",
		githubLink: "https://github.com/prateekpatrick"
	},
	{
		artName: "Sliding Lines",
		pageLink: "./Art/erics0n/sliding-lines/index.html",
		imageLink: "./Art/erics0n/sliding-lines/image.gif",
		author: "erics0n",
		githubLink: "https://github.com/erics0n"
	},
	{
		artName: "Triangle",
		pageLink: "./Art/Joy/triangle/triangle.html",
		imageLink: "./Art/Joy/triangle/triangle.gif",
		author: "Joy",
		githubLink: "https://github.com/royranger"
	},
	{
		artName: "Cube",
		pageLink: "./Art/Joy/cube/cube.html",
		imageLink: "./Art/Joy/cube/cube.gif",
		author: "Joy",
		githubLink: "https://github.com/royranger"
	},
	{
		artName: "Burger Menu",
		pageLink: "./Art/mctrl/burger.html",
		imageLink: "./Art/mctrl/burger.gif",
		author: "Martina",
		githubLink: "https://github.com/mctrl"
	},
	{
		artName: "Square Loader",
		pageLink: "./Art/Hemant/index.html",
		imageLink: "./Art/Hemant/loader.gif",
		author: "Hemant Garg",
		githubLink: "https://github.com/hemant-garg"
	},
	{
		artName: "wake up, neo...",
		pageLink: "./Art/samirjouni/TributeToTheMatrix.html",
		imageLink: "./Art/samirjouni/sample.gif",
		author: "Samir Jouni",
		githubLink: "https://github.com/samirjouni"
	},
	{
		artName: "Tribute To COD4MW",
		pageLink: "./Art/samirjouni2/index.html",
		imageLink: "./Art/samirjouni2/sample.gif",
		author: "Samir Jouni",
		githubLink: "https://github.com/samirjouni"
	},
	{
		artName: "Planet",
		pageLink: "./Art/ArthurDoom/planet.html",
		imageLink: "./Art/ArthurDoom/planet.gif",
		author: "ArthurDoom",
		githubLink: "https://github.com/ArthurDoom"
	},
	{
		artName: "SquarPy",
		pageLink: "./Art/Utkarsh/index.html",
		imageLink: "./Art/Utkarsh/hack.gif",
		author: "utkarsh",
		githubLink: "https://github.com/Utkarsh2604"
	},
	{
		artName: "Circle",
		pageLink: "./Art/Oliver/Circle.html",
		imageLink: "./Art/Oliver/circle.gif",
		author: "Oliver",
		githubLink: "https://github.com/oliver-gomes"
	},
	{
		artName: "Ellipse Loader",
		pageLink: "./Art/VaibhavKhulbe/EllipseLoader.html",
		imageLink: "./Art/VaibhavKhulbe/ellipseLoader.gif",
		author: "Vaibhav Khulbe",
		githubLink: "https://github.com/Kvaibhav01"
	},
	{
		artName: "Simple Loader",
		pageLink: "./Art/soumsps/simpleload.html",
		imageLink: "./Art/soumsps/sample.gif",
		author: "Soumendu Sinha",
		githubLink: "https://github.com/soumsps"
	},
	{
		artName: "Rollodex",
		pageLink: "./Art/Shruti/rolling.html",
		imageLink: "./Art/Shruti/rolling.gif",
		author: "Shruti",
		githubLink: "https://github.com/shruti49"
	},
	{
		artName: "Cute Cat",
		pageLink: "./Art/Alghi/cat.html",
		imageLink: "./Art/Alghi/cat.gif",
		author: "Alghi",
		githubLink: "https://github.com/darklordace"
	},
	{
		artName: "ZtM Text",
		pageLink: "./Art/Di4iMoRtAl/ZtM_text_animation.html",
		imageLink: "./Art/Di4iMoRtAl/ZtM_animation.gif",
		author: "Di4iMoRtAl",
		githubLink: "https://github.com/dppeykov"
	},
	{
		artName: "Circles",
		pageLink: "./Art/Bhuvana/circles.html",
		imageLink: "./Art/Bhuvana/circles.gif",
		author: "Bhuvana",
		githubLink: "https://github.com/bhuvana-guna"
	},
	{
		artName: "Bird",
		pageLink: "./Art/Bhuvana/bird.html",
		imageLink: "./Art/Bhuvana/bird.gif",
		author: "Bhuvana",
		githubLink: "https://github.com/bhuvana-guna"
	},
	{
		artName: "Loader",
		pageLink: "./Art/Bhuvana/loader.html",
		imageLink: "./Art/Bhuvana/loader.gif",
		author: "Bhuvana",
		githubLink: "https://github.com/bhuvana-guna"
	},
	{
		artName: "Simple blinking loading circles",
		pageLink: "./Art/Rahul/index.html",
		imageLink: "./Art/Rahul/loading.gif",
		author: "Rahul",
		githubLink: "https://github.com/kohli6010"
	},
	{
		artName: "Css Pulse",
		pageLink: "./Art/Aszmel/pulse.html",
		imageLink: "./Art/Aszmel/css_pulse.gif",
		author: "Aszmel",
		githubLink: "https://github.com/Aszmel"
	},
	{
		artName: "Circle Bounce",
		pageLink: "./Art/Edmund/index.html",
		imageLink: "./Art/Edmund/circle-bounce.gif",
		author: "Edmund",
		githubLink: "https://github.com/edmund1645"
	},
	{
		artName: "Heart Beating",
		pageLink: "./Art/Regem/index.html",
		imageLink: "./Art/Regem/heart.jpg",
		author: "Regem",
		githubLink: "https://github.com/GemzBond"
	},
	{
		artName: "Fading Circles",
		pageLink: "./Art/Ankit/fadeCircle.html",
		imageLink: "./Art/Ankit/fadeCircles.png",
		author: "Ankit Srivastava",
		githubLink: "https://github.com/a18nov"
	},
	{
		artName: "Hacktoberfest 2019",
		pageLink: "./Art/jpk3lly/animation.html",
		imageLink: "./Art/jpk3lly/JPs_Animation_GIF.gif",
		author: "jpk3lly",
		githubLink: "https://github.com/jpk3lly"
	},
	{
		artName: "Name Rotator",
		pageLink: "./Art/Meet/name.html",
		imageLink: "./Art/Meet/name.gif",
		author: "Meet",
		githubLink: "https://github.com/Meet1103"
	},
	{
		artName: "Ball Rotator",
		pageLink: "./Art/Bibekpreet/index.html",
		imageLink: "./Art/Bibekpreet/ball.gif",
		author: "Bibekpreet",
		githubLink: "https://github.com/bibekpreet99"
	},
	{
		artName: "ephiphany",
		pageLink: "./Art/OctavianIlies/index.html",
		imageLink: "./Art/OctavianIlies/ephiphany.gif",
		author: "OctavianIlies",
		githubLink: "https://github.com/OctavianIlies"
	},
	{
		artName: "Loading",
		pageLink: "./Art/jh1992jh/loading.html",
		imageLink: "./Art/jh1992jh/loading.gif",
		author: "jh1992jh",
		githubLink: "https://github.com/jh1992jh"
	},
	{
		artName: "ZTM Colors",
		pageLink: "./Art/Godnon/index.html",
		imageLink: "./Art/Godnon/ZTMcAnim.gif",
		author: "Godnon",
		githubLink: "https://github.com/godnondsilva"
	},
	{
		artName: "Hover Effect",
		pageLink: "./Art/Shubhankar/index.html",
		imageLink: "./Art/Shubhankar/hackoctober.gif",
		author: "Shubhankar",
		githubLink: "https://github.com/shubhdwiv12"
	},
	{
		artName: "Bouncing Fading Circles",
		pageLink: "./Art/AyoubIssaad/index.html",
		imageLink: "./Art/AyoubIssaad/BouncingFadingCircles.gif",
		author: "AyoubIssaad",
		githubLink: "https://github.com/AyoubIssaad"
	},
	{
		artName: "5 balls preloader",
		pageLink: "./Art/Nnaji-Victor/index.html",
		imageLink: "./Art/Nnaji-Victor/5_balls.gif",
		author: "Nnaji Victor",
		githubLink: "https://github.com/Nnaji-Victor"
	},
	{
		artName: "ZTM Bouncer",
		pageLink: "./Art/Josia/bouncer.html",
		imageLink: "./Art/Josia/ztmbouncer.gif",
		author: "Josia Rodriguez",
		githubLink: "https://github.com/josiarod"
	},
	{
		artName: "Hacktober loading animation",
		pageLink: "./Art/mehul1011/index.html",
		imageLink: "./Art/mehul1011/loading.gif",
		author: "Mehul1011",
		githubLink: "https://github.com/mehul1011"
	},
	{
		artName: "Loading Dots",
		pageLink: "./Art/devSergiu/index.html",
		imageLink: "./Art/devSergiu/loading.gif",
		author: "devSergiu",
		githubLink: "https://github.com/devsergiu"
	},
	{
		artName: "TypeWriter effect",
		pageLink: "./Art/Sidharth/Typing_Text.html",
		imageLink: "./Art/Sidharth/type_writer.gif",
		author: "Sidharth",
		githubLink: "https://github.com/Sidharth98"
	},
	{
		artName: "Blue Spin",
		pageLink: "./Art/JamesW/index.html",
		imageLink: "./Art/JamesW/hacktober_spin.gif",
		author: "James Whitney",
		githubLink: "https://github.com/jameswhitney"
	},
	{
		artName: "Loading Animation",
		pageLink: "./Art/Sidharth/Loading.html",
		imageLink: "./Art/Sidharth/Loading.gif",
		author: "Sidharth",
		githubLink: "https://github.com/Sidharth98"
	},
	{
		artName: "Rotation",
		pageLink: "./Art/alenanog/index.html",
		imageLink: "./Art/alenanog/rotation.gif",
		author: "Alena A.",
		githubLink: "https://github.com/alenanog"
	},
	{
		artName: "Colors in your life",
		pageLink: "./Art/Atipahy/colors.html",
		imageLink: "./Art/Atipahy/colors.png",
		author: "Christos Chr",
		githubLink: "https://github.com/atipaHy"
	},
	{
		artName: "Orb",
		pageLink: "./Art/Jkbicbic/orb.html",
		imageLink: "./Art/Jkbicbic/orb.gif",
		author: "John Kennedy Bicbic",
		githubLink: "https://github.com/jkbicbic"
	},
	{
		artName: "Charging...",
		pageLink: "./Art/Afraz/charging.html",
		imageLink: "./Art/Afraz/charging.gif",
		author: "Afraz",
		githubLink: "https://github.com/afrazz"
	},
	{
		artName: "Charging...",
		pageLink: "./Art/DepStep/depstep.html",
		imageLink: "./Art/DepStep/depstep.gif",
		author: "DepStep",
		githubLink: "https://github.com/stephD"
	},
	{
		artName: "Dancing Ball...",
		pageLink: "./Art/DaveFres/index.html",
		imageLink: "./Art/DaveFres/ball.gif",
		author: "DaveFres",
		githubLink: "https://github.com/DaveFres"
	},
	{
		artName: "Sunshine",
		pageLink: "./Art/Pavelisp/sunshine.html",
		imageLink: "./Art/Pavelisp/sunshine.gif",
		author: "Pavel Isp",
		githubLink: "https://github.com/pavelisp"
	},
	{
		artName: "SoundBoxes",
		pageLink: "./Art/Hbarang/SoundBox.html",
		imageLink: "./Art/Hbarang/SoundBoxAnimation.gif",
		author: "Hbarang",
		githubLink: "https://github.com/hbarang"
	},
	{
		artName: "Cheshire",
		pageLink: "./Art/Ckanelin/index.html",
		imageLink: "./Art/Ckanelin/Cheshire.gif",
		author: "Ckanelin",
		githubLink: "https://github.com/ckanelin"
	},
	{
		artName: "Disappear",
		pageLink: "./Art/Stacy/index.html",
		imageLink: "./Art/Stacy/disappear.gif",
		author: "Stacy",
		githubLink: "https://github.com/stacyholtz6"
	},
	{
		artName: "Ellipse Spinner",
		pageLink: "./Art/Sabina/ellipse_spinner.html",
		imageLink: "./Art/Sabina/ellipse_spinner.png",
		author: "Sabina Abbasova",
		githubLink: "https://github.com/sabina929"
	},
	{
		artName: "NightSky",
		pageLink: "./Art/AndyS/index.html",
		imageLink: "./Art/AndyS/Capture.GIF",
		author: "AndyS",
		githubLink: "https://github.com/AndyS1988"
	},
	{
		artName: "Hungry",
		pageLink: "./Art/diegchav/index.html",
		imageLink: "./Art/diegchav/hungry.gif",
		author: "Diego Chz",
		githubLink: "https://github.com/diegchav"
	},
	{
		artName: "Hover Text Animation",
		pageLink: "./Art/AyoubIssaad2/index.html",
		imageLink: "./Art/AyoubIssaad2/hoverTextAnimation.gif",
		author: "AyoubIssaad",
		githubLink: "https://github.com/AyoubIssaad"
	},
	{
		artName: "Colorize",
		pageLink: "./Art/JimBratsos/colorize.html",
		imageLink: "./Art/JimBratsos/Colorize.gif",
		author: "Jim Bratsos",
		githubLink: "https://github.com/JimBratsos"
	},
	{
		artName: "Hacktober Spooktacular",
		pageLink: "Art/Elex/index.html",
		imageLink: ["./Art/Elex/hhs.gif"],
		author: "William Poisel (LordCobra)",
		githubLink: "https://github.com/epoisel"
	},
	{
		artName: "Circley",
		pageLink: "./Art/Tranjenny/indexjenny.html",
		imageLink: "./Art/Tranjenny/zerojenny.gif",
		author: "Tranjenny",
		githubLink: "https://github.com/Tranjenny"
	},
	{
		artName: "My Vietnam",
		pageLink: "./Art/nhbduy/index.html",
		imageLink: "./Art/nhbduy/my-vietnam.gif",
		author: "Hoang-Bao-Duy NGUYEN",
		githubLink: "https://github.com/nhbduy"
	},
	{
		artName: "Hactoberfest Bus",
		pageLink: "./Art/shahpranaf/index.html",
		imageLink: "./Art/shahpranaf/hacktoberfest_bus.gif",
		author: "Pranav Shah",
		githubLink: "https://github.com/shahpranaf"
	},
	{
		artName: "Hacktoberfest",
		pageLink: "./Art/robihid/index.html",
		imageLink: "./Art/robihid/hacktoberfest.png",
		author: "robihid",
		githubLink: "https://github.com/robihid"
	},
	{
		artName: "Hi there",
		pageLink: "./Art/Aki/index.html",
		imageLink: "./Art/Aki/giphy.gif",
		author: "Aki",
		githubLink: "https://github.com/akmalist"
	},
	{
		artName: "Hacktoberfest 2019!",
		pageLink: "./Art/RedSquirrrel/index.html",
		imageLink: "./Art/RedSquirrrel/index.html/animation.PNG",
		author: "RedSquirrrel",
		githubLink: "https://github.com/RedSquirrrel"
	},
	{
		artName: "Sliding text",
		pageLink: "./Art/Flattopz/index.html",
		imageLink: "./Art/Flattopz/SlidingText.gif",
		author: "Flattopz",
		githubLink: "https://github.com/hjpunzalan"
	},
	{
		artName: "Rainbow Color Changer",
		pageLink: "./Art/mmshr/index.html",
		imageLink: "./Art/mmshr/rainbow.gif",
		author: "mmosehauer",
		githubLink: "https://github.com/mmosehauer"
	},
	{
		artName: "World of Coding",
		pageLink: "./Art/tom_kn/coding.html",
		imageLink: "./Art/tom_kn/coding.gif",
		author: "Tamas Knisz",
		githubLink: "https://github.com/TamasKn"
	},
	{
		artName: "Initial Bounce",
		pageLink: "./Art/Juwana/initial.html",
		imageLink: "./Art/Juwana/InitialBounce.gif",
		author: "Juwana",
		githubLink: "https://github.com/JZerman2018"
	},
	{
		artName: "Atom",
		pageLink: "./Art/Teva/index.html",
		imageLink: "./Art/Teva/atom.gif",
		author: "Teva",
		githubLink: "https://github.com/TevaHenry"
	},
	{
		artName: "Be Awesome",
		pageLink: "./Art/TigerAsH/index.html",
		imageLink: "./Art/TigerAsH/be-awesome.jpg",
		author: "TigerAsH",
		githubLink: "https://github.com/TigerAsH94"
	},
	{
		artName: "Rainbow Colors",
		pageLink: "./Art/Sanjeev/index.html",
		imageLink: "./Art/Sanjeev/animation.gif",
		author: "Sanjeev Panday",
		githubLink: "https://github.com/Sanjeev-Panday"
	},
	{
		artName: "ZtM",
		pageLink: "./Art/thoyvo/index.html",
		imageLink: "./Art/thoyvo/ztm.gif",
		author: "Thoyvo",
		githubLink: "https://github.com/thoyvo"
	},
	{
		artName: "Fast Fishes",
		pageLink: "./Art/4ront/index.html",
		imageLink: "./Art/4ront/fishes.gif",
		author: "4rontender",
		githubLink: "https://github.com/RinatValiullov"
	},
	{
		artName: "Loading...",
		pageLink: "./Art/RedSquirrrel2/loading.html",
		imageLink: "./Art/RedSquirrrel2/loading.gif",
		author: "RedSquirrrel",
		githubLink: "https://github.com/RedSquirrrel"
	},
	{
		artName: "Animated Cube",
		pageLink: "./Art/Animated Cube/index.html",
		imageLink: "./Art/Animated Cube/cube.gif",
		author: "RedSquirrrel",
		githubLink: "https://github.com/RedSquirrrel"
	},
	{
		artName: "Calm Ubuntu",
		pageLink: "./Art/schupat/index.html",
		imageLink: "./Art/schupat/preview.gif",
		author: "schupat",
		githubLink: "https://github.com/schupat"
	},
	{
		artName: "Solar System",
		pageLink: "./Art/DSandberg93/index.html",
		imageLink: "./Art/DSandberg93/SolarSystem.gif",
		author: "DSandberg93",
		githubLink: "https://github.com/DSandberg93"
	},
	{
		artName: "Boo",
		pageLink: "./Art/VerityB/index.html",
		imageLink: "./Art/VerityB/boo.gif",
		author: "VerityB",
		githubLink: "https://github.com/VerityB"
	},
	{
		artName: "Hacktoberfest Ghost",
		pageLink: "./Art/cTahirih/index.html",
		imageLink: "./Art/cTahirih/ghost.png",
		author: "cTahirih",
		githubLink: "https://github.com/cTahirih"
	},
	{
		artName: "Clock",
		pageLink: "./Art/Abdul/index.html",
		imageLink: "./Art/Abdul/Clock.png",
		author: "Abdul Rahman",
		githubLink: "https://github.com/abdulrahman118"
	},
	{
		artName: "Loading Cube",
		pageLink: "./Art/andrearizzello/index.html",
		imageLink: "./Art/andrearizzello/index.gif",
		author: "Andrea Rizzello",
		githubLink: "https://github.com/andrearizzello"
	},
	{
		artName: "Wall Dropping Logo",
		pageLink: "./Art/shivams136/index.html",
		imageLink: "./Art/shivams136/walldrop.gif",
		author: "Shivam Sharma",
		githubLink: "https://github.com/ShivamS136"
	},
	{
		artName: "Infinite Race",
		pageLink: "./Art/levermanx/index.html",
		imageLink: "./Art/levermanx/anim.gif",
		author: "Levermanx",
		githubLink: "https://github.com/levermanx"
	},
	{
		artName: "Hover to Rotate Text",
		pageLink: "./Art/faiz_hameed/index.html",
		imageLink: "./Art/faiz_hameed/hackto.gif",
		author: "Faiz Hameed",
		githubLink: "https://github.com/faizhameed"
	},
	{
		artName: "HalloHacktober Greeting!",
		pageLink: "./Art/lusalga/index.html",
		imageLink: "./Art/lusalga/lu.gif",
		author: "Lucieni A. Saldanha",
		githubLink: "https://github.com/lusalga/"
	},
	{
		artName: "Time goes by",
		pageLink: "./Art/WolfgangKreminger/index.html",
		imageLink: "./Art/WolfgangKreminger/showcase.gif",
		author: "Wolfgang Kreminger",
		githubLink: "https://github.com/r4pt0s"
	},
	{
		artName: "Bouncing Text!",
		pageLink: "./Art/AbdulsalamAbdulrahman/index.html",
		imageLink: "./Art/AbdulsalamAbdulrahman/Bouncingtxt.gif",
		author: "Abdulsalam Abdulrahman",
		githubLink: "https://github.com/AbdulsalamAbdulrahman/"
	},
	{
		artName: "Simple Phone Animation",
		pageLink: "./Art/Lala/index.html",
		imageLink: "./Art/Lala/phone.gif",
		author: "Olamide Aboyeji",
		githubLink: "https://github.com/aolamide"
	},
	{
		artName: "Synthwave Sunset",
		pageLink: "./Art/brunobolting/index.html",
		imageLink: "./Art/brunobolting/synthwave-sunset.gif",
		author: "Bruno Bolting",
		githubLink: "https://github.com/brunobolting/"
	},
	{
		artName: "Kawaii Penguin",
		pageLink: "./Art/Brienyll/index.html",
		imageLink: "./Art/Brienyll/kawaiiPenguin.gif",
		author: "Brienyll",
		githubLink: "https://github.com/brienyll/"
	},
	{
		artName: "Happy Halloween",
		pageLink: "./Art/MatthewS/index.html",
		imageLink: "./Art/MatthewS/Spider.gif",
		author: "MatthewS",
		githubLink: "https://github.com/matthewstoddart/"
	},
	{
		artName: "Fan Art",
		pageLink: "./Art/m-perez33/index.html",
		imageLink: "./Art/m-perez33/cylon.gif",
		author: "Marcos Perez",
		githubLink: "https://github.com/m-perez33/"
	},
	{
		artName: "Animating Pot",
		pageLink: "./Art/Somechandra/index.html",
		imageLink: "./Art/Somechandra/pot.gif",
		author: "Somechandra",
		githubLink: "https://github.com/somechandra"
	},
	{
		artName: "Circles Circling",
		pageLink: "./Art/pikktorr/index.html",
		imageLink: "./Art/pikktorr/circles.gif",
		author: "pikktorr",
		githubLink: "https://github.com/pikktorr"
	},
	{
		artName: "Glitchy Szn",
		pageLink: "./Art/premdav/index.html",
		imageLink: "./Art/premdav/screenshot.png",
		author: "premdav",
		githubLink: "https://github.com/premdav"
	},
	{
		artName: "ZeroToMastery",
		pageLink: "./Art/Vzneers/index.html",
		imageLink: "./Art/Vzneers/gifzeroloading.gif",
		author: "TrinhMinhHieu",
		githubLink: "https://github.com/trinhminhhieu"
	},
	{
		artName: "Spacecraft-landing",
		pageLink: "./Art/DDuplinszki/index.html",
		imageLink: "./Art/DDuplinszki/Spacecraft-landing.gif",
		author: "DDuplinszki",
		githubLink: "https://github.com/DDuplinszki"
	},
	{
		artName: "Paw Prints",
		pageLink: "./Art/Tia/index.html",
		imageLink: "./Art/Tia/paw-prints.gif",
		author: "Tia Esguerra",
		githubLink: "https://github.com/msksfo"
	},
	{
		artName: "Hover-Scale",
		pageLink: "./Art/echowebid/index.html",
		imageLink: "./Art/echowebid/hover.gif",
		author: "echowebid",
		githubLink: "https://github.com/echowebid"
	},
	{
		artName: "mars",
		pageLink: "./Art/Courtney_Pure/index.html",
		imageLink: "./Art/Courtney_Pure/mars_screenshot.png",
		author: "Courtney Pure",
		githubLink: "https://github.com/courtneypure"
	},
	{
		artName: "Welcome HactoberFest",
		pageLink: "./Art/Dhaval/index.html",
		imageLink: "./Art/Dhaval/Welcome-Hacktoberfest.gif",
		author: "Dhaval Mehta",
		githubLink: "https://github.com/Dhaval1403"
	},
	{
		artName: "Aynonimation",
		pageLink: "./Art/Aynorica/aynorica.html",
		imageLink: "./Art/Aynorica/Aynonimation.png",
		author: "aynorica",
		githubLink: "https://github.com/aynorica"
	},
	{
		artName: "sun-to-moon",
		pageLink: "./Art/haider/index.html",
		imageLink: "./Art/haider/sun-moon.gif",
		author: "Haider",
		githubLink: "https://github.com/hyderumer"
  },
  {
    artName: "Animatron",
    pageLink: "./Art/animatron/index.html",
    imageLink: "./Art/animatron/trance.gif",
    author: "Andrei",
    githubLink: "https://github.com/aneagoie"
  },
  {
    artName: "Loader Circle",
    pageLink: "./Art/beaps/index.html",
    imageLink: "./Art/beaps/loader-circle.gif",
    author: "beaps",
    githubLink: "https://github.com/beaps"
  },
  {
    artName: "Doors",
    pageLink: "./Art/pauliax/index.html",
    imageLink: "./Art/pauliax/doors.gif",
    author: "pauliax",
    githubLink: "https://github.com/pauliax"
  },
  {
    artName: "Clock with pendulum",
    pageLink: "./Art/Pankaj/index.html",
    imageLink: "./Art/Pankaj/Clock_with_pendulum.gif",
    author: "Pankaj",
    githubLink: "https://github.com/prime417"
	},
	{
		artName: "Animatron",
		pageLink: "./Art/animatron/index.html",
		imageLink: "./Art/animatron/trance.gif",
		author: "Andrei",
		githubLink: "https://github.com/aneagoie"
	},
	{
		artName: "Loader Circle",
		pageLink: "./Art/beaps/index.html",
		imageLink: "./Art/beaps/loader-circle.gif",
		author: "beaps",
		githubLink: "https://github.com/beaps"
	},
	{
		artName: "Open Sourcerer",
		pageLink: "./Art/4rturd13/index.html",
		imageLink: "./Art/4rturd13/openSourcerer.gif",
		author: "4rturd13",
		githubLink: "https://github.com/4rturd13"
	},
	{
		artName: "Doors",
		pageLink: "./Art/pauliax/index.html",
		imageLink: "./Art/pauliax/doors.gif",
		author: "pauliax",
		githubLink: "https://github.com/pauliax"
	},
	{
		artName: "Loader Square",
		pageLink: "./Art/beaps2/square-loader.html",
		imageLink: "./Art/beaps2/square-loader.gif",
		author: "beaps",
		githubLink: "https://github.com/beaps"
	},
	{
		artName: "Running Text",
		pageLink: "./Art/DevinEkadeni/running-text.html",
		imageLink: "./Art/DevinEkadeni/running-text.gif",
		author: "Devin Ekadeni",
		githubLink: "https://github.com/devinekadeni"
	},
	{
		artName: "Mystical-Hacktoberfest",
		pageLink: "./Art/Wayne/index.html",
		imageLink: "./Art/Wayne/hacktoberfest - Google Chrome 09 Oct 2019 21_12_32.png",
		author: "Wayne Mac Mavis",
		githubLink: "https://github.com/WayneMacMavis"
	},
	{
		artName: "ZTM Logo Animation",
		pageLink: "./Art/bk987/index.html",
		imageLink: "./Art/bk987/preview.gif",
		author: "Bilal Khalid",
		githubLink: "https://github.com/bk987"
	},
	{
		artName: "Pong",
		pageLink: "./Art/Carls13/index.html",
		imageLink: "./Art/Carls13/pong.jpg",
		author: "Carlos Hernandez",
		githubLink: "https://github.com/Carls13"
	},
	{
		artName: "ZTM Reveal",
		pageLink: "./Art/bk987-2/index.html",
		imageLink: "./Art/bk987-2/preview.gif",
		author: "Bilal Khalid",
		githubLink: "https://github.com/bk987"
	},
	{
		artName: "ZTM Family Animation",
		pageLink: "./Art/sballgirl11/animation.html",
		imageLink: "./Art/sballgirl11/ztm.gif",
		author: "Brittney Postma",
		githubLink: "https://github.com/sballgirl11"
	},
	{
		artName: "Phone Greetings",
		pageLink: "./Art/ann-dev/index.html",
		imageLink: "./Art/ann-dev/screenshot.png",
		author: "ann-dev",
		githubLink: "https://github.com/ann-dev"
	},
	{
		artName: "Triangle Slide",
		pageLink: "./Art/grieff/index.html",
		imageLink: "./Art/grieff/triangle-animation.gif",
		author: "Grieff",
		githubLink: "https://github.com/grieff"
	},
	{
		artName: "Neon ZTM",
		pageLink: "./Art/grieff/text.html",
		imageLink: "./Art/grieff/neonZTM.gif",
		author: "Grieff",
		githubLink: "https://github.com/grieff"
	},
	{
		artName: "Flip Card",
		pageLink: "./Art/FlipCard/index.html",
		imageLink: "./Art/FlipCard/ezgif.com-video-to-gif.gif",
		author: "Saurabh",
		githubLink: "https://github.com/Saurabh-FullStackDev"
	},
	{
		artName: "animationHalloween",
		pageLink: "./Art/mawais54013/index.html",
		imageLink: "./Art/mawais54013/Halloween.gif",
		author: "mawais54013",
		githubLink: "https://github.com/mawais54013"
	},
	{
		artName: "Hacktoberfest Letter Popups",
		pageLink: "./Art/jmt3559/index.html",
		imageLink: "https://media.giphy.com/media/RKSRPGiIsy1f3Ji3j1/giphy.gif",
		author: "Juan T.",
		githubLink: "https://github.com/jmtellez"
	},
	{
		artName: "Oscillation",
		pageLink: "./Art/Oscillation/index.html",
		imageLink: "./Art/Oscillation/oscillation.gif",
		author: "Nandhakumar",
		githubLink: "https://github.com/Nandhakumar7792"
	},
	{
		artName: "Letters flipUp",
		pageLink: "./Art/TerenceBiney/index.html",
		imageLink: "./Art/TerenceBiney/lettersanimate.gif",
		author: "Terence Biney",
		githubLink: "https://github.com/Tereflech17"
	},
	{
		artName: "Colors rectangle",
		pageLink: "./Art/beaps3/index.html",
		imageLink: "./Art/beaps3/colors-rectangle.gif",
		author: "beaps",
		githubLink: "https://github.com/beaps"
	},
	{
		artName: "Hinge",
		pageLink: "./Art/hereisfahad/index.html",
		imageLink: "./Art/hereisfahad/hinge.png",
		author: "Hereisfahad",
		githubLink: "https://github.com/hereisfahad"
	},
	{
		artName: "Animation",
		pageLink: "./Art/PaulBillings/animation.html",
		imageLink: "./Art/PaulBillings/animation.gif",
		author: "Paul Billings",
		githubLink: "https://github.com/paulbillings"
	},
	{
		artName: "Diminishing",
		pageLink: "./Art/Diminishing/index.html",
		imageLink: "./Art/Diminishing/diminishing.gif",
		author: "Nandhakumar",
		githubLink: "https://github.com/Nandhakumar7792"
	},
	{
		artName: "yin-yang",
		pageLink: "./Art/yin-yang/index.html",
		imageLink: "./Art/yin-yang/yin-yang.gif",
		author: "Nandhakumar",
		githubLink: "https://github.com/Nandhakumar7792"
	},
	{
		artName: "eggJiggle",
		pageLink: "./Art/eggJiggle/index.html",
		imageLink: "./Art/eggJiggle/eggJiggle.gif",
		author: "Nandhakumar",
		githubLink: "https://github.com/Nandhakumar7792"
	},
	{
		artName: "Aynonimation",
		pageLink: "./Art/Aynorica/aynorica.html",
		imageLink: "./Art/Aynorica/Aynonimation.png",
		author: "aynorica",
		githubLink: "https://github.com/aynorica"
	},
	{
		artName: "ZTM Family Animation",
		pageLink: "./Art/sballgirl11/index.html",
		imageLink: "./Art/sballgirl11/ztm.gif",
		author: "Brittney Postma",
		githubLink: "https://github.com/sballgirl11"
	},
	{
		artName: "Calm",
		pageLink: "./Art/TMax/index.html",
		imageLink: "./Art/TMax/Choas.gif",
		author: "Tanesha",
		githubLink: "https://github.com/Mainemirror"
	},
	{
		artName: "Eyes",
		pageLink: "./Art/Ltheory/main.html",
		imageLink: "./Art/Ltheory/eyes.gif",
		author: "Ltheory",
		githubLink: "https://github.com/Ltheory"
	},
	{
		artName: "Jelly!",
		pageLink: "./Art/Pete331/index.html",
		imageLink: "./Art/Pete331/jelly.png",
		author: "Pete331",
		githubLink: "https://github.com/Pete331"
	},
	{
		artName: "clock-animation",
		pageLink: "./Art/clock-animation/clock.html",
		imageLink: "./Art/clock-animation/clock.gif",
		author: "Alan sarluv",
		githubLink: "https://github.com/alansarluv"
	},
	{
		artName: "Slider",
		pageLink: "./Art/furqan/index.html",
		imageLink: "./Art/furqan/in.gif",
		author: "Furqan",
		githubLink: "https://github.com/furki911s"
	},
	{
		artName: "animated-birds",
		pageLink: "./Art/g-serban/animated-birds.html",
		imageLink: "./Art/g-serban/animated-birds.gif",
		author: "g-serban",
		githubLink: "https://github.com/g-serban"
	},
	{
		artName: "circle-become-square",
		pageLink: "./Art/chathura19/index.html",
		imageLink: "./Art/chathura19/chathura.gif",
		author: "Chathura Samarajeewa",
		githubLink: "https://github.com/ChathuraSam"
	},
	{
		artName: "page-flicker",
		pageLink: "./Art/neon-flights/page-flicker.html",
		imageLink: "./Art/neon-flights/page-flicker.gif",
		author: "neon-flights",
		githubLink: "https://github.com/neon-flights"
	},
	{
		artName: "Animate-Name",
		pageLink: "./Art/Natalina/index.html",
		imageLink: "./Art/Natalina/animatename.gif",
		author: "Natalina",
		githubLink: "https://github.com/Natalina13"
	},
	{
		artName: "Asteroids",
		pageLink: "./Art/hrafnkellbaldurs/index.html",
		imageLink: "./Art/hrafnkellbaldurs/asteroids.gif",
		author: "Hrafnkell Baldursson",
		githubLink: "https://github.com/hrafnkellbaldurs"
	},
	{
		artName: "Sliding-Paragraph",
		pageLink: "./Art/Prashant/index.html",
		imageLink: "./Art/Prashant/slidingparagraph.gif",
		author: "Prashant",
		githubLink: "https://github.com/Prashant2108"
	},
	{
		artName: "Rocket Ship",
		pageLink: "./Art/sdangoy/rocket-ship.html",
		imageLink: "./Art/sdangoy/Rocket-Ship-Animation.gif",
		author: "sdangoy",
		githubLink: "https://github.com/sdangoy"
	},
	{
		artName: "Spinner",
		pageLink: "./Art/Sayan/index.html",
		imageLink: "./Art/Sayan/spinner.gif",
		author: "ssayanm",
		githubLink: "https://github.com/ssayanm"
	},
	{
		artName: "swivel",
		pageLink: "./Art/tusharhanda/index.html",
		imageLink: "./Art/tusharhanda/gif.gif",
		author: "Tushar",
		githubLink: "https://github.com/tusharhanda"
	},
	{
		artName: "Hallows Eve",
		pageLink: "./Art/ShanClayton/hallowseve.html",
		imageLink: "./Art/ShanClayton/hallowhack.gif",
		author: "Shanaun Clayton",
		githubLink: "https://github.com/shanclayton"
	},
	{
		artName: "Contraption",
		pageLink: "./Art/Aravindh/contraption.html",
		imageLink: "./Art/Aravindh/contraption.gif",
		author: "Aravindh",
		githubLink: "https://github.com/Aravindh-SNR"
	},
	{
		artName: "Rings",
		pageLink: "./Art/Kuzmycz/rings.html",
		imageLink: "./Art/Kuzmycz/rings.gif",
		author: "Mark Kuzmycz",
		githubLink: "https://github.com/kuzmycz"
	},
	{
		artName: "Ghost",
		pageLink: "./Art/toserjude/index.html",
		imageLink: "./Art/toserjude/boo.JPG",
		author: "toserjude",
		githubLink: "https://github.com/toserjude"
	},
	{
		artName: 'Gradient circle',
		pageLink: './Art/brettl1991/index.html',
		imageLink: './Art/brettl1991/animation.png',
		author: 'Agnes Brettl',
		githubLink: 'https://github.com/brettl1991'
	},
	{
		artName: 'Spooktime',
		pageLink: './Art/AgneDJ/index.html',
		imageLink: './Art/AgneDJ/spooktime.gif',
		author: 'AgneDJ',
		githubLink: 'https://github.com/AgneDJ'
	},
	{
		artName: "Gradient circle",
		pageLink: "./Art/brettl1991/index.html",
		imageLink: "./Art/brettl1991/animation.png",
		author: "Agnes Brettl",
		githubLink: "https://github.com/brettl1991"
	},
	{
		artName: "Bill Cipher",
		pageLink: "./Art/vitoriapena/index.html",
		imageLink: "./Art/vitoriapena/bill_cipher.gif",
		author: "Vitória Mendes",
		githubLink: "https://github.com/vitoriapena"
	},
	{
		artName: "Dizzy",
		pageLink: "./Art/antinomy/index.html",
		imageLink: "./Art/antinomy/logo-spin.gif",
		author: "Antinomezco",
		githubLink: "https://github.com/antinomezco"
	},
	{
		artName: "bounce",
		pageLink: "./Art/bounce/index.html",
		imageLink: "./Art/bounce/bounce.gif",
		author: "leelacanlale",
		githubLink: "https://github.com/leelacanlale"
	},
	{
		artName: "Bubbles",
		pageLink: "./Art/bubbles/Bubbles.html",
		imageLink: "./Art/bubbles/buubles.png",
		author: "michal",
		githubLink: "https://github.com/michalAim"
	},
	{
		artName: "Bar Slide",
		pageLink: "./Art/MikeVedsted/index.html",
		imageLink: "./Art/MikeVedsted/barslide.png",
		author: "Mike Vedsted",
		githubLink: "https://github.com/MikeVedsted"
	},
	{
		artName: 'HacktoberFest-2019',
		pageLink: './Art/Atif/index.html',
		imageLink: './Art/Atif/HacktoberFest-19.gif',
		author: 'Atif Iqbal',
		githubLink: 'https://github.com/atif-dev'
	},
	{
		artName: "Text Animation",
		pageLink: "./Art/Divya/index.html",
		imageLink: "./Art/Divya/screenshot.png",
		author: "Divya",
		githubLink: "https://github.com/DivyaPuri25"
	},
	{
		artName: "HacktoberFest-2019-Entry",
		pageLink: "./Art/nunocpnp/index.html",
		imageLink: "./Art/nunocpnp/sample_image.jpg",
		author: "Nuno Pereira",
		githubLink: "https://github.com/nunocpnp"
	},
	{
		artName: 'HacktoberFest 2019',
		pageLink: './Art/AbdussamadYisau/index.html',
		imageLink: './Art/AbdussamadYisau/Screenshot.png',
		author: 'Abdussamad Yisau',
		githubLink: 'https://github.com/AbdussamadYisau'
	},
	{
		artName: 'squareMagic',
		pageLink: './Art/Rajnish-SquareMagic/index.html',
		imageLink: './Art/Rajnish-SquareMagic/squareMagic.png',
		author: 'Rajnish Kr Singh',
		githubLink: 'https://github.com/RajnishKrSingh'
	},
	{
		artName: 'Blinking Hacktober',
		pageLink: './Art/Atif2/index.html',
		imageLink: './Art/Blinking hacktober.gif',
		author: 'Atif Iqbal',
		githubLink: 'https://github.com/atif-dev'
	},
	{
		artName: "Robodance",
		pageLink: "./Art/robodance/index.html",
		imageLink: "./Art/robodance/robodance.gif",
		author: "Thomas",
		githubLink: "https://github.com/mahlqvist"
	},
	{
		artName: 'Sliding hacktober',
		pageLink: './Art/Atif3/index.html',
		imageLink: './Art/Atif3/sliding hacktober.gif',
		author: 'Atif Iqbal',
		githubLink: 'https://github.com/atif-dev'
	},
	{
		artName: "like-animation",
		pageLink: "./Art/gibas79/like-animation.html",
		imageLink: "./Art/gibas79/like-animation.gif",
		author: "Gilberto Guimarães",
		githubLink: "https://github.com/gibas79"
	},
	{
		artName: "Fading Circle",
		pageLink: "./Art/hmahajan/circle.html",
		imageLink: "./Art/hmahajan/circle.gif",
		author: "Harshit",
		githubLink: "https://github.com/hmahajan99"
	},
	{
		artName: "like-animation",
		pageLink: "./Art/like-animation/like-animation.html",
		imageLink: "./Art/like-animation/like-animation.gif",
		author: "Gilberto Guimarães",
		githubLink: "https://github.com/gibas79"
	},
	{
		artName: "Github Animation",
		pageLink: "./Art/Kshitij/Git.html",
		imageLink: "./Art/Kshitij/Git.gif",
		author: "Kshitij Srivastava",
		githubLink: "https://github.com/Codefy1"
	},
	{
		artName: "loading-animation",
		pageLink: "./Art/loadingAnim/index.html",
		imageLink: "./Art/loadingAnim/image.gif",
		author: "sneha parkar",
		githubLink: "https://github.com/SnehaParkar"
	},
	{
		artName: "Fading Circle",
		pageLink: "./Art/hmahajan/circle.html",
		imageLink: "./Art/hmahajan/circle.gif",
		author: "Harshit",
		githubLink: "https://github.com/hmahajan99"
	},
  {
		artName: "Bag of Loading Treats",
		pageLink: "./Art/nateo/index.html",
		imageLink: "./Art/nateo/bag-of-loading-animations.gif",
		author: "Nate Osterfeld",
		githubLink: "https://github.com/NateOsterfeld"
	},
{
	artName: "Loader",
	pageLink: "./Art/Srikanth/loader.html",
	imageLink: "./Art/Srikanth/Loader.gif",
	author: "Srikanth",
	githubLink: "https://github.com/zeus990"
},	
{
	artName: "Greeting Animation Nation",
	pageLink: "./Art/ChimaChinedum/index.html",
	imageLink: "./Art/ChimaChinedum/animation-nation.png",
	author: "ChimaChinedum",
	githubLink: "https://github.com/ChimaChinedum"
},
	{
		artName: "Loader",
		pageLink: "./Art/Srikanth/loader.html",
		imageLink: "./Art/Srikanth/Loader.gif",
		author: "Srikanth",
		githubLink: "https://github.com/zeus990"
	},
	{
		artName: "Amsterdam",
		pageLink: "./Art/BarrySchutte/index.html",
		imageLink: "./Art/BarrySchutte/amsterdam.gif",
		author: "BarrySchutte",
		githubLink: "https://github.com/BarrySchutte"
	},
	{
		artName: "Whirling Maze",
		pageLink: "./Art/beckton/index.html",
		imageLink: "./Art/beckton/maze2.jpg",
		author: "Bec Braughton",
		githubLink: "https://github.com/beckton"
	},
	{
		artName: "Earth Years",
		pageLink: "./Art/FrankGrullon/index.html",
		imageLink: "./Art/FrankGrullon/thumbnaill.png",
		author: "Frank Grullon",
		githubLink: "https://github.com/FrankGrullon"
	},
	{
		artName: "Flower",
		pagelink: "./Art/DimaKonoval/index.html",
		imagelink: "/Art/DimaKonoval/flower.png",
		author: "Dima Fonoval",
		githubLink: "https://github.com/DimaKonoval"
	},
	{
		artName: "Heartwork",
		pageLink: "./Art/funtime-error/heart.html",
		imageLink: "./Art/funtime-error/heart.gif",
		author: "Jas Per",
		githubLink: "https://github.com/funtime-error"
	},
  {
		artName: "animated-face",
		pageLink: "./Art/Saksham/index.html",
		imageLink: "./Art/Saksham/thumbnaill.png",
		author: "Saksham Singh",
		githubLink: "https://github.com/Saksham27"
	},
  {
		artName: "Checkerboard",
		pageLink: "./Art/Dheva/index.html",
		imageLink: "./Art/Dheva/checkerboard.gif",
		author: "DhevaMargaPutra",
		githubLink: "https://github.com/DhevaMargaPutra"
	},
  {
		artName: "Dancing Robot",
		pageLink: "./Art/Itai/index.html",
		imageLink: "./Art/Itai/RoboDance.gif",
		author: "Itai",
		githubLink: "https://github.com/Itailevi420"
	},
  {
      artName: "ZTM animation",
      pageLink: "./Art/ZTManimation/index.html",
      author: "damniha",
      imageLink: "./Art/ZTManimation/ZTM_animation.gif",
      githubLink: "https://github.com/damniha"
  },
	{
		artName: "Double Helix",
		pageLink: "./Art/KeenanNunesVaz/index.html",
		imageLink: "./Art/KeenanNunesVaz/double-helix.gif",
		author: "KeenanNV",
		githubLink: "https://github.com/KeenanNunesVaz"
	},
	{
		artName: "October",
		pageLink: "./Art/fprokofiev/index.html",
		imageLink: "./Art/fprokofiev/october.gif",
		author: "Fyodor Prokofiev",
		githubLink: "https://github.com/fprokofiev"
  },
  {
		artName: "Circle CSS",
		pageLink: "./Art/pXxcont/index.html",
		imageLink: "./Art/pXxcont/circlecss.png",
		author: "fzpX",
		githubLink: "https://github.com/fzpX"
	},
	{
<<<<<<< HEAD
		artName: "Ghost Balls",
		pageLink: "./Art/ghostBalls/index.html",
		imageLink: "./Art/ghostBalls/balls.png",
		author: "Beatriz Delmiro",
		githubLink: "https://github.com/biadelmiro"
	}
=======
	      artName: "Walking Guy",
	      pageLink: "./Art/walking-guy/index.html",
	      imageLink: "./Art/walking-guy/video_gif.gif",
	      author: "Rahulkumar Jha",
	      githubLink: "https://github.com/Rahul240499"
    }
>>>>>>> 16353211
];

// +--------------------------------------------------------------------------------+
// +                                                                                +
// +                  YOU DO NOT NEED TO CHANGE ANYTHING BELOW THIS                 +
// +                                                                                +
// +--------------------------------------------------------------------------------+

// Creates cards from the array above
// You don't need to modify this
let contents = [];
Shuffle(cards).forEach(c => {
	contents.push([
		`<li class="card">` +
		`<a href='${c.pageLink}'>` +
		`<img class="art-image" src='${c.imageLink}' alt='${c.artName}' />` +
		`</a>` +
		`<div class="flex-content">` +
		`<a href='${c.pageLink}'><h3 class="art-title">${c.artName}</h3></a>` +
		`<p class='author'><a href="${c.githubLink}" target="_blank"><i class="fab fa-github"></i> ${c.author}</a> </p>` +
		`</div>` +
		`</li>`
	]);
});

document.getElementById("cards").innerHTML = contents;

function Shuffle(o) {
	for (
		var j, x, i = o.length; i; j = parseInt(Math.random() * i), x = o[--i], o[i] = o[j], o[j] = x
	);
	return o;
}<|MERGE_RESOLUTION|>--- conflicted
+++ resolved
@@ -1420,21 +1420,19 @@
 		githubLink: "https://github.com/fzpX"
 	},
 	{
-<<<<<<< HEAD
 		artName: "Ghost Balls",
 		pageLink: "./Art/ghostBalls/index.html",
 		imageLink: "./Art/ghostBalls/balls.png",
 		author: "Beatriz Delmiro",
 		githubLink: "https://github.com/biadelmiro"
-	}
-=======
+	},
+  {
 	      artName: "Walking Guy",
 	      pageLink: "./Art/walking-guy/index.html",
 	      imageLink: "./Art/walking-guy/video_gif.gif",
 	      author: "Rahulkumar Jha",
 	      githubLink: "https://github.com/Rahul240499"
-    }
->>>>>>> 16353211
+  }
 ];
 
 // +--------------------------------------------------------------------------------+
