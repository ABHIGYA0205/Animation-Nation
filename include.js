let cards = [{
		artName: "ZTM Animation",
		pageLink: "./Art/EricPuskas/index.html",
		imageLink: "./Art/EricPuskas/index.gif",
		author: "Eric Puskas",
		githubLink: "https://github.com/EricPuskas"
	},
	{
		artName: "Christmas Lights",
		pageLink: "./Art/Futuregit/index.html",
		imageLink: "./Art/Futuregit/Christmas-Lights.gif",
		author: "Futuregit",
		githubLink: "https://github.com/Futuregit"
	},
	{
		artName: "Fruit Dancing",
		pageLink: "./Art/carlacentenor/index.html",
		imageLink: "./Art/carlacentenor/fruit.gif",
		author: "carlacentenor",
		githubLink: "https://github.com/carlacentenor"
	},
	{
		artName: "Spooktober Hacktoberfest",
		pageLink: "./Art/FredAmartey/index.html",
		imageLink: "./Art/FredAmartey/thumbnaill.gif",
		author: "Fred Amartey",
		githubLink: "https://github.com/FredAmartey"
	},
	{
		artName: "Star Wars?",
		pageLink: "./Art/henryvalbuena/index.html",
		imageLink: "./Art/henryvalbuena/index.gif",
		author: "Henry Valbuena",
		githubLink: "https://github.com/henryvalbuena"
	},
	{
		artName: "The Ripple",
		pageLink: "./Art/Anmol2/index.html",
		imageLink: "./Art/Anmol2/ripple.png",
		author: "Anmol",
		githubLink: "https://github.com/Anmol270900"
	},
	{
		artName: "Rainbow loader",
		pageLink: "./Art/ka-hn/rainbow.html",
		imageLink: "./Art/ka-hn/rainbow.gif",
		author: "Karim Hussain",
		githubLink: "https://github.com/ka-hn"
	},
	{
		artName: "Action Cam",
		pageLink: "./Art/Donovan/index.html",
		imageLink: "./Art/Donovan/pureCSS-animation.gif",
		author: "Donovan Hunter",
		githubLink: "https://github.com/dhdcode"
	},
	{
		artName: "The Sun",
		pageLink: "./Art/Anmol/index.html",
		imageLink: "./Art/Anmol/sun.png",
		author: "Anmol",
		githubLink: "https://github.com/Anmol270900"
	},
	{
		artName: "Flashing Pumpkin",
		pageLink: "./Art/KatrinaRose14/index.html",
		imageLink: "./Art/KatrinaRose14/FlashingPumpkin.gif",
		author: "Katrina Yates",
		githubLink: "https://github.com/KatrinaRose14"
	},
	{
		artName: "Flipbox",
		pageLink: "./Art/Prasheel/index.html",
		imageLink: "./Art/Prasheel/flip.gif",
		author: "Prasheel Soni",
		githubLink: "https://github.com/ps011"
	},
	{
		artName: "2019 Wave",
		pageLink: "./Art/chris-aqui/index.html",
		imageLink: "./Art/chris-aqui/2019-jump.gif",
		author: "Christine Aqui",
		githubLink: "https://github.com/christine-aqui"
	},
	{
		artName: "Hover Button Animation",
		pageLink: "./Art/Vipul/hover.html",
		imageLink: "./Art/Vipul/Screenshot2.png",
		author: "Vipul",
		githubLink: "https://github.com/vipuljain08"
	},
	{
		artName: "Start From Zero",
		pageLink: "./Art/Robihdy/index.html",
		imageLink: "./Art/Robihdy/start-from-zero.png",
		author: "Robihdy",
		githubLink: "https://github.com/Robihdy"
	},
	{
		artName: "Local Host metaphor",
		pageLink: "./Art/Prateek/index.html",
		imageLink: "./Art/Prateek/localhost.png",
		author: "Prateek",
		githubLink: "https://github.com/prateekpatrick"
	},
	{
		artName: "Sliding Lines",
		pageLink: "./Art/erics0n/sliding-lines/index.html",
		imageLink: "./Art/erics0n/sliding-lines/image.gif",
		author: "erics0n",
		githubLink: "https://github.com/erics0n"
	},
	{
		artName: "Triangle",
		pageLink: "./Art/Joy/triangle/triangle.html",
		imageLink: "./Art/Joy/triangle/triangle.gif",
		author: "Joy",
		githubLink: "https://github.com/royranger"
	},
	{
		artName: "Cube",
		pageLink: "./Art/Joy/cube/cube.html",
		imageLink: "./Art/Joy/cube/cube.gif",
		author: "Joy",
		githubLink: "https://github.com/royranger"
	},
	{
		artName: "Burger Menu",
		pageLink: "./Art/mctrl/burger.html",
		imageLink: "./Art/mctrl/burger.gif",
		author: "Martina",
		githubLink: "https://github.com/mctrl"
	},
	{
		artName: "Square Loader",
		pageLink: "./Art/Hemant/index.html",
		imageLink: "./Art/Hemant/loader.gif",
		author: "Hemant Garg",
		githubLink: "https://github.com/hemant-garg"
	},
	{
		artName: "wake up, neo...",
		pageLink: "./Art/samirjouni/TributeToTheMatrix.html",
		imageLink: "./Art/samirjouni/sample.gif",
		author: "Samir Jouni",
		githubLink: "https://github.com/samirjouni"
	},
	{
		artName: "Tribute To COD4MW",
		pageLink: "./Art/samirjouni2/index.html",
		imageLink: "./Art/samirjouni2/sample.gif",
		author: "Samir Jouni",
		githubLink: "https://github.com/samirjouni"
	},
	{
		artName: "Planet",
		pageLink: "./Art/ArthurDoom/planet.html",
		imageLink: "./Art/ArthurDoom/planet.gif",
		author: "ArthurDoom",
		githubLink: "https://github.com/ArthurDoom"
	},
	{
		artName: "SquarPy",
		pageLink: "./Art/Utkarsh/index.html",
		imageLink: "./Art/Utkarsh/hack.gif",
		author: "utkarsh",
		githubLink: "https://github.com/Utkarsh2604"
	},
	{
		artName: "Circle",
		pageLink: "./Art/Oliver/Circle.html",
		imageLink: "./Art/Oliver/circle.gif",
		author: "Oliver",
		githubLink: "https://github.com/oliver-gomes"
	},
	{
		artName: "Ellipse Loader",
		pageLink: "./Art/VaibhavKhulbe/EllipseLoader.html",
		imageLink: "./Art/VaibhavKhulbe/ellipseLoader.gif",
		author: "Vaibhav Khulbe",
		githubLink: "https://github.com/Kvaibhav01"
	},
	{
		artName: "Simple Loader",
		pageLink: "./Art/soumsps/simpleload.html",
		imageLink: "./Art/soumsps/sample.gif",
		author: "Soumendu Sinha",
		githubLink: "https://github.com/soumsps"
	},
	{
		artName: "Rollodex",
		pageLink: "./Art/Shruti/rolling.html",
		imageLink: "./Art/Shruti/rolling.gif",
		author: "Shruti",
		githubLink: "https://github.com/shruti49"
	},
	{
		artName: "Cute Cat",
		pageLink: "./Art/Alghi/cat.html",
		imageLink: "./Art/Alghi/cat.gif",
		author: "Alghi",
		githubLink: "https://github.com/darklordace"
	},
	{
		artName: "ZtM Text",
		pageLink: "./Art/Di4iMoRtAl/ZtM_text_animation.html",
		imageLink: "./Art/Di4iMoRtAl/ZtM_animation.gif",
		author: "Di4iMoRtAl",
		githubLink: "https://github.com/dppeykov"
	},
	{
		artName: "Circles",
		pageLink: "./Art/Bhuvana/circles.html",
		imageLink: "./Art/Bhuvana/circles.gif",
		author: "Bhuvana",
		githubLink: "https://github.com/bhuvana-guna"
	},
	{
		artName: "Bird",
		pageLink: "./Art/Bhuvana/bird.html",
		imageLink: "./Art/Bhuvana/bird.gif",
		author: "Bhuvana",
		githubLink: "https://github.com/bhuvana-guna"
	},
	{
		artName: "Loader",
		pageLink: "./Art/Bhuvana/loader.html",
		imageLink: "./Art/Bhuvana/loader.gif",
		author: "Bhuvana",
		githubLink: "https://github.com/bhuvana-guna"
	},
	{
		artName: "Simple blinking loading circles",
		pageLink: "./Art/Rahul/index.html",
		imageLink: "./Art/Rahul/loading.gif",
		author: "Rahul",
		githubLink: "https://github.com/kohli6010"
	},
	{
		artName: "Css Pulse",
		pageLink: "./Art/Aszmel/pulse.html",
		imageLink: "./Art/Aszmel/css_pulse.gif",
		author: "Aszmel",
		githubLink: "https://github.com/Aszmel"
	},
	{
		artName: "Circle Bounce",
		pageLink: "./Art/Edmund/index.html",
		imageLink: "./Art/Edmund/circle-bounce.gif",
		author: "Edmund",
		githubLink: "https://github.com/edmund1645"
	},
	{
		artName: "Heart Beating",
		pageLink: "./Art/Regem/index.html",
		imageLink: "./Art/Regem/heart.jpg",
		author: "Regem",
		githubLink: "https://github.com/GemzBond"
	},
	{
		artName: "Fading Circles",
		pageLink: "./Art/Ankit/fadeCircle.html",
		imageLink: "./Art/Ankit/fadeCircles.png",
		author: "Ankit Srivastava",
		githubLink: "https://github.com/a18nov"
	},
	{
		artName: "Hacktoberfest 2019",
		pageLink: "./Art/jpk3lly/animation.html",
		imageLink: "./Art/jpk3lly/JPs_Animation_GIF.gif",
		author: "jpk3lly",
		githubLink: "https://github.com/jpk3lly"
	},
	{
		artName: "Name Rotator",
		pageLink: "./Art/Meet/name.html",
		imageLink: "./Art/Meet/name.gif",
		author: "Meet",
		githubLink: "https://github.com/Meet1103"
	},
	{
		artName: "Ball Rotator",
		pageLink: "./Art/Bibekpreet/index.html",
		imageLink: "./Art/Bibekpreet/ball.gif",
		author: "Bibekpreet",
		githubLink: "https://github.com/bibekpreet99"
	},
	{
		artName: "ephiphany",
		pageLink: "./Art/OctavianIlies/index.html",
		imageLink: "./Art/OctavianIlies/ephiphany.gif",
		author: "OctavianIlies",
		githubLink: "https://github.com/OctavianIlies"
	},
	{
		artName: "Loading",
		pageLink: "./Art/jh1992jh/loading.html",
		imageLink: "./Art/jh1992jh/loading.gif",
		author: "jh1992jh",
		githubLink: "https://github.com/jh1992jh"
	},
	{
		artName: "ZTM Colors",
		pageLink: "./Art/Godnon/index.html",
		imageLink: "./Art/Godnon/ZTMcAnim.gif",
		author: "Godnon",
		githubLink: "https://github.com/godnondsilva"
	},
	{
		artName: "Hover Effect",
		pageLink: "./Art/Shubhankar/index.html",
		imageLink: "./Art/Shubhankar/hackoctober.gif",
		author: "Shubhankar",
		githubLink: "https://github.com/shubhdwiv12"
	},
	{
		artName: "Bouncing Fading Circles",
		pageLink: "./Art/AyoubIssaad/index.html",
		imageLink: "./Art/AyoubIssaad/BouncingFadingCircles.gif",
		author: "AyoubIssaad",
		githubLink: "https://github.com/AyoubIssaad"
	},
	{
		artName: "5 balls preloader",
		pageLink: "./Art/Nnaji-Victor/index.html",
		imageLink: "./Art/Nnaji-Victor/5_balls.gif",
		author: "Nnaji Victor",
		githubLink: "https://github.com/Nnaji-Victor"
	},
	{
		artName: "ZTM Bouncer",
		pageLink: "./Art/Josia/bouncer.html",
		imageLink: "./Art/Josia/ztmbouncer.gif",
		author: "Josia Rodriguez",
		githubLink: "https://github.com/josiarod"
	},
	{
		artName: "Hacktober loading animation",
		pageLink: "./Art/mehul1011/index.html",
		imageLink: "./Art/mehul1011/loading.gif",
		author: "Mehul1011",
		githubLink: "https://github.com/mehul1011"
	},
	{
		artName: "Loading Dots",
		pageLink: "./Art/devSergiu/index.html",
		imageLink: "./Art/devSergiu/loading.gif",
		author: "devSergiu",
		githubLink: "https://github.com/devsergiu"
	},
	{
		artName: "TypeWriter effect",
		pageLink: "./Art/Sidharth/Typing_Text.html",
		imageLink: "./Art/Sidharth/type_writer.gif",
		author: "Sidharth",
		githubLink: "https://github.com/Sidharth98"
	},
	{
		artName: "Blue Spin",
		pageLink: "./Art/JamesW/index.html",
		imageLink: "./Art/JamesW/hacktober_spin.gif",
		author: "James Whitney",
		githubLink: "https://github.com/jameswhitney"
	},
	{
		artName: "Loading Animation",
		pageLink: "./Art/Sidharth/Loading.html",
		imageLink: "./Art/Sidharth/Loading.gif",
		author: "Sidharth",
		githubLink: "https://github.com/Sidharth98"
	},
	{
		artName: "Rotation",
		pageLink: "./Art/alenanog/index.html",
		imageLink: "./Art/alenanog/rotation.gif",
		author: "Alena A.",
		githubLink: "https://github.com/alenanog"
	},
	{
		artName: "Colors in your life",
		pageLink: "./Art/Atipahy/colors.html",
		imageLink: "./Art/Atipahy/colors.png",
		author: "Christos Chr",
		githubLink: "https://github.com/atipaHy"
	},
	{
		artName: "Orb",
		pageLink: "./Art/Jkbicbic/orb.html",
		imageLink: "./Art/Jkbicbic/orb.gif",
		author: "John Kennedy Bicbic",
		githubLink: "https://github.com/jkbicbic"
	},
	{
		artName: "Charging...",
		pageLink: "./Art/Afraz/charging.html",
		imageLink: "./Art/Afraz/charging.gif",
		author: "Afraz",
		githubLink: "https://github.com/afrazz"
	},
	{
		artName: "Charging...",
		pageLink: "./Art/DepStep/depstep.html",
		imageLink: "./Art/DepStep/depstep.gif",
		author: "DepStep",
		githubLink: "https://github.com/stephD"
	},
	{
		artName: "Dancing Ball...",
		pageLink: "./Art/DaveFres/index.html",
		imageLink: "./Art/DaveFres/ball.gif",
		author: "DaveFres",
		githubLink: "https://github.com/DaveFres"
	},
	{
		artName: "Sunshine",
		pageLink: "./Art/Pavelisp/sunshine.html",
		imageLink: "./Art/Pavelisp/sunshine.gif",
		author: "Pavel Isp",
		githubLink: "https://github.com/pavelisp"
	},
	{
		artName: "SoundBoxes",
		pageLink: "./Art/Hbarang/SoundBox.html",
		imageLink: "./Art/Hbarang/SoundBoxAnimation.gif",
		author: "Hbarang",
		githubLink: "https://github.com/hbarang"
	},
	{
		artName: "Cheshire",
		pageLink: "./Art/Ckanelin/index.html",
		imageLink: "./Art/Ckanelin/Cheshire.gif",
		author: "Ckanelin",
		githubLink: "https://github.com/ckanelin"
	},
	{
		artName: "Disappear",
		pageLink: "./Art/Stacy/index.html",
		imageLink: "./Art/Stacy/disappear.gif",
		author: "Stacy",
		githubLink: "https://github.com/stacyholtz6"
	},
	{
		artName: "Ellipse Spinner",
		pageLink: "./Art/Sabina/ellipse_spinner.html",
		imageLink: "./Art/Sabina/ellipse_spinner.png",
		author: "Sabina Abbasova",
		githubLink: "https://github.com/sabina929"
	},
	{
		artName: "NightSky",
		pageLink: "./Art/AndyS/index.html",
		imageLink: "./Art/AndyS/Capture.GIF",
		author: "AndyS",
		githubLink: "https://github.com/AndyS1988"
	},
	{
		artName: "Hungry",
		pageLink: "./Art/diegchav/index.html",
		imageLink: "./Art/diegchav/hungry.gif",
		author: "Diego Chz",
		githubLink: "https://github.com/diegchav"
	},
	{
		artName: "Hover Text Animation",
		pageLink: "./Art/AyoubIssaad2/index.html",
		imageLink: "./Art/AyoubIssaad2/hoverTextAnimation.gif",
		author: "AyoubIssaad",
		githubLink: "https://github.com/AyoubIssaad"
	},
	{
		artName: "Colorize",
		pageLink: "./Art/JimBratsos/colorize.html",
		imageLink: "./Art/JimBratsos/Colorize.gif",
		author: "Jim Bratsos",
		githubLink: "https://github.com/JimBratsos"
	},
	{
		artName: "Hacktober Spooktacular",
		pageLink: "Art/Elex/index.html",
		imageLink: ["./Art/Elex/hhs.gif"],
		author: "William Poisel (LordCobra)",
		githubLink: "https://github.com/epoisel"
	},
	{
		artName: "Circley",
		pageLink: "./Art/Tranjenny/indexjenny.html",
		imageLink: "./Art/Tranjenny/zerojenny.gif",
		author: "Tranjenny",
		githubLink: "https://github.com/Tranjenny"
	},
	{
		artName: "My Vietnam",
		pageLink: "./Art/nhbduy/index.html",
		imageLink: "./Art/nhbduy/my-vietnam.gif",
		author: "Hoang-Bao-Duy NGUYEN",
		githubLink: "https://github.com/nhbduy"
	},
	{
		artName: "Hactoberfest Bus",
		pageLink: "./Art/shahpranaf/index.html",
		imageLink: "./Art/shahpranaf/hacktoberfest_bus.gif",
		author: "Pranav Shah",
		githubLink: "https://github.com/shahpranaf"
	},
	{
		artName: "Hacktoberfest",
		pageLink: "./Art/robihid/index.html",
		imageLink: "./Art/robihid/hacktoberfest.png",
		author: "robihid",
		githubLink: "https://github.com/robihid"
	},
	{
		artName: "Hi there",
		pageLink: "./Art/Aki/index.html",
		imageLink: "./Art/Aki/giphy.gif",
		author: "Aki",
		githubLink: "https://github.com/akmalist"
	},
	{
		artName: "Hacktoberfest 2019!",
		pageLink: "./Art/RedSquirrrel/index.html",
		imageLink: "./Art/RedSquirrrel/index.html/animation.PNG",
		author: "RedSquirrrel",
		githubLink: "https://github.com/RedSquirrrel"
	},
	{
		artName: "Sliding text",
		pageLink: "./Art/Flattopz/index.html",
		imageLink: "./Art/Flattopz/SlidingText.gif",
		author: "Flattopz",
		githubLink: "https://github.com/hjpunzalan"
	},
	{
		artName: "Rainbow Color Changer",
		pageLink: "./Art/mmshr/index.html",
		imageLink: "./Art/mmshr/rainbow.gif",
		author: "mmosehauer",
		githubLink: "https://github.com/mmosehauer"
	},
	{
		artName: "World of Coding",
		pageLink: "./Art/tom_kn/coding.html",
		imageLink: "./Art/tom_kn/coding.gif",
		author: "Tamas Knisz",
		githubLink: "https://github.com/TamasKn"
	},
	{
		artName: "Initial Bounce",
		pageLink: "./Art/Juwana/initial.html",
		imageLink: "./Art/Juwana/InitialBounce.gif",
		author: "Juwana",
		githubLink: "https://github.com/JZerman2018"
	},
	{
		artName: "Atom",
		pageLink: "./Art/Teva/index.html",
		imageLink: "./Art/Teva/atom.gif",
		author: "Teva",
		githubLink: "https://github.com/TevaHenry"
	},
	{
		artName: "Be Awesome",
		pageLink: "./Art/TigerAsH/index.html",
		imageLink: "./Art/TigerAsH/be-awesome.jpg",
		author: "TigerAsH",
		githubLink: "https://github.com/TigerAsH94"
	},
	{
		artName: "Rainbow Colors",
		pageLink: "./Art/Sanjeev/index.html",
		imageLink: "./Art/Sanjeev/animation.gif",
		author: "Sanjeev Panday",
		githubLink: "https://github.com/Sanjeev-Panday"
	},
	{
		artName: "ZtM",
		pageLink: "./Art/thoyvo/index.html",
		imageLink: "./Art/thoyvo/ztm.gif",
		author: "Thoyvo",
		githubLink: "https://github.com/thoyvo"
	},
	{
		artName: "Fast Fishes",
		pageLink: "./Art/4ront/index.html",
		imageLink: "./Art/4ront/fishes.gif",
		author: "4rontender",
		githubLink: "https://github.com/RinatValiullov"
	},
	{
		artName: "Animated Cube",
		pageLink: "./Art/Animated Cube/index.html",
		imageLink: "./Art/Animated Cube/cube.gif",
		author: "RedSquirrrel",
		githubLink: "https://github.com/RedSquirrrel"
  },
  {
		artName: "Calm Ubuntu",
		pageLink: "./Art/schupat/index.html",
		imageLink: "./Art/schupat/preview.gif",
		author: "schupat",
		githubLink: "https://github.com/schupat"
	},
	{
		artName: "Solar System",
		pageLink: "./Art/DSandberg93/index.html",
		imageLink: "./Art/DSandberg93/SolarSystem.gif",
		author: "DSandberg93",
		githubLink: "https://github.com/DSandberg93"
	},
	{
		artName: "Boo",
		pageLink: "./Art/VerityB/index.html",
		imageLink: "./Art/VerityB/boo.gif",
		author: "VerityB",
		githubLink: "https://github.com/VerityB"
	},
	{
		artName: "Hacktoberfest Ghost",
		pageLink: "./Art/cTahirih/index.html",
		imageLink: "./Art/cTahirih/ghost.png",
		author: "cTahirih",
		githubLink: "https://github.com/cTahirih"
	},
	{
		artName: "Clock",
		pageLink: "./Art/Abdul/index.html",
		imageLink: "./Art/Abdul/Clock.png",
		author: "Abdul Rahman",
		githubLink: "https://github.com/abdulrahman118"
	},
	{
		artName: "Loading Cube",
		pageLink: "./Art/andrearizzello/index.html",
		imageLink: "./Art/andrearizzello/index.gif",
		author: "Andrea Rizzello",
		githubLink: "https://github.com/andrearizzello"
	},
	{
		artName: "Wall Dropping Logo",
		pageLink: "./Art/shivams136/index.html",
		imageLink: "./Art/shivams136/walldrop.gif",
		author: "Shivam Sharma",
		githubLink: "https://github.com/ShivamS136"
	},
	{
		artName: "Infinite Race",
		pageLink: "./Art/levermanx/index.html",
		imageLink: "./Art/levermanx/anim.gif",
		author: "Levermanx",
		githubLink: "https://github.com/levermanx"
	},
	{
		artName: "Hover to Rotate Text",
		pageLink: "./Art/faiz_hameed/index.html",
		imageLink: "./Art/faiz_hameed/hackto.gif",
		author: "Faiz Hameed",
		githubLink: "https://github.com/faizhameed"
	},
	{
		artName: "HalloHacktober Greeting!",
		pageLink: "./Art/lusalga/index.html",
		imageLink: "./Art/lusalga/lu.gif",
		author: "Lucieni A. Saldanha",
		githubLink: "https://github.com/lusalga/"
	},
	{
		artName: "Time goes by",
		pageLink: "./Art/WolfgangKreminger/index.html",
		imageLink: "./Art/WolfgangKreminger/showcase.gif",
		author: "Wolfgang Kreminger",
		githubLink: "https://github.com/r4pt0s"
	},
	{
		artName: "Bouncing Text!",
		pageLink: "./Art/AbdulsalamAbdulrahman/index.html",
		imageLink: "./Art/AbdulsalamAbdulrahman/Bouncingtxt.gif",
		author: "Abdulsalam Abdulrahman",
		githubLink: "https://github.com/AbdulsalamAbdulrahman/"
	},
	{
		artName: "Simple Phone Animation",
		pageLink: "./Art/Lala/index.html",
		imageLink: "./Art/Lala/phone.gif",
		author: "Olamide Aboyeji",
		githubLink: "https://github.com/aolamide"
	},
	{
		artName: "Synthwave Sunset",
		pageLink: "./Art/brunobolting/index.html",
		imageLink: "./Art/brunobolting/synthwave-sunset.gif",
		author: "Bruno Bolting",
		githubLink: "https://github.com/brunobolting/"
	},
	{
		artName: "Kawaii Penguin",
		pageLink: "./Art/Brienyll/index.html",
		imageLink: "./Art/Brienyll/kawaiiPenguin.gif",
		author: "Brienyll",
		githubLink: "https://github.com/brienyll/"
	},
	{
		artName: "Happy Halloween",
		pageLink: "./Art/MatthewS/index.html",
		imageLink: "./Art/MatthewS/Spider.gif",
		author: "MatthewS",
		githubLink: "https://github.com/matthewstoddart/"
	},
	{
		artName: "Fan Art",
		pageLink: "./Art/m-perez33/index.html",
		imageLink: "./Art/m-perez33/cylon.gif",
		author: "Marcos Perez",
		githubLink: "https://github.com/m-perez33/"
	},
	{
		artName: "Animating Pot",
		pageLink: "./Art/Somechandra/index.html",
		imageLink: "./Art/Somechandra/pot.gif",
		author: "Somechandra",
		githubLink: "https://github.com/somechandra"
	},
	{
		artName: "Circles Circling",
		pageLink: "./Art/pikktorr/index.html",
		imageLink: "./Art/pikktorr/circles.gif",
		author: "pikktorr",
		githubLink: "https://github.com/pikktorr"
	},
	{
		artName: "Glitchy Szn",
		pageLink: "./Art/premdav/index.html",
		imageLink: "./Art/premdav/screenshot.png",
		author: "premdav",
		githubLink: "https://github.com/premdav"
	},
	{
		artName: "ZeroToMastery",
		pageLink: "./Art/Vzneers/index.html",
		imageLink: "./Art/Vzneers/gifzeroloading.gif",
		author: "TrinhMinhHieu",
		githubLink: "https://github.com/trinhminhhieu"
	},
	{
		artName: "Spacecraft-landing",
		pageLink: "./Art/DDuplinszki/index.html",
		imageLink: "./Art/DDuplinszki/Spacecraft-landing.gif",
		author: "DDuplinszki",
		githubLink: "https://github.com/DDuplinszki"
	},
	{
		artName: "Paw Prints",
		pageLink: "./Art/Tia/index.html",
		imageLink: "./Art/Tia/paw-prints.gif",
		author: "Tia Esguerra",
		githubLink: "https://github.com/msksfo"
	},
	{
		artName: "Hover-Scale",
		pageLink: "./Art/echowebid/index.html",
		imageLink: "./Art/echowebid/hover.gif",
		author: "echowebid",
		githubLink: "https://github.com/echowebid"
	},
	{
		artName: "mars",
		pageLink: "./Art/Courtney_Pure/index.html",
		imageLink: "./Art/Courtney_Pure/mars_screenshot.png",
		author: "Courtney Pure",
		githubLink: "https://github.com/courtneypure"
	},
	{
		artName: "Welcome HactoberFest",
		pageLink: "./Art/Dhaval/index.html",
		imageLink: "./Art/Dhaval/Welcome-Hacktoberfest.gif",
		author: "Dhaval Mehta",
		githubLink: "https://github.com/Dhaval1403"
	},
	{
		artName: "Aynonimation",
		pageLink: "./Art/Aynorica/aynorica.html",
		imageLink: "./Art/Aynorica/Aynonimation.png",
		author: "aynorica",
		githubLink: "https://github.com/aynorica"
	},
	{
		artName: "sun-to-moon",
		pageLink: "./Art/haider/index.html",
		imageLink: "./Art/haider/sun-moon.gif",
		author: "Haider",
		githubLink: "https://github.com/hyderumer"
	},
	{
		artName: "Animatron",
		pageLink: "./Art/animatron/index.html",
		imageLink: "./Art/animatron/trance.gif",
		author: "Andrei",
		githubLink: "https://github.com/aneagoie"
	},
	{
		artName: "Loader Circle",
		pageLink: "./Art/beaps/index.html",
		imageLink: "./Art/beaps/loader-circle.gif",
		author: "beaps",
		githubLink: "https://github.com/beaps"
	},
	{
		artName: "Open Sourcerer",
		pageLink: "./Art/4rturd13/index.html",
		imageLink: "./Art/4rturd13/openSourcerer.gif",
		author: "4rturd13",
		githubLink: "https://github.com/4rturd13"
	},
	{
		artName: "Doors",
		pageLink: "./Art/pauliax/index.html",
		imageLink: "./Art/pauliax/doors.gif",
		author: "pauliax",
		githubLink: "https://github.com/pauliax"
	},
	{
		artName: "Loader Square",
		pageLink: "./Art/beaps2/square-loader.html",
		imageLink: "./Art/beaps2/square-loader.gif",
		author: "beaps",
		githubLink: "https://github.com/beaps"
	},
	{
		artName: "Running Text",
		pageLink: "./Art/DevinEkadeni/running-text.html",
		imageLink: "./Art/DevinEkadeni/running-text.gif",
		author: "Devin Ekadeni",
		githubLink: "https://github.com/devinekadeni"
	},
	{
		artName: "Mystical-Hacktoberfest",
		pageLink: "./Art/Wayne/index.html",
		imageLink: "./Art/Wayne/hacktoberfest - Google Chrome 09 Oct 2019 21_12_32.png",
		author: "Wayne Mac Mavis",
		githubLink: "https://github.com/WayneMacMavis"
	},
	{
		artName: "ZTM Logo Animation",
		pageLink: "./Art/bk987/index.html",
		imageLink: "./Art/bk987/preview.gif",
		author: "Bilal Khalid",
		githubLink: "https://github.com/bk987"
	},
	{
		artName: "Pong",
		pageLink: "./Art/Carls13/index.html",
		imageLink: "./Art/Carls13/pong.jpg",
		author: "Carlos Hernandez",
		githubLink: "https://github.com/Carls13"
	},
	{
		artName: "ZTM Reveal",
		pageLink: "./Art/bk987-2/index.html",
		imageLink: "./Art/bk987-2/preview.gif",
		author: "Bilal Khalid",
		githubLink: "https://github.com/bk987"
	},
	{
		artName: "ZTM Family Animation",
		pageLink: "./Art/sballgirl11/animation.html",
		imageLink: "./Art/sballgirl11/ztm.gif",
		author: "Brittney Postma",
		githubLink: "https://github.com/sballgirl11"
	},
	{
		artName: "Phone Greetings",
		pageLink: "./Art/ann-dev/index.html",
		imageLink: "./Art/ann-dev/screenshot.png",
		author: "ann-dev",
		githubLink: "https://github.com/ann-dev"
	},
	{
		artName: "Triangle Slide",
		pageLink: "./Art/grieff/index.html",
		imageLink: "./Art/grieff/triangle-animation.gif",
		author: "Grieff",
		githubLink: "https://github.com/grieff"
	},
	{
		artName: "Neon ZTM",
		pageLink: "./Art/grieff/text.html",
		imageLink: "./Art/grieff/neonZTM.gif",
		author: "Grieff",
		githubLink: "https://github.com/grieff"
	},
	{
		artName: "Flip Card",
		pageLink: "./Art/FlipCard/index.html",
		imageLink: "./Art/FlipCard/ezgif.com-video-to-gif.gif",
		author: "Saurabh",
		githubLink: "https://github.com/Saurabh-FullStackDev"
	},
	{
		artName: "animationHalloween",
		pageLink: "./Art/mawais54013/index.html",
		imageLink: "./Art/mawais54013/Halloween.gif",
		author: "mawais54013",
		githubLink: "https://github.com/mawais54013"
	},
	{
		artName: "Hacktoberfest Letter Popups",
		pageLink: "./Art/jmt3559/index.html",
		imageLink: "https://media.giphy.com/media/RKSRPGiIsy1f3Ji3j1/giphy.gif",
		author: "Juan T.",
		githubLink: "https://github.com/jmtellez"
	},
	{
		artName: "Oscillation",
		pageLink: "./Art/Oscillation/index.html",
		imageLink: "./Art/Oscillation/oscillation.gif",
		author: "Nandhakumar",
		githubLink: "https://github.com/Nandhakumar7792"
	},
	{
		artName: "Letters flipUp",
		pageLink: "./Art/TerenceBiney/index.html",
		imageLink: "./Art/TerenceBiney/lettersanimate.gif",
		author: "Terence Biney",
		githubLink: "https://github.com/Tereflech17"
	},
	{
		artName: "Colors rectangle",
		pageLink: "./Art/beaps3/index.html",
		imageLink: "./Art/beaps3/colors-rectangle.gif",
		author: "beaps",
		githubLink: "https://github.com/beaps"
	},
	{
		artName: "Hinge",
		pageLink: "./Art/hereisfahad/index.html",
		imageLink: "./Art/hereisfahad/hinge.png",
		author: "Hereisfahad",
		githubLink: "https://github.com/hereisfahad"
	},
	{
		artName: "Animation",
		pageLink: "./Art/PaulBillings/animation.html",
		imageLink: "./Art/PaulBillings/animation.gif",
		author: "Paul Billings",
		githubLink: "https://github.com/paulbillings"
	},
<<<<<<< HEAD
  
    {
        artName: "Diminishing",
        pageLink: "./Art/Diminishing/index.html",
        imageLink: "./Art/Diminishing/diminishing.gif",
        author: "Nandhakumar",
        githubLink: "https://github.com/Nandhakumar7792"
      },
    {
        artName: "yin-yang",
        pageLink: "./Art/yin-yang/index.html",
        imageLink: "./Art/yin-yang/Halloween.gif",
        author: "Nandhakumar",
        githubLink: "https://github.com/Nandhakumar7792"
      },
    {
        artName: "eggJiggle",
        pageLink: "./Art/eggJiggle/index.html",
        imageLink: "./Art/eggJiggle/eggJiggle.gif",
        author: "Nandhakumar",
        githubLink: "https://github.com/Nandhakumar7792"
      },
  {
    artName: "NightSky",
    pageLink: "./Art/AndyS/index.html",
    imageLink: "./Art/AndyS/Capture.GIF",
    author: "AndyS",
    githubLink: "https://github.com/AndyS1988"
  },
  {
    artName: "Hungry",
    pageLink: "./Art/diegchav/index.html",
    imageLink: "./Art/diegchav/hungry.gif",
    author: "Diego Chz",
    githubLink: "https://github.com/diegchav"
  },
  {
    artName: "Hover Text Animation",
    pageLink: "./Art/AyoubIssaad2/index.html",
    imageLink: "./Art/AyoubIssaad2/hoverTextAnimation.gif",
    author: "AyoubIssaad",
    githubLink: "https://github.com/AyoubIssaad"
  },
  {
    artName: "Colorize",
    pageLink: "./Art/JimBratsos/colorize.html",
    imageLink: "./Art/JimBratsos/Colorize.gif",
    author: "Jim Bratsos",
    githubLink: "https://github.com/JimBratsos"
  },
  {
    artName: "Hacktober Spooktacular",
    pageLink: "Art/Elex/index.html",
    imageLink: ["./Art/Elex/hhs.gif"],
    author: "William Poisel (LordCobra)",
    githubLink: "https://github.com/epoisel"
  },
  {
    artName: "Circley",
    pageLink: "./Art/Tranjenny/indexjenny.html",
    imageLink: "./Art/Tranjenny/zerojenny.gif",
    author: "Tranjenny",
    githubLink: "https://github.com/Tranjenny"
  },
  {
    artName: "My Vietnam",
    pageLink: "./Art/nhbduy/index.html",
    imageLink: "./Art/nhbduy/my-vietnam.gif",
    author: "Hoang-Bao-Duy NGUYEN",
    githubLink: "https://github.com/nhbduy"
  },
  {
    artName: "Hactoberfest Bus",
    pageLink: "./Art/shahpranaf/index.html",
    imageLink: "./Art/shahpranaf/hacktoberfest_bus.gif",
    author: "Pranav Shah",
    githubLink: "https://github.com/shahpranaf"
  },
  {
    artName: "Hacktoberfest",
    pageLink: "./Art/robihid/index.html",
    imageLink: "./Art/robihid/hacktoberfest.png",
    author: "robihid",
    githubLink: "https://github.com/robihid"
  },
  {
    artName: "Hi there",
    pageLink: "./Art/Aki/index.html",
    imageLink: "./Art/Aki/giphy.gif",
    author: "Aki",
    githubLink: "https://github.com/akmalist"
  },
  {
    artName: "Hacktoberfest 2019!",
    pageLink: "./Art/RedSquirrrel/index.html",
    imageLink: "./Art/RedSquirrrel/index.html/animation.PNG",
    author: "RedSquirrrel",
    githubLink: "https://github.com/RedSquirrrel"
  },
  {
    artName: "Sliding text",
    pageLink: "./Art/Flattopz/index.html",
    imageLink: "./Art/Flattopz/SlidingText.gif",
    author: "Flattopz",
    githubLink: "https://github.com/hjpunzalan"
  },
  {
    artName: "Rainbow Color Changer",
    pageLink: "./Art/mmshr/index.html",
    imageLink: "./Art/mmshr/rainbow.gif",
    author: "mmosehauer",
    githubLink: "https://github.com/mmosehauer"
  },
  {
    artName: "World of Coding",
    pageLink: "./Art/tom_kn/coding.html",
    imageLink: "./Art/tom_kn/coding.gif",
    author: "Tamas Knisz",
    githubLink: "https://github.com/TamasKn"
  },
  {
    artName: "Initial Bounce",
    pageLink: "./Art/Juwana/initial.html",
    imageLink: "./Art/Juwana/InitialBounce.gif",
    author: "Juwana",
    githubLink: "https://github.com/JZerman2018"
  },
  {
    artName: "Atom",
    pageLink: "./Art/Teva/index.html",
    imageLink: "./Art/Teva/atom.gif",
    author: "Teva",
    githubLink: "https://github.com/TevaHenry"
  },
  {
    artName: "Be Awesome",
    pageLink: "./Art/TigerAsH/index.html",
    imageLink: "./Art/TigerAsH/be-awesome.jpg",
    author: "TigerAsH",
    githubLink: "https://github.com/TigerAsH94"
  },
  {
    artName: "Rainbow Colors",
    pageLink: "./Art/Sanjeev/index.html",
    imageLink: "./Art/Sanjeev/animation.gif",
    author: "Sanjeev Panday",
    githubLink: "https://github.com/Sanjeev-Panday"
  },
  {
    artName: "ZtM",
    pageLink: "./Art/thoyvo/index.html",
    imageLink: "./Art/thoyvo/ztm.gif",
    author: "Thoyvo",
    githubLink: "https://github.com/thoyvo"
  },
  {
    artName: "Fast Fishes",
    pageLink: "./Art/4ront/index.html",
    imageLink: "./Art/4ront/fishes.gif",
    author: "4rontender",
    githubLink: "https://github.com/RinatValiullov"
  },
  {
    artName: "Calm Ubuntu",
    pageLink: "./Art/schupat/index.html",
    imageLink: "./Art/schupat/preview.gif",
    author: "schupat",
    githubLink: "https://github.com/schupat"
  },
  {
    artName: "Solar System",
    pageLink: "./Art/DSandberg93/index.html",
    imageLink: "./Art/DSandberg93/SolarSystem.gif",
    author: "DSandberg93",
    githubLink: "https://github.com/DSandberg93"
  },
  {
    artName: "Boo",
    pageLink: "./Art/VerityB/index.html",
    imageLink: "./Art/VerityB/boo.gif",
    author: "VerityB",
    githubLink: "https://github.com/VerityB"
  },
  {
    artName: "Hacktoberfest Ghost",
    pageLink: "./Art/cTahirih/index.html",
    imageLink: "./Art/cTahirih/ghost.png",
    author: "cTahirih",
    githubLink: "https://github.com/cTahirih"
  },
  {
    artName: "Clock",
    pageLink: "./Art/Abdul/index.html",
    imageLink: "./Art/Abdul/Clock.png",
    author: "Abdul Rahman",
    githubLink: "https://github.com/abdulrahman118"
  },
  {
    artName: "Loading Cube",
    pageLink: "./Art/andrearizzello/index.html",
    imageLink: "./Art/andrearizzello/index.gif",
    author: "Andrea Rizzello",
    githubLink: "https://github.com/andrearizzello"
  },
  {
    artName: "Wall Dropping Logo",
    pageLink: "./Art/shivams136/index.html",
    imageLink: "./Art/shivams136/walldrop.gif",
    author: "Shivam Sharma",
    githubLink: "https://github.com/ShivamS136"
  },
  {
    artName: "Infinite Race",
    pageLink: "./Art/levermanx/index.html",
    imageLink: "./Art/levermanx/anim.gif",
    author: "Levermanx",
    githubLink: "https://github.com/levermanx"
  },
  {
    artName: "Hover to Rotate Text",
    pageLink: "./Art/faiz_hameed/index.html",
    imageLink: "./Art/faiz_hameed/hackto.gif",
    author: "Faiz Hameed",
    githubLink: "https://github.com/faizhameed"
  },
  {
    artName: "HalloHacktober Greeting!",
    pageLink: "./Art/lusalga/index.html",
    imageLink: "./Art/lusalga/lu.gif",
    author: "Lucieni A. Saldanha",
    githubLink: "https://github.com/lusalga/"
  },
  {
    artName: "Time goes by",
    pageLink: "./Art/WolfgangKreminger/index.html",
    imageLink: "./Art/WolfgangKreminger/showcase.gif",
    author: "Wolfgang Kreminger",
    githubLink: "https://github.com/r4pt0s"
  },
  {
    artName: "Bouncing Text!",
    pageLink: "./Art/AbdulsalamAbdulrahman/index.html",
    imageLink: "./Art/AbdulsalamAbdulrahman/Bouncingtxt.gif",
    author: "Abdulsalam Abdulrahman",
    githubLink: "https://github.com/AbdulsalamAbdulrahman/"
  },
  {
    artName: "Simple Phone Animation",
    pageLink: "./Art/Lala/index.html",
    imageLink: "./Art/Lala/phone.gif",
    author: "Olamide Aboyeji",
    githubLink: "https://github.com/aolamide"
  },
  {
    artName: "Synthwave Sunset",
    pageLink: "./Art/brunobolting/index.html",
    imageLink: "./Art/brunobolting/synthwave-sunset.gif",
    author: "Bruno Bolting",
    githubLink: "https://github.com/brunobolting/"
  },
  {
    artName: "Kawaii Penguin",
    pageLink: "./Art/Brienyll/index.html",
    imageLink: "./Art/Brienyll/kawaiiPenguin.gif",
    author: "Brienyll",
    githubLink: "https://github.com/brienyll/"
  },
  {
    artName: "Happy Halloween",
    pageLink: "./Art/MatthewS/index.html",
    imageLink: "./Art/MatthewS/Spider.gif",
    author: "MatthewS",
    githubLink: "https://github.com/matthewstoddart/"
  },
  {
    artName: "Fan Art",
    pageLink: "./Art/m-perez33/index.html",
    imageLink: "./Art/m-perez33/cylon.gif",
    author: "Marcos Perez",
    githubLink: "https://github.com/m-perez33/"
  },
  {
    artName: "Animating Pot",
    pageLink: "./Art/Somechandra/index.html",
    imageLink: "./Art/Somechandra/pot.gif",
    author: "Somechandra",
    githubLink: "https://github.com/somechandra"
  },
  {
    artName: "Circles Circling",
    pageLink: "./Art/pikktorr/index.html",
    imageLink: "./Art/pikktorr/circles.gif",
    author: "pikktorr",
    githubLink: "https://github.com/pikktorr"
  },
  {
    artName: "Glitchy Szn",
    pageLink: "./Art/premdav/index.html",
    imageLink: "./Art/premdav/screenshot.png",
    author: "premdav",
    githubLink: "https://github.com/premdav"
  },
  {
    artName: "ZeroToMastery",
    pageLink: "./Art/Vzneers/index.html",
    imageLink: "./Art/Vzneers/gifzeroloading.png",
    author: "TrinhMinhHieu",
    githubLink: "https://github.com/trinhminhhieu"
  },
  {
    artName: "Spacecraft-landing",
    pageLink: "./Art/DDuplinszki/index.html",
    imageLink: "./Art/DDuplinszki/Spacecraft-landing.gif",
    author: "DDuplinszki",
    githubLink: "https://github.com/DDuplinszki"
  },
  {
    artName: "Paw Prints",
    pageLink: "./Art/Tia/index.html",
    imageLink: "./Art/Tia/paw-prints.gif",
    author: "Tia Esguerra",
    githubLink: "https://github.com/msksfo"
  },
  {
    artName: "Hover-Scale",
    pageLink: "./Art/echowebid/index.html",
    imageLink: "./Art/echowebid/hover.gif",
    author: "echowebid",
    githubLink: "https://github.com/echowebid"
  },
  {
    artName: "mars",
    pageLink: "./Art/Courtney_Pure/index.html",
    imageLink: "./Art/Courtney_Pure/mars_screenshot.png",
    author: "Courtney Pure",
    githubLink: "https://github.com/courtneypure"
  },
  {
    artName: "Welcome HactoberFest",
    pageLink: "./Art/Dhaval/index.html",
    imageLink: "./Art/Dhaval/Welcome-Hacktoberfest.gif",
    author: "Dhaval Mehta",
    githubLink: "https://github.com/Dhaval1403"
  },
  {
    artName: "Aynonimation",
    pageLink: "./Art/Aynorica/aynorica.html",
    imageLink: "./Aynorica/Aynonimation.png",
    author: "aynorica",
    githubLink: "https://github.com/aynorica"
  },
  {
    artName: "sun-to-moon",
    pageLink: "./Art/haider/index.html",
    imageLink: "./Art/haider/sun-moon.gif",
    author: "Haider",
    githubLink: "https://github.com/hyderumer"
  },
  {
    artName: "Animatron",
    pageLink: "./Art/animatron/index.html",
    imageLink: "./Art/animatron/trance.gif",
    author: "Andrei",
    githubLink: "https://github.com/aneagoie"
  },
  {
    artName: "Loader Circle",
    pageLink: "./Art/beaps/index.html",
    imageLink: "./Art/beaps/loader-circle.gif",
    author: "beaps",
    githubLink: "https://github.com/beaps"
  },
  {
    artName: "Open Sourcerer",
    pageLink: "./Art/4rturd13/index.html",
    imageLink: "./Art/4rturd13/openSourcerer.gif",
    author: "4rturd13",
    githubLink: "https://github.com/4rturd13"
  },
  {
    artName: "Doors",
    pageLink: "./Art/pauliax/index.html",
    imageLink: "./Art/pauliax/doors.gif",
    author: "pauliax",
    githubLink: "https://github.com/pauliax"
  },
  {
    artName: "Loader Square",
    pageLink: "./Art/beaps2/square-loader.html",
    imageLink: "./Art/beaps2/square-loader.gif",
    author: "beaps",
    githubLink: "https://github.com/beaps"
  },
  {
    artName: "Running Text",
    pageLink: "./Art/DevinEkadeni/running-text.html",
    imageLink: "./Art/DevinEkadeni/running-text.gif",
    author: "Devin Ekadeni",
    githubLink: "https://github.com/devinekadeni"
  },
  {
    artName: "Mystical-Hacktoberfest",
    pageLink: "./Art/Wayne/index.html",
    imageLink: "./Art/Wayne/hacktoberfest - Google Chrome 09 Oct 2019 21_12_32.png",
    author: "Wayne Mac Mavis",
    githubLink: "https://github.com/WayneMacMavis"
  },
  {
    artName: "ZTM Logo Animation",
    pageLink: "./Art/bk987/index.html",
    imageLink: "./Art/bk987/preview.gif",
    author: "Bilal Khalid",
    githubLink: "https://github.com/bk987"
  },{
    artName: "Pong",
    pageLink: "./Art/Carls13/index.html",
    imageLink: "./Art/Carls13/pong.jpg",
    author: "Carlos Hernandez",
    githubLink: "https://github.com/Carls13"
  },
  {
    artName: "ZTM Reveal",
    pageLink: "./Art/bk987-2/index.html",
    imageLink: "./Art/bk987-2/preview.gif",
    author: "Bilal Khalid",
    githubLink: "https://github.com/bk987"
  },
  {
    artName: "ZTM Family Animation",
    pageLink: "./Art/sballgirl11/index.html",
    imageLink: "./Art/sballgirl11/ztm.gif",
    author: "Brittney Postma",
    githubLink: "https://github.com/sballgirl11"
  },
  {
    artName: "Phone Greetings",
    pageLink: "./Art/ann-dev/index.html",
    imageLink: "./Art/ann-dev/screenshot.png",
    author: "ann-dev",
    githubLink: "https://github.com/ann-dev"
  },
  {
        artName: "Triangle Slide",
        pageLink: "./Art/grieff/index.html",
        imageLink: "./Art/grieff/triangle-animation.gif",
        author: "Grieff",
        githubLink: "https://github.com/grieff"
    },
    {
      artName: "Calm",
      pageLink: "./Art/Tmax/index.html",
      imageLink: "./Art/Tmax/Choas.gif",
      author: "Tanesha",
      githubLink: "https://github.com/Mainemirror"
    },
  {

    artName: "Eyes",
    pageLink: "./Art/Ltheory/main.html",
    imageLink: "./Art/Ltheory/eyes.gif",
    author: "Ltheory",
    githubLink: "https://github.com/Ltheory"
  },
  {
    artName: "Jelly!",
    pageLink: "./Art/Pete331/index.html",
    imageLink: "./Art/Pete331/jelly.gif",
    author: "Pete331",
    githubLink: "https://github.com/Pete331"
  },
  {
    artName: "clock-animation",
    pageLink: "./Art/clock-animation/clock.html",
    imageLink: "./Art/clock-animation/clock.gif",
    author: "Alan sarluv",
    githubLink: "https://github.com/alansarluv"
  },
  {
    artName: "animated-birds",
    pageLink: "./Art/g-serban/animated-birds.html",
    imageLink: "./Art/g-serban/animated-birds.gif",
    author: "g-serban",
    githubLink: "https://github.com/g-serban"
	},
	{
	artName: "circle-become-square",
	pageLink: "./Art/chathura19/index.html",
	imageLink: "./Art/chathura19/chathura.gif",
	author: "Chathura Samarajeewa",
	githubLink: "https://github.com/ChathuraSam"
  },
  {
	artName: "like-animation",
	pageLink: "./Art/gibas79/like-animation.html",
	imageLink: "./Art/gibas79/like-animation.gif",
	author: "Gilberto Guimarães",
	githubLink: "https://github.com/gibas79"
  }
=======
	{
		artName: "Diminishing",
		pageLink: "./Art/Diminishing/index.html",
		imageLink: "./Art/Diminishing/diminishing.gif",
		author: "Nandhakumar",
		githubLink: "https://github.com/Nandhakumar7792"
	},
	{
		artName: "yin-yang",
		pageLink: "./Art/yin-yang/index.html",
		imageLink: "./Art/yin-yang/yin-yang.gif",
		author: "Nandhakumar",
		githubLink: "https://github.com/Nandhakumar7792"
	},
	{
		artName: "eggJiggle",
		pageLink: "./Art/eggJiggle/index.html",
		imageLink: "./Art/eggJiggle/eggJiggle.gif",
		author: "Nandhakumar",
		githubLink: "https://github.com/Nandhakumar7792"
	},
	{
		artName: "Aynonimation",
		pageLink: "./Art/Aynorica/aynorica.html",
		imageLink: "./Art/Aynorica/Aynonimation.png",
		author: "aynorica",
		githubLink: "https://github.com/aynorica"
	},
	{
		artName: "ZTM Family Animation",
		pageLink: "./Art/sballgirl11/index.html",
		imageLink: "./Art/sballgirl11/ztm.gif",
		author: "Brittney Postma",
		githubLink: "https://github.com/sballgirl11"
	},
	{
		artName: "Calm",
		pageLink: "./Art/TMax/index.html",
		imageLink: "./Art/TMax/Choas.gif",
		author: "Tanesha",
		githubLink: "https://github.com/Mainemirror"
	},
	{
		artName: "Eyes",
		pageLink: "./Art/Ltheory/main.html",
		imageLink: "./Art/Ltheory/eyes.gif",
		author: "Ltheory",
		githubLink: "https://github.com/Ltheory"
	},
	{
		artName: "Jelly!",
		pageLink: "./Art/Pete331/index.html",
		imageLink: "./Art/Pete331/jelly.png",
		author: "Pete331",
		githubLink: "https://github.com/Pete331"
	},
	{
		artName: "clock-animation",
		pageLink: "./Art/clock-animation/clock.html",
		imageLink: "./Art/clock-animation/clock.gif",
		author: "Alan sarluv",
		githubLink: "https://github.com/alansarluv"
	},
	{
		artName: "Slider",
		pageLink: "./Art/furqan/index.html",
		imageLink: "./Art/furqan/in.gif",
		author: "Furqan",
		githubLink: "https://github.com/furki911s"
	},
	{
		artName: "animated-birds",
		pageLink: "./Art/g-serban/animated-birds.html",
		imageLink: "./Art/g-serban/animated-birds.gif",
		author: "g-serban",
		githubLink: "https://github.com/g-serban"
	},
	{
		artName: "circle-become-square",
		pageLink: "./Art/chathura19/index.html",
		imageLink: "./Art/chathura19/chathura.gif",
		author: "Chathura Samarajeewa",
		githubLink: "https://github.com/ChathuraSam"
	},
	{
		artName: "page-flicker",
		pageLink: "./Art/neon-flights/page-flicker.html",
		imageLink: "./Art/neon-flights/page-flicker.gif",
		author: "neon-flights",
		githubLink: "https://github.com/neon-flights"
	},
	{
		artName: "Animate-Name",
		pageLink: "./Art/Natalina/index.html",
		imageLink: "./Art/Natalina/animatename.gif",
		author: "Natalina",
		githubLink: "https://github.com/Natalina13"
	},
	{
		artName: "Asteroids",
		pageLink: "./Art/hrafnkellbaldurs/index.html",
		imageLink: "./Art/hrafnkellbaldurs/asteroids.gif",
		author: "Hrafnkell Baldursson",
		githubLink: "https://github.com/hrafnkellbaldurs"
	},
	{
		artName: "Sliding-Paragraph",
		pageLink: "./Art/Prashant/index.html",
		imageLink: "./Art/Prashant/slidingparagraph.gif",
		author: "Prashant",
		githubLink: "https://github.com/Prashant2108"
	},
	{
		artName: "Rocket Ship",
		pageLink: "./Art/sdangoy/rocket-ship.html",
		imageLink: "./Art/sdangoy/Rocket-Ship-Animation.gif",
		author: "sdangoy",
		githubLink: "https://github.com/sdangoy"
	},
	{
		artName: "Spinner",
		pageLink: "./Art/Sayan/index.html",
		imageLink: "./Art/Sayan/spinner.gif",
		author: "ssayanm",
		githubLink: "https://github.com/ssayanm"
	},
	{
		artName: "swivel",
		pageLink: "./Art/tusharhanda/index.html",
		imageLink: "./Art/tusharhanda/gif.gif",
		author: "Tushar",
		githubLink: "https://github.com/tusharhanda"
	},
	{
		artName: "Hallows Eve",
		pageLink: "./Art/ShanClayton/hallowseve.html",
		imageLink: "./Art/ShanClayton/hallowhack.gif",
		author: "Shanaun Clayton",
		githubLink: "https://github.com/shanclayton"
	},
	{
		artName: "Contraption",
		pageLink: "./Art/Aravindh/contraption.html",
		imageLink: "./Art/Aravindh/contraption.gif",
		author: "Aravindh",
		githubLink: "https://github.com/Aravindh-SNR"
	},
	{
		artName: "Rings",
		pageLink: "./Art/Kuzmycz/rings.html",
		imageLink: "./Art/Kuzmycz/rings.gif",
		author: "Mark Kuzmycz",
		githubLink: "https://github.com/kuzmycz"
	},
	{
		artName: "Ghost",
		pageLink: "./Art/toserjude/index.html",
		imageLink: "./Art/toserjude/boo.JPG",
		author: "toserjude",
		githubLink: "https://github.com/toserjude"
	},
	{
		artName: 'Gradient circle',
		pageLink: './Art/brettl1991/index.html',
		imageLink: './Art/brettl1991/animation.png',
		author: 'Agnes Brettl',
		githubLink: 'https://github.com/brettl1991'
	},
	{
		artName: 'Spooktime',
		pageLink: './Art/AgneDJ/index.html',
		imageLink: './Art/AgneDJ/spooktime.gif',
		author: 'AgneDJ',
		githubLink: 'https://github.com/AgneDJ'
	},
	{
		artName: "Gradient circle",
		pageLink: "./Art/brettl1991/index.html",
		imageLink: "./Art/brettl1991/animation.png",
		author: "Agnes Brettl",
		githubLink: "https://github.com/brettl1991"
	},
	{
		artName: "Bill Cipher",
		pageLink: "./Art/vitoriapena/index.html",
		imageLink: "./Art/vitoriapena/bill_cipher.gif",
		author: "Vitória Mendes",
		githubLink: "https://github.com/vitoriapena"
	},
	{
		artName: "Dizzy",
		pageLink: "./Art/antinomy/index.html",
		imageLink: "./Art/antinomy/logo-spin.gif",
		author: "Antinomezco",
		githubLink: "https://github.com/antinomezco"
	},
	{
		artName: "bounce",
		pageLink: "./Art/bounce/index.html",
		imageLink: "./Art/bounce/bounce.gif",
		author: "leelacanlale",
		githubLink: "https://github.com/leelacanlale"
	},
	{
		artName: "Bubbles",
		pageLink: "./Art/bubbles/Bubbles.html",
		imageLink: "./Art/bubbles/buubles.png",
		author: "michal",
		githubLink: "https://github.com/michalAim"
	},
	{
		artName: "Bar Slide",
		pageLink: "./Art/MikeVedsted/index.html",
		imageLink: "./Art/MikeVedsted/barslide.png",
		author: "Mike Vedsted",
		githubLink: "https://github.com/MikeVedsted"
	},
	{
		artName: 'HacktoberFest-2019',
		pageLink: './Art/Atif/index.html',
		imageLink: './Art/Atif/HacktoberFest-19.gif',
		author: 'Atif Iqbal',
		githubLink: 'https://github.com/atif-dev'
	 },
    {
      artName: "Text Animation",
      pageLink: "./Art/Divya/index.html",
      imageLink: "./Art/Divya/screenshot.png",
      author: "Divya",
      githubLink: "https://github.com/DivyaPuri25"
    },
	 {
		 artName: "HacktoberFest-2019-Entry",
		 pageLink: "./Art/nunocpnp/index.html",
		 imageLink: "./Art/nunocpnp/sample_image.jpg",
		 author: "Nuno Pereira",
		 githubLink: "https://github.com/nunocpnp"
	 },
	{
		artName: 'HacktoberFest 2019',
		pageLink: './Art/AbdussamadYisau/index.html',
		imageLink: './Art/AbdussamadYisau/Screenshot.png',
		author: 'Abdussamad Yisau',
		githubLink: 'https://github.com/AbdussamadYisau'
	},
	{
		artName: 'squareMagic',
		pageLink: './Art/Rajnish-SquareMagic/index.html',
		imageLink: './Art/Rajnish-SquareMagic/squareMagic.png',
		author: 'Rajnish Kr Singh',
		githubLink: 'https://github.com/RajnishKrSingh'
	},
  {
		artName: 'Blinking Hacktober',
		pageLink: './Art/Atif2/index.html',
		imageLink: './Art/Blinking hacktober.gif',
		author: 'Atif Iqbal',
		githubLink: 'https://github.com/atif-dev'
  },
  {
    artName: "Robodance",
    pageLink: "./Art/robodance/index.html",
    imageLink: "./Art/robodance/robodance.gif",
    author: "Thomas",
    githubLink: "https://github.com/mahlqvist"
  },
	{
		artName: 'Sliding hacktober',
		pageLink: './Art/Atif3/index.html',
		imageLink: './Art/Atif3/sliding hacktober.gif',
		author: 'Atif Iqbal',
		githubLink: 'https://github.com/atif-dev'
	}
>>>>>>> 2631c0bf
];

// +--------------------------------------------------------------------------------+
// +                                                                                +
// +                  YOU DO NOT NEED TO CHANGE ANYTHING BELOW THIS                 +
// +                                                                                +
// +--------------------------------------------------------------------------------+

// Creates cards from the array above
// You don't need to modify this
let contents = [];
Shuffle(cards).forEach(c => {
	contents.push([
		`<li class="card">` +
		`<a href='${c.pageLink}'>` +
		`<img class="art-image" src='${c.imageLink}' alt='${c.artName}' />` +
		`</a>` +
		`<div class="flex-content">` +
		`<a href='${c.pageLink}'><h3 class="art-title">${c.artName}</h3></a>` +
		`<p class='author'><a href="${c.githubLink}" target="_blank"><i class="fab fa-github"></i> ${c.author}</a> </p>` +
		`</div>` +
		`</li>`
	]);
});

document.getElementById("cards").innerHTML = contents;

function Shuffle(o) {
	for (
		var j, x, i = o.length; i; j = parseInt(Math.random() * i), x = o[--i], o[i] = o[j], o[j] = x
	);
	return o;
}<|MERGE_RESOLUTION|>--- conflicted
+++ resolved
@@ -943,506 +943,6 @@
 		author: "Paul Billings",
 		githubLink: "https://github.com/paulbillings"
 	},
-<<<<<<< HEAD
-  
-    {
-        artName: "Diminishing",
-        pageLink: "./Art/Diminishing/index.html",
-        imageLink: "./Art/Diminishing/diminishing.gif",
-        author: "Nandhakumar",
-        githubLink: "https://github.com/Nandhakumar7792"
-      },
-    {
-        artName: "yin-yang",
-        pageLink: "./Art/yin-yang/index.html",
-        imageLink: "./Art/yin-yang/Halloween.gif",
-        author: "Nandhakumar",
-        githubLink: "https://github.com/Nandhakumar7792"
-      },
-    {
-        artName: "eggJiggle",
-        pageLink: "./Art/eggJiggle/index.html",
-        imageLink: "./Art/eggJiggle/eggJiggle.gif",
-        author: "Nandhakumar",
-        githubLink: "https://github.com/Nandhakumar7792"
-      },
-  {
-    artName: "NightSky",
-    pageLink: "./Art/AndyS/index.html",
-    imageLink: "./Art/AndyS/Capture.GIF",
-    author: "AndyS",
-    githubLink: "https://github.com/AndyS1988"
-  },
-  {
-    artName: "Hungry",
-    pageLink: "./Art/diegchav/index.html",
-    imageLink: "./Art/diegchav/hungry.gif",
-    author: "Diego Chz",
-    githubLink: "https://github.com/diegchav"
-  },
-  {
-    artName: "Hover Text Animation",
-    pageLink: "./Art/AyoubIssaad2/index.html",
-    imageLink: "./Art/AyoubIssaad2/hoverTextAnimation.gif",
-    author: "AyoubIssaad",
-    githubLink: "https://github.com/AyoubIssaad"
-  },
-  {
-    artName: "Colorize",
-    pageLink: "./Art/JimBratsos/colorize.html",
-    imageLink: "./Art/JimBratsos/Colorize.gif",
-    author: "Jim Bratsos",
-    githubLink: "https://github.com/JimBratsos"
-  },
-  {
-    artName: "Hacktober Spooktacular",
-    pageLink: "Art/Elex/index.html",
-    imageLink: ["./Art/Elex/hhs.gif"],
-    author: "William Poisel (LordCobra)",
-    githubLink: "https://github.com/epoisel"
-  },
-  {
-    artName: "Circley",
-    pageLink: "./Art/Tranjenny/indexjenny.html",
-    imageLink: "./Art/Tranjenny/zerojenny.gif",
-    author: "Tranjenny",
-    githubLink: "https://github.com/Tranjenny"
-  },
-  {
-    artName: "My Vietnam",
-    pageLink: "./Art/nhbduy/index.html",
-    imageLink: "./Art/nhbduy/my-vietnam.gif",
-    author: "Hoang-Bao-Duy NGUYEN",
-    githubLink: "https://github.com/nhbduy"
-  },
-  {
-    artName: "Hactoberfest Bus",
-    pageLink: "./Art/shahpranaf/index.html",
-    imageLink: "./Art/shahpranaf/hacktoberfest_bus.gif",
-    author: "Pranav Shah",
-    githubLink: "https://github.com/shahpranaf"
-  },
-  {
-    artName: "Hacktoberfest",
-    pageLink: "./Art/robihid/index.html",
-    imageLink: "./Art/robihid/hacktoberfest.png",
-    author: "robihid",
-    githubLink: "https://github.com/robihid"
-  },
-  {
-    artName: "Hi there",
-    pageLink: "./Art/Aki/index.html",
-    imageLink: "./Art/Aki/giphy.gif",
-    author: "Aki",
-    githubLink: "https://github.com/akmalist"
-  },
-  {
-    artName: "Hacktoberfest 2019!",
-    pageLink: "./Art/RedSquirrrel/index.html",
-    imageLink: "./Art/RedSquirrrel/index.html/animation.PNG",
-    author: "RedSquirrrel",
-    githubLink: "https://github.com/RedSquirrrel"
-  },
-  {
-    artName: "Sliding text",
-    pageLink: "./Art/Flattopz/index.html",
-    imageLink: "./Art/Flattopz/SlidingText.gif",
-    author: "Flattopz",
-    githubLink: "https://github.com/hjpunzalan"
-  },
-  {
-    artName: "Rainbow Color Changer",
-    pageLink: "./Art/mmshr/index.html",
-    imageLink: "./Art/mmshr/rainbow.gif",
-    author: "mmosehauer",
-    githubLink: "https://github.com/mmosehauer"
-  },
-  {
-    artName: "World of Coding",
-    pageLink: "./Art/tom_kn/coding.html",
-    imageLink: "./Art/tom_kn/coding.gif",
-    author: "Tamas Knisz",
-    githubLink: "https://github.com/TamasKn"
-  },
-  {
-    artName: "Initial Bounce",
-    pageLink: "./Art/Juwana/initial.html",
-    imageLink: "./Art/Juwana/InitialBounce.gif",
-    author: "Juwana",
-    githubLink: "https://github.com/JZerman2018"
-  },
-  {
-    artName: "Atom",
-    pageLink: "./Art/Teva/index.html",
-    imageLink: "./Art/Teva/atom.gif",
-    author: "Teva",
-    githubLink: "https://github.com/TevaHenry"
-  },
-  {
-    artName: "Be Awesome",
-    pageLink: "./Art/TigerAsH/index.html",
-    imageLink: "./Art/TigerAsH/be-awesome.jpg",
-    author: "TigerAsH",
-    githubLink: "https://github.com/TigerAsH94"
-  },
-  {
-    artName: "Rainbow Colors",
-    pageLink: "./Art/Sanjeev/index.html",
-    imageLink: "./Art/Sanjeev/animation.gif",
-    author: "Sanjeev Panday",
-    githubLink: "https://github.com/Sanjeev-Panday"
-  },
-  {
-    artName: "ZtM",
-    pageLink: "./Art/thoyvo/index.html",
-    imageLink: "./Art/thoyvo/ztm.gif",
-    author: "Thoyvo",
-    githubLink: "https://github.com/thoyvo"
-  },
-  {
-    artName: "Fast Fishes",
-    pageLink: "./Art/4ront/index.html",
-    imageLink: "./Art/4ront/fishes.gif",
-    author: "4rontender",
-    githubLink: "https://github.com/RinatValiullov"
-  },
-  {
-    artName: "Calm Ubuntu",
-    pageLink: "./Art/schupat/index.html",
-    imageLink: "./Art/schupat/preview.gif",
-    author: "schupat",
-    githubLink: "https://github.com/schupat"
-  },
-  {
-    artName: "Solar System",
-    pageLink: "./Art/DSandberg93/index.html",
-    imageLink: "./Art/DSandberg93/SolarSystem.gif",
-    author: "DSandberg93",
-    githubLink: "https://github.com/DSandberg93"
-  },
-  {
-    artName: "Boo",
-    pageLink: "./Art/VerityB/index.html",
-    imageLink: "./Art/VerityB/boo.gif",
-    author: "VerityB",
-    githubLink: "https://github.com/VerityB"
-  },
-  {
-    artName: "Hacktoberfest Ghost",
-    pageLink: "./Art/cTahirih/index.html",
-    imageLink: "./Art/cTahirih/ghost.png",
-    author: "cTahirih",
-    githubLink: "https://github.com/cTahirih"
-  },
-  {
-    artName: "Clock",
-    pageLink: "./Art/Abdul/index.html",
-    imageLink: "./Art/Abdul/Clock.png",
-    author: "Abdul Rahman",
-    githubLink: "https://github.com/abdulrahman118"
-  },
-  {
-    artName: "Loading Cube",
-    pageLink: "./Art/andrearizzello/index.html",
-    imageLink: "./Art/andrearizzello/index.gif",
-    author: "Andrea Rizzello",
-    githubLink: "https://github.com/andrearizzello"
-  },
-  {
-    artName: "Wall Dropping Logo",
-    pageLink: "./Art/shivams136/index.html",
-    imageLink: "./Art/shivams136/walldrop.gif",
-    author: "Shivam Sharma",
-    githubLink: "https://github.com/ShivamS136"
-  },
-  {
-    artName: "Infinite Race",
-    pageLink: "./Art/levermanx/index.html",
-    imageLink: "./Art/levermanx/anim.gif",
-    author: "Levermanx",
-    githubLink: "https://github.com/levermanx"
-  },
-  {
-    artName: "Hover to Rotate Text",
-    pageLink: "./Art/faiz_hameed/index.html",
-    imageLink: "./Art/faiz_hameed/hackto.gif",
-    author: "Faiz Hameed",
-    githubLink: "https://github.com/faizhameed"
-  },
-  {
-    artName: "HalloHacktober Greeting!",
-    pageLink: "./Art/lusalga/index.html",
-    imageLink: "./Art/lusalga/lu.gif",
-    author: "Lucieni A. Saldanha",
-    githubLink: "https://github.com/lusalga/"
-  },
-  {
-    artName: "Time goes by",
-    pageLink: "./Art/WolfgangKreminger/index.html",
-    imageLink: "./Art/WolfgangKreminger/showcase.gif",
-    author: "Wolfgang Kreminger",
-    githubLink: "https://github.com/r4pt0s"
-  },
-  {
-    artName: "Bouncing Text!",
-    pageLink: "./Art/AbdulsalamAbdulrahman/index.html",
-    imageLink: "./Art/AbdulsalamAbdulrahman/Bouncingtxt.gif",
-    author: "Abdulsalam Abdulrahman",
-    githubLink: "https://github.com/AbdulsalamAbdulrahman/"
-  },
-  {
-    artName: "Simple Phone Animation",
-    pageLink: "./Art/Lala/index.html",
-    imageLink: "./Art/Lala/phone.gif",
-    author: "Olamide Aboyeji",
-    githubLink: "https://github.com/aolamide"
-  },
-  {
-    artName: "Synthwave Sunset",
-    pageLink: "./Art/brunobolting/index.html",
-    imageLink: "./Art/brunobolting/synthwave-sunset.gif",
-    author: "Bruno Bolting",
-    githubLink: "https://github.com/brunobolting/"
-  },
-  {
-    artName: "Kawaii Penguin",
-    pageLink: "./Art/Brienyll/index.html",
-    imageLink: "./Art/Brienyll/kawaiiPenguin.gif",
-    author: "Brienyll",
-    githubLink: "https://github.com/brienyll/"
-  },
-  {
-    artName: "Happy Halloween",
-    pageLink: "./Art/MatthewS/index.html",
-    imageLink: "./Art/MatthewS/Spider.gif",
-    author: "MatthewS",
-    githubLink: "https://github.com/matthewstoddart/"
-  },
-  {
-    artName: "Fan Art",
-    pageLink: "./Art/m-perez33/index.html",
-    imageLink: "./Art/m-perez33/cylon.gif",
-    author: "Marcos Perez",
-    githubLink: "https://github.com/m-perez33/"
-  },
-  {
-    artName: "Animating Pot",
-    pageLink: "./Art/Somechandra/index.html",
-    imageLink: "./Art/Somechandra/pot.gif",
-    author: "Somechandra",
-    githubLink: "https://github.com/somechandra"
-  },
-  {
-    artName: "Circles Circling",
-    pageLink: "./Art/pikktorr/index.html",
-    imageLink: "./Art/pikktorr/circles.gif",
-    author: "pikktorr",
-    githubLink: "https://github.com/pikktorr"
-  },
-  {
-    artName: "Glitchy Szn",
-    pageLink: "./Art/premdav/index.html",
-    imageLink: "./Art/premdav/screenshot.png",
-    author: "premdav",
-    githubLink: "https://github.com/premdav"
-  },
-  {
-    artName: "ZeroToMastery",
-    pageLink: "./Art/Vzneers/index.html",
-    imageLink: "./Art/Vzneers/gifzeroloading.png",
-    author: "TrinhMinhHieu",
-    githubLink: "https://github.com/trinhminhhieu"
-  },
-  {
-    artName: "Spacecraft-landing",
-    pageLink: "./Art/DDuplinszki/index.html",
-    imageLink: "./Art/DDuplinszki/Spacecraft-landing.gif",
-    author: "DDuplinszki",
-    githubLink: "https://github.com/DDuplinszki"
-  },
-  {
-    artName: "Paw Prints",
-    pageLink: "./Art/Tia/index.html",
-    imageLink: "./Art/Tia/paw-prints.gif",
-    author: "Tia Esguerra",
-    githubLink: "https://github.com/msksfo"
-  },
-  {
-    artName: "Hover-Scale",
-    pageLink: "./Art/echowebid/index.html",
-    imageLink: "./Art/echowebid/hover.gif",
-    author: "echowebid",
-    githubLink: "https://github.com/echowebid"
-  },
-  {
-    artName: "mars",
-    pageLink: "./Art/Courtney_Pure/index.html",
-    imageLink: "./Art/Courtney_Pure/mars_screenshot.png",
-    author: "Courtney Pure",
-    githubLink: "https://github.com/courtneypure"
-  },
-  {
-    artName: "Welcome HactoberFest",
-    pageLink: "./Art/Dhaval/index.html",
-    imageLink: "./Art/Dhaval/Welcome-Hacktoberfest.gif",
-    author: "Dhaval Mehta",
-    githubLink: "https://github.com/Dhaval1403"
-  },
-  {
-    artName: "Aynonimation",
-    pageLink: "./Art/Aynorica/aynorica.html",
-    imageLink: "./Aynorica/Aynonimation.png",
-    author: "aynorica",
-    githubLink: "https://github.com/aynorica"
-  },
-  {
-    artName: "sun-to-moon",
-    pageLink: "./Art/haider/index.html",
-    imageLink: "./Art/haider/sun-moon.gif",
-    author: "Haider",
-    githubLink: "https://github.com/hyderumer"
-  },
-  {
-    artName: "Animatron",
-    pageLink: "./Art/animatron/index.html",
-    imageLink: "./Art/animatron/trance.gif",
-    author: "Andrei",
-    githubLink: "https://github.com/aneagoie"
-  },
-  {
-    artName: "Loader Circle",
-    pageLink: "./Art/beaps/index.html",
-    imageLink: "./Art/beaps/loader-circle.gif",
-    author: "beaps",
-    githubLink: "https://github.com/beaps"
-  },
-  {
-    artName: "Open Sourcerer",
-    pageLink: "./Art/4rturd13/index.html",
-    imageLink: "./Art/4rturd13/openSourcerer.gif",
-    author: "4rturd13",
-    githubLink: "https://github.com/4rturd13"
-  },
-  {
-    artName: "Doors",
-    pageLink: "./Art/pauliax/index.html",
-    imageLink: "./Art/pauliax/doors.gif",
-    author: "pauliax",
-    githubLink: "https://github.com/pauliax"
-  },
-  {
-    artName: "Loader Square",
-    pageLink: "./Art/beaps2/square-loader.html",
-    imageLink: "./Art/beaps2/square-loader.gif",
-    author: "beaps",
-    githubLink: "https://github.com/beaps"
-  },
-  {
-    artName: "Running Text",
-    pageLink: "./Art/DevinEkadeni/running-text.html",
-    imageLink: "./Art/DevinEkadeni/running-text.gif",
-    author: "Devin Ekadeni",
-    githubLink: "https://github.com/devinekadeni"
-  },
-  {
-    artName: "Mystical-Hacktoberfest",
-    pageLink: "./Art/Wayne/index.html",
-    imageLink: "./Art/Wayne/hacktoberfest - Google Chrome 09 Oct 2019 21_12_32.png",
-    author: "Wayne Mac Mavis",
-    githubLink: "https://github.com/WayneMacMavis"
-  },
-  {
-    artName: "ZTM Logo Animation",
-    pageLink: "./Art/bk987/index.html",
-    imageLink: "./Art/bk987/preview.gif",
-    author: "Bilal Khalid",
-    githubLink: "https://github.com/bk987"
-  },{
-    artName: "Pong",
-    pageLink: "./Art/Carls13/index.html",
-    imageLink: "./Art/Carls13/pong.jpg",
-    author: "Carlos Hernandez",
-    githubLink: "https://github.com/Carls13"
-  },
-  {
-    artName: "ZTM Reveal",
-    pageLink: "./Art/bk987-2/index.html",
-    imageLink: "./Art/bk987-2/preview.gif",
-    author: "Bilal Khalid",
-    githubLink: "https://github.com/bk987"
-  },
-  {
-    artName: "ZTM Family Animation",
-    pageLink: "./Art/sballgirl11/index.html",
-    imageLink: "./Art/sballgirl11/ztm.gif",
-    author: "Brittney Postma",
-    githubLink: "https://github.com/sballgirl11"
-  },
-  {
-    artName: "Phone Greetings",
-    pageLink: "./Art/ann-dev/index.html",
-    imageLink: "./Art/ann-dev/screenshot.png",
-    author: "ann-dev",
-    githubLink: "https://github.com/ann-dev"
-  },
-  {
-        artName: "Triangle Slide",
-        pageLink: "./Art/grieff/index.html",
-        imageLink: "./Art/grieff/triangle-animation.gif",
-        author: "Grieff",
-        githubLink: "https://github.com/grieff"
-    },
-    {
-      artName: "Calm",
-      pageLink: "./Art/Tmax/index.html",
-      imageLink: "./Art/Tmax/Choas.gif",
-      author: "Tanesha",
-      githubLink: "https://github.com/Mainemirror"
-    },
-  {
-
-    artName: "Eyes",
-    pageLink: "./Art/Ltheory/main.html",
-    imageLink: "./Art/Ltheory/eyes.gif",
-    author: "Ltheory",
-    githubLink: "https://github.com/Ltheory"
-  },
-  {
-    artName: "Jelly!",
-    pageLink: "./Art/Pete331/index.html",
-    imageLink: "./Art/Pete331/jelly.gif",
-    author: "Pete331",
-    githubLink: "https://github.com/Pete331"
-  },
-  {
-    artName: "clock-animation",
-    pageLink: "./Art/clock-animation/clock.html",
-    imageLink: "./Art/clock-animation/clock.gif",
-    author: "Alan sarluv",
-    githubLink: "https://github.com/alansarluv"
-  },
-  {
-    artName: "animated-birds",
-    pageLink: "./Art/g-serban/animated-birds.html",
-    imageLink: "./Art/g-serban/animated-birds.gif",
-    author: "g-serban",
-    githubLink: "https://github.com/g-serban"
-	},
-	{
-	artName: "circle-become-square",
-	pageLink: "./Art/chathura19/index.html",
-	imageLink: "./Art/chathura19/chathura.gif",
-	author: "Chathura Samarajeewa",
-	githubLink: "https://github.com/ChathuraSam"
-  },
-  {
-	artName: "like-animation",
-	pageLink: "./Art/gibas79/like-animation.html",
-	imageLink: "./Art/gibas79/like-animation.gif",
-	author: "Gilberto Guimarães",
-	githubLink: "https://github.com/gibas79"
-  }
-=======
 	{
 		artName: "Diminishing",
 		pageLink: "./Art/Diminishing/index.html",
@@ -1715,8 +1215,14 @@
 		imageLink: './Art/Atif3/sliding hacktober.gif',
 		author: 'Atif Iqbal',
 		githubLink: 'https://github.com/atif-dev'
-	}
->>>>>>> 2631c0bf
+	},
+  {
+	artName: "like-animation",
+	pageLink: "./Art/gibas79/like-animation.html",
+	imageLink: "./Art/gibas79/like-animation.gif",
+	author: "Gilberto Guimarães",
+	githubLink: "https://github.com/gibas79"
+  }
 ];
 
 // +--------------------------------------------------------------------------------+
