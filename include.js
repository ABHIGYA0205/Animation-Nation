--- conflicted
+++ resolved
@@ -5093,13 +5093,15 @@
     githubLink: 'https://github.com/yunjoanyu'
   },
   {
-<<<<<<< HEAD
+
     artName: 'Animazing',
     pageLink: './Art/Animazing/skew.html',
     imageLink: './Art/Animazing/cropgif.gif',
     author: 'Arfel Ray',
     githubLink: 'https://github.com/arfelrayarriola'
-=======
+  },
+  {
+
     artName: 'ReactLogoAnimation',
     pageLink: './Art/sanketanimation/index.html',
     imageLink: './Art/sanketanimation/triangle.gif',
@@ -5159,7 +5161,7 @@
     imageLink: './Art/SohaibAnimation/animatedcircle.gif',
     author: 'Sohaib',
     githubLink: 'https://github.com/SohaibAfani'
->>>>>>> 4cac49bb
+
   }
 ];
 
