--- conflicted
+++ resolved
@@ -6080,13 +6080,12 @@
     githubLink: 'https://github.com/vanessavun'
   },
   {
-<<<<<<< HEAD
     artName: 'Color Palette with Pure CSS Animation',
     pageLink: './Art/color-palette-with-pure-css-animation/dist/index.html',
     imageLink: './Art/color-palette-with-pure-css-animation/animation.gif',
     author: 'julien muke',
     githubLink: 'https://github.com/julien-muke'
-=======
+},{
     artName: "That's rotating!!",
     pageLink: './Art/Rotating/index.html',
     imageLink: './Art/Rotating/Rotation.gif',
@@ -6162,8 +6161,6 @@
     imageLink: './Art/GeminiSpace/space.gif',
     author: 'Saviour',
     githubLink: 'https://github.com/GeminiSpace'
-
->>>>>>> 58ad9295
   }
 
 ];
