--- conflicted
+++ resolved
@@ -1,27 +1,12 @@
 let cards = [
-<<<<<<< HEAD
-<<<<<<< master
     //  Add your card in this section
-    {
-      artName: "Triangle",
-      pageLink: "./Art/Joy/triangle.html",
-      imageLink: "./Art/Joy/triangle.gif",
-      author: "Joy",
-      githubLink: "https://github.com/royranger"
-    }
-=======
-  //  Add your card in this section
    {
       artName: "SquarPy",
       pageLink: "./Art/Utkarsh/index.html",
       imageLink: "./Art/Utkarsh/hack.gif",
       author: "utkarsh",
       githubLink: "https://github.com/Utkarsh2604"
-    },
-  
-=======
-  //  Add your card in this section
->>>>>>> 2b0bcbb6
+  },
   {
     artName: "Circle",
     pageLink: "./Art/Oliver/art-oliver.html",
@@ -43,10 +28,6 @@
     author: "Joy",
     githubLink: "https://github.com/royranger"
   }
-<<<<<<< HEAD
->>>>>>> master
-=======
->>>>>>> 2b0bcbb6
 ];
 
 // +--------------------------------------------------------------------------------+
