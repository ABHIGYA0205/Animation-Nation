let cards = [{
		artName: "ZTM Animation",
		pageLink: "./Art/EricPuskas/index.html",
		imageLink: "./Art/EricPuskas/index.gif",
		author: "Eric Puskas",
		githubLink: "https://github.com/EricPuskas"
	},
	{
		artName: "Christmas Lights",
		pageLink: "./Art/Futuregit/index.html",
		imageLink: "./Art/Futuregit/Christmas-Lights.gif",
		author: "Futuregit",
		githubLink: "https://github.com/Futuregit"
	},
	{
		artName: "Spooktober Hacktoberfest",
		pageLink: "./Art/FredAmartey/index.html",
		imageLink: "./Art/FredAmartey/thumbnaill.gif",
		author: "Fred Amartey",
		githubLink: "https://github.com/FredAmartey"
	},
	{
		artName: "Star Wars?",
		pageLink: "./Art/henryvalbuena/index.html",
		imageLink: "./Art/henryvalbuena/index.gif",
		author: "Henry Valbuena",
		githubLink: "https://github.com/henryvalbuena"
	},
	{
		artName: "The Ripple",
		pageLink: "./Art/Anmol2/index.html",
		imageLink: "./Art/Anmol2/ripple.png",
		author: "Anmol",
		githubLink: "https://github.com/Anmol270900"
	},
	{
		artName: "Rainbow loader",
		pageLink: "./Art/ka-hn/rainbow.html",
		imageLink: "./Art/ka-hn/rainbow.gif",
		author: "Karim Hussain",
		githubLink: "https://github.com/ka-hn"
	},
	{
		artName: "Action Cam",
		pageLink: "./Art/Donovan/index.html",
		imageLink: "./Art/Donovan/pureCSS-animation.gif",
		author: "Donovan Hunter",
		githubLink: "https://github.com/dhdcode"
	},
	{
		artName: "The Sun",
		pageLink: "./Art/Anmol/index.html",
		imageLink: "./Art/Anmol/sun.png",
		author: "Anmol",
		githubLink: "https://github.com/Anmol270900"
	},
	{
		artName: "Flashing Pumpkin",
		pageLink: "./Art/KatrinaRose14/index.html",
		imageLink: "./Art/KatrinaRose14/FlashingPumpkin.gif",
		author: "Katrina Yates",
		githubLink: "https://github.com/KatrinaRose14"
	},
	{
		artName: "Flipbox",
		pageLink: "./Art/Prasheel/index.html",
		imageLink: "./Art/Prasheel/flip.gif",
		author: "Prasheel Soni",
		githubLink: "https://github.com/ps011"
	},
	{
		artName: "2019 Wave",
		pageLink: "./Art/chris-aqui/index.html",
		imageLink: "./Art/chris-aqui/2019-jump.gif",
		author: "Christine Aqui",
		githubLink: "https://github.com/christine-aqui"
	},
	{
		artName: "Hover Button Animation",
		pageLink: "./Art/Vipul/hover.html",
		imageLink: "./Art/Vipul/Screenshot2.png",
		author: "Vipul",
		githubLink: "https://github.com/vipuljain08"
	},
	{
		artName: "Start From Zero",
		pageLink: "./Art/Robihdy/index.html",
		imageLink: "./Art/Robihdy/start-from-zero.png",
		author: "Robihdy",
		githubLink: "https://github.com/Robihdy"
	},
	{
		artName: "Local Host metaphor",
		pageLink: "./Art/Prateek/index.html",
		imageLink: "./Art/Prateek/localhost.png",
		author: "Prateek",
		githubLink: "https://github.com/prateekpatrick"
	},
	{
		artName: "Sliding Lines",
		pageLink: "./Art/erics0n/sliding-lines/index.html",
		imageLink: "./Art/erics0n/sliding-lines/image.gif",
		author: "erics0n",
		githubLink: "https://github.com/erics0n"
	},
	{
		artName: "Triangle",
		pageLink: "./Art/Joy/triangle/triangle.html",
		imageLink: "./Art/Joy/triangle/triangle.gif",
		author: "Joy",
		githubLink: "https://github.com/royranger"
	},
	{
		artName: "Cube",
		pageLink: "./Art/Joy/cube/cube.html",
		imageLink: "./Art/Joy/cube/cube.gif",
		author: "Joy",
		githubLink: "https://github.com/royranger"
	},
	{
		artName: "Burger Menu",
		pageLink: "./Art/mctrl/burger.html",
		imageLink: "./Art/mctrl/burger.gif",
		author: "Martina",
		githubLink: "https://github.com/mctrl"
	},
	{
		artName: "Square Loader",
		pageLink: "./Art/Hemant/index.html",
		imageLink: "./Art/Hemant/loader.gif",
		author: "Hemant Garg",
		githubLink: "https://github.com/hemant-garg"
	},
	{
		artName: "wake up, neo...",
		pageLink: "./Art/samirjouni/TributeToTheMatrix.html",
		imageLink: "./Art/samirjouni/sample.gif",
		author: "Samir Jouni",
		githubLink: "https://github.com/samirjouni"
	},
	{
		artName: "Tribute To COD4MW",
		pageLink: "./Art/samirjouni2/index.html",
		imageLink: "./Art/samirjouni2/sample.gif",
		author: "Samir Jouni",
		githubLink: "https://github.com/samirjouni"
	},
	{
		artName: "Planet",
		pageLink: "./Art/ArthurDoom/planet.html",
		imageLink: "./Art/ArthurDoom/planet.gif",
		author: "ArthurDoom",
		githubLink: "https://github.com/ArthurDoom"
	},
	{
		artName: "SquarPy",
		pageLink: "./Art/Utkarsh/index.html",
		imageLink: "./Art/Utkarsh/hack.gif",
		author: "utkarsh",
		githubLink: "https://github.com/Utkarsh2604"
	},
	{
		artName: "Circle",
		pageLink: "./Art/Oliver/Circle.html",
		imageLink: "./Art/Oliver/circle.gif",
		author: "Oliver",
		githubLink: "https://github.com/oliver-gomes"
	},
	{
		artName: "Ellipse Loader",
		pageLink: "./Art/VaibhavKhulbe/EllipseLoader.html",
		imageLink: "./Art/VaibhavKhulbe/ellipseLoader.gif",
		author: "Vaibhav Khulbe",
		githubLink: "https://github.com/Kvaibhav01"
	},
	{
		artName: "Simple Loader",
		pageLink: "./Art/soumsps/simpleload.html",
		imageLink: "./Art/soumsps/sample.gif",
		author: "Soumendu Sinha",
		githubLink: "https://github.com/soumsps"
	},
	{
		artName: "Rollodex",
		pageLink: "./Art/Shruti/rolling.html",
		imageLink: "./Art/Shruti/rolling.gif",
		author: "Shruti",
		githubLink: "https://github.com/shruti49"
	},
	{
		artName: "Cute Cat",
		pageLink: "./Art/Alghi/cat.html",
		imageLink: "./Art/Alghi/cat.gif",
		author: "Alghi",
		githubLink: "https://github.com/darklordace"
	},
	{
		artName: "ZtM Text",
		pageLink: "./Art/Di4iMoRtAl/ZtM_text_animation.html",
		imageLink: "./Art/Di4iMoRtAl/ZtM_animation.gif",
		author: "Di4iMoRtAl",
		githubLink: "https://github.com/dppeykov"
	},
	{
		artName: "Circles",
		pageLink: "./Art/Bhuvana/circles.html",
		imageLink: "./Art/Bhuvana/circles.gif",
		author: "Bhuvana",
		githubLink: "https://github.com/bhuvana-guna"
	},
	{
		artName: "Bird",
		pageLink: "./Art/Bhuvana/bird.html",
		imageLink: "./Art/Bhuvana/bird.gif",
		author: "Bhuvana",
		githubLink: "https://github.com/bhuvana-guna"
	},
	{
		artName: "Loader",
		pageLink: "./Art/Bhuvana/loader.html",
		imageLink: "./Art/Bhuvana/loader.gif",
		author: "Bhuvana",
		githubLink: "https://github.com/bhuvana-guna"
	},
	{
		artName: "Simple blinking loading circles",
		pageLink: "./Art/Rahul/index.html",
		imageLink: "./Art/Rahul/loading.gif",
		author: "Rahul",
		githubLink: "https://github.com/kohli6010"
	},
	{
		artName: "Css Pulse",
		pageLink: "./Art/Aszmel/pulse.html",
		imageLink: "./Art/Aszmel/css_pulse.gif",
		author: "Aszmel",
		githubLink: "https://github.com/Aszmel"
	},
	{
		artName: "Circle Bounce",
		pageLink: "./Art/Edmund/index.html",
		imageLink: "./Art/Edmund/circle-bounce.gif",
		author: "Edmund",
		githubLink: "https://github.com/edmund1645"
	},
	{
		artName: "Heart Beating",
		pageLink: "./Art/Regem/index.html",
		imageLink: "./Art/Regem/heart.jpg",
		author: "Regem",
		githubLink: "https://github.com/GemzBond"
	},
	{
		artName: "Fading Circles",
		pageLink: "./Art/Ankit/fadeCircle.html",
		imageLink: "./Art/Ankit/fadeCircles.png",
		author: "Ankit Srivastava",
		githubLink: "https://github.com/a18nov"
	},
	{
		artName: "Hacktoberfest 2019",
		pageLink: "./Art/jpk3lly/animation.html",
		imageLink: "./Art/jpk3lly/JPs_Animation_GIF.gif",
		author: "jpk3lly",
		githubLink: "https://github.com/jpk3lly"
	},
	{
		artName: "Name Rotator",
		pageLink: "./Art/Meet/name.html",
		imageLink: "./Art/Meet/name.gif",
		author: "Meet",
		githubLink: "https://github.com/Meet1103"
	},
	{
		artName: "Ball Rotator",
		pageLink: "./Art/Bibekpreet/index.html",
		imageLink: "./Art/Bibekpreet/ball.gif",
		author: "Bibekpreet",
		githubLink: "https://github.com/bibekpreet99"
	},
	{
		artName: "ephiphany",
		pageLink: "./Art/OctavianIlies/index.html",
		imageLink: "./Art/OctavianIlies/ephiphany.gif",
		author: "OctavianIlies",
		githubLink: "https://github.com/OctavianIlies"
	},
	{
		artName: "Loading",
		pageLink: "./Art/jh1992jh/loading.html",
		imageLink: "./Art/jh1992jh/loading.gif",
		author: "jh1992jh",
		githubLink: "https://github.com/jh1992jh"
	},
	{
		artName: "ZTM Colors",
		pageLink: "./Art/Godnon/index.html",
		imageLink: "./Art/Godnon/ZTMcAnim.gif",
		author: "Godnon",
		githubLink: "https://github.com/godnondsilva"
	},
	{
		artName: "Hover Effect",
		pageLink: "./Art/Shubhankar/index.html",
		imageLink: "./Art/Shubhankar/hackoctober.gif",
		author: "Shubhankar",
		githubLink: "https://github.com/shubhdwiv12"
	},
	{
		artName: "Bouncing Fading Circles",
		pageLink: "./Art/AyoubIssaad/index.html",
		imageLink: "./Art/AyoubIssaad/BouncingFadingCircles.gif",
		author: "AyoubIssaad",
		githubLink: "https://github.com/AyoubIssaad"
	},
	{
		artName: "5 balls preloader",
		pageLink: "./Art/Nnaji-Victor/index.html",
		imageLink: "./Art/Nnaji-Victor/5_balls.gif",
		author: "Nnaji Victor",
		githubLink: "https://github.com/Nnaji-Victor"
	},
	{
		artName: "ZTM Bouncer",
		pageLink: "./Art/Josia/bouncer.html",
		imageLink: "./Art/Josia/ztmbouncer.gif",
		author: "Josia Rodriguez",
		githubLink: "https://github.com/josiarod"
	},
	{
		artName: "Hacktober loading animation",
		pageLink: "./Art/mehul1011/index.html",
		imageLink: "./Art/mehul1011/loading.gif",
		author: "Mehul1011",
		githubLink: "https://github.com/mehul1011"
	},
	{
		artName: "Loading Dots",
		pageLink: "./Art/devSergiu/index.html",
		imageLink: "./Art/devSergiu/loading.gif",
		author: "devSergiu",
		githubLink: "https://github.com/devsergiu"
	},
	{
		artName: "TypeWriter effect",
		pageLink: "./Art/Sidharth/Typing_Text.html",
		imageLink: "./Art/Sidharth/type_writer.gif",
		author: "Sidharth",
		githubLink: "https://github.com/Sidharth98"
	},
	{
		artName: "Blue Spin",
		pageLink: "./Art/JamesW/index.html",
		imageLink: "./Art/JamesW/hacktober_spin.gif",
		author: "James Whitney",
		githubLink: "https://github.com/jameswhitney"
	},
	{
		artName: "Loading Animation",
		pageLink: "./Art/Sidharth/Loading.html",
		imageLink: "./Art/Sidharth/Loading.gif",
		author: "Sidharth",
		githubLink: "https://github.com/Sidharth98"
	},
	{
		artName: "Rotation",
		pageLink: "./Art/alenanog/index.html",
		imageLink: "./Art/alenanog/rotation.gif",
		author: "Alena A.",
		githubLink: "https://github.com/alenanog"
	},
	{
		artName: "Colors in your life",
		pageLink: "./Art/Atipahy/colors.html",
		imageLink: "./Art/Atipahy/colors.png",
		author: "Christos Chr",
		githubLink: "https://github.com/atipaHy"
	},
	{
		artName: "Orb",
		pageLink: "./Art/Jkbicbic/orb.html",
		imageLink: "./Art/Jkbicbic/orb.gif",
		author: "John Kennedy Bicbic",
		githubLink: "https://github.com/jkbicbic"
	},
	{
		artName: "Charging...",
		pageLink: "./Art/Afraz/charging.html",
		imageLink: "./Art/Afraz/charging.gif",
		author: "Afraz",
		githubLink: "https://github.com/afrazz"
	},
	{
		artName: "Charging...",
		pageLink: "./Art/DepStep/depstep.html",
		imageLink: "./Art/DepStep/depstep.gif",
		author: "DepStep",
		githubLink: "https://github.com/stephD"
	},
	{
		artName: "Dancing Ball...",
		pageLink: "./Art/DaveFres/index.html",
		imageLink: "./Art/DaveFres/ball.gif",
		author: "DaveFres",
		githubLink: "https://github.com/DaveFres"
	},
	{
		artName: "Sunshine",
		pageLink: "./Art/Pavelisp/sunshine.html",
		imageLink: "./Art/Pavelisp/sunshine.gif",
		author: "Pavel Isp",
		githubLink: "https://github.com/pavelisp"
	},
	{
		artName: "SoundBoxes",
		pageLink: "./Art/Hbarang/SoundBox.html",
		imageLink: "./Art/Hbarang/SoundBoxAnimation.gif",
		author: "Hbarang",
		githubLink: "https://github.com/hbarang"
	},
	{
		artName: "Cheshire",
		pageLink: "./Art/Ckanelin/index.html",
		imageLink: "./Art/Ckanelin/Cheshire.gif",
		author: "Ckanelin",
		githubLink: "https://github.com/ckanelin"
	},
	{
		artName: "Disappear",
		pageLink: "./Art/Stacy/index.html",
		imageLink: "./Art/Stacy/disappear.gif",
		author: "Stacy",
		githubLink: "https://github.com/stacyholtz6"
	},
	{
		artName: "Ellipse Spinner",
		pageLink: "./Art/Sabina/ellipse_spinner.html",
		imageLink: "./Art/Sabina/ellipse_spinner.png",
		author: "Sabina Abbasova",
		githubLink: "https://github.com/sabina929"
	},
	{
		artName: "NightSky",
		pageLink: "./Art/AndyS/index.html",
		imageLink: "./Art/AndyS/Capture.GIF",
		author: "AndyS",
		githubLink: "https://github.com/AndyS1988"
	},
	{
		artName: "Hungry",
		pageLink: "./Art/diegchav/index.html",
		imageLink: "./Art/diegchav/hungry.gif",
		author: "Diego Chz",
		githubLink: "https://github.com/diegchav"
	},
	{
		artName: "Hover Text Animation",
		pageLink: "./Art/AyoubIssaad2/index.html",
		imageLink: "./Art/AyoubIssaad2/hoverTextAnimation.gif",
		author: "AyoubIssaad",
		githubLink: "https://github.com/AyoubIssaad"
	},
	{
		artName: "Colorize",
		pageLink: "./Art/JimBratsos/colorize.html",
		imageLink: "./Art/JimBratsos/Colorize.gif",
		author: "Jim Bratsos",
		githubLink: "https://github.com/JimBratsos"
	},
	{
		artName: "Hacktober Spooktacular",
		pageLink: "Art/Elex/index.html",
		imageLink: ["./Art/Elex/hhs.gif"],
		author: "William Poisel (LordCobra)",
		githubLink: "https://github.com/epoisel"
	},
	{
		artName: "Circley",
		pageLink: "./Art/Tranjenny/indexjenny.html",
		imageLink: "./Art/Tranjenny/zerojenny.gif",
		author: "Tranjenny",
		githubLink: "https://github.com/Tranjenny"
	},
	{
		artName: "My Vietnam",
		pageLink: "./Art/nhbduy/index.html",
		imageLink: "./Art/nhbduy/my-vietnam.gif",
		author: "Hoang-Bao-Duy NGUYEN",
		githubLink: "https://github.com/nhbduy"
	},
	{
		artName: "Hactoberfest Bus",
		pageLink: "./Art/shahpranaf/index.html",
		imageLink: "./Art/shahpranaf/hacktoberfest_bus.gif",
		author: "Pranav Shah",
		githubLink: "https://github.com/shahpranaf"
	},
	{
		artName: "Hacktoberfest",
		pageLink: "./Art/robihid/index.html",
		imageLink: "./Art/robihid/hacktoberfest.png",
		author: "robihid",
		githubLink: "https://github.com/robihid"
	},
	{
		artName: "Hi there",
		pageLink: "./Art/Aki/index.html",
		imageLink: "./Art/Aki/giphy.gif",
		author: "Aki",
		githubLink: "https://github.com/akmalist"
	},
	{
		artName: "Hacktoberfest 2019!",
		pageLink: "./Art/RedSquirrrel/index.html",
		imageLink: "./Art/RedSquirrrel/index.html/animation.PNG",
		author: "RedSquirrrel",
		githubLink: "https://github.com/RedSquirrrel"
	},
	{
		artName: "Sliding text",
		pageLink: "./Art/Flattopz/index.html",
		imageLink: "./Art/Flattopz/SlidingText.gif",
		author: "Flattopz",
		githubLink: "https://github.com/hjpunzalan"
	},
	{
		artName: "Rainbow Color Changer",
		pageLink: "./Art/mmshr/index.html",
		imageLink: "./Art/mmshr/rainbow.gif",
		author: "mmosehauer",
		githubLink: "https://github.com/mmosehauer"
	},
	{
		artName: "World of Coding",
		pageLink: "./Art/tom_kn/coding.html",
		imageLink: "./Art/tom_kn/coding.gif",
		author: "Tamas Knisz",
		githubLink: "https://github.com/TamasKn"
	},
	{
		artName: "Initial Bounce",
		pageLink: "./Art/Juwana/initial.html",
		imageLink: "./Art/Juwana/InitialBounce.gif",
		author: "Juwana",
		githubLink: "https://github.com/JZerman2018"
	},
	{
		artName: "Atom",
		pageLink: "./Art/Teva/index.html",
		imageLink: "./Art/Teva/atom.gif",
		author: "Teva",
		githubLink: "https://github.com/TevaHenry"
	},
	{
		artName: "Be Awesome",
		pageLink: "./Art/TigerAsH/index.html",
		imageLink: "./Art/TigerAsH/be-awesome.jpg",
		author: "TigerAsH",
		githubLink: "https://github.com/TigerAsH94"
	},
	{
		artName: "Rainbow Colors",
		pageLink: "./Art/Sanjeev/index.html",
		imageLink: "./Art/Sanjeev/animation.gif",
		author: "Sanjeev Panday",
		githubLink: "https://github.com/Sanjeev-Panday"
	},
	{
		artName: "ZtM",
		pageLink: "./Art/thoyvo/index.html",
		imageLink: "./Art/thoyvo/ztm.gif",
		author: "Thoyvo",
		githubLink: "https://github.com/thoyvo"
	},
	{
		artName: "Fast Fishes",
		pageLink: "./Art/4ront/index.html",
		imageLink: "./Art/4ront/fishes.gif",
		author: "4rontender",
		githubLink: "https://github.com/RinatValiullov"
	},
	{
		artName: "Animated Cube",
		pageLink: "./Art/Animated Cube/index.html",
		imageLink: "./Art/Animated Cube/cube.gif",
		author: "RedSquirrrel",
		githubLink: "https://github.com/RedSquirrrel"
  },
  {
		artName: "Calm Ubuntu",
		pageLink: "./Art/schupat/index.html",
		imageLink: "./Art/schupat/preview.gif",
		author: "schupat",
		githubLink: "https://github.com/schupat"
	},
	{
		artName: "Solar System",
		pageLink: "./Art/DSandberg93/index.html",
		imageLink: "./Art/DSandberg93/SolarSystem.gif",
		author: "DSandberg93",
		githubLink: "https://github.com/DSandberg93"
	},
	{
		artName: "Boo",
		pageLink: "./Art/VerityB/index.html",
		imageLink: "./Art/VerityB/boo.gif",
		author: "VerityB",
		githubLink: "https://github.com/VerityB"
	},
	{
		artName: "Hacktoberfest Ghost",
		pageLink: "./Art/cTahirih/index.html",
		imageLink: "./Art/cTahirih/ghost.png",
		author: "cTahirih",
		githubLink: "https://github.com/cTahirih"
	},
	{
		artName: "Clock",
		pageLink: "./Art/Abdul/index.html",
		imageLink: "./Art/Abdul/Clock.png",
		author: "Abdul Rahman",
		githubLink: "https://github.com/abdulrahman118"
	},
	{
		artName: "Loading Cube",
		pageLink: "./Art/andrearizzello/index.html",
		imageLink: "./Art/andrearizzello/index.gif",
		author: "Andrea Rizzello",
		githubLink: "https://github.com/andrearizzello"
	},
	{
		artName: "Wall Dropping Logo",
		pageLink: "./Art/shivams136/index.html",
		imageLink: "./Art/shivams136/walldrop.gif",
		author: "Shivam Sharma",
		githubLink: "https://github.com/ShivamS136"
	},
	{
		artName: "Infinite Race",
		pageLink: "./Art/levermanx/index.html",
		imageLink: "./Art/levermanx/anim.gif",
		author: "Levermanx",
		githubLink: "https://github.com/levermanx"
	},
	{
		artName: "Hover to Rotate Text",
		pageLink: "./Art/faiz_hameed/index.html",
		imageLink: "./Art/faiz_hameed/hackto.gif",
		author: "Faiz Hameed",
		githubLink: "https://github.com/faizhameed"
	},
	{
		artName: "HalloHacktober Greeting!",
		pageLink: "./Art/lusalga/index.html",
		imageLink: "./Art/lusalga/lu.gif",
		author: "Lucieni A. Saldanha",
		githubLink: "https://github.com/lusalga/"
	},
	{
		artName: "Time goes by",
		pageLink: "./Art/WolfgangKreminger/index.html",
		imageLink: "./Art/WolfgangKreminger/showcase.gif",
		author: "Wolfgang Kreminger",
		githubLink: "https://github.com/r4pt0s"
	},
	{
		artName: "Bouncing Text!",
		pageLink: "./Art/AbdulsalamAbdulrahman/index.html",
		imageLink: "./Art/AbdulsalamAbdulrahman/Bouncingtxt.gif",
		author: "Abdulsalam Abdulrahman",
		githubLink: "https://github.com/AbdulsalamAbdulrahman/"
	},
	{
		artName: "Simple Phone Animation",
		pageLink: "./Art/Lala/index.html",
		imageLink: "./Art/Lala/phone.gif",
		author: "Olamide Aboyeji",
		githubLink: "https://github.com/aolamide"
	},
	{
		artName: "Synthwave Sunset",
		pageLink: "./Art/brunobolting/index.html",
		imageLink: "./Art/brunobolting/synthwave-sunset.gif",
		author: "Bruno Bolting",
		githubLink: "https://github.com/brunobolting/"
	},
	{
		artName: "Kawaii Penguin",
		pageLink: "./Art/Brienyll/index.html",
		imageLink: "./Art/Brienyll/kawaiiPenguin.gif",
		author: "Brienyll",
		githubLink: "https://github.com/brienyll/"
	},
	{
		artName: "Happy Halloween",
		pageLink: "./Art/MatthewS/index.html",
		imageLink: "./Art/MatthewS/Spider.gif",
		author: "MatthewS",
		githubLink: "https://github.com/matthewstoddart/"
	},
	{
		artName: "Fan Art",
		pageLink: "./Art/m-perez33/index.html",
		imageLink: "./Art/m-perez33/cylon.gif",
		author: "Marcos Perez",
		githubLink: "https://github.com/m-perez33/"
	},
	{
		artName: "Animating Pot",
		pageLink: "./Art/Somechandra/index.html",
		imageLink: "./Art/Somechandra/pot.gif",
		author: "Somechandra",
		githubLink: "https://github.com/somechandra"
	},
	{
		artName: "Circles Circling",
		pageLink: "./Art/pikktorr/index.html",
		imageLink: "./Art/pikktorr/circles.gif",
		author: "pikktorr",
		githubLink: "https://github.com/pikktorr"
	},
	{
		artName: "Glitchy Szn",
		pageLink: "./Art/premdav/index.html",
		imageLink: "./Art/premdav/screenshot.png",
		author: "premdav",
		githubLink: "https://github.com/premdav"
	},
	{
		artName: "ZeroToMastery",
		pageLink: "./Art/Vzneers/index.html",
		imageLink: "./Art/Vzneers/gifzeroloading.gif",
		author: "TrinhMinhHieu",
		githubLink: "https://github.com/trinhminhhieu"
	},
	{
		artName: "Spacecraft-landing",
		pageLink: "./Art/DDuplinszki/index.html",
		imageLink: "./Art/DDuplinszki/Spacecraft-landing.gif",
		author: "DDuplinszki",
		githubLink: "https://github.com/DDuplinszki"
	},
	{
		artName: "Paw Prints",
		pageLink: "./Art/Tia/index.html",
		imageLink: "./Art/Tia/paw-prints.gif",
		author: "Tia Esguerra",
		githubLink: "https://github.com/msksfo"
	},
	{
		artName: "Hover-Scale",
		pageLink: "./Art/echowebid/index.html",
		imageLink: "./Art/echowebid/hover.gif",
		author: "echowebid",
		githubLink: "https://github.com/echowebid"
	},
	{
		artName: "mars",
		pageLink: "./Art/Courtney_Pure/index.html",
		imageLink: "./Art/Courtney_Pure/mars_screenshot.png",
		author: "Courtney Pure",
		githubLink: "https://github.com/courtneypure"
	},
	{
		artName: "Welcome HactoberFest",
		pageLink: "./Art/Dhaval/index.html",
		imageLink: "./Art/Dhaval/Welcome-Hacktoberfest.gif",
		author: "Dhaval Mehta",
		githubLink: "https://github.com/Dhaval1403"
	},
	{
		artName: "Aynonimation",
		pageLink: "./Art/Aynorica/aynorica.html",
		imageLink: "./Art/Aynorica/Aynonimation.png",
		author: "aynorica",
		githubLink: "https://github.com/aynorica"
	},
	{
		artName: "sun-to-moon",
		pageLink: "./Art/haider/index.html",
		imageLink: "./Art/haider/sun-moon.gif",
		author: "Haider",
		githubLink: "https://github.com/hyderumer"
	},
	{
		artName: "Animatron",
		pageLink: "./Art/animatron/index.html",
		imageLink: "./Art/animatron/trance.gif",
		author: "Andrei",
		githubLink: "https://github.com/aneagoie"
	},
	{
		artName: "Loader Circle",
		pageLink: "./Art/beaps/index.html",
		imageLink: "./Art/beaps/loader-circle.gif",
		author: "beaps",
		githubLink: "https://github.com/beaps"
	},
	{
		artName: "Open Sourcerer",
		pageLink: "./Art/4rturd13/index.html",
		imageLink: "./Art/4rturd13/openSourcerer.gif",
		author: "4rturd13",
		githubLink: "https://github.com/4rturd13"
	},
	{
		artName: "Doors",
		pageLink: "./Art/pauliax/index.html",
		imageLink: "./Art/pauliax/doors.gif",
		author: "pauliax",
		githubLink: "https://github.com/pauliax"
	},
	{
		artName: "Loader Square",
		pageLink: "./Art/beaps2/square-loader.html",
		imageLink: "./Art/beaps2/square-loader.gif",
		author: "beaps",
		githubLink: "https://github.com/beaps"
	},
	{
		artName: "Running Text",
		pageLink: "./Art/DevinEkadeni/running-text.html",
		imageLink: "./Art/DevinEkadeni/running-text.gif",
		author: "Devin Ekadeni",
		githubLink: "https://github.com/devinekadeni"
	},
	{
		artName: "Mystical-Hacktoberfest",
		pageLink: "./Art/Wayne/index.html",
		imageLink: "./Art/Wayne/hacktoberfest - Google Chrome 09 Oct 2019 21_12_32.png",
		author: "Wayne Mac Mavis",
		githubLink: "https://github.com/WayneMacMavis"
	},
	{
		artName: "ZTM Logo Animation",
		pageLink: "./Art/bk987/index.html",
		imageLink: "./Art/bk987/preview.gif",
		author: "Bilal Khalid",
		githubLink: "https://github.com/bk987"
	},
	{
		artName: "Pong",
		pageLink: "./Art/Carls13/index.html",
		imageLink: "./Art/Carls13/pong.jpg",
		author: "Carlos Hernandez",
		githubLink: "https://github.com/Carls13"
	},
	{
		artName: "ZTM Reveal",
		pageLink: "./Art/bk987-2/index.html",
		imageLink: "./Art/bk987-2/preview.gif",
		author: "Bilal Khalid",
		githubLink: "https://github.com/bk987"
	},
	{
		artName: "ZTM Family Animation",
		pageLink: "./Art/sballgirl11/animation.html",
		imageLink: "./Art/sballgirl11/ztm.gif",
		author: "Brittney Postma",
		githubLink: "https://github.com/sballgirl11"
	},
	{
		artName: "Phone Greetings",
		pageLink: "./Art/ann-dev/index.html",
		imageLink: "./Art/ann-dev/screenshot.png",
		author: "ann-dev",
		githubLink: "https://github.com/ann-dev"
	},
	{
		artName: "Triangle Slide",
		pageLink: "./Art/grieff/index.html",
		imageLink: "./Art/grieff/triangle-animation.gif",
		author: "Grieff",
		githubLink: "https://github.com/grieff"
	},
	{
		artName: "Neon ZTM",
		pageLink: "./Art/grieff/text.html",
		imageLink: "./Art/grieff/neonZTM.gif",
		author: "Grieff",
		githubLink: "https://github.com/grieff"
	},
	{
		artName: "Flip Card",
		pageLink: "./Art/FlipCard/index.html",
		imageLink: "./Art/FlipCard/ezgif.com-video-to-gif.gif",
		author: "Saurabh",
		githubLink: "https://github.com/Saurabh-FullStackDev"
	},
	{
		artName: "animationHalloween",
		pageLink: "./Art/mawais54013/index.html",
		imageLink: "./Art/mawais54013/Halloween.gif",
		author: "mawais54013",
		githubLink: "https://github.com/mawais54013"
	},
	{
		artName: "Hacktoberfest Letter Popups",
		pageLink: "./Art/jmt3559/index.html",
		imageLink: "https://media.giphy.com/media/RKSRPGiIsy1f3Ji3j1/giphy.gif",
		author: "Juan T.",
		githubLink: "https://github.com/jmtellez"
	},
	{
		artName: "Oscillation",
		pageLink: "./Art/Oscillation/index.html",
		imageLink: "./Art/Oscillation/oscillation.gif",
		author: "Nandhakumar",
		githubLink: "https://github.com/Nandhakumar7792"
	},
	{
		artName: "Letters flipUp",
		pageLink: "./Art/TerenceBiney/index.html",
		imageLink: "./Art/TerenceBiney/lettersanimate.gif",
		author: "Terence Biney",
		githubLink: "https://github.com/Tereflech17"
	},
	{
		artName: "Colors rectangle",
		pageLink: "./Art/beaps3/index.html",
		imageLink: "./Art/beaps3/colors-rectangle.gif",
		author: "beaps",
		githubLink: "https://github.com/beaps"
	},
	{
		artName: "Hinge",
		pageLink: "./Art/hereisfahad/index.html",
		imageLink: "./Art/hereisfahad/hinge.png",
		author: "Hereisfahad",
		githubLink: "https://github.com/hereisfahad"
	},
	{
		artName: "Animation",
		pageLink: "./Art/PaulBillings/animation.html",
		imageLink: "./Art/PaulBillings/animation.gif",
		author: "Paul Billings",
		githubLink: "https://github.com/paulbillings"
	},
	{
		artName: "Diminishing",
		pageLink: "./Art/Diminishing/index.html",
		imageLink: "./Art/Diminishing/diminishing.gif",
		author: "Nandhakumar",
		githubLink: "https://github.com/Nandhakumar7792"
	},
	{
		artName: "yin-yang",
		pageLink: "./Art/yin-yang/index.html",
		imageLink: "./Art/yin-yang/yin-yang.gif",
		author: "Nandhakumar",
		githubLink: "https://github.com/Nandhakumar7792"
	},
	{
		artName: "eggJiggle",
		pageLink: "./Art/eggJiggle/index.html",
		imageLink: "./Art/eggJiggle/eggJiggle.gif",
		author: "Nandhakumar",
		githubLink: "https://github.com/Nandhakumar7792"
	},
	{
		artName: "Aynonimation",
		pageLink: "./Art/Aynorica/aynorica.html",
		imageLink: "./Art/Aynorica/Aynonimation.png",
		author: "aynorica",
		githubLink: "https://github.com/aynorica"
	},
	{
		artName: "ZTM Family Animation",
		pageLink: "./Art/sballgirl11/index.html",
		imageLink: "./Art/sballgirl11/ztm.gif",
		author: "Brittney Postma",
		githubLink: "https://github.com/sballgirl11"
	},
	{
		artName: "Calm",
		pageLink: "./Art/TMax/index.html",
		imageLink: "./Art/TMax/Choas.gif",
		author: "Tanesha",
		githubLink: "https://github.com/Mainemirror"
	},
	{
		artName: "Eyes",
		pageLink: "./Art/Ltheory/main.html",
		imageLink: "./Art/Ltheory/eyes.gif",
		author: "Ltheory",
		githubLink: "https://github.com/Ltheory"
	},
	{
		artName: "Jelly!",
		pageLink: "./Art/Pete331/index.html",
		imageLink: "./Art/Pete331/jelly.png",
		author: "Pete331",
		githubLink: "https://github.com/Pete331"
	},
	{
		artName: "clock-animation",
		pageLink: "./Art/clock-animation/clock.html",
		imageLink: "./Art/clock-animation/clock.gif",
		author: "Alan sarluv",
		githubLink: "https://github.com/alansarluv"
	},
	{
		artName: "Slider",
		pageLink: "./Art/furqan/index.html",
		imageLink: "./Art/furqan/in.gif",
		author: "Furqan",
		githubLink: "https://github.com/furki911s"
	},
	{
		artName: "animated-birds",
		pageLink: "./Art/g-serban/animated-birds.html",
		imageLink: "./Art/g-serban/animated-birds.gif",
		author: "g-serban",
		githubLink: "https://github.com/g-serban"
	},
	{
		artName: "circle-become-square",
		pageLink: "./Art/chathura19/index.html",
		imageLink: "./Art/chathura19/chathura.gif",
		author: "Chathura Samarajeewa",
		githubLink: "https://github.com/ChathuraSam"
	},
	{
		artName: "page-flicker",
		pageLink: "./Art/neon-flights/page-flicker.html",
		imageLink: "./Art/neon-flights/page-flicker.gif",
		author: "neon-flights",
		githubLink: "https://github.com/neon-flights"
	},
	{
		artName: "Animate-Name",
		pageLink: "./Art/Natalina/index.html",
		imageLink: "./Art/Natalina/animatename.gif",
		author: "Natalina",
		githubLink: "https://github.com/Natalina13"
	},
	{
		artName: "Asteroids",
		pageLink: "./Art/hrafnkellbaldurs/index.html",
		imageLink: "./Art/hrafnkellbaldurs/asteroids.gif",
		author: "Hrafnkell Baldursson",
		githubLink: "https://github.com/hrafnkellbaldurs"
	},
	{
		artName: "Sliding-Paragraph",
		pageLink: "./Art/Prashant/index.html",
		imageLink: "./Art/Prashant/slidingparagraph.gif",
		author: "Prashant",
		githubLink: "https://github.com/Prashant2108"
	},
	{
		artName: "Rocket Ship",
		pageLink: "./Art/sdangoy/rocket-ship.html",
		imageLink: "./Art/sdangoy/Rocket-Ship-Animation.gif",
		author: "sdangoy",
		githubLink: "https://github.com/sdangoy"
	},
	{
		artName: "Spinner",
		pageLink: "./Art/Sayan/index.html",
		imageLink: "./Art/Sayan/spinner.gif",
		author: "ssayanm",
		githubLink: "https://github.com/ssayanm"
	},
	{
		artName: "swivel",
		pageLink: "./Art/tusharhanda/index.html",
		imageLink: "./Art/tusharhanda/gif.gif",
		author: "Tushar",
		githubLink: "https://github.com/tusharhanda"
	},
	{
		artName: "Hallows Eve",
		pageLink: "./Art/ShanClayton/hallowseve.html",
		imageLink: "./Art/ShanClayton/hallowhack.gif",
		author: "Shanaun Clayton",
		githubLink: "https://github.com/shanclayton"
	},
	{
		artName: "Contraption",
		pageLink: "./Art/Aravindh/contraption.html",
		imageLink: "./Art/Aravindh/contraption.gif",
		author: "Aravindh",
		githubLink: "https://github.com/Aravindh-SNR"
	},
	{
		artName: "Rings",
		pageLink: "./Art/Kuzmycz/rings.html",
		imageLink: "./Art/Kuzmycz/rings.gif",
		author: "Mark Kuzmycz",
		githubLink: "https://github.com/kuzmycz"
	},
	{
		artName: "Ghost",
		pageLink: "./Art/toserjude/index.html",
		imageLink: "./Art/toserjude/boo.JPG",
		author: "toserjude",
		githubLink: "https://github.com/toserjude"
	},
	{
		artName: 'Gradient circle',
		pageLink: './Art/brettl1991/index.html',
		imageLink: './Art/brettl1991/animation.png',
		author: 'Agnes Brettl',
		githubLink: 'https://github.com/brettl1991'
	},
	{
		artName: 'Spooktime',
		pageLink: './Art/AgneDJ/index.html',
		imageLink: './Art/AgneDJ/spooktime.gif',
		author: 'AgneDJ',
		githubLink: 'https://github.com/AgneDJ'
	},
	{
		artName: "Gradient circle",
		pageLink: "./Art/brettl1991/index.html",
		imageLink: "./Art/brettl1991/animation.png",
		author: "Agnes Brettl",
		githubLink: "https://github.com/brettl1991"
	},
	{
		artName: "Bill Cipher",
		pageLink: "./Art/vitoriapena/index.html",
		imageLink: "./Art/vitoriapena/bill_cipher.gif",
		author: "Vitória Mendes",
		githubLink: "https://github.com/vitoriapena"
	},
	{
		artName: "Dizzy",
		pageLink: "./Art/antinomy/index.html",
		imageLink: "./Art/antinomy/logo-spin.gif",
		author: "Antinomezco",
		githubLink: "https://github.com/antinomezco"
	},
	{
		artName: "bounce",
		pageLink: "./Art/bounce/index.html",
		imageLink: "./Art/bounce/bounce.gif",
		author: "leelacanlale",
		githubLink: "https://github.com/leelacanlale"
	},
	{
		artName: "Bubbles",
		pageLink: "./Art/bubbles/Bubbles.html",
		imageLink: "./Art/bubbles/buubles.png",
		author: "michal",
		githubLink: "https://github.com/michalAim"
	},
	{
		artName: "Bar Slide",
		pageLink: "./Art/MikeVedsted/index.html",
		imageLink: "./Art/MikeVedsted/barslide.png",
		author: "Mike Vedsted",
		githubLink: "https://github.com/MikeVedsted"
	},
	{
		artName: 'HacktoberFest-2019',
		pageLink: './Art/Atif/index.html',
		imageLink: './Art/Atif/HacktoberFest-19.gif',
		author: 'Atif Iqbal',
		githubLink: 'https://github.com/atif-dev'
<<<<<<< HEAD
	 },
	 {
		 artName: "HacktoberFest-2019-Entry",
		 pageLink: "./Art/nunocpnp/index.html",
		 imageLink: "./Art/nunocpnp/sample_image.jpg",
		 author: "Nuno Pereira",
		 githubLink: "https://github.com/nunocpnp"
	 }
=======
	},
	{
		artName: 'HacktoberFest 2019',
		pageLink: './Art/AbdussamadYisau/index.html',
		imageLink: './Art/AbdussamadYisau/Screenshot.png',
		author: 'Abdussamad Yisau',
		githubLink: 'https://github.com/AbdussamadYisau'
	},
	{
		artName: 'squareMagic',
		pageLink: './Art/Rajnish-SquareMagic/index.html',
		imageLink: './Art/Rajnish-SquareMagic/squareMagic.png',
		author: 'Rajnish Kr Singh',
		githubLink: 'https://github.com/RajnishKrSingh'
	}
>>>>>>> 5338386f
];

// +--------------------------------------------------------------------------------+
// +                                                                                +
// +                  YOU DO NOT NEED TO CHANGE ANYTHING BELOW THIS                 +
// +                                                                                +
// +--------------------------------------------------------------------------------+

// Creates cards from the array above
// You don't need to modify this
let contents = [];
Shuffle(cards).forEach(c => {
	contents.push([
		`<li class="card">` +
		`<a href='${c.pageLink}'>` +
		`<img class="art-image" src='${c.imageLink}' alt='${c.artName}' />` +
		`</a>` +
		`<div class="flex-content">` +
		`<a href='${c.pageLink}'><h3 class="art-title">${c.artName}</h3></a>` +
		`<p class='author'><a href="${c.githubLink}" target="_blank"><i class="fab fa-github"></i> ${c.author}</a> </p>` +
		`</div>` +
		`</li>`
	]);
});

document.getElementById("cards").innerHTML = contents;

function Shuffle(o) {
	for (
		var j, x, i = o.length; i; j = parseInt(Math.random() * i), x = o[--i], o[i] = o[j], o[j] = x
	);
	return o;
}<|MERGE_RESOLUTION|>--- conflicted
+++ resolved
@@ -1159,7 +1159,6 @@
 		imageLink: './Art/Atif/HacktoberFest-19.gif',
 		author: 'Atif Iqbal',
 		githubLink: 'https://github.com/atif-dev'
-<<<<<<< HEAD
 	 },
 	 {
 		 artName: "HacktoberFest-2019-Entry",
@@ -1167,9 +1166,7 @@
 		 imageLink: "./Art/nunocpnp/sample_image.jpg",
 		 author: "Nuno Pereira",
 		 githubLink: "https://github.com/nunocpnp"
-	 }
-=======
-	},
+	 },
 	{
 		artName: 'HacktoberFest 2019',
 		pageLink: './Art/AbdussamadYisau/index.html',
@@ -1184,7 +1181,6 @@
 		author: 'Rajnish Kr Singh',
 		githubLink: 'https://github.com/RajnishKrSingh'
 	}
->>>>>>> 5338386f
 ];
 
 // +--------------------------------------------------------------------------------+
