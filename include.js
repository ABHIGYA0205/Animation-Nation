let cards = [
  {
    artName: 'Terminal effect',
    pageLink: './Art/DaywisonSilva/index.html',
    imageLink: './Art/DaywisonSilva/art.gif',
    author: 'DaywisonSilva',
    githubLink: 'https://github.com/DaywisonSilva'
  },
  {
    artName: 'Stephan Animation',
    pageLink: './Art/stephanduval_animatron/index.html',
    iamgeLink: './Art/stephanduval_animatron/stephanduval_animatron.gif',
    author: 'Stephan DuVal',
    githubLink: 'https://github.com/stephanduval'
  },
  {
    artName: 'DayToNight',
    pageLink: './Art/DayToNight By Arpan/index.html',
    imageLink: './Art/Joy/DayToNight By Arpan/giphy.gif',
    author: 'ArpanGyawali',
    githubLink: 'https://github.com/ArpanGyawali'
  },
  {
    artName: 'Dog animation',
    pageLink: './Art/AbhishekSingh-Animation-Contribution/index.html',
    imageLink: './Art/AbhishekSingh-Animation-Contribution/gif.png',
    author: 'Abhishek Singh',
    githubLink: 'https://github.com/Abhishek-555'
  },
  {
    artName: 'Animation square rotate',
    pageLink: './Art/Animation square rotate/index.html',
    imageLink: './Art/Animation square rotate/image.jpeg',
    author: 'Nampelly_varun',
    githubLink: 'https://github.com/nampellyvarun'
  },
  {
    artName: 'CSS Loader',
    pageLink: './Art/BenCullen/index.html',
    imageLink: './Art/BenCullen/Bens CSS Loader.gif',
    author: 'Ben Cullen',
    githubLink: 'https://github.com/BenjaminCullen1'
  },
  {
    artName: 'Flag',
    pageLink: './Art/IurianSimionDorin/index.html',
    imageLink: './Art/IurianSimionDorin/flag.gif',
    author: 'IurianSimionDorin',
    githubLink: 'https://github.com/IurianSimionDorin'
  },
  {
    artName: 'Rainbow Text Spin',
    pageLink: './Art/mallen13/index.html',
    imageLink: 'stillPic.jpg',
    author: 'mallen2013',
    githubLink: 'https://github.com/mallen2013'
  },
  {
    artName: 'Disco Bubble',
    pageLink: './Art/konstantify/index.html',
    imageLink: './Art/konstantify/konst.gif',
    author: 'Constantin',
    githubLink: 'https://github.com/konstantin0s'
  },
  {
    artName: 'Art',
    pageLink: './Art/mishra-parth/index.html',
    imageLink: './Art/mishra-parth/mishra-parth-project.gif',
    author: 'Parth',
    githubLink: 'https://github.com/mishra-parth'
  },
  {
    artName: 'Aymat',
    pageLink: './Art/aymat/index.html',
    imageLink: './Art/aymat/Capture.gif',
    author: 'aysha30',
    githubLink: 'https://github.com/aysha30'
  },
  {
    artName: 'Scissors Cutting Animation (CSS only)',
    pageLink: './Art/CoffeeAnimation/index.html',
    imageLink: './Art/CoffeeAnimation/scissors-cutting-animation.gif',
    author: 'Angelo Marcinnò',
    githubLink: 'https://github.com/angelo24782'
  },
  {
    artName: 'Cool CSS Preloader',
    pageLink: './Art/Himanshu_Kumawat/index.html',
    imageLink: './Art/Himanshu_Kumawat/preloader.gif',
    author: 'Himanshu Kumawat',
    githubLink: 'https://github.com/013himanshu'
  },
  {
    artName: 'Troll-Ball',
    pageLink: './Art/ivantbv/index.html',
    imageLink: './Art/ivantbv/troll-ball.gif',
    author: 'ivantbv',
    githubLink: 'https://github.com/ivantbv'
  },
  {
    artName: 'CSS heART',
    pageLink: './Art/Aarush/Heart.html',
    imageLink: './Art/Aarush/Heart.png',
    author: 'Aarush Bhat',
    githubLink: 'https://github.com/r-ush'
  },
  {
    artName: 'Image With Gray Scale Effect',
    pageLink: './Art/Image With Gray Scale Effect',
    imageLink:
      './Art/Image With Gray Scale Effect/Image-With-Gray-Scale-Effect.gif',
    author: 'Vikrant Kumar',
    githubLink: 'https://github.com/VikrantKu333'
  },
  {
    artname: 'Animation-Cool',
    pageLink: './Art/apilacharya/index.html',
    imageLink: './Art/apilacharya/animation-cool.gif',
    author: 'Apil Raj Acharya',
    githubLink: 'https://github.com/apilacharya'
  },

  {
    artName: 'covid-19',
    pageLink: './Art/shivam12k/index.html',
    videoLink: './Art/cell/cell.mp4',
    author: 'shivam12k',
    githubLink: 'https://github.com/shivam12k'
  },
  {
    artName: 'Bouncing Heart',
    pageLink: './Art/love2cr3ate/index.html',
    imageLink: './Art/love2cr3ate/bouncing-heart.gif',
    author: 'l0ve2cr3ate',
    githubLink: 'https://github.com/l0ve2cr3ate'
  },
  {
    artName: 'Animated-Loading',
    pageLink: './Art/Animated-Loading/index.html',
    imageLink: './Art/Animated-Loading/Animated-Loading.gif',
    author: 'Mehul1011',
    githubLink: 'https://github.com/mehul1011'
  },
  {
    artName: 'covid-19',
    pageLink: './Art/shivam12k/index.html',
    // videoLink: './Art/cell/cell.mp4',
    imageLink: '#',
    author: 'shivam12k',
    githubLink: 'https://github.com/shivam12k'
  },
  {
    artName: 'Mag-animation',
    pageLink: './Art/Mag-D-Alena/index.html',
    imageLink: './Art/Mag-D-Alena/Mag-animation.gif',
    author: 'Magdalena BenBassat-Luszczynska',
    githubLink: 'https://github.com/mag-d-alen'
  },
  {
    artName: 'ThomasTobe',
    pageLink: './Art/ThomasTobe/index.html',
    imageLink: './Art/ThomasTobe/rotation.gif',
    author: 'ThomasTobe',
    githubLink: 'https://github.com/ThomasTobe'
  },
  {
    artName: 'Life Of Coder',
    pageLink: './Art/DevarshiDoshi/index.html',
    imageLink: './Art/DevarshiDoshi/Life Of Coder.gif',
    author: 'DevarshiDoshi',
    githubLink: 'https://github.com/devarshidoshi'
  },

  {
    artName: 'That Animation',
    pageLink: './Art/MaKloudz/index.html',
    imageLink: './Art/MaKloudz/dat-animation.gif',
    author: 'Blessing Mutava',
    githubLink: 'https://github.com/MaKloudz'
  },
  {
    artName: 'animatron',
    pageLink: './Art/animatron/index.html',
    imageLink: './Art/animatron/trance.gif',
    author: 'nick981837',
    githubLink: 'https://github.com/nick981837'
  },
  {
    artName: 'ZTM Animation',
    pageLink: './Art/EricPuskas/index.html',
    imageLink: './Art/EricPuskas/index.gif',
    author: 'Eric Puskas',
    githubLink: 'https://github.com/EricPuskas'
  },
  {
    artName: 'LSD Rainbow Trip: Phase 1',
    pageLink: './Art/AbsMechanik/index.html',
    imageLink: './Art/AbsMechanik/AbsMechanik_Animation.gif',
    author: 'AbsMechanik',
    githubLink: 'https://github.com/AbsMechanik'
  },
  {
    artName: 'Christmas Lights',
    pageLink: './Art/Futuregit/index.html',
    imageLink: './Art/Futuregit/Christmas-Lights.gif',
    author: 'Futuregit',
    githubLink: 'https://github.com/Futuregit'
  },
  {
    artName: 'space zoo',
    pageLink: './Art/space_zoo/index.html',
    imageLink: './Art/space_zoo/space_zoo.gif',
    author: 'yuwen-c',
    githubLink: 'https://github.com/yuwen-c'
  },
  {
    artName: 'neon-text flicker glow',
    pageLink: './Art/neon-text flicker glow/neon.html',
    videoLink: './Art/neon-text flicker glow/neon-text flicker glow.gif',
    author: 'Ajay Tyagi',
    githubLink: 'https://github.com/imajaytyagi'
  },
  {
    artName: 'Dice Animation',
    pageLink: './Art/Dice-Animation/dice_animation.html',
    videoLink: './Art/Dice-Animation/dice.gif',
    author: 'Ronit DuttA',
    githubLink: 'https://github.com/RD91'
  },
  {
    artName: 'Fruit Dancing',
    pageLink: './Art/carlacentenor/index.html',
    imageLink: './Art/carlacentenor/fruit.gif',
    author: 'carlacentenor',
    githubLink: 'https://github.com/carlacentenor'
  },
  {
    artName: 'eyes',
    pageLink: './Art/eyes/index.html',
    imageLink: './Art/eyes/eyes.gif',
    author: 'yuwen-c',
    githubLink: 'https://github.com/yuwen-c'
  },
  {
    artName: 'Spooktober Hacktoberfest',
    pageLink: './Art/FredAmartey/index.html',
    imageLink: './Art/FredAmartey/thumbnaill.gif',
    author: 'Fred Amartey',
    githubLink: 'https://github.com/FredAmartey'
  },
  {
    artName: 'Star Wars?',
    pageLink: './Art/henryvalbuena/index.html',
    imageLink: './Art/henryvalbuena/index.gif',
    author: 'Henry Valbuena',
    githubLink: 'https://github.com/henryvalbuena'
  },
  {
    artName: 'UFO',
    pageLink: './Art/UFO/index.html',
    imageLink: './Art/UFO/UFO.png',
    author: 'Abhinav Singh @abhinav9910',
    githubLink: 'https://github.com/abhinav9910'
  },
  {
    artName: 'The Ripple',
    pageLink: './Art/Anmol2/index.html',
    imageLink: './Art/Anmol2/ripple.png',
    author: 'Anmol',
    githubLink: 'https://github.com/Anmol270900'
  },
  {
    artName: 'Rainbow loader',
    pageLink: './Art/ka-hn/rainbow.html',
    imageLink: './Art/ka-hn/rainbow.gif',
    author: 'Karim Hussain',
    githubLink: 'https://github.com/ka-hn'
  },
  {
    artName: 'Action Cam',
    pageLink: './Art/Donovan/index.html',
    imageLink: './Art/Donovan/pureCSS-animation.gif',
    author: 'Donovan Hunter',
    githubLink: 'https://github.com/dhdcode'
  },
  {
    artName: 'The Sun',
    pageLink: './Art/Anmol/index.html',
    imageLink: './Art/Anmol/sun.png',
    author: 'Anmol',
    githubLink: 'https://github.com/Anmol270900'
  },
  {
    artName: 'Flashing Pumpkin',
    pageLink: './Art/KatrinaRose14/index.html',
    imageLink: './Art/KatrinaRose14/FlashingPumpkin.gif',
    author: 'Katrina Yates',
    githubLink: 'https://github.com/KatrinaRose14'
  },
  {
    artName: 'Flipbox',
    pageLink: './Art/Prasheel/index.html',
    imageLink: './Art/Prasheel/flip.gif',
    author: 'Prasheel Soni',
    githubLink: 'https://github.com/ps011'
  },
  {
    artName: '2019 Wave',
    pageLink: './Art/chris-aqui/index.html',
    imageLink: './Art/chris-aqui/2019-jump.gif',
    author: 'Christine Aqui',
    githubLink: 'https://github.com/christine-aqui'
  },
  {
    artName: 'Hover Button Animation',
    pageLink: './Art/Vipul/hover.html',
    imageLink: './Art/Vipul/Screenshot2.png',
    author: 'Vipul',
    githubLink: 'https://github.com/vipuljain08'
  },
  {
    artName: 'Start From Zero',
    pageLink: './Art/Robihdy/index.html',
    imageLink: './Art/Robihdy/start-from-zero.png',
    author: 'Robihdy',
    githubLink: 'https://github.com/Robihdy'
  },
  {
    artName: 'Local Host metaphor',
    pageLink: './Art/Akbar-Cyber/index.html',
    imageLink: './Art/Prateek/localhost.png',
    author: 'Prateek',
    githubLink: 'https://github.com/prateekpatrick'
  },
  {
    artName: 'Akbar-Cyber',
    pageLink: './Art/Akbar-Cyber/index.html',
    imageLink: './Art/Akbar-Cyber/akbar.gif',
    author: 'Akbar',
    githubLink: 'https://github.com/Akbar-Cyber'
  },
  {
    artName: 'Sliding Lines',
    pageLink: './Art/erics0n/sliding-lines/index.html',
    imageLink: './Art/erics0n/sliding-lines/image.gif',
    author: 'erics0n',
    githubLink: 'https://github.com/erics0n'
  },
  {
    artName: 'Triangle',
    pageLink: './Art/Joy/triangle/triangle.html',
    imageLink: './Art/Joy/triangle/triangle.gif',
    author: 'Joy',
    githubLink: 'https://github.com/royranger'
  },
  {
    artName: 'Cube',
    pageLink: './Art/Joy/cube/cube.html',
    imageLink: './Art/Joy/cube/cube.gif',
    author: 'Joy',
    githubLink: 'https://github.com/royranger'
  },
  {
    artName: 'Burger Menu',
    pageLink: './Art/mctrl/burger.html',
    imageLink: './Art/mctrl/burger.gif',
    author: 'Martina',
    githubLink: 'https://github.com/mctrl'
  },
  {
    artName: 'Square Loader',
    pageLink: './Art/Hemant/index.html',
    imageLink: './Art/Hemant/loader.gif',
    author: 'Hemant Garg',
    githubLink: 'https://github.com/hemant-garg'
  },
  {
    artName: 'wake up, neo...',
    pageLink: './Art/samirjouni/TributeToTheMatrix.html',
    imageLink: './Art/samirjouni/sample.gif',
    author: 'Samir Jouni',
    githubLink: 'https://github.com/samirjouni'
  },
  {
    artName: 'Tribute To COD4MW',
    pageLink: './Art/samirjouni2/index.html',
    imageLink: './Art/samirjouni2/sample.gif',
    author: 'Samir Jouni',
    githubLink: 'https://github.com/samirjouni'
  },
  {
    artName: 'Planet',
    pageLink: './Art/ArthurDoom/planet.html',
    imageLink: './Art/ArthurDoom/planet.gif',
    author: 'ArthurDoom',
    githubLink: 'https://github.com/ArthurDoom'
  },
  {
    artName: 'SquarPy',
    pageLink: './Art/Utkarsh/index.html',
    imageLink: './Art/Utkarsh/hack.gif',
    author: 'utkarsh',
    githubLink: 'https://github.com/Utkarsh2604'
  },
  {
    artName: 'Circle',
    pageLink: './Art/Oliver/Circle.html',
    imageLink: './Art/Oliver/circle.gif',
    author: 'Oliver',
    githubLink: 'https://github.com/oliver-gomes'
  },
  {
    artName: 'Ellipse Loader',
    pageLink: './Art/VaibhavKhulbe/EllipseLoader.html',
    imageLink: './Art/VaibhavKhulbe/ellipseLoader.gif',
    author: 'Vaibhav Khulbe',
    githubLink: 'https://github.com/Kvaibhav01'
  },
  {
    artName: 'Simple Loader',
    pageLink: './Art/soumsps/simpleload.html',
    imageLink: './Art/soumsps/sample.gif',
    author: 'Soumendu Sinha',
    githubLink: 'https://github.com/soumsps'
  },
  {
    artName: 'Rollodex',
    pageLink: './Art/Shruti/rolling.html',
    imageLink: './Art/Shruti/rolling.gif',
    author: 'Shruti',
    githubLink: 'https://github.com/shruti49'
  },
  {
    artName: 'Cute Cat',
    pageLink: './Art/Alghi/cat.html',
    imageLink: './Art/Alghi/cat.gif',
    author: 'Alghi',
    githubLink: 'https://github.com/darklordace'
  },
  {
    artName: 'r2d2d starwerz',
    pageLink: './Art/izzycs/index.html',
    imageLink: './Art/izzycs/r2d2d.gif',
    author: 'Joy',
    githubLink: 'https://github.com/izzycs'
  },
  {
    artName: 'ZtM Text',
    pageLink: './Art/Di4iMoRtAl/ZtM_text_animation.html',
    imageLink: './Art/Di4iMoRtAl/ZtM_animation.gif',
    author: 'Di4iMoRtAl',
    githubLink: 'https://github.com/dppeykov'
  },
  {
    artName: 'Circles',
    pageLink: './Art/Bhuvana/circles.html',
    imageLink: './Art/Bhuvana/circles.gif',
    author: 'Bhuvana',
    githubLink: 'https://github.com/bhuvana-guna'
  },
  {
    artName: 'Bird',
    pageLink: './Art/Bhuvana/bird.html',
    imageLink: './Art/Bhuvana/bird.gif',
    author: 'Bhuvana',
    githubLink: 'https://github.com/bhuvana-guna'
  },
  {
    artName: 'Loader',
    pageLink: './Art/Bhuvana/loader.html',
    imageLink: './Art/Bhuvana/loader.gif',
    author: 'Bhuvana',
    githubLink: 'https://github.com/bhuvana-guna'
  },
  {
    artName: 'Simple blinking loading circles',
    pageLink: './Art/Rahul/index.html',
    imageLink: './Art/Rahul/loading.gif',
    author: 'Rahul',
    githubLink: 'https://github.com/kohli6010'
  },
  {
    artName: 'Css Pulse',
    pageLink: './Art/Aszmel/pulse.html',
    imageLink: './Art/Aszmel/css_pulse.gif',
    author: 'Aszmel',
    githubLink: 'https://github.com/Aszmel'
  },
  {
    artName: 'Circle Bounce',
    pageLink: './Art/Edmund/index.html',
    imageLink: './Art/Edmund/circle-bounce.gif',
    author: 'Edmund',
    githubLink: 'https://github.com/edmund1645'
  },
  {
    artName: 'Heart Beating',
    pageLink: './Art/Regem/index.html',
    imageLink: './Art/Regem/heart.jpg',
    author: 'Regem',
    githubLink: 'https://github.com/GemzBond'
  },
  {
    artName: 'Fading Circles',
    pageLink: './Art/Ankit/fadeCircle.html',
    imageLink: './Art/Ankit/fadeCircles.png',
    author: 'Ankit Srivastava',
    githubLink: 'https://github.com/a18nov'
  },
  {
    artName: 'Hacktoberfest 2019',
    pageLink: './Art/jpk3lly/animation.html',
    imageLink: './Art/jpk3lly/JPs_Animation_GIF.gif',
    author: 'jpk3lly',
    githubLink: 'https://github.com/jpk3lly'
  },
  {
    artName: 'Name Rotator',
    pageLink: './Art/Meet/name.html',
    imageLink: './Art/Meet/name.gif',
    author: 'Meet',
    githubLink: 'https://github.com/Meet1103'
  },
  {
    artName: 'Ball Rotator',
    pageLink: './Art/Bibekpreet/index.html',
    imageLink: './Art/Bibekpreet/ball.gif',
    author: 'Bibekpreet',
    githubLink: 'https://github.com/bibekpreet99'
  },
  {
    artName: 'ephiphany',
    pageLink: './Art/OctavianIlies/index.html',
    imageLink: './Art/OctavianIlies/ephiphany.gif',
    author: 'OctavianIlies',
    githubLink: 'https://github.com/OctavianIlies'
  },
  {
    artName: 'Loading',
    pageLink: './Art/jh1992jh/loading.html',
    imageLink: './Art/jh1992jh/loading.gif',
    author: 'jh1992jh',
    githubLink: 'https://github.com/jh1992jh'
  },
  {
    artName: 'ZTM Colors',
    pageLink: './Art/Godnon/index.html',
    imageLink: './Art/Godnon/ZTMcAnim.gif',
    author: 'Godnon',
    githubLink: 'https://github.com/godnondsilva'
  },
  {
    artName: 'Hover Effect',
    pageLink: './Art/Shubhankar/index.html',
    imageLink: './Art/Shubhankar/hackoctober.gif',
    author: 'Shubhankar',
    githubLink: 'https://github.com/shubhdwiv12'
  },
  {
    artName: 'Bouncing Fading Circles',
    pageLink: './Art/AyoubIssaad/index.html',
    imageLink: './Art/AyoubIssaad/BouncingFadingCircles.gif',
    author: 'AyoubIssaad',
    githubLink: 'https://github.com/AyoubIssaad'
  },
  {
    artName: '5 balls preloader',
    pageLink: './Art/Nnaji-Victor/index.html',
    imageLink: './Art/Nnaji-Victor/5_balls.gif',
    author: 'Nnaji Victor',
    githubLink: 'https://github.com/Nnaji-Victor'
  },
  {
    artName: 'ZTM Bouncer',
    pageLink: './Art/Josia/bouncer.html',
    imageLink: './Art/Josia/ztmbouncer.gif',
    author: 'Josia Rodriguez',
    githubLink: 'https://github.com/josiarod'
  },
  {
    artName: 'Hacktober loading animation',
    pageLink: './Art/mehul1011/index.html',
    imageLink: './Art/mehul1011/loading.gif',
    author: 'Mehul1011',
    githubLink: 'https://github.com/mehul1011'
  },
  {
    artName: 'Loading Dots',
    pageLink: './Art/devSergiu/index.html',
    imageLink: './Art/devSergiu/loading.gif',
    author: 'devSergiu',
    githubLink: 'https://github.com/devsergiu'
  },
  {
    artName: 'TypeWriter effect',
    pageLink: './Art/Sidharth/Typing_Text.html',
    imageLink: './Art/Sidharth/type_writer.gif',
    author: 'Sidharth',
    githubLink: 'https://github.com/Sidharth98'
  },
  {
    artName: 'Blue Spin',
    pageLink: './Art/JamesW/index.html',
    imageLink: './Art/JamesW/hacktober_spin.gif',
    author: 'James Whitney',
    githubLink: 'https://github.com/jameswhitney'
  },
  {
    artName: 'Loading Animation',
    pageLink: './Art/Sidharth/Loading.html',
    imageLink: './Art/Sidharth/Loading.gif',
    author: 'Sidharth',
    githubLink: 'https://github.com/Sidharth98'
  },
  {
    artName: 'Rotation',
    pageLink: './Art/alenanog/index.html',
    imageLink: './Art/alenanog/rotation.gif',
    author: 'Alena A.',
    githubLink: 'https://github.com/alenanog'
  },
  {
    artName: 'Colors in your life',
    pageLink: './Art/Atipahy/colors.html',
    imageLink: './Art/Atipahy/colors.png',
    author: 'Christos Chr',
    githubLink: 'https://github.com/atipaHy'
  },
  {
    artName: 'Orb',
    pageLink: './Art/Jkbicbic/orb.html',
    imageLink: './Art/Jkbicbic/orb.gif',
    author: 'John Kennedy Bicbic',
    githubLink: 'https://github.com/jkbicbic'
  },
  {
    artName: 'Charging...',
    pageLink: './Art/Afraz/charging.html',
    imageLink: './Art/Afraz/charging.gif',
    author: 'Afraz',
    githubLink: 'https://github.com/afrazz'
  },
  {
    artName: 'Charging...',
    pageLink: './Art/DepStep/depstep.html',
    imageLink: './Art/DepStep/depstep.gif',
    author: 'DepStep',
    githubLink: 'https://github.com/stephD'
  },
  {
    artName: 'Dancing Ball...',
    pageLink: './Art/DaveFres/index.html',
    imageLink: './Art/DaveFres/ball.gif',
    author: 'DaveFres',
    githubLink: 'https://github.com/DaveFres'
  },
  {
    artName: 'animatron',
    pageLink: './Art/animatron/index.html',
    imageLink: './Art/animatron/trance.gif',
    author: 'jomahay',
    githubLink: 'https://github.com/jomahay'
  },
  {
    artName: 'Sunshine',
    pageLink: './Art/Pavelisp/sunshine.html',
    imageLink: './Art/Pavelisp/sunshine.gif',
    author: 'Pavel Isp',
    githubLink: 'https://github.com/pavelisp'
  },
  {
    artName: 'SoundBoxes',
    pageLink: './Art/Hbarang/SoundBox.html',
    imageLink: './Art/Hbarang/SoundBoxAnimation.gif',
    author: 'Hbarang',
    githubLink: 'https://github.com/hbarang'
  },
  {
    artName: 'Cheshire',
    pageLink: './Art/Ckanelin/index.html',
    imageLink: './Art/Ckanelin/Cheshire.gif',
    author: 'Ckanelin',
    githubLink: 'https://github.com/ckanelin'
  },
  {
    artName: 'Disappear',
    pageLink: './Art/Stacy/index.html',
    imageLink: './Art/Stacy/disappear.gif',
    author: 'Stacy',
    githubLink: 'https://github.com/stacyholtz6'
  },
  {
    artName: 'Ellipse Spinner',
    pageLink: './Art/Sabina/ellipse_spinner.html',
    imageLink: './Art/Sabina/ellipse_spinner.png',
    author: 'Sabina Abbasova',
    githubLink: 'https://github.com/sabina929'
  },
  {
    artName: 'NightSky',
    pageLink: './Art/AndyS/index.html',
    imageLink: './Art/AndyS/Capture.GIF',
    author: 'AndyS',
    githubLink: 'https://github.com/AndyS1988'
  },
  {
    artName: 'Hungry',
    pageLink: './Art/diegchav/index.html',
    imageLink: './Art/diegchav/hungry.gif',
    author: 'Diego Chz',
    githubLink: 'https://github.com/diegchav'
  },
  {
    artName: 'Hover Text Animation',
    pageLink: './Art/AyoubIssaad2/index.html',
    imageLink: './Art/AyoubIssaad2/hoverTextAnimation.gif',
    author: 'AyoubIssaad',
    githubLink: 'https://github.com/AyoubIssaad'
  },
  {
    artName: 'Colorize',
    pageLink: './Art/JimBratsos/colorize.html',
    imageLink: './Art/JimBratsos/Colorize.gif',
    author: 'Jim Bratsos',
    githubLink: 'https://github.com/JimBratsos'
  },
  {
    artName: 'Hacktober Spooktacular',
    pageLink: 'Art/Elex/index.html',
    imageLink: ['./Art/Elex/hhs.gif'],
    author: 'William Poisel (LordCobra)',
    githubLink: 'https://github.com/epoisel'
  },
  {
    artName: 'Circley',
    pageLink: './Art/Tranjenny/indexjenny.html',
    imageLink: './Art/Tranjenny/zerojenny.gif',
    author: 'Tranjenny',
    githubLink: 'https://github.com/Tranjenny'
  },
  {
    artName: 'My Vietnam',
    pageLink: './Art/nhbduy/index.html',
    imageLink: './Art/nhbduy/my-vietnam.gif',
    author: 'Hoang-Bao-Duy NGUYEN',
    githubLink: 'https://github.com/nhbduy'
  },
  {
    artName: 'Hactoberfest Bus',
    pageLink: './Art/shahpranaf/index.html',
    imageLink: './Art/shahpranaf/hacktoberfest_bus.gif',
    author: 'Pranav Shah',
    githubLink: 'https://github.com/shahpranaf'
  },
  {
    artName: 'Hacktoberfest',
    pageLink: './Art/robihid/index.html',
    imageLink: './Art/robihid/hacktoberfest.png',
    author: 'robihid',
    githubLink: 'https://github.com/robihid'
  },
  {
    artName: 'Hi there',
    pageLink: './Art/Aki/index.html',
    imageLink: './Art/Aki/giphy.gif',
    author: 'Aki',
    githubLink: 'https://github.com/akmalist'
  },
  {
    artName: '3D css animation',
    pageLink: './Art/animationtion/index.html',
    imageLink: './Art/animation/css3drotate.gif',
    author: 'christ',
    githubLink: 'https://github.com/christ-87'
  },
  {
    artName: 'Hacktoberfest 2019!',
    pageLink: './Art/RedSquirrrel/index.html',
    imageLink: './Art/RedSquirrrel/index.html/animation.PNG',
    author: 'RedSquirrrel',
    githubLink: 'https://github.com/RedSquirrrel'
  },
  {
    artName: 'Sliding text',
    pageLink: './Art/Flattopz/index.html',
    imageLink: './Art/Flattopz/SlidingText.gif',
    author: 'Flattopz',
    githubLink: 'https://github.com/hjpunzalan'
  },
  {
    artName: 'Rainbow Color Changer',
    pageLink: './Art/mmshr/index.html',
    imageLink: './Art/mmshr/rainbow.gif',
    author: 'mmosehauer',
    githubLink: 'https://github.com/mmosehauer'
  },
  {
    artName: 'World of Coding',
    pageLink: './Art/tom_kn/coding.html',
    imageLink: './Art/tom_kn/coding.gif',
    author: 'Tamas Knisz',
    githubLink: 'https://github.com/TamasKn'
  },
  {
    artName: 'Initial Bounce',
    pageLink: './Art/Juwana/initial.html',
    imageLink: './Art/Juwana/InitialBounce.gif',
    author: 'Juwana',
    githubLink: 'https://github.com/JZerman2018'
  },
  {
    artName: 'Atom',
    pageLink: './Art/Teva/index.html',
    imageLink: './Art/Teva/atom.gif',
    author: 'Teva',
    githubLink: 'https://github.com/TevaHenry'
  },
  {
    artName: 'Be Awesome',
    pageLink: './Art/TigerAsH/index.html',
    imageLink: './Art/TigerAsH/be-awesome.jpg',
    author: 'TigerAsH',
    githubLink: 'https://github.com/TigerAsH94'
  },
  {
    artName: 'Rainbow Colors',
    pageLink: './Art/Sanjeev/index.html',
    imageLink: './Art/Sanjeev/animation.gif',
    author: 'Sanjeev Panday',
    githubLink: 'https://github.com/Sanjeev-Panday'
  },
  {
    artName: 'ZtM',
    pageLink: './Art/thoyvo/index.html',
    imageLink: './Art/thoyvo/ztm.gif',
    author: 'Thoyvo',
    githubLink: 'https://github.com/thoyvo'
  },
  {
    artName: 'Fast Fishes',
    pageLink: './Art/4ront/index.html',
    imageLink: './Art/4ront/fishes.gif',
    author: '4rontender',
    githubLink: 'https://github.com/RinatValiullov'
  },
  {
    artName: 'Loading...',
    pageLink: './Art/RedSquirrrel2/loading.html',
    imageLink: './Art/RedSquirrrel2/loading.gif',
    author: 'RedSquirrrel',
    githubLink: 'https://github.com/RedSquirrrel'
  },
  {
    artName: 'Animated Cube',
    pageLink: './Art/Animated Cube/index.html',
    imageLink: './Art/Animated Cube/cube.gif',
    author: 'RedSquirrrel',
    githubLink: 'https://github.com/RedSquirrrel'
  },
  {
    artName: 'Calm Ubuntu',
    pageLink: './Art/schupat/index.html',
    imageLink: './Art/schupat/preview.gif',
    author: 'schupat',
    githubLink: 'https://github.com/schupat'
  },
  {
    artName: 'Solar System',
    pageLink: './Art/DSandberg93/index.html',
    imageLink: './Art/DSandberg93/SolarSystem.gif',
    author: 'DSandberg93',
    githubLink: 'https://github.com/DSandberg93'
  },
  {
    artName: 'Boo',
    pageLink: './Art/VerityB/index.html',
    imageLink: './Art/VerityB/boo.gif',
    author: 'VerityB',
    githubLink: 'https://github.com/VerityB'
  },
  {
    artName: 'Hacktoberfest Ghost',
    pageLink: './Art/cTahirih/index.html',
    imageLink: './Art/cTahirih/ghost.png',
    author: 'cTahirih',
    githubLink: 'https://github.com/cTahirih'
  },
  {
    artName: 'Clock',
    pageLink: './Art/Abdul/index.html',
    imageLink: './Art/Abdul/Clock.png',
    author: 'Abdul Rahman',
    githubLink: 'https://github.com/abdulrahman118'
  },
  {
    artName: 'Loading Cube',
    pageLink: './Art/andrearizzello/index.html',
    imageLink: './Art/andrearizzello/index.gif',
    author: 'Andrea Rizzello',
    githubLink: 'https://github.com/andrearizzello'
  },
  {
    artName: 'Wall Dropping Logo',
    pageLink: './Art/shivams136/index.html',
    imageLink: './Art/shivams136/walldrop.gif',
    author: 'Shivam Sharma',
    githubLink: 'https://github.com/ShivamS136'
  },
  {
    artName: 'Infinite Race',
    pageLink: './Art/levermanx/index.html',
    imageLink: './Art/levermanx/anim.gif',
    author: 'Levermanx',
    githubLink: 'https://github.com/levermanx'
  },
  {
    artName: 'Hover to Rotate Text',
    pageLink: './Art/faiz_hameed/index.html',
    imageLink: './Art/faiz_hameed/hackto.gif',
    author: 'Faiz Hameed',
    githubLink: 'https://github.com/faizhameed'
  },
  {
    artName: 'HalloHacktober Greeting!',
    pageLink: './Art/lusalga/index.html',
    imageLink: './Art/lusalga/lu.gif',
    author: 'Lucieni A. Saldanha',
    githubLink: 'https://github.com/lusalga/'
  },
  {
    artName: 'Time goes by',
    pageLink: './Art/WolfgangKreminger/index.html',
    imageLink: './Art/WolfgangKreminger/showcase.gif',
    author: 'Wolfgang Kreminger',
    githubLink: 'https://github.com/r4pt0s'
  },
  {
    artName: 'Bouncing Text!',
    pageLink: './Art/AbdulsalamAbdulrahman/index.html',
    imageLink: './Art/AbdulsalamAbdulrahman/Bouncingtxt.gif',
    author: 'Abdulsalam Abdulrahman',
    githubLink: 'https://github.com/AbdulsalamAbdulrahman/'
  },
  {
    artName: 'Simple Phone Animation',
    pageLink: './Art/Lala/index.html',
    imageLink: './Art/Lala/phone.gif',
    author: 'Olamide Aboyeji',
    githubLink: 'https://github.com/aolamide'
  },
  {
    artName: 'Synthwave Sunset',
    pageLink: './Art/brunobolting/index.html',
    imageLink: './Art/brunobolting/synthwave-sunset.gif',
    author: 'Bruno Bolting',
    githubLink: 'https://github.com/brunobolting/'
  },
  {
    artName: 'That Animation',
    pageLink: './Art/MaKloudz/index.html',
    imageLink: './Art/MaKloudz/dat-animation.gif',
    author: 'Blessing Mutava',
    githubLink: 'https://github.com/MaKloudz'
  },
  {
    artName: 'animatron',
    pageLink: './Art/animatron/index.html',
    imageLink: './Art/animatron/trance.gif',
    author: 'nick981837',
    githubLink: 'https://github.com/nick981837'
  },
  {
    artName: 'abhishek9686',
    pageLink: './Art/abhishek9686/index.html',
    imageLink: './Art/abhishek9686/loading.gif',
    author: 'abhishek9686',
    githubLink: 'https://github.com/abhishek9686'
  },

  {
    artName: 'Animecircles',
    pageLink: './Art/Animecircles/index.html',
    imageLink: './Art/animatron/',
    author: 'Geamoding',
    githubLink: 'https://github.com/gilbertekalea'
  },
  {
    artName: 'ZTM Animation',
    pageLink: './Art/EricPuskas/index.html',
    imageLink: './Art/EricPuskas/index.gif',
    author: 'Eric Puskas',
    githubLink: 'https://github.com/EricPuskas'
  },
  {
    artName: 'LSD Rainbow Trip: Phase 1',
    pageLink: './Art/AbsMechanik/index.html',
    imageLink: './Art/AbsMechanik/AbsMechanik_Animation.gif',
    author: 'AbsMechanik',
    githubLink: 'https://github.com/AbsMechanik'
  },
  {
    artName: 'Christmas Lights',
    pageLink: './Art/Futuregit/index.html',
    imageLink: './Art/Futuregit/Christmas-Lights.gif',
    author: 'Futuregit',
    githubLink: 'https://github.com/Futuregit'
  },
  {
    artName: 'Fruit Dancing',
    pageLink: './Art/carlacentenor/index.html',
    imageLink: './Art/carlacentenor/fruit.gif',
    author: 'carlacentenor',
    githubLink: 'https://github.com/carlacentenor'
  },
  {
    artName: 'Spooktober Hacktoberfest',
    pageLink: './Art/FredAmartey/index.html',
    imageLink: './Art/FredAmartey/thumbnaill.gif',
    author: 'Fred Amartey',
    githubLink: 'https://github.com/FredAmartey'
  },
  {
    artName: 'Star Wars?',
    pageLink: './Art/henryvalbuena/index.html',
    imageLink: './Art/henryvalbuena/index.gif',
    author: 'Henry Valbuena',
    githubLink: 'https://github.com/henryvalbuena'
  },
  {
    artName: 'UFO',
    pageLink: './Art/UFO/index.html',
    imageLink: './Art/UFO/UFO.png',
    author: 'Abhinav Singh @abhinav9910',
    githubLink: 'https://github.com/abhinav9910'
  },
  {
    artName: 'The Ripple',
    pageLink: './Art/Anmol2/index.html',
    imageLink: './Art/Anmol2/ripple.png',
    author: 'Anmol',
    githubLink: 'https://github.com/Anmol270900'
  },
  {
    artName: 'Rainbow loader',
    pageLink: './Art/ka-hn/rainbow.html',
    imageLink: './Art/ka-hn/rainbow.gif',
    author: 'Karim Hussain',
    githubLink: 'https://github.com/ka-hn'
  },
  {
    artName: 'Action Cam',
    pageLink: './Art/Donovan/index.html',
    imageLink: './Art/Donovan/pureCSS-animation.gif',
    author: 'Donovan Hunter',
    githubLink: 'https://github.com/dhdcode'
  },
  {
    artName: 'The Sun',
    pageLink: './Art/Anmol/index.html',
    imageLink: './Art/Anmol/sun.png',
    author: 'Anmol',
    githubLink: 'https://github.com/Anmol270900'
  },
  {
    artName: 'Flashing Pumpkin',
    pageLink: './Art/KatrinaRose14/index.html',
    imageLink: './Art/KatrinaRose14/FlashingPumpkin.gif',
    author: 'Katrina Yates',
    githubLink: 'https://github.com/KatrinaRose14'
  },
  {
    artName: 'Flipbox',
    pageLink: './Art/Prasheel/index.html',
    imageLink: './Art/Prasheel/flip.gif',
    author: 'Prasheel Soni',
    githubLink: 'https://github.com/ps011'
  },
  {
    artName: '2019 Wave',
    pageLink: './Art/chris-aqui/index.html',
    imageLink: './Art/chris-aqui/2019-jump.gif',
    author: 'Christine Aqui',
    githubLink: 'https://github.com/christine-aqui'
  },
  {
    artName: 'Hover Button Animation',
    pageLink: './Art/Vipul/hover.html',
    imageLink: './Art/Vipul/Screenshot2.png',
    author: 'Vipul',
    githubLink: 'https://github.com/vipuljain08'
  },
  {
    artName: 'Start From Zero',
    pageLink: './Art/Robihdy/index.html',
    imageLink: './Art/Robihdy/start-from-zero.png',
    author: 'Robihdy',
    githubLink: 'https://github.com/Robihdy'
  },
  {
    artName: 'Local Host metaphor',
    pageLink: './Art/Akbar-Cyber/index.html',
    imageLink: './Art/Prateek/localhost.png',
    author: 'Prateek',
    githubLink: 'https://github.com/prateekpatrick'
  },
  {
    artName: 'Akbar-Cyber',
    pageLink: './Art/Akbar-Cyber/index.html',
    imageLink: './Art/Akbar-Cyber/akbar.gif',
    author: 'Akbar',
    githubLink: 'https://github.com/Akbar-Cyber'
  },
  {
    artName: 'Sliding Lines',
    pageLink: './Art/erics0n/sliding-lines/index.html',
    imageLink: './Art/erics0n/sliding-lines/image.gif',
    author: 'erics0n',
    githubLink: 'https://github.com/erics0n'
  },
  {
    artName: 'Triangle',
    pageLink: './Art/Joy/triangle/triangle.html',
    imageLink: './Art/Joy/triangle/triangle.gif',
    author: 'Joy',
    githubLink: 'https://github.com/royranger'
  },
  {
    artName: 'Cube',
    pageLink: './Art/Joy/cube/cube.html',
    imageLink: './Art/Joy/cube/cube.gif',
    author: 'Joy',
    githubLink: 'https://github.com/royranger'
  },
  {
    artName: 'Burger Menu',
    pageLink: './Art/mctrl/burger.html',
    imageLink: './Art/mctrl/burger.gif',
    author: 'Martina',
    githubLink: 'https://github.com/mctrl'
  },
  {
    artName: 'Square Loader',
    pageLink: './Art/Hemant/index.html',
    imageLink: './Art/Hemant/loader.gif',
    author: 'Hemant Garg',
    githubLink: 'https://github.com/hemant-garg'
  },
  {
    artName: 'wake up, neo...',
    pageLink: './Art/samirjouni/TributeToTheMatrix.html',
    imageLink: './Art/samirjouni/sample.gif',
    author: 'Samir Jouni',
    githubLink: 'https://github.com/samirjouni'
  },
  {
    artName: 'Tribute To COD4MW',
    pageLink: './Art/samirjouni2/index.html',
    imageLink: './Art/samirjouni2/sample.gif',
    author: 'Samir Jouni',
    githubLink: 'https://github.com/samirjouni'
  },
  {
    artName: 'Planet',
    pageLink: './Art/ArthurDoom/planet.html',
    imageLink: './Art/ArthurDoom/planet.gif',
    author: 'ArthurDoom',
    githubLink: 'https://github.com/ArthurDoom'
  },
  {
    artName: 'SquarPy',
    pageLink: './Art/Utkarsh/index.html',
    imageLink: './Art/Utkarsh/hack.gif',
    author: 'utkarsh',
    githubLink: 'https://github.com/Utkarsh2604'
  },
  {
    artName: 'Circle',
    pageLink: './Art/Oliver/Circle.html',
    imageLink: './Art/Oliver/circle.gif',
    author: 'Oliver',
    githubLink: 'https://github.com/oliver-gomes'
  },
  {
    artName: 'Ellipse Loader',
    pageLink: './Art/VaibhavKhulbe/EllipseLoader.html',
    imageLink: './Art/VaibhavKhulbe/ellipseLoader.gif',
    author: 'Vaibhav Khulbe',
    githubLink: 'https://github.com/Kvaibhav01'
  },
  {
    artName: 'Simple Loader',
    pageLink: './Art/soumsps/simpleload.html',
    imageLink: './Art/soumsps/sample.gif',
    author: 'Soumendu Sinha',
    githubLink: 'https://github.com/soumsps'
  },
  {
    artName: 'Rollodex',
    pageLink: './Art/Shruti/rolling.html',
    imageLink: './Art/Shruti/rolling.gif',
    author: 'Shruti',
    githubLink: 'https://github.com/shruti49'
  },
  {
    artName: 'Cute Cat',
    pageLink: './Art/Alghi/cat.html',
    imageLink: './Art/Alghi/cat.gif',
    author: 'Alghi',
    githubLink: 'https://github.com/darklordace'
  },
  {
    artName: 'ZtM Text',
    pageLink: './Art/Di4iMoRtAl/ZtM_text_animation.html',
    imageLink: './Art/Di4iMoRtAl/ZtM_animation.gif',
    author: 'Di4iMoRtAl',
    githubLink: 'https://github.com/dppeykov'
  },
  {
    artName: 'Circles',
    pageLink: './Art/Bhuvana/circles.html',
    imageLink: './Art/Bhuvana/circles.gif',
    author: 'Bhuvana',
    githubLink: 'https://github.com/bhuvana-guna'
  },
  {
    artName: 'Bird',
    pageLink: './Art/Bhuvana/bird.html',
    imageLink: './Art/Bhuvana/bird.gif',
    author: 'Bhuvana',
    githubLink: 'https://github.com/bhuvana-guna'
  },
  {
    artName: 'Loader',
    pageLink: './Art/Bhuvana/loader.html',
    imageLink: './Art/Bhuvana/loader.gif',
    author: 'Bhuvana',
    githubLink: 'https://github.com/bhuvana-guna'
  },
  {
    artName: 'Simple blinking loading circles',
    pageLink: './Art/Rahul/index.html',
    imageLink: './Art/Rahul/loading.gif',
    author: 'Rahul',
    githubLink: 'https://github.com/kohli6010'
  },
  {
    artName: 'Css Pulse',
    pageLink: './Art/Aszmel/pulse.html',
    imageLink: './Art/Aszmel/css_pulse.gif',
    author: 'Aszmel',
    githubLink: 'https://github.com/Aszmel'
  },
  {
    artName: 'Circle Bounce',
    pageLink: './Art/Edmund/index.html',
    imageLink: './Art/Edmund/circle-bounce.gif',
    author: 'Edmund',
    githubLink: 'https://github.com/edmund1645'
  },
  {
    artName: 'Heart Beating',
    pageLink: './Art/Regem/index.html',
    imageLink: './Art/Regem/heart.jpg',
    author: 'Regem',
    githubLink: 'https://github.com/GemzBond'
  },
  {
    artName: 'Fading Circles',
    pageLink: './Art/Ankit/fadeCircle.html',
    imageLink: './Art/Ankit/fadeCircles.png',
    author: 'Ankit Srivastava',
    githubLink: 'https://github.com/a18nov'
  },
  {
    artName: 'Hacktoberfest 2019',
    pageLink: './Art/jpk3lly/animation.html',
    imageLink: './Art/jpk3lly/JPs_Animation_GIF.gif',
    author: 'jpk3lly',
    githubLink: 'https://github.com/jpk3lly'
  },
  {
    artName: 'Name Rotator',
    pageLink: './Art/Meet/name.html',
    imageLink: './Art/Meet/name.gif',
    author: 'Meet',
    githubLink: 'https://github.com/Meet1103'
  },
  {
    artName: 'Ball Rotator',
    pageLink: './Art/Bibekpreet/index.html',
    imageLink: './Art/Bibekpreet/ball.gif',
    author: 'Bibekpreet',
    githubLink: 'https://github.com/bibekpreet99'
  },
  {
    artName: 'ephiphany',
    pageLink: './Art/OctavianIlies/index.html',
    imageLink: './Art/OctavianIlies/ephiphany.gif',
    author: 'OctavianIlies',
    githubLink: 'https://github.com/OctavianIlies'
  },
  {
    artName: 'Loading',
    pageLink: './Art/jh1992jh/loading.html',
    imageLink: './Art/jh1992jh/loading.gif',
    author: 'jh1992jh',
    githubLink: 'https://github.com/jh1992jh'
  },
  {
    artName: 'ZTM Colors',
    pageLink: './Art/Godnon/index.html',
    imageLink: './Art/Godnon/ZTMcAnim.gif',
    author: 'Godnon',
    githubLink: 'https://github.com/godnondsilva'
  },
  {
    artName: 'Hover Effect',
    pageLink: './Art/Shubhankar/index.html',
    imageLink: './Art/Shubhankar/hackoctober.gif',
    author: 'Shubhankar',
    githubLink: 'https://github.com/shubhdwiv12'
  },
  {
    artName: 'Bouncing Fading Circles',
    pageLink: './Art/AyoubIssaad/index.html',
    imageLink: './Art/AyoubIssaad/BouncingFadingCircles.gif',
    author: 'AyoubIssaad',
    githubLink: 'https://github.com/AyoubIssaad'
  },
  {
    artName: '5 balls preloader',
    pageLink: './Art/Nnaji-Victor/index.html',
    imageLink: './Art/Nnaji-Victor/5_balls.gif',
    author: 'Nnaji Victor',
    githubLink: 'https://github.com/Nnaji-Victor'
  },
  {
    artName: 'ZTM Bouncer',
    pageLink: './Art/Josia/bouncer.html',
    imageLink: './Art/Josia/ztmbouncer.gif',
    author: 'Josia Rodriguez',
    githubLink: 'https://github.com/josiarod'
  },
  {
    artName: 'Hacktober loading animation',
    pageLink: './Art/mehul1011/index.html',
    imageLink: './Art/mehul1011/loading.gif',
    author: 'Mehul1011',
    githubLink: 'https://github.com/mehul1011'
  },
  {
    artName: 'Loading Dots',
    pageLink: './Art/devSergiu/index.html',
    imageLink: './Art/devSergiu/loading.gif',
    author: 'devSergiu',
    githubLink: 'https://github.com/devsergiu'
  },
  {
    artName: 'TypeWriter effect',
    pageLink: './Art/Sidharth/Typing_Text.html',
    imageLink: './Art/Sidharth/type_writer.gif',
    author: 'Sidharth',
    githubLink: 'https://github.com/Sidharth98'
  },
  {
    artName: 'Blue Spin',
    pageLink: './Art/JamesW/index.html',
    imageLink: './Art/JamesW/hacktober_spin.gif',
    author: 'James Whitney',
    githubLink: 'https://github.com/jameswhitney'
  },
  {
    artName: 'Loading Animation',
    pageLink: './Art/Sidharth/Loading.html',
    imageLink: './Art/Sidharth/Loading.gif',
    author: 'Sidharth',
    githubLink: 'https://github.com/Sidharth98'
  },
  {
    artName: 'Rotation',
    pageLink: './Art/alenanog/index.html',
    imageLink: './Art/alenanog/rotation.gif',
    author: 'Alena A.',
    githubLink: 'https://github.com/alenanog'
  },
  {
    artName: 'Colors in your life',
    pageLink: './Art/Atipahy/colors.html',
    imageLink: './Art/Atipahy/colors.png',
    author: 'Christos Chr',
    githubLink: 'https://github.com/atipaHy'
  },
  {
    artName: 'Orb',
    pageLink: './Art/Jkbicbic/orb.html',
    imageLink: './Art/Jkbicbic/orb.gif',
    author: 'John Kennedy Bicbic',
    githubLink: 'https://github.com/jkbicbic'
  },
  {
    artName: 'Charging...',
    pageLink: './Art/Afraz/charging.html',
    imageLink: './Art/Afraz/charging.gif',
    author: 'Afraz',
    githubLink: 'https://github.com/afrazz'
  },
  {
    artName: 'Charging...',
    pageLink: './Art/DepStep/depstep.html',
    imageLink: './Art/DepStep/depstep.gif',
    author: 'DepStep',
    githubLink: 'https://github.com/stephD'
  },
  {
    artName: 'Dancing Ball...',
    pageLink: './Art/DaveFres/index.html',
    imageLink: './Art/DaveFres/ball.gif',
    author: 'DaveFres',
    githubLink: 'https://github.com/DaveFres'
  },
  {
    artName: 'animatron',
    pageLink: './Art/animatron/index.html',
    imageLink: './Art/animatron/trance.gif',
    author: 'jomahay',
    githubLink: 'https://github.com/jomahay'
  },
  {
    artName: 'Sunshine',
    pageLink: './Art/Pavelisp/sunshine.html',
    imageLink: './Art/Pavelisp/sunshine.gif',
    author: 'Pavel Isp',
    githubLink: 'https://github.com/pavelisp'
  },
  {
    artName: 'SoundBoxes',
    pageLink: './Art/Hbarang/SoundBox.html',
    imageLink: './Art/Hbarang/SoundBoxAnimation.gif',
    author: 'Hbarang',
    githubLink: 'https://github.com/hbarang'
  },
  {
    artName: 'Cheshire',
    pageLink: './Art/Ckanelin/index.html',
    imageLink: './Art/Ckanelin/Cheshire.gif',
    author: 'Ckanelin',
    githubLink: 'https://github.com/ckanelin'
  },
  {
    artName: 'Disappear',
    pageLink: './Art/Stacy/index.html',
    imageLink: './Art/Stacy/disappear.gif',
    author: 'Stacy',
    githubLink: 'https://github.com/stacyholtz6'
  },
  {
    artName: 'Ellipse Spinner',
    pageLink: './Art/Sabina/ellipse_spinner.html',
    imageLink: './Art/Sabina/ellipse_spinner.png',
    author: 'Sabina Abbasova',
    githubLink: 'https://github.com/sabina929'
  },
  {
    artName: 'NightSky',
    pageLink: './Art/AndyS/index.html',
    imageLink: './Art/AndyS/Capture.GIF',
    author: 'AndyS',
    githubLink: 'https://github.com/AndyS1988'
  },
  {
    artName: 'Hungry',
    pageLink: './Art/diegchav/index.html',
    imageLink: './Art/diegchav/hungry.gif',
    author: 'Diego Chz',
    githubLink: 'https://github.com/diegchav'
  },
  {
    artName: 'Hover Text Animation',
    pageLink: './Art/AyoubIssaad2/index.html',
    imageLink: './Art/AyoubIssaad2/hoverTextAnimation.gif',
    author: 'AyoubIssaad',
    githubLink: 'https://github.com/AyoubIssaad'
  },
  {
    artName: 'Colorize',
    pageLink: './Art/JimBratsos/colorize.html',
    imageLink: './Art/JimBratsos/Colorize.gif',
    author: 'Jim Bratsos',
    githubLink: 'https://github.com/JimBratsos'
  },
  {
    artName: 'Hacktober Spooktacular',
    pageLink: 'Art/Elex/index.html',
    imageLink: ['./Art/Elex/hhs.gif'],
    author: 'William Poisel (LordCobra)',
    githubLink: 'https://github.com/epoisel'
  },
  {
    artName: 'Circley',
    pageLink: './Art/Tranjenny/indexjenny.html',
    imageLink: './Art/Tranjenny/zerojenny.gif',
    author: 'Tranjenny',
    githubLink: 'https://github.com/Tranjenny'
  },
  {
    artName: 'My Vietnam',
    pageLink: './Art/nhbduy/index.html',
    imageLink: './Art/nhbduy/my-vietnam.gif',
    author: 'Hoang-Bao-Duy NGUYEN',
    githubLink: 'https://github.com/nhbduy'
  },
  {
    artName: 'Hactoberfest Bus',
    pageLink: './Art/shahpranaf/index.html',
    imageLink: './Art/shahpranaf/hacktoberfest_bus.gif',
    author: 'Pranav Shah',
    githubLink: 'https://github.com/shahpranaf'
  },
  {
    artName: 'Hacktoberfest',
    pageLink: './Art/robihid/index.html',
    imageLink: './Art/robihid/hacktoberfest.png',
    author: 'robihid',
    githubLink: 'https://github.com/robihid'
  },
  {
    artName: 'Hi there',
    pageLink: './Art/Aki/index.html',
    imageLink: './Art/Aki/giphy.gif',
    author: 'Aki',
    githubLink: 'https://github.com/akmalist'
  },
  {
    artName: 'Hacktoberfest 2019!',
    pageLink: './Art/RedSquirrrel/index.html',
    imageLink: './Art/RedSquirrrel/index.html/animation.PNG',
    author: 'RedSquirrrel',
    githubLink: 'https://github.com/RedSquirrrel'
  },
  {
    artName: 'Sliding text',
    pageLink: './Art/Flattopz/index.html',
    imageLink: './Art/Flattopz/SlidingText.gif',
    author: 'Flattopz',
    githubLink: 'https://github.com/hjpunzalan'
  },
  {
    artName: 'Rainbow Color Changer',
    pageLink: './Art/mmshr/index.html',
    imageLink: './Art/mmshr/rainbow.gif',
    author: 'mmosehauer',
    githubLink: 'https://github.com/mmosehauer'
  },
  {
    artName: 'World of Coding',
    pageLink: './Art/tom_kn/coding.html',
    imageLink: './Art/tom_kn/coding.gif',
    author: 'Tamas Knisz',
    githubLink: 'https://github.com/TamasKn'
  },
  {
    artName: 'Initial Bounce',
    pageLink: './Art/Juwana/initial.html',
    imageLink: './Art/Juwana/InitialBounce.gif',
    author: 'Juwana',
    githubLink: 'https://github.com/JZerman2018'
  },
  {
    artName: 'Atom',
    pageLink: './Art/Teva/index.html',
    imageLink: './Art/Teva/atom.gif',
    author: 'Teva',
    githubLink: 'https://github.com/TevaHenry'
  },
  {
    artName: 'Be Awesome',
    pageLink: './Art/TigerAsH/index.html',
    imageLink: './Art/TigerAsH/be-awesome.jpg',
    author: 'TigerAsH',
    githubLink: 'https://github.com/TigerAsH94'
  },
  {
    artName: 'Rainbow Colors',
    pageLink: './Art/Sanjeev/index.html',
    imageLink: './Art/Sanjeev/animation.gif',
    author: 'Sanjeev Panday',
    githubLink: 'https://github.com/Sanjeev-Panday'
  },
  {
    artName: 'ZtM',
    pageLink: './Art/thoyvo/index.html',
    imageLink: './Art/thoyvo/ztm.gif',
    author: 'Thoyvo',
    githubLink: 'https://github.com/thoyvo'
  },
  {
    artName: 'Fast Fishes',
    pageLink: './Art/4ront/index.html',
    imageLink: './Art/4ront/fishes.gif',
    author: '4rontender',
    githubLink: 'https://github.com/RinatValiullov'
  },
  {
    artName: 'Loading...',
    pageLink: './Art/RedSquirrrel2/loading.html',
    imageLink: './Art/RedSquirrrel2/loading.gif',
    author: 'RedSquirrrel',
    githubLink: 'https://github.com/RedSquirrrel'
  },
  {
    artName: 'Animated Cube',
    pageLink: './Art/Animated Cube/index.html',
    imageLink: './Art/Animated Cube/cube.gif',
    author: 'RedSquirrrel',
    githubLink: 'https://github.com/RedSquirrrel'
  },
  {
    artName: 'Calm Ubuntu',
    pageLink: './Art/schupat/index.html',
    imageLink: './Art/schupat/preview.gif',
    author: 'schupat',
    githubLink: 'https://github.com/schupat'
  },
  {
    artName: 'Solar System',
    pageLink: './Art/DSandberg93/index.html',
    imageLink: './Art/DSandberg93/SolarSystem.gif',
    author: 'DSandberg93',
    githubLink: 'https://github.com/DSandberg93'
  },
  {
    artName: 'Boo',
    pageLink: './Art/VerityB/index.html',
    imageLink: './Art/VerityB/boo.gif',
    author: 'VerityB',
    githubLink: 'https://github.com/VerityB'
  },
  {
    artName: 'Hacktoberfest Ghost',
    pageLink: './Art/cTahirih/index.html',
    imageLink: './Art/cTahirih/ghost.png',
    author: 'cTahirih',
    githubLink: 'https://github.com/cTahirih'
  },
  {
    artName: 'Clock',
    pageLink: './Art/Abdul/index.html',
    imageLink: './Art/Abdul/Clock.png',
    author: 'Abdul Rahman',
    githubLink: 'https://github.com/abdulrahman118'
  },
  {
    artName: 'Loading Cube',
    pageLink: './Art/andrearizzello/index.html',
    imageLink: './Art/andrearizzello/index.gif',
    author: 'Andrea Rizzello',
    githubLink: 'https://github.com/andrearizzello'
  },
  {
    artName: 'Wall Dropping Logo',
    pageLink: './Art/shivams136/index.html',
    imageLink: './Art/shivams136/walldrop.gif',
    author: 'Shivam Sharma',
    githubLink: 'https://github.com/ShivamS136'
  },
  {
    artName: 'Infinite Race',
    pageLink: './Art/levermanx/index.html',
    imageLink: './Art/levermanx/anim.gif',
    author: 'Levermanx',
    githubLink: 'https://github.com/levermanx'
  },
  {
    artName: 'Hover to Rotate Text',
    pageLink: './Art/faiz_hameed/index.html',
    imageLink: './Art/faiz_hameed/hackto.gif',
    author: 'Faiz Hameed',
    githubLink: 'https://github.com/faizhameed'
  },
  {
    artName: 'HalloHacktober Greeting!',
    pageLink: './Art/lusalga/index.html',
    imageLink: './Art/lusalga/lu.gif',
    author: 'Lucieni A. Saldanha',
    githubLink: 'https://github.com/lusalga/'
  },
  {
    artName: 'Time goes by',
    pageLink: './Art/WolfgangKreminger/index.html',
    imageLink: './Art/WolfgangKreminger/showcase.gif',
    author: 'Wolfgang Kreminger',
    githubLink: 'https://github.com/r4pt0s'
  },
  {
    artName: 'Bouncing Text!',
    pageLink: './Art/AbdulsalamAbdulrahman/index.html',
    imageLink: './Art/AbdulsalamAbdulrahman/Bouncingtxt.gif',
    author: 'Abdulsalam Abdulrahman',
    githubLink: 'https://github.com/AbdulsalamAbdulrahman/'
  },
  {
    artName: 'Simple Phone Animation',
    pageLink: './Art/Lala/index.html',
    imageLink: './Art/Lala/phone.gif',
    author: 'Olamide Aboyeji',
    githubLink: 'https://github.com/aolamide'
  },
  {
    artName: 'Synthwave Sunset',
    pageLink: './Art/brunobolting/index.html',
    imageLink: './Art/brunobolting/synthwave-sunset.gif',
    author: 'Bruno Bolting',
    githubLink: 'https://github.com/brunobolting/'
  },

  {
    artName: 'Kawaii Penguin',
    pageLink: './Art/Brienyll/index.html',
    imageLink: './Art/Brienyll/kawaiiPenguin.gif',
    author: 'Brienyll',
    githubLink: 'https://github.com/brienyll/'
  },
  {
    artName: 'Happy Halloween',
    pageLink: './Art/MatthewS/index.html',
    imageLink: './Art/MatthewS/Spider.gif',
    author: 'MatthewS',
    githubLink: 'https://github.com/matthewstoddart/'
  },
  {
    artName: 'Fan Art',
    pageLink: './Art/m-perez33/index.html',
    imageLink: './Art/m-perez33/cylon.gif',
    author: 'Marcos Perez',
    githubLink: 'https://github.com/m-perez33/'
  },
  {
    artName: 'Animating Pot',
    pageLink: './Art/Somechandra/index.html',
    imageLink: './Art/Somechandra/pot.gif',
    author: 'Somechandra',
    githubLink: 'https://github.com/somechandra'
  },
  {
    artName: 'Circles Circling',
    pageLink: './Art/pikktorr/index.html',
    imageLink: './Art/pikktorr/circles.gif',
    author: 'pikktorr',
    githubLink: 'https://github.com/pikktorr'
  },
  {
    artName: 'Glitchy Szn',
    pageLink: './Art/premdav/index.html',
    imageLink: './Art/premdav/screenshot.png',
    author: 'premdav',
    githubLink: 'https://github.com/premdav'
  },
  {
    artName: 'ZeroToMastery',
    pageLink: './Art/Vzneers/index.html',
    imageLink: './Art/Vzneers/gifzeroloading.gif',
    author: 'TrinhMinhHieu',
    githubLink: 'https://github.com/trinhminhhieu'
  },
  {
    artName: 'Spacecraft-landing',
    pageLink: './Art/DDuplinszki/index.html',
    imageLink: './Art/DDuplinszki/Spacecraft-landing.gif',
    author: 'DDuplinszki',
    githubLink: 'https://github.com/DDuplinszki'
  },
  {
    artName: 'Paw Prints',
    pageLink: './Art/Tia/index.html',
    imageLink: './Art/Tia/paw-prints.gif',
    author: 'Tia Esguerra',
    githubLink: 'https://github.com/msksfo'
  },
  {
    artName: 'Hover-Scale',
    pageLink: './Art/echowebid/index.html',
    imageLink: './Art/echowebid/hover.gif',
    author: 'echowebid',
    githubLink: 'https://github.com/echowebid'
  },
  {
    artName: 'mars',
    pageLink: './Art/Courtney_Pure/index.html',
    imageLink: './Art/Courtney_Pure/mars_screenshot.png',
    author: 'Courtney Pure',
    githubLink: 'https://github.com/courtneypure'
  },
  {
    artName: 'Welcome HactoberFest',
    pageLink: './Art/Dhaval/index.html',
    imageLink: './Art/Dhaval/Welcome-Hacktoberfest.gif',
    author: 'Dhaval Mehta',
    githubLink: 'https://github.com/Dhaval1403'
  },
  {
    artName: 'Aynonimation',
    pageLink: './Art/Aynorica/aynorica.html',
    imageLink: './Art/Aynorica/Aynonimation.png',
    author: 'aynorica',
    githubLink: 'https://github.com/aynorica'
  },
  {
    artName: 'sun-to-moon',
    pageLink: './Art/haider/index.html',
    imageLink: './Art/haider/sun-moon.gif',
    author: 'Haider',
    githubLink: 'https://github.com/hyderumer'
  },
  {
    artName: 'Animatron',
    pageLink: './Art/animatron/index.html',
    imageLink: './Art/animatron/trance.gif',
    author: 'Andrei',
    githubLink: 'https://github.com/aneagoie'
  },
  {
    artName: 'Loader Circle',
    pageLink: './Art/beaps/index.html',
    imageLink: './Art/beaps/loader-circle.gif',
    author: 'beaps',
    githubLink: 'https://github.com/beaps'
  },
  {
    artName: 'Doors',
    pageLink: './Art/pauliax/index.html',
    imageLink: './Art/pauliax/doors.gif',
    author: 'pauliax',
    githubLink: 'https://github.com/pauliax'
  },
  {
    artName: 'Clock with pendulum',
    pageLink: './Art/Pankaj/index.html',
    imageLink: './Art/Pankaj/Clock_with_pendulum.gif',
    author: 'Pankaj',
    githubLink: 'https://github.com/prime417'
  },
  {
    artName: 'Animatron',
    pageLink: './Art/animatron/index.html',
    imageLink: './Art/animatron/trance.gif',
    author: 'Andrei',
    githubLink: 'https://github.com/aneagoie'
  },
  {
    artName: 'Loader Circle',
    pageLink: './Art/beaps/index.html',
    imageLink: './Art/beaps/loader-circle.gif',
    author: 'beaps',
    githubLink: 'https://github.com/beaps'
  },
  {
    artName: 'Open Sourcerer',
    pageLink: './Art/4rturd13/index.html',
    imageLink: './Art/4rturd13/openSourcerer.gif',
    author: '4rturd13',
    githubLink: 'https://github.com/4rturd13'
  },
  {
    artName: 'Doors',
    pageLink: './Art/pauliax/index.html',
    imageLink: './Art/pauliax/doors.gif',
    author: 'pauliax',
    githubLink: 'https://github.com/pauliax'
  },
  {
    artName: 'Loader Square',
    pageLink: './Art/beaps2/square-loader.html',
    imageLink: './Art/beaps2/square-loader.gif',
    author: 'beaps',
    githubLink: 'https://github.com/beaps'
  },
  {
    artName: 'Running Text',
    pageLink: './Art/DevinEkadeni/running-text.html',
    imageLink: './Art/DevinEkadeni/running-text.gif',
    author: 'Devin Ekadeni',
    githubLink: 'https://github.com/devinekadeni'
  },
  {
    artName: 'Mystical-Hacktoberfest',
    pageLink: './Art/Wayne/index.html',
    imageLink:
      './Art/Wayne/hacktoberfest - Google Chrome 09 Oct 2019 21_12_32.png',
    author: 'Wayne Mac Mavis',
    githubLink: 'https://github.com/WayneMacMavis'
  },
  {
    artName: 'ZTM Logo Animation',
    pageLink: './Art/bk987/index.html',
    imageLink: './Art/bk987/preview.gif',
    author: 'Bilal Khalid',
    githubLink: 'https://github.com/bk987'
  },
  {
    artName: 'Pong',
    pageLink: './Art/Carls13/index.html',
    imageLink: './Art/Carls13/pong.jpg',
    author: 'Carlos Hernandez',
    githubLink: 'https://github.com/Carls13'
  },
  {
    artName: 'ZTM Reveal',
    pageLink: './Art/bk987-2/index.html',
    imageLink: './Art/bk987-2/preview.gif',
    author: 'Bilal Khalid',
    githubLink: 'https://github.com/bk987'
  },
  {
    artName: 'ZTM Family Animation',
    pageLink: './Art/sballgirl11/animation.html',
    imageLink: './Art/sballgirl11/ztm.gif',
    author: 'Brittney Postma',
    githubLink: 'https://github.com/sballgirl11'
  },
  {
    artName: 'Phone Greetings',
    pageLink: './Art/ann-dev/index.html',
    imageLink: './Art/ann-dev/screenshot.png',
    author: 'ann-dev',
    githubLink: 'https://github.com/ann-dev'
  },
  {
    artName: 'Triangle Slide',
    pageLink: './Art/grieff/index.html',
    imageLink: './Art/grieff/triangle-animation.gif',
    author: 'Grieff',
    githubLink: 'https://github.com/grieff'
  },
  {
    artName: 'Neon ZTM',
    pageLink: './Art/grieff/text.html',
    imageLink: './Art/grieff/neonZTM.gif',
    author: 'Grieff',
    githubLink: 'https://github.com/grieff'
  },
  {
    artName: 'Flip Card',
    pageLink: './Art/FlipCard/index.html',
    imageLink: './Art/FlipCard/ezgif.com-video-to-gif.gif',
    author: 'Saurabh',
    githubLink: 'https://github.com/Saurabh-FullStackDev'
  },
  {
    artName: 'animationHalloween',
    pageLink: './Art/mawais54013/index.html',
    imageLink: './Art/mawais54013/Halloween.gif',
    author: 'mawais54013',
    githubLink: 'https://github.com/mawais54013'
  },
  {
    artName: 'Hacktoberfest Letter Popups',
    pageLink: './Art/jmt3559/index.html',
    imageLink: 'https://media.giphy.com/media/RKSRPGiIsy1f3Ji3j1/giphy.gif',
    author: 'Juan T.',
    githubLink: 'https://github.com/jmtellez'
  },
  {
    artName: 'Oscillation',
    pageLink: './Art/Oscillation/index.html',
    imageLink: './Art/Oscillation/oscillation.gif',
    author: 'Nandhakumar',
    githubLink: 'https://github.com/Nandhakumar7792'
  },
  {
    artName: 'Letters flipUp',
    pageLink: './Art/TerenceBiney/index.html',
    imageLink: './Art/TerenceBiney/lettersanimate.gif',
    author: 'Terence Biney',
    githubLink: 'https://github.com/Tereflech17'
  },
  {
    artName: 'Colors rectangle',
    pageLink: './Art/beaps3/index.html',
    imageLink: './Art/beaps3/colors-rectangle.gif',
    author: 'beaps',
    githubLink: 'https://github.com/beaps'
  },
  {
    artName: 'Hinge',
    pageLink: './Art/hereisfahad/index.html',
    imageLink: './Art/hereisfahad/hinge.png',
    author: 'Hereisfahad',
    githubLink: 'https://github.com/hereisfahad'
  },
  {
    artName: 'Animation',
    pageLink: './Art/PaulBillings/animation.html',
    imageLink: './Art/PaulBillings/animation.gif',
    author: 'Paul Billings',
    githubLink: 'https://github.com/paulbillings'
  },
  {
    artName: 'Diminishing',
    pageLink: './Art/Diminishing/index.html',
    imageLink: './Art/Diminishing/diminishing.gif',
    author: 'Nandhakumar',
    githubLink: 'https://github.com/Nandhakumar7792'
  },
  {
    artName: 'yin-yang',
    pageLink: './Art/yin-yang/index.html',
    imageLink: './Art/yin-yang/yin-yang.gif',
    author: 'Nandhakumar',
    githubLink: 'https://github.com/Nandhakumar7792'
  },
  {
    artName: 'eggJiggle',
    pageLink: './Art/eggJiggle/index.html',
    imageLink: './Art/eggJiggle/eggJiggle.gif',
    author: 'Nandhakumar',
    githubLink: 'https://github.com/Nandhakumar7792'
  },
  {
    artName: 'Aynonimation',
    pageLink: './Art/Aynorica/aynorica.html',
    imageLink: './Art/Aynorica/Aynonimation.png',
    author: 'aynorica',
    githubLink: 'https://github.com/aynorica'
  },
  {
    artName: 'ZTM Family Animation',
    pageLink: './Art/sballgirl11/index.html',
    imageLink: './Art/sballgirl11/ztm.gif',
    author: 'Brittney Postma',
    githubLink: 'https://github.com/sballgirl11'
  },
  {
    artName: 'Calm',
    pageLink: './Art/TMax/index.html',
    imageLink: './Art/TMax/Choas.gif',
    author: 'Tanesha',
    githubLink: 'https://github.com/Mainemirror'
  },
  {
    artName: 'Eyes',
    pageLink: './Art/Ltheory/main.html',
    imageLink: './Art/Ltheory/eyes.gif',
    author: 'Ltheory',
    githubLink: 'https://github.com/Ltheory'
  },
  {
    artName: 'Jelly!',
    pageLink: './Art/Pete331/index.html',
    imageLink: './Art/Pete331/jelly.png',
    author: 'Pete331',
    githubLink: 'https://github.com/Pete331'
  },
  {
    artName: 'clock-animation',
    pageLink: './Art/clock-animation/clock.html',
    imageLink: './Art/clock-animation/clock.gif',
    author: 'Alan sarluv',
    githubLink: 'https://github.com/alansarluv'
  },
  {
    artName: 'Slider',
    pageLink: './Art/furqan/index.html',
    imageLink: './Art/furqan/in.gif',
    author: 'Furqan',
    githubLink: 'https://github.com/furki911s'
  },
  {
    artName: 'animated-birds',
    pageLink: './Art/g-serban/animated-birds.html',
    imageLink: './Art/g-serban/animated-birds.gif',
    author: 'g-serban',
    githubLink: 'https://github.com/g-serban'
  },
  {
    artName: 'circle-become-square',
    pageLink: './Art/chathura19/index.html',
    imageLink: './Art/chathura19/chathura.gif',
    author: 'Chathura Samarajeewa',
    githubLink: 'https://github.com/ChathuraSam'
  },
  {
    artName: 'page-flicker',
    pageLink: './Art/neon-flights/page-flicker.html',
    imageLink: './Art/neon-flights/page-flicker.gif',
    author: 'neon-flights',
    githubLink: 'https://github.com/neon-flights'
  },
  {
    artName: 'Animate-Name',
    pageLink: './Art/Natalina/index.html',
    imageLink: './Art/Natalina/animatename.gif',
    author: 'Natalina',
    githubLink: 'https://github.com/Natalina13'
  },
  {
    artName: 'Asteroids',
    pageLink: './Art/hrafnkellbaldurs/index.html',
    imageLink: './Art/hrafnkellbaldurs/asteroids.gif',
    author: 'Hrafnkell Baldursson',
    githubLink: 'https://github.com/hrafnkellbaldurs'
  },
  {
    artName: 'Sliding-Paragraph',
    pageLink: './Art/Prashant/index.html',
    imageLink: './Art/Prashant/slidingparagraph.gif',
    author: 'Prashant',
    githubLink: 'https://github.com/Prashant2108'
  },
  {
    artName: 'Rocket Ship',
    pageLink: './Art/sdangoy/rocket-ship.html',
    imageLink: './Art/sdangoy/Rocket-Ship-Animation.gif',
    author: 'sdangoy',
    githubLink: 'https://github.com/sdangoy'
  },
  {
    artName: 'Spinner',
    pageLink: './Art/Sayan/index.html',
    imageLink: './Art/Sayan/spinner.gif',
    author: 'ssayanm',
    githubLink: 'https://github.com/ssayanm'
  },
  {
    artName: 'swivel',
    pageLink: './Art/tusharhanda/index.html',
    imageLink: './Art/tusharhanda/gif.gif',
    author: 'Tushar',
    githubLink: 'https://github.com/tusharhanda'
  },
  {
    artName: 'Hallows Eve',
    pageLink: './Art/ShanClayton/hallowseve.html',
    imageLink: './Art/ShanClayton/hallowhack.gif',
    author: 'Shanaun Clayton',
    githubLink: 'https://github.com/shanclayton'
  },
  {
    artName: 'Contraption',
    pageLink: './Art/Aravindh/contraption.html',
    imageLink: './Art/Aravindh/contraption.gif',
    author: 'Aravindh',
    githubLink: 'https://github.com/Aravindh-SNR'
  },
  {
    artName: 'Rings',
    pageLink: './Art/Kuzmycz/rings.html',
    imageLink: './Art/Kuzmycz/rings.gif',
    author: 'Mark Kuzmycz',
    githubLink: 'https://github.com/kuzmycz'
  },
  {
    artName: 'Ghost',
    pageLink: './Art/toserjude/index.html',
    imageLink: './Art/toserjude/boo.JPG',
    author: 'toserjude',
    githubLink: 'https://github.com/toserjude'
  },
  {
    artName: 'Gradient circle',
    pageLink: './Art/brettl1991/index.html',
    imageLink: './Art/brettl1991/animation.png',
    author: 'Agnes Brettl',
    githubLink: 'https://github.com/brettl1991'
  },
  {
    artName: 'Bill Cipher',
    pageLink: './Art/vitoriapena/index.html',
    imageLink: './Art/vitoriapena/bill_cipher.gif',
    author: 'Vitória Mendes',
    githubLink: 'https://github.com/vitoriapena'
  },
  {
    artName: 'Generate meaning',
    pageLink: './Art/Atif4/index.html',
    imageLink: './Art/Generate meaning.gif',
    author: 'Atif Iqbal',
    githubLink: 'https://github.com/atif-dev'
  },
  {
    artName: 'Spooktime',
    pageLink: './Art/AgneDJ/index.html',
    imageLink: './Art/AgneDJ/spooktime.gif',
    author: 'AgneDJ',
    githubLink: 'https://github.com/AgneDJ'
  },
  {
    artName: 'Gradient circle',
    pageLink: './Art/brettl1991/index.html',
    imageLink: './Art/brettl1991/animation.png',
    author: 'Agnes Brettl',
    githubLink: 'https://github.com/brettl1991'
  },
  {
    artName: 'Bill Cipher',
    pageLink: './Art/vitoriapena/index.html',
    imageLink: './Art/vitoriapena/bill_cipher.gif',
    author: 'Vitória Mendes',
    githubLink: 'https://github.com/vitoriapena'
  },
  {
    artName: 'Dizzy',
    pageLink: './Art/antinomy/index.html',
    imageLink: './Art/antinomy/logo-spin.gif',
    author: 'Antinomezco',
    githubLink: 'https://github.com/antinomezco'
  },
  {
    artName: 'bounce',
    pageLink: './Art/bounce/index.html',
    imageLink: './Art/bounce/bounce.gif',
    author: 'leelacanlale',
    githubLink: 'https://github.com/leelacanlale'
  },
  {
    artName: 'Bubbles',
    pageLink: './Art/bubbles/Bubbles.html',
    imageLink: './Art/bubbles/buubles.png',
    author: 'michal',
    githubLink: 'https://github.com/michalAim'
  },
  {
    artName: 'Bar Slide',
    pageLink: './Art/MikeVedsted/index.html',
    imageLink: './Art/MikeVedsted/barslide.png',
    author: 'Mike Vedsted',
    githubLink: 'https://github.com/MikeVedsted'
  },
  {
    artName: 'HacktoberFest-2019',
    pageLink: './Art/Atif/index.html',
    imageLink: './Art/Atif/HacktoberFest-19.gif',
    author: 'Atif Iqbal',
    githubLink: 'https://github.com/atif-dev'
  },
  {
    artName: 'Text Animation',
    pageLink: './Art/Divya/index.html',
    imageLink: './Art/Divya/screenshot.png',
    author: 'Divya',
    githubLink: 'https://github.com/DivyaPuri25'
  },
  {
    artName: 'HacktoberFest-2019-Entry',
    pageLink: './Art/nunocpnp/index.html',
    imageLink: './Art/nunocpnp/sample_image.jpg',
    author: 'Nuno Pereira',
    githubLink: 'https://github.com/nunocpnp'
  },
  {
    artName: 'HacktoberFest 2019',
    pageLink: './Art/AbdussamadYisau/index.html',
    imageLink: './Art/AbdussamadYisau/Screenshot.png',
    author: 'Abdussamad Yisau',
    githubLink: 'https://github.com/AbdussamadYisau'
  },
  {
    artName: 'squareMagic',
    pageLink: './Art/Rajnish-SquareMagic/index.html',
    imageLink: './Art/Rajnish-SquareMagic/squareMagic.png',
    author: 'Rajnish Kr Singh',
    githubLink: 'https://github.com/RajnishKrSingh'
  },
  {
    artName: 'Blinking Hacktober',
    pageLink: './Art/Atif2/index.html',
    imageLink: './Art/Blinking hacktober.gif',
    author: 'Atif Iqbal',
    githubLink: 'https://github.com/atif-dev'
  },
  {
    artName: 'Robodance',
    pageLink: './Art/robodance/index.html',
    imageLink: './Art/robodance/robodance.gif',
    author: 'Thomas',
    githubLink: 'https://github.com/mahlqvist'
  },
  {
    artName: 'Sliding hacktober',
    pageLink: './Art/Atif3/index.html',
    imageLink: './Art/Atif3/sliding hacktober.gif',
    author: 'Atif Iqbal',
    githubLink: 'https://github.com/atif-dev'
  },
  {
    artName: 'like-animation',
    pageLink: './Art/gibas79/like-animation.html',
    imageLink: './Art/gibas79/like-animation.gif',
    author: 'Gilberto Guimarães',
    githubLink: 'https://github.com/gibas79'
  },
  {
    artName: 'ZTM animation',
    pageLink: './Art/ZTManimation/index.html',
    author: 'damniha',
    imageLink: './Art/ZTManimation/ZTM_animation.gif',
    githubLink: 'https://github.com/damniha'
  },
  {
    artName: 'Double Helix',
    pageLink: './Art/KeenanNunesVaz/index.html',
    imageLink: './Art/KeenanNunesVaz/double-helix.gif',
    author: 'KeenanNV',
    githubLink: 'https://github.com/KeenanNunesVaz'
  },
  {
    artName: 'October',
    pageLink: './Art/fprokofiev/index.html',
    imageLink: './Art/fprokofiev/october.gif',
    author: 'Fyodor Prokofiev',
    githubLink: 'https://github.com/fprokofiev'
  },
  {
    artName: 'Circle CSS',
    pageLink: './Art/pXxcont/index.html',
    imageLink: './Art/pXxcont/circlecss.png',
    author: 'fzpX',
    githubLink: 'https://github.com/fzpX'
  },
  {
    artName: 'Asterisk Formation',
    pageLink: './Art/NorahJC/index.html',
    imageLink: './Art/NorahJC/asterisk-formation.gif',
    author: 'NorahJC',
    githubLink: 'https://github.com/norahjc'
  },
  {
    artName: 'Bouncing CSS',
    pageLink: './Art/Tina-Hoang/aniframe.html',
    imageLink: './Art/Tina-Hoang/bounce.png',
    author: 'Tina',
    githubLink: 'https://github.com/nnh242'
  },
  {
    artName: 'Ghost Balls',
    pageLink: './Art/ghostBalls/index.html',
    imageLink: './Art/ghostBalls/balls.png',
    author: 'Beatriz Delmiro',
    githubLink: 'https://github.com/biadelmiro'
  },
  {
    artName: 'Walking Guy',
    pageLink: './Art/walking-guy/index.html',
    imageLink: './Art/walking-guy/video_gif.gif',
    author: 'Rahulkumar Jha',
    githubLink: 'https://github.com/Rahul240499'
  },
  {
    artName: 'Hover Neon Animation',
    pageLink: './Art/edjunma/index.html',
    imageLink: './Art/edjunma/ejm-neon.gif',
    author: 'edjunma',
    githubLink: 'https://github.com/edjunma'
  },
  {
    artName: 'Last In First Out Animation',
    pageLink: './Art/Stryker/index.html',
    imageLink: './Art/Stryker/zero-to-mastery-lifo-animation.gif',
    author: 'Stryker Stinnette',
    githubLink: 'https://github.com/StrykerKent'
  },
  {
    artName: 'Happy Diwali Animation',
    pageLink: './Art/Apoorva/index.html',
    imageLink: './Art/Apoorva/Screen.gif',
    author: 'Apoorva',
    githubLink: 'https://github.com/apoorvamohite'
  },
  {
    artName: 'Heart Beat',
    pageLink: './Art/naveen-ku/Heart shape.html',
    imageLink: './Art/naveen-ku/Heart shape.gif',
    author: 'naveen-ku',
    githubLink: 'https://github.com/naveen-ku'
  },
  {
    artName: 'Smoky Text',
    pageLink: './Art/smoky-text/index.html',
    imageLink: './Art/smoky-text/smoky_text_gif.gif',
    author: 'Rahulkumar Jha',
    githubLink: 'https://github.com/Rahul240499'
  },
  {
    artName: 'Rainbow and Clouds',
    pageLink: './Art/rainbowclouds/index.html',
    imageLink: './Art/rainbowclouds/rainbowclouds.gif',
    author: 'isasimoo',
    githubLink: 'https://github.com/isasimo'
  },
  {
    artName: 'Peek a boo!',
    pageLink: './Art/Virtual1/index.html',
    imageLink: './Art/Virtual1/HappyHalloween.gif',
    author: 'Jessica Erasmus',
    githubLink: 'https://github.com/Virtual1'
  },
  {
    artName: 'prashantM1',
    pageLink: './Art/prashantM1/heart.html',
    imageLink: './Art/prashantM1/heart.gif',
    author: 'Prashant Maurya',
    githubLink: 'https://github.com/prashantmaurya228'
  },

  {
    artName: 'prashantM2',
    pageLink: './Art/prashantM2/block.html',
    imageLink: './Art/prashantM2/block.gif',
    author: 'Prashant Maurya',
    githubLink: 'https://github.com/prashantmaurya228'
  },

  {
    artName: 'prashantM3',
    pageLink: './Art/prashantM3/ball.html',
    imageLink: './Art/prashantM3/ball.gif',
    author: 'Prashant Maurya',
    githubLink: 'https://github.com/prashantmaurya228'
  },
  {
    artName: 'SquareStar',
    pageLink: './Art/shawn/index.html',
    imageLink: './Art/shawn/square_star.gif',
    author: 'shawn',
    github: 'https://github.com/hk2014'
  },
  {
    artName: 'prashantM4',
    pageLink: './Art/prashantM4/boxsize.html',
    imageLink: './Art/prashantM4/boxsize.gif',
    author: 'Prashant Maurya',
    githubLink: 'https://github.com/prashantmaurya228'
  },
  {
    artName: 'Happy hacking',
    pageLink: 'https://github.com/szulima',
    imageLink: './Art/szulima/hacking.gif',
    author: 'szulima',
    githubLink: 'https://github.com/szulima'
  },
  {
    artName: 'ColorBomb',
    pageLink: './Art/ColorBomb/index.html',
    imageLink: './Art/ColorBomb/ztm.gif',
    author: 'Rahulm2310',
    github: 'https://github.com/Rahulm2310'
  },
  {
    artName: 'Traffic Lights',
    pageLink: './Art/Harry/index.html',
    imageLink: './Art/Harry/lights.gif',
    author: 'Harry',
    githubLink: 'https://github.com/legenhairy'
  },
  {
    artName: 'Glowing Text',
    pageLink: './Art/glowing-text/index.html',
    imageLink: './Art/glowing-text/glowing_text_gif.gif',
    author: 'Rahulkumar Jha',
    githubLink: 'https://github.com/Rahul240499'
  },
  {
    artName: 'Ghost Stealth Text',
    pageLink: './Art/Alara Joel/index.html',
    imageLink: './Art/Alara Joel/stealth ghost.png',
    author: 'Alara Joel',
    githubLink: 'https://github.com/stealthman22'
  },
  {
    artName: 'Cactus Balloon',
    pageLink: './Art/cactus/index.html',
    imageLink: './Art/cactus/catus.gif',
    author: 'Ana Paula Lazzarotto de Lemos',
    githubLink: 'https://github.com/anapaulalemos'
  },
  {
    artName: 'Random Color Change',
    pageLink: './Art/toto-titan-developer/index.html',
    imageLink: './Art/toto-titan-developer/RandomColorChange.png',
    author: 'Wyatt Henderson',
    githubLink: 'https://github.com/toto-titan-developer'
  },
  {
    artName: 'Trial',
    pageLink: './Art/dhennisCssAnimation/index.html',
    imageLink: './Art/dhennisCssAnimation/focusOnTheGood',
    author: 'Dhennis Lim',
    github: 'https://github.com/DhennisDavidLim'
  },
  {
    artName: 'Rectangular Butterfly',
    pageLink: './Art/muzak-mmd/index.html',
    imageLink: './Art/muzak-mmd/butterfly.gif',
    author: 'Mbarak',
    github: 'https://github.com/muzak-mmd'
  },
  {
    artName: 'Simple Text Animation',
    pageLink: './Art/LordZeF/index.html',
    imageLink: './Art/LordZeF/Text-animation.gif',
    author: 'Lord ZeF',
    github: 'https://github.com/LordZeF'
  },
  {
    artName: 'Spinning Japanese',
    pageLink: './Art/nihongo/index.html',
    imageLink: './Art/nihongo/nihongo.gif',
    author: 'Mike W',
    github: 'https://github.com/mikewiner'
  },
  {
    artName: 'Sun',
    pageLink: './Art/Yj/index.html',
    imageLink: './Art/Yj/sun.gif',
    author: 'Youjung',
    github: 'https://github.com/rose07a'
  },
  {
    artName: "Guy's",
    pageLink: "./Art/Guy's/index.html",
    imageLink: '',
    author: 'Guy',
    github: 'https://github.com/Guy3890'
  },
  {
    artName: 'animation-text',
    pageLink: './Art/animation-text/index.html',
    imageLink: './Art/',
    author: 'alexzemz',
    github: 'https://github.com/alexzemz'
  },
  {
    artName: 'Practice',
    pageLink: './Art/SkiingOtter/index.html',
    imageLink: '',
    author: 'SkiingOtter',
    github: 'https://github.com/SkiingOtter'
  },
  {
    artName: 'djdougan',
    pageLink: './Art/djdougan/index.html',
    imageLink: './Art/djdougan/css-mouseover-effect.png',
    author: 'douglas dougan',
    github: 'https://github.com/djdougan'
  },
  {
    artName: 'Animated Background',
    pageLink: './Art/Xarasho-Background/index.html',
    imageLink: '',
    author: 'Alex Xarasho',
    github: 'https://github.com/Xarasho'
  },
  {
    artName: 'CarvalhoAnimation',
    pageLink: './Art/CarvalhoAnimation/index.html',
    imageLink: './Art/CarvalhoAnimation/Halloween.png',
    author: 'Alexandre Carvalho',
    github: 'https://github.com/AlexandreCarvalho1990'
  },
  {
    artName: 'Flower Animation',
    pageLink: './Art/aimee_flowerani/index.html',
    imageLink: './Art/aimee_flowerani/flower.gif',
    author: 'Aimee Hernandez',
    githubLink: 'https://github.com/aimeehg'
  },
  {
    artName: '3D Spinning Rings',
    pageLink: './Art/frostillicus/index.html',
    imageLink: './Art/frostillicus/spinning_rings.png',
    author: 'frostillicus',
    github: 'https://github.com/frostillicus'
  },
  {
    artName: 'Flexible Logo',
    pageLink: './Art/Fab1ed/index.html',
    imageLink: './Art/Fab1ed/flex.gif',
    author: 'Fab1ed',
    github: 'https://github.com/Fab1ed'
  },
  {
    artName: 'Blinking Eye',
    pageLink: './Art/BlinkingEye/index.html',
    imageLink: './Art/BlinkingEye/blinkingeye.gif',
    author: 'Pavel Perevozchikov',
    github: 'https://github.com/papapacksoon'
  },
  {
    artName: 'Zero-to-Logo',
    pageLink: './Art/node.hg/index.html',
    imageLink: './Art/node.hg/ztm.gif',
    author: 'Harris Gomez',
    github: 'https://github.com/harrisgomez'
  },
  {
    artName: 'Mushyanimation',
    pageLink: './Art/mushyanimation/index.html',
    imageLink: './Art/mushyanimation/mush.gif',
    author: 'mushymane',
    github: 'https://github.com/mushymane'
  },
  {
    artName: 'Flag',
    pageLink: './Art/Batz005/index.html',
    imageLink: './Art/Batz005/flag.gif',
    author: 'Batz005',
    github: 'https://github.com/Batz005'
  },
  {
    artName: 'Wave',
    pageLink: './Art/Wave_css/index.html',
    imageLink: './Art/Wave_css/wave.gif',
    author: 'Filippe',
    github: 'https://github.com/filippebr'
  },
  {
    artName: 'Preloader',
    pageLink: './Art/mshuber1981/preloader.html',
    imageLink: './Art/mshuber1981/preloader.gif',
    author: 'Michael Huber',
    github: 'https://github.com/mshuber1981'
  },
  {
    artName: 'Simple Animate ZTM',
    pageLink: './Art/Kweyku/index.html',
    imageLink: './Art/Kweyku/proudZTM.gif',
    author: 'Kweyku',
    github: 'https://github.com/Kweyku'
  },
  {
    artName: 'Heartbeat',
    pageLink: './Art/lysychas/index.html',
    imageLink: './Art/lysychas/heartshot.png',
    author: 'lysychas',
    github: 'https://github.com/lysychas'
  },
  {
    artName: 'Hydrogen',
    pageLink: './Art/elias/my-art.html',
    imageLink: './Art/elias/hydrogen.gif',
    author: 'tesolberg',
    github: 'https://github.com/tesolberg'
  },
  {
    artName: 'Cool-Transition',
    pageLink: './Art/animatomang/html',
    videolink: './Art/animatomang/smoke.mp4',
    author: 'Syam',
    github: 'https://github.com/blacktomang'
  },
  {
    artName: 'Spinning Square',
    pageLink: './Art/Spinning Square/index.html',
    imageLink: './Art/Spinning Square/square.gif',
    author: 'Fumi',
    github: 'https://github.com/fumiadeyemi'
  },
  {
    artName: 'letters-loading',
    pageLink: './Art/franciscomelov/index.html',
    imageLink: './Art/franciscomelov/franciscomelov.gif',
    author: 'franciscomelov',
    githubLink: 'https://github.com/franciscomelov'
  },
  {
    artName: 'Moving Eyeball',
    pageLink: './Art/AnathKantonda/index.html',
    imageLink: './Art/AnathKantonda/movingeyeball.gif',
    author: 'Anath',
    github: 'https://github.com/anathkantonda'
  },
  {
    artName: 'Flag Animation - Colomboalemán',
    pageLink: './Art/Matic1909/index.html',
    imageLink: './Art/Matic1909/flag.gif',
    author: 'Nils Matic',
    githubLink: 'https://github.com/matic1909'
  },
  {
    artName: 'Pac-Man',
    pageLink: './Art/Pac-Man/Pac-Man.html',
    imageLink: './Art/Pac-Man/Pac-Man.gif',
    author: 'Norbert',
    githubLink: 'https://github.com/Bynor'
  },
  {
    artName: "Don't follow the light",
    pageLink: './Art/cristobal-heiss/index.html',
    imageLink: './Art/cristobal-heiss/css_animation.gif',
    author: 'Cristobal Heiss',
    githubLink: 'https://github.com/ceheiss'
  },
  {
    artName: 'Eenimation',
    pageLink: './Art/Eenimation/index.html',
    imageLink: './Art/Eenimation/trance.gif',
    author: 'Eejaz ishaq',
    githubLink: 'https://github.com/eejazishaq'
  },
  {
    artName: 'ripple button',
    pageLink: './Art/monika-sahay/index.html',
    imageLink: './Art/monika-sahay/screen-capture.gif',
    author: 'monika sahay',
    githubLink: 'https://github.com/monika-sahay'
  },
  {
    artName: 'Animation',
    pageLink: './Art/Albertomtferreira/index.html',
    imageLink: './Art/Albertomtferreira/animation.gif',
    author: 'Alberto Ferreira',
    githubLink: 'https://github.com/albertomtferreira'
  },
  {
    artName: 'sliding curtains',
    pageLink: './Art/layoayeni/index.html',
    imageLink: './Art/layoayeni/trance.gif',
    author: 'Layo',
    githubLink: 'https://github.com/layoayeni'
  },
  {
    artName: 'Unlocked',
    pageLink: './Art/confusionmatrix98/unlocked.html',
    imageLink: './Art/confusionmatrix98/unlocked.gif',
    author: 'confusionmatrix98',
    githubLink: 'https://github.com/confusionmatrix98'
  },
  {
    artName: 'Slovenian flag',
    pageLink: "./Art/Ivan's art/index.html",
    imageLink: "./Art/Ivan's art/Ivan-art.gif",
    author: 'kljuni',
    githubLink: 'https://github.com/kljuni'
  },
  {
    artName: 'Police Siren',
    pageLink: './Art/ShimShon1/policia.html',
    imageLink: './Art/ShimShon1/police.gif',
    author: 'ShimShon1',
    githubLink: 'https://github.com/ShimShon1'
  },
  {
    artName: 'Catch The UFO',
    pageLink: './Art/A-UFO/index.html',
    imageLink: './Art/A-UFO/catch-the-ufo.gif',
    author: 'Dibakash',
    githubLink: 'https://github.com/dibakash'
  },
  {
    artName: 'dk649',
    pageLink: './Art/dk649/index.html',
    imageLink: './Art/dk649/circle.gif',
    author: 'dk649',
    githubLink: 'https://github.com/dk649'
  },
  {
    artName: 'Catch The UFO',
    pageLink: './Art/A-UFO/index.html',
    imageLink: './Art/A-UFO/catch-the-ufo.gif',
    author: 'Dibakash',
    githubLink: 'https://github.com/dibakash'
  },
  {
    artName: 'Beer',
    pageLink: './Art/beer/index.html',
    imageLink: './Art/beer/beer.gif',
    author: 'CamJackson',
    githubLink: 'https://github.com/CamJackson-Dev'
  },
  {
    artName: '1rotate',
    pageLink: './Art/1rotate/index.html',
    imageLink: './Art/1rotate/rotation.gif',
    author: 'Himanshu Gawari',
    githubLink: 'https://github.com/himanshugawari'
  },
  {
    artName: 'Moving Box',
    pageLink: './Art/JerylDEv/index.html',
    imageLink: './Art/JerylDEv/movingbox.gif',
    author: 'JerylDEv',
    githubLink: 'https://github.com/JerylDEv'
  },
  {
    artName: 'New move',
    pageLink: './Art/NewMove/index.html',
    imageLink: './Art/NewMove/NewMove.gif',
    author: 'kzhecheva',
    githubLink: 'https://github.com/kzhecheva'
  },
  {
    artName: 'animatron',
    pageLink: './Art/animatron/index.html',
    imageLink: './Art/animatron/trance.gif'
  },
  {
    artName: 'Swing',
    pageLink: './Art/evangel/index.html',
    imageLink: './Art/evangel/swing.gif',
    githubLink: 'https://github.com/devevangel'
  },
  {
    artName: 'rashid',
    pageLink: './Art/rashid/index.html',
    imageLink: './Art/rashid/DNA.gif',
    author: 'Rashid Makki',
    githubLink: 'https://github.com/rashidmakki'
  },
  {
    artName: 'queer quarantine',
    pageLink: './Art/animatron/queer.html',
    imageLink: './Art/animatron/queer.gif'
  },
  {
    artName: 'Animatron',
    pageLink: './Art/animatron/index.html',
    imageLink: './Art/animatron/trance.gif',
    author: 'Cassandre Perron',
    githubLink: 'https://github.com/cassandreperron'
  },
  {
    artName: 'Sun Bursts',
    pageLink: './Art/steveSchaner/index.html',
    imageLink: './Art/steveSchaner/sunburst.gif',
    author: 'Steve Schaner',
    githubLink: 'https://github.com/sschaner'
  },
  {
    artName: 'Shravan',
    pageLink: './Art/Shravan/animation_shr_page.html',
    imageLink: './Art/Shravan/animation_shr.gif',
    author: 'Shravan Kumar',
    githubLink: 'https://github.com/shravan1508'
  },
  {
    artName: 'Jurassic Park',
    pageLink: './Art/tvasari/index.html',
    imageLink: './Art/tvasari/jurassic_park.gif',
    author: 'Tommaso Vasari',
    githubLink: 'https://github.com/tvasari'
  },
  {
    artName: 'Bounce',
    pageLink: './Art/samya/index.html',
    imageLink: './Art/samya/samya.gif',
    author: 'Samya Thakur',
    githubLink: 'https://github.com/samyathakur'
  },
  {
    artName: 'Egg_Loading',
    pageLink: './Art/egg_loading/index.html',
    imageLink: './Art/samya/egg_loading.gif',
    author: 'Ulisse Dantas',
    githubLink: 'https://github.com/ulissesnew'
  },
  {
    artName: 'We stay at home to save lives',
    pageLink: './Art/Shatabdi/index.html',
    imageLink: './Art/Shatabdi/WE STAY AT HOME TO SAVE LIVES.gif',
    author: 'Shatabdi Roy',
    githubLink: 'https://github.com/RoyShatabdi'
  },
  {
    artName: 'Egg_Loading',
    pageLink: './Art/egg_loading/index.html',
    imageLink: './Art/egg_loading/egg_loading.gif',
    author: 'Ulisse Dantas',
    githubLink: 'https://github.com/ulissesnew'
  },
  {
    artName: 'We stay at home to save lives',
    pageLink: './Art/Shatabdi/index.html',
    imageLink: './Art/Shatabdi/WE STAY AT HOME TO SAVE LIVES.gif',
    author: 'Shatabdi Roy',
    githubLink: 'https://github.com/RoyShatabdi'
  },
  {
    artName: 'Animatron',
    pageLink: './Art/animatronky/index.html',
    imageLink: './Art/animatronky/trance.gif',
    author: 'kylenrich',
    githubLink: 'https://github.com/kylenrich24'
  },
  {
    artName: 'bouncing ball',
    pageLink: './Art/alexgp/index.html',
    imageLink: './Art/Alexgp/bouncegif.gif',
    author: 'AlexGP257',
    githubLink: 'https://github.com/Alexgp257'
  },
  {
    artName: 'Cool Waves',
    pageLink: './Art/RaulC/index.html',
    imageLink: './Art/RaulC/coolwaves.gif',
    author: 'Raul Contreras',
    githubLink: 'https://github.com/rcc01'
  },
  {
    artName: 'Snowfall',
    pageLink: './Art/chaitali_snowfall/index.html',
    imageLink: './Art/chaitali_snowfall/snowgif.gif',
    author: 'Chaitali',
    githubLink: 'https://github.com/chaitali-more'
  },
  {
    artName: 'Rotate Circle',
    pageLink: './Art/dimor/animation.html',
    imageLink: './Art/dimor/rotate.gif',
    author: 'dimor',
    githubLink: 'https://github.com/dimor'
  },
  {
    artName: 'Hello world',
    pageLink: './Art/warren8689/index.html',
    imageLink: './Art/warren8689/screenshot.png',
    author: 'Warren',
    githubLink: 'https://github.com/warrren8689'
  },
  {
    artName: '360 Varial Kickflip',
    pageLink: './Art/DICHAMOTO/index.html',
    imageLink: './Art/DICHAMOTO/360_Varial_Kickflip.gif',
    author: 'DICHAMOTO',
    githubLink: 'https://github.com/DICHAMOTO'
  },
  {
    artName: 'Crazy Square',
    pageLink: './Art/colorSquare/index.html',
    imageLink: './Art/colorSquare/colorsquare.gif',
    author: 'TiagoChicoo',
    githubLink: 'https://github.com/tiagochicoo'
  },
  {
    artName: 'Alexhover',
    pageLink: './Art/Alexhover/index.html',
    imageLink: './Art/Alexhover/Alexhover.gif',
    author: 'Alex',
    githubLink: 'https://github.com/alesgainza'
  },
  {
    artName: 'Imperial CSS Driod',
    pageLink: './Art/Imperial_CSS_Driod/index.html',
    imageLink: './Art/Imperial_CSS_Driod/ImperialDriod.gif',
    author: 'Captian-Rocket',
    githubLink: 'https://github.com/captian-rocket'
  },
  {
    artName: 'HamidAnime',
    pageLink: './Art/HamidAnime/index.html',
    imageLink: './Art/HamidAnime/Capture.gif',
    author: 'Hamid',
    githubLink: 'https://github.com/HamidGoudarzi1988'
  },
  {
    artName: 'Imperial CSS Driod',
    pageLink: './Art/Imperial_CSS_Driod/index.html',
    imageLink: './Art/Imperial_CSS_Driod/ImperialDriod.gif',
    author: 'Captian-Rocket',
    githubLink: 'https://github.com/captian-rocket'
  },
  {
    artName: 'Mario Game',
    pageLink: './Art/emmeiwhite/index.html',
    imageLink: './Art/emmeiwhite/mario-game.gif',
    author: 'Emmeiwhite',
    githubLink: 'https://github.com/emmeiwhite'
  },
  {
    artName: '360 Varial Kickflip',
    pageLink: './Art/DICHAMOTO/index.html',
    imageLink: './Art/DICHAMOTO/360_Varial_Kickflip.gif',
    author: 'DICHAMOTO',
    githubLink: 'https://github.com/DICHAMOTO'
  },
  {
    artName: 'Bouncer the Bouncy Box',
    pageLink: './Art/RussD/index.html',
    imageLink: './Art/RussD/bouncer-the-bouncy-box.png',
    author: 'Russell',
    githubLink: 'https://github.com/rdyer07'
  },
  {
    artName: '3D Infinite Loop Sprites Cards',
    pageLink: './Art/luiavag/index.html',
    imageLink: './Art/luiavag/luiavag_3D_Infinite_Loop.gif',
    author: 'LuVAGu',
    githubLink: 'https://github.com/luiavag'
  },
  {
    artName: 'Star Wars',
    pageLink: './Art/ChiragAgarwal/index.html',
    imageLink: './Art/ChiragAgarwal/star_wars.gif',
    author: 'Chirag Agarwal',
    githubLink: 'https://github.com/chiragragarwal'
  },
  {
    artName: 'ImageGallery',
    pageLink: './Art/Hoverimage/index.html',
    imageLink: './Art/Hoverimage/hoverimage.gif',
    author: 'Siddhant Jain',
    githubLink: 'https://github.com/Sid-web6306'
  },
  {
    artName: 'characterwalking',
    pageLink: './Art/characterwalkingChetan/index.html',
    imageLink: './Art/characterwalkingChetan/image.png',
    author: 'Chetan Muliya',
    githubLink: 'https://github.com/chetanmuliya'
  },
  {
    artName: 'Grow',
    pageLink: './Art/octavioLafourcade/index.html',
    imageLink: './Art/octavioLafourcade/animation.gif',
    author: 'Octavio Lafourcade',
    githubLink: 'https://github.com/tavolafourcade'
  },
  {
    artName: 'Slats',
    pageLink: './Art/Sagaquisces/index.html',
    imageLink: './Art/Hoverimage/slats.gif',
    author: 'Michael David Dunlap',
    githubLink: 'https://github.com/sagaquisces'
  },
  {
    artName: 'Coffee',
    pageLink: './Art/animate-coffee/index.html',
    imageLink: './Art/animate-coffee/ezgif.com-video-to-gif.gif',
    author: 'Elise Welch',
    githubLink: 'https://github.com/EliseWelch'
  },
  {
    artName: 'Blended',
    pageLink: './Art/Pro-animate/index.html',
    imageLink: './Art/Pro-animate/Blended.gif',
    author: 'Promise Nwafor',
    githubLink: 'https://github.com/emPro-source'
  },
  {
    artName: 'sproutseeds',
    pageLink: './Art/sproutseeds/index.html',
    imageLink: 'https://codepen.io/_Sabine/pen/yGGLON',
    author: '_Sabine'
  },
  {
    artName: 'aninikhil',
    pageLink: './Art/aninikhil/index.html',
    imageLink: './Art/aninikhil/nik.jpg',
    author: 'Nikhil N G',
    githubLink: 'https://github.com/nikhilng99'
  },
  {
    artName: 'Playballs',
    pageLink: './Art/playballs/index.html',
    imageLink: './Art/playballs/playballs.gif',
    author: 'Omar Jabaly',
    githubLink: 'https://github.com/Omarjabaly'
  },
  {
    artName: 'simpleAnimation',
    pageLink: './Art/cazabe/index.html',
    imageLink: './Art/cazabe/mrRobot.png',
    author: 'cazabe',
    githubLink: 'https://github.com/cazabe'
  },
  {
    artName: 'Dragon',
    pageLink: './Art/Dragon/index.html',
    imageLink: './Art/Joy/smallDragon.gif',
    author: 'nikicivan',
    githubLink: 'https://github.com/nikicivan'
  },
  {
    artName: 'TypingAnimation',
    pageLink: './Art/yogi_the_bear/index.html',
    imageLink: './Art/yogi_the_bear/my_animation.gif',
    author: 'yogev',
    githubLink: 'https://github.com/yogevHenig'
  },
  {
    artName: 'Mario Kart Animation',
    pageLink: './Art/mario2/index.html',
    imageLink: './Art/mario2/mario.png',
    author: 'Sakshi Sinha',
    githubLink: 'https://github.com/sakshi-1'
  },
  {
    artName: 'NarutoAnimation',
    pageLink: './Art/Tgoslee/index.html',
    imageLink: './Art/Tgoslee/Naruto.gif',
    author: 'Trenisha',
    githubLink: 'https://github.com/tgoslee'
  },
  {
    artName: 'Jackony',
    pageLink: './Art/Yaseen_Mohammed/index.html',
    imageLink: './Art/Yaseen_Mohammed/pichatcho.gif',
    author: 'Yaseen_Mohammed',
    githubLink: 'https://yaseenaiman.github.io/'
  },
  {
    artName: 'DVRU',
    pageLink: './Art/dvru/index.html',
    imageLink: './Art/dvru/dvru.gif',
    author: 'dvru',
    githubLink: 'https://github.com/dvru'
  },
  {
    artName: 'Coulisse',
    pageLink: './Art/Ayoubahida/index.html',
    imageLink: './Art/Ayoubahida/coulisseAnimation.gif',
    author: 'Ayoubahida',
    githubLink: 'https://github.com/Ayoubahida'
  },
  {
    artName: 'TextAnimation',
    pageLink: './Art/TextAnimation/index.html',
    imageLink: './Art/TextAnimation/welcome.gif',
    author: 'waleed',
    githubLink: 'https://github.com/waleed-1993'
  },
  {
    artName: 'Animatron',
    pageLink: './Art/Animatron/index.html',
    imageLink: './Art/Joy/trance.gif',
    author: 'farhan',
    githubLink: 'https://github.com/fnahmad'
  },
  {
    artName: 'Sky',
    pageLink: './Art/marijapanic/index.html',
    imageLink: './Art/marijapanic/clouds.gif',
    author: 'marijapanic',
    githubLink: 'https://github.com/marijapanic'
  },
  {
    artName: 'GreenFunnel',
    pageLink: './Art/GreenFunnel/index.html',
    imageLink: './Art/GreenFunnel/green-funnel.gif',
    author: 'sergiorra',
    githubLink: 'https://github.com/sergiorra'
  },
  {
    artName: 'mig',
    pageLink: './Art/mig/index.html',
    imageLink: './Art/mig/squares.gif',
    author: 'mig',
    githubLink: 'https://github.com/miguel231997'
  },
  {
    artName: 'RabbitHopping',
    pageLink: './Art/tigerlight/index.html',
    imageLink: './Art/tigerlight/RabbitHopping.gif',
    author: 'tigerlight',
    githubLink: 'https://github.com/tigerlight'
  },
  {
    artName: 'Picture Pop',
    pageLink: './Art/Ford CSS Animation/index.html',
    imageLink: './Art/Ford CSS Animation/Ford gif.gif',
    author: 'klf006',
    githubLink: 'https://github.com/klf006'
  },
  {
    artName: 'Smoke Animation',
    pageLink: './Art/smoke Animation/index.html',
    imageLink: './Art/smoke Animation/Capture.png',
    author: 'aman-cse',
    githubLink: 'https://github.com/aman-cse'
  },
  {
    artName: 'BH',
    pageLink: './Art/animationBH/index.html',
    imageLink: '',
    author: 'BH',
    githubLink: 'https://github.com/huynhcongbaotran'
  },
  {
    artName: 'bounce',
    pageLink: './Art/naina/index.html',
    imageLink: './Art/naina/bounce.gif',
    author: 'Naina',
    githubLink: 'https://github.com/naina010'
  },
  {
    artName: 'Motivation',
    pageLink: './Art/motivation/index.html',
    imageLink: './Art/motivation/motivation.gif',
    author: 'Art',
    githubLink: 'https://github.com/artbalahadia'
  },
  {
    artName: 'Doraemon-Ball',
    pageLink: './Art/DhirajKaushik/index.html',
    imageLink: './Art/DhirajKaushik/doremon.gif',
    author: 'Dhiraj Kaushik',
    githubLink: 'https://github.com/dhirajkaushik321'
  },
  {
    artName: 'EverettAnimation',
    pageLink: './Art/EverettAnimation/index.html',
    imageLink: './Art/Joy/game.jpg',
    author: 'Claudia',
    githubLink: 'https://github.com/claudiabringaseverett'
  },
  {
    artName: 'helloooo',
    pageLink: './Art/shitman0930/index.html',
    imageLink: './Art/shitman0930/eyes.gif',
    author: 'shitman0930',
    githubLink: 'https://github.com/shitman0930'
  },
  {
    artName: 'Animato',
    pageLink: './Art/panduka_karunasena_animato/index.html',
    imageLink: './Art/panduka_karunasena_animato/animato.gif',
    author: 'panduka karunasena',
    githubLink: 'https://github.com/pandukakarunasena'
  },
  {
    artName: 'anishprj',
    pageLink: './Art/anishprj/index.html',
    author: 'Anish Ghimire',
    githubLink: 'https://github.com/anishprj/'
  },
  {
    artName: 'Toshman Animation',
    pageLink: './Art/Toshman Animation/index.html',
    imageLink: './Art/Toshman Animation/animation demo.gif',
    author: 'Toshman-hub',
    githubLink: 'https://github.com/Toshman-hub'
  },
  {
    artName: 'alexandraturony87',
    pageLink: './Art/alexandraturony87/index.html',
    imageLink: './Art/alexandraturony87/ephiphany.gif',
    author: 'Alexandra Turony',
    githubLink: 'https://github.com/alexandraturony87'
  },
  {
    artName: 'Ball Crazy',
    pageLink: './Art/tanyamiranda/ballcrazy.html',
    imageLink: './Art/tanyamiranda/ballcrazy.gif',
    author: 'Tanya Miranda',
    githubLink: 'https://github.com/tanyamiranda'
  },
  {
    artName: 'Simple Animation Trick!',
    pageLink: './Art/mismail-541/index.html',
    imageLink: './Art/mismail-541/simple-animation-trick.gif',
    author: 'mismail-541',
    githubLink: 'https://github.com/mismail-541'
  },
  {
    artName: 'CORONA TOILET PAPER',
    pageLink: './Art/WissAnimation/index.html',
    imageLink: './Art/WissAnimation/Toiletpaperrun.png',
    author: 'Wiss',
    githubLink: 'https://github.com/Wissemfars'
  },
  {
    artName: 'verticalBarsAnimation',
    pageLink: './Art/verticalBarsAnimation/index.html',
    imageLink: './Art/verticalBarsAnimation/verticalBarsAnimation.gif',
    author: 'Marius Negru',
    githubLink: 'https://github.com/I3lackMarius'
  },
  {
    artName: 'Calcopod',
    pageLink: './Art/Calcopod/index.html',
    imageLink: './Art/Calcopod/giffed.gif',
    author: 'Calcopod',
    githubLink: 'https://github.com/Calcopod'
  },
  {
    artName: 'Robot Dance',
    pageLink: './Art/jnch009/index.html',
    imageLink: './Art/jnch009/robotjnch009.gif',
    author: 'Jeremy Ng',
    githubLink: 'https://github.com/jnch009'
  },
  {
    artName: 'Equalizer',
    pageLink: './Art/prathmeshgujar/index.html',
    imageLink: './Art/prathmeshgujar/equalizer.gif',
    author: 'Prathmesh Gujar',
    githubLink: 'https://github.com/prathmeshgujar'
  },
  {
    artName: 'Castle',
    pageLink: './Art/Yakraj/index.html',
    imageLink: './Art/Yakraj/castle.gif',
    author: 'Yakraj',
    githubLink: 'https://github.com/yakraj'
  },
  {
    artName: 'Shimmering Stars',
    pageLink: './Art/Pranav/index.html',
    imageLink: './Art/Pranav/shimmering-stars.gif',
    author: 'Pranav Sood',
    githubLink: 'https://github.com/prnv06'
  },
  {
    artName: 'Dancing Square',
    pageLink: './Art/chansart/index.html',
    imageLink: './Art/chansart/chansart.gif',
    author: 'Chansart',
    githubLink: 'https://github.com/chansart'
  },
  {
    artName: 'Animatron',
    pageLink: './Art/animatron/index.html',
    imageLink: './Art/animatron/trance.gif',
    author: 'Sujal',
    githubLink: 'https://github.com/Sujal7689'
  },
  {
    artName: 'fire flicker',
    pageLink: './Art/hemantrawat/index.html',
    imageLink: './Art/hemantrawat/index.gif',
    author: 'Hemant Rawat',
    githubLink: 'https://github.com/He-mantRawat'
  },
  {
    artName: 'Bouncing Ball',
    pageLink: './Art/bouncingBall/bouncing ball.html',
    imageLink: './Art/bouncingBall/bouncingball.gif',
    author: 'Pravin deva',
    githubLink: 'https://github.com/pravindeva'
  },
  {
    artName: 'Animated Landing Page',
    pageLink: './Art/animatedLandingPage01/index.html',
    imageLink: './Art/animatedLandingPage01/ezgif.com-video-to-gif',
    author: 'Aneta-s',
    githubLink: 'https://github.com/aneta-s'
  },
  {
    artName: 'Goraved',
    pageLink: './Art/goraved/index.html',
    imageLink: './Art/goraved/goraved_animation.gif',
    author: 'Roman Pobotin (Goraved)',
    githubLink: 'https://github.com/goraved'
  },
  {
    artName: 'Doraemon',
    pageLink: './Art/Ranajit/doraemon.html',
    imageLink: './Art/animatron/doraemon.gif',
    author: 'Ranajit',
    githubLink: 'https://github.com/basak-32'
  },
  {
    artName: 'Ax Dev',
    pageLink: './Art/axdev/test.html',
    imageLink: './Art/axdev/gif.gif',
    author: 'Axel Avila',
    githubLink: 'https://github.com/axavila'
  },
  {
    artName: 'Magic Circle',
    pageLink: './Art/magpiet/index.html',
    imageLink: './Art/magpiet/gif.gif',
    author: 'Magnus Cromwell',
    githubLink: 'https://github.com/magpiet'
  },
  {
    artName: 'Pulsing Circle',
    pageLink: './Art/innape/index.html',
    imageLink: './Art/innape/Pulsing Cirkle.gif',
    author: 'innape',
    githubLink: 'https://github.com/innape'
  },
  {
    artName: 'Bouncing Ball',
    pageLink: './Art/BouncingBall/index.html',
    imageLink: './Art/BouncingBall/BouncingBall.gif',
    author: 'Satish Pokala',
    githubLink: 'https://github.com/Satishpokala124'
  },
  {
    artName: 'Daredevil',
    pageLink: './Art/daredevil/index.html',
    imageLink: './Art/daredevil/daredevil.gif',
    author: 'Vivek Raj',
    githubLink: 'https://github.com/vivekrajx'
  },
  {
    artName: 'hover Me',
    pageLink: './Art/hoverMe/index.html',
    author: 'Bleron88',
    githubLink: 'https://github.com/bleron88'
  },
  {
    artName: "Adam's Animation",
    pageLink: "./Art/Adam's Animation/index.html",
    imageLink: "./Art/Adam's Animation/animation.gif",
    author: 'Adam Hills',
    githubLink: 'https://github.com/adamhills91'
  },
  {
    artName: 'Spin it',
    pageLink: './Art/b-ed/index.html',
    imageLink: './Art/b-ed/Hnet.com-image.gif',
    author: 'Edd',
    githubLink: 'https://github.com/b-ed'
  },
  {
    artName: 'playstation-anim',
    pageLink: './Art/playstation-anim/index.html',
    imageLink: './Art/playstation-anim/ps.gif',
    author: 'seif1125',
    githubLink: 'https://github.com/seif1125'
  },
  {
    artName: 'Ritika',
    pageLink: './Art/Ritika/index.html',
    imageLink: './Art/Ritika/warrior.png',
    author: 'Ritika',
    githubLink: 'https://github.com/Ritika-soni'
  },
  {
    artName: 'Animatron',
    pageLink: './Art/animatron/index.html',
    imageLink: './Art/animatron/colourpencils.png',
    author: 'jahid hasan',
    githubLink: 'https://github.com/jahidhasan299/'
  },
  {
    artName: 'Animatron2',
    pageLink: './Art/Animatron2/index.html',
    imageLink: './Art/Animatron2/trance.gif',
    author: 'PUNKLANCER',
    githubLink: 'https://github.com/PUNKLANCER/'
  },
  {
    artName: 'Text_Animation',
    pageLink: './Art/Text_Animation/index.html',
    imageLink: './Art/Text_Animation/text.gif',
    author: 'Christian',
    githubLink: 'https://github.com/mkBraga'
  },
  {
    artName: 'Practice',
    pageLink: './Art/Practice/index.html',
    imageLink: './Art/Joy/triangle.gif',
    author: 'MuGenFJ',
    githubLink: 'https://github.com/MuGenFJ/'
  },
  {
    artName: 'Tile',
    pageLink: './Art/weilincheng/index.html',
    imageLink: './Art/weilincheng/tile.gif',
    author: 'weilincheng',
    githubLink: 'https://github.com/weilincheng'
  },
  {
    artName: 'TemidoRochaSpin',
    pageLink: './Art/temido_rocha_animation/index.html',
    imageLink: './Art/temido_rocha_animation/TemidoRocha.gif',
    author: 'TemidoRocha',
    githubLink: 'https://github.com/TemidoRocha'
  },
  {
    artName: 'Tile',
    pageLink: './Art/weilincheng/index.html',
    imageLink: './Art/weilincheng/tile.gif',
    author: 'weilincheng',
    githubLink: 'https://github.com/weilincheng'
  },
  {
    artName: 'fire flicker',
    pageLink: './Art/hemantrawat/index.html',
    imageLink: './Art/hemantrawat/index.gif',
    author: 'Hemant Rawat',
    githubLink: 'https://github.com/He-mantRawat'
  },
  {
    artName: 'Bouncing Ball',
    pageLink: './Art/bouncingBall/bouncing ball.html',
    imageLink: './Art/bouncingBall/bouncingball.gif',
    author: 'Pravin deva',
    githubLink: 'https://github.com/pravindeva'
  },
  {
    artName: 'Animated Landing Page',
    pageLink: './Art/animatedLandingPage without bar/index.html',
    imageLink: './Art/animatedLandingPage without bar/ezgif.com-video-to-gif',
    author: 'Aneta-s',
    githubLink: 'https://github.com/aneta-s'
  },
  {
    artName: 'Goraved',
    pageLink: './Art/goraved/index.html',
    imageLink: './Art/goraved/goraved_animation.gif',
    author: 'Roman Pobotin (Goraved)',
    githubLink: 'https://github.com/goraved'
  },
  {
    artName: 'Doraemon',
    pageLink: './Art/Ranajit/doraemon.html',
    imageLink: './Art/animatron/doraemon.gif',
    author: 'Ranajit',
    githubLink: 'https://github.com/basak-32'
  },
  {
    artName: 'Ax Dev',
    pageLink: './Art/axdev/test.html',
    imageLink: './Art/axdev/gif.gif',
    author: 'Axel Avila',
    githubLink: 'https://github.com/axavila'
  },
  {
    artName: 'Magic Circle',
    pageLink: './Art/magpiet/index.html',
    imageLink: './Art/magpiet/gif.gif',
    author: 'Magnus Cromwell',
    githubLink: 'https://github.com/magpiet'
  },
  {
    artName: 'Bouncing Ball',
    pageLink: './Art/Bouncing Ball/index.html',
    imageLink: './Art/cazabe/Bouncing Ball.gif',
    author: 'Satish Pokala',
    githubLink: 'https://github.com/Satishpokala124'
  },
  {
    artName: 'Daredevil',
    pageLink: './Art/daredevil/index.html',
    imageLink: './Art/daredevil/daredevil.gif',
    author: 'Vivek Raj',
    githubLink: 'https://github.com/vivekrajx'
  },
  {
    artName: 'hover Me',
    pageLink: './Art/hoverMe/index.html',
    author: 'Bleron88',
    githubLink: 'https://github.com/bleron88'
  },
  {
    artName: 'Happy Balloon',
    pageLink: './Art/ztollef/index.html',
    imageLink: './Art/ztollef/balloon.gif.',
    author: 'ztollef',
    githubLink: 'https://github.com/ztollef'
  },
  {
    artName: 'playstation-anim',
    pageLink: './Art/playstation-anim/index.html',
    imageLink: './Art/playstation-anim/ps.gif',
    author: 'seif1125',
    githubLink: 'https://github.com/seif1125'
  },
  {
    artName: 'Ritika',
    pageLink: './Art/Ritika/index.html',
    imageLink: './Art/Ritika/warrior.png',
    author: 'Ritika',
    githubLink: 'https://github.com/Ritika-soni'
  },
  {
    artName: 'Animatron',
    pageLink: './Art/animatron/index.html',
    imageLink: './Art/animatron/colourpencils.png',
    author: 'jahid hasan',
    githubLink: 'https://github.com/jahidhasan299/'
  },
  {
    artName: 'Animatron2',
    pageLink: './Art/Animatron2/index.html',
    imageLink: './Art/Animatron2/trance.gif',
    author: 'PUNKLANCER',
    githubLink: 'https://github.com/PUNKLANCER/'
  },
  {
    artName: 'Text_Animation',
    pageLink: './Art/Text_Animation/index.html',
    imageLink: './Art/Text_Animation/text.gif',
    author: 'Christian',
    githubLink: 'https://github.com/mkBraga'
  },
  {
    artName: 'Practice',
    pageLink: './Art/Practice/index.html',
    imageLink: './Art/Joy/triangle.gif',
    author: 'MuGenFJ',
    githubLink: 'https://github.com/MuGenFJ/'
  },
  {
    artName: 'Tile',
    pageLink: './Art/weilincheng/index.html',
    imageLink: './Art/weilincheng/tile.gif',
    author: 'weilincheng',
    githubLink: 'https://github.com/weilincheng'
  },
  {
    artName: 'Circle Pulse',
    pageLink: './Art/circle-pulse/index.html',
    imageLink: './Art/circle-pulse/circle-pulse.gif',
    author: 'jmorr002',
    githubLink: 'https://github.com/jmorr002'
  },
  {
    artName: 'Flare Spin',
    pageLink: './Art/mykz1608/index.html',
    imageLink: '',
    author: 'mykz1608',
    githubLink: 'https://github.com/mykz1608'
  },
  {
    artName: 'MexicanMustache',
    pageLink: './Art/AnimatedMustache/index.html',
    imageLink: './Art/AnimatedMustache/MexicanMustache.gif',
    author: 'Andrés Alonso Gálvez',
    githubLink: 'https://github.com/Dondesconton/'
  },
  {
    artName: 'css',
    pageLink: './Art/2.css/index.html',
    imageLink: './Art/2.css/css.gif'
  },
  {
    artName: 'Square Color Change',
    pageLink: './Art/baesyc/index.html',
    imageLink: './Art/baesyc/square.gif',
    author: 'Baesyc',
    githubLink: 'https://github.com/baesyc'
  },
  {
    artName: 'MexicanMustache',
    pageLink: './Art/AnimatedMustache/index.html',
    imageLink: './Art/AnimatedMustache/MexicanMustache.gif',
    author: 'Andrés Alonso Gálvez',
    githubLink: 'https://github.com/Dondesconton/'
  },
  {
    artName: 'Chanimation',
    pageLink: './Art/Chanimation/index.html',
    imageLink: './Art/Chanimation/dancegif.gif',
    author: 'chandant9',
    githubLink: 'https://github.com/chandant9/'
  },
  {
    artName: 'DancingGroot',
    pageLink: './Art/m-elina/index.html',
    imageLink: './Art/m-elina/groot_animation.gif',
    author: 'Melina',
    githubLink: 'https://github.com/m-elina/'
  },
  {
    artName: 'Animatron',
    pageLink: './Art/animatron/index.html',
    imageLink: './Art/animatron/trance.gif',
    author: 'Andrew',
    githubLink: 'https://github.com/andrewbom/'
  },
  {
    artName: 'rainbows',
    pageLink: './Art/vassilchiev/index.html',
    imageLink: './Art/vassilchiev/giphy.gif',
    author: 'Vassil',
    githubLink: 'https://github.com/vassilchiev/'
  },
  {
    artName: "Zai's Orbitron",
    pageLink: './Art/zai/index.html',
    imageLink: './Art/zai/zais_orbitron.gif',
    author: '5amm5',
    githubLink: 'https://github.com/5amm5965/'
  },
  {
    artName: "404's crying baby page",
    pageLink: './Art/papfal/index.html',
    imageLink: './Art/papfal/HTML-404-Crying-Baby-Page.gif',
    author: 'papfal',
    githubLink: 'https://github.com/papfal/'
  },
  {
    artName: 'ani-3d',
    pageLink: './Art/ani-3d/ani-3d.html',
    imageLink: './Art/ani-3d/ani-3d.gif',
    author: 'clyde166',
    githubLink: 'https://github.com/clyde166/'
  },
  {
    artName: 'Boy',
    pageLink: './Art/Boy/index.html',
    imageLink: './Art/Boy/Boy with house.png',
    author: 'Gajhendran',
    githubLink: 'https://github.com/Gajhendran/'
  },
  {
    artName: 'Funimation',
    pageLink: './Art/Funimation/index.html',
    imageLink: './Art/Funimation/Funimation.gif',
    author: 'Pratik',
    githubLink: 'https://github.com/pratikrana1998/'
  },
  {
    artName: 'Jungle Monkey',
    pageLink: './Art/AMCodin/index.html',
    imageLink: './Art/AMCodin/monkey.gif',
    author: 'AMCodin',
    githubLink: 'https://github.com/amcodin'
  },
  {
    artName: 'bellow',
    pageLink: './Art/fran/index.html',
    imageLink: './Art/fran/bellow.gif',
    author: 'franzwah',
    githubLink: 'https://github.com/franzwah'
  },
  {
    artName: 'Typing Indicator',
    pageLink: './Art/jacob-bacon/index.html',
    imageLink: './Art/jacob-bacon/jacob-bacon-art.JPG',
    author: 'jacob-bacon',
    githubLink: 'https://github.com/jacob-bacon'
  },
  {
    artName: 'Colination',
    pageLink: './Art/colination/index.html',
    imageLink: './Art/colination/animation.png',
    author: 'colinJR95',
    githublink: 'https://github.com/colinJR95'
  },
  {
    artName: 'Glowing Circle by Leem Plays',
    pageLink: './Art/AliHaidar/index.html',
    imageLink: './Art/AliHaidar/giphy.gif',
    author: 'alihaidar2950',
    githubLink: 'https://github.com/alihaidar2950'
  },
  {
    artName: 'bouncy-ball',
    pageLink: './Art/bouncy-ball/ty.html',
    imageLink: './Art/bouncy-ball/bouncy-ball.gif',
    author: 'Huang Yi-Ting',
    githubLink: 'https://github.com/yiting76'
  },
  {
    artName: 'bouncy-ball',
    pageLink: './Art/bouncy-ball/ty.html',
    imageLink: './Art/bouncy-ball/bouncy-ball.gif',
    author: 'Huang Yi-Ting',
    githubLink: 'https://github.com/yiting76'
  },
  {
    artName: 'Tronix',
    pageLink: './Art/visiona/index.html',
    imageLink: './Art/visiona/tronix.gif',
    author: 'visiona',
    githubLink: 'https://github.com/visiona'
  },
  {
    artName: 'Synchronization',
    pageLink: './Art/synchronization!/synchronization',
    imageLink: './Art/synchronization/synchronized_Dots.gif',
    author: 'Pranjal',
    githublink: 'https://github.com/Pranjal705'
  },
  {
    artName: 'Random Squares',
    pageLink: './Art/Monitha/index.html',
    author: 'Monitha',
    githubLink: 'https://github.com/dmonitha'
  },
  {
    artName: 'Walking-Man-Front',
    pageLink: './Art/Akhil/index.html',
    imageLink: './Art/Akhil/Walking-man-front.gif',
    author: 'Akhil',
    githubLink: 'https://github.com/akhils95'
  },
  {
    artName: 'Cow-cat',
    pageLink: './Art/Cow-cat/index.html',
    imageLink: './Art/Cow-cat/Cow-cat.gif',
    author: 'Galia',
    githubLink: 'https://github.com/galiarudenko'
  },
  {
    artName: 'Rainb0w',
    pageLink: './Art/Duka/index.html',
    imageLink: './Art/Duka/rainbow.gif',
    author: 'Duka',
    githubLink: 'https://github.com/DusanKrcmarik'
  },
  {
    artName: 'Indian',
    pageLink: './Art/Indian/index.html',
    imageLink: './Art/Indian/Indian.gif',
    author: 'Duka',
    githubLink: 'https://github.com/ndvishruth'
  },
  {
    artName: 'Animatron',
    pageLink: './Art/sanmitra/index.html',
    imageLink: './Art/sanmitra/index.gif',
    author: 'sanmitra',

    githubLink: 'https://github.com/sanmitra1999'
  },
  {
    artName: 'Ball-clear',
    pageLink: './Art/Naok000/index.html',
    imageLink: './Art/Naok000/ball-clear.gif',
    author: 'Naok000',
    githubLink: 'https://github.com/Naok000'
  },
  {
    artName: 'Mario_Kart_Animation',
    pageLink: './Art/Mario_Kart_Animation/index.html',
    imageLink: './Art/Mario_Kart_Animation/Mario.png',
    author: 'AnsonAMS',
    githubLink: 'https://github.com/AnsonAMS'
  },
  {
    artName: 'Microsoft_animation',
    pageLink: './Art/SaumyaBhatt/index.html',
    imageLink: './Art/SaumyaBhatt/Animation.gif',
    author: 'Saumya-Bhatt',
    githubLink: 'https://github.com/Saumya-Bhatt'
  },
  {
    artName: 'Falling',
    pageLink: './Art/Sfrench5/index.html',
    imageLink: './Art/Sfrench5/Falling.gif',
    author: 'Sfrench5',
    githubLink: 'https://github.com/Sfrench5'
  },
  {
    artName: 'Dragon_Loading',
    pageLink: './Art/Dragon_Loading/index.html',
    imageLink: './Art/Dragon_Loading/DragonLoading.gif',
    author: 'Prasad',
    githubLink: 'https://github.com/PrasadM07'
  },
  {
    artName: 'Animatrix',
    pageLink: './Art/Animatrix/index.html',
    imageLink: './Art/Animatrix/Animatrix.png',
    author: 'soutog',
    githubLink: 'https://github.com/soutog'
  },
  {
    artName: 'Simple-Loading',
    pageLink: './Art/Loading/loading.html',
    imageLink: './Art/Loading/load.gif',
    author: 'Vijay',
    githubLink: 'https://github.com/VijayVjCuber'
  },
  {
    artName: 'Fiyi-Animation',
    pageLink: './Art/Fiyi-Animation/index.html',
    imageLink: './Art/Fiyi-Animation/relax_smile.gif',
    author: 'Fiyi-A',
    githubLink: 'https://github.com/Fiyi-A'
  },
  {
    artName: 'Colored Bars',
    pageLink: './Art/mleblanc94/mleblanc94_html_Animation-Nation.html',
    imageLink: './Art/mleblanc94/ColoredBars.gif',
    author: 'mleblanc94',
    githubLink: 'https://github.com/mleblanc94'
  },
  {
    artName: 'animeR',
    pageLink: './Art/animeR/index.html',
    imageLink: './Art/animeR/animeR.gif',
    author: 'Rajneesh',
    githubLink: 'https://github.com/rajneeshk94'
  },
  {
    artName: 'Sunset-City',
    pageLink: './Art/jyun9504/index.html',
    imageLink: './Art/jyun9504/sunset-city.gif',
    author: 'jyun9504',
    githubLink: 'https://github.com/jyun9504'
  },
  {
    artName: 'brianbottle',
    author: 'brian',
    pageLink: './Art/brianbottle/index.html',
    imageLink: './Art/brianbottle/bottle.gif',
    githubLink: 'https://github.com/brianabplanalp1'
  },
  {
    artName: 'Shapes',
    pageLink: './Art/mark-marchant/index.html',
    imageLink: './Art/mark-marchant/shapes.png',
    author: 'Mark Marchant',
    githubLink: 'https://github.com/jtla3/Animation-Nation'
  },
  {
    artName: 'Loading',
    pageLink: './Art/NoumanAziz/Loading.html',
    videoLink: './Art/NoumanAziz/loading.gif',
    author: 'NoumanAziz',
    githubLink: 'https://github.com/NoumanAziz'
  },
  {
    artName: `Galek's Simple Animation`,
    pageLink: './Art/GalekAnimation/index.html',
    imageLink: './Art/GalekAnimation/simpleanimation.gif',
    author: 'Adam Galek',
    githubLink: 'https://github.com/TheGalekxy'
  },
  {
    artname: 'Rainbow animation',
    pageLink: './Art/Rainbow/index.html',
    imageLink: './Art/Rainbow/rainbow.gif',
    author: 'Mohanraj',
    githubLink: 'https://github.com/chelladuraimohanraj/Animation-Nation'
  },
  {
    artName: `Cyan Loading Animation`,
    pageLink: './Art/Wannesds/index.html',
    imageLink: './Art/Wannesds/Wannesds.gif',
    author: 'Wannes Dieltiens',
    githubLink: 'https://github.com/Wannesds'
  },
  {
    artName: 'Animatron',
    pageLink: './Art/Animatron/index.html',
    imageLink: './Art/Animatron/trance.gif',
    author: 'Gihan Balasuriya',
    githubLink: 'https://github.com/gihanbalasuriya'
  },
  {
    artName: 'Light text blink',
    pageLink: './Art/Mani-textlight-blink/index.html',
    imageLink: './Art/Mani-textlight-blink/light-blink-text.gif',
    author: 'Mani Pandian',
    githubLink: 'https://github.com/Manipandian'
  },
  {
    artName: 'Circle',
    pageLink: './Art/PoKai/index.html',
    imageLink: './Art/PoKai/circle.png',
    author: 'PoKai Chang',
    githubLink: 'https://github.com/st875052018'
  },
  {
    artName: 'animatron',
    pageLink: './Art/animatron/index.html',
    imageLink: './Art/animatron/trance.gif',
    author: 'Christy',
    githubLink: 'https://github.com/ChristyLucid'
  },
  {
    artName: 'bouncing_ball',
    pageLink: './Art/bouncing_ball/bouncing_ball.html',
    imageLink: './Art/bouncing_ball/bouncing-ball.gif',
    author: 'Nirmalie',
    githubLink: 'https://github.com/nirmalieo3'
  },
  {
    artName: 'Rocket',
    pageLink: './Art/Rocket/index.html',
    imageLink: './Art/Rocket/rocket.gif',
    author: 'Jose Diaz',
    githubLink: 'https://github.com/josegerard2000'
  },
  {
    artName: 'simpleG',
    pageLink: './Art/simpleG/index.html',
    imageLink: './Art/simpleG/kitty.jpg',
    author: 'gargeper',
    githubLink: 'https://github.com/gargeper'
  },
  {
    artName: 'BounceFace',
    pageLink: './Art/ainamation/index.html',
    imageLink: './Art/ainamation/ainamation.gif',
    author: 'Ainara Saralegui',
    githubLink: 'https://github.com/asaralegui'
  },
  {
    artName: 'Text Flow',
    pageLink: './Art/ConnerCoding/index.html',
    imageLink: './Art/ConnerCoding/ztmanimation.gif',
    author: 'Conner Schiller',
    githubLink: 'https://github.com/ConnerCoding'
  },
  {
    artName: 'Glow',
    pageLink: './Art/Glow/index.html',
    imageLink: './Art/Glow/Glow.png',
    author: 'Joaquin Castillo',
    githubLink: 'https://github.com/JuakoDev'
  },
  {
    artName: 'Heart Real',
    pageLink: './Art/riddhax/index.html',
    imageLink: './Art/riddhax/index.gif',
    author: 'Riddhax',
    githubLink: 'https://github.com/riddhax'
  },

  {
    artName: 'Balls',
    pageLink: './Art/Paul - Simple Annoying Balls/index.html',
    imageLink: './Art/Paul - Simple Annoying Balls/Balls.gif',
    author: 'Paul',
    githubLink: 'https://github.com/psr83'
  },

  {
    artname: 'Square-Move',
    pageLink: './Art/Poonam/square.html',
    imageLink: './Art/Poonam/square_gif.gif',
    author: 'Poonam',
    githubLink: 'https://github.com/poonampant'
  },

  {
    artname: 'JesseEarley',
    pageLink: './Art/JesseEarley/index.html',
    imageLink: './Art/JesseEarley/index.gif',
    author: 'JesseEarley',
    githubLink: 'https://github.com/JesseEarley'
  },
  {
    artname: 'Hacktoberfest 2020',
    pageLink: './Art/taepal467/index.html',
    imageLink: './Art/taepal467/hiclipart.com (1).png',
    author: 'Chantae P.',
    githubLink: 'https://github.com/taepal467'
  },
  {
    artName: 'Animatron',
    pageLink: './Art/animatron/triangle/index.html',
    imageLink: './Art/animatron/trance.gif',
    author: 'Deborah',
    githubLink: 'https://github.com/dluckey123'
  },
  {
    artName: 'Animatron',
    pageLink: './Art/animatron/triangle/index.html',
    imageLink: './Art/animatron/trance.gif',
    author: 'Deborah',
    githubLink: 'https://github.com/dluckey123'
  },
  {
    artname: 'Animate',
    pageLink: '/codepen/animation/src/index.html',
    imageLink: 'Animation',
    author: 'Altamas khan',
    githubLink: 'https://github.com/Altamas2049'
  },
  {
    artName: 'Spin',
    pageLink: './Art/Spin/allli.html',
    imageLink: './Art/Spin/allli.gif',
    author: 'Victor Winner',
    githubLink: 'https://github.com/Vicwin13'
  },
  {
    artName: 'Spinner',
    pageLink: './Art/nishantpandey/allli.html',
    imageLink: './Art/nishantpandey/allli.gif',
    author: 'Nishant Pandey',
    githubLink: 'https://github.com/mrpandey1'
  },
  {
    artName: 'Hacktober Test',
    pageLink: './Art/bajancode/index.html',
    imageLink: './Art/BajanCode/index.gif',
    author: 'bajancode',
    githubLink: 'https://github.com/bajancode'
  },
  {
    artName: 'ZTM anim',
    pageLink: './Art/ayushi2410/index.html',
    imageLink: './Art/ayushi2410/ayushi2410.gif',
    author: 'Ayushi2410',
    githubLink: 'https://github.com/ayushi2410'
  },
  {
    artName: 'misaelsantos',
    pageLink: './Art/misaelsantos/index.html',
    imageLink: './Art/misaelsantos/neohack.gif',
    author: 'Misael Santos',
    githubLink: 'https://github.com/MisaelSantos'
  },
  {
    artName: 'I am a Developer',
    pageLink: './Art/Kuroyza/Iam-a-developer.html',
    imageLink: './Art/Kuroyza/Iam-a-developer.gif',
    author: 'Kuroyza',
    githubLink: 'https://github.com/kuroyza'
  },
  {
    artName: 'simple box',
    pageLink: './Art/Box/index.html',
    imageLink: './Art/Box/static_image.jpg',
    author: 'Abishek shah',
    githubLink: 'https://github.com/abishek-sha-256'
  },
  {
    artname: 'Starry-sky',
    pageLink: './Art/starry-night/index.html',
    imageLink: './Art/starry-night/stars',
    author: 'Taima Khawaldeh',
    githubLink: 'https://github.com/taimakh'
  },
  {
    artName: 'Project Gallery',
    pageLink: './Art/hulya/index.html',
    imageLink: './Art/hulya/gallery.gif',
    author: 'Hulya Karakaya',
    githubLink: 'https://github.com/hulyak'
  },
  {
    artName: 'animation',
    pageLink: './Art/sameer786/animation.html',
    imageLink: './Art/sameer786/radius.gif',
    author: 'sameer',
    githubLink: 'https://github.com/sameer8605'
  },
  {
    artName: 'ArrowWave',
    pageLink: './Art/ArrowWave/index.html',
    imageLink: './Art/ArrowWave/ArrowWave.gif',
    author: 'Gabriel',
    githubLink: 'https://github.com/GabrielTeixeiraC'
  },
  {
    artName: 'The 4-Ever Loop',
    pageLink: './Art/the-4ever-loop/index.html',
    imageLink: './Art/the-4ever-loop/rotate.gif',
    author: 'Luciano M.',
    githubLink: 'https://github.com/LucianoWebDev'
  },
  {
    artName: 'Running Car',
    pageLink: './Art/Running-Car/index.html',
    imageLink: './Art/Running-Car/Running-car.PNG',
    author: 'Ermias',
    githubLink: 'https://github.com/ermiaskidane'
  },
  {
    artname: 'Youssef',
    pageLink: './Art/Youssef/index.html',
    imageLink: './Art/Youssef/fd8_AX.gif',
    author: 'Youssef',
    githubLink: 'https://github.com/youssefhany96'
  },
  {
    artName: 'The 4-Ever Loop',
    pageLink: './Art/the-4ever-loop/index.html',
    imageLink: './Art/the-4ever-loop/rotate.gif',
    author: 'Luciano M.',
    githubLink: 'https://github.com/LucianoWebDev'
  },

  {
    artName: 'Itried',
    pageLink: '/Art/Itried/animation.html',
    author: 'Harsha',
    githublink: 'https://github.com/HarshaKumar23'
  },
  {
    artName: 'Snail Zoom',
    pageLink: './Art/rbhachu/index.html',
    imageLink: './Art/rbhachu/snail.gif',
    author: 'Bhachu R.',
    githubLink: 'https://github.com/rbhachu'
  },
  {
    artName: 'Mini Text Animation',
    pageLink: './Art/text-mini-animation/index.html',
    imageLink: './Art/text-mini-animation/text-anime.gif',
    author: 'Chinel',
    githubLink: 'https://github.com/chinel'
  },
  {
    artName: 'Square loader',
    pageLink: './Art/square_loading/index.html',
    imageLink: './Art/square_loading/square_loading',
    author: 'Marek Chasák',
    githubLink: 'https://github.com/mchasak'
  },
  {
    artName: 'Stairs Text',
    pageLink: './Art/StairsText/index.html',
    imageLink: './Art/StairsText/stairs-text.gif',
    author: 'Noam K.',
    githubLink: 'https://github.com/noamkanonich'
  },
  {
    artName: 'animation',
    pageLink: './Art/sameer786/animation.html',
    imageLink: './Art/sameer786/radius.gif',
    author: 'sameer',
    githubLink: 'https://github.com/sameer8605'
  },
  {
    artName: 'Spinning is a good trick',
    pageLink: './Art/garrod90/index.html',
    imageLink: './Art/garrod90/craigsGif.gif',
    author: 'Craig, G',
    githubLink: 'https://github.com/garrod90'
  },
  {
    artName: 'Snail Zoom',
    pageLink: './Art/rbhachu/index.html',
    imageLink: './Art/rbhachu/snail.gif',
    author: 'Bhachu R.',
    githubLink: 'https://github.com/rbhachu'
  },
  {
    artName: 'Mini Text Animation',
    pageLink: './Art/text-mini-animation/index.html',
    imageLink: './Art/text-mini-animation/text-anime.gif',
    author: 'Chinel',
    githubLink: 'https://github.com/chinel'
  },
  {
    artName: 'Square loader',
    pageLink: './Art/square_loading/index.html',
    imageLink: './Art/square_loading/square_loading',
    author: 'Marek Chasák',
    githubLink: 'https://github.com/mchasak'
  },
  {
    artName: 'Stairs Text',
    pageLink: './Art/StairsText/index.html',
    imageLink: './Art/StairsText/stairs-text.gif',
    author: 'Noam K.',
    githubLink: 'https://github.com/noamkanonich'
  },
  {
    artName: 'animation',
    pageLink: './Art/sameer786/animation.html',
    imageLink: './Art/sameer786/radius.gif',
    author: 'sameer',
    githubLink: 'https://github.com/sameer8605'
  },

  {
    pageLink: './Art/radar animation/index.html',
    imageLink: './Art/radar.gif',
    author: 'Anup',
    githubLink: 'https://github.com/paddybaba'
  },
  {
    pageLink: './Art/sameer786/animation.html',
    imageLink: './Art/sameer786/radius.gif',
    author: 'sameer',
    githubLink: 'https://github.com/sameer8605'
  },
  {
    pageLink: './Art/radar animation/index.html',
    imageLink: './Art/radar',
    author: 'Anup',
    githubLink: 'https://github.com/paddybaba'
  },
  {
    pageLink: './Art/sameer786/animation.html',
    imageLink: './Art/sameer786/radius.gif',
    author: 'sameer',
    githubLink: 'https://github.com/sameer8605'
  },
  {
    artName: 'Friendly Ghost',
    pageLink: './Art/ristotoldsep/index.html',
    author: 'Risto Tõldsep',
    githubLink: 'https://github.com/ristotoldsep'
  },
  {
    artName: 'Friendly Ghost',
    pageLink: './Art/ristotoldsep/index.html',
    author: 'Risto Tõldsep',
    githubLink: 'https://github.com/ristotoldsep'
  },
  {
    artName: 'sritron',
    pageLink: './Art/sritron/index.html',
    imageLink: './Art/sritron/trance.gif',
    author: 'Srinivas',
    githubLink: 'https://github.com/sri189ms'
  },
  {
    artName: 'Friendly Ghost',
    pageLink: './Art/ristotoldsep/index.html',
    author: 'Risto Tõldsep',
    githubLink: 'https://github.com/ristotoldsep'
  },
  {
    artName: 'Sun Rise Time',
    pageLink: './Art/gurprtAnim/index.html',
    imageLink: './Art/gurprtAnim/gurAnim.gif',
    author: 'Gurpreet',
    githubLink: 'https://github.com/gur-p-reet'
  },
  {
    artName: 'Personal Info',
    pageLink: './Art/Personal_info/triangle/index.html',
    imageLink: './Art/Personal_info/trance.gif',
    author: 'Naim Uddin',
    githubLink: 'https://github.com/Naim365'
  },
  {
    artName: 'Shining Text',
    pageLink: './Art/MaxieTextShineOn/index.html',
    imageLink: './Art/MaxieTextShineOn/maxie-text-shine-on.gif',
    author: 'maxie7',
    githubLink: 'https://github.com/maxie7'
  },
  {
    artName: 'Spinning Box',
    pageLink: './Art/KccbzZ/index.html',
    imageLink: './Art/KccbzZ/cover.png',
    author: 'KccbzZ',
    githubLink: 'https://github.com/KccbzZ'
  },
  {
    artName: 'Age Disgracefully',
    pageLink: './Art/ynoden/index.html',
    imageLink: './Art/ynoden/Age_Disgracefully.gif',
    author: 'yusefnoden',
    githubLink: 'https://github.com/yusefnoden'
  },
  {
    artname: 'jimanimation',
    pageLink: './Art/jimanimation/index.html',
    imageLink: './Art/jimanimation/bouncy.gif',
    author: 'Jimin',
    githubLink: 'https://github.com/jimijos'
  },

  {
    artName: 'Meme Animation',
    pageLink: './Art/just_for_fun/index.html',
    imageLink: './Art/just_for_fun/image.gif',
    author: 'Rahul Negi',
    githubLink: 'https://github.com/rahulnegi20'
  },
  {
    artName: 'Stretch ZTM',
    pageLink: './Art/animation_gn/index.html',
    imageLink: './Art/animation_gn/animation_gn.gif',
    author: 'gnyokota',
    githubLink: 'https://github.com/gnyokota'
  },
  {
    artname: 'AnimationCom',
    pageLink: './Art/Anita/AnimationCom/triangle.html',
    imageLink: './Art/AnimationCom/header.jpg',
    author: 'Anita',
    githubLink: 'https://github.com/anita-tsai'
  },
  {
    artName: 'Cards',
    pageLink: './Art/cards/index.html',
    imageLink: './Art/cards/cards.gif',
    author: 'networkdavit',
    githubLink: 'https://github.com/networkdavit'
  },
  {
    artName: "Lidor'sAnimation",
    pageLink: "./Art/Lidor's Animation/index.html",
    imageLink: "./Art/Lidor's Animation/animation.gif",
    author: 'LidorAsher',
    githubLink: 'https://github.com/lidorasher11'
  },
  {
    artName: "Shiff's Animation",
    pageLink: './Art/myAnimation/index.html',
    imageLink: './Art/myAnimation/myanimation.gif',
    author: 'Shifa',
    githubLink: 'https://github.com/ShifaShirin'
  },
  {
    artName: 'ani-1trial',
    pageLink: './Art/ani-1trial/index.html',
    imageLink: './Art/ani-1trial/ani-gif.gif',
    author: 'tru-izo',
    githubLink: 'https://github.com/tru-izo'
  },
  {
    artName: 'Air_Balloon',
    pageLink: './Art/Air_Balloon/index.html',
    imageLink: './Art/Air_Balloon/balloon.gif',
    author: 'Abha',
    githubLink: 'https://github.com/Abha-1281'
  },
  {
    artName: 'Camp Fire',
    pageLink: './Art/camp_fire/index.html',
    imageLink: './Art/camp_fire/camp_fire.gif',
    author: 'Chansoo',
    githubLink: 'https://github.com/ChansooKim316'
  },
  {
    artName: 'rubberband Red',
    pageLink: './Art/ou79/index.html',
    imageLink: './Art/rubberbandRed.gif',
    author: 'ou79',
    githubLink: 'https://github.com/ou79'
  },
  {
    artName: 'ColorChanger',
    pageLink: './Art/ColorChanger/index.html',
    imageLink: './Art/color-changer.gif',
    author: 'Atallah-Nadhir',
    githubLink: 'https://github.com/Atallah-Nadhir'
  },
  {
    artName: 'PONG Animation',
    pageLink: './Art/walkitoff/index.html',
    imageLink: './Art/walkitoff/gif.gif',
    author: 'Tyler Dollick',
    githubLink: 'https://github.com/walkitoff'
  },
  {
    artname: 'Animatron',
    pageLink: './Art/mbargaedge/index.html',
    imageLink: './Art/mbargaedge/animatron.gif',
    author: 'Mbarga',
    githubLink: 'https://github.com/marcelmbarga/'
  },
  {
    artName: 'House',
    pageLink: './Art/TTD/triangle/index.html',
    imageLink: './Art/TTD/house.gif',
    author: 'TanyaTD',
    githubLink: 'https://github.com/TTD126'
  },
  {
    artName: 'Spinning Title',
    pageLink: './Art/ljBeast21ldj/index.html',
    imageLink: './Art/ljBeast21ldj/firstGIF.gif',
    author: 'Larry',
    githubLink: 'https://github.com/ljBeast21ldj'
  },
  {
    artName: 'Heart pulsation',
    pageLink: './Art/Sallah/index.html',
    imageLink: './Art/Sallah/Heart-Pulsation.png',
    author: 'Sallah',
    githubLink: 'https://github.com/SallahTech'
  },
  {
    artName: 'MubbeAnimation',
    pageLink: './Art/Mubbe/index.html',
    imageLink: './Art/Mubbe/MubbeAnimation.gif',
    author: 'Mubarak',
    githubLink: 'https://github.com/mual5746'
  },
  {
    pageLink: './Art/neon-glowing-text/index.html',
    imageLink: './Art/neon-glowing-text/glowing-text-GIF.gif',
    author: 'Adri',
    githubLink: 'https://github.com/adrimual'
  },
  {
    artName: 'Simple Animation',
    pageLink: './Art/simple animation/transition.html',
    imageLink: './Art/simple animation/animatee.gif',
    author: 'Rudimental',
    githubLink: 'https://github.com/rudimental-again'
  },
  {
    artName: 'gbArt',
    pageLink: './Art/gbArt/index.html',
    imageLink: './Art/gbArt/shapeFlip.gif',
    author: 'Gary Bergman',
    githubLink: 'https://github.com/Gary-Bergman'
  },
  {
    artName: "Turtando's Animation",
    pageLink: './Art/turtando/animation.html',
    imageLink: './Art/Turtando/happyhalloween.gif',
    author: 'Turtando',
    githubLink: 'https://github.com/Turtando'
  },
  {
    artName: 'Bouncing Balls',
    pageLink: './Art/EyeOfAthena/index.html',
    imageLink: './Art/EyeOfAthena/cover.png',
    author: 'EyeOfAthena',
    githubLink: 'https://github.com/EyeOfAthena/bouncing-ball'
  },
  {
    artName: 'Otherside',
    pageLink: './Art/Otherside/ubi.html',
    imageLink: './Art/Otherside/recording.gif',
    author: 'Ubibimbap',
    githubLink: 'https://github.com/Ubibimbap'
  },
  {
    artName: 'Basketball God',
    pageLink: './Art/Sim-animation/index.html',
    imageLink: './Art/Sim-animation/project-screenshot.png',
    author: 'Sim',
    githubLink: 'https://github.com/sim-a-19'
  },
  {
    artName: "Ziyao's Animation",
    pageLink: './Art/robot/robot_index.html',
    imageLink: './Art/robot/robot.gif',
    author: 'Ziyao',
    githubLink: 'https://github.com/ziyaoc3'
  },
  {
    artName: 'Simplerv',
    pageLink: './Art/Aniamtion_RV/index.html',
    imageLink: './Art/Aniamtion_RV/circle.png',
    author: 'Aarush Bhat',
    githubLink: 'https://github.com/07rv'
  },
  {
    artName: 'Devtemmy_animation',
    pageLink: './Art/Devtemmy_animation/index.html',
    imageLink: './Art/Devtemmy_animation/Devtemmyanimation.gif',
    author: 'Dev-Temmy',
    githubLink: 'https://github.com/Dev-Temmy'
  },
  {
    artName: 'Fading text animation',
    pageLink: './Art/araskog/index.html',
    imageLink: './Art/araskog/animation.gif',
    author: 'Amanda Araskog',
    githubLink: 'https://github.com/araskog'
  },
  {
    artName: 'Moving Divs',
    pageLink: './Art/Razvan/RazvanFratila/index.html',
    imageLink: './Art/Razvan/RazvanFratila/first.gif',
    author: 'Razvan',
    githubLink: 'https://github.com/fratilar'
  },
  {
    artName: 'KDev Animation',
    pageLink: './Art/KDev-Animator/index.html',
    imageLink: './Art/KDev-Animator/kdev-animation.gif',
    author: 'Detmar Ruhfus',
    githubLink: 'https://github.com/kamikazid'
  },
  {
    artName: 'Square Bounce',
    pageLink: './Art/Vish/index.html',
    imageLink: './Art/Vish/SquareBounce.gif',
    author: 'Vishwam',
    githubLink: 'https://github.com/vishmagic'
  },
  {
    artName: 'Hina',
    pageLink: './Art/Hina/Hina.html',
    imageLink: './Art/Hina/Basketball.gif',
    imageLink: './Art/Hina/net.gif',
    author: 'Hina Najam',
    githubLink: 'https://github.com/hinanajam'
  },
  {
    artName: 'AmitAnimation',
    pageLink: './Art/Joy/AmitAnimation/amitanimation.html',
    imageLink: './Art/Joy/AmitAnimation/amitanimation.gif',
    author: 'Amit',
    githubLink: 'https://github.com/AmitRoy07'
  },
  {
    artName: 'Bouncing Cheems ',
    pageLink: './Art/Suddath-Gautam/index.html',
    imageLink: './Art/Suddath-Gautam/cheems.gif',
    author: 'Suddath Gautam',
    githubLink: 'https://github.com/wardaddy98'
  },
  {
    artName: 'Pop-up Confetti animation.',
    pageLink: './Art/yay-ztm-animation/index.html',
    imageLink: './Art/yay-ztm-animation/pop_animation.gif',
    author: 'Hyunji Kim',
    githubLink: 'https://github.com/creativehkim'
  },
  {
    artName: 'Monolith',
    pageLink: './Art/acphil/index.html',
    imageLink: './Art/acphil/monolith.png',
    author: 'acphil',
    githubLink: 'https://github.com/acphil2'
  },
  {
    artName: 'Smiling Doll',
    pageLink: './Art/jbermeo/index.html',
    imageLink: './Art/jbermeo/doll.gif',
    author: 'Jose Bermeo',
    githubLink: 'https://github.com/jbermeo10'
  },
  {
    artName: 'vasubhatnagar',
    pageLink: './Art/vasubhatnagar/index.html',
    imageLink: './Art/vasubhatnagar/ss.jpg',
    author: 'Vasu Bhatnagar',
    githubLink: 'https://github.com/vasubhatnagar'
  },
  {
    artName: 'JoToSmola',
    pageLink: './Art/JoToSmola/index.html',
    imageLink: './Art/JoToSmola/JoToSmola.gif',
    author: 'GrabKrab',
    githubLink: 'https://github.com/GrabKrab'
  },
  {
    artName: 'mojaanimacia',
    pageLink: './Art/mojaanimacia/stranka.html',
    author: 'Martin052',
    githubLink: 'https://github.com/martin052'
  },
  {
    artName: 'ellipsis',
    pageLink: './Art/ianhawe/index.html',
    author: 'ianhawe',
    githubLink: 'https://github.com/ianhawe'
  },
  {
    artName: 'iris',
    pageLink: './Art/iris/index.html',
    imageLink: './Art/iris/trance.gif',
    author: 'iriswdq0504',
    githubLink: 'https://github.com/iriswdq0504'
  },

  {
    artName: 'Fun with balls!',
    pageLink: './Art/miguelDalberto/funWithBalls/index.html',
    imageLink: './Art/miguelDalberto/funWithBalls/funWithBalls_screenshot.png',
    author: 'miguelDalberto',
    githubLink: 'https://github.com/miguelDalberto'
  },
  {
    artName: 'FourFlag_Load',
    pageLink: './Art/FourFlag_Load/index.html',
    imageLink: './Art/FourFlag_Load/trance.gif',
    author: 'chungngai09',
    githubLink: 'https://github.com/chungngai09'
  },
  {
    artName: 'AnimatronJS',
    pageLink: './Art/animatronJS/index.html',
    author: 'Anna Ovechkina',
    githubLink: 'https://github.com/Annu7shka'
  },
  {
    artName: 'perfect_goal',
    pageLink: './Art/perfect_goal/index.html',
    imageLink: './Art/perfect_goal/perfect_goalscreenshot.png',
    author: 'henzbori',
    githubLink: 'https://github.com/henzbori'
  },
  {
    artName: 'Beating Heart',
    pageLink: './Art/beating-heart/index.html',
    imageLink: './Art/beating-heart/heart.gif',
    author: 'MishkaZi',
    githubLink: 'https://github.com/MishkaZi'
  },
  {
    artName: 'Bouncing Balls',
    pageLink: './Art/Sankyeat/index.html',
    imageLink: './Art/Sankyeat/bouncingballs.gif',
    author: 'Sankyeat',
    githubLink: 'https://github.com/sanks20'
  },
  {
    artName: 'Sample page',
    pageLink: './Art/Joy/triangle/index.html',
    imageLink: './Art/Joy/triangle/my-animation.gif',
    author: 'Mamathagowd107',
    githubLink: 'https://github.com/Mamathagowd107'
  },
  {
    artName: 'Animated',
    pageLink: './Art/animated/triangle/index.html',
    imageLink: './Art/Joy/triangle/triangle.gif',
    author: 'Joy',
    githubLink: 'https://github.com/royranger'
  },
  {
    artName: 'achwell',
    pageLink: './Art/achwell/index.html',
    imageLink: './Art/achwell/ball.gif',
    author: 'achwell',
    githubLink: 'https://github.com/achwell'
  },
  {
    artName: 'Robotic Circles',
    pageLink: './Art/animation_yaniv/index.html',
    imageLink: './Art/animation_yaniv/robot.png',
    author: 'Yaniv Sagy',
    githubLink: 'https://github.com/yanivsagy'
  },
  {
    artName: 'Ocean Day',
    pageLink: './Art/d-spence/index.html',
    imageLink: './Art/d-spence/ztm-dspence-css-anim.gif',
    author: 'd-spence',
    githubLink: 'https://github.com/d-spence'
  },
  {
    artName: 'Animation-Circle',
    pageLink: './Art/Animation-Circle/index.html',
    imageLink: './Art/Animation-Circle/animation-circle.gif',
    author: 'Elid Venega',
    githubLink: 'https://github.com/elidvenega'
  },
  {
    artName: 'Sweet street',
    pageLink: './Art/Sweet_street/mario.html',
    imageLink: './Art/Sweet_street/animation-gif.gif',
    author: 'meni-avitan',
    githubLink: 'https://github.com/meniAvitan/Animation-Nation.git'
  },
  {
    pageLink: './Art/Joy/nithin-animation/index.html',
    imageLink: './Art/Joy/triangle/triangle.gif',
    author: 'Nithin',
    githubLink: 'https://github.com/Nithin6252-reddy'
  },
  {
    artName: 'Jittery rectangles',
    pageLink: './Art/Vaibhav/index.html',
    author: 'Vaibhav Jain',
    githubLink: 'https://github.com/Vaibhav-multi-dev'
  },
  {
    artName: 'Pra-animate',
    pageLink: './Art/Pra-animate/indexpra1.html',
    //imageLink: './Art/Joy/triangle/triangle.gif',
    author: 'Prajoth',
    githubLink: 'https://github.com/prajoth-b'
  },
  {
    artName: '3D figure animation',
    pageLink: './Art/DOKL57/index.html',
    imageLink: './Art/DOKL57/DOKL57.png',
    author: 'DOKL57',
    githubLink: 'https://github.com/DOKL57'
  },
  {
    artName: 'my-animation',
    pageLink: './Art/my-animation/index.html',
    imageLink: './Art/my-animation/screenv.webm',
    author: 'Brurya',
    githubLink: 'https://github.com/BruryaNadel'
  },
  {
    artName: 'Animate Infinate',
    pageLink: './Art/rotate-infinate/index.html',
    imageLink: './Art/rotate-infinate/rotate.gif',
    author: 'thucpn',
    githubLink: 'https://github.com/thucpn'
  },
  {
    artName: 'Forever',
    pageLink: './Art/Mritunjay/index.html',
    imageLink: './Art/Mritunjay/mj.gif',
    author: 'Mritunjay',
    githubLink: 'https://github.com/Mritunjay004'
  },
  {
    artName: 'Atom',
    pageLink: './Art/Atom/index.html',
    imageLink: './Art/Atom/atom.gif',
    author: 'Khalil-BM',
    githubLink: 'https://github.com/Khalil-BM'
  },
  {
    artName: 'AppleTree',
    pageLink: './Art/andreasGZ/index.html',
    imageLink: './Art/andreasGZ/apple.gif',
    author: 'AndreasGZ',
    githubLink: 'https://github.com/AndreasGZ'
  },
  {
    pageLink: './Art/Akv-animation/index.html',
    imageLink: './Art/Akv-animation/Image.png',
    author: 'Akv',
    githubLink: 'https://github.com/kushal-Ambati'
  },
  {
    artName: 'Floating Ball',
    pageLink: './Art/floatingBall/index.html',
    imageLink: './Art/floatingBall/thaitruong.png',
    author: 'Thai Truong',
    githubLink: 'https://github.com/akitathai94'
  },
  {
    artName: 'Bicycle-2D',
    pageLink: './Art/Bicycle_2D/bicycle.html',
    imageLink: './Art/Bicycle_2D/bicycle-gif.gif',
    author: 'meni-avitan',
    githubLink: 'https://github.com/meniAvitan'
  },
  {
    artName: 'catch-me',
    pageLink: './Art/catch-me/index.html',
    imageLink: './Art/catch-me/catch-me.gif',
    author: 'toobig4u',
    githubLink: 'https://github.com/toobig4u'
  },
  {
    pageLink: './Art/richard00436/index.html',
    imageLink: './Art/richard00436/richard00436.gif',
    author: 'richard00436',
    githubLink: 'https://github.com/richard00436'
  },
  {
    artName: 'bubble',
    pageLink: './Art/seenuCFL/index.html',
    imageLink: './Art/seenuCFL/dot.gif',
    author: 'seenuCFL',
    githubLink: 'https://github.com/seenuCFL'
  },
  {
    pageLink: './Art/keep_coding/index.html',
    imageLink: './Art/keep_coding/keep_coding_image.gif',
    author: 'Rawshan',
    githubLink: 'https://github.com/mrawshan'
  },
  {
    pageLink: './Art/HammadKhan/index.html',
    imageLink: './Art/HammadKhan/Animation.gif',
    author: 'HammadKhan',
    githubLink: 'https://github.com/hhkhan99'
  },
  {
    pageLink: './Art/manimation/index.html',
    imageLink: './Art/manimation/animation.gif',
    author: 'Maryam',
    githubLink: 'https://github.com/Maryyam04'
  },
  {
    pageLink: './Art/Abstractloading/index.html',
    imageLink: './Art/Abstractloading/abstractloading.gif',
    author: 'UrDesigner',
    githubLink: 'https://github.com/OluJoseph'
  },
  {
    pageLink: './Art/ElizavetaZhukova1/index.html',
    imageLink: './Art/ElizavetaZhukova1/fourSquaresEdit.gif',
    author: 'Liza',
    githubLink: 'https://github.com/ElizavetaZhukova1'
  },
  {
    pageLink: './Art/Aliedje/index.html',
    imgeLink: './Art/Aliedje/test.png',
    author: 'Alida',
    githubLink: 'https://github.com/adiphoorn'
  },
  {
    pageLink: './Art/JanRolenc/indexMyArt.html',
    imageLink: './Art/JanRolenc/myArt.gif',
    author: 'Jan_Rolenc',
    githubLink: 'https://github.com/JanRolenc'
  },
  {
    artName: 'Heartbeat',
    pageLink: './Art/CheyJax116/heartbeat.html',
    imgeLink: './Art/CheyJax116/heartbeat.gif',
    author: 'CheyJax116',
    githubLink: 'https://github.com/cheyjax116'
  },
  {
    pageLink: './Art/Aliedje/index.html',
    imgeLink: './Art/Aliedje/test.png',
    author: 'Alida',
    githubLink: 'https://github.com/adiphoorn'
  },
  {
    pageLink: './Art/bouncingMoon/index.html',
    imageLink: './Art/bouncingMoon/bouncingMoon.png',
    author: 'Radu-Stroe',
    githubLink: 'https://github.com/Radu-Stroe'
  },
  {
    artName: 'Use the Force',
    pageLink: './Art/ptreuden/index.html',
    imageLink: './Art/ptreuden/useTheForce.gif',
    author: 'ptreuden',
    githubLink: 'https://github.com/ptreuden'
  },
  {
    artName: 'css_typer',
    pageLink: './Art/Joy/css-typer/index.html',
    imageLink: './Art/Joy/css-typer/typing_animate.gif',
    author: 'Trey',
    githubLink: 'https://github.com/shanks-t'
  },
  {
    pageLink: './Art/Joy/Amiel-Art/index.html',
    imageLink: './Art/Joy/Amiel-Art/screenshot.png',
    author: 'Amiel',
    githubLink: 'https://github.com/trinidadamiel'
  },
  {
    pageLink: './Art/alnajarAnimation/index.html',
    imageLink: './Art/alnajarAnimation/animate.gif.gif',
    author: 'Mohammad',
    githubLink: 'https://github.com/mohammadalnajar'
  },
  {
    pageLink: '.Art/benji5656/index.html',
    imageLink: '',
    author: 'Benji',
    githubLink: 'https://github.com/benji5656'
  },
  {
    pageLink: './Art/AniNationSargi/index.html',
    imageLink: './Art/AniNationSargi/alienGif.gif',
    author: 'Sargsian',
    githubLink: 'https://github.com/Sargsian'
  },
  {
    pageLink: '.Art/Hekmundo/index.html',
    imageLink: '.Art/Hekmundo/revolving-circles.gif',
    author: 'Hekmundo',
    githubLink: 'https://github.com/Hekmundo'
  },
  {
    artName: 'MtBounce',
    pageLink: './Art/MtikeB/index.html',
    imageLink: './Art/MtikeB/Bouncy.gif',
    author: 'MtikeG',
    githubLink: 'https://github.com/MtikeG'
  },

  {
    artName: 'Hello World',
    pageLink: './Art/HelloWorldByEudin/index.html',
    imageLink: './Art/HelloWorldByEudin/helloworld.gif',
    author: 'Eudin',
    githubLink: 'https://github.com/Eudinson'
  },
  {
    artName: 'Color Square',
    pageLink: './Art/angelGarciaSantos/index.html',
    imageLink: './Art/angelGarciaSantos/square.png',
    author: 'Angel',
    githubLink: 'https://github.com/angelGarciaSantos'
  },
  {
    pageLink: '.Art/Szo89/index.html',
    imageLink: '.Art/Szo89/animation.png',
    author: 'Susana',
    githubLink: 'https://github.com/Szo89'
  },
  {
    pageLink: './Art/Harish/index.html',
    imageLink: './Art/Harish/gif.gif',
    author: 'Harish',
    githubLink: 'https://github.com/hkxx843'
  },
  {
    pageLink: '.Art/nb89portfolio/index.html',
    imageLink: '.Art/nb89portfolio/img.png',
    author: 'Navraj Bains',
    githubLink: 'https://github.com/nb89portfolio'
  },
  {
    artName: 'Optimistic',
    pageLink: './Art/RichKen/index.html',
    imageLink: './Art/RichKen/optimistic.gif',
    author: 'RichKen',
    githubLink: 'https://github.com/RichardKentos'
  },
  {
    pageLink: './Art/dieovitski/index.html',
    imageLink: './Art/dieovitski/def.gif',
    author: 'dieovitski',
    githubLink: 'https://github.com/dieovitski'
  },
  {
    pageLink: '.Art/Rcj1/index.html',
    imageLink: '.Art/Rcj1/animated.gif',
    author: 'Rcj1',
    githubLink: 'https://github.com/rcj1'
  },
  {
    artName: 'Infinite Loading',
    pageLink: './Art/mishhubc/index.html',
    imageLink: './Art/mishhubc/image.gif',
    author: 'Mihai Jicu',
    githubLink: 'https://github.com/mishhubc'
  },
  {
    artName: 'Loading Eggs',
    pageLink: '.Art/j-fraza/index.html',
    imageLink: '.Art/j-fraza/TJSrTcKcmf.gif',
    author: 'j-fraza',
    githubLink: 'https://github.com/j-fraza'
  },
  {
    artName: 'Taiko no Tastujin',
    pageLink: './Art/kirstymullen/index.html',
    imageLink: './Art/kirstymullen/taiko.gif',
    author: 'kirstymullen',
    githubLink: 'https://github.com/kirstymullen'
  },
  {
    artName: 'Rotate Hover Color',
    pageLink: './Art/rotateColor/index.html',
    imageLink: './Art/rotateColor/rotateColor.gif',
    author: 'Luis',
    githubLink: 'https://github.com/luigi970'
  },
  {
    artName: 'Sunset',
    pageLink: './Art/cataopriscila/index.html',
    imageLink: './Art/cataopriscila/sunset.gif',
    author: 'Catao',
    githubLink: 'https://github.com/cataopriscila'
  },
  {
    pageLink: './Art/Kwabena-Agyeman/index.html',
    imageLink: './Art/Kwabena-Agyeman/project.GIF',
    author: 'Kwabena-Agyeman',
    githubLink: 'https://github.com/Kwabena-Agyeman'
  },
  {
    pageLink: '.Art/AndyJacko/index.html',
    imageLink: '.Art/AndyJacko/yoyo.gif',
    author: 'Andy Jacko',
    githubLink: 'https://github.com/AndyJacko'
  },
  {
    pageLink: './Art/shake/index.html',
    imageLink: './Art/shake/file.gif',
    author: 'yoududecomposer',
    githubLink: 'https://github.com/yourdudecomposer'
  },

  {
    pageLink: './Art/circle-animation/index.html',
    imageLink: './Art/circle-animation/animate.gif',
    author: 'Vimal',
    githubLink: 'https://github.com/vimalraveendra'
  },
  {
    artName: 'Fade Loading',
    pageLink: './Art/HuePham/index.html',
    imageLink: './Art/HuePham/loading.gif',
    author: 'Hue Pham',
    githubLink: 'https://github.com/hue113'
  },
  {
    artName: 'Testanimation',
    pageLink: './Art/Testanimation/index.html',
    imageLink: './Art/Testanimation/cloud.gif',
    author: 'Toby',
    githubLink: 'https://github.com/tobybase'
  },
  {
    artName: 'Bouncing Ball',
    pageLink: './Art/surajondev/index.html',
    imageLink: './Art/surajondev/animation.gif',
    author: 'Suraj Vishwakarma',
    githubLink: 'https://github.com/surajondev'
  },
  {
    artName: 'ONLY CSS 3D CUBE',
    pageLink: './Art/Milind/index.html',
    imageLink: './Art/Milind/magic.gif',
    author: 'Milind Pawar',
    githubLink: 'https://github.com/milindpawar007'
  },
  {
    pageLink: './Art/circle2square/index.html',
    imageLink: './Art/circle2square/csdojo.gif',
    author: 'csdojo',
    githubLink: 'https://github.com/csdojo'
  },
  {
    artName: 'Star',
    pageLink: './Art/jh-chen/animation.html',
    imageLink: './Art/jh-chen/star.gif',
    author: 'J.H. Chen',
    githubLink: 'https://github.com/jh-chen95'
  },
  {
    artName: 'Amazing Animation',
    pageLink: './Art/Kira_Animation/index.html',
    imageLink: './Art/Kira_Animation/image.gif',
    author: 'Asad Khan',
    githubLink: 'https://github.com/kira00007'
  },
  {
    artName: 'Swizzy',
    pageLink: './Art/Uche-Azubuko/index.html',
    imageLink: './Art/Uche-Azubuko/swizzy.gif',
    author: 'Uche Azubuko',
    githubLink: 'https://github.com/UcheAzubuko'
  },
  {
    artName: 'Animated Bike Wheels',
    pageLink: './Art/Animated-Bike-Wheels/index.html',
    imageLink: './Art/Animated-Bike-Wheels/bike.gif',
    author: 'Joey Kyber',
    githubLink: 'https://github.com/jtkyber'
  },
  {
    artName: 'ZTM Title Animation',
    pageLink: './Art/JMCrawf/index.html',
    imageLink: './Art/JMCrawf/animation.gif',
    author: 'James Crawford',
    githubLink: 'https://github.com/JMCrawf/'
  },
  {
    artName: 'Bouncers',
    pageLink: './Art/Bouncers/index.html',
    imageLink: './Art/Bouncers/giphy.gif',
    author: 'Peter Rawlings',
    githubLink: 'https://github.com/Pedginald'
  },
  {
    artName: 'My-Anim.R',
    pageLink: './Art/My-Anim.R/index.html',
    imageLink: './Art/My-Anim.R/BackGround.gif',
    author: 'Roshan Amjad',
    githubLink: 'https://github.com/roshanamjad'
  },
  {
    artName: 'Robot',
    pageLink: './Art/Robot/robot.html',
    imageLink: './Art/Robot/Robot.gif',
    author: 'Yun',
    githubLink: 'https://github.com/yunjoanyu'
  },
  {
    artName: 'Animazing',
    pageLink: './Art/Animazing/skew.html',
    imageLink: './Art/Animazing/cropgif.gif',
    author: 'Arfel Ray',
    githubLink: 'https://github.com/arfelrayarriola'
  },
  {
    pageLink: './Art/Akash/smiley.html',
    imageLink: './Art/Akash/smiley.gif',
    author: 'Akash',
    githubLink: 'https://github.com/aksh-22'
  },
  {
    artName: 'ReactLogoAnimation',
    pageLink: './Art/sanketanimation/index.html',
    imageLink: './Art/sanketanimation/triangle.gif',
    author: 'sanketwakhare',
    githubLink: 'https://github.com/sanketwakhare'
  },
  {
    artName: 'Disco',
    pageLink: './Art/Disco/index.html',
    imageLink: './Art/Disco/Disco.gif',
    author: 'Anu',
    githubLink: 'https://github.com/anudesh98'
  },
  {
    pageLink: './Art/windmill/windmill.html',
    imageLink: './Art/windmill/windmill.gif',
    author: 'WindCy',
    githubLink: 'https://github.com/windycy'
  },
  {
    artName: 'Beating Speaker',
    pageLink: './Art/beating-speaker/index.html',
    imageLink: './Art/beating-speaker/BeatingSpeaker.gif',
    author: 'TheCoderJT',
    githubLink: 'https://github.com/TheCoderJT'
  },
  {
    artName: 'Mesmerizing Loader',
    pageLink: './Art/MesmerizingLoader/index.html',
    imageLink: './Art/MesmerizingLoader/mesmerizing_loader.gif',
    author: 'Gutu Galuppo',
    githubLink: 'https://github.com/gutugaluppo'
  },
  {
    artName: 'Rocket ship',
    pageLink: './Art/Rocket_ship/index.html',
    imageLink: './Art/Rocket_ship/Rocket-Ship.gif',
    author: 'Gutu Galuppo',
    githubLink: 'https://github.com/gutugaluppo'
  },
  {
    artName: 'Amatron',
    pageLink: './Art/Amatron/index.html',
    imageLink: 'https://media1.giphy.com/media/9cJE8Znq6Ghd66duIz/giphy.gif',
    author: 'John Maturan',
    githubLink: 'https://github.com/JohnMaturan97'
  },
  {
    artName: 'AnimatD',
    pageLink: './Art/dhruvm/index.html',
    author: 'dhruvhm',
    githubLink: 'https://github.com/dhruvhm'
  },
  {
    artName: 'SohaibAnimation',
    pageLink: './Art/SohaibAnimation/index.html',
    imageLink: './Art/SohaibAnimation/animatedcircle.gif',
    author: 'Sohaib',
    githubLink: 'https://github.com/SohaibAfani'
  },
  {
    artName: 'Orbit',
    pageLink: './Art/Orbit/index.html',
    imageLink: './Art/Orbit/Orbit.gif',
    author: 'Mohammed Warsame',
    githubLink: 'https://github.com/mwarsame20'
  },
  {
    artName: 'KakashiHead',
    pageLink: './Art/HamizJamil/index.html',
    imageLink: './Art/HamizJamil/kakashianimation.gif',
    author: 'Hamiz',
    githubLink: 'https://github.com/HamizJamil'
  },
  {
    artName: 'PedroHFSilva',
    pageLink: './Art/pedrohfranklin/index.html',
    imageLink: './Art/pedrohfranklin/animatedcircle.gif',
    author: 'Pedro Franklin',
    githubLink: 'https://github.com/pedrohfranklin'
  },
  {
    artName: 'K.I.T.T.',
    pageLink: './Art/GAlexandruD/index.html',
    imageLink: './Art/GAlexandruD/kitt_centered.gif',
    author: 'GAlexandruD',
    githubLink: 'https://github.com/GAlexandruD'
  },
  {
    artName: 'The Spinning Tuba',
    pageLink: './Art/dr-tuba/index.html',
    imageLink: './Art/dr-tuba/spinningtuba.gif',
    author: 'Steve Vaughn',
    githubLink: 'https://github.com/dr-tuba'
  },
  {
    artName: 'AniMc',
    pageLink: './Art/anna0mclachlan/index.html',
    imageLink: './Art/anna0mclachlan/ani2.gif',
    author: 'anna0mclachlan',
    githubLink: 'https://github.com/anna0mclachlan'
  },
  {
    artName: 'Amit',
    pageLink: './Art/amit/index.html',
    author: 'Amit',
    githubLink: 'https://github.com/amitsharmaa'
  },
  {
    artName: 'Lin',
    pageLink: './Art/Lin/index.html',
    imageLink: './Art/Lin/lin.gif',
    author: 'Lin',
    githubLink: 'https://github.com/linxz-coder'
  },
  {
    artName: 'Mouataz',
    pageLink: './Art/Mouataz/index.html',
    author: 'Mouataz',
    githubLink: 'https://github.com/MouatazKad'
  },
  {
    artName: 'Moving graph',
    pageLink: './Art/Joy/moving-graph/index.html',
    imageLink: './Art/Joy//moving-graph.gif',
    author: 'kimjusang',
    githubLink: 'https://github.com/kimjusang'
  },
  {
    artName: 'Always Be',
    pageLink: './Art/Joy/animatron-kim/index.html',
    imageLink: './Art/Joy//always.gif',
    author: 'kimjusang',
    githubLink: 'https://github.com/kimjusang'
  },
  {
    artName: 'Who could it be?',
    pageLink: './Art/pjwmascall/index.html',
    imageLink: './Art/pjwmascall/thumbnail.gif',
    author: 'pjwmascall',
    githubLink: 'https://github.com/pjwmascall'
  },
  {
    artName: 'Sparkle',
    pageLink: './Art/Sparkle/index.html',
    imageLink: './Art/Sparkle/Animation.gif',
    author: 'palak2603',
    githubLink: 'https://github.com/palak2603'
  },
  {
    artName: 'TomatoSpin',
    pageLink: './Art/tomatoSpin/index.html',
    author: 'Mateo',
    githubLink: 'https://github.com/mateodibenedetto'
  },
  {
    artName: 'Animating',
    pageLink: './Art/Animating/index.html',
    imageLink: './Art/Animating/2021-06-05_17_10_54-Greenshot.jpg',
    author: 'Sahil Shailesh Pedamkar',
    githubLink: 'https://github.com/sahilpedamkar21'
  },
  {
    artName: 'Moving Car',
    pageLink: './Art/Manali/index.html',
    imageLink: './Art/Manali/Movingcar.gif',
    author: 'Manali',
    githubLink: 'https://github.com/Mana21li'
  },
  {
    artName: 'ShibaInu',
    pageLink: './Art/Shiinoya/index.html',
    imageLink: './Art/Shiinoya/ShibaInu.gif',
    author: 'Shiinoya',
    githubLink: 'https://github.com/Shiinoya'
  },
  {
    artName: 'animatronic',
    pageLink: './Art/animatronic/index.html',
    imageLink: './Art/animatronic/style.css',
    author: 'umer381a',
    githubLink: 'https://github.com/umer381a'
  },
  {
    artName: 'I Love ZTM',
    pageLink: './Art/IloveZTM/index.html',
    imageLink: './Art/IloveZTM/style.css',
    author: 'MirshadOz',
    githubLink: 'https://github.com/mirshadoz'
  },
  {
    artName: 'Pink Bars',
    pageLink: './Art/rayleigh/rr.html',
    imageLink: './Art/rayleigh/pinkbars.gif',
    author: 'Rayleigh',
    githubLink: 'https://github.com/rayleighrozier'
  },
  {
    artName: 'Out of This World',
    pageLink: './Art/Out-of-This-World/index.html',
    imageLink: './Art/Out-of-This-World/ootw.gif',
    author: 'Xenark',
    githubLink: 'https://github.com/xenark'
  },
  {
    artName: 'circular motion',
    pageLink: './Art/Aliraza Lalani Animation/index.html',
    imageLink: './Art/Aliraza Lalani Animation/aa.gif',
    author: 'Aliraza Lalani',
    githubLink: 'https://github.com/alirazalalani'
  },
  {
    artName: 'Home',
    pageLink: './Art/rez4president/index.html',
    imageLink: './Art/rez4president/home.gif',
    author: 'Raza Ul Kareem',
    githubLink: 'https://github.com/rez4president'
  },
  {
    artName: 'VtekAnimation',
    pageLink: './Art/vtekanimation/index.html',
    imageLink: './Art/VtekAnimation/track.gif',
    author: 'corleone0007',
    githubLink: 'https://github.com/corleone0007'
  },
  {
    artName: 'Box',
    pageLink: './Art/Sagun/index.html',
    imageLink: './Art/Sagun/ezgif.com-gif-maker.gif',
    author: 'Sagun',
    githubLink: 'https://github.com/Sagun-png'
  },
  {
    artName: 'animator_css',
    pageLink: './Art/animator_css/index.html',
    imageLink: './Art/animator_css/animator.gif',
    author: 'Benji',
    githubLink: 'https://github.com/benjaminpeto'
  },
  {
    artName: '1jump',
    pageLink: './Art/1jump/index.html',
    imageLink: './Art/1jump/1jump.gif',
    author: 'Leutamommx',
    githubLink: 'https://github.com/leutamommx'
  },
  {
    artName: 'bubbles',
    pageLink: './Art/ghogoo/index.html',
    imageLink: './Art/ghogoo/bubbles.gif',
    author: 'ghogoo',
    githubLink: 'https://github.com/ghogoo'
  },
  {
    artName: 'Floating Words',
    pageLink: './Art/floatingWords/index.html',
    imageLink: './Art/floatingWords/floatingWords.gif',
    author: 'ScoobyDooDoo',
    githubLink: 'https://github.com/ScoobyDooDoo'
  },
  {
    artName: 'Happy Hacktoberfest',
    pageLink: './Art/DavidEdmondson/index.html',
    imageLink: './Art/DavidEdmondson/HappyHacktoberfestWithJack-o-lantern.gif',
    author: 'David Edmondson',
    githubLink: 'https://github.com/davidedmondson'
  },
  {
    artName: 'ExtendIt',
    pageLink: './Art/Mahi/index.html',
    imageLink: './Art/Mahi/screenshot.JPG',
    author: 'Mahi',
    githubLink: 'https://github.com/NineNintyNine'
  },
  {
    artName: 'Big-Eye',
    pageLink: './Art/Big-Eye/index.html',
    author: 'Charly-Crypton',
    githubLink: 'https://github.com/Charly-Crypton'
  },
  {
    artName: 'Wavy',
    pageLink: './Art/wavy/index.html',
    imageLink: './Art/wavy/wavy.gif',
    author: 'AnastasiosPas',
    githubLink: 'https://github.com/AnastasiosPas'
  },
  {
    artName: 'dynamic-background',
    pageLink: './Art/dynamic-background/index.html',
    imageLink: './Art/dynamic-background/animation.PNG',
    author: 'SpBhalani',
    githubLink: 'https://github.com/SpBhalani'
  },
  {
    artName: 'jjAnimation',
    pageLink: './Art/jjAnimation/index.html',
    imageLink: './Art/',
    author: 'Janna',
    githubLink: 'https://github.com/john29sab'
  },
  {
    artName: 'Evolution',
    pageLink: './Art/sayanroy11/index.html',
    imageLink: './Art/sayanroy11/human.gif',
    author: 'Sayan Roy',
    githubLink: 'https://github.com/sayanroy11'
  },
  {
    artName: 'Dancing-boxes',
    pageLink: './Art/Arham/index.html',
    imageLink: './Art/Arham/Dancing-boxes.gif',
    author: 'Arham',
    githubLink: 'https://github.com/arham2002'
  },
  {
    artName: 'Piano',
    pageLink: './Art/Piano/index.html',
    imageLink: './Art/Piano/piano.gif',
    author: 'Ali Akhavan',
    githubLink: 'https://github.com/aliakhavanrad'
  },
  {
    artName: 'Ocean Bubbles and Fish-Animation',
    pageLink: './Art/Nice1Rach/index.html',
    iamgeLink: './Art/Nice1Rach/Images/Ocean_Bubbles_and_Fish-Animation.gif',
    author: 'Rachel Heke',
    githubLink: 'https://github.com/Nice1Rach'
  },
  {
    artName: 'Switching flags',
    pageLink: './Art/ErikAvet/index.html',
    imageLink: './Art/ErikAvet/flag.gif',
    author: 'Erik Avetisyan',
    githubLink: 'https://github.com/ErikAvetisyan'
  },
  {
    artName: 'Black Hole Vortex',
    pageLink: './Art/black-hole-vortex/index.html',
    imageLink: './Art/black-hole-vortex/black-hole-vortex.gif',
    author: 'Bo-wei Chen',
    githubLink: 'https://github.com/Rayologist'
  },
  {
    artName: 'Dimensional Palace',
    pageLink: './Art/Paulo Tasso/index.html',
    imageLink: './Art/Paulo Tasso/triangle/animacaopaulo.gif',
    author: 'Paulo Tasso',
    githubLink: 'https://github.com/paulotasso7'
  },

  {
    artName: 'Ruan_Animation_Clock',
    pageLink: './Art/Ruan_Animation_Clock/index.html',
    imageLink: './Art/Ruan_Animation_Clock/Animation_Clock.gif',
    author: 'Ruan',
    githubLink: 'https://github.com/RuanEsterhuyse'
  },
  {
    artName: 'EvaCtion',
    pageLink: './Art/EvaCtion/index.html',
    author: 'Gawbb',
    githubLink: 'https://github.com/royranger'
  },
  {
    artName: 'cheeky face',
    pageLink: './Art/bluck/index.html',
    imageLink: './Art/bluck/img.gif',
    author: 'kxmom',
    githubLink: 'https://github.com/kxmom'
  },
  {
    pageLink: './Art/pragya-sharma11/index.html',
    imageLink: './Art/pragya-sharma11/animation.gif',
    author: 'Pragya Sharma',
    githubLink: 'https://github.com/pragya-sharma11'
  },
  {
    pageLink: './Art/chrisg/index.html',
    imageLink: './Art/chrisg/redwhiteblue.gif',
    author: 'ChrisG',
    githubLink: 'https://github.com/chrisgithubok'
  },
  {
    pageLink: '.Art/yash2003/index.html',
    imageLink: '.Art/yash2003/animation.gif',
    author: 'Yashraj',
    githubLink: 'https://github.com/yashraj2003e'
  }
];
// +--------------------------------------------------------------------------------+
// +                                                                                +
// +                  YOU DO NOT NEED TO CHANGE ANYTHING BELOW THIS                 +
// +                                                                                +
// +--------------------------------------------------------------------------------+

// Creates cards from the array above
// You don't need to modify this
let contents = [];
Shuffle(cards).forEach((c) => {
  contents.push([
    `<li class="card">` +
    `<a href='${c.pageLink}'>` +
    `<img class="art-image" src='${c.imageLink}' alt='${c.artName}' />` +
    `</a>` +
    `<div class="flex-content">` +
    `<a href='${c.pageLink}'><h3 class="art-title">${c.artName}</h3></a>` +
    `<p class='author'><a href="${c.githubLink}" target="_blank"><i class="fab fa-github"></i> ${c.author}</a> </p>` +
    `</div>` +
    `</li>`
  ]);
});

document.getElementById('cards').innerHTML = contents;

function Shuffle(o) {
  for (
    var j, x, i = o.length;
    i;
    j = parseInt(Math.random() * i), x = o[--i], o[i] = o[j], o[j] = x
  );
  return o;
<<<<<<< HEAD
}
let cards = [
  //  Add your card in this section
  {
    pageLink: './Art/chrisg/index.html',
    imageLink: './Art/chrisg/redwhiteblue.gif',
    author: 'ChrisG',
    githubLink: 'https://github.com/chrisgithubok'
  }


];
=======
}
>>>>>>> 72ed32d0
<|MERGE_RESOLUTION|>--- conflicted
+++ resolved
@@ -5562,19 +5562,4 @@
     j = parseInt(Math.random() * i), x = o[--i], o[i] = o[j], o[j] = x
   );
   return o;
-<<<<<<< HEAD
-}
-let cards = [
-  //  Add your card in this section
-  {
-    pageLink: './Art/chrisg/index.html',
-    imageLink: './Art/chrisg/redwhiteblue.gif',
-    author: 'ChrisG',
-    githubLink: 'https://github.com/chrisgithubok'
-  }
-
-
-];
-=======
-}
->>>>>>> 72ed32d0
+}