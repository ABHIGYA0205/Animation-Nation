let cards = [
  {
    artName: 'Shakerdl',
    pageLink: './Art/Joy/shakerdl/index.html',
    imageLink: './Art/Joy/shakerdl/shrinking.gif',
    author: 'Shakerdl',
    githubLink: 'https://github.com/shakerdl'
  },
  {
    artName: 'The Crane',
    pageLink: './Art/Malik-Makkes/index.html',
    imageLink: './Art/Malik-Makkes/The-Crane.png',
    author: 'Malik',
    githubLink: 'https://github.com/MalikSploit'
  },
  {
    artName: 'Goa - Beach',
    pageLink: './Art/Shailesh/index.html',
    imageLink: './Art/Shailesh/Goa - Beach.jpg',
    author: 'Shailesh',
    githubLink: 'https://github.com/shaileshkr7'
  },
  {
    artName: 'Gloomy Loading Ring',
    pageLink: './Art/kevinsana/index.html',
    imageLink: './Art/kevinsana/kevinsana.jpg',
    author: 'Krownlesskev',
    githubLink: 'https://github.com/krownlesskev'
  },
  {
    artName: 'Terminal effect',
    pageLink: './Art/DaywisonSilva/index.html',
    imageLink: './Art/DaywisonSilva/art.gif',
    author: 'DaywisonSilva',
    githubLink: 'https://github.com/DaywisonSilva'
  },
  {
    artName: 'Stephan Animation',
    pageLink: './Art/stephanduval_animatron/index.html',
    iamgeLink: './Art/stephanduval_animatron/stephanduval_animatron.gif',
    author: 'Stephan DuVal',
    githubLink: 'https://github.com/stephanduval'
  },
  {
    artName: 'DayToNight',
    pageLink: './Art/DayToNight By Arpan/index.html',
    imageLink: './Art/Joy/DayToNight By Arpan/giphy.gif',
    author: 'ArpanGyawali',
    githubLink: 'https://github.com/ArpanGyawali'
  },
  {
    artName: 'Dog animation',
    pageLink: './Art/AbhishekSingh-Animation-Contribution/index.html',
    imageLink: './Art/AbhishekSingh-Animation-Contribution/gif.png',
    author: 'Abhishek Singh',
    githubLink: 'https://github.com/Abhishek-555'
  },
  {
    artName: 'Animation square rotate',
    pageLink: './Art/Animation square rotate/index.html',
    imageLink: './Art/Animation square rotate/image.jpeg',
    author: 'Nampelly_varun',
    githubLink: 'https://github.com/nampellyvarun'
  },
  {
    artName: 'CSS Loader',
    pageLink: './Art/BenCullen/index.html',
    imageLink: './Art/BenCullen/Bens CSS Loader.gif',
    author: 'Ben Cullen',
    githubLink: 'https://github.com/BenjaminCullen1'
  },
  {
    artName: 'Flag',
    pageLink: './Art/IurianSimionDorin/index.html',
    imageLink: './Art/IurianSimionDorin/flag.gif',
    author: 'IurianSimionDorin',
    githubLink: 'https://github.com/IurianSimionDorin'
  },
  {
    artName: 'Rainbow Text Spin',
    pageLink: './Art/mallen13/index.html',
    imageLink: 'stillPic.jpg',
    author: 'mallen2013',
    githubLink: 'https://github.com/mallen2013'
  },
  {
    artName: 'Disco Bubble',
    pageLink: './Art/konstantify/index.html',
    imageLink: './Art/konstantify/konst.gif',
    author: 'Constantin',
    githubLink: 'https://github.com/konstantin0s'
  },
  {
    artName: 'Art',
    pageLink: './Art/mishra-parth/index.html',
    imageLink: './Art/mishra-parth/mishra-parth-project.gif',
    author: 'Parth',
    githubLink: 'https://github.com/mishra-parth'
  },
  {
    artName: 'Aymat',
    pageLink: './Art/aymat/index.html',
    imageLink: './Art/aymat/Capture.gif',
    author: 'aysha30',
    githubLink: 'https://github.com/aysha30'
  },
  {
    artName: 'Scissors Cutting Animation (CSS only)',
    pageLink: './Art/CoffeeAnimation/index.html',
    imageLink: './Art/CoffeeAnimation/scissors-cutting-animation.gif',
    author: 'Angelo Marcinnò',
    githubLink: 'https://github.com/angelo24782'
  },
  {
    artName: 'Cool CSS Preloader',
    pageLink: './Art/Himanshu_Kumawat/index.html',
    imageLink: './Art/Himanshu_Kumawat/preloader.gif',
    author: 'Himanshu Kumawat',
    githubLink: 'https://github.com/013himanshu'
  },
  {
    artName: 'Troll-Ball',
    pageLink: './Art/ivantbv/index.html',
    imageLink: './Art/ivantbv/troll-ball.gif',
    author: 'ivantbv',
    githubLink: 'https://github.com/ivantbv'
  },
  {
    artName: 'CSS heART',
    pageLink: './Art/Aarush/Heart.html',
    imageLink: './Art/Aarush/Heart.png',
    author: 'Aarush Bhat',
    githubLink: 'https://github.com/r-ush'
  },
  {
    artName: 'Image With Gray Scale Effect',
    pageLink: './Art/Image With Gray Scale Effect',
    imageLink:
      './Art/Image With Gray Scale Effect/Image-With-Gray-Scale-Effect.gif',
    author: 'Vikrant Kumar',
    githubLink: 'https://github.com/VikrantKu333'
  },
  {
    artname: 'Animation-Cool',
    pageLink: './Art/apilacharya/index.html',
    imageLink: './Art/apilacharya/animation-cool.gif',
    author: 'Apil Raj Acharya',
    githubLink: 'https://github.com/apilacharya'
  },

  {
    artName: 'covid-19',
    pageLink: './Art/shivam12k/index.html',
    videoLink: './Art/cell/cell.mp4',
    author: 'shivam12k',
    githubLink: 'https://github.com/shivam12k'
  },
  {
    artName: 'Bouncing Heart',
    pageLink: './Art/love2cr3ate/index.html',
    imageLink: './Art/love2cr3ate/bouncing-heart.gif',
    author: 'l0ve2cr3ate',
    githubLink: 'https://github.com/l0ve2cr3ate'
  },
  {
    artName: 'Animated-Loading',
    pageLink: './Art/Animated-Loading/index.html',
    imageLink: './Art/Animated-Loading/Animated-Loading.gif',
    author: 'Mehul1011',
    githubLink: 'https://github.com/mehul1011'
  },
  {
    artName: 'covid-19',
    pageLink: './Art/shivam12k/index.html',
    // videoLink: './Art/cell/cell.mp4',
    imageLink: '#',
    author: 'shivam12k',
    githubLink: 'https://github.com/shivam12k'
  },
  {
    artName: 'Mag-animation',
    pageLink: './Art/Mag-D-Alena/index.html',
    imageLink: './Art/Mag-D-Alena/Mag-animation.gif',
    author: 'Magdalena BenBassat-Luszczynska',
    githubLink: 'https://github.com/mag-d-alen'
  },
  {
    artName: 'ThomasTobe',
    pageLink: './Art/ThomasTobe/index.html',
    imageLink: './Art/ThomasTobe/rotation.gif',
    author: 'ThomasTobe',
    githubLink: 'https://github.com/ThomasTobe'
  },
  {
    artName: 'Life Of Coder',
    pageLink: './Art/DevarshiDoshi/index.html',
    imageLink: './Art/DevarshiDoshi/Life Of Coder.gif',
    author: 'DevarshiDoshi',
    githubLink: 'https://github.com/devarshidoshi'
  },

  {
    artName: 'That Animation',
    pageLink: './Art/MaKloudz/index.html',
    imageLink: './Art/MaKloudz/dat-animation.gif',
    author: 'Blessing Mutava',
    githubLink: 'https://github.com/MaKloudz'
  },
  {
    artName: 'animatron',
    pageLink: './Art/animatron/index.html',
    imageLink: './Art/animatron/trance.gif',
    author: 'nick981837',
    githubLink: 'https://github.com/nick981837'
  },
  {
    artName: 'ZTM Animation',
    pageLink: './Art/EricPuskas/index.html',
    imageLink: './Art/EricPuskas/index.gif',
    author: 'Eric Puskas',
    githubLink: 'https://github.com/EricPuskas'
  },
  {
    artName: 'LSD Rainbow Trip: Phase 1',
    pageLink: './Art/AbsMechanik/index.html',
    imageLink: './Art/AbsMechanik/AbsMechanik_Animation.gif',
    author: 'AbsMechanik',
    githubLink: 'https://github.com/AbsMechanik'
  },
  {
    artName: 'Christmas Lights',
    pageLink: './Art/Futuregit/index.html',
    imageLink: './Art/Futuregit/Christmas-Lights.gif',
    author: 'Futuregit',
    githubLink: 'https://github.com/Futuregit'
  },
  {
    artName: 'space zoo',
    pageLink: './Art/space_zoo/index.html',
    imageLink: './Art/space_zoo/space_zoo.gif',
    author: 'yuwen-c',
    githubLink: 'https://github.com/yuwen-c'
  },
  {
    artName: 'neon-text flicker glow',
    pageLink: './Art/neon-text flicker glow/neon.html',
    videoLink: './Art/neon-text flicker glow/neon-text flicker glow.gif',
    author: 'Ajay Tyagi',
    githubLink: 'https://github.com/imajaytyagi'
  },
  {
    artName: 'Dice Animation',
    pageLink: './Art/Dice-Animation/dice_animation.html',
    videoLink: './Art/Dice-Animation/dice.gif',
    author: 'Ronit DuttA',
    githubLink: 'https://github.com/RD91'
  },
  {
    artName: 'Fruit Dancing',
    pageLink: './Art/carlacentenor/index.html',
    imageLink: './Art/carlacentenor/fruit.gif',
    author: 'carlacentenor',
    githubLink: 'https://github.com/carlacentenor'
  },
  {
    artName: 'eyes',
    pageLink: './Art/eyes/index.html',
    imageLink: './Art/eyes/eyes.gif',
    author: 'yuwen-c',
    githubLink: 'https://github.com/yuwen-c'
  },
  {
    artName: 'Spooktober Hacktoberfest',
    pageLink: './Art/FredAmartey/index.html',
    imageLink: './Art/FredAmartey/thumbnaill.gif',
    author: 'Fred Amartey',
    githubLink: 'https://github.com/FredAmartey'
  },
  {
    artName: 'Star Wars?',
    pageLink: './Art/henryvalbuena/index.html',
    imageLink: './Art/henryvalbuena/index.gif',
    author: 'Henry Valbuena',
    githubLink: 'https://github.com/henryvalbuena'
  },
  {
    artName: 'UFO',
    pageLink: './Art/UFO/index.html',
    imageLink: './Art/UFO/UFO.png',
    author: 'Abhinav Singh @abhinav9910',
    githubLink: 'https://github.com/abhinav9910'
  },
  {
    artName: 'The Ripple',
    pageLink: './Art/Anmol2/index.html',
    imageLink: './Art/Anmol2/ripple.png',
    author: 'Anmol',
    githubLink: 'https://github.com/Anmol270900'
  },
  {
    artName: 'Rainbow loader',
    pageLink: './Art/ka-hn/rainbow.html',
    imageLink: './Art/ka-hn/rainbow.gif',
    author: 'Karim Hussain',
    githubLink: 'https://github.com/ka-hn'
  },
  {
    artName: 'Action Cam',
    pageLink: './Art/Donovan/index.html',
    imageLink: './Art/Donovan/pureCSS-animation.gif',
    author: 'Donovan Hunter',
    githubLink: 'https://github.com/dhdcode'
  },
  {
    artName: 'The Sun',
    pageLink: './Art/Anmol/index.html',
    imageLink: './Art/Anmol/sun.png',
    author: 'Anmol',
    githubLink: 'https://github.com/Anmol270900'
  },
  {
    artName: 'Flashing Pumpkin',
    pageLink: './Art/KatrinaRose14/index.html',
    imageLink: './Art/KatrinaRose14/FlashingPumpkin.gif',
    author: 'Katrina Yates',
    githubLink: 'https://github.com/KatrinaRose14'
  },
  {
    pageLink: 'firstanimate',
    imageLink: './Art/firstanimate/index.html',
    author: 'shailesh',
    githubLink: 'https://github.com/shailesh-95'
  },
  {
    artName: 'Flipbox',
    pageLink: './Art/Prasheel/index.html',
    imageLink: './Art/Prasheel/flip.gif',
    author: 'Prasheel Soni',
    githubLink: 'https://github.com/ps011'
  },
  {
    artName: '2019 Wave',
    pageLink: './Art/chris-aqui/index.html',
    imageLink: './Art/chris-aqui/2019-jump.gif',
    author: 'Christine Aqui',
    githubLink: 'https://github.com/christine-aqui'
  },
  {
    artName: 'Hover Button Animation',
    pageLink: './Art/Vipul/hover.html',
    imageLink: './Art/Vipul/Screenshot2.png',
    author: 'Vipul',
    githubLink: 'https://github.com/vipuljain08'
  },
  {
    artName: 'Start From Zero',
    pageLink: './Art/Robihdy/index.html',
    imageLink: './Art/Robihdy/start-from-zero.png',
    author: 'Robihdy',
    githubLink: 'https://github.com/Robihdy'
  },
  {
    artName: 'Local Host metaphor',
    pageLink: './Art/Akbar-Cyber/index.html',
    imageLink: './Art/Prateek/localhost.png',
    author: 'Prateek',
    githubLink: 'https://github.com/prateekpatrick'
  },
  {
    artName: 'Akbar-Cyber',
    pageLink: './Art/Akbar-Cyber/index.html',
    imageLink: './Art/Akbar-Cyber/akbar.gif',
    author: 'Akbar',
    githubLink: 'https://github.com/Akbar-Cyber'
  },
  {
    artName: 'Sliding Lines',
    pageLink: './Art/erics0n/sliding-lines/index.html',
    imageLink: './Art/erics0n/sliding-lines/image.gif',
    author: 'erics0n',
    githubLink: 'https://github.com/erics0n'
  },
  {
    artName: 'Triangle',
    pageLink: './Art/Joy/triangle/triangle.html',
    imageLink: './Art/Joy/triangle/triangle.gif',
    author: 'Joy',
    githubLink: 'https://github.com/royranger'
  },
  {
    artName: 'Cube',
    pageLink: './Art/Joy/cube/cube.html',
    imageLink: './Art/Joy/cube/cube.gif',
    author: 'Joy',
    githubLink: 'https://github.com/royranger'
  },
  {
    artName: 'Burger Menu',
    pageLink: './Art/mctrl/burger.html',
    imageLink: './Art/mctrl/burger.gif',
    author: 'Martina',
    githubLink: 'https://github.com/mctrl'
  },
  {
    artName: 'Square Loader',
    pageLink: './Art/Hemant/index.html',
    imageLink: './Art/Hemant/loader.gif',
    author: 'Hemant Garg',
    githubLink: 'https://github.com/hemant-garg'
  },
  {
    artName: 'wake up, neo...',
    pageLink: './Art/samirjouni/TributeToTheMatrix.html',
    imageLink: './Art/samirjouni/sample.gif',
    author: 'Samir Jouni',
    githubLink: 'https://github.com/samirjouni'
  },
  {
    artName: 'Tribute To COD4MW',
    pageLink: './Art/samirjouni2/index.html',
    imageLink: './Art/samirjouni2/sample.gif',
    author: 'Samir Jouni',
    githubLink: 'https://github.com/samirjouni'
  },
  {
    artName: 'Planet',
    pageLink: './Art/ArthurDoom/planet.html',
    imageLink: './Art/ArthurDoom/planet.gif',
    author: 'ArthurDoom',
    githubLink: 'https://github.com/ArthurDoom'
  },
  {
    artName: 'SquarPy',
    pageLink: './Art/Utkarsh/index.html',
    imageLink: './Art/Utkarsh/hack.gif',
    author: 'utkarsh',
    githubLink: 'https://github.com/Utkarsh2604'
  },
  {
    artName: 'Circle',
    pageLink: './Art/Oliver/Circle.html',
    imageLink: './Art/Oliver/circle.gif',
    author: 'Oliver',
    githubLink: 'https://github.com/oliver-gomes'
  },
  {
    artName: 'Ellipse Loader',
    pageLink: './Art/VaibhavKhulbe/EllipseLoader.html',
    imageLink: './Art/VaibhavKhulbe/ellipseLoader.gif',
    author: 'Vaibhav Khulbe',
    githubLink: 'https://github.com/Kvaibhav01'
  },
  {
    artName: 'Simple Loader',
    pageLink: './Art/soumsps/simpleload.html',
    imageLink: './Art/soumsps/sample.gif',
    author: 'Soumendu Sinha',
    githubLink: 'https://github.com/soumsps'
  },
  {
    artName: 'Rollodex',
    pageLink: './Art/Shruti/rolling.html',
    imageLink: './Art/Shruti/rolling.gif',
    author: 'Shruti',
    githubLink: 'https://github.com/shruti49'
  },
  {
    artName: 'Cute Cat',
    pageLink: './Art/Alghi/cat.html',
    imageLink: './Art/Alghi/cat.gif',
    author: 'Alghi',
    githubLink: 'https://github.com/darklordace'
  },
  {
    artName: 'r2d2d starwerz',
    pageLink: './Art/izzycs/index.html',
    imageLink: './Art/izzycs/r2d2d.gif',
    author: 'Joy',
    githubLink: 'https://github.com/izzycs'
  },
  {
    artName: 'ZtM Text',
    pageLink: './Art/Di4iMoRtAl/ZtM_text_animation.html',
    imageLink: './Art/Di4iMoRtAl/ZtM_animation.gif',
    author: 'Di4iMoRtAl',
    githubLink: 'https://github.com/dppeykov'
  },
  {
    artName: 'Circles',
    pageLink: './Art/Bhuvana/circles.html',
    imageLink: './Art/Bhuvana/circles.gif',
    author: 'Bhuvana',
    githubLink: 'https://github.com/bhuvana-guna'
  },
  {
    artName: 'Bird',
    pageLink: './Art/Bhuvana/bird.html',
    imageLink: './Art/Bhuvana/bird.gif',
    author: 'Bhuvana',
    githubLink: 'https://github.com/bhuvana-guna'
  },
  {
    artName: 'Loader',
    pageLink: './Art/Bhuvana/loader.html',
    imageLink: './Art/Bhuvana/loader.gif',
    author: 'Bhuvana',
    githubLink: 'https://github.com/bhuvana-guna'
  },
  {
    artName: 'Simple blinking loading circles',
    pageLink: './Art/Rahul/index.html',
    imageLink: './Art/Rahul/loading.gif',
    author: 'Rahul',
    githubLink: 'https://github.com/kohli6010'
  },
  {
    artName: 'Css Pulse',
    pageLink: './Art/Aszmel/pulse.html',
    imageLink: './Art/Aszmel/css_pulse.gif',
    author: 'Aszmel',
    githubLink: 'https://github.com/Aszmel'
  },
  {
    artName: 'Circle Bounce',
    pageLink: './Art/Edmund/index.html',
    imageLink: './Art/Edmund/circle-bounce.gif',
    author: 'Edmund',
    githubLink: 'https://github.com/edmund1645'
  },
  {
    artName: 'Heart Beating',
    pageLink: './Art/Regem/index.html',
    imageLink: './Art/Regem/heart.jpg',
    author: 'Regem',
    githubLink: 'https://github.com/GemzBond'
  },
  {
    artName: 'Fading Circles',
    pageLink: './Art/Ankit/fadeCircle.html',
    imageLink: './Art/Ankit/fadeCircles.png',
    author: 'Ankit Srivastava',
    githubLink: 'https://github.com/a18nov'
  },
  {
    artName: 'Hacktoberfest 2019',
    pageLink: './Art/jpk3lly/animation.html',
    imageLink: './Art/jpk3lly/JPs_Animation_GIF.gif',
    author: 'jpk3lly',
    githubLink: 'https://github.com/jpk3lly'
  },
  {
    artName: 'Name Rotator',
    pageLink: './Art/Meet/name.html',
    imageLink: './Art/Meet/name.gif',
    author: 'Meet',
    githubLink: 'https://github.com/Meet1103'
  },
  {
    artName: 'Ball Rotator',
    pageLink: './Art/Bibekpreet/index.html',
    imageLink: './Art/Bibekpreet/ball.gif',
    author: 'Bibekpreet',
    githubLink: 'https://github.com/bibekpreet99'
  },
  {
    artName: 'ephiphany',
    pageLink: './Art/OctavianIlies/index.html',
    imageLink: './Art/OctavianIlies/ephiphany.gif',
    author: 'OctavianIlies',
    githubLink: 'https://github.com/OctavianIlies'
  },
  {
    artName: 'Loading',
    pageLink: './Art/jh1992jh/loading.html',
    imageLink: './Art/jh1992jh/loading.gif',
    author: 'jh1992jh',
    githubLink: 'https://github.com/jh1992jh'
  },
  {
    artName: 'ZTM Colors',
    pageLink: './Art/Godnon/index.html',
    imageLink: './Art/Godnon/ZTMcAnim.gif',
    author: 'Godnon',
    githubLink: 'https://github.com/godnondsilva'
  },
  {
    artName: 'Hover Effect',
    pageLink: './Art/Shubhankar/index.html',
    imageLink: './Art/Shubhankar/hackoctober.gif',
    author: 'Shubhankar',
    githubLink: 'https://github.com/shubhdwiv12'
  },
  {
    artName: 'Bouncing Fading Circles',
    pageLink: './Art/AyoubIssaad/index.html',
    imageLink: './Art/AyoubIssaad/BouncingFadingCircles.gif',
    author: 'AyoubIssaad',
    githubLink: 'https://github.com/AyoubIssaad'
  },
  {
    artName: '5 balls preloader',
    pageLink: './Art/Nnaji-Victor/index.html',
    imageLink: './Art/Nnaji-Victor/5_balls.gif',
    author: 'Nnaji Victor',
    githubLink: 'https://github.com/Nnaji-Victor'
  },
  {
    artName: 'ZTM Bouncer',
    pageLink: './Art/Josia/bouncer.html',
    imageLink: './Art/Josia/ztmbouncer.gif',
    author: 'Josia Rodriguez',
    githubLink: 'https://github.com/josiarod'
  },
  {
    artName: 'Hacktober loading animation',
    pageLink: './Art/mehul1011/index.html',
    imageLink: './Art/mehul1011/loading.gif',
    author: 'Mehul1011',
    githubLink: 'https://github.com/mehul1011'
  },
  {
    artName: 'Loading Dots',
    pageLink: './Art/devSergiu/index.html',
    imageLink: './Art/devSergiu/loading.gif',
    author: 'devSergiu',
    githubLink: 'https://github.com/devsergiu'
  },
  {
    artName: 'TypeWriter effect',
    pageLink: './Art/Sidharth/Typing_Text.html',
    imageLink: './Art/Sidharth/type_writer.gif',
    author: 'Sidharth',
    githubLink: 'https://github.com/Sidharth98'
  },
  {
    artName: 'Blue Spin',
    pageLink: './Art/JamesW/index.html',
    imageLink: './Art/JamesW/hacktober_spin.gif',
    author: 'James Whitney',
    githubLink: 'https://github.com/jameswhitney'
  },
  {
    artName: 'Loading Animation',
    pageLink: './Art/Sidharth/Loading.html',
    imageLink: './Art/Sidharth/Loading.gif',
    author: 'Sidharth',
    githubLink: 'https://github.com/Sidharth98'
  },
  {
    artName: 'Rotation',
    pageLink: './Art/alenanog/index.html',
    imageLink: './Art/alenanog/rotation.gif',
    author: 'Alena A.',
    githubLink: 'https://github.com/alenanog'
  },
  {
    artName: 'Colors in your life',
    pageLink: './Art/Atipahy/colors.html',
    imageLink: './Art/Atipahy/colors.png',
    author: 'Christos Chr',
    githubLink: 'https://github.com/atipaHy'
  },
  {
    artName: 'Orb',
    pageLink: './Art/Jkbicbic/orb.html',
    imageLink: './Art/Jkbicbic/orb.gif',
    author: 'John Kennedy Bicbic',
    githubLink: 'https://github.com/jkbicbic'
  },
  {
    artName: 'Charging...',
    pageLink: './Art/Afraz/charging.html',
    imageLink: './Art/Afraz/charging.gif',
    author: 'Afraz',
    githubLink: 'https://github.com/afrazz'
  },
  {
    artName: 'Charging...',
    pageLink: './Art/DepStep/depstep.html',
    imageLink: './Art/DepStep/depstep.gif',
    author: 'DepStep',
    githubLink: 'https://github.com/stephD'
  },
  {
    artName: 'Dancing Ball...',
    pageLink: './Art/DaveFres/index.html',
    imageLink: './Art/DaveFres/ball.gif',
    author: 'DaveFres',
    githubLink: 'https://github.com/DaveFres'
  },
  {
    artName: 'animatron',
    pageLink: './Art/animatron/index.html',
    imageLink: './Art/animatron/trance.gif',
    author: 'jomahay',
    githubLink: 'https://github.com/jomahay'
  },
  {
    artName: 'Sunshine',
    pageLink: './Art/Pavelisp/sunshine.html',
    imageLink: './Art/Pavelisp/sunshine.gif',
    author: 'Pavel Isp',
    githubLink: 'https://github.com/pavelisp'
  },
  {
    artName: 'SoundBoxes',
    pageLink: './Art/Hbarang/SoundBox.html',
    imageLink: './Art/Hbarang/SoundBoxAnimation.gif',
    author: 'Hbarang',
    githubLink: 'https://github.com/hbarang'
  },
  {
    artName: 'Cheshire',
    pageLink: './Art/Ckanelin/index.html',
    imageLink: './Art/Ckanelin/Cheshire.gif',
    author: 'Ckanelin',
    githubLink: 'https://github.com/ckanelin'
  },
  {
    artName: 'Disappear',
    pageLink: './Art/Stacy/index.html',
    imageLink: './Art/Stacy/disappear.gif',
    author: 'Stacy',
    githubLink: 'https://github.com/stacyholtz6'
  },
  {
    artName: 'Ellipse Spinner',
    pageLink: './Art/Sabina/ellipse_spinner.html',
    imageLink: './Art/Sabina/ellipse_spinner.png',
    author: 'Sabina Abbasova',
    githubLink: 'https://github.com/sabina929'
  },
  {
    artName: 'NightSky',
    pageLink: './Art/AndyS/index.html',
    imageLink: './Art/AndyS/Capture.GIF',
    author: 'AndyS',
    githubLink: 'https://github.com/AndyS1988'
  },
  {
    artName: 'Hungry',
    pageLink: './Art/diegchav/index.html',
    imageLink: './Art/diegchav/hungry.gif',
    author: 'Diego Chz',
    githubLink: 'https://github.com/diegchav'
  },
  {
    artName: 'Hover Text Animation',
    pageLink: './Art/AyoubIssaad2/index.html',
    imageLink: './Art/AyoubIssaad2/hoverTextAnimation.gif',
    author: 'AyoubIssaad',
    githubLink: 'https://github.com/AyoubIssaad'
  },
  {
    artName: 'Colorize',
    pageLink: './Art/JimBratsos/colorize.html',
    imageLink: './Art/JimBratsos/Colorize.gif',
    author: 'Jim Bratsos',
    githubLink: 'https://github.com/JimBratsos'
  },
  {
    artName: 'Hacktober Spooktacular',
    pageLink: 'Art/Elex/index.html',
    imageLink: ['./Art/Elex/hhs.gif'],
    author: 'William Poisel (LordCobra)',
    githubLink: 'https://github.com/epoisel'
  },
  {
    artName: 'Circley',
    pageLink: './Art/Tranjenny/indexjenny.html',
    imageLink: './Art/Tranjenny/zerojenny.gif',
    author: 'Tranjenny',
    githubLink: 'https://github.com/Tranjenny'
  },
  {
    artName: 'My Vietnam',
    pageLink: './Art/nhbduy/index.html',
    imageLink: './Art/nhbduy/my-vietnam.gif',
    author: 'Hoang-Bao-Duy NGUYEN',
    githubLink: 'https://github.com/nhbduy'
  },
  {
    artName: 'Hactoberfest Bus',
    pageLink: './Art/shahpranaf/index.html',
    imageLink: './Art/shahpranaf/hacktoberfest_bus.gif',
    author: 'Pranav Shah',
    githubLink: 'https://github.com/shahpranaf'
  },
  {
    artName: 'Hacktoberfest',
    pageLink: './Art/robihid/index.html',
    imageLink: './Art/robihid/hacktoberfest.png',
    author: 'robihid',
    githubLink: 'https://github.com/robihid'
  },
  {
    artName: 'Hi there',
    pageLink: './Art/Aki/index.html',
    imageLink: './Art/Aki/giphy.gif',
    author: 'Aki',
    githubLink: 'https://github.com/akmalist'
  },
  {
    artName: '3D css animation',
    pageLink: './Art/animationtion/index.html',
    imageLink: './Art/animation/css3drotate.gif',
    author: 'christ',
    githubLink: 'https://github.com/christ-87'
  },
  {
    artName: 'Hacktoberfest 2019!',
    pageLink: './Art/RedSquirrrel/index.html',
    imageLink: './Art/RedSquirrrel/index.html/animation.PNG',
    author: 'RedSquirrrel',
    githubLink: 'https://github.com/RedSquirrrel'
  },
  {
    artName: 'Sliding text',
    pageLink: './Art/Flattopz/index.html',
    imageLink: './Art/Flattopz/SlidingText.gif',
    author: 'Flattopz',
    githubLink: 'https://github.com/hjpunzalan'
  },
  {
    artName: 'Rainbow Color Changer',
    pageLink: './Art/mmshr/index.html',
    imageLink: './Art/mmshr/rainbow.gif',
    author: 'mmosehauer',
    githubLink: 'https://github.com/mmosehauer'
  },
  {
    artName: 'World of Coding',
    pageLink: './Art/tom_kn/coding.html',
    imageLink: './Art/tom_kn/coding.gif',
    author: 'Tamas Knisz',
    githubLink: 'https://github.com/TamasKn'
  },
  {
    artName: 'Initial Bounce',
    pageLink: './Art/Juwana/initial.html',
    imageLink: './Art/Juwana/InitialBounce.gif',
    author: 'Juwana',
    githubLink: 'https://github.com/JZerman2018'
  },
  {
    artName: 'Atom',
    pageLink: './Art/Teva/index.html',
    imageLink: './Art/Teva/atom.gif',
    author: 'Teva',
    githubLink: 'https://github.com/TevaHenry'
  },
  {
    artName: 'Be Awesome',
    pageLink: './Art/TigerAsH/index.html',
    imageLink: './Art/TigerAsH/be-awesome.jpg',
    author: 'TigerAsH',
    githubLink: 'https://github.com/TigerAsH94'
  },
  {
    artName: 'Rainbow Colors',
    pageLink: './Art/Sanjeev/index.html',
    imageLink: './Art/Sanjeev/animation.gif',
    author: 'Sanjeev Panday',
    githubLink: 'https://github.com/Sanjeev-Panday'
  },
  {
    artName: 'ZtM',
    pageLink: './Art/thoyvo/index.html',
    imageLink: './Art/thoyvo/ztm.gif',
    author: 'Thoyvo',
    githubLink: 'https://github.com/thoyvo'
  },
  {
    artName: 'Fast Fishes',
    pageLink: './Art/4ront/index.html',
    imageLink: './Art/4ront/fishes.gif',
    author: '4rontender',
    githubLink: 'https://github.com/RinatValiullov'
  },
  {
    artName: 'Loading...',
    pageLink: './Art/RedSquirrrel2/loading.html',
    imageLink: './Art/RedSquirrrel2/loading.gif',
    author: 'RedSquirrrel',
    githubLink: 'https://github.com/RedSquirrrel'
  },
  {
    artName: 'Animated Cube',
    pageLink: './Art/Animated Cube/index.html',
    imageLink: './Art/Animated Cube/cube.gif',
    author: 'RedSquirrrel',
    githubLink: 'https://github.com/RedSquirrrel'
  },
  {
    artName: 'Calm Ubuntu',
    pageLink: './Art/schupat/index.html',
    imageLink: './Art/schupat/preview.gif',
    author: 'schupat',
    githubLink: 'https://github.com/schupat'
  },
  {
    artName: 'Solar System',
    pageLink: './Art/DSandberg93/index.html',
    imageLink: './Art/DSandberg93/SolarSystem.gif',
    author: 'DSandberg93',
    githubLink: 'https://github.com/DSandberg93'
  },
  {
    artName: 'Boo',
    pageLink: './Art/VerityB/index.html',
    imageLink: './Art/VerityB/boo.gif',
    author: 'VerityB',
    githubLink: 'https://github.com/VerityB'
  },
  {
    artName: 'Hacktoberfest Ghost',
    pageLink: './Art/cTahirih/index.html',
    imageLink: './Art/cTahirih/ghost.png',
    author: 'cTahirih',
    githubLink: 'https://github.com/cTahirih'
  },
  {
    artName: 'Clock',
    pageLink: './Art/Abdul/index.html',
    imageLink: './Art/Abdul/Clock.png',
    author: 'Abdul Rahman',
    githubLink: 'https://github.com/abdulrahman118'
  },
  {
    artName: 'Loading Cube',
    pageLink: './Art/andrearizzello/index.html',
    imageLink: './Art/andrearizzello/index.gif',
    author: 'Andrea Rizzello',
    githubLink: 'https://github.com/andrearizzello'
  },
  {
    artName: 'Wall Dropping Logo',
    pageLink: './Art/shivams136/index.html',
    imageLink: './Art/shivams136/walldrop.gif',
    author: 'Shivam Sharma',
    githubLink: 'https://github.com/ShivamS136'
  },
  {
    artName: 'Infinite Race',
    pageLink: './Art/levermanx/index.html',
    imageLink: './Art/levermanx/anim.gif',
    author: 'Levermanx',
    githubLink: 'https://github.com/levermanx'
  },
  {
    artName: 'Hover to Rotate Text',
    pageLink: './Art/faiz_hameed/index.html',
    imageLink: './Art/faiz_hameed/hackto.gif',
    author: 'Faiz Hameed',
    githubLink: 'https://github.com/faizhameed'
  },
  {
    artName: 'HalloHacktober Greeting!',
    pageLink: './Art/lusalga/index.html',
    imageLink: './Art/lusalga/lu.gif',
    author: 'Lucieni A. Saldanha',
    githubLink: 'https://github.com/lusalga/'
  },
  {
    artName: 'Time goes by',
    pageLink: './Art/WolfgangKreminger/index.html',
    imageLink: './Art/WolfgangKreminger/showcase.gif',
    author: 'Wolfgang Kreminger',
    githubLink: 'https://github.com/r4pt0s'
  },
  {
    artName: 'Bouncing Text!',
    pageLink: './Art/AbdulsalamAbdulrahman/index.html',
    imageLink: './Art/AbdulsalamAbdulrahman/Bouncingtxt.gif',
    author: 'Abdulsalam Abdulrahman',
    githubLink: 'https://github.com/AbdulsalamAbdulrahman/'
  },
  {
    artName: 'Simple Phone Animation',
    pageLink: './Art/Lala/index.html',
    imageLink: './Art/Lala/phone.gif',
    author: 'Olamide Aboyeji',
    githubLink: 'https://github.com/aolamide'
  },
  {
    artName: 'Synthwave Sunset',
    pageLink: './Art/brunobolting/index.html',
    imageLink: './Art/brunobolting/synthwave-sunset.gif',
    author: 'Bruno Bolting',
    githubLink: 'https://github.com/brunobolting/'
  },
  {
    artName: 'That Animation',
    pageLink: './Art/MaKloudz/index.html',
    imageLink: './Art/MaKloudz/dat-animation.gif',
    author: 'Blessing Mutava',
    githubLink: 'https://github.com/MaKloudz'
  },
  {
    artName: 'animatron',
    pageLink: './Art/animatron/index.html',
    imageLink: './Art/animatron/trance.gif',
    author: 'nick981837',
    githubLink: 'https://github.com/nick981837'
  },
  {
    artName: 'abhishek9686',
    pageLink: './Art/abhishek9686/index.html',
    imageLink: './Art/abhishek9686/loading.gif',
    author: 'abhishek9686',
    githubLink: 'https://github.com/abhishek9686'
  },

  {
    artName: 'Animecircles',
    pageLink: './Art/Animecircles/index.html',
    imageLink: './Art/animatron/',
    author: 'Geamoding',
    githubLink: 'https://github.com/gilbertekalea'
  },
  {
    artName: 'ZTM Animation',
    pageLink: './Art/EricPuskas/index.html',
    imageLink: './Art/EricPuskas/index.gif',
    author: 'Eric Puskas',
    githubLink: 'https://github.com/EricPuskas'
  },
  {
    artName: 'LSD Rainbow Trip: Phase 1',
    pageLink: './Art/AbsMechanik/index.html',
    imageLink: './Art/AbsMechanik/AbsMechanik_Animation.gif',
    author: 'AbsMechanik',
    githubLink: 'https://github.com/AbsMechanik'
  },
  {
    artName: 'Christmas Lights',
    pageLink: './Art/Futuregit/index.html',
    imageLink: './Art/Futuregit/Christmas-Lights.gif',
    author: 'Futuregit',
    githubLink: 'https://github.com/Futuregit'
  },
  {
    artName: 'Fruit Dancing',
    pageLink: './Art/carlacentenor/index.html',
    imageLink: './Art/carlacentenor/fruit.gif',
    author: 'carlacentenor',
    githubLink: 'https://github.com/carlacentenor'
  },
  {
    artName: 'Spooktober Hacktoberfest',
    pageLink: './Art/FredAmartey/index.html',
    imageLink: './Art/FredAmartey/thumbnaill.gif',
    author: 'Fred Amartey',
    githubLink: 'https://github.com/FredAmartey'
  },
  {
    artName: 'Star Wars?',
    pageLink: './Art/henryvalbuena/index.html',
    imageLink: './Art/henryvalbuena/index.gif',
    author: 'Henry Valbuena',
    githubLink: 'https://github.com/henryvalbuena'
  },
  {
    artName: 'UFO',
    pageLink: './Art/UFO/index.html',
    imageLink: './Art/UFO/UFO.png',
    author: 'Abhinav Singh @abhinav9910',
    githubLink: 'https://github.com/abhinav9910'
  },
  {
    artName: 'The Ripple',
    pageLink: './Art/Anmol2/index.html',
    imageLink: './Art/Anmol2/ripple.png',
    author: 'Anmol',
    githubLink: 'https://github.com/Anmol270900'
  },
  {
    artName: 'Rainbow loader',
    pageLink: './Art/ka-hn/rainbow.html',
    imageLink: './Art/ka-hn/rainbow.gif',
    author: 'Karim Hussain',
    githubLink: 'https://github.com/ka-hn'
  },
  {
    artName: 'Action Cam',
    pageLink: './Art/Donovan/index.html',
    imageLink: './Art/Donovan/pureCSS-animation.gif',
    author: 'Donovan Hunter',
    githubLink: 'https://github.com/dhdcode'
  },
  {
    artName: 'The Sun',
    pageLink: './Art/Anmol/index.html',
    imageLink: './Art/Anmol/sun.png',
    author: 'Anmol',
    githubLink: 'https://github.com/Anmol270900'
  },
  {
    artName: 'Flashing Pumpkin',
    pageLink: './Art/KatrinaRose14/index.html',
    imageLink: './Art/KatrinaRose14/FlashingPumpkin.gif',
    author: 'Katrina Yates',
    githubLink: 'https://github.com/KatrinaRose14'
  },
  {
    artName: 'Flipbox',
    pageLink: './Art/Prasheel/index.html',
    imageLink: './Art/Prasheel/flip.gif',
    author: 'Prasheel Soni',
    githubLink: 'https://github.com/ps011'
  },
  {
    artName: '2019 Wave',
    pageLink: './Art/chris-aqui/index.html',
    imageLink: './Art/chris-aqui/2019-jump.gif',
    author: 'Christine Aqui',
    githubLink: 'https://github.com/christine-aqui'
  },
  {
    artName: 'Hover Button Animation',
    pageLink: './Art/Vipul/hover.html',
    imageLink: './Art/Vipul/Screenshot2.png',
    author: 'Vipul',
    githubLink: 'https://github.com/vipuljain08'
  },
  {
    artName: 'Start From Zero',
    pageLink: './Art/Robihdy/index.html',
    imageLink: './Art/Robihdy/start-from-zero.png',
    author: 'Robihdy',
    githubLink: 'https://github.com/Robihdy'
  },
  {
    artName: 'Local Host metaphor',
    pageLink: './Art/Akbar-Cyber/index.html',
    imageLink: './Art/Prateek/localhost.png',
    author: 'Prateek',
    githubLink: 'https://github.com/prateekpatrick'
  },
  {
    artName: 'Akbar-Cyber',
    pageLink: './Art/Akbar-Cyber/index.html',
    imageLink: './Art/Akbar-Cyber/akbar.gif',
    author: 'Akbar',
    githubLink: 'https://github.com/Akbar-Cyber'
  },
  {
    artName: 'Sliding Lines',
    pageLink: './Art/erics0n/sliding-lines/index.html',
    imageLink: './Art/erics0n/sliding-lines/image.gif',
    author: 'erics0n',
    githubLink: 'https://github.com/erics0n'
  },
  {
    artName: 'Triangle',
    pageLink: './Art/Joy/triangle/triangle.html',
    imageLink: './Art/Joy/triangle/triangle.gif',
    author: 'Joy',
    githubLink: 'https://github.com/royranger'
  },
  {
    artName: 'Cube',
    pageLink: './Art/Joy/cube/cube.html',
    imageLink: './Art/Joy/cube/cube.gif',
    author: 'Joy',
    githubLink: 'https://github.com/royranger'
  },
  {
    artName: 'Burger Menu',
    pageLink: './Art/mctrl/burger.html',
    imageLink: './Art/mctrl/burger.gif',
    author: 'Martina',
    githubLink: 'https://github.com/mctrl'
  },
  {
    artName: 'Square Loader',
    pageLink: './Art/Hemant/index.html',
    imageLink: './Art/Hemant/loader.gif',
    author: 'Hemant Garg',
    githubLink: 'https://github.com/hemant-garg'
  },
  {
    artName: 'wake up, neo...',
    pageLink: './Art/samirjouni/TributeToTheMatrix.html',
    imageLink: './Art/samirjouni/sample.gif',
    author: 'Samir Jouni',
    githubLink: 'https://github.com/samirjouni'
  },
  {
    artName: 'Tribute To COD4MW',
    pageLink: './Art/samirjouni2/index.html',
    imageLink: './Art/samirjouni2/sample.gif',
    author: 'Samir Jouni',
    githubLink: 'https://github.com/samirjouni'
  },
  {
    artName: 'Planet',
    pageLink: './Art/ArthurDoom/planet.html',
    imageLink: './Art/ArthurDoom/planet.gif',
    author: 'ArthurDoom',
    githubLink: 'https://github.com/ArthurDoom'
  },
  {
    artName: 'SquarPy',
    pageLink: './Art/Utkarsh/index.html',
    imageLink: './Art/Utkarsh/hack.gif',
    author: 'utkarsh',
    githubLink: 'https://github.com/Utkarsh2604'
  },
  {
    artName: 'Circle',
    pageLink: './Art/Oliver/Circle.html',
    imageLink: './Art/Oliver/circle.gif',
    author: 'Oliver',
    githubLink: 'https://github.com/oliver-gomes'
  },
  {
    artName: 'Ellipse Loader',
    pageLink: './Art/VaibhavKhulbe/EllipseLoader.html',
    imageLink: './Art/VaibhavKhulbe/ellipseLoader.gif',
    author: 'Vaibhav Khulbe',
    githubLink: 'https://github.com/Kvaibhav01'
  },
  {
    artName: 'Simple Loader',
    pageLink: './Art/soumsps/simpleload.html',
    imageLink: './Art/soumsps/sample.gif',
    author: 'Soumendu Sinha',
    githubLink: 'https://github.com/soumsps'
  },
  {
    artName: 'Rollodex',
    pageLink: './Art/Shruti/rolling.html',
    imageLink: './Art/Shruti/rolling.gif',
    author: 'Shruti',
    githubLink: 'https://github.com/shruti49'
  },
  {
    artName: 'Cute Cat',
    pageLink: './Art/Alghi/cat.html',
    imageLink: './Art/Alghi/cat.gif',
    author: 'Alghi',
    githubLink: 'https://github.com/darklordace'
  },
  {
    artName: 'ZtM Text',
    pageLink: './Art/Di4iMoRtAl/ZtM_text_animation.html',
    imageLink: './Art/Di4iMoRtAl/ZtM_animation.gif',
    author: 'Di4iMoRtAl',
    githubLink: 'https://github.com/dppeykov'
  },
  {
    artName: 'Circles',
    pageLink: './Art/Bhuvana/circles.html',
    imageLink: './Art/Bhuvana/circles.gif',
    author: 'Bhuvana',
    githubLink: 'https://github.com/bhuvana-guna'
  },
  {
    artName: 'Bird',
    pageLink: './Art/Bhuvana/bird.html',
    imageLink: './Art/Bhuvana/bird.gif',
    author: 'Bhuvana',
    githubLink: 'https://github.com/bhuvana-guna'
  },
  {
    artName: 'Loader',
    pageLink: './Art/Bhuvana/loader.html',
    imageLink: './Art/Bhuvana/loader.gif',
    author: 'Bhuvana',
    githubLink: 'https://github.com/bhuvana-guna'
  },
  {
    artName: 'Simple blinking loading circles',
    pageLink: './Art/Rahul/index.html',
    imageLink: './Art/Rahul/loading.gif',
    author: 'Rahul',
    githubLink: 'https://github.com/kohli6010'
  },
  {
    artName: 'Css Pulse',
    pageLink: './Art/Aszmel/pulse.html',
    imageLink: './Art/Aszmel/css_pulse.gif',
    author: 'Aszmel',
    githubLink: 'https://github.com/Aszmel'
  },
  {
    artName: 'Circle Bounce',
    pageLink: './Art/Edmund/index.html',
    imageLink: './Art/Edmund/circle-bounce.gif',
    author: 'Edmund',
    githubLink: 'https://github.com/edmund1645'
  },
  {
    artName: 'Heart Beating',
    pageLink: './Art/Regem/index.html',
    imageLink: './Art/Regem/heart.jpg',
    author: 'Regem',
    githubLink: 'https://github.com/GemzBond'
  },
  {
    artName: 'Fading Circles',
    pageLink: './Art/Ankit/fadeCircle.html',
    imageLink: './Art/Ankit/fadeCircles.png',
    author: 'Ankit Srivastava',
    githubLink: 'https://github.com/a18nov'
  },
  {
    artName: 'Hacktoberfest 2019',
    pageLink: './Art/jpk3lly/animation.html',
    imageLink: './Art/jpk3lly/JPs_Animation_GIF.gif',
    author: 'jpk3lly',
    githubLink: 'https://github.com/jpk3lly'
  },
  {
    artName: 'Name Rotator',
    pageLink: './Art/Meet/name.html',
    imageLink: './Art/Meet/name.gif',
    author: 'Meet',
    githubLink: 'https://github.com/Meet1103'
  },
  {
    artName: 'Ball Rotator',
    pageLink: './Art/Bibekpreet/index.html',
    imageLink: './Art/Bibekpreet/ball.gif',
    author: 'Bibekpreet',
    githubLink: 'https://github.com/bibekpreet99'
  },
  {
    artName: 'ephiphany',
    pageLink: './Art/OctavianIlies/index.html',
    imageLink: './Art/OctavianIlies/ephiphany.gif',
    author: 'OctavianIlies',
    githubLink: 'https://github.com/OctavianIlies'
  },
  {
    artName: 'Loading',
    pageLink: './Art/jh1992jh/loading.html',
    imageLink: './Art/jh1992jh/loading.gif',
    author: 'jh1992jh',
    githubLink: 'https://github.com/jh1992jh'
  },
  {
    artName: 'ZTM Colors',
    pageLink: './Art/Godnon/index.html',
    imageLink: './Art/Godnon/ZTMcAnim.gif',
    author: 'Godnon',
    githubLink: 'https://github.com/godnondsilva'
  },
  {
    artName: 'Hover Effect',
    pageLink: './Art/Shubhankar/index.html',
    imageLink: './Art/Shubhankar/hackoctober.gif',
    author: 'Shubhankar',
    githubLink: 'https://github.com/shubhdwiv12'
  },
  {
    artName: 'Bouncing Fading Circles',
    pageLink: './Art/AyoubIssaad/index.html',
    imageLink: './Art/AyoubIssaad/BouncingFadingCircles.gif',
    author: 'AyoubIssaad',
    githubLink: 'https://github.com/AyoubIssaad'
  },
  {
    artName: '5 balls preloader',
    pageLink: './Art/Nnaji-Victor/index.html',
    imageLink: './Art/Nnaji-Victor/5_balls.gif',
    author: 'Nnaji Victor',
    githubLink: 'https://github.com/Nnaji-Victor'
  },
  {
    artName: 'ZTM Bouncer',
    pageLink: './Art/Josia/bouncer.html',
    imageLink: './Art/Josia/ztmbouncer.gif',
    author: 'Josia Rodriguez',
    githubLink: 'https://github.com/josiarod'
  },
  {
    artName: 'Hacktober loading animation',
    pageLink: './Art/mehul1011/index.html',
    imageLink: './Art/mehul1011/loading.gif',
    author: 'Mehul1011',
    githubLink: 'https://github.com/mehul1011'
  },
  {
    artName: 'Loading Dots',
    pageLink: './Art/devSergiu/index.html',
    imageLink: './Art/devSergiu/loading.gif',
    author: 'devSergiu',
    githubLink: 'https://github.com/devsergiu'
  },
  {
    artName: 'TypeWriter effect',
    pageLink: './Art/Sidharth/Typing_Text.html',
    imageLink: './Art/Sidharth/type_writer.gif',
    author: 'Sidharth',
    githubLink: 'https://github.com/Sidharth98'
  },
  {
    artName: 'Blue Spin',
    pageLink: './Art/JamesW/index.html',
    imageLink: './Art/JamesW/hacktober_spin.gif',
    author: 'James Whitney',
    githubLink: 'https://github.com/jameswhitney'
  },
  {
    artName: 'Loading Animation',
    pageLink: './Art/Sidharth/Loading.html',
    imageLink: './Art/Sidharth/Loading.gif',
    author: 'Sidharth',
    githubLink: 'https://github.com/Sidharth98'
  },
  {
    artName: 'Rotation',
    pageLink: './Art/alenanog/index.html',
    imageLink: './Art/alenanog/rotation.gif',
    author: 'Alena A.',
    githubLink: 'https://github.com/alenanog'
  },
  {
    artName: 'Colors in your life',
    pageLink: './Art/Atipahy/colors.html',
    imageLink: './Art/Atipahy/colors.png',
    author: 'Christos Chr',
    githubLink: 'https://github.com/atipaHy'
  },
  {
    artName: 'Orb',
    pageLink: './Art/Jkbicbic/orb.html',
    imageLink: './Art/Jkbicbic/orb.gif',
    author: 'John Kennedy Bicbic',
    githubLink: 'https://github.com/jkbicbic'
  },
  {
    artName: 'Charging...',
    pageLink: './Art/Afraz/charging.html',
    imageLink: './Art/Afraz/charging.gif',
    author: 'Afraz',
    githubLink: 'https://github.com/afrazz'
  },
  {
    artName: 'Charging...',
    pageLink: './Art/DepStep/depstep.html',
    imageLink: './Art/DepStep/depstep.gif',
    author: 'DepStep',
    githubLink: 'https://github.com/stephD'
  },
  {
    artName: 'Dancing Ball...',
    pageLink: './Art/DaveFres/index.html',
    imageLink: './Art/DaveFres/ball.gif',
    author: 'DaveFres',
    githubLink: 'https://github.com/DaveFres'
  },
  {
    artName: 'animatron',
    pageLink: './Art/animatron/index.html',
    imageLink: './Art/animatron/trance.gif',
    author: 'jomahay',
    githubLink: 'https://github.com/jomahay'
  },
  {
    artName: 'Sunshine',
    pageLink: './Art/Pavelisp/sunshine.html',
    imageLink: './Art/Pavelisp/sunshine.gif',
    author: 'Pavel Isp',
    githubLink: 'https://github.com/pavelisp'
  },
  {
    artName: 'SoundBoxes',
    pageLink: './Art/Hbarang/SoundBox.html',
    imageLink: './Art/Hbarang/SoundBoxAnimation.gif',
    author: 'Hbarang',
    githubLink: 'https://github.com/hbarang'
  },
  {
    artName: 'Cheshire',
    pageLink: './Art/Ckanelin/index.html',
    imageLink: './Art/Ckanelin/Cheshire.gif',
    author: 'Ckanelin',
    githubLink: 'https://github.com/ckanelin'
  },
  {
    artName: 'Disappear',
    pageLink: './Art/Stacy/index.html',
    imageLink: './Art/Stacy/disappear.gif',
    author: 'Stacy',
    githubLink: 'https://github.com/stacyholtz6'
  },
  {
    artName: 'Ellipse Spinner',
    pageLink: './Art/Sabina/ellipse_spinner.html',
    imageLink: './Art/Sabina/ellipse_spinner.png',
    author: 'Sabina Abbasova',
    githubLink: 'https://github.com/sabina929'
  },
  {
    artName: 'NightSky',
    pageLink: './Art/AndyS/index.html',
    imageLink: './Art/AndyS/Capture.GIF',
    author: 'AndyS',
    githubLink: 'https://github.com/AndyS1988'
  },
  {
    artName: 'Hungry',
    pageLink: './Art/diegchav/index.html',
    imageLink: './Art/diegchav/hungry.gif',
    author: 'Diego Chz',
    githubLink: 'https://github.com/diegchav'
  },
  {
    artName: 'Hover Text Animation',
    pageLink: './Art/AyoubIssaad2/index.html',
    imageLink: './Art/AyoubIssaad2/hoverTextAnimation.gif',
    author: 'AyoubIssaad',
    githubLink: 'https://github.com/AyoubIssaad'
  },
  {
    artName: 'Colorize',
    pageLink: './Art/JimBratsos/colorize.html',
    imageLink: './Art/JimBratsos/Colorize.gif',
    author: 'Jim Bratsos',
    githubLink: 'https://github.com/JimBratsos'
  },
  {
    artName: 'Hacktober Spooktacular',
    pageLink: 'Art/Elex/index.html',
    imageLink: ['./Art/Elex/hhs.gif'],
    author: 'William Poisel (LordCobra)',
    githubLink: 'https://github.com/epoisel'
  },
  {
    artName: 'Circley',
    pageLink: './Art/Tranjenny/indexjenny.html',
    imageLink: './Art/Tranjenny/zerojenny.gif',
    author: 'Tranjenny',
    githubLink: 'https://github.com/Tranjenny'
  },
  {
    artName: 'My Vietnam',
    pageLink: './Art/nhbduy/index.html',
    imageLink: './Art/nhbduy/my-vietnam.gif',
    author: 'Hoang-Bao-Duy NGUYEN',
    githubLink: 'https://github.com/nhbduy'
  },
  {
    artName: 'Hactoberfest Bus',
    pageLink: './Art/shahpranaf/index.html',
    imageLink: './Art/shahpranaf/hacktoberfest_bus.gif',
    author: 'Pranav Shah',
    githubLink: 'https://github.com/shahpranaf'
  },
  {
    artName: 'Hacktoberfest',
    pageLink: './Art/robihid/index.html',
    imageLink: './Art/robihid/hacktoberfest.png',
    author: 'robihid',
    githubLink: 'https://github.com/robihid'
  },
  {
    artName: 'Hi there',
    pageLink: './Art/Aki/index.html',
    imageLink: './Art/Aki/giphy.gif',
    author: 'Aki',
    githubLink: 'https://github.com/akmalist'
  },
  {
    artName: 'Hacktoberfest 2019!',
    pageLink: './Art/RedSquirrrel/index.html',
    imageLink: './Art/RedSquirrrel/index.html/animation.PNG',
    author: 'RedSquirrrel',
    githubLink: 'https://github.com/RedSquirrrel'
  },
  {
    artName: 'Sliding text',
    pageLink: './Art/Flattopz/index.html',
    imageLink: './Art/Flattopz/SlidingText.gif',
    author: 'Flattopz',
    githubLink: 'https://github.com/hjpunzalan'
  },
  {
    artName: 'Rainbow Color Changer',
    pageLink: './Art/mmshr/index.html',
    imageLink: './Art/mmshr/rainbow.gif',
    author: 'mmosehauer',
    githubLink: 'https://github.com/mmosehauer'
  },
  {
    artName: 'World of Coding',
    pageLink: './Art/tom_kn/coding.html',
    imageLink: './Art/tom_kn/coding.gif',
    author: 'Tamas Knisz',
    githubLink: 'https://github.com/TamasKn'
  },
  {
    artName: 'Initial Bounce',
    pageLink: './Art/Juwana/initial.html',
    imageLink: './Art/Juwana/InitialBounce.gif',
    author: 'Juwana',
    githubLink: 'https://github.com/JZerman2018'
  },
  {
    artName: 'Atom',
    pageLink: './Art/Teva/index.html',
    imageLink: './Art/Teva/atom.gif',
    author: 'Teva',
    githubLink: 'https://github.com/TevaHenry'
  },
  {
    artName: 'Be Awesome',
    pageLink: './Art/TigerAsH/index.html',
    imageLink: './Art/TigerAsH/be-awesome.jpg',
    author: 'TigerAsH',
    githubLink: 'https://github.com/TigerAsH94'
  },
  {
    artName: 'Rainbow Colors',
    pageLink: './Art/Sanjeev/index.html',
    imageLink: './Art/Sanjeev/animation.gif',
    author: 'Sanjeev Panday',
    githubLink: 'https://github.com/Sanjeev-Panday'
  },
  {
    artName: 'ZtM',
    pageLink: './Art/thoyvo/index.html',
    imageLink: './Art/thoyvo/ztm.gif',
    author: 'Thoyvo',
    githubLink: 'https://github.com/thoyvo'
  },
  {
    artName: 'Fast Fishes',
    pageLink: './Art/4ront/index.html',
    imageLink: './Art/4ront/fishes.gif',
    author: '4rontender',
    githubLink: 'https://github.com/RinatValiullov'
  },
  {
    artName: 'Loading...',
    pageLink: './Art/RedSquirrrel2/loading.html',
    imageLink: './Art/RedSquirrrel2/loading.gif',
    author: 'RedSquirrrel',
    githubLink: 'https://github.com/RedSquirrrel'
  },
  {
    artName: 'Animated Cube',
    pageLink: './Art/Animated Cube/index.html',
    imageLink: './Art/Animated Cube/cube.gif',
    author: 'RedSquirrrel',
    githubLink: 'https://github.com/RedSquirrrel'
  },
  {
    artName: 'Calm Ubuntu',
    pageLink: './Art/schupat/index.html',
    imageLink: './Art/schupat/preview.gif',
    author: 'schupat',
    githubLink: 'https://github.com/schupat'
  },
  {
    artName: 'Solar System',
    pageLink: './Art/DSandberg93/index.html',
    imageLink: './Art/DSandberg93/SolarSystem.gif',
    author: 'DSandberg93',
    githubLink: 'https://github.com/DSandberg93'
  },
  {
    artName: 'Boo',
    pageLink: './Art/VerityB/index.html',
    imageLink: './Art/VerityB/boo.gif',
    author: 'VerityB',
    githubLink: 'https://github.com/VerityB'
  },
  {
    artName: 'Hacktoberfest Ghost',
    pageLink: './Art/cTahirih/index.html',
    imageLink: './Art/cTahirih/ghost.png',
    author: 'cTahirih',
    githubLink: 'https://github.com/cTahirih'
  },
  {
    artName: 'Clock',
    pageLink: './Art/Abdul/index.html',
    imageLink: './Art/Abdul/Clock.png',
    author: 'Abdul Rahman',
    githubLink: 'https://github.com/abdulrahman118'
  },
  {
    artName: 'Loading Cube',
    pageLink: './Art/andrearizzello/index.html',
    imageLink: './Art/andrearizzello/index.gif',
    author: 'Andrea Rizzello',
    githubLink: 'https://github.com/andrearizzello'
  },
  {
    artName: 'Wall Dropping Logo',
    pageLink: './Art/shivams136/index.html',
    imageLink: './Art/shivams136/walldrop.gif',
    author: 'Shivam Sharma',
    githubLink: 'https://github.com/ShivamS136'
  },
  {
    artName: 'Infinite Race',
    pageLink: './Art/levermanx/index.html',
    imageLink: './Art/levermanx/anim.gif',
    author: 'Levermanx',
    githubLink: 'https://github.com/levermanx'
  },
  {
    artName: 'Hover to Rotate Text',
    pageLink: './Art/faiz_hameed/index.html',
    imageLink: './Art/faiz_hameed/hackto.gif',
    author: 'Faiz Hameed',
    githubLink: 'https://github.com/faizhameed'
  },
  {
    artName: 'HalloHacktober Greeting!',
    pageLink: './Art/lusalga/index.html',
    imageLink: './Art/lusalga/lu.gif',
    author: 'Lucieni A. Saldanha',
    githubLink: 'https://github.com/lusalga/'
  },
  {
    artName: 'Time goes by',
    pageLink: './Art/WolfgangKreminger/index.html',
    imageLink: './Art/WolfgangKreminger/showcase.gif',
    author: 'Wolfgang Kreminger',
    githubLink: 'https://github.com/r4pt0s'
  },
  {
    artName: 'Bouncing Text!',
    pageLink: './Art/AbdulsalamAbdulrahman/index.html',
    imageLink: './Art/AbdulsalamAbdulrahman/Bouncingtxt.gif',
    author: 'Abdulsalam Abdulrahman',
    githubLink: 'https://github.com/AbdulsalamAbdulrahman/'
  },
  {
    artName: 'Simple Phone Animation',
    pageLink: './Art/Lala/index.html',
    imageLink: './Art/Lala/phone.gif',
    author: 'Olamide Aboyeji',
    githubLink: 'https://github.com/aolamide'
  },
  {
    artName: 'Synthwave Sunset',
    pageLink: './Art/brunobolting/index.html',
    imageLink: './Art/brunobolting/synthwave-sunset.gif',
    author: 'Bruno Bolting',
    githubLink: 'https://github.com/brunobolting/'
  },

  {
    artName: 'Kawaii Penguin',
    pageLink: './Art/Brienyll/index.html',
    imageLink: './Art/Brienyll/kawaiiPenguin.gif',
    author: 'Brienyll',
    githubLink: 'https://github.com/brienyll/'
  },
  {
    artName: 'Happy Halloween',
    pageLink: './Art/MatthewS/index.html',
    imageLink: './Art/MatthewS/Spider.gif',
    author: 'MatthewS',
    githubLink: 'https://github.com/matthewstoddart/'
  },
  {
    artName: 'Fan Art',
    pageLink: './Art/m-perez33/index.html',
    imageLink: './Art/m-perez33/cylon.gif',
    author: 'Marcos Perez',
    githubLink: 'https://github.com/m-perez33/'
  },
  {
    artName: 'Animating Pot',
    pageLink: './Art/Somechandra/index.html',
    imageLink: './Art/Somechandra/pot.gif',
    author: 'Somechandra',
    githubLink: 'https://github.com/somechandra'
  },
  {
    artName: 'Circles Circling',
    pageLink: './Art/pikktorr/index.html',
    imageLink: './Art/pikktorr/circles.gif',
    author: 'pikktorr',
    githubLink: 'https://github.com/pikktorr'
  },
  {
    artName: 'Glitchy Szn',
    pageLink: './Art/premdav/index.html',
    imageLink: './Art/premdav/screenshot.png',
    author: 'premdav',
    githubLink: 'https://github.com/premdav'
  },
  {
    artName: 'ZeroToMastery',
    pageLink: './Art/Vzneers/index.html',
    imageLink: './Art/Vzneers/gifzeroloading.gif',
    author: 'TrinhMinhHieu',
    githubLink: 'https://github.com/trinhminhhieu'
  },
  {
    artName: 'Spacecraft-landing',
    pageLink: './Art/DDuplinszki/index.html',
    imageLink: './Art/DDuplinszki/Spacecraft-landing.gif',
    author: 'DDuplinszki',
    githubLink: 'https://github.com/DDuplinszki'
  },
  {
    artName: 'Paw Prints',
    pageLink: './Art/Tia/index.html',
    imageLink: './Art/Tia/paw-prints.gif',
    author: 'Tia Esguerra',
    githubLink: 'https://github.com/msksfo'
  },
  {
    artName: 'Hover-Scale',
    pageLink: './Art/echowebid/index.html',
    imageLink: './Art/echowebid/hover.gif',
    author: 'echowebid',
    githubLink: 'https://github.com/echowebid'
  },
  {
    artName: 'mars',
    pageLink: './Art/Courtney_Pure/index.html',
    imageLink: './Art/Courtney_Pure/mars_screenshot.png',
    author: 'Courtney Pure',
    githubLink: 'https://github.com/courtneypure'
  },
  {
    artName: 'Welcome HactoberFest',
    pageLink: './Art/Dhaval/index.html',
    imageLink: './Art/Dhaval/Welcome-Hacktoberfest.gif',
    author: 'Dhaval Mehta',
    githubLink: 'https://github.com/Dhaval1403'
  },
  {
    artName: 'Aynonimation',
    pageLink: './Art/Aynorica/aynorica.html',
    imageLink: './Art/Aynorica/Aynonimation.png',
    author: 'aynorica',
    githubLink: 'https://github.com/aynorica'
  },
  {
    artName: 'sun-to-moon',
    pageLink: './Art/haider/index.html',
    imageLink: './Art/haider/sun-moon.gif',
    author: 'Haider',
    githubLink: 'https://github.com/hyderumer'
  },
  {
    artName: 'Animatron',
    pageLink: './Art/animatron/index.html',
    imageLink: './Art/animatron/trance.gif',
    author: 'Andrei',
    githubLink: 'https://github.com/aneagoie'
  },
  {
    artName: 'Loader Circle',
    pageLink: './Art/beaps/index.html',
    imageLink: './Art/beaps/loader-circle.gif',
    author: 'beaps',
    githubLink: 'https://github.com/beaps'
  },
  {
    artName: 'Doors',
    pageLink: './Art/pauliax/index.html',
    imageLink: './Art/pauliax/doors.gif',
    author: 'pauliax',
    githubLink: 'https://github.com/pauliax'
  },
  {
    artName: 'Clock with pendulum',
    pageLink: './Art/Pankaj/index.html',
    imageLink: './Art/Pankaj/Clock_with_pendulum.gif',
    author: 'Pankaj',
    githubLink: 'https://github.com/prime417'
  },
  {
    artName: 'Animatron',
    pageLink: './Art/animatron/index.html',
    imageLink: './Art/animatron/trance.gif',
    author: 'Andrei',
    githubLink: 'https://github.com/aneagoie'
  },
  {
    artName: 'Loader Circle',
    pageLink: './Art/beaps/index.html',
    imageLink: './Art/beaps/loader-circle.gif',
    author: 'beaps',
    githubLink: 'https://github.com/beaps'
  },
  {
    artName: 'Open Sourcerer',
    pageLink: './Art/4rturd13/index.html',
    imageLink: './Art/4rturd13/openSourcerer.gif',
    author: '4rturd13',
    githubLink: 'https://github.com/4rturd13'
  },
  {
    artName: 'Doors',
    pageLink: './Art/pauliax/index.html',
    imageLink: './Art/pauliax/doors.gif',
    author: 'pauliax',
    githubLink: 'https://github.com/pauliax'
  },
  {
    artName: 'Loader Square',
    pageLink: './Art/beaps2/square-loader.html',
    imageLink: './Art/beaps2/square-loader.gif',
    author: 'beaps',
    githubLink: 'https://github.com/beaps'
  },
  {
    artName: 'Running Text',
    pageLink: './Art/DevinEkadeni/running-text.html',
    imageLink: './Art/DevinEkadeni/running-text.gif',
    author: 'Devin Ekadeni',
    githubLink: 'https://github.com/devinekadeni'
  },
  {
    artName: 'Mystical-Hacktoberfest',
    pageLink: './Art/Wayne/index.html',
    imageLink:
      './Art/Wayne/hacktoberfest - Google Chrome 09 Oct 2019 21_12_32.png',
    author: 'Wayne Mac Mavis',
    githubLink: 'https://github.com/WayneMacMavis'
  },
  {
    artName: 'ZTM Logo Animation',
    pageLink: './Art/bk987/index.html',
    imageLink: './Art/bk987/preview.gif',
    author: 'Bilal Khalid',
    githubLink: 'https://github.com/bk987'
  },
  {
    artName: 'Pong',
    pageLink: './Art/Carls13/index.html',
    imageLink: './Art/Carls13/pong.jpg',
    author: 'Carlos Hernandez',
    githubLink: 'https://github.com/Carls13'
  },
  {
    artName: 'ZTM Reveal',
    pageLink: './Art/bk987-2/index.html',
    imageLink: './Art/bk987-2/preview.gif',
    author: 'Bilal Khalid',
    githubLink: 'https://github.com/bk987'
  },
  {
    artName: 'ZTM Family Animation',
    pageLink: './Art/sballgirl11/animation.html',
    imageLink: './Art/sballgirl11/ztm.gif',
    author: 'Brittney Postma',
    githubLink: 'https://github.com/sballgirl11'
  },
  {
    artName: 'Phone Greetings',
    pageLink: './Art/ann-dev/index.html',
    imageLink: './Art/ann-dev/screenshot.png',
    author: 'ann-dev',
    githubLink: 'https://github.com/ann-dev'
  },
  {
    artName: 'Triangle Slide',
    pageLink: './Art/grieff/index.html',
    imageLink: './Art/grieff/triangle-animation.gif',
    author: 'Grieff',
    githubLink: 'https://github.com/grieff'
  },
  {
    artName: 'Neon ZTM',
    pageLink: './Art/grieff/text.html',
    imageLink: './Art/grieff/neonZTM.gif',
    author: 'Grieff',
    githubLink: 'https://github.com/grieff'
  },
  {
    artName: 'Flip Card',
    pageLink: './Art/FlipCard/index.html',
    imageLink: './Art/FlipCard/ezgif.com-video-to-gif.gif',
    author: 'Saurabh',
    githubLink: 'https://github.com/Saurabh-FullStackDev'
  },
  {
    artName: 'animationHalloween',
    pageLink: './Art/mawais54013/index.html',
    imageLink: './Art/mawais54013/Halloween.gif',
    author: 'mawais54013',
    githubLink: 'https://github.com/mawais54013'
  },
  {
    artName: 'Hacktoberfest Letter Popups',
    pageLink: './Art/jmt3559/index.html',
    imageLink: 'https://media.giphy.com/media/RKSRPGiIsy1f3Ji3j1/giphy.gif',
    author: 'Juan T.',
    githubLink: 'https://github.com/jmtellez'
  },
  {
    artName: 'Oscillation',
    pageLink: './Art/Oscillation/index.html',
    imageLink: './Art/Oscillation/oscillation.gif',
    author: 'Nandhakumar',
    githubLink: 'https://github.com/Nandhakumar7792'
  },
  {
    artName: 'Letters flipUp',
    pageLink: './Art/TerenceBiney/index.html',
    imageLink: './Art/TerenceBiney/lettersanimate.gif',
    author: 'Terence Biney',
    githubLink: 'https://github.com/Tereflech17'
  },
  {
    artName: 'Colors rectangle',
    pageLink: './Art/beaps3/index.html',
    imageLink: './Art/beaps3/colors-rectangle.gif',
    author: 'beaps',
    githubLink: 'https://github.com/beaps'
  },
  {
    artName: 'Hinge',
    pageLink: './Art/hereisfahad/index.html',
    imageLink: './Art/hereisfahad/hinge.png',
    author: 'Hereisfahad',
    githubLink: 'https://github.com/hereisfahad'
  },
  {
    artName: 'Animation',
    pageLink: './Art/PaulBillings/animation.html',
    imageLink: './Art/PaulBillings/animation.gif',
    author: 'Paul Billings',
    githubLink: 'https://github.com/paulbillings'
  },
  {
    artName: 'Diminishing',
    pageLink: './Art/Diminishing/index.html',
    imageLink: './Art/Diminishing/diminishing.gif',
    author: 'Nandhakumar',
    githubLink: 'https://github.com/Nandhakumar7792'
  },
  {
    artName: 'yin-yang',
    pageLink: './Art/yin-yang/index.html',
    imageLink: './Art/yin-yang/yin-yang.gif',
    author: 'Nandhakumar',
    githubLink: 'https://github.com/Nandhakumar7792'
  },
  {
    artName: 'eggJiggle',
    pageLink: './Art/eggJiggle/index.html',
    imageLink: './Art/eggJiggle/eggJiggle.gif',
    author: 'Nandhakumar',
    githubLink: 'https://github.com/Nandhakumar7792'
  },
  {
    artName: 'Aynonimation',
    pageLink: './Art/Aynorica/aynorica.html',
    imageLink: './Art/Aynorica/Aynonimation.png',
    author: 'aynorica',
    githubLink: 'https://github.com/aynorica'
  },
  {
    artName: 'ZTM Family Animation',
    pageLink: './Art/sballgirl11/index.html',
    imageLink: './Art/sballgirl11/ztm.gif',
    author: 'Brittney Postma',
    githubLink: 'https://github.com/sballgirl11'
  },
  {
    artName: 'Calm',
    pageLink: './Art/TMax/index.html',
    imageLink: './Art/TMax/Choas.gif',
    author: 'Tanesha',
    githubLink: 'https://github.com/Mainemirror'
  },
  {
    artName: 'Eyes',
    pageLink: './Art/Ltheory/main.html',
    imageLink: './Art/Ltheory/eyes.gif',
    author: 'Ltheory',
    githubLink: 'https://github.com/Ltheory'
  },
  {
    artName: 'Jelly!',
    pageLink: './Art/Pete331/index.html',
    imageLink: './Art/Pete331/jelly.png',
    author: 'Pete331',
    githubLink: 'https://github.com/Pete331'
  },
  {
    artName: 'clock-animation',
    pageLink: './Art/clock-animation/clock.html',
    imageLink: './Art/clock-animation/clock.gif',
    author: 'Alan sarluv',
    githubLink: 'https://github.com/alansarluv'
  },
  {
    artName: 'Slider',
    pageLink: './Art/furqan/index.html',
    imageLink: './Art/furqan/in.gif',
    author: 'Furqan',
    githubLink: 'https://github.com/furki911s'
  },
  {
    artName: 'animated-birds',
    pageLink: './Art/g-serban/animated-birds.html',
    imageLink: './Art/g-serban/animated-birds.gif',
    author: 'g-serban',
    githubLink: 'https://github.com/g-serban'
  },
  {
    artName: 'circle-become-square',
    pageLink: './Art/chathura19/index.html',
    imageLink: './Art/chathura19/chathura.gif',
    author: 'Chathura Samarajeewa',
    githubLink: 'https://github.com/ChathuraSam'
  },
  {
    artName: 'page-flicker',
    pageLink: './Art/neon-flights/page-flicker.html',
    imageLink: './Art/neon-flights/page-flicker.gif',
    author: 'neon-flights',
    githubLink: 'https://github.com/neon-flights'
  },
  {
    artName: 'Animate-Name',
    pageLink: './Art/Natalina/index.html',
    imageLink: './Art/Natalina/animatename.gif',
    author: 'Natalina',
    githubLink: 'https://github.com/Natalina13'
  },
  {
    artName: 'Asteroids',
    pageLink: './Art/hrafnkellbaldurs/index.html',
    imageLink: './Art/hrafnkellbaldurs/asteroids.gif',
    author: 'Hrafnkell Baldursson',
    githubLink: 'https://github.com/hrafnkellbaldurs'
  },
  {
    artName: 'Sliding-Paragraph',
    pageLink: './Art/Prashant/index.html',
    imageLink: './Art/Prashant/slidingparagraph.gif',
    author: 'Prashant',
    githubLink: 'https://github.com/Prashant2108'
  },
  {
    artName: 'Rocket Ship',
    pageLink: './Art/sdangoy/rocket-ship.html',
    imageLink: './Art/sdangoy/Rocket-Ship-Animation.gif',
    author: 'sdangoy',
    githubLink: 'https://github.com/sdangoy'
  },
  {
    artName: 'Spinner',
    pageLink: './Art/Sayan/index.html',
    imageLink: './Art/Sayan/spinner.gif',
    author: 'ssayanm',
    githubLink: 'https://github.com/ssayanm'
  },
  {
    artName: 'swivel',
    pageLink: './Art/tusharhanda/index.html',
    imageLink: './Art/tusharhanda/gif.gif',
    author: 'Tushar',
    githubLink: 'https://github.com/tusharhanda'
  },
  {
    artName: 'Hallows Eve',
    pageLink: './Art/ShanClayton/hallowseve.html',
    imageLink: './Art/ShanClayton/hallowhack.gif',
    author: 'Shanaun Clayton',
    githubLink: 'https://github.com/shanclayton'
  },
  {
    artName: 'Contraption',
    pageLink: './Art/Aravindh/contraption.html',
    imageLink: './Art/Aravindh/contraption.gif',
    author: 'Aravindh',
    githubLink: 'https://github.com/Aravindh-SNR'
  },
  {
    artName: 'Rings',
    pageLink: './Art/Kuzmycz/rings.html',
    imageLink: './Art/Kuzmycz/rings.gif',
    author: 'Mark Kuzmycz',
    githubLink: 'https://github.com/kuzmycz'
  },
  {
    artName: 'Ghost',
    pageLink: './Art/toserjude/index.html',
    imageLink: './Art/toserjude/boo.JPG',
    author: 'toserjude',
    githubLink: 'https://github.com/toserjude'
  },
  {
    artName: 'Gradient circle',
    pageLink: './Art/brettl1991/index.html',
    imageLink: './Art/brettl1991/animation.png',
    author: 'Agnes Brettl',
    githubLink: 'https://github.com/brettl1991'
  },
  {
    artName: 'Bill Cipher',
    pageLink: './Art/vitoriapena/index.html',
    imageLink: './Art/vitoriapena/bill_cipher.gif',
    author: 'Vitória Mendes',
    githubLink: 'https://github.com/vitoriapena'
  },
  {
    artName: 'Generate meaning',
    pageLink: './Art/Atif4/index.html',
    imageLink: './Art/Generate meaning.gif',
    author: 'Atif Iqbal',
    githubLink: 'https://github.com/atif-dev'
  },
  {
    artName: 'Spooktime',
    pageLink: './Art/AgneDJ/index.html',
    imageLink: './Art/AgneDJ/spooktime.gif',
    author: 'AgneDJ',
    githubLink: 'https://github.com/AgneDJ'
  },
  {
    artName: 'Gradient circle',
    pageLink: './Art/brettl1991/index.html',
    imageLink: './Art/brettl1991/animation.png',
    author: 'Agnes Brettl',
    githubLink: 'https://github.com/brettl1991'
  },
  {
    artName: 'Bill Cipher',
    pageLink: './Art/vitoriapena/index.html',
    imageLink: './Art/vitoriapena/bill_cipher.gif',
    author: 'Vitória Mendes',
    githubLink: 'https://github.com/vitoriapena'
  },
  {
    artName: 'Dizzy',
    pageLink: './Art/antinomy/index.html',
    imageLink: './Art/antinomy/logo-spin.gif',
    author: 'Antinomezco',
    githubLink: 'https://github.com/antinomezco'
  },
  {
    artName: 'bounce',
    pageLink: './Art/bounce/index.html',
    imageLink: './Art/bounce/bounce.gif',
    author: 'leelacanlale',
    githubLink: 'https://github.com/leelacanlale'
  },
  {
    artName: 'Bubbles',
    pageLink: './Art/bubbles/Bubbles.html',
    imageLink: './Art/bubbles/buubles.png',
    author: 'michal',
    githubLink: 'https://github.com/michalAim'
  },
  {
    artName: 'Bar Slide',
    pageLink: './Art/MikeVedsted/index.html',
    imageLink: './Art/MikeVedsted/barslide.png',
    author: 'Mike Vedsted',
    githubLink: 'https://github.com/MikeVedsted'
  },
  {
    artName: 'HacktoberFest-2019',
    pageLink: './Art/Atif/index.html',
    imageLink: './Art/Atif/HacktoberFest-19.gif',
    author: 'Atif Iqbal',
    githubLink: 'https://github.com/atif-dev'
  },
  {
    artName: 'Text Animation',
    pageLink: './Art/Divya/index.html',
    imageLink: './Art/Divya/screenshot.png',
    author: 'Divya',
    githubLink: 'https://github.com/DivyaPuri25'
  },
  {
    artName: 'HacktoberFest-2019-Entry',
    pageLink: './Art/nunocpnp/index.html',
    imageLink: './Art/nunocpnp/sample_image.jpg',
    author: 'Nuno Pereira',
    githubLink: 'https://github.com/nunocpnp'
  },
  {
    artName: 'HacktoberFest 2019',
    pageLink: './Art/AbdussamadYisau/index.html',
    imageLink: './Art/AbdussamadYisau/Screenshot.png',
    author: 'Abdussamad Yisau',
    githubLink: 'https://github.com/AbdussamadYisau'
  },
  {
    artName: 'squareMagic',
    pageLink: './Art/Rajnish-SquareMagic/index.html',
    imageLink: './Art/Rajnish-SquareMagic/squareMagic.png',
    author: 'Rajnish Kr Singh',
    githubLink: 'https://github.com/RajnishKrSingh'
  },
  {
    artName: 'Blinking Hacktober',
    pageLink: './Art/Atif2/index.html',
    imageLink: './Art/Blinking hacktober.gif',
    author: 'Atif Iqbal',
    githubLink: 'https://github.com/atif-dev'
  },
  {
    artName: 'Robodance',
    pageLink: './Art/robodance/index.html',
    imageLink: './Art/robodance/robodance.gif',
    author: 'Thomas',
    githubLink: 'https://github.com/mahlqvist'
  },
  {
    artName: 'Sliding hacktober',
    pageLink: './Art/Atif3/index.html',
    imageLink: './Art/Atif3/sliding hacktober.gif',
    author: 'Atif Iqbal',
    githubLink: 'https://github.com/atif-dev'
  },
  {
    artName: 'like-animation',
    pageLink: './Art/gibas79/like-animation.html',
    imageLink: './Art/gibas79/like-animation.gif',
    author: 'Gilberto Guimarães',
    githubLink: 'https://github.com/gibas79'
  },
  {
    artName: 'ZTM animation',
    pageLink: './Art/ZTManimation/index.html',
    author: 'damniha',
    imageLink: './Art/ZTManimation/ZTM_animation.gif',
    githubLink: 'https://github.com/damniha'
  },
  {
    artName: 'Double Helix',
    pageLink: './Art/KeenanNunesVaz/index.html',
    imageLink: './Art/KeenanNunesVaz/double-helix.gif',
    author: 'KeenanNV',
    githubLink: 'https://github.com/KeenanNunesVaz'
  },
  {
    artName: 'October',
    pageLink: './Art/fprokofiev/index.html',
    imageLink: './Art/fprokofiev/october.gif',
    author: 'Fyodor Prokofiev',
    githubLink: 'https://github.com/fprokofiev'
  },
  {
    artName: 'Circle CSS',
    pageLink: './Art/pXxcont/index.html',
    imageLink: './Art/pXxcont/circlecss.png',
    author: 'fzpX',
    githubLink: 'https://github.com/fzpX'
  },
  {
    artName: 'Asterisk Formation',
    pageLink: './Art/NorahJC/index.html',
    imageLink: './Art/NorahJC/asterisk-formation.gif',
    author: 'NorahJC',
    githubLink: 'https://github.com/norahjc'
  },
  {
    artName: 'Bouncing CSS',
    pageLink: './Art/Tina-Hoang/aniframe.html',
    imageLink: './Art/Tina-Hoang/bounce.png',
    author: 'Tina',
    githubLink: 'https://github.com/nnh242'
  },
  {
    artName: 'Ghost Balls',
    pageLink: './Art/ghostBalls/index.html',
    imageLink: './Art/ghostBalls/balls.png',
    author: 'Beatriz Delmiro',
    githubLink: 'https://github.com/biadelmiro'
  },
  {
    artName: 'Walking Guy',
    pageLink: './Art/walking-guy/index.html',
    imageLink: './Art/walking-guy/video_gif.gif',
    author: 'Rahulkumar Jha',
    githubLink: 'https://github.com/Rahul240499'
  },
  {
    artName: 'Hover Neon Animation',
    pageLink: './Art/edjunma/index.html',
    imageLink: './Art/edjunma/ejm-neon.gif',
    author: 'edjunma',
    githubLink: 'https://github.com/edjunma'
  },
  {
    artName: 'Last In First Out Animation',
    pageLink: './Art/Stryker/index.html',
    imageLink: './Art/Stryker/zero-to-mastery-lifo-animation.gif',
    author: 'Stryker Stinnette',
    githubLink: 'https://github.com/StrykerKent'
  },
  {
    artName: 'Happy Diwali Animation',
    pageLink: './Art/Apoorva/index.html',
    imageLink: './Art/Apoorva/Screen.gif',
    author: 'Apoorva',
    githubLink: 'https://github.com/apoorvamohite'
  },
  {
    artName: 'Heart Beat',
    pageLink: './Art/naveen-ku/Heart shape.html',
    imageLink: './Art/naveen-ku/Heart shape.gif',
    author: 'naveen-ku',
    githubLink: 'https://github.com/naveen-ku'
  },
  {
    artName: 'Smoky Text',
    pageLink: './Art/smoky-text/index.html',
    imageLink: './Art/smoky-text/smoky_text_gif.gif',
    author: 'Rahulkumar Jha',
    githubLink: 'https://github.com/Rahul240499'
  },
  {
    artName: 'Rainbow and Clouds',
    pageLink: './Art/rainbowclouds/index.html',
    imageLink: './Art/rainbowclouds/rainbowclouds.gif',
    author: 'isasimoo',
    githubLink: 'https://github.com/isasimo'
  },
  {
    artName: 'Peek a boo!',
    pageLink: './Art/Virtual1/index.html',
    imageLink: './Art/Virtual1/HappyHalloween.gif',
    author: 'Jessica Erasmus',
    githubLink: 'https://github.com/Virtual1'
  },
  {
    artName: 'prashantM1',
    pageLink: './Art/prashantM1/heart.html',
    imageLink: './Art/prashantM1/heart.gif',
    author: 'Prashant Maurya',
    githubLink: 'https://github.com/prashantmaurya228'
  },

  {
    artName: 'prashantM2',
    pageLink: './Art/prashantM2/block.html',
    imageLink: './Art/prashantM2/block.gif',
    author: 'Prashant Maurya',
    githubLink: 'https://github.com/prashantmaurya228'
  },

  {
    artName: 'prashantM3',
    pageLink: './Art/prashantM3/ball.html',
    imageLink: './Art/prashantM3/ball.gif',
    author: 'Prashant Maurya',
    githubLink: 'https://github.com/prashantmaurya228'
  },
  {
    artName: 'SquareStar',
    pageLink: './Art/shawn/index.html',
    imageLink: './Art/shawn/square_star.gif',
    author: 'shawn',
    github: 'https://github.com/hk2014'
  },
  {
    artName: 'prashantM4',
    pageLink: './Art/prashantM4/boxsize.html',
    imageLink: './Art/prashantM4/boxsize.gif',
    author: 'Prashant Maurya',
    githubLink: 'https://github.com/prashantmaurya228'
  },
  {
    artName: 'Happy hacking',
    pageLink: 'https://github.com/szulima',
    imageLink: './Art/szulima/hacking.gif',
    author: 'szulima',
    githubLink: 'https://github.com/szulima'
  },
  {
    artName: 'ColorBomb',
    pageLink: './Art/ColorBomb/index.html',
    imageLink: './Art/ColorBomb/ztm.gif',
    author: 'Rahulm2310',
    github: 'https://github.com/Rahulm2310'
  },
  {
    artName: 'Traffic Lights',
    pageLink: './Art/Harry/index.html',
    imageLink: './Art/Harry/lights.gif',
    author: 'Harry',
    githubLink: 'https://github.com/legenhairy'
  },
  {
    artName: 'Glowing Text',
    pageLink: './Art/glowing-text/index.html',
    imageLink: './Art/glowing-text/glowing_text_gif.gif',
    author: 'Rahulkumar Jha',
    githubLink: 'https://github.com/Rahul240499'
  },
  {
    artName: 'Ghost Stealth Text',
    pageLink: './Art/Alara Joel/index.html',
    imageLink: './Art/Alara Joel/stealth ghost.png',
    author: 'Alara Joel',
    githubLink: 'https://github.com/stealthman22'
  },
  {
    artName: 'Cactus Balloon',
    pageLink: './Art/cactus/index.html',
    imageLink: './Art/cactus/catus.gif',
    author: 'Ana Paula Lazzarotto de Lemos',
    githubLink: 'https://github.com/anapaulalemos'
  },
  {
    artName: 'Random Color Change',
    pageLink: './Art/toto-titan-developer/index.html',
    imageLink: './Art/toto-titan-developer/RandomColorChange.png',
    author: 'Wyatt Henderson',
    githubLink: 'https://github.com/toto-titan-developer'
  },
  {
    artName: 'Trial',
    pageLink: './Art/dhennisCssAnimation/index.html',
    imageLink: './Art/dhennisCssAnimation/focusOnTheGood',
    author: 'Dhennis Lim',
    github: 'https://github.com/DhennisDavidLim'
  },
  {
    artName: 'Rectangular Butterfly',
    pageLink: './Art/muzak-mmd/index.html',
    imageLink: './Art/muzak-mmd/butterfly.gif',
    author: 'Mbarak',
    github: 'https://github.com/muzak-mmd'
  },
  {
    artName: 'Simple Text Animation',
    pageLink: './Art/LordZeF/index.html',
    imageLink: './Art/LordZeF/Text-animation.gif',
    author: 'Lord ZeF',
    github: 'https://github.com/LordZeF'
  },
  {
    artName: 'Spinning Japanese',
    pageLink: './Art/nihongo/index.html',
    imageLink: './Art/nihongo/nihongo.gif',
    author: 'Mike W',
    github: 'https://github.com/mikewiner'
  },
  {
    artName: 'Sun',
    pageLink: './Art/Yj/index.html',
    imageLink: './Art/Yj/sun.gif',
    author: 'Youjung',
    github: 'https://github.com/rose07a'
  },
  {
    artName: "Guy's",
    pageLink: "./Art/Guy's/index.html",
    imageLink: '',
    author: 'Guy',
    github: 'https://github.com/Guy3890'
  },
  {
    artName: 'animation-text',
    pageLink: './Art/animation-text/index.html',
    imageLink: './Art/',
    author: 'alexzemz',
    github: 'https://github.com/alexzemz'
  },
  {
    artName: 'Practice',
    pageLink: './Art/SkiingOtter/index.html',
    imageLink: '',
    author: 'SkiingOtter',
    github: 'https://github.com/SkiingOtter'
  },
  {
    artName: 'djdougan',
    pageLink: './Art/djdougan/index.html',
    imageLink: './Art/djdougan/css-mouseover-effect.png',
    author: 'douglas dougan',
    github: 'https://github.com/djdougan'
  },
  {
    artName: 'Animated Background',
    pageLink: './Art/Xarasho-Background/index.html',
    imageLink: '',
    author: 'Alex Xarasho',
    github: 'https://github.com/Xarasho'
  },
  {
    artName: 'CarvalhoAnimation',
    pageLink: './Art/CarvalhoAnimation/index.html',
    imageLink: './Art/CarvalhoAnimation/Halloween.png',
    author: 'Alexandre Carvalho',
    github: 'https://github.com/AlexandreCarvalho1990'
  },
  {
    artName: 'Flower Animation',
    pageLink: './Art/aimee_flowerani/index.html',
    imageLink: './Art/aimee_flowerani/flower.gif',
    author: 'Aimee Hernandez',
    githubLink: 'https://github.com/aimeehg'
  },
  {
    artName: '3D Spinning Rings',
    pageLink: './Art/frostillicus/index.html',
    imageLink: './Art/frostillicus/spinning_rings.png',
    author: 'frostillicus',
    github: 'https://github.com/frostillicus'
  },
  {
    artName: 'Flexible Logo',
    pageLink: './Art/Fab1ed/index.html',
    imageLink: './Art/Fab1ed/flex.gif',
    author: 'Fab1ed',
    github: 'https://github.com/Fab1ed'
  },
  {
    artName: 'Blinking Eye',
    pageLink: './Art/BlinkingEye/index.html',
    imageLink: './Art/BlinkingEye/blinkingeye.gif',
    author: 'Pavel Perevozchikov',
    github: 'https://github.com/papapacksoon'
  },
  {
    artName: 'Zero-to-Logo',
    pageLink: './Art/node.hg/index.html',
    imageLink: './Art/node.hg/ztm.gif',
    author: 'Harris Gomez',
    github: 'https://github.com/harrisgomez'
  },
  {
    artName: 'Mushyanimation',
    pageLink: './Art/mushyanimation/index.html',
    imageLink: './Art/mushyanimation/mush.gif',
    author: 'mushymane',
    github: 'https://github.com/mushymane'
  },
  {
    artName: 'Flag',
    pageLink: './Art/Batz005/index.html',
    imageLink: './Art/Batz005/flag.gif',
    author: 'Batz005',
    github: 'https://github.com/Batz005'
  },
  {
    artName: 'Wave',
    pageLink: './Art/Wave_css/index.html',
    imageLink: './Art/Wave_css/wave.gif',
    author: 'Filippe',
    github: 'https://github.com/filippebr'
  },
  {
    artName: 'Preloader',
    pageLink: './Art/mshuber1981/preloader.html',
    imageLink: './Art/mshuber1981/preloader.gif',
    author: 'Michael Huber',
    github: 'https://github.com/mshuber1981'
  },
  {
    artName: 'Simple Animate ZTM',
    pageLink: './Art/Kweyku/index.html',
    imageLink: './Art/Kweyku/proudZTM.gif',
    author: 'Kweyku',
    github: 'https://github.com/Kweyku'
  },
  {
    artName: 'Heartbeat',
    pageLink: './Art/lysychas/index.html',
    imageLink: './Art/lysychas/heartshot.png',
    author: 'lysychas',
    github: 'https://github.com/lysychas'
  },
  {
    artName: 'Hydrogen',
    pageLink: './Art/elias/my-art.html',
    imageLink: './Art/elias/hydrogen.gif',
    author: 'tesolberg',
    github: 'https://github.com/tesolberg'
  },
  {
    artName: 'Cool-Transition',
    pageLink: './Art/animatomang/html',
    videolink: './Art/animatomang/smoke.mp4',
    author: 'Syam',
    github: 'https://github.com/blacktomang'
  },
  {
    artName: 'Spinning Square',
    pageLink: './Art/Spinning Square/index.html',
    imageLink: './Art/Spinning Square/square.gif',
    author: 'Fumi',
    github: 'https://github.com/fumiadeyemi'
  },
  {
    artName: 'letters-loading',
    pageLink: './Art/franciscomelov/index.html',
    imageLink: './Art/franciscomelov/franciscomelov.gif',
    author: 'franciscomelov',
    githubLink: 'https://github.com/franciscomelov'
  },
  {
    artName: 'Moving Eyeball',
    pageLink: './Art/AnathKantonda/index.html',
    imageLink: './Art/AnathKantonda/movingeyeball.gif',
    author: 'Anath',
    github: 'https://github.com/anathkantonda'
  },
  {
    artName: 'Flag Animation - Colomboalemán',
    pageLink: './Art/Matic1909/index.html',
    imageLink: './Art/Matic1909/flag.gif',
    author: 'Nils Matic',
    githubLink: 'https://github.com/matic1909'
  },
  {
    artName: 'Pac-Man',
    pageLink: './Art/Pac-Man/Pac-Man.html',
    imageLink: './Art/Pac-Man/Pac-Man.gif',
    author: 'Norbert',
    githubLink: 'https://github.com/Bynor'
  },
  {
    artName: "Don't follow the light",
    pageLink: './Art/cristobal-heiss/index.html',
    imageLink: './Art/cristobal-heiss/css_animation.gif',
    author: 'Cristobal Heiss',
    githubLink: 'https://github.com/ceheiss'
  },
  {
    artName: 'Eenimation',
    pageLink: './Art/Eenimation/index.html',
    imageLink: './Art/Eenimation/trance.gif',
    author: 'Eejaz ishaq',
    githubLink: 'https://github.com/eejazishaq'
  },
  {
    artName: 'ripple button',
    pageLink: './Art/monika-sahay/index.html',
    imageLink: './Art/monika-sahay/screen-capture.gif',
    author: 'monika sahay',
    githubLink: 'https://github.com/monika-sahay'
  },
  {
    artName: 'Animation',
    pageLink: './Art/Albertomtferreira/index.html',
    imageLink: './Art/Albertomtferreira/animation.gif',
    author: 'Alberto Ferreira',
    githubLink: 'https://github.com/albertomtferreira'
  },
  {
    artName: 'sliding curtains',
    pageLink: './Art/layoayeni/index.html',
    imageLink: './Art/layoayeni/trance.gif',
    author: 'Layo',
    githubLink: 'https://github.com/layoayeni'
  },
  {
    artName: 'Unlocked',
    pageLink: './Art/confusionmatrix98/unlocked.html',
    imageLink: './Art/confusionmatrix98/unlocked.gif',
    author: 'confusionmatrix98',
    githubLink: 'https://github.com/confusionmatrix98'
  },
  {
    artName: 'Slovenian flag',
    pageLink: "./Art/Ivan's art/index.html",
    imageLink: "./Art/Ivan's art/Ivan-art.gif",
    author: 'kljuni',
    githubLink: 'https://github.com/kljuni'
  },
  {
    artName: 'Police Siren',
    pageLink: './Art/ShimShon1/policia.html',
    imageLink: './Art/ShimShon1/police.gif',
    author: 'ShimShon1',
    githubLink: 'https://github.com/ShimShon1'
  },
  {
    artName: 'Catch The UFO',
    pageLink: './Art/A-UFO/index.html',
    imageLink: './Art/A-UFO/catch-the-ufo.gif',
    author: 'Dibakash',
    githubLink: 'https://github.com/dibakash'
  },
  {
    artName: 'dk649',
    pageLink: './Art/dk649/index.html',
    imageLink: './Art/dk649/circle.gif',
    author: 'dk649',
    githubLink: 'https://github.com/dk649'
  },
  {
    artName: 'Catch The UFO',
    pageLink: './Art/A-UFO/index.html',
    imageLink: './Art/A-UFO/catch-the-ufo.gif',
    author: 'Dibakash',
    githubLink: 'https://github.com/dibakash'
  },
  {
    artName: 'Beer',
    pageLink: './Art/beer/index.html',
    imageLink: './Art/beer/beer.gif',
    author: 'CamJackson',
    githubLink: 'https://github.com/CamJackson-Dev'
  },
  {
    artName: '1rotate',
    pageLink: './Art/1rotate/index.html',
    imageLink: './Art/1rotate/rotation.gif',
    author: 'Himanshu Gawari',
    githubLink: 'https://github.com/himanshugawari'
  },
  {
    artName: 'Moving Box',
    pageLink: './Art/JerylDEv/index.html',
    imageLink: './Art/JerylDEv/movingbox.gif',
    author: 'JerylDEv',
    githubLink: 'https://github.com/JerylDEv'
  },
  {
    artName: 'New move',
    pageLink: './Art/NewMove/index.html',
    imageLink: './Art/NewMove/NewMove.gif',
    author: 'kzhecheva',
    githubLink: 'https://github.com/kzhecheva'
  },
  {
    artName: 'animatron',
    pageLink: './Art/animatron/index.html',
    imageLink: './Art/animatron/trance.gif'
  },
  {
    artName: 'Swing',
    pageLink: './Art/evangel/index.html',
    imageLink: './Art/evangel/swing.gif',
    githubLink: 'https://github.com/devevangel'
  },
  {
    artName: 'rashid',
    pageLink: './Art/rashid/index.html',
    imageLink: './Art/rashid/DNA.gif',
    author: 'Rashid Makki',
    githubLink: 'https://github.com/rashidmakki'
  },
  {
    artName: 'queer quarantine',
    pageLink: './Art/animatron/queer.html',
    imageLink: './Art/animatron/queer.gif'
  },
  {
    artName: 'Animatron',
    pageLink: './Art/animatron/index.html',
    imageLink: './Art/animatron/trance.gif',
    author: 'Cassandre Perron',
    githubLink: 'https://github.com/cassandreperron'
  },
  {
    artName: 'Sun Bursts',
    pageLink: './Art/steveSchaner/index.html',
    imageLink: './Art/steveSchaner/sunburst.gif',
    author: 'Steve Schaner',
    githubLink: 'https://github.com/sschaner'
  },
  {
    artName: 'Shravan',
    pageLink: './Art/Shravan/animation_shr_page.html',
    imageLink: './Art/Shravan/animation_shr.gif',
    author: 'Shravan Kumar',
    githubLink: 'https://github.com/shravan1508'
  },
  {
    artName: 'Jurassic Park',
    pageLink: './Art/tvasari/index.html',
    imageLink: './Art/tvasari/jurassic_park.gif',
    author: 'Tommaso Vasari',
    githubLink: 'https://github.com/tvasari'
  },
  {
    artName: 'Bounce',
    pageLink: './Art/samya/index.html',
    imageLink: './Art/samya/samya.gif',
    author: 'Samya Thakur',
    githubLink: 'https://github.com/samyathakur'
  },
  {
    artName: 'Egg_Loading',
    pageLink: './Art/egg_loading/index.html',
    imageLink: './Art/samya/egg_loading.gif',
    author: 'Ulisse Dantas',
    githubLink: 'https://github.com/ulissesnew'
  },
  {
    artName: 'We stay at home to save lives',
    pageLink: './Art/Shatabdi/index.html',
    imageLink: './Art/Shatabdi/WE STAY AT HOME TO SAVE LIVES.gif',
    author: 'Shatabdi Roy',
    githubLink: 'https://github.com/RoyShatabdi'
  },
  {
    artName: 'Egg_Loading',
    pageLink: './Art/egg_loading/index.html',
    imageLink: './Art/egg_loading/egg_loading.gif',
    author: 'Ulisse Dantas',
    githubLink: 'https://github.com/ulissesnew'
  },
  {
    artName: 'We stay at home to save lives',
    pageLink: './Art/Shatabdi/index.html',
    imageLink: './Art/Shatabdi/WE STAY AT HOME TO SAVE LIVES.gif',
    author: 'Shatabdi Roy',
    githubLink: 'https://github.com/RoyShatabdi'
  },
  {
    artName: 'Animatron',
    pageLink: './Art/animatronky/index.html',
    imageLink: './Art/animatronky/trance.gif',
    author: 'kylenrich',
    githubLink: 'https://github.com/kylenrich24'
  },
  {
    artName: 'bouncing ball',
    pageLink: './Art/alexgp/index.html',
    imageLink: './Art/Alexgp/bouncegif.gif',
    author: 'AlexGP257',
    githubLink: 'https://github.com/Alexgp257'
  },
  {
    artName: 'Cool Waves',
    pageLink: './Art/RaulC/index.html',
    imageLink: './Art/RaulC/coolwaves.gif',
    author: 'Raul Contreras',
    githubLink: 'https://github.com/rcc01'
  },
  {
    artName: 'Snowfall',
    pageLink: './Art/chaitali_snowfall/index.html',
    imageLink: './Art/chaitali_snowfall/snowgif.gif',
    author: 'Chaitali',
    githubLink: 'https://github.com/chaitali-more'
  },
  {
    artName: 'Rotate Circle',
    pageLink: './Art/dimor/animation.html',
    imageLink: './Art/dimor/rotate.gif',
    author: 'dimor',
    githubLink: 'https://github.com/dimor'
  },
  {
    artName: 'Hello world',
    pageLink: './Art/warren8689/index.html',
    imageLink: './Art/warren8689/screenshot.png',
    author: 'Warren',
    githubLink: 'https://github.com/warrren8689'
  },
  {
    artName: '360 Varial Kickflip',
    pageLink: './Art/DICHAMOTO/index.html',
    imageLink: './Art/DICHAMOTO/360_Varial_Kickflip.gif',
    author: 'DICHAMOTO',
    githubLink: 'https://github.com/DICHAMOTO'
  },
  {
    artName: 'Crazy Square',
    pageLink: './Art/colorSquare/index.html',
    imageLink: './Art/colorSquare/colorsquare.gif',
    author: 'TiagoChicoo',
    githubLink: 'https://github.com/tiagochicoo'
  },
  {
    artName: 'Alexhover',
    pageLink: './Art/Alexhover/index.html',
    imageLink: './Art/Alexhover/Alexhover.gif',
    author: 'Alex',
    githubLink: 'https://github.com/alesgainza'
  },
  {
    artName: 'Imperial CSS Driod',
    pageLink: './Art/Imperial_CSS_Driod/index.html',
    imageLink: './Art/Imperial_CSS_Driod/ImperialDriod.gif',
    author: 'Captian-Rocket',
    githubLink: 'https://github.com/captian-rocket'
  },
  {
    artName: 'HamidAnime',
    pageLink: './Art/HamidAnime/index.html',
    imageLink: './Art/HamidAnime/Capture.gif',
    author: 'Hamid',
    githubLink: 'https://github.com/HamidGoudarzi1988'
  },
  {
    artName: 'Imperial CSS Driod',
    pageLink: './Art/Imperial_CSS_Driod/index.html',
    imageLink: './Art/Imperial_CSS_Driod/ImperialDriod.gif',
    author: 'Captian-Rocket',
    githubLink: 'https://github.com/captian-rocket'
  },
  {
    artName: 'Mario Game',
    pageLink: './Art/emmeiwhite/index.html',
    imageLink: './Art/emmeiwhite/mario-game.gif',
    author: 'Emmeiwhite',
    githubLink: 'https://github.com/emmeiwhite'
  },
  {
    artName: '360 Varial Kickflip',
    pageLink: './Art/DICHAMOTO/index.html',
    imageLink: './Art/DICHAMOTO/360_Varial_Kickflip.gif',
    author: 'DICHAMOTO',
    githubLink: 'https://github.com/DICHAMOTO'
  },
  {
    artName: 'Bouncer the Bouncy Box',
    pageLink: './Art/RussD/index.html',
    imageLink: './Art/RussD/bouncer-the-bouncy-box.png',
    author: 'Russell',
    githubLink: 'https://github.com/rdyer07'
  },
  {
    artName: '3D Infinite Loop Sprites Cards',
    pageLink: './Art/luiavag/index.html',
    imageLink: './Art/luiavag/luiavag_3D_Infinite_Loop.gif',
    author: 'LuVAGu',
    githubLink: 'https://github.com/luiavag'
  },
  {
    artName: 'Star Wars',
    pageLink: './Art/ChiragAgarwal/index.html',
    imageLink: './Art/ChiragAgarwal/star_wars.gif',
    author: 'Chirag Agarwal',
    githubLink: 'https://github.com/chiragragarwal'
  },
  {
    artName: 'ImageGallery',
    pageLink: './Art/Hoverimage/index.html',
    imageLink: './Art/Hoverimage/hoverimage.gif',
    author: 'Siddhant Jain',
    githubLink: 'https://github.com/Sid-web6306'
  },
  {
    artName: 'characterwalking',
    pageLink: './Art/characterwalkingChetan/index.html',
    imageLink: './Art/characterwalkingChetan/image.png',
    author: 'Chetan Muliya',
    githubLink: 'https://github.com/chetanmuliya'
  },
  {
    artName: 'Grow',
    pageLink: './Art/octavioLafourcade/index.html',
    imageLink: './Art/octavioLafourcade/animation.gif',
    author: 'Octavio Lafourcade',
    githubLink: 'https://github.com/tavolafourcade'
  },
  {
    artName: 'Slats',
    pageLink: './Art/Sagaquisces/index.html',
    imageLink: './Art/Hoverimage/slats.gif',
    author: 'Michael David Dunlap',
    githubLink: 'https://github.com/sagaquisces'
  },
  {
    artName: 'Coffee',
    pageLink: './Art/animate-coffee/index.html',
    imageLink: './Art/animate-coffee/ezgif.com-video-to-gif.gif',
    author: 'Elise Welch',
    githubLink: 'https://github.com/EliseWelch'
  },
  {
    artName: 'Blended',
    pageLink: './Art/Pro-animate/index.html',
    imageLink: './Art/Pro-animate/Blended.gif',
    author: 'Promise Nwafor',
    githubLink: 'https://github.com/emPro-source'
  },
  {
    artName: 'sproutseeds',
    pageLink: './Art/sproutseeds/index.html',
    imageLink: 'https://codepen.io/_Sabine/pen/yGGLON',
    author: '_Sabine'
  },
  {
    artName: 'aninikhil',
    pageLink: './Art/aninikhil/index.html',
    imageLink: './Art/aninikhil/nik.jpg',
    author: 'Nikhil N G',
    githubLink: 'https://github.com/nikhilng99'
  },
  {
    artName: 'Playballs',
    pageLink: './Art/playballs/index.html',
    imageLink: './Art/playballs/playballs.gif',
    author: 'Omar Jabaly',
    githubLink: 'https://github.com/Omarjabaly'
  },
  {
    artName: 'simpleAnimation',
    pageLink: './Art/cazabe/index.html',
    imageLink: './Art/cazabe/mrRobot.png',
    author: 'cazabe',
    githubLink: 'https://github.com/cazabe'
  },
  {
    artName: 'Dragon',
    pageLink: './Art/Dragon/index.html',
    imageLink: './Art/Joy/smallDragon.gif',
    author: 'nikicivan',
    githubLink: 'https://github.com/nikicivan'
  },
  {
    artName: 'TypingAnimation',
    pageLink: './Art/yogi_the_bear/index.html',
    imageLink: './Art/yogi_the_bear/my_animation.gif',
    author: 'yogev',
    githubLink: 'https://github.com/yogevHenig'
  },
  {
    artName: 'Mario Kart Animation',
    pageLink: './Art/mario2/index.html',
    imageLink: './Art/mario2/mario.png',
    author: 'Sakshi Sinha',
    githubLink: 'https://github.com/sakshi-1'
  },
  {
    artName: 'NarutoAnimation',
    pageLink: './Art/Tgoslee/index.html',
    imageLink: './Art/Tgoslee/Naruto.gif',
    author: 'Trenisha',
    githubLink: 'https://github.com/tgoslee'
  },
  {
    artName: 'Jackony',
    pageLink: './Art/Yaseen_Mohammed/index.html',
    imageLink: './Art/Yaseen_Mohammed/pichatcho.gif',
    author: 'Yaseen_Mohammed',
    githubLink: 'https://yaseenaiman.github.io/'
  },
  {
    artName: 'DVRU',
    pageLink: './Art/dvru/index.html',
    imageLink: './Art/dvru/dvru.gif',
    author: 'dvru',
    githubLink: 'https://github.com/dvru'
  },
  {
    artName: 'Coulisse',
    pageLink: './Art/Ayoubahida/index.html',
    imageLink: './Art/Ayoubahida/coulisseAnimation.gif',
    author: 'Ayoubahida',
    githubLink: 'https://github.com/Ayoubahida'
  },
  {
    artName: 'TextAnimation',
    pageLink: './Art/TextAnimation/index.html',
    imageLink: './Art/TextAnimation/welcome.gif',
    author: 'waleed',
    githubLink: 'https://github.com/waleed-1993'
  },
  {
    artName: 'Animatron',
    pageLink: './Art/Animatron/index.html',
    imageLink: './Art/Joy/trance.gif',
    author: 'farhan',
    githubLink: 'https://github.com/fnahmad'
  },
  {
    artName: 'Sky',
    pageLink: './Art/marijapanic/index.html',
    imageLink: './Art/marijapanic/clouds.gif',
    author: 'marijapanic',
    githubLink: 'https://github.com/marijapanic'
  },
  {
    artName: 'GreenFunnel',
    pageLink: './Art/GreenFunnel/index.html',
    imageLink: './Art/GreenFunnel/green-funnel.gif',
    author: 'sergiorra',
    githubLink: 'https://github.com/sergiorra'
  },
  {
    artName: 'mig',
    pageLink: './Art/mig/index.html',
    imageLink: './Art/mig/squares.gif',
    author: 'mig',
    githubLink: 'https://github.com/miguel231997'
  },
  {
    artName: 'RabbitHopping',
    pageLink: './Art/tigerlight/index.html',
    imageLink: './Art/tigerlight/RabbitHopping.gif',
    author: 'tigerlight',
    githubLink: 'https://github.com/tigerlight'
  },
  {
    artName: 'Picture Pop',
    pageLink: './Art/Ford CSS Animation/index.html',
    imageLink: './Art/Ford CSS Animation/Ford gif.gif',
    author: 'klf006',
    githubLink: 'https://github.com/klf006'
  },
  {
    artName: 'Smoke Animation',
    pageLink: './Art/smoke Animation/index.html',
    imageLink: './Art/smoke Animation/Capture.png',
    author: 'aman-cse',
    githubLink: 'https://github.com/aman-cse'
  },
  {
    artName: 'BH',
    pageLink: './Art/animationBH/index.html',
    imageLink: '',
    author: 'BH',
    githubLink: 'https://github.com/huynhcongbaotran'
  },
  {
    artName: 'bounce',
    pageLink: './Art/naina/index.html',
    imageLink: './Art/naina/bounce.gif',
    author: 'Naina',
    githubLink: 'https://github.com/naina010'
  },
  {
    artName: 'Motivation',
    pageLink: './Art/motivation/index.html',
    imageLink: './Art/motivation/motivation.gif',
    author: 'Art',
    githubLink: 'https://github.com/artbalahadia'
  },
  {
    artName: 'Doraemon-Ball',
    pageLink: './Art/DhirajKaushik/index.html',
    imageLink: './Art/DhirajKaushik/doremon.gif',
    author: 'Dhiraj Kaushik',
    githubLink: 'https://github.com/dhirajkaushik321'
  },
  {
    artName: 'EverettAnimation',
    pageLink: './Art/EverettAnimation/index.html',
    imageLink: './Art/Joy/game.jpg',
    author: 'Claudia',
    githubLink: 'https://github.com/claudiabringaseverett'
  },
  {
    artName: 'helloooo',
    pageLink: './Art/shitman0930/index.html',
    imageLink: './Art/shitman0930/eyes.gif',
    author: 'shitman0930',
    githubLink: 'https://github.com/shitman0930'
  },
  {
    artName: 'Animato',
    pageLink: './Art/panduka_karunasena_animato/index.html',
    imageLink: './Art/panduka_karunasena_animato/animato.gif',
    author: 'panduka karunasena',
    githubLink: 'https://github.com/pandukakarunasena'
  },
  {
    artName: 'anishprj',
    pageLink: './Art/anishprj/index.html',
    author: 'Anish Ghimire',
    githubLink: 'https://github.com/anishprj/'
  },
  {
    artName: 'Toshman Animation',
    pageLink: './Art/Toshman Animation/index.html',
    imageLink: './Art/Toshman Animation/animation demo.gif',
    author: 'Toshman-hub',
    githubLink: 'https://github.com/Toshman-hub'
  },
  {
    artName: 'alexandraturony87',
    pageLink: './Art/alexandraturony87/index.html',
    imageLink: './Art/alexandraturony87/ephiphany.gif',
    author: 'Alexandra Turony',
    githubLink: 'https://github.com/alexandraturony87'
  },
  {
    artName: 'Ball Crazy',
    pageLink: './Art/tanyamiranda/ballcrazy.html',
    imageLink: './Art/tanyamiranda/ballcrazy.gif',
    author: 'Tanya Miranda',
    githubLink: 'https://github.com/tanyamiranda'
  },
  {
    artName: 'Simple Animation Trick!',
    pageLink: './Art/mismail-541/index.html',
    imageLink: './Art/mismail-541/simple-animation-trick.gif',
    author: 'mismail-541',
    githubLink: 'https://github.com/mismail-541'
  },
  {
    artName: 'CORONA TOILET PAPER',
    pageLink: './Art/WissAnimation/index.html',
    imageLink: './Art/WissAnimation/Toiletpaperrun.png',
    author: 'Wiss',
    githubLink: 'https://github.com/Wissemfars'
  },
  {
    artName: 'verticalBarsAnimation',
    pageLink: './Art/verticalBarsAnimation/index.html',
    imageLink: './Art/verticalBarsAnimation/verticalBarsAnimation.gif',
    author: 'Marius Negru',
    githubLink: 'https://github.com/I3lackMarius'
  },
  {
    artName: 'Calcopod',
    pageLink: './Art/Calcopod/index.html',
    imageLink: './Art/Calcopod/giffed.gif',
    author: 'Calcopod',
    githubLink: 'https://github.com/Calcopod'
  },
  {
    artName: 'Robot Dance',
    pageLink: './Art/jnch009/index.html',
    imageLink: './Art/jnch009/robotjnch009.gif',
    author: 'Jeremy Ng',
    githubLink: 'https://github.com/jnch009'
  },
  {
    artName: 'Equalizer',
    pageLink: './Art/prathmeshgujar/index.html',
    imageLink: './Art/prathmeshgujar/equalizer.gif',
    author: 'Prathmesh Gujar',
    githubLink: 'https://github.com/prathmeshgujar'
  },
  {
    artName: 'Castle',
    pageLink: './Art/Yakraj/index.html',
    imageLink: './Art/Yakraj/castle.gif',
    author: 'Yakraj',
    githubLink: 'https://github.com/yakraj'
  },
  {
    artName: 'Shimmering Stars',
    pageLink: './Art/Pranav/index.html',
    imageLink: './Art/Pranav/shimmering-stars.gif',
    author: 'Pranav Sood',
    githubLink: 'https://github.com/prnv06'
  },
  {
    artName: 'Dancing Square',
    pageLink: './Art/chansart/index.html',
    imageLink: './Art/chansart/chansart.gif',
    author: 'Chansart',
    githubLink: 'https://github.com/chansart'
  },
  {
    artName: 'Animatron',
    pageLink: './Art/animatron/index.html',
    imageLink: './Art/animatron/trance.gif',
    author: 'Sujal',
    githubLink: 'https://github.com/Sujal7689'
  },
  {
    artName: 'fire flicker',
    pageLink: './Art/hemantrawat/index.html',
    imageLink: './Art/hemantrawat/index.gif',
    author: 'Hemant Rawat',
    githubLink: 'https://github.com/He-mantRawat'
  },
  {
    artName: 'Bouncing Ball',
    pageLink: './Art/bouncingBall/bouncing ball.html',
    imageLink: './Art/bouncingBall/bouncingball.gif',
    author: 'Pravin deva',
    githubLink: 'https://github.com/pravindeva'
  },
  {
    artName: 'Animated Landing Page',
    pageLink: './Art/animatedLandingPage01/index.html',
    imageLink: './Art/animatedLandingPage01/ezgif.com-video-to-gif',
    author: 'Aneta-s',
    githubLink: 'https://github.com/aneta-s'
  },
  {
    artName: 'Goraved',
    pageLink: './Art/goraved/index.html',
    imageLink: './Art/goraved/goraved_animation.gif',
    author: 'Roman Pobotin (Goraved)',
    githubLink: 'https://github.com/goraved'
  },
  {
    artName: 'Doraemon',
    pageLink: './Art/Ranajit/doraemon.html',
    imageLink: './Art/animatron/doraemon.gif',
    author: 'Ranajit',
    githubLink: 'https://github.com/basak-32'
  },
  {
    artName: 'Ax Dev',
    pageLink: './Art/axdev/test.html',
    imageLink: './Art/axdev/gif.gif',
    author: 'Axel Avila',
    githubLink: 'https://github.com/axavila'
  },
  {
    artName: 'Magic Circle',
    pageLink: './Art/magpiet/index.html',
    imageLink: './Art/magpiet/gif.gif',
    author: 'Magnus Cromwell',
    githubLink: 'https://github.com/magpiet'
  },
  {
    artName: 'Pulsing Circle',
    pageLink: './Art/innape/index.html',
    imageLink: './Art/innape/Pulsing Cirkle.gif',
    author: 'innape',
    githubLink: 'https://github.com/innape'
  },
  {
    artName: 'Bouncing Ball',
    pageLink: './Art/BouncingBall/index.html',
    imageLink: './Art/BouncingBall/BouncingBall.gif',
    author: 'Satish Pokala',
    githubLink: 'https://github.com/Satishpokala124'
  },
  {
    artName: 'Daredevil',
    pageLink: './Art/daredevil/index.html',
    imageLink: './Art/daredevil/daredevil.gif',
    author: 'Vivek Raj',
    githubLink: 'https://github.com/vivekrajx'
  },
  {
    artName: 'hover Me',
    pageLink: './Art/hoverMe/index.html',
    author: 'Bleron88',
    githubLink: 'https://github.com/bleron88'
  },
  {
    artName: "Adam's Animation",
    pageLink: "./Art/Adam's Animation/index.html",
    imageLink: "./Art/Adam's Animation/animation.gif",
    author: 'Adam Hills',
    githubLink: 'https://github.com/adamhills91'
  },
  {
    artName: 'Spin it',
    pageLink: './Art/b-ed/index.html',
    imageLink: './Art/b-ed/Hnet.com-image.gif',
    author: 'Edd',
    githubLink: 'https://github.com/b-ed'
  },
  {
    artName: 'playstation-anim',
    pageLink: './Art/playstation-anim/index.html',
    imageLink: './Art/playstation-anim/ps.gif',
    author: 'seif1125',
    githubLink: 'https://github.com/seif1125'
  },
  {
    artName: 'Ritika',
    pageLink: './Art/Ritika/index.html',
    imageLink: './Art/Ritika/warrior.png',
    author: 'Ritika',
    githubLink: 'https://github.com/Ritika-soni'
  },
  {
    artName: 'Animatron',
    pageLink: './Art/animatron/index.html',
    imageLink: './Art/animatron/colourpencils.png',
    author: 'jahid hasan',
    githubLink: 'https://github.com/jahidhasan299/'
  },
  {
    artName: 'Animatron2',
    pageLink: './Art/Animatron2/index.html',
    imageLink: './Art/Animatron2/trance.gif',
    author: 'PUNKLANCER',
    githubLink: 'https://github.com/PUNKLANCER/'
  },
  {
    artName: 'Text_Animation',
    pageLink: './Art/Text_Animation/index.html',
    imageLink: './Art/Text_Animation/text.gif',
    author: 'Christian',
    githubLink: 'https://github.com/mkBraga'
  },
  {
    artName: 'Practice',
    pageLink: './Art/Practice/index.html',
    imageLink: './Art/Joy/triangle.gif',
    author: 'MuGenFJ',
    githubLink: 'https://github.com/MuGenFJ/'
  },
  {
    artName: 'Tile',
    pageLink: './Art/weilincheng/index.html',
    imageLink: './Art/weilincheng/tile.gif',
    author: 'weilincheng',
    githubLink: 'https://github.com/weilincheng'
  },
  {
    artName: 'TemidoRochaSpin',
    pageLink: './Art/temido_rocha_animation/index.html',
    imageLink: './Art/temido_rocha_animation/TemidoRocha.gif',
    author: 'TemidoRocha',
    githubLink: 'https://github.com/TemidoRocha'
  },
  {
    artName: 'Tile',
    pageLink: './Art/weilincheng/index.html',
    imageLink: './Art/weilincheng/tile.gif',
    author: 'weilincheng',
    githubLink: 'https://github.com/weilincheng'
  },
  {
    artName: 'fire flicker',
    pageLink: './Art/hemantrawat/index.html',
    imageLink: './Art/hemantrawat/index.gif',
    author: 'Hemant Rawat',
    githubLink: 'https://github.com/He-mantRawat'
  },
  {
    artName: 'Bouncing Ball',
    pageLink: './Art/bouncingBall/bouncing ball.html',
    imageLink: './Art/bouncingBall/bouncingball.gif',
    author: 'Pravin deva',
    githubLink: 'https://github.com/pravindeva'
  },
  {
    artName: 'Animated Landing Page',
    pageLink: './Art/animatedLandingPage without bar/index.html',
    imageLink: './Art/animatedLandingPage without bar/ezgif.com-video-to-gif',
    author: 'Aneta-s',
    githubLink: 'https://github.com/aneta-s'
  },
  {
    artName: 'Goraved',
    pageLink: './Art/goraved/index.html',
    imageLink: './Art/goraved/goraved_animation.gif',
    author: 'Roman Pobotin (Goraved)',
    githubLink: 'https://github.com/goraved'
  },
  {
    artName: 'Doraemon',
    pageLink: './Art/Ranajit/doraemon.html',
    imageLink: './Art/animatron/doraemon.gif',
    author: 'Ranajit',
    githubLink: 'https://github.com/basak-32'
  },
  {
    artName: 'Ax Dev',
    pageLink: './Art/axdev/test.html',
    imageLink: './Art/axdev/gif.gif',
    author: 'Axel Avila',
    githubLink: 'https://github.com/axavila'
  },
  {
    artName: 'Magic Circle',
    pageLink: './Art/magpiet/index.html',
    imageLink: './Art/magpiet/gif.gif',
    author: 'Magnus Cromwell',
    githubLink: 'https://github.com/magpiet'
  },
  {
    artName: 'Bouncing Ball',
    pageLink: './Art/Bouncing Ball/index.html',
    imageLink: './Art/cazabe/Bouncing Ball.gif',
    author: 'Satish Pokala',
    githubLink: 'https://github.com/Satishpokala124'
  },
  {
    artName: 'Daredevil',
    pageLink: './Art/daredevil/index.html',
    imageLink: './Art/daredevil/daredevil.gif',
    author: 'Vivek Raj',
    githubLink: 'https://github.com/vivekrajx'
  },
  {
    artName: 'hover Me',
    pageLink: './Art/hoverMe/index.html',
    author: 'Bleron88',
    githubLink: 'https://github.com/bleron88'
  },
  {
    artName: 'Happy Balloon',
    pageLink: './Art/ztollef/index.html',
    imageLink: './Art/ztollef/balloon.gif.',
    author: 'ztollef',
    githubLink: 'https://github.com/ztollef'
  },
  {
    artName: 'playstation-anim',
    pageLink: './Art/playstation-anim/index.html',
    imageLink: './Art/playstation-anim/ps.gif',
    author: 'seif1125',
    githubLink: 'https://github.com/seif1125'
  },
  {
    artName: 'Ritika',
    pageLink: './Art/Ritika/index.html',
    imageLink: './Art/Ritika/warrior.png',
    author: 'Ritika',
    githubLink: 'https://github.com/Ritika-soni'
  },
  {
    artName: 'Animatron',
    pageLink: './Art/animatron/index.html',
    imageLink: './Art/animatron/colourpencils.png',
    author: 'jahid hasan',
    githubLink: 'https://github.com/jahidhasan299/'
  },
  {
    artName: 'Animatron2',
    pageLink: './Art/Animatron2/index.html',
    imageLink: './Art/Animatron2/trance.gif',
    author: 'PUNKLANCER',
    githubLink: 'https://github.com/PUNKLANCER/'
  },
  {
    artName: 'Text_Animation',
    pageLink: './Art/Text_Animation/index.html',
    imageLink: './Art/Text_Animation/text.gif',
    author: 'Christian',
    githubLink: 'https://github.com/mkBraga'
  },
  {
    artName: 'Practice',
    pageLink: './Art/Practice/index.html',
    imageLink: './Art/Joy/triangle.gif',
    author: 'MuGenFJ',
    githubLink: 'https://github.com/MuGenFJ/'
  },
  {
    artName: 'Tile',
    pageLink: './Art/weilincheng/index.html',
    imageLink: './Art/weilincheng/tile.gif',
    author: 'weilincheng',
    githubLink: 'https://github.com/weilincheng'
  },
  {
    artName: 'Circle Pulse',
    pageLink: './Art/circle-pulse/index.html',
    imageLink: './Art/circle-pulse/circle-pulse.gif',
    author: 'jmorr002',
    githubLink: 'https://github.com/jmorr002'
  },
  {
    artName: 'Flare Spin',
    pageLink: './Art/mykz1608/index.html',
    imageLink: '',
    author: 'mykz1608',
    githubLink: 'https://github.com/mykz1608'
  },
  {
    artName: 'MexicanMustache',
    pageLink: './Art/AnimatedMustache/index.html',
    imageLink: './Art/AnimatedMustache/MexicanMustache.gif',
    author: 'Andrés Alonso Gálvez',
    githubLink: 'https://github.com/Dondesconton/'
  },
  {
    artName: 'css',
    pageLink: './Art/2.css/index.html',
    imageLink: './Art/2.css/css.gif'
  },
  {
    artName: 'Square Color Change',
    pageLink: './Art/baesyc/index.html',
    imageLink: './Art/baesyc/square.gif',
    author: 'Baesyc',
    githubLink: 'https://github.com/baesyc'
  },
  {
    artName: 'MexicanMustache',
    pageLink: './Art/AnimatedMustache/index.html',
    imageLink: './Art/AnimatedMustache/MexicanMustache.gif',
    author: 'Andrés Alonso Gálvez',
    githubLink: 'https://github.com/Dondesconton/'
  },
  {
    artName: 'Chanimation',
    pageLink: './Art/Chanimation/index.html',
    imageLink: './Art/Chanimation/dancegif.gif',
    author: 'chandant9',
    githubLink: 'https://github.com/chandant9/'
  },
  {
    artName: 'DancingGroot',
    pageLink: './Art/m-elina/index.html',
    imageLink: './Art/m-elina/groot_animation.gif',
    author: 'Melina',
    githubLink: 'https://github.com/m-elina/'
  },
  {
    artName: 'Animatron',
    pageLink: './Art/animatron/index.html',
    imageLink: './Art/animatron/trance.gif',
    author: 'Andrew',
    githubLink: 'https://github.com/andrewbom/'
  },
  {
    artName: 'rainbows',
    pageLink: './Art/vassilchiev/index.html',
    imageLink: './Art/vassilchiev/giphy.gif',
    author: 'Vassil',
    githubLink: 'https://github.com/vassilchiev/'
  },
  {
    artName: "Zai's Orbitron",
    pageLink: './Art/zai/index.html',
    imageLink: './Art/zai/zais_orbitron.gif',
    author: '5amm5',
    githubLink: 'https://github.com/5amm5965/'
  },
  {
    artName: "404's crying baby page",
    pageLink: './Art/papfal/index.html',
    imageLink: './Art/papfal/HTML-404-Crying-Baby-Page.gif',
    author: 'papfal',
    githubLink: 'https://github.com/papfal/'
  },
  {
    artName: 'ani-3d',
    pageLink: './Art/ani-3d/ani-3d.html',
    imageLink: './Art/ani-3d/ani-3d.gif',
    author: 'clyde166',
    githubLink: 'https://github.com/clyde166/'
  },
  {
    artName: 'Boy',
    pageLink: './Art/Boy/index.html',
    imageLink: './Art/Boy/Boy with house.png',
    author: 'Gajhendran',
    githubLink: 'https://github.com/Gajhendran/'
  },
  {
    artName: 'Funimation',
    pageLink: './Art/Funimation/index.html',
    imageLink: './Art/Funimation/Funimation.gif',
    author: 'Pratik',
    githubLink: 'https://github.com/pratikrana1998/'
  },
  {
    artName: 'Jungle Monkey',
    pageLink: './Art/AMCodin/index.html',
    imageLink: './Art/AMCodin/monkey.gif',
    author: 'AMCodin',
    githubLink: 'https://github.com/amcodin'
  },
  {
    artName: 'bellow',
    pageLink: './Art/fran/index.html',
    imageLink: './Art/fran/bellow.gif',
    author: 'franzwah',
    githubLink: 'https://github.com/franzwah'
  },
  {
    artName: 'Typing Indicator',
    pageLink: './Art/jacob-bacon/index.html',
    imageLink: './Art/jacob-bacon/jacob-bacon-art.JPG',
    author: 'jacob-bacon',
    githubLink: 'https://github.com/jacob-bacon'
  },
  {
    artName: 'Colination',
    pageLink: './Art/colination/index.html',
    imageLink: './Art/colination/animation.png',
    author: 'colinJR95',
    githublink: 'https://github.com/colinJR95'
  },
  {
    artName: 'Glowing Circle by Leem Plays',
    pageLink: './Art/AliHaidar/index.html',
    imageLink: './Art/AliHaidar/giphy.gif',
    author: 'alihaidar2950',
    githubLink: 'https://github.com/alihaidar2950'
  },
  {
    artName: 'bouncy-ball',
    pageLink: './Art/bouncy-ball/ty.html',
    imageLink: './Art/bouncy-ball/bouncy-ball.gif',
    author: 'Huang Yi-Ting',
    githubLink: 'https://github.com/yiting76'
  },
  {
    artName: 'bouncy-ball',
    pageLink: './Art/bouncy-ball/ty.html',
    imageLink: './Art/bouncy-ball/bouncy-ball.gif',
    author: 'Huang Yi-Ting',
    githubLink: 'https://github.com/yiting76'
  },
  {
    artName: 'Tronix',
    pageLink: './Art/visiona/index.html',
    imageLink: './Art/visiona/tronix.gif',
    author: 'visiona',
    githubLink: 'https://github.com/visiona'
  },
  {
    artName: 'Synchronization',
    pageLink: './Art/synchronization!/synchronization',
    imageLink: './Art/synchronization/synchronized_Dots.gif',
    author: 'Pranjal',
    githublink: 'https://github.com/Pranjal705'
  },
  {
    artName: 'Random Squares',
    pageLink: './Art/Monitha/index.html',
    author: 'Monitha',
    githubLink: 'https://github.com/dmonitha'
  },
  {
    artName: 'Walking-Man-Front',
    pageLink: './Art/Akhil/index.html',
    imageLink: './Art/Akhil/Walking-man-front.gif',
    author: 'Akhil',
    githubLink: 'https://github.com/akhils95'
  },
  {
    artName: 'Cow-cat',
    pageLink: './Art/Cow-cat/index.html',
    imageLink: './Art/Cow-cat/Cow-cat.gif',
    author: 'Galia',
    githubLink: 'https://github.com/galiarudenko'
  },
  {
    artName: 'Rainb0w',
    pageLink: './Art/Duka/index.html',
    imageLink: './Art/Duka/rainbow.gif',
    author: 'Duka',
    githubLink: 'https://github.com/DusanKrcmarik'
  },
  {
    artName: 'Indian',
    pageLink: './Art/Indian/index.html',
    imageLink: './Art/Indian/Indian.gif',
    author: 'Duka',
    githubLink: 'https://github.com/ndvishruth'
  },
  {
    artName: 'Animatron',
    pageLink: './Art/sanmitra/index.html',
    imageLink: './Art/sanmitra/index.gif',
    author: 'sanmitra',

    githubLink: 'https://github.com/sanmitra1999'
  },
  {
    artName: 'Ball-clear',
    pageLink: './Art/Naok000/index.html',
    imageLink: './Art/Naok000/ball-clear.gif',
    author: 'Naok000',
    githubLink: 'https://github.com/Naok000'
  },
  {
    artName: 'Mario_Kart_Animation',
    pageLink: './Art/Mario_Kart_Animation/index.html',
    imageLink: './Art/Mario_Kart_Animation/Mario.png',
    author: 'AnsonAMS',
    githubLink: 'https://github.com/AnsonAMS'
  },
  {
    artName: 'Microsoft_animation',
    pageLink: './Art/SaumyaBhatt/index.html',
    imageLink: './Art/SaumyaBhatt/Animation.gif',
    author: 'Saumya-Bhatt',
    githubLink: 'https://github.com/Saumya-Bhatt'
  },
  {
    artName: 'Falling',
    pageLink: './Art/Sfrench5/index.html',
    imageLink: './Art/Sfrench5/Falling.gif',
    author: 'Sfrench5',
    githubLink: 'https://github.com/Sfrench5'
  },
  {
    artName: 'Dragon_Loading',
    pageLink: './Art/Dragon_Loading/index.html',
    imageLink: './Art/Dragon_Loading/DragonLoading.gif',
    author: 'Prasad',
    githubLink: 'https://github.com/PrasadM07'
  },
  {
    artName: 'Animatrix',
    pageLink: './Art/Animatrix/index.html',
    imageLink: './Art/Animatrix/Animatrix.png',
    author: 'soutog',
    githubLink: 'https://github.com/soutog'
  },
  {
    artName: 'Simple-Loading',
    pageLink: './Art/Loading/loading.html',
    imageLink: './Art/Loading/load.gif',
    author: 'Vijay',
    githubLink: 'https://github.com/VijayVjCuber'
  },
  {
    artName: 'Fiyi-Animation',
    pageLink: './Art/Fiyi-Animation/index.html',
    imageLink: './Art/Fiyi-Animation/relax_smile.gif',
    author: 'Fiyi-A',
    githubLink: 'https://github.com/Fiyi-A'
  },
  {
    artName: 'Colored Bars',
    pageLink: './Art/mleblanc94/mleblanc94_html_Animation-Nation.html',
    imageLink: './Art/mleblanc94/ColoredBars.gif',
    author: 'mleblanc94',
    githubLink: 'https://github.com/mleblanc94'
  },
  {
    artName: 'animeR',
    pageLink: './Art/animeR/index.html',
    imageLink: './Art/animeR/animeR.gif',
    author: 'Rajneesh',
    githubLink: 'https://github.com/rajneeshk94'
  },
  {
    artName: 'Sunset-City',
    pageLink: './Art/jyun9504/index.html',
    imageLink: './Art/jyun9504/sunset-city.gif',
    author: 'jyun9504',
    githubLink: 'https://github.com/jyun9504'
  },
  {
    artName: 'brianbottle',
    author: 'brian',
    pageLink: './Art/brianbottle/index.html',
    imageLink: './Art/brianbottle/bottle.gif',
    githubLink: 'https://github.com/brianabplanalp1'
  },
  {
    artName: 'Shapes',
    pageLink: './Art/mark-marchant/index.html',
    imageLink: './Art/mark-marchant/shapes.png',
    author: 'Mark Marchant',
    githubLink: 'https://github.com/jtla3/Animation-Nation'
  },
  {
    artName: 'Loading',
    pageLink: './Art/NoumanAziz/Loading.html',
    videoLink: './Art/NoumanAziz/loading.gif',
    author: 'NoumanAziz',
    githubLink: 'https://github.com/NoumanAziz'
  },
  {
    artName: `Galek's Simple Animation`,
    pageLink: './Art/GalekAnimation/index.html',
    imageLink: './Art/GalekAnimation/simpleanimation.gif',
    author: 'Adam Galek',
    githubLink: 'https://github.com/TheGalekxy'
  },
  {
    artname: 'Rainbow animation',
    pageLink: './Art/Rainbow/index.html',
    imageLink: './Art/Rainbow/rainbow.gif',
    author: 'Mohanraj',
    githubLink: 'https://github.com/chelladuraimohanraj/Animation-Nation'
  },
  {
    artName: `Cyan Loading Animation`,
    pageLink: './Art/Wannesds/index.html',
    imageLink: './Art/Wannesds/Wannesds.gif',
    author: 'Wannes Dieltiens',
    githubLink: 'https://github.com/Wannesds'
  },
  {
    artName: 'Animatron',
    pageLink: './Art/Animatron/index.html',
    imageLink: './Art/Animatron/trance.gif',
    author: 'Gihan Balasuriya',
    githubLink: 'https://github.com/gihanbalasuriya'
  },
  {
    artName: 'Light text blink',
    pageLink: './Art/Mani-textlight-blink/index.html',
    imageLink: './Art/Mani-textlight-blink/light-blink-text.gif',
    author: 'Mani Pandian',
    githubLink: 'https://github.com/Manipandian'
  },
  {
    artName: 'Circle',
    pageLink: './Art/PoKai/index.html',
    imageLink: './Art/PoKai/circle.png',
    author: 'PoKai Chang',
    githubLink: 'https://github.com/st875052018'
  },
  {
    artName: 'animatron',
    pageLink: './Art/animatron/index.html',
    imageLink: './Art/animatron/trance.gif',
    author: 'Christy',
    githubLink: 'https://github.com/ChristyLucid'
  },
  {
    artName: 'bouncing_ball',
    pageLink: './Art/bouncing_ball/bouncing_ball.html',
    imageLink: './Art/bouncing_ball/bouncing-ball.gif',
    author: 'Nirmalie',
    githubLink: 'https://github.com/nirmalieo3'
  },
  {
    artName: 'Rocket',
    pageLink: './Art/Rocket/index.html',
    imageLink: './Art/Rocket/rocket.gif',
    author: 'Jose Diaz',
    githubLink: 'https://github.com/josegerard2000'
  },
  {
    artName: 'simpleG',
    pageLink: './Art/simpleG/index.html',
    imageLink: './Art/simpleG/kitty.jpg',
    author: 'gargeper',
    githubLink: 'https://github.com/gargeper'
  },
  {
    artName: 'BounceFace',
    pageLink: './Art/ainamation/index.html',
    imageLink: './Art/ainamation/ainamation.gif',
    author: 'Ainara Saralegui',
    githubLink: 'https://github.com/asaralegui'
  },
  {
    artName: 'Text Flow',
    pageLink: './Art/ConnerCoding/index.html',
    imageLink: './Art/ConnerCoding/ztmanimation.gif',
    author: 'Conner Schiller',
    githubLink: 'https://github.com/ConnerCoding'
  },
  {
    artName: 'Glow',
    pageLink: './Art/Glow/index.html',
    imageLink: './Art/Glow/Glow.png',
    author: 'Joaquin Castillo',
    githubLink: 'https://github.com/JuakoDev'
  },
  {
    artName: 'Heart Real',
    pageLink: './Art/riddhax/index.html',
    imageLink: './Art/riddhax/index.gif',
    author: 'Riddhax',
    githubLink: 'https://github.com/riddhax'
  },

  {
    artName: 'Balls',
    pageLink: './Art/Paul - Simple Annoying Balls/index.html',
    imageLink: './Art/Paul - Simple Annoying Balls/Balls.gif',
    author: 'Paul',
    githubLink: 'https://github.com/psr83'
  },

  {
    artname: 'Square-Move',
    pageLink: './Art/Poonam/square.html',
    imageLink: './Art/Poonam/square_gif.gif',
    author: 'Poonam',
    githubLink: 'https://github.com/poonampant'
  },

  {
    artname: 'JesseEarley',
    pageLink: './Art/JesseEarley/index.html',
    imageLink: './Art/JesseEarley/index.gif',
    author: 'JesseEarley',
    githubLink: 'https://github.com/JesseEarley'
  },
  {
    artname: 'Hacktoberfest 2020',
    pageLink: './Art/taepal467/index.html',
    imageLink: './Art/taepal467/hiclipart.com (1).png',
    author: 'Chantae P.',
    githubLink: 'https://github.com/taepal467'
  },
  {
    artName: 'Animatron',
    pageLink: './Art/animatron/triangle/index.html',
    imageLink: './Art/animatron/trance.gif',
    author: 'Deborah',
    githubLink: 'https://github.com/dluckey123'
  },
  {
    artName: 'Animatron',
    pageLink: './Art/animatron/triangle/index.html',
    imageLink: './Art/animatron/trance.gif',
    author: 'Deborah',
    githubLink: 'https://github.com/dluckey123'
  },
  {
    artname: 'Animate',
    pageLink: '/codepen/animation/src/index.html',
    imageLink: 'Animation',
    author: 'Altamas khan',
    githubLink: 'https://github.com/Altamas2049'
  },
  {
    artName: 'Spin',
    pageLink: './Art/Spin/allli.html',
    imageLink: './Art/Spin/allli.gif',
    author: 'Victor Winner',
    githubLink: 'https://github.com/Vicwin13'
  },
  {
    artName: 'Spinner',
    pageLink: './Art/nishantpandey/allli.html',
    imageLink: './Art/nishantpandey/allli.gif',
    author: 'Nishant Pandey',
    githubLink: 'https://github.com/mrpandey1'
  },
  {
    artName: 'Hacktober Test',
    pageLink: './Art/bajancode/index.html',
    imageLink: './Art/BajanCode/index.gif',
    author: 'bajancode',
    githubLink: 'https://github.com/bajancode'
  },
  {
    artName: 'ZTM anim',
    pageLink: './Art/ayushi2410/index.html',
    imageLink: './Art/ayushi2410/ayushi2410.gif',
    author: 'Ayushi2410',
    githubLink: 'https://github.com/ayushi2410'
  },
  {
    artName: 'misaelsantos',
    pageLink: './Art/misaelsantos/index.html',
    imageLink: './Art/misaelsantos/neohack.gif',
    author: 'Misael Santos',
    githubLink: 'https://github.com/MisaelSantos'
  },
  {
    artName: 'I am a Developer',
    pageLink: './Art/Kuroyza/Iam-a-developer.html',
    imageLink: './Art/Kuroyza/Iam-a-developer.gif',
    author: 'Kuroyza',
    githubLink: 'https://github.com/kuroyza'
  },
  {
    artName: 'simple box',
    pageLink: './Art/Box/index.html',
    imageLink: './Art/Box/static_image.jpg',
    author: 'Abishek shah',
    githubLink: 'https://github.com/abishek-sha-256'
  },
  {
    artname: 'Starry-sky',
    pageLink: './Art/starry-night/index.html',
    imageLink: './Art/starry-night/stars',
    author: 'Taima Khawaldeh',
    githubLink: 'https://github.com/taimakh'
  },
  {
    artName: 'Project Gallery',
    pageLink: './Art/hulya/index.html',
    imageLink: './Art/hulya/gallery.gif',
    author: 'Hulya Karakaya',
    githubLink: 'https://github.com/hulyak'
  },
  {
    artName: 'animation',
    pageLink: './Art/sameer786/animation.html',
    imageLink: './Art/sameer786/radius.gif',
    author: 'sameer',
    githubLink: 'https://github.com/sameer8605'
  },
  {
    artName: 'ArrowWave',
    pageLink: './Art/ArrowWave/index.html',
    imageLink: './Art/ArrowWave/ArrowWave.gif',
    author: 'Gabriel',
    githubLink: 'https://github.com/GabrielTeixeiraC'
  },
  {
    artName: 'The 4-Ever Loop',
    pageLink: './Art/the-4ever-loop/index.html',
    imageLink: './Art/the-4ever-loop/rotate.gif',
    author: 'Luciano M.',
    githubLink: 'https://github.com/LucianoWebDev'
  },
  {
    artName: 'Running Car',
    pageLink: './Art/Running-Car/index.html',
    imageLink: './Art/Running-Car/Running-car.PNG',
    author: 'Ermias',
    githubLink: 'https://github.com/ermiaskidane'
  },
  {
    artname: 'Youssef',
    pageLink: './Art/Youssef/index.html',
    imageLink: './Art/Youssef/fd8_AX.gif',
    author: 'Youssef',
    githubLink: 'https://github.com/youssefhany96'
  },
  {
    artName: 'The 4-Ever Loop',
    pageLink: './Art/the-4ever-loop/index.html',
    imageLink: './Art/the-4ever-loop/rotate.gif',
    author: 'Luciano M.',
    githubLink: 'https://github.com/LucianoWebDev'
  },

  {
    artName: 'Itried',
    pageLink: '/Art/Itried/animation.html',
    author: 'Harsha',
    githublink: 'https://github.com/HarshaKumar23'
  },
  {
    artName: 'Snail Zoom',
    pageLink: './Art/rbhachu/index.html',
    imageLink: './Art/rbhachu/snail.gif',
    author: 'Bhachu R.',
    githubLink: 'https://github.com/rbhachu'
  },
  {
    artName: 'Mini Text Animation',
    pageLink: './Art/text-mini-animation/index.html',
    imageLink: './Art/text-mini-animation/text-anime.gif',
    author: 'Chinel',
    githubLink: 'https://github.com/chinel'
  },
  {
    artName: 'Square loader',
    pageLink: './Art/square_loading/index.html',
    imageLink: './Art/square_loading/square_loading',
    author: 'Marek Chasák',
    githubLink: 'https://github.com/mchasak'
  },
  {
    artName: 'Stairs Text',
    pageLink: './Art/StairsText/index.html',
    imageLink: './Art/StairsText/stairs-text.gif',
    author: 'Noam K.',
    githubLink: 'https://github.com/noamkanonich'
  },
  {
    artName: 'animation',
    pageLink: './Art/sameer786/animation.html',
    imageLink: './Art/sameer786/radius.gif',
    author: 'sameer',
    githubLink: 'https://github.com/sameer8605'
  },
  {
    artName: 'Spinning is a good trick',
    pageLink: './Art/garrod90/index.html',
    imageLink: './Art/garrod90/craigsGif.gif',
    author: 'Craig, G',
    githubLink: 'https://github.com/garrod90'
  },
  {
    artName: 'Snail Zoom',
    pageLink: './Art/rbhachu/index.html',
    imageLink: './Art/rbhachu/snail.gif',
    author: 'Bhachu R.',
    githubLink: 'https://github.com/rbhachu'
  },
  {
    artName: 'Mini Text Animation',
    pageLink: './Art/text-mini-animation/index.html',
    imageLink: './Art/text-mini-animation/text-anime.gif',
    author: 'Chinel',
    githubLink: 'https://github.com/chinel'
  },
  {
    artName: 'Square loader',
    pageLink: './Art/square_loading/index.html',
    imageLink: './Art/square_loading/square_loading',
    author: 'Marek Chasák',
    githubLink: 'https://github.com/mchasak'
  },
  {
    artName: 'Stairs Text',
    pageLink: './Art/StairsText/index.html',
    imageLink: './Art/StairsText/stairs-text.gif',
    author: 'Noam K.',
    githubLink: 'https://github.com/noamkanonich'
  },
  {
    artName: 'animation',
    pageLink: './Art/sameer786/animation.html',
    imageLink: './Art/sameer786/radius.gif',
    author: 'sameer',
    githubLink: 'https://github.com/sameer8605'
  },

  {
    pageLink: './Art/radar animation/index.html',
    imageLink: './Art/radar.gif',
    author: 'Anup',
    githubLink: 'https://github.com/paddybaba'
  },
  {
    pageLink: './Art/sameer786/animation.html',
    imageLink: './Art/sameer786/radius.gif',
    author: 'sameer',
    githubLink: 'https://github.com/sameer8605'
  },
  {
    pageLink: './Art/radar animation/index.html',
    imageLink: './Art/radar',
    author: 'Anup',
    githubLink: 'https://github.com/paddybaba'
  },
  {
    pageLink: './Art/sameer786/animation.html',
    imageLink: './Art/sameer786/radius.gif',
    author: 'sameer',
    githubLink: 'https://github.com/sameer8605'
  },
  {
    artName: 'Friendly Ghost',
    pageLink: './Art/ristotoldsep/index.html',
    author: 'Risto Tõldsep',
    githubLink: 'https://github.com/ristotoldsep'
  },
  {
    artName: 'Friendly Ghost',
    pageLink: './Art/ristotoldsep/index.html',
    author: 'Risto Tõldsep',
    githubLink: 'https://github.com/ristotoldsep'
  },
  {
    artName: 'sritron',
    pageLink: './Art/sritron/index.html',
    imageLink: './Art/sritron/trance.gif',
    author: 'Srinivas',
    githubLink: 'https://github.com/sri189ms'
  },
  {
    artName: 'Friendly Ghost',
    pageLink: './Art/ristotoldsep/index.html',
    author: 'Risto Tõldsep',
    githubLink: 'https://github.com/ristotoldsep'
  },
  {
    artName: 'Sun Rise Time',
    pageLink: './Art/gurprtAnim/index.html',
    imageLink: './Art/gurprtAnim/gurAnim.gif',
    author: 'Gurpreet',
    githubLink: 'https://github.com/gur-p-reet'
  },
  {
    artName: 'Personal Info',
    pageLink: './Art/Personal_info/triangle/index.html',
    imageLink: './Art/Personal_info/trance.gif',
    author: 'Naim Uddin',
    githubLink: 'https://github.com/Naim365'
  },
  {
    artName: 'Shining Text',
    pageLink: './Art/MaxieTextShineOn/index.html',
    imageLink: './Art/MaxieTextShineOn/maxie-text-shine-on.gif',
    author: 'maxie7',
    githubLink: 'https://github.com/maxie7'
  },
  {
    artName: 'Spinning Box',
    pageLink: './Art/KccbzZ/index.html',
    imageLink: './Art/KccbzZ/cover.png',
    author: 'KccbzZ',
    githubLink: 'https://github.com/KccbzZ'
  },
  {
    artName: 'Age Disgracefully',
    pageLink: './Art/ynoden/index.html',
    imageLink: './Art/ynoden/Age_Disgracefully.gif',
    author: 'yusefnoden',
    githubLink: 'https://github.com/yusefnoden'
  },
  {
    artname: 'jimanimation',
    pageLink: './Art/jimanimation/index.html',
    imageLink: './Art/jimanimation/bouncy.gif',
    author: 'Jimin',
    githubLink: 'https://github.com/jimijos'
  },

  {
    artName: 'Meme Animation',
    pageLink: './Art/just_for_fun/index.html',
    imageLink: './Art/just_for_fun/image.gif',
    author: 'Rahul Negi',
    githubLink: 'https://github.com/rahulnegi20'
  },
  {
    artName: 'Stretch ZTM',
    pageLink: './Art/animation_gn/index.html',
    imageLink: './Art/animation_gn/animation_gn.gif',
    author: 'gnyokota',
    githubLink: 'https://github.com/gnyokota'
  },
  {
    artname: 'AnimationCom',
    pageLink: './Art/Anita/AnimationCom/triangle.html',
    imageLink: './Art/AnimationCom/header.jpg',
    author: 'Anita',
    githubLink: 'https://github.com/anita-tsai'
  },
  {
    artName: 'Cards',
    pageLink: './Art/cards/index.html',
    imageLink: './Art/cards/cards.gif',
    author: 'networkdavit',
    githubLink: 'https://github.com/networkdavit'
  },
  {
    artName: "Lidor'sAnimation",
    pageLink: "./Art/Lidor's Animation/index.html",
    imageLink: "./Art/Lidor's Animation/animation.gif",
    author: 'LidorAsher',
    githubLink: 'https://github.com/lidorasher11'
  },
  {
    artName: "Shiff's Animation",
    pageLink: './Art/myAnimation/index.html',
    imageLink: './Art/myAnimation/myanimation.gif',
    author: 'Shifa',
    githubLink: 'https://github.com/ShifaShirin'
  },
  {
    artName: 'ani-1trial',
    pageLink: './Art/ani-1trial/index.html',
    imageLink: './Art/ani-1trial/ani-gif.gif',
    author: 'tru-izo',
    githubLink: 'https://github.com/tru-izo'
  },
  {
    artName: 'Air_Balloon',
    pageLink: './Art/Air_Balloon/index.html',
    imageLink: './Art/Air_Balloon/balloon.gif',
    author: 'Abha',
    githubLink: 'https://github.com/Abha-1281'
  },
  {
    artName: 'Camp Fire',
    pageLink: './Art/camp_fire/index.html',
    imageLink: './Art/camp_fire/camp_fire.gif',
    author: 'Chansoo',
    githubLink: 'https://github.com/ChansooKim316'
  },
  {
    artName: 'rubberband Red',
    pageLink: './Art/ou79/index.html',
    imageLink: './Art/rubberbandRed.gif',
    author: 'ou79',
    githubLink: 'https://github.com/ou79'
  },
  {
    artName: 'ColorChanger',
    pageLink: './Art/ColorChanger/index.html',
    imageLink: './Art/color-changer.gif',
    author: 'Atallah-Nadhir',
    githubLink: 'https://github.com/Atallah-Nadhir'
  },
  {
    artName: 'PONG Animation',
    pageLink: './Art/walkitoff/index.html',
    imageLink: './Art/walkitoff/gif.gif',
    author: 'Tyler Dollick',
    githubLink: 'https://github.com/walkitoff'
  },
  {
    artname: 'Animatron',
    pageLink: './Art/mbargaedge/index.html',
    imageLink: './Art/mbargaedge/animatron.gif',
    author: 'Mbarga',
    githubLink: 'https://github.com/marcelmbarga/'
  },
  {
    artName: 'House',
    pageLink: './Art/TTD/triangle/index.html',
    imageLink: './Art/TTD/house.gif',
    author: 'TanyaTD',
    githubLink: 'https://github.com/TTD126'
  },
  {
    artName: 'Spinning Title',
    pageLink: './Art/ljBeast21ldj/index.html',
    imageLink: './Art/ljBeast21ldj/firstGIF.gif',
    author: 'Larry',
    githubLink: 'https://github.com/ljBeast21ldj'
  },
  {
    artName: 'Heart pulsation',
    pageLink: './Art/Sallah/index.html',
    imageLink: './Art/Sallah/Heart-Pulsation.png',
    author: 'Sallah',
    githubLink: 'https://github.com/SallahTech'
  },
  {
    artName: 'MubbeAnimation',
    pageLink: './Art/Mubbe/index.html',
    imageLink: './Art/Mubbe/MubbeAnimation.gif',
    author: 'Mubarak',
    githubLink: 'https://github.com/mual5746'
  },
  {
    pageLink: './Art/neon-glowing-text/index.html',
    imageLink: './Art/neon-glowing-text/glowing-text-GIF.gif',
    author: 'Adri',
    githubLink: 'https://github.com/adrimual'
  },
  {
    artName: 'Simple Animation',
    pageLink: './Art/simple animation/transition.html',
    imageLink: './Art/simple animation/animatee.gif',
    author: 'Rudimental',
    githubLink: 'https://github.com/rudimental-again'
  },
  {
    artName: 'gbArt',
    pageLink: './Art/gbArt/index.html',
    imageLink: './Art/gbArt/shapeFlip.gif',
    author: 'Gary Bergman',
    githubLink: 'https://github.com/Gary-Bergman'
  },
  {
    artName: "Turtando's Animation",
    pageLink: './Art/turtando/animation.html',
    imageLink: './Art/Turtando/happyhalloween.gif',
    author: 'Turtando',
    githubLink: 'https://github.com/Turtando'
  },
  {
    artName: 'Bouncing Balls',
    pageLink: './Art/EyeOfAthena/index.html',
    imageLink: './Art/EyeOfAthena/cover.png',
    author: 'EyeOfAthena',
    githubLink: 'https://github.com/EyeOfAthena/bouncing-ball'
  },
  {
    artName: 'Otherside',
    pageLink: './Art/Otherside/ubi.html',
    imageLink: './Art/Otherside/recording.gif',
    author: 'Ubibimbap',
    githubLink: 'https://github.com/Ubibimbap'
  },
  {
    artName: 'Basketball God',
    pageLink: './Art/Sim-animation/index.html',
    imageLink: './Art/Sim-animation/project-screenshot.png',
    author: 'Sim',
    githubLink: 'https://github.com/sim-a-19'
  },
  {
    artName: "Ziyao's Animation",
    pageLink: './Art/robot/robot_index.html',
    imageLink: './Art/robot/robot.gif',
    author: 'Ziyao',
    githubLink: 'https://github.com/ziyaoc3'
  },
  {
    artName: 'Simplerv',
    pageLink: './Art/Aniamtion_RV/index.html',
    imageLink: './Art/Aniamtion_RV/circle.png',
    author: 'Aarush Bhat',
    githubLink: 'https://github.com/07rv'
  },
  {
    artName: 'Devtemmy_animation',
    pageLink: './Art/Devtemmy_animation/index.html',
    imageLink: './Art/Devtemmy_animation/Devtemmyanimation.gif',
    author: 'Dev-Temmy',
    githubLink: 'https://github.com/Dev-Temmy'
  },
  {
    artName: 'Fading text animation',
    pageLink: './Art/araskog/index.html',
    imageLink: './Art/araskog/animation.gif',
    author: 'Amanda Araskog',
    githubLink: 'https://github.com/araskog'
  },
  {
    artName: 'Moving Divs',
    pageLink: './Art/Razvan/RazvanFratila/index.html',
    imageLink: './Art/Razvan/RazvanFratila/first.gif',
    author: 'Razvan',
    githubLink: 'https://github.com/fratilar'
  },
  {
    artName: 'KDev Animation',
    pageLink: './Art/KDev-Animator/index.html',
    imageLink: './Art/KDev-Animator/kdev-animation.gif',
    author: 'Detmar Ruhfus',
    githubLink: 'https://github.com/kamikazid'
  },
  {
    artName: 'Square Bounce',
    pageLink: './Art/Vish/index.html',
    imageLink: './Art/Vish/SquareBounce.gif',
    author: 'Vishwam',
    githubLink: 'https://github.com/vishmagic'
  },
  {
    artName: 'Hina',
    pageLink: './Art/Hina/Hina.html',
    imageLink: './Art/Hina/Basketball.gif',
    imageLink: './Art/Hina/net.gif',
    author: 'Hina Najam',
    githubLink: 'https://github.com/hinanajam'
  },
  {
    artName: 'AmitAnimation',
    pageLink: './Art/Joy/AmitAnimation/amitanimation.html',
    imageLink: './Art/Joy/AmitAnimation/amitanimation.gif',
    author: 'Amit',
    githubLink: 'https://github.com/AmitRoy07'
  },
  {
    artName: 'Bouncing Cheems ',
    pageLink: './Art/Suddath-Gautam/index.html',
    imageLink: './Art/Suddath-Gautam/cheems.gif',
    author: 'Suddath Gautam',
    githubLink: 'https://github.com/wardaddy98'
  },
  {
    artName: 'Pop-up Confetti animation.',
    pageLink: './Art/yay-ztm-animation/index.html',
    imageLink: './Art/yay-ztm-animation/pop_animation.gif',
    author: 'Hyunji Kim',
    githubLink: 'https://github.com/creativehkim'
  },
  {
    artName: 'Monolith',
    pageLink: './Art/acphil/index.html',
    imageLink: './Art/acphil/monolith.png',
    author: 'acphil',
    githubLink: 'https://github.com/acphil2'
  },
  {
    artName: 'Smiling Doll',
    pageLink: './Art/jbermeo/index.html',
    imageLink: './Art/jbermeo/doll.gif',
    author: 'Jose Bermeo',
    githubLink: 'https://github.com/jbermeo10'
  },
  {
    artName: 'vasubhatnagar',
    pageLink: './Art/vasubhatnagar/index.html',
    imageLink: './Art/vasubhatnagar/ss.jpg',
    author: 'Vasu Bhatnagar',
    githubLink: 'https://github.com/vasubhatnagar'
  },
  {
    artName: 'JoToSmola',
    pageLink: './Art/JoToSmola/index.html',
    imageLink: './Art/JoToSmola/JoToSmola.gif',
    author: 'GrabKrab',
    githubLink: 'https://github.com/GrabKrab'
  },
  {
    artName: 'mojaanimacia',
    pageLink: './Art/mojaanimacia/stranka.html',
    author: 'Martin052',
    githubLink: 'https://github.com/martin052'
  },
  {
    artName: 'ellipsis',
    pageLink: './Art/ianhawe/index.html',
    author: 'ianhawe',
    githubLink: 'https://github.com/ianhawe'
  },
  {
    artName: 'iris',
    pageLink: './Art/iris/index.html',
    imageLink: './Art/iris/trance.gif',
    author: 'iriswdq0504',
    githubLink: 'https://github.com/iriswdq0504'
  },

  {
    artName: 'Fun with balls!',
    pageLink: './Art/miguelDalberto/funWithBalls/index.html',
    imageLink: './Art/miguelDalberto/funWithBalls/funWithBalls_screenshot.png',
    author: 'miguelDalberto',
    githubLink: 'https://github.com/miguelDalberto'
  },
  {
    artName: 'FourFlag_Load',
    pageLink: './Art/FourFlag_Load/index.html',
    imageLink: './Art/FourFlag_Load/trance.gif',
    author: 'chungngai09',
    githubLink: 'https://github.com/chungngai09'
  },
  {
    artName: 'AnimatronJS',
    pageLink: './Art/animatronJS/index.html',
    author: 'Anna Ovechkina',
    githubLink: 'https://github.com/Annu7shka'
  },
  {
    artName: 'perfect_goal',
    pageLink: './Art/perfect_goal/index.html',
    imageLink: './Art/perfect_goal/perfect_goalscreenshot.png',
    author: 'henzbori',
    githubLink: 'https://github.com/henzbori'
  },
  {
    artName: 'Beating Heart',
    pageLink: './Art/beating-heart/index.html',
    imageLink: './Art/beating-heart/heart.gif',
    author: 'MishkaZi',
    githubLink: 'https://github.com/MishkaZi'
  },
  {
    artName: 'Bouncing Balls',
    pageLink: './Art/Sankyeat/index.html',
    imageLink: './Art/Sankyeat/bouncingballs.gif',
    author: 'Sankyeat',
    githubLink: 'https://github.com/sanks20'
  },
  {
    artName: 'Sample page',
    pageLink: './Art/Joy/triangle/index.html',
    imageLink: './Art/Joy/triangle/my-animation.gif',
    author: 'Mamathagowd107',
    githubLink: 'https://github.com/Mamathagowd107'
  },
  {
    artName: 'Animated',
    pageLink: './Art/animated/triangle/index.html',
    imageLink: './Art/Joy/triangle/triangle.gif',
    author: 'Joy',
    githubLink: 'https://github.com/royranger'
  },
  {
    artName: 'achwell',
    pageLink: './Art/achwell/index.html',
    imageLink: './Art/achwell/ball.gif',
    author: 'achwell',
    githubLink: 'https://github.com/achwell'
  },
  {
    artName: 'Robotic Circles',
    pageLink: './Art/animation_yaniv/index.html',
    imageLink: './Art/animation_yaniv/robot.png',
    author: 'Yaniv Sagy',
    githubLink: 'https://github.com/yanivsagy'
  },
  {
    artName: 'Ocean Day',
    pageLink: './Art/d-spence/index.html',
    imageLink: './Art/d-spence/ztm-dspence-css-anim.gif',
    author: 'd-spence',
    githubLink: 'https://github.com/d-spence'
  },
  {
    artName: 'Animation-Circle',
    pageLink: './Art/Animation-Circle/index.html',
    imageLink: './Art/Animation-Circle/animation-circle.gif',
    author: 'Elid Venega',
    githubLink: 'https://github.com/elidvenega'
  },
  {
    artName: 'Sweet street',
    pageLink: './Art/Sweet_street/mario.html',
    imageLink: './Art/Sweet_street/animation-gif.gif',
    author: 'meni-avitan',
    githubLink: 'https://github.com/meniAvitan/Animation-Nation.git'
  },
  {
    pageLink: './Art/Joy/nithin-animation/index.html',
    imageLink: './Art/Joy/triangle/triangle.gif',
    author: 'Nithin',
    githubLink: 'https://github.com/Nithin6252-reddy'
  },
  {
    artName: 'Jittery rectangles',
    pageLink: './Art/Vaibhav/index.html',
    author: 'Vaibhav Jain',
    githubLink: 'https://github.com/Vaibhav-multi-dev'
  },
  {
    artName: 'Pra-animate',
    pageLink: './Art/Pra-animate/indexpra1.html',
    //imageLink: './Art/Joy/triangle/triangle.gif',
    author: 'Prajoth',
    githubLink: 'https://github.com/prajoth-b'
  },
  {
    artName: '3D figure animation',
    pageLink: './Art/DOKL57/index.html',
    imageLink: './Art/DOKL57/DOKL57.png',
    author: 'DOKL57',
    githubLink: 'https://github.com/DOKL57'
  },
  {
    artName: 'my-animation',
    pageLink: './Art/my-animation/index.html',
    imageLink: './Art/my-animation/screenv.webm',
    author: 'Brurya',
    githubLink: 'https://github.com/BruryaNadel'
  },
  {
    artName: 'Animate Infinate',
    pageLink: './Art/rotate-infinate/index.html',
    imageLink: './Art/rotate-infinate/rotate.gif',
    author: 'thucpn',
    githubLink: 'https://github.com/thucpn'
  },
  {
    artName: 'Forever',
    pageLink: './Art/Mritunjay/index.html',
    imageLink: './Art/Mritunjay/mj.gif',
    author: 'Mritunjay',
    githubLink: 'https://github.com/Mritunjay004'
  },
  {
    artName: 'Atom',
    pageLink: './Art/Atom/index.html',
    imageLink: './Art/Atom/atom.gif',
    author: 'Khalil-BM',
    githubLink: 'https://github.com/Khalil-BM'
  },
  {
    artName: 'AppleTree',
    pageLink: './Art/andreasGZ/index.html',
    imageLink: './Art/andreasGZ/apple.gif',
    author: 'AndreasGZ',
    githubLink: 'https://github.com/AndreasGZ'
  },
  {
    pageLink: './Art/Akv-animation/index.html',
    imageLink: './Art/Akv-animation/Image.png',
    author: 'Akv',
    githubLink: 'https://github.com/kushal-Ambati'
  },
  {
    artName: 'Floating Ball',
    pageLink: './Art/floatingBall/index.html',
    imageLink: './Art/floatingBall/thaitruong.png',
    author: 'Thai Truong',
    githubLink: 'https://github.com/akitathai94'
  },
  {
    artName: 'Bicycle-2D',
    pageLink: './Art/Bicycle_2D/bicycle.html',
    imageLink: './Art/Bicycle_2D/bicycle-gif.gif',
    author: 'meni-avitan',
    githubLink: 'https://github.com/meniAvitan'
  },
  {
    artName: 'catch-me',
    pageLink: './Art/catch-me/index.html',
    imageLink: './Art/catch-me/catch-me.gif',
    author: 'toobig4u',
    githubLink: 'https://github.com/toobig4u'
  },
  {
    pageLink: './Art/richard00436/index.html',
    imageLink: './Art/richard00436/richard00436.gif',
    author: 'richard00436',
    githubLink: 'https://github.com/richard00436'
  },
  {
    artName: 'bubble',
    pageLink: './Art/seenuCFL/index.html',
    imageLink: './Art/seenuCFL/dot.gif',
    author: 'seenuCFL',
    githubLink: 'https://github.com/seenuCFL'
  },
  {
    pageLink: './Art/keep_coding/index.html',
    imageLink: './Art/keep_coding/keep_coding_image.gif',
    author: 'Rawshan',
    githubLink: 'https://github.com/mrawshan'
  },
  {
    pageLink: './Art/HammadKhan/index.html',
    imageLink: './Art/HammadKhan/Animation.gif',
    author: 'HammadKhan',
    githubLink: 'https://github.com/hhkhan99'
  },
  {
    pageLink: './Art/manimation/index.html',
    imageLink: './Art/manimation/animation.gif',
    author: 'Maryam',
    githubLink: 'https://github.com/Maryyam04'
  },
  {
    pageLink: './Art/Abstractloading/index.html',
    imageLink: './Art/Abstractloading/abstractloading.gif',
    author: 'UrDesigner',
    githubLink: 'https://github.com/OluJoseph'
  },
  {
    pageLink: './Art/ElizavetaZhukova1/index.html',
    imageLink: './Art/ElizavetaZhukova1/fourSquaresEdit.gif',
    author: 'Liza',
    githubLink: 'https://github.com/ElizavetaZhukova1'
  },
  {
    pageLink: './Art/Aliedje/index.html',
    imgeLink: './Art/Aliedje/test.png',
    author: 'Alida',
    githubLink: 'https://github.com/adiphoorn'
  },
  {
    pageLink: './Art/JanRolenc/indexMyArt.html',
    imageLink: './Art/JanRolenc/myArt.gif',
    author: 'Jan_Rolenc',
    githubLink: 'https://github.com/JanRolenc'
  },
  {
    artName: 'Heartbeat',
    pageLink: './Art/CheyJax116/heartbeat.html',
    imgeLink: './Art/CheyJax116/heartbeat.gif',
    author: 'CheyJax116',
    githubLink: 'https://github.com/cheyjax116'
  },
  {
    pageLink: './Art/Aliedje/index.html',
    imgeLink: './Art/Aliedje/test.png',
    author: 'Alida',
    githubLink: 'https://github.com/adiphoorn'
  },
  {
    pageLink: './Art/bouncingMoon/index.html',
    imageLink: './Art/bouncingMoon/bouncingMoon.png',
    author: 'Radu-Stroe',
    githubLink: 'https://github.com/Radu-Stroe'
  },
  {
    artName: 'Use the Force',
    pageLink: './Art/ptreuden/index.html',
    imageLink: './Art/ptreuden/useTheForce.gif',
    author: 'ptreuden',
    githubLink: 'https://github.com/ptreuden'
  },
  {
    artName: 'css_typer',
    pageLink: './Art/Joy/css-typer/index.html',
    imageLink: './Art/Joy/css-typer/typing_animate.gif',
    author: 'Trey',
    githubLink: 'https://github.com/shanks-t'
  },
  {
    pageLink: './Art/Joy/Amiel-Art/index.html',
    imageLink: './Art/Joy/Amiel-Art/screenshot.png',
    author: 'Amiel',
    githubLink: 'https://github.com/trinidadamiel'
  },
  {
    pageLink: './Art/alnajarAnimation/index.html',
    imageLink: './Art/alnajarAnimation/animate.gif.gif',
    author: 'Mohammad',
    githubLink: 'https://github.com/mohammadalnajar'
  },
  {
    pageLink: '.Art/benji5656/index.html',
    imageLink: '',
    author: 'Benji',
    githubLink: 'https://github.com/benji5656'
  },
  {
    pageLink: './Art/AniNationSargi/index.html',
    imageLink: './Art/AniNationSargi/alienGif.gif',
    author: 'Sargsian',
    githubLink: 'https://github.com/Sargsian'
  },
  {
    pageLink: '.Art/Hekmundo/index.html',
    imageLink: '.Art/Hekmundo/revolving-circles.gif',
    author: 'Hekmundo',
    githubLink: 'https://github.com/Hekmundo'
  },
  {
    artName: 'MtBounce',
    pageLink: './Art/MtikeB/index.html',
    imageLink: './Art/MtikeB/Bouncy.gif',
    author: 'MtikeG',
    githubLink: 'https://github.com/MtikeG'
  },

  {
    artName: 'Hello World',
    pageLink: './Art/HelloWorldByEudin/index.html',
    imageLink: './Art/HelloWorldByEudin/helloworld.gif',
    author: 'Eudin',
    githubLink: 'https://github.com/Eudinson'
  },
  {
    artName: 'Color Square',
    pageLink: './Art/angelGarciaSantos/index.html',
    imageLink: './Art/angelGarciaSantos/square.png',
    author: 'Angel',
    githubLink: 'https://github.com/angelGarciaSantos'
  },
  {
    pageLink: '.Art/Szo89/index.html',
    imageLink: '.Art/Szo89/animation.png',
    author: 'Susana',
    githubLink: 'https://github.com/Szo89'
  },
  {
    pageLink: './Art/Harish/index.html',
    imageLink: './Art/Harish/gif.gif',
    author: 'Harish',
    githubLink: 'https://github.com/hkxx843'
  },
  {
    pageLink: '.Art/nb89portfolio/index.html',
    imageLink: '.Art/nb89portfolio/img.png',
    author: 'Navraj Bains',
    githubLink: 'https://github.com/nb89portfolio'
  },
  {
    artName: 'Optimistic',
    pageLink: './Art/RichKen/index.html',
    imageLink: './Art/RichKen/optimistic.gif',
    author: 'RichKen',
    githubLink: 'https://github.com/RichardKentos'
  },
  {
    pageLink: './Art/dieovitski/index.html',
    imageLink: './Art/dieovitski/def.gif',
    author: 'dieovitski',
    githubLink: 'https://github.com/dieovitski'
  },
  {
    pageLink: '.Art/Rcj1/index.html',
    imageLink: '.Art/Rcj1/animated.gif',
    author: 'Rcj1',
    githubLink: 'https://github.com/rcj1'
  },
  {
    artName: 'Infinite Loading',
    pageLink: './Art/mishhubc/index.html',
    imageLink: './Art/mishhubc/image.gif',
    author: 'Mihai Jicu',
    githubLink: 'https://github.com/mishhubc'
  },
  {
    artName: 'Loading Eggs',
    pageLink: '.Art/j-fraza/index.html',
    imageLink: '.Art/j-fraza/TJSrTcKcmf.gif',
    author: 'j-fraza',
    githubLink: 'https://github.com/j-fraza'
  },
  {
    artName: 'Taiko no Tastujin',
    pageLink: './Art/kirstymullen/index.html',
    imageLink: './Art/kirstymullen/taiko.gif',
    author: 'kirstymullen',
    githubLink: 'https://github.com/kirstymullen'
  },
  {
    artName: 'Rotate Hover Color',
    pageLink: './Art/rotateColor/index.html',
    imageLink: './Art/rotateColor/rotateColor.gif',
    author: 'Luis',
    githubLink: 'https://github.com/luigi970'
  },
  {
    artName: 'Sunset',
    pageLink: './Art/cataopriscila/index.html',
    imageLink: './Art/cataopriscila/sunset.gif',
    author: 'Catao',
    githubLink: 'https://github.com/cataopriscila'
  },
  {
    pageLink: './Art/Kwabena-Agyeman/index.html',
    imageLink: './Art/Kwabena-Agyeman/project.GIF',
    author: 'Kwabena-Agyeman',
    githubLink: 'https://github.com/Kwabena-Agyeman'
  },
  {
    pageLink: '.Art/AndyJacko/index.html',
    imageLink: '.Art/AndyJacko/yoyo.gif',
    author: 'Andy Jacko',
    githubLink: 'https://github.com/AndyJacko'
  },
  {
    pageLink: './Art/shake/index.html',
    imageLink: './Art/shake/file.gif',
    author: 'yoududecomposer',
    githubLink: 'https://github.com/yourdudecomposer'
  },

  {
    pageLink: './Art/circle-animation/index.html',
    imageLink: './Art/circle-animation/animate.gif',
    author: 'Vimal',
    githubLink: 'https://github.com/vimalraveendra'
  },
  {
    artName: 'Fade Loading',
    pageLink: './Art/HuePham/index.html',
    imageLink: './Art/HuePham/loading.gif',
    author: 'Hue Pham',
    githubLink: 'https://github.com/hue113'
  },
  {
    artName: 'Testanimation',
    pageLink: './Art/Testanimation/index.html',
    imageLink: './Art/Testanimation/cloud.gif',
    author: 'Toby',
    githubLink: 'https://github.com/tobybase'
  },
  {
    artName: 'Bouncing Ball',
    pageLink: './Art/surajondev/index.html',
    imageLink: './Art/surajondev/animation.gif',
    author: 'Suraj Vishwakarma',
    githubLink: 'https://github.com/surajondev'
  },
  {
    artName: 'ONLY CSS 3D CUBE',
    pageLink: './Art/Milind/index.html',
    imageLink: './Art/Milind/magic.gif',
    author: 'Milind Pawar',
    githubLink: 'https://github.com/milindpawar007'
  },
  {
    pageLink: './Art/circle2square/index.html',
    imageLink: './Art/circle2square/csdojo.gif',
    author: 'csdojo',
    githubLink: 'https://github.com/csdojo'
  },
  {
    artName: 'Star',
    pageLink: './Art/jh-chen/animation.html',
    imageLink: './Art/jh-chen/star.gif',
    author: 'J.H. Chen',
    githubLink: 'https://github.com/jh-chen95'
  },
  {
    artName: 'Amazing Animation',
    pageLink: './Art/Kira_Animation/index.html',
    imageLink: './Art/Kira_Animation/image.gif',
    author: 'Asad Khan',
    githubLink: 'https://github.com/kira00007'
  },
  {
    artName: 'Swizzy',
    pageLink: './Art/Uche-Azubuko/index.html',
    imageLink: './Art/Uche-Azubuko/swizzy.gif',
    author: 'Uche Azubuko',
    githubLink: 'https://github.com/UcheAzubuko'
  },
  {
    artName: 'Animated Bike Wheels',
    pageLink: './Art/Animated-Bike-Wheels/index.html',
    imageLink: './Art/Animated-Bike-Wheels/bike.gif',
    author: 'Joey Kyber',
    githubLink: 'https://github.com/jtkyber'
  },
  {
    artName: 'ZTM Title Animation',
    pageLink: './Art/JMCrawf/index.html',
    imageLink: './Art/JMCrawf/animation.gif',
    author: 'James Crawford',
    githubLink: 'https://github.com/JMCrawf/'
  },
  {
    artName: 'Bouncers',
    pageLink: './Art/Bouncers/index.html',
    imageLink: './Art/Bouncers/giphy.gif',
    author: 'Peter Rawlings',
    githubLink: 'https://github.com/Pedginald'
  },
  {
    artName: 'My-Anim.R',
    pageLink: './Art/My-Anim.R/index.html',
    imageLink: './Art/My-Anim.R/BackGround.gif',
    author: 'Roshan Amjad',
    githubLink: 'https://github.com/roshanamjad'
  },
  {
    artName: 'Robot',
    pageLink: './Art/Robot/robot.html',
    imageLink: './Art/Robot/Robot.gif',
    author: 'Yun',
    githubLink: 'https://github.com/yunjoanyu'
  },
  {
    artName: 'Animazing',
    pageLink: './Art/Animazing/skew.html',
    imageLink: './Art/Animazing/cropgif.gif',
    author: 'Arfel Ray',
    githubLink: 'https://github.com/arfelrayarriola'
  },
  {
    pageLink: './Art/Akash/smiley.html',
    imageLink: './Art/Akash/smiley.gif',
    author: 'Akash',
    githubLink: 'https://github.com/aksh-22'
  },
  {
    artName: 'ReactLogoAnimation',
    pageLink: './Art/sanketanimation/index.html',
    imageLink: './Art/sanketanimation/triangle.gif',
    author: 'sanketwakhare',
    githubLink: 'https://github.com/sanketwakhare'
  },
  {
    artName: 'Disco',
    pageLink: './Art/Disco/index.html',
    imageLink: './Art/Disco/Disco.gif',
    author: 'Anu',
    githubLink: 'https://github.com/anudesh98'
  },
  {
    pageLink: './Art/windmill/windmill.html',
    imageLink: './Art/windmill/windmill.gif',
    author: 'WindCy',
    githubLink: 'https://github.com/windycy'
  },
  {
    artName: 'Beating Speaker',
    pageLink: './Art/beating-speaker/index.html',
    imageLink: './Art/beating-speaker/BeatingSpeaker.gif',
    author: 'TheCoderJT',
    githubLink: 'https://github.com/TheCoderJT'
  },
  {
    artName: 'Mesmerizing Loader',
    pageLink: './Art/MesmerizingLoader/index.html',
    imageLink: './Art/MesmerizingLoader/mesmerizing_loader.gif',
    author: 'Gutu Galuppo',
    githubLink: 'https://github.com/gutugaluppo'
  },
  {
    artName: 'Rocket ship',
    pageLink: './Art/Rocket_ship/index.html',
    imageLink: './Art/Rocket_ship/Rocket-Ship.gif',
    author: 'Gutu Galuppo',
    githubLink: 'https://github.com/gutugaluppo'
  },
  {
    artName: 'Amatron',
    pageLink: './Art/Amatron/index.html',
    imageLink: 'https://media1.giphy.com/media/9cJE8Znq6Ghd66duIz/giphy.gif',
    author: 'John Maturan',
    githubLink: 'https://github.com/JohnMaturan97'
  },
  {
    artName: 'AnimatD',
    pageLink: './Art/dhruvm/index.html',
    author: 'dhruvhm',
    githubLink: 'https://github.com/dhruvhm'
  },
  {
    artName: 'SohaibAnimation',
    pageLink: './Art/SohaibAnimation/index.html',
    imageLink: './Art/SohaibAnimation/animatedcircle.gif',
    author: 'Sohaib',
    githubLink: 'https://github.com/SohaibAfani'
  },
  {
    artName: 'Orbit',
    pageLink: './Art/Orbit/index.html',
    imageLink: './Art/Orbit/Orbit.gif',
    author: 'Mohammed Warsame',
    githubLink: 'https://github.com/mwarsame20'
  },
  {
    artName: 'KakashiHead',
    pageLink: './Art/HamizJamil/index.html',
    imageLink: './Art/HamizJamil/kakashianimation.gif',
    author: 'Hamiz',
    githubLink: 'https://github.com/HamizJamil'
  },
  {
    artName: 'PedroHFSilva',
    pageLink: './Art/pedrohfranklin/index.html',
    imageLink: './Art/pedrohfranklin/animatedcircle.gif',
    author: 'Pedro Franklin',
    githubLink: 'https://github.com/pedrohfranklin'
  },
  {
    artName: 'K.I.T.T.',
    pageLink: './Art/GAlexandruD/index.html',
    imageLink: './Art/GAlexandruD/kitt_centered.gif',
    author: 'GAlexandruD',
    githubLink: 'https://github.com/GAlexandruD'
  },
  {
    artName: 'The Spinning Tuba',
    pageLink: './Art/dr-tuba/index.html',
    imageLink: './Art/dr-tuba/spinningtuba.gif',
    author: 'Steve Vaughn',
    githubLink: 'https://github.com/dr-tuba'
  },
  {
    artName: 'AniMc',
    pageLink: './Art/anna0mclachlan/index.html',
    imageLink: './Art/anna0mclachlan/ani2.gif',
    author: 'anna0mclachlan',
    githubLink: 'https://github.com/anna0mclachlan'
  },
  {
    artName: 'Amit',
    pageLink: './Art/amit/index.html',
    author: 'Amit',
    githubLink: 'https://github.com/amitsharmaa'
  },
  {
    artName: 'Lin',
    pageLink: './Art/Lin/index.html',
    imageLink: './Art/Lin/lin.gif',
    author: 'Lin',
    githubLink: 'https://github.com/linxz-coder'
  },
  {
    artName: 'Mouataz',
    pageLink: './Art/Mouataz/index.html',
    author: 'Mouataz',
    githubLink: 'https://github.com/MouatazKad'
  },
  {
    artName: 'Moving graph',
    pageLink: './Art/Joy/moving-graph/index.html',
    imageLink: './Art/Joy//moving-graph.gif',
    author: 'kimjusang',
    githubLink: 'https://github.com/kimjusang'
  },
  {
    artName: 'Always Be',
    pageLink: './Art/Joy/animatron-kim/index.html',
    imageLink: './Art/Joy//always.gif',
    author: 'kimjusang',
    githubLink: 'https://github.com/kimjusang'
  },
  {
    artName: 'Who could it be?',
    pageLink: './Art/pjwmascall/index.html',
    imageLink: './Art/pjwmascall/thumbnail.gif',
    author: 'pjwmascall',
    githubLink: 'https://github.com/pjwmascall'
  },
  {
    artName: 'Sparkle',
    pageLink: './Art/Sparkle/index.html',
    imageLink: './Art/Sparkle/Animation.gif',
    author: 'palak2603',
    githubLink: 'https://github.com/palak2603'
  },
  {
    artName: 'TomatoSpin',
    pageLink: './Art/tomatoSpin/index.html',
    author: 'Mateo',
    githubLink: 'https://github.com/mateodibenedetto'
  },
  {
    artName: 'Animating',
    pageLink: './Art/Animating/index.html',
    imageLink: './Art/Animating/2021-06-05_17_10_54-Greenshot.jpg',
    author: 'Sahil Shailesh Pedamkar',
    githubLink: 'https://github.com/sahilpedamkar21'
  },
  {
    artName: 'Moving Car',
    pageLink: './Art/Manali/index.html',
    imageLink: './Art/Manali/Movingcar.gif',
    author: 'Manali',
    githubLink: 'https://github.com/Mana21li'
  },
  {
    artName: 'ShibaInu',
    pageLink: './Art/Shiinoya/index.html',
    imageLink: './Art/Shiinoya/ShibaInu.gif',
    author: 'Shiinoya',
    githubLink: 'https://github.com/Shiinoya'
  },
  {
    artName: 'animatronic',
    pageLink: './Art/animatronic/index.html',
    imageLink: './Art/animatronic/style.css',
    author: 'umer381a',
    githubLink: 'https://github.com/umer381a'
  },
  {
    artName: 'I Love ZTM',
    pageLink: './Art/IloveZTM/index.html',
    imageLink: './Art/IloveZTM/style.css',
    author: 'MirshadOz',
    githubLink: 'https://github.com/mirshadoz'
  },
  {
    artName: 'Pink Bars',
    pageLink: './Art/rayleigh/rr.html',
    imageLink: './Art/rayleigh/pinkbars.gif',
    author: 'Rayleigh',
    githubLink: 'https://github.com/rayleighrozier'
  },
  {
    artName: 'Out of This World',
    pageLink: './Art/Out-of-This-World/index.html',
    imageLink: './Art/Out-of-This-World/ootw.gif',
    author: 'Xenark',
    githubLink: 'https://github.com/xenark'
  },
  {
    artName: 'circular motion',
    pageLink: './Art/Aliraza Lalani Animation/index.html',
    imageLink: './Art/Aliraza Lalani Animation/aa.gif',
    author: 'Aliraza Lalani',
    githubLink: 'https://github.com/alirazalalani'
  },
  {
    artName: 'Home',
    pageLink: './Art/rez4president/index.html',
    imageLink: './Art/rez4president/home.gif',
    author: 'Raza Ul Kareem',
    githubLink: 'https://github.com/rez4president'
  },
  {
    artName: 'VtekAnimation',
    pageLink: './Art/vtekanimation/index.html',
    imageLink: './Art/VtekAnimation/track.gif',
    author: 'corleone0007',
    githubLink: 'https://github.com/corleone0007'
  },
  {
    artName: 'Box',
    pageLink: './Art/Sagun/index.html',
    imageLink: './Art/Sagun/ezgif.com-gif-maker.gif',
    author: 'Sagun',
    githubLink: 'https://github.com/Sagun-png'
  },
  {
    artName: 'animator_css',
    pageLink: './Art/animator_css/index.html',
    imageLink: './Art/animator_css/animator.gif',
    author: 'Benji',
    githubLink: 'https://github.com/benjaminpeto'
  },
  {
    artName: '1jump',
    pageLink: './Art/1jump/index.html',
    imageLink: './Art/1jump/1jump.gif',
    author: 'Leutamommx',
    githubLink: 'https://github.com/leutamommx'
  },
  {
    artName: 'bubbles',
    pageLink: './Art/ghogoo/index.html',
    imageLink: './Art/ghogoo/bubbles.gif',
    author: 'ghogoo',
    githubLink: 'https://github.com/ghogoo'
  },
  {
    artName: 'Floating Words',
    pageLink: './Art/floatingWords/index.html',
    imageLink: './Art/floatingWords/floatingWords.gif',
    author: 'ScoobyDooDoo',
    githubLink: 'https://github.com/ScoobyDooDoo'
  },
  {
    artName: 'Happy Hacktoberfest',
    pageLink: './Art/DavidEdmondson/index.html',
    imageLink: './Art/DavidEdmondson/HappyHacktoberfestWithJack-o-lantern.gif',
    author: 'David Edmondson',
    githubLink: 'https://github.com/davidedmondson'
  },
  {
    artName: 'ExtendIt',
    pageLink: './Art/Mahi/index.html',
    imageLink: './Art/Mahi/screenshot.JPG',
    author: 'Mahi',
    githubLink: 'https://github.com/NineNintyNine'
  },
  {
    artName: 'Big-Eye',
    pageLink: './Art/Big-Eye/index.html',
    author: 'Charly-Crypton',
    githubLink: 'https://github.com/Charly-Crypton'
  },
  {
    artName: 'Wavy',
    pageLink: './Art/wavy/index.html',
    imageLink: './Art/wavy/wavy.gif',
    author: 'AnastasiosPas',
    githubLink: 'https://github.com/AnastasiosPas'
  },
  {
    artName: 'dynamic-background',
    pageLink: './Art/dynamic-background/index.html',
    imageLink: './Art/dynamic-background/animation.PNG',
    author: 'SpBhalani',
    githubLink: 'https://github.com/SpBhalani'
  },
  {
    artName: 'jjAnimation',
    pageLink: './Art/jjAnimation/index.html',
    imageLink: './Art/',
    author: 'Janna',
    githubLink: 'https://github.com/john29sab'
  },
  {
    artName: 'Evolution',
    pageLink: './Art/sayanroy11/index.html',
    imageLink: './Art/sayanroy11/human.gif',
    author: 'Sayan Roy',
    githubLink: 'https://github.com/sayanroy11'
  },
  {
    artName: 'Dancing-boxes',
    pageLink: './Art/Arham/index.html',
    imageLink: './Art/Arham/Dancing-boxes.gif',
    author: 'Arham',
    githubLink: 'https://github.com/arham2002'
  },
  {
    artName: 'Piano',
    pageLink: './Art/Piano/index.html',
    imageLink: './Art/Piano/piano.gif',
    author: 'Ali Akhavan',
    githubLink: 'https://github.com/aliakhavanrad'
  },
  {
    artName: 'Ocean Bubbles and Fish-Animation',
    pageLink: './Art/Nice1Rach/index.html',
    iamgeLink: './Art/Nice1Rach/Images/Ocean_Bubbles_and_Fish-Animation.gif',
    author: 'Rachel Heke',
    githubLink: 'https://github.com/Nice1Rach'
  },
  {
    artName: 'Switching flags',
    pageLink: './Art/ErikAvet/index.html',
    imageLink: './Art/ErikAvet/flag.gif',
    author: 'Erik Avetisyan',
    githubLink: 'https://github.com/ErikAvetisyan'
  },
  {
    artName: 'Black Hole Vortex',
    pageLink: './Art/black-hole-vortex/index.html',
    imageLink: './Art/black-hole-vortex/black-hole-vortex.gif',
    author: 'Bo-wei Chen',
    githubLink: 'https://github.com/Rayologist'
  },
  {
    artName: 'Dimensional Palace',
    pageLink: './Art/Paulo Tasso/index.html',
    imageLink: './Art/Paulo Tasso/triangle/animacaopaulo.gif',
    author: 'Paulo Tasso',
    githubLink: 'https://github.com/paulotasso7'
  },

  {
    artName: 'Ruan_Animation_Clock',
    pageLink: './Art/Ruan_Animation_Clock/index.html',
    imageLink: './Art/Ruan_Animation_Clock/Animation_Clock.gif',
    author: 'Ruan',
    githubLink: 'https://github.com/RuanEsterhuyse'
  },
  {
    artName: 'EvaCtion',
    pageLink: './Art/EvaCtion/index.html',
    author: 'Gawbb',
    githubLink: 'https://github.com/royranger'
  },
  {
    artName: 'cheeky face',
    pageLink: './Art/bluck/index.html',
    imageLink: './Art/bluck/img.gif',
    author: 'kxmom',
    githubLink: 'https://github.com/kxmom'
  },
  {
    pageLink: './Art/pragya-sharma11/index.html',
    imageLink: './Art/pragya-sharma11/animation.gif',
    author: 'Pragya Sharma',
    githubLink: 'https://github.com/pragya-sharma11'
  },
  {
    pageLink: './Art/chrisg/index.html',
    imageLink: './Art/chrisg/redwhiteblue.gif',
    author: 'ChrisG',
    githubLink: 'https://github.com/chrisgithubok'
  },
  {
    pageLink: '.Art/yash2003/index.html',
    imageLink: '.Art/yash2003/animation.gif',
    author: 'Yashraj',
    githubLink: 'https://github.com/yashraj2003e'
  },
  {
    artName: 'segunOsiki',
    pageLink: './Art/segunOsiki/index.html',
    imageLink: './Art/segunOsiki/segunOsiki.gif',
    author: 'Segun',
    githubLink: 'https://github.com/Danny4life'
  },

  {
    pageLink: '.Art/Yang/index.html',
    imageLink: '.Art/Yang/Screenshot.blink.png',
    author: 'Yang',
    githubLink: 'https://github.com/yangcodes'
  },
  {
    pageLink: './Art/VinWare/index.html',
    imageLink: './Art/VinWare/risingsun.gif',
    author: 'VinWare',
    githubLink: 'https://github.com/VinWare'
  },
  {
    pageLink: './Art/AnimationLoader/index.html',
    imageLink: './Art/AnimationLoader/Animation.gif',
    author: 'Pragya Sharma',
    githubLink: 'https://github.com/pragya-sharma11'
  },
  {
    pageLink: './Art/complementaryColors/index.html',
    imageLink: './Art/complementaryColors/complementaryColors.gif',
    author: 'Hilary',
    githubLink: 'https://github.com/hwilson2563'
  },
  {
    pageLink: './Art/Mansvini/index.html',
    imageLink: './Art/Mansvini/magic.gif',
    author: 'Mansvini',
    githubLink: 'https://github.com/Mansvini'
  },
  {
    artName: 'Rainbow Spinner',
    pageLink: './Art/joesayat/index.html',
    imageLink: './Art/joesayat/joe-animation.gif',
    author: 'Joe Sayat',
    githubLink: 'https://github.com/joesayat'
  },
  {
    artName: 'Random',
    pageLink: './Art/animation/index.html',
    imageLink: './Art/animation/random.gif',
    author: 'DTPsykko',
    githubLink: 'https://github.com/DTPsykko'
  },
  {
    artName: 'Funky Alien',
    pageLink: './Art/Funky Alien/index.html',
    iamgeLink: './Art/Funky Alien/Domcake-Dancing-Alien.gif',
    author: 'Jenique Knoesen',
    githubLink: 'https://github.com/jenique22'
  },
  {
    artName: 'Dracula Colors',
    pageLink: './Art/cspencernd/index.html',
    imageLink: './Art/cspencernd/dracula-colors.gif',
    author: 'Christopher Spencer',
    githubLink: 'https://github.com/cspencernd'
  },
  {
    pageLink: './Art/GabrielArt/GabrielArt.html',
    imageLink: './Art/GabrielArt/ZTM.jpg',
    author: 'GabrielAvramescu',
    githubLink: 'https://github.com/GabrielAvramescu'
  },
  {
    artName: 'Pong',
    pageLink: './Art/danielalanholmes/index.html',
    imageLink: './Art/danielalanholmes/index.gif',
    author: 'Daniel Holmes',
    githubLink: 'https://github.com/danielalanholmes'
  },
  {
    artName: 'Wigglers',
    pageLink: './Art/kv/wiggle.html',
    imageLink: './Art/kv/wiggle.gif',
    author: 'khaivern',
    githubLink: 'https://github.com/khaivern'
  },
  {
    artName: 'Round360',
    pageLink: './Art/MHShayek/index.html',
    imageLink: './Art/MHShayek/round360.gif',
    author: 'MHShayek',
    githubLink: 'https://github.com/MHShayek'
  },
  {
    artName: 'animatoris',
    pageLink: './Art/animatoris/index.html',
    imageLink: './Art/animatoris/circle.gif',
    author: 'Mark Heathcliff',
    githubLink: 'https://github.com/saimark123'
  },
  {
    artName: 'EyeStrain',
    pageLink: './Art/MattRuetz/index.html',
    imageLink: './Art/MattRuetz/eyestrain.gif',
    author: 'MattRuetz',
    githubLink: 'https://github.com/MattRuetz'
  },
  {
    artName: 'Sun',
    pageLink: './Art/DaniM/sun.html',
    imageLink: './Art/DaniM/sun.gif',
    author: 'DaniMash',
    githubLink: 'https://github.com/dani-mashasha'
  },
  {
    artName: 'Modern Clock',
    pageLink: './Art/Tiziano/index.html',
    imageLink: './Art/Tiziano/clock.gif',
    author: 'Tiziano',
    githubLink: 'https://github.com/tizspagno'
  },
  {
    artName: 'Work of art',
    pageLink: './Art/Romano/index.html',
    imageLink: './Art/Romano/index.gif',
    author: 'Romano',
    githubLink: 'https://github.com/Mrschabs'
  },
  {
    pageLink: './Art/sanation/index.html',
    imageLink: './Art/sanation/trial.gif',
    author: 'Sajal',
    githubLink: 'https://github.com/sajalnayansingh'
  },
  {
    artName: 'Jo Ngono',
    pageLink: './Art/jongono/index.html',
    imageLink: './Art/jongono/jongono.png',
    author: 'inazrabuu',
    githubLink: 'https://github.com/inazrabuu'
  },
  {
    artName: 'poorly drawn pikachu',
    pageLink: "./Art/Sayed's Pikachu/Sayed's Pikachu.html",
    imageLink: "./Art/Sayed's Pikachu/img.gif",
    author: 'Sayed Husain',
    githubLink: 'https://github.com/Sayed-Husain'
  },
  {
    artName: 'colorful flower',
    pageLink: './Art/shai/index.html',
    imageLink: './Art/shai/animation.gif',
    author: 'Shytech1',
    githubLink: 'https://github.com/ShyTech1'
  },
  {
    artName: 'Pulse',
    pageLink: './Art/ogutu/index.html',
    imageLink: './Art/ogutu/giphy.gif',
    author: 'kennedy',
    githubLink: 'https://github.com/kennedy-ogutu'
  },
  {
    artName: 'ZTM Animation',
    pageLink: './Art/TC/index.html',
    imageLink: './Art/TC/ztm.gif',
    author: 'Terence',
    githubLink: 'https://github.com/TerenceChew'
  },
  {
    artName: 'Serene Animation',
    pageLink: './Art/sereneanimation/index.html',
    imageLink: './Art/sereneanimation/trance.gif',
    author: 'Serene',
    githubLink: 'https://github.com/meikuan23'
  },
  {
    artName: 'Slow_Bounce',
    pageLink: './Art/Slow_Bounce/index.html',
    imageLink: './Art/Slow_Bounce/Slow_Bounce.gif',
    author: 'MichaelClautice',
    githubLink: 'https://github.com/MichaelClautice'
  },
  {
    artName: 'Icymation',
    pagelink: './Art/icymation/icymation.html',
    imageLink: './Art/icymation/icymation.gif',
    author: 'Isai',
    githublink: 'https://github.com/isaicastro1'
  },
  {
    artName: 'boxslide',
    pageLink: './Art/AK47/anima.html',
    imageLink: './Art/AK47/boxslide.png',
    author: 'Anurag Kanungo',
    githubLink: 'https://github.com/Anuragcr'
  },
  {
    artName: 'letz ani',
    pageLink: './Art/letz/index.html',
    imageLink: './Art/letz/trans.gif',
    author: 'letz0703',
    githubLink: 'https://github.com/letz0703'
  },
  {
    artName: 'My Full-Stack Animation',
    pageLink: './Art/BrandonNSangma/index.html',
    imageLink: './Art/BrandonNSangma/fullstack.gif',
    author: 'Brandon N. Sangma',
    githubLink: 'https://github.com/brancore87'
  },
  {
    artName: 'radar-animation',
    pageLink: './Art/radar-animation/index.html',
    imageLink: './Art/radar-animation/radar.gif',
    author: 'Angel Orellana',
    githubLink: 'https://github.com/luisangel2895'
  },
  {
    artName: 'Parachute Guy',
    pageLink: './Art/barretoga/index.html',
    imageLink: './Art/barretoga/animation.gif',
    author: 'Gabriel Barreto',
    githubLink: 'https://github.com/barretoga'
  },
  {
    artName: 'Animated Bird',
    pageLink: './Art/sampConrad/index.html',
    imageLink: './Art/sampConrad/bird.gif',
    author: 'Conrado Sampaio',
    githubLink: 'https://github.com/sampconrad'
  },
  {
    artName: 'U-turn',
    pageLink: './Art/baraksArt.index.html',
    imageLink: './Art/baraksArt/U-turn.gif',
    author: 'Barak',
    githubLink: 'https://github.com/bcolovas'
  },
  {
    artName: 'Bouncing Balls DF',
    pageLink: './Art/bouncingdf/index.html',
    imageLink: './Art/bouncingdf/bouncingdf.gif',
    author: 'David Flores',
    githubLink: 'https://github.com/dflo55'
  },
  {
    artName: 'WAnimation',
    pageLink: './Art/WAnimation/index.html',
    imageLink: './Art/WAnimation/Animation.gif',
    author: 'WDevelopsWebApps',
    githubLink: 'https://github.com/WDevelopsWebApps'
  },
  {
    artName: 'textSlide',
    pageLink: './Art/textSlide/index.html',
    imageLink: './Art/textSlide/textSliding.gif',
    author: 'Lucas GM',
    githubLink: 'https://github.com/LucasGM17'
  },
  {
    artName: 'Loading Logo',
    pageLink: './Art/magedmohammed/index.html',
    author: 'Maged Mohammed',
    githubLink: 'https://github.com/magedmohammed834'
  },
  {
    artName: 'Green Loading',
    pageLink: './Art/KevinMaida/index.html',
    imageLink: './Art/KevinMaida/loadingGif.gif',
    author: 'Kevin Maida',
    githubLink: 'https://github.com/KevinMaida'
  },
  {
    artName: 'Simple Bounce',
    pageLink: './Art/ardiandharminto/index.html',
    imageLink: './Art/ardiandharminto/simple-bounce.gif',
    author: 'Ardian Dharminto',
    githubLink: 'https://github.com/ardiandharminto'
  },
  {
    pageLink: './Art/ZTM-Academy/index.html',
    imageLink: './Art/ZTM-Academy/ztm.gif',
    author: 'Denis',
    githubLink: 'https://github.com/denis11m'
  },
  {
    pageLink: './Art/evropa/index.html',
    imageLink: './Art/evropa/drift.gif',
    author: 'evropa',
    githubLink: 'https://github.com/evropa'
  },
  {
    artName: 'animatron_av',
    pageLink: './Art/animatron_av/index.html',
    imageLink: './Art/Joy/triangle/trance.gif',
    author: 'Alex',
    githubLink: 'https://github.com/averde1973'
  },
  {
    artName: 'animationzone',
    pageLink: './Art/animationzone/index.html',
    imageLink: './Art/animationzone/ezgif.com-gif-maker',
    author: 'Erez',
    githubLink: 'https://github.com/ErezAvni9'
  },
  {
    artName: 'Rolling Cat',
    pageLink: './Art/ssoppet1/index.html',
    imageLink: './Art/ssoppet1/cat.gif',
    author: 'Stacy',
    githubLink: 'https://github.com/ssoppet1'
  },
  {
    artName: 'brotation',
    pageLink: './Art/box-rotate-animation/index.html',
    imageLink: './Art/box-rotate-animation/brotation.gif',
    author: 'Andrey',
    githubLink: 'https://github.com/Life1sOk'
  },
  {
    artName: 'Loading animation',
    pageLink: './Art/graphitexhd/index.html',
    imageLink: './Art/graphitexhd/animation.gif',
    author: 'Graphitexhd',
    githubLink: 'https://github.com/graphitexhd'
  },
  {
    artName: 'Our Solar System',
    pageLink: './Art/bryanRillstone/index.html',
    imageLink: './Art/bryanRillstone/Solar-System.gif',
    author: 'Bryan Rillstone',
    githubLink: 'https://github.com/bryanrillstone'
  },
  {
    artName: 'viskarra',
    pageLink: './Art/viskarra/index.html',
    imageLink: './Art/viskarra/imgif.gif',
    author: 'Viskarra',
    githubLink: 'https://github.com/viskarra'
  },
  {
    artName: 'Chess Board Dance Floor',
    pageLink: './Art/Robin/index.html',
    imageLink: './Art/Robin/chessBoardDanceFloor.gif',
    author: 'Robin',
    githubLink: 'https://github.com/robinpunn'
  },
  {
    artName: 'Fishy',
    pageLink: './Art/Mayorman/index.html',
    imageLink: './Art/Mayorman/Fishy-Screen-Rec.gif',
    author: 'Mayowa',
    githubLink: 'https://github.com/Mayorman07'
  },
  {
    artName: 'The Beach',
    pageLink: './Art/Jon-Bull/index.html',
    imageLink: './Art/Jon-Bull/beach.gif',
    author: 'Jon',
    githubLink: 'https://github.com/Jon-Bull'
  },
  {
    artName: 'Loading screen',
    pageLink: './Art/ShueiYang/index.html',
    imageLink: './Art/ShueiYang/Loading.gif',
    author: 'ShueiYang',
    githubLink: 'https://github.com/ShueiYang'
  },
  {
    artName: 'Get Started',
    pageLink: './Art/imaadfakier/index.html',
    imageLink: './Art/imaadfakier/Loading.gif',
    author: 'Imaad Fakier',
    githubLink: 'https://github.com/imaadfakier'
  },
  {
    artName: 'BoxPM',
    pageLink: './Art/BoxPM/index.html',
    imageLink: './Art/BoxPM/trance2.gif',
    author: 'Pradeep',
    githubLink: 'https://github.com/Pmakaju'
  },
  {
    artName: 'Pendulam',
    pageLink: './Art/Pendulam/index.html',
    imageLink: './Art/Pendulam/swinging_pendulam.gif',
    author: 'Dinesh',
    githubLink: 'https://github.com/dinesh-729'
  },
  {
    artName: 'Wave Ring',
    pageLink: './Art/JinalPatel/Wavering/wavering.html',
    imageLink: './Art/JinalPatel/Wavering/wavering.gif',
    author: 'Jinal Patel',
    githubLink: 'https://github.com/JinalPatel17'
  },
  {
    artName: 'Samination',
    pageLink: './Art/Samination/index.html',
    imageLink: './Art/Samination/samination.gif',
    author: 'Sami',
    githubLink: 'https://github.com/samialmaradni97'
  },
  {
    artName: 'Esinnaton',
    pageLink: './Art/Esinnaton/index.html',
    imageLink: './Art/Esinnaton/transition.gif',
    author: 'Esinnation',
    githubLink: 'https://github.com/esinnation'
  },
  {
    artName: 'Spining Numbers',
    pageLink: './Art/jamesnjovu/index.html',
    imageLink: './Art/jamesnjovu/number.gif',
    author: 'Joy',
    githubLink: 'https://github.com/jamesnjovu'
  },
  {
    artName: 'CrazyBalls',
    pageLink: './Art/CrazyBalls/index.html',
    imageLink: './Art/CrazyBalls/balls.gif',
    author: 'Rohan Bobby',
    githubLink: 'https://github.com/rohanbobby01'
  },
  {
    artName: 'Simple Circle Animation',
    pageLink: './Art/simple_Circle_Animation/index.html',
    imageLink: './Art/Joy/simple_Circle_Animation/circle_animation.gif',
    author: 'dw',
    githubLink: 'https://github.com/dwthefirst'
  },
  {
    artName: 'Matrix Animation',
    pageLink: './Art/TenmaChinen/index.html',
    imageLink: './Art/TenmaChinen/matrix_animation.gif',
    author: 'Tenma Chinen',
    githubLink: 'https://github.com/TenmaChinen'
  },
  {
    artName: 'Crazy Cat',
    pageLink: './Art/sikumiku/index.html',
    imageLink: './Art/sikumiku/crazy_cat.gif',
    author: 'Sigrid',
    githubLink: 'https://github.com/sikumiku'
  },
  {
    artName: 'Magic',
    pageLink: './Art/dmwspace/index.html',
    imageLink: './Art/dmwspace/magic.gif',
    author: 'Dean',
    githubLink: 'https://github.com/dmwspace'
  },
  {
    artName: 'Button Effect',
    pageLink: './Art/Jatin-7/index.html',
    imageLink: './Art/Jatin-7/btn.gif',
    author: 'Jatin-7',
    githubLink: 'https://github.com/Jatin-7'
  },
  {
    artName: 'Bird Animation',
    pageLink: './Art/bird_animation/index.html',
    imageLink: './Art/bird_animation/bird-animation.gif',
    author: 'Tarun Mankar',
    githubLink: 'https://github.com/tarunmankar'
<<<<<<< HEAD
  },{
    artName: 'largebox',
    pageLink: './Art/largebox/index.html',
    imageLink: './Art/largebox/box.gif',
    author: 'rajmishra-47',
    githubLink: 'https://github.com/rajmishra-47'
=======
  },
  {
    artName: 'Rainbow Circle',
    pageLink: './Art/Mengnan_Wang/rainbow_circle.html',
    imageLink: './Art/Mengnan_Wang/rainbow_circle.gif',
    author: 'Mengnan Wang',
    githubLink: 'https://github.com/Mengnan-Wang'
  },
  {
    artName: 'Phillys Animation',
    pageLink: './Art/phillysrevenge/index.html',
    imageLink: './Art/phillysrevenge/web.gif',
    author: 'phillysrevenge',
    githubLink: 'https://github.com/phillysrevenge'
>>>>>>> be74bec5
  }
];

// +--------------------------------------------------------------------------------+
// +                                                                                +
// +                  YOU DO NOT NEED TO CHANGE ANYTHING BELOW THIS                 +
// +                                                                                +
// +--------------------------------------------------------------------------------+

// Creates cards from the array above
// You don't need to modify this
let contents = [];
Shuffle(cards).forEach((c) => {
  contents.push([
    `<li class="card">` +
      `<a href='${c.pageLink}'>` +
      `<img class="art-image" src='${c.imageLink}' alt='${c.artName}' />` +
      `</a>` +
      `<div class="flex-content">` +
      `<a href='${c.pageLink}'><h3 class="art-title">${c.artName}</h3></a>` +
      `<p class='author'><a href="${c.githubLink}" target="_blank"><i class="fab fa-github"></i> ${c.author}</a> </p>` +
      `</div>` +
      `</li>`
  ]);
});

document.getElementById('cards').innerHTML = contents;

function Shuffle(o) {
  for (
    var j, x, i = o.length;
    i;
    j = parseInt(Math.random() * i), x = o[--i], o[i] = o[j], o[j] = x
  );
  return o;
}<|MERGE_RESOLUTION|>--- conflicted
+++ resolved
@@ -6029,29 +6029,27 @@
     imageLink: './Art/bird_animation/bird-animation.gif',
     author: 'Tarun Mankar',
     githubLink: 'https://github.com/tarunmankar'
-<<<<<<< HEAD
-  },{
+  },
+  {
+    artName: 'Rainbow Circle',
+    pageLink: './Art/Mengnan_Wang/rainbow_circle.html',
+    imageLink: './Art/Mengnan_Wang/rainbow_circle.gif',
+    author: 'Mengnan Wang',
+    githubLink: 'https://github.com/Mengnan-Wang'
+  },
+  {
+    artName: 'Phillys Animation',
+    pageLink: './Art/phillysrevenge/index.html',
+    imageLink: './Art/phillysrevenge/web.gif',
+    author: 'phillysrevenge',
+    githubLink: 'https://github.com/phillysrevenge'
+  },
+  {
     artName: 'largebox',
     pageLink: './Art/largebox/index.html',
     imageLink: './Art/largebox/box.gif',
     author: 'rajmishra-47',
     githubLink: 'https://github.com/rajmishra-47'
-=======
-  },
-  {
-    artName: 'Rainbow Circle',
-    pageLink: './Art/Mengnan_Wang/rainbow_circle.html',
-    imageLink: './Art/Mengnan_Wang/rainbow_circle.gif',
-    author: 'Mengnan Wang',
-    githubLink: 'https://github.com/Mengnan-Wang'
-  },
-  {
-    artName: 'Phillys Animation',
-    pageLink: './Art/phillysrevenge/index.html',
-    imageLink: './Art/phillysrevenge/web.gif',
-    author: 'phillysrevenge',
-    githubLink: 'https://github.com/phillysrevenge'
->>>>>>> be74bec5
   }
 ];
 
