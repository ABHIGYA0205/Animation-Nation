--- conflicted
+++ resolved
@@ -476,13 +476,13 @@
     githubLink: 'https://github.com/Neha045'
   },
   {
-<<<<<<< HEAD
     artName: 'Dynamic Shadow',
     pageLink: './Art/Vamshidhar/index.html',
     imageLink: './Art/Vamshidhar/dynamic-shadow.gif',
     author: 'Vamshidhar Thonti',
     githubLink: 'https://github.com/vamshidhar-thonti'
-=======
+  },
+  {
     artName: 'CSS Animation',
     pageLink: './Art/jayg2309/animation.html',
     imageLink: './Art/jayg2309/animation.gif',
@@ -502,7 +502,6 @@
     imageLink: './Art/varunrmantri23/stylish_text_animation.gif',
     author: 'varunrmantri23',
     githubLink: 'https://github.com/varunrmantri23'
->>>>>>> e9e35b11
   }
 ];
 
