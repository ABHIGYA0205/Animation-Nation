--- conflicted
+++ resolved
@@ -4214,21 +4214,19 @@
     githubLink: 'https://github.com/devMTCodes'
   },
   {
-<<<<<<< HEAD
     artName: '3d Cube Animation',
     pageLink: './Art/TejasNarkhede/index.html',
     imageLink: 'Art/TejasNarkhede/3d Cube Animation.gif',
     author: 'Tejas Narkhede',
     githubLink: 'https://github.com/TejasNarkhede'
   },
-=======
+  {
     artName: 'Infinite Twist Animation',
     pageLink: './Art/ekecolin/twist.html',
     imageLink: './Art/ekecolin/twist.gif',
     author: 'ekecolin',
     githubLink: 'https://github.com/ekecolin'
   }
->>>>>>> 9c8149a8
 ];
 
 /* -------------------------------------------------------------------------- */
