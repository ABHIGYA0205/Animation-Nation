--- conflicted
+++ resolved
@@ -1066,13 +1066,13 @@
     githubLink: 'https://github.com/varunrmantri23'
   },
   {
-<<<<<<< HEAD
     artName: 'Waving Hand',
     pageLink: './Art/Darkrider0007/waveing_hand.html',
     imageLink: './Art/Darkrider0007/waving-hand.gif',
     author: 'Darkrider0007',
     githubLink: 'https://github.com/Darkrider0007'
-=======
+  },
+  {
     artName: 'Rotating Cube',
     pageLink: './Art/BatistaDev1113/cube.html',
     imageLink: './Art/BatistaDev1113/rotatingCube.gif',
@@ -1141,7 +1141,6 @@
     imageLink: './Art/okaydivyansh/cube.gif',
     author: 'Divyansh',
     githubLink: 'https://github.com/okaydivyansh'
->>>>>>> a8d7b4a5
   }
   
 ];
