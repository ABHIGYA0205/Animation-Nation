let cards = [
  {
    artName: 'Sliding Bot',
    pageLink: './Art/ProfoundlyParker/index.html',
    imageLink: './Art/ProfoundlyParker/robot.gif',
    author: 'ProfoundlyParker',
    githubLink: 'https://github.com/profoundlyparker'
  },
  {
    artName: 'Astro Acrobat',
    pageLink: './Art/DarrachBarneveld/index.html',
    imageLink: './Art/DarrachBarneveld/rocket.gif',
    author: 'Darrach Barneveld',
    githubLink: 'https://github.com/DarrachBarneveld'
  },
  {
    artName: 'Rotating Cube',
    pageLink: './Art/Rishi/cube.html',
    imageLink: './Art/Rishi/cube.gif',
    author: 'Rishi',
    githubLink: 'https://github.com/rishi17003'
  },
  {
    artName: 'Tic Tac Yo!',
    pageLink: './Art/smokeraven667/smokeraven.html',
    imageLink: './Art/smokeraven667/tic-tac-yo.gif',
    author: 'Joy',
    githubLink: 'https://github.com/smokeraven667'
  },
  {
    artName: 'Animation-box',
    pageLink: './Art/Himanshu_Chauhan/index.html',
    imageLink: './Art/Himanshu_Chauhan/animation-box.gif',
    author: 'Himanshu Chauhan',
    githubLink: 'https://github.com/Himanshuch8055'
  },
  {
    artName: 'hanisntsolo',
    pageLink: './Art/hanisntsolo/hanisntsolo.html',
    imageLink: './Art/hanisntsolo/hanisntsolo.gif',
    author: 'Hanisntsolo',
    githubLink: 'https://github.com/hanisntsolo'
  },
  {
    artName: 'Orbiting-Ball',
    pageLink: './Art/Tipchan/OrbitingBall.html',
    imageLink: './Art/Tipchan/OrbitingBall.gif',
    author: 'Tipchan',
    githubLink: 'https://github.com/tsongtheng'
  },
  {
    artName: 'Simple BAAF',
    pageLink: './Art/baaf-Animation/index.html',
    imageLink: './Art/baaf-Animation/baafscreen.png',
    author: 'Farid Bass',
    githubLink: 'https://github.com/baafbass'
  },
  {
    artName: 'Animated-Biker',
    pageLink: './Art/JT-Singh/index.html',
    imageLink: './Art/JT-Singh/biker.gif',
    author: 'JT Singh',
    githubLink: 'https://github.com/JT-Singh'
  },
  {
    artName: 'Triangle',
    pageLink: './Art/Joy/triangle.html',
    imageLink: './Art/Joy/triangle.gif',
    author: 'Joy',
    githubLink: 'https://github.com/royranger'
  },
  {
    artName: 'Keyboard',
    pageLink: './Art/Alexandra2888/keyboard.html',
    imageLink: './Art/Alexandra2888/keyboard.gif',
    author: 'Alexandra2888',
    githubLink: 'https://github.com/Alexandra2888'
  },
  {
    artName: 'Jumping Balls',
    pageLink: './Art/Alexandra2888/balls.html',
    imageLink: './Art/Alexandra2888/balls.gif',
    author: 'Alexandra2888',
    githubLink: 'https://github.com/Alexandra2888'
  },
  {
    artName: 'Dancing in Space',
    pageLink: './Art/Maria/index.html',
    imageLink: './Art/Maria/style.css',
    author: 'Maria',
    githubLink: 'https://github.com/mariapetra'
  },
  {
    artName: 'Submit tick animation',
    pageLink: './Art/rajHimanshu22/index.html',
    imageLink: './Art/rajHimanshu22/animation.gif',
    author: 'Himanshu Raj',
    githubLink: 'https://github.com/rajHimanshu22'
  },
  {
    artName: 'Circle',
    pageLink: './Art/lucas/circle.html',
    imageLink: './Art/lucas/circle.gif',
    author: 'Joy',
    githubLink: 'https://github.com/LucasAlmeida-jpg'
  },
  {
    artName: 'Falling Squares',
    pageLink: './Art/migueldalberto/index.html',
    imageLink: './Art/migueldalberto/screenshot.png',
    author: 'migueldalberto',
    githubLink: 'https://github.com/migueldalberto'
  },
  {
    artName: 'Infinite Hacktober Shapes',
    pageLink: './Art/Joe_DiGioia/JoeArt.html',
    imageLink: './Art/Joe_DiGioia/Hacktober-Animate-JDiGioia.gif',
    author: 'Joe DiGioia',
    githubLink: 'https://github.com/WatchAce0'
  },
  {
    artName: 'Pumpkin Ghost',
    pageLink: './Art/Jason/pumpkin.html',
    imageLink: './Art/Jason/pumpkin.gif',
    author: 'Jason',
    githubLink: 'https://github.com/jsonsinger'
  },
  {
    artName: 'Ghost',
    pageLink: './Art/Russ/ghost.html',
    imageLink: './Art/Russ/ghost.gif',
    author: 'Russ',
    githubLink: 'https://github.com/rperry99'
  },
  {
    artName: 'Planet',
    pageLink: './Art/serhatbek/index.html',
    imageLink: './Art/serhatbek/planet.gif',
    author: 'serhatbek',
    githubLink: 'https://github.com/serhatbek'
  },
  {
    artName: 'Rocket',
    pageLink: './Art/Suryansh/rocket.html',
    imageLink: './Art/Suryansh/rocket.gif',
    author: 'Suryansh',
    githubLink: 'https://github.com/suryanshsingh2001'
  },
  {
    artName: 'AnimateIbaad',
    pageLink: './Art/Ibaad/animate.html',
    imageLink: './Art/Ibaad/animationimagehover.gif',
    author: 'Ibaad',
    githubLink: 'https://github.com/ibaaddurrani'
  },
  {
    artName: 'Animated-Panda',
    pageLink: './Art/Naina/index.html',
    imageLink: './Art/Naina/Panda.gif',
    author: 'Naina',
    githubLink: 'https://github.com/naina5602'
  },
  {
    artName: 'Circle',
    pageLink: './Art/MishC/circle.html',
    imageLink: './Art/MishC/magic_circle.gif',
    author: 'MishC',
    githubLink: 'https://github.com/MishC'
  },
  {
    artName: 'J.A.R.V.I.S',
    pageLink: './Art/rituraj-dubey/index.html',
    imageLink: './Art/rituraj-dubey/jarvis.gif',
    author: 'Rituraj Dubey',
    githubLink: 'https://github.com/rituraj-dubey'
  },
  {
    artName: 'SquBounce',
    pageLink: './Art/Sanusi/index.html',
    imageLink: './Art/Sanusi/sanusi-animation.gif',
    author: 'Sanusi',
    githubLink: 'https://github.com/sanusisusi'
  },
  {
    artName: 'RichardsAnimation',
    pageLink: './Art/Richard/animated.html',
    imageLink: './Art/Richard/bounce.gif.gif',
    author: 'Richard',
    githubLink: 'https://github.com/richardhartleydev'
  },
  {
    artName: 'Loader Animation',
    pageLink: './Art/Abhishek/animation.html',
    imageLink: './Art/Abhishek/animation.gif',
    author: 'Abhishek Kumar',
    githubLink: 'https://github.com/abhishekl1289'
  },
  {
    artName: 'Fan',
    pageLink: './Art/Samriddhi/fan.html',
    imageLink: './Art/Samriddhi/fan.png',
    author: 'Samriddhi',
    githubLink: 'https://github.com/NarayanSam'
  },
  {
    artName: 'RGB Square',
    pageLink: './Art/TCrypt/animated.html',
    imageLink: './Art/TCrypt/rgbsq-animated.gif',
    author: 'T-Crypt',
    githubLink: 'https://github.com/T-Crypt'
  },
  {
    artName: 'Loader Animation',
    pageLink: './Art/C S Sachindra/loader.html',
    imageLink: './Art/C S Sachindra/loader.gif',
    author: 'C S Sachindra',
    githubLink: 'https://github.com/sandilya27'
  },
  {
    artName: 'Seven Segment Display',
    pageLink: './Art/Ankesh/segment-display.html',
    imageLink: './Art/Ankesh/segment-display.gif',
    author: 'Ankesh',
    githubLink: 'https://github.com/ankeshp03'
  },
  {
    artName: '4 Color Loader',
    pageLink: './Art/rstallings/index.html',
    imageLink: './Art/rstallings/Animation.gif',
    author: 'Roosevelt S.',
    githubLink: 'https://github.com/rstallingsiii'
  },
  {
    artName: "Mr. A's Amimation",
    pageLink: './Art/MrA-Animation/index.html',
    imageLink: './Art/MrA-Animation/Animation.gif',
    author: 'Mr. AnkitR',
    githubLink: 'https://github.com/MrARawal'
  },
  {
    artName: 'LHV',
    pageLink: './Art/wizozheir/lhv.html',
    imageLink: './Art/wizozheir/lhv.gif',
    author: 'wizozheir',
    githubLink: 'https://github.com/wizozheir'
  },
  {
    artName: 'Falling stars',
    pageLink: './Art/ChipoJ/index.html',
    imageLink: './Art/ChipoJ/star_fall.gif',
    author: 'ChipoJ',
    githubLink: 'https://github.com/Chipoj'
  },
  {
    artName: 'Heartbeat',
    pageLink: './Art/Karol/index.html',
    imageLink: './Art/Karol/animation.gif',
    author: 'Karol',
    githubLink: 'https://github.com/karolwjck'
  },
  {
    artName: 'Bouncing Screensaver',
    pageLink: './Art/CDay-87/index.html',
    imageLink: './Art/CDay-87/Bounce_Animation.gif',
    author: 'CDay-87',
    githubLink: 'https://github.com/CDay-87'
  },
  {
    artName: 'Loader',
    pageLink: './Art/Animation_makrenko-dev/index.html',
    imageLink: './Art/Animation_makrenko-dev/logog.gif',
    author: 'makrenko-dev',
    githubLink: 'https://github.com/makrenko-dev'
  },
  {
    artName: 'Running Laps',
    pageLink: './Art/runningBars/index.html',
    imageLink: './Art/runningBars/running.gif',
    author: 'Daniel',
    githubLink: 'https://github.com/dsauce817'
  },
  {
    artName: 'Simple Mexican Flag',
    pageLink: './Art/jnovak5/index.html',
    imageLink: './Art/jnovak5/novak.gif',
    author: 'Jnovak5',
    githubLink: 'https://github.com/jnovak5'
  },
  {
    artName: 'Twist',
    pageLink: './Art/Anna/twist.html',
    imageLink: './Art/Anna/twist.gif',
    author: 'Anna',
    githubLink: 'https://github.com/anna-1980'
  },
  {
    artName: 'Shaking box',
    pageLink: './Art/alexsatalan/index.html',
    imageLink: './Art/alexsatalan/shaking.gif',
    author: 'AlexS',
    githubLink: 'https://github.com/alexsatalan'
  },
  {
    artName: 'olga_min',
    pageLink: './Art/olga_min/index.html',
    imageLink: './Art/olga_min/animation.gif',
    author: 'Olga',
    githubLink: 'https://github.com/OlgaMinaievaWebDev'
  },
  {
    artName: 'Rotating_Cube',
    pageLink: './Art/Catoos/Cube.html',
    imageLink: './Art/Catoos/Cube.gif',
    author: 'Catoos',
    githubLink: 'https://github.com/Catoos'
  },
  {
    artName: 'Moving Flag',
    pageLink: './Art/Mayank_goel/index.html',
    imageLink: './Art/Mayank_goel/moving_flag.gif',
    author: 'Yelloberard',
    githubLink: 'https://github.com/yellowberad'
  },
  {
    artName: 'Flowers',
    pageLink: './Art/Jeffrey/index.html',
    imageLink: './Art/Jeffrey/Hackflowers.png',
    author: 'Jeffrey',
    githubLink: 'https://github.com/Jeffruiz1502003'
  },
  {
    artName: 'Car',
    pageLink: './Art/Haneesh/car.html',
    imageLink: './Art/Haneesh/car.gif',
    author: 'Haneesh',
    githubLink: 'https://github.com/Haneesh000'
  },
  {
    artName: 'Sun shadow',
    pageLink: './Art/Guruprasad-Kulkarni/index.html',
    imageLink: './Art/Guruprasad-Kulkarni/sun.gif',
    author: 'Guruprasad',
    githubLink: 'https://github.com/Guruprasad846'
  },
  {
    artName: 'Circle',
    pageLink: './Art/Adithya/index.html',
    imageLink: './Art/Adithya/result.gif',
    author: 'Adithya',
    githubLink: 'https://github.com/Adithya-K-Shetty'
  },
  {
    artName: 'Cart Hover',
    pageLink: './Art/Rahul-Bhati/index.html',
    imageLink: './Art/Rahul-Bhati/Rahul-Bhati.gif',
    author: 'Rahul-Bhati',
    githubLink: 'https://github.com/Rahul-Bhati'
  },
  {
    artName: 'now.sh',
    pageLink: './Art/Tergel0820/index.html',
    imageLink: './Art/Tergel0820/animation.gif',
    author: 'Tergel0820',
    githubLink: 'https://github.com/Tergel0820'
  },
  {
    artName: 'Animated Fan',
    pageLink: './Art/Alexandra2888/fan.html',
    imageLink: './Art/Alexandra2888/fan.png',
    author: 'Alexandra2888',
    githubLink: 'https://github.com/Alexandra2888'
  },
  {
    artName: 'Coffe Cup',
    pageLink: './Art/Alexandra2888/cup.html',
    imageLink: './Art/Alexandra2888/cup.gif',
    author: 'Alexandra2888',
    githubLink: 'https://github.com/Alexandra2888'
  },
  {
    artName: 'BouncingBall',
    pageLink: './Art/Venkateeshh/BouncingBall.html',
    imageLink: './Art/Venkateeshh/BounceBall.gif',
    author: 'Venkatesh',
    githubLink: 'https://github.com/Venkateeshh'
  },
  {
    artName: 'Analog Clock',
    pageLink: './Art/Jeet/index.html',
    imageLink: './Art/Jeet/pic.png',
    author: 'Jeet Kanodia',
    githubLink: 'https://github.com/jeetkanodia'
  },
  {
    artName: 'Flower',
    pageLink: './Art/ChrRepou/flower.html',
    imageLink: './Art/ChrRepou/flower.png',
    author: 'ChrRepou',
    githubLink: 'https://github.com/ChrRepou'
  },
  {
    artName: 'Triangle',
    pageLink: './Art/KrishayNair/rectangle.html',
    imageLink: './Art/KrishayNair/circle.gif',
    author: 'KrishayNair',
    githubLink: 'https://github.com/KrishayNair'
  },
  {
    artName: 'Waving Ghost Animation',
    pageLink: './Art/AnkitaM/ghost.html',
    imageLink: './Art/AnkitaM/Waving-Ghost-Animation.gif',
    author: 'Ankita M.',
    githubLink: 'https://github.com/anki009/'
  },
  {
    artName: 'Blinking Ball',
    pageLink: './Art/Sheefa/blinking_ball.html',
    imageLink: './Art/Sheefa/blinking_ball.gif',
    author: 'Sheefa',
    githubLink: 'https://github.com/sheefanaaz123'
  },
  {
    artName: 'Quadro Hypno Spin',
    pageLink: './Art/Sheefa/QuadroHypnoSpin.html',
    imageLink: './Art/Sheefa/QuadroHypnoSpin.gif',
    author: 'Sheefa',
    githubLink: 'https://github.com/sheefanaaz123'
  },
  {
    artName: 'Walking Dog',
    pageLink: './Art/ChrisAqui/dog.html',
    imageLink: './Art/ChrisAqui/dog.gif',
    author: 'Chris Aqui',
    githubLink: 'https://github.com/christine-aqui'
  },
  {
    artName: 'Sunset',
    pageLink: './Art/timDehof/sunset.html',
    imageLink: './Art/timDehof/sunset.gif',
    author: 'Tim DeHof',
    githubLink: 'https://github.com/timDeHof'
  },
  {
    artName: 'Circle Dancing',
    pageLink: './Art/Umair/index.html',
    imageLink: './Art/Umair/Circle-dancing.gif',
    author: 'Mohammed Umair',
    githubLink: 'https://github.com/umair986'
  },
  {
    artName: 'ZTM Text Animation',
    pageLink: './Art/Chugil/index.html',
    imageLink: './Art/Chugil/Screenshot.png',
    author: 'Chugil',
    githubLink: 'https://github.com/ChugilC'
  },
  {
    artName: 'Square',
    pageLink: './Art/Shubham-Chaudhary/square_animation.html',
    imageLink: './Art/Shubham-Chaudhary/square_animation.gif',
    author: 'Shubham Chaudhary',
    githubLink: 'https://github.com/Stellar-X'
  },
  {
    artName: 'Trippy',
    pageLink: './Art/Simar/trippy.html',
    imageLink: './Art/Simar/trippy-square.gif',
    author: 'Simar',
    githubLink: 'https://github.com/SimardeepSingh-zsh'
  },
  {
    artName: 'solarsystem',
    pageLink: './Art/solarsystem/solarsystem.html',
    imageLink: './Art/solarsystem/solarsystem.gif',
    author: 'hanisntsolo',
    githubLink: 'https://github.com/hanisntsolo'
  },
  {
    artName: 'Galaxy',
    pageLink: './Art/Aldair/galaxy.html',
    imageLink: './Art/Aldair/galaxy.gif',
    author: 'Aldair Huamani',
    githubLink: 'https://github.com/Baku452'
  },
  {
    artName: 'The Initials',
    pageLink: './Art/yashviradia/index.html',
    imageLink: './Art/yashviradia/initials_yashviradia.gif',
    author: 'Yash Viradia',
    githubLink: 'https://github.com/yashviradia'
  },
  {
    artName: 'Weird Spinner',
    pageLink: './Art/lucifer510/weirdSpinner.html',
    imageLink: './Art/lucifer510/weirdSpinner.png',
    author: 'lucifer510',
    githubLink: 'https://github.com/lucifer510'
  },
  {
    artName: 'Ruby',
    pageLink: './Art/daniel-badura/ruby.html',
    imageLink: './Art/daniel-badura/ruby.gif',
    author: 'daniel-badura',
    githubLink: 'https://github.com/daniel-badura'
  },
  {
    artName: '699669',
    pageLink: './Art/Artis/699669.html',
    imageLink: './Art/Artis/699669.gif',
    author: 'Artis',
    githubLink: 'https://github.com/69966969'
  },
  {
    artName: 'spinning square',
    pageLink: './Art/dmdiamond79/spinningsquare.html',
    imageLink: './Art/dmdiamond79/spinning.gif',
    author: 'dmdiamond79',
    githubLink: 'https://github.com/dmdiamond79'
  },
  {
    artName: 'Bhaskar Sahu',
    pageLink: './Art/Bhaskarsahu23',
    imageLink: './Art/Bhaskarsahu23/imageflip.gif',
    author: 'Bhaskarsahu23',
    githubLink: 'https://github.com/Bhaskarsahu23'
  },
  {
    artName: 'Pumpkin Fight',
    pageLink: './Art/SamPalacio/index.html',
    imageLink: './Art/SamPalacio/pumpkins.gif',
    author: 'SamPalacio',
    githubLink: 'https://github.com/samuelpalacio1709'
  },
  {
    artName: 'Css eyes animation',
    pageLink: './Art/Nawaf-vp',
    imageLink: './Art/Nawaf-vp/css_eyes_animation.gif',
    author: 'Nawaf',
    githubLink: 'https://github.com/nawaf-vp'
  },
  {
    artName: 'Starry Night',
    pageLink: './Art/lucileTech/starry_night.html',
    imageLink: './Art/lucileTech/starry_night.png',
    author: 'LucileTech',
    githubLink: 'https://https://github.com/LucileTech'
  },
  {
    artName: 'Heaart',
    pageLink: './Art/Neha045/index.html',
    imageLink: './Art/Neha045/animation.gif',
    author: 'Neha045',
    githubLink: 'https://github.com/Neha045'
  },

  {
    artName: 'ColorRot Square',
    pageLink: './Art/RedHoodJT1988/index.html',
    imageLink: './Art/RedHoodJT1988/colorRotSquare.gif',
    author: 'Jonathan Reeves',
    githubLink: 'https://github.com/RedHoodJT1988'
  },
  {
    artName: 'Netflix Logo',
    pageLink: './Art/Sheefa/Netflix.html',
    imageLink: './Art/Sheefa/Netflix.gif',
    author: 'Sheefa',
    githubLink: 'https://github.com/sheefanaaz123'
  },
  {
    artName: 'Dynamic Shadow',
    pageLink: './Art/Vamshidhar/index.html',
    imageLink: './Art/Vamshidhar/dynamic-shadow.gif',
    author: 'Vamshidhar Thonti',
    githubLink: 'https://github.com/vamshidhar-thonti'
  },
  {
    artName: 'Running watch',
    pageLink: './Art/Pratyush-Dehury/index.html',
    imageLink: './Art/Pratyush-Dehury/wrist-watch.gif',
    author: 'Pratyush Dehury',
    githubLink: 'https://github.com/Pratyush-Dehury'
  },
  {
    artName: 'Move phone',
    pageLink: './Art/Teri/index.html',
    imageLink: './Art/Teri/animate.gif',
    author: 'Teri',
    githubLink: 'https://github.com/terieyenike'
  },
  {
    artName: 'Moving Car',
    pageLink: './Art/Ravkeerat02/car.html',
    imageLink: './Art/Ravkeerat02/car.gif',
    author: 'Ravkeerat Singh',
    githubLink: 'https://github.com/Ravkeerat02'
  },
  {
    artName: 'Animation Envelope',
    pageLink: './Art/Miainaus/envelope.html',
    imageLink: './Art/Miainaus/envelope.gif',
    author: 'Mia',
    githubLink: 'https://github.com/Miainaus'
  },
  {
    artName: 'Rotate Color', // change this to the name of your artwork
    pageLink: './Art/Gibso10/index.html', // change this
    imageLink: './Art/Gibso10/Box Color.gif', // change this
    author: 'Gibso10', // use your name
    githubLink: 'https://github.com/Gibso10' // change this
  },
  {
    artName: 'Against the Flow',
    pageLink: './Art/Zareck521/index.html',
    imageLink: './Art/Zareck521/otherway.gif',
    author: 'Zareck521',
    githubLink: 'https://github.com/Zareck521'
  },
  {
    artName: 'Scaling loader',
    pageLink: './Art/BatistaDev1113/index.html',
    imageLink: './Art/BatistaDev1113/scalingLoader.gif',
    author: 'BatistaDev1113',
    githubLink: 'https://github.com/batistaDev1113'
  },
  {
    artName: 'CSS Animation',
    pageLink: './Art/jayg2309/animation.html',
    imageLink: './Art/jayg2309/animation.gif',
    author: 'Jay',
    githubLink: 'https://github.com/jayg2309'
  },
  {
    artName: 'Bounceballs',
    pageLink: './Art/Titilayo/index.html',
    imageLink: './Art/Titilayo/bounceballs.png',
    author: 'Titilayo',
    githubLink: 'https://github.com/Teetee-lab'
  },
  {
    artName: 'Stylish Text Animation',
    pageLink: './Art/varunrmantri23/index.html',
    imageLink: './Art/varunrmantri23/stylish_text_animation.gif',
    author: 'varunrmantri23',
    githubLink: 'https://github.com/varunrmantri23'
  },
  {
<<<<<<< HEAD
    artName: 'Sun-loader Animation', // change this to the name of your artwork
    pageLink: './Art/Groot-2001/index.html', // change this
    imageLink: './Art/Groot-2001/sun-animation.gif', // change this
    author: 'Shiva Silmawala', // use your name
    githubLink: 'https://github.com/Groot-2001' // change this
=======
    artName: 'CUBE',
    pageLink: './Art/okaydivyansh/index.html',
    imageLink: './Art/okaydivyansh/cube.gif',
    author: 'Divyansh',
    githubLink: 'https://github.com/okaydivyansh'
>>>>>>> d04b9858
  }
];

// +--------------------------------------------------------------------------------+
// +                                                                                +
// +                  YOU DO NOT NEED TO CHANGE ANYTHING BELOW THIS                 +
// +                                                                                +
// +--------------------------------------------------------------------------------+

// Creates cards from the array above
// You don't need to modify this
let contents = [];
Shuffle(cards).forEach((c) => {
  contents.push([
    `<li class="card">` +
      `<a href='${c.pageLink}'>` +
      `<img class="art-image" src='${c.imageLink}' alt='${c.artName}' />` +
      `</a>` +
      `<div class="flex-content">` +
      `<a href='${c.pageLink}'><h3 class="art-title">${c.artName}</h3></a>` +
      `<p class='author'><a href="${c.githubLink}" target="_blank"><i class="fab fa-github"></i> ${c.author}</a> </p>` +
      `</div>` +
      `</li>`
  ]);
});

document.getElementById('cards').innerHTML = contents;

function Shuffle(o) {
  for (
    var j, x, i = o.length;
    i;
    j = parseInt(Math.random() * i), x = o[--i], o[i] = o[j], o[j] = x
  );
  return o;
}<|MERGE_RESOLUTION|>--- conflicted
+++ resolved
@@ -645,19 +645,18 @@
     githubLink: 'https://github.com/varunrmantri23'
   },
   {
-<<<<<<< HEAD
     artName: 'Sun-loader Animation', // change this to the name of your artwork
     pageLink: './Art/Groot-2001/index.html', // change this
     imageLink: './Art/Groot-2001/sun-animation.gif', // change this
     author: 'Shiva Silmawala', // use your name
     githubLink: 'https://github.com/Groot-2001' // change this
-=======
+  },
+  {
     artName: 'CUBE',
     pageLink: './Art/okaydivyansh/index.html',
     imageLink: './Art/okaydivyansh/cube.gif',
     author: 'Divyansh',
     githubLink: 'https://github.com/okaydivyansh'
->>>>>>> d04b9858
   }
 ];
 
