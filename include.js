--- conflicted
+++ resolved
@@ -2145,19 +2145,20 @@
     githubLink: 'https://github.com/parzivalafk'
   },
   {
-<<<<<<< HEAD
+
     artName: 'Cool Animations', 
     pageLink: './Art/dixitatgithub/index.html', 
     imageLink: './Art/dixitatgithub/coolanimations.gif', 
     author: 'Dixit',
     githubLink: 'https://github.com/dixitatgithub' 
-=======
+  },
+  {
     artName: 'Moody Sunflower',
     pageLink: './Art/RoksolanaVeres/index.html',
     imageLink: './Art/RoksolanaVeres/moody-sunflower.gif',
     author: 'Roksolana',
     githubLink: 'https://github.com/RoksolanaVeres'
->>>>>>> 9e4eabe3
+
   }
 ];
 
