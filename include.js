﻿let cards = [
  {
    artName: 'Cool CSS Preloader',
    pageLink: './Art/Himanshu_Kumawat/index.html',
    imageLink: './Art/Himanshu_Kumawat/preloader.gif',
    author: 'Himanshu Kumawat',
    githubLink: 'https://github.com/013himanshu'
  },
  {
    artName: 'Troll-Ball',
    pageLink: './Art/ivantbv/index.html',
    imageLink: './Art/ivantbv/troll-ball.gif',
    author: 'ivantbv',
    githubLink: 'https://github.com/ivantbv'
  },
  {
    artName: 'CSS heART',
    pageLink: './Art/Aarush/Heart.html',
    imageLink: './Art/Aarush/Heart.png',
    author: 'Aarush Bhat',
    githubLink: 'https://github.com/r-ush'
  },
  {
    artName: 'Image With Gray Scale Effect',
    pageLink: './Art/Image With Gray Scale Effect',
    imageLink:
      './Art/Image With Gray Scale Effect/Image-With-Gray-Scale-Effect.gif',
    author: 'Vikrant Kumar',
    githubLink: 'https://github.com/VikrantKu333'
  },
  {
    artName: 'covid-19',
    pageLink: './Art/shivam12k/index.html',
    videoLink: './Art/cell/cell.mp4',
    author: 'shivam12k',
    githubLink: 'https://github.com/shivam12k'
  },
  {
    artName: 'Bouncing Heart',
    pageLink: './Art/love2cr3ate/index.html',
    imageLink: './Art/love2cr3ate/bouncing-heart.gif',
    author: 'l0ve2cr3ate',
    githubLink: 'https://github.com/l0ve2cr3ate'
  },
  {
    artName: 'Animated-Loading',
    pageLink: './Art/Animated-Loading/index.html',
    imageLink: './Art/Animated-Loading/Animated-Loading.gif',
    author: 'Mehul1011',
    githubLink: 'https://github.com/mehul1011'
  },
  {
    artName: 'covid-19',
    pageLink: './Art/shivam12k/index.html',
    // videoLink: './Art/cell/cell.mp4',
    imageLink: '#',
    author: 'shivam12k',
    githubLink: 'https://github.com/shivam12k'
  },
  {
    artName: 'Mag-animation',
    pageLink: './Art/Mag-D-Alena/index.html',
    imageLink: './Art/Mag-D-Alena/Mag-animation.gif',
    author: 'Magdalena BenBassat-Luszczynska',
    githubLink: 'https://github.com/mag-d-alen'
  },
  {
    artName: 'ThomasTobe',
    pageLink: './Art/ThomasTobe/index.html',
    imageLink: './Art/ThomasTobe/rotation.gif',
    author: 'ThomasTobe',
    githubLink: 'https://github.com/ThomasTobe'
  },
  {
    artName: 'Life Of Coder',
    pageLink: './Art/DevarshiDoshi/index.html',
    imageLink: './Art/DevarshiDoshi/Life Of Coder.gif',
    author: 'DevarshiDoshi',
    githubLink: 'https://github.com/devarshidoshi'
  },

  {
    artName: 'That Animation',
    pageLink: './Art/MaKloudz/index.html',
    imageLink: './Art/MaKloudz/dat-animation.gif',
    author: 'Blessing Mutava',
    githubLink: 'https://github.com/MaKloudz'
  },
  {
    artName: 'animatron',
    pageLink: './Art/animatron/index.html',
    imageLink: './Art/animatron/trance.gif',
    author: 'nick981837',
    githubLink: 'https://github.com/nick981837'
  },
  {
    artName: 'ZTM Animation',
    pageLink: './Art/EricPuskas/index.html',
    imageLink: './Art/EricPuskas/index.gif',
    author: 'Eric Puskas',
    githubLink: 'https://github.com/EricPuskas'
  },
  {
    artName: 'LSD Rainbow Trip: Phase 1',
    pageLink: './Art/AbsMechanik/index.html',
    imageLink: './Art/AbsMechanik/AbsMechanik_Animation.gif',
    author: 'AbsMechanik',
    githubLink: 'https://github.com/AbsMechanik'
  },
  {
    artName: 'Christmas Lights',
    pageLink: './Art/Futuregit/index.html',
    imageLink: './Art/Futuregit/Christmas-Lights.gif',
    author: 'Futuregit',
    githubLink: 'https://github.com/Futuregit'
  },
  {
    artName: 'space zoo',
    pageLink: './Art/space_zoo/index.html',
    imageLink: './Art/space_zoo/space_zoo.gif',
    author: 'yuwenGithub',
    githubLink: 'https://github.com/yuwenGithub'
  },
  {
    artName: 'neon-text flicker glow',
    pageLink: './Art/neon-text flicker glow/neon.html',
    videoLink: './Art/neon-text flicker glow/neon-text flicker glow.gif',
    author: 'Ajay Tyagi',
    githubLink: 'https://github.com/imajaytyagi'
  },
  {
    artName: 'Dice Animation',
    pageLink: './Art/Dice-Animation/dice_animation.html',
    videoLink: './Art/Dice-Animation/dice.gif',
    author: 'Ronit DuttA',
    githubLink: 'https://github.com/RD91'
  },
  {
    artName: 'Fruit Dancing',
    pageLink: './Art/carlacentenor/index.html',
    imageLink: './Art/carlacentenor/fruit.gif',
    author: 'carlacentenor',
    githubLink: 'https://github.com/carlacentenor'
  },
  {
    artName: 'eyes',
    pageLink: './Art/eyes/index.html',
    imageLink: './Art/eyes/eyes.gif',
    author: 'yuwenGithub',
    githubLink: 'https://github.com/yuwenGithub'
  },
  {
    artName: 'Spooktober Hacktoberfest',
    pageLink: './Art/FredAmartey/index.html',
    imageLink: './Art/FredAmartey/thumbnaill.gif',
    author: 'Fred Amartey',
    githubLink: 'https://github.com/FredAmartey'
  },
  {
    artName: 'Star Wars?',
    pageLink: './Art/henryvalbuena/index.html',
    imageLink: './Art/henryvalbuena/index.gif',
    author: 'Henry Valbuena',
    githubLink: 'https://github.com/henryvalbuena'
  },
  {
    artName: 'UFO',
    pageLink: './Art/UFO/index.html',
    imageLink: './Art/UFO/UFO.png',
    author: 'Abhinav Singh @abhinav9910',
    githubLink: 'https://github.com/abhinav9910'
  },
  {
    artName: 'The Ripple',
    pageLink: './Art/Anmol2/index.html',
    imageLink: './Art/Anmol2/ripple.png',
    author: 'Anmol',
    githubLink: 'https://github.com/Anmol270900'
  },
  {
    artName: 'Rainbow loader',
    pageLink: './Art/ka-hn/rainbow.html',
    imageLink: './Art/ka-hn/rainbow.gif',
    author: 'Karim Hussain',
    githubLink: 'https://github.com/ka-hn'
  },
  {
    artName: 'Action Cam',
    pageLink: './Art/Donovan/index.html',
    imageLink: './Art/Donovan/pureCSS-animation.gif',
    author: 'Donovan Hunter',
    githubLink: 'https://github.com/dhdcode'
  },
  {
    artName: 'The Sun',
    pageLink: './Art/Anmol/index.html',
    imageLink: './Art/Anmol/sun.png',
    author: 'Anmol',
    githubLink: 'https://github.com/Anmol270900'
  },
  {
    artName: 'Flashing Pumpkin',
    pageLink: './Art/KatrinaRose14/index.html',
    imageLink: './Art/KatrinaRose14/FlashingPumpkin.gif',
    author: 'Katrina Yates',
    githubLink: 'https://github.com/KatrinaRose14'
  },
  {
    artName: 'Flipbox',
    pageLink: './Art/Prasheel/index.html',
    imageLink: './Art/Prasheel/flip.gif',
    author: 'Prasheel Soni',
    githubLink: 'https://github.com/ps011'
  },
  {
    artName: '2019 Wave',
    pageLink: './Art/chris-aqui/index.html',
    imageLink: './Art/chris-aqui/2019-jump.gif',
    author: 'Christine Aqui',
    githubLink: 'https://github.com/christine-aqui'
  },
  {
    artName: 'Hover Button Animation',
    pageLink: './Art/Vipul/hover.html',
    imageLink: './Art/Vipul/Screenshot2.png',
    author: 'Vipul',
    githubLink: 'https://github.com/vipuljain08'
  },
  {
    artName: 'Start From Zero',
    pageLink: './Art/Robihdy/index.html',
    imageLink: './Art/Robihdy/start-from-zero.png',
    author: 'Robihdy',
    githubLink: 'https://github.com/Robihdy'
  },
  {
    artName: 'Local Host metaphor',
    pageLink: './Art/Akbar-Cyber/index.html',
    imageLink: './Art/Prateek/localhost.png',
    author: 'Prateek',
    githubLink: 'https://github.com/prateekpatrick'
  },
  {
    artName: 'Akbar-Cyber',
    pageLink: './Art/Akbar-Cyber/index.html',
    imageLink: './Art/Akbar-Cyber/akbar.gif',
    author: 'Akbar',
    githubLink: 'https://github.com/Akbar-Cyber'
  },
  {
    artName: 'Sliding Lines',
    pageLink: './Art/erics0n/sliding-lines/index.html',
    imageLink: './Art/erics0n/sliding-lines/image.gif',
    author: 'erics0n',
    githubLink: 'https://github.com/erics0n'
  },
  {
    artName: 'Triangle',
    pageLink: './Art/Joy/triangle/triangle.html',
    imageLink: './Art/Joy/triangle/triangle.gif',
    author: 'Joy',
    githubLink: 'https://github.com/royranger'
  },
  {
    artName: 'Cube',
    pageLink: './Art/Joy/cube/cube.html',
    imageLink: './Art/Joy/cube/cube.gif',
    author: 'Joy',
    githubLink: 'https://github.com/royranger'
  },
  {
    artName: 'Burger Menu',
    pageLink: './Art/mctrl/burger.html',
    imageLink: './Art/mctrl/burger.gif',
    author: 'Martina',
    githubLink: 'https://github.com/mctrl'
  },
  {
    artName: 'Square Loader',
    pageLink: './Art/Hemant/index.html',
    imageLink: './Art/Hemant/loader.gif',
    author: 'Hemant Garg',
    githubLink: 'https://github.com/hemant-garg'
  },
  {
    artName: 'wake up, neo...',
    pageLink: './Art/samirjouni/TributeToTheMatrix.html',
    imageLink: './Art/samirjouni/sample.gif',
    author: 'Samir Jouni',
    githubLink: 'https://github.com/samirjouni'
  },
  {
    artName: 'Tribute To COD4MW',
    pageLink: './Art/samirjouni2/index.html',
    imageLink: './Art/samirjouni2/sample.gif',
    author: 'Samir Jouni',
    githubLink: 'https://github.com/samirjouni'
  },
  {
    artName: 'Planet',
    pageLink: './Art/ArthurDoom/planet.html',
    imageLink: './Art/ArthurDoom/planet.gif',
    author: 'ArthurDoom',
    githubLink: 'https://github.com/ArthurDoom'
  },
  {
    artName: 'SquarPy',
    pageLink: './Art/Utkarsh/index.html',
    imageLink: './Art/Utkarsh/hack.gif',
    author: 'utkarsh',
    githubLink: 'https://github.com/Utkarsh2604'
  },
  {
    artName: 'Circle',
    pageLink: './Art/Oliver/Circle.html',
    imageLink: './Art/Oliver/circle.gif',
    author: 'Oliver',
    githubLink: 'https://github.com/oliver-gomes'
  },
  {
    artName: 'Ellipse Loader',
    pageLink: './Art/VaibhavKhulbe/EllipseLoader.html',
    imageLink: './Art/VaibhavKhulbe/ellipseLoader.gif',
    author: 'Vaibhav Khulbe',
    githubLink: 'https://github.com/Kvaibhav01'
  },
  {
    artName: 'Simple Loader',
    pageLink: './Art/soumsps/simpleload.html',
    imageLink: './Art/soumsps/sample.gif',
    author: 'Soumendu Sinha',
    githubLink: 'https://github.com/soumsps'
  },
  {
    artName: 'Rollodex',
    pageLink: './Art/Shruti/rolling.html',
    imageLink: './Art/Shruti/rolling.gif',
    author: 'Shruti',
    githubLink: 'https://github.com/shruti49'
  },
  {
    artName: 'Cute Cat',
    pageLink: './Art/Alghi/cat.html',
    imageLink: './Art/Alghi/cat.gif',
    author: 'Alghi',
    githubLink: 'https://github.com/darklordace'
  },
  {
    artName: 'r2d2d starwerz'
    pageLink: './Art/izzycs/index.html',
    imageLink: './Art/izzycs/r2d2d.gif',
    author: 'Joy',
    githubLink: 'https://github.com/izzycs'
  }
  {
    artName: 'ZtM Text',
    pageLink: './Art/Di4iMoRtAl/ZtM_text_animation.html',
    imageLink: './Art/Di4iMoRtAl/ZtM_animation.gif',
    author: 'Di4iMoRtAl',
    githubLink: 'https://github.com/dppeykov'
  },
  {
    artName: 'Circles',
    pageLink: './Art/Bhuvana/circles.html',
    imageLink: './Art/Bhuvana/circles.gif',
    author: 'Bhuvana',
    githubLink: 'https://github.com/bhuvana-guna'
  },
  {
    artName: 'Bird',
    pageLink: './Art/Bhuvana/bird.html',
    imageLink: './Art/Bhuvana/bird.gif',
    author: 'Bhuvana',
    githubLink: 'https://github.com/bhuvana-guna'
  },
  {
    artName: 'Loader',
    pageLink: './Art/Bhuvana/loader.html',
    imageLink: './Art/Bhuvana/loader.gif',
    author: 'Bhuvana',
    githubLink: 'https://github.com/bhuvana-guna'
  },
  {
    artName: 'Simple blinking loading circles',
    pageLink: './Art/Rahul/index.html',
    imageLink: './Art/Rahul/loading.gif',
    author: 'Rahul',
    githubLink: 'https://github.com/kohli6010'
  },
  {
    artName: 'Css Pulse',
    pageLink: './Art/Aszmel/pulse.html',
    imageLink: './Art/Aszmel/css_pulse.gif',
    author: 'Aszmel',
    githubLink: 'https://github.com/Aszmel'
  },
  {
    artName: 'Circle Bounce',
    pageLink: './Art/Edmund/index.html',
    imageLink: './Art/Edmund/circle-bounce.gif',
    author: 'Edmund',
    githubLink: 'https://github.com/edmund1645'
  },
  {
    artName: 'Heart Beating',
    pageLink: './Art/Regem/index.html',
    imageLink: './Art/Regem/heart.jpg',
    author: 'Regem',
    githubLink: 'https://github.com/GemzBond'
  },
  {
    artName: 'Fading Circles',
    pageLink: './Art/Ankit/fadeCircle.html',
    imageLink: './Art/Ankit/fadeCircles.png',
    author: 'Ankit Srivastava',
    githubLink: 'https://github.com/a18nov'
  },
  {
    artName: 'Hacktoberfest 2019',
    pageLink: './Art/jpk3lly/animation.html',
    imageLink: './Art/jpk3lly/JPs_Animation_GIF.gif',
    author: 'jpk3lly',
    githubLink: 'https://github.com/jpk3lly'
  },
  {
    artName: 'Name Rotator',
    pageLink: './Art/Meet/name.html',
    imageLink: './Art/Meet/name.gif',
    author: 'Meet',
    githubLink: 'https://github.com/Meet1103'
  },
  {
    artName: 'Ball Rotator',
    pageLink: './Art/Bibekpreet/index.html',
    imageLink: './Art/Bibekpreet/ball.gif',
    author: 'Bibekpreet',
    githubLink: 'https://github.com/bibekpreet99'
  },
  {
    artName: 'ephiphany',
    pageLink: './Art/OctavianIlies/index.html',
    imageLink: './Art/OctavianIlies/ephiphany.gif',
    author: 'OctavianIlies',
    githubLink: 'https://github.com/OctavianIlies'
  },
  {
    artName: 'Loading',
    pageLink: './Art/jh1992jh/loading.html',
    imageLink: './Art/jh1992jh/loading.gif',
    author: 'jh1992jh',
    githubLink: 'https://github.com/jh1992jh'
  },
  {
    artName: 'ZTM Colors',
    pageLink: './Art/Godnon/index.html',
    imageLink: './Art/Godnon/ZTMcAnim.gif',
    author: 'Godnon',
    githubLink: 'https://github.com/godnondsilva'
  },
  {
    artName: 'Hover Effect',
    pageLink: './Art/Shubhankar/index.html',
    imageLink: './Art/Shubhankar/hackoctober.gif',
    author: 'Shubhankar',
    githubLink: 'https://github.com/shubhdwiv12'
  },
  {
    artName: 'Bouncing Fading Circles',
    pageLink: './Art/AyoubIssaad/index.html',
    imageLink: './Art/AyoubIssaad/BouncingFadingCircles.gif',
    author: 'AyoubIssaad',
    githubLink: 'https://github.com/AyoubIssaad'
  },
  {
    artName: '5 balls preloader',
    pageLink: './Art/Nnaji-Victor/index.html',
    imageLink: './Art/Nnaji-Victor/5_balls.gif',
    author: 'Nnaji Victor',
    githubLink: 'https://github.com/Nnaji-Victor'
  },
  {
    artName: 'ZTM Bouncer',
    pageLink: './Art/Josia/bouncer.html',
    imageLink: './Art/Josia/ztmbouncer.gif',
    author: 'Josia Rodriguez',
    githubLink: 'https://github.com/josiarod'
  },
  {
    artName: 'Hacktober loading animation',
    pageLink: './Art/mehul1011/index.html',
    imageLink: './Art/mehul1011/loading.gif',
    author: 'Mehul1011',
    githubLink: 'https://github.com/mehul1011'
  },
  {
    artName: 'Loading Dots',
    pageLink: './Art/devSergiu/index.html',
    imageLink: './Art/devSergiu/loading.gif',
    author: 'devSergiu',
    githubLink: 'https://github.com/devsergiu'
  },
  {
    artName: 'TypeWriter effect',
    pageLink: './Art/Sidharth/Typing_Text.html',
    imageLink: './Art/Sidharth/type_writer.gif',
    author: 'Sidharth',
    githubLink: 'https://github.com/Sidharth98'
  },
  {
    artName: 'Blue Spin',
    pageLink: './Art/JamesW/index.html',
    imageLink: './Art/JamesW/hacktober_spin.gif',
    author: 'James Whitney',
    githubLink: 'https://github.com/jameswhitney'
  },
  {
    artName: 'Loading Animation',
    pageLink: './Art/Sidharth/Loading.html',
    imageLink: './Art/Sidharth/Loading.gif',
    author: 'Sidharth',
    githubLink: 'https://github.com/Sidharth98'
  },
  {
    artName: 'Rotation',
    pageLink: './Art/alenanog/index.html',
    imageLink: './Art/alenanog/rotation.gif',
    author: 'Alena A.',
    githubLink: 'https://github.com/alenanog'
  },
  {
    artName: 'Colors in your life',
    pageLink: './Art/Atipahy/colors.html',
    imageLink: './Art/Atipahy/colors.png',
    author: 'Christos Chr',
    githubLink: 'https://github.com/atipaHy'
  },
  {
    artName: 'Orb',
    pageLink: './Art/Jkbicbic/orb.html',
    imageLink: './Art/Jkbicbic/orb.gif',
    author: 'John Kennedy Bicbic',
    githubLink: 'https://github.com/jkbicbic'
  },
  {
    artName: 'Charging...',
    pageLink: './Art/Afraz/charging.html',
    imageLink: './Art/Afraz/charging.gif',
    author: 'Afraz',
    githubLink: 'https://github.com/afrazz'
  },
  {
    artName: 'Charging...',
    pageLink: './Art/DepStep/depstep.html',
    imageLink: './Art/DepStep/depstep.gif',
    author: 'DepStep',
    githubLink: 'https://github.com/stephD'
  },
  {
    artName: 'Dancing Ball...',
    pageLink: './Art/DaveFres/index.html',
    imageLink: './Art/DaveFres/ball.gif',
    author: 'DaveFres',
    githubLink: 'https://github.com/DaveFres'
  },
  {
    artName: 'animatron',
    pageLink: './Art/animatron/index.html',
    imageLink: './Art/animatron/trance.gif',
    author: 'jomahay',
    githubLink: 'https://github.com/jomahay'
  },
  {
    artName: 'Sunshine',
    pageLink: './Art/Pavelisp/sunshine.html',
    imageLink: './Art/Pavelisp/sunshine.gif',
    author: 'Pavel Isp',
    githubLink: 'https://github.com/pavelisp'
  },
  {
    artName: 'SoundBoxes',
    pageLink: './Art/Hbarang/SoundBox.html',
    imageLink: './Art/Hbarang/SoundBoxAnimation.gif',
    author: 'Hbarang',
    githubLink: 'https://github.com/hbarang'
  },
  {
    artName: 'Cheshire',
    pageLink: './Art/Ckanelin/index.html',
    imageLink: './Art/Ckanelin/Cheshire.gif',
    author: 'Ckanelin',
    githubLink: 'https://github.com/ckanelin'
  },
  {
    artName: 'Disappear',
    pageLink: './Art/Stacy/index.html',
    imageLink: './Art/Stacy/disappear.gif',
    author: 'Stacy',
    githubLink: 'https://github.com/stacyholtz6'
  },
  {
    artName: 'Ellipse Spinner',
    pageLink: './Art/Sabina/ellipse_spinner.html',
    imageLink: './Art/Sabina/ellipse_spinner.png',
    author: 'Sabina Abbasova',
    githubLink: 'https://github.com/sabina929'
  },
  {
    artName: 'NightSky',
    pageLink: './Art/AndyS/index.html',
    imageLink: './Art/AndyS/Capture.GIF',
    author: 'AndyS',
    githubLink: 'https://github.com/AndyS1988'
  },
  {
    artName: 'Hungry',
    pageLink: './Art/diegchav/index.html',
    imageLink: './Art/diegchav/hungry.gif',
    author: 'Diego Chz',
    githubLink: 'https://github.com/diegchav'
  },
  {
    artName: 'Hover Text Animation',
    pageLink: './Art/AyoubIssaad2/index.html',
    imageLink: './Art/AyoubIssaad2/hoverTextAnimation.gif',
    author: 'AyoubIssaad',
    githubLink: 'https://github.com/AyoubIssaad'
  },
  {
    artName: 'Colorize',
    pageLink: './Art/JimBratsos/colorize.html',
    imageLink: './Art/JimBratsos/Colorize.gif',
    author: 'Jim Bratsos',
    githubLink: 'https://github.com/JimBratsos'
  },
  {
    artName: 'Hacktober Spooktacular',
    pageLink: 'Art/Elex/index.html',
    imageLink: ['./Art/Elex/hhs.gif'],
    author: 'William Poisel (LordCobra)',
    githubLink: 'https://github.com/epoisel'
  },
  {
    artName: 'Circley',
    pageLink: './Art/Tranjenny/indexjenny.html',
    imageLink: './Art/Tranjenny/zerojenny.gif',
    author: 'Tranjenny',
    githubLink: 'https://github.com/Tranjenny'
  },
  {
    artName: 'My Vietnam',
    pageLink: './Art/nhbduy/index.html',
    imageLink: './Art/nhbduy/my-vietnam.gif',
    author: 'Hoang-Bao-Duy NGUYEN',
    githubLink: 'https://github.com/nhbduy'
  },
  {
    artName: 'Hactoberfest Bus',
    pageLink: './Art/shahpranaf/index.html',
    imageLink: './Art/shahpranaf/hacktoberfest_bus.gif',
    author: 'Pranav Shah',
    githubLink: 'https://github.com/shahpranaf'
  },
  {
    artName: 'Hacktoberfest',
    pageLink: './Art/robihid/index.html',
    imageLink: './Art/robihid/hacktoberfest.png',
    author: 'robihid',
    githubLink: 'https://github.com/robihid'
  },
  {
    artName: 'Hi there',
    pageLink: './Art/Aki/index.html',
    imageLink: './Art/Aki/giphy.gif',
    author: 'Aki',
    githubLink: 'https://github.com/akmalist'
  },
  {
    artName: '3D css animation',
    pageLink: './Art/animationtion/index.html',
    imageLink: './Art/animation/css3drotate.gif',
    author: 'christ',
    githubLink: 'https://github.com/christ-87'
  },
  {
    artName: 'Hacktoberfest 2019!',
    pageLink: './Art/RedSquirrrel/index.html',
    imageLink: './Art/RedSquirrrel/index.html/animation.PNG',
    author: 'RedSquirrrel',
    githubLink: 'https://github.com/RedSquirrrel'
  },
  {
    artName: 'Sliding text',
    pageLink: './Art/Flattopz/index.html',
    imageLink: './Art/Flattopz/SlidingText.gif',
    author: 'Flattopz',
    githubLink: 'https://github.com/hjpunzalan'
  },
  {
    artName: 'Rainbow Color Changer',
    pageLink: './Art/mmshr/index.html',
    imageLink: './Art/mmshr/rainbow.gif',
    author: 'mmosehauer',
    githubLink: 'https://github.com/mmosehauer'
  },
  {
    artName: 'World of Coding',
    pageLink: './Art/tom_kn/coding.html',
    imageLink: './Art/tom_kn/coding.gif',
    author: 'Tamas Knisz',
    githubLink: 'https://github.com/TamasKn'
  },
  {
    artName: 'Initial Bounce',
    pageLink: './Art/Juwana/initial.html',
    imageLink: './Art/Juwana/InitialBounce.gif',
    author: 'Juwana',
    githubLink: 'https://github.com/JZerman2018'
  },
  {
    artName: 'Atom',
    pageLink: './Art/Teva/index.html',
    imageLink: './Art/Teva/atom.gif',
    author: 'Teva',
    githubLink: 'https://github.com/TevaHenry'
  },
  {
    artName: 'Be Awesome',
    pageLink: './Art/TigerAsH/index.html',
    imageLink: './Art/TigerAsH/be-awesome.jpg',
    author: 'TigerAsH',
    githubLink: 'https://github.com/TigerAsH94'
  },
  {
    artName: 'Rainbow Colors',
    pageLink: './Art/Sanjeev/index.html',
    imageLink: './Art/Sanjeev/animation.gif',
    author: 'Sanjeev Panday',
    githubLink: 'https://github.com/Sanjeev-Panday'
  },
  {
    artName: 'ZtM',
    pageLink: './Art/thoyvo/index.html',
    imageLink: './Art/thoyvo/ztm.gif',
    author: 'Thoyvo',
    githubLink: 'https://github.com/thoyvo'
  },
  {
    artName: 'Fast Fishes',
    pageLink: './Art/4ront/index.html',
    imageLink: './Art/4ront/fishes.gif',
    author: '4rontender',
    githubLink: 'https://github.com/RinatValiullov'
  },
  {
    artName: 'Loading...',
    pageLink: './Art/RedSquirrrel2/loading.html',
    imageLink: './Art/RedSquirrrel2/loading.gif',
    author: 'RedSquirrrel',
    githubLink: 'https://github.com/RedSquirrrel'
  },
  {
    artName: 'Animated Cube',
    pageLink: './Art/Animated Cube/index.html',
    imageLink: './Art/Animated Cube/cube.gif',
    author: 'RedSquirrrel',
    githubLink: 'https://github.com/RedSquirrrel'
  },
  {
    artName: 'Calm Ubuntu',
    pageLink: './Art/schupat/index.html',
    imageLink: './Art/schupat/preview.gif',
    author: 'schupat',
    githubLink: 'https://github.com/schupat'
  },
  {
    artName: 'Solar System',
    pageLink: './Art/DSandberg93/index.html',
    imageLink: './Art/DSandberg93/SolarSystem.gif',
    author: 'DSandberg93',
    githubLink: 'https://github.com/DSandberg93'
  },
  {
    artName: 'Boo',
    pageLink: './Art/VerityB/index.html',
    imageLink: './Art/VerityB/boo.gif',
    author: 'VerityB',
    githubLink: 'https://github.com/VerityB'
  },
  {
    artName: 'Hacktoberfest Ghost',
    pageLink: './Art/cTahirih/index.html',
    imageLink: './Art/cTahirih/ghost.png',
    author: 'cTahirih',
    githubLink: 'https://github.com/cTahirih'
  },
  {
    artName: 'Clock',
    pageLink: './Art/Abdul/index.html',
    imageLink: './Art/Abdul/Clock.png',
    author: 'Abdul Rahman',
    githubLink: 'https://github.com/abdulrahman118'
  },
  {
    artName: 'Loading Cube',
    pageLink: './Art/andrearizzello/index.html',
    imageLink: './Art/andrearizzello/index.gif',
    author: 'Andrea Rizzello',
    githubLink: 'https://github.com/andrearizzello'
  },
  {
    artName: 'Wall Dropping Logo',
    pageLink: './Art/shivams136/index.html',
    imageLink: './Art/shivams136/walldrop.gif',
    author: 'Shivam Sharma',
    githubLink: 'https://github.com/ShivamS136'
  },
  {
    artName: 'Infinite Race',
    pageLink: './Art/levermanx/index.html',
    imageLink: './Art/levermanx/anim.gif',
    author: 'Levermanx',
    githubLink: 'https://github.com/levermanx'
  },
  {
    artName: 'Hover to Rotate Text',
    pageLink: './Art/faiz_hameed/index.html',
    imageLink: './Art/faiz_hameed/hackto.gif',
    author: 'Faiz Hameed',
    githubLink: 'https://github.com/faizhameed'
  },
  {
    artName: 'HalloHacktober Greeting!',
    pageLink: './Art/lusalga/index.html',
    imageLink: './Art/lusalga/lu.gif',
    author: 'Lucieni A. Saldanha',
    githubLink: 'https://github.com/lusalga/'
  },
  {
    artName: 'Time goes by',
    pageLink: './Art/WolfgangKreminger/index.html',
    imageLink: './Art/WolfgangKreminger/showcase.gif',
    author: 'Wolfgang Kreminger',
    githubLink: 'https://github.com/r4pt0s'
  },
  {
    artName: 'Bouncing Text!',
    pageLink: './Art/AbdulsalamAbdulrahman/index.html',
    imageLink: './Art/AbdulsalamAbdulrahman/Bouncingtxt.gif',
    author: 'Abdulsalam Abdulrahman',
    githubLink: 'https://github.com/AbdulsalamAbdulrahman/'
  },
  {
    artName: 'Simple Phone Animation',
    pageLink: './Art/Lala/index.html',
    imageLink: './Art/Lala/phone.gif',
    author: 'Olamide Aboyeji',
    githubLink: 'https://github.com/aolamide'
  },
  {
    artName: 'Synthwave Sunset',
    pageLink: './Art/brunobolting/index.html',
    imageLink: './Art/brunobolting/synthwave-sunset.gif',
    author: 'Bruno Bolting',
    githubLink: 'https://github.com/brunobolting/'
  },
  {
    artName: 'That Animation',
    pageLink: './Art/MaKloudz/index.html',
    imageLink: './Art/MaKloudz/dat-animation.gif',
    author: 'Blessing Mutava',
    githubLink: 'https://github.com/MaKloudz'
  },
  {
    artName: 'animatron',
    pageLink: './Art/animatron/index.html',
    imageLink: './Art/animatron/trance.gif',
    author: 'nick981837',
    githubLink: 'https://github.com/nick981837'
  },
  {
    artName: 'abhishek9686',
    pageLink: './Art/abhishek9686/index.html',
    imageLink: './Art/abhishek9686/loading.gif',
    author: 'abhishek9686',
    githubLink: 'https://github.com/abhishek9686'
  },

  {
    artName: 'Animecircles',
    pageLink: './Art/Animecircles/index.html',
    imageLink: './Art/animatron/',
    author: 'Geamoding',
    githubLink: 'https://github.com/gilbertekalea'
  },
  {
    artName: 'ZTM Animation',
    pageLink: './Art/EricPuskas/index.html',
    imageLink: './Art/EricPuskas/index.gif',
    author: 'Eric Puskas',
    githubLink: 'https://github.com/EricPuskas'
  },
  {
    artName: 'LSD Rainbow Trip: Phase 1',
    pageLink: './Art/AbsMechanik/index.html',
    imageLink: './Art/AbsMechanik/AbsMechanik_Animation.gif',
    author: 'AbsMechanik',
    githubLink: 'https://github.com/AbsMechanik'
  },
  {
    artName: 'Christmas Lights',
    pageLink: './Art/Futuregit/index.html',
    imageLink: './Art/Futuregit/Christmas-Lights.gif',
    author: 'Futuregit',
    githubLink: 'https://github.com/Futuregit'
  },
  {
    artName: 'space zoo',
    pageLink: './Art/space_zoo/index.html',
    imageLink: './Art/space_zoo/space_zoo.gif',
    author: 'yuwenGithub',
    githubLink: 'https://github.com/yuwenGithub'
  },
  {
    artName: 'Fruit Dancing',
    pageLink: './Art/carlacentenor/index.html',
    imageLink: './Art/carlacentenor/fruit.gif',
    author: 'carlacentenor',
    githubLink: 'https://github.com/carlacentenor'
  },
  {
    artName: 'eyes',
    pageLink: './Art/eyes/index.html',
    imageLink: './Art/eyes/eyes.gif',
    author: 'yuwenGithub',
    githubLink: 'https://github.com/yuwenGithub'
  },
  {
    artName: 'Spooktober Hacktoberfest',
    pageLink: './Art/FredAmartey/index.html',
    imageLink: './Art/FredAmartey/thumbnaill.gif',
    author: 'Fred Amartey',
    githubLink: 'https://github.com/FredAmartey'
  },
  {
    artName: 'Star Wars?',
    pageLink: './Art/henryvalbuena/index.html',
    imageLink: './Art/henryvalbuena/index.gif',
    author: 'Henry Valbuena',
    githubLink: 'https://github.com/henryvalbuena'
  },
  {
    artName: 'UFO',
    pageLink: './Art/UFO/index.html',
    imageLink: './Art/UFO/UFO.png',
    author: 'Abhinav Singh @abhinav9910',
    githubLink: 'https://github.com/abhinav9910'
  },
  {
    artName: 'The Ripple',
    pageLink: './Art/Anmol2/index.html',
    imageLink: './Art/Anmol2/ripple.png',
    author: 'Anmol',
    githubLink: 'https://github.com/Anmol270900'
  },
  {
    artName: 'Rainbow loader',
    pageLink: './Art/ka-hn/rainbow.html',
    imageLink: './Art/ka-hn/rainbow.gif',
    author: 'Karim Hussain',
    githubLink: 'https://github.com/ka-hn'
  },
  {
    artName: 'Action Cam',
    pageLink: './Art/Donovan/index.html',
    imageLink: './Art/Donovan/pureCSS-animation.gif',
    author: 'Donovan Hunter',
    githubLink: 'https://github.com/dhdcode'
  },
  {
    artName: 'The Sun',
    pageLink: './Art/Anmol/index.html',
    imageLink: './Art/Anmol/sun.png',
    author: 'Anmol',
    githubLink: 'https://github.com/Anmol270900'
  },
  {
    artName: 'Flashing Pumpkin',
    pageLink: './Art/KatrinaRose14/index.html',
    imageLink: './Art/KatrinaRose14/FlashingPumpkin.gif',
    author: 'Katrina Yates',
    githubLink: 'https://github.com/KatrinaRose14'
  },
  {
    artName: 'Flipbox',
    pageLink: './Art/Prasheel/index.html',
    imageLink: './Art/Prasheel/flip.gif',
    author: 'Prasheel Soni',
    githubLink: 'https://github.com/ps011'
  },
  {
    artName: '2019 Wave',
    pageLink: './Art/chris-aqui/index.html',
    imageLink: './Art/chris-aqui/2019-jump.gif',
    author: 'Christine Aqui',
    githubLink: 'https://github.com/christine-aqui'
  },
  {
    artName: 'Hover Button Animation',
    pageLink: './Art/Vipul/hover.html',
    imageLink: './Art/Vipul/Screenshot2.png',
    author: 'Vipul',
    githubLink: 'https://github.com/vipuljain08'
  },
  {
    artName: 'Start From Zero',
    pageLink: './Art/Robihdy/index.html',
    imageLink: './Art/Robihdy/start-from-zero.png',
    author: 'Robihdy',
    githubLink: 'https://github.com/Robihdy'
  },
  {
    artName: 'Local Host metaphor',
    pageLink: './Art/Akbar-Cyber/index.html',
    imageLink: './Art/Prateek/localhost.png',
    author: 'Prateek',
    githubLink: 'https://github.com/prateekpatrick'
  },
  {
    artName: 'Akbar-Cyber',
    pageLink: './Art/Akbar-Cyber/index.html',
    imageLink: './Art/Akbar-Cyber/akbar.gif',
    author: 'Akbar',
    githubLink: 'https://github.com/Akbar-Cyber'
  },
  {
    artName: 'Sliding Lines',
    pageLink: './Art/erics0n/sliding-lines/index.html',
    imageLink: './Art/erics0n/sliding-lines/image.gif',
    author: 'erics0n',
    githubLink: 'https://github.com/erics0n'
  },
  {
    artName: 'Triangle',
    pageLink: './Art/Joy/triangle/triangle.html',
    imageLink: './Art/Joy/triangle/triangle.gif',
    author: 'Joy',
    githubLink: 'https://github.com/royranger'
  },
  {
    artName: 'Cube',
    pageLink: './Art/Joy/cube/cube.html',
    imageLink: './Art/Joy/cube/cube.gif',
    author: 'Joy',
    githubLink: 'https://github.com/royranger'
  },
  {
    artName: 'Burger Menu',
    pageLink: './Art/mctrl/burger.html',
    imageLink: './Art/mctrl/burger.gif',
    author: 'Martina',
    githubLink: 'https://github.com/mctrl'
  },
  {
    artName: 'Square Loader',
    pageLink: './Art/Hemant/index.html',
    imageLink: './Art/Hemant/loader.gif',
    author: 'Hemant Garg',
    githubLink: 'https://github.com/hemant-garg'
  },
  {
    artName: 'wake up, neo...',
    pageLink: './Art/samirjouni/TributeToTheMatrix.html',
    imageLink: './Art/samirjouni/sample.gif',
    author: 'Samir Jouni',
    githubLink: 'https://github.com/samirjouni'
  },
  {
    artName: 'Tribute To COD4MW',
    pageLink: './Art/samirjouni2/index.html',
    imageLink: './Art/samirjouni2/sample.gif',
    author: 'Samir Jouni',
    githubLink: 'https://github.com/samirjouni'
  },
  {
    artName: 'Planet',
    pageLink: './Art/ArthurDoom/planet.html',
    imageLink: './Art/ArthurDoom/planet.gif',
    author: 'ArthurDoom',
    githubLink: 'https://github.com/ArthurDoom'
  },
  {
    artName: 'SquarPy',
    pageLink: './Art/Utkarsh/index.html',
    imageLink: './Art/Utkarsh/hack.gif',
    author: 'utkarsh',
    githubLink: 'https://github.com/Utkarsh2604'
  },
  {
    artName: 'Circle',
    pageLink: './Art/Oliver/Circle.html',
    imageLink: './Art/Oliver/circle.gif',
    author: 'Oliver',
    githubLink: 'https://github.com/oliver-gomes'
  },
  {
    artName: 'Ellipse Loader',
    pageLink: './Art/VaibhavKhulbe/EllipseLoader.html',
    imageLink: './Art/VaibhavKhulbe/ellipseLoader.gif',
    author: 'Vaibhav Khulbe',
    githubLink: 'https://github.com/Kvaibhav01'
  },
  {
    artName: 'Simple Loader',
    pageLink: './Art/soumsps/simpleload.html',
    imageLink: './Art/soumsps/sample.gif',
    author: 'Soumendu Sinha',
    githubLink: 'https://github.com/soumsps'
  },
  {
    artName: 'Rollodex',
    pageLink: './Art/Shruti/rolling.html',
    imageLink: './Art/Shruti/rolling.gif',
    author: 'Shruti',
    githubLink: 'https://github.com/shruti49'
  },
  {
    artName: 'Cute Cat',
    pageLink: './Art/Alghi/cat.html',
    imageLink: './Art/Alghi/cat.gif',
    author: 'Alghi',
    githubLink: 'https://github.com/darklordace'
  },
  {
    artName: 'ZtM Text',
    pageLink: './Art/Di4iMoRtAl/ZtM_text_animation.html',
    imageLink: './Art/Di4iMoRtAl/ZtM_animation.gif',
    author: 'Di4iMoRtAl',
    githubLink: 'https://github.com/dppeykov'
  },
  {
    artName: 'Circles',
    pageLink: './Art/Bhuvana/circles.html',
    imageLink: './Art/Bhuvana/circles.gif',
    author: 'Bhuvana',
    githubLink: 'https://github.com/bhuvana-guna'
  },
  {
    artName: 'Bird',
    pageLink: './Art/Bhuvana/bird.html',
    imageLink: './Art/Bhuvana/bird.gif',
    author: 'Bhuvana',
    githubLink: 'https://github.com/bhuvana-guna'
  },
  {
    artName: 'Loader',
    pageLink: './Art/Bhuvana/loader.html',
    imageLink: './Art/Bhuvana/loader.gif',
    author: 'Bhuvana',
    githubLink: 'https://github.com/bhuvana-guna'
  },
  {
    artName: 'Simple blinking loading circles',
    pageLink: './Art/Rahul/index.html',
    imageLink: './Art/Rahul/loading.gif',
    author: 'Rahul',
    githubLink: 'https://github.com/kohli6010'
  },
  {
    artName: 'Css Pulse',
    pageLink: './Art/Aszmel/pulse.html',
    imageLink: './Art/Aszmel/css_pulse.gif',
    author: 'Aszmel',
    githubLink: 'https://github.com/Aszmel'
  },
  {
    artName: 'Circle Bounce',
    pageLink: './Art/Edmund/index.html',
    imageLink: './Art/Edmund/circle-bounce.gif',
    author: 'Edmund',
    githubLink: 'https://github.com/edmund1645'
  },
  {
    artName: 'Heart Beating',
    pageLink: './Art/Regem/index.html',
    imageLink: './Art/Regem/heart.jpg',
    author: 'Regem',
    githubLink: 'https://github.com/GemzBond'
  },
  {
    artName: 'Fading Circles',
    pageLink: './Art/Ankit/fadeCircle.html',
    imageLink: './Art/Ankit/fadeCircles.png',
    author: 'Ankit Srivastava',
    githubLink: 'https://github.com/a18nov'
  },
  {
    artName: 'Hacktoberfest 2019',
    pageLink: './Art/jpk3lly/animation.html',
    imageLink: './Art/jpk3lly/JPs_Animation_GIF.gif',
    author: 'jpk3lly',
    githubLink: 'https://github.com/jpk3lly'
  },
  {
    artName: 'Name Rotator',
    pageLink: './Art/Meet/name.html',
    imageLink: './Art/Meet/name.gif',
    author: 'Meet',
    githubLink: 'https://github.com/Meet1103'
  },
  {
    artName: 'Ball Rotator',
    pageLink: './Art/Bibekpreet/index.html',
    imageLink: './Art/Bibekpreet/ball.gif',
    author: 'Bibekpreet',
    githubLink: 'https://github.com/bibekpreet99'
  },
  {
    artName: 'ephiphany',
    pageLink: './Art/OctavianIlies/index.html',
    imageLink: './Art/OctavianIlies/ephiphany.gif',
    author: 'OctavianIlies',
    githubLink: 'https://github.com/OctavianIlies'
  },
  {
    artName: 'Loading',
    pageLink: './Art/jh1992jh/loading.html',
    imageLink: './Art/jh1992jh/loading.gif',
    author: 'jh1992jh',
    githubLink: 'https://github.com/jh1992jh'
  },
  {
    artName: 'ZTM Colors',
    pageLink: './Art/Godnon/index.html',
    imageLink: './Art/Godnon/ZTMcAnim.gif',
    author: 'Godnon',
    githubLink: 'https://github.com/godnondsilva'
  },
  {
    artName: 'Hover Effect',
    pageLink: './Art/Shubhankar/index.html',
    imageLink: './Art/Shubhankar/hackoctober.gif',
    author: 'Shubhankar',
    githubLink: 'https://github.com/shubhdwiv12'
  },
  {
    artName: 'Bouncing Fading Circles',
    pageLink: './Art/AyoubIssaad/index.html',
    imageLink: './Art/AyoubIssaad/BouncingFadingCircles.gif',
    author: 'AyoubIssaad',
    githubLink: 'https://github.com/AyoubIssaad'
  },
  {
    artName: '5 balls preloader',
    pageLink: './Art/Nnaji-Victor/index.html',
    imageLink: './Art/Nnaji-Victor/5_balls.gif',
    author: 'Nnaji Victor',
    githubLink: 'https://github.com/Nnaji-Victor'
  },
  {
    artName: 'ZTM Bouncer',
    pageLink: './Art/Josia/bouncer.html',
    imageLink: './Art/Josia/ztmbouncer.gif',
    author: 'Josia Rodriguez',
    githubLink: 'https://github.com/josiarod'
  },
  {
    artName: 'Hacktober loading animation',
    pageLink: './Art/mehul1011/index.html',
    imageLink: './Art/mehul1011/loading.gif',
    author: 'Mehul1011',
    githubLink: 'https://github.com/mehul1011'
  },
  {
    artName: 'Loading Dots',
    pageLink: './Art/devSergiu/index.html',
    imageLink: './Art/devSergiu/loading.gif',
    author: 'devSergiu',
    githubLink: 'https://github.com/devsergiu'
  },
  {
    artName: 'TypeWriter effect',
    pageLink: './Art/Sidharth/Typing_Text.html',
    imageLink: './Art/Sidharth/type_writer.gif',
    author: 'Sidharth',
    githubLink: 'https://github.com/Sidharth98'
  },
  {
    artName: 'Blue Spin',
    pageLink: './Art/JamesW/index.html',
    imageLink: './Art/JamesW/hacktober_spin.gif',
    author: 'James Whitney',
    githubLink: 'https://github.com/jameswhitney'
  },
  {
    artName: 'Loading Animation',
    pageLink: './Art/Sidharth/Loading.html',
    imageLink: './Art/Sidharth/Loading.gif',
    author: 'Sidharth',
    githubLink: 'https://github.com/Sidharth98'
  },
  {
    artName: 'Rotation',
    pageLink: './Art/alenanog/index.html',
    imageLink: './Art/alenanog/rotation.gif',
    author: 'Alena A.',
    githubLink: 'https://github.com/alenanog'
  },
  {
    artName: 'Colors in your life',
    pageLink: './Art/Atipahy/colors.html',
    imageLink: './Art/Atipahy/colors.png',
    author: 'Christos Chr',
    githubLink: 'https://github.com/atipaHy'
  },
  {
    artName: 'Orb',
    pageLink: './Art/Jkbicbic/orb.html',
    imageLink: './Art/Jkbicbic/orb.gif',
    author: 'John Kennedy Bicbic',
    githubLink: 'https://github.com/jkbicbic'
  },
  {
    artName: 'Charging...',
    pageLink: './Art/Afraz/charging.html',
    imageLink: './Art/Afraz/charging.gif',
    author: 'Afraz',
    githubLink: 'https://github.com/afrazz'
  },
  {
    artName: 'Charging...',
    pageLink: './Art/DepStep/depstep.html',
    imageLink: './Art/DepStep/depstep.gif',
    author: 'DepStep',
    githubLink: 'https://github.com/stephD'
  },
  {
    artName: 'Dancing Ball...',
    pageLink: './Art/DaveFres/index.html',
    imageLink: './Art/DaveFres/ball.gif',
    author: 'DaveFres',
    githubLink: 'https://github.com/DaveFres'
  },
  {
    artName: 'animatron',
    pageLink: './Art/animatron/index.html',
    imageLink: './Art/animatron/trance.gif',
    author: 'jomahay',
    githubLink: 'https://github.com/jomahay'
  },
  {
    artName: 'Sunshine',
    pageLink: './Art/Pavelisp/sunshine.html',
    imageLink: './Art/Pavelisp/sunshine.gif',
    author: 'Pavel Isp',
    githubLink: 'https://github.com/pavelisp'
  },
  {
    artName: 'SoundBoxes',
    pageLink: './Art/Hbarang/SoundBox.html',
    imageLink: './Art/Hbarang/SoundBoxAnimation.gif',
    author: 'Hbarang',
    githubLink: 'https://github.com/hbarang'
  },
  {
    artName: 'Cheshire',
    pageLink: './Art/Ckanelin/index.html',
    imageLink: './Art/Ckanelin/Cheshire.gif',
    author: 'Ckanelin',
    githubLink: 'https://github.com/ckanelin'
  },
  {
    artName: 'Disappear',
    pageLink: './Art/Stacy/index.html',
    imageLink: './Art/Stacy/disappear.gif',
    author: 'Stacy',
    githubLink: 'https://github.com/stacyholtz6'
  },
  {
    artName: 'Ellipse Spinner',
    pageLink: './Art/Sabina/ellipse_spinner.html',
    imageLink: './Art/Sabina/ellipse_spinner.png',
    author: 'Sabina Abbasova',
    githubLink: 'https://github.com/sabina929'
  },
  {
    artName: 'NightSky',
    pageLink: './Art/AndyS/index.html',
    imageLink: './Art/AndyS/Capture.GIF',
    author: 'AndyS',
    githubLink: 'https://github.com/AndyS1988'
  },
  {
    artName: 'Hungry',
    pageLink: './Art/diegchav/index.html',
    imageLink: './Art/diegchav/hungry.gif',
    author: 'Diego Chz',
    githubLink: 'https://github.com/diegchav'
  },
  {
    artName: 'Hover Text Animation',
    pageLink: './Art/AyoubIssaad2/index.html',
    imageLink: './Art/AyoubIssaad2/hoverTextAnimation.gif',
    author: 'AyoubIssaad',
    githubLink: 'https://github.com/AyoubIssaad'
  },
  {
    artName: 'Colorize',
    pageLink: './Art/JimBratsos/colorize.html',
    imageLink: './Art/JimBratsos/Colorize.gif',
    author: 'Jim Bratsos',
    githubLink: 'https://github.com/JimBratsos'
  },
  {
    artName: 'Hacktober Spooktacular',
    pageLink: 'Art/Elex/index.html',
    imageLink: ['./Art/Elex/hhs.gif'],
    author: 'William Poisel (LordCobra)',
    githubLink: 'https://github.com/epoisel'
  },
  {
    artName: 'Circley',
    pageLink: './Art/Tranjenny/indexjenny.html',
    imageLink: './Art/Tranjenny/zerojenny.gif',
    author: 'Tranjenny',
    githubLink: 'https://github.com/Tranjenny'
  },
  {
    artName: 'My Vietnam',
    pageLink: './Art/nhbduy/index.html',
    imageLink: './Art/nhbduy/my-vietnam.gif',
    author: 'Hoang-Bao-Duy NGUYEN',
    githubLink: 'https://github.com/nhbduy'
  },
  {
    artName: 'Hactoberfest Bus',
    pageLink: './Art/shahpranaf/index.html',
    imageLink: './Art/shahpranaf/hacktoberfest_bus.gif',
    author: 'Pranav Shah',
    githubLink: 'https://github.com/shahpranaf'
  },
  {
    artName: 'Hacktoberfest',
    pageLink: './Art/robihid/index.html',
    imageLink: './Art/robihid/hacktoberfest.png',
    author: 'robihid',
    githubLink: 'https://github.com/robihid'
  },
  {
    artName: 'Hi there',
    pageLink: './Art/Aki/index.html',
    imageLink: './Art/Aki/giphy.gif',
    author: 'Aki',
    githubLink: 'https://github.com/akmalist'
  },
  {
    artName: 'Hacktoberfest 2019!',
    pageLink: './Art/RedSquirrrel/index.html',
    imageLink: './Art/RedSquirrrel/index.html/animation.PNG',
    author: 'RedSquirrrel',
    githubLink: 'https://github.com/RedSquirrrel'
  },
  {
    artName: 'Sliding text',
    pageLink: './Art/Flattopz/index.html',
    imageLink: './Art/Flattopz/SlidingText.gif',
    author: 'Flattopz',
    githubLink: 'https://github.com/hjpunzalan'
  },
  {
    artName: 'Rainbow Color Changer',
    pageLink: './Art/mmshr/index.html',
    imageLink: './Art/mmshr/rainbow.gif',
    author: 'mmosehauer',
    githubLink: 'https://github.com/mmosehauer'
  },
  {
    artName: 'World of Coding',
    pageLink: './Art/tom_kn/coding.html',
    imageLink: './Art/tom_kn/coding.gif',
    author: 'Tamas Knisz',
    githubLink: 'https://github.com/TamasKn'
  },
  {
    artName: 'Initial Bounce',
    pageLink: './Art/Juwana/initial.html',
    imageLink: './Art/Juwana/InitialBounce.gif',
    author: 'Juwana',
    githubLink: 'https://github.com/JZerman2018'
  },
  {
    artName: 'Atom',
    pageLink: './Art/Teva/index.html',
    imageLink: './Art/Teva/atom.gif',
    author: 'Teva',
    githubLink: 'https://github.com/TevaHenry'
  },
  {
    artName: 'Be Awesome',
    pageLink: './Art/TigerAsH/index.html',
    imageLink: './Art/TigerAsH/be-awesome.jpg',
    author: 'TigerAsH',
    githubLink: 'https://github.com/TigerAsH94'
  },
  {
    artName: 'Rainbow Colors',
    pageLink: './Art/Sanjeev/index.html',
    imageLink: './Art/Sanjeev/animation.gif',
    author: 'Sanjeev Panday',
    githubLink: 'https://github.com/Sanjeev-Panday'
  },
  {
    artName: 'ZtM',
    pageLink: './Art/thoyvo/index.html',
    imageLink: './Art/thoyvo/ztm.gif',
    author: 'Thoyvo',
    githubLink: 'https://github.com/thoyvo'
  },
  {
    artName: 'Fast Fishes',
    pageLink: './Art/4ront/index.html',
    imageLink: './Art/4ront/fishes.gif',
    author: '4rontender',
    githubLink: 'https://github.com/RinatValiullov'
  },
  {
    artName: 'Loading...',
    pageLink: './Art/RedSquirrrel2/loading.html',
    imageLink: './Art/RedSquirrrel2/loading.gif',
    author: 'RedSquirrrel',
    githubLink: 'https://github.com/RedSquirrrel'
  },
  {
    artName: 'Animated Cube',
    pageLink: './Art/Animated Cube/index.html',
    imageLink: './Art/Animated Cube/cube.gif',
    author: 'RedSquirrrel',
    githubLink: 'https://github.com/RedSquirrrel'
  },
  {
    artName: 'Calm Ubuntu',
    pageLink: './Art/schupat/index.html',
    imageLink: './Art/schupat/preview.gif',
    author: 'schupat',
    githubLink: 'https://github.com/schupat'
  },
  {
    artName: 'Solar System',
    pageLink: './Art/DSandberg93/index.html',
    imageLink: './Art/DSandberg93/SolarSystem.gif',
    author: 'DSandberg93',
    githubLink: 'https://github.com/DSandberg93'
  },
  {
    artName: 'Boo',
    pageLink: './Art/VerityB/index.html',
    imageLink: './Art/VerityB/boo.gif',
    author: 'VerityB',
    githubLink: 'https://github.com/VerityB'
  },
  {
    artName: 'Hacktoberfest Ghost',
    pageLink: './Art/cTahirih/index.html',
    imageLink: './Art/cTahirih/ghost.png',
    author: 'cTahirih',
    githubLink: 'https://github.com/cTahirih'
  },
  {
    artName: 'Clock',
    pageLink: './Art/Abdul/index.html',
    imageLink: './Art/Abdul/Clock.png',
    author: 'Abdul Rahman',
    githubLink: 'https://github.com/abdulrahman118'
  },
  {
    artName: 'Loading Cube',
    pageLink: './Art/andrearizzello/index.html',
    imageLink: './Art/andrearizzello/index.gif',
    author: 'Andrea Rizzello',
    githubLink: 'https://github.com/andrearizzello'
  },
  {
    artName: 'Wall Dropping Logo',
    pageLink: './Art/shivams136/index.html',
    imageLink: './Art/shivams136/walldrop.gif',
    author: 'Shivam Sharma',
    githubLink: 'https://github.com/ShivamS136'
  },
  {
    artName: 'Infinite Race',
    pageLink: './Art/levermanx/index.html',
    imageLink: './Art/levermanx/anim.gif',
    author: 'Levermanx',
    githubLink: 'https://github.com/levermanx'
  },
  {
    artName: 'Hover to Rotate Text',
    pageLink: './Art/faiz_hameed/index.html',
    imageLink: './Art/faiz_hameed/hackto.gif',
    author: 'Faiz Hameed',
    githubLink: 'https://github.com/faizhameed'
  },
  {
    artName: 'HalloHacktober Greeting!',
    pageLink: './Art/lusalga/index.html',
    imageLink: './Art/lusalga/lu.gif',
    author: 'Lucieni A. Saldanha',
    githubLink: 'https://github.com/lusalga/'
  },
  {
    artName: 'Time goes by',
    pageLink: './Art/WolfgangKreminger/index.html',
    imageLink: './Art/WolfgangKreminger/showcase.gif',
    author: 'Wolfgang Kreminger',
    githubLink: 'https://github.com/r4pt0s'
  },
  {
    artName: 'Bouncing Text!',
    pageLink: './Art/AbdulsalamAbdulrahman/index.html',
    imageLink: './Art/AbdulsalamAbdulrahman/Bouncingtxt.gif',
    author: 'Abdulsalam Abdulrahman',
    githubLink: 'https://github.com/AbdulsalamAbdulrahman/'
  },
  {
    artName: 'Simple Phone Animation',
    pageLink: './Art/Lala/index.html',
    imageLink: './Art/Lala/phone.gif',
    author: 'Olamide Aboyeji',
    githubLink: 'https://github.com/aolamide'
  },
  {
    artName: 'Synthwave Sunset',
    pageLink: './Art/brunobolting/index.html',
    imageLink: './Art/brunobolting/synthwave-sunset.gif',
    author: 'Bruno Bolting',
    githubLink: 'https://github.com/brunobolting/'
  },

  {
    artName: 'Kawaii Penguin',
    pageLink: './Art/Brienyll/index.html',
    imageLink: './Art/Brienyll/kawaiiPenguin.gif',
    author: 'Brienyll',
    githubLink: 'https://github.com/brienyll/'
  },
  {
    artName: 'Happy Halloween',
    pageLink: './Art/MatthewS/index.html',
    imageLink: './Art/MatthewS/Spider.gif',
    author: 'MatthewS',
    githubLink: 'https://github.com/matthewstoddart/'
  },
  {
    artName: 'Fan Art',
    pageLink: './Art/m-perez33/index.html',
    imageLink: './Art/m-perez33/cylon.gif',
    author: 'Marcos Perez',
    githubLink: 'https://github.com/m-perez33/'
  },
  {
    artName: 'Animating Pot',
    pageLink: './Art/Somechandra/index.html',
    imageLink: './Art/Somechandra/pot.gif',
    author: 'Somechandra',
    githubLink: 'https://github.com/somechandra'
  },
  {
    artName: 'Circles Circling',
    pageLink: './Art/pikktorr/index.html',
    imageLink: './Art/pikktorr/circles.gif',
    author: 'pikktorr',
    githubLink: 'https://github.com/pikktorr'
  },
  {
    artName: 'Glitchy Szn',
    pageLink: './Art/premdav/index.html',
    imageLink: './Art/premdav/screenshot.png',
    author: 'premdav',
    githubLink: 'https://github.com/premdav'
  },
  {
    artName: 'ZeroToMastery',
    pageLink: './Art/Vzneers/index.html',
    imageLink: './Art/Vzneers/gifzeroloading.gif',
    author: 'TrinhMinhHieu',
    githubLink: 'https://github.com/trinhminhhieu'
  },
  {
    artName: 'Spacecraft-landing',
    pageLink: './Art/DDuplinszki/index.html',
    imageLink: './Art/DDuplinszki/Spacecraft-landing.gif',
    author: 'DDuplinszki',
    githubLink: 'https://github.com/DDuplinszki'
  },
  {
    artName: 'Paw Prints',
    pageLink: './Art/Tia/index.html',
    imageLink: './Art/Tia/paw-prints.gif',
    author: 'Tia Esguerra',
    githubLink: 'https://github.com/msksfo'
  },
  {
    artName: 'Hover-Scale',
    pageLink: './Art/echowebid/index.html',
    imageLink: './Art/echowebid/hover.gif',
    author: 'echowebid',
    githubLink: 'https://github.com/echowebid'
  },
  {
    artName: 'mars',
    pageLink: './Art/Courtney_Pure/index.html',
    imageLink: './Art/Courtney_Pure/mars_screenshot.png',
    author: 'Courtney Pure',
    githubLink: 'https://github.com/courtneypure'
  },
  {
    artName: 'Welcome HactoberFest',
    pageLink: './Art/Dhaval/index.html',
    imageLink: './Art/Dhaval/Welcome-Hacktoberfest.gif',
    author: 'Dhaval Mehta',
    githubLink: 'https://github.com/Dhaval1403'
  },
  {
    artName: 'Aynonimation',
    pageLink: './Art/Aynorica/aynorica.html',
    imageLink: './Art/Aynorica/Aynonimation.png',
    author: 'aynorica',
    githubLink: 'https://github.com/aynorica'
  },
  {
    artName: 'sun-to-moon',
    pageLink: './Art/haider/index.html',
    imageLink: './Art/haider/sun-moon.gif',
    author: 'Haider',
    githubLink: 'https://github.com/hyderumer'
  },
  {
    artName: 'Animatron',
    pageLink: './Art/animatron/index.html',
    imageLink: './Art/animatron/trance.gif',
    author: 'Andrei',
    githubLink: 'https://github.com/aneagoie'
  },
  {
    artName: 'Loader Circle',
    pageLink: './Art/beaps/index.html',
    imageLink: './Art/beaps/loader-circle.gif',
    author: 'beaps',
    githubLink: 'https://github.com/beaps'
  },
  {
    artName: 'Doors',
    pageLink: './Art/pauliax/index.html',
    imageLink: './Art/pauliax/doors.gif',
    author: 'pauliax',
    githubLink: 'https://github.com/pauliax'
  },
  {
    artName: 'Clock with pendulum',
    pageLink: './Art/Pankaj/index.html',
    imageLink: './Art/Pankaj/Clock_with_pendulum.gif',
    author: 'Pankaj',
    githubLink: 'https://github.com/prime417'
  },
  {
    artName: 'Animatron',
    pageLink: './Art/animatron/index.html',
    imageLink: './Art/animatron/trance.gif',
    author: 'Andrei',
    githubLink: 'https://github.com/aneagoie'
  },
  {
    artName: 'Loader Circle',
    pageLink: './Art/beaps/index.html',
    imageLink: './Art/beaps/loader-circle.gif',
    author: 'beaps',
    githubLink: 'https://github.com/beaps'
  },
  {
    artName: 'Open Sourcerer',
    pageLink: './Art/4rturd13/index.html',
    imageLink: './Art/4rturd13/openSourcerer.gif',
    author: '4rturd13',
    githubLink: 'https://github.com/4rturd13'
  },
  {
    artName: 'Doors',
    pageLink: './Art/pauliax/index.html',
    imageLink: './Art/pauliax/doors.gif',
    author: 'pauliax',
    githubLink: 'https://github.com/pauliax'
  },
  {
    artName: 'Loader Square',
    pageLink: './Art/beaps2/square-loader.html',
    imageLink: './Art/beaps2/square-loader.gif',
    author: 'beaps',
    githubLink: 'https://github.com/beaps'
  },
  {
    artName: 'Running Text',
    pageLink: './Art/DevinEkadeni/running-text.html',
    imageLink: './Art/DevinEkadeni/running-text.gif',
    author: 'Devin Ekadeni',
    githubLink: 'https://github.com/devinekadeni'
  },
  {
    artName: 'Mystical-Hacktoberfest',
    pageLink: './Art/Wayne/index.html',
    imageLink:
      './Art/Wayne/hacktoberfest - Google Chrome 09 Oct 2019 21_12_32.png',
    author: 'Wayne Mac Mavis',
    githubLink: 'https://github.com/WayneMacMavis'
  },
  {
    artName: 'ZTM Logo Animation',
    pageLink: './Art/bk987/index.html',
    imageLink: './Art/bk987/preview.gif',
    author: 'Bilal Khalid',
    githubLink: 'https://github.com/bk987'
  },
  {
    artName: 'Pong',
    pageLink: './Art/Carls13/index.html',
    imageLink: './Art/Carls13/pong.jpg',
    author: 'Carlos Hernandez',
    githubLink: 'https://github.com/Carls13'
  },
  {
    artName: 'ZTM Reveal',
    pageLink: './Art/bk987-2/index.html',
    imageLink: './Art/bk987-2/preview.gif',
    author: 'Bilal Khalid',
    githubLink: 'https://github.com/bk987'
  },
  {
    artName: 'ZTM Family Animation',
    pageLink: './Art/sballgirl11/animation.html',
    imageLink: './Art/sballgirl11/ztm.gif',
    author: 'Brittney Postma',
    githubLink: 'https://github.com/sballgirl11'
  },
  {
    artName: 'Phone Greetings',
    pageLink: './Art/ann-dev/index.html',
    imageLink: './Art/ann-dev/screenshot.png',
    author: 'ann-dev',
    githubLink: 'https://github.com/ann-dev'
  },
  {
    artName: 'Triangle Slide',
    pageLink: './Art/grieff/index.html',
    imageLink: './Art/grieff/triangle-animation.gif',
    author: 'Grieff',
    githubLink: 'https://github.com/grieff'
  },
  {
    artName: 'Neon ZTM',
    pageLink: './Art/grieff/text.html',
    imageLink: './Art/grieff/neonZTM.gif',
    author: 'Grieff',
    githubLink: 'https://github.com/grieff'
  },
  {
    artName: 'Flip Card',
    pageLink: './Art/FlipCard/index.html',
    imageLink: './Art/FlipCard/ezgif.com-video-to-gif.gif',
    author: 'Saurabh',
    githubLink: 'https://github.com/Saurabh-FullStackDev'
  },
  {
    artName: 'animationHalloween',
    pageLink: './Art/mawais54013/index.html',
    imageLink: './Art/mawais54013/Halloween.gif',
    author: 'mawais54013',
    githubLink: 'https://github.com/mawais54013'
  },
  {
    artName: 'Hacktoberfest Letter Popups',
    pageLink: './Art/jmt3559/index.html',
    imageLink: 'https://media.giphy.com/media/RKSRPGiIsy1f3Ji3j1/giphy.gif',
    author: 'Juan T.',
    githubLink: 'https://github.com/jmtellez'
  },
  {
    artName: 'Oscillation',
    pageLink: './Art/Oscillation/index.html',
    imageLink: './Art/Oscillation/oscillation.gif',
    author: 'Nandhakumar',
    githubLink: 'https://github.com/Nandhakumar7792'
  },
  {
    artName: 'Letters flipUp',
    pageLink: './Art/TerenceBiney/index.html',
    imageLink: './Art/TerenceBiney/lettersanimate.gif',
    author: 'Terence Biney',
    githubLink: 'https://github.com/Tereflech17'
  },
  {
    artName: 'Colors rectangle',
    pageLink: './Art/beaps3/index.html',
    imageLink: './Art/beaps3/colors-rectangle.gif',
    author: 'beaps',
    githubLink: 'https://github.com/beaps'
  },
  {
    artName: 'Hinge',
    pageLink: './Art/hereisfahad/index.html',
    imageLink: './Art/hereisfahad/hinge.png',
    author: 'Hereisfahad',
    githubLink: 'https://github.com/hereisfahad'
  },
  {
    artName: 'Animation',
    pageLink: './Art/PaulBillings/animation.html',
    imageLink: './Art/PaulBillings/animation.gif',
    author: 'Paul Billings',
    githubLink: 'https://github.com/paulbillings'
  },
  {
    artName: 'Diminishing',
    pageLink: './Art/Diminishing/index.html',
    imageLink: './Art/Diminishing/diminishing.gif',
    author: 'Nandhakumar',
    githubLink: 'https://github.com/Nandhakumar7792'
  },
  {
    artName: 'yin-yang',
    pageLink: './Art/yin-yang/index.html',
    imageLink: './Art/yin-yang/yin-yang.gif',
    author: 'Nandhakumar',
    githubLink: 'https://github.com/Nandhakumar7792'
  },
  {
    artName: 'eggJiggle',
    pageLink: './Art/eggJiggle/index.html',
    imageLink: './Art/eggJiggle/eggJiggle.gif',
    author: 'Nandhakumar',
    githubLink: 'https://github.com/Nandhakumar7792'
  },
  {
    artName: 'Aynonimation',
    pageLink: './Art/Aynorica/aynorica.html',
    imageLink: './Art/Aynorica/Aynonimation.png',
    author: 'aynorica',
    githubLink: 'https://github.com/aynorica'
  },
  {
    artName: 'ZTM Family Animation',
    pageLink: './Art/sballgirl11/index.html',
    imageLink: './Art/sballgirl11/ztm.gif',
    author: 'Brittney Postma',
    githubLink: 'https://github.com/sballgirl11'
  },
  {
    artName: 'Calm',
    pageLink: './Art/TMax/index.html',
    imageLink: './Art/TMax/Choas.gif',
    author: 'Tanesha',
    githubLink: 'https://github.com/Mainemirror'
  },
  {
    artName: 'Eyes',
    pageLink: './Art/Ltheory/main.html',
    imageLink: './Art/Ltheory/eyes.gif',
    author: 'Ltheory',
    githubLink: 'https://github.com/Ltheory'
  },
  {
    artName: 'Jelly!',
    pageLink: './Art/Pete331/index.html',
    imageLink: './Art/Pete331/jelly.png',
    author: 'Pete331',
    githubLink: 'https://github.com/Pete331'
  },
  {
    artName: 'clock-animation',
    pageLink: './Art/clock-animation/clock.html',
    imageLink: './Art/clock-animation/clock.gif',
    author: 'Alan sarluv',
    githubLink: 'https://github.com/alansarluv'
  },
  {
    artName: 'Slider',
    pageLink: './Art/furqan/index.html',
    imageLink: './Art/furqan/in.gif',
    author: 'Furqan',
    githubLink: 'https://github.com/furki911s'
  },
  {
    artName: 'animated-birds',
    pageLink: './Art/g-serban/animated-birds.html',
    imageLink: './Art/g-serban/animated-birds.gif',
    author: 'g-serban',
    githubLink: 'https://github.com/g-serban'
  },
  {
    artName: 'circle-become-square',
    pageLink: './Art/chathura19/index.html',
    imageLink: './Art/chathura19/chathura.gif',
    author: 'Chathura Samarajeewa',
    githubLink: 'https://github.com/ChathuraSam'
  },
  {
    artName: 'page-flicker',
    pageLink: './Art/neon-flights/page-flicker.html',
    imageLink: './Art/neon-flights/page-flicker.gif',
    author: 'neon-flights',
    githubLink: 'https://github.com/neon-flights'
  },
  {
    artName: 'Animate-Name',
    pageLink: './Art/Natalina/index.html',
    imageLink: './Art/Natalina/animatename.gif',
    author: 'Natalina',
    githubLink: 'https://github.com/Natalina13'
  },
  {
    artName: 'Asteroids',
    pageLink: './Art/hrafnkellbaldurs/index.html',
    imageLink: './Art/hrafnkellbaldurs/asteroids.gif',
    author: 'Hrafnkell Baldursson',
    githubLink: 'https://github.com/hrafnkellbaldurs'
  },
  {
    artName: 'Sliding-Paragraph',
    pageLink: './Art/Prashant/index.html',
    imageLink: './Art/Prashant/slidingparagraph.gif',
    author: 'Prashant',
    githubLink: 'https://github.com/Prashant2108'
  },
  {
    artName: 'Rocket Ship',
    pageLink: './Art/sdangoy/rocket-ship.html',
    imageLink: './Art/sdangoy/Rocket-Ship-Animation.gif',
    author: 'sdangoy',
    githubLink: 'https://github.com/sdangoy'
  },
  {
    artName: 'Spinner',
    pageLink: './Art/Sayan/index.html',
    imageLink: './Art/Sayan/spinner.gif',
    author: 'ssayanm',
    githubLink: 'https://github.com/ssayanm'
  },
  {
    artName: 'swivel',
    pageLink: './Art/tusharhanda/index.html',
    imageLink: './Art/tusharhanda/gif.gif',
    author: 'Tushar',
    githubLink: 'https://github.com/tusharhanda'
  },
  {
    artName: 'Hallows Eve',
    pageLink: './Art/ShanClayton/hallowseve.html',
    imageLink: './Art/ShanClayton/hallowhack.gif',
    author: 'Shanaun Clayton',
    githubLink: 'https://github.com/shanclayton'
  },
  {
    artName: 'Contraption',
    pageLink: './Art/Aravindh/contraption.html',
    imageLink: './Art/Aravindh/contraption.gif',
    author: 'Aravindh',
    githubLink: 'https://github.com/Aravindh-SNR'
  },
  {
    artName: 'Rings',
    pageLink: './Art/Kuzmycz/rings.html',
    imageLink: './Art/Kuzmycz/rings.gif',
    author: 'Mark Kuzmycz',
    githubLink: 'https://github.com/kuzmycz'
  },
  {
    artName: 'Ghost',
    pageLink: './Art/toserjude/index.html',
    imageLink: './Art/toserjude/boo.JPG',
    author: 'toserjude',
    githubLink: 'https://github.com/toserjude'
  },
  {
    artName: 'Gradient circle',
    pageLink: './Art/brettl1991/index.html',
    imageLink: './Art/brettl1991/animation.png',
    author: 'Agnes Brettl',
    githubLink: 'https://github.com/brettl1991'
  },
  {
    artName: 'Bill Cipher',
    pageLink: './Art/vitoriapena/index.html',
    imageLink: './Art/vitoriapena/bill_cipher.gif',
    author: 'Vitória Mendes',
    githubLink: 'https://github.com/vitoriapena'
  },
  {
    artName: 'Generate meaning',
    pageLink: './Art/Atif4/index.html',
    imageLink: './Art/Generate meaning.gif',
    author: 'Atif Iqbal',
    githubLink: 'https://github.com/atif-dev'
  },
  {
    artName: 'Spooktime',
    pageLink: './Art/AgneDJ/index.html',
    imageLink: './Art/AgneDJ/spooktime.gif',
    author: 'AgneDJ',
    githubLink: 'https://github.com/AgneDJ'
  },
  {
    artName: 'Gradient circle',
    pageLink: './Art/brettl1991/index.html',
    imageLink: './Art/brettl1991/animation.png',
    author: 'Agnes Brettl',
    githubLink: 'https://github.com/brettl1991'
  },
  {
    artName: 'Bill Cipher',
    pageLink: './Art/vitoriapena/index.html',
    imageLink: './Art/vitoriapena/bill_cipher.gif',
    author: 'Vitória Mendes',
    githubLink: 'https://github.com/vitoriapena'
  },
  {
    artName: 'Dizzy',
    pageLink: './Art/antinomy/index.html',
    imageLink: './Art/antinomy/logo-spin.gif',
    author: 'Antinomezco',
    githubLink: 'https://github.com/antinomezco'
  },
  {
    artName: 'bounce',
    pageLink: './Art/bounce/index.html',
    imageLink: './Art/bounce/bounce.gif',
    author: 'leelacanlale',
    githubLink: 'https://github.com/leelacanlale'
  },
  {
    artName: 'Bubbles',
    pageLink: './Art/bubbles/Bubbles.html',
    imageLink: './Art/bubbles/buubles.png',
    author: 'michal',
    githubLink: 'https://github.com/michalAim'
  },
  {
    artName: 'Bar Slide',
    pageLink: './Art/MikeVedsted/index.html',
    imageLink: './Art/MikeVedsted/barslide.png',
    author: 'Mike Vedsted',
    githubLink: 'https://github.com/MikeVedsted'
  },
  {
    artName: 'HacktoberFest-2019',
    pageLink: './Art/Atif/index.html',
    imageLink: './Art/Atif/HacktoberFest-19.gif',
    author: 'Atif Iqbal',
    githubLink: 'https://github.com/atif-dev'
  },
  {
    artName: 'Text Animation',
    pageLink: './Art/Divya/index.html',
    imageLink: './Art/Divya/screenshot.png',
    author: 'Divya',
    githubLink: 'https://github.com/DivyaPuri25'
  },
  {
    artName: 'HacktoberFest-2019-Entry',
    pageLink: './Art/nunocpnp/index.html',
    imageLink: './Art/nunocpnp/sample_image.jpg',
    author: 'Nuno Pereira',
    githubLink: 'https://github.com/nunocpnp'
  },
  {
    artName: 'HacktoberFest 2019',
    pageLink: './Art/AbdussamadYisau/index.html',
    imageLink: './Art/AbdussamadYisau/Screenshot.png',
    author: 'Abdussamad Yisau',
    githubLink: 'https://github.com/AbdussamadYisau'
  },
  {
    artName: 'squareMagic',
    pageLink: './Art/Rajnish-SquareMagic/index.html',
    imageLink: './Art/Rajnish-SquareMagic/squareMagic.png',
    author: 'Rajnish Kr Singh',
    githubLink: 'https://github.com/RajnishKrSingh'
  },
  {
    artName: 'Blinking Hacktober',
    pageLink: './Art/Atif2/index.html',
    imageLink: './Art/Blinking hacktober.gif',
    author: 'Atif Iqbal',
    githubLink: 'https://github.com/atif-dev'
  },
  {
    artName: 'Robodance',
    pageLink: './Art/robodance/index.html',
    imageLink: './Art/robodance/robodance.gif',
    author: 'Thomas',
    githubLink: 'https://github.com/mahlqvist'
  },
  {
    artName: 'Sliding hacktober',
    pageLink: './Art/Atif3/index.html',
    imageLink: './Art/Atif3/sliding hacktober.gif',
    author: 'Atif Iqbal',
    githubLink: 'https://github.com/atif-dev'
  },
  {
    artName: 'like-animation',
    pageLink: './Art/gibas79/like-animation.html',
    imageLink: './Art/gibas79/like-animation.gif',
    author: 'Gilberto Guimarães',
    githubLink: 'https://github.com/gibas79'
  },
  {
    artName: 'ZTM animation',
    pageLink: './Art/ZTManimation/index.html',
    author: 'damniha',
    imageLink: './Art/ZTManimation/ZTM_animation.gif',
    githubLink: 'https://github.com/damniha'
  },
  {
    artName: 'Double Helix',
    pageLink: './Art/KeenanNunesVaz/index.html',
    imageLink: './Art/KeenanNunesVaz/double-helix.gif',
    author: 'KeenanNV',
    githubLink: 'https://github.com/KeenanNunesVaz'
  },
  {
    artName: 'October',
    pageLink: './Art/fprokofiev/index.html',
    imageLink: './Art/fprokofiev/october.gif',
    author: 'Fyodor Prokofiev',
    githubLink: 'https://github.com/fprokofiev'
  },
  {
    artName: 'Circle CSS',
    pageLink: './Art/pXxcont/index.html',
    imageLink: './Art/pXxcont/circlecss.png',
    author: 'fzpX',
    githubLink: 'https://github.com/fzpX'
  },
  {
    artName: 'Asterisk Formation',
    pageLink: './Art/NorahJC/index.html',
    imageLink: './Art/NorahJC/asterisk-formation.gif',
    author: 'NorahJC',
    githubLink: 'https://github.com/norahjc'
  },
  {
    artName: 'Bouncing CSS',
    pageLink: './Art/Tina-Hoang/aniframe.html',
    imageLink: './Art/Tina-Hoang/bounce.png',
    author: 'Tina',
    githubLink: 'https://github.com/nnh242'
  },
  {
    artName: 'Ghost Balls',
    pageLink: './Art/ghostBalls/index.html',
    imageLink: './Art/ghostBalls/balls.png',
    author: 'Beatriz Delmiro',
    githubLink: 'https://github.com/biadelmiro'
  },
  {
    artName: 'Walking Guy',
    pageLink: './Art/walking-guy/index.html',
    imageLink: './Art/walking-guy/video_gif.gif',
    author: 'Rahulkumar Jha',
    githubLink: 'https://github.com/Rahul240499'
  },
  {
    artName: 'Hover Neon Animation',
    pageLink: './Art/edjunma/index.html',
    imageLink: './Art/edjunma/ejm-neon.gif',
    author: 'edjunma',
    githubLink: 'https://github.com/edjunma'
  },
  {
    artName: 'Last In First Out Animation',
    pageLink: './Art/Stryker/index.html',
    imageLink: './Art/Stryker/zero-to-mastery-lifo-animation.gif',
    author: 'Stryker Stinnette',
    githubLink: 'https://github.com/StrykerKent'
  },
  {
    artName: 'Happy Diwali Animation',
    pageLink: './Art/Apoorva/index.html',
    imageLink: './Art/Apoorva/Screen.gif',
    author: 'Apoorva',
    githubLink: 'https://github.com/apoorvamohite'
  },
  {
    artName: 'Heart Beat',
    pageLink: './Art/naveen-ku/Heart shape.html',
    imageLink: './Art/naveen-ku/Heart shape.gif',
    author: 'naveen-ku',
    githubLink: 'https://github.com/naveen-ku'
  },
  {
    artName: 'Smoky Text',
    pageLink: './Art/smoky-text/index.html',
    imageLink: './Art/smoky-text/smoky_text_gif.gif',
    author: 'Rahulkumar Jha',
    githubLink: 'https://github.com/Rahul240499'
  },
  {
    artName: 'Rainbow and Clouds',
    pageLink: './Art/rainbowclouds/index.html',
    imageLink: './Art/rainbowclouds/rainbowclouds.gif',
    author: 'isasimoo',
    githubLink: 'https://github.com/isasimo'
  },
  {
    artName: 'Peek a boo!',
    pageLink: './Art/Virtual1/index.html',
    imageLink: './Art/Virtual1/HappyHalloween.gif',
    author: 'Jessica Erasmus',
    githubLink: 'https://github.com/Virtual1'
  },
  {
    artName: 'prashantM1',
    pageLink: './Art/prashantM1/heart.html',
    imageLink: './Art/prashantM1/heart.gif',
    author: 'Prashant Maurya',
    githubLink: 'https://github.com/prashantmaurya228'
  },

  {
    artName: 'prashantM2',
    pageLink: './Art/prashantM2/block.html',
    imageLink: './Art/prashantM2/block.gif',
    author: 'Prashant Maurya',
    githubLink: 'https://github.com/prashantmaurya228'
  },

  {
    artName: 'prashantM3',
    pageLink: './Art/prashantM3/ball.html',
    imageLink: './Art/prashantM3/ball.gif',
    author: 'Prashant Maurya',
    githubLink: 'https://github.com/prashantmaurya228'
  },
  {
    artName: 'SquareStar',
    pageLink: './Art/shawn/index.html',
    imageLink: './Art/shawn/square_star.gif',
    author: 'shawn',
    github: 'https://github.com/hk2014'
  },
  {
    artName: 'prashantM4',
    pageLink: './Art/prashantM4/boxsize.html',
    imageLink: './Art/prashantM4/boxsize.gif',
    author: 'Prashant Maurya',
    githubLink: 'https://github.com/prashantmaurya228'
  },
  {
    artName: 'Happy hacking',
    pageLink: 'https://github.com/szulima',
    imageLink: './Art/szulima/hacking.gif',
    author: 'szulima',
    githubLink: 'https://github.com/szulima'
  },
  {
    artName: 'ColorBomb',
    pageLink: './Art/ColorBomb/index.html',
    imageLink: './Art/ColorBomb/ztm.gif',
    author: 'Rahulm2310',
    github: 'https://github.com/Rahulm2310'
  },
  {
    artName: 'Traffic Lights',
    pageLink: './Art/Harry/index.html',
    imageLink: './Art/Harry/lights.gif',
    author: 'Harry',
    githubLink: 'https://github.com/legenhairy'
  },
  {
    artName: 'Glowing Text',
    pageLink: './Art/glowing-text/index.html',
    imageLink: './Art/glowing-text/glowing_text_gif.gif',
    author: 'Rahulkumar Jha',
    githubLink: 'https://github.com/Rahul240499'
  },
  {
    artName: 'Ghost Stealth Text',
    pageLink: './Art/Alara Joel/index.html',
    imageLink: './Art/Alara Joel/stealth ghost.png',
    author: 'Alara Joel',
    githubLink: 'https://github.com/stealthman22'
  },
  {
    artName: 'Cactus Balloon',
    pageLink: './Art/cactus/index.html',
    imageLink: './Art/cactus/catus.gif',
    author: 'Ana Paula Lazzarotto de Lemos',
    githubLink: 'https://github.com/anapaulalemos'
  },
  {
    artName: 'Random Color Change',
    pageLink: './Art/toto-titan-developer/index.html',
    imageLink: './Art/toto-titan-developer/RandomColorChange.png',
    author: 'Wyatt Henderson',
    githubLink: 'https://github.com/toto-titan-developer'
  },
  {
    artName: 'Trial',
    pageLink: './Art/dhennisCssAnimation/index.html',
    imageLink: './Art/dhennisCssAnimation/focusOnTheGood',
    author: 'Dhennis Lim',
    github: 'https://github.com/DhennisDavidLim'
  },
  {
    artName: 'Rectangular Butterfly',
    pageLink: './Art/muzak-mmd/index.html',
    imageLink: './Art/muzak-mmd/butterfly.gif',
    author: 'Mbarak',
    github: 'https://github.com/muzak-mmd'
  },
  {
    artName: 'Simple Text Animation',
    pageLink: './Art/LordZeF/index.html',
    imageLink: './Art/LordZeF/Text-animation.gif',
    author: 'Lord ZeF',
    github: 'https://github.com/LordZeF'
  },
  {
    artName: 'Spinning Japanese',
    pageLink: './Art/nihongo/index.html',
    imageLink: './Art/nihongo/nihongo.gif',
    author: 'Mike W',
    github: 'https://github.com/mikewiner'
  },
  {
    artName: 'Sun',
    pageLink: './Art/Yj/index.html',
    imageLink: './Art/Yj/sun.gif',
    author: 'Youjung',
    github: 'https://github.com/rose07a'
  },
  {
    artName: "Guy's",
    pageLink: "./Art/Guy's/index.html",
    imageLink: '',
    author: 'Guy',
    github: 'https://github.com/Guy3890'
  },
  {
    artName: 'animation-text',
    pageLink: './Art/animation-text/index.html',
    imageLink: './Art/',
    author: 'alexzemz',
    github: 'https://github.com/alexzemz'
  },
  {
    artName: 'Practice',
    pageLink: './Art/SkiingOtter/index.html',
    imageLink: '',
    author: 'SkiingOtter',
    github: 'https://github.com/SkiingOtter'
  },
  {
    artName: 'djdougan',
    pageLink: './Art/djdougan/index.html',
    imageLink: './Art/djdougan/css-mouseover-effect.png',
    author: 'douglas dougan',
    github: 'https://github.com/djdougan'
  },
  {
    artName: 'Animated Background',
    pageLink: './Art/Xarasho-Background/index.html',
    imageLink: '',
    author: 'Alex Xarasho',
    github: 'https://github.com/Xarasho'
  },
  {
    artName: 'CarvalhoAnimation',
    pageLink: './Art/CarvalhoAnimation/index.html',
    imageLink: './Art/CarvalhoAnimation/Halloween.png',
    author: 'Alexandre Carvalho',
    github: 'https://github.com/AlexandreCarvalho1990'
  },
  {
    artName: 'Flower Animation',
    pageLink: './Art/aimee_flowerani/index.html',
    imageLink: './Art/aimee_flowerani/flower.gif',
    author: 'Aimee Hernandez',
    githubLink: 'https://github.com/aimeehg'
  },
  {
    artName: '3D Spinning Rings',
    pageLink: './Art/frostillicus/index.html',
    imageLink: './Art/frostillicus/spinning_rings.png',
    author: 'frostillicus',
    github: 'https://github.com/frostillicus'
  },
  {
    artName: 'Flexible Logo',
    pageLink: './Art/Fab1ed/index.html',
    imageLink: './Art/Fab1ed/flex.gif',
    author: 'Fab1ed',
    github: 'https://github.com/Fab1ed'
  },
  {
    artName: 'Blinking Eye',
    pageLink: './Art/BlinkingEye/index.html',
    imageLink: './Art/BlinkingEye/blinkingeye.gif',
    author: 'Pavel Perevozchikov',
    github: 'https://github.com/papapacksoon'
  },
  {
    artName: 'Zero-to-Logo',
    pageLink: './Art/node.hg/index.html',
    imageLink: './Art/node.hg/ztm.gif',
    author: 'Harris Gomez',
    github: 'https://github.com/harrisgomez'
  },
  {
    artName: 'Mushyanimation',
    pageLink: './Art/mushyanimation/index.html',
    imageLink: './Art/mushyanimation/mush.gif',
    author: 'mushymane',
    github: 'https://github.com/mushymane'
  },
  {
    artName: 'Flag',
    pageLink: './Art/Batz005/index.html',
    imageLink: './Art/Batz005/flag.gif',
    author: 'Batz005',
    github: 'https://github.com/Batz005'
  },
  {
    artName: 'Wave',
    pageLink: './Art/Wave_css/index.html',
    imageLink: './Art/Wave_css/wave.gif',
    author: 'Filippe',
    github: 'https://github.com/filippebr'
  },
  {
    artName: 'Preloader',
    pageLink: './Art/mshuber1981/preloader.html',
    imageLink: './Art/mshuber1981/preloader.gif',
    author: 'Michael Huber',
    github: 'https://github.com/mshuber1981'
  },
  {
    artName: 'Simple Animate ZTM',
    pageLink: './Art/Kweyku/index.html',
    imageLink: './Art/Kweyku/proudZTM.gif',
    author: 'Kweyku',
    github: 'https://github.com/Kweyku'
  },
  {
    artName: 'Heartbeat',
    pageLink: './Art/lysychas/index.html',
    imageLink: './Art/lysychas/heartshot.png',
    author: 'lysychas',
    github: 'https://github.com/lysychas'
  },
  {
    artName: 'Hydrogen',
    pageLink: './Art/elias/my-art.html',
    imageLink: './Art/elias/hydrogen.gif',
    author: 'tesolberg',
    github: 'https://github.com/tesolberg'
  },
  {
    artName: 'Cool-Transition',
    pageLink: './Art/animatomang/html',
    videolink: './Art/animatomang/smoke.mp4',
    author: 'Syam',
    github: 'https://github.com/blacktomang'
  },
  {
    artName: 'Spinning Square',
    pageLink: './Art/Spinning Square/index.html',
    imageLink: './Art/Spinning Square/square.gif',
    author: 'Fumi',
    github: 'https://github.com/fumiadeyemi'
  },
  {
    artName: 'letters-loading',
    pageLink: './Art/franciscomelov/index.html',
    imageLink: './Art/franciscomelov/franciscomelov.gif',
    author: 'franciscomelov',
    githubLink: 'https://github.com/franciscomelov'
  },
  {
    artName: 'Moving Eyeball',
    pageLink: './Art/AnathKantonda/index.html',
    imageLink: './Art/AnathKantonda/movingeyeball.gif',
    author: 'Anath',
    github: 'https://github.com/anathkantonda'
  },
  {
    artName: 'Flag Animation - Colomboalemán',
    pageLink: './Art/Matic1909/index.html',
    imageLink: './Art/Matic1909/flag.gif',
    author: 'Nils Matic',
    githubLink: 'https://github.com/matic1909'
  },
  {
    artName: 'Pac-Man',
    pageLink: './Art/Pac-Man/Pac-Man.html',
    imageLink: './Art/Pac-Man/Pac-Man.gif',
    author: 'Norbert',
    githubLink: 'https://github.com/Bynor'
  },
  {
    artName: "Don't follow the light",
    pageLink: './Art/cristobal-heiss/index.html',
    imageLink: './Art/cristobal-heiss/css_animation.gif',
    author: 'Cristobal Heiss',
    githubLink: 'https://github.com/ceheiss'
  },
  {
    artName: 'Eenimation',
    pageLink: './Art/Eenimation/index.html',
    imageLink: './Art/Eenimation/trance.gif',
    author: 'Eejaz ishaq',
    githubLink: 'https://github.com/eejazishaq'
  },
  {
    artName: 'ripple button',
    pageLink: './Art/monika-sahay/index.html',
    imageLink: './Art/monika-sahay/screen-capture.gif',
    author: 'monika sahay',
    githubLink: 'https://github.com/monika-sahay'
  },
  {
    artName: 'Animation',
    pageLink: './Art/Albertomtferreira/index.html',
    imageLink: './Art/Albertomtferreira/animation.gif',
    author: 'Alberto Ferreira',
    githubLink: 'https://github.com/albertomtferreira'
  },
  {
    artName: 'sliding curtains',
    pageLink: './Art/layoayeni/index.html',
    imageLink: './Art/layoayeni/trance.gif',
    author: 'Layo',
    githubLink: 'https://github.com/layoayeni'
  },
  {
    artName: 'Unlocked',
    pageLink: './Art/confusionmatrix98/unlocked.html',
    imageLink: './Art/confusionmatrix98/unlocked.gif',
    author: 'confusionmatrix98',
    githubLink: 'https://github.com/confusionmatrix98'
  },
  {
    artName: 'Slovenian flag',
    pageLink: "./Art/Ivan's art/index.html",
    imageLink: "./Art/Ivan's art/Ivan-art.gif",
    author: 'kljuni',
    githubLink: 'https://github.com/kljuni'
  },
  {
    artName: 'Police Siren',
    pageLink: './Art/ShimShon1/policia.html',
    imageLink: './Art/ShimShon1/police.gif',
    author: 'ShimShon1',
    githubLink: 'https://github.com/ShimShon1'
  },
  {
    artName: 'Catch The UFO',
    pageLink: './Art/A-UFO/index.html',
    imageLink: './Art/A-UFO/catch-the-ufo.gif',
    author: 'Dibakash',
    githubLink: 'https://github.com/dibakash'
  },
  {
    artName: 'dk649',
    pageLink: './Art/dk649/index.html',
    imageLink: './Art/dk649/circle.gif',
    author: 'dk649',
    githubLink: 'https://github.com/dk649'
  },
  {
    artName: 'Catch The UFO',
    pageLink: './Art/A-UFO/index.html',
    imageLink: './Art/A-UFO/catch-the-ufo.gif',
    author: 'Dibakash',
    githubLink: 'https://github.com/dibakash'
  },
  {
    artName: 'Beer',
    pageLink: './Art/beer/index.html',
    imageLink: './Art/beer/beer.gif',
    author: 'CamJackson',
    githubLink: 'https://github.com/CamJackson-Dev'
  },
  {
    artName: '1rotate',
    pageLink: './Art/1rotate/index.html',
    imageLink: './Art/1rotate/rotation.gif',
    author: 'Himanshu Gawari',
    githubLink: 'https://github.com/himanshugawari'
  },
  {
    artName: 'Moving Box',
    pageLink: './Art/JerylDEv/index.html',
    imageLink: './Art/JerylDEv/movingbox.gif',
    author: 'JerylDEv',
    githubLink: 'https://github.com/JerylDEv'
  },
  {
    artName: 'New move',
    pageLink: './Art/NewMove/index.html',
    imageLink: './Art/NewMove/NewMove.gif',
    author: 'kzhecheva',
    githubLink: 'https://github.com/kzhecheva'
  },
  {
    artName: 'animatron',
    pageLink: './Art/animatron/index.html',
    imageLink: './Art/animatron/trance.gif'
  },
  {
    artName: 'Swing',
    pageLink: './Art/evangel/index.html',
    imageLink: './Art/evangel/swing.gif',
    githubLink: 'https://github.com/devevangel'
  },
  {
    artName: 'rashid',
    pageLink: './Art/rashid/index.html',
    imageLink: './Art/rashid/DNA.gif',
    author: 'Rashid Makki',
    githubLink: 'https://github.com/rashidmakki'
  },
  {
    artName: 'queer quarantine',
    pageLink: './Art/animatron/queer.html',
    imageLink: './Art/animatron/queer.gif'
  },
  {
    artName: 'Animatron',
    pageLink: './Art/animatron/index.html',
    imageLink: './Art/animatron/trance.gif',
    author: 'Cassandre Perron',
    githubLink: 'https://github.com/cassandreperron'
  },
  {
    artName: 'Sun Bursts',
    pageLink: './Art/steveSchaner/index.html',
    imageLink: './Art/steveSchaner/sunburst.gif',
    author: 'Steve Schaner',
    githubLink: 'https://github.com/sschaner'
  },
  {
    artName: 'Shravan',
    pageLink: './Art/Shravan/animation_shr_page.html',
    imageLink: './Art/Shravan/animation_shr.gif',
    author: 'Shravan Kumar',
    githubLink: 'https://github.com/shravan1508'
  },
  {
    artName: 'Jurassic Park',
    pageLink: './Art/tvasari/index.html',
    imageLink: './Art/tvasari/jurassic_park.gif',
    author: 'Tommaso Vasari',
    githubLink: 'https://github.com/tvasari'
  },
  {
    artName: 'Bounce',
    pageLink: './Art/samya/index.html',
    imageLink: './Art/samya/samya.gif',
    author: 'Samya Thakur',
    githubLink: 'https://github.com/samyathakur'
  },
  {
    artName: 'Egg_Loading',
    pageLink: './Art/egg_loading/index.html',
    imageLink: './Art/samya/egg_loading.gif',
    author: 'Ulisse Dantas',
    githubLink: 'https://github.com/ulissesnew'
  },
  {
    artName: 'We stay at home to save lives',
    pageLink: './Art/Shatabdi/index.html',
    imageLink: './Art/Shatabdi/WE STAY AT HOME TO SAVE LIVES.gif',
    author: 'Shatabdi Roy',
    githubLink: 'https://github.com/RoyShatabdi'
  },
  {
    artName: 'Egg_Loading',
    pageLink: './Art/egg_loading/index.html',
    imageLink: './Art/egg_loading/egg_loading.gif',
    author: 'Ulisse Dantas',
    githubLink: 'https://github.com/ulissesnew'
  },
  {
    artName: 'We stay at home to save lives',
    pageLink: './Art/Shatabdi/index.html',
    imageLink: './Art/Shatabdi/WE STAY AT HOME TO SAVE LIVES.gif',
    author: 'Shatabdi Roy',
    githubLink: 'https://github.com/RoyShatabdi'
  },
  {
    artName: 'Animatron',
    pageLink: './Art/animatronky/index.html',
    imageLink: './Art/animatronky/trance.gif',
    author: 'kylenrich',
    githubLink: 'https://github.com/kylenrich24'
  },
  {
    artName: 'bouncing ball',
    pageLink: './Art/alexgp/index.html',
    imageLink: './Art/Alexgp/bouncegif.gif',
    author: 'AlexGP257',
    githubLink: 'https://github.com/Alexgp257'
  },
  {
    artName: 'Cool Waves',
    pageLink: './Art/RaulC/index.html',
    imageLink: './Art/RaulC/coolwaves.gif',
    author: 'Raul Contreras',
    githubLink: 'https://github.com/rcc01'
  },
  {
    artName: 'Snowfall',
    pageLink: './Art/chaitali_snowfall/index.html',
    imageLink: './Art/chaitali_snowfall/snowgif.gif',
    author: 'Chaitali',
    githubLink: 'https://github.com/chaitali-more'
  },
  {
    artName: 'Rotate Circle',
    pageLink: './Art/dimor/animation.html',
    imageLink: './Art/dimor/rotate.gif',
    author: 'dimor',
    githubLink: 'https://github.com/dimor'
  },
  {
    artName: 'Hello world',
    pageLink: './Art/warren8689/index.html',
    imageLink: './Art/warren8689/screenshot.png',
    author: 'Warren',
    githubLink: 'https://github.com/warrren8689'
  },
  {
    artName: '360 Varial Kickflip',
    pageLink: './Art/DICHAMOTO/index.html',
    imageLink: './Art/DICHAMOTO/360_Varial_Kickflip.gif',
    author: 'DICHAMOTO',
    githubLink: 'https://github.com/DICHAMOTO'
  },
  {
    artName: 'Crazy Square',
    pageLink: './Art/colorSquare/index.html',
    imageLink: './Art/colorSquare/colorsquare.gif',
    author: 'TiagoChicoo',
    githubLink: 'https://github.com/tiagochicoo'
  },
  {
    artName: 'Alexhover',
    pageLink: './Art/Alexhover/index.html',
    imageLink: './Art/Alexhover/Alexhover.gif',
    author: 'Alex',
    githubLink: 'https://github.com/alesgainza'
  },
  {
    artName: 'Imperial CSS Driod',
    pageLink: './Art/Imperial_CSS_Driod/index.html',
    imageLink: './Art/Imperial_CSS_Driod/ImperialDriod.gif',
    author: 'Captian-Rocket',
    githubLink: 'https://github.com/captian-rocket'
  },
  {
    artName: 'HamidAnime',
    pageLink: './Art/HamidAnime/index.html',
    imageLink: './Art/HamidAnime/Capture.gif',
    author: 'Hamid',
    githubLink: 'https://github.com/HamidGoudarzi1988'
  },
  {
    artName: 'Imperial CSS Driod',
    pageLink: './Art/Imperial_CSS_Driod/index.html',
    imageLink: './Art/Imperial_CSS_Driod/ImperialDriod.gif',
    author: 'Captian-Rocket',
    githubLink: 'https://github.com/captian-rocket'
  },
  {
    artName: 'Mario Game',
    pageLink: './Art/emmeiwhite/index.html',
    imageLink: './Art/emmeiwhite/mario-game.gif',
    author: 'Emmeiwhite',
    githubLink: 'https://github.com/emmeiwhite'
  },
  {
    artName: '360 Varial Kickflip',
    pageLink: './Art/DICHAMOTO/index.html',
    imageLink: './Art/DICHAMOTO/360_Varial_Kickflip.gif',
    author: 'DICHAMOTO',
    githubLink: 'https://github.com/DICHAMOTO'
  },
  {
    artName: 'Bouncer the Bouncy Box',
    pageLink: './Art/RussD/index.html',
    imageLink: './Art/RussD/bouncer-the-bouncy-box.png',
    author: 'Russell',
    githubLink: 'https://github.com/rdyer07'
  },
  {
    artName: '3D Infinite Loop Sprites Cards',
    pageLink: './Art/luiavag/index.html',
    imageLink: './Art/luiavag/luiavag_3D_Infinite_Loop.gif',
    author: 'LuVAGu',
    githubLink: 'https://github.com/luiavag'
  },
  {
    artName: 'Star Wars',
    pageLink: './Art/ChiragAgarwal/index.html',
    imageLink: './Art/ChiragAgarwal/star_wars.gif',
    author: 'Chirag Agarwal',
    githubLink: 'https://github.com/chiragragarwal'
  },
  {
    artName: 'ImageGallery',
    pageLink: './Art/Hoverimage/index.html',
    imageLink: './Art/Hoverimage/hoverimage.gif',
    author: 'Siddhant Jain',
    githubLink: 'https://github.com/Sid-web6306'
  },
  {
    artName: 'characterwalking',
    pageLink: './Art/characterwalkingChetan/index.html',
    imageLink: './Art/characterwalkingChetan/image.png',
    author: 'Chetan Muliya',
    githubLink: 'https://github.com/chetanmuliya'
  },
  {
    artName: 'Grow',
    pageLink: './Art/octavioLafourcade/index.html',
    imageLink: './Art/octavioLafourcade/animation.gif',
    author: 'Octavio Lafourcade',
    githubLink: 'https://github.com/tavolafourcade'
  },
  {
    artName: 'Slats',
    pageLink: './Art/Sagaquisces/index.html',
    imageLink: './Art/Hoverimage/slats.gif',
    author: 'Michael David Dunlap',
    githubLink: 'https://github.com/sagaquisces'
  },
  {
    artName: 'Coffee',
    pageLink: './Art/animate-coffee/index.html',
    imageLink: './Art/animate-coffee/ezgif.com-video-to-gif.gif',
    author: 'Elise Welch',
    githubLink: 'https://github.com/EliseWelch'
  },
  {
    artName: 'Blended',
    pageLink: './Art/Pro-animate/index.html',
    imageLink: './Art/Pro-animate/Blended.gif',
    author: 'Promise Nwafor',
    githubLink: 'https://github.com/emPro-source'
  },
  {
    artName: 'sproutseeds',
    pageLink: './Art/sproutseeds/index.html',
    imageLink: 'https://codepen.io/_Sabine/pen/yGGLON',
    author: '_Sabine'
  },
  {
    artName: 'aninikhil',
    pageLink: './Art/aninikhil/index.html',
    imageLink: './Art/aninikhil/nik.jpg',
    author: 'Nikhil N G',
    githubLink: 'https://github.com/nikhilng99'
  },
  {
    artName: 'Playballs',
    pageLink: './Art/playballs/index.html',
    imageLink: './Art/playballs/playballs.gif',
    author: 'Omar Jabaly',
    githubLink: 'https://github.com/Omarjabaly'
  },
  {
    artName: 'simpleAnimation',
    pageLink: './Art/cazabe/index.html',
    imageLink: './Art/cazabe/mrRobot.png',
    author: 'cazabe',
    githubLink: 'https://github.com/cazabe'
  },
  {
    artName: 'Dragon',
    pageLink: './Art/Dragon/index.html',
    imageLink: './Art/Joy/smallDragon.gif',
    author: 'nikicivan',
    githubLink: 'https://github.com/nikicivan'
  },
  {
    artName: 'TypingAnimation',
    pageLink: './Art/yogi_the_bear/index.html',
    imageLink: './Art/yogi_the_bear/my_animation.gif',
    author: 'yogev',
    githubLink: 'https://github.com/yogevHenig'
  },
  {
    artName: 'Mario Kart Animation',
    pageLink: './Art/mario2/index.html',
    imageLink: './Art/mario2/mario.png',
    author: 'Sakshi Sinha',
    githubLink: 'https://github.com/sakshi-1'
  },
  {
    artName: 'NarutoAnimation',
    pageLink: './Art/Tgoslee/index.html',
    imageLink: './Art/Tgoslee/Naruto.gif',
    author: 'Trenisha',
    githubLink: 'https://github.com/tgoslee'
  },
  {
    artName: 'Jackony',
    pageLink: './Art/Yaseen_Mohammed/index.html',
    imageLink: './Art/Yaseen_Mohammed/pichatcho.gif',
    author: 'Yaseen_Mohammed',
    githubLink: 'https://yaseenaiman.github.io/'
  },
  {
    artName: 'DVRU',
    pageLink: './Art/dvru/index.html',
    imageLink: './Art/dvru/dvru.gif',
    author: 'dvru',
    githubLink: 'https://github.com/dvru'
  },
  {
    artName: 'Coulisse',
    pageLink: './Art/Ayoubahida/index.html',
    imageLink: './Art/Ayoubahida/coulisseAnimation.gif',
    author: 'Ayoubahida',
    githubLink: 'https://github.com/Ayoubahida'
  },
  {
    artName: 'TextAnimation',
    pageLink: './Art/TextAnimation/index.html',
    imageLink: './Art/TextAnimation/welcome.gif',
    author: 'waleed',
    githubLink: 'https://github.com/waleed-1993'
  },
  {
    artName: 'Animatron',
    pageLink: './Art/Animatron/index.html',
    imageLink: './Art/Joy/trance.gif',
    author: 'farhan',
    githubLink: 'https://github.com/fnahmad'
  },
  {
    artName: 'Sky',
    pageLink: './Art/marijapanic/index.html',
    imageLink: './Art/marijapanic/clouds.gif',
    author: 'marijapanic',
    githubLink: 'https://github.com/marijapanic'
  },
  {
    artName: 'GreenFunnel',
    pageLink: './Art/GreenFunnel/index.html',
    imageLink: './Art/GreenFunnel/green-funnel.gif',
    author: 'sergiorra',
    githubLink: 'https://github.com/sergiorra'
  },
  {
    artName: 'mig',
    pageLink: './Art/mig/index.html',
    imageLink: './Art/mig/squares.gif',
    author: 'mig',
    githubLink: 'https://github.com/miguel231997'
  },
  {
    artName: 'RabbitHopping',
    pageLink: './Art/tigerlight/index.html',
    imageLink: './Art/tigerlight/RabbitHopping.gif',
    author: 'tigerlight',
    githubLink: 'https://github.com/tigerlight'
  },
  {
    artName: 'Picture Pop',
    pageLink: './Art/Ford CSS Animation/index.html',
    imageLink: './Art/Ford CSS Animation/Ford gif.gif',
    author: 'klf006',
    githubLink: 'https://github.com/klf006'
  },
  {
    artName: 'Smoke Animation',
    pageLink: './Art/smoke Animation/index.html',
    imageLink: './Art/smoke Animation/Capture.png',
    author: 'aman-cse',
    githubLink: 'https://github.com/aman-cse'
  },
  {
    artName: 'BH',
    pageLink: './Art/animationBH/index.html',
    imageLink: '',
    author: 'BH',
    githubLink: 'https://github.com/huynhcongbaotran'
  },
  {
    artName: 'bounce',
    pageLink: './Art/naina/index.html',
    imageLink: './Art/naina/bounce.gif',
    author: 'Naina',
    githubLink: 'https://github.com/naina010'
  },
  {
    artName: 'Motivation',
    pageLink: './Art/motivation/index.html',
    imageLink: './Art/motivation/motivation.gif',
    author: 'Art',
    githubLink: 'https://github.com/artbalahadia'
  },
  {
    artName: 'Doraemon-Ball',
    pageLink: './Art/DhirajKaushik/index.html',
    imageLink: './Art/DhirajKaushik/doremon.gif',
    author: 'Dhiraj Kaushik',
    githubLink: 'https://github.com/dhirajkaushik321'
  },
  {
    artName: 'EverettAnimation',
    pageLink: './Art/EverettAnimation/index.html',
    imageLink: './Art/Joy/game.jpg',
    author: 'Claudia',
    githubLink: 'https://github.com/claudiabringaseverett'
  },
  {
    artName: 'helloooo',
    pageLink: './Art/shitman0930/index.html',
    imageLink: './Art/shitman0930/eyes.gif',
    author: 'shitman0930',
    githubLink: 'https://github.com/shitman0930'
  },
  {
    artName: 'Animato',
    pageLink: './Art/panduka_karunasena_animato/index.html',
    imageLink: './Art/panduka_karunasena_animato/animato.gif',
    author: 'panduka karunasena',
    githubLink: 'https://github.com/pandukakarunasena'
  },
  {
    artName: 'anishprj',
    pageLink: './Art/anishprj/index.html',
    author: 'Anish Ghimire',
    githubLink: 'https://github.com/anishprj/'
  },
  {
    artName: 'Toshman Animation',
    pageLink: './Art/Toshman Animation/index.html',
    imageLink: './Art/Toshman Animation/animation demo.gif',
    author: 'Toshman-hub',
    githubLink: 'https://github.com/Toshman-hub'
  },
  {
    artName: 'alexandraturony87',
    pageLink: './Art/alexandraturony87/index.html',
    imageLink: './Art/alexandraturony87/ephiphany.gif',
    author: 'Alexandra Turony',
    githubLink: 'https://github.com/alexandraturony87'
  },
  {
    artName: 'Ball Crazy',
    pageLink: './Art/tanyamiranda/ballcrazy.html',
    imageLink: './Art/tanyamiranda/ballcrazy.gif',
    author: 'Tanya Miranda',
    githubLink: 'https://github.com/tanyamiranda'
  },
  {
    artName: 'Simple Animation Trick!',
    pageLink: './Art/mismail-541/index.html',
    imageLink: './Art/mismail-541/simple-animation-trick.gif',
    author: 'mismail-541',
    githubLink: 'https://github.com/mismail-541'
  },
  {
    artName: 'CORONA TOILET PAPER',
    pageLink: './Art/WissAnimation/index.html',
    imageLink: './Art/WissAnimation/Toiletpaperrun.png',
    author: 'Wiss',
    githubLink: 'https://github.com/Wissemfars'
  },
  {
    artName: 'verticalBarsAnimation',
    pageLink: './Art/verticalBarsAnimation/index.html',
    imageLink: './Art/verticalBarsAnimation/verticalBarsAnimation.gif',
    author: 'Marius Negru',
    githubLink: 'https://github.com/I3lackMarius'
  },
  {
    artName: 'Calcopod',
    pageLink: './Art/Calcopod/index.html',
    imageLink: './Art/Calcopod/giffed.gif',
    author: 'Calcopod',
    githubLink: 'https://github.com/Calcopod'
  },
  {
    artName: 'Robot Dance',
    pageLink: './Art/jnch009/index.html',
    imageLink: './Art/jnch009/robotjnch009.gif',
    author: 'Jeremy Ng',
    githubLink: 'https://github.com/jnch009'
  },
  {
    artName: 'Equalizer',
    pageLink: './Art/prathmeshgujar/index.html',
    imageLink: './Art/prathmeshgujar/equalizer.gif',
    author: 'Prathmesh Gujar',
    githubLink: 'https://github.com/prathmeshgujar'
  },
  {
    artName: 'Castle',
    pageLink: './Art/Yakraj/index.html',
    imageLink: './Art/Yakraj/castle.gif',
    author: 'Yakraj',
    githubLink: 'https://github.com/yakraj'
  },
  {
    artName: 'Shimmering Stars',
    pageLink: './Art/Pranav/index.html',
    imageLink: './Art/Pranav/shimmering-stars.gif',
    author: 'Pranav Sood',
    githubLink: 'https://github.com/prnv06'
  },
  {
    artName: 'Dancing Square',
    pageLink: './Art/chansart/index.html',
    imageLink: './Art/chansart/chansart.gif',
    author: 'Chansart',
    githubLink: 'https://github.com/chansart'
  },
  {
    artName: 'Animatron',
    pageLink: './Art/animatron/index.html',
    imageLink: './Art/animatron/trance.gif',
    author: 'Sujal',
    githubLink: 'https://github.com/Sujal7689'
  },
  {
    artName: 'fire flicker',
    pageLink: './Art/hemantrawat/index.html',
    imageLink: './Art/hemantrawat/index.gif',
    author: 'Hemant Rawat',
    githubLink: 'https://github.com/He-mantRawat'
  },
  {
    artName: 'Bouncing Ball',
    pageLink: './Art/bouncingBall/bouncing ball.html',
    imageLink: './Art/bouncingBall/bouncingball.gif',
    author: 'Pravin deva',
    githubLink: 'https://github.com/pravindeva'
  },
  {
    artName: 'Animated Landing Page',
    pageLink: './Art/animatedLandingPage01/index.html',
    imageLink: './Art/animatedLandingPage01/ezgif.com-video-to-gif',
    author: 'Aneta-s',
    githubLink: 'https://github.com/aneta-s'
  },
  {
    artName: 'Goraved',
    pageLink: './Art/goraved/index.html',
    imageLink: './Art/goraved/goraved_animation.gif',
    author: 'Roman Pobotin (Goraved)',
    githubLink: 'https://github.com/goraved'
  },
  {
    artName: 'Doraemon',
    pageLink: './Art/Ranajit/doraemon.html',
    imageLink: './Art/animatron/doraemon.gif',
    author: 'Ranajit',
    githubLink: 'https://github.com/basak-32'
  },
  {
    artName: 'Ax Dev',
    pageLink: './Art/axdev/test.html',
    imageLink: './Art/axdev/gif.gif',
    author: 'Axel Avila',
    githubLink: 'https://github.com/axavila'
  },
  {
    artName: 'Magic Circle',
    pageLink: './Art/magpiet/index.html',
    imageLink: './Art/magpiet/gif.gif',
    author: 'Magnus Cromwell',
    githubLink: 'https://github.com/magpiet'
  },
  {
    artName: 'Pulsing Circle',
    pageLink: './Art/innape/index.html',
    imageLink: './Art/innape/Pulsing Cirkle.gif',
    author: 'innape',
    githubLink: 'https://github.com/innape'
  },
  {
    artName: 'Bouncing Ball',
    pageLink: './Art/BouncingBall/index.html',
    imageLink: './Art/BouncingBall/BouncingBall.gif',
    author: 'Satish Pokala',
    githubLink: 'https://github.com/Satishpokala124'
  },
  {
    artName: 'Daredevil',
    pageLink: './Art/daredevil/index.html',
    imageLink: './Art/daredevil/daredevil.gif',
    author: 'Vivek Raj',
    githubLink: 'https://github.com/vivekrajx'
  },
  {
    artName: 'hover Me',
    pageLink: './Art/hoverMe/index.html',
    author: 'Bleron88',
    githubLink: 'https://github.com/bleron88'
  },
  {
    artName: "Adam's Animation",
    pageLink: "./Art/Adam's Animation/index.html",
    imageLink: "./Art/Adam's Animation/animation.gif",
    author: 'Adam Hills',
    githubLink: 'https://github.com/adamhills91'
  },
  {
    artName: 'Spin it',
    pageLink: './Art/b-ed/index.html',
    imageLink: './Art/b-ed/Hnet.com-image.gif',
    author: 'Edd',
    githubLink: 'https://github.com/b-ed'
  },
  {
    artName: 'playstation-anim',
    pageLink: './Art/playstation-anim/index.html',
    imageLink: './Art/playstation-anim/ps.gif',
    author: 'seif1125',
    githubLink: 'https://github.com/seif1125'
  },
  {
    artName: 'Ritika',
    pageLink: './Art/Ritika/index.html',
    imageLink: './Art/Ritika/warrior.png',
    author: 'Ritika',
    githubLink: 'https://github.com/Ritika-soni'
  },
  {
    artName: 'Animatron',
    pageLink: './Art/animatron/index.html',
    imageLink: './Art/animatron/colourpencils.png',
    author: 'jahid hasan',
    githubLink: 'https://github.com/jahidhasan299/'
  },
  {
    artName: 'Animatron2',
    pageLink: './Art/Animatron2/index.html',
    imageLink: './Art/Animatron2/trance.gif',
    author: 'PUNKLANCER',
    githubLink: 'https://github.com/PUNKLANCER/'
  },
  {
    artName: 'Text_Animation',
    pageLink: './Art/Text_Animation/index.html',
    imageLink: './Art/Text_Animation/text.gif',
    author: 'Christian',
    githubLink: 'https://github.com/mkBraga'
  },
  {
    artName: 'Practice',
    pageLink: './Art/Practice/index.html',
    imageLink: './Art/Joy/triangle.gif',
    author: 'MuGenFJ',
    githubLink: 'https://github.com/MuGenFJ/'
  },
  {
    artName: 'Tile',
    pageLink: './Art/weilincheng/index.html',
    imageLink: './Art/weilincheng/tile.gif',
    author: 'weilincheng',
    githubLink: 'https://github.com/weilincheng'
  },
  {
    artName: 'TemidoRochaSpin',
    pageLink: './Art/temido_rocha_animation/index.html',
    imageLink: './Art/temido_rocha_animation/TemidoRocha.gif',
    author: 'TemidoRocha',
    githubLink: 'https://github.com/TemidoRocha'
  },
  {
    artName: 'Tile',
    pageLink: './Art/weilincheng/index.html',
    imageLink: './Art/weilincheng/tile.gif',
    author: 'weilincheng',
    githubLink: 'https://github.com/weilincheng'
  },
  {
    artName: 'fire flicker',
    pageLink: './Art/hemantrawat/index.html',
    imageLink: './Art/hemantrawat/index.gif',
    author: 'Hemant Rawat',
    githubLink: 'https://github.com/He-mantRawat'
  },
  {
    artName: 'Bouncing Ball',
    pageLink: './Art/bouncingBall/bouncing ball.html',
    imageLink: './Art/bouncingBall/bouncingball.gif',
    author: 'Pravin deva',
    githubLink: 'https://github.com/pravindeva'
  },
  {
    artName: 'Animated Landing Page',
    pageLink: './Art/animatedLandingPage without bar/index.html',
    imageLink: './Art/animatedLandingPage without bar/ezgif.com-video-to-gif',
    author: 'Aneta-s',
    githubLink: 'https://github.com/aneta-s'
  },
  {
    artName: 'Goraved',
    pageLink: './Art/goraved/index.html',
    imageLink: './Art/goraved/goraved_animation.gif',
    author: 'Roman Pobotin (Goraved)',
    githubLink: 'https://github.com/goraved'
  },
  {
    artName: 'Doraemon',
    pageLink: './Art/Ranajit/doraemon.html',
    imageLink: './Art/animatron/doraemon.gif',
    author: 'Ranajit',
    githubLink: 'https://github.com/basak-32'
  },
  {
    artName: 'Ax Dev',
    pageLink: './Art/axdev/test.html',
    imageLink: './Art/axdev/gif.gif',
    author: 'Axel Avila',
    githubLink: 'https://github.com/axavila'
  },
  {
    artName: 'Magic Circle',
    pageLink: './Art/magpiet/index.html',
    imageLink: './Art/magpiet/gif.gif',
    author: 'Magnus Cromwell',
    githubLink: 'https://github.com/magpiet'
  },
  {
    artName: 'Bouncing Ball',
    pageLink: './Art/Bouncing Ball/index.html',
    imageLink: './Art/cazabe/Bouncing Ball.gif',
    author: 'Satish Pokala',
    githubLink: 'https://github.com/Satishpokala124'
  },
  {
    artName: 'Daredevil',
    pageLink: './Art/daredevil/index.html',
    imageLink: './Art/daredevil/daredevil.gif',
    author: 'Vivek Raj',
    githubLink: 'https://github.com/vivekrajx'
  },
  {
    artName: 'hover Me',
    pageLink: './Art/hoverMe/index.html',
    author: 'Bleron88',
    githubLink: 'https://github.com/bleron88'
  },
  {
    artName: 'Happy Balloon',
    pageLink: './Art/ztollef/index.html',
    imageLink: './Art/ztollef/balloon.gif.',
    author: 'ztollef',
    githubLink: 'https://github.com/ztollef'
  },
  {
    artName: 'playstation-anim',
    pageLink: './Art/playstation-anim/index.html',
    imageLink: './Art/playstation-anim/ps.gif',
    author: 'seif1125',
    githubLink: 'https://github.com/seif1125'
  },
  {
    artName: 'Ritika',
    pageLink: './Art/Ritika/index.html',
    imageLink: './Art/Ritika/warrior.png',
    author: 'Ritika',
    githubLink: 'https://github.com/Ritika-soni'
  },
  {
    artName: 'Animatron',
    pageLink: './Art/animatron/index.html',
    imageLink: './Art/animatron/colourpencils.png',
    author: 'jahid hasan',
    githubLink: 'https://github.com/jahidhasan299/'
  },
  {
    artName: 'Animatron2',
    pageLink: './Art/Animatron2/index.html',
    imageLink: './Art/Animatron2/trance.gif',
    author: 'PUNKLANCER',
    githubLink: 'https://github.com/PUNKLANCER/'
  },
  {
    artName: 'Text_Animation',
    pageLink: './Art/Text_Animation/index.html',
    imageLink: './Art/Text_Animation/text.gif',
    author: 'Christian',
    githubLink: 'https://github.com/mkBraga'
  },
  {
    artName: 'Practice',
    pageLink: './Art/Practice/index.html',
    imageLink: './Art/Joy/triangle.gif',
    author: 'MuGenFJ',
    githubLink: 'https://github.com/MuGenFJ/'
  },
  {
    artName: 'Tile',
    pageLink: './Art/weilincheng/index.html',
    imageLink: './Art/weilincheng/tile.gif',
    author: 'weilincheng',
    githubLink: 'https://github.com/weilincheng'
  },
  {
    artName: 'Circle Pulse',
    pageLink: './Art/circle-pulse/index.html',
    imageLink: './Art/circle-pulse/circle-pulse.gif',
    author: 'jmorr002',
    githubLink: 'https://github.com/jmorr002'
  },
  {
    artName: 'Flare Spin',
    pageLink: './Art/mykz1608/index.html',
    imageLink: '',
    author: 'mykz1608',
    githubLink: 'https://github.com/mykz1608'
  },
  {
    artName: 'MexicanMustache',
    pageLink: './Art/AnimatedMustache/index.html',
    imageLink: './Art/AnimatedMustache/MexicanMustache.gif',
    author: 'Andrés Alonso Gálvez',
    githubLink: 'https://github.com/Dondesconton/'
  },
  {
    artName: 'css',
    pageLink: './Art/2.css/index.html',
    imageLink: './Art/2.css/css.gif'
  },
  {
    artName: 'Square Color Change',
    pageLink: './Art/baesyc/index.html',
    imageLink: './Art/baesyc/square.gif',
    author: 'Baesyc',
    githubLink: 'https://github.com/baesyc'
  },
  {
    artName: 'MexicanMustache',
    pageLink: './Art/AnimatedMustache/index.html',
    imageLink: './Art/AnimatedMustache/MexicanMustache.gif',
    author: 'Andrés Alonso Gálvez',
    githubLink: 'https://github.com/Dondesconton/'
  },
  {
    artName: 'Chanimation',
    pageLink: './Art/Chanimation/index.html',
    imageLink: './Art/Chanimation/dancegif.gif',
    author: 'chandant9',
    githubLink: 'https://github.com/chandant9/'
  },
  {
    artName: 'DancingGroot',
    pageLink: './Art/m-elina/index.html',
    imageLink: './Art/m-elina/groot_animation.gif',
    author: 'Melina',
    githubLink: 'https://github.com/m-elina/'
  },
  {
    artName: 'Animatron',
    pageLink: './Art/animatron/index.html',
    imageLink: './Art/animatron/trance.gif',
    author: 'Andrew',
    githubLink: 'https://github.com/andrewbom/'
  },
  {
    artName: 'rainbows',
    pageLink: './Art/vassilchiev/index.html',
    imageLink: './Art/vassilchiev/giphy.gif',
    author: 'Vassil',
    githubLink: 'https://github.com/vassilchiev/'
  },
  {
    artName: "Zai's Orbitron",
    pageLink: './Art/zai/index.html',
    imageLink: './Art/zai/zais_orbitron.gif',
    author: '5amm5',
    githubLink: 'https://github.com/5amm5965/'
  },
  {
    artName: "404's crying baby page",
    pageLink: './Art/papfal/index.html',
    imageLink: './Art/papfal/HTML-404-Crying-Baby-Page.gif',
    author: 'papfal',
    githubLink: 'https://github.com/papfal/'
  },
  {
    artName: 'ani-3d',
    pageLink: './Art/ani-3d/ani-3d.html',
    imageLink: './Art/ani-3d/ani-3d.gif',
    author: 'clyde166',
    githubLink: 'https://github.com/clyde166/'
  },
  {
    artName: 'Boy',
    pageLink: './Art/Boy/index.html',
    imageLink: './Art/Boy/Boy with house.png',
    author: 'Gajhendran',
    githubLink: 'https://github.com/Gajhendran/'
  },
  {
    artName: 'Funimation',
    pageLink: './Art/Funimation/index.html',
    imageLink: './Art/Funimation/Funimation.gif',
    author: 'Pratik',
    githubLink: 'https://github.com/pratikrana1998/'
  },
  {
    artName: 'Jungle Monkey',
    pageLink: './Art/AMCodin/index.html',
    imageLink: './Art/AMCodin/monkey.gif',
    author: 'AMCodin',
    githubLink: 'https://github.com/amcodin'
  },
  {
    artName: 'bellow',
    pageLink: './Art/fran/index.html',
    imageLink: './Art/fran/bellow.gif',
    author: 'franzwah',
    githubLink: 'https://github.com/franzwah'
  },
  {
    artName: 'Typing Indicator',
    pageLink: './Art/jacob-bacon/index.html',
    imageLink: './Art/jacob-bacon/jacob-bacon-art.JPG',
    author: 'jacob-bacon',
    githubLink: 'https://github.com/jacob-bacon'
  },
  {
    artName: 'Colination',
    pageLink: './Art/colination/index.html',
    imageLink: './Art/colination/animation.png',
    author: 'colinJR95',
    githublink: 'https://github.com/colinJR95'
  },
  {
    artName: 'Glowing Circle by Leem Plays',
    pageLink: './Art/AliHaidar/index.html',
    imageLink: './Art/AliHaidar/giphy.gif',
    author: 'alihaidar2950',
    githubLink: 'https://github.com/alihaidar2950'
  },
  {
    artName: 'bouncy-ball',
    pageLink: './Art/bouncy-ball/ty.html',
    imageLink: './Art/bouncy-ball/bouncy-ball.gif',
    author: 'Huang Yi-Ting',
    githubLink: 'https://github.com/yiting76'
  },
  {
    artName: 'bouncy-ball',
    pageLink: './Art/bouncy-ball/ty.html',
    imageLink: './Art/bouncy-ball/bouncy-ball.gif',
    author: 'Huang Yi-Ting',
    githubLink: 'https://github.com/yiting76'
  },
  {
    artName: 'Tronix',
    pageLink: './Art/visiona/index.html',
    imageLink: './Art/visiona/tronix.gif',
    author: 'visiona',
    githubLink: 'https://github.com/visiona'
  },
  {
    artName: 'Synchronization',
    pageLink: './Art/synchronization!/synchronization',
    imageLink: './Art/synchronization/synchronized_Dots.gif',
    author: 'Pranjal',
    githublink: 'https://github.com/Pranjal705'
  },
  {
    artName: 'Random Squares',
    pageLink: './Art/Monitha/index.html',
    author: 'Monitha',
    githubLink: 'https://github.com/dmonitha'
  },
  {
    artName: 'Walking-Man-Front',
    pageLink: './Art/Akhil/index.html',
    imageLink: './Art/Akhil/Walking-man-front.gif',
    author: 'Akhil',
    githubLink: 'https://github.com/akhils95'
  },
  {
    artName: 'Cow-cat',
    pageLink: './Art/Cow-cat/index.html',
    imageLink: './Art/Cow-cat/Cow-cat.gif',
    author: 'Galia',
    githubLink: 'https://github.com/galiarudenko'
  },
  {
    artName: 'Rainb0w',
    pageLink: './Art/Duka/index.html',
    imageLink: './Art/Duka/rainbow.gif',
    author: 'Duka',
    githubLink: 'https://github.com/DusanKrcmarik'
  },
  {
    artName: 'Indian',
    pageLink: './Art/Indian/index.html',
    imageLink: './Art/Indian/Indian.gif',
    author: 'Duka',
    githubLink: 'https://github.com/ndvishruth'
  },
  {
    artName: 'Animatron',
    pageLink: './Art/sanmitra/index.html',
    imageLink: './Art/sanmitra/index.gif',
    author: 'sanmitra',

    githubLink: 'https://github.com/sanmitra1999'
  },
  {
    artName: 'Ball-clear',
    pageLink: './Art/Naok000/index.html',
    imageLink: './Art/Naok000/ball-clear.gif',
    author: 'Naok000',
    githubLink: 'https://github.com/Naok000'
  },
  {
    artName: 'Mario_Kart_Animation',
    pageLink: './Art/Mario_Kart_Animation/index.html',
    imageLink: './Art/Mario_Kart_Animation/Mario.png',
    author: 'AnsonAMS',
    githubLink: 'https://github.com/AnsonAMS'
  },
  {
    artName: 'Microsoft_animation',
    pageLink: './Art/SaumyaBhatt/index.html',
    imageLink: './Art/SaumyaBhatt/Animation.gif',
    author: 'Saumya-Bhatt',
    githubLink: 'https://github.com/Saumya-Bhatt'
  },
  {
    artName: 'Falling',
    pageLink: './Art/Sfrench5/index.html',
    imageLink: './Art/Sfrench5/Falling.gif',
    author: 'Sfrench5',
    githubLink: 'https://github.com/Sfrench5'
  },
  {
    artName: 'Dragon_Loading',
    pageLink: './Art/Dragon_Loading/index.html',
    imageLink: './Art/Dragon_Loading/DragonLoading.gif',
    author: 'Prasad',
    githubLink: 'https://github.com/PrasadM07'
  },
  {
    artName: 'Animatrix',
    pageLink: './Art/Animatrix/index.html',
    imageLink: './Art/Animatrix/Animatrix.png',
    author: 'soutog',
    githubLink: 'https://github.com/soutog'
  },
  {
    artName: 'Simple-Loading',
    pageLink: './Art/Loading/loading.html',
    imageLink: './Art/Loading/load.gif',
    author: 'Vijay',
    githubLink: 'https://github.com/VijayVjCuber'
  },
  {
    artName: 'Fiyi-Animation',
    pageLink: './Art/Fiyi-Animation/index.html',
    imageLink: './Art/Fiyi-Animation/relax_smile.gif',
    author: 'Fiyi-A',
    githubLink: 'https://github.com/Fiyi-A'
  },
  {
    artName: 'Colored Bars',
    pageLink: './Art/mleblanc94/mleblanc94_html_Animation-Nation.html',
    imageLink: './Art/mleblanc94/ColoredBars.gif',
    author: 'mleblanc94',
    githubLink: 'https://github.com/mleblanc94'
  },
  {
    artName: 'animeR',
    pageLink: './Art/animeR/index.html',
    imageLink: './Art/animeR/animeR.gif',
    author: 'Rajneesh',
    githubLink: 'https://github.com/rajneeshk94'
  },
  {
    artName: 'Sunset-City',
    pageLink: './Art/jyun9504/index.html',
    imageLink: './Art/jyun9504/sunset-city.gif',
    author: 'jyun9504',
    githubLink: 'https://github.com/jyun9504'
  },
  {
    artName: 'brianbottle',
    author: 'brian',
    pageLink: './Art/brianbottle/index.html',
    imageLink: './Art/brianbottle/bottle.gif',
    githubLink: 'https://github.com/brianabplanalp1'
  },
  {
    artName: 'Shapes',
    pageLink: './Art/mark-marchant/index.html',
    imageLink: './Art/mark-marchant/shapes.png',
    author: 'Mark Marchant',
    githubLink: 'https://github.com/jtla3/Animation-Nation'
  },
  {
    artName: 'Loading',
    pageLink: './Art/NoumanAziz/Loading.html',
    videoLink: './Art/NoumanAziz/loading.gif',
    author: 'NoumanAziz',
    githubLink: 'https://github.com/NoumanAziz'
  },
  {
    artName: `Galek's Simple Animation`,
    pageLink: './Art/GalekAnimation/index.html',
    imageLink: './Art/GalekAnimation/simpleanimation.gif',
    author: 'Adam Galek',
    githubLink: 'https://github.com/TheGalekxy'
  },
  {
    artname: 'Rainbow animation',
    pageLink: './Art/Rainbow/index.html',
    imageLink: './Art/Rainbow/rainbow.gif',
    author: 'Mohanraj',
    githubLink: 'https://github.com/chelladuraimohanraj/Animation-Nation'
  },
  {
    artName: `Cyan Loading Animation`,
    pageLink: './Art/Wannesds/index.html',
    imageLink: './Art/Wannesds/Wannesds.gif',
    author: 'Wannes Dieltiens',
    githubLink: 'https://github.com/Wannesds'
  },
  {
    artName: 'Animatron',
    pageLink: './Art/Animatron/index.html',
    imageLink: './Art/Animatron/trance.gif',
    author: 'Gihan Balasuriya',
    githubLink: 'https://github.com/gihanbalasuriya'
  },
  {
    artName: 'Light text blink',
    pageLink: './Art/Mani-textlight-blink/index.html',
    imageLink: './Art/Mani-textlight-blink/light-blink-text.gif',
    author: 'Mani Pandian',
    githubLink: 'https://github.com/Manipandian'
  },
  {
    artName: 'Circle',
    pageLink: './Art/PoKai/index.html',
    imageLink: './Art/PoKai/circle.png',
    author: 'PoKai Chang',
    githubLink: 'https://github.com/st875052018'
  },
  {
    artName: 'animatron',
    pageLink: './Art/animatron/index.html',
    imageLink: './Art/animatron/trance.gif',
    author: 'Christy',
    githubLink: 'https://github.com/ChristyLucid'
  },
  {
    artName: 'bouncing_ball',
    pageLink: './Art/bouncing_ball/bouncing_ball.html',
    imageLink: './Art/bouncing_ball/bouncing-ball.gif',
    author: 'Nirmalie',
    githubLink: 'https://github.com/nirmalieo3'
  },
  {
    artName: 'Rocket',
    pageLink: './Art/Rocket/index.html',
    imageLink: './Art/Rocket/rocket.gif',
    author: 'Jose Diaz',
    githubLink: 'https://github.com/josegerard2000'
  },
  {
    artName: 'simpleG',
    pageLink: './Art/simpleG/index.html',
    imageLink: './Art/simpleG/kitty.jpg',
    author: 'gargeper',
    githubLink: 'https://github.com/gargeper'
  },
  {
    artName: 'BounceFace',
    pageLink: './Art/ainamation/index.html',
    imageLink: './Art/ainamation/ainamation.gif',
    author: 'Ainara Saralegui',
    githubLink: 'https://github.com/asaralegui'
  },
  {
    artName: 'Text Flow',
    pageLink: './Art/ConnerCoding/index.html',
    imageLink: './Art/ConnerCoding/ztmanimation.gif',
    author: 'Conner Schiller',
    githubLink: 'https://github.com/ConnerCoding'
  },
  {
    artName: 'Glow',
    pageLink: './Art/Glow/index.html',
    imageLink: './Art/Glow/Glow.png',
    author: 'Joaquin Castillo',
    githubLink: 'https://github.com/JuakoDev'
  },
  {
    artName: 'Heart Real',
    pageLink: './Art/riddhax/index.html',
    imageLink: './Art/riddhax/index.gif',
    author: 'Riddhax',
    githubLink: 'https://github.com/riddhax'
  },

  {
    artName: 'Balls',
    pageLink: './Art/Paul - Simple Annoying Balls/index.html',
    imageLink: './Art/Paul - Simple Annoying Balls/Balls.gif',
    author: 'Paul',
    githubLink: 'https://github.com/psr83'
  },

  {
    artname: 'Square-Move',
    pageLink: './Art/Poonam/square.html',
    imageLink: './Art/Poonam/square_gif.gif',
    author: 'Poonam',
    githubLink: 'https://github.com/poonampant'
  },

  {
    artname: 'JesseEarley',
    pageLink: './Art/JesseEarley/index.html',
    imageLink: './Art/JesseEarley/index.gif',
    author: 'JesseEarley',
    githubLink: 'https://github.com/JesseEarley'
  },
  {
    artname: 'Hacktoberfest 2020',
    pageLink: './Art/taepal467/index.html',
    imageLink: './Art/taepal467/hiclipart.com (1).png',
    author: 'Chantae P.',
    githubLink: 'https://github.com/taepal467'
  },
  {
    artName: 'Animatron',
    pageLink: './Art/animatron/triangle/index.html',
    imageLink: './Art/animatron/trance.gif',
    author: 'Deborah',
    githubLink: 'https://github.com/dluckey123'
  },
  {
    artName: 'Animatron',
    pageLink: './Art/animatron/triangle/index.html',
    imageLink: './Art/animatron/trance.gif',
    author: 'Deborah',
    githubLink: 'https://github.com/dluckey123'
  },
  {
    artname: 'Animate',
    pageLink: '/codepen/animation/src/index.html',
    imageLink: 'Animation',
    author: 'Altamas khan',
    githubLink: 'https://github.com/Altamas2049'
  },
  {
    artName: 'Spin',
    pageLink: './Art/Spin/allli.html',
    imageLink: './Art/Spin/allli.gif',
    author: 'Victor Winner',
    githubLink: 'https://github.com/Vicwin13'
  },
  {
    artName: 'Spinner',
    pageLink: './Art/nishantpandey/allli.html',
    imageLink: './Art/nishantpandey/allli.gif',
    author: 'Nishant Pandey',
    githubLink: 'https://github.com/mrpandey1'
  },
  {
    artName: 'Hacktober Test',
    pageLink: './Art/bajancode/index.html',
    imageLink: './Art/BajanCode/index.gif',
    author: 'bajancode',
    githubLink: 'https://github.com/bajancode'
  },
  {
    artName: 'ZTM anim',
    pageLink: './Art/ayushi2410/index.html',
    imageLink: './Art/ayushi2410/ayushi2410.gif',
    author: 'Ayushi2410',
    githubLink: 'https://github.com/ayushi2410'
  },
  {
    artName: 'misaelsantos',
    pageLink: './Art/misaelsantos/index.html',
    imageLink: './Art/misaelsantos/neohack.gif',
    author: 'Misael Santos',
    githubLink: 'https://github.com/MisaelSantos'
  },
  {
    artName: 'I am a Developer',
    pageLink: './Art/Kuroyza/Iam-a-developer.html',
    imageLink: './Art/Kuroyza/Iam-a-developer.gif',
    author: 'Kuroyza',
    githubLink: 'https://github.com/kuroyza'
  },
  {
    artName: 'simple box',
    pageLink: './Art/Box/index.html',
    imageLink: './Art/Box/static_image.jpg',
    author: 'Abishek shah',
    githubLink: 'https://github.com/abishek-sha-256'
  },
  {
    artname: 'Starry-sky',
    pageLink: './Art/starry-night/index.html',
    imageLink: './Art/starry-night/stars',
    author: 'Taima Khawaldeh',
    githubLink: 'https://github.com/taimakh'
  },
  {
    artName: 'Project Gallery',
    pageLink: './Art/hulya/index.html',
    imageLink: './Art/hulya/gallery.gif',
    author: 'Hulya Karakaya',
    githubLink: 'https://github.com/hulyak'
  },
  {
    artName: 'animation',
    pageLink: './Art/sameer786/animation.html',
    imageLink: './Art/sameer786/radius.gif',
    author: 'sameer',
    githubLink: 'https://github.com/sameer8605'
  },
  {
    artName: 'ArrowWave',
    pageLink: './Art/ArrowWave/index.html',
    imageLink: './Art/ArrowWave/ArrowWave.gif',
    author: 'Gabriel',
    githubLink: 'https://github.com/GabrielTeixeiraC'
  },
  {
    artName: 'The 4-Ever Loop',
    pageLink: './Art/the-4ever-loop/index.html',
    imageLink: './Art/the-4ever-loop/rotate.gif',
    author: 'Luciano M.',
    githubLink: 'https://github.com/LucianoWebDev'
  },
  {
    artName: 'Running Car',
    pageLink: './Art/Running-Car/index.html',
    imageLink: './Art/Running-Car/Running-car.PNG',
    author: 'Ermias',
    githubLink: 'https://github.com/ermiaskidane'
  },
  {
    artname: 'Youssef',
    pageLink: './Art/Youssef/index.html',
    imageLink: './Art/Youssef/fd8_AX.gif',
    author: 'Youssef',
    githubLink: 'https://github.com/youssefhany96'
  },
  {
    artName: 'The 4-Ever Loop',
    pageLink: './Art/the-4ever-loop/index.html',
    imageLink: './Art/the-4ever-loop/rotate.gif',
    author: 'Luciano M.',
    githubLink: 'https://github.com/LucianoWebDev'
  },

  {
    artName: 'Itried',
    pageLink: '/Art/Itried/animation.html',
    author: 'Harsha',
    githublink: 'https://github.com/HarshaKumar23'
  },
  {
    artName: 'Snail Zoom',
    pageLink: './Art/rbhachu/index.html',
    imageLink: './Art/rbhachu/snail.gif',
    author: 'Bhachu R.',
    githubLink: 'https://github.com/rbhachu'
  },
  {
    artName: 'Mini Text Animation',
    pageLink: './Art/text-mini-animation/index.html',
    imageLink: './Art/text-mini-animation/text-anime.gif',
    author: 'Chinel',
    githubLink: 'https://github.com/chinel'
  },
  {
    artName: 'Square loader',
    pageLink: './Art/square_loading/index.html',
    imageLink: './Art/square_loading/square_loading',
    author: 'Marek Chasák',
    githubLink: 'https://github.com/mchasak'
  },
  {
    artName: 'Stairs Text',
    pageLink: './Art/StairsText/index.html',
    imageLink: './Art/StairsText/stairs-text.gif',
    author: 'Noam K.',
    githubLink: 'https://github.com/noamkanonich'
  },
  {
    artName: 'animation',
    pageLink: './Art/sameer786/animation.html',
    imageLink: './Art/sameer786/radius.gif',
    author: 'sameer',
    githubLink: 'https://github.com/sameer8605'
  },
  {
    artName: 'Spinning is a good trick',
    pageLink: './Art/garrod90/index.html',
    imageLink: './Art/garrod90/craigsGif.gif',
    author: 'Craig, G',
    githubLink: 'https://github.com/garrod90'
  },
  {
    artName: 'Snail Zoom',
    pageLink: './Art/rbhachu/index.html',
    imageLink: './Art/rbhachu/snail.gif',
    author: 'Bhachu R.',
    githubLink: 'https://github.com/rbhachu'
  },
  {
    artName: 'Mini Text Animation',
    pageLink: './Art/text-mini-animation/index.html',
    imageLink: './Art/text-mini-animation/text-anime.gif',
    author: 'Chinel',
    githubLink: 'https://github.com/chinel'
  },
  {
    artName: 'Square loader',
    pageLink: './Art/square_loading/index.html',
    imageLink: './Art/square_loading/square_loading',
    author: 'Marek Chasák',
    githubLink: 'https://github.com/mchasak'
  },
  {
    artName: 'Stairs Text',
    pageLink: './Art/StairsText/index.html',
    imageLink: './Art/StairsText/stairs-text.gif',
    author: 'Noam K.',
    githubLink: 'https://github.com/noamkanonich'
  },
  {
    artName: 'animation',
    pageLink: './Art/sameer786/animation.html',
    imageLink: './Art/sameer786/radius.gif',
    author: 'sameer',
    githubLink: 'https://github.com/sameer8605'
  },

  {
    pageLink: './Art/radar animation/index.html',
    imageLink: './Art/radar.gif',
    author: 'Anup',
    githubLink: 'https://github.com/paddybaba'
  },
  {
    pageLink: './Art/sameer786/animation.html',
    imageLink: './Art/sameer786/radius.gif',
    author: 'sameer',
    githubLink: 'https://github.com/sameer8605'
  },
  {
    pageLink: './Art/radar animation/index.html',
    imageLink: './Art/radar',
    author: 'Anup',
    githubLink: 'https://github.com/paddybaba'
  },
  {
    pageLink: './Art/sameer786/animation.html',
    imageLink: './Art/sameer786/radius.gif',
    author: 'sameer',
    githubLink: 'https://github.com/sameer8605'
  },
  {
    artName: 'Friendly Ghost',
    pageLink: './Art/ristotoldsep/index.html',
    author: 'Risto Tõldsep',
    githubLink: 'https://github.com/ristotoldsep'
  },
  {
    artName: 'Friendly Ghost',
    pageLink: './Art/ristotoldsep/index.html',
    author: 'Risto Tõldsep',
    githubLink: 'https://github.com/ristotoldsep'
  },
  {
    artName: 'sritron',
    pageLink: './Art/sritron/index.html',
    imageLink: './Art/sritron/trance.gif',
    author: 'Srinivas',
    githubLink: 'https://github.com/sri189ms'
  },
  {
    artName: 'Friendly Ghost',
    pageLink: './Art/ristotoldsep/index.html',
    author: 'Risto Tõldsep',
    githubLink: 'https://github.com/ristotoldsep'
  },
  {
    artName: 'Sun Rise Time',
    pageLink: './Art/gurprtAnim/index.html',
    imageLink: './Art/gurprtAnim/gurAnim.gif',
    author: 'Gurpreet',
    githubLink: 'https://github.com/gur-p-reet'
  },
  {
    artName: 'Personal Info',
    pageLink: './Art/Personal_info/triangle/index.html',
    imageLink: './Art/Personal_info/trance.gif',
    author: 'Naim Uddin',
    githubLink: 'https://github.com/Naim365'
  },
  {
    artName: 'Shining Text',
    pageLink: './Art/MaxieTextShineOn/index.html',
    imageLink: './Art/MaxieTextShineOn/maxie-text-shine-on.gif',
    author: 'maxie7',
    githubLink: 'https://github.com/maxie7'
  },
  {
    artName: 'Spinning Box',
    pageLink: './Art/KccbzZ/index.html',
    imageLink: './Art/KccbzZ/cover.png',
    author: 'KccbzZ',
    githubLink: 'https://github.com/KccbzZ'
  },
  {
    artName: 'Age Disgracefully',
    pageLink: './Art/ynoden/index.html',
    imageLink: './Art/ynoden/Age_Disgracefully.gif',
    author: 'yusefnoden',
    githubLink: 'https://github.com/yusefnoden'
  },
  {
    artname: 'jimanimation',
    pageLink: './Art/jimanimation/index.html',
    imageLink: './Art/jimanimation/bouncy.gif',
    author: 'Jimin',
    githubLink: 'https://github.com/jimijos'
  },

  {
    artName: 'Meme Animation',
    pageLink: './Art/just_for_fun/index.html',
    imageLink: './Art/just_for_fun/image.gif',
    author: 'Rahul Negi',
    githubLink: 'https://github.com/rahulnegi20'
  },
  {
    artName: 'Stretch ZTM',
    pageLink: './Art/animation_gn/index.html',
    imageLink: './Art/animation_gn/animation_gn.gif',
    author: 'gnyokota',
    githubLink: 'https://github.com/gnyokota'
  },
  {
    artname: 'AnimationCom',
    pageLink: './Art/Anita/AnimationCom/triangle.html',
    imageLink: './Art/AnimationCom/header.jpg',
    author: 'Anita',
    githubLink: 'https://github.com/anita-tsai'
  },
    {
    artName: 'Cards',
    pageLink: './Art/cards/index.html',
    imageLink: './Art/cards/cards.gif',
    author: 'lonecreationwastaken',
    githubLink: 'https://github.com/lonecreationwastaken'
  },
  {
    artName: "Lidor'sAnimation",
    pageLink: "./Art/Lidor's Animation/index.html",
    imageLink: "./Art/Lidor's Animation/animation.gif",
    author: 'LidorAsher',
    githubLink: 'https://github.com/lidorasher11'
  },
  {
<<<<<<< HEAD
    pageLink: './Art/neon-glowing-text/index.html',
    imageLink: './Art/neon-glowing-text/glowing-text-GIF.gif',
    author: 'Adri',
    githubLink: 'https://github.com/adrimual'
=======
    artName: "Simple Animation",
    pageLink: "./Art/simple animation/transition.html",
    imageLink: "./Art/simple animation/animatee.gif",
    author: 'Rudimental',
    githubLink: 'https://github.com/rudimental-again'
  },
  {
    artName: "gbArt",
    pageLink: "./Art/gbArt/index.html",
    imageLink: "./Art/gbArt/shapeFlip.gif",
    author: 'Gary Bergman',
    githubLink: 'https://github.com/Gary-Bergman'
  },
  {
    artName: "Turtando's Animation",
    pageLink: './Art/turtando/animation.html',
    imageLink: './Art/Turtando/happyhalloween.gif',
    author: 'Turtando',
    githubLink: 'https://github.com/Turtando'
  },
  {
    artName: 'Bouncing Balls',
    pageLink: './Art/EyeOfAthena/index.html',
    imageLink: './Art/EyeOfAthena/cover.png',
    author: 'EyeOfAthena',
    githubLink: 'https://github.com/EyeOfAthena/bouncing-ball'
  },
  {
    artName: 'Otherside',
    pageLink: './Art/Otherside/ubi.html',
    imageLink: './Art/Otherside/recording.gif',
    author: 'Ubibimbap',
    githubLink: 'https://github.com/Ubibimbap'
  },
  {
    artName: 'Basketball God',
    pageLink: './Art/Sim-animation/index.html',
    imageLink: './Art/Sim-animation/project-screenshot.png',
    author: 'Sim',
    githubLink: 'https://github.com/sim-a-19'
  },
  {
    artName: "Ziyao's Animation",
    pageLink: './Art/robot/robot_index.html',
    imageLink: './Art/robot/robot.gif',
    author: 'Ziyao',
    githubLink: 'https://github.com/ziyaoc3'
>>>>>>> 457845a6
  }
  {
    artName: 'Simplerv',
    pageLink: './Art/Aniamtion_RV/index.html',
    imageLink: './Art/Aniamtion_RV/circle.png',
    author: 'Aarush Bhat',
    githubLink: 'https://github.com/07rv'
  }
  {
    artName: "Devtemmy_animation",
    pageLink: './Art/Devtemmy_animation/index.html',
    imageLink: './Art/Devtemmy_animation/Devtemmyanimation.gif',
    author: 'Dev-Temmy',
    githubLink: 'https://github.com/Dev-Temmy'
  }

];

// +--------------------------------------------------------------------------------+
// +                                                                                +
// +                  YOU DO NOT NEED TO CHANGE ANYTHING BELOW THIS                 +
// +                                                                                +
// +--------------------------------------------------------------------------------+

// Creates cards from the array above
// You don't need to modify this
let contents = [];
Shuffle(cards).forEach((c) => {
  contents.push([
    `<li class="card">` +
      `<a href='${c.pageLink}'>` +
      `<img class="art-image" src='${c.imageLink}' alt='${c.artName}' />` +
      `</a>` +
      `<div class="flex-content">` +
      `<a href='${c.pageLink}'><h3 class="art-title">${c.artName}</h3></a>` +
      `<p class='author'><a href="${c.githubLink}" target="_blank"><i class="fab fa-github"></i> ${c.author}</a> </p>` +
      `</div>` +
      `</li>`
  ]);
});

document.getElementById('cards').innerHTML = contents;

function Shuffle(o) {
  for (
    var j, x, i = o.length;
    i;
    j = parseInt(Math.random() * i), x = o[--i], o[i] = o[j], o[j] = x
  );
  return o;
}<|MERGE_RESOLUTION|>--- conflicted
+++ resolved
@@ -4286,12 +4286,12 @@
     githubLink: 'https://github.com/lidorasher11'
   },
   {
-<<<<<<< HEAD
     pageLink: './Art/neon-glowing-text/index.html',
     imageLink: './Art/neon-glowing-text/glowing-text-GIF.gif',
     author: 'Adri',
     githubLink: 'https://github.com/adrimual'
-=======
+  },
+  {
     artName: "Simple Animation",
     pageLink: "./Art/simple animation/transition.html",
     imageLink: "./Art/simple animation/animatee.gif",
@@ -4339,7 +4339,6 @@
     imageLink: './Art/robot/robot.gif',
     author: 'Ziyao',
     githubLink: 'https://github.com/ziyaoc3'
->>>>>>> 457845a6
   }
   {
     artName: 'Simplerv',
