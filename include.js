﻿let cards = [
  {
    artName: 'Cool CSS Preloader',
    pageLink: './Art/Himanshu_Kumawat/index.html',
    imageLink: './Art/Himanshu_Kumawat/preloader.gif',
    author: 'Himanshu Kumawat',
    githubLink: 'https://github.com/013himanshu'
  },
  {
    artName: 'Troll-Ball',
    pageLink: './Art/ivantbv/index.html',
    imageLink: './Art/ivantbv/troll-ball.gif',
    author: 'ivantbv',
    githubLink: 'https://github.com/ivantbv'
  },
  {
    artName: 'CSS heART',
    pageLink: './Art/Aarush/Heart.html',
    imageLink: './Art/Aarush/Heart.png',
    author: 'Aarush Bhat',
    githubLink: 'https://github.com/r-ush'
  },
  {
    artName: 'Image With Gray Scale Effect',
    pageLink: './Art/Image With Gray Scale Effect',
    imageLink:
      './Art/Image With Gray Scale Effect/Image-With-Gray-Scale-Effect.gif',
    author: 'Vikrant Kumar',
    githubLink: 'https://github.com/VikrantKu333'
  },
  {
    artName: 'covid-19',
    pageLink: './Art/shivam12k/index.html',
    videoLink: './Art/cell/cell.mp4',
    author: 'shivam12k',
    githubLink: 'https://github.com/shivam12k'
  },
  {
    artName: 'Bouncing Heart',
    pageLink: './Art/love2cr3ate/index.html',
    imageLink: './Art/love2cr3ate/bouncing-heart.gif',
    author: 'l0ve2cr3ate',
    githubLink: 'https://github.com/l0ve2cr3ate'
  },
  {
    artName: 'Animated-Loading',
    pageLink: './Art/Animated-Loading/index.html',
    imageLink: './Art/Animated-Loading/Animated-Loading.gif',
    author: 'Mehul1011',
    githubLink: 'https://github.com/mehul1011'
  },
  {
    artName: 'covid-19',
    pageLink: './Art/shivam12k/index.html',
    // videoLink: './Art/cell/cell.mp4',
    imageLink: '#',
    author: 'shivam12k',
    githubLink: 'https://github.com/shivam12k'
  },
  {
    artName: 'Mag-animation',
    pageLink: './Art/Mag-D-Alena/index.html',
    imageLink: './Art/Mag-D-Alena/Mag-animation.gif',
    author: 'Magdalena BenBassat-Luszczynska',
    githubLink: 'https://github.com/mag-d-alen'
  },
  {
    artName: 'ThomasTobe',
    pageLink: './Art/ThomasTobe/index.html',
    imageLink: './Art/ThomasTobe/rotation.gif',
    author: 'ThomasTobe',
    githubLink: 'https://github.com/ThomasTobe'
  },
  {
    artName: 'Life Of Coder',
    pageLink: './Art/DevarshiDoshi/index.html',
    imageLink: './Art/DevarshiDoshi/Life Of Coder.gif',
    author: 'DevarshiDoshi',
    githubLink: 'https://github.com/devarshidoshi'
  },

  {
    artName: 'That Animation',
    pageLink: './Art/MaKloudz/index.html',
    imageLink: './Art/MaKloudz/dat-animation.gif',
    author: 'Blessing Mutava',
    githubLink: 'https://github.com/MaKloudz'
  },
  {
    artName: 'animatron',
    pageLink: './Art/animatron/index.html',
    imageLink: './Art/animatron/trance.gif',
    author: 'nick981837',
    githubLink: 'https://github.com/nick981837'
  },
  {
    artName: 'ZTM Animation',
    pageLink: './Art/EricPuskas/index.html',
    imageLink: './Art/EricPuskas/index.gif',
    author: 'Eric Puskas',
    githubLink: 'https://github.com/EricPuskas'
  },
  {
    artName: 'LSD Rainbow Trip: Phase 1',
    pageLink: './Art/AbsMechanik/index.html',
    imageLink: './Art/AbsMechanik/AbsMechanik_Animation.gif',
    author: 'AbsMechanik',
    githubLink: 'https://github.com/AbsMechanik'
  },
  {
    artName: 'Christmas Lights',
    pageLink: './Art/Futuregit/index.html',
    imageLink: './Art/Futuregit/Christmas-Lights.gif',
    author: 'Futuregit',
    githubLink: 'https://github.com/Futuregit'
  },
  {
    artName: 'space zoo',
    pageLink: './Art/space_zoo/index.html',
    imageLink: './Art/space_zoo/space_zoo.gif',
    author: 'yuwenGithub',
    githubLink: 'https://github.com/yuwenGithub'
  },
  {
    artName: 'neon-text flicker glow',
    pageLink: './Art/neon-text flicker glow/neon.html',
    videoLink: './Art/neon-text flicker glow/neon-text flicker glow.gif',
    author: 'Ajay Tyagi',
    githubLink: 'https://github.com/imajaytyagi'
  },
  {
    artName: 'Dice Animation',
    pageLink: './Art/Dice-Animation/dice_animation.html',
    videoLink: './Art/Dice-Animation/dice.gif',
    author: 'Ronit DuttA',
    githubLink: 'https://github.com/RD91'
  },
  {
    artName: 'Fruit Dancing',
    pageLink: './Art/carlacentenor/index.html',
    imageLink: './Art/carlacentenor/fruit.gif',
    author: 'carlacentenor',
    githubLink: 'https://github.com/carlacentenor'
  },
  {
    artName: 'eyes',
    pageLink: './Art/eyes/index.html',
    imageLink: './Art/eyes/eyes.gif',
    author: 'yuwenGithub',
    githubLink: 'https://github.com/yuwenGithub'
  },
  {
    artName: 'Spooktober Hacktoberfest',
    pageLink: './Art/FredAmartey/index.html',
    imageLink: './Art/FredAmartey/thumbnaill.gif',
    author: 'Fred Amartey',
    githubLink: 'https://github.com/FredAmartey'
  },
  {
    artName: 'Star Wars?',
    pageLink: './Art/henryvalbuena/index.html',
    imageLink: './Art/henryvalbuena/index.gif',
    author: 'Henry Valbuena',
    githubLink: 'https://github.com/henryvalbuena'
  },
  {
    artName: 'UFO',
    pageLink: './Art/UFO/index.html',
    imageLink: './Art/UFO/UFO.png',
    author: 'Abhinav Singh @abhinav9910',
    githubLink: 'https://github.com/abhinav9910'
  },
  {
    artName: 'The Ripple',
    pageLink: './Art/Anmol2/index.html',
    imageLink: './Art/Anmol2/ripple.png',
    author: 'Anmol',
    githubLink: 'https://github.com/Anmol270900'
  },
  {
    artName: 'Rainbow loader',
    pageLink: './Art/ka-hn/rainbow.html',
    imageLink: './Art/ka-hn/rainbow.gif',
    author: 'Karim Hussain',
    githubLink: 'https://github.com/ka-hn'
  },
  {
    artName: 'Action Cam',
    pageLink: './Art/Donovan/index.html',
    imageLink: './Art/Donovan/pureCSS-animation.gif',
    author: 'Donovan Hunter',
    githubLink: 'https://github.com/dhdcode'
  },
  {
    artName: 'The Sun',
    pageLink: './Art/Anmol/index.html',
    imageLink: './Art/Anmol/sun.png',
    author: 'Anmol',
    githubLink: 'https://github.com/Anmol270900'
  },
  {
    artName: 'Flashing Pumpkin',
    pageLink: './Art/KatrinaRose14/index.html',
    imageLink: './Art/KatrinaRose14/FlashingPumpkin.gif',
    author: 'Katrina Yates',
    githubLink: 'https://github.com/KatrinaRose14'
  },
  {
    artName: 'Flipbox',
    pageLink: './Art/Prasheel/index.html',
    imageLink: './Art/Prasheel/flip.gif',
    author: 'Prasheel Soni',
    githubLink: 'https://github.com/ps011'
  },
  {
    artName: '2019 Wave',
    pageLink: './Art/chris-aqui/index.html',
    imageLink: './Art/chris-aqui/2019-jump.gif',
    author: 'Christine Aqui',
    githubLink: 'https://github.com/christine-aqui'
  },
  {
    artName: 'Hover Button Animation',
    pageLink: './Art/Vipul/hover.html',
    imageLink: './Art/Vipul/Screenshot2.png',
    author: 'Vipul',
    githubLink: 'https://github.com/vipuljain08'
  },
  {
    artName: 'Start From Zero',
    pageLink: './Art/Robihdy/index.html',
    imageLink: './Art/Robihdy/start-from-zero.png',
    author: 'Robihdy',
    githubLink: 'https://github.com/Robihdy'
  },
  {
    artName: 'Local Host metaphor',
    pageLink: './Art/Akbar-Cyber/index.html',
    imageLink: './Art/Prateek/localhost.png',
    author: 'Prateek',
    githubLink: 'https://github.com/prateekpatrick'
  },
  {
    artName: 'Akbar-Cyber',
    pageLink: './Art/Akbar-Cyber/index.html',
    imageLink: './Art/Akbar-Cyber/akbar.gif',
    author: 'Akbar',
    githubLink: 'https://github.com/Akbar-Cyber'
  },
  {
    artName: 'Sliding Lines',
    pageLink: './Art/erics0n/sliding-lines/index.html',
    imageLink: './Art/erics0n/sliding-lines/image.gif',
    author: 'erics0n',
    githubLink: 'https://github.com/erics0n'
  },
  {
    artName: 'Triangle',
    pageLink: './Art/Joy/triangle/triangle.html',
    imageLink: './Art/Joy/triangle/triangle.gif',
    author: 'Joy',
    githubLink: 'https://github.com/royranger'
  },
  {
    artName: 'Cube',
    pageLink: './Art/Joy/cube/cube.html',
    imageLink: './Art/Joy/cube/cube.gif',
    author: 'Joy',
    githubLink: 'https://github.com/royranger'
  },
  {
    artName: 'Burger Menu',
    pageLink: './Art/mctrl/burger.html',
    imageLink: './Art/mctrl/burger.gif',
    author: 'Martina',
    githubLink: 'https://github.com/mctrl'
  },
  {
    artName: 'Square Loader',
    pageLink: './Art/Hemant/index.html',
    imageLink: './Art/Hemant/loader.gif',
    author: 'Hemant Garg',
    githubLink: 'https://github.com/hemant-garg'
  },
  {
    artName: 'wake up, neo...',
    pageLink: './Art/samirjouni/TributeToTheMatrix.html',
    imageLink: './Art/samirjouni/sample.gif',
    author: 'Samir Jouni',
    githubLink: 'https://github.com/samirjouni'
  },
  {
    artName: 'Tribute To COD4MW',
    pageLink: './Art/samirjouni2/index.html',
    imageLink: './Art/samirjouni2/sample.gif',
    author: 'Samir Jouni',
    githubLink: 'https://github.com/samirjouni'
  },
  {
    artName: 'Planet',
    pageLink: './Art/ArthurDoom/planet.html',
    imageLink: './Art/ArthurDoom/planet.gif',
    author: 'ArthurDoom',
    githubLink: 'https://github.com/ArthurDoom'
  },
  {
    artName: 'SquarPy',
    pageLink: './Art/Utkarsh/index.html',
    imageLink: './Art/Utkarsh/hack.gif',
    author: 'utkarsh',
    githubLink: 'https://github.com/Utkarsh2604'
  },
  {
    artName: 'Circle',
    pageLink: './Art/Oliver/Circle.html',
    imageLink: './Art/Oliver/circle.gif',
    author: 'Oliver',
    githubLink: 'https://github.com/oliver-gomes'
  },
  {
    artName: 'Ellipse Loader',
    pageLink: './Art/VaibhavKhulbe/EllipseLoader.html',
    imageLink: './Art/VaibhavKhulbe/ellipseLoader.gif',
    author: 'Vaibhav Khulbe',
    githubLink: 'https://github.com/Kvaibhav01'
  },
  {
    artName: 'Simple Loader',
    pageLink: './Art/soumsps/simpleload.html',
    imageLink: './Art/soumsps/sample.gif',
    author: 'Soumendu Sinha',
    githubLink: 'https://github.com/soumsps'
  },
  {
    artName: 'Rollodex',
    pageLink: './Art/Shruti/rolling.html',
    imageLink: './Art/Shruti/rolling.gif',
    author: 'Shruti',
    githubLink: 'https://github.com/shruti49'
  },
  {
    artName: 'Cute Cat',
    pageLink: './Art/Alghi/cat.html',
    imageLink: './Art/Alghi/cat.gif',
    author: 'Alghi',
    githubLink: 'https://github.com/darklordace'
  },
  {
    artName: 'r2d2d starwerz'
    pageLink: './Art/izzycs/index.html',
    imageLink: './Art/izzycs/r2d2d.gif',
    author: 'Joy',
    githubLink: 'https://github.com/izzycs'
  }
  {
    artName: 'ZtM Text',
    pageLink: './Art/Di4iMoRtAl/ZtM_text_animation.html',
    imageLink: './Art/Di4iMoRtAl/ZtM_animation.gif',
    author: 'Di4iMoRtAl',
    githubLink: 'https://github.com/dppeykov'
  },
  {
    artName: 'Circles',
    pageLink: './Art/Bhuvana/circles.html',
    imageLink: './Art/Bhuvana/circles.gif',
    author: 'Bhuvana',
    githubLink: 'https://github.com/bhuvana-guna'
  },
  {
    artName: 'Bird',
    pageLink: './Art/Bhuvana/bird.html',
    imageLink: './Art/Bhuvana/bird.gif',
    author: 'Bhuvana',
    githubLink: 'https://github.com/bhuvana-guna'
  },
  {
    artName: 'Loader',
    pageLink: './Art/Bhuvana/loader.html',
    imageLink: './Art/Bhuvana/loader.gif',
    author: 'Bhuvana',
    githubLink: 'https://github.com/bhuvana-guna'
  },
  {
    artName: 'Simple blinking loading circles',
    pageLink: './Art/Rahul/index.html',
    imageLink: './Art/Rahul/loading.gif',
    author: 'Rahul',
    githubLink: 'https://github.com/kohli6010'
  },
  {
    artName: 'Css Pulse',
    pageLink: './Art/Aszmel/pulse.html',
    imageLink: './Art/Aszmel/css_pulse.gif',
    author: 'Aszmel',
    githubLink: 'https://github.com/Aszmel'
  },
  {
    artName: 'Circle Bounce',
    pageLink: './Art/Edmund/index.html',
    imageLink: './Art/Edmund/circle-bounce.gif',
    author: 'Edmund',
    githubLink: 'https://github.com/edmund1645'
  },
  {
    artName: 'Heart Beating',
    pageLink: './Art/Regem/index.html',
    imageLink: './Art/Regem/heart.jpg',
    author: 'Regem',
    githubLink: 'https://github.com/GemzBond'
  },
  {
    artName: 'Fading Circles',
    pageLink: './Art/Ankit/fadeCircle.html',
    imageLink: './Art/Ankit/fadeCircles.png',
    author: 'Ankit Srivastava',
    githubLink: 'https://github.com/a18nov'
  },
  {
    artName: 'Hacktoberfest 2019',
    pageLink: './Art/jpk3lly/animation.html',
    imageLink: './Art/jpk3lly/JPs_Animation_GIF.gif',
    author: 'jpk3lly',
    githubLink: 'https://github.com/jpk3lly'
  },
  {
    artName: 'Name Rotator',
    pageLink: './Art/Meet/name.html',
    imageLink: './Art/Meet/name.gif',
    author: 'Meet',
    githubLink: 'https://github.com/Meet1103'
  },
  {
    artName: 'Ball Rotator',
    pageLink: './Art/Bibekpreet/index.html',
    imageLink: './Art/Bibekpreet/ball.gif',
    author: 'Bibekpreet',
    githubLink: 'https://github.com/bibekpreet99'
  },
  {
    artName: 'ephiphany',
    pageLink: './Art/OctavianIlies/index.html',
    imageLink: './Art/OctavianIlies/ephiphany.gif',
    author: 'OctavianIlies',
    githubLink: 'https://github.com/OctavianIlies'
  },
  {
    artName: 'Loading',
    pageLink: './Art/jh1992jh/loading.html',
    imageLink: './Art/jh1992jh/loading.gif',
    author: 'jh1992jh',
    githubLink: 'https://github.com/jh1992jh'
  },
  {
    artName: 'ZTM Colors',
    pageLink: './Art/Godnon/index.html',
    imageLink: './Art/Godnon/ZTMcAnim.gif',
    author: 'Godnon',
    githubLink: 'https://github.com/godnondsilva'
  },
  {
    artName: 'Hover Effect',
    pageLink: './Art/Shubhankar/index.html',
    imageLink: './Art/Shubhankar/hackoctober.gif',
    author: 'Shubhankar',
    githubLink: 'https://github.com/shubhdwiv12'
  },
  {
    artName: 'Bouncing Fading Circles',
    pageLink: './Art/AyoubIssaad/index.html',
    imageLink: './Art/AyoubIssaad/BouncingFadingCircles.gif',
    author: 'AyoubIssaad',
    githubLink: 'https://github.com/AyoubIssaad'
  },
  {
    artName: '5 balls preloader',
    pageLink: './Art/Nnaji-Victor/index.html',
    imageLink: './Art/Nnaji-Victor/5_balls.gif',
    author: 'Nnaji Victor',
    githubLink: 'https://github.com/Nnaji-Victor'
  },
  {
    artName: 'ZTM Bouncer',
    pageLink: './Art/Josia/bouncer.html',
    imageLink: './Art/Josia/ztmbouncer.gif',
    author: 'Josia Rodriguez',
    githubLink: 'https://github.com/josiarod'
  },
  {
    artName: 'Hacktober loading animation',
    pageLink: './Art/mehul1011/index.html',
    imageLink: './Art/mehul1011/loading.gif',
    author: 'Mehul1011',
    githubLink: 'https://github.com/mehul1011'
  },
  {
    artName: 'Loading Dots',
    pageLink: './Art/devSergiu/index.html',
    imageLink: './Art/devSergiu/loading.gif',
    author: 'devSergiu',
    githubLink: 'https://github.com/devsergiu'
  },
  {
    artName: 'TypeWriter effect',
    pageLink: './Art/Sidharth/Typing_Text.html',
    imageLink: './Art/Sidharth/type_writer.gif',
    author: 'Sidharth',
    githubLink: 'https://github.com/Sidharth98'
  },
  {
    artName: 'Blue Spin',
    pageLink: './Art/JamesW/index.html',
    imageLink: './Art/JamesW/hacktober_spin.gif',
    author: 'James Whitney',
    githubLink: 'https://github.com/jameswhitney'
  },
  {
    artName: 'Loading Animation',
    pageLink: './Art/Sidharth/Loading.html',
    imageLink: './Art/Sidharth/Loading.gif',
    author: 'Sidharth',
    githubLink: 'https://github.com/Sidharth98'
  },
  {
    artName: 'Rotation',
    pageLink: './Art/alenanog/index.html',
    imageLink: './Art/alenanog/rotation.gif',
    author: 'Alena A.',
    githubLink: 'https://github.com/alenanog'
  },
  {
    artName: 'Colors in your life',
    pageLink: './Art/Atipahy/colors.html',
    imageLink: './Art/Atipahy/colors.png',
    author: 'Christos Chr',
    githubLink: 'https://github.com/atipaHy'
  },
  {
    artName: 'Orb',
    pageLink: './Art/Jkbicbic/orb.html',
    imageLink: './Art/Jkbicbic/orb.gif',
    author: 'John Kennedy Bicbic',
    githubLink: 'https://github.com/jkbicbic'
  },
  {
    artName: 'Charging...',
    pageLink: './Art/Afraz/charging.html',
    imageLink: './Art/Afraz/charging.gif',
    author: 'Afraz',
    githubLink: 'https://github.com/afrazz'
  },
  {
    artName: 'Charging...',
    pageLink: './Art/DepStep/depstep.html',
    imageLink: './Art/DepStep/depstep.gif',
    author: 'DepStep',
    githubLink: 'https://github.com/stephD'
  },
  {
    artName: 'Dancing Ball...',
    pageLink: './Art/DaveFres/index.html',
    imageLink: './Art/DaveFres/ball.gif',
    author: 'DaveFres',
    githubLink: 'https://github.com/DaveFres'
  },
  {
    artName: 'animatron',
    pageLink: './Art/animatron/index.html',
    imageLink: './Art/animatron/trance.gif',
    author: 'jomahay',
    githubLink: 'https://github.com/jomahay'
  },
  {
    artName: 'Sunshine',
    pageLink: './Art/Pavelisp/sunshine.html',
    imageLink: './Art/Pavelisp/sunshine.gif',
    author: 'Pavel Isp',
    githubLink: 'https://github.com/pavelisp'
  },
  {
    artName: 'SoundBoxes',
    pageLink: './Art/Hbarang/SoundBox.html',
    imageLink: './Art/Hbarang/SoundBoxAnimation.gif',
    author: 'Hbarang',
    githubLink: 'https://github.com/hbarang'
  },
  {
    artName: 'Cheshire',
    pageLink: './Art/Ckanelin/index.html',
    imageLink: './Art/Ckanelin/Cheshire.gif',
    author: 'Ckanelin',
    githubLink: 'https://github.com/ckanelin'
  },
  {
    artName: 'Disappear',
    pageLink: './Art/Stacy/index.html',
    imageLink: './Art/Stacy/disappear.gif',
    author: 'Stacy',
    githubLink: 'https://github.com/stacyholtz6'
  },
  {
    artName: 'Ellipse Spinner',
    pageLink: './Art/Sabina/ellipse_spinner.html',
    imageLink: './Art/Sabina/ellipse_spinner.png',
    author: 'Sabina Abbasova',
    githubLink: 'https://github.com/sabina929'
  },
  {
    artName: 'NightSky',
    pageLink: './Art/AndyS/index.html',
    imageLink: './Art/AndyS/Capture.GIF',
    author: 'AndyS',
    githubLink: 'https://github.com/AndyS1988'
  },
  {
    artName: 'Hungry',
    pageLink: './Art/diegchav/index.html',
    imageLink: './Art/diegchav/hungry.gif',
    author: 'Diego Chz',
    githubLink: 'https://github.com/diegchav'
  },
  {
    artName: 'Hover Text Animation',
    pageLink: './Art/AyoubIssaad2/index.html',
    imageLink: './Art/AyoubIssaad2/hoverTextAnimation.gif',
    author: 'AyoubIssaad',
    githubLink: 'https://github.com/AyoubIssaad'
  },
  {
    artName: 'Colorize',
    pageLink: './Art/JimBratsos/colorize.html',
    imageLink: './Art/JimBratsos/Colorize.gif',
    author: 'Jim Bratsos',
    githubLink: 'https://github.com/JimBratsos'
  },
  {
    artName: 'Hacktober Spooktacular',
    pageLink: 'Art/Elex/index.html',
    imageLink: ['./Art/Elex/hhs.gif'],
    author: 'William Poisel (LordCobra)',
    githubLink: 'https://github.com/epoisel'
  },
  {
    artName: 'Circley',
    pageLink: './Art/Tranjenny/indexjenny.html',
    imageLink: './Art/Tranjenny/zerojenny.gif',
    author: 'Tranjenny',
    githubLink: 'https://github.com/Tranjenny'
  },
  {
    artName: 'My Vietnam',
    pageLink: './Art/nhbduy/index.html',
    imageLink: './Art/nhbduy/my-vietnam.gif',
    author: 'Hoang-Bao-Duy NGUYEN',
    githubLink: 'https://github.com/nhbduy'
  },
  {
    artName: 'Hactoberfest Bus',
    pageLink: './Art/shahpranaf/index.html',
    imageLink: './Art/shahpranaf/hacktoberfest_bus.gif',
    author: 'Pranav Shah',
    githubLink: 'https://github.com/shahpranaf'
  },
  {
    artName: 'Hacktoberfest',
    pageLink: './Art/robihid/index.html',
    imageLink: './Art/robihid/hacktoberfest.png',
    author: 'robihid',
    githubLink: 'https://github.com/robihid'
  },
  {
    artName: 'Hi there',
    pageLink: './Art/Aki/index.html',
    imageLink: './Art/Aki/giphy.gif',
    author: 'Aki',
    githubLink: 'https://github.com/akmalist'
  },
  {
    artName: '3D css animation',
    pageLink: './Art/animationtion/index.html',
    imageLink: './Art/animation/css3drotate.gif',
    author: 'christ',
    githubLink: 'https://github.com/christ-87'
  },
  {
    artName: 'Hacktoberfest 2019!',
    pageLink: './Art/RedSquirrrel/index.html',
    imageLink: './Art/RedSquirrrel/index.html/animation.PNG',
    author: 'RedSquirrrel',
    githubLink: 'https://github.com/RedSquirrrel'
  },
  {
    artName: 'Sliding text',
    pageLink: './Art/Flattopz/index.html',
    imageLink: './Art/Flattopz/SlidingText.gif',
    author: 'Flattopz',
    githubLink: 'https://github.com/hjpunzalan'
  },
  {
    artName: 'Rainbow Color Changer',
    pageLink: './Art/mmshr/index.html',
    imageLink: './Art/mmshr/rainbow.gif',
    author: 'mmosehauer',
    githubLink: 'https://github.com/mmosehauer'
  },
  {
    artName: 'World of Coding',
    pageLink: './Art/tom_kn/coding.html',
    imageLink: './Art/tom_kn/coding.gif',
    author: 'Tamas Knisz',
    githubLink: 'https://github.com/TamasKn'
  },
  {
    artName: 'Initial Bounce',
    pageLink: './Art/Juwana/initial.html',
    imageLink: './Art/Juwana/InitialBounce.gif',
    author: 'Juwana',
    githubLink: 'https://github.com/JZerman2018'
  },
  {
    artName: 'Atom',
    pageLink: './Art/Teva/index.html',
    imageLink: './Art/Teva/atom.gif',
    author: 'Teva',
    githubLink: 'https://github.com/TevaHenry'
  },
  {
    artName: 'Be Awesome',
    pageLink: './Art/TigerAsH/index.html',
    imageLink: './Art/TigerAsH/be-awesome.jpg',
    author: 'TigerAsH',
    githubLink: 'https://github.com/TigerAsH94'
  },
  {
    artName: 'Rainbow Colors',
    pageLink: './Art/Sanjeev/index.html',
    imageLink: './Art/Sanjeev/animation.gif',
    author: 'Sanjeev Panday',
    githubLink: 'https://github.com/Sanjeev-Panday'
  },
  {
    artName: 'ZtM',
    pageLink: './Art/thoyvo/index.html',
    imageLink: './Art/thoyvo/ztm.gif',
    author: 'Thoyvo',
    githubLink: 'https://github.com/thoyvo'
  },
  {
    artName: 'Fast Fishes',
    pageLink: './Art/4ront/index.html',
    imageLink: './Art/4ront/fishes.gif',
    author: '4rontender',
    githubLink: 'https://github.com/RinatValiullov'
  },
  {
    artName: 'Loading...',
    pageLink: './Art/RedSquirrrel2/loading.html',
    imageLink: './Art/RedSquirrrel2/loading.gif',
    author: 'RedSquirrrel',
    githubLink: 'https://github.com/RedSquirrrel'
  },
  {
    artName: 'Animated Cube',
    pageLink: './Art/Animated Cube/index.html',
    imageLink: './Art/Animated Cube/cube.gif',
    author: 'RedSquirrrel',
    githubLink: 'https://github.com/RedSquirrrel'
  },
  {
    artName: 'Calm Ubuntu',
    pageLink: './Art/schupat/index.html',
    imageLink: './Art/schupat/preview.gif',
    author: 'schupat',
    githubLink: 'https://github.com/schupat'
  },
  {
    artName: 'Solar System',
    pageLink: './Art/DSandberg93/index.html',
    imageLink: './Art/DSandberg93/SolarSystem.gif',
    author: 'DSandberg93',
    githubLink: 'https://github.com/DSandberg93'
  },
  {
    artName: 'Boo',
    pageLink: './Art/VerityB/index.html',
    imageLink: './Art/VerityB/boo.gif',
    author: 'VerityB',
    githubLink: 'https://github.com/VerityB'
  },
  {
    artName: 'Hacktoberfest Ghost',
    pageLink: './Art/cTahirih/index.html',
    imageLink: './Art/cTahirih/ghost.png',
    author: 'cTahirih',
    githubLink: 'https://github.com/cTahirih'
  },
  {
    artName: 'Clock',
    pageLink: './Art/Abdul/index.html',
    imageLink: './Art/Abdul/Clock.png',
    author: 'Abdul Rahman',
    githubLink: 'https://github.com/abdulrahman118'
  },
  {
    artName: 'Loading Cube',
    pageLink: './Art/andrearizzello/index.html',
    imageLink: './Art/andrearizzello/index.gif',
    author: 'Andrea Rizzello',
    githubLink: 'https://github.com/andrearizzello'
  },
  {
    artName: 'Wall Dropping Logo',
    pageLink: './Art/shivams136/index.html',
    imageLink: './Art/shivams136/walldrop.gif',
    author: 'Shivam Sharma',
    githubLink: 'https://github.com/ShivamS136'
  },
  {
    artName: 'Infinite Race',
    pageLink: './Art/levermanx/index.html',
    imageLink: './Art/levermanx/anim.gif',
    author: 'Levermanx',
    githubLink: 'https://github.com/levermanx'
  },
  {
    artName: 'Hover to Rotate Text',
    pageLink: './Art/faiz_hameed/index.html',
    imageLink: './Art/faiz_hameed/hackto.gif',
    author: 'Faiz Hameed',
    githubLink: 'https://github.com/faizhameed'
  },
  {
    artName: 'HalloHacktober Greeting!',
    pageLink: './Art/lusalga/index.html',
    imageLink: './Art/lusalga/lu.gif',
    author: 'Lucieni A. Saldanha',
    githubLink: 'https://github.com/lusalga/'
  },
  {
    artName: 'Time goes by',
    pageLink: './Art/WolfgangKreminger/index.html',
    imageLink: './Art/WolfgangKreminger/showcase.gif',
    author: 'Wolfgang Kreminger',
    githubLink: 'https://github.com/r4pt0s'
  },
  {
    artName: 'Bouncing Text!',
    pageLink: './Art/AbdulsalamAbdulrahman/index.html',
    imageLink: './Art/AbdulsalamAbdulrahman/Bouncingtxt.gif',
    author: 'Abdulsalam Abdulrahman',
    githubLink: 'https://github.com/AbdulsalamAbdulrahman/'
  },
  {
    artName: 'Simple Phone Animation',
    pageLink: './Art/Lala/index.html',
    imageLink: './Art/Lala/phone.gif',
    author: 'Olamide Aboyeji',
    githubLink: 'https://github.com/aolamide'
  },
  {
    artName: 'Synthwave Sunset',
    pageLink: './Art/brunobolting/index.html',
    imageLink: './Art/brunobolting/synthwave-sunset.gif',
    author: 'Bruno Bolting',
    githubLink: 'https://github.com/brunobolting/'
  },
  {
    artName: 'That Animation',
    pageLink: './Art/MaKloudz/index.html',
    imageLink: './Art/MaKloudz/dat-animation.gif',
    author: 'Blessing Mutava',
    githubLink: 'https://github.com/MaKloudz'
  },
  {
    artName: 'animatron',
    pageLink: './Art/animatron/index.html',
    imageLink: './Art/animatron/trance.gif',
    author: 'nick981837',
    githubLink: 'https://github.com/nick981837'
  },
  {
    artName: 'abhishek9686',
    pageLink: './Art/abhishek9686/index.html',
    imageLink: './Art/abhishek9686/loading.gif',
    author: 'abhishek9686',
    githubLink: 'https://github.com/abhishek9686'
  },

  {
    artName: 'Animecircles',
    pageLink: './Art/Animecircles/index.html',
    imageLink: './Art/animatron/',
    author: 'Geamoding',
    githubLink: 'https://github.com/gilbertekalea'
  },
  {
    artName: 'ZTM Animation',
    pageLink: './Art/EricPuskas/index.html',
    imageLink: './Art/EricPuskas/index.gif',
    author: 'Eric Puskas',
    githubLink: 'https://github.com/EricPuskas'
  },
  {
    artName: 'LSD Rainbow Trip: Phase 1',
    pageLink: './Art/AbsMechanik/index.html',
    imageLink: './Art/AbsMechanik/AbsMechanik_Animation.gif',
    author: 'AbsMechanik',
    githubLink: 'https://github.com/AbsMechanik'
  },
  {
    artName: 'Christmas Lights',
    pageLink: './Art/Futuregit/index.html',
    imageLink: './Art/Futuregit/Christmas-Lights.gif',
    author: 'Futuregit',
    githubLink: 'https://github.com/Futuregit'
  },
  {
    artName: 'space zoo',
    pageLink: './Art/space_zoo/index.html',
    imageLink: './Art/space_zoo/space_zoo.gif',
    author: 'yuwenGithub',
    githubLink: 'https://github.com/yuwenGithub'
  },
  {
    artName: 'Fruit Dancing',
    pageLink: './Art/carlacentenor/index.html',
    imageLink: './Art/carlacentenor/fruit.gif',
    author: 'carlacentenor',
    githubLink: 'https://github.com/carlacentenor'
  },
  {
    artName: 'eyes',
    pageLink: './Art/eyes/index.html',
    imageLink: './Art/eyes/eyes.gif',
    author: 'yuwenGithub',
    githubLink: 'https://github.com/yuwenGithub'
  },
  {
    artName: 'Spooktober Hacktoberfest',
    pageLink: './Art/FredAmartey/index.html',
    imageLink: './Art/FredAmartey/thumbnaill.gif',
    author: 'Fred Amartey',
    githubLink: 'https://github.com/FredAmartey'
  },
  {
    artName: 'Star Wars?',
    pageLink: './Art/henryvalbuena/index.html',
    imageLink: './Art/henryvalbuena/index.gif',
    author: 'Henry Valbuena',
    githubLink: 'https://github.com/henryvalbuena'
  },
  {
    artName: 'UFO',
    pageLink: './Art/UFO/index.html',
    imageLink: './Art/UFO/UFO.png',
    author: 'Abhinav Singh @abhinav9910',
    githubLink: 'https://github.com/abhinav9910'
  },
  {
    artName: 'The Ripple',
    pageLink: './Art/Anmol2/index.html',
    imageLink: './Art/Anmol2/ripple.png',
    author: 'Anmol',
    githubLink: 'https://github.com/Anmol270900'
  },
  {
    artName: 'Rainbow loader',
    pageLink: './Art/ka-hn/rainbow.html',
    imageLink: './Art/ka-hn/rainbow.gif',
    author: 'Karim Hussain',
    githubLink: 'https://github.com/ka-hn'
  },
  {
    artName: 'Action Cam',
    pageLink: './Art/Donovan/index.html',
    imageLink: './Art/Donovan/pureCSS-animation.gif',
    author: 'Donovan Hunter',
    githubLink: 'https://github.com/dhdcode'
  },
  {
    artName: 'The Sun',
    pageLink: './Art/Anmol/index.html',
    imageLink: './Art/Anmol/sun.png',
    author: 'Anmol',
    githubLink: 'https://github.com/Anmol270900'
  },
  {
    artName: 'Flashing Pumpkin',
    pageLink: './Art/KatrinaRose14/index.html',
    imageLink: './Art/KatrinaRose14/FlashingPumpkin.gif',
    author: 'Katrina Yates',
    githubLink: 'https://github.com/KatrinaRose14'
  },
  {
    artName: 'Flipbox',
    pageLink: './Art/Prasheel/index.html',
    imageLink: './Art/Prasheel/flip.gif',
    author: 'Prasheel Soni',
    githubLink: 'https://github.com/ps011'
  },
  {
    artName: '2019 Wave',
    pageLink: './Art/chris-aqui/index.html',
    imageLink: './Art/chris-aqui/2019-jump.gif',
    author: 'Christine Aqui',
    githubLink: 'https://github.com/christine-aqui'
  },
  {
    artName: 'Hover Button Animation',
    pageLink: './Art/Vipul/hover.html',
    imageLink: './Art/Vipul/Screenshot2.png',
    author: 'Vipul',
    githubLink: 'https://github.com/vipuljain08'
  },
  {
    artName: 'Start From Zero',
    pageLink: './Art/Robihdy/index.html',
    imageLink: './Art/Robihdy/start-from-zero.png',
    author: 'Robihdy',
    githubLink: 'https://github.com/Robihdy'
  },
  {
    artName: 'Local Host metaphor',
    pageLink: './Art/Akbar-Cyber/index.html',
    imageLink: './Art/Prateek/localhost.png',
    author: 'Prateek',
    githubLink: 'https://github.com/prateekpatrick'
  },
  {
    artName: 'Akbar-Cyber',
    pageLink: './Art/Akbar-Cyber/index.html',
    imageLink: './Art/Akbar-Cyber/akbar.gif',
    author: 'Akbar',
    githubLink: 'https://github.com/Akbar-Cyber'
  },
  {
    artName: 'Sliding Lines',
    pageLink: './Art/erics0n/sliding-lines/index.html',
    imageLink: './Art/erics0n/sliding-lines/image.gif',
    author: 'erics0n',
    githubLink: 'https://github.com/erics0n'
  },
  {
    artName: 'Triangle',
    pageLink: './Art/Joy/triangle/triangle.html',
    imageLink: './Art/Joy/triangle/triangle.gif',
    author: 'Joy',
    githubLink: 'https://github.com/royranger'
  },
  {
    artName: 'Cube',
    pageLink: './Art/Joy/cube/cube.html',
    imageLink: './Art/Joy/cube/cube.gif',
    author: 'Joy',
    githubLink: 'https://github.com/royranger'
  },
  {
    artName: 'Burger Menu',
    pageLink: './Art/mctrl/burger.html',
    imageLink: './Art/mctrl/burger.gif',
    author: 'Martina',
    githubLink: 'https://github.com/mctrl'
  },
  {
    artName: 'Square Loader',
    pageLink: './Art/Hemant/index.html',
    imageLink: './Art/Hemant/loader.gif',
    author: 'Hemant Garg',
    githubLink: 'https://github.com/hemant-garg'
  },
  {
    artName: 'wake up, neo...',
    pageLink: './Art/samirjouni/TributeToTheMatrix.html',
    imageLink: './Art/samirjouni/sample.gif',
    author: 'Samir Jouni',
    githubLink: 'https://github.com/samirjouni'
  },
  {
    artName: 'Tribute To COD4MW',
    pageLink: './Art/samirjouni2/index.html',
    imageLink: './Art/samirjouni2/sample.gif',
    author: 'Samir Jouni',
    githubLink: 'https://github.com/samirjouni'
  },
  {
    artName: 'Planet',
    pageLink: './Art/ArthurDoom/planet.html',
    imageLink: './Art/ArthurDoom/planet.gif',
    author: 'ArthurDoom',
    githubLink: 'https://github.com/ArthurDoom'
  },
  {
    artName: 'SquarPy',
    pageLink: './Art/Utkarsh/index.html',
    imageLink: './Art/Utkarsh/hack.gif',
    author: 'utkarsh',
    githubLink: 'https://github.com/Utkarsh2604'
  },
  {
    artName: 'Circle',
    pageLink: './Art/Oliver/Circle.html',
    imageLink: './Art/Oliver/circle.gif',
    author: 'Oliver',
    githubLink: 'https://github.com/oliver-gomes'
  },
  {
    artName: 'Ellipse Loader',
    pageLink: './Art/VaibhavKhulbe/EllipseLoader.html',
    imageLink: './Art/VaibhavKhulbe/ellipseLoader.gif',
    author: 'Vaibhav Khulbe',
    githubLink: 'https://github.com/Kvaibhav01'
  },
  {
    artName: 'Simple Loader',
    pageLink: './Art/soumsps/simpleload.html',
    imageLink: './Art/soumsps/sample.gif',
    author: 'Soumendu Sinha',
    githubLink: 'https://github.com/soumsps'
  },
  {
    artName: 'Rollodex',
    pageLink: './Art/Shruti/rolling.html',
    imageLink: './Art/Shruti/rolling.gif',
    author: 'Shruti',
    githubLink: 'https://github.com/shruti49'
  },
  {
    artName: 'Cute Cat',
    pageLink: './Art/Alghi/cat.html',
    imageLink: './Art/Alghi/cat.gif',
    author: 'Alghi',
    githubLink: 'https://github.com/darklordace'
  },
  {
    artName: 'ZtM Text',
    pageLink: './Art/Di4iMoRtAl/ZtM_text_animation.html',
    imageLink: './Art/Di4iMoRtAl/ZtM_animation.gif',
    author: 'Di4iMoRtAl',
    githubLink: 'https://github.com/dppeykov'
  },
  {
    artName: 'Circles',
    pageLink: './Art/Bhuvana/circles.html',
    imageLink: './Art/Bhuvana/circles.gif',
    author: 'Bhuvana',
    githubLink: 'https://github.com/bhuvana-guna'
  },
  {
    artName: 'Bird',
    pageLink: './Art/Bhuvana/bird.html',
    imageLink: './Art/Bhuvana/bird.gif',
    author: 'Bhuvana',
    githubLink: 'https://github.com/bhuvana-guna'
  },
  {
    artName: 'Loader',
    pageLink: './Art/Bhuvana/loader.html',
    imageLink: './Art/Bhuvana/loader.gif',
    author: 'Bhuvana',
    githubLink: 'https://github.com/bhuvana-guna'
  },
  {
    artName: 'Simple blinking loading circles',
    pageLink: './Art/Rahul/index.html',
    imageLink: './Art/Rahul/loading.gif',
    author: 'Rahul',
    githubLink: 'https://github.com/kohli6010'
  },
  {
    artName: 'Css Pulse',
    pageLink: './Art/Aszmel/pulse.html',
    imageLink: './Art/Aszmel/css_pulse.gif',
    author: 'Aszmel',
    githubLink: 'https://github.com/Aszmel'
  },
  {
    artName: 'Circle Bounce',
    pageLink: './Art/Edmund/index.html',
    imageLink: './Art/Edmund/circle-bounce.gif',
    author: 'Edmund',
    githubLink: 'https://github.com/edmund1645'
  },
  {
    artName: 'Heart Beating',
    pageLink: './Art/Regem/index.html',
    imageLink: './Art/Regem/heart.jpg',
    author: 'Regem',
    githubLink: 'https://github.com/GemzBond'
  },
  {
    artName: 'Fading Circles',
    pageLink: './Art/Ankit/fadeCircle.html',
    imageLink: './Art/Ankit/fadeCircles.png',
    author: 'Ankit Srivastava',
    githubLink: 'https://github.com/a18nov'
  },
  {
    artName: 'Hacktoberfest 2019',
    pageLink: './Art/jpk3lly/animation.html',
    imageLink: './Art/jpk3lly/JPs_Animation_GIF.gif',
    author: 'jpk3lly',
    githubLink: 'https://github.com/jpk3lly'
  },
  {
    artName: 'Name Rotator',
    pageLink: './Art/Meet/name.html',
    imageLink: './Art/Meet/name.gif',
    author: 'Meet',
    githubLink: 'https://github.com/Meet1103'
  },
  {
    artName: 'Ball Rotator',
    pageLink: './Art/Bibekpreet/index.html',
    imageLink: './Art/Bibekpreet/ball.gif',
    author: 'Bibekpreet',
    githubLink: 'https://github.com/bibekpreet99'
  },
  {
    artName: 'ephiphany',
    pageLink: './Art/OctavianIlies/index.html',
    imageLink: './Art/OctavianIlies/ephiphany.gif',
    author: 'OctavianIlies',
    githubLink: 'https://github.com/OctavianIlies'
  },
  {
    artName: 'Loading',
    pageLink: './Art/jh1992jh/loading.html',
    imageLink: './Art/jh1992jh/loading.gif',
    author: 'jh1992jh',
    githubLink: 'https://github.com/jh1992jh'
  },
  {
    artName: 'ZTM Colors',
    pageLink: './Art/Godnon/index.html',
    imageLink: './Art/Godnon/ZTMcAnim.gif',
    author: 'Godnon',
    githubLink: 'https://github.com/godnondsilva'
  },
  {
    artName: 'Hover Effect',
    pageLink: './Art/Shubhankar/index.html',
    imageLink: './Art/Shubhankar/hackoctober.gif',
    author: 'Shubhankar',
    githubLink: 'https://github.com/shubhdwiv12'
  },
  {
    artName: 'Bouncing Fading Circles',
    pageLink: './Art/AyoubIssaad/index.html',
    imageLink: './Art/AyoubIssaad/BouncingFadingCircles.gif',
    author: 'AyoubIssaad',
    githubLink: 'https://github.com/AyoubIssaad'
  },
  {
    artName: '5 balls preloader',
    pageLink: './Art/Nnaji-Victor/index.html',
    imageLink: './Art/Nnaji-Victor/5_balls.gif',
    author: 'Nnaji Victor',
    githubLink: 'https://github.com/Nnaji-Victor'
  },
  {
    artName: 'ZTM Bouncer',
    pageLink: './Art/Josia/bouncer.html',
    imageLink: './Art/Josia/ztmbouncer.gif',
    author: 'Josia Rodriguez',
    githubLink: 'https://github.com/josiarod'
  },
  {
    artName: 'Hacktober loading animation',
    pageLink: './Art/mehul1011/index.html',
    imageLink: './Art/mehul1011/loading.gif',
    author: 'Mehul1011',
    githubLink: 'https://github.com/mehul1011'
  },
  {
    artName: 'Loading Dots',
    pageLink: './Art/devSergiu/index.html',
    imageLink: './Art/devSergiu/loading.gif',
    author: 'devSergiu',
    githubLink: 'https://github.com/devsergiu'
  },
  {
    artName: 'TypeWriter effect',
    pageLink: './Art/Sidharth/Typing_Text.html',
    imageLink: './Art/Sidharth/type_writer.gif',
    author: 'Sidharth',
    githubLink: 'https://github.com/Sidharth98'
  },
  {
    artName: 'Blue Spin',
    pageLink: './Art/JamesW/index.html',
    imageLink: './Art/JamesW/hacktober_spin.gif',
    author: 'James Whitney',
    githubLink: 'https://github.com/jameswhitney'
  },
  {
    artName: 'Loading Animation',
    pageLink: './Art/Sidharth/Loading.html',
    imageLink: './Art/Sidharth/Loading.gif',
    author: 'Sidharth',
    githubLink: 'https://github.com/Sidharth98'
  },
  {
    artName: 'Rotation',
    pageLink: './Art/alenanog/index.html',
    imageLink: './Art/alenanog/rotation.gif',
    author: 'Alena A.',
    githubLink: 'https://github.com/alenanog'
  },
  {
    artName: 'Colors in your life',
    pageLink: './Art/Atipahy/colors.html',
    imageLink: './Art/Atipahy/colors.png',
    author: 'Christos Chr',
    githubLink: 'https://github.com/atipaHy'
  },
  {
    artName: 'Orb',
    pageLink: './Art/Jkbicbic/orb.html',
    imageLink: './Art/Jkbicbic/orb.gif',
    author: 'John Kennedy Bicbic',
    githubLink: 'https://github.com/jkbicbic'
  },
  {
    artName: 'Charging...',
    pageLink: './Art/Afraz/charging.html',
    imageLink: './Art/Afraz/charging.gif',
    author: 'Afraz',
    githubLink: 'https://github.com/afrazz'
  },
  {
    artName: 'Charging...',
    pageLink: './Art/DepStep/depstep.html',
    imageLink: './Art/DepStep/depstep.gif',
    author: 'DepStep',
    githubLink: 'https://github.com/stephD'
  },
  {
    artName: 'Dancing Ball...',
    pageLink: './Art/DaveFres/index.html',
    imageLink: './Art/DaveFres/ball.gif',
    author: 'DaveFres',
    githubLink: 'https://github.com/DaveFres'
  },
  {
    artName: 'animatron',
    pageLink: './Art/animatron/index.html',
    imageLink: './Art/animatron/trance.gif',
    author: 'jomahay',
    githubLink: 'https://github.com/jomahay'
  },
  {
    artName: 'Sunshine',
    pageLink: './Art/Pavelisp/sunshine.html',
    imageLink: './Art/Pavelisp/sunshine.gif',
    author: 'Pavel Isp',
    githubLink: 'https://github.com/pavelisp'
  },
  {
    artName: 'SoundBoxes',
    pageLink: './Art/Hbarang/SoundBox.html',
    imageLink: './Art/Hbarang/SoundBoxAnimation.gif',
    author: 'Hbarang',
    githubLink: 'https://github.com/hbarang'
  },
  {
    artName: 'Cheshire',
    pageLink: './Art/Ckanelin/index.html',
    imageLink: './Art/Ckanelin/Cheshire.gif',
    author: 'Ckanelin',
    githubLink: 'https://github.com/ckanelin'
  },
  {
    artName: 'Disappear',
    pageLink: './Art/Stacy/index.html',
    imageLink: './Art/Stacy/disappear.gif',
    author: 'Stacy',
    githubLink: 'https://github.com/stacyholtz6'
  },
  {
    artName: 'Ellipse Spinner',
    pageLink: './Art/Sabina/ellipse_spinner.html',
    imageLink: './Art/Sabina/ellipse_spinner.png',
    author: 'Sabina Abbasova',
    githubLink: 'https://github.com/sabina929'
  },
  {
    artName: 'NightSky',
    pageLink: './Art/AndyS/index.html',
    imageLink: './Art/AndyS/Capture.GIF',
    author: 'AndyS',
    githubLink: 'https://github.com/AndyS1988'
  },
  {
    artName: 'Hungry',
    pageLink: './Art/diegchav/index.html',
    imageLink: './Art/diegchav/hungry.gif',
    author: 'Diego Chz',
    githubLink: 'https://github.com/diegchav'
  },
  {
    artName: 'Hover Text Animation',
    pageLink: './Art/AyoubIssaad2/index.html',
    imageLink: './Art/AyoubIssaad2/hoverTextAnimation.gif',
    author: 'AyoubIssaad',
    githubLink: 'https://github.com/AyoubIssaad'
  },
  {
    artName: 'Colorize',
    pageLink: './Art/JimBratsos/colorize.html',
    imageLink: './Art/JimBratsos/Colorize.gif',
    author: 'Jim Bratsos',
    githubLink: 'https://github.com/JimBratsos'
  },
  {
    artName: 'Hacktober Spooktacular',
    pageLink: 'Art/Elex/index.html',
    imageLink: ['./Art/Elex/hhs.gif'],
    author: 'William Poisel (LordCobra)',
    githubLink: 'https://github.com/epoisel'
  },
  {
    artName: 'Circley',
    pageLink: './Art/Tranjenny/indexjenny.html',
    imageLink: './Art/Tranjenny/zerojenny.gif',
    author: 'Tranjenny',
    githubLink: 'https://github.com/Tranjenny'
  },
  {
    artName: 'My Vietnam',
    pageLink: './Art/nhbduy/index.html',
    imageLink: './Art/nhbduy/my-vietnam.gif',
    author: 'Hoang-Bao-Duy NGUYEN',
    githubLink: 'https://github.com/nhbduy'
  },
  {
    artName: 'Hactoberfest Bus',
    pageLink: './Art/shahpranaf/index.html',
    imageLink: './Art/shahpranaf/hacktoberfest_bus.gif',
    author: 'Pranav Shah',
    githubLink: 'https://github.com/shahpranaf'
  },
  {
    artName: 'Hacktoberfest',
    pageLink: './Art/robihid/index.html',
    imageLink: './Art/robihid/hacktoberfest.png',
    author: 'robihid',
    githubLink: 'https://github.com/robihid'
  },
  {
    artName: 'Hi there',
    pageLink: './Art/Aki/index.html',
    imageLink: './Art/Aki/giphy.gif',
    author: 'Aki',
    githubLink: 'https://github.com/akmalist'
  },
  {
    artName: 'Hacktoberfest 2019!',
    pageLink: './Art/RedSquirrrel/index.html',
    imageLink: './Art/RedSquirrrel/index.html/animation.PNG',
    author: 'RedSquirrrel',
    githubLink: 'https://github.com/RedSquirrrel'
  },
  {
    artName: 'Sliding text',
    pageLink: './Art/Flattopz/index.html',
    imageLink: './Art/Flattopz/SlidingText.gif',
    author: 'Flattopz',
    githubLink: 'https://github.com/hjpunzalan'
  },
  {
    artName: 'Rainbow Color Changer',
    pageLink: './Art/mmshr/index.html',
    imageLink: './Art/mmshr/rainbow.gif',
    author: 'mmosehauer',
    githubLink: 'https://github.com/mmosehauer'
  },
  {
    artName: 'World of Coding',
    pageLink: './Art/tom_kn/coding.html',
    imageLink: './Art/tom_kn/coding.gif',
    author: 'Tamas Knisz',
    githubLink: 'https://github.com/TamasKn'
  },
  {
    artName: 'Initial Bounce',
    pageLink: './Art/Juwana/initial.html',
    imageLink: './Art/Juwana/InitialBounce.gif',
    author: 'Juwana',
    githubLink: 'https://github.com/JZerman2018'
  },
  {
    artName: 'Atom',
    pageLink: './Art/Teva/index.html',
    imageLink: './Art/Teva/atom.gif',
    author: 'Teva',
    githubLink: 'https://github.com/TevaHenry'
  },
  {
    artName: 'Be Awesome',
    pageLink: './Art/TigerAsH/index.html',
    imageLink: './Art/TigerAsH/be-awesome.jpg',
    author: 'TigerAsH',
    githubLink: 'https://github.com/TigerAsH94'
  },
  {
    artName: 'Rainbow Colors',
    pageLink: './Art/Sanjeev/index.html',
    imageLink: './Art/Sanjeev/animation.gif',
    author: 'Sanjeev Panday',
    githubLink: 'https://github.com/Sanjeev-Panday'
  },
  {
    artName: 'ZtM',
    pageLink: './Art/thoyvo/index.html',
    imageLink: './Art/thoyvo/ztm.gif',
    author: 'Thoyvo',
    githubLink: 'https://github.com/thoyvo'
  },
  {
    artName: 'Fast Fishes',
    pageLink: './Art/4ront/index.html',
    imageLink: './Art/4ront/fishes.gif',
    author: '4rontender',
    githubLink: 'https://github.com/RinatValiullov'
  },
  {
    artName: 'Loading...',
    pageLink: './Art/RedSquirrrel2/loading.html',
    imageLink: './Art/RedSquirrrel2/loading.gif',
    author: 'RedSquirrrel',
    githubLink: 'https://github.com/RedSquirrrel'
  },
  {
    artName: 'Animated Cube',
    pageLink: './Art/Animated Cube/index.html',
    imageLink: './Art/Animated Cube/cube.gif',
    author: 'RedSquirrrel',
    githubLink: 'https://github.com/RedSquirrrel'
  },
  {
    artName: 'Calm Ubuntu',
    pageLink: './Art/schupat/index.html',
    imageLink: './Art/schupat/preview.gif',
    author: 'schupat',
    githubLink: 'https://github.com/schupat'
  },
  {
    artName: 'Solar System',
    pageLink: './Art/DSandberg93/index.html',
    imageLink: './Art/DSandberg93/SolarSystem.gif',
    author: 'DSandberg93',
    githubLink: 'https://github.com/DSandberg93'
  },
  {
    artName: 'Boo',
    pageLink: './Art/VerityB/index.html',
    imageLink: './Art/VerityB/boo.gif',
    author: 'VerityB',
    githubLink: 'https://github.com/VerityB'
  },
  {
    artName: 'Hacktoberfest Ghost',
    pageLink: './Art/cTahirih/index.html',
    imageLink: './Art/cTahirih/ghost.png',
    author: 'cTahirih',
    githubLink: 'https://github.com/cTahirih'
  },
  {
    artName: 'Clock',
    pageLink: './Art/Abdul/index.html',
    imageLink: './Art/Abdul/Clock.png',
    author: 'Abdul Rahman',
    githubLink: 'https://github.com/abdulrahman118'
  },
  {
    artName: 'Loading Cube',
    pageLink: './Art/andrearizzello/index.html',
    imageLink: './Art/andrearizzello/index.gif',
    author: 'Andrea Rizzello',
    githubLink: 'https://github.com/andrearizzello'
  },
  {
    artName: 'Wall Dropping Logo',
    pageLink: './Art/shivams136/index.html',
    imageLink: './Art/shivams136/walldrop.gif',
    author: 'Shivam Sharma',
    githubLink: 'https://github.com/ShivamS136'
  },
  {
    artName: 'Infinite Race',
    pageLink: './Art/levermanx/index.html',
    imageLink: './Art/levermanx/anim.gif',
    author: 'Levermanx',
    githubLink: 'https://github.com/levermanx'
  },
  {
    artName: 'Hover to Rotate Text',
    pageLink: './Art/faiz_hameed/index.html',
    imageLink: './Art/faiz_hameed/hackto.gif',
    author: 'Faiz Hameed',
    githubLink: 'https://github.com/faizhameed'
  },
  {
    artName: 'HalloHacktober Greeting!',
    pageLink: './Art/lusalga/index.html',
    imageLink: './Art/lusalga/lu.gif',
    author: 'Lucieni A. Saldanha',
    githubLink: 'https://github.com/lusalga/'
  },
  {
    artName: 'Time goes by',
    pageLink: './Art/WolfgangKreminger/index.html',
    imageLink: './Art/WolfgangKreminger/showcase.gif',
    author: 'Wolfgang Kreminger',
    githubLink: 'https://github.com/r4pt0s'
  },
  {
    artName: 'Bouncing Text!',
    pageLink: './Art/AbdulsalamAbdulrahman/index.html',
    imageLink: './Art/AbdulsalamAbdulrahman/Bouncingtxt.gif',
    author: 'Abdulsalam Abdulrahman',
    githubLink: 'https://github.com/AbdulsalamAbdulrahman/'
  },
  {
    artName: 'Simple Phone Animation',
    pageLink: './Art/Lala/index.html',
    imageLink: './Art/Lala/phone.gif',
    author: 'Olamide Aboyeji',
    githubLink: 'https://github.com/aolamide'
  },
  {
    artName: 'Synthwave Sunset',
    pageLink: './Art/brunobolting/index.html',
    imageLink: './Art/brunobolting/synthwave-sunset.gif',
    author: 'Bruno Bolting',
    githubLink: 'https://github.com/brunobolting/'
  },

  {
    artName: 'Kawaii Penguin',
    pageLink: './Art/Brienyll/index.html',
    imageLink: './Art/Brienyll/kawaiiPenguin.gif',
    author: 'Brienyll',
    githubLink: 'https://github.com/brienyll/'
  },
  {
    artName: 'Happy Halloween',
    pageLink: './Art/MatthewS/index.html',
    imageLink: './Art/MatthewS/Spider.gif',
    author: 'MatthewS',
    githubLink: 'https://github.com/matthewstoddart/'
  },
  {
    artName: 'Fan Art',
    pageLink: './Art/m-perez33/index.html',
    imageLink: './Art/m-perez33/cylon.gif',
    author: 'Marcos Perez',
    githubLink: 'https://github.com/m-perez33/'
  },
  {
    artName: 'Animating Pot',
    pageLink: './Art/Somechandra/index.html',
    imageLink: './Art/Somechandra/pot.gif',
    author: 'Somechandra',
    githubLink: 'https://github.com/somechandra'
  },
  {
    artName: 'Circles Circling',
    pageLink: './Art/pikktorr/index.html',
    imageLink: './Art/pikktorr/circles.gif',
    author: 'pikktorr',
    githubLink: 'https://github.com/pikktorr'
  },
  {
    artName: 'Glitchy Szn',
    pageLink: './Art/premdav/index.html',
    imageLink: './Art/premdav/screenshot.png',
    author: 'premdav',
    githubLink: 'https://github.com/premdav'
  },
  {
    artName: 'ZeroToMastery',
    pageLink: './Art/Vzneers/index.html',
    imageLink: './Art/Vzneers/gifzeroloading.gif',
    author: 'TrinhMinhHieu',
    githubLink: 'https://github.com/trinhminhhieu'
  },
  {
    artName: 'Spacecraft-landing',
    pageLink: './Art/DDuplinszki/index.html',
    imageLink: './Art/DDuplinszki/Spacecraft-landing.gif',
    author: 'DDuplinszki',
    githubLink: 'https://github.com/DDuplinszki'
  },
  {
    artName: 'Paw Prints',
    pageLink: './Art/Tia/index.html',
    imageLink: './Art/Tia/paw-prints.gif',
    author: 'Tia Esguerra',
    githubLink: 'https://github.com/msksfo'
  },
  {
    artName: 'Hover-Scale',
    pageLink: './Art/echowebid/index.html',
    imageLink: './Art/echowebid/hover.gif',
    author: 'echowebid',
    githubLink: 'https://github.com/echowebid'
  },
  {
    artName: 'mars',
    pageLink: './Art/Courtney_Pure/index.html',
    imageLink: './Art/Courtney_Pure/mars_screenshot.png',
    author: 'Courtney Pure',
    githubLink: 'https://github.com/courtneypure'
  },
  {
    artName: 'Welcome HactoberFest',
    pageLink: './Art/Dhaval/index.html',
    imageLink: './Art/Dhaval/Welcome-Hacktoberfest.gif',
    author: 'Dhaval Mehta',
    githubLink: 'https://github.com/Dhaval1403'
  },
  {
    artName: 'Aynonimation',
    pageLink: './Art/Aynorica/aynorica.html',
    imageLink: './Art/Aynorica/Aynonimation.png',
    author: 'aynorica',
    githubLink: 'https://github.com/aynorica'
  },
  {
    artName: 'sun-to-moon',
    pageLink: './Art/haider/index.html',
    imageLink: './Art/haider/sun-moon.gif',
    author: 'Haider',
    githubLink: 'https://github.com/hyderumer'
  },
  {
    artName: 'Animatron',
    pageLink: './Art/animatron/index.html',
    imageLink: './Art/animatron/trance.gif',
    author: 'Andrei',
    githubLink: 'https://github.com/aneagoie'
  },
  {
    artName: 'Loader Circle',
    pageLink: './Art/beaps/index.html',
    imageLink: './Art/beaps/loader-circle.gif',
    author: 'beaps',
    githubLink: 'https://github.com/beaps'
  },
  {
    artName: 'Doors',
    pageLink: './Art/pauliax/index.html',
    imageLink: './Art/pauliax/doors.gif',
    author: 'pauliax',
    githubLink: 'https://github.com/pauliax'
  },
  {
    artName: 'Clock with pendulum',
    pageLink: './Art/Pankaj/index.html',
    imageLink: './Art/Pankaj/Clock_with_pendulum.gif',
    author: 'Pankaj',
    githubLink: 'https://github.com/prime417'
  },
  {
    artName: 'Animatron',
    pageLink: './Art/animatron/index.html',
    imageLink: './Art/animatron/trance.gif',
    author: 'Andrei',
    githubLink: 'https://github.com/aneagoie'
  },
  {
    artName: 'Loader Circle',
    pageLink: './Art/beaps/index.html',
    imageLink: './Art/beaps/loader-circle.gif',
    author: 'beaps',
    githubLink: 'https://github.com/beaps'
  },
  {
    artName: 'Open Sourcerer',
    pageLink: './Art/4rturd13/index.html',
    imageLink: './Art/4rturd13/openSourcerer.gif',
    author: '4rturd13',
    githubLink: 'https://github.com/4rturd13'
  },
  {
    artName: 'Doors',
    pageLink: './Art/pauliax/index.html',
    imageLink: './Art/pauliax/doors.gif',
    author: 'pauliax',
    githubLink: 'https://github.com/pauliax'
  },
  {
    artName: 'Loader Square',
    pageLink: './Art/beaps2/square-loader.html',
    imageLink: './Art/beaps2/square-loader.gif',
    author: 'beaps',
    githubLink: 'https://github.com/beaps'
  },
  {
    artName: 'Running Text',
    pageLink: './Art/DevinEkadeni/running-text.html',
    imageLink: './Art/DevinEkadeni/running-text.gif',
    author: 'Devin Ekadeni',
    githubLink: 'https://github.com/devinekadeni'
  },
  {
    artName: 'Mystical-Hacktoberfest',
    pageLink: './Art/Wayne/index.html',
    imageLink:
      './Art/Wayne/hacktoberfest - Google Chrome 09 Oct 2019 21_12_32.png',
    author: 'Wayne Mac Mavis',
    githubLink: 'https://github.com/WayneMacMavis'
  },
  {
    artName: 'ZTM Logo Animation',
    pageLink: './Art/bk987/index.html',
    imageLink: './Art/bk987/preview.gif',
    author: 'Bilal Khalid',
    githubLink: 'https://github.com/bk987'
  },
  {
    artName: 'Pong',
    pageLink: './Art/Carls13/index.html',
    imageLink: './Art/Carls13/pong.jpg',
    author: 'Carlos Hernandez',
    githubLink: 'https://github.com/Carls13'
  },
  {
    artName: 'ZTM Reveal',
    pageLink: './Art/bk987-2/index.html',
    imageLink: './Art/bk987-2/preview.gif',
    author: 'Bilal Khalid',
    githubLink: 'https://github.com/bk987'
  },
  {
    artName: 'ZTM Family Animation',
    pageLink: './Art/sballgirl11/animation.html',
    imageLink: './Art/sballgirl11/ztm.gif',
    author: 'Brittney Postma',
    githubLink: 'https://github.com/sballgirl11'
  },
  {
    artName: 'Phone Greetings',
    pageLink: './Art/ann-dev/index.html',
    imageLink: './Art/ann-dev/screenshot.png',
    author: 'ann-dev',
    githubLink: 'https://github.com/ann-dev'
  },
  {
    artName: 'Triangle Slide',
    pageLink: './Art/grieff/index.html',
    imageLink: './Art/grieff/triangle-animation.gif',
    author: 'Grieff',
    githubLink: 'https://github.com/grieff'
  },
  {
    artName: 'Neon ZTM',
    pageLink: './Art/grieff/text.html',
    imageLink: './Art/grieff/neonZTM.gif',
    author: 'Grieff',
    githubLink: 'https://github.com/grieff'
  },
  {
    artName: 'Flip Card',
    pageLink: './Art/FlipCard/index.html',
    imageLink: './Art/FlipCard/ezgif.com-video-to-gif.gif',
    author: 'Saurabh',
    githubLink: 'https://github.com/Saurabh-FullStackDev'
  },
  {
    artName: 'animationHalloween',
    pageLink: './Art/mawais54013/index.html',
    imageLink: './Art/mawais54013/Halloween.gif',
    author: 'mawais54013',
    githubLink: 'https://github.com/mawais54013'
  },
  {
    artName: 'Hacktoberfest Letter Popups',
    pageLink: './Art/jmt3559/index.html',
    imageLink: 'https://media.giphy.com/media/RKSRPGiIsy1f3Ji3j1/giphy.gif',
    author: 'Juan T.',
    githubLink: 'https://github.com/jmtellez'
  },
  {
    artName: 'Oscillation',
    pageLink: './Art/Oscillation/index.html',
    imageLink: './Art/Oscillation/oscillation.gif',
    author: 'Nandhakumar',
    githubLink: 'https://github.com/Nandhakumar7792'
  },
  {
    artName: 'Letters flipUp',
    pageLink: './Art/TerenceBiney/index.html',
    imageLink: './Art/TerenceBiney/lettersanimate.gif',
    author: 'Terence Biney',
    githubLink: 'https://github.com/Tereflech17'
  },
  {
    artName: 'Colors rectangle',
    pageLink: './Art/beaps3/index.html',
    imageLink: './Art/beaps3/colors-rectangle.gif',
    author: 'beaps',
    githubLink: 'https://github.com/beaps'
  },
  {
    artName: 'Hinge',
    pageLink: './Art/hereisfahad/index.html',
    imageLink: './Art/hereisfahad/hinge.png',
    author: 'Hereisfahad',
    githubLink: 'https://github.com/hereisfahad'
  },
  {
    artName: 'Animation',
    pageLink: './Art/PaulBillings/animation.html',
    imageLink: './Art/PaulBillings/animation.gif',
    author: 'Paul Billings',
    githubLink: 'https://github.com/paulbillings'
  },
  {
    artName: 'Diminishing',
    pageLink: './Art/Diminishing/index.html',
    imageLink: './Art/Diminishing/diminishing.gif',
    author: 'Nandhakumar',
    githubLink: 'https://github.com/Nandhakumar7792'
  },
  {
    artName: 'yin-yang',
    pageLink: './Art/yin-yang/index.html',
    imageLink: './Art/yin-yang/yin-yang.gif',
    author: 'Nandhakumar',
    githubLink: 'https://github.com/Nandhakumar7792'
  },
  {
    artName: 'eggJiggle',
    pageLink: './Art/eggJiggle/index.html',
    imageLink: './Art/eggJiggle/eggJiggle.gif',
    author: 'Nandhakumar',
    githubLink: 'https://github.com/Nandhakumar7792'
  },
  {
    artName: 'Aynonimation',
    pageLink: './Art/Aynorica/aynorica.html',
    imageLink: './Art/Aynorica/Aynonimation.png',
    author: 'aynorica',
    githubLink: 'https://github.com/aynorica'
  },
  {
    artName: 'ZTM Family Animation',
    pageLink: './Art/sballgirl11/index.html',
    imageLink: './Art/sballgirl11/ztm.gif',
    author: 'Brittney Postma',
    githubLink: 'https://github.com/sballgirl11'
  },
  {
    artName: 'Calm',
    pageLink: './Art/TMax/index.html',
    imageLink: './Art/TMax/Choas.gif',
    author: 'Tanesha',
    githubLink: 'https://github.com/Mainemirror'
  },
  {
    artName: 'Eyes',
    pageLink: './Art/Ltheory/main.html',
    imageLink: './Art/Ltheory/eyes.gif',
    author: 'Ltheory',
    githubLink: 'https://github.com/Ltheory'
  },
  {
    artName: 'Jelly!',
    pageLink: './Art/Pete331/index.html',
    imageLink: './Art/Pete331/jelly.png',
    author: 'Pete331',
    githubLink: 'https://github.com/Pete331'
  },
  {
    artName: 'clock-animation',
    pageLink: './Art/clock-animation/clock.html',
    imageLink: './Art/clock-animation/clock.gif',
    author: 'Alan sarluv',
    githubLink: 'https://github.com/alansarluv'
  },
  {
    artName: 'Slider',
    pageLink: './Art/furqan/index.html',
    imageLink: './Art/furqan/in.gif',
    author: 'Furqan',
    githubLink: 'https://github.com/furki911s'
  },
  {
    artName: 'animated-birds',
    pageLink: './Art/g-serban/animated-birds.html',
    imageLink: './Art/g-serban/animated-birds.gif',
    author: 'g-serban',
    githubLink: 'https://github.com/g-serban'
  },
  {
    artName: 'circle-become-square',
    pageLink: './Art/chathura19/index.html',
    imageLink: './Art/chathura19/chathura.gif',
    author: 'Chathura Samarajeewa',
    githubLink: 'https://github.com/ChathuraSam'
  },
  {
    artName: 'page-flicker',
    pageLink: './Art/neon-flights/page-flicker.html',
    imageLink: './Art/neon-flights/page-flicker.gif',
    author: 'neon-flights',
    githubLink: 'https://github.com/neon-flights'
  },
  {
    artName: 'Animate-Name',
    pageLink: './Art/Natalina/index.html',
    imageLink: './Art/Natalina/animatename.gif',
    author: 'Natalina',
    githubLink: 'https://github.com/Natalina13'
  },
  {
    artName: 'Asteroids',
    pageLink: './Art/hrafnkellbaldurs/index.html',
    imageLink: './Art/hrafnkellbaldurs/asteroids.gif',
    author: 'Hrafnkell Baldursson',
    githubLink: 'https://github.com/hrafnkellbaldurs'
  },
  {
    artName: 'Sliding-Paragraph',
    pageLink: './Art/Prashant/index.html',
    imageLink: './Art/Prashant/slidingparagraph.gif',
    author: 'Prashant',
    githubLink: 'https://github.com/Prashant2108'
  },
  {
    artName: 'Rocket Ship',
    pageLink: './Art/sdangoy/rocket-ship.html',
    imageLink: './Art/sdangoy/Rocket-Ship-Animation.gif',
    author: 'sdangoy',
    githubLink: 'https://github.com/sdangoy'
  },
  {
    artName: 'Spinner',
    pageLink: './Art/Sayan/index.html',
    imageLink: './Art/Sayan/spinner.gif',
    author: 'ssayanm',
    githubLink: 'https://github.com/ssayanm'
  },
  {
    artName: 'swivel',
    pageLink: './Art/tusharhanda/index.html',
    imageLink: './Art/tusharhanda/gif.gif',
    author: 'Tushar',
    githubLink: 'https://github.com/tusharhanda'
  },
  {
    artName: 'Hallows Eve',
    pageLink: './Art/ShanClayton/hallowseve.html',
    imageLink: './Art/ShanClayton/hallowhack.gif',
    author: 'Shanaun Clayton',
    githubLink: 'https://github.com/shanclayton'
  },
  {
    artName: 'Contraption',
    pageLink: './Art/Aravindh/contraption.html',
    imageLink: './Art/Aravindh/contraption.gif',
    author: 'Aravindh',
    githubLink: 'https://github.com/Aravindh-SNR'
  },
  {
    artName: 'Rings',
    pageLink: './Art/Kuzmycz/rings.html',
    imageLink: './Art/Kuzmycz/rings.gif',
    author: 'Mark Kuzmycz',
    githubLink: 'https://github.com/kuzmycz'
  },
  {
    artName: 'Ghost',
    pageLink: './Art/toserjude/index.html',
    imageLink: './Art/toserjude/boo.JPG',
    author: 'toserjude',
    githubLink: 'https://github.com/toserjude'
  },
  {
    artName: 'Gradient circle',
    pageLink: './Art/brettl1991/index.html',
    imageLink: './Art/brettl1991/animation.png',
    author: 'Agnes Brettl',
    githubLink: 'https://github.com/brettl1991'
  },
  {
    artName: 'Bill Cipher',
    pageLink: './Art/vitoriapena/index.html',
    imageLink: './Art/vitoriapena/bill_cipher.gif',
    author: 'Vitória Mendes',
    githubLink: 'https://github.com/vitoriapena'
  },
  {
    artName: 'Generate meaning',
    pageLink: './Art/Atif4/index.html',
    imageLink: './Art/Generate meaning.gif',
    author: 'Atif Iqbal',
    githubLink: 'https://github.com/atif-dev'
  },
  {
    artName: 'Spooktime',
    pageLink: './Art/AgneDJ/index.html',
    imageLink: './Art/AgneDJ/spooktime.gif',
    author: 'AgneDJ',
    githubLink: 'https://github.com/AgneDJ'
  },
  {
    artName: 'Gradient circle',
    pageLink: './Art/brettl1991/index.html',
    imageLink: './Art/brettl1991/animation.png',
    author: 'Agnes Brettl',
    githubLink: 'https://github.com/brettl1991'
  },
  {
    artName: 'Bill Cipher',
    pageLink: './Art/vitoriapena/index.html',
    imageLink: './Art/vitoriapena/bill_cipher.gif',
    author: 'Vitória Mendes',
    githubLink: 'https://github.com/vitoriapena'
  },
  {
    artName: 'Dizzy',
    pageLink: './Art/antinomy/index.html',
    imageLink: './Art/antinomy/logo-spin.gif',
    author: 'Antinomezco',
    githubLink: 'https://github.com/antinomezco'
  },
  {
    artName: 'bounce',
    pageLink: './Art/bounce/index.html',
    imageLink: './Art/bounce/bounce.gif',
    author: 'leelacanlale',
    githubLink: 'https://github.com/leelacanlale'
  },
  {
    artName: 'Bubbles',
    pageLink: './Art/bubbles/Bubbles.html',
    imageLink: './Art/bubbles/buubles.png',
    author: 'michal',
    githubLink: 'https://github.com/michalAim'
  },
  {
    artName: 'Bar Slide',
    pageLink: './Art/MikeVedsted/index.html',
    imageLink: './Art/MikeVedsted/barslide.png',
    author: 'Mike Vedsted',
    githubLink: 'https://github.com/MikeVedsted'
  },
  {
    artName: 'HacktoberFest-2019',
    pageLink: './Art/Atif/index.html',
    imageLink: './Art/Atif/HacktoberFest-19.gif',
    author: 'Atif Iqbal',
    githubLink: 'https://github.com/atif-dev'
  },
  {
    artName: 'Text Animation',
    pageLink: './Art/Divya/index.html',
    imageLink: './Art/Divya/screenshot.png',
    author: 'Divya',
    githubLink: 'https://github.com/DivyaPuri25'
  },
  {
    artName: 'HacktoberFest-2019-Entry',
    pageLink: './Art/nunocpnp/index.html',
    imageLink: './Art/nunocpnp/sample_image.jpg',
    author: 'Nuno Pereira',
    githubLink: 'https://github.com/nunocpnp'
  },
  {
    artName: 'HacktoberFest 2019',
    pageLink: './Art/AbdussamadYisau/index.html',
    imageLink: './Art/AbdussamadYisau/Screenshot.png',
    author: 'Abdussamad Yisau',
    githubLink: 'https://github.com/AbdussamadYisau'
  },
  {
    artName: 'squareMagic',
    pageLink: './Art/Rajnish-SquareMagic/index.html',
    imageLink: './Art/Rajnish-SquareMagic/squareMagic.png',
    author: 'Rajnish Kr Singh',
    githubLink: 'https://github.com/RajnishKrSingh'
  },
  {
    artName: 'Blinking Hacktober',
    pageLink: './Art/Atif2/index.html',
    imageLink: './Art/Blinking hacktober.gif',
    author: 'Atif Iqbal',
    githubLink: 'https://github.com/atif-dev'
  },
  {
    artName: 'Robodance',
    pageLink: './Art/robodance/index.html',
    imageLink: './Art/robodance/robodance.gif',
    author: 'Thomas',
    githubLink: 'https://github.com/mahlqvist'
  },
  {
    artName: 'Sliding hacktober',
    pageLink: './Art/Atif3/index.html',
    imageLink: './Art/Atif3/sliding hacktober.gif',
    author: 'Atif Iqbal',
    githubLink: 'https://github.com/atif-dev'
  },
  {
    artName: 'like-animation',
    pageLink: './Art/gibas79/like-animation.html',
    imageLink: './Art/gibas79/like-animation.gif',
    author: 'Gilberto Guimarães',
    githubLink: 'https://github.com/gibas79'
  },
  {
    artName: 'ZTM animation',
    pageLink: './Art/ZTManimation/index.html',
    author: 'damniha',
    imageLink: './Art/ZTManimation/ZTM_animation.gif',
    githubLink: 'https://github.com/damniha'
  },
  {
    artName: 'Double Helix',
    pageLink: './Art/KeenanNunesVaz/index.html',
    imageLink: './Art/KeenanNunesVaz/double-helix.gif',
    author: 'KeenanNV',
    githubLink: 'https://github.com/KeenanNunesVaz'
  },
  {
    artName: 'October',
    pageLink: './Art/fprokofiev/index.html',
    imageLink: './Art/fprokofiev/october.gif',
    author: 'Fyodor Prokofiev',
    githubLink: 'https://github.com/fprokofiev'
  },
  {
    artName: 'Circle CSS',
    pageLink: './Art/pXxcont/index.html',
    imageLink: './Art/pXxcont/circlecss.png',
    author: 'fzpX',
    githubLink: 'https://github.com/fzpX'
  },
  {
    artName: 'Asterisk Formation',
    pageLink: './Art/NorahJC/index.html',
    imageLink: './Art/NorahJC/asterisk-formation.gif',
    author: 'NorahJC',
    githubLink: 'https://github.com/norahjc'
  },
  {
    artName: 'Bouncing CSS',
    pageLink: './Art/Tina-Hoang/aniframe.html',
    imageLink: './Art/Tina-Hoang/bounce.png',
    author: 'Tina',
    githubLink: 'https://github.com/nnh242'
  },
  {
    artName: 'Ghost Balls',
    pageLink: './Art/ghostBalls/index.html',
    imageLink: './Art/ghostBalls/balls.png',
    author: 'Beatriz Delmiro',
    githubLink: 'https://github.com/biadelmiro'
  },
  {
    artName: 'Walking Guy',
    pageLink: './Art/walking-guy/index.html',
    imageLink: './Art/walking-guy/video_gif.gif',
    author: 'Rahulkumar Jha',
    githubLink: 'https://github.com/Rahul240499'
  },
  {
    artName: 'Hover Neon Animation',
    pageLink: './Art/edjunma/index.html',
    imageLink: './Art/edjunma/ejm-neon.gif',
    author: 'edjunma',
    githubLink: 'https://github.com/edjunma'
  },
  {
    artName: 'Last In First Out Animation',
    pageLink: './Art/Stryker/index.html',
    imageLink: './Art/Stryker/zero-to-mastery-lifo-animation.gif',
    author: 'Stryker Stinnette',
    githubLink: 'https://github.com/StrykerKent'
  },
  {
    artName: 'Happy Diwali Animation',
    pageLink: './Art/Apoorva/index.html',
    imageLink: './Art/Apoorva/Screen.gif',
    author: 'Apoorva',
    githubLink: 'https://github.com/apoorvamohite'
  },
  {
    artName: 'Heart Beat',
    pageLink: './Art/naveen-ku/Heart shape.html',
    imageLink: './Art/naveen-ku/Heart shape.gif',
    author: 'naveen-ku',
    githubLink: 'https://github.com/naveen-ku'
  },
  {
    artName: 'Smoky Text',
    pageLink: './Art/smoky-text/index.html',
    imageLink: './Art/smoky-text/smoky_text_gif.gif',
    author: 'Rahulkumar Jha',
    githubLink: 'https://github.com/Rahul240499'
  },
  {
    artName: 'Rainbow and Clouds',
    pageLink: './Art/rainbowclouds/index.html',
    imageLink: './Art/rainbowclouds/rainbowclouds.gif',
    author: 'isasimoo',
    githubLink: 'https://github.com/isasimo'
  },
  {
    artName: 'Peek a boo!',
    pageLink: './Art/Virtual1/index.html',
    imageLink: './Art/Virtual1/HappyHalloween.gif',
    author: 'Jessica Erasmus',
    githubLink: 'https://github.com/Virtual1'
  },
  {
    artName: 'prashantM1',
    pageLink: './Art/prashantM1/heart.html',
    imageLink: './Art/prashantM1/heart.gif',
    author: 'Prashant Maurya',
    githubLink: 'https://github.com/prashantmaurya228'
  },

  {
    artName: 'prashantM2',
    pageLink: './Art/prashantM2/block.html',
    imageLink: './Art/prashantM2/block.gif',
    author: 'Prashant Maurya',
    githubLink: 'https://github.com/prashantmaurya228'
  },

  {
    artName: 'prashantM3',
    pageLink: './Art/prashantM3/ball.html',
    imageLink: './Art/prashantM3/ball.gif',
    author: 'Prashant Maurya',
    githubLink: 'https://github.com/prashantmaurya228'
  },
  {
    artName: 'SquareStar',
    pageLink: './Art/shawn/index.html',
    imageLink: './Art/shawn/square_star.gif',
    author: 'shawn',
    github: 'https://github.com/hk2014'
  },
  {
    artName: 'prashantM4',
    pageLink: './Art/prashantM4/boxsize.html',
    imageLink: './Art/prashantM4/boxsize.gif',
    author: 'Prashant Maurya',
    githubLink: 'https://github.com/prashantmaurya228'
  },
  {
    artName: 'Happy hacking',
    pageLink: 'https://github.com/szulima',
    imageLink: './Art/szulima/hacking.gif',
    author: 'szulima',
    githubLink: 'https://github.com/szulima'
  },
  {
    artName: 'ColorBomb',
    pageLink: './Art/ColorBomb/index.html',
    imageLink: './Art/ColorBomb/ztm.gif',
    author: 'Rahulm2310',
    github: 'https://github.com/Rahulm2310'
  },
  {
    artName: 'Traffic Lights',
    pageLink: './Art/Harry/index.html',
    imageLink: './Art/Harry/lights.gif',
    author: 'Harry',
    githubLink: 'https://github.com/legenhairy'
  },
  {
    artName: 'Glowing Text',
    pageLink: './Art/glowing-text/index.html',
    imageLink: './Art/glowing-text/glowing_text_gif.gif',
    author: 'Rahulkumar Jha',
    githubLink: 'https://github.com/Rahul240499'
  },
  {
    artName: 'Ghost Stealth Text',
    pageLink: './Art/Alara Joel/index.html',
    imageLink: './Art/Alara Joel/stealth ghost.png',
    author: 'Alara Joel',
    githubLink: 'https://github.com/stealthman22'
  },
  {
    artName: 'Cactus Balloon',
    pageLink: './Art/cactus/index.html',
    imageLink: './Art/cactus/catus.gif',
    author: 'Ana Paula Lazzarotto de Lemos',
    githubLink: 'https://github.com/anapaulalemos'
  },
  {
    artName: 'Random Color Change',
    pageLink: './Art/toto-titan-developer/index.html',
    imageLink: './Art/toto-titan-developer/RandomColorChange.png',
    author: 'Wyatt Henderson',
    githubLink: 'https://github.com/toto-titan-developer'
  },
  {
    artName: 'Trial',
    pageLink: './Art/dhennisCssAnimation/index.html',
    imageLink: './Art/dhennisCssAnimation/focusOnTheGood',
    author: 'Dhennis Lim',
    github: 'https://github.com/DhennisDavidLim'
  },
  {
    artName: 'Rectangular Butterfly',
    pageLink: './Art/muzak-mmd/index.html',
    imageLink: './Art/muzak-mmd/butterfly.gif',
    author: 'Mbarak',
    github: 'https://github.com/muzak-mmd'
  },
  {
    artName: 'Simple Text Animation',
    pageLink: './Art/LordZeF/index.html',
    imageLink: './Art/LordZeF/Text-animation.gif',
    author: 'Lord ZeF',
    github: 'https://github.com/LordZeF'
  },
  {
    artName: 'Spinning Japanese',
    pageLink: './Art/nihongo/index.html',
    imageLink: './Art/nihongo/nihongo.gif',
    author: 'Mike W',
    github: 'https://github.com/mikewiner'
  },
  {
    artName: 'Sun',
    pageLink: './Art/Yj/index.html',
    imageLink: './Art/Yj/sun.gif',
    author: 'Youjung',
    github: 'https://github.com/rose07a'
  },
  {
    artName: "Guy's",
    pageLink: "./Art/Guy's/index.html",
    imageLink: '',
    author: 'Guy',
    github: 'https://github.com/Guy3890'
  },
  {
    artName: 'animation-text',
    pageLink: './Art/animation-text/index.html',
    imageLink: './Art/',
    author: 'alexzemz',
    github: 'https://github.com/alexzemz'
  },
  {
    artName: 'Practice',
    pageLink: './Art/SkiingOtter/index.html',
    imageLink: '',
    author: 'SkiingOtter',
    github: 'https://github.com/SkiingOtter'
  },
  {
    artName: 'djdougan',
    pageLink: './Art/djdougan/index.html',
    imageLink: './Art/djdougan/css-mouseover-effect.png',
    author: 'douglas dougan',
    github: 'https://github.com/djdougan'
  },
  {
    artName: 'Animated Background',
    pageLink: './Art/Xarasho-Background/index.html',
    imageLink: '',
    author: 'Alex Xarasho',
    github: 'https://github.com/Xarasho'
  },
  {
    artName: 'CarvalhoAnimation',
    pageLink: './Art/CarvalhoAnimation/index.html',
    imageLink: './Art/CarvalhoAnimation/Halloween.png',
    author: 'Alexandre Carvalho',
    github: 'https://github.com/AlexandreCarvalho1990'
  },
  {
    artName: 'Flower Animation',
    pageLink: './Art/aimee_flowerani/index.html',
    imageLink: './Art/aimee_flowerani/flower.gif',
    author: 'Aimee Hernandez',
    githubLink: 'https://github.com/aimeehg'
  },
  {
    artName: '3D Spinning Rings',
    pageLink: './Art/frostillicus/index.html',
    imageLink: './Art/frostillicus/spinning_rings.png',
    author: 'frostillicus',
    github: 'https://github.com/frostillicus'
  },
  {
    artName: 'Flexible Logo',
    pageLink: './Art/Fab1ed/index.html',
    imageLink: './Art/Fab1ed/flex.gif',
    author: 'Fab1ed',
    github: 'https://github.com/Fab1ed'
  },
  {
    artName: 'Blinking Eye',
    pageLink: './Art/BlinkingEye/index.html',
    imageLink: './Art/BlinkingEye/blinkingeye.gif',
    author: 'Pavel Perevozchikov',
    github: 'https://github.com/papapacksoon'
  },
  {
    artName: 'Zero-to-Logo',
    pageLink: './Art/node.hg/index.html',
    imageLink: './Art/node.hg/ztm.gif',
    author: 'Harris Gomez',
    github: 'https://github.com/harrisgomez'
  },
  {
    artName: 'Mushyanimation',
    pageLink: './Art/mushyanimation/index.html',
    imageLink: './Art/mushyanimation/mush.gif',
    author: 'mushymane',
    github: 'https://github.com/mushymane'
  },
  {
    artName: 'Flag',
    pageLink: './Art/Batz005/index.html',
    imageLink: './Art/Batz005/flag.gif',
    author: 'Batz005',
    github: 'https://github.com/Batz005'
  },
  {
    artName: 'Wave',
    pageLink: './Art/Wave_css/index.html',
    imageLink: './Art/Wave_css/wave.gif',
    author: 'Filippe',
    github: 'https://github.com/filippebr'
  },
  {
    artName: 'Preloader',
    pageLink: './Art/mshuber1981/preloader.html',
    imageLink: './Art/mshuber1981/preloader.gif',
    author: 'Michael Huber',
    github: 'https://github.com/mshuber1981'
  },
  {
    artName: 'Simple Animate ZTM',
    pageLink: './Art/Kweyku/index.html',
    imageLink: './Art/Kweyku/proudZTM.gif',
    author: 'Kweyku',
    github: 'https://github.com/Kweyku'
  },
  {
    artName: 'Heartbeat',
    pageLink: './Art/lysychas/index.html',
    imageLink: './Art/lysychas/heartshot.png',
    author: 'lysychas',
    github: 'https://github.com/lysychas'
  },
  {
    artName: 'Hydrogen',
    pageLink: './Art/elias/my-art.html',
    imageLink: './Art/elias/hydrogen.gif',
    author: 'tesolberg',
    github: 'https://github.com/tesolberg'
  },
  {
    artName: 'Cool-Transition',
    pageLink: './Art/animatomang/html',
    videolink: './Art/animatomang/smoke.mp4',
    author: 'Syam',
    github: 'https://github.com/blacktomang'
  },
  {
    artName: 'Spinning Square',
    pageLink: './Art/Spinning Square/index.html',
    imageLink: './Art/Spinning Square/square.gif',
    author: 'Fumi',
    github: 'https://github.com/fumiadeyemi'
  },
  {
    artName: 'letters-loading',
    pageLink: './Art/franciscomelov/index.html',
    imageLink: './Art/franciscomelov/franciscomelov.gif',
    author: 'franciscomelov',
    githubLink: 'https://github.com/franciscomelov'
  },
  {
    artName: 'Moving Eyeball',
    pageLink: './Art/AnathKantonda/index.html',
    imageLink: './Art/AnathKantonda/movingeyeball.gif',
    author: 'Anath',
    github: 'https://github.com/anathkantonda'
  },
  {
    artName: 'Flag Animation - Colomboalemán',
    pageLink: './Art/Matic1909/index.html',
    imageLink: './Art/Matic1909/flag.gif',
    author: 'Nils Matic',
    githubLink: 'https://github.com/matic1909'
  },
  {
    artName: 'Pac-Man',
    pageLink: './Art/Pac-Man/Pac-Man.html',
    imageLink: './Art/Pac-Man/Pac-Man.gif',
    author: 'Norbert',
    githubLink: 'https://github.com/Bynor'
  },
  {
    artName: "Don't follow the light",
    pageLink: './Art/cristobal-heiss/index.html',
    imageLink: './Art/cristobal-heiss/css_animation.gif',
    author: 'Cristobal Heiss',
    githubLink: 'https://github.com/ceheiss'
  },
  {
    artName: 'Eenimation',
    pageLink: './Art/Eenimation/index.html',
    imageLink: './Art/Eenimation/trance.gif',
    author: 'Eejaz ishaq',
    githubLink: 'https://github.com/eejazishaq'
  },
  {
    artName: 'ripple button',
    pageLink: './Art/monika-sahay/index.html',
    imageLink: './Art/monika-sahay/screen-capture.gif',
    author: 'monika sahay',
    githubLink: 'https://github.com/monika-sahay'
  },
  {
    artName: 'Animation',
    pageLink: './Art/Albertomtferreira/index.html',
    imageLink: './Art/Albertomtferreira/animation.gif',
    author: 'Alberto Ferreira',
    githubLink: 'https://github.com/albertomtferreira'
  },
  {
    artName: 'sliding curtains',
    pageLink: './Art/layoayeni/index.html',
    imageLink: './Art/layoayeni/trance.gif',
    author: 'Layo',
    githubLink: 'https://github.com/layoayeni'
  },
  {
    artName: 'Unlocked',
    pageLink: './Art/confusionmatrix98/unlocked.html',
    imageLink: './Art/confusionmatrix98/unlocked.gif',
    author: 'confusionmatrix98',
    githubLink: 'https://github.com/confusionmatrix98'
  },
  {
    artName: 'Slovenian flag',
    pageLink: "./Art/Ivan's art/index.html",
    imageLink: "./Art/Ivan's art/Ivan-art.gif",
    author: 'kljuni',
    githubLink: 'https://github.com/kljuni'
  },
  {
    artName: 'Police Siren',
    pageLink: './Art/ShimShon1/policia.html',
    imageLink: './Art/ShimShon1/police.gif',
    author: 'ShimShon1',
    githubLink: 'https://github.com/ShimShon1'
  },
  {
    artName: 'Catch The UFO',
    pageLink: './Art/A-UFO/index.html',
    imageLink: './Art/A-UFO/catch-the-ufo.gif',
    author: 'Dibakash',
    githubLink: 'https://github.com/dibakash'
  },
  {
    artName: 'dk649',
    pageLink: './Art/dk649/index.html',
    imageLink: './Art/dk649/circle.gif',
    author: 'dk649',
    githubLink: 'https://github.com/dk649'
  },
  {
    artName: 'Catch The UFO',
    pageLink: './Art/A-UFO/index.html',
    imageLink: './Art/A-UFO/catch-the-ufo.gif',
    author: 'Dibakash',
    githubLink: 'https://github.com/dibakash'
  },
  {
    artName: 'Beer',
    pageLink: './Art/beer/index.html',
    imageLink: './Art/beer/beer.gif',
    author: 'CamJackson',
    githubLink: 'https://github.com/CamJackson-Dev'
  },
  {
    artName: '1rotate',
    pageLink: './Art/1rotate/index.html',
    imageLink: './Art/1rotate/rotation.gif',
    author: 'Himanshu Gawari',
    githubLink: 'https://github.com/himanshugawari'
  },
  {
    artName: 'Moving Box',
    pageLink: './Art/JerylDEv/index.html',
    imageLink: './Art/JerylDEv/movingbox.gif',
    author: 'JerylDEv',
    githubLink: 'https://github.com/JerylDEv'
  },
  {
    artName: 'New move',
    pageLink: './Art/NewMove/index.html',
    imageLink: './Art/NewMove/NewMove.gif',
    author: 'kzhecheva',
    githubLink: 'https://github.com/kzhecheva'
  },
  {
    artName: 'animatron',
    pageLink: './Art/animatron/index.html',
    imageLink: './Art/animatron/trance.gif'
  },
  {
    artName: 'Swing',
    pageLink: './Art/evangel/index.html',
    imageLink: './Art/evangel/swing.gif',
    githubLink: 'https://github.com/devevangel'
  },
  {
    artName: 'rashid',
    pageLink: './Art/rashid/index.html',
    imageLink: './Art/rashid/DNA.gif',
    author: 'Rashid Makki',
    githubLink: 'https://github.com/rashidmakki'
  },
  {
    artName: 'queer quarantine',
    pageLink: './Art/animatron/queer.html',
    imageLink: './Art/animatron/queer.gif'
  },
  {
    artName: 'Animatron',
    pageLink: './Art/animatron/index.html',
    imageLink: './Art/animatron/trance.gif',
    author: 'Cassandre Perron',
    githubLink: 'https://github.com/cassandreperron'
  },
  {
    artName: 'Sun Bursts',
    pageLink: './Art/steveSchaner/index.html',
    imageLink: './Art/steveSchaner/sunburst.gif',
    author: 'Steve Schaner',
    githubLink: 'https://github.com/sschaner'
  },
  {
    artName: 'Shravan',
    pageLink: './Art/Shravan/animation_shr_page.html',
    imageLink: './Art/Shravan/animation_shr.gif',
    author: 'Shravan Kumar',
    githubLink: 'https://github.com/shravan1508'
  },
  {
    artName: 'Jurassic Park',
    pageLink: './Art/tvasari/index.html',
    imageLink: './Art/tvasari/jurassic_park.gif',
    author: 'Tommaso Vasari',
    githubLink: 'https://github.com/tvasari'
  },
  {
    artName: 'Bounce',
    pageLink: './Art/samya/index.html',
    imageLink: './Art/samya/samya.gif',
    author: 'Samya Thakur',
    githubLink: 'https://github.com/samyathakur'
  },
  {
    artName: 'Egg_Loading',
    pageLink: './Art/egg_loading/index.html',
    imageLink: './Art/samya/egg_loading.gif',
    author: 'Ulisse Dantas',
    githubLink: 'https://github.com/ulissesnew'
  },
  {
    artName: 'We stay at home to save lives',
    pageLink: './Art/Shatabdi/index.html',
    imageLink: './Art/Shatabdi/WE STAY AT HOME TO SAVE LIVES.gif',
    author: 'Shatabdi Roy',
    githubLink: 'https://github.com/RoyShatabdi'
  },
  {
    artName: 'Egg_Loading',
    pageLink: './Art/egg_loading/index.html',
    imageLink: './Art/egg_loading/egg_loading.gif',
    author: 'Ulisse Dantas',
    githubLink: 'https://github.com/ulissesnew'
  },
  {
    artName: 'We stay at home to save lives',
    pageLink: './Art/Shatabdi/index.html',
    imageLink: './Art/Shatabdi/WE STAY AT HOME TO SAVE LIVES.gif',
    author: 'Shatabdi Roy',
    githubLink: 'https://github.com/RoyShatabdi'
  },
  {
    artName: 'Animatron',
    pageLink: './Art/animatronky/index.html',
    imageLink: './Art/animatronky/trance.gif',
    author: 'kylenrich',
    githubLink: 'https://github.com/kylenrich24'
  },
  {
    artName: 'bouncing ball',
    pageLink: './Art/alexgp/index.html',
    imageLink: './Art/Alexgp/bouncegif.gif',
    author: 'AlexGP257',
    githubLink: 'https://github.com/Alexgp257'
  },
  {
    artName: 'Cool Waves',
    pageLink: './Art/RaulC/index.html',
    imageLink: './Art/RaulC/coolwaves.gif',
    author: 'Raul Contreras',
    githubLink: 'https://github.com/rcc01'
  },
  {
    artName: 'Snowfall',
    pageLink: './Art/chaitali_snowfall/index.html',
    imageLink: './Art/chaitali_snowfall/snowgif.gif',
    author: 'Chaitali',
    githubLink: 'https://github.com/chaitali-more'
  },
  {
    artName: 'Rotate Circle',
    pageLink: './Art/dimor/animation.html',
    imageLink: './Art/dimor/rotate.gif',
    author: 'dimor',
    githubLink: 'https://github.com/dimor'
  },
  {
    artName: 'Hello world',
    pageLink: './Art/warren8689/index.html',
    imageLink: './Art/warren8689/screenshot.png',
    author: 'Warren',
    githubLink: 'https://github.com/warrren8689'
  },
  {
    artName: '360 Varial Kickflip',
    pageLink: './Art/DICHAMOTO/index.html',
    imageLink: './Art/DICHAMOTO/360_Varial_Kickflip.gif',
    author: 'DICHAMOTO',
    githubLink: 'https://github.com/DICHAMOTO'
  },
  {
    artName: 'Crazy Square',
    pageLink: './Art/colorSquare/index.html',
    imageLink: './Art/colorSquare/colorsquare.gif',
    author: 'TiagoChicoo',
    githubLink: 'https://github.com/tiagochicoo'
  },
  {
    artName: 'Alexhover',
    pageLink: './Art/Alexhover/index.html',
    imageLink: './Art/Alexhover/Alexhover.gif',
    author: 'Alex',
    githubLink: 'https://github.com/alesgainza'
  },
  {
    artName: 'Imperial CSS Driod',
    pageLink: './Art/Imperial_CSS_Driod/index.html',
    imageLink: './Art/Imperial_CSS_Driod/ImperialDriod.gif',
    author: 'Captian-Rocket',
    githubLink: 'https://github.com/captian-rocket'
  },
  {
    artName: 'HamidAnime',
    pageLink: './Art/HamidAnime/index.html',
    imageLink: './Art/HamidAnime/Capture.gif',
    author: 'Hamid',
    githubLink: 'https://github.com/HamidGoudarzi1988'
  },
  {
    artName: 'Imperial CSS Driod',
    pageLink: './Art/Imperial_CSS_Driod/index.html',
    imageLink: './Art/Imperial_CSS_Driod/ImperialDriod.gif',
    author: 'Captian-Rocket',
    githubLink: 'https://github.com/captian-rocket'
  },
  {
    artName: 'Mario Game',
    pageLink: './Art/emmeiwhite/index.html',
    imageLink: './Art/emmeiwhite/mario-game.gif',
    author: 'Emmeiwhite',
    githubLink: 'https://github.com/emmeiwhite'
  },
  {
    artName: '360 Varial Kickflip',
    pageLink: './Art/DICHAMOTO/index.html',
    imageLink: './Art/DICHAMOTO/360_Varial_Kickflip.gif',
    author: 'DICHAMOTO',
    githubLink: 'https://github.com/DICHAMOTO'
  },
  {
    artName: 'Bouncer the Bouncy Box',
    pageLink: './Art/RussD/index.html',
    imageLink: './Art/RussD/bouncer-the-bouncy-box.png',
    author: 'Russell',
    githubLink: 'https://github.com/rdyer07'
  },
  {
    artName: '3D Infinite Loop Sprites Cards',
    pageLink: './Art/luiavag/index.html',
    imageLink: './Art/luiavag/luiavag_3D_Infinite_Loop.gif',
    author: 'LuVAGu',
    githubLink: 'https://github.com/luiavag'
  },
  {
    artName: 'Star Wars',
    pageLink: './Art/ChiragAgarwal/index.html',
    imageLink: './Art/ChiragAgarwal/star_wars.gif',
    author: 'Chirag Agarwal',
    githubLink: 'https://github.com/chiragragarwal'
  },
  {
    artName: 'ImageGallery',
    pageLink: './Art/Hoverimage/index.html',
    imageLink: './Art/Hoverimage/hoverimage.gif',
    author: 'Siddhant Jain',
    githubLink: 'https://github.com/Sid-web6306'
  },
  {
    artName: 'characterwalking',
    pageLink: './Art/characterwalkingChetan/index.html',
    imageLink: './Art/characterwalkingChetan/image.png',
    author: 'Chetan Muliya',
    githubLink: 'https://github.com/chetanmuliya'
  },
  {
    artName: 'Grow',
    pageLink: './Art/octavioLafourcade/index.html',
    imageLink: './Art/octavioLafourcade/animation.gif',
    author: 'Octavio Lafourcade',
    githubLink: 'https://github.com/tavolafourcade'
  },
  {
    artName: 'Slats',
    pageLink: './Art/Sagaquisces/index.html',
    imageLink: './Art/Hoverimage/slats.gif',
    author: 'Michael David Dunlap',
    githubLink: 'https://github.com/sagaquisces'
  },
  {
    artName: 'Coffee',
    pageLink: './Art/animate-coffee/index.html',
    imageLink: './Art/animate-coffee/ezgif.com-video-to-gif.gif',
    author: 'Elise Welch',
    githubLink: 'https://github.com/EliseWelch'
  },
  {
    artName: 'Blended',
    pageLink: './Art/Pro-animate/index.html',
    imageLink: './Art/Pro-animate/Blended.gif',
    author: 'Promise Nwafor',
    githubLink: 'https://github.com/emPro-source'
  },
  {
    artName: 'sproutseeds',
    pageLink: './Art/sproutseeds/index.html',
    imageLink: 'https://codepen.io/_Sabine/pen/yGGLON',
    author: '_Sabine'
  },
  {
    artName: 'aninikhil',
    pageLink: './Art/aninikhil/index.html',
    imageLink: './Art/aninikhil/nik.jpg',
    author: 'Nikhil N G',
    githubLink: 'https://github.com/nikhilng99'
  },
  {
    artName: 'Playballs',
    pageLink: './Art/playballs/index.html',
    imageLink: './Art/playballs/playballs.gif',
    author: 'Omar Jabaly',
    githubLink: 'https://github.com/Omarjabaly'
  },
  {
    artName: 'simpleAnimation',
    pageLink: './Art/cazabe/index.html',
    imageLink: './Art/cazabe/mrRobot.png',
    author: 'cazabe',
    githubLink: 'https://github.com/cazabe'
  },
  {
    artName: 'Dragon',
    pageLink: './Art/Dragon/index.html',
    imageLink: './Art/Joy/smallDragon.gif',
    author: 'nikicivan',
    githubLink: 'https://github.com/nikicivan'
  },
  {
    artName: 'TypingAnimation',
    pageLink: './Art/yogi_the_bear/index.html',
    imageLink: './Art/yogi_the_bear/my_animation.gif',
    author: 'yogev',
    githubLink: 'https://github.com/yogevHenig'
  },
  {
    artName: 'Mario Kart Animation',
    pageLink: './Art/mario2/index.html',
    imageLink: './Art/mario2/mario.png',
    author: 'Sakshi Sinha',
    githubLink: 'https://github.com/sakshi-1'
  },
  {
    artName: 'NarutoAnimation',
    pageLink: './Art/Tgoslee/index.html',
    imageLink: './Art/Tgoslee/Naruto.gif',
    author: 'Trenisha',
    githubLink: 'https://github.com/tgoslee'
  },
  {
    artName: 'Jackony',
    pageLink: './Art/Yaseen_Mohammed/index.html',
    imageLink: './Art/Yaseen_Mohammed/pichatcho.gif',
    author: 'Yaseen_Mohammed',
    githubLink: 'https://yaseenaiman.github.io/'
  },
  {
    artName: 'DVRU',
    pageLink: './Art/dvru/index.html',
    imageLink: './Art/dvru/dvru.gif',
    author: 'dvru',
    githubLink: 'https://github.com/dvru'
  },
  {
    artName: 'Coulisse',
    pageLink: './Art/Ayoubahida/index.html',
    imageLink: './Art/Ayoubahida/coulisseAnimation.gif',
    author: 'Ayoubahida',
    githubLink: 'https://github.com/Ayoubahida'
  },
  {
    artName: 'TextAnimation',
    pageLink: './Art/TextAnimation/index.html',
    imageLink: './Art/TextAnimation/welcome.gif',
    author: 'waleed',
    githubLink: 'https://github.com/waleed-1993'
  },
  {
    artName: 'Animatron',
    pageLink: './Art/Animatron/index.html',
    imageLink: './Art/Joy/trance.gif',
    author: 'farhan',
    githubLink: 'https://github.com/fnahmad'
  },
  {
    artName: 'Sky',
    pageLink: './Art/marijapanic/index.html',
    imageLink: './Art/marijapanic/clouds.gif',
    author: 'marijapanic',
    githubLink: 'https://github.com/marijapanic'
  },
  {
    artName: 'GreenFunnel',
    pageLink: './Art/GreenFunnel/index.html',
    imageLink: './Art/GreenFunnel/green-funnel.gif',
    author: 'sergiorra',
    githubLink: 'https://github.com/sergiorra'
  },
  {
    artName: 'mig',
    pageLink: './Art/mig/index.html',
    imageLink: './Art/mig/squares.gif',
    author: 'mig',
    githubLink: 'https://github.com/miguel231997'
  },
  {
    artName: 'RabbitHopping',
    pageLink: './Art/tigerlight/index.html',
    imageLink: './Art/tigerlight/RabbitHopping.gif',
    author: 'tigerlight',
    githubLink: 'https://github.com/tigerlight'
  },
  {
    artName: 'Picture Pop',
    pageLink: './Art/Ford CSS Animation/index.html',
    imageLink: './Art/Ford CSS Animation/Ford gif.gif',
    author: 'klf006',
    githubLink: 'https://github.com/klf006'
  },
  {
    artName: 'Smoke Animation',
    pageLink: './Art/smoke Animation/index.html',
    imageLink: './Art/smoke Animation/Capture.png',
    author: 'aman-cse',
    githubLink: 'https://github.com/aman-cse'
  },
  {
    artName: 'BH',
    pageLink: './Art/animationBH/index.html',
    imageLink: '',
    author: 'BH',
    githubLink: 'https://github.com/huynhcongbaotran'
  },
  {
    artName: 'bounce',
    pageLink: './Art/naina/index.html',
    imageLink: './Art/naina/bounce.gif',
    author: 'Naina',
    githubLink: 'https://github.com/naina010'
  },
  {
    artName: 'Motivation',
    pageLink: './Art/motivation/index.html',
    imageLink: './Art/motivation/motivation.gif',
    author: 'Art',
    githubLink: 'https://github.com/artbalahadia'
  },
  {
    artName: 'Doraemon-Ball',
    pageLink: './Art/DhirajKaushik/index.html',
    imageLink: './Art/DhirajKaushik/doremon.gif',
    author: 'Dhiraj Kaushik',
    githubLink: 'https://github.com/dhirajkaushik321'
  },
  {
    artName: 'EverettAnimation',
    pageLink: './Art/EverettAnimation/index.html',
    imageLink: './Art/Joy/game.jpg',
    author: 'Claudia',
    githubLink: 'https://github.com/claudiabringaseverett'
  },
  {
    artName: 'helloooo',
    pageLink: './Art/shitman0930/index.html',
    imageLink: './Art/shitman0930/eyes.gif',
    author: 'shitman0930',
    githubLink: 'https://github.com/shitman0930'
  },
  {
    artName: 'Animato',
    pageLink: './Art/panduka_karunasena_animato/index.html',
    imageLink: './Art/panduka_karunasena_animato/animato.gif',
    author: 'panduka karunasena',
    githubLink: 'https://github.com/pandukakarunasena'
  },
  {
    artName: 'anishprj',
    pageLink: './Art/anishprj/index.html',
    author: 'Anish Ghimire',
    githubLink: 'https://github.com/anishprj/'
  },
  {
    artName: 'Toshman Animation',
    pageLink: './Art/Toshman Animation/index.html',
    imageLink: './Art/Toshman Animation/animation demo.gif',
    author: 'Toshman-hub',
    githubLink: 'https://github.com/Toshman-hub'
  },
  {
    artName: 'alexandraturony87',
    pageLink: './Art/alexandraturony87/index.html',
    imageLink: './Art/alexandraturony87/ephiphany.gif',
    author: 'Alexandra Turony',
    githubLink: 'https://github.com/alexandraturony87'
  },
  {
    artName: 'Ball Crazy',
    pageLink: './Art/tanyamiranda/ballcrazy.html',
    imageLink: './Art/tanyamiranda/ballcrazy.gif',
    author: 'Tanya Miranda',
    githubLink: 'https://github.com/tanyamiranda'
  },
  {
    artName: 'Simple Animation Trick!',
    pageLink: './Art/mismail-541/index.html',
    imageLink: './Art/mismail-541/simple-animation-trick.gif',
    author: 'mismail-541',
    githubLink: 'https://github.com/mismail-541'
  },
  {
    artName: 'CORONA TOILET PAPER',
    pageLink: './Art/WissAnimation/index.html',
    imageLink: './Art/WissAnimation/Toiletpaperrun.png',
    author: 'Wiss',
    githubLink: 'https://github.com/Wissemfars'
  },
  {
    artName: 'verticalBarsAnimation',
    pageLink: './Art/verticalBarsAnimation/index.html',
    imageLink: './Art/verticalBarsAnimation/verticalBarsAnimation.gif',
    author: 'Marius Negru',
    githubLink: 'https://github.com/I3lackMarius'
  },
  {
    artName: 'Calcopod',
    pageLink: './Art/Calcopod/index.html',
    imageLink: './Art/Calcopod/giffed.gif',
    author: 'Calcopod',
    githubLink: 'https://github.com/Calcopod'
  },
  {
    artName: 'Robot Dance',
    pageLink: './Art/jnch009/index.html',
    imageLink: './Art/jnch009/robotjnch009.gif',
    author: 'Jeremy Ng',
    githubLink: 'https://github.com/jnch009'
  },
  {
    artName: 'Equalizer',
    pageLink: './Art/prathmeshgujar/index.html',
    imageLink: './Art/prathmeshgujar/equalizer.gif',
    author: 'Prathmesh Gujar',
    githubLink: 'https://github.com/prathmeshgujar'
  },
  {
    artName: 'Castle',
    pageLink: './Art/Yakraj/index.html',
    imageLink: './Art/Yakraj/castle.gif',
    author: 'Yakraj',
    githubLink: 'https://github.com/yakraj'
  },
  {
    artName: 'Shimmering Stars',
    pageLink: './Art/Pranav/index.html',
    imageLink: './Art/Pranav/shimmering-stars.gif',
    author: 'Pranav Sood',
    githubLink: 'https://github.com/prnv06'
  },
  {
    artName: 'Dancing Square',
    pageLink: './Art/chansart/index.html',
    imageLink: './Art/chansart/chansart.gif',
    author: 'Chansart',
    githubLink: 'https://github.com/chansart'
  },
  {
    artName: 'Animatron',
    pageLink: './Art/animatron/index.html',
    imageLink: './Art/animatron/trance.gif',
    author: 'Sujal',
    githubLink: 'https://github.com/Sujal7689'
  },
  {
    artName: 'fire flicker',
    pageLink: './Art/hemantrawat/index.html',
    imageLink: './Art/hemantrawat/index.gif',
    author: 'Hemant Rawat',
    githubLink: 'https://github.com/He-mantRawat'
  },
  {
    artName: 'Bouncing Ball',
    pageLink: './Art/bouncingBall/bouncing ball.html',
    imageLink: './Art/bouncingBall/bouncingball.gif',
    author: 'Pravin deva',
    githubLink: 'https://github.com/pravindeva'
  },
  {
    artName: 'Animated Landing Page',
    pageLink: './Art/animatedLandingPage01/index.html',
    imageLink: './Art/animatedLandingPage01/ezgif.com-video-to-gif',
    author: 'Aneta-s',
    githubLink: 'https://github.com/aneta-s'
  },
  {
    artName: 'Goraved',
    pageLink: './Art/goraved/index.html',
    imageLink: './Art/goraved/goraved_animation.gif',
    author: 'Roman Pobotin (Goraved)',
    githubLink: 'https://github.com/goraved'
  },
  {
    artName: 'Doraemon',
    pageLink: './Art/Ranajit/doraemon.html',
    imageLink: './Art/animatron/doraemon.gif',
    author: 'Ranajit',
    githubLink: 'https://github.com/basak-32'
  },
  {
    artName: 'Ax Dev',
    pageLink: './Art/axdev/test.html',
    imageLink: './Art/axdev/gif.gif',
    author: 'Axel Avila',
    githubLink: 'https://github.com/axavila'
  },
  {
    artName: 'Magic Circle',
    pageLink: './Art/magpiet/index.html',
    imageLink: './Art/magpiet/gif.gif',
    author: 'Magnus Cromwell',
    githubLink: 'https://github.com/magpiet'
  },
  {
    artName: 'Pulsing Circle',
    pageLink: './Art/innape/index.html',
    imageLink: './Art/innape/Pulsing Cirkle.gif',
    author: 'innape',
    githubLink: 'https://github.com/innape'
  },
  {
    artName: 'Bouncing Ball',
    pageLink: './Art/BouncingBall/index.html',
    imageLink: './Art/BouncingBall/BouncingBall.gif',
    author: 'Satish Pokala',
    githubLink: 'https://github.com/Satishpokala124'
  },
  {
    artName: 'Daredevil',
    pageLink: './Art/daredevil/index.html',
    imageLink: './Art/daredevil/daredevil.gif',
    author: 'Vivek Raj',
    githubLink: 'https://github.com/vivekrajx'
  },
  {
    artName: 'hover Me',
    pageLink: './Art/hoverMe/index.html',
    author: 'Bleron88',
    githubLink: 'https://github.com/bleron88'
  },
  {
    artName: "Adam's Animation",
    pageLink: "./Art/Adam's Animation/index.html",
    imageLink: "./Art/Adam's Animation/animation.gif",
    author: 'Adam Hills',
    githubLink: 'https://github.com/adamhills91'
  },
  {
    artName: 'Spin it',
    pageLink: './Art/b-ed/index.html',
    imageLink: './Art/b-ed/Hnet.com-image.gif',
    author: 'Edd',
    githubLink: 'https://github.com/b-ed'
  },
  {
    artName: 'playstation-anim',
    pageLink: './Art/playstation-anim/index.html',
    imageLink: './Art/playstation-anim/ps.gif',
    author: 'seif1125',
    githubLink: 'https://github.com/seif1125'
  },
  {
    artName: 'Ritika',
    pageLink: './Art/Ritika/index.html',
    imageLink: './Art/Ritika/warrior.png',
    author: 'Ritika',
    githubLink: 'https://github.com/Ritika-soni'
  },
  {
    artName: 'Animatron',
    pageLink: './Art/animatron/index.html',
    imageLink: './Art/animatron/colourpencils.png',
    author: 'jahid hasan',
    githubLink: 'https://github.com/jahidhasan299/'
  },
  {
    artName: 'Animatron2',
    pageLink: './Art/Animatron2/index.html',
    imageLink: './Art/Animatron2/trance.gif',
    author: 'PUNKLANCER',
    githubLink: 'https://github.com/PUNKLANCER/'
  },
  {
    artName: 'Text_Animation',
    pageLink: './Art/Text_Animation/index.html',
    imageLink: './Art/Text_Animation/text.gif',
    author: 'Christian',
    githubLink: 'https://github.com/mkBraga'
  },
  {
    artName: 'Practice',
    pageLink: './Art/Practice/index.html',
    imageLink: './Art/Joy/triangle.gif',
    author: 'MuGenFJ',
    githubLink: 'https://github.com/MuGenFJ/'
  },
  {
    artName: 'Tile',
    pageLink: './Art/weilincheng/index.html',
    imageLink: './Art/weilincheng/tile.gif',
    author: 'weilincheng',
    githubLink: 'https://github.com/weilincheng'
  },
  {
    artName: 'TemidoRochaSpin',
    pageLink: './Art/temido_rocha_animation/index.html',
    imageLink: './Art/temido_rocha_animation/TemidoRocha.gif',
    author: 'TemidoRocha',
    githubLink: 'https://github.com/TemidoRocha'
  },
  {
    artName: 'Tile',
    pageLink: './Art/weilincheng/index.html',
    imageLink: './Art/weilincheng/tile.gif',
    author: 'weilincheng',
    githubLink: 'https://github.com/weilincheng'
  },
  {
    artName: 'fire flicker',
    pageLink: './Art/hemantrawat/index.html',
    imageLink: './Art/hemantrawat/index.gif',
    author: 'Hemant Rawat',
    githubLink: 'https://github.com/He-mantRawat'
  },
  {
    artName: 'Bouncing Ball',
    pageLink: './Art/bouncingBall/bouncing ball.html',
    imageLink: './Art/bouncingBall/bouncingball.gif',
    author: 'Pravin deva',
    githubLink: 'https://github.com/pravindeva'
  },
  {
    artName: 'Animated Landing Page',
    pageLink: './Art/animatedLandingPage without bar/index.html',
    imageLink: './Art/animatedLandingPage without bar/ezgif.com-video-to-gif',
    author: 'Aneta-s',
    githubLink: 'https://github.com/aneta-s'
  },
  {
    artName: 'Goraved',
    pageLink: './Art/goraved/index.html',
    imageLink: './Art/goraved/goraved_animation.gif',
    author: 'Roman Pobotin (Goraved)',
    githubLink: 'https://github.com/goraved'
  },
  {
    artName: 'Doraemon',
    pageLink: './Art/Ranajit/doraemon.html',
    imageLink: './Art/animatron/doraemon.gif',
    author: 'Ranajit',
    githubLink: 'https://github.com/basak-32'
  },
  {
    artName: 'Ax Dev',
    pageLink: './Art/axdev/test.html',
    imageLink: './Art/axdev/gif.gif',
    author: 'Axel Avila',
    githubLink: 'https://github.com/axavila'
  },
  {
    artName: 'Magic Circle',
    pageLink: './Art/magpiet/index.html',
    imageLink: './Art/magpiet/gif.gif',
    author: 'Magnus Cromwell',
    githubLink: 'https://github.com/magpiet'
  },
  {
    artName: 'Bouncing Ball',
    pageLink: './Art/Bouncing Ball/index.html',
    imageLink: './Art/cazabe/Bouncing Ball.gif',
    author: 'Satish Pokala',
    githubLink: 'https://github.com/Satishpokala124'
  },
  {
    artName: 'Daredevil',
    pageLink: './Art/daredevil/index.html',
    imageLink: './Art/daredevil/daredevil.gif',
    author: 'Vivek Raj',
    githubLink: 'https://github.com/vivekrajx'
  },
  {
    artName: 'hover Me',
    pageLink: './Art/hoverMe/index.html',
    author: 'Bleron88',
    githubLink: 'https://github.com/bleron88'
  },
  {
    artName: 'Happy Balloon',
    pageLink: './Art/ztollef/index.html',
    imageLink: './Art/ztollef/balloon.gif.',
    author: 'ztollef',
    githubLink: 'https://github.com/ztollef'
  },
  {
    artName: 'playstation-anim',
    pageLink: './Art/playstation-anim/index.html',
    imageLink: './Art/playstation-anim/ps.gif',
    author: 'seif1125',
    githubLink: 'https://github.com/seif1125'
  },
  {
    artName: 'Ritika',
    pageLink: './Art/Ritika/index.html',
    imageLink: './Art/Ritika/warrior.png',
    author: 'Ritika',
    githubLink: 'https://github.com/Ritika-soni'
  },
  {
    artName: 'Animatron',
    pageLink: './Art/animatron/index.html',
    imageLink: './Art/animatron/colourpencils.png',
    author: 'jahid hasan',
    githubLink: 'https://github.com/jahidhasan299/'
  },
  {
    artName: 'Animatron2',
    pageLink: './Art/Animatron2/index.html',
    imageLink: './Art/Animatron2/trance.gif',
    author: 'PUNKLANCER',
    githubLink: 'https://github.com/PUNKLANCER/'
  },
  {
    artName: 'Text_Animation',
    pageLink: './Art/Text_Animation/index.html',
    imageLink: './Art/Text_Animation/text.gif',
    author: 'Christian',
    githubLink: 'https://github.com/mkBraga'
  },
  {
    artName: 'Practice',
    pageLink: './Art/Practice/index.html',
    imageLink: './Art/Joy/triangle.gif',
    author: 'MuGenFJ',
    githubLink: 'https://github.com/MuGenFJ/'
  },
  {
    artName: 'Tile',
    pageLink: './Art/weilincheng/index.html',
    imageLink: './Art/weilincheng/tile.gif',
    author: 'weilincheng',
    githubLink: 'https://github.com/weilincheng'
  },
  {
    artName: 'Circle Pulse',
    pageLink: './Art/circle-pulse/index.html',
    imageLink: './Art/circle-pulse/circle-pulse.gif',
    author: 'jmorr002',
    githubLink: 'https://github.com/jmorr002'
  },
  {
    artName: 'Flare Spin',
    pageLink: './Art/mykz1608/index.html',
    imageLink: '',
    author: 'mykz1608',
    githubLink: 'https://github.com/mykz1608'
  },
  {
    artName: 'MexicanMustache',
    pageLink: './Art/AnimatedMustache/index.html',
    imageLink: './Art/AnimatedMustache/MexicanMustache.gif',
    author: 'Andrés Alonso Gálvez',
    githubLink: 'https://github.com/Dondesconton/'
  },
  {
    artName: 'css',
    pageLink: './Art/2.css/index.html',
    imageLink: './Art/2.css/css.gif'
  },
  {
    artName: 'Square Color Change',
    pageLink: './Art/baesyc/index.html',
    imageLink: './Art/baesyc/square.gif',
    author: 'Baesyc',
    githubLink: 'https://github.com/baesyc'
  },
  {
    artName: 'MexicanMustache',
    pageLink: './Art/AnimatedMustache/index.html',
    imageLink: './Art/AnimatedMustache/MexicanMustache.gif',
    author: 'Andrés Alonso Gálvez',
    githubLink: 'https://github.com/Dondesconton/'
  },
  {
    artName: 'Chanimation',
    pageLink: './Art/Chanimation/index.html',
    imageLink: './Art/Chanimation/dancegif.gif',
    author: 'chandant9',
    githubLink: 'https://github.com/chandant9/'
  },
  {
    artName: 'DancingGroot',
    pageLink: './Art/m-elina/index.html',
    imageLink: './Art/m-elina/groot_animation.gif',
    author: 'Melina',
    githubLink: 'https://github.com/m-elina/'
  },
  {
    artName: 'Animatron',
    pageLink: './Art/animatron/index.html',
    imageLink: './Art/animatron/trance.gif',
    author: 'Andrew',
    githubLink: 'https://github.com/andrewbom/'
  },
  {
    artName: 'rainbows',
    pageLink: './Art/vassilchiev/index.html',
    imageLink: './Art/vassilchiev/giphy.gif',
    author: 'Vassil',
    githubLink: 'https://github.com/vassilchiev/'
  },
  {
    artName: "Zai's Orbitron",
    pageLink: './Art/zai/index.html',
    imageLink: './Art/zai/zais_orbitron.gif',
    author: '5amm5',
    githubLink: 'https://github.com/5amm5965/'
  },
  {
    artName: "404's crying baby page",
    pageLink: './Art/papfal/index.html',
    imageLink: './Art/papfal/HTML-404-Crying-Baby-Page.gif',
    author: 'papfal',
    githubLink: 'https://github.com/papfal/'
  },
  {
    artName: 'ani-3d',
    pageLink: './Art/ani-3d/ani-3d.html',
    imageLink: './Art/ani-3d/ani-3d.gif',
    author: 'clyde166',
    githubLink: 'https://github.com/clyde166/'
  },
  {
    artName: 'Boy',
    pageLink: './Art/Boy/index.html',
    imageLink: './Art/Boy/Boy with house.png',
    author: 'Gajhendran',
    githubLink: 'https://github.com/Gajhendran/'
  },
  {
    artName: 'Funimation',
    pageLink: './Art/Funimation/index.html',
    imageLink: './Art/Funimation/Funimation.gif',
    author: 'Pratik',
    githubLink: 'https://github.com/pratikrana1998/'
  },
  {
    artName: 'Jungle Monkey',
    pageLink: './Art/AMCodin/index.html',
    imageLink: './Art/AMCodin/monkey.gif',
    author: 'AMCodin',
    githubLink: 'https://github.com/amcodin'
  },
  {
    artName: 'bellow',
    pageLink: './Art/fran/index.html',
    imageLink: './Art/fran/bellow.gif',
    author: 'franzwah',
    githubLink: 'https://github.com/franzwah'
  },
  {
    artName: 'Typing Indicator',
    pageLink: './Art/jacob-bacon/index.html',
    imageLink: './Art/jacob-bacon/jacob-bacon-art.JPG',
    author: 'jacob-bacon',
    githubLink: 'https://github.com/jacob-bacon'
  },
  {
    artName: 'Colination',
    pageLink: './Art/colination/index.html',
    imageLink: './Art/colination/animation.png',
    author: 'colinJR95',
    githublink: 'https://github.com/colinJR95'
  },
  {
    artName: 'Glowing Circle by Leem Plays',
    pageLink: './Art/AliHaidar/index.html',
    imageLink: './Art/AliHaidar/giphy.gif',
    author: 'alihaidar2950',
    githubLink: 'https://github.com/alihaidar2950'
  },
  {
    artName: 'bouncy-ball',
    pageLink: './Art/bouncy-ball/ty.html',
    imageLink: './Art/bouncy-ball/bouncy-ball.gif',
    author: 'Huang Yi-Ting',
    githubLink: 'https://github.com/yiting76'
  },
  {
    artName: 'bouncy-ball',
    pageLink: './Art/bouncy-ball/ty.html',
    imageLink: './Art/bouncy-ball/bouncy-ball.gif',
    author: 'Huang Yi-Ting',
    githubLink: 'https://github.com/yiting76'
  },
  {
    artName: 'Tronix',
    pageLink: './Art/visiona/index.html',
    imageLink: './Art/visiona/tronix.gif',
    author: 'visiona',
    githubLink: 'https://github.com/visiona'
  },
  {
    artName: 'Synchronization',
    pageLink: './Art/synchronization!/synchronization',
    imageLink: './Art/synchronization/synchronized_Dots.gif',
    author: 'Pranjal',
    githublink: 'https://github.com/Pranjal705'
  },
  {
    artName: 'Random Squares',
    pageLink: './Art/Monitha/index.html',
    author: 'Monitha',
    githubLink: 'https://github.com/dmonitha'
  },
  {
    artName: 'Walking-Man-Front',
    pageLink: './Art/Akhil/index.html',
    imageLink: './Art/Akhil/Walking-man-front.gif',
    author: 'Akhil',
    githubLink: 'https://github.com/akhils95'
  },
  {
    artName: 'Cow-cat',
    pageLink: './Art/Cow-cat/index.html',
    imageLink: './Art/Cow-cat/Cow-cat.gif',
    author: 'Galia',
    githubLink: 'https://github.com/galiarudenko'
  },
  {
    artName: 'Rainb0w',
    pageLink: './Art/Duka/index.html',
    imageLink: './Art/Duka/rainbow.gif',
    author: 'Duka',
    githubLink: 'https://github.com/DusanKrcmarik'
  },
  {
    artName: 'Indian',
    pageLink: './Art/Indian/index.html',
    imageLink: './Art/Indian/Indian.gif',
    author: 'Duka',
    githubLink: 'https://github.com/ndvishruth'
  },
  {
    artName: 'Animatron',
    pageLink: './Art/sanmitra/index.html',
    imageLink: './Art/sanmitra/index.gif',
    author: 'sanmitra',

    githubLink: 'https://github.com/sanmitra1999'
  },
  {
    artName: 'Ball-clear',
    pageLink: './Art/Naok000/index.html',
    imageLink: './Art/Naok000/ball-clear.gif',
    author: 'Naok000',
    githubLink: 'https://github.com/Naok000'
  },
  {
    artName: 'Mario_Kart_Animation',
    pageLink: './Art/Mario_Kart_Animation/index.html',
    imageLink: './Art/Mario_Kart_Animation/Mario.png',
    author: 'AnsonAMS',
    githubLink: 'https://github.com/AnsonAMS'
  },
  {
    artName: 'Microsoft_animation',
    pageLink: './Art/SaumyaBhatt/index.html',
    imageLink: './Art/SaumyaBhatt/Animation.gif',
    author: 'Saumya-Bhatt',
    githubLink: 'https://github.com/Saumya-Bhatt'
  },
  {
    artName: 'Falling',
    pageLink: './Art/Sfrench5/index.html',
    imageLink: './Art/Sfrench5/Falling.gif',
    author: 'Sfrench5',
    githubLink: 'https://github.com/Sfrench5'
  },
  {
    artName: 'Dragon_Loading',
    pageLink: './Art/Dragon_Loading/index.html',
    imageLink: './Art/Dragon_Loading/DragonLoading.gif',
    author: 'Prasad',
    githubLink: 'https://github.com/PrasadM07'
  },
  {
    artName: 'Animatrix',
    pageLink: './Art/Animatrix/index.html',
    imageLink: './Art/Animatrix/Animatrix.png',
    author: 'soutog',
    githubLink: 'https://github.com/soutog'
  },
  {
    artName: 'Simple-Loading',
    pageLink: './Art/Loading/loading.html',
    imageLink: './Art/Loading/load.gif',
    author: 'Vijay',
    githubLink: 'https://github.com/VijayVjCuber'
  },
  {
    artName: 'Fiyi-Animation',
    pageLink: './Art/Fiyi-Animation/index.html',
    imageLink: './Art/Fiyi-Animation/relax_smile.gif',
    author: 'Fiyi-A',
    githubLink: 'https://github.com/Fiyi-A'
  },
  {
    artName: 'Colored Bars',
    pageLink: './Art/mleblanc94/mleblanc94_html_Animation-Nation.html',
    imageLink: './Art/mleblanc94/ColoredBars.gif',
    author: 'mleblanc94',
    githubLink: 'https://github.com/mleblanc94'
  },
  {
    artName: 'animeR',
    pageLink: './Art/animeR/index.html',
    imageLink: './Art/animeR/animeR.gif',
    author: 'Rajneesh',
    githubLink: 'https://github.com/rajneeshk94'
  },
  {
    artName: 'Sunset-City',
    pageLink: './Art/jyun9504/index.html',
    imageLink: './Art/jyun9504/sunset-city.gif',
    author: 'jyun9504',
    githubLink: 'https://github.com/jyun9504'
  },
  {
    artName: 'brianbottle',
    author: 'brian',
    pageLink: './Art/brianbottle/index.html',
    imageLink: './Art/brianbottle/bottle.gif',
    githubLink: 'https://github.com/brianabplanalp1'
  },
  {
    artName: 'Shapes',
    pageLink: './Art/mark-marchant/index.html',
    imageLink: './Art/mark-marchant/shapes.png',
    author: 'Mark Marchant',
    githubLink: 'https://github.com/jtla3/Animation-Nation'
  },
  {
    artName: 'Loading',
    pageLink: './Art/NoumanAziz/Loading.html',
    videoLink: './Art/NoumanAziz/loading.gif',
    author: 'NoumanAziz',
    githubLink: 'https://github.com/NoumanAziz'
  },
  {
    artName: `Galek's Simple Animation`,
    pageLink: './Art/GalekAnimation/index.html',
    imageLink: './Art/GalekAnimation/simpleanimation.gif',
    author: 'Adam Galek',
    githubLink: 'https://github.com/TheGalekxy'
  },
  {
    artname: 'Rainbow animation',
    pageLink: './Art/Rainbow/index.html',
    imageLink: './Art/Rainbow/rainbow.gif',
    author: 'Mohanraj',
    githubLink: 'https://github.com/chelladuraimohanraj/Animation-Nation'
  },
  {
    artName: `Cyan Loading Animation`,
    pageLink: './Art/Wannesds/index.html',
    imageLink: './Art/Wannesds/Wannesds.gif',
    author: 'Wannes Dieltiens',
    githubLink: 'https://github.com/Wannesds'
  },
  {
    artName: 'Animatron',
    pageLink: './Art/Animatron/index.html',
    imageLink: './Art/Animatron/trance.gif',
    author: 'Gihan Balasuriya',
    githubLink: 'https://github.com/gihanbalasuriya'
  },
  {
    artName: 'Light text blink',
    pageLink: './Art/Mani-textlight-blink/index.html',
    imageLink: './Art/Mani-textlight-blink/light-blink-text.gif',
    author: 'Mani Pandian',
    githubLink: 'https://github.com/Manipandian'
  },
  {
    artName: 'Circle',
    pageLink: './Art/PoKai/index.html',
    imageLink: './Art/PoKai/circle.png',
    author: 'PoKai Chang',
    githubLink: 'https://github.com/st875052018'
  },
  {
    artName: 'animatron',
    pageLink: './Art/animatron/index.html',
    imageLink: './Art/animatron/trance.gif',
    author: 'Christy',
    githubLink: 'https://github.com/ChristyLucid'
  },
  {
    artName: 'bouncing_ball',
    pageLink: './Art/bouncing_ball/bouncing_ball.html',
    imageLink: './Art/bouncing_ball/bouncing-ball.gif',
    author: 'Nirmalie',
    githubLink: 'https://github.com/nirmalieo3'
  },
  {
    artName: 'Rocket',
    pageLink: './Art/Rocket/index.html',
    imageLink: './Art/Rocket/rocket.gif',
    author: 'Jose Diaz',
    githubLink: 'https://github.com/josegerard2000'
  },
  {
    artName: 'simpleG',
    pageLink: './Art/simpleG/index.html',
    imageLink: './Art/simpleG/kitty.jpg',
    author: 'gargeper',
    githubLink: 'https://github.com/gargeper'
  },
  {
    artName: 'BounceFace',
    pageLink: './Art/ainamation/index.html',
    imageLink: './Art/ainamation/ainamation.gif',
    author: 'Ainara Saralegui',
    githubLink: 'https://github.com/asaralegui'
  },
  {
    artName: 'Text Flow',
    pageLink: './Art/ConnerCoding/index.html',
    imageLink: './Art/ConnerCoding/ztmanimation.gif',
    author: 'Conner Schiller',
    githubLink: 'https://github.com/ConnerCoding'
  },
  {
    artName: 'Glow',
    pageLink: './Art/Glow/index.html',
    imageLink: './Art/Glow/Glow.png',
    author: 'Joaquin Castillo',
    githubLink: 'https://github.com/JuakoDev'
  },
  {
    artName: 'Heart Real',
    pageLink: './Art/riddhax/index.html',
    imageLink: './Art/riddhax/index.gif',
    author: 'Riddhax',
    githubLink: 'https://github.com/riddhax'
  },

  {
    artName: 'Balls',
    pageLink: './Art/Paul - Simple Annoying Balls/index.html',
    imageLink: './Art/Paul - Simple Annoying Balls/Balls.gif',
    author: 'Paul',
    githubLink: 'https://github.com/psr83'
  },

  {
    artname: 'Square-Move',
    pageLink: './Art/Poonam/square.html',
    imageLink: './Art/Poonam/square_gif.gif',
    author: 'Poonam',
    githubLink: 'https://github.com/poonampant'
  },

  {
    artname: 'JesseEarley',
    pageLink: './Art/JesseEarley/index.html',
    imageLink: './Art/JesseEarley/index.gif',
    author: 'JesseEarley',
    githubLink: 'https://github.com/JesseEarley'
  },
  {
    artname: 'Hacktoberfest 2020',
    pageLink: './Art/taepal467/index.html',
    imageLink: './Art/taepal467/hiclipart.com (1).png',
    author: 'Chantae P.',
    githubLink: 'https://github.com/taepal467'
  },
  {
    artName: 'Animatron',
    pageLink: './Art/animatron/triangle/index.html',
    imageLink: './Art/animatron/trance.gif',
    author: 'Deborah',
    githubLink: 'https://github.com/dluckey123'
  },
  {
    artName: 'Animatron',
    pageLink: './Art/animatron/triangle/index.html',
    imageLink: './Art/animatron/trance.gif',
    author: 'Deborah',
    githubLink: 'https://github.com/dluckey123'
  },
  {
    artname: 'Animate',
    pageLink: '/codepen/animation/src/index.html',
    imageLink: 'Animation',
    author: 'Altamas khan',
    githubLink: 'https://github.com/Altamas2049'
  },
  {
    artName: 'Spin',
    pageLink: './Art/Spin/allli.html',
    imageLink: './Art/Spin/allli.gif',
    author: 'Victor Winner',
    githubLink: 'https://github.com/Vicwin13'
  },
  {
    artName: 'Spinner',
    pageLink: './Art/nishantpandey/allli.html',
    imageLink: './Art/nishantpandey/allli.gif',
    author: 'Nishant Pandey',
    githubLink: 'https://github.com/mrpandey1'
  },
  {
    artName: 'Hacktober Test',
    pageLink: './Art/bajancode/index.html',
    imageLink: './Art/BajanCode/index.gif',
    author: 'bajancode',
    githubLink: 'https://github.com/bajancode'
  },
  {
    artName: 'ZTM anim',
    pageLink: './Art/ayushi2410/index.html',
    imageLink: './Art/ayushi2410/ayushi2410.gif',
    author: 'Ayushi2410',
    githubLink: 'https://github.com/ayushi2410'
  },
  {
    artName: 'misaelsantos',
    pageLink: './Art/misaelsantos/index.html',
    imageLink: './Art/misaelsantos/neohack.gif',
    author: 'Misael Santos',
    githubLink: 'https://github.com/MisaelSantos'
  },
  {
    artName: 'I am a Developer',
    pageLink: './Art/Kuroyza/Iam-a-developer.html',
    imageLink: './Art/Kuroyza/Iam-a-developer.gif',
    author: 'Kuroyza',
    githubLink: 'https://github.com/kuroyza'
  },
  {
    artName: 'simple box',
    pageLink: './Art/Box/index.html',
    imageLink: './Art/Box/static_image.jpg',
    author: 'Abishek shah',
    githubLink: 'https://github.com/abishek-sha-256'
  },
  {
    artname: 'Starry-sky',
    pageLink: './Art/starry-night/index.html',
    imageLink: './Art/starry-night/stars',
    author: 'Taima Khawaldeh',
    githubLink: 'https://github.com/taimakh'
  },
  {
    artName: 'Project Gallery',
    pageLink: './Art/hulya/index.html',
    imageLink: './Art/hulya/gallery.gif',
    author: 'Hulya Karakaya',
    githubLink: 'https://github.com/hulyak'
  },
  {
    artName: 'animation',
    pageLink: './Art/sameer786/animation.html',
    imageLink: './Art/sameer786/radius.gif',
    author: 'sameer',
    githubLink: 'https://github.com/sameer8605'
  },
  {
    artName: 'ArrowWave',
    pageLink: './Art/ArrowWave/index.html',
    imageLink: './Art/ArrowWave/ArrowWave.gif',
    author: 'Gabriel',
    githubLink: 'https://github.com/GabrielTeixeiraC'
  },
  {
    artName: 'The 4-Ever Loop',
    pageLink: './Art/the-4ever-loop/index.html',
    imageLink: './Art/the-4ever-loop/rotate.gif',
    author: 'Luciano M.',
    githubLink: 'https://github.com/LucianoWebDev'
  },
  {
    artName: 'Running Car',
    pageLink: './Art/Running-Car/index.html',
    imageLink: './Art/Running-Car/Running-car.PNG',
    author: 'Ermias',
    githubLink: 'https://github.com/ermiaskidane'
  },
  {
    artname: 'Youssef',
    pageLink: './Art/Youssef/index.html',
    imageLink: './Art/Youssef/fd8_AX.gif',
    author: 'Youssef',
    githubLink: 'https://github.com/youssefhany96'
  },
  {
    artName: 'The 4-Ever Loop',
    pageLink: './Art/the-4ever-loop/index.html',
    imageLink: './Art/the-4ever-loop/rotate.gif',
    author: 'Luciano M.',
    githubLink: 'https://github.com/LucianoWebDev'
  },

  {
    artName: 'Itried',
    pageLink: '/Art/Itried/animation.html',
    author: 'Harsha',
    githublink: 'https://github.com/HarshaKumar23'
  },
  {
    artName: 'Snail Zoom',
    pageLink: './Art/rbhachu/index.html',
    imageLink: './Art/rbhachu/snail.gif',
    author: 'Bhachu R.',
    githubLink: 'https://github.com/rbhachu'
  },
  {
    artName: 'Mini Text Animation',
    pageLink: './Art/text-mini-animation/index.html',
    imageLink: './Art/text-mini-animation/text-anime.gif',
    author: 'Chinel',
    githubLink: 'https://github.com/chinel'
  },
  {
    artName: 'Square loader',
    pageLink: './Art/square_loading/index.html',
    imageLink: './Art/square_loading/square_loading',
    author: 'Marek Chasák',
    githubLink: 'https://github.com/mchasak'
  },
  {
    artName: 'Stairs Text',
    pageLink: './Art/StairsText/index.html',
    imageLink: './Art/StairsText/stairs-text.gif',
    author: 'Noam K.',
    githubLink: 'https://github.com/noamkanonich'
  },
  {
    artName: 'animation',
    pageLink: './Art/sameer786/animation.html',
    imageLink: './Art/sameer786/radius.gif',
    author: 'sameer',
    githubLink: 'https://github.com/sameer8605'
  },
  {
    artName: 'Spinning is a good trick',
    pageLink: './Art/garrod90/index.html',
    imageLink: './Art/garrod90/craigsGif.gif',
    author: 'Craig, G',
    githubLink: 'https://github.com/garrod90'
  },
  {
    artName: 'Snail Zoom',
    pageLink: './Art/rbhachu/index.html',
    imageLink: './Art/rbhachu/snail.gif',
    author: 'Bhachu R.',
    githubLink: 'https://github.com/rbhachu'
  },
  {
    artName: 'Mini Text Animation',
    pageLink: './Art/text-mini-animation/index.html',
    imageLink: './Art/text-mini-animation/text-anime.gif',
    author: 'Chinel',
    githubLink: 'https://github.com/chinel'
  },
  {
    artName: 'Square loader',
    pageLink: './Art/square_loading/index.html',
    imageLink: './Art/square_loading/square_loading',
    author: 'Marek Chasák',
    githubLink: 'https://github.com/mchasak'
  },
  {
    artName: 'Stairs Text',
    pageLink: './Art/StairsText/index.html',
    imageLink: './Art/StairsText/stairs-text.gif',
    author: 'Noam K.',
    githubLink: 'https://github.com/noamkanonich'
  },
  {
    artName: 'animation',
    pageLink: './Art/sameer786/animation.html',
    imageLink: './Art/sameer786/radius.gif',
    author: 'sameer',
    githubLink: 'https://github.com/sameer8605'
  },

  {
    pageLink: './Art/radar animation/index.html',
    imageLink: './Art/radar.gif',
    author: 'Anup',
    githubLink: 'https://github.com/paddybaba'
  },
  {
    pageLink: './Art/sameer786/animation.html',
    imageLink: './Art/sameer786/radius.gif',
    author: 'sameer',
    githubLink: 'https://github.com/sameer8605'
  },
  {
    pageLink: './Art/radar animation/index.html',
    imageLink: './Art/radar',
    author: 'Anup',
    githubLink: 'https://github.com/paddybaba'
  },
  {
    pageLink: './Art/sameer786/animation.html',
    imageLink: './Art/sameer786/radius.gif',
    author: 'sameer',
    githubLink: 'https://github.com/sameer8605'
  },
  {
    artName: 'Friendly Ghost',
    pageLink: './Art/ristotoldsep/index.html',
    author: 'Risto Tõldsep',
    githubLink: 'https://github.com/ristotoldsep'
  },
  {
    artName: 'Friendly Ghost',
    pageLink: './Art/ristotoldsep/index.html',
    author: 'Risto Tõldsep',
    githubLink: 'https://github.com/ristotoldsep'
  },
  {
    artName: 'sritron',
    pageLink: './Art/sritron/index.html',
    imageLink: './Art/sritron/trance.gif',
    author: 'Srinivas',
    githubLink: 'https://github.com/sri189ms'
  },
  {
    artName: 'Friendly Ghost',
    pageLink: './Art/ristotoldsep/index.html',
    author: 'Risto Tõldsep',
    githubLink: 'https://github.com/ristotoldsep'
  },
  {
    artName: 'Sun Rise Time',
    pageLink: './Art/gurprtAnim/index.html',
    imageLink: './Art/gurprtAnim/gurAnim.gif',
    author: 'Gurpreet',
    githubLink: 'https://github.com/gur-p-reet'
  },
  {
    artName: 'Personal Info',
    pageLink: './Art/Personal_info/triangle/index.html',
    imageLink: './Art/Personal_info/trance.gif',
    author: 'Naim Uddin',
    githubLink: 'https://github.com/Naim365'
  },
  {
    artName: 'Shining Text',
    pageLink: './Art/MaxieTextShineOn/index.html',
    imageLink: './Art/MaxieTextShineOn/maxie-text-shine-on.gif',
    author: 'maxie7',
    githubLink: 'https://github.com/maxie7'
  },
  {
    artName: 'Spinning Box',
    pageLink: './Art/KccbzZ/index.html',
    imageLink: './Art/KccbzZ/cover.png',
    author: 'KccbzZ',
    githubLink: 'https://github.com/KccbzZ'
  },
  {
    artName: 'Age Disgracefully',
    pageLink: './Art/ynoden/index.html',
    imageLink: './Art/ynoden/Age_Disgracefully.gif',
    author: 'yusefnoden',
    githubLink: 'https://github.com/yusefnoden'
  },
  {
    artname: 'jimanimation',
    pageLink: './Art/jimanimation/index.html',
    imageLink: './Art/jimanimation/bouncy.gif',
    author: 'Jimin',
    githubLink: 'https://github.com/jimijos'
  },

  {
    artName: 'Meme Animation',
    pageLink: './Art/just_for_fun/index.html',
    imageLink: './Art/just_for_fun/image.gif',
    author: 'Rahul Negi',
    githubLink: 'https://github.com/rahulnegi20'
  },
  {
    artName: 'Stretch ZTM',
    pageLink: './Art/animation_gn/index.html',
    imageLink: './Art/animation_gn/animation_gn.gif',
    author: 'gnyokota',
    githubLink: 'https://github.com/gnyokota'
  },
  {
    artname: 'AnimationCom',
    pageLink: './Art/Anita/AnimationCom/triangle.html',
    imageLink: './Art/AnimationCom/header.jpg',
    author: 'Anita',
    githubLink: 'https://github.com/anita-tsai'
  },
    {
    artName: 'Cards',
    pageLink: './Art/cards/index.html',
    imageLink: './Art/cards/cards.gif',
    author: 'lonecreationwastaken',
    githubLink: 'https://github.com/lonecreationwastaken'
  },
  {
    artName: "Lidor'sAnimation",
    pageLink: "./Art/Lidor's Animation/index.html",
    imageLink: "./Art/Lidor's Animation/animation.gif",
    author: 'LidorAsher',
    githubLink: 'https://github.com/lidorasher11'
  },
  {
<<<<<<< HEAD
    artName: "House",
    pageLink: './Art/TTD/triangle/index.html',
    imageLink: './Art/TTD/house.gif',
    author: 'TanyaTD',
    githubLink: 'https://github.com/TTD126'
=======
    artName: "Spinning Title",
    pageLink: "./Art/ljBeast21ldj/index.html",
    imageLink: "./Art/ljBeast21ldj/firstGIF.gif",
    author: "Larry",
    githubLink: "https://github.com/ljBeast21ldj"
  },
    {
    artName: 'Heart pulsation',
    pageLink: './Art/Sallah/index.html',
    imageLink: './Art/Sallah/Heart-Pulsation.png',
    author: 'Sallah',
    githubLink: 'https://github.com/SallahTech'
  } ,
  {
    artName: "MubbeAnimation",
    pageLink: "./Art/Mubbe/index.html",
    imageLink: './Art/Mubbe/MubbeAnimation.gif',
    author: 'Mubarak',
    githubLink: 'https://github.com/mual5746'
  },
  {
    pageLink: './Art/neon-glowing-text/index.html',
    imageLink: './Art/neon-glowing-text/glowing-text-GIF.gif',
    author: 'Adri',
    githubLink: 'https://github.com/adrimual'
  },
  {
    artName: "Simple Animation",
    pageLink: "./Art/simple animation/transition.html",
    imageLink: "./Art/simple animation/animatee.gif",
    author: 'Rudimental',
    githubLink: 'https://github.com/rudimental-again'
  },
  {
    artName: "gbArt",
    pageLink: "./Art/gbArt/index.html",
    imageLink: "./Art/gbArt/shapeFlip.gif",
    author: 'Gary Bergman',
    githubLink: 'https://github.com/Gary-Bergman'
  },
  {
    artName: "Turtando's Animation",
    pageLink: './Art/turtando/animation.html',
    imageLink: './Art/Turtando/happyhalloween.gif',
    author: 'Turtando',
    githubLink: 'https://github.com/Turtando'
  },
  {
    artName: 'Bouncing Balls',
    pageLink: './Art/EyeOfAthena/index.html',
    imageLink: './Art/EyeOfAthena/cover.png',
    author: 'EyeOfAthena',
    githubLink: 'https://github.com/EyeOfAthena/bouncing-ball'
  },
  {
    artName: 'Otherside',
    pageLink: './Art/Otherside/ubi.html',
    imageLink: './Art/Otherside/recording.gif',
    author: 'Ubibimbap',
    githubLink: 'https://github.com/Ubibimbap'
  },
  {
    artName: 'Basketball God',
    pageLink: './Art/Sim-animation/index.html',
    imageLink: './Art/Sim-animation/project-screenshot.png',
    author: 'Sim',
    githubLink: 'https://github.com/sim-a-19'
  },
  {
    artName: "Ziyao's Animation",
    pageLink: './Art/robot/robot_index.html',
    imageLink: './Art/robot/robot.gif',
    author: 'Ziyao',
    githubLink: 'https://github.com/ziyaoc3'
  },
  {
    artName: 'Simplerv',
    pageLink: './Art/Aniamtion_RV/index.html',
    imageLink: './Art/Aniamtion_RV/circle.png',
    author: 'Aarush Bhat',
    githubLink: 'https://github.com/07rv'
  },
  {
    artName: "Devtemmy_animation",
    pageLink: './Art/Devtemmy_animation/index.html',
    imageLink: './Art/Devtemmy_animation/Devtemmyanimation.gif',
    author: 'Dev-Temmy',
    githubLink: 'https://github.com/Dev-Temmy'
>>>>>>> 4e6979ab
  }

];

// +--------------------------------------------------------------------------------+
// +                                                                                +
// +                  YOU DO NOT NEED TO CHANGE ANYTHING BELOW THIS                 +
// +                                                                                +
// +--------------------------------------------------------------------------------+

// Creates cards from the array above
// You don't need to modify this
let contents = [];
Shuffle(cards).forEach((c) => {
  contents.push([
    `<li class="card">` +
      `<a href='${c.pageLink}'>` +
      `<img class="art-image" src='${c.imageLink}' alt='${c.artName}' />` +
      `</a>` +
      `<div class="flex-content">` +
      `<a href='${c.pageLink}'><h3 class="art-title">${c.artName}</h3></a>` +
      `<p class='author'><a href="${c.githubLink}" target="_blank"><i class="fab fa-github"></i> ${c.author}</a> </p>` +
      `</div>` +
      `</li>`
  ]);
});

document.getElementById('cards').innerHTML = contents;

function Shuffle(o) {
  for (
    var j, x, i = o.length;
    i;
    j = parseInt(Math.random() * i), x = o[--i], o[i] = o[j], o[j] = x
  );
  return o;
}<|MERGE_RESOLUTION|>--- conflicted
+++ resolved
@@ -4286,20 +4286,20 @@
     githubLink: 'https://github.com/lidorasher11'
   },
   {
-<<<<<<< HEAD
     artName: "House",
     pageLink: './Art/TTD/triangle/index.html',
     imageLink: './Art/TTD/house.gif',
     author: 'TanyaTD',
     githubLink: 'https://github.com/TTD126'
-=======
+  },
+  {
     artName: "Spinning Title",
     pageLink: "./Art/ljBeast21ldj/index.html",
     imageLink: "./Art/ljBeast21ldj/firstGIF.gif",
     author: "Larry",
     githubLink: "https://github.com/ljBeast21ldj"
   },
-    {
+   {
     artName: 'Heart pulsation',
     pageLink: './Art/Sallah/index.html',
     imageLink: './Art/Sallah/Heart-Pulsation.png',
@@ -4381,7 +4381,6 @@
     imageLink: './Art/Devtemmy_animation/Devtemmyanimation.gif',
     author: 'Dev-Temmy',
     githubLink: 'https://github.com/Dev-Temmy'
->>>>>>> 4e6979ab
   }
 
 ];
