let cards = [
  {
    artName: 'Cool CSS Preloader',
    pageLink: './Art/Himanshu_Kumawat/index.html',
    imageLink: './Art/Himanshu_Kumawat/preloader.gif',
    author: 'Himanshu Kumawat',
    githubLink: 'https://github.com/013himanshu'
  },
  {
    artName: 'Troll-Ball',
    pageLink: './Art/ivantbv/index.html',
    imageLink: './Art/ivantbv/troll-ball.gif',
    author: 'ivantbv',
    githubLink: 'https://github.com/ivantbv'
  },
  {
    artName: 'CSS heART',
    pageLink: './Art/Aarush/Heart.html',
    imageLink: './Art/Aarush/Heart.png',
    author: 'Aarush Bhat',
    githubLink: 'https://github.com/r-ush'
  },
  {
    artName: 'Image With Gray Scale Effect',
    pageLink: './Art/Image With Gray Scale Effect',
    imageLink:
      './Art/Image With Gray Scale Effect/Image-With-Gray-Scale-Effect.gif',
    author: 'Vikrant Kumar',
    githubLink: 'https://github.com/VikrantKu333'
  },
  {
    artName: 'covid-19',
    pageLink: './Art/shivam12k/index.html',
    videoLink: './Art/cell/cell.mp4',
    author: 'shivam12k',
    githubLink: 'https://github.com/shivam12k'
  },
  {
    artName: 'Bouncing Heart',
    pageLink: './Art/love2cr3ate/index.html',
    imageLink: './Art/love2cr3ate/bouncing-heart.gif',
    author: 'l0ve2cr3ate',
    githubLink: 'https://github.com/l0ve2cr3ate'
  },
  {
    artName: 'Animated-Loading',
    pageLink: './Art/Animated-Loading/index.html',
    imageLink: './Art/Animated-Loading/Animated-Loading.gif',
    author: 'Mehul1011',
    githubLink: 'https://github.com/mehul1011'
  },
  {
    artName: 'covid-19',
    pageLink: './Art/shivam12k/index.html',
    // videoLink: './Art/cell/cell.mp4',
    imageLink: '#',
    author: 'shivam12k',
    githubLink: 'https://github.com/shivam12k'
  },
  {
    artName: 'Mag-animation',
    pageLink: './Art/Mag-D-Alena/index.html',
    imageLink: './Art/Mag-D-Alena/Mag-animation.gif',
    author: 'Magdalena BenBassat-Luszczynska',
    githubLink: 'https://github.com/mag-d-alen'
  },
  {
    artName: 'ThomasTobe',
    pageLink: './Art/ThomasTobe/index.html',
    imageLink: './Art/ThomasTobe/rotation.gif',
    author: 'ThomasTobe',
    githubLink: 'https://github.com/ThomasTobe'
  },
  {
    artName: 'Life Of Coder',
    pageLink: './Art/DevarshiDoshi/index.html',
    imageLink: './Art/DevarshiDoshi/Life Of Coder.gif',
    author: 'DevarshiDoshi',
    githubLink: 'https://github.com/devarshidoshi'
  },

  {
    artName: 'That Animation',
    pageLink: './Art/MaKloudz/index.html',
    imageLink: './Art/MaKloudz/dat-animation.gif',
    author: 'Blessing Mutava',
    githubLink: 'https://github.com/MaKloudz'
  },
  {
    artName: 'animatron',
    pageLink: './Art/animatron/index.html',
    imageLink: './Art/animatron/trance.gif',
    author: 'nick981837',
    githubLink: 'https://github.com/nick981837'
  },
  {
    artName: 'ZTM Animation',
    pageLink: './Art/EricPuskas/index.html',
    imageLink: './Art/EricPuskas/index.gif',
    author: 'Eric Puskas',
    githubLink: 'https://github.com/EricPuskas'
  },
  {
    artName: 'LSD Rainbow Trip: Phase 1',
    pageLink: './Art/AbsMechanik/index.html',
    imageLink: './Art/AbsMechanik/AbsMechanik_Animation.gif',
    author: 'AbsMechanik',
    githubLink: 'https://github.com/AbsMechanik'
  },
  {
    artName: 'Christmas Lights',
    pageLink: './Art/Futuregit/index.html',
    imageLink: './Art/Futuregit/Christmas-Lights.gif',
    author: 'Futuregit',
    githubLink: 'https://github.com/Futuregit'
  },
  {
    artName: 'space zoo',
    pageLink: './Art/space_zoo/index.html',
    imageLink: './Art/space_zoo/space_zoo.gif',
    author: 'yuwenGithub',
    githubLink: 'https://github.com/yuwenGithub'
  },
  {
    artName: 'neon-text flicker glow',
    pageLink: './Art/neon-text flicker glow/neon.html',
    videoLink: './Art/neon-text flicker glow/neon-text flicker glow.gif',
    author: 'Ajay Tyagi',
    githubLink: 'https://github.com/imajaytyagi'
  },
  {
    artName: 'Dice Animation',
    pageLink: './Art/Dice-Animation/dice_animation.html',
    videoLink: './Art/Dice-Animation/dice.gif',
    author: 'Ronit DuttA',
    githubLink: 'https://github.com/RD91'
  },
  {
    artName: 'Fruit Dancing',
    pageLink: './Art/carlacentenor/index.html',
    imageLink: './Art/carlacentenor/fruit.gif',
    author: 'carlacentenor',
    githubLink: 'https://github.com/carlacentenor'
  },
  {
    artName: 'eyes',
    pageLink: './Art/eyes/index.html',
    imageLink: './Art/eyes/eyes.gif',
    author: 'yuwenGithub',
    githubLink: 'https://github.com/yuwenGithub'
  },
  {
    artName: 'Spooktober Hacktoberfest',
    pageLink: './Art/FredAmartey/index.html',
    imageLink: './Art/FredAmartey/thumbnaill.gif',
    author: 'Fred Amartey',
    githubLink: 'https://github.com/FredAmartey'
  },
  {
    artName: 'Star Wars?',
    pageLink: './Art/henryvalbuena/index.html',
    imageLink: './Art/henryvalbuena/index.gif',
    author: 'Henry Valbuena',
    githubLink: 'https://github.com/henryvalbuena'
  },
  {
    artName: 'UFO',
    pageLink: './Art/UFO/index.html',
    imageLink: './Art/UFO/UFO.png',
    author: 'Abhinav Singh @abhinav9910',
    githubLink: 'https://github.com/abhinav9910'
  },
  {
    artName: 'The Ripple',
    pageLink: './Art/Anmol2/index.html',
    imageLink: './Art/Anmol2/ripple.png',
    author: 'Anmol',
    githubLink: 'https://github.com/Anmol270900'
  },
  {
    artName: 'Rainbow loader',
    pageLink: './Art/ka-hn/rainbow.html',
    imageLink: './Art/ka-hn/rainbow.gif',
    author: 'Karim Hussain',
    githubLink: 'https://github.com/ka-hn'
  },
  {
    artName: 'Action Cam',
    pageLink: './Art/Donovan/index.html',
    imageLink: './Art/Donovan/pureCSS-animation.gif',
    author: 'Donovan Hunter',
    githubLink: 'https://github.com/dhdcode'
  },
  {
    artName: 'The Sun',
    pageLink: './Art/Anmol/index.html',
    imageLink: './Art/Anmol/sun.png',
    author: 'Anmol',
    githubLink: 'https://github.com/Anmol270900'
  },
  {
    artName: 'Flashing Pumpkin',
    pageLink: './Art/KatrinaRose14/index.html',
    imageLink: './Art/KatrinaRose14/FlashingPumpkin.gif',
    author: 'Katrina Yates',
    githubLink: 'https://github.com/KatrinaRose14'
  },
  {
    artName: 'Flipbox',
    pageLink: './Art/Prasheel/index.html',
    imageLink: './Art/Prasheel/flip.gif',
    author: 'Prasheel Soni',
    githubLink: 'https://github.com/ps011'
  },
  {
    artName: '2019 Wave',
    pageLink: './Art/chris-aqui/index.html',
    imageLink: './Art/chris-aqui/2019-jump.gif',
    author: 'Christine Aqui',
    githubLink: 'https://github.com/christine-aqui'
  },
  {
    artName: 'Hover Button Animation',
    pageLink: './Art/Vipul/hover.html',
    imageLink: './Art/Vipul/Screenshot2.png',
    author: 'Vipul',
    githubLink: 'https://github.com/vipuljain08'
  },
  {
    artName: 'Start From Zero',
    pageLink: './Art/Robihdy/index.html',
    imageLink: './Art/Robihdy/start-from-zero.png',
    author: 'Robihdy',
    githubLink: 'https://github.com/Robihdy'
  },
  {
    artName: 'Local Host metaphor',
    pageLink: './Art/Akbar-Cyber/index.html',
    imageLink: './Art/Prateek/localhost.png',
    author: 'Prateek',
    githubLink: 'https://github.com/prateekpatrick'
  },
  {
    artName: 'Akbar-Cyber',
    pageLink: './Art/Akbar-Cyber/index.html',
    imageLink: './Art/Akbar-Cyber/akbar.gif',
    author: 'Akbar',
    githubLink: 'https://github.com/Akbar-Cyber'
  },
  {
    artName: 'Sliding Lines',
    pageLink: './Art/erics0n/sliding-lines/index.html',
    imageLink: './Art/erics0n/sliding-lines/image.gif',
    author: 'erics0n',
    githubLink: 'https://github.com/erics0n'
  },
  {
    artName: 'Triangle',
    pageLink: './Art/Joy/triangle/triangle.html',
    imageLink: './Art/Joy/triangle/triangle.gif',
    author: 'Joy',
    githubLink: 'https://github.com/royranger'
  },
  {
    artName: 'Cube',
    pageLink: './Art/Joy/cube/cube.html',
    imageLink: './Art/Joy/cube/cube.gif',
    author: 'Joy',
    githubLink: 'https://github.com/royranger'
  },
  {
    artName: 'Burger Menu',
    pageLink: './Art/mctrl/burger.html',
    imageLink: './Art/mctrl/burger.gif',
    author: 'Martina',
    githubLink: 'https://github.com/mctrl'
  },
  {
    artName: 'Square Loader',
    pageLink: './Art/Hemant/index.html',
    imageLink: './Art/Hemant/loader.gif',
    author: 'Hemant Garg',
    githubLink: 'https://github.com/hemant-garg'
  },
  {
    artName: 'wake up, neo...',
    pageLink: './Art/samirjouni/TributeToTheMatrix.html',
    imageLink: './Art/samirjouni/sample.gif',
    author: 'Samir Jouni',
    githubLink: 'https://github.com/samirjouni'
  },
  {
    artName: 'Tribute To COD4MW',
    pageLink: './Art/samirjouni2/index.html',
    imageLink: './Art/samirjouni2/sample.gif',
    author: 'Samir Jouni',
    githubLink: 'https://github.com/samirjouni'
  },
  {
    artName: 'Planet',
    pageLink: './Art/ArthurDoom/planet.html',
    imageLink: './Art/ArthurDoom/planet.gif',
    author: 'ArthurDoom',
    githubLink: 'https://github.com/ArthurDoom'
  },
  {
    artName: 'SquarPy',
    pageLink: './Art/Utkarsh/index.html',
    imageLink: './Art/Utkarsh/hack.gif',
    author: 'utkarsh',
    githubLink: 'https://github.com/Utkarsh2604'
  },
  {
    artName: 'Circle',
    pageLink: './Art/Oliver/Circle.html',
    imageLink: './Art/Oliver/circle.gif',
    author: 'Oliver',
    githubLink: 'https://github.com/oliver-gomes'
  },
  {
    artName: 'Ellipse Loader',
    pageLink: './Art/VaibhavKhulbe/EllipseLoader.html',
    imageLink: './Art/VaibhavKhulbe/ellipseLoader.gif',
    author: 'Vaibhav Khulbe',
    githubLink: 'https://github.com/Kvaibhav01'
  },
  {
    artName: 'Simple Loader',
    pageLink: './Art/soumsps/simpleload.html',
    imageLink: './Art/soumsps/sample.gif',
    author: 'Soumendu Sinha',
    githubLink: 'https://github.com/soumsps'
  },
  {
    artName: 'Rollodex',
    pageLink: './Art/Shruti/rolling.html',
    imageLink: './Art/Shruti/rolling.gif',
    author: 'Shruti',
    githubLink: 'https://github.com/shruti49'
  },
  {
    artName: 'Cute Cat',
    pageLink: './Art/Alghi/cat.html',
    imageLink: './Art/Alghi/cat.gif',
    author: 'Alghi',
    githubLink: 'https://github.com/darklordace'
  },
  {
    artName: 'ZtM Text',
    pageLink: './Art/Di4iMoRtAl/ZtM_text_animation.html',
    imageLink: './Art/Di4iMoRtAl/ZtM_animation.gif',
    author: 'Di4iMoRtAl',
    githubLink: 'https://github.com/dppeykov'
  },
  {
    artName: 'Circles',
    pageLink: './Art/Bhuvana/circles.html',
    imageLink: './Art/Bhuvana/circles.gif',
    author: 'Bhuvana',
    githubLink: 'https://github.com/bhuvana-guna'
  },
  {
    artName: 'Bird',
    pageLink: './Art/Bhuvana/bird.html',
    imageLink: './Art/Bhuvana/bird.gif',
    author: 'Bhuvana',
    githubLink: 'https://github.com/bhuvana-guna'
  },
  {
    artName: 'Loader',
    pageLink: './Art/Bhuvana/loader.html',
    imageLink: './Art/Bhuvana/loader.gif',
    author: 'Bhuvana',
    githubLink: 'https://github.com/bhuvana-guna'
  },
  {
    artName: 'Simple blinking loading circles',
    pageLink: './Art/Rahul/index.html',
    imageLink: './Art/Rahul/loading.gif',
    author: 'Rahul',
    githubLink: 'https://github.com/kohli6010'
  },
  {
    artName: 'Css Pulse',
    pageLink: './Art/Aszmel/pulse.html',
    imageLink: './Art/Aszmel/css_pulse.gif',
    author: 'Aszmel',
    githubLink: 'https://github.com/Aszmel'
  },
  {
    artName: 'Circle Bounce',
    pageLink: './Art/Edmund/index.html',
    imageLink: './Art/Edmund/circle-bounce.gif',
    author: 'Edmund',
    githubLink: 'https://github.com/edmund1645'
  },
  {
    artName: 'Heart Beating',
    pageLink: './Art/Regem/index.html',
    imageLink: './Art/Regem/heart.jpg',
    author: 'Regem',
    githubLink: 'https://github.com/GemzBond'
  },
  {
    artName: 'Fading Circles',
    pageLink: './Art/Ankit/fadeCircle.html',
    imageLink: './Art/Ankit/fadeCircles.png',
    author: 'Ankit Srivastava',
    githubLink: 'https://github.com/a18nov'
  },
  {
    artName: 'Hacktoberfest 2019',
    pageLink: './Art/jpk3lly/animation.html',
    imageLink: './Art/jpk3lly/JPs_Animation_GIF.gif',
    author: 'jpk3lly',
    githubLink: 'https://github.com/jpk3lly'
  },
  {
    artName: 'Name Rotator',
    pageLink: './Art/Meet/name.html',
    imageLink: './Art/Meet/name.gif',
    author: 'Meet',
    githubLink: 'https://github.com/Meet1103'
  },
  {
    artName: 'Ball Rotator',
    pageLink: './Art/Bibekpreet/index.html',
    imageLink: './Art/Bibekpreet/ball.gif',
    author: 'Bibekpreet',
    githubLink: 'https://github.com/bibekpreet99'
  },
  {
    artName: 'ephiphany',
    pageLink: './Art/OctavianIlies/index.html',
    imageLink: './Art/OctavianIlies/ephiphany.gif',
    author: 'OctavianIlies',
    githubLink: 'https://github.com/OctavianIlies'
  },
  {
    artName: 'Loading',
    pageLink: './Art/jh1992jh/loading.html',
    imageLink: './Art/jh1992jh/loading.gif',
    author: 'jh1992jh',
    githubLink: 'https://github.com/jh1992jh'
  },
  {
    artName: 'ZTM Colors',
    pageLink: './Art/Godnon/index.html',
    imageLink: './Art/Godnon/ZTMcAnim.gif',
    author: 'Godnon',
    githubLink: 'https://github.com/godnondsilva'
  },
  {
    artName: 'Hover Effect',
    pageLink: './Art/Shubhankar/index.html',
    imageLink: './Art/Shubhankar/hackoctober.gif',
    author: 'Shubhankar',
    githubLink: 'https://github.com/shubhdwiv12'
  },
  {
    artName: 'Bouncing Fading Circles',
    pageLink: './Art/AyoubIssaad/index.html',
    imageLink: './Art/AyoubIssaad/BouncingFadingCircles.gif',
    author: 'AyoubIssaad',
    githubLink: 'https://github.com/AyoubIssaad'
  },
  {
    artName: '5 balls preloader',
    pageLink: './Art/Nnaji-Victor/index.html',
    imageLink: './Art/Nnaji-Victor/5_balls.gif',
    author: 'Nnaji Victor',
    githubLink: 'https://github.com/Nnaji-Victor'
  },
  {
    artName: 'ZTM Bouncer',
    pageLink: './Art/Josia/bouncer.html',
    imageLink: './Art/Josia/ztmbouncer.gif',
    author: 'Josia Rodriguez',
    githubLink: 'https://github.com/josiarod'
  },
  {
    artName: 'Hacktober loading animation',
    pageLink: './Art/mehul1011/index.html',
    imageLink: './Art/mehul1011/loading.gif',
    author: 'Mehul1011',
    githubLink: 'https://github.com/mehul1011'
  },
  {
    artName: 'Loading Dots',
    pageLink: './Art/devSergiu/index.html',
    imageLink: './Art/devSergiu/loading.gif',
    author: 'devSergiu',
    githubLink: 'https://github.com/devsergiu'
  },
  {
    artName: 'TypeWriter effect',
    pageLink: './Art/Sidharth/Typing_Text.html',
    imageLink: './Art/Sidharth/type_writer.gif',
    author: 'Sidharth',
    githubLink: 'https://github.com/Sidharth98'
  },
  {
    artName: 'Blue Spin',
    pageLink: './Art/JamesW/index.html',
    imageLink: './Art/JamesW/hacktober_spin.gif',
    author: 'James Whitney',
    githubLink: 'https://github.com/jameswhitney'
  },
  {
    artName: 'Loading Animation',
    pageLink: './Art/Sidharth/Loading.html',
    imageLink: './Art/Sidharth/Loading.gif',
    author: 'Sidharth',
    githubLink: 'https://github.com/Sidharth98'
  },
  {
    artName: 'Rotation',
    pageLink: './Art/alenanog/index.html',
    imageLink: './Art/alenanog/rotation.gif',
    author: 'Alena A.',
    githubLink: 'https://github.com/alenanog'
  },
  {
    artName: 'Colors in your life',
    pageLink: './Art/Atipahy/colors.html',
    imageLink: './Art/Atipahy/colors.png',
    author: 'Christos Chr',
    githubLink: 'https://github.com/atipaHy'
  },
  {
    artName: 'Orb',
    pageLink: './Art/Jkbicbic/orb.html',
    imageLink: './Art/Jkbicbic/orb.gif',
    author: 'John Kennedy Bicbic',
    githubLink: 'https://github.com/jkbicbic'
  },
  {
    artName: 'Charging...',
    pageLink: './Art/Afraz/charging.html',
    imageLink: './Art/Afraz/charging.gif',
    author: 'Afraz',
    githubLink: 'https://github.com/afrazz'
  },
  {
    artName: 'Charging...',
    pageLink: './Art/DepStep/depstep.html',
    imageLink: './Art/DepStep/depstep.gif',
    author: 'DepStep',
    githubLink: 'https://github.com/stephD'
  },
  {
    artName: 'Dancing Ball...',
    pageLink: './Art/DaveFres/index.html',
    imageLink: './Art/DaveFres/ball.gif',
    author: 'DaveFres',
    githubLink: 'https://github.com/DaveFres'
  },
  {
    artName: 'animatron',
    pageLink: './Art/animatron/index.html',
    imageLink: './Art/animatron/trance.gif',
    author: 'jomahay',
    githubLink: 'https://github.com/jomahay'
  },
  {
    artName: 'Sunshine',
    pageLink: './Art/Pavelisp/sunshine.html',
    imageLink: './Art/Pavelisp/sunshine.gif',
    author: 'Pavel Isp',
    githubLink: 'https://github.com/pavelisp'
  },
  {
    artName: 'SoundBoxes',
    pageLink: './Art/Hbarang/SoundBox.html',
    imageLink: './Art/Hbarang/SoundBoxAnimation.gif',
    author: 'Hbarang',
    githubLink: 'https://github.com/hbarang'
  },
  {
    artName: 'Cheshire',
    pageLink: './Art/Ckanelin/index.html',
    imageLink: './Art/Ckanelin/Cheshire.gif',
    author: 'Ckanelin',
    githubLink: 'https://github.com/ckanelin'
  },
  {
    artName: 'Disappear',
    pageLink: './Art/Stacy/index.html',
    imageLink: './Art/Stacy/disappear.gif',
    author: 'Stacy',
    githubLink: 'https://github.com/stacyholtz6'
  },
  {
    artName: 'Ellipse Spinner',
    pageLink: './Art/Sabina/ellipse_spinner.html',
    imageLink: './Art/Sabina/ellipse_spinner.png',
    author: 'Sabina Abbasova',
    githubLink: 'https://github.com/sabina929'
  },
  {
    artName: 'NightSky',
    pageLink: './Art/AndyS/index.html',
    imageLink: './Art/AndyS/Capture.GIF',
    author: 'AndyS',
    githubLink: 'https://github.com/AndyS1988'
  },
  {
    artName: 'Hungry',
    pageLink: './Art/diegchav/index.html',
    imageLink: './Art/diegchav/hungry.gif',
    author: 'Diego Chz',
    githubLink: 'https://github.com/diegchav'
  },
  {
    artName: 'Hover Text Animation',
    pageLink: './Art/AyoubIssaad2/index.html',
    imageLink: './Art/AyoubIssaad2/hoverTextAnimation.gif',
    author: 'AyoubIssaad',
    githubLink: 'https://github.com/AyoubIssaad'
  },
  {
    artName: 'Colorize',
    pageLink: './Art/JimBratsos/colorize.html',
    imageLink: './Art/JimBratsos/Colorize.gif',
    author: 'Jim Bratsos',
    githubLink: 'https://github.com/JimBratsos'
  },
  {
    artName: 'Hacktober Spooktacular',
    pageLink: 'Art/Elex/index.html',
    imageLink: ['./Art/Elex/hhs.gif'],
    author: 'William Poisel (LordCobra)',
    githubLink: 'https://github.com/epoisel'
  },
  {
    artName: 'Circley',
    pageLink: './Art/Tranjenny/indexjenny.html',
    imageLink: './Art/Tranjenny/zerojenny.gif',
    author: 'Tranjenny',
    githubLink: 'https://github.com/Tranjenny'
  },
  {
    artName: 'My Vietnam',
    pageLink: './Art/nhbduy/index.html',
    imageLink: './Art/nhbduy/my-vietnam.gif',
    author: 'Hoang-Bao-Duy NGUYEN',
    githubLink: 'https://github.com/nhbduy'
  },
  {
    artName: 'Hactoberfest Bus',
    pageLink: './Art/shahpranaf/index.html',
    imageLink: './Art/shahpranaf/hacktoberfest_bus.gif',
    author: 'Pranav Shah',
    githubLink: 'https://github.com/shahpranaf'
  },
  {
    artName: 'Hacktoberfest',
    pageLink: './Art/robihid/index.html',
    imageLink: './Art/robihid/hacktoberfest.png',
    author: 'robihid',
    githubLink: 'https://github.com/robihid'
  },
  {
    artName: 'Hi there',
    pageLink: './Art/Aki/index.html',
    imageLink: './Art/Aki/giphy.gif',
    author: 'Aki',
    githubLink: 'https://github.com/akmalist'
  },
  {
    artName: '3D css animation',
    pageLink: './Art/animationtion/index.html',
    imageLink: './Art/animation/css3drotate.gif',
    author: 'christ',
    githubLink: 'https://github.com/christ-87'
  },
  {
    artName: 'Hacktoberfest 2019!',
    pageLink: './Art/RedSquirrrel/index.html',
    imageLink: './Art/RedSquirrrel/index.html/animation.PNG',
    author: 'RedSquirrrel',
    githubLink: 'https://github.com/RedSquirrrel'
  },
  {
    artName: 'Sliding text',
    pageLink: './Art/Flattopz/index.html',
    imageLink: './Art/Flattopz/SlidingText.gif',
    author: 'Flattopz',
    githubLink: 'https://github.com/hjpunzalan'
  },
  {
    artName: 'Rainbow Color Changer',
    pageLink: './Art/mmshr/index.html',
    imageLink: './Art/mmshr/rainbow.gif',
    author: 'mmosehauer',
    githubLink: 'https://github.com/mmosehauer'
  },
  {
    artName: 'World of Coding',
    pageLink: './Art/tom_kn/coding.html',
    imageLink: './Art/tom_kn/coding.gif',
    author: 'Tamas Knisz',
    githubLink: 'https://github.com/TamasKn'
  },
  {
    artName: 'Initial Bounce',
    pageLink: './Art/Juwana/initial.html',
    imageLink: './Art/Juwana/InitialBounce.gif',
    author: 'Juwana',
    githubLink: 'https://github.com/JZerman2018'
  },
  {
    artName: 'Atom',
    pageLink: './Art/Teva/index.html',
    imageLink: './Art/Teva/atom.gif',
    author: 'Teva',
    githubLink: 'https://github.com/TevaHenry'
  },
  {
    artName: 'Be Awesome',
    pageLink: './Art/TigerAsH/index.html',
    imageLink: './Art/TigerAsH/be-awesome.jpg',
    author: 'TigerAsH',
    githubLink: 'https://github.com/TigerAsH94'
  },
  {
    artName: 'Rainbow Colors',
    pageLink: './Art/Sanjeev/index.html',
    imageLink: './Art/Sanjeev/animation.gif',
    author: 'Sanjeev Panday',
    githubLink: 'https://github.com/Sanjeev-Panday'
  },
  {
    artName: 'ZtM',
    pageLink: './Art/thoyvo/index.html',
    imageLink: './Art/thoyvo/ztm.gif',
    author: 'Thoyvo',
    githubLink: 'https://github.com/thoyvo'
  },
  {
    artName: 'Fast Fishes',
    pageLink: './Art/4ront/index.html',
    imageLink: './Art/4ront/fishes.gif',
    author: '4rontender',
    githubLink: 'https://github.com/RinatValiullov'
  },
  {
    artName: 'Loading...',
    pageLink: './Art/RedSquirrrel2/loading.html',
    imageLink: './Art/RedSquirrrel2/loading.gif',
    author: 'RedSquirrrel',
    githubLink: 'https://github.com/RedSquirrrel'
  },
  {
    artName: 'Animated Cube',
    pageLink: './Art/Animated Cube/index.html',
    imageLink: './Art/Animated Cube/cube.gif',
    author: 'RedSquirrrel',
    githubLink: 'https://github.com/RedSquirrrel'
  },
  {
    artName: 'Calm Ubuntu',
    pageLink: './Art/schupat/index.html',
    imageLink: './Art/schupat/preview.gif',
    author: 'schupat',
    githubLink: 'https://github.com/schupat'
  },
  {
    artName: 'Solar System',
    pageLink: './Art/DSandberg93/index.html',
    imageLink: './Art/DSandberg93/SolarSystem.gif',
    author: 'DSandberg93',
    githubLink: 'https://github.com/DSandberg93'
  },
  {
    artName: 'Boo',
    pageLink: './Art/VerityB/index.html',
    imageLink: './Art/VerityB/boo.gif',
    author: 'VerityB',
    githubLink: 'https://github.com/VerityB'
  },
  {
    artName: 'Hacktoberfest Ghost',
    pageLink: './Art/cTahirih/index.html',
    imageLink: './Art/cTahirih/ghost.png',
    author: 'cTahirih',
    githubLink: 'https://github.com/cTahirih'
  },
  {
    artName: 'Clock',
    pageLink: './Art/Abdul/index.html',
    imageLink: './Art/Abdul/Clock.png',
    author: 'Abdul Rahman',
    githubLink: 'https://github.com/abdulrahman118'
  },
  {
    artName: 'Loading Cube',
    pageLink: './Art/andrearizzello/index.html',
    imageLink: './Art/andrearizzello/index.gif',
    author: 'Andrea Rizzello',
    githubLink: 'https://github.com/andrearizzello'
  },
  {
    artName: 'Wall Dropping Logo',
    pageLink: './Art/shivams136/index.html',
    imageLink: './Art/shivams136/walldrop.gif',
    author: 'Shivam Sharma',
    githubLink: 'https://github.com/ShivamS136'
  },
  {
    artName: 'Infinite Race',
    pageLink: './Art/levermanx/index.html',
    imageLink: './Art/levermanx/anim.gif',
    author: 'Levermanx',
    githubLink: 'https://github.com/levermanx'
  },
  {
    artName: 'Hover to Rotate Text',
    pageLink: './Art/faiz_hameed/index.html',
    imageLink: './Art/faiz_hameed/hackto.gif',
    author: 'Faiz Hameed',
    githubLink: 'https://github.com/faizhameed'
  },
  {
    artName: 'HalloHacktober Greeting!',
    pageLink: './Art/lusalga/index.html',
    imageLink: './Art/lusalga/lu.gif',
    author: 'Lucieni A. Saldanha',
    githubLink: 'https://github.com/lusalga/'
  },
  {
    artName: 'Time goes by',
    pageLink: './Art/WolfgangKreminger/index.html',
    imageLink: './Art/WolfgangKreminger/showcase.gif',
    author: 'Wolfgang Kreminger',
    githubLink: 'https://github.com/r4pt0s'
  },
  {
    artName: 'Bouncing Text!',
    pageLink: './Art/AbdulsalamAbdulrahman/index.html',
    imageLink: './Art/AbdulsalamAbdulrahman/Bouncingtxt.gif',
    author: 'Abdulsalam Abdulrahman',
    githubLink: 'https://github.com/AbdulsalamAbdulrahman/'
  },
  {
    artName: 'Simple Phone Animation',
    pageLink: './Art/Lala/index.html',
    imageLink: './Art/Lala/phone.gif',
    author: 'Olamide Aboyeji',
    githubLink: 'https://github.com/aolamide'
  },
  {
    artName: 'Synthwave Sunset',
    pageLink: './Art/brunobolting/index.html',
    imageLink: './Art/brunobolting/synthwave-sunset.gif',
    author: 'Bruno Bolting',
    githubLink: 'https://github.com/brunobolting/'
  },
  {
    artName: 'That Animation',
    pageLink: './Art/MaKloudz/index.html',
    imageLink: './Art/MaKloudz/dat-animation.gif',
    author: 'Blessing Mutava',
    githubLink: 'https://github.com/MaKloudz'
  },
  {
    artName: 'animatron',
    pageLink: './Art/animatron/index.html',
    imageLink: './Art/animatron/trance.gif',
    author: 'nick981837',
    githubLink: 'https://github.com/nick981837'
  },
  {
    artName: 'abhishek9686',
    pageLink: './Art/abhishek9686/index.html',
    imageLink: './Art/abhishek9686/loading.gif',
    author: 'abhishek9686',
    githubLink: 'https://github.com/abhishek9686'
  },

  {
    artName: 'Animecircles',
    pageLink: './Art/Animecircles/index.html',
    imageLink: './Art/animatron/',
    author: 'Geamoding',
    githubLink: 'https://github.com/gilbertekalea'
  },
  {
    artName: 'ZTM Animation',
    pageLink: './Art/EricPuskas/index.html',
    imageLink: './Art/EricPuskas/index.gif',
    author: 'Eric Puskas',
    githubLink: 'https://github.com/EricPuskas'
  },
  {
    artName: 'LSD Rainbow Trip: Phase 1',
    pageLink: './Art/AbsMechanik/index.html',
    imageLink: './Art/AbsMechanik/AbsMechanik_Animation.gif',
    author: 'AbsMechanik',
    githubLink: 'https://github.com/AbsMechanik'
  },
  {
    artName: 'Christmas Lights',
    pageLink: './Art/Futuregit/index.html',
    imageLink: './Art/Futuregit/Christmas-Lights.gif',
    author: 'Futuregit',
    githubLink: 'https://github.com/Futuregit'
  },
  {
    artName: 'space zoo',
    pageLink: './Art/space_zoo/index.html',
    imageLink: './Art/space_zoo/space_zoo.gif',
    author: 'yuwenGithub',
    githubLink: 'https://github.com/yuwenGithub'
  },
  {
    artName: 'Fruit Dancing',
    pageLink: './Art/carlacentenor/index.html',
    imageLink: './Art/carlacentenor/fruit.gif',
    author: 'carlacentenor',
    githubLink: 'https://github.com/carlacentenor'
  },
  {
    artName: 'eyes',
    pageLink: './Art/eyes/index.html',
    imageLink: './Art/eyes/eyes.gif',
    author: 'yuwenGithub',
    githubLink: 'https://github.com/yuwenGithub'
  },
  {
    artName: 'Spooktober Hacktoberfest',
    pageLink: './Art/FredAmartey/index.html',
    imageLink: './Art/FredAmartey/thumbnaill.gif',
    author: 'Fred Amartey',
    githubLink: 'https://github.com/FredAmartey'
  },
  {
    artName: 'Star Wars?',
    pageLink: './Art/henryvalbuena/index.html',
    imageLink: './Art/henryvalbuena/index.gif',
    author: 'Henry Valbuena',
    githubLink: 'https://github.com/henryvalbuena'
  },
  {
    artName: 'UFO',
    pageLink: './Art/UFO/index.html',
    imageLink: './Art/UFO/UFO.png',
    author: 'Abhinav Singh @abhinav9910',
    githubLink: 'https://github.com/abhinav9910'
  },
  {
    artName: 'The Ripple',
    pageLink: './Art/Anmol2/index.html',
    imageLink: './Art/Anmol2/ripple.png',
    author: 'Anmol',
    githubLink: 'https://github.com/Anmol270900'
  },
  {
    artName: 'Rainbow loader',
    pageLink: './Art/ka-hn/rainbow.html',
    imageLink: './Art/ka-hn/rainbow.gif',
    author: 'Karim Hussain',
    githubLink: 'https://github.com/ka-hn'
  },
  {
    artName: 'Action Cam',
    pageLink: './Art/Donovan/index.html',
    imageLink: './Art/Donovan/pureCSS-animation.gif',
    author: 'Donovan Hunter',
    githubLink: 'https://github.com/dhdcode'
  },
  {
    artName: 'The Sun',
    pageLink: './Art/Anmol/index.html',
    imageLink: './Art/Anmol/sun.png',
    author: 'Anmol',
    githubLink: 'https://github.com/Anmol270900'
  },
  {
    artName: 'Flashing Pumpkin',
    pageLink: './Art/KatrinaRose14/index.html',
    imageLink: './Art/KatrinaRose14/FlashingPumpkin.gif',
    author: 'Katrina Yates',
    githubLink: 'https://github.com/KatrinaRose14'
  },
  {
    artName: 'Flipbox',
    pageLink: './Art/Prasheel/index.html',
    imageLink: './Art/Prasheel/flip.gif',
    author: 'Prasheel Soni',
    githubLink: 'https://github.com/ps011'
  },
  {
    artName: '2019 Wave',
    pageLink: './Art/chris-aqui/index.html',
    imageLink: './Art/chris-aqui/2019-jump.gif',
    author: 'Christine Aqui',
    githubLink: 'https://github.com/christine-aqui'
  },
  {
    artName: 'Hover Button Animation',
    pageLink: './Art/Vipul/hover.html',
    imageLink: './Art/Vipul/Screenshot2.png',
    author: 'Vipul',
    githubLink: 'https://github.com/vipuljain08'
  },
  {
    artName: 'Start From Zero',
    pageLink: './Art/Robihdy/index.html',
    imageLink: './Art/Robihdy/start-from-zero.png',
    author: 'Robihdy',
    githubLink: 'https://github.com/Robihdy'
  },
  {
    artName: 'Local Host metaphor',
    pageLink: './Art/Akbar-Cyber/index.html',
    imageLink: './Art/Prateek/localhost.png',
    author: 'Prateek',
    githubLink: 'https://github.com/prateekpatrick'
  },
  {
    artName: 'Akbar-Cyber',
    pageLink: './Art/Akbar-Cyber/index.html',
    imageLink: './Art/Akbar-Cyber/akbar.gif',
    author: 'Akbar',
    githubLink: 'https://github.com/Akbar-Cyber'
  },
  {
    artName: 'Sliding Lines',
    pageLink: './Art/erics0n/sliding-lines/index.html',
    imageLink: './Art/erics0n/sliding-lines/image.gif',
    author: 'erics0n',
    githubLink: 'https://github.com/erics0n'
  },
  {
    artName: 'Triangle',
    pageLink: './Art/Joy/triangle/triangle.html',
    imageLink: './Art/Joy/triangle/triangle.gif',
    author: 'Joy',
    githubLink: 'https://github.com/royranger'
  },
  {
    artName: 'Cube',
    pageLink: './Art/Joy/cube/cube.html',
    imageLink: './Art/Joy/cube/cube.gif',
    author: 'Joy',
    githubLink: 'https://github.com/royranger'
  },
  {
    artName: 'Burger Menu',
    pageLink: './Art/mctrl/burger.html',
    imageLink: './Art/mctrl/burger.gif',
    author: 'Martina',
    githubLink: 'https://github.com/mctrl'
  },
  {
    artName: 'Square Loader',
    pageLink: './Art/Hemant/index.html',
    imageLink: './Art/Hemant/loader.gif',
    author: 'Hemant Garg',
    githubLink: 'https://github.com/hemant-garg'
  },
  {
    artName: 'wake up, neo...',
    pageLink: './Art/samirjouni/TributeToTheMatrix.html',
    imageLink: './Art/samirjouni/sample.gif',
    author: 'Samir Jouni',
    githubLink: 'https://github.com/samirjouni'
  },
  {
    artName: 'Tribute To COD4MW',
    pageLink: './Art/samirjouni2/index.html',
    imageLink: './Art/samirjouni2/sample.gif',
    author: 'Samir Jouni',
    githubLink: 'https://github.com/samirjouni'
  },
  {
    artName: 'Planet',
    pageLink: './Art/ArthurDoom/planet.html',
    imageLink: './Art/ArthurDoom/planet.gif',
    author: 'ArthurDoom',
    githubLink: 'https://github.com/ArthurDoom'
  },
  {
    artName: 'SquarPy',
    pageLink: './Art/Utkarsh/index.html',
    imageLink: './Art/Utkarsh/hack.gif',
    author: 'utkarsh',
    githubLink: 'https://github.com/Utkarsh2604'
  },
  {
    artName: 'Circle',
    pageLink: './Art/Oliver/Circle.html',
    imageLink: './Art/Oliver/circle.gif',
    author: 'Oliver',
    githubLink: 'https://github.com/oliver-gomes'
  },
  {
    artName: 'Ellipse Loader',
    pageLink: './Art/VaibhavKhulbe/EllipseLoader.html',
    imageLink: './Art/VaibhavKhulbe/ellipseLoader.gif',
    author: 'Vaibhav Khulbe',
    githubLink: 'https://github.com/Kvaibhav01'
  },
  {
    artName: 'Simple Loader',
    pageLink: './Art/soumsps/simpleload.html',
    imageLink: './Art/soumsps/sample.gif',
    author: 'Soumendu Sinha',
    githubLink: 'https://github.com/soumsps'
  },
  {
    artName: 'Rollodex',
    pageLink: './Art/Shruti/rolling.html',
    imageLink: './Art/Shruti/rolling.gif',
    author: 'Shruti',
    githubLink: 'https://github.com/shruti49'
  },
  {
    artName: 'Cute Cat',
    pageLink: './Art/Alghi/cat.html',
    imageLink: './Art/Alghi/cat.gif',
    author: 'Alghi',
    githubLink: 'https://github.com/darklordace'
  },
  {
    artName: 'ZtM Text',
    pageLink: './Art/Di4iMoRtAl/ZtM_text_animation.html',
    imageLink: './Art/Di4iMoRtAl/ZtM_animation.gif',
    author: 'Di4iMoRtAl',
    githubLink: 'https://github.com/dppeykov'
  },
  {
    artName: 'Circles',
    pageLink: './Art/Bhuvana/circles.html',
    imageLink: './Art/Bhuvana/circles.gif',
    author: 'Bhuvana',
    githubLink: 'https://github.com/bhuvana-guna'
  },
  {
    artName: 'Bird',
    pageLink: './Art/Bhuvana/bird.html',
    imageLink: './Art/Bhuvana/bird.gif',
    author: 'Bhuvana',
    githubLink: 'https://github.com/bhuvana-guna'
  },
  {
    artName: 'Loader',
    pageLink: './Art/Bhuvana/loader.html',
    imageLink: './Art/Bhuvana/loader.gif',
    author: 'Bhuvana',
    githubLink: 'https://github.com/bhuvana-guna'
  },
  {
    artName: 'Simple blinking loading circles',
    pageLink: './Art/Rahul/index.html',
    imageLink: './Art/Rahul/loading.gif',
    author: 'Rahul',
    githubLink: 'https://github.com/kohli6010'
  },
  {
    artName: 'Css Pulse',
    pageLink: './Art/Aszmel/pulse.html',
    imageLink: './Art/Aszmel/css_pulse.gif',
    author: 'Aszmel',
    githubLink: 'https://github.com/Aszmel'
  },
  {
    artName: 'Circle Bounce',
    pageLink: './Art/Edmund/index.html',
    imageLink: './Art/Edmund/circle-bounce.gif',
    author: 'Edmund',
    githubLink: 'https://github.com/edmund1645'
  },
  {
    artName: 'Heart Beating',
    pageLink: './Art/Regem/index.html',
    imageLink: './Art/Regem/heart.jpg',
    author: 'Regem',
    githubLink: 'https://github.com/GemzBond'
  },
  {
    artName: 'Fading Circles',
    pageLink: './Art/Ankit/fadeCircle.html',
    imageLink: './Art/Ankit/fadeCircles.png',
    author: 'Ankit Srivastava',
    githubLink: 'https://github.com/a18nov'
  },
  {
    artName: 'Hacktoberfest 2019',
    pageLink: './Art/jpk3lly/animation.html',
    imageLink: './Art/jpk3lly/JPs_Animation_GIF.gif',
    author: 'jpk3lly',
    githubLink: 'https://github.com/jpk3lly'
  },
  {
    artName: 'Name Rotator',
    pageLink: './Art/Meet/name.html',
    imageLink: './Art/Meet/name.gif',
    author: 'Meet',
    githubLink: 'https://github.com/Meet1103'
  },
  {
    artName: 'Ball Rotator',
    pageLink: './Art/Bibekpreet/index.html',
    imageLink: './Art/Bibekpreet/ball.gif',
    author: 'Bibekpreet',
    githubLink: 'https://github.com/bibekpreet99'
  },
  {
    artName: 'ephiphany',
    pageLink: './Art/OctavianIlies/index.html',
    imageLink: './Art/OctavianIlies/ephiphany.gif',
    author: 'OctavianIlies',
    githubLink: 'https://github.com/OctavianIlies'
  },
  {
    artName: 'Loading',
    pageLink: './Art/jh1992jh/loading.html',
    imageLink: './Art/jh1992jh/loading.gif',
    author: 'jh1992jh',
    githubLink: 'https://github.com/jh1992jh'
  },
  {
    artName: 'ZTM Colors',
    pageLink: './Art/Godnon/index.html',
    imageLink: './Art/Godnon/ZTMcAnim.gif',
    author: 'Godnon',
    githubLink: 'https://github.com/godnondsilva'
  },
  {
    artName: 'Hover Effect',
    pageLink: './Art/Shubhankar/index.html',
    imageLink: './Art/Shubhankar/hackoctober.gif',
    author: 'Shubhankar',
    githubLink: 'https://github.com/shubhdwiv12'
  },
  {
    artName: 'Bouncing Fading Circles',
    pageLink: './Art/AyoubIssaad/index.html',
    imageLink: './Art/AyoubIssaad/BouncingFadingCircles.gif',
    author: 'AyoubIssaad',
    githubLink: 'https://github.com/AyoubIssaad'
  },
  {
    artName: '5 balls preloader',
    pageLink: './Art/Nnaji-Victor/index.html',
    imageLink: './Art/Nnaji-Victor/5_balls.gif',
    author: 'Nnaji Victor',
    githubLink: 'https://github.com/Nnaji-Victor'
  },
  {
    artName: 'ZTM Bouncer',
    pageLink: './Art/Josia/bouncer.html',
    imageLink: './Art/Josia/ztmbouncer.gif',
    author: 'Josia Rodriguez',
    githubLink: 'https://github.com/josiarod'
  },
  {
    artName: 'Hacktober loading animation',
    pageLink: './Art/mehul1011/index.html',
    imageLink: './Art/mehul1011/loading.gif',
    author: 'Mehul1011',
    githubLink: 'https://github.com/mehul1011'
  },
  {
    artName: 'Loading Dots',
    pageLink: './Art/devSergiu/index.html',
    imageLink: './Art/devSergiu/loading.gif',
    author: 'devSergiu',
    githubLink: 'https://github.com/devsergiu'
  },
  {
    artName: 'TypeWriter effect',
    pageLink: './Art/Sidharth/Typing_Text.html',
    imageLink: './Art/Sidharth/type_writer.gif',
    author: 'Sidharth',
    githubLink: 'https://github.com/Sidharth98'
  },
  {
    artName: 'Blue Spin',
    pageLink: './Art/JamesW/index.html',
    imageLink: './Art/JamesW/hacktober_spin.gif',
    author: 'James Whitney',
    githubLink: 'https://github.com/jameswhitney'
  },
  {
    artName: 'Loading Animation',
    pageLink: './Art/Sidharth/Loading.html',
    imageLink: './Art/Sidharth/Loading.gif',
    author: 'Sidharth',
    githubLink: 'https://github.com/Sidharth98'
  },
  {
    artName: 'Rotation',
    pageLink: './Art/alenanog/index.html',
    imageLink: './Art/alenanog/rotation.gif',
    author: 'Alena A.',
    githubLink: 'https://github.com/alenanog'
  },
  {
    artName: 'Colors in your life',
    pageLink: './Art/Atipahy/colors.html',
    imageLink: './Art/Atipahy/colors.png',
    author: 'Christos Chr',
    githubLink: 'https://github.com/atipaHy'
  },
  {
    artName: 'Orb',
    pageLink: './Art/Jkbicbic/orb.html',
    imageLink: './Art/Jkbicbic/orb.gif',
    author: 'John Kennedy Bicbic',
    githubLink: 'https://github.com/jkbicbic'
  },
  {
    artName: 'Charging...',
    pageLink: './Art/Afraz/charging.html',
    imageLink: './Art/Afraz/charging.gif',
    author: 'Afraz',
    githubLink: 'https://github.com/afrazz'
  },
  {
    artName: 'Charging...',
    pageLink: './Art/DepStep/depstep.html',
    imageLink: './Art/DepStep/depstep.gif',
    author: 'DepStep',
    githubLink: 'https://github.com/stephD'
  },
  {
    artName: 'Dancing Ball...',
    pageLink: './Art/DaveFres/index.html',
    imageLink: './Art/DaveFres/ball.gif',
    author: 'DaveFres',
    githubLink: 'https://github.com/DaveFres'
  },
  {
    artName: 'animatron',
    pageLink: './Art/animatron/index.html',
    imageLink: './Art/animatron/trance.gif',
    author: 'jomahay',
    githubLink: 'https://github.com/jomahay'
  },
  {
    artName: 'Sunshine',
    pageLink: './Art/Pavelisp/sunshine.html',
    imageLink: './Art/Pavelisp/sunshine.gif',
    author: 'Pavel Isp',
    githubLink: 'https://github.com/pavelisp'
  },
  {
    artName: 'SoundBoxes',
    pageLink: './Art/Hbarang/SoundBox.html',
    imageLink: './Art/Hbarang/SoundBoxAnimation.gif',
    author: 'Hbarang',
    githubLink: 'https://github.com/hbarang'
  },
  {
    artName: 'Cheshire',
    pageLink: './Art/Ckanelin/index.html',
    imageLink: './Art/Ckanelin/Cheshire.gif',
    author: 'Ckanelin',
    githubLink: 'https://github.com/ckanelin'
  },
  {
    artName: 'Disappear',
    pageLink: './Art/Stacy/index.html',
    imageLink: './Art/Stacy/disappear.gif',
    author: 'Stacy',
    githubLink: 'https://github.com/stacyholtz6'
  },
  {
    artName: 'Ellipse Spinner',
    pageLink: './Art/Sabina/ellipse_spinner.html',
    imageLink: './Art/Sabina/ellipse_spinner.png',
    author: 'Sabina Abbasova',
    githubLink: 'https://github.com/sabina929'
  },
  {
    artName: 'NightSky',
    pageLink: './Art/AndyS/index.html',
    imageLink: './Art/AndyS/Capture.GIF',
    author: 'AndyS',
    githubLink: 'https://github.com/AndyS1988'
  },
  {
    artName: 'Hungry',
    pageLink: './Art/diegchav/index.html',
    imageLink: './Art/diegchav/hungry.gif',
    author: 'Diego Chz',
    githubLink: 'https://github.com/diegchav'
  },
  {
    artName: 'Hover Text Animation',
    pageLink: './Art/AyoubIssaad2/index.html',
    imageLink: './Art/AyoubIssaad2/hoverTextAnimation.gif',
    author: 'AyoubIssaad',
    githubLink: 'https://github.com/AyoubIssaad'
  },
  {
    artName: 'Colorize',
    pageLink: './Art/JimBratsos/colorize.html',
    imageLink: './Art/JimBratsos/Colorize.gif',
    author: 'Jim Bratsos',
    githubLink: 'https://github.com/JimBratsos'
  },
  {
    artName: 'Hacktober Spooktacular',
    pageLink: 'Art/Elex/index.html',
    imageLink: ['./Art/Elex/hhs.gif'],
    author: 'William Poisel (LordCobra)',
    githubLink: 'https://github.com/epoisel'
  },
  {
    artName: 'Circley',
    pageLink: './Art/Tranjenny/indexjenny.html',
    imageLink: './Art/Tranjenny/zerojenny.gif',
    author: 'Tranjenny',
    githubLink: 'https://github.com/Tranjenny'
  },
  {
    artName: 'My Vietnam',
    pageLink: './Art/nhbduy/index.html',
    imageLink: './Art/nhbduy/my-vietnam.gif',
    author: 'Hoang-Bao-Duy NGUYEN',
    githubLink: 'https://github.com/nhbduy'
  },
  {
    artName: 'Hactoberfest Bus',
    pageLink: './Art/shahpranaf/index.html',
    imageLink: './Art/shahpranaf/hacktoberfest_bus.gif',
    author: 'Pranav Shah',
    githubLink: 'https://github.com/shahpranaf'
  },
  {
    artName: 'Hacktoberfest',
    pageLink: './Art/robihid/index.html',
    imageLink: './Art/robihid/hacktoberfest.png',
    author: 'robihid',
    githubLink: 'https://github.com/robihid'
  },
  {
    artName: 'Hi there',
    pageLink: './Art/Aki/index.html',
    imageLink: './Art/Aki/giphy.gif',
    author: 'Aki',
    githubLink: 'https://github.com/akmalist'
  },
  {
    artName: 'Hacktoberfest 2019!',
    pageLink: './Art/RedSquirrrel/index.html',
    imageLink: './Art/RedSquirrrel/index.html/animation.PNG',
    author: 'RedSquirrrel',
    githubLink: 'https://github.com/RedSquirrrel'
  },
  {
    artName: 'Sliding text',
    pageLink: './Art/Flattopz/index.html',
    imageLink: './Art/Flattopz/SlidingText.gif',
    author: 'Flattopz',
    githubLink: 'https://github.com/hjpunzalan'
  },
  {
    artName: 'Rainbow Color Changer',
    pageLink: './Art/mmshr/index.html',
    imageLink: './Art/mmshr/rainbow.gif',
    author: 'mmosehauer',
    githubLink: 'https://github.com/mmosehauer'
  },
  {
    artName: 'World of Coding',
    pageLink: './Art/tom_kn/coding.html',
    imageLink: './Art/tom_kn/coding.gif',
    author: 'Tamas Knisz',
    githubLink: 'https://github.com/TamasKn'
  },
  {
    artName: 'Initial Bounce',
    pageLink: './Art/Juwana/initial.html',
    imageLink: './Art/Juwana/InitialBounce.gif',
    author: 'Juwana',
    githubLink: 'https://github.com/JZerman2018'
  },
  {
    artName: 'Atom',
    pageLink: './Art/Teva/index.html',
    imageLink: './Art/Teva/atom.gif',
    author: 'Teva',
    githubLink: 'https://github.com/TevaHenry'
  },
  {
    artName: 'Be Awesome',
    pageLink: './Art/TigerAsH/index.html',
    imageLink: './Art/TigerAsH/be-awesome.jpg',
    author: 'TigerAsH',
    githubLink: 'https://github.com/TigerAsH94'
  },
  {
    artName: 'Rainbow Colors',
    pageLink: './Art/Sanjeev/index.html',
    imageLink: './Art/Sanjeev/animation.gif',
    author: 'Sanjeev Panday',
    githubLink: 'https://github.com/Sanjeev-Panday'
  },
  {
    artName: 'ZtM',
    pageLink: './Art/thoyvo/index.html',
    imageLink: './Art/thoyvo/ztm.gif',
    author: 'Thoyvo',
    githubLink: 'https://github.com/thoyvo'
  },
  {
    artName: 'Fast Fishes',
    pageLink: './Art/4ront/index.html',
    imageLink: './Art/4ront/fishes.gif',
    author: '4rontender',
    githubLink: 'https://github.com/RinatValiullov'
  },
  {
    artName: 'Loading...',
    pageLink: './Art/RedSquirrrel2/loading.html',
    imageLink: './Art/RedSquirrrel2/loading.gif',
    author: 'RedSquirrrel',
    githubLink: 'https://github.com/RedSquirrrel'
  },
  {
    artName: 'Animated Cube',
    pageLink: './Art/Animated Cube/index.html',
    imageLink: './Art/Animated Cube/cube.gif',
    author: 'RedSquirrrel',
    githubLink: 'https://github.com/RedSquirrrel'
  },
  {
    artName: 'Calm Ubuntu',
    pageLink: './Art/schupat/index.html',
    imageLink: './Art/schupat/preview.gif',
    author: 'schupat',
    githubLink: 'https://github.com/schupat'
  },
  {
    artName: 'Solar System',
    pageLink: './Art/DSandberg93/index.html',
    imageLink: './Art/DSandberg93/SolarSystem.gif',
    author: 'DSandberg93',
    githubLink: 'https://github.com/DSandberg93'
  },
  {
    artName: 'Boo',
    pageLink: './Art/VerityB/index.html',
    imageLink: './Art/VerityB/boo.gif',
    author: 'VerityB',
    githubLink: 'https://github.com/VerityB'
  },
  {
    artName: 'Hacktoberfest Ghost',
    pageLink: './Art/cTahirih/index.html',
    imageLink: './Art/cTahirih/ghost.png',
    author: 'cTahirih',
    githubLink: 'https://github.com/cTahirih'
  },
  {
    artName: 'Clock',
    pageLink: './Art/Abdul/index.html',
    imageLink: './Art/Abdul/Clock.png',
    author: 'Abdul Rahman',
    githubLink: 'https://github.com/abdulrahman118'
  },
  {
    artName: 'Loading Cube',
    pageLink: './Art/andrearizzello/index.html',
    imageLink: './Art/andrearizzello/index.gif',
    author: 'Andrea Rizzello',
    githubLink: 'https://github.com/andrearizzello'
  },
  {
    artName: 'Wall Dropping Logo',
    pageLink: './Art/shivams136/index.html',
    imageLink: './Art/shivams136/walldrop.gif',
    author: 'Shivam Sharma',
    githubLink: 'https://github.com/ShivamS136'
  },
  {
    artName: 'Infinite Race',
    pageLink: './Art/levermanx/index.html',
    imageLink: './Art/levermanx/anim.gif',
    author: 'Levermanx',
    githubLink: 'https://github.com/levermanx'
  },
  {
    artName: 'Hover to Rotate Text',
    pageLink: './Art/faiz_hameed/index.html',
    imageLink: './Art/faiz_hameed/hackto.gif',
    author: 'Faiz Hameed',
    githubLink: 'https://github.com/faizhameed'
  },
  {
    artName: 'HalloHacktober Greeting!',
    pageLink: './Art/lusalga/index.html',
    imageLink: './Art/lusalga/lu.gif',
    author: 'Lucieni A. Saldanha',
    githubLink: 'https://github.com/lusalga/'
  },
  {
    artName: 'Time goes by',
    pageLink: './Art/WolfgangKreminger/index.html',
    imageLink: './Art/WolfgangKreminger/showcase.gif',
    author: 'Wolfgang Kreminger',
    githubLink: 'https://github.com/r4pt0s'
  },
  {
    artName: 'Bouncing Text!',
    pageLink: './Art/AbdulsalamAbdulrahman/index.html',
    imageLink: './Art/AbdulsalamAbdulrahman/Bouncingtxt.gif',
    author: 'Abdulsalam Abdulrahman',
    githubLink: 'https://github.com/AbdulsalamAbdulrahman/'
  },
  {
    artName: 'Simple Phone Animation',
    pageLink: './Art/Lala/index.html',
    imageLink: './Art/Lala/phone.gif',
    author: 'Olamide Aboyeji',
    githubLink: 'https://github.com/aolamide'
  },
  {
    artName: 'Synthwave Sunset',
    pageLink: './Art/brunobolting/index.html',
    imageLink: './Art/brunobolting/synthwave-sunset.gif',
    author: 'Bruno Bolting',
    githubLink: 'https://github.com/brunobolting/'
  },

  {
    artName: 'Kawaii Penguin',
    pageLink: './Art/Brienyll/index.html',
    imageLink: './Art/Brienyll/kawaiiPenguin.gif',
    author: 'Brienyll',
    githubLink: 'https://github.com/brienyll/'
  },
  {
    artName: 'Happy Halloween',
    pageLink: './Art/MatthewS/index.html',
    imageLink: './Art/MatthewS/Spider.gif',
    author: 'MatthewS',
    githubLink: 'https://github.com/matthewstoddart/'
  },
  {
    artName: 'Fan Art',
    pageLink: './Art/m-perez33/index.html',
    imageLink: './Art/m-perez33/cylon.gif',
    author: 'Marcos Perez',
    githubLink: 'https://github.com/m-perez33/'
  },
  {
    artName: 'Animating Pot',
    pageLink: './Art/Somechandra/index.html',
    imageLink: './Art/Somechandra/pot.gif',
    author: 'Somechandra',
    githubLink: 'https://github.com/somechandra'
  },
  {
    artName: 'Circles Circling',
    pageLink: './Art/pikktorr/index.html',
    imageLink: './Art/pikktorr/circles.gif',
    author: 'pikktorr',
    githubLink: 'https://github.com/pikktorr'
  },
  {
    artName: 'Glitchy Szn',
    pageLink: './Art/premdav/index.html',
    imageLink: './Art/premdav/screenshot.png',
    author: 'premdav',
    githubLink: 'https://github.com/premdav'
  },
  {
    artName: 'ZeroToMastery',
    pageLink: './Art/Vzneers/index.html',
    imageLink: './Art/Vzneers/gifzeroloading.gif',
    author: 'TrinhMinhHieu',
    githubLink: 'https://github.com/trinhminhhieu'
  },
  {
    artName: 'Spacecraft-landing',
    pageLink: './Art/DDuplinszki/index.html',
    imageLink: './Art/DDuplinszki/Spacecraft-landing.gif',
    author: 'DDuplinszki',
    githubLink: 'https://github.com/DDuplinszki'
  },
  {
    artName: 'Paw Prints',
    pageLink: './Art/Tia/index.html',
    imageLink: './Art/Tia/paw-prints.gif',
    author: 'Tia Esguerra',
    githubLink: 'https://github.com/msksfo'
  },
  {
    artName: 'Hover-Scale',
    pageLink: './Art/echowebid/index.html',
    imageLink: './Art/echowebid/hover.gif',
    author: 'echowebid',
    githubLink: 'https://github.com/echowebid'
  },
  {
    artName: 'mars',
    pageLink: './Art/Courtney_Pure/index.html',
    imageLink: './Art/Courtney_Pure/mars_screenshot.png',
    author: 'Courtney Pure',
    githubLink: 'https://github.com/courtneypure'
  },
  {
    artName: 'Welcome HactoberFest',
    pageLink: './Art/Dhaval/index.html',
    imageLink: './Art/Dhaval/Welcome-Hacktoberfest.gif',
    author: 'Dhaval Mehta',
    githubLink: 'https://github.com/Dhaval1403'
  },
  {
    artName: 'Aynonimation',
    pageLink: './Art/Aynorica/aynorica.html',
    imageLink: './Art/Aynorica/Aynonimation.png',
    author: 'aynorica',
    githubLink: 'https://github.com/aynorica'
  },
  {
    artName: 'sun-to-moon',
    pageLink: './Art/haider/index.html',
    imageLink: './Art/haider/sun-moon.gif',
    author: 'Haider',
    githubLink: 'https://github.com/hyderumer'
  },
  {
    artName: 'Animatron',
    pageLink: './Art/animatron/index.html',
    imageLink: './Art/animatron/trance.gif',
    author: 'Andrei',
    githubLink: 'https://github.com/aneagoie'
  },
  {
    artName: 'Loader Circle',
    pageLink: './Art/beaps/index.html',
    imageLink: './Art/beaps/loader-circle.gif',
    author: 'beaps',
    githubLink: 'https://github.com/beaps'
  },
  {
    artName: 'Doors',
    pageLink: './Art/pauliax/index.html',
    imageLink: './Art/pauliax/doors.gif',
    author: 'pauliax',
    githubLink: 'https://github.com/pauliax'
  },
  {
    artName: 'Clock with pendulum',
    pageLink: './Art/Pankaj/index.html',
    imageLink: './Art/Pankaj/Clock_with_pendulum.gif',
    author: 'Pankaj',
    githubLink: 'https://github.com/prime417'
  },
  {
    artName: 'Animatron',
    pageLink: './Art/animatron/index.html',
    imageLink: './Art/animatron/trance.gif',
    author: 'Andrei',
    githubLink: 'https://github.com/aneagoie'
  },
  {
    artName: 'Loader Circle',
    pageLink: './Art/beaps/index.html',
    imageLink: './Art/beaps/loader-circle.gif',
    author: 'beaps',
    githubLink: 'https://github.com/beaps'
  },
  {
    artName: 'Open Sourcerer',
    pageLink: './Art/4rturd13/index.html',
    imageLink: './Art/4rturd13/openSourcerer.gif',
    author: '4rturd13',
    githubLink: 'https://github.com/4rturd13'
  },
  {
    artName: 'Doors',
    pageLink: './Art/pauliax/index.html',
    imageLink: './Art/pauliax/doors.gif',
    author: 'pauliax',
    githubLink: 'https://github.com/pauliax'
  },
  {
    artName: 'Loader Square',
    pageLink: './Art/beaps2/square-loader.html',
    imageLink: './Art/beaps2/square-loader.gif',
    author: 'beaps',
    githubLink: 'https://github.com/beaps'
  },
  {
    artName: 'Running Text',
    pageLink: './Art/DevinEkadeni/running-text.html',
    imageLink: './Art/DevinEkadeni/running-text.gif',
    author: 'Devin Ekadeni',
    githubLink: 'https://github.com/devinekadeni'
  },
  {
    artName: 'Mystical-Hacktoberfest',
    pageLink: './Art/Wayne/index.html',
    imageLink:
      './Art/Wayne/hacktoberfest - Google Chrome 09 Oct 2019 21_12_32.png',
    author: 'Wayne Mac Mavis',
    githubLink: 'https://github.com/WayneMacMavis'
  },
  {
    artName: 'ZTM Logo Animation',
    pageLink: './Art/bk987/index.html',
    imageLink: './Art/bk987/preview.gif',
    author: 'Bilal Khalid',
    githubLink: 'https://github.com/bk987'
  },
  {
    artName: 'Pong',
    pageLink: './Art/Carls13/index.html',
    imageLink: './Art/Carls13/pong.jpg',
    author: 'Carlos Hernandez',
    githubLink: 'https://github.com/Carls13'
  },
  {
    artName: 'ZTM Reveal',
    pageLink: './Art/bk987-2/index.html',
    imageLink: './Art/bk987-2/preview.gif',
    author: 'Bilal Khalid',
    githubLink: 'https://github.com/bk987'
  },
  {
    artName: 'ZTM Family Animation',
    pageLink: './Art/sballgirl11/animation.html',
    imageLink: './Art/sballgirl11/ztm.gif',
    author: 'Brittney Postma',
    githubLink: 'https://github.com/sballgirl11'
  },
  {
    artName: 'Phone Greetings',
    pageLink: './Art/ann-dev/index.html',
    imageLink: './Art/ann-dev/screenshot.png',
    author: 'ann-dev',
    githubLink: 'https://github.com/ann-dev'
  },
  {
    artName: 'Triangle Slide',
    pageLink: './Art/grieff/index.html',
    imageLink: './Art/grieff/triangle-animation.gif',
    author: 'Grieff',
    githubLink: 'https://github.com/grieff'
  },
  {
    artName: 'Neon ZTM',
    pageLink: './Art/grieff/text.html',
    imageLink: './Art/grieff/neonZTM.gif',
    author: 'Grieff',
    githubLink: 'https://github.com/grieff'
  },
  {
    artName: 'Flip Card',
    pageLink: './Art/FlipCard/index.html',
    imageLink: './Art/FlipCard/ezgif.com-video-to-gif.gif',
    author: 'Saurabh',
    githubLink: 'https://github.com/Saurabh-FullStackDev'
  },
  {
    artName: 'animationHalloween',
    pageLink: './Art/mawais54013/index.html',
    imageLink: './Art/mawais54013/Halloween.gif',
    author: 'mawais54013',
    githubLink: 'https://github.com/mawais54013'
  },
  {
    artName: 'Hacktoberfest Letter Popups',
    pageLink: './Art/jmt3559/index.html',
    imageLink: 'https://media.giphy.com/media/RKSRPGiIsy1f3Ji3j1/giphy.gif',
    author: 'Juan T.',
    githubLink: 'https://github.com/jmtellez'
  },
  {
    artName: 'Oscillation',
    pageLink: './Art/Oscillation/index.html',
    imageLink: './Art/Oscillation/oscillation.gif',
    author: 'Nandhakumar',
    githubLink: 'https://github.com/Nandhakumar7792'
  },
  {
    artName: 'Letters flipUp',
    pageLink: './Art/TerenceBiney/index.html',
    imageLink: './Art/TerenceBiney/lettersanimate.gif',
    author: 'Terence Biney',
    githubLink: 'https://github.com/Tereflech17'
  },
  {
    artName: 'Colors rectangle',
    pageLink: './Art/beaps3/index.html',
    imageLink: './Art/beaps3/colors-rectangle.gif',
    author: 'beaps',
    githubLink: 'https://github.com/beaps'
  },
  {
    artName: 'Hinge',
    pageLink: './Art/hereisfahad/index.html',
    imageLink: './Art/hereisfahad/hinge.png',
    author: 'Hereisfahad',
    githubLink: 'https://github.com/hereisfahad'
  },
  {
    artName: 'Animation',
    pageLink: './Art/PaulBillings/animation.html',
    imageLink: './Art/PaulBillings/animation.gif',
    author: 'Paul Billings',
    githubLink: 'https://github.com/paulbillings'
  },
  {
    artName: 'Diminishing',
    pageLink: './Art/Diminishing/index.html',
    imageLink: './Art/Diminishing/diminishing.gif',
    author: 'Nandhakumar',
    githubLink: 'https://github.com/Nandhakumar7792'
  },
  {
    artName: 'yin-yang',
    pageLink: './Art/yin-yang/index.html',
    imageLink: './Art/yin-yang/yin-yang.gif',
    author: 'Nandhakumar',
    githubLink: 'https://github.com/Nandhakumar7792'
  },
  {
    artName: 'eggJiggle',
    pageLink: './Art/eggJiggle/index.html',
    imageLink: './Art/eggJiggle/eggJiggle.gif',
    author: 'Nandhakumar',
    githubLink: 'https://github.com/Nandhakumar7792'
  },
  {
    artName: 'Aynonimation',
    pageLink: './Art/Aynorica/aynorica.html',
    imageLink: './Art/Aynorica/Aynonimation.png',
    author: 'aynorica',
    githubLink: 'https://github.com/aynorica'
  },
  {
    artName: 'ZTM Family Animation',
    pageLink: './Art/sballgirl11/index.html',
    imageLink: './Art/sballgirl11/ztm.gif',
    author: 'Brittney Postma',
    githubLink: 'https://github.com/sballgirl11'
  },
  {
    artName: 'Calm',
    pageLink: './Art/TMax/index.html',
    imageLink: './Art/TMax/Choas.gif',
    author: 'Tanesha',
    githubLink: 'https://github.com/Mainemirror'
  },
  {
    artName: 'Eyes',
    pageLink: './Art/Ltheory/main.html',
    imageLink: './Art/Ltheory/eyes.gif',
    author: 'Ltheory',
    githubLink: 'https://github.com/Ltheory'
  },
  {
    artName: 'Jelly!',
    pageLink: './Art/Pete331/index.html',
    imageLink: './Art/Pete331/jelly.png',
    author: 'Pete331',
    githubLink: 'https://github.com/Pete331'
  },
  {
    artName: 'clock-animation',
    pageLink: './Art/clock-animation/clock.html',
    imageLink: './Art/clock-animation/clock.gif',
    author: 'Alan sarluv',
    githubLink: 'https://github.com/alansarluv'
  },
  {
    artName: 'Slider',
    pageLink: './Art/furqan/index.html',
    imageLink: './Art/furqan/in.gif',
    author: 'Furqan',
    githubLink: 'https://github.com/furki911s'
  },
  {
    artName: 'animated-birds',
    pageLink: './Art/g-serban/animated-birds.html',
    imageLink: './Art/g-serban/animated-birds.gif',
    author: 'g-serban',
    githubLink: 'https://github.com/g-serban'
  },
  {
    artName: 'circle-become-square',
    pageLink: './Art/chathura19/index.html',
    imageLink: './Art/chathura19/chathura.gif',
    author: 'Chathura Samarajeewa',
    githubLink: 'https://github.com/ChathuraSam'
  },
  {
    artName: 'page-flicker',
    pageLink: './Art/neon-flights/page-flicker.html',
    imageLink: './Art/neon-flights/page-flicker.gif',
    author: 'neon-flights',
    githubLink: 'https://github.com/neon-flights'
  },
  {
    artName: 'Animate-Name',
    pageLink: './Art/Natalina/index.html',
    imageLink: './Art/Natalina/animatename.gif',
    author: 'Natalina',
    githubLink: 'https://github.com/Natalina13'
  },
  {
    artName: 'Asteroids',
    pageLink: './Art/hrafnkellbaldurs/index.html',
    imageLink: './Art/hrafnkellbaldurs/asteroids.gif',
    author: 'Hrafnkell Baldursson',
    githubLink: 'https://github.com/hrafnkellbaldurs'
  },
  {
    artName: 'Sliding-Paragraph',
    pageLink: './Art/Prashant/index.html',
    imageLink: './Art/Prashant/slidingparagraph.gif',
    author: 'Prashant',
    githubLink: 'https://github.com/Prashant2108'
  },
  {
    artName: 'Rocket Ship',
    pageLink: './Art/sdangoy/rocket-ship.html',
    imageLink: './Art/sdangoy/Rocket-Ship-Animation.gif',
    author: 'sdangoy',
    githubLink: 'https://github.com/sdangoy'
  },
  {
    artName: 'Spinner',
    pageLink: './Art/Sayan/index.html',
    imageLink: './Art/Sayan/spinner.gif',
    author: 'ssayanm',
    githubLink: 'https://github.com/ssayanm'
  },
  {
    artName: 'swivel',
    pageLink: './Art/tusharhanda/index.html',
    imageLink: './Art/tusharhanda/gif.gif',
    author: 'Tushar',
    githubLink: 'https://github.com/tusharhanda'
  },
  {
    artName: 'Hallows Eve',
    pageLink: './Art/ShanClayton/hallowseve.html',
    imageLink: './Art/ShanClayton/hallowhack.gif',
    author: 'Shanaun Clayton',
    githubLink: 'https://github.com/shanclayton'
  },
  {
    artName: 'Contraption',
    pageLink: './Art/Aravindh/contraption.html',
    imageLink: './Art/Aravindh/contraption.gif',
    author: 'Aravindh',
    githubLink: 'https://github.com/Aravindh-SNR'
  },
  {
    artName: 'Rings',
    pageLink: './Art/Kuzmycz/rings.html',
    imageLink: './Art/Kuzmycz/rings.gif',
    author: 'Mark Kuzmycz',
    githubLink: 'https://github.com/kuzmycz'
  },
  {
    artName: 'Ghost',
    pageLink: './Art/toserjude/index.html',
    imageLink: './Art/toserjude/boo.JPG',
    author: 'toserjude',
    githubLink: 'https://github.com/toserjude'
  },
  {
    artName: 'Gradient circle',
    pageLink: './Art/brettl1991/index.html',
    imageLink: './Art/brettl1991/animation.png',
    author: 'Agnes Brettl',
    githubLink: 'https://github.com/brettl1991'
  },
  {
    artName: 'Bill Cipher',
    pageLink: './Art/vitoriapena/index.html',
    imageLink: './Art/vitoriapena/bill_cipher.gif',
    author: 'Vitória Mendes',
    githubLink: 'https://github.com/vitoriapena'
  },
  {
    artName: 'Generate meaning',
    pageLink: './Art/Atif4/index.html',
    imageLink: './Art/Generate meaning.gif',
    author: 'Atif Iqbal',
    githubLink: 'https://github.com/atif-dev'
  },
  {
    artName: 'Spooktime',
    pageLink: './Art/AgneDJ/index.html',
    imageLink: './Art/AgneDJ/spooktime.gif',
    author: 'AgneDJ',
    githubLink: 'https://github.com/AgneDJ'
  },
  {
    artName: 'Gradient circle',
    pageLink: './Art/brettl1991/index.html',
    imageLink: './Art/brettl1991/animation.png',
    author: 'Agnes Brettl',
    githubLink: 'https://github.com/brettl1991'
  },
  {
    artName: 'Bill Cipher',
    pageLink: './Art/vitoriapena/index.html',
    imageLink: './Art/vitoriapena/bill_cipher.gif',
    author: 'Vitória Mendes',
    githubLink: 'https://github.com/vitoriapena'
  },
  {
    artName: 'Dizzy',
    pageLink: './Art/antinomy/index.html',
    imageLink: './Art/antinomy/logo-spin.gif',
    author: 'Antinomezco',
    githubLink: 'https://github.com/antinomezco'
  },
  {
    artName: 'bounce',
    pageLink: './Art/bounce/index.html',
    imageLink: './Art/bounce/bounce.gif',
    author: 'leelacanlale',
    githubLink: 'https://github.com/leelacanlale'
  },
  {
    artName: 'Bubbles',
    pageLink: './Art/bubbles/Bubbles.html',
    imageLink: './Art/bubbles/buubles.png',
    author: 'michal',
    githubLink: 'https://github.com/michalAim'
  },
  {
    artName: 'Bar Slide',
    pageLink: './Art/MikeVedsted/index.html',
    imageLink: './Art/MikeVedsted/barslide.png',
    author: 'Mike Vedsted',
    githubLink: 'https://github.com/MikeVedsted'
  },
  {
    artName: 'HacktoberFest-2019',
    pageLink: './Art/Atif/index.html',
    imageLink: './Art/Atif/HacktoberFest-19.gif',
    author: 'Atif Iqbal',
    githubLink: 'https://github.com/atif-dev'
  },
  {
    artName: 'Text Animation',
    pageLink: './Art/Divya/index.html',
    imageLink: './Art/Divya/screenshot.png',
    author: 'Divya',
    githubLink: 'https://github.com/DivyaPuri25'
  },
  {
    artName: 'HacktoberFest-2019-Entry',
    pageLink: './Art/nunocpnp/index.html',
    imageLink: './Art/nunocpnp/sample_image.jpg',
    author: 'Nuno Pereira',
    githubLink: 'https://github.com/nunocpnp'
  },
  {
    artName: 'HacktoberFest 2019',
    pageLink: './Art/AbdussamadYisau/index.html',
    imageLink: './Art/AbdussamadYisau/Screenshot.png',
    author: 'Abdussamad Yisau',
    githubLink: 'https://github.com/AbdussamadYisau'
  },
  {
    artName: 'squareMagic',
    pageLink: './Art/Rajnish-SquareMagic/index.html',
    imageLink: './Art/Rajnish-SquareMagic/squareMagic.png',
    author: 'Rajnish Kr Singh',
    githubLink: 'https://github.com/RajnishKrSingh'
  },
  {
    artName: 'Blinking Hacktober',
    pageLink: './Art/Atif2/index.html',
    imageLink: './Art/Blinking hacktober.gif',
    author: 'Atif Iqbal',
    githubLink: 'https://github.com/atif-dev'
  },
  {
    artName: 'Robodance',
    pageLink: './Art/robodance/index.html',
    imageLink: './Art/robodance/robodance.gif',
    author: 'Thomas',
    githubLink: 'https://github.com/mahlqvist'
  },
  {
    artName: 'Sliding hacktober',
    pageLink: './Art/Atif3/index.html',
    imageLink: './Art/Atif3/sliding hacktober.gif',
    author: 'Atif Iqbal',
    githubLink: 'https://github.com/atif-dev'
  },
  {
    artName: 'like-animation',
    pageLink: './Art/gibas79/like-animation.html',
    imageLink: './Art/gibas79/like-animation.gif',
    author: 'Gilberto Guimarães',
    githubLink: 'https://github.com/gibas79'
  },
  {
    artName: 'ZTM animation',
    pageLink: './Art/ZTManimation/index.html',
    author: 'damniha',
    imageLink: './Art/ZTManimation/ZTM_animation.gif',
    githubLink: 'https://github.com/damniha'
  },
  {
    artName: 'Double Helix',
    pageLink: './Art/KeenanNunesVaz/index.html',
    imageLink: './Art/KeenanNunesVaz/double-helix.gif',
    author: 'KeenanNV',
    githubLink: 'https://github.com/KeenanNunesVaz'
  },
  {
    artName: 'October',
    pageLink: './Art/fprokofiev/index.html',
    imageLink: './Art/fprokofiev/october.gif',
    author: 'Fyodor Prokofiev',
    githubLink: 'https://github.com/fprokofiev'
  },
  {
    artName: 'Circle CSS',
    pageLink: './Art/pXxcont/index.html',
    imageLink: './Art/pXxcont/circlecss.png',
    author: 'fzpX',
    githubLink: 'https://github.com/fzpX'
  },
  {
    artName: 'Asterisk Formation',
    pageLink: './Art/NorahJC/index.html',
    imageLink: './Art/NorahJC/asterisk-formation.gif',
    author: 'NorahJC',
    githubLink: 'https://github.com/norahjc'
  },
  {
    artName: 'Bouncing CSS',
    pageLink: './Art/Tina-Hoang/aniframe.html',
    imageLink: './Art/Tina-Hoang/bounce.png',
    author: 'Tina',
    githubLink: 'https://github.com/nnh242'
  },
  {
    artName: 'Ghost Balls',
    pageLink: './Art/ghostBalls/index.html',
    imageLink: './Art/ghostBalls/balls.png',
    author: 'Beatriz Delmiro',
    githubLink: 'https://github.com/biadelmiro'
  },
  {
    artName: 'Walking Guy',
    pageLink: './Art/walking-guy/index.html',
    imageLink: './Art/walking-guy/video_gif.gif',
    author: 'Rahulkumar Jha',
    githubLink: 'https://github.com/Rahul240499'
  },
  {
    artName: 'Hover Neon Animation',
    pageLink: './Art/edjunma/index.html',
    imageLink: './Art/edjunma/ejm-neon.gif',
    author: 'edjunma',
    githubLink: 'https://github.com/edjunma'
  },
  {
    artName: 'Last In First Out Animation',
    pageLink: './Art/Stryker/index.html',
    imageLink: './Art/Stryker/zero-to-mastery-lifo-animation.gif',
    author: 'Stryker Stinnette',
    githubLink: 'https://github.com/StrykerKent'
  },
  {
    artName: 'Happy Diwali Animation',
    pageLink: './Art/Apoorva/index.html',
    imageLink: './Art/Apoorva/Screen.gif',
    author: 'Apoorva',
    githubLink: 'https://github.com/apoorvamohite'
  },
  {
    artName: 'Heart Beat',
    pageLink: './Art/naveen-ku/Heart shape.html',
    imageLink: './Art/naveen-ku/Heart shape.gif',
    author: 'naveen-ku',
    githubLink: 'https://github.com/naveen-ku'
  },
  {
    artName: 'Smoky Text',
    pageLink: './Art/smoky-text/index.html',
    imageLink: './Art/smoky-text/smoky_text_gif.gif',
    author: 'Rahulkumar Jha',
    githubLink: 'https://github.com/Rahul240499'
  },
  {
    artName: 'Rainbow and Clouds',
    pageLink: './Art/rainbowclouds/index.html',
    imageLink: './Art/rainbowclouds/rainbowclouds.gif',
    author: 'isasimoo',
    githubLink: 'https://github.com/isasimo'
  },
  {
    artName: 'Peek a boo!',
    pageLink: './Art/Virtual1/index.html',
    imageLink: './Art/Virtual1/HappyHalloween.gif',
    author: 'Jessica Erasmus',
    githubLink: 'https://github.com/Virtual1'
  },
  {
    artName: 'prashantM1',
    pageLink: './Art/prashantM1/heart.html',
    imageLink: './Art/prashantM1/heart.gif',
    author: 'Prashant Maurya',
    githubLink: 'https://github.com/prashantmaurya228'
  },

  {
    artName: 'prashantM2',
    pageLink: './Art/prashantM2/block.html',
    imageLink: './Art/prashantM2/block.gif',
    author: 'Prashant Maurya',
    githubLink: 'https://github.com/prashantmaurya228'
  },

  {
    artName: 'prashantM3',
    pageLink: './Art/prashantM3/ball.html',
    imageLink: './Art/prashantM3/ball.gif',
    author: 'Prashant Maurya',
    githubLink: 'https://github.com/prashantmaurya228'
  },
  {
    artName: 'SquareStar',
    pageLink: './Art/shawn/index.html',
    imageLink: './Art/shawn/square_star.gif',
    author: 'shawn',
    github: 'https://github.com/hk2014'
  },
  {
    artName: 'prashantM4',
    pageLink: './Art/prashantM4/boxsize.html',
    imageLink: './Art/prashantM4/boxsize.gif',
    author: 'Prashant Maurya',
    githubLink: 'https://github.com/prashantmaurya228'
  },
  {
    artName: 'Happy hacking',
    pageLink: 'https://github.com/szulima',
    imageLink: './Art/szulima/hacking.gif',
    author: 'szulima',
    githubLink: 'https://github.com/szulima'
  },
  {
    artName: 'ColorBomb',
    pageLink: './Art/ColorBomb/index.html',
    imageLink: './Art/ColorBomb/ztm.gif',
    author: 'Rahulm2310',
    github: 'https://github.com/Rahulm2310'
  },
  {
    artName: 'Traffic Lights',
    pageLink: './Art/Harry/index.html',
    imageLink: './Art/Harry/lights.gif',
    author: 'Harry',
    githubLink: 'https://github.com/legenhairy'
  },
  {
    artName: 'Glowing Text',
    pageLink: './Art/glowing-text/index.html',
    imageLink: './Art/glowing-text/glowing_text_gif.gif',
    author: 'Rahulkumar Jha',
    githubLink: 'https://github.com/Rahul240499'
  },
  {
    artName: 'Ghost Stealth Text',
    pageLink: './Art/Alara Joel/index.html',
    imageLink: './Art/Alara Joel/stealth ghost.png',
    author: 'Alara Joel',
    githubLink: 'https://github.com/stealthman22'
  },
  {
    artName: 'Cactus Balloon',
    pageLink: './Art/cactus/index.html',
    imageLink: './Art/cactus/catus.gif',
    author: 'Ana Paula Lazzarotto de Lemos',
    githubLink: 'https://github.com/anapaulalemos'
  },
  {
    artName: 'Random Color Change',
    pageLink: './Art/toto-titan-developer/index.html',
    imageLink: './Art/toto-titan-developer/RandomColorChange.png',
    author: 'Wyatt Henderson',
    githubLink: 'https://github.com/toto-titan-developer'
  },
  {
    artName: 'Trial',
    pageLink: './Art/dhennisCssAnimation/index.html',
    imageLink: './Art/dhennisCssAnimation/focusOnTheGood',
    author: 'Dhennis Lim',
    github: 'https://github.com/DhennisDavidLim'
  },
  {
    artName: 'Rectangular Butterfly',
    pageLink: './Art/muzak-mmd/index.html',
    imageLink: './Art/muzak-mmd/butterfly.gif',
    author: 'Mbarak',
    github: 'https://github.com/muzak-mmd'
  },
  {
    artName: 'Simple Text Animation',
    pageLink: './Art/LordZeF/index.html',
    imageLink: './Art/LordZeF/Text-animation.gif',
    author: 'Lord ZeF',
    github: 'https://github.com/LordZeF'
  },
  {
    artName: 'Spinning Japanese',
    pageLink: './Art/nihongo/index.html',
    imageLink: './Art/nihongo/nihongo.gif',
    author: 'Mike W',
    github: 'https://github.com/mikewiner'
  },
  {
    artName: 'Sun',
    pageLink: './Art/Yj/index.html',
    imageLink: './Art/Yj/sun.gif',
    author: 'Youjung',
    github: 'https://github.com/rose07a'
  },
  {
    artName: "Guy's",
    pageLink: "./Art/Guy's/index.html",
    imageLink: '',
    author: 'Guy',
    github: 'https://github.com/Guy3890'
  },
  {
    artName: 'animation-text',
    pageLink: './Art/animation-text/index.html',
    imageLink: './Art/',
    author: 'alexzemz',
    github: 'https://github.com/alexzemz'
  },
  {
    artName: 'Practice',
    pageLink: './Art/SkiingOtter/index.html',
    imageLink: '',
    author: 'SkiingOtter',
    github: 'https://github.com/SkiingOtter'
  },
  {
    artName: 'djdougan',
    pageLink: './Art/djdougan/index.html',
    imageLink: './Art/djdougan/css-mouseover-effect.png',
    author: 'douglas dougan',
    github: 'https://github.com/djdougan'
  },
  {
    artName: 'Animated Background',
    pageLink: './Art/Xarasho-Background/index.html',
    imageLink: '',
    author: 'Alex Xarasho',
    github: 'https://github.com/Xarasho'
  },
  {
    artName: 'CarvalhoAnimation',
    pageLink: './Art/CarvalhoAnimation/index.html',
    imageLink: './Art/CarvalhoAnimation/Halloween.png',
    author: 'Alexandre Carvalho',
    github: 'https://github.com/AlexandreCarvalho1990'
  },
  {
    artName: 'Flower Animation',
    pageLink: './Art/aimee_flowerani/index.html',
    imageLink: './Art/aimee_flowerani/flower.gif',
    author: 'Aimee Hernandez',
    githubLink: 'https://github.com/aimeehg'
  },
  {
    artName: '3D Spinning Rings',
    pageLink: './Art/frostillicus/index.html',
    imageLink: './Art/frostillicus/spinning_rings.png',
    author: 'frostillicus',
    github: 'https://github.com/frostillicus'
  },
  {
    artName: 'Flexible Logo',
    pageLink: './Art/Fab1ed/index.html',
    imageLink: './Art/Fab1ed/flex.gif',
    author: 'Fab1ed',
    github: 'https://github.com/Fab1ed'
  },
  {
    artName: 'Blinking Eye',
    pageLink: './Art/BlinkingEye/index.html',
    imageLink: './Art/BlinkingEye/blinkingeye.gif',
    author: 'Pavel Perevozchikov',
    github: 'https://github.com/papapacksoon'
  },
  {
    artName: 'Zero-to-Logo',
    pageLink: './Art/node.hg/index.html',
    imageLink: './Art/node.hg/ztm.gif',
    author: 'Harris Gomez',
    github: 'https://github.com/harrisgomez'
  },
  {
    artName: 'Mushyanimation',
    pageLink: './Art/mushyanimation/index.html',
    imageLink: './Art/mushyanimation/mush.gif',
    author: 'mushymane',
    github: 'https://github.com/mushymane'
  },
  {
    artName: 'Flag',
    pageLink: './Art/Batz005/index.html',
    imageLink: './Art/Batz005/flag.gif',
    author: 'Batz005',
    github: 'https://github.com/Batz005'
  },
  {
    artName: 'Wave',
    pageLink: './Art/Wave_css/index.html',
    imageLink: './Art/Wave_css/wave.gif',
    author: 'Filippe',
    github: 'https://github.com/filippebr'
  },
  {
    artName: 'Preloader',
    pageLink: './Art/mshuber1981/preloader.html',
    imageLink: './Art/mshuber1981/preloader.gif',
    author: 'Michael Huber',
    github: 'https://github.com/mshuber1981'
  },
  {
    artName: 'Simple Animate ZTM',
    pageLink: './Art/Kweyku/index.html',
    imageLink: './Art/Kweyku/proudZTM.gif',
    author: 'Kweyku',
    github: 'https://github.com/Kweyku'
  },
  {
    artName: 'Heartbeat',
    pageLink: './Art/lysychas/index.html',
    imageLink: './Art/lysychas/heartshot.png',
    author: 'lysychas',
    github: 'https://github.com/lysychas'
  },
  {
    artName: 'Hydrogen',
    pageLink: './Art/elias/my-art.html',
    imageLink: './Art/elias/hydrogen.gif',
    author: 'tesolberg',
    github: 'https://github.com/tesolberg'
  },
  {
    artName: 'Cool-Transition',
    pageLink: './Art/animatomang/html',
    videolink: './Art/animatomang/smoke.mp4',
    author: 'Syam',
    github: 'https://github.com/blacktomang'
  },
  {
    artName: 'Spinning Square',
    pageLink: './Art/Spinning Square/index.html',
    imageLink: './Art/Spinning Square/square.gif',
    author: 'Fumi',
    github: 'https://github.com/fumiadeyemi'
  },
  {
    artName: 'letters-loading',
    pageLink: './Art/franciscomelov/index.html',
    imageLink: './Art/franciscomelov/franciscomelov.gif',
    author: 'franciscomelov',
    githubLink: 'https://github.com/franciscomelov'
  },
  {
    artName: 'Moving Eyeball',
    pageLink: './Art/AnathKantonda/index.html',
    imageLink: './Art/AnathKantonda/movingeyeball.gif',
    author: 'Anath',
    github: 'https://github.com/anathkantonda'
  },
  {
    artName: 'Flag Animation - Colomboalemán',
    pageLink: './Art/Matic1909/index.html',
    imageLink: './Art/Matic1909/flag.gif',
    author: 'Nils Matic',
    githubLink: 'https://github.com/matic1909'
  },
  {
    artName: 'Pac-Man',
    pageLink: './Art/Pac-Man/Pac-Man.html',
    imageLink: './Art/Pac-Man/Pac-Man.gif',
    author: 'Norbert',
    githubLink: 'https://github.com/Bynor'
  },
  {
    artName: "Don't follow the light",
    pageLink: './Art/cristobal-heiss/index.html',
    imageLink: './Art/cristobal-heiss/css_animation.gif',
    author: 'Cristobal Heiss',
    githubLink: 'https://github.com/ceheiss'
  },
  {
    artName: 'Eenimation',
    pageLink: './Art/Eenimation/index.html',
    imageLink: './Art/Eenimation/trance.gif',
    author: 'Eejaz ishaq',
    githubLink: 'https://github.com/eejazishaq'
  },
  {
    artName: 'ripple button',
    pageLink: './Art/monika-sahay/index.html',
    imageLink: './Art/monika-sahay/screen-capture.gif',
    author: 'monika sahay',
    githubLink: 'https://github.com/monika-sahay'
  },
  {
    artName: 'Animation',
    pageLink: './Art/Albertomtferreira/index.html',
    imageLink: './Art/Albertomtferreira/animation.gif',
    author: 'Alberto Ferreira',
    githubLink: 'https://github.com/albertomtferreira'
  },
  {
    artName: 'sliding curtains',
    pageLink: './Art/layoayeni/index.html',
    imageLink: './Art/layoayeni/trance.gif',
    author: 'Layo',
    githubLink: 'https://github.com/layoayeni'
  },
  {
    artName: 'Unlocked',
    pageLink: './Art/confusionmatrix98/unlocked.html',
    imageLink: './Art/confusionmatrix98/unlocked.gif',
    author: 'confusionmatrix98',
    githubLink: 'https://github.com/confusionmatrix98'
  },
  {
    artName: 'Slovenian flag',
    pageLink: "./Art/Ivan's art/index.html",
    imageLink: "./Art/Ivan's art/Ivan-art.gif",
    author: 'kljuni',
    githubLink: 'https://github.com/kljuni'
  },
  {
    artName: 'Police Siren',
    pageLink: './Art/ShimShon1/policia.html',
    imageLink: './Art/ShimShon1/police.gif',
    author: 'ShimShon1',
    githubLink: 'https://github.com/ShimShon1'
  },
  {
    artName: 'Catch The UFO',
    pageLink: './Art/A-UFO/index.html',
    imageLink: './Art/A-UFO/catch-the-ufo.gif',
    author: 'Dibakash',
    githubLink: 'https://github.com/dibakash'
  },
  {
    artName: 'dk649',
    pageLink: './Art/dk649/index.html',
    imageLink: './Art/dk649/circle.gif',
    author: 'dk649',
    githubLink: 'https://github.com/dk649'
  },
  {
    artName: 'Catch The UFO',
    pageLink: './Art/A-UFO/index.html',
    imageLink: './Art/A-UFO/catch-the-ufo.gif',
    author: 'Dibakash',
    githubLink: 'https://github.com/dibakash'
  },
  {
    artName: 'Beer',
    pageLink: './Art/beer/index.html',
    imageLink: './Art/beer/beer.gif',
    author: 'CamJackson',
    githubLink: 'https://github.com/CamJackson-Dev'
  },
  {
    artName: '1rotate',
    pageLink: './Art/1rotate/index.html',
    imageLink: './Art/1rotate/rotation.gif',
    author: 'Himanshu Gawari',
    githubLink: 'https://github.com/himanshugawari'
  },
  {
    artName: 'Moving Box',
    pageLink: './Art/JerylDEv/index.html',
    imageLink: './Art/JerylDEv/movingbox.gif',
    author: 'JerylDEv',
    githubLink: 'https://github.com/JerylDEv'
  },
  {
    artName: 'New move',
    pageLink: './Art/NewMove/index.html',
    imageLink: './Art/NewMove/NewMove.gif',
    author: 'kzhecheva',
    githubLink: 'https://github.com/kzhecheva'
  },
  {
    artName: 'animatron',
    pageLink: './Art/animatron/index.html',
    imageLink: './Art/animatron/trance.gif'
  },
  {
    artName: 'Swing',
    pageLink: './Art/evangel/index.html',
    imageLink: './Art/evangel/swing.gif',
    githubLink: 'https://github.com/devevangel'
  },
  {
    artName: 'rashid',
    pageLink: './Art/rashid/index.html',
    imageLink: './Art/rashid/DNA.gif',
    author: 'Rashid Makki',
    githubLink: 'https://github.com/rashidmakki'
  },
  {
    artName: 'queer quarantine',
    pageLink: './Art/animatron/queer.html',
    imageLink: './Art/animatron/queer.gif'
  },
  {
    artName: 'Animatron',
    pageLink: './Art/animatron/index.html',
    imageLink: './Art/animatron/trance.gif',
    author: 'Cassandre Perron',
    githubLink: 'https://github.com/cassandreperron'
  },
  {
    artName: 'Sun Bursts',
    pageLink: './Art/steveSchaner/index.html',
    imageLink: './Art/steveSchaner/sunburst.gif',
    author: 'Steve Schaner',
    githubLink: 'https://github.com/sschaner'
  },
  {
    artName: 'Shravan',
    pageLink: './Art/Shravan/animation_shr_page.html',
    imageLink: './Art/Shravan/animation_shr.gif',
    author: 'Shravan Kumar',
    githubLink: 'https://github.com/shravan1508'
  },
  {
    artName: 'Jurassic Park',
    pageLink: './Art/tvasari/index.html',
    imageLink: './Art/tvasari/jurassic_park.gif',
    author: 'Tommaso Vasari',
    githubLink: 'https://github.com/tvasari'
  },
  {
    artName: 'Bounce',
    pageLink: './Art/samya/index.html',
    imageLink: './Art/samya/samya.gif',
    author: 'Samya Thakur',
    githubLink: 'https://github.com/samyathakur'
  },
  {
    artName: 'Egg_Loading',
    pageLink: './Art/egg_loading/index.html',
    imageLink: './Art/samya/egg_loading.gif',
    author: 'Ulisse Dantas',
    githubLink: 'https://github.com/ulissesnew'
  },
  {
    artName: 'We stay at home to save lives',
    pageLink: './Art/Shatabdi/index.html',
    imageLink: './Art/Shatabdi/WE STAY AT HOME TO SAVE LIVES.gif',
    author: 'Shatabdi Roy',
    githubLink: 'https://github.com/RoyShatabdi'
  },
  {
    artName: 'Egg_Loading',
    pageLink: './Art/egg_loading/index.html',
    imageLink: './Art/egg_loading/egg_loading.gif',
    author: 'Ulisse Dantas',
    githubLink: 'https://github.com/ulissesnew'
  },
  {
    artName: 'We stay at home to save lives',
    pageLink: './Art/Shatabdi/index.html',
    imageLink: './Art/Shatabdi/WE STAY AT HOME TO SAVE LIVES.gif',
    author: 'Shatabdi Roy',
    githubLink: 'https://github.com/RoyShatabdi'
  },
  {
    artName: 'Animatron',
    pageLink: './Art/animatronky/index.html',
    imageLink: './Art/animatronky/trance.gif',
    author: 'kylenrich',
    githubLink: 'https://github.com/kylenrich24'
  },
  {
    artName: 'bouncing ball',
    pageLink: './Art/alexgp/index.html',
    imageLink: './Art/Alexgp/bouncegif.gif',
    author: 'AlexGP257',
    githubLink: 'https://github.com/Alexgp257'
  },
  {
    artName: 'Cool Waves',
    pageLink: './Art/RaulC/index.html',
    imageLink: './Art/RaulC/coolwaves.gif',
    author: 'Raul Contreras',
    githubLink: 'https://github.com/rcc01'
  },
  {
    artName: 'Snowfall',
    pageLink: './Art/chaitali_snowfall/index.html',
    imageLink: './Art/chaitali_snowfall/snowgif.gif',
    author: 'Chaitali',
    githubLink: 'https://github.com/chaitali-more'
  },
  {
    artName: 'Rotate Circle',
    pageLink: './Art/dimor/animation.html',
    imageLink: './Art/dimor/rotate.gif',
    author: 'dimor',
    githubLink: 'https://github.com/dimor'
  },
  {
    artName: 'Hello world',
    pageLink: './Art/warren8689/index.html',
    imageLink: './Art/warren8689/screenshot.png',
    author: 'Warren',
    githubLink: 'https://github.com/warrren8689'
  },
  {
    artName: '360 Varial Kickflip',
    pageLink: './Art/DICHAMOTO/index.html',
    imageLink: './Art/DICHAMOTO/360_Varial_Kickflip.gif',
    author: 'DICHAMOTO',
    githubLink: 'https://github.com/DICHAMOTO'
  },
  {
    artName: 'Crazy Square',
    pageLink: './Art/colorSquare/index.html',
    imageLink: './Art/colorSquare/colorsquare.gif',
    author: 'TiagoChicoo',
    githubLink: 'https://github.com/tiagochicoo'
  },
  {
    artName: 'Alexhover',
    pageLink: './Art/Alexhover/index.html',
    imageLink: './Art/Alexhover/Alexhover.gif',
    author: 'Alex',
    githubLink: 'https://github.com/alesgainza'
  },
  {
    artName: 'Imperial CSS Driod',
    pageLink: './Art/Imperial_CSS_Driod/index.html',
    imageLink: './Art/Imperial_CSS_Driod/ImperialDriod.gif',
    author: 'Captian-Rocket',
    githubLink: 'https://github.com/captian-rocket'
  },
  {
    artName: 'HamidAnime',
    pageLink: './Art/HamidAnime/index.html',
    imageLink: './Art/HamidAnime/Capture.gif',
    author: 'Hamid',
    githubLink: 'https://github.com/HamidGoudarzi1988'
  },
  {
    artName: 'Imperial CSS Driod',
    pageLink: './Art/Imperial_CSS_Driod/index.html',
    imageLink: './Art/Imperial_CSS_Driod/ImperialDriod.gif',
    author: 'Captian-Rocket',
    githubLink: 'https://github.com/captian-rocket'
  },
  {
    artName: 'Mario Game',
    pageLink: './Art/emmeiwhite/index.html',
    imageLink: './Art/emmeiwhite/mario-game.gif',
    author: 'Emmeiwhite',
    githubLink: 'https://github.com/emmeiwhite'
  },
  {
    artName: '360 Varial Kickflip',
    pageLink: './Art/DICHAMOTO/index.html',
    imageLink: './Art/DICHAMOTO/360_Varial_Kickflip.gif',
    author: 'DICHAMOTO',
    githubLink: 'https://github.com/DICHAMOTO'
  },
  {
    artName: 'Bouncer the Bouncy Box',
    pageLink: './Art/RussD/index.html',
    imageLink: './Art/RussD/bouncer-the-bouncy-box.png',
    author: 'Russell',
    githubLink: 'https://github.com/rdyer07'
  },
  {
    artName: '3D Infinite Loop Sprites Cards',
    pageLink: './Art/luiavag/index.html',
    imageLink: './Art/luiavag/luiavag_3D_Infinite_Loop.gif',
    author: 'LuVAGu',
    githubLink: 'https://github.com/luiavag'
  },
  {
    artName: 'Star Wars',
    pageLink: './Art/ChiragAgarwal/index.html',
    imageLink: './Art/ChiragAgarwal/star_wars.gif',
    author: 'Chirag Agarwal',
    githubLink: 'https://github.com/chiragragarwal'
  },
  {
    artName: 'ImageGallery',
    pageLink: './Art/Hoverimage/index.html',
    imageLink: './Art/Hoverimage/hoverimage.gif',
    author: 'Siddhant Jain',
    githubLink: 'https://github.com/Sid-web6306'
  },
  {
    artName: 'characterwalking',
    pageLink: './Art/characterwalkingChetan/index.html',
    imageLink: './Art/characterwalkingChetan/image.png',
    author: 'Chetan Muliya',
    githubLink: 'https://github.com/chetanmuliya'
  },
  {
    artName: 'Grow',
    pageLink: './Art/octavioLafourcade/index.html',
    imageLink: './Art/octavioLafourcade/animation.gif',
    author: 'Octavio Lafourcade',
    githubLink: 'https://github.com/tavolafourcade'
  },
  {
    artName: 'Slats',
    pageLink: './Art/Sagaquisces/index.html',
    imageLink: './Art/Hoverimage/slats.gif',
    author: 'Michael David Dunlap',
    githubLink: 'https://github.com/sagaquisces'
  },
  {
    artName: 'Coffee',
    pageLink: './Art/animate-coffee/index.html',
    imageLink: './Art/animate-coffee/ezgif.com-video-to-gif.gif',
    author: 'Elise Welch',
    githubLink: 'https://github.com/EliseWelch'
  },
  {
    artName: 'Blended',
    pageLink: './Art/Pro-animate/index.html',
    imageLink: './Art/Pro-animate/Blended.gif',
    author: 'Promise Nwafor',
    githubLink: 'https://github.com/emPro-source'
  },
  {
    artName: 'sproutseeds',
    pageLink: './Art/sproutseeds/index.html',
    imageLink: 'https://codepen.io/_Sabine/pen/yGGLON',
    author: '_Sabine'
  },
  {
    artName: 'aninikhil',
    pageLink: './Art/aninikhil/index.html',
    imageLink: './Art/aninikhil/nik.jpg',
    author: 'Nikhil N G',
    githubLink: 'https://github.com/nikhilng99'
  },
  {
    artName: 'Playballs',
    pageLink: './Art/playballs/index.html',
    imageLink: './Art/playballs/playballs.gif',
    author: 'Omar Jabaly',
    githubLink: 'https://github.com/Omarjabaly'
  },
  {
    artName: 'simpleAnimation',
    pageLink: './Art/cazabe/index.html',
    imageLink: './Art/cazabe/mrRobot.png',
    author: 'cazabe',
    githubLink: 'https://github.com/cazabe'
  },
  {
    artName: 'Dragon',
    pageLink: './Art/Dragon/index.html',
    imageLink: './Art/Joy/smallDragon.gif',
    author: 'nikicivan',
    githubLink: 'https://github.com/nikicivan'
  },
  {
    artName: 'TypingAnimation',
    pageLink: './Art/yogi_the_bear/index.html',
    imageLink: './Art/yogi_the_bear/my_animation.gif',
    author: 'yogev',
    githubLink: 'https://github.com/yogevHenig'
  },
  {
    artName: 'Mario Kart Animation',
    pageLink: './Art/mario2/index.html',
    imageLink: './Art/mario2/mario.png',
    author: 'Sakshi Sinha',
    githubLink: 'https://github.com/sakshi-1'
  },
  {
    artName: 'NarutoAnimation',
    pageLink: './Art/Tgoslee/index.html',
    imageLink: './Art/Tgoslee/Naruto.gif',
    author: 'Trenisha',
    githubLink: 'https://github.com/tgoslee'
  },
  {
    artName: 'Jackony',
    pageLink: './Art/Yaseen_Mohammed/index.html',
    imageLink: './Art/Yaseen_Mohammed/pichatcho.gif',
    author: 'Yaseen_Mohammed',
    githubLink: 'https://yaseenaiman.github.io/'
  },
  {
    artName: 'DVRU',
    pageLink: './Art/dvru/index.html',
    imageLink: './Art/dvru/dvru.gif',
    author: 'dvru',
    githubLink: 'https://github.com/dvru'
  },
  {
    artName: 'Coulisse',
    pageLink: './Art/Ayoubahida/index.html',
    imageLink: './Art/Ayoubahida/coulisseAnimation.gif',
    author: 'Ayoubahida',
    githubLink: 'https://github.com/Ayoubahida'
  },
  {
    artName: 'TextAnimation',
    pageLink: './Art/TextAnimation/index.html',
    imageLink: './Art/TextAnimation/welcome.gif',
    author: 'waleed',
    githubLink: 'https://github.com/waleed-1993'
  },
  {
    artName: 'Animatron',
    pageLink: './Art/Animatron/index.html',
    imageLink: './Art/Joy/trance.gif',
    author: 'farhan',
    githubLink: 'https://github.com/fnahmad'
  },
  {
    artName: 'Sky',
    pageLink: './Art/marijapanic/index.html',
    imageLink: './Art/marijapanic/clouds.gif',
    author: 'marijapanic',
    githubLink: 'https://github.com/marijapanic'
  },
  {
    artName: 'GreenFunnel',
    pageLink: './Art/GreenFunnel/index.html',
    imageLink: './Art/GreenFunnel/green-funnel.gif',
    author: 'sergiorra',
    githubLink: 'https://github.com/sergiorra'
  },
  {
    artName: 'mig',
    pageLink: './Art/mig/index.html',
    imageLink: './Art/mig/squares.gif',
    author: 'mig',
    githubLink: 'https://github.com/miguel231997'
  },
  {
    artName: 'RabbitHopping',
    pageLink: './Art/tigerlight/index.html',
    imageLink: './Art/tigerlight/RabbitHopping.gif',
    author: 'tigerlight',
    githubLink: 'https://github.com/tigerlight'
  },
  {
    artName: 'Picture Pop',
    pageLink: './Art/Ford CSS Animation/index.html',
    imageLink: './Art/Ford CSS Animation/Ford gif.gif',
    author: 'klf006',
    githubLink: 'https://github.com/klf006'
  },
  {
    artName: 'Smoke Animation',
    pageLink: './Art/smoke Animation/index.html',
    imageLink: './Art/smoke Animation/Capture.png',
    author: 'aman-cse',
    githubLink: 'https://github.com/aman-cse'
  },
  {
    artName: 'BH',
    pageLink: './Art/animationBH/index.html',
    imageLink: '',
    author: 'BH',
    githubLink: 'https://github.com/huynhcongbaotran'
  },
  {
    artName: 'bounce',
    pageLink: './Art/naina/index.html',
    imageLink: './Art/naina/bounce.gif',
    author: 'Naina',
    githubLink: 'https://github.com/naina010'
  },
  {
    artName: 'Motivation',
    pageLink: './Art/motivation/index.html',
    imageLink: './Art/motivation/motivation.gif',
    author: 'Art',
    githubLink: 'https://github.com/artbalahadia'
  },
  {
    artName: 'Doraemon-Ball',
    pageLink: './Art/DhirajKaushik/index.html',
    imageLink: './Art/DhirajKaushik/doremon.gif',
    author: 'Dhiraj Kaushik',
    githubLink: 'https://github.com/dhirajkaushik321'
  },
  {
    artName: 'EverettAnimation',
    pageLink: './Art/EverettAnimation/index.html',
    imageLink: './Art/Joy/game.jpg',
    author: 'Claudia',
    githubLink: 'https://github.com/claudiabringaseverett'
  },
  {
    artName: 'helloooo',
    pageLink: './Art/shitman0930/index.html',
    imageLink: './Art/shitman0930/eyes.gif',
    author: 'shitman0930',
    githubLink: 'https://github.com/shitman0930'
  },
  {
    artName: 'Animato',
    pageLink: './Art/panduka_karunasena_animato/index.html',
    imageLink: './Art/panduka_karunasena_animato/animato.gif',
    author: 'panduka karunasena',
    githubLink: 'https://github.com/pandukakarunasena'
  },
  {
    artName: 'anishprj',
    pageLink: './Art/anishprj/index.html',
    author: 'Anish Ghimire',
    githubLink: 'https://github.com/anishprj/'
  },
  {
    artName: 'Toshman Animation',
    pageLink: './Art/Toshman Animation/index.html',
    imageLink: './Art/Toshman Animation/animation demo.gif',
    author: 'Toshman-hub',
    githubLink: 'https://github.com/Toshman-hub'
  },
  {
    artName: 'alexandraturony87',
    pageLink: './Art/alexandraturony87/index.html',
    imageLink: './Art/alexandraturony87/ephiphany.gif',
    author: 'Alexandra Turony',
    githubLink: 'https://github.com/alexandraturony87'
  },
  {
    artName: 'Ball Crazy',
    pageLink: './Art/tanyamiranda/ballcrazy.html',
    imageLink: './Art/tanyamiranda/ballcrazy.gif',
    author: 'Tanya Miranda',
    githubLink: 'https://github.com/tanyamiranda'
  },
  {
    artName: 'Simple Animation Trick!',
    pageLink: './Art/mismail-541/index.html',
    imageLink: './Art/mismail-541/simple-animation-trick.gif',
    author: 'mismail-541',
    githubLink: 'https://github.com/mismail-541'
  },
  {
    artName: 'CORONA TOILET PAPER',
    pageLink: './Art/WissAnimation/index.html',
    imageLink: './Art/WissAnimation/Toiletpaperrun.png',
    author: 'Wiss',
    githubLink: 'https://github.com/Wissemfars'
  },
  {
    artName: 'verticalBarsAnimation',
    pageLink: './Art/verticalBarsAnimation/index.html',
    imageLink: './Art/verticalBarsAnimation/verticalBarsAnimation.gif',
    author: 'Marius Negru',
    githubLink: 'https://github.com/I3lackMarius'
  },
  {
    artName: 'Calcopod',
    pageLink: './Art/Calcopod/index.html',
    imageLink: './Art/Calcopod/giffed.gif',
    author: 'Calcopod',
    githubLink: 'https://github.com/Calcopod'
  },
  {
    artName: 'Robot Dance',
    pageLink: './Art/jnch009/index.html',
    imageLink: './Art/jnch009/robotjnch009.gif',
    author: 'Jeremy Ng',
    githubLink: 'https://github.com/jnch009'
  },
  {
    artName: 'Equalizer',
    pageLink: './Art/prathmeshgujar/index.html',
    imageLink: './Art/prathmeshgujar/equalizer.gif',
    author: 'Prathmesh Gujar',
    githubLink: 'https://github.com/prathmeshgujar'
  },
  {
    artName: 'Castle',
    pageLink: './Art/Yakraj/index.html',
    imageLink: './Art/Yakraj/castle.gif',
    author: 'Yakraj',
    githubLink: 'https://github.com/yakraj'
  },
  {
    artName: 'Shimmering Stars',
    pageLink: './Art/Pranav/index.html',
    imageLink: './Art/Pranav/shimmering-stars.gif',
    author: 'Pranav Sood',
    githubLink: 'https://github.com/prnv06'
  },
  {
    artName: 'Dancing Square',
    pageLink: './Art/chansart/index.html',
    imageLink: './Art/chansart/chansart.gif',
    author: 'Chansart',
    githubLink: 'https://github.com/chansart'
  },
  {
    artName: 'Animatron',
    pageLink: './Art/animatron/index.html',
    imageLink: './Art/animatron/trance.gif',
    author: 'Sujal',
    githubLink: 'https://github.com/Sujal7689'
  },
  {
    artName: 'fire flicker',
    pageLink: './Art/hemantrawat/index.html',
    imageLink: './Art/hemantrawat/index.gif',
    author: 'Hemant Rawat',
    githubLink: 'https://github.com/He-mantRawat'
  },
  {
    artName: 'Bouncing Ball',
    pageLink: './Art/bouncingBall/bouncing ball.html',
    imageLink: './Art/bouncingBall/bouncingball.gif',
    author: 'Pravin deva',
    githubLink: 'https://github.com/pravindeva'
  },
  {
    artName: 'Animated Landing Page',
    pageLink: './Art/animatedLandingPage01/index.html',
    imageLink: './Art/animatedLandingPage01/ezgif.com-video-to-gif',
    author: 'Aneta-s',
    githubLink: 'https://github.com/aneta-s'
  },
  {
    artName: 'Goraved',
    pageLink: './Art/goraved/index.html',
    imageLink: './Art/goraved/goraved_animation.gif',
    author: 'Roman Pobotin (Goraved)',
    githubLink: 'https://github.com/goraved'
  },
  {
    artName: 'Doraemon',
    pageLink: './Art/Ranajit/doraemon.html',
    imageLink: './Art/animatron/doraemon.gif',
    author: 'Ranajit',
    githubLink: 'https://github.com/basak-32'
  },
  {
    artName: 'Ax Dev',
    pageLink: './Art/axdev/test.html',
    imageLink: './Art/axdev/gif.gif',
    author: 'Axel Avila',
    githubLink: 'https://github.com/axavila'
  },
  {
    artName: 'Magic Circle',
    pageLink: './Art/magpiet/index.html',
    imageLink: './Art/magpiet/gif.gif',
    author: 'Magnus Cromwell',
    githubLink: 'https://github.com/magpiet'
  },
  {
    artName: 'Pulsing Circle',
    pageLink: './Art/innape/index.html',
    imageLink: './Art/innape/Pulsing Cirkle.gif',
    author: 'innape',
    githubLink: 'https://github.com/innape'
  },
  {
    artName: 'Bouncing Ball',
    pageLink: './Art/BouncingBall/index.html',
    imageLink: './Art/BouncingBall/BouncingBall.gif',
    author: 'Satish Pokala',
    githubLink: 'https://github.com/Satishpokala124'
  },
  {
    artName: 'Daredevil',
    pageLink: './Art/daredevil/index.html',
    imageLink: './Art/daredevil/daredevil.gif',
    author: 'Vivek Raj',
    githubLink: 'https://github.com/vivekrajx'
  },
  {
    artName: 'hover Me',
    pageLink: './Art/hoverMe/index.html',
    author: 'Bleron88',
    githubLink: 'https://github.com/bleron88'
  },
  {
    artName: "Adam's Animation",
    pageLink: "./Art/Adam's Animation/index.html",
    imageLink: "./Art/Adam's Animation/animation.gif",
    author: 'Adam Hills',
    githubLink: 'https://github.com/adamhills91'
  },
  {
    artName: 'Spin it',
    pageLink: './Art/b-ed/index.html',
    imageLink: './Art/b-ed/Hnet.com-image.gif',
    author: 'Edd',
    githubLink: 'https://github.com/b-ed'
  },
  {
    artName: 'playstation-anim',
    pageLink: './Art/playstation-anim/index.html',
    imageLink: './Art/playstation-anim/ps.gif',
    author: 'seif1125',
    githubLink: 'https://github.com/seif1125'
  },
  {
    artName: 'Ritika',
    pageLink: './Art/Ritika/index.html',
    imageLink: './Art/Ritika/warrior.png',
    author: 'Ritika',
    githubLink: 'https://github.com/Ritika-soni'
  },
  {
    artName: 'Animatron',
    pageLink: './Art/animatron/index.html',
    imageLink: './Art/animatron/colourpencils.png',
    author: 'jahid hasan',
    githubLink: 'https://github.com/jahidhasan299/'
  },
  {
    artName: 'Animatron2',
    pageLink: './Art/Animatron2/index.html',
    imageLink: './Art/Animatron2/trance.gif',
    author: 'PUNKLANCER',
    githubLink: 'https://github.com/PUNKLANCER/'
  },
  {
    artName: 'Text_Animation',
    pageLink: './Art/Text_Animation/index.html',
    imageLink: './Art/Text_Animation/text.gif',
    author: 'Christian',
    githubLink: 'https://github.com/mkBraga'
  },
  {
    artName: 'Practice',
    pageLink: './Art/Practice/index.html',
    imageLink: './Art/Joy/triangle.gif',
    author: 'MuGenFJ',
    githubLink: 'https://github.com/MuGenFJ/'
  },
  {
    artName: 'Tile',
    pageLink: './Art/weilincheng/index.html',
    imageLink: './Art/weilincheng/tile.gif',
    author: 'weilincheng',
    githubLink: 'https://github.com/weilincheng'
  },
  {
    artName: 'TemidoRochaSpin',
    pageLink: './Art/temido_rocha_animation/index.html',
    imageLink: './Art/temido_rocha_animation/TemidoRocha.gif',
    author: 'TemidoRocha',
    githubLink: 'https://github.com/TemidoRocha'
  },
  {
    artName: 'Tile',
    pageLink: './Art/weilincheng/index.html',
    imageLink: './Art/weilincheng/tile.gif',
    author: 'weilincheng',
    githubLink: 'https://github.com/weilincheng'
  },
  {
    artName: 'fire flicker',
    pageLink: './Art/hemantrawat/index.html',
    imageLink: './Art/hemantrawat/index.gif',
    author: 'Hemant Rawat',
    githubLink: 'https://github.com/He-mantRawat'
  },
  {
    artName: 'Bouncing Ball',
    pageLink: './Art/bouncingBall/bouncing ball.html',
    imageLink: './Art/bouncingBall/bouncingball.gif',
    author: 'Pravin deva',
    githubLink: 'https://github.com/pravindeva'
  },
  {
    artName: 'Animated Landing Page',
    pageLink: './Art/animatedLandingPage without bar/index.html',
    imageLink: './Art/animatedLandingPage without bar/ezgif.com-video-to-gif',
    author: 'Aneta-s',
    githubLink: 'https://github.com/aneta-s'
  },
  {
    artName: 'Goraved',
    pageLink: './Art/goraved/index.html',
    imageLink: './Art/goraved/goraved_animation.gif',
    author: 'Roman Pobotin (Goraved)',
    githubLink: 'https://github.com/goraved'
  },
  {
    artName: 'Doraemon',
    pageLink: './Art/Ranajit/doraemon.html',
    imageLink: './Art/animatron/doraemon.gif',
    author: 'Ranajit',
    githubLink: 'https://github.com/basak-32'
  },
  {
    artName: 'Ax Dev',
    pageLink: './Art/axdev/test.html',
    imageLink: './Art/axdev/gif.gif',
    author: 'Axel Avila',
    githubLink: 'https://github.com/axavila'
  },
  {
    artName: 'Magic Circle',
    pageLink: './Art/magpiet/index.html',
    imageLink: './Art/magpiet/gif.gif',
    author: 'Magnus Cromwell',
    githubLink: 'https://github.com/magpiet'
  },
  {
    artName: 'Bouncing Ball',
    pageLink: './Art/Bouncing Ball/index.html',
    imageLink: './Art/cazabe/Bouncing Ball.gif',
    author: 'Satish Pokala',
    githubLink: 'https://github.com/Satishpokala124'
  },
  {
    artName: 'Daredevil',
    pageLink: './Art/daredevil/index.html',
    imageLink: './Art/daredevil/daredevil.gif',
    author: 'Vivek Raj',
    githubLink: 'https://github.com/vivekrajx'
  },
  {
    artName: 'hover Me',
    pageLink: './Art/hoverMe/index.html',
    author: 'Bleron88',
    githubLink: 'https://github.com/bleron88'
  },
  {
    artName: 'Happy Balloon',
    pageLink: './Art/ztollef/index.html',
    imageLink: './Art/ztollef/balloon.gif.',
    author: 'ztollef',
    githubLink: 'https://github.com/ztollef'
  },
  {
    artName: 'playstation-anim',
    pageLink: './Art/playstation-anim/index.html',
    imageLink: './Art/playstation-anim/ps.gif',
    author: 'seif1125',
    githubLink: 'https://github.com/seif1125'
  },
  {
    artName: 'Ritika',
    pageLink: './Art/Ritika/index.html',
    imageLink: './Art/Ritika/warrior.png',
    author: 'Ritika',
    githubLink: 'https://github.com/Ritika-soni'
  },
  {
    artName: 'Animatron',
    pageLink: './Art/animatron/index.html',
    imageLink: './Art/animatron/colourpencils.png',
    author: 'jahid hasan',
    githubLink: 'https://github.com/jahidhasan299/'
  },
  {
    artName: 'Animatron2',
    pageLink: './Art/Animatron2/index.html',
    imageLink: './Art/Animatron2/trance.gif',
    author: 'PUNKLANCER',
    githubLink: 'https://github.com/PUNKLANCER/'
  },
  {
    artName: 'Text_Animation',
    pageLink: './Art/Text_Animation/index.html',
    imageLink: './Art/Text_Animation/text.gif',
    author: 'Christian',
    githubLink: 'https://github.com/mkBraga'
  },
  {
    artName: 'Practice',
    pageLink: './Art/Practice/index.html',
    imageLink: './Art/Joy/triangle.gif',
    author: 'MuGenFJ',
    githubLink: 'https://github.com/MuGenFJ/'
  },
  {
    artName: 'Tile',
    pageLink: './Art/weilincheng/index.html',
    imageLink: './Art/weilincheng/tile.gif',
    author: 'weilincheng',
    githubLink: 'https://github.com/weilincheng'
  },
  {
    artName: 'Circle Pulse',
    pageLink: './Art/circle-pulse/index.html',
    imageLink: './Art/circle-pulse/circle-pulse.gif',
    author: 'jmorr002',
    githubLink: 'https://github.com/jmorr002'
  },
  {
    artName: 'Flare Spin',
    pageLink: './Art/mykz1608/index.html',
    imageLink: '',
    author: 'mykz1608',
    githubLink: 'https://github.com/mykz1608'
  },
  {
    artName: 'MexicanMustache',
    pageLink: './Art/AnimatedMustache/index.html',
    imageLink: './Art/AnimatedMustache/MexicanMustache.gif',
    author: 'Andrés Alonso Gálvez',
    githubLink: 'https://github.com/Dondesconton/'
  },
  {
    artName: 'css',
    pageLink: './Art/2.css/index.html',
    imageLink: './Art/2.css/css.gif'
  },
  {
    artName: 'Square Color Change',
    pageLink: './Art/baesyc/index.html',
    imageLink: './Art/baesyc/square.gif',
    author: 'Baesyc',
    githubLink: 'https://github.com/baesyc'
  },
  {
    artName: 'MexicanMustache',
    pageLink: './Art/AnimatedMustache/index.html',
    imageLink: './Art/AnimatedMustache/MexicanMustache.gif',
    author: 'Andrés Alonso Gálvez',
    githubLink: 'https://github.com/Dondesconton/'
  },
  {
    artName: 'Chanimation',
    pageLink: './Art/Chanimation/index.html',
    imageLink: './Art/Chanimation/dancegif.gif',
    author: 'chandant9',
    githubLink: 'https://github.com/chandant9/'
  },
  {
    artName: 'DancingGroot',
    pageLink: './Art/m-elina/index.html',
    imageLink: './Art/m-elina/groot_animation.gif',
    author: 'Melina',
    githubLink: 'https://github.com/m-elina/'
  },
  {
    artName: 'Animatron',
    pageLink: './Art/animatron/index.html',
    imageLink: './Art/animatron/trance.gif',
    author: 'Andrew',
    githubLink: 'https://github.com/andrewbom/'
  },
  {
    artName: 'rainbows',
    pageLink: './Art/vassilchiev/index.html',
    imageLink: './Art/vassilchiev/giphy.gif',
    author: 'Vassil',
    githubLink: 'https://github.com/vassilchiev/'
  },
  {
    artName: "Zai's Orbitron",
    pageLink: './Art/zai/index.html',
    imageLink: './Art/zai/zais_orbitron.gif',
    author: '5amm5',
    githubLink: 'https://github.com/5amm5965/'
  },
  {
    artName: "404's crying baby page",
    pageLink: './Art/papfal/index.html',
    imageLink: './Art/papfal/HTML-404-Crying-Baby-Page.gif',
    author: 'papfal',
    githubLink: 'https://github.com/papfal/'
  },
  {
    artName: 'ani-3d',
    pageLink: './Art/ani-3d/ani-3d.html',
    imageLink: './Art/ani-3d/ani-3d.gif',
    author: 'clyde166',
    githubLink: 'https://github.com/clyde166/'
  },
  {
    artName: 'Boy',
    pageLink: './Art/Boy/index.html',
    imageLink: './Art/Boy/Boy with house.png',
    author: 'Gajhendran',
    githubLink: 'https://github.com/Gajhendran/'
  },
  {
    artName: 'Funimation',
    pageLink: './Art/Funimation/index.html',
    imageLink: './Art/Funimation/Funimation.gif',
    author: 'Pratik',
    githubLink: 'https://github.com/pratikrana1998/'
  },
  {
    artName: 'Jungle Monkey',
    pageLink: './Art/AMCodin/index.html',
    imageLink: './Art/AMCodin/monkey.gif',
    author: 'AMCodin',
    githubLink: 'https://github.com/amcodin'
  },
  {
    artName: 'bellow',
    pageLink: './Art/fran/index.html',
    imageLink: './Art/fran/bellow.gif',
    author: 'franzwah',
    githubLink: 'https://github.com/franzwah'
  },
  {
    artName: 'Typing Indicator',
    pageLink: './Art/jacob-bacon/index.html',
    imageLink: './Art/jacob-bacon/jacob-bacon-art.JPG',
    author: 'jacob-bacon',
    githubLink: 'https://github.com/jacob-bacon'
  },
  {
    artName: 'Colination',
    pageLink: './Art/colination/index.html',
    imageLink: './Art/colination/animation.png',
    author: 'colinJR95',
    githublink: 'https://github.com/colinJR95'
  },
  {
    artName: 'Glowing Circle by Leem Plays',
    pageLink: './Art/AliHaidar/index.html',
    imageLink: './Art/AliHaidar/giphy.gif',
    author: 'alihaidar2950',
    githubLink: 'https://github.com/alihaidar2950'
  },
  {
    artName: 'bouncy-ball',
    pageLink: './Art/bouncy-ball/ty.html',
    imageLink: './Art/bouncy-ball/bouncy-ball.gif',
    author: 'Huang Yi-Ting',
    githubLink: 'https://github.com/yiting76'
  },
  {
    artName: 'bouncy-ball',
    pageLink: './Art/bouncy-ball/ty.html',
    imageLink: './Art/bouncy-ball/bouncy-ball.gif',
    author: 'Huang Yi-Ting',
    githubLink: 'https://github.com/yiting76'
  },
  {
    artName: 'Tronix',
    pageLink: './Art/visiona/index.html',
    imageLink: './Art/visiona/tronix.gif',
    author: 'visiona',
    githubLink: 'https://github.com/visiona'
  },
  {
    artName: 'Synchronization',
    pageLink: './Art/synchronization!/synchronization',
    imageLink: './Art/synchronization/synchronized_Dots.gif',
    author: 'Pranjal',
    githublink: 'https://github.com/Pranjal705'
  },
  {
    artName: 'Random Squares',
    pageLink: './Art/Monitha/index.html',
    author: 'Monitha',
    githubLink: 'https://github.com/dmonitha'
  },
  {
    artName: 'Walking-Man-Front',
    pageLink: './Art/Akhil/index.html',
    imageLink: './Art/Akhil/Walking-man-front.gif',
    author: 'Akhil',
    githubLink: 'https://github.com/akhils95'
  },
  {
    artName: 'Cow-cat',
    pageLink: './Art/Cow-cat/index.html',
    imageLink: './Art/Cow-cat/Cow-cat.gif',
    author: 'Galia',
    githubLink: 'https://github.com/galiarudenko'
  },
  {
    artName: 'Rainb0w',
    pageLink: './Art/Duka/index.html',
    imageLink: './Art/Duka/rainbow.gif',
    author: 'Duka',
    githubLink: 'https://github.com/DusanKrcmarik'
  },
  {
    artName: 'Indian',
    pageLink: './Art/Indian/index.html',
    imageLink: './Art/Indian/Indian.gif',
    author: 'Duka',
    githubLink: 'https://github.com/ndvishruth'
  },
  {
    artName: 'Animatron',
    pageLink: './Art/sanmitra/index.html',
    imageLink: './Art/sanmitra/index.gif',
    author: 'sanmitra',

    githubLink: 'https://github.com/sanmitra1999'
  },
  {
    artName: 'Ball-clear',
    pageLink: './Art/Naok000/index.html',
    imageLink: './Art/Naok000/ball-clear.gif',
    author: 'Naok000',
    githubLink: 'https://github.com/Naok000'
  },
  {
    artName: 'Mario_Kart_Animation',
    pageLink: './Art/Mario_Kart_Animation/index.html',
    imageLink: './Art/Mario_Kart_Animation/Mario.png',
    author: 'AnsonAMS',
    githubLink: 'https://github.com/AnsonAMS'
  },
  {
    artName: 'Microsoft_animation',
    pageLink: './Art/SaumyaBhatt/index.html',
    imageLink: './Art/SaumyaBhatt/Animation.gif',
    author: 'Saumya-Bhatt',
    githubLink: 'https://github.com/Saumya-Bhatt'
  },
  {
    artName: 'Falling',
    pageLink: './Art/Sfrench5/index.html',
    imageLink: './Art/Sfrench5/Falling.gif',
    author: 'Sfrench5',
    githubLink: 'https://github.com/Sfrench5'
  },
  {
    artName: 'Dragon_Loading',
    pageLink: './Art/Dragon_Loading/index.html',
    imageLink: './Art/Dragon_Loading/DragonLoading.gif',
    author: 'Prasad',
    githubLink: 'https://github.com/PrasadM07'
  },
  {
    artName: 'Animatrix',
    pageLink: './Art/Animatrix/index.html',
    imageLink: './Art/Animatrix/Animatrix.png',
    author: 'soutog',
    githubLink: 'https://github.com/soutog'
  },
  {
    artName: 'Simple-Loading',
    pageLink: './Art/Loading/loading.html',
    imageLink: './Art/Loading/load.gif',
    author: 'Vijay',
    githubLink: 'https://github.com/VijayVjCuber'
  },
  {
    artName: 'Fiyi-Animation',
    pageLink: './Art/Fiyi-Animation/index.html',
    imageLink: './Art/Fiyi-Animation/relax_smile.gif',
    author: 'Fiyi-A',
    githubLink: 'https://github.com/Fiyi-A'
  },
  {
    artName: 'Colored Bars',
    pageLink: './Art/mleblanc94/mleblanc94_html_Animation-Nation.html',
    imageLink: './Art/mleblanc94/ColoredBars.gif',
    author: 'mleblanc94',
    githubLink: 'https://github.com/mleblanc94'
  },
  {
    artName: 'animeR',
    pageLink: './Art/animeR/index.html',
    imageLink: './Art/animeR/animeR.gif',
    author: 'Rajneesh',
    githubLink: 'https://github.com/rajneeshk94'
  },
  {
    artName: 'Sunset-City',
    pageLink: './Art/jyun9504/index.html',
    imageLink: './Art/jyun9504/sunset-city.gif',
    author: 'jyun9504',
    githubLink: 'https://github.com/jyun9504'
  },
  {
    artName: 'brianbottle',
    author: 'brian',
    pageLink: './Art/brianbottle/index.html',
    imageLink: './Art/brianbottle/bottle.gif',
    githubLink: 'https://github.com/brianabplanalp1'
  },
  {
    artName: 'Shapes',
    pageLink: './Art/mark-marchant/index.html',
    imageLink: './Art/mark-marchant/shapes.png',
    author: 'Mark Marchant',
    githubLink: 'https://github.com/jtla3/Animation-Nation'
  },
  {
    artName: 'Loading',
    pageLink: './Art/NoumanAziz/Loading.html',
    videoLink: './Art/NoumanAziz/loading.gif',
    author: 'NoumanAziz',
    githubLink: 'https://github.com/NoumanAziz'
  },
  {
    artName: `Galek's Simple Animation`,
    pageLink: './Art/GalekAnimation/index.html',
    imageLink: './Art/GalekAnimation/simpleanimation.gif',
    author: 'Adam Galek',
    githubLink: 'https://github.com/TheGalekxy'
  },
  {
    artname: 'Rainbow animation',
    pageLink: './Art/Rainbow/index.html',
    imageLink: './Art/Rainbow/rainbow.gif',
    author: 'Mohanraj',
    githubLink: 'https://github.com/chelladuraimohanraj/Animation-Nation'
  },
  {
    artName: `Cyan Loading Animation`,
    pageLink: './Art/Wannesds/index.html',
    imageLink: './Art/Wannesds/Wannesds.gif',
    author: 'Wannes Dieltiens',
    githubLink: 'https://github.com/Wannesds'
  },
  {
    artName: 'Animatron',
    pageLink: './Art/Animatron/index.html',
    imageLink: './Art/Animatron/trance.gif',
    author: 'Gihan Balasuriya',
    githubLink: 'https://github.com/gihanbalasuriya'
  },
  {
    artName: 'Light text blink',
    pageLink: './Art/Mani-textlight-blink/index.html',
    imageLink: './Art/Mani-textlight-blink/light-blink-text.gif',
    author: 'Mani Pandian',
    githubLink: 'https://github.com/Manipandian'
  },
  {
    artName: 'Circle',
    pageLink: './Art/PoKai/index.html',
    imageLink: './Art/PoKai/circle.png',
    author: 'PoKai Chang',
    githubLink: 'https://github.com/st875052018'
  },
  {
    artName: 'animatron',
    pageLink: './Art/animatron/index.html',
    imageLink: './Art/animatron/trance.gif',
    author: 'Christy',
    githubLink: 'https://github.com/ChristyLucid'
  },
  {
    artName: 'bouncing_ball',
    pageLink: './Art/bouncing_ball/bouncing_ball.html',
    imageLink: './Art/bouncing_ball/bouncing-ball.gif',
    author: 'Nirmalie',
    githubLink: 'https://github.com/nirmalieo3'
  },
  {
    artName: 'Rocket',
    pageLink: './Art/Rocket/index.html',
    imageLink: './Art/Rocket/rocket.gif',
    author: 'Jose Diaz',
    githubLink: 'https://github.com/josegerard2000'
  },
  {
    artName: 'simpleG',
    pageLink: './Art/simpleG/index.html',
    imageLink: './Art/simpleG/kitty.jpg',
    author: 'gargeper',
    githubLink: 'https://github.com/gargeper'
  },
  {
    artName: 'BounceFace',
    pageLink: './Art/ainamation/index.html',
    imageLink: './Art/ainamation/ainamation.gif',
    author: 'Ainara Saralegui',
    githubLink: 'https://github.com/asaralegui'
  },
  {
    artName: 'Text Flow',
    pageLink: './Art/ConnerCoding/index.html',
    imageLink: './Art/ConnerCoding/ztmanimation.gif',
    author: 'Conner Schiller',
    githubLink: 'https://github.com/ConnerCoding'
  },
  {
    artName: 'Glow',
    pageLink: './Art/Glow/index.html',
    imageLink: './Art/Glow/Glow.png',
    author: 'Joaquin Castillo',
    githubLink: 'https://github.com/JuakoDev'
  },
  {
    artName: 'Heart Real',
    pageLink: './Art/riddhax/index.html',
    imageLink: './Art/riddhax/index.gif',
    author: 'Riddhax',
    githubLink: 'https://github.com/riddhax'
  },

  {
    artName: 'Balls',
    pageLink: './Art/Paul - Simple Annoying Balls/index.html',
    imageLink: './Art/Paul - Simple Annoying Balls/Balls.gif',
    author: 'Paul',
    githubLink: 'https://github.com/psr83'
  },

  {
    artname: 'Square-Move',
    pageLink: './Art/Poonam/square.html',
    imageLink: './Art/Poonam/square_gif.gif',
    author: 'Poonam',
    githubLink: 'https://github.com/poonampant'
  },

  {
    artname: 'JesseEarley',
    pageLink: './Art/JesseEarley/index.html',
    imageLink: './Art/JesseEarley/index.gif',
    author: 'JesseEarley',
    githubLink: 'https://github.com/JesseEarley'
  },
  {
    artname: 'Hacktoberfest 2020',
    pageLink: './Art/taepal467/index.html',
    imageLink: './Art/taepal467/hiclipart.com (1).png',
    author: 'Chantae P.',
    githubLink: 'https://github.com/taepal467'
  },
  {
    artName: 'Animatron',
    pageLink: './Art/animatron/triangle/index.html',
    imageLink: './Art/animatron/trance.gif',
    author: 'Deborah',
    githubLink: 'https://github.com/dluckey123'
  },
  {
    artName: 'Animatron',
    pageLink: './Art/animatron/triangle/index.html',
    imageLink: './Art/animatron/trance.gif',
    author: 'Deborah',
    githubLink: 'https://github.com/dluckey123'
  },
  {
    artname: 'Animate',
    pageLink: '/codepen/animation/src/index.html',
    imageLink: 'Animation',
    author: 'Altamas khan',
    githubLink: 'https://github.com/Altamas2049'
  },
  {
    artName: 'Spin',
    pageLink: './Art/Spin/allli.html',
    imageLink: './Art/Spin/allli.gif',
    author: 'Victor Winner',
    githubLink: 'https://github.com/Vicwin13'
  },
  {
    artName: 'Spinner',
    pageLink: './Art/nishantpandey/allli.html',
    imageLink: './Art/nishantpandey/allli.gif',
    author: 'Nishant Pandey',
    githubLink: 'https://github.com/mrpandey1'
  },
  {
    artName: 'Hacktober Test',
    pageLink: './Art/bajancode/index.html',
    imageLink: './Art/BajanCode/index.gif',
    author: 'bajancode',
    githubLink: 'https://github.com/bajancode'
  },
  {
    artName: 'ZTM anim',
    pageLink: './Art/ayushi2410/index.html',
    imageLink: './Art/ayushi2410/ayushi2410.gif',
    author: 'Ayushi2410',
    githubLink: 'https://github.com/ayushi2410'
  },
  {
    artName: 'misaelsantos',
    pageLink: './Art/misaelsantos/index.html',
    imageLink: './Art/misaelsantos/neohack.gif',
    author: 'Misael Santos',
    githubLink: 'https://github.com/MisaelSantos'
  },
  {
    artName: 'I am a Developer',
    pageLink: './Art/Kuroyza/Iam-a-developer.html',
    imageLink: './Art/Kuroyza/Iam-a-developer.gif',
    author: 'Kuroyza',
    githubLink: 'https://github.com/kuroyza'
  },
  {
    artName: 'simple box',
    pageLink: './Art/Box/index.html',
    imageLink: './Art/Box/static_image.jpg',
    author: 'Abishek shah',
    githubLink: 'https://github.com/abishek-sha-256'
  },
  {
    artname: 'Starry-sky',
    pageLink: './Art/starry-night/index.html',
    imageLink: './Art/starry-night/stars',
    author: 'Taima Khawaldeh',
    githubLink: 'https://github.com/taimakh'
  },
  {
    artName: 'Project Gallery',
    pageLink: './Art/hulya/index.html',
    imageLink: './Art/hulya/gallery.gif',
    author: 'Hulya Karakaya',
    githubLink: 'https://github.com/hulyak'
  },
  {
    artName: 'animation',
    pageLink: './Art/sameer786/animation.html',
    imageLink: './Art/sameer786/radius.gif',
    author: 'sameer',
    githubLink: 'https://github.com/sameer8605'
  },
  {
    artName: 'ArrowWave',
    pageLink: './Art/ArrowWave/index.html',
    imageLink: './Art/ArrowWave/ArrowWave.gif',
    author: 'Gabriel',
    githubLink: 'https://github.com/GabrielTeixeiraC'
  },
  {
    artName: 'The 4-Ever Loop',
    pageLink: './Art/the-4ever-loop/index.html',
    imageLink: './Art/the-4ever-loop/rotate.gif',
    author: 'Luciano M.',
    githubLink: 'https://github.com/LucianoWebDev'
  },
  {
    artName: 'Running Car',
    pageLink: './Art/Running-Car/index.html',
    imageLink: './Art/Running-Car/Running-car.PNG',
    author: 'Ermias',
    githubLink: 'https://github.com/ermiaskidane'
  },
  {
    artname: 'Youssef',
    pageLink: './Art/Youssef/index.html',
    imageLink: './Art/Youssef/fd8_AX.gif',
    author: 'Youssef',
    githubLink: 'https://github.com/youssefhany96'
  },
  {
    artName: 'The 4-Ever Loop',
    pageLink: './Art/the-4ever-loop/index.html',
    imageLink: './Art/the-4ever-loop/rotate.gif',
    author: 'Luciano M.',
    githubLink: 'https://github.com/LucianoWebDev'
  },

  {
    artName: 'Itried',
    pageLink: '/Art/Itried/animation.html',
    author: 'Harsha',
    githublink: 'https://github.com/HarshaKumar23'
  },
  {
    artName: 'Snail Zoom',
    pageLink: './Art/rbhachu/index.html',
    imageLink: './Art/rbhachu/snail.gif',
    author: 'Bhachu R.',
    githubLink: 'https://github.com/rbhachu'
  },
  {
    artName: 'Mini Text Animation',
    pageLink: './Art/text-mini-animation/index.html',
    imageLink: './Art/text-mini-animation/text-anime.gif',
    author: 'Chinel',
    githubLink: 'https://github.com/chinel'
  },
  {
    artName: 'Square loader',
    pageLink: './Art/square_loading/index.html',
    imageLink: './Art/square_loading/square_loading',
    author: 'Marek Chasák',
    githubLink: 'https://github.com/mchasak'
  },
  {
    artName: 'Stairs Text',
    pageLink: './Art/StairsText/index.html',
    imageLink: './Art/StairsText/stairs-text.gif',
    author: 'Noam K.',
    githubLink: 'https://github.com/noamkanonich'
  },
  {
    artName: 'animation',
    pageLink: './Art/sameer786/animation.html',
    imageLink: './Art/sameer786/radius.gif',
    author: 'sameer',
    githubLink: 'https://github.com/sameer8605'
  },
  {
    artName: 'Spinning is a good trick',
    pageLink: './Art/garrod90/index.html',
    imageLink: './Art/garrod90/craigsGif.gif',
    author: 'Craig, G',
    githubLink: 'https://github.com/garrod90'
  },
  {
    artName: 'Snail Zoom',
    pageLink: './Art/rbhachu/index.html',
    imageLink: './Art/rbhachu/snail.gif',
    author: 'Bhachu R.',
    githubLink: 'https://github.com/rbhachu'
  },
  {
    artName: 'Mini Text Animation',
    pageLink: './Art/text-mini-animation/index.html',
    imageLink: './Art/text-mini-animation/text-anime.gif',
    author: 'Chinel',
    githubLink: 'https://github.com/chinel'
  },
  {
    artName: 'Square loader',
    pageLink: './Art/square_loading/index.html',
    imageLink: './Art/square_loading/square_loading',
    author: 'Marek Chasák',
    githubLink: 'https://github.com/mchasak'
  },
  {
    artName: 'Stairs Text',
    pageLink: './Art/StairsText/index.html',
    imageLink: './Art/StairsText/stairs-text.gif',
    author: 'Noam K.',
    githubLink: 'https://github.com/noamkanonich'
  },
  {
    artName: 'animation',
    pageLink: './Art/sameer786/animation.html',
    imageLink: './Art/sameer786/radius.gif',
    author: 'sameer',
    githubLink: 'https://github.com/sameer8605'
  },

  {
    pageLink: './Art/radar animation/index.html',
    imageLink: './Art/radar.gif',
    author: 'Anup',
    githubLink: 'https://github.com/paddybaba'
  },
  {
    pageLink: './Art/sameer786/animation.html',
    imageLink: './Art/sameer786/radius.gif',
    author: 'sameer',
    githubLink: 'https://github.com/sameer8605'
  },
  {
    pageLink: './Art/radar animation/index.html',
    imageLink: './Art/radar',
    author: 'Anup',
    githubLink: 'https://github.com/paddybaba'
  },
  {
    pageLink: './Art/sameer786/animation.html',
    imageLink: './Art/sameer786/radius.gif',
    author: 'sameer',
    githubLink: 'https://github.com/sameer8605'
  },
  {
    artName: 'Friendly Ghost',
    pageLink: './Art/ristotoldsep/index.html',
    author: 'Risto Tõldsep',
    githubLink: 'https://github.com/ristotoldsep'
  },
  {
    artName: 'Friendly Ghost',
    pageLink: './Art/ristotoldsep/index.html',
    author: 'Risto Tõldsep',
    githubLink: 'https://github.com/ristotoldsep'
  },
  {
    artName: 'sritron',
    pageLink: './Art/sritron/index.html',
    imageLink: './Art/sritron/trance.gif',
    author: 'Srinivas',
    githubLink: 'https://github.com/sri189ms'
  },
  {
    artName: 'Friendly Ghost',
    pageLink: './Art/ristotoldsep/index.html',
    author: 'Risto Tõldsep',
    githubLink: 'https://github.com/ristotoldsep'
  },
  {
    artName: 'Sun Rise Time',
    pageLink: './Art/gurprtAnim/index.html',
    imageLink: './Art/gurprtAnim/gurAnim.gif',
    author: 'Gurpreet',
    githubLink: 'https://github.com/gur-p-reet'
  },
  {
    artName: 'Personal Info',
    pageLink: './Art/Personal_info/triangle/index.html',
    imageLink: './Art/Personal_info/trance.gif',
    author: 'Naim Uddin',
    githubLink: 'https://github.com/Naim365'
  },
  {
    artName: 'Shining Text',
    pageLink: './Art/MaxieTextShineOn/index.html',
    imageLink: './Art/MaxieTextShineOn/maxie-text-shine-on.gif',
    author: 'maxie7',
    githubLink: 'https://github.com/maxie7'
  },
  {
    artName: 'Spinning Box',
    pageLink: './Art/KccbzZ/index.html',
    imageLink: './Art/KccbzZ/cover.png',
    author: 'KccbzZ',
    githubLink: 'https://github.com/KccbzZ'
  },
  {
    artName: 'Age Disgracefully',
    pageLink: './Art/ynoden/index.html',
    imageLink: './Art/ynoden/Age_Disgracefully.gif',
    author: 'yusefnoden',
    githubLink: 'https://github.com/yusefnoden'
  },
  {
    artname: 'jimanimation',
    pageLink: './Art/jimanimation/index.html',
    imageLink: './Art/jimanimation/bouncy.gif',
    author: 'Jimin',
    githubLink: 'https://github.com/jimijos'
  },

  {
    artName: 'Meme Animation',
    pageLink: './Art/just_for_fun/index.html',
    imageLink: './Art/just_for_fun/image.gif',
    author: 'Rahul Negi',
    githubLink: 'https://github.com/rahulnegi20'
  },
  {
    artName: 'Stretch ZTM',
    pageLink: './Art/animation_gn/index.html',
    imageLink: './Art/animation_gn/animation_gn.gif',
    author: 'gnyokota',
    githubLink: 'https://github.com/gnyokota'
  },
  {
    artName: 'Cards',
    pageLink: './Art/cards/index.html',
    imageLink: './Art/cards/cards.gif',
    author: 'lonecreationwastaken',
    githubLink: 'https://github.com/lonecreationwastaken'
  },
  {
    artName: "Lidor'sAnimation",
    pageLink: "./Art/Lidor's Animation/index.html",
    imageLink: "./Art/Lidor's Animation/animation.gif",
    author: 'LidorAsher',
    githubLink: 'https://github.com/lidorasher11'
  },
<<<<<<< HEAD
  {
    artName: "Basketball God"
    pageLink: './Art/Sim-animation/index.html',
    imageLink: './Art/Sim-animation/project-screenshot.png',
    author: 'Sim',
    githubLink: 'https://github.com/sim-a-19'
=======

  {
    artName: "Ziyao's Animation",
    pageLink: './Art/robot/robot_index.html',
    imageLink: './Art/robot/robot.gif',
    author: 'Ziyao',
    githubLink: 'https://github.com/ziyaoc3'
>>>>>>> 6255d267
  }
];

// +--------------------------------------------------------------------------------+
// +                                                                                +
// +                  YOU DO NOT NEED TO CHANGE ANYTHING BELOW THIS                 +
// +                                                                                +
// +--------------------------------------------------------------------------------+

// Creates cards from the array above
// You don't need to modify this
let contents = [];
Shuffle(cards).forEach((c) => {
  contents.push([
    `<li class="card">` +
      `<a href='${c.pageLink}'>` +
      `<img class="art-image" src='${c.imageLink}' alt='${c.artName}' />` +
      `</a>` +
      `<div class="flex-content">` +
      `<a href='${c.pageLink}'><h3 class="art-title">${c.artName}</h3></a>` +
      `<p class='author'><a href="${c.githubLink}" target="_blank"><i class="fab fa-github"></i> ${c.author}</a> </p>` +
      `</div>` +
      `</li>`
  ]);
});

document.getElementById('cards').innerHTML = contents;

function Shuffle(o) {
  for (
    var j, x, i = o.length;
    i;
    j = parseInt(Math.random() * i), x = o[--i], o[i] = o[j], o[j] = x
  );
  return o;
}<|MERGE_RESOLUTION|>--- conflicted
+++ resolved
@@ -4271,22 +4271,19 @@
     author: 'LidorAsher',
     githubLink: 'https://github.com/lidorasher11'
   },
-<<<<<<< HEAD
   {
     artName: "Basketball God"
     pageLink: './Art/Sim-animation/index.html',
     imageLink: './Art/Sim-animation/project-screenshot.png',
     author: 'Sim',
     githubLink: 'https://github.com/sim-a-19'
-=======
-
+  },
   {
     artName: "Ziyao's Animation",
     pageLink: './Art/robot/robot_index.html',
     imageLink: './Art/robot/robot.gif',
     author: 'Ziyao',
     githubLink: 'https://github.com/ziyaoc3'
->>>>>>> 6255d267
   }
 ];
 
